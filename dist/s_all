#! /bin/sh

# Temporarily disable s_all.
# It's too hard making s_all return clean for a pre and post formatted
# WiredTiger codebase so let's just disable it and reenable when we apply it.
exit 0

# Run standard scripts.
t=__wt.$$
t_pfx=__s_all_tmp_
trap 'rm -f $t *.pyc __tmp __wt.* __s_all_tmp*' 0 1 2 3 13 15

# We require python which may not be installed.
type python > /dev/null 2>&1 || {
	echo 's_all: python not found'
	exit 1
}

echo 'dist/s_all run started...'

force=
reconf=0
errmode=0
errfound=0
while :
	do case "$1" in
	-A)	# Reconfigure the library build.
		reconf=1
		shift;;
	-f)	# Force versions to be updated
		force="-f"
		shift;;
	-E)	# Return an error code on failure
		errmode=1
		shift;;
	*)
		break;;
	esac
done

echo "Updating files that include the package version" &&
    sh ./s_version $force

test "$reconf" -eq 0 || {
	(echo "Rebuilding GNU tools library support" &&
	    cd ../build_posix && 2>&1 sh ./reconf | sed -e 's/^/    /')
}

errchk()
{
	if ! `test -s $2`; then
		return
	fi

	echo "####################### MESSAGE ############################"
	echo "s_all run of: \"$1\" resulted in:"
	sed -e 's/^/    /' $2
	echo "#######################"

	rm -f $2

	# Some tests shouldn't return an error, we exclude them here.
	case "$1" in
	*s_export|*s_tags)
		;;
	*)
		errfound=1;;
	esac
}

run()
{
	2>&1 $1 > $t
	errchk "$1" $t
}

# Non parallelizable scripts The following scripts either modify files or
# already parallelize internally.
run "sh ./s_readme $force"
run "python api_config.py"
run "python api_err.py"
run "python flags.py"
run "python log.py"
run "python stat.py"
run "python java_doc.py"
<<<<<<< HEAD
=======
run "python prototypes.py"
run "sh ./s_typedef -b"
>>>>>>> 6746e5e7
run "sh ./s_copyright"
run "sh ./s_style"
run "./s_clang-format"
run "sh ./s_prototypes"
run "sh ./s_typedef -b"

COMMANDS="
2>&1 ./s_define > ${t_pfx}s_define
2>&1 ./s_docs > ${t_pfx}s_docs
2>&1 ./s_evergreen > ${t_pfx}s_evergreen
2>&1 ./s_export > ${t_pfx}s_export
2>&1 ./s_funcs > ${t_pfx}s_funcs
2>&1 ./s_function > ${t_pfx}s_function
2>&1 ./s_getopt > ${t_pfx}s_getopt
2>&1 ./s_lang > ${t_pfx}s_lang
2>&1 ./s_longlines > ${t_pfx}s_longlines
2>&1 ./s_python > ${t_pfx}s_python
2>&1 ./s_stat > ${t_pfx}_stat
2>&1 ./s_string > ${t_pfx}s_string
2>&1 ./s_tags > ${t_pfx}tags
2>&1 ./s_typedef -c > ${t_pfx}s_typedef_c
2>&1 ./s_void > ${t_pfx}s_void
2>&1 ./s_whitespace > ${t_pfx}s_whitespace
2>&1 ./s_win > ${t_pfx}s_win
2>&1 python function.py > ${t_pfx}py_function
2>&1 python style.py > ${t_pfx}py_style"

# Parallelize if possible.
xp=""
echo date | xargs -P 20 >/dev/null 2>&1
if test $? -eq 0; then
	xp="-P 20"
fi
echo "$COMMANDS" | xargs $xp -I{} /bin/sh -c {}

for f in `find . -name ${t_pfx}\*`; do
	if `test -s $f`; then
		LOCAL_NAME=`basename $f`
		# Find original command and trim redirect garbage
		FAILED_CMD=`echo "$COMMANDS" | grep $LOCAL_NAME | \
		    sed -e 's/ >.*//' -e 's/.* //'`
		errchk "$FAILED_CMD" $f
	fi
done

echo 'dist/s_all run finished'
if test $errmode -ne 0; then
	exit $errfound;
fi
exit 0<|MERGE_RESOLUTION|>--- conflicted
+++ resolved
@@ -83,15 +83,10 @@
 run "python log.py"
 run "python stat.py"
 run "python java_doc.py"
-<<<<<<< HEAD
-=======
-run "python prototypes.py"
-run "sh ./s_typedef -b"
->>>>>>> 6746e5e7
 run "sh ./s_copyright"
 run "sh ./s_style"
 run "./s_clang-format"
-run "sh ./s_prototypes"
+run "python prototypes.py"
 run "sh ./s_typedef -b"
 
 COMMANDS="
