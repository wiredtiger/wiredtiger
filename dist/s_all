--- conflicted
+++ resolved
@@ -18,8 +18,8 @@
 reconf=0
 errmode=0
 errfound=0
+
 while :
-<<<<<<< HEAD
     do case "$1" in
     -A)    # Reconfigure the library build.
         reconf=1
@@ -30,28 +30,13 @@
     -f)    # Force versions to be updated
         force="-f"
         shift;;
+    -F) # Run fast.
+        echo "dist/s_all running in fast mode..."
+        fast=0
+        shift;;
     *)
         break;;
     esac
-=======
-	do case "$1" in
-	-A)	# Reconfigure the library build.
-		reconf=1
-		shift;;
-	-E)	# Return an error code on failure
-		errmode=1
-		shift;;
-	-f)	# Force versions to be updated
-		force="-f"
-		shift;;
-	-F) # Run fast.
-        echo "dist/s_all running in fast mode..."
-		fast=0
-		shift;;
-	*)
-		break;;
-	esac
->>>>>>> 365bceed
 done
 
 echo "Updating files that include the package version" &&
