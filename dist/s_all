#! /bin/sh

# Run standard scripts.
t=__wt.$$
t_pfx=__s_all_tmp_
trap 'rm -f $t *.pyc __tmp __wt.* __s_all_tmp*' 0 1 2 3 13 15

# We require python which may not be installed.
type python > /dev/null 2>&1 || {
	echo 's_all: python not found'
	exit 1
}

echo 'dist/s_all run started...'

fast=1
force=
reconf=0
errmode=0
errfound=0
while :
	do case "$1" in
	-A)	# Reconfigure the library build.
		reconf=1
		shift;;
	-E)	# Return an error code on failure
		errmode=1
		shift;;
	-f)	# Force versions to be updated
		force="-f"
		shift;;
	-F) # Run fast.
        echo "dist/s_all running in fast mode..."
		fast=0
		shift;;
	*)
		break;;
	esac
done

echo "Updating files that include the package version" &&
    sh ./s_version $force

errchk()
{
	if ! `test -s $2`; then
		return
	fi

	# Return if evergreen validate runs sucessfully.
	if echo "$1" | grep -q evergreen && [ "$(cat "$2")" = "../test/evergreen.yml is valid" ] ; then
		rm -f "$2"
		return
	fi

	echo "####################### MESSAGE ############################"
	echo "s_all run of: \"$1\" resulted in:"
	sed -e 's/^/    /' $2
	echo "#######################"

	# If the test was skipped, ignore the failure.
	if ! `grep "$1.*skipped" $2 > /dev/null`; then
	    errfound=1;
	fi

	# Ignore errors if the script is marked warning-only
	if [ "$3" = "--warning-only" ]; then
		errfound=0;
	fi

	rm -f $2
}

run()
{
	2>&1 $1 > $t
	errchk "$1" $t "$2"
}

# Non parallelizable scripts. The following scripts either modify files or
# already parallelize internally.
run "sh ./s_readme $force"
run "sh ./s_install $force"
run "python api_config_gen.py"
run "python api_err.py"
run "python flags.py"
run "python log.py"
run "python stat.py"
run "python verbose.py"
run "sh ./s_copyright"
<<<<<<< HEAD
run "sh ./s_style"
run "./s_clang_format"
=======
if [ $fast -eq 0 ]; then
    run "sh ./s_style -F"
    run "./s_clang-format -F"
else
    run "sh ./s_style"
    run "./s_clang-format"
fi
>>>>>>> 57c77116
run "python prototypes.py"
run "sh ./s_typedef -b"
run "python test_tag.py"
# The s_mentions script requires bash.
run "./s_mentions" "--warning-only"
if [ $(command -v evergreen) ] && [ -f ~/.evergreen.yml ]; then
	run "evergreen validate -p wiredtiger ../test/evergreen.yml"
fi

COMMANDS="
2>&1 ./s_define > ${t_pfx}s_define
2>&1 ./s_docs > ${t_pfx}s_docs
2>&1 ./s_evergreen > ${t_pfx}s_evergreen
2>&1 ./s_export > ${t_pfx}s_export
2>&1 ./s_free > ${t_pfx}s_free
2>&1 ./s_funcs > ${t_pfx}s_funcs
2>&1 ./s_function > ${t_pfx}s_function
2>&1 ./s_getopt > ${t_pfx}s_getopt
2>&1 ./s_lang > ${t_pfx}s_lang
2>&1 ./s_longlines > ${t_pfx}s_longlines
2>&1 ./s_python > ${t_pfx}s_python
2>&1 ./s_stat > ${t_pfx}_stat
2>&1 ./s_string > ${t_pfx}s_string
2>&1 ./s_tags > ${t_pfx}tags
2>&1 ./s_typedef -c > ${t_pfx}s_typedef_c
2>&1 ./s_void > ${t_pfx}s_void
2>&1 ./s_whitespace > ${t_pfx}s_whitespace
2>&1 python function.py > ${t_pfx}py_function
2>&1 python style.py > ${t_pfx}py_style"

# Parallelize if possible.
xp=""
echo date | xargs -P 20 >/dev/null 2>&1
if test $? -eq 0; then
	xp="-P 20"
fi
echo "$COMMANDS" | xargs $xp -I{} /bin/sh -c {}

for f in `find . -name ${t_pfx}\*`; do
	if `test -s $f`; then
		LOCAL_NAME=`basename $f`
		# Find original command and trim redirect garbage
		FAILED_CMD=`echo "$COMMANDS" | grep $LOCAL_NAME | \
		    sed -e 's/ >.*//' -e 's/.* //'`
		errchk "$FAILED_CMD" $f
	fi
done

echo 'dist/s_all run finished'
if test $errmode -ne 0; then
	exit $errfound;
fi
exit 0<|MERGE_RESOLUTION|>--- conflicted
+++ resolved
@@ -88,18 +88,13 @@
 run "python stat.py"
 run "python verbose.py"
 run "sh ./s_copyright"
-<<<<<<< HEAD
-run "sh ./s_style"
-run "./s_clang_format"
-=======
 if [ $fast -eq 0 ]; then
     run "sh ./s_style -F"
-    run "./s_clang-format -F"
+    run "./s_clang_format -F"
 else
     run "sh ./s_style"
-    run "./s_clang-format"
+    run "./s_clang_format"
 fi
->>>>>>> 57c77116
 run "python prototypes.py"
 run "sh ./s_typedef -b"
 run "python test_tag.py"
