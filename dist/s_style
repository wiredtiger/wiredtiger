--- conflicted
+++ resolved
@@ -35,217 +35,6 @@
         -e '/checksum\/zseries/d' |
     xargs $xp -n 1 -I{} sh ./dist/s_style {}
 else
-<<<<<<< HEAD
-	# General style correction and cleanup for a single file
-	f=$1
-	fname=`basename $f`
-	t=__wt_s_style.$fname.$$
-
-	if [ ! -e $f ]; then
-		echo "$0 error $1 does not exist"
-		exit 1;
-	fi
-
-	# Ignore styling errors of external libraries.
-	if expr "$f" : 'src/' > /dev/null &&
-	  ! expr "$f" : 'src/os_win/' > /dev/null &&
-	  ! expr "$f" : 'src/docs/' > /dev/null &&
-	  ! expr "$f" : 'src/tags' > /dev/null &&
-	  ! expr "$f" : 'src/.*/hash_city.*' > /dev/null &&
-	  ! expr "$f" : 'src/.*/huffman.*' > /dev/null &&
-	  ! expr "$f" : 'src/checksum.*' > /dev/null; then
-
-		# Camel case style is not allowed.
-		if egrep -r -n '\b[a-z]+[A-Z]' $f | egrep -v ':[     ]+\*|"|UNCHECKED_STRING'; then
-			echo "$f: Styling requires variables that use underscores to separate parts of a name instead of camel casing.";
-		fi
-		
-		# Return values should be wrapped in parentheses.
-		egrep -r -n '^[^*/"]*[[:space:]]*return [^(]' $f > $t;
-		test -s $t && {
-			echo "=-=-=-=-=-=-=-=-=-=-=-=-=-=-=-=-=-=-=-=-=-=-=-=-="
-			echo 'Add parentheses to return values indicated below in file '"$f"
-			echo "=-=-=-=-=-=-=-=-=-=-=-=-=-=-=-=-=-=-=-=-=-=-=-=-="
-			cat $t
-		}
-	fi
-
-	# Remove non-ascii characters and substitute some expressions with accepted version.
-	tr -cd '[:alnum:][:space:][:punct:]' < $f |
-	sed -e '/for /!s/;;$/;/' \
-	    -e 's/(EOPNOTSUPP)/(ENOTSUP)/' \
-	    -e 's/(unsigned)/(u_int)/' \
-	    -e 's/hazard reference/hazard pointer/' >$t
-
-	cmp $t $f > /dev/null 2>&1 || (echo "modifying $f" && cp $t $f)
-
-	# Finding paired typos in the comments of different file types and excluding invalid edge cases.
-	if [ "${fname##*.}" = "py" ]; then
-		egrep '#.*[[:space:]]\b([a-zA-Z]+)[[:space:]]\b\1[[:space:]\.]' $f > $t
-	elif [ "${fname##*.}" = "c" ] || [ "${fname##*.}" = "h" ]; then
-		egrep '/?\*.*[[:space:]]\b([a-zA-Z]+)[[:space:]]\b\1[[:space:]\.]' $f | egrep -v -e "@" -e "long long" > $t
-	else
-		egrep '[[:space:]]\b([a-zA-Z]+)[[:space:]]\b\1[[:space:]\.]' $f | egrep -v -e "@" -e "^\(" > $t
-	fi
-
-	test -s $t && {
-		echo "paired typo"
-		echo "============================"
-		echo $f
-		cat $t
-	}
-
-	extension="${fname##*.}"
-	if [ "x$extension" = "xdox" ]; then
-		exit 0;
-	fi
-
-	if grep "^[^}]*while (0);" $f > $t; then
-		echo "$f: while (0) has trailing semi-colon"
-		cat $t
-	fi
-
-	if grep WT_DEADLOCK $f | grep -v '#define.WT_DEADLOCK' > $t; then
-		echo "$f: WT_DEADLOCK deprecated in favor of WT_ROLLBACK"
-		cat $t
-	fi
-
-	if grep 'sizeof(WT_UPDATE)' $f > $t; then
-		echo "$f: Use WT_UPDATE_SIZE rather than sizeof(WT_UPDATE)"
-		cat $t
-	fi
-
-	if ! expr "$f" : 'examples/c/.*' > /dev/null &&
-	   ! expr "$f" : 'ext/.*' > /dev/null &&
-	   ! expr "$f" : 'src/include/wiredtiger_ext\.h' > /dev/null &&
-	   ! expr "$f" : 'src/txn/txn_ext\.c' > /dev/null &&
-	   grep WT_TXN_ISO_ $f; then
-		echo "$f: WT_TXN_ISO_XXX constants only for the extension API"
-		cat $t
-	fi
-
-	if ! expr "$f" : 'src/include/queue\.h' > /dev/null &&
-	    egrep 'STAILQ_|SLIST_|\bLIST_' $f ; then
-		echo "$f: use TAILQ for all lists"
-	fi
-
-	if ! expr "$f" : 'src/include/extern.h' > /dev/null &&
-	   ! expr "$f" : 'src/include/extern_posix.h' > /dev/null &&
-	   ! expr "$f" : 'src/include/extern_win.h' > /dev/null &&
-	   ! expr "$f" : 'src/include/os.h' > /dev/null &&
-	   ! expr "$f" : 'src/os_common/.*' > /dev/null &&
-	   ! expr "$f" : 'src/os_posix/.*' > /dev/null &&
-	   ! expr "$f" : 'src/os_win/.*' > /dev/null &&
-	    grep '__wt_errno' $f > $t; then
-		echo "$f: upper-level code should not call __wt_errno"
-		cat $t
-	fi
-
-	if ! expr "$f" : 'examples/c/.*' > /dev/null &&
-	   ! expr "$f" : 'src/include/os.h' > /dev/null &&
-	    egrep "%[0-9]*zu" $f | grep -v 'SIZET_FMT' > $t; then
-		echo "$f: %zu needs to be fixed for Windows"
-		cat $t
-	fi
-
-	egrep -w 'off_t' $f > $t
-	test -s $t && {
-		echo "$f: off_t type declaration, use wt_off_t"
-		cat $t
-	}
-
-	if ! expr "$f" : 'src/include/misc.h' > /dev/null &&
-	    grep '[[:space:]]qsort(' $f > $t; then
-		echo "$f: qsort call, use WiredTiger __wt_qsort instead"
-		cat $t
-	fi
-
-	if ! expr "$f" : 'src/.*/os_setvbuf.c' > /dev/null &&
-	    egrep -w 'setvbuf' $f > $t; then
-		echo "$f: setvbuf call, use WiredTiger library replacements"
-		cat $t
-	fi
-
-	if ! expr "$f" : 'examples/c/*' > /dev/null &&
-	   ! expr "$f" : 'bench/*' > /dev/null &&
-	   ! expr "$f" : '.*cxx' > /dev/null &&
-	   ! expr "$f" : '.*cpp' > /dev/null &&
-	   ! expr "$f" : 'ext/*' > /dev/null &&
-	   ! expr "$f" : 'src/os_posix/os_snprintf.c' > /dev/null &&
-	    egrep '[^a-z_]snprintf\(|[^a-z_]vsnprintf\(' $f > $t; then
-		echo "$f: snprintf call, use WiredTiger library replacements"
-		cat $t
-	fi
-
-	# If we don't have matching pack-begin and pack-end calls, we don't get
-	# an error, we just get a Windows performance regression. Using awk and
-	# not wc to ensure there's no whitespace in the assignment.
-	egrep WT_PACKED_STRUCT $f > $t
-	cnt=`awk 'BEGIN { line = 0 } { ++line } END { print line }' < $t`
-	test `expr "$cnt" % 2` -ne 0 && {
-		echo "$f: mismatched WT_PACKED_STRUCT_BEGIN/END lines"
-		cat $t
-	}
-
-	# Direct calls to functions we're not supposed to use in the library.
-	# We don't check for all of them, just a few of the common ones.
-	if ! expr "$f" : 'bench/.*' > /dev/null &&
-	   ! expr "$f" : 'examples/.*' > /dev/null &&
-	   ! expr "$f" : 'ext/.*' > /dev/null &&
-	   ! expr "$f" : 'test/.*' > /dev/null &&
-	   ! expr "$f" : '.*/utilities/.*' > /dev/null; then
-		if ! expr "$f" : '.*/os_alloc.c' > /dev/null &&
-		     egrep '[[:space:]]free[(]|[[:space:]]strdup[(]|[[:space:]]strndup[(]|[[:space:]]malloc[(]|[[:space:]]calloc[(]|[[:space:]]realloc[(]|[[:space:]]sprintf[(]' $f > $t; then
-			test -s $t && {
-				echo "$f: call to illegal function"
-				cat $t
-			}
-		fi
-		if ! expr "$f" : '.*/os_strtouq.c' > /dev/null &&
-		     egrep '[[:space:]]strtouq[(]' $f > $t; then
-			test -s $t && {
-				echo "$f: call to illegal function"
-				cat $t
-			}
-		fi
-		if egrep '[[:space:]]exit[(]' $f > $t; then
-			test -s $t && {
-				echo "$f: call to illegal function"
-				cat $t
-			}
-		fi
-	fi
-
-	# Declaration of an integer return variable.
-	if ! expr "$f" : 'bench/.*' > /dev/null &&
-	   ! expr "$f" : 'examples/.*' > /dev/null &&
-	   ! expr "$f" : 'test/.*' > /dev/null &&
-	   ! expr "$f" : 'ext/.*' > /dev/null; then
-	   # This regex can return false positives on functions that take ret as
-	   # an argument. Filter out matches that contain brackets.
-		egrep -w ret $f | egrep 'int.*[, ]ret[,;]' | egrep -v '[()]' > $t
-		test -s $t && {
-			echo "$f: explicit declaration of \"ret\""
-			cat $t
-		}
-	fi
-
-	# Use of ctype functions that sign extend their arguments.
-	if ! expr "$f" : 'bench/.*' > /dev/null &&
-	   ! expr "$f" : 'test/csuite/.*' > /dev/null &&
-	   ! expr "$f" : 'examples/.*' > /dev/null &&
-	   ! expr "$f" : 'ext/.*' > /dev/null &&
-	   ! expr "$f" : '.*py' > /dev/null &&
-	   ! expr "$f" : '.*cpp' > /dev/null &&
-	   ! expr "$f" : 'src/include/ctype.i' > /dev/null; then
-		if egrep '(#include.*["</]ctype.h[">]|\b(is(alnum|alpha|cntrl|digit|graph|lower|print|punct|space|upper|xdigit)|to(lower|toupper))\()' $f > $t; then
-			test -s $t && {
-				echo "$f: direct use of ctype.h functions, instead of ctype.i equivalents"
-				cat $t
-			}
-		fi
-	fi
-=======
     # General style correction and cleanup for a single file
     f=$1
     fname=`basename $f`
@@ -446,6 +235,7 @@
        ! expr "$f" : 'examples/.*' > /dev/null &&
        ! expr "$f" : 'ext/.*' > /dev/null &&
        ! expr "$f" : '.*py' > /dev/null &&
+       ! expr "$f" : '.*cpp' > /dev/null &&
        ! expr "$f" : 'src/include/ctype.i' > /dev/null; then
         if egrep '(#include.*["</]ctype.h[">]|\b(is(alnum|alpha|cntrl|digit|graph|lower|print|punct|space|upper|xdigit)|to(lower|toupper))\()' $f > $t; then
             test -s $t && {
@@ -454,7 +244,6 @@
             }
         fi
     fi
->>>>>>> 13e6e4b7
 fi
 
 exit 0