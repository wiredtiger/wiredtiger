#!/usr/bin/env python3

# This script parses the WiredTiger code base to find all function definitions and automatically 
# generates their declarations. Declarations are added to src/include/extern.h by default, or to 
# module-specific header files if the module is added to the SELF_CONTAINED_MODULES list

# Attention! This script makes the following assumptions about the WiredTiger code directory:
# - All module-related files should reside in a single src/module/ folder as a result of adding 
#   a module to SELF_CONTAINED_MODULES
# - Header files are named using the format {folder_name/module_name}.h or 
#   {folder_name/module_name}_private.h.
# - Header files that are modified by this script have also been automatically created by this 
#   script as a result of adding a module to the SELF_CONTAINED_MODULES list.

# Generate WiredTiger function prototypes.
import fnmatch, re, os, sys
from dist import compare_srcfile, format_srcfile, source_files
from common_functions import filter_if_fast

from collections import defaultdict

# This is the list of modules that have their respective headers located in the src/module/ folder 
# instead of in src/include/. As a result all relevant code is contained to a single folder. 
# Adding modules to this list will automatically generate those headers, and we expect this list to 
# grow as we modularise the code base.
<<<<<<< HEAD
SELF_CONTAINED_MODULES = ["log", "evict", "union_fs"]
=======
SELF_CONTAINED_MODULES = ["checkpoint", "evict", "log", "reconcile"]
>>>>>>> 515e31e0

DO_NOT_EDIT_BEGIN = "/* DO NOT EDIT: automatically built by prototypes.py: BEGIN */\n"
DO_NOT_EDIT_END = "/* DO NOT EDIT: automatically built by prototypes.py: END */\n"

COPYRIGHT = """\
/*-
 * Copyright (c) 2014-present MongoDB, Inc.
 * Copyright (c) 2008-2014 WiredTiger, Inc.
 * All rights reserved.
 *
 * See the file LICENSE for redistribution information.
 */

"""

files = [f for f in source_files()]
if not [f for f in filter_if_fast(files + ["../dist/prototypes.py"], prefix="../")]:
    sys.exit(0)

def clean_function_name(filename, fn):
    ret = fn.strip()

    # Ignore statics in XXX.c files.
    if fnmatch.fnmatch(filename, "*.c") and 'static' in ret:
        return None

    # Join the first two lines, type and function name.
    ret = ret.replace("\n", " ", 1)

    # If there's no CPP syntax, join everything.
    if not '#endif' in ret:
        ret = " ".join(ret.split())

    # If it's not an inline function, prefix with "extern".
    if 'inline' not in ret and 'WT_INLINE' not in ret:
        ret = 'extern ' + ret

    # Switch to the include file version of any gcc attributes.
    ret = ret.replace("WT_GCC_FUNC_ATTRIBUTE", "WT_GCC_FUNC_DECL_ATTRIBUTE")

    # Everything but void requires using any return value.
    if not re.match(r'(static inline|static WT_INLINE|extern) void', ret):
        ret = ret + " WT_GCC_FUNC_DECL_ATTRIBUTE((warn_unused_result))"

    # If a line ends in #endif, appending a semicolon results in an illegal
    # expression, force an appended newline.
    if re.match(r'#endif$', ret):
        ret = ret + '\n'

    return ret + ';\n'

# Find function prototypes in a file matching a given regex. Cleans the
# function names to the point being immediately usable.
def extract_prototypes(filename, regexp):
    ret = []
    s = open(filename, 'r').read()
    for p in re.findall(regexp, s):
        clean = clean_function_name(filename, p)
        if clean is not None:
            ret.append(clean)

    return ret

# Build function prototypes from a list of files.
def fn_prototypes(public_fns, private_fns, tests, name):
    for sig in extract_prototypes(name, r'\n[A-Za-z_].*\n__wt_[^{]*'):
        public_fns.append(sig)

    for sig in extract_prototypes(name, r'\n[A-Za-z_].*\n__wti_[^{]*'):
        private_fns.append(sig)

    for sig in extract_prototypes(name, r'\n[A-Za-z_].*\n__ut_[^{]*'):
        tests.append(sig)

# Create a new header file with function declarations.
# As this is a new file also generate boilerplate like #pragma once
def create_new_header(tmp_file, fns, tests):
    tfile = open(tmp_file, 'w')
    tfile.write(COPYRIGHT)
    tfile.write("#pragma once\n\n")

    tfile.write(f"{DO_NOT_EDIT_BEGIN}\n")

    for e in sorted(list(set(fns))):
        tfile.write(e)

    tfile.write('\n#ifdef HAVE_UNITTEST\n')
    for e in sorted(list(set(tests))):
        tfile.write(e)

    tfile.write('\n#endif\n')
    tfile.write(f"\n\n{DO_NOT_EDIT_END}")
    tfile.close()

# Update an existing header file with function declarations.
# As this file already exists only modify content between the DO NOT EDIT flags.
def update_existing_header(tmp_file, fns, tests, f):
    with open(f, 'r') as file:
        lines = file.readlines()

    if DO_NOT_EDIT_BEGIN not in lines or DO_NOT_EDIT_END not in lines:
        print(f"Error: File {f} is missing the lines \n{DO_NOT_EDIT_BEGIN} and \
              \n{DO_NOT_EDIT_END} required by prototypes.py. Both lines must \
              be followed by a newline")
        sys.exit(1)

    start_line = lines.index(DO_NOT_EDIT_BEGIN)
    end_line = lines.index(DO_NOT_EDIT_END)


    # Content before the starting DO NOT EDIT is kept unchanged.
    new_lines = lines[:start_line + 1]
    new_lines.append("\n") # maintain the new line after START

    # Replace the function prototypes between the DO NOT EDIT FLAGS
    for e in sorted(list(set(fns))):
        new_lines.append(e)

    new_lines.append('\n#ifdef HAVE_UNITTEST\n')
    for e in sorted(list(set(tests))):
        new_lines.append(e)

    new_lines.append('\n#endif\n')

    # Finally, retain all content after the end DO NOT EDIT flag
    new_lines.append("\n") # maintain the new line before END
    new_lines.extend(lines[end_line:])

    with open(tmp_file, 'w') as file:
        file.writelines(new_lines)

# Write results and compare to the current file.
# Unit-testing functions are exposed separately in their own section to
# allow them to be ifdef'd out.
def output(fns, tests, f):
    tmp_file = '__tmp_prototypes' + str(os.getpid())

    if not os.path.isfile(f):
        create_new_header(tmp_file, fns, tests)
    else:
        update_existing_header(tmp_file, fns, tests, f)

    format_srcfile(tmp_file)
    compare_srcfile(tmp_file, f)

# Build a mapping from a module to its public functions, private functions, 
# and HAVE_UNITTEST functions.
def build_module_functions_dicts():
    public_fns_dict = defaultdict(list)
    private_fns_dict = defaultdict(list)
    tests_dict = defaultdict(list)
    
    for name in source_files():
        if not fnmatch.fnmatch(name, '*.c') + fnmatch.fnmatch(name, '*_inline.h'):
            continue
        if fnmatch.fnmatch(name, '*/checksum/arm64/*'):
            continue
        if fnmatch.fnmatch(name, '*/checksum/loongarch64/*'):
            continue
        if fnmatch.fnmatch(name, '*/checksum/power8/*'):
            continue
        if fnmatch.fnmatch(name, '*/checksum/riscv64/*'):
            continue
        if fnmatch.fnmatch(name, '*/checksum/zseries/*'):
            continue
        if re.match(r'^.*/os_(?:posix|win|linux|darwin)/.*', name):
            # Handled separately in prototypes_os().
            continue
        if fnmatch.fnmatch(name, '*/ext/*'):
            continue

        if fnmatch.fnmatch(name, '../src/*'):
            module_name = name.split("/")[2]
            if module_name not in SELF_CONTAINED_MODULES:
                # Non-self-contained modules put all their function prototypes in 
                # src/include/extern.h This is indicated by belonging to the include folder.
                fn_prototypes(public_fns_dict["include"], private_fns_dict["include"], 
                    tests_dict["include"], name)
            else:
                fn_prototypes(public_fns_dict[module_name], private_fns_dict[module_name], 
                    tests_dict[module_name], name)
        else:
            print(f"Unexpected filepath {name}")
            sys.exit(1)

    return (public_fns_dict, private_fns_dict, tests_dict)

# Given a list of dicts that map a module to their public, private, and HAVE_UNITTEST functions, 
# write their header files with function declarations.
def write_header_files(public_fns_dict, private_fns_dict, tests_dict):
    # Trust that the public functions dict lists all modules. 
    # If a module doesn't have a public function then it can't be accessed and is dead code.
    modules = public_fns_dict.keys()
    for mod in modules:
        if mod == "include":
            # Functions defined in the include folder belong in extern.h
            output(public_fns_dict[mod] + private_fns_dict[mod], tests_dict[mod], 
                f"../src/include/extern.h")
        else:
            output(public_fns_dict[mod], tests_dict[mod], f"../src/{mod}/{mod}.h")
            if len(private_fns_dict[mod]) > 0:
                # The second argument (tests_dict) is empty. These test functions are defined to
                # expose module internals outside the module, so it doens't make sense for them 
                # to be private.
                output(private_fns_dict[mod], {}, f"../src/{mod}/{mod}_private.h")

def prototypes_os():
    """
    The operating system abstraction layer duplicates function names. So each 
    os gets its own extern header file.
    """
    ports = 'posix win linux darwin'.split()
    fns = {k:[] for k in ports}
    tests = {k:[] for k in ports}
    for name in source_files():
        if m := re.match(r'^.*/os_(posix|win|linux|darwin)/.*', name):
            port = m.group(1)
            assert port in ports
            # The operating system folders have special handling and write all functions 
            # into a single extern_*.h file. Save all functions into the same fns list.
            fn_prototypes(fns[port], fns[port], tests[port], name)

    for p in ports:
        output(fns[p], tests[p], f"../src/include/extern_{p}.h")

# Newly generated public headers need to be included from wt_internal.h.
# Add a warning reminding developers to do so.
def check_wt_internal_includes():
    with open("../src/include/wt_internal.h", 'r') as file:
        lines = file.readlines()

        for mod in SELF_CONTAINED_MODULES:
            include_line = f"#include \"../{mod}/{mod}.h\""
            if f"{include_line}\n" not in lines:
                print(f"The line '{include_line}' is missing from wt_internal.h. "
                      "Please make sure to include it.")
                exit(1)

(pub_fns_dict, private_fns_dict, tests_dict) = build_module_functions_dicts()
write_header_files(pub_fns_dict, private_fns_dict, tests_dict)
prototypes_os()
check_wt_internal_includes()<|MERGE_RESOLUTION|>--- conflicted
+++ resolved
@@ -23,11 +23,7 @@
 # instead of in src/include/. As a result all relevant code is contained to a single folder. 
 # Adding modules to this list will automatically generate those headers, and we expect this list to 
 # grow as we modularise the code base.
-<<<<<<< HEAD
-SELF_CONTAINED_MODULES = ["log", "evict", "union_fs"]
-=======
-SELF_CONTAINED_MODULES = ["checkpoint", "evict", "log", "reconcile"]
->>>>>>> 515e31e0
+SELF_CONTAINED_MODULES = ["checkpoint", "evict", "log", "reconcile", "union_fs"]
 
 DO_NOT_EDIT_BEGIN = "/* DO NOT EDIT: automatically built by prototypes.py: BEGIN */\n"
 DO_NOT_EDIT_END = "/* DO NOT EDIT: automatically built by prototypes.py: END */\n"
