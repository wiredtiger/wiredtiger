--- conflicted
+++ resolved
@@ -47,20 +47,12 @@
 src/btree/row_key.c
 src/btree/row_modify.c
 src/btree/row_srch.c
-<<<<<<< HEAD
 src/call_log/call_log.c
-src/checksum/arm64/crc32-arm64.c	ARM64_HOST
-src/checksum/loongarch64/crc32-loongarch64.c	LOONGARCH64_HOST
-src/checksum/power8/crc32_wrapper.c	POWERPC_HOST
-src/checksum/power8/vec_crc32.c		POWERPC_HOST
-src/checksum/riscv64/crc32-riscv64.c	RISCV64_HOST
-=======
 src/checksum/arm64/crc32-arm64.c                ARM64_HOST
 src/checksum/loongarch64/crc32-loongarch64.c    LOONGARCH64_HOST
 src/checksum/power8/crc32_wrapper.c             POWERPC_HOST
 src/checksum/power8/vec_crc32.c                 POWERPC_HOST
 src/checksum/riscv64/crc32-riscv64.c            RISCV64_HOST
->>>>>>> 13e6e4b7
 src/checksum/software/checksum.c
 src/checksum/x86/crc32-x86-alt.c                X86_HOST
 src/checksum/x86/crc32-x86.c                    X86_HOST
