--- conflicted
+++ resolved
@@ -1230,8 +1230,6 @@
         permit sharing between processes (will automatically start an RPC server for primary
         processes and use RPC for secondary processes). <b>Not yet supported in WiredTiger</b>''',
         type='boolean'),
-<<<<<<< HEAD
-=======
     Config('prefetch', '', r'''
         Enable automatic detection of scans by applications, and attempt to pre-fetch future
         content into the cache''',
@@ -1243,7 +1241,6 @@
             whether pre-fetch is enabled for all sessions by default''',
             type='boolean'),
         ]),
->>>>>>> 1befa2b4
     Config('readonly', 'false', r'''
         open connection in read-only mode. The database must exist. All methods that may
         modify a database are disabled. See @ref readonly for more information''',
