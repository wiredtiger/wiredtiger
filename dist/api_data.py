--- conflicted
+++ resolved
@@ -793,18 +793,11 @@
         intended for use with internal stress testing of WiredTiger.''',
         type='list', undoc=True,
         choices=[
-<<<<<<< HEAD
         'aggressive_sweep', 'backup_rename', 'checkpoint_invisible_txnid_delay', 'checkpoint_slow',
-        'history_store_checkpoint_delay', 'history_store_search', 'history_store_sweep_race',
-        'prepare_checkpoint_delay', 'split_1', 'split_2', 'split_3', 'split_4', 'split_5',
-        'split_6', 'split_7', 'split_8']),
-=======
-        'aggressive_sweep', 'backup_rename', 'checkpoint_slow',
         'failpoint_history_store_delete_key_from_ts', 'failpoint_history_store_insert_1',
         'failpoint_history_store_insert_2', 'history_store_checkpoint_delay',
         'history_store_search', 'history_store_sweep_race', 'prepare_checkpoint_delay', 'split_1',
         'split_2', 'split_3', 'split_4', 'split_5', 'split_6', 'split_7', 'split_8']),
->>>>>>> 54076f37
     Config('verbose', '[]', r'''
         enable messages for various events. Options are given as a
         list, such as <code>"verbose=[evictserver,read]"</code>''',
