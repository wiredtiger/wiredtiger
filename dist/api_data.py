# This file is a python script that describes the WiredTiger API.

class Method:
    def __init__(self, config):
        # Deal with duplicates: with complex configurations (like
        # WT_SESSION::create), it's simpler to deal with duplicates once than
        # manually as configurations are defined
        self.config = []
        lastname = None
        for c in sorted(config):
            if '.' in c.name:
                raise "Bad config key '%s'" % c.name
            if c.name == lastname:
                continue
            lastname = c.name
            self.config.append(c)

class Config:
    def __init__(self, name, default, desc, subconfig=None, **flags):
        self.name = name
        self.default = default
        self.desc = desc
        self.subconfig = subconfig
        self.flags = flags

    # Comparators for sorting.
    def __eq__(self, other):
        return self.name == other.name

    def __ne__(self, other):
        return self.name != other.name

    def __lt__(self, other):
        return self.name < other.name

    def __le__(self, other):
        return self.name <= other.name

    def __gt__(self, other):
        return self.name > other.name

    def __ge__(self, other):
        return self.name >= other.name

common_runtime_config = [
    Config('app_metadata', '', r'''
        application-owned metadata for this object'''),
]

# Metadata shared by all schema objects
common_meta = common_runtime_config + [
    Config('collator', 'none', r'''
        configure custom collation for keys.  Permitted values are \c "none"
        or a custom collator name created with WT_CONNECTION::add_collator'''),
    Config('columns', '', r'''
        list of the column names.  Comma-separated list of the form
        <code>(column[,...])</code>.  For tables, the number of entries
        must match the total number of values in \c key_format and \c
        value_format.  For colgroups and indices, all column names must
        appear in the list of columns for the table''',
        type='list'),
]

source_meta = [
    Config('source', '', r'''
        set a custom data source URI for a column group, index or simple
        table.  By default, the data source URI is derived from the \c
        type and the column group or index name.  Applications can
        create tables from existing data sources by supplying a \c
        source configuration''', undoc=True),
    Config('type', 'file', r'''
        set the type of data source used to store a column group, index
        or simple table.  By default, a \c "file:" URI is derived from
        the object name.  The \c type configuration can be used to
        switch to a different data source, such as LSM or an extension
        configured by the application'''),
]

format_meta = common_meta + [
    Config('key_format', 'u', r'''
        the format of the data packed into key items.  See @ref
        schema_format_types for details.  By default, the key_format is
        \c 'u' and applications use WT_ITEM structures to manipulate
        raw byte arrays. By default, records are stored in row-store
        files: keys of type \c 'r' are record numbers and records
        referenced by record number are stored in column-store files''',
        type='format', func='__wt_struct_confchk'),
    Config('value_format', 'u', r'''
        the format of the data packed into value items.  See @ref
        schema_format_types for details.  By default, the value_format
        is \c 'u' and applications use a WT_ITEM structure to
        manipulate raw byte arrays. Value items of type 't' are
        bitfields, and when configured with record number type keys,
        will be stored using a fixed-length store''',
        type='format', func='__wt_struct_confchk'),
]

lsm_config = [
    Config('lsm', '', r'''
        options only relevant for LSM data sources''',
        type='category', subconfig=[
        Config('auto_throttle', 'true', r'''
            Throttle inserts into LSM trees if flushing to disk isn't
            keeping up''',
            type='boolean'),
        Config('bloom', 'true', r'''
            create bloom filters on LSM tree chunks as they are merged''',
            type='boolean'),
        Config('bloom_bit_count', '16', r'''
            the number of bits used per item for LSM bloom filters''',
            min='2', max='1000'),
        Config('bloom_config', '', r'''
            config string used when creating Bloom filter files, passed
            to WT_SESSION::create'''),
        Config('bloom_hash_count', '8', r'''
            the number of hash values per item used for LSM bloom
            filters''',
            min='2', max='100'),
        Config('bloom_oldest', 'false', r'''
            create a bloom filter on the oldest LSM tree chunk. Only
            supported if bloom filters are enabled''',
            type='boolean'),
        Config('chunk_count_limit', '0', r'''
            the maximum number of chunks to allow in an LSM tree. This
            option automatically times out old data. As new chunks are
            added old chunks will be removed. Enabling this option
            disables LSM background merges''',
            type='int'),
        Config('chunk_max', '5GB', r'''
            the maximum size a single chunk can be. Chunks larger than this
            size are not considered for further merges. This is a soft
            limit, and chunks larger than this value can be created.  Must
            be larger than chunk_size''',
            min='100MB', max='10TB'),
        Config('chunk_size', '10MB', r'''
            the maximum size of the in-memory chunk of an LSM tree.  This
            limit is soft - it is possible for chunks to be temporarily
            larger than this value.  This overrides the \c memory_page_max
            setting''',
            min='512K', max='500MB'),
        Config('merge_custom', '', r'''
            configure the tree to merge into a custom data source''',
            type='category', subconfig=[
            Config('prefix', '', r'''
                custom data source prefix instead of \c "file"'''),
            Config('start_generation', '0', r'''
                merge generation at which the custom data source is used
                (zero indicates no custom data source)''',
                min='0', max='10'),
            Config('suffix', '', r'''
                custom data source suffix instead of \c ".lsm"'''),
            ]),
        Config('merge_max', '15', r'''
            the maximum number of chunks to include in a merge operation''',
            min='2', max='100'),
        Config('merge_min', '0', r'''
            the minimum number of chunks to include in a merge operation. If
            set to 0 or 1 half the value of merge_max is used''',
            max='100'),
    ]),
]

file_runtime_config = common_runtime_config + [
    Config('access_pattern_hint', 'none', r'''
        It is recommended that workloads that consist primarily of
        updates and/or point queries specify \c random.  Workloads that
        do many cursor scans through large ranges of data specify
        \c sequential and other workloads specify \c none.  The
        option leads to an advisory call to an appropriate operating
        system API where available''',
        choices=['none', 'random', 'sequential']),
    Config('assert', '', r'''
        enable enhanced checking. ''',
        type='category', subconfig= [
        Config('commit_timestamp', 'none', r'''
            verify that timestamps should 'always' or 'never' be used
            on modifications with this table.  Verification is 'none'
            if mixed update use is allowed. If 'key_consistent' is
            set then all updates to a specific key must be the same
            with respect to timestamp usage or not.''',
            choices=['always', 'key_consistent', 'never', 'none']),
        Config('durable_timestamp', 'none', r'''
            verify that durable timestamps should 'always' or 'never' be used
            on modifications with this table.''',
            choices=['always', 'key_consistent', 'never', 'none']),
        Config('read_timestamp', 'none', r'''
            verify that timestamps should 'always' or 'never' be used
            on reads with this table.  Verification is 'none'
            if mixed read use is allowed.''',
            choices=['always', 'never', 'none'])
        ], undoc=True),
    Config('cache_resident', 'false', r'''
        do not ever evict the object's pages from cache. Not compatible with
        LSM tables; see @ref tuning_cache_resident for more information''',
        type='boolean'),
    Config('log', '', r'''
        the transaction log configuration for this object.  Only valid if
        log is enabled in ::wiredtiger_open''',
        type='category', subconfig=[
        Config('enabled', 'true', r'''
            if false, this object has checkpoint-level durability''',
            type='boolean'),
        ]),
    Config('os_cache_max', '0', r'''
        maximum system buffer cache usage, in bytes.  If non-zero, evict
        object blocks from the system buffer cache after that many bytes
        from this object are read or written into the buffer cache''',
        min=0),
    Config('os_cache_dirty_max', '0', r'''
        maximum dirty system buffer cache usage, in bytes.  If non-zero,
        schedule writes for dirty blocks belonging to this object in the
        system buffer cache after that many bytes from this object are
        written into the buffer cache''',
        min=0),
]

# Per-file configuration
file_config = format_meta + file_runtime_config + [
    Config('block_allocation', 'best', r'''
        configure block allocation. Permitted values are \c "first" or
        \c "best"; the \c "first" configuration uses a first-available
        algorithm during block allocation, the \c "best" configuration
        uses a best-fit algorithm''',
        choices=['first', 'best',]),
    Config('allocation_size', '4KB', r'''
        the file unit allocation size, in bytes, must a power-of-two;
        smaller values decrease the file space required by overflow
        items, and the default value of 4KB is a good choice absent
        requirements from the operating system or storage device''',
        min='512B', max='128MB'),
    Config('block_compressor', 'none', r'''
        configure a compressor for file blocks.  Permitted values are \c "none"
        or custom compression engine name created with
        WT_CONNECTION::add_compressor.  If WiredTiger has builtin support for
        \c "lz4", \c "snappy", \c "zlib" or \c "zstd" compression, these names
        are also available.  See @ref compression for more information'''),
    Config('checksum', 'uncompressed', r'''
        configure block checksums; permitted values are <code>on</code>
        (checksum all blocks), <code>off</code> (checksum no blocks) and
        <code>uncompresssed</code> (checksum only blocks which are not
        compressed for any reason).  The \c uncompressed setting is for
        applications which can rely on decompression to fail if a block
        has been corrupted''',
        choices=['on', 'off', 'uncompressed']),
    Config('dictionary', '0', r'''
        the maximum number of unique values remembered in the Btree
        row-store leaf page value dictionary; see
        @ref file_formats_compression for more information''',
        min='0'),
    Config('encryption', '', r'''
        configure an encryptor for file blocks. When a table is created,
        its encryptor is not implicitly used for any related indices
        or column groups''',
        type='category', subconfig=[
        Config('name', 'none', r'''
            Permitted values are \c "none"
            or custom encryption engine name created with
            WT_CONNECTION::add_encryptor.
            See @ref encryption for more information'''),
        Config('keyid', '', r'''
            An identifier that identifies a unique instance of the encryptor.
            It is stored in clear text, and thus is available when
            the wiredtiger database is reopened.  On the first use
            of a (name, keyid) combination, the WT_ENCRYPTOR::customize
            function is called with the keyid as an argument'''),
        ]),
    Config('format', 'btree', r'''
        the file format''',
        choices=['btree']),
    Config('huffman_key', 'none', r'''
        configure Huffman encoding for keys.  Permitted values are
        \c "none", \c "english", \c "utf8<file>" or \c "utf16<file>".
        See @ref huffman for more information'''),
    Config('huffman_value', 'none', r'''
        configure Huffman encoding for values.  Permitted values are
        \c "none", \c "english", \c "utf8<file>" or \c "utf16<file>".
        See @ref huffman for more information'''),
    Config('ignore_in_memory_cache_size', 'false', r'''
        allow update and insert operations to proceed even if the cache is
        already at capacity. Only valid in conjunction with in-memory
        databases. Should be used with caution - this configuration allows
        WiredTiger to consume memory over the configured cache limit''',
        type='boolean'),
    Config('internal_key_truncate', 'true', r'''
        configure internal key truncation, discarding unnecessary trailing
        bytes on internal keys (ignored for custom collators)''',
        type='boolean'),
    Config('internal_page_max', '4KB', r'''
        the maximum page size for internal nodes, in bytes; the size
        must be a multiple of the allocation size and is significant
        for applications wanting to avoid excessive L2 cache misses
        while searching the tree.  The page maximum is the bytes of
        uncompressed data, that is, the limit is applied before any
        block compression is done''',
        min='512B', max='512MB'),
    Config('internal_item_max', '0', r'''
        historic term for internal_key_max''',
        min=0, undoc=True),
    Config('internal_key_max', '0', r'''
        the largest key stored in an internal node, in bytes.  If set, keys
        larger than the specified size are stored as overflow items (which
        may require additional I/O to access).  The default and the maximum
        allowed value are both one-tenth the size of a newly split internal
        page''',
        min='0'),
    Config('key_gap', '10', r'''
        the maximum gap between instantiated keys in a Btree leaf page,
        constraining the number of keys processed to instantiate a
        random Btree leaf page key''',
        min='0', undoc=True),
    Config('leaf_key_max', '0', r'''
        the largest key stored in a leaf node, in bytes.  If set, keys
        larger than the specified size are stored as overflow items (which
        may require additional I/O to access).  The default value is
        one-tenth the size of a newly split leaf page''',
        min='0'),
    Config('leaf_page_max', '32KB', r'''
        the maximum page size for leaf nodes, in bytes; the size must
        be a multiple of the allocation size, and is significant for
        applications wanting to maximize sequential data transfer from
        a storage device.  The page maximum is the bytes of uncompressed
        data, that is, the limit is applied before any block compression
        is done''',
        min='512B', max='512MB'),
    Config('leaf_value_max', '0', r'''
        the largest value stored in a leaf node, in bytes.  If set, values
        larger than the specified size are stored as overflow items (which
        may require additional I/O to access). If the size is larger than
        the maximum leaf page size, the page size is temporarily ignored
        when large values are written. The default is one-half the size of
        a newly split leaf page''',
        min='0'),
    Config('leaf_item_max', '0', r'''
        historic term for leaf_key_max and leaf_value_max''',
        min=0, undoc=True),
    Config('memory_page_image_max', '0', r'''
        the maximum in-memory page image represented by a single storage block.
        Depending on compression efficiency, compression can create storage
        blocks which require significant resources to re-instantiate in the
        cache, penalizing the performance of future point updates. The value
        limits the maximum in-memory page image a storage block will need. If
        set to 0, a default of 4 times \c leaf_page_max is used''',
        min='0'),
    Config('memory_page_max', '5MB', r'''
        the maximum size a page can grow to in memory before being
        reconciled to disk.  The specified size will be adjusted to a lower
        bound of <code>leaf_page_max</code>, and an upper bound of
        <code>cache_size / 10</code>.  This limit is soft - it is possible
        for pages to be temporarily larger than this value.  This setting
        is ignored for LSM trees, see \c chunk_size''',
        min='512B', max='10TB'),
    Config('prefix_compression', 'false', r'''
        configure prefix compression on row-store leaf pages''',
        type='boolean'),
    Config('prefix_compression_min', '4', r'''
        minimum gain before prefix compression will be used on row-store
        leaf pages''',
        min=0),
    Config('split_deepen_min_child', '0', r'''
        minimum entries in a page to consider deepening the tree. Pages
        will be considered for splitting and deepening the search tree
        as soon as there are more than the configured number of children
        ''',
        type='int', undoc=True),
    Config('split_deepen_per_child', '0', r'''
        entries allocated per child when deepening the tree''',
        type='int', undoc=True),
    Config('split_pct', '90', r'''
        the Btree page split size as a percentage of the maximum Btree
        page size, that is, when a Btree page is split, it will be
        split into smaller pages, where each page is the specified
        percentage of the maximum Btree page size''',
        min='50', max='100'),
]

# File metadata, including both configurable and non-configurable (internal)
file_meta = file_config + [
    Config('checkpoint', '', r'''
        the file checkpoint entries'''),
    Config('checkpoint_lsn', '', r'''
        LSN of the last checkpoint'''),
    Config('id', '', r'''
        the file's ID number'''),
    Config('version', '(major=0,minor=0)', r'''
        the file version'''),
]

lsm_meta = file_config + lsm_config + [
    Config('last', '', r'''
        the last allocated chunk ID'''),
    Config('chunks', '', r'''
        active chunks in the LSM tree'''),
    Config('old_chunks', '', r'''
        obsolete chunks in the LSM tree'''),
]

table_only_config = [
    Config('colgroups', '', r'''
        comma-separated list of names of column groups.  Each column
        group is stored separately, keyed by the primary key of the
        table.  If no column groups are specified, all columns are
        stored together in a single file.  All value columns in the
        table must appear in at least one column group.  Each column
        group must be created with a separate call to
        WT_SESSION::create''', type='list'),
]

index_only_config = [
    Config('extractor', 'none', r'''
        configure custom extractor for indices.  Permitted values are
        \c "none" or an extractor name created with
        WT_CONNECTION::add_extractor'''),
    Config('immutable', 'false', r'''
        configure the index to be immutable - that is an index is not changed
        by any update to a record in the table''', type='boolean'),
]

colgroup_meta = common_meta + source_meta

index_meta = format_meta + source_meta + index_only_config + [
    Config('index_key_columns', '', r'''
        number of public key columns''', type='int', undoc=True),
]

table_meta = format_meta + table_only_config

# Connection runtime config, shared by conn.reconfigure and wiredtiger_open
connection_runtime_config = [
    Config('async', '', r'''
        asynchronous operations configuration options''',
        type='category', subconfig=[
        Config('enabled', 'false', r'''
            enable asynchronous operation''',
            type='boolean'),
        Config('ops_max', '1024', r'''
            maximum number of expected simultaneous asynchronous
                operations''', min='1', max='4096'),
        Config('threads', '2', r'''
            the number of worker threads to service asynchronous requests.
            Each worker thread uses a session from the configured
            session_max''',
                min='1', max='20'), # !!! Must match WT_ASYNC_MAX_WORKERS
            ]),
    Config('cache_size', '100MB', r'''
        maximum heap memory to allocate for the cache. A database should
        configure either \c cache_size or \c shared_cache but not both''',
        min='1MB', max='10TB'),
    Config('cache_max_wait_ms', '0', r'''
        the maximum number of milliseconds an application thread will wait
        for space to be available in cache before giving up. Default will
        wait forever''',
        min=0),
    Config('cache_overhead', '8', r'''
        assume the heap allocator overhead is the specified percentage, and
        adjust the cache usage by that amount (for example, if there is 10GB
        of data in cache, a percentage of 10 means WiredTiger treats this as
        11GB).  This value is configurable because different heap allocators
        have different overhead and different workloads will have different
        heap allocation sizes and patterns, therefore applications may need to
        adjust this value based on allocator choice and behavior in measured
        workloads''',
        min='0', max='30'),
    Config('checkpoint', '', r'''
        periodically checkpoint the database. Enabling the checkpoint server
        uses a session from the configured session_max''',
        type='category', subconfig=[
        Config('log_size', '0', r'''
            wait for this amount of log record bytes to be written to
                the log between each checkpoint.  If non-zero, this value will
                use a minimum of the log file size.  A database can configure
                both log_size and wait to set an upper bound for checkpoints;
                setting this value above 0 configures periodic checkpoints''',
            min='0', max='2GB'),
        Config('wait', '0', r'''
            seconds to wait between each checkpoint; setting this value
            above 0 configures periodic checkpoints''',
            min='0', max='100000'),
        ]),
    Config('error_prefix', '', r'''
        prefix string for error messages'''),
    Config('eviction', '', r'''
        eviction configuration options''',
        type='category', subconfig=[
            Config('threads_max', '8', r'''
                maximum number of threads WiredTiger will start to help evict
                pages from cache. The number of threads started will vary
                depending on the current eviction load. Each eviction worker
                thread uses a session from the configured session_max''',
                min=1, max=20),
            Config('threads_min', '1', r'''
                minimum number of threads WiredTiger will start to help evict
                pages from cache. The number of threads currently running will
                vary depending on the current eviction load''',
                min=1, max=20),
            ]),
    Config('eviction_checkpoint_target', '1', r'''
        perform eviction at the beginning of checkpoints to bring the dirty
        content in cache to this level. It is a percentage of the cache size if
        the value is within the range of 0 to 100 or an absolute size when
        greater than 100. The value is not allowed to exceed the \c cache_size.
        Ignored if set to zero or \c in_memory is \c true''',
        min=0, max='10TB'),
    Config('eviction_dirty_target', '5', r'''
        perform eviction in worker threads when the cache contains at least
        this much dirty content. It is a percentage of the cache size if the
        value is within the range of 1 to 100 or an absolute size when greater
        than 100. The value is not allowed to exceed the \c cache_size.''',
        min=1, max='10TB'),
    Config('eviction_dirty_trigger', '20', r'''
        trigger application threads to perform eviction when the cache contains
        at least this much dirty content. It is a percentage of the cache size
        if the value is within the range of 1 to 100 or an absolute size when
        greater than 100. The value is not allowed to exceed the \c cache_size.
        This setting only alters behavior if it is lower than eviction_trigger
        ''', min=1, max='10TB'),
    Config('eviction_target', '80', r'''
        perform eviction in worker threads when the cache contains at least
        this much content. It is a percentage of the cache size if the value is
        within the range of 10 to 100 or an absolute size when greater than 100.
        The value is not allowed to exceed the \c cache_size.''',
        min=10, max='10TB'),
    Config('eviction_trigger', '95', r'''
        trigger application threads to perform eviction when the cache contains
        at least this much content. It is a percentage of the cache size if the
        value is within the range of 10 to 100 or an absolute size when greater
        than 100.  The value is not allowed to exceed the \c cache_size.''',
        min=10, max='10TB'),
    Config('file_manager', '', r'''
        control how file handles are managed''',
        type='category', subconfig=[
        Config('close_handle_minimum', '250', r'''
            number of handles open before the file manager will look for handles
            to close''', min=0),
        Config('close_idle_time', '30', r'''
            amount of time in seconds a file handle needs to be idle
            before attempting to close it. A setting of 0 means that idle
            handles are not closed''', min=0, max=100000),
        Config('close_scan_interval', '10', r'''
            interval in seconds at which to check for files that are
            inactive and close them''', min=1, max=100000),
        ]),
    Config('io_capacity', '', r'''
        control how many bytes per second are written and read. Exceeding
        the capacity results in throttling.''',
        type='category', subconfig=[
        Config('total', '0', r'''
            number of bytes per second available to all subsystems in total.
            When set, decisions about what subsystems are throttled, and in
            what proportion, are made internally. The minimum non-zero setting
            is 1MB.''',
            min='0', max='1TB'),
        ]),
    Config('lsm_manager', '', r'''
        configure database wide options for LSM tree management. The LSM
        manager is started automatically the first time an LSM tree is opened.
        The LSM manager uses a session from the configured session_max''',
        type='category', subconfig=[
        Config('worker_thread_max', '4', r'''
            Configure a set of threads to manage merging LSM trees in
            the database. Each worker thread uses a session handle from
            the configured session_max''',
            min='3',     # !!! Must match WT_LSM_MIN_WORKERS
            max='20'),     # !!! Must match WT_LSM_MAX_WORKERS
        Config('merge', 'true', r'''
            merge LSM chunks where possible''',
            type='boolean')
        ]),
    Config('lsm_merge', 'true', r'''
        merge LSM chunks where possible (deprecated)''',
        type='boolean', undoc=True),
    Config('operation_tracking', '', r'''
        enable tracking of performance-critical functions. See
        @ref operation_tracking for more information''',
        type='category', subconfig=[
            Config('enabled', 'false', r'''
                enable operation tracking subsystem''',
                type='boolean'),
            Config('path', '"."', r'''
                the name of a directory into which operation tracking files are
                written. The directory must already exist. If the value is not
                an absolute path, the path is relative to the database home
                (see @ref absolute_path for more information)'''),
        ]),
    Config('shared_cache', '', r'''
        shared cache configuration options. A database should configure
        either a cache_size or a shared_cache not both. Enabling a
        shared cache uses a session from the configured session_max. A
        shared cache can not have absolute values configured for cache
        eviction settings''',
        type='category', subconfig=[
        Config('chunk', '10MB', r'''
            the granularity that a shared cache is redistributed''',
            min='1MB', max='10TB'),
        Config('name', 'none', r'''
            the name of a cache that is shared between databases or
            \c "none" when no shared cache is configured'''),
        Config('quota', '0', r'''
            maximum size of cache this database can be allocated from the
            shared cache. Defaults to the entire shared cache size''',
            type='int'),
        Config('reserve', '0', r'''
            amount of cache this database is guaranteed to have
            available from the shared cache. This setting is per
            database. Defaults to the chunk size''', type='int'),
        Config('size', '500MB', r'''
            maximum memory to allocate for the shared cache. Setting
            this will update the value if one is already set''',
            min='1MB', max='10TB')
        ]),
    Config('statistics', 'none', r'''
        Maintain database statistics, which may impact performance.
        Choosing "all" maintains all statistics regardless of cost,
        "fast" maintains a subset of statistics that are relatively
        inexpensive, "none" turns off all statistics. The "clear"
        configuration resets statistics after they are gathered,
        where appropriate (for example, a cache size statistic is
        not cleared, while the count of cursor insert operations will
        be cleared).   When "clear" is configured for the database,
        gathered statistics are reset each time a statistics cursor
        is used to gather statistics, as well as each time statistics
        are logged using the \c statistics_log configuration.  See
        @ref statistics for more information''',
        type='list',
        choices=['all', 'cache_walk', 'fast', 'none', 'clear', 'tree_walk']),
    Config('timing_stress_for_test', '', r'''
        enable code that interrupts the usual timing of operations with a goal
        of uncovering race conditions and unexpected blocking. This option is
        intended for use with internal stress testing of WiredTiger.''',
        type='list', undoc=True,
        choices=[
        'aggressive_sweep', 'checkpoint_slow', 'lookaside_sweep_race',
        'split_1', 'split_2', 'split_3', 'split_4', 'split_5', 'split_6',
        'split_7', 'split_8']),
    Config('verbose', '', r'''
        enable messages for various events. Options are given as a
        list, such as <code>"verbose=[evictserver,read]"</code>''',
        type='list', choices=[
            'api',
            'block',
            'checkpoint',
            'checkpoint_progress',
            'compact',
            'compact_progress',
            'error_returns',
            'evict',
            'evict_stuck',
            'evictserver',
            'fileops',
            'handleops',
            'log',
            'lookaside',
            'lookaside_activity',
            'lsm',
            'lsm_manager',
            'metadata',
            'mutex',
            'overflow',
            'read',
            'rebalance',
            'reconcile',
            'recovery',
            'recovery_progress',
            'salvage',
            'shared_cache',
            'split',
            'temporary',
            'thread_group',
            'timestamp',
            'transaction',
            'verify',
            'version',
            'write']),
]

# wiredtiger_open and WT_CONNECTION.reconfigure compatibility configurations.
compatibility_configuration_common = [
    Config('release', '', r'''
        compatibility release version string'''),
]

connection_reconfigure_compatibility_configuration = [
    Config('compatibility', '', r'''
        set compatibility version of database.  Changing the compatibility
        version requires that there are no active operations for the duration
        of the call.''',
        type='category', subconfig=
        compatibility_configuration_common)
]
wiredtiger_open_compatibility_configuration = [
    Config('compatibility', '', r'''
        set compatibility version of database.  Changing the compatibility
        version requires that there are no active operations for the duration
        of the call.''',
        type='category', subconfig=
        compatibility_configuration_common + [
        Config('require_max', '', r'''
            required maximum compatibility version of existing data files.
            Must be greater than or equal to any release version set in the
            \c release setting. Has no effect if creating the database.'''),
        Config('require_min', '', r'''
            required minimum compatibility version of existing data files.
            Must be less than or equal to any release version set in the
            \c release setting. Has no effect if creating the database.'''),
    ]),
]

# wiredtiger_open and WT_CONNECTION.reconfigure log configurations.
log_configuration_common = [
    Config('archive', 'true', r'''
        automatically archive unneeded log files''',
        type='boolean'),
    Config('os_cache_dirty_pct', '0', r'''
        maximum dirty system buffer cache usage, as a percentage of the
        log's \c file_max.  If non-zero, schedule writes for dirty blocks
        belonging to the log in the system buffer cache after that percentage
        of the log has been written into the buffer cache without an
        intervening file sync.''',
        min='0', max='100'),
    Config('prealloc', 'true', r'''
        pre-allocate log files''',
        type='boolean'),
    Config('zero_fill', 'false', r'''
        manually write zeroes into log files''',
        type='boolean')
]
connection_reconfigure_log_configuration = [
    Config('log', '', r'''
        enable logging. Enabling logging uses three sessions from the
        configured session_max''',
        type='category', subconfig=
        log_configuration_common)
]
wiredtiger_open_log_configuration = [
    Config('log', '', r'''
        enable logging. Enabling logging uses three sessions from the
        configured session_max''',
        type='category', subconfig=
        log_configuration_common + [
        Config('enabled', 'false', r'''
            enable logging subsystem''',
            type='boolean'),
        Config('compressor', 'none', r'''
            configure a compressor for log records.  Permitted values are
            \c "none" or custom compression engine name created with
            WT_CONNECTION::add_compressor.  If WiredTiger has builtin support
            for \c "lz4", \c "snappy", \c "zlib" or \c "zstd" compression,
            these names are also available. See @ref compression for more
            information'''),
        Config('file_max', '100MB', r'''
            the maximum size of log files''',
            min='100KB',    # !!! Must match WT_LOG_FILE_MIN
            max='2GB'),    # !!! Must match WT_LOG_FILE_MAX
        Config('path', '"."', r'''
            the name of a directory into which log files are written. The
            directory must already exist. If the value is not an absolute path,
            the path is relative to the database home (see @ref absolute_path
            for more information)'''),
        Config('recover', 'on', r'''
            run recovery or error if recovery needs to run after an
            unclean shutdown''',
            choices=['error', 'on'])
    ]),
]

# wiredtiger_open and WT_CONNECTION.reconfigure statistics log configurations.
statistics_log_configuration_common = [
    Config('json', 'false', r'''
        encode statistics in JSON format''',
        type='boolean'),
    Config('on_close', 'false', r'''log statistics on database close''',
        type='boolean'),
    Config('sources', '', r'''
        if non-empty, include statistics for the list of data source
        URIs, if they are open at the time of the statistics logging.
        The list may include URIs matching a single data source
        ("table:mytable"), or a URI matching all data sources of a
        particular type ("table:")''',
        type='list'),
    Config('timestamp', '"%b %d %H:%M:%S"', r'''
        a timestamp prepended to each log record, may contain strftime
        conversion specifications, when \c json is configured, defaults
        to \c "%FT%Y.000Z"'''),
    Config('wait', '0', r'''
        seconds to wait between each write of the log records; setting
        this value above 0 configures statistics logging''',
        min='0', max='100000'),
]
connection_reconfigure_statistics_log_configuration = [
    Config('statistics_log', '', r'''
        log any statistics the database is configured to maintain,
        to a file.  See @ref statistics for more information. Enabling
        the statistics log server uses a session from the configured
        session_max''',
        type='category', subconfig=
        statistics_log_configuration_common)
]
wiredtiger_open_statistics_log_configuration = [
    Config('statistics_log', '', r'''
        log any statistics the database is configured to maintain,
        to a file.  See @ref statistics for more information. Enabling
        the statistics log server uses a session from the configured
        session_max''',
        type='category', subconfig=
        statistics_log_configuration_common + [
        Config('path', '"."', r'''
            the name of a directory into which statistics files are written.
            The directory must already exist. If the value is not an absolute
            path, the path is relative to the database home (see @ref
            absolute_path for more information)''')
        ])
]

session_config = [
    Config('cache_cursors', 'true', r'''
        enable caching of cursors for reuse. Any calls to WT_CURSOR::close
        for a cursor created in this session will mark the cursor
        as cached and keep it available to be reused for later calls
        to WT_SESSION::open_cursor. Cached cursors may be eventually
        closed. This value is inherited from ::wiredtiger_open
        \c cache_cursors''',
        type='boolean'),
    Config('ignore_cache_size', 'false', r'''
        when set, operations performed by this session ignore the cache size
        and are not blocked when the cache is full.  Note that use of this
        option for operations that create cache pressure can starve ordinary
        sessions that obey the cache size.''',
        type='boolean'),
    Config('isolation', 'read-committed', r'''
        the default isolation level for operations in this session''',
        choices=['read-uncommitted', 'read-committed', 'snapshot']),
]

wiredtiger_open_common =\
    connection_runtime_config +\
    wiredtiger_open_compatibility_configuration +\
    wiredtiger_open_log_configuration +\
    wiredtiger_open_statistics_log_configuration + [
    Config('buffer_alignment', '-1', r'''
        in-memory alignment (in bytes) for buffers used for I/O.  The
        default value of -1 indicates a platform-specific alignment value
        should be used (4KB on Linux systems when direct I/O is configured,
        zero elsewhere)''',
        min='-1', max='1MB'),
    Config('builtin_extension_config', '', r'''
        A structure where the keys are the names of builtin extensions and the
        values are passed to WT_CONNECTION::load_extension as the \c config
        parameter (for example,
        <code>builtin_extension_config={zlib={compression_level=3}}</code>)'''),
    Config('cache_cursors', 'true', r'''
        enable caching of cursors for reuse. This is the default value
        for any sessions created, and can be overridden in configuring
        \c cache_cursors in WT_CONNECTION.open_session.''',
        type='boolean'),
    Config('checkpoint_sync', 'true', r'''
        flush files to stable storage when closing or writing
        checkpoints''',
        type='boolean'),
    Config('direct_io', '', r'''
        Use \c O_DIRECT on POSIX systems, and \c FILE_FLAG_NO_BUFFERING on
        Windows to access files.  Options are given as a list, such as
        <code>"direct_io=[data]"</code>.  Configuring \c direct_io requires
        care, see @ref tuning_system_buffer_cache_direct_io for important
        warnings.  Including \c "data" will cause WiredTiger data files to use
        direct I/O, including \c "log" will cause WiredTiger log files to use
        direct I/O, and including \c "checkpoint" will cause WiredTiger data
        files opened at a checkpoint (i.e: read only) to use direct I/O.
        \c direct_io should be combined with \c write_through to get the
        equivalent of \c O_DIRECT on Windows''',
        type='list', choices=['checkpoint', 'data', 'log']),
    Config('encryption', '', r'''
        configure an encryptor for system wide metadata and logs.
        If a system wide encryptor is set, it is also used for
        encrypting data files and tables, unless encryption configuration
        is explicitly set for them when they are created with
        WT_SESSION::create''',
        type='category', subconfig=[
        Config('name', 'none', r'''
            Permitted values are \c "none"
            or custom encryption engine name created with
            WT_CONNECTION::add_encryptor.
            See @ref encryption for more information'''),
        Config('keyid', '', r'''
            An identifier that identifies a unique instance of the encryptor.
            It is stored in clear text, and thus is available when
            the wiredtiger database is reopened.  On the first use
            of a (name, keyid) combination, the WT_ENCRYPTOR::customize
            function is called with the keyid as an argument'''),
        Config('secretkey', '', r'''
            A string that is passed to the WT_ENCRYPTOR::customize function.
            It is never stored in clear text, so must be given to any
            subsequent ::wiredtiger_open calls to reopen the database.
            It must also be provided to any "wt" commands used with
            this database'''),
        ]),
    Config('extensions', '', r'''
        list of shared library extensions to load (using dlopen).
        Any values specified to a library extension are passed to
        WT_CONNECTION::load_extension as the \c config parameter
        (for example,
        <code>extensions=(/path/ext.so={entry=my_entry})</code>)''',
        type='list'),
    Config('file_extend', '', r'''
        file extension configuration.  If set, extend files of the set
        type in allocations of the set size, instead of a block at a
        time as each new block is written.  For example,
        <code>file_extend=(data=16MB)</code>. If set to 0, disable the file
        extension for the set type. For log files, the allowed range is
        between 100KB and 2GB; values larger than the configured maximum log
        size and the default config would extend log files in allocations of
        the maximum log file size.''',
        type='list', choices=['data', 'log']),
    Config('hazard_max', '1000', r'''
        maximum number of simultaneous hazard pointers per session
        handle''',
        min=15, undoc=True),
    Config('mmap', 'true', r'''
        Use memory mapping to access files when possible''',
        type='boolean'),
    Config('multiprocess', 'false', r'''
        permit sharing between processes (will automatically start an
        RPC server for primary processes and use RPC for secondary
        processes). <b>Not yet supported in WiredTiger</b>''',
        type='boolean'),
    Config('readonly', 'false', r'''
        open connection in read-only mode.  The database must exist.  All
        methods that may modify a database are disabled.  See @ref readonly
        for more information''',
        type='boolean'),
    Config('salvage', 'false', r'''
        open connection and salvage any WiredTiger-owned database and log
        files that it detects as corrupted. This API should only be used
        after getting an error return of WT_TRY_SALVAGE.
        Salvage rebuilds files in place, overwriting existing files.
        We recommend making a backup copy of all files with the
        WiredTiger prefix prior to passing this flag.''',
        type='boolean'),
    Config('session_max', '100', r'''
        maximum expected number of sessions (including server
        threads)''',
        min='1'),
    Config('session_scratch_max', '2MB', r'''
        maximum memory to cache in each session''',
        type='int', undoc=True),
    Config('session_table_cache', 'true', r'''
        Maintain a per-session cache of tables''',
        type='boolean', undoc=True), # Obsolete after WT-3476
    Config('transaction_sync', '', r'''
        how to sync log records when the transaction commits''',
        type='category', subconfig=[
        Config('enabled', 'false', r'''
            whether to sync the log on every commit by default, can be
            overridden by the \c sync setting to
            WT_SESSION::commit_transaction''',
            type='boolean'),
        Config('method', 'fsync', r'''
            the method used to ensure log records are stable on disk, see
            @ref tune_durability for more information''',
            choices=['dsync', 'fsync', 'none']),
        ]),
    Config('write_through', '', r'''
        Use \c FILE_FLAG_WRITE_THROUGH on Windows to write to files.  Ignored
        on non-Windows systems.  Options are given as a list, such as
        <code>"write_through=[data]"</code>.  Configuring \c write_through
        requires care, see @ref tuning_system_buffer_cache_direct_io for
        important warnings.  Including \c "data" will cause WiredTiger data
        files to write through cache, including \c "log" will cause WiredTiger
        log files to write through cache. \c write_through should be combined
        with \c direct_io to get the equivalent of POSIX \c O_DIRECT on
        Windows''',
        type='list', choices=['data', 'log']),
]

wiredtiger_open = wiredtiger_open_common + [
   Config('config_base', 'true', r'''
        write the base configuration file if creating the database.  If
        \c false in the config passed directly to ::wiredtiger_open, will
        ignore any existing base configuration file in addition to not creating
        one.  See @ref config_base for more information''',
        type='boolean'),
    Config('create', 'false', r'''
        create the database if it does not exist''',
        type='boolean'),
    Config('exclusive', 'false', r'''
        fail if the database already exists, generally used with the
        \c create option''',
        type='boolean'),
    Config('in_memory', 'false', r'''
        keep data in-memory only. See @ref in_memory for more information''',
        type='boolean'),
    Config('use_environment', 'true', r'''
        use the \c WIREDTIGER_CONFIG and \c WIREDTIGER_HOME environment
        variables if the process is not running with special privileges.
        See @ref home for more information''',
        type='boolean'),
    Config('use_environment_priv', 'false', r'''
        use the \c WIREDTIGER_CONFIG and \c WIREDTIGER_HOME environment
        variables even if the process is running with special privileges.
        See @ref home for more information''',
        type='boolean'),
]

cursor_runtime_config = [
    Config('append', 'false', r'''
        append the value as a new record, creating a new record
        number key; valid only for cursors with record number keys''',
        type='boolean'),
    Config('overwrite', 'true', r'''
        configures whether the cursor's insert, update and remove
        methods check the existing state of the record.  If \c overwrite
        is \c false, WT_CURSOR::insert fails with ::WT_DUPLICATE_KEY
        if the record exists, WT_CURSOR::update and WT_CURSOR::remove
        fail with ::WT_NOTFOUND if the record does not exist''',
        type='boolean'),
]

methods = {
'colgroup.meta' : Method(colgroup_meta),

'file.config' : Method(file_config),

'file.meta' : Method(file_meta),

'index.meta' : Method(index_meta),

'lsm.meta' : Method(lsm_meta),

'table.meta' : Method(table_meta),

'WT_CURSOR.close' : Method([]),

'WT_CURSOR.reconfigure' : Method(cursor_runtime_config),

'WT_SESSION.alter' : Method(file_runtime_config + [
    Config('exclusive_refreshed', 'true', r'''
        refresh the in memory state and flush the metadata change to disk,
        disabling this flag is dangerous - it will only re-write the
        metadata without refreshing the in-memory information or creating
        a checkpoint. The update will also only be applied to table URI
        entries in the metadata, not their sub-entries.''',
        type='boolean', undoc=True),
]),

'WT_SESSION.close' : Method([]),

'WT_SESSION.compact' : Method([
    Config('timeout', '1200', r'''
        maximum amount of time to allow for compact in seconds. The
        actual amount of time spent in compact may exceed the configured
        value. A value of zero disables the timeout''',
        type='int'),
]),

'WT_SESSION.create' : Method(file_config + lsm_config + source_meta +
        index_only_config + table_only_config + [
    Config('exclusive', 'false', r'''
        fail if the object exists.  When false (the default), if the
        object exists, check that its settings match the specified
        configuration''',
        type='boolean'),
]),

'WT_SESSION.drop' : Method([
    Config('checkpoint_wait', 'true', r'''
        wait for concurrent checkpoints to complete before attempting the drop
        operation. If \c checkpoint_wait=false, attempt the drop operation
        without waiting, returning EBUSY if the operation conflicts with a
        running checkpoint''',
        type='boolean', undoc=True),
    Config('force', 'false', r'''
        return success if the object does not exist''',
        type='boolean'),
    Config('lock_wait', 'true', r'''
        wait for locks, if \c lock_wait=false, fail if any required locks are
        not available immediately''',
        type='boolean', undoc=True),
    Config('remove_files', 'true', r'''
        if the underlying files should be removed''',
        type='boolean'),
]),

'WT_SESSION.join' : Method([
    Config('compare', '"eq"', r'''
        modifies the set of items to be returned so that the index key
        satisfies the given comparison relative to the key set in this
        cursor''',
        choices=['eq', 'ge', 'gt', 'le', 'lt']),
    Config('count', '', r'''
        set an approximate count of the elements that would be included in
        the join.  This is used in sizing the bloom filter, and also influences
        evaluation order for cursors in the join. When the count is equal
        for multiple bloom filters in a composition of joins, the bloom
        filter may be shared''',
        type='int'),
    Config('bloom_bit_count', '16', r'''
        the number of bits used per item for the bloom filter''',
        min='2', max='1000'),
    Config('bloom_false_positives', 'false', r'''
        return all values that pass the bloom filter, without eliminating
        any false positives''',
        type='boolean'),
    Config('bloom_hash_count', '8', r'''
        the number of hash values per item for the bloom filter''',
        min='2', max='100'),
    Config('operation', '"and"', r'''
        the operation applied between this and other joined cursors.
        When "operation=and" is specified, all the conditions implied by
        joins must be satisfied for an entry to be returned by the join cursor;
        when "operation=or" is specified, only one must be satisfied.
        All cursors joined to a join cursor must have matching operations''',
        choices=['and', 'or']),
    Config('strategy', '', r'''
        when set to bloom, a bloom filter is created and populated for
        this index. This has an up front cost but may reduce the number
        of accesses to the main table when iterating the joined cursor.
        The bloom setting requires that count be set''',
        choices=['bloom', 'default']),
]),

'WT_SESSION.log_flush' : Method([
    Config('sync', 'on', r'''
        forcibly flush the log and wait for it to achieve the synchronization
        level specified.  The \c background setting initiates a background
        synchronization intended to be used with a later call to
        WT_SESSION::transaction_sync.  The \c off setting forces any
        buffered log records to be written to the file system.  The
        \c on setting forces log records to be written to the storage device''',
        choices=['background', 'off', 'on']),
]),

'WT_SESSION.log_printf' : Method([]),

'WT_SESSION.open_cursor' : Method(cursor_runtime_config + [
    Config('bulk', 'false', r'''
        configure the cursor for bulk-loading, a fast, initial load path
        (see @ref tune_bulk_load for more information).  Bulk-load may
        only be used for newly created objects and applications should
        use the WT_CURSOR::insert method to insert rows.  When
        bulk-loading, rows must be loaded in sorted order.  The value
        is usually a true/false flag; when bulk-loading fixed-length
        column store objects, the special value \c bitmap allows chunks
        of a memory resident bitmap to be loaded directly into a file
        by passing a \c WT_ITEM to WT_CURSOR::set_value where the \c
        size field indicates the number of records in the bitmap (as
        specified by the object's \c value_format configuration).
        Bulk-loaded bitmap values must end on a byte boundary relative
        to the bit count (except for the last set of values loaded)'''),
    Config('checkpoint', '', r'''
        the name of a checkpoint to open (the reserved name
        "WiredTigerCheckpoint" opens the most recent internal
        checkpoint taken for the object).  The cursor does not
        support data modification'''),
    Config('checkpoint_wait', 'true', r'''
        wait for the checkpoint lock, if \c checkpoint_wait=false, open the
        cursor without taking a lock, returning EBUSY if the operation
        conflicts with a running checkpoint''',
        type='boolean', undoc=True),
    Config('dump', '', r'''
        configure the cursor for dump format inputs and outputs: "hex"
        selects a simple hexadecimal format, "json" selects a JSON format
        with each record formatted as fields named by column names if
        available, and "print" selects a format where only non-printing
        characters are hexadecimal encoded.  These formats are compatible
        with the @ref util_dump and @ref util_load commands''',
        choices=['hex', 'json', 'print']),
    Config('next_random', 'false', r'''
        configure the cursor to return a pseudo-random record from the
        object when the WT_CURSOR::next method is called; valid only for
        row-store cursors. See @ref cursor_random for details''',
        type='boolean'),
    Config('next_random_sample_size', '0', r'''
        cursors configured by \c next_random to return pseudo-random
        records from the object randomly select from the entire object,
        by default. Setting \c next_random_sample_size to a non-zero
        value sets the number of samples the application expects to take
        using the \c next_random cursor. A cursor configured with both
        \c next_random and \c next_random_sample_size attempts to divide
        the object into \c next_random_sample_size equal-sized pieces,
        and each retrieval returns a record from one of those pieces. See
        @ref cursor_random for details'''),
    Config('raw', 'false', r'''
        ignore the encodings for the key and value, manage data as if
        the formats were \c "u".  See @ref cursor_raw for details''',
        type='boolean'),
    Config('read_once', 'false', r'''
        results that are brought into cache from disk by this cursor will be
        given less priority in the cache.''',
        type='boolean'),
    Config('readonly', 'false', r'''
        only query operations are supported by this cursor. An error is
        returned if a modification is attempted using the cursor.  The
        default is false for all cursor types except for log and metadata
        cursors''',
        type='boolean'),
    Config('skip_sort_check', 'false', r'''
        skip the check of the sort order of each bulk-loaded key''',
        type='boolean', undoc=True),
    Config('statistics', '', r'''
        Specify the statistics to be gathered.  Choosing "all" gathers
        statistics regardless of cost and may include traversing on-disk files;
        "fast" gathers a subset of relatively inexpensive statistics.  The
        selection must agree with the database \c statistics configuration
        specified to ::wiredtiger_open or WT_CONNECTION::reconfigure.  For
        example, "all" or "fast" can be configured when the database is
        configured with "all", but the cursor open will fail if "all" is
        specified when the database is configured with "fast", and the cursor
        open will fail in all cases when the database is configured with
        "none".  If "size" is configured, only the underlying size of the
        object on disk is filled in and the object is not opened.  If \c
        statistics is not configured, the default configuration is the database
        configuration.  The "clear" configuration resets statistics after
        gathering them, where appropriate (for example, a cache size statistic
        is not cleared, while the count of cursor insert operations will be
        cleared).  See @ref statistics for more information''',
        type='list',
        choices=['all', 'cache_walk', 'fast', 'clear', 'size', 'tree_walk']),
    Config('target', '', r'''
        if non-empty, backup the list of objects; valid only for a
        backup data source''',
        type='list'),
]),

'WT_SESSION.query_timestamp' : Method([
    Config('get', 'read', r'''
        specify which timestamp to query: \c commit returns the most recently
        set commit_timestamp.  \c first_commit returns the first set
        commit_timestamp.  \c prepare returns the timestamp used in preparing a
        transaction.  \c read returns the timestamp at which the transaction is
        reading at.  See @ref transaction_timestamps''',
        choices=['commit', 'first_commit', 'prepare', 'read']),
]),

'WT_SESSION.rebalance' : Method([]),
'WT_SESSION.rename' : Method([]),
'WT_SESSION.reset' : Method([]),
'WT_SESSION.salvage' : Method([
    Config('force', 'false', r'''
        force salvage even of files that do not appear to be WiredTiger
        files''',
        type='boolean'),
]),
'WT_SESSION.strerror' : Method([]),
'WT_SESSION.transaction_sync' : Method([
    Config('timeout_ms', '1200000', # !!! Must match WT_SESSION_BG_SYNC_MSEC
        r'''
        maximum amount of time to wait for background sync to complete in
        milliseconds.  A value of zero disables the timeout and returns
        immediately''',
        type='int'),
]),

'WT_SESSION.truncate' : Method([]),
'WT_SESSION.upgrade' : Method([]),
'WT_SESSION.verify' : Method([
    Config('dump_address', 'false', r'''
        Display addresses and page types as pages are verified,
        using the application's message handler, intended for debugging''',
        type='boolean'),
    Config('dump_blocks', 'false', r'''
        Display the contents of on-disk blocks as they are verified,
        using the application's message handler, intended for debugging''',
        type='boolean'),
    Config('dump_layout', 'false', r'''
        Display the layout of the files as they are verified, using the
        application's message handler, intended for debugging; requires
        optional support from the block manager''',
        type='boolean'),
    Config('dump_offsets', '', r'''
        Display the contents of specific on-disk blocks,
        using the application's message handler, intended for debugging''',
        type='list'),
    Config('dump_pages', 'false', r'''
        Display the contents of in-memory pages as they are verified,
        using the application's message handler, intended for debugging''',
        type='boolean'),
    Config('strict', 'false', r'''
        Treat any verification problem as an error; by default, verify will
        warn, but not fail, in the case of errors that won't affect future
        behavior (for example, a leaked block)''',
        type='boolean')
]),

'WT_SESSION.begin_transaction' : Method([
    Config('ignore_prepare', 'false', r'''
        whether to ignore the updates by other prepared transactions as part of
        read operations of this transaction''',
        type='boolean'),
    Config('isolation', '', r'''
        the isolation level for this transaction; defaults to the
        session's isolation level''',
        choices=['read-uncommitted', 'read-committed', 'snapshot']),
    Config('name', '', r'''
        name of the transaction for tracing and debugging'''),
    Config('priority', 0, r'''
        priority of the transaction for resolving conflicts.
        Transactions with higher values are less likely to abort''',
        min='-100', max='100'),
    Config('read_timestamp', '', r'''
        read using the specified timestamp.  The supplied value must not be
        older than the current oldest timestamp.  See
        @ref transaction_timestamps'''),
    Config('roundup_timestamps', '', r'''
        round up timestamps of the transaction. This setting alters the
        visibility expected in a transaction. See @ref
        transaction_timestamps''',
        type='category', subconfig= [
        Config('prepared', 'false', r'''
            applicable only for prepared transactions. Indicates if the prepare
            timestamp and the commit timestamp of this transaction can be
            rounded up. If the prepare timestamp is less than the oldest
            timestamp, the prepare timestamp  will be rounded to the oldest
            timestamp. If the commit timestamp is less than the prepare
            timestamp, the commit timestamp will be rounded up to the prepare
            timestamp''', type='boolean'),
        Config('read', 'false', r'''
            if the read timestamp is less than the oldest timestamp, the
            read timestamp will be rounded up to the oldest timestamp''',
            type='boolean'),
        ]),
    Config('snapshot', '', r'''
        use a named, in-memory snapshot, see
        @ref transaction_named_snapshots'''),
    Config('sync', '', r'''
        whether to sync log records when the transaction commits,
        inherited from ::wiredtiger_open \c transaction_sync''',
        type='boolean')
]),

'WT_SESSION.commit_transaction' : Method([
    Config('commit_timestamp', '', r'''
        set the commit timestamp for the current transaction.  The supplied
        value must not be older than the first commit timestamp set for the
        current transaction.  The value must also not be older than the
        current oldest and stable timestamps.  See
        @ref transaction_timestamps'''),
    Config('durable_timestamp', '', r'''
        set the durable timestamp for the current transaction.  The supplied
        value must not be older than the commit timestamp set for the
        current transaction.  The value must also not be older than the
        current stable timestamp.  See
        @ref transaction_timestamps'''),
    Config('sync', '', r'''
        override whether to sync log records when the transaction commits,
        inherited from ::wiredtiger_open \c transaction_sync.
        The \c background setting initiates a background
        synchronization intended to be used with a later call to
        WT_SESSION::transaction_sync.  The \c off setting does not
        wait for record to be written or synchronized.  The
        \c on setting forces log records to be written to the storage device''',
        choices=['background', 'off', 'on']),
]),

'WT_SESSION.prepare_transaction' : Method([
    Config('prepare_timestamp', '', r'''
        set the prepare timestamp for the updates of the current transaction.
        The supplied value must not be older than any active read timestamps.
        See @ref transaction_timestamps'''),
]),

'WT_SESSION.timestamp_transaction' : Method([
    Config('commit_timestamp', '', r'''
        set the commit timestamp for the current transaction.  The supplied
        value must not be older than the first commit timestamp set for the
        current transaction.  The value must also not be older than the
        current oldest and stable timestamps.  See
        @ref transaction_timestamps'''),
    Config('durable_timestamp', '', r'''
        set the durable timestamp for the current transaction.  The supplied
        value must not be older than the commit timestamp set for the
        current transaction.  The value must also not be older than the
        current stable timestamp.  See
        @ref transaction_timestamps'''),
    Config('prepare_timestamp', '', r'''
        set the prepare timestamp for the updates of the current transaction.
        The supplied value must not be older than any active read timestamps.
        See @ref transaction_timestamps'''),
    Config('read_timestamp', '', r'''
        read using the specified timestamp.  The supplied value must not be
        older than the current oldest timestamp.  This can only be set once
<<<<<<< HEAD
        for a transaction.  @ref transaction_timestamps'''),
=======
        for a transaction. See @ref transaction_timestamps'''),
    Config('round_to_oldest', 'false', r'''
        if read timestamp is earlier than oldest timestamp,
        read timestamp will be rounded to oldest timestamp''',
        type='boolean'),
>>>>>>> 5c8a77dd
]),

'WT_SESSION.rollback_transaction' : Method([]),

'WT_SESSION.checkpoint' : Method([
    Config('drop', '', r'''
        specify a list of checkpoints to drop.
        The list may additionally contain one of the following keys:
        \c "from=all" to drop all checkpoints,
        \c "from=<checkpoint>" to drop all checkpoints after and
        including the named checkpoint, or
        \c "to=<checkpoint>" to drop all checkpoints before and
        including the named checkpoint.  Checkpoints cannot be
        dropped while a hot backup is in progress or if open in
        a cursor''', type='list'),
    Config('force', 'false', r'''
        by default, checkpoints may be skipped if the underlying object
        has not been modified, this option forces the checkpoint''',
        type='boolean'),
    Config('name', '', r'''
        if set, specify a name for the checkpoint (note that checkpoints
        including LSM trees may not be named)'''),
    Config('target', '', r'''
        if non-empty, checkpoint the list of objects''', type='list'),
    Config('use_timestamp', 'true', r'''
        by default, create the checkpoint as of the last stable timestamp
        if timestamps are in use, or all current updates if there is no
        stable timestamp set.  If false, this option generates a checkpoint
        with all updates including those later than the timestamp''',
        type='boolean'),
]),

'WT_SESSION.snapshot' : Method([
    Config('drop', '', r'''
            if non-empty, specifies which snapshots to drop. Where a group
            of snapshots are being dropped, the order is based on snapshot
            creation order not alphanumeric name order''',
        type='category', subconfig=[
        Config('all', 'false', r'''
            drop all named snapshots''', type='boolean'),
        Config('before', '', r'''
            drop all snapshots up to but not including the specified name'''),
        Config('names', '', r'''
            drop specific named snapshots''', type='list'),
        Config('to', '', r'''
            drop all snapshots up to and including the specified name'''),
    ]),
    Config('include_updates', 'false', r'''
        make updates from the current transaction visible to users of the
        named snapshot.  Transactions started with such a named snapshot are
        restricted to being read-only''', type='boolean'),
    Config('name', '', r'''specify a name for the snapshot'''),
]),

'WT_CONNECTION.add_collator' : Method([]),
'WT_CONNECTION.add_compressor' : Method([]),
'WT_CONNECTION.add_data_source' : Method([]),
'WT_CONNECTION.add_encryptor' : Method([]),
'WT_CONNECTION.add_extractor' : Method([]),
'WT_CONNECTION.async_new_op' : Method([
    Config('append', 'false', r'''
        append the value as a new record, creating a new record
        number key; valid only for operations with record number keys''',
        type='boolean'),
    Config('overwrite', 'true', r'''
        configures whether the cursor's insert, update and remove
        methods check the existing state of the record.  If \c overwrite
        is \c false, WT_CURSOR::insert fails with ::WT_DUPLICATE_KEY
        if the record exists, WT_CURSOR::update and WT_CURSOR::remove
        fail with ::WT_NOTFOUND if the record does not exist''',
        type='boolean'),
    Config('raw', 'false', r'''
        ignore the encodings for the key and value, manage data as if
        the formats were \c "u".  See @ref cursor_raw for details''',
        type='boolean'),
    Config('timeout', '1200', r'''
        maximum amount of time to allow for compact in seconds. The
        actual amount of time spent in compact may exceed the configured
        value. A value of zero disables the timeout''',
        type='int'),
]),
'WT_CONNECTION.close' : Method([
    Config('leak_memory', 'false', r'''
        don't free memory during close''',
        type='boolean'),
    Config('use_timestamp', 'true', r'''
        by default, create the close checkpoint as of the last stable timestamp
        if timestamps are in use, or all current updates if there is no
        stable timestamp set.  If false, this option generates a checkpoint
        with all updates''',
        type='boolean'),
]),
'WT_CONNECTION.debug_info' : Method([
    Config('cache', 'false', r'''
        print cache information''', type='boolean'),
    Config('cursors', 'false', r'''
        print all open cursor information''', type='boolean'),
    Config('handles', 'false', r'''
        print open handles information''', type='boolean'),
    Config('log', 'false', r'''
        print log information''', type='boolean'),
    Config('sessions', 'false', r'''
        print open session information''', type='boolean'),
    Config('txn', 'false', r'''
        print global txn information''', type='boolean'),
]),
'WT_CONNECTION.reconfigure' : Method(
    connection_reconfigure_compatibility_configuration +\
    connection_reconfigure_log_configuration +\
    connection_reconfigure_statistics_log_configuration +\
    connection_runtime_config
),
'WT_CONNECTION.set_file_system' : Method([]),

'WT_CONNECTION.load_extension' : Method([
    Config('config', '', r'''
        configuration string passed to the entry point of the
        extension as its WT_CONFIG_ARG argument'''),
    Config('early_load', 'false', r'''
        whether this extension should be loaded at the beginning of
        ::wiredtiger_open. Only applicable to extensions loaded via the
        wiredtiger_open configurations string''',
        type='boolean'),
    Config('entry', 'wiredtiger_extension_init', r'''
        the entry point of the extension, called to initialize the
        extension when it is loaded.  The signature of the function
        must match ::wiredtiger_extension_init'''),
    Config('terminate', 'wiredtiger_extension_terminate', r'''
        an optional function in the extension that is called before
        the extension is unloaded during WT_CONNECTION::close.  The
        signature of the function must match
        ::wiredtiger_extension_terminate'''),
]),

'WT_CONNECTION.open_session' : Method(session_config),

'WT_CONNECTION.query_timestamp' : Method([
    Config('get', 'all_committed', r'''
        specify which timestamp to query: \c all_committed returns the largest
        timestamp such that all timestamps up to that value have committed,
        \c last_checkpoint returns the timestamp of the most recent stable
        checkpoint, \c oldest returns the most recent \c oldest_timestamp set
        with WT_CONNECTION::set_timestamp, \c oldest_reader returns the
        minimum of the read timestamps of all active readers \c pinned returns
        the minimum of the \c oldest_timestamp and the read timestamps of all
        active readers, \c recovery returns the timestamp of the most recent
        stable checkpoint taken prior to a shutdown and \c stable returns the
        most recent \c stable_timestamp set with WT_CONNECTION::set_timestamp.
        See @ref transaction_timestamps''',
        choices=['all_committed','last_checkpoint',
            'oldest','oldest_reader','pinned','recovery','stable']),
]),

'WT_CONNECTION.set_timestamp' : Method([
    Config('commit_timestamp', '', r'''
        reset the maximum commit timestamp tracked by WiredTiger.  This will
        cause future calls to WT_CONNECTION::query_timestamp to ignore commit
        timestamps greater than the specified value until the next commit moves
        the tracked commit timestamp forwards.  This is only intended for use
        where the application is rolling back locally committed transactions.
        The supplied value must not be older than the current oldest and
        stable timestamps.  See @ref transaction_timestamps'''),
    Config('force', 'false', r'''
        set timestamps even if they violate normal ordering requirements.
        For example allow the \c oldest_timestamp to move backwards''',
        type='boolean'),
    Config('oldest_timestamp', '', r'''
        future commits and queries will be no earlier than the specified
        timestamp.  Supplied values must be monotonically increasing, any
        attempt to set the value to older than the current is silently ignored.
        The supplied value must not be newer than the current
        stable timestamp.  See @ref transaction_timestamps'''),
    Config('stable_timestamp', '', r'''
        checkpoints will not include commits that are newer than the specified
        timestamp in tables configured with \c log=(enabled=false).  Supplied
        values must be monotonically increasing, any attempt to set the value to
        older than the current is silently ignored.  The supplied value must
        not be older than the current oldest timestamp.  See
        @ref transaction_timestamps'''),
]),

'WT_CONNECTION.rollback_to_stable' : Method([]),

'WT_SESSION.reconfigure' : Method(session_config),

# There are 4 variants of the wiredtiger_open configurations.
# wiredtiger_open:
#    Configuration values allowed in the application's configuration
#    argument to the wiredtiger_open call.
# wiredtiger_open_basecfg:
#    Configuration values allowed in the WiredTiger.basecfg file (remove
# creation-specific configuration strings and add a version string).
# wiredtiger_open_usercfg:
#    Configuration values allowed in the WiredTiger.config file (remove
# creation-specific configuration strings).
# wiredtiger_open_all:
#    All of the above configuration values combined
'wiredtiger_open' : Method(wiredtiger_open),
'wiredtiger_open_basecfg' : Method(wiredtiger_open_common + [
    Config('version', '(major=0,minor=0)', r'''
        the file version'''),
]),
'wiredtiger_open_usercfg' : Method(wiredtiger_open_common),
'wiredtiger_open_all' : Method(wiredtiger_open + [
    Config('version', '(major=0,minor=0)', r'''
        the file version'''),
]),
}<|MERGE_RESOLUTION|>--- conflicted
+++ resolved
@@ -1376,15 +1376,7 @@
     Config('read_timestamp', '', r'''
         read using the specified timestamp.  The supplied value must not be
         older than the current oldest timestamp.  This can only be set once
-<<<<<<< HEAD
-        for a transaction.  @ref transaction_timestamps'''),
-=======
         for a transaction. See @ref transaction_timestamps'''),
-    Config('round_to_oldest', 'false', r'''
-        if read timestamp is earlier than oldest timestamp,
-        read timestamp will be rounded to oldest timestamp''',
-        type='boolean'),
->>>>>>> 5c8a77dd
 ]),
 
 'WT_SESSION.rollback_transaction' : Method([]),
