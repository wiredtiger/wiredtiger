#!/usr/bin/env python3

# This file is a python script that describes the WiredTiger API.

class Method:
    def __init__(self, config, compilable=False):
        # Deal with duplicates: with complex configurations (like WT_SESSION::create), it's simpler
        # to deal with duplicates once than manually as configurations are defined.
        self.config = []
        self.compilable = compilable
        lastname = None
        for c in sorted(config):
            if '.' in c.name:
                raise "Bad config key '%s'" % c.name
            if c.name == lastname:
                continue
            lastname = c.name
            self.config.append(c)

class Config:
    def __init__(self, name, default, desc, subconfig=None, **flags):
        self.name = name
        self.default = default
        self.desc = desc
        self.subconfig = subconfig
        self.flags = flags

    # Comparators for sorting.
    def __eq__(self, other):
        return self.name == other.name

    def __ne__(self, other):
        return self.name != other.name

    def __lt__(self, other):
        return self.name < other.name

    def __le__(self, other):
        return self.name <= other.name

    def __gt__(self, other):
        return self.name > other.name

    def __ge__(self, other):
        return self.name >= other.name

common_runtime_config = [
    Config('app_metadata', '', r'''
        application-owned metadata for this object'''),
    Config('assert', '', r'''
        declare timestamp usage''',
        type='category', subconfig= [
        Config('commit_timestamp', 'none', r'''
            this option is no longer supported, retained for backward compatibility''',
            choices=['always', 'key_consistent', 'never', 'none'], undoc=True),
        Config('durable_timestamp', 'none', r'''
            this option is no longer supported, retained for backward compatibility''',
            choices=['always', 'key_consistent', 'never', 'none'], undoc=True),
        Config('read_timestamp', 'none', r'''
            if set, check that timestamps are \c always or \c never used on reads with this table,
            writing an error message if the policy is violated. If the library was built in
            diagnostic mode, drop core at the failing check''',
            choices=['always', 'never', 'none']),
        Config('write_timestamp', 'off', r'''
            if set, check that timestamps are used consistently with the configured
            \c write_timestamp_usage option for this table, writing an error message if the policy
            is violated. If the library was built in diagnostic mode, drop core at the failing
            check''',
            choices=['off', 'on'], undoc=True),
        ]),
    Config('verbose', '[]', r'''
        this option is no longer supported, retained for backward compatibility''',
        type='list', choices=['write_timestamp'], undoc=True),
    Config('write_timestamp_usage', 'none', r'''
        describe how timestamps are expected to be used on table modifications. The choices
        are the default, which ensures that once timestamps are used for a key, they are always
        used, and also that multiple updates to a key never use decreasing timestamps and
        \c never which enforces that timestamps are never used for a table. (The \c always,
        \c key_consistent, \c mixed_mode and \c ordered choices should not be used, and are
        retained for backward compatibility.)''',
        choices=['always', 'key_consistent', 'mixed_mode', 'never', 'none', 'ordered']),
]

# Metadata shared by all schema objects
common_meta = common_runtime_config + [
    Config('collator', 'none', r'''
        configure custom collation for keys. Permitted values are \c "none" or a custom collator
        name created with WT_CONNECTION::add_collator'''),
    Config('columns', '', r'''
        list of the column names. Comma-separated list of the form <code>(column[,...])</code>.
        For tables, the number of entries must match the total number of values in \c key_format
        and \c value_format. For colgroups and indices, all column names must appear in the
        list of columns for the table''',
        type='list'),
]

source_meta = [
    Config('source', '', r'''
        set a custom data source URI for a column group, index or simple table. By default,
        the data source URI is derived from the \c type and the column group or index name.
        Applications can create tables from existing data sources by supplying a \c source
        configuration''',
        undoc=True),
    Config('type', 'file', r'''
        set the type of data source used to store a column group, index or simple table.
        By default, a \c "file:" URI is derived from the object name. The \c type configuration
        can be used to switch to a different data source or an extension configured by the 
        application'''),
]

connection_disaggregated_config_common = [
    Config('checkpoint_id', '-1', r'''
        the checkpoint ID from which to start (or restart) the node''',
        min='-1', type='int', undoc=True),
    Config('checkpoint_meta', '', r'''
        the checkpoint metadata from which to start (or restart) the node''',
        undoc=True),
    Config('next_checkpoint_id', '-1', r'''
        the next checkpoint ID to open when starting (or restarting) the node''',
        min='-1', type='int', undoc=True),
    Config('role', '', r'''
        whether the stable table in a layered data store should lead or follow''',
        choices=['leader', 'follower'], undoc=True),
    Config('shutdown_checkpoint', 'false', r'''
        whether do checkpoint at shutdown''',
        type='boolean'),
]
disaggregated_config_common = [
    Config('page_log', '', r'''
        The page log service used as a backing for this table. This is used experimentally
        by layered tables to back their stable component in shared/object based storage''',
        type='string', undoc=True),
]
# FIXME: We cannot set undoc=True, because an undocumented category must be the same for all
# methods, but we need different sets supported fields for connection open, reconfigure, and create.
connection_disaggregated_config = [
    Config('disaggregated', '', r'''
        configure disaggregated storage for this connection''',
        type='category', subconfig=connection_disaggregated_config_common +\
              disaggregated_config_common),
]
file_disaggregated_config = [
    Config('disaggregated', '', r'''
        configure disaggregated storage for this file''',
        type='category', subconfig=disaggregated_config_common + [
            Config('delta_pct', '20', r'''
                the size threshold (as a percentage) at which a delta will cease to be emitted
                when reconciling a page. For example, if this is set to 20, the size of a delta
                is 20 bytes, and the size of the full page image is 100 bytes, reconciliation
                can emit a delta for the page (if various other preconditions are met).
                Conversely, if the delta came to 21 bytes, reconciliation would not emit a
                delta. Deltas larger than full pages are permitted for measurement and testing
                reasons, and may be disallowed in future.''', min='1', max='1000'),
            Config('max_consecutive_delta', '32', r'''
                the max consecutive deltas allowed for a single page. The maximum value is set
                at 32 (WT_DELTA_LIMIT). If we need to change that, please change WT_DELTA_LIMIT
                as well.''', min='1', max='32')
        ]
    ),
]
wiredtiger_open_disaggregated_storage_configuration = connection_disaggregated_config
connection_reconfigure_disaggregated_configuration = [
    Config('disaggregated', '', r'''
        configure disaggregated storage for this connection''',
        type='category', subconfig=connection_disaggregated_config_common),
]

format_meta = common_meta + [
    Config('key_format', 'u', r'''
        the format of the data packed into key items. See @ref schema_format_types for details.
        By default, the key_format is \c 'u' and applications use WT_ITEM structures to manipulate
        raw byte arrays. By default, records are stored in row-store files: keys of type \c 'r'
        are record numbers and records referenced by record number are stored in column-store
        files''',
        type='format', func='__wt_struct_confchk'),
    Config('value_format', 'u', r'''
        the format of the data packed into value items. See @ref schema_format_types for details.
        By default, the value_format is \c 'u' and applications use a WT_ITEM structure to
        manipulate raw byte arrays. Value items of type 't' are bitfields, and when configured
        with record number type keys, will be stored using a fixed-length store''',
        type='format', func='__wt_struct_confchk'),
]

tiered_config = [
    Config('tiered_storage', '', r'''
        configure a storage source for this table''',
        type='category', subconfig=[
        Config('name', 'none', r'''
            permitted values are \c "none" or a custom storage source name created with
            WT_CONNECTION::add_storage_source. See @ref custom_storage_sources for more
            information'''),
        Config('auth_token', '', r'''
            authentication string identifier'''),
        Config('bucket', '', r'''
            the bucket indicating the location for this table'''),
        Config('bucket_prefix', '', r'''
            the unique bucket prefix for this table'''),
        Config('cache_directory', '', r'''
            a directory to store locally cached versions of files in the storage source. By
            default, it is named with \c "-cache" appended to the bucket name. A relative
            directory name is relative to the home directory'''),
        Config('local_retention', '300', r'''
            time in seconds to retain data on tiered storage on the local tier for faster
            read access''',
            min='0', max='10000'),
        Config('object_target_size', '0', r'''
            this option is no longer supported, retained for backward compatibility''',
            min='0', undoc=True),
        Config('shared', 'false', r'''
            enable sharing tiered tables across other WiredTiger instances.''',
            type='boolean'),
        ]),
]

tiered_tree_config = [
    Config('bucket', '', r'''
        the bucket indicating the location for this table'''),
    Config('bucket_prefix', '', r'''
        the unique bucket prefix for this table'''),
    Config('cache_directory', '', r'''
        a directory to store locally cached versions of files in the storage source. By default,
        it is named with \c "-cache" appended to the bucket name. A relative directory name
        is relative to the home directory'''),
]

file_runtime_config = common_runtime_config + [
    Config('access_pattern_hint', 'none', r'''
        It is recommended that workloads that consist primarily of updates and/or point queries
        specify \c random. Workloads that do many cursor scans through large ranges of data
        should specify \c sequential and other workloads should specify \c none. The option leads
        to an appropriate operating system advisory call where available''',
        choices=['none', 'random', 'sequential']),
    Config('cache_resident', 'false', r'''
        do not ever evict the object's pages from cache, see @ref tuning_cache_resident for more
        information''',
        type='boolean'),
    Config('log', '', r'''
        the transaction log configuration for this object. Only valid if \c log is enabled in
        ::wiredtiger_open''',
        type='category', subconfig=[
        Config('enabled', 'true', r'''
            if false, this object has checkpoint-level durability''',
            type='boolean'),
        ]),
    Config('os_cache_max', '0', r'''
        maximum system buffer cache usage, in bytes. If non-zero, evict object blocks from
        the system buffer cache after that many bytes from this object are read or written into
        the buffer cache''',
        min=0),
    Config('os_cache_dirty_max', '0', r'''
        maximum dirty system buffer cache usage, in bytes. If non-zero, schedule writes for
        dirty blocks belonging to this object in the system buffer cache after that many bytes
        from this object are written into the buffer cache''',
        min=0),
]

# Per-file configuration
file_config = format_meta + file_runtime_config + tiered_config + file_disaggregated_config + [
    Config('block_allocation', 'best', r'''
        configure block allocation. Permitted values are \c "best" or \c "first"; the \c "best"
        configuration uses a best-fit algorithm, the \c "first" configuration uses a
        first-available algorithm during block allocation''',
        choices=['best', 'first',]),
    Config('allocation_size', '4KB', r'''
        the file unit allocation size, in bytes, must be a power of two; smaller values decrease
        the file space required by overflow items, and the default value of 4KB is a good choice
        absent requirements from the operating system or storage device''',
        min='512B', max='128MB'),
    Config('block_compressor', 'none', r'''
        configure a compressor for file blocks. Permitted values are \c "none" or a custom
        compression engine name created with WT_CONNECTION::add_compressor. If WiredTiger
        has builtin support for \c "lz4", \c "snappy", \c "zlib" or \c "zstd" compression,
        these names are also available. See @ref compression for more information'''),
    Config('block_manager', 'default', r'''
        configure a manager for file blocks. Permitted values are \c "default" or the
        disaggregated storage block manager backed by \c PALI.''',
        choices=['default', 'disagg']),
    Config('checksum', 'on', r'''
        configure block checksums; the permitted values are \c on, \c off, \c uncompressed and
        \c unencrypted. The default is \c on, in which case all block writes include a checksum
        subsequently verified when the block is read. The \c off setting does no checksums,
        the \c uncompressed setting only checksums blocks that are not compressed, and the
        \c unencrypted setting only checksums blocks that are not encrypted. See @ref
        tune_checksum for more information.''',
        choices=['on', 'off', 'uncompressed', 'unencrypted']),
    Config('dictionary', '0', r'''
        the maximum number of unique values remembered in the row-store/variable-length column-store
        leaf page value dictionary; see @ref file_formats_compression for more information''',
        min='0'),
    Config('encryption', '', r'''
        configure an encryptor for file blocks. When a table is created, its encryptor is not
        implicitly used for any related indices or column groups''',
        type='category', subconfig=[
        Config('name', 'none', r'''
            Permitted values are \c "none" or a custom encryption engine name created with
            WT_CONNECTION::add_encryptor. See @ref encryption for more information'''),
        Config('keyid', '', r'''
            An identifier that identifies a unique instance of the encryptor. It is stored in
            clear text, and thus is available when the WiredTiger database is reopened. On the
            first use of a (name, keyid) combination, the WT_ENCRYPTOR::customize function is
            called with the keyid as an argument'''),
        ]),
    Config('format', 'btree', r'''
        the file format''',
        choices=['btree']),
    Config('huffman_key', 'none', r'''
        This option is no longer supported, retained for backward compatibility''', undoc=True),
    Config('huffman_value', 'none', r'''
        This option is no longer supported, retained for backward compatibility''', undoc=True),
    Config('ignore_in_memory_cache_size', 'false', r'''
        allow update and insert operations to proceed even if the cache is already at
        capacity. Only valid in conjunction with in-memory databases. Should be used with caution -
        this configuration allows WiredTiger to consume memory over the configured cache limit''',
        type='boolean'),
    Config('internal_key_truncate', 'true', r'''
        configure internal key truncation, discarding unnecessary trailing bytes on internal keys
        (ignored for custom collators)''',
        type='boolean'),
    Config('internal_page_max', '4KB', r'''
        the maximum page size for internal nodes, in bytes; the size must be a multiple of the
        allocation size and is significant for applications wanting to avoid excessive L2 cache
        misses while searching the tree. The page maximum is the bytes of uncompressed data,
        that is, the limit is applied before any block compression is done''',
        min='512B', max='512MB'),
    Config('internal_item_max', '0', r'''
        This option is no longer supported, retained for backward compatibility''',
        min=0, undoc=True),
    Config('internal_key_max', '0', r'''
        This option is no longer supported, retained for backward compatibility''',
        min='0'),
    Config('in_memory', 'false', r'''
        keep the tree data in memory. Used experimentally by layered tables''',
        type='boolean', undoc=True),
    Config('key_gap', '10', r'''
        This option is no longer supported, retained for backward compatibility''',
        min='0'),
    Config('leaf_key_max', '0', r'''
        the largest key stored in a leaf node, in bytes. If set, keys larger than the specified
        size are stored as overflow items (which may require additional I/O to access).
        The default value is one-tenth the size of a newly split leaf page''',
        min='0'),
    Config('leaf_page_max', '32KB', r'''
        the maximum page size for leaf nodes, in bytes; the size must be a multiple of the
        allocation size, and is significant for applications wanting to maximize sequential data
        transfer from a storage device. The page maximum is the bytes of uncompressed data,
        that is, the limit is applied before any block compression is done. For fixed-length
        column store, the size includes only the bitmap data; pages containing timestamp
        information can be larger, and the size is limited to 128KB rather than 512MB''',
        min='512B', max='512MB'),
    Config('leaf_value_max', '0', r'''
        the largest value stored in a leaf node, in bytes. If set, values larger than the
        specified size are stored as overflow items (which may require additional I/O to
        access). If the size is larger than the maximum leaf page size, the page size is
        temporarily ignored when large values are written. The default is one-half the size of
        a newly split leaf page''',
        min='0'),
    Config('leaf_item_max', '0', r'''
        This option is no longer supported, retained for backward compatibility''',
        min=0, undoc=True),
    Config('memory_page_image_max', '0', r'''
        the maximum in-memory page image represented by a single storage block. Depending on
        compression efficiency, compression can create storage blocks which require significant
        resources to re-instantiate in the cache, penalizing the performance of future point
        updates. The value limits the maximum in-memory page image a storage block will need. If
        set to 0, a default of 4 times \c leaf_page_max is used''',
        min='0'),
    Config('memory_page_max', '5MB', r'''
        the maximum size a page can grow to in memory before being reconciled to disk. The
        specified size will be adjusted to a lower bound of <code>leaf_page_max</code>, and an
        upper bound of <code>cache_size / 10</code>. This limit is soft - it is possible for
        pages to be temporarily larger than this value.''',
        min='512B', max='10TB'),
    Config('prefix_compression', 'false', r'''
        configure prefix compression on row-store leaf pages''',
        type='boolean'),
    Config('prefix_compression_min', '4', r'''
        minimum gain before prefix compression will be used on row-store leaf pages''',
        min=0),
    Config('split_deepen_min_child', '0', r'''
        minimum entries in a page to consider deepening the tree. Pages will be considered for
        splitting and deepening the search tree as soon as there are more than the configured
        number of children''',
        type='int', undoc=True),
    Config('split_deepen_per_child', '0', r'''
        entries allocated per child when deepening the tree''',
        type='int', undoc=True),
    Config('split_pct', '90', r'''
        the Btree page split size as a percentage of the maximum Btree page size, that is,
        when a Btree page is split, it will be split into smaller pages, where each page is
        the specified percentage of the maximum Btree page size''',
        min='50', max='100'),
]

# File metadata, including both configurable and non-configurable (internal)
file_meta = file_config + [
    Config('checkpoint', '', r'''
        the file checkpoint entries'''),
    Config('checkpoint_backup_info', '', r'''
        the incremental backup durable information'''),
    Config('checkpoint_lsn', '', r'''
        LSN of the last checkpoint'''),
    Config('id', '', r'''
        the file's ID number'''),
    Config('readonly', 'false', r'''
        the file is read-only. All methods that modify a file are disabled. See @ref
        readonly for more information''',
        type='boolean'),
    Config('tiered_object', 'false', r'''
        this file is a tiered object. When opened on its own, it is marked as readonly and may
        be restricted in other ways''',
        type='boolean', undoc=True),
    Config('version', '(major=0,minor=0)', r'''
        the file version'''),
]

tiered_meta = file_meta + tiered_config + [
    Config('flush_time', '0', r'''
        indicates the time this tree was flushed to shared storage or 0 if unflushed'''),
    Config('flush_timestamp', '0', r'''
        timestamp at which this tree was flushed to shared storage or 0 if unflushed'''),
    Config('last', '0', r'''
        the last allocated object ID'''),
    Config('oldest', '1', r'''
        the oldest allocated object ID'''),
    Config('tiers', '', r'''
        list of data sources to combine into a tiered storage structure''',
        type='list'),
]

tier_meta = file_meta + tiered_tree_config

# Objects need to have the readonly setting set and bucket_prefix.
# The file_meta already contains those pieces.
object_meta = file_meta + [
    Config('flush_time', '0', r'''
        indicates the time this object was flushed to shared storage or 0 if unflushed'''),
    Config('flush_timestamp', '0', r'''
        timestamp at which this object was flushed to shared storage or 0 if unflushed'''),
]

table_only_config = [
    Config('colgroups', '', r'''
        comma-separated list of names of column groups. Each column group is stored separately,
        keyed by the primary key of the table. If no column groups are specified, all columns
        are stored together in a single file. All value columns in the table must appear in
        at least one column group. Each column group must be created with a separate call to
        WT_SESSION::create using a \c colgroup: URI''',
        type='list'),
]

index_only_config = [
    Config('immutable', 'false', r'''
        configure the index to be immutable -- that is, the index is not changed by any update to
        a record in the table''',
        type='boolean'),
]

colgroup_meta = common_meta + source_meta

index_meta = format_meta + source_meta + index_only_config

table_meta = format_meta + table_only_config

layered_config = [
    Config('ingest', '', r'''
        URI for layered ingest table''',
        type='string', undoc=True),
    Config('stable', '', r'''
        URI for layered stable table''',
        type='string', undoc=True),
]

layered_meta = format_meta + layered_config + connection_disaggregated_config

# Connection runtime config, shared by conn.reconfigure and wiredtiger_open
connection_runtime_config = [
    Config('block_cache', '', r'''
        block cache configuration options''',
        type='category', subconfig=[
        Config('cache_on_checkpoint', 'true', r'''
            cache blocks written by a checkpoint''',
            type='boolean'),
        Config('cache_on_writes', 'true', r'''
            cache blocks as they are written (other than checkpoint blocks)''',
            type='boolean'),
        Config('enabled', 'false', r'''
            enable block cache''',
            type='boolean'),
        Config('blkcache_eviction_aggression', '1800', r'''
            seconds an unused block remains in the cache before it is evicted''',
            min='1', max='7200'),
        Config('full_target', '95', r'''
            the fraction of the block cache that must be full before eviction will remove
            unused blocks''',
            min='30', max='100'),
        Config('size', '0', r'''
            maximum memory to allocate for the block cache''',
            min='0', max='10TB'),
        Config('hashsize', '32768', r'''
            number of buckets in the hashtable that keeps track of blocks''',
            min='512', max='256K'),
        Config('max_percent_overhead', '10', r'''
            maximum tolerated overhead expressed as the number of blocks added and removed as
            percent of blocks looked up; cache population and eviction will be suppressed if
            the overhead exceeds the threshold''',
            min='1', max='500'),
        Config('nvram_path', '', r'''
            the absolute path to the file system mounted on the NVRAM device'''),
        Config('percent_file_in_dram', '50', r'''
            bypass cache for a file if the set percentage of the file fits in system DRAM
            (as specified by block_cache.system_ram)''',
            min='0', max='100'),
        Config('system_ram', '0', r'''
            the bytes of system DRAM available for caching filesystem blocks''',
            min='0', max='1024GB'),
        Config('type', '', r'''
            cache location: DRAM or NVRAM'''),
        ]),
    Config('cache_size', '100MB', r'''
        maximum heap memory to allocate for the cache. A database should configure either
        \c cache_size or \c shared_cache but not both''',
        min='1MB', max='10TB'),
    Config('cache_max_wait_ms', '0', r'''
        the maximum number of milliseconds an application thread will wait for space to be
        available in cache before giving up. Default will wait forever''',
        min=0),
    Config('cache_stuck_timeout_ms', '300000', r'''
        the number of milliseconds to wait before a stuck cache times out in diagnostic mode.
        Default will wait for 5 minutes, 0 will wait forever''',
        min=0),
    Config('cache_overhead', '8', r'''
        assume the heap allocator overhead is the specified percentage, and adjust the cache
        usage by that amount (for example, if there is 10GB of data in cache, a percentage of
        10 means WiredTiger treats this as 11GB). This value is configurable because different
        heap allocators have different overhead and different workloads will have different
        heap allocation sizes and patterns, therefore applications may need to adjust this
        value based on allocator choice and behavior in measured workloads''',
        min='0', max='30'),
    Config('checkpoint', '', r'''
        periodically checkpoint the database. Enabling the checkpoint server uses a session
        from the configured \c session_max''',
        type='category', subconfig=[
        Config('log_size', '0', r'''
            wait for this amount of log record bytes to be written to the log between each
            checkpoint. If non-zero, this value will use a minimum of the log file size.
            A database can configure both log_size and wait to set an upper bound for checkpoints;
            setting this value above 0 configures periodic checkpoints''',
            min='0', max='2GB'),
        Config('wait', '0', r'''
            seconds to wait between each checkpoint; setting this value above 0 configures
            periodic checkpoints''',
            min='0', max='100000'),
        Config('precise', 'false', r'''
            Only write data with timestamps that are smaller or equal to the stable timestamp to the
            checkpoint. Rollback to stable after restart is a no-op if enabled. However, it leads to
            extra cache pressure.''',
            type='boolean'),
        ]),
    Config('checkpoint_cleanup', '', r'''
        periodically checkpoint cleanup the database.''',
        type='category', subconfig=[
        Config('method', 'none', r'''
            control how aggressively obsolete content is removed by reading the internal pages.
            Default to none, which means no additional work is done to find obsolete content.
            ''', choices=['none', 'reclaim_space']),
        Config('wait', '300', r'''
            seconds to wait between each checkpoint cleanup''',
            min='60', max='100000'),
        ]),
    Config('debug_mode', '', r'''
        control the settings of various extended debugging features''',
        type='category', subconfig=[
        Config('background_compact', 'false', r'''
               if true, background compact aggressively removes compact statistics for a file and
               decreases the max amount of time a file can be skipped for.''',
               type='boolean'),
        Config('corruption_abort', 'true', r'''
            if true and built in diagnostic mode, dump core in the case of data corruption''',
            type='boolean'),
        Config('checkpoint_retention', '0', r'''
            adjust log removal to retain the log records of this number of checkpoints. Zero
            or one means perform normal removal.''',
            min='0', max='1024'),
        Config('configuration', 'false', r'''
               if true, display invalid cache configuration warnings.''',
               type='boolean'),
        Config('cursor_copy', 'false', r'''
            if true, use the system allocator to make a copy of any data returned by a cursor
            operation and return the copy instead. The copy is freed on the next cursor
            operation. This allows memory sanitizers to detect inappropriate references to
            memory owned by cursors.''',
            type='boolean'),
        Config('cursor_reposition', 'false', r'''
            if true, for operations with snapshot isolation the cursor temporarily releases any page
            that requires force eviction, then repositions back to the page for further operations.
            A page release encourages eviction of hot or large pages, which is more likely to
            succeed without a cursor keeping the page pinned.''',
            type='boolean'),
        Config('eviction', 'false', r'''
            if true, modify internal algorithms to change skew to force history store eviction
            to happen more aggressively. This includes but is not limited to not skewing newest,
            not favoring leaf pages, and modifying the eviction score mechanism.''',
            type='boolean'),
        Config('log_retention', '0', r'''
            adjust log removal to retain at least this number of log files.
            (Warning: this option can remove log files required for recovery if no checkpoints
            have yet been done and the number of log files exceeds the configured value. As
            WiredTiger cannot detect the difference between a system that has not yet checkpointed
            and one that will never checkpoint, it might discard log files before any checkpoint is
            done.) Ignored if set to 0''',
            min='0', max='1024'),
        Config('realloc_exact', 'false', r'''
            if true, reallocation of memory will only provide the exact amount requested. This
            will help with spotting memory allocation issues more easily.''',
            type='boolean'),
        Config('realloc_malloc', 'false', r'''
            if true, every realloc call will force a new memory allocation by using malloc.''',
            type='boolean'),
        Config('rollback_error', '0', r'''
            return a WT_ROLLBACK error from a transaction operation about every Nth operation
            to simulate a collision''',
            min='0', max='10M'),
        Config('slow_checkpoint', 'false', r'''
            if true, slow down checkpoint creation by slowing down internal page processing.''',
            type='boolean'),
        Config('stress_skiplist', 'false', r'''
            Configure various internal parameters to encourage race conditions and other issues
            with internal skip lists, e.g. using a more dense representation.''',
            type='boolean'),
        Config('table_logging', 'false', r'''
            if true, write transaction related information to the log for all operations, even
            operations for tables with logging turned off. This additional logging information
            is intended for debugging and is informational only, that is, it is ignored during
            recovery''',
            type='boolean'),
        Config('tiered_flush_error_continue', 'false', r'''
            on a write to tiered storage, continue when an error occurs.''',
            type='boolean'),
        Config('update_restore_evict', 'false', r'''
            if true, control all dirty page evictions through forcing update restore eviction.''',
            type='boolean'),
        Config('eviction_checkpoint_ts_ordering', 'false', r'''
            if true, act as if eviction is being run in parallel to checkpoint. We should return
            EBUSY in eviction if we detect any timestamp ordering issue.''',
            type='boolean'),
        ]),
    Config('error_prefix', '', r'''
        prefix string for error messages'''),
    Config('eviction', '', r'''
        eviction configuration options''',
        type='category', subconfig=[
            Config('threads_max', '8', r'''
                maximum number of threads WiredTiger will start to help evict pages from cache. The
                number of threads started will vary depending on the current eviction load. Each
                eviction worker thread uses a session from the configured session_max''',
                min=1, max=20), # !!! Must match WT_EVICT_MAX_WORKERS
            Config('threads_min', '1', r'''
                minimum number of threads WiredTiger will start to help evict pages from
                cache. The number of threads currently running will vary depending on the
                current eviction load''',
                min=1, max=20),
            Config('evict_sample_inmem', 'true', r'''
                If no in-memory ref is found on the root page, attempt to locate a random
                in-memory page by examining all entries on the root page.''',
                type='boolean'),
            Config('evict_use_softptr', 'false', r'''
                Experimental: Use "soft pointers" instead of hard hazard
                pointers in eviction server to remember its walking position in the tree. This might
                be preferable to set to "true" if there are many collections. It can improve or
                degrade performance depending on the workload.''',
                type='boolean', undoc=True),
            ]),
    Config('eviction_checkpoint_target', '1', r'''
        perform eviction at the beginning of checkpoints to bring the dirty content in cache
        to this level. It is a percentage of the cache size if the value is within the range of
        0 to 100 or an absolute size when greater than 100. The value is not allowed to exceed
        the \c cache_size. Ignored if set to zero.''',
        min=0, max='10TB'),
    Config('eviction_dirty_target', '5', r'''
        perform eviction in worker threads when the cache contains at least this much dirty
        content. It is a percentage of the cache size if the value is within the range of 1 to
        100 or an absolute size when greater than 100. The value is not allowed to exceed the
        \c cache_size and has to be lower than its counterpart \c eviction_dirty_trigger''',
        min=1, max='10TB'),
    Config('eviction_dirty_trigger', '20', r'''
        trigger application threads to perform eviction when the cache contains at least this much
        dirty content. It is a percentage of the cache size if the value is within the range of
        1 to 100 or an absolute size when greater than 100. The value is not allowed to exceed
        the \c cache_size and has to be greater than its counterpart \c eviction_dirty_target.
        This setting only alters behavior if it is lower than eviction_trigger''',
        min=1, max='10TB'),
    Config('eviction_target', '80', r'''
        perform eviction in worker threads when the cache contains at least this much content. It
        is a percentage of the cache size if the value is within the range of 10 to 100 or
        an absolute size when greater than 100. The value is not allowed to exceed the \c
        cache_size and has to be lower than its counterpart \c eviction_trigger''',
        min=10, max='10TB'),
    Config('eviction_trigger', '95', r'''
        trigger application threads to perform eviction when the cache contains at least this
        much content. It is a percentage of the cache size if the value is within the range of
        10 to 100 or an absolute size when greater than 100. The value is not allowed to exceed
        the \c cache_size and has to be greater than its counterpart \c eviction_target''',
        min=10, max='10TB'),
    Config('eviction_updates_target', '0', r'''
        perform eviction in worker threads when the cache contains at least this many bytes of
        updates. It is a percentage of the cache size if the value is within the range of 0 to 100
        or an absolute size when greater than 100. Calculated as half of \c eviction_dirty_target
        by default. The value is not allowed to exceed the \c cache_size and has to be lower
        than its counterpart \c eviction_updates_trigger''',
        min=0, max='10TB'),
    Config('eviction_updates_trigger', '0', r'''
        trigger application threads to perform eviction when the cache contains at least this
        many bytes of updates. It is a percentage of the cache size if the value is within
        the range of 1 to 100 or an absolute size when greater than 100\. Calculated as half
        of \c eviction_dirty_trigger by default. The value is not allowed to exceed the \c
        cache_size and has to be greater than its counterpart \c eviction_updates_target. This
        setting only alters behavior if it is lower than \c eviction_trigger''',
        min=0, max='10TB'),
    Config('extra_diagnostics', '[]', r'''
        enable additional diagnostics in WiredTiger. These additional diagnostics include
        diagnostic assertions that can cause WiredTiger to abort when an invalid state
        is detected.
        Options are given as a list, such as
        <code>"extra_diagnostics=[out_of_order,visibility]"</code>.
        Choosing \c all enables all assertions. When WiredTiger is compiled with
        \c HAVE_DIAGNOSTIC=1 all assertions are enabled and cannot be reconfigured
        ''',
        type='list', choices=[
            "all", "checkpoint_validate", "cursor_check", "disk_validate", "eviction_check",
            "generation_check", "hs_validate", "key_out_of_order", "log_validate", "prepared",
            "slow_operation", "txn_visibility"]),
    Config('file_manager', '', r'''
        control how file handles are managed''',
        type='category', subconfig=[
        Config('close_handle_minimum', '250', r'''
            number of handles open before the file manager will look for handles to close''',
            min=0),
        Config('close_idle_time', '30', r'''
            amount of time in seconds a file handle needs to be idle before attempting to close
            it. A setting of 0 means that idle handles are not closed''',
            min=0, max=100000),
        Config('close_scan_interval', '10', r'''
            interval in seconds at which to check for files that are inactive and close them''',
            min=1, max=100000),
        ]),
    Config('generation_drain_timeout_ms', '240000', r'''
        the number of milliseconds to wait for a resource to drain before timing out in diagnostic
        mode. Default will wait for 4 minutes, 0 will wait forever''',
        min=0),
    Config('heuristic_controls', '', r'''
        control the behavior of various optimizations. This is primarily used as a mechanism for
        rolling out changes to internal heuristics while providing a mechanism for quickly
        reverting to prior behavior in the field''',
        type='category', subconfig=[
            Config('checkpoint_cleanup_obsolete_tw_pages_dirty_max', '100', r'''
                maximum number of obsolete time window pages that can be marked as dirty per btree
                in a single checkpoint by the checkpoint cleanup''',
                min=0, max=100000),
            Config('eviction_obsolete_tw_pages_dirty_max', '100', r'''
                maximum number of obsolete time window pages that can be marked dirty per btree in a
                single checkpoint by the eviction threads''',
                min=0, max=100000),
            Config('obsolete_tw_btree_max', '100', r'''
                maximum number of btrees that can be checked for obsolete time window cleanup in a
                single checkpoint''',
                min=0, max=500000),
        ]),
    Config('history_store', '', r'''
        history store configuration options''',
        type='category', subconfig=[
        Config('file_max', '0', r'''
            the maximum number of bytes that WiredTiger is allowed to use for its history store
            mechanism. If the history store file exceeds this size, a panic will be triggered. The
            default value means that the history store file is unbounded and may use as much
            space as the filesystem will accommodate. The minimum non-zero setting is 100MB.''',
            # !!! Must match WT_HS_FILE_MIN
            min='0')
        ]),
    Config('io_capacity', '', r'''
        control how many bytes per second are written and read. Exceeding the capacity results
        in throttling.''',
        type='category', subconfig=[
        Config('total', '0', r'''
            number of bytes per second available to all subsystems in total. When set,
            decisions about what subsystems are throttled, and in what proportion, are made
            internally. The minimum non-zero setting is 1MB.''',
            min='0', max='1TB'),
        Config('chunk_cache', '0', r'''
            number of bytes per second available to the chunk cache. The minimum non-zero setting
            is 1MB.''',
            min='0', max='1TB'),
        ]),
    Config('json_output', '[]', r'''
        enable JSON formatted messages on the event handler interface. Options are given as a
        list, where each option specifies an event handler category e.g. 'error' represents
        the messages from the WT_EVENT_HANDLER::handle_error method.''',
        type='list', choices=['error', 'message']),
    Config('operation_timeout_ms', '0', r'''
        this option is no longer supported, retained for backward compatibility.''',
        min=0),
    Config('operation_tracking', '', r'''
        enable tracking of performance-critical functions. See @ref operation_tracking for
        more information''',
        type='category', subconfig=[
            Config('enabled', 'false', r'''
                enable operation tracking subsystem''',
                type='boolean'),
            Config('path', '"."', r'''
                the name of a directory into which operation tracking files are written. The
                directory must already exist. If the value is not an absolute path, the path
                is relative to the database home (see @ref absolute_path for more information)'''),
        ]),
    Config('rollback_to_stable', '', r'''
        rollback tables to an earlier point in time, discarding all updates to checkpoint durable
        tables that have durable times more recent than the current global stable timestamp''',
        type='category', subconfig=[
            Config('threads', 4, r'''
                maximum number of threads WiredTiger will start to help RTS. Each
                RTS worker thread uses a session from the configured WT_RTS_MAX_WORKERS''',
                min=0,
                max=10),    # !!! Must match WT_RTS_MAX_WORKERS
        ]),
    Config('shared_cache', '', r'''
        shared cache configuration options. A database should configure either a cache_size
        or a shared_cache not both. Enabling a shared cache uses a session from the configured
        session_max. A shared cache can not have absolute values configured for cache eviction
        settings''',
        type='category', subconfig=[
        Config('chunk', '10MB', r'''
            the granularity that a shared cache is redistributed''',
            min='1MB', max='10TB'),
        Config('name', 'none', r'''
            the name of a cache that is shared between databases or \c "none" when no shared
            cache is configured'''),
        Config('quota', '0', r'''
            maximum size of cache this database can be allocated from the shared cache. Defaults
            to the entire shared cache size''',
            type='int'),
        Config('reserve', '0', r'''
            amount of cache this database is guaranteed to have available from the shared
            cache. This setting is per database. Defaults to the chunk size''',
            type='int'),
        Config('size', '500MB', r'''
            maximum memory to allocate for the shared cache. Setting this will update the value
            if one is already set''',
            min='1MB', max='10TB')
        ]),
    Config('statistics', 'none', r'''
        Maintain database statistics, which may impact performance. Choosing "all" maintains
        all statistics regardless of cost, "fast" maintains a subset of statistics that are
        relatively inexpensive, "none" turns off all statistics. The "clear" configuration
        resets statistics after they are gathered, where appropriate (for example, a cache size
        statistic is not cleared, while the count of cursor insert operations will be cleared).
        When "clear" is configured for the database, gathered statistics are reset each time a
        statistics cursor is used to gather statistics, as well as each time statistics are logged
        using the \c statistics_log configuration. See @ref statistics for more information''',
        type='list',
        choices=['all', 'cache_walk', 'fast', 'none', 'clear', 'tree_walk']),
    Config('timing_stress_for_test', '', r'''
        enable code that interrupts the usual timing of operations with a goal of uncovering
        race conditions and unexpected blocking. This option is intended for use with internal
        stress testing of WiredTiger.''',
        type='list', undoc=True,
        choices=[
        'aggressive_stash_free', 'aggressive_sweep', 'backup_rename', 'checkpoint_evict_page',
        'checkpoint_handle', 'checkpoint_slow', 'checkpoint_stop', 'commit_transaction_slow',
        'compact_slow', 'evict_reposition', 'failpoint_eviction_split',
        'failpoint_history_store_delete_key_from_ts', 'history_store_checkpoint_delay',
        'history_store_search', 'history_store_sweep_race', 'prefetch_1', 'prefetch_2',
        'prefetch_3', 'prefetch_delay', 'prefix_compare', 'prepare_checkpoint_delay',
        'prepare_resolution_1', 'prepare_resolution_2', 'sleep_before_read_overflow_onpage',
        'split_1', 'split_2', 'split_3', 'split_4', 'split_5', 'split_6', 'split_7', 'split_8',
        'tiered_flush_finish']),
    Config('verbose', '[]', r'''
        enable messages for various subsystems and operations. Options are given as a list,
        where each message type can optionally define an associated verbosity level, such as
        <code>"verbose=[eviction,read:1,rts:0]"</code>. Verbosity levels that can be provided
        include <code>0</code> (INFO) and <code>1</code> through <code>5</code>, corresponding to
        (DEBUG_1) to (DEBUG_5). \c all is a special case that defines the verbosity level for all
        categories not explicitly set in the config string.''',
        type='list', choices=[
            'all',
            'api',
            'backup',
            'block',
            'block_cache',
            'checkpoint',
            'checkpoint_cleanup',
            'checkpoint_progress',
            'chunkcache',
            'compact',
            'compact_progress',
            'configuration',
            'disaggregated_storage',
            'error_returns',
            'eviction',
            'fileops',
            'generation',
            'handleops',
            'history_store',
            'history_store_activity',
<<<<<<< HEAD
            'layered',
=======
            'live_restore',
            'live_restore_progress',
>>>>>>> 83f1d1bd
            'log',
            'metadata',
            'mutex',
            'out_of_order',
            'overflow',
            'page_delta',
            'prefetch',
            'read',
            'reconcile',
            'recovery',
            'recovery_progress',
            'rts',
            'salvage',
            'shared_cache',
            'split',
            'temporary',
            'thread_group',
            'tiered',
            'timestamp',
            'transaction',
            'verify',
            'version',
            'write']),
]

# wiredtiger_open and WT_CONNECTION.reconfigure compatibility configurations.
compatibility_configuration_common = [
    Config('release', '', r'''
        compatibility release version string'''),
]

connection_reconfigure_compatibility_configuration = [
    Config('compatibility', '', r'''
        set compatibility version of database. Changing the compatibility version requires
        that there are no active operations for the duration of the call.''',
        type='category', subconfig=compatibility_configuration_common)
]
wiredtiger_open_compatibility_configuration = [
    Config('compatibility', '', r'''
        set compatibility version of database. Changing the compatibility version requires
        that there are no active operations for the duration of the call.''',
        type='category', subconfig=
        compatibility_configuration_common + [
        Config('require_max', '', r'''
            required maximum compatibility version of existing data files. Must be greater
            than or equal to any release version set in the \c release setting. Has no effect
            if creating the database.'''),
        Config('require_min', '', r'''
            required minimum compatibility version of existing data files. Must be less than
            or equal to any release version set in the \c release setting. Has no effect if
            creating the database.'''),
    ]),
]

# wiredtiger_open and WT_CONNECTION.reconfigure log configurations.
log_configuration_common = [
    Config('archive', 'true', r'''
        automatically remove unneeded log files (deprecated)''',
        type='boolean', undoc=True),
    Config('os_cache_dirty_pct', '0', r'''
        maximum dirty system buffer cache usage, as a percentage of the log's \c file_max.
        If non-zero, schedule writes for dirty blocks belonging to the log in the system buffer
        cache after that percentage of the log has been written into the buffer cache without
        an intervening file sync.''',
        min='0', max='100'),
    Config('prealloc', 'true', r'''
        pre-allocate log files''',
        type='boolean'),
    Config('prealloc_init_count', '1', r'''
        initial number of pre-allocated log files''',
        min='1', max='500'),
    Config('remove', 'true', r'''
        automatically remove unneeded log files''',
        type='boolean'),
    Config('zero_fill', 'false', r'''
        manually write zeroes into log files''',
        type='boolean')
]

connection_reconfigure_log_configuration = [
    Config('log', '', r'''
        enable logging. Enabling logging uses three sessions from the configured session_max''',
        type='category', subconfig=log_configuration_common),
]
wiredtiger_open_log_configuration = [
    Config('log', '', r'''
        enable logging. Enabling logging uses three sessions from the configured session_max''',
        type='category', subconfig=
        log_configuration_common + [
        Config('enabled', 'false', r'''
            enable logging subsystem''',
            type='boolean'),
        Config('compressor', 'none', r'''
            configure a compressor for log records. Permitted values are \c "none" or a custom
            compression engine name created with WT_CONNECTION::add_compressor. If WiredTiger
            has builtin support for \c "lz4", \c "snappy", \c "zlib" or \c "zstd" compression,
            these names are also available. See @ref compression for more information'''),
        Config('file_max', '100MB', r'''
            the maximum size of log files''',
            min='100KB',    # !!! Must match WT_LOG_FILE_MIN
            max='2GB'),    # !!! Must match WT_LOG_FILE_MAX
        Config('force_write_wait', '0', r'''
            enable code that interrupts the usual timing of flushing the log from the internal
            log server thread with a goal of uncovering race conditions. This option is intended
            for use with internal stress testing of WiredTiger.''',
            min='1', max='60', undoc=True),
        Config('path', '"."', r'''
            the name of a directory into which log files are written. The directory must already
            exist. If the value is not an absolute path, the path is relative to the database
            home (see @ref absolute_path for more information)'''),
        Config('recover', 'on', r'''
            run recovery or fail with an error if recovery needs to run after an unclean
            shutdown''',
            choices=['error', 'on'])
    ]),
]

# wiredtiger_open and WT_CONNECTION.reconfigure statistics log configurations.
statistics_log_configuration_common = [
    Config('json', 'false', r'''
        encode statistics in JSON format''',
        type='boolean'),
    Config('on_close', 'false', r'''log statistics on database close''',
        type='boolean'),
    Config('sources', '', r'''
        if non-empty, include statistics for the list of "file:" data source URIs,
        if they are open at the time of the statistics logging.''',
        type='list'),
    Config('timestamp', '"%b %d %H:%M:%S"', r'''
        a timestamp prepended to each log record. May contain \c strftime conversion specifications.
        When \c json is configured, defaults to \c "%Y-%m-%dT%H:%M:%S.000Z"'''),
    Config('wait', '0', r'''
        seconds to wait between each write of the log records; setting this value above 0
        configures statistics logging''',
        min='0', max='100000'),
]
connection_reconfigure_statistics_log_configuration = [
    Config('statistics_log', '', r'''
        log any statistics the database is configured to maintain, to a file. See @ref
        statistics for more information. Enabling the statistics log server uses a session from
        the configured session_max''',
        type='category', subconfig=
        statistics_log_configuration_common)
]
wiredtiger_open_statistics_log_configuration = [
    Config('statistics_log', '', r'''
        log any statistics the database is configured to maintain, to a file. See @ref
        statistics for more information. Enabling the statistics log server uses a session from
        the configured session_max''',
        type='category', subconfig=
        statistics_log_configuration_common + [
        Config('path', '"."', r'''
            the name of a directory into which statistics files are written. The directory
            must already exist. If the value is not an absolute path, the path is relative to
            the database home (see @ref absolute_path for more information)''')
        ])
]

tiered_storage_configuration_common = [
    Config('local_retention', '300', r'''
        time in seconds to retain data on tiered storage on the local tier for faster read
        access''',
        min='0', max='10000'),
]
connection_reconfigure_tiered_storage_configuration = [
    Config('tiered_storage', '', r'''
        enable tiered storage. Enabling tiered storage may use one session from the configured
        session_max''',
        type='category', subconfig=tiered_storage_configuration_common)
]
wiredtiger_open_tiered_storage_configuration = [
    Config('tiered_storage', '', r'''
        enable tiered storage. Enabling tiered storage may use one session from the configured
        session_max''',
        type='category', undoc=True, subconfig=
        tiered_storage_configuration_common + [
        Config('auth_token', '', r'''
            authentication string identifier'''),
        Config('bucket', '', r'''
            bucket string identifier where the objects should reside'''),
        Config('bucket_prefix', '', r'''
            unique string prefix to identify our objects in the bucket. Multiple instances
            can share the storage bucket and this identifier is used in naming objects'''),
        Config('cache_directory', '', r'''
            a directory to store locally cached versions of files in the storage source. By
            default, it is named with \c "-cache" appended to the bucket name. A relative
            directory name is relative to the home directory'''),
        Config('interval', '60', r'''
            interval in seconds at which to check for tiered storage related work to perform''',
            min=1, max=1000),
        Config('name', 'none', r'''
            Permitted values are \c "none" or a custom storage name created with
            WT_CONNECTION::add_storage_source'''),
        Config('shared', 'false', r'''
            enable sharing tiered tables across other WiredTiger instances.''',
            type='boolean'),
    ]),
]

# At this stage live restore intentionally does not support reconfiguring the number of worker
# threads. If that becomes necessary in the future we'll need to break out the thread count config
# and add it to the reconfigure items too. That will also introduce the need for a MAX_WORKER or
# similar macro.
wiredtiger_open_live_restore_configuration = [
    Config('live_restore', '', r'''Live restore configuration options. These options control the
    behavior of WiredTiger when live restoring from a backup.''', type='category', subconfig = [
        Config('enabled', 'false', r'''whether live restore is enabled or not.''', type='boolean'),
        Config('path', '', r'''the path to the backup that will be restored from.'''),
        Config('threads_max', '8', r'''
            maximum number of threads WiredTiger will start to migrate data from the backup to the
            running WiredTiger database. Each worker thread uses a session handle from the
            configured session_max''',
            min=0, max=12)
    ])
]

chunk_cache_configuration_common = [
    Config('pinned', '', r'''
        List of "table:" URIs exempt from cache eviction. Capacity config overrides this,
        tables exceeding capacity will not be fully retained. Table names can appear
        in both this and the preload list, but not in both this and the exclude list.
        Duplicate names are allowed.''',
        type='list'),
]
connection_reconfigure_chunk_cache_configuration = [
    Config('chunk_cache', '', r'''
        chunk cache reconfiguration options''',
        type='category', subconfig=chunk_cache_configuration_common)
]
wiredtiger_open_chunk_cache_configuration = [
    Config('chunk_cache', '', r'''
        chunk cache configuration options''',
        type='category', subconfig=
        chunk_cache_configuration_common + [
        Config('capacity', '10GB', r'''
            maximum memory or storage to use for the chunk cache''',
            min='512KB', max='100TB'),
        Config('chunk_cache_evict_trigger', '90', r'''
            chunk cache percent full that triggers eviction''',
            min='0', max='100'),
        Config('chunk_size', '1MB', r'''
            size of cached chunks''',
            min='512KB', max='100GB'),
        Config('storage_path', '', r'''
            the path (absolute or relative) to the file used as cache location. This should be on a
            filesystem that supports file truncation. All filesystems in common use
            meet this criteria.'''),
        Config('enabled', 'false', r'''
            enable chunk cache''',
            type='boolean'),
        Config('hashsize', '1024', r'''
            number of buckets in the hashtable that keeps track of objects''',
            min='64', max='1048576'),
        Config('flushed_data_cache_insertion', 'true', r'''
            enable caching of freshly-flushed data, before it is removed locally.''',
            type='boolean', undoc=True),
        Config('type', 'FILE', r'''
            cache location, defaults to the file system.''',
            choices=['FILE', 'DRAM'], undoc=True),
    ]),
]

session_config = [
    Config('cache_cursors', 'true', r'''
        enable caching of cursors for reuse. Any calls to WT_CURSOR::close for a cursor created
        in this session will mark the cursor as cached and keep it available to be reused for
        later calls to WT_SESSION::open_cursor. Cached cursors may be eventually closed. This
        value is inherited from ::wiredtiger_open \c cache_cursors''',
        type='boolean'),
    Config('debug', '', r'''
        configure debug specific behavior on a session. Generally only used for internal testing
        purposes.''',
        type='category', subconfig=[
        Config('checkpoint_fail_before_turtle_update', 'false', r'''
            Fail before writing a turtle file at the end of a checkpoint.''',
            type='boolean'),
        Config('release_evict_page', 'false', r'''
            Configure the session to evict the page when it is released and no longer needed.''',
            type='boolean'),
        ]),
    Config('cache_max_wait_ms', '0', r'''
        the maximum number of milliseconds an application thread will wait for space to be
        available in cache before giving up. Default value will be the global setting of the
        connection config''',
        min=0),
    Config('ignore_cache_size', 'false', r'''
        when set, operations performed by this session ignore the cache size and are not blocked
        when the cache is full. Note that use of this option for operations that create cache
        pressure can starve ordinary sessions that obey the cache size.''',
        type='boolean'),
    Config('isolation', 'snapshot', r'''
        the default isolation level for operations in this session''',
        choices=['read-uncommitted', 'read-committed', 'snapshot']),
    Config('prefetch', '', r'''
        Enable automatic detection of scans by applications, and attempt to pre-fetch future
        content into the cache''',
        type='category', subconfig=[
        Config('enabled', 'false', r'''
            whether pre-fetch is enabled for this session''',
            type='boolean'),
        ]),
]

wiredtiger_open_common =\
    connection_runtime_config +\
    wiredtiger_open_chunk_cache_configuration +\
    wiredtiger_open_compatibility_configuration +\
    wiredtiger_open_disaggregated_storage_configuration +\
    wiredtiger_open_log_configuration +\
    wiredtiger_open_live_restore_configuration +\
    wiredtiger_open_tiered_storage_configuration +\
    wiredtiger_open_statistics_log_configuration + [
    Config('backup_restore_target', '', r'''
        If non-empty and restoring from a backup, restore only the table object targets listed.
        WiredTiger will remove all the metadata entries for the tables that are not listed in
        the list from the reconstructed metadata. The target list must include URIs of type
        \c table:''',
        type='list'),
    Config('buffer_alignment', '', r'''
        this option is no longer supported, retained for backward compatibility.''',
        min='-1', max='1MB', undoc=True),
    Config('builtin_extension_config', '', r'''
        A structure where the keys are the names of builtin extensions and the values are
        passed to WT_CONNECTION::load_extension as the \c config parameter (for example,
        <code>builtin_extension_config={zlib={compression_level=3}}</code>)'''),
    Config('cache_cursors', 'true', r'''
        enable caching of cursors for reuse. This is the default value for any sessions created,
        and can be overridden in configuring \c cache_cursors in WT_CONNECTION.open_session.''',
        type='boolean'),
    Config('checkpoint_sync', 'true', r'''
        flush files to stable storage when closing or writing checkpoints''',
        type='boolean'),
    Config('compile_configuration_count', '1000', r'''
        the number of configuration strings that can be precompiled. Some configuration strings
        are compiled internally when the connection is opened.''',
        min='500'),
    Config('direct_io', '', r'''
        this option is no longer supported, retained for backward compatibility.''',
        type='list', undoc=True),
    Config('encryption', '', r'''
        configure an encryptor for system wide metadata and logs. If a system wide encryptor is
        set, it is also used for encrypting data files and tables, unless encryption configuration
        is explicitly set for them when they are created with WT_SESSION::create''',
        type='category', subconfig=[
        Config('name', 'none', r'''
            Permitted values are \c "none" or a custom encryption engine name created with
            WT_CONNECTION::add_encryptor. See @ref encryption for more information'''),
        Config('keyid', '', r'''
            An identifier that identifies a unique instance of the encryptor. It is stored in
            clear text, and thus is available when the WiredTiger database is reopened. On the
            first use of a (name, keyid) combination, the WT_ENCRYPTOR::customize function is
            called with the keyid as an argument'''),
        Config('secretkey', '', r'''
            A string that is passed to the WT_ENCRYPTOR::customize function. It is never stored
            in clear text, so must be given to any subsequent ::wiredtiger_open calls to reopen the
            database. It must also be provided to any "wt" commands used with this database'''),
        ]),
    Config('extensions', '', r'''
        list of shared library extensions to load (using dlopen). Any values specified to a
        library extension are passed to WT_CONNECTION::load_extension as the \c config parameter
        (for example, <code>extensions=(/path/ext.so={entry=my_entry})</code>)''',
        type='list'),
    Config('file_extend', '', r'''
        file size extension configuration. If set, extend files of the given type in allocations of
        the given size, instead of a block at a time as each new block is written. For example,
        <code>file_extend=(data=16MB)</code>. If set to 0, disable file size extension for the
        given type. For log files, the allowed range is between 100KB and 2GB; values larger
        than the configured maximum log size and the default config would extend log files in
        allocations of the maximum log file size.''',
        type='list', choices=['data', 'log']),
    Config('hash', '', r'''
        manage resources used by hash bucket arrays. All values must be a power of two. Note that
        setting large values can significantly increase memory usage inside WiredTiger''',
        type='category', subconfig=[
        Config('buckets', 512, r'''
            configure the number of hash buckets for most system hash arrays''',
            min='64', max='65536'),
        Config('dhandle_buckets', 512, r'''
            configure the number of hash buckets for hash arrays relating to data handles''',
            min='64', max='65536'),
        ]),
    Config('hazard_max', '1000', r'''
        maximum number of simultaneous hazard pointers per session handle''',
        min=15, undoc=True),
    Config('mmap', 'true', r'''
        Use memory mapping when accessing files in a read-only mode''',
        type='boolean'),
    Config('mmap_all', 'false', r'''
        Use memory mapping to read and write all data files.''',
        type='boolean'),
    Config('multiprocess', 'false', r'''
        permit sharing between processes (will automatically start an RPC server for primary
        processes and use RPC for secondary processes). <b>Not yet supported in WiredTiger</b>''',
        type='boolean'),
    Config('prefetch', '', r'''
        Enable automatic detection of scans by applications, and attempt to pre-fetch future
        content into the cache''',
        type='category', subconfig=[
        Config('available', 'false', r'''
            whether the thread pool for the pre-fetch functionality is started''',
            type='boolean'),
        Config('default', 'false', r'''
            whether pre-fetch is enabled for all sessions by default''',
            type='boolean'),
        ]),
    Config('readonly', 'false', r'''
        open connection in read-only mode. The database must exist. All methods that may
        modify a database are disabled. See @ref readonly for more information''',
        type='boolean'),
    Config('salvage', 'false', r'''
        open connection and salvage any WiredTiger-owned database and log files that it detects as
        corrupted. This call should only be used after getting an error return of WT_TRY_SALVAGE.
        Salvage rebuilds files in place, overwriting existing files. We recommend making a
        backup copy of all files with the WiredTiger prefix prior to passing this flag.''',
        type='boolean'),
    Config('session_max', '100', r'''
        maximum expected number of sessions (including server threads)''',
        min='1'),
    Config('session_scratch_max', '2MB', r'''
        maximum memory to cache in each session''',
        type='int', undoc=True),
    Config('session_table_cache', 'true', r'''
        Maintain a per-session cache of tables''',
        type='boolean', undoc=True), # Obsolete after WT-3476
    Config('transaction_sync', '', r'''
        how to sync log records when the transaction commits''',
        type='category', subconfig=[
        Config('enabled', 'false', r'''
            whether to sync the log on every commit by default, can be overridden by the \c
            sync setting to WT_SESSION::commit_transaction''',
            type='boolean'),
        Config('method', 'fsync', r'''
            the method used to ensure log records are stable on disk, see @ref tune_durability
            for more information''',
            choices=['dsync', 'fsync', 'none']),
        ]),
    Config('verify_metadata', 'false', r'''
        open connection and verify any WiredTiger metadata. Not supported when opening a
        connection from a backup. This API allows verification and detection of corruption in
        WiredTiger metadata.''',
        type='boolean'),
    Config('write_through', '', r'''
        Use \c FILE_FLAG_WRITE_THROUGH on Windows to write to files. Ignored on non-Windows
        systems. Options are given as a list, such as <code>"write_through=[data]"</code>. 
        Configuring \c write_through requires care; see @ref write_through
        Including \c "data" will cause WiredTiger data files to write through cache, including 
        \c "log" will cause WiredTiger log files to write through
        cache.''',
        type='list', choices=['data', 'log']),
]

wiredtiger_open = wiredtiger_open_common + [
   Config('config_base', 'true', r'''
        write the base configuration file if creating the database. If \c false in the config
        passed directly to ::wiredtiger_open, will ignore any existing base configuration file
        in addition to not creating one. See @ref config_base for more information''',
        type='boolean'),
    Config('create', 'false', r'''
        create the database if it does not exist''',
        type='boolean'),
    Config('exclusive', 'false', r'''
        fail if the database already exists, generally used with the \c create option''',
        type='boolean'),
    Config('in_memory', 'false', r'''
        keep data in memory only. See @ref in_memory for more information''',
        type='boolean'),
    Config('use_environment', 'true', r'''
        use the \c WIREDTIGER_CONFIG and \c WIREDTIGER_HOME environment variables if the process
        is not running with special privileges. See @ref home for more information''',
        type='boolean'),
    Config('use_environment_priv', 'false', r'''
        use the \c WIREDTIGER_CONFIG and \c WIREDTIGER_HOME environment variables even if the
        process is running with special privileges. See @ref home for more information''',
        type='boolean'),
]

cursor_bound_config = [
    Config('action', 'set', r'''
        configures whether this call into the API will set or clear range bounds on the given
        cursor. It takes one of two values, "set" or "clear". If "set" is specified then "bound"
        must also be specified. The keys relevant to the given bound must have been set prior to the
        call using WT_CURSOR::set_key.''',
        choices=['clear','set']),
    Config('inclusive', 'true', r'''
        configures whether the given bound is inclusive or not.''',
        type='boolean'),
    Config('bound', '', r'''
        configures which bound is being operated on. It takes one of two values, "lower" or "upper".
        ''',
        choices=['lower','upper']),
]

cursor_runtime_config = [
    Config('append', 'false', r'''
        append written values as new records, giving each a new record number key; valid only for
        cursors with record number keys''',
        type='boolean'),
    Config('force', 'false', r'''
        forcibly open a new dhandle''',
        type='boolean'),
    Config('overwrite', 'true', r'''
        configures whether the cursor's insert and update methods check the existing state of
        the record. If \c overwrite is \c false, WT_CURSOR::insert fails with ::WT_DUPLICATE_KEY
        if the record exists, and WT_CURSOR::update fails with ::WT_NOTFOUND if the record does
        not exist''',
        type='boolean'),
    Config('prefix_search', 'false', r'''
        this option is no longer supported, retained for backward compatibility.''',
        type='boolean', undoc=True),
]

methods = {
'colgroup.meta' : Method(colgroup_meta),

'file.config' : Method(file_config),

'file.meta' : Method(file_meta),

'index.meta' : Method(index_meta),

'object.meta' : Method(object_meta),

'layered.meta' : Method(layered_meta),

'table.meta' : Method(table_meta),

'tier.meta' : Method(tier_meta),

'tiered.meta' : Method(tiered_meta),

'WT_CURSOR.close' : Method([]),

'WT_CURSOR.reconfigure' : Method(cursor_runtime_config),

'WT_CURSOR.bound' : Method(cursor_bound_config, compilable=True),

'WT_SESSION.alter' : Method(file_runtime_config + [
    Config('checkpoint', '', r'''
        the file checkpoint entries''',
        undoc=True),
    Config('exclusive_refreshed', 'true', r'''
        refresh the in memory state and flush the metadata change to disk, disabling this flag
        is dangerous - it will only re-write the metadata without refreshing the in-memory
        information or creating a checkpoint. The update will also only be applied to table
        URI entries in the metadata, not their sub-entries.''',
        type='boolean', undoc=True),
]),

'WT_SESSION.close' : Method([]),

'WT_SESSION.compact' : Method([
    Config('background', '', r'''
        enable/disabled the background compaction server.''',
        type='boolean'),
    Config('dryrun', 'false', r'''run only the estimation phase of compact''', type='boolean'),
    Config('exclude', '', r'''
        list of table objects to be excluded from background compaction. The list is immutable and
        only applied when the background compaction gets enabled. The list is not saved between the
        calls and needs to be reapplied each time the service is enabled. The individual objects in
        the list can only be of the \c table: URI type''',
        type='list'),
    Config('free_space_target', '20MB', r'''
        minimum amount of space recoverable for compaction to proceed''',
        min='1MB'),
    Config('run_once', 'false', r'''
        configure background compaction server to run once. In this mode, compaction is always
        attempted on each table unless explicitly excluded''',
        type='boolean'),
    Config('timeout', '1200', r'''
        maximum amount of time to allow for compact in seconds. The actual amount of time spent
        in compact may exceed the configured value. A value of zero disables the timeout''',
        type='int'),
]),

'WT_SESSION.create' : Method(file_config + tiered_config + file_disaggregated_config +\
        source_meta + index_only_config + table_only_config + layered_config + [
    Config('exclusive', 'false', r'''
        fail if the object exists. When false (the default), if the object exists, check that its
        settings match the specified configuration''',
        type='boolean'),
    Config('import', '', r'''
        configure import of an existing object into the currently running database''',
        type='category', subconfig=[
        Config('compare_timestamp', 'oldest_timestamp', r'''
            allow importing files with timestamps smaller or equal to the configured global
            timestamps. Note the history of the files are not imported together and thus snapshot
            read of historical data will not work with the option "stable_timestamp". (The \c
            oldest and \c stable arguments are deprecated short-hand for \c oldest_timestamp
            and \c stable_timestamp, respectively)''',
            choices=['oldest', 'oldest_timestamp', 'stable', 'stable_timestamp']),
        Config('enabled', 'false', r'''
            whether to import the input URI from disk''',
            type='boolean'),
        Config('file_metadata', '', r'''
            the file configuration extracted from the metadata of the export database'''),
        Config('metadata_file', '', r'''
            a text file that contains all the relevant metadata information for the URI to import.
            The file is generated by backup:export cursor'''),
        Config('panic_corrupt', 'true', r'''
            whether to panic if the metadata given is no longer valid for the table.
            Not valid with \c repair=true''',
            type='boolean'),
        Config('repair', 'false', r'''
            whether to reconstruct the metadata from the raw file content''',
            type='boolean'),
        ]),
]),

'WT_SESSION.drop' : Method([
    Config('checkpoint_wait', 'true', r'''
        wait for concurrent checkpoints to complete before attempting the drop operation. If
        \c checkpoint_wait=false, attempt the drop operation without waiting, returning EBUSY
        if the operation conflicts with a running checkpoint''',
        type='boolean', undoc=True),
    Config('force', 'false', r'''
        return success if the object does not exist''',
        type='boolean'),
    Config('lock_wait', 'true', r'''
        wait for locks, if \c lock_wait=false, fail if any required locks are not available
        immediately''',
        type='boolean', undoc=True),
    Config('remove_files', 'true', r'''
        if the underlying files should be removed''',
        type='boolean'),
    Config('remove_shared', 'false', r'''
        to force the removal of any shared objects. This is intended for tiered tables, and can
        only be set if the drop operation is configured to remove the underlying files. Ignore
        this configuration if it is set for non-tiered tables''',
        type='boolean', undoc=True),
]),

'WT_SESSION.log_flush' : Method([
    Config('sync', 'on', r'''
        forcibly flush the log and wait for it to achieve the synchronization level specified.
        The \c off setting forces any buffered log records to be written to the file system.
        The \c on setting forces log records to be written to the storage device''',
        choices=['off', 'on']),
]),

'WT_SESSION.log_printf' : Method([]),

'WT_SESSION.open_cursor' : Method(cursor_runtime_config + [
    Config('bulk', 'false', r'''
        configure the cursor for bulk-loading, a fast, initial load path (see @ref tune_bulk_load
        for more information). Bulk-load may only be used for newly created objects and
        applications should use the WT_CURSOR::insert method to insert rows. When bulk-loading,
        rows must be loaded in sorted order. The value is usually a true/false flag; when
        bulk-loading fixed-length column store objects, the special value \c bitmap allows
        chunks of a memory resident bitmap to be loaded directly into a file by passing a
        \c WT_ITEM to WT_CURSOR::set_value where the \c size field indicates the number of
        records in the bitmap (as specified by the object's \c value_format configuration).
        Bulk-loaded bitmap values must end on a byte boundary relative to the bit count (except
        for the last set of values loaded)'''),
    Config('checkpoint', '', r'''
        the name of a checkpoint to open. (The reserved name "WiredTigerCheckpoint" opens
        the most recent checkpoint taken for the object.) The cursor does not support data
        modification'''),
    Config('checkpoint_use_history', 'true', r'''
        when opening a checkpoint cursor, open history store cursors and retrieve snapshot and
        timestamp information from the checkpoint. This is in general required for correct reads;
        if setting it to false the caller must ensure that the checkpoint is self-contained
        in the data store: timestamps are not in use and the object was quiescent when the
        checkpoint was taken''',
        type='boolean', undoc=True),
    Config('checkpoint_wait', 'true', r'''
        wait for the checkpoint lock, if \c checkpoint_wait=false, open the cursor without
        taking a lock, returning EBUSY if the operation conflicts with a running checkpoint''',
        type='boolean', undoc=True),
    Config('debug', '', r'''
        configure debug specific behavior on a cursor. Generally only used for internal testing
        purposes''',
        type='category', subconfig=[
        Config('checkpoint_read_timestamp', '', r'''
            read the checkpoint using the specified timestamp. The supplied value must not be older
            than the checkpoint's oldest timestamp. Ignored if not reading from a checkpoint''',
            undoc=True),
        Config('dump_version', 'false', r'''
            open a version cursor, which is a debug cursor on a table that enables iteration
            through the history of values for all the keys.''',
            type='category', subconfig=[
                Config('enabled', 'false', r'''
                    enable version cursor''',
                    type='boolean', undoc=True),
                Config('visible_only', 'false', r'''
                    only dump updates that are visible to the session''',
                    type='boolean', undoc=True),
                Config('start_timestamp', '', r'''
                    Only return updates with durable timestamps larger than the start timestamp. If
                    a tombstone has a timestamp larger than the start timestamp but the associated
                    full value has a timestamp smaller than the start timestamp, it returns the
                    tombstone and the full value.''', undoc=True),
                Config('timestamp_order', 'false', r'''
                    Return the updates in timestamp order from newest to oldest and ignore duplicate
                    updates and updates that are from the same transaction with the same timestamp.
                    ''',
                    type='boolean', undoc=True),
                Config('raw_key_value', 'false', r'''
                    Return the key, value as raw data.
                    ''',
                    type='boolean', undoc=True),
        ]),
        Config('release_evict', 'false', r'''
            Configure the cursor to evict the page positioned on when the reset API call is used''',
            type='boolean'),
        ]),
    Config('dump', '', r'''
        configure the cursor for dump format inputs and outputs: "hex" selects a simple hexadecimal
        format, "json" selects a JSON format with each record formatted as fields named by column
        names if available, "pretty" selects a human-readable format (making it incompatible
        with the "load"), "pretty_hex" is similar to "pretty" (also incompatible with "load")
        except raw byte data elements will be printed like "hex" format, and "print" selects
        a format where only non-printing characters are hexadecimal encoded. These formats are
        compatible with the @ref util_dump and @ref util_load commands''',
        choices=['hex', 'json', 'pretty', 'pretty_hex', 'print']),
    Config('incremental', '', r'''
        configure the cursor for block incremental backup usage. These formats are only compatible
        with the backup data source; see @ref backup''',
        type='category', subconfig=[
        Config('consolidate', 'false', r'''
            causes block incremental backup information to be consolidated if adjacent granularity
            blocks are modified. If false, information will be returned in granularity sized
            blocks only. This must be set on the primary backup cursor and it applies to all
            files for this backup''',
            type='boolean'),
        Config('enabled', 'false', r'''
            whether to configure this backup as the starting point for a subsequent incremental
            backup''',
            type='boolean'),
        Config('file', '', r'''
            the file name when opening a duplicate incremental backup cursor. That duplicate
            cursor will return the block modifications relevant to the given file name'''),
        Config('force_stop', 'false', r'''
            causes all block incremental backup information to be released. This is on an
            open_cursor call and the resources will be released when this cursor is closed. No
            other operations should be done on this open cursor''',
            type='boolean'),
        Config('granularity', '16MB', r'''
            this setting manages the granularity of how WiredTiger maintains modification maps
            internally. The larger the granularity, the smaller amount of information WiredTiger
            need to maintain''',
            min='4KB', max='2GB'),
        Config('src_id', '', r'''
            a string that identifies a previous checkpoint backup source as the source of this
            incremental backup. This identifier must have already been created by use of the
            'this_id' configuration in an earlier backup. A source id is required to begin an
            incremental backup'''),
        Config('this_id', '', r'''
            a string that identifies the current system state  as a future backup source for
            an incremental backup via \c src_id. This identifier is required when opening an
            incremental backup cursor and an error will be returned if one is not provided.
            The identifiers can be any text string, but should be unique'''),
        ]),
    Config('next_random', 'false', r'''
        configure the cursor to return a pseudo-random record from the object when the
        WT_CURSOR::next method is called; valid only for row-store cursors. See @ref cursor_random
        for details''',
        type='boolean'),
    Config('next_random_sample_size', '0', r'''
        cursors configured by \c next_random to return pseudo-random records from the object
        randomly select from the entire object, by default. Setting \c next_random_sample_size
        to a non-zero value sets the number of samples the application expects to take
        using the \c next_random cursor. A cursor configured with both \c next_random and \c
        next_random_sample_size attempts to divide the object into \c next_random_sample_size
        equal-sized pieces, and each retrieval returns a record from one of those pieces. See
        @ref cursor_random for details'''),
    Config('next_random_seed', '0', r'''
        configure the cursor to set an initial random seed when using \c next_random configuration.
        This is used for testing purposes only. See @ref cursor_random for details'''),
    Config('raw', 'false', r'''
        ignore the encodings for the key and value, manage data as if the formats were \c "u".
        See @ref cursor_raw for details''',
        type='boolean'),
    Config('read_once', 'false', r'''
        results that are brought into cache from disk by this cursor will be given less priority
        in the cache.''',
        type='boolean'),
    Config('readonly', 'false', r'''
        only query operations are supported by this cursor. An error is returned if a modification
        is attempted using the cursor. The default is false for all cursor types except for
        metadata cursors and checkpoint cursors''',
        type='boolean'),
    Config('skip_sort_check', 'false', r'''
        skip the check of the sort order of each bulk-loaded key''',
        type='boolean', undoc=True),
    Config('statistics', '', r'''
        Specify the statistics to be gathered. Choosing "all" gathers statistics regardless of
        cost and may include traversing on-disk files; "fast" gathers a subset of relatively
        inexpensive statistics. The selection must agree with the database \c statistics
        configuration specified to ::wiredtiger_open or WT_CONNECTION::reconfigure. For example,
        "all" or "fast" can be configured when the database is configured with "all", but
        the cursor open will fail if "all" is specified when the database is configured with
        "fast", and the cursor open will fail in all cases when the database is configured
        with "none". If "size" is configured, only the underlying size of the object on
        disk is filled in and the object is not opened. If \c statistics is not configured,
        the default configuration is the database configuration. The "clear" configuration
        resets statistics after gathering them, where appropriate (for example, a cache size
        statistic is not cleared, while the count of cursor insert operations will be cleared).
        See @ref statistics for more information''',
        type='list', choices=['all', 'cache_walk', 'fast', 'clear', 'size', 'tree_walk']),
    Config('target', '', r'''
        if non-empty, back up the given list of objects; valid only for a backup data source''',
        type='list'),
]),

'WT_SESSION.query_timestamp' : Method([
    Config('get', 'read', r'''
        specify which timestamp to query: \c commit returns the most recently set commit_timestamp;
        \c first_commit returns the first set commit_timestamp; \c prepare returns the timestamp
        used in preparing a transaction; \c read returns the timestamp at which the transaction
        is reading. See @ref timestamp_txn_api''',
        choices=['commit', 'first_commit', 'prepare', 'read']),
]),

'WT_SESSION.reset_snapshot' : Method([]),
'WT_SESSION.reset' : Method([]),
'WT_SESSION.salvage' : Method([
    Config('force', 'false', r'''
        force salvage even of files that do not appear to be WiredTiger files''',
        type='boolean'),
]),

'WT_SESSION.strerror' : Method([]),

'WT_SESSION.truncate' : Method([]),
'WT_SESSION.verify' : Method([
    Config('do_not_clear_txn_id', 'false', r'''
        Turn off transaction id clearing, intended for debugging and better diagnosis of crashes
        or failures. Note: History store validation is disabled when the configuration is set as
        visibility rules may not work correctly because the transaction ids are not cleared.''',
        type='boolean'),
    Config('dump_address', 'false', r'''
        Display page addresses, time windows, and page types as pages are verified, using the
        application's message handler, intended for debugging''',
        type='boolean'),
    Config('dump_all_data', 'false', r'''
        Display application data as pages or blocks are verified, using the application's message
        handler, intended for debugging. Disabling this does not guarantee that no user data will
        be output''',
        type='boolean'),
    Config('dump_key_data', 'false', r'''
        Display application data keys as pages or blocks are verified, using the application's
        message handler, intended for debugging. Disabling this does not guarantee that no user
        data will be output''',
        type='boolean'),
    Config('dump_blocks', 'false', r'''
        Display the contents of on-disk blocks as they are verified, using the application's
        message handler, intended for debugging''',
        type='boolean'),
    Config('dump_layout', 'false', r'''
        Display the layout of the files as they are verified, using the application's message
        handler, intended for debugging; requires optional support from the block manager''',
        type='boolean'),
    Config('dump_tree_shape', 'false', r'''
        Display the btree shapes as they are verified, using the application's message
        handler, intended for debugging; requires optional support from the block manager''',
        type='boolean'),
    Config('dump_offsets', '', r'''
        Display the contents of specific on-disk blocks, using the application's message handler,
        intended for debugging''',
        type='list'),
    Config('dump_pages', 'false', r'''
        Display the contents of in-memory pages as they are verified, using the application's
        message handler, intended for debugging''',
        type='boolean'),
    Config('read_corrupt', 'false', r'''
        A mode that allows verify to continue reading after encountering a checksum error. It
        will skip past the corrupt block and continue with the verification process''',
        type='boolean'),
    Config('stable_timestamp', 'false', r'''
        Ensure that no data has a start timestamp after the stable timestamp, to be run after
        rollback_to_stable.''',
        type='boolean'),
    Config('strict', 'false', r'''
        Treat any verification problem as an error; by default, verify will warn, but not fail,
        in the case of errors that won't affect future behavior (for example, a leaked block)''',
        type='boolean'),
]),

'WT_SESSION.begin_transaction' : Method([
    Config('ignore_prepare', 'false', r'''
        whether to ignore updates by other prepared transactions when doing of read operations
        of this transaction. When \c true, forces the transaction to be read-only. Use \c force
        to ignore prepared updates and permit writes (see @ref timestamp_prepare_ignore_prepare
        for more information)''',
        choices=['false', 'force', 'true']),
    Config('isolation', '', r'''
        the isolation level for this transaction; defaults to the session's isolation level''',
        choices=['read-uncommitted', 'read-committed', 'snapshot']),
    Config('name', '', r'''
        name of the transaction for tracing and debugging'''),
    Config('no_timestamp', 'false', r'''
        allow a commit without a timestamp, creating values that have "always existed" and are
        visible regardless of timestamp. See @ref timestamp_txn_api''',
        type='boolean'),
    Config('operation_timeout_ms', '0', r'''
        when non-zero, a requested limit on the time taken to complete operations in this
        transaction. Time is measured in real time milliseconds from the start of each WiredTiger
        API call. There is no guarantee any operation will not take longer than this amount of time.
        If WiredTiger notices the limit has been exceeded, an operation may return a WT_ROLLBACK
        error. Default is to have no limit''',
        min=0),
    Config('priority', 0, r'''
        priority of the transaction for resolving conflicts. Transactions with higher values
        are less likely to abort''',
        min='-100', max='100'),
    Config('read_timestamp', '', r'''
        read using the specified timestamp. The value must not be older than the current oldest
        timestamp. See @ref timestamp_txn_api'''),
    Config('roundup_timestamps', '', r'''
        round up timestamps of the transaction''',
        type='category', subconfig= [
        Config('prepared', 'false', r'''
            applicable only for prepared transactions, and intended only for special-purpose use.
            See @ref timestamp_prepare_roundup. Allows the prepare timestamp and the commit
            timestamp of this transaction to be rounded up to be no older than the oldest
            timestamp, and allows violating the usual restriction that the prepare timestamp
            must be newer than the stable timestamp. Specifically: at transaction prepare, if
            the prepare timestamp is less than or equal to the oldest timestamp, the prepare
            timestamp will be rounded to the oldest timestamp. Subsequently, at commit time,
            if the commit timestamp is less than the (now rounded) prepare timestamp, the commit
            timestamp will be rounded up to it and thus to at least oldest. Neither timestamp
            will be checked against the stable timestamp''',
            type='boolean'),
        Config('read', 'false', r'''
            if the read timestamp is less than the oldest timestamp, the read timestamp will be
            rounded up to the oldest timestamp. See @ref timestamp_read_roundup''',
            type='boolean'),
        ]),
    Config('sync', '', r'''
        whether to sync log records when the transaction commits, inherited from ::wiredtiger_open
        \c transaction_sync''',
        type='boolean'),
], compilable=True),

'WT_SESSION.commit_transaction' : Method([
    Config('commit_timestamp', '', r'''
        set the commit timestamp for the current transaction. For non-prepared transactions,
        the value must not be older than the first commit timestamp already set for the current
        transaction (if any), must not be older than the current oldest timestamp, and must
        be after the current stable timestamp. For prepared transactions, a commit timestamp
        is required, must not be older than the prepare timestamp, and can be set only once.
        See @ref timestamp_txn_api and @ref timestamp_prepare'''),
    Config('durable_timestamp', '', r'''
        set the durable timestamp for the current transaction. Required for the commit of a
        prepared transaction, and otherwise not permitted. The value must also be after the
        current oldest and stable timestamps and must not be older than the commit timestamp.
        See @ref timestamp_prepare'''),
    Config('operation_timeout_ms', '0', r'''
        when non-zero, a requested limit on the time taken to complete operations in this
        transaction. Time is measured in real time milliseconds from the start of each WiredTiger
        API call. There is no guarantee any operation will not take longer than this amount of time.
        If WiredTiger notices the limit has been exceeded, an operation may return a WT_ROLLBACK
        error. Default is to have no limit''',
        min=0),
    Config('sync', '', r'''
        override whether to sync log records when the transaction commits. The default is inherited
        from ::wiredtiger_open \c transaction_sync. The \c off setting does not wait for records
        to be written or synchronized. The \c on setting forces log records to be written to
        the storage device''',
        choices=['off', 'on']),
]),

'WT_SESSION.prepare_transaction' : Method([
    Config('prepare_timestamp', '', r'''
        set the prepare timestamp for the updates of the current transaction. The value must
        not be older than any active read timestamps, and must be newer than the current stable
        timestamp. See @ref timestamp_prepare'''),
]),

'WT_SESSION.timestamp_transaction_uint' : Method([]),
'WT_SESSION.timestamp_transaction' : Method([
    Config('commit_timestamp', '', r'''
        set the commit timestamp for the current transaction. For non-prepared transactions,
        the value must not be older than the first commit timestamp already set for the current
        transaction, if any, must not be older than the current oldest timestamp and must be after
        the current stable timestamp. For prepared transactions, a commit timestamp is required,
        must not be older than the prepare timestamp, can be set only once, and must not be
        set until after the transaction has successfully prepared. See @ref timestamp_txn_api
        and @ref timestamp_prepare'''),
    Config('durable_timestamp', '', r'''
        set the durable timestamp for the current transaction. Required for the commit of a
        prepared transaction, and otherwise not permitted. Can only be set after the transaction
        has been prepared and a commit timestamp has been set. The value must be after the
        current oldest and stable timestamps and must not be older than the commit timestamp. See
        @ref timestamp_prepare'''),
    Config('prepare_timestamp', '', r'''
        set the prepare timestamp for the updates of the current transaction. The value must
        not be older than any active read timestamps, and must be newer than the current stable
        timestamp. Can be set only once per transaction. Setting the prepare timestamp does
        not by itself prepare the transaction, but does oblige the application to eventually
        prepare the transaction before committing it. See @ref timestamp_prepare'''),
    Config('read_timestamp', '', r'''
        read using the specified timestamp. The value must not be older than the current oldest
        timestamp. This can only be set once for a transaction. See @ref timestamp_txn_api'''),
]),

'WT_SESSION.rollback_transaction' : Method([
    Config('operation_timeout_ms', '0', r'''
        when non-zero, a requested limit on the time taken to complete operations in this
        transaction. Time is measured in real time milliseconds from the start of each WiredTiger
        API call. There is no guarantee any operation will not take longer than this amount of time.
        If WiredTiger notices the limit has been exceeded, an operation may return a WT_ROLLBACK
        error. Default is to have no limit''',
        min=0),
]),

'WT_SESSION.checkpoint' : Method([
    Config('debug', '', r'''
        configure debug specific behavior on a checkpoint. Generally only used for internal testing
        purposes''',
        type='category', subconfig=[
        Config('checkpoint_cleanup', 'false', r'''
            if true, checkpoint cleanup thread is triggered to perform the checkpoint cleanup''',
            type='boolean'),
        Config('checkpoint_crash_point', '-1', r'''
            non-negative number between 0 and 1000 will trigger a controlled crash during the
            checkpoint process. Lower values will trigger crashes in the initial phase of
            checkpoint, while higher values will result in crashes in the final phase of the
            checkpoint process''',
            type='int'),
        ]),
    Config('drop', '', r'''
        specify a list of checkpoints to drop. The list may additionally contain one of the
        following keys: \c "from=all" to drop all checkpoints, \c "from=<checkpoint>" to drop
        all checkpoints after and including the named checkpoint, or \c "to=<checkpoint>" to
        drop all checkpoints before and including the named checkpoint. Checkpoints cannot be
        dropped if open in a cursor. While a hot backup is in progress, checkpoints created
        prior to the start of the backup cannot be dropped''',
        type='list'),
    Config('flush_tier', '', r'''
        configure flushing objects to tiered storage after checkpoint. See @ref tiered_storage''',
        type='category', subconfig= [
            Config('enabled', 'false', r'''
                if true and tiered storage is in use, perform one iteration of object switching
                and flushing objects to tiered storage''',
                type='boolean'),
            Config('force', 'false', r'''
                if false (the default), flush_tier of any individual object may be skipped if the
                underlying object has not been modified since the previous flush_tier. If true,
                this option forces the flush_tier''',
                type='boolean'),
            Config('sync', 'true', r'''
                wait for all objects to be flushed to the shared storage to the level specified.
                When false, do not wait for any objects to be written to the tiered storage system
                but return immediately after generating the objects and work units for an internal
                thread.  When true, the caller waits until all work queued for this call to be
                completely processed before returning''',
                type='boolean'),
            Config('timeout', '0', r'''
                amount of time, in seconds, to wait for flushing of objects to complete.
                WiredTiger returns EBUSY if the timeout is reached. A value of zero disables
                the timeout''',
                type='int'),
    ]),
    Config('force', 'false', r'''
        if false (the default), checkpoints may be skipped if the underlying object has not been
        modified. If true, this option forces the checkpoint''',
        type='boolean'),
    Config('name', '', r'''
        if set, specify a name for the checkpoint'''),
    Config('use_timestamp', 'true', r'''
        if true (the default), create the checkpoint as of the last stable timestamp if timestamps
        are in use, or with all committed  updates if there is no stable timestamp set. If false,
        always generate a checkpoint with all committed updates, ignoring any stable timestamp''',
        type='boolean'),
]),

'WT_CONNECTION.add_collator' : Method([]),
'WT_CONNECTION.add_compressor' : Method([]),
'WT_CONNECTION.add_data_source' : Method([]),
'WT_CONNECTION.add_encryptor' : Method([]),
'WT_CONNECTION.add_page_log' : Method([]),
'WT_CONNECTION.add_storage_source' : Method([]),
'WT_CONNECTION.close' : Method([
    Config('final_flush', 'false', r'''
        wait for final flush_tier to copy objects''',
        type='boolean', undoc=True),
    Config('leak_memory', 'false', r'''
        don't free memory during close''',
        type='boolean'),
    Config('use_timestamp', 'true', r'''
        by default, create the close checkpoint as of the last stable timestamp if timestamps
        are in use, or all current updates if there is no stable timestamp set. If false, this
        option generates a checkpoint with all updates''',
        type='boolean'),
]),

'WT_CONNECTION.debug_info' : Method([
    Config('backup', 'false', r'''
        print incremental backup information''', type='boolean'),
    Config('cache', 'false', r'''
        print cache information''', type='boolean'),
    Config('cursors', 'false', r'''
        print all open cursor information''', type='boolean'),
    Config('handles', 'false', r'''
        print open handles information''', type='boolean'),
    Config('log', 'false', r'''
        print log information''', type='boolean'),
    Config('sessions', 'false', r'''
        print open session information''', type='boolean'),
    Config('txn', 'false', r'''
        print global txn information''', type='boolean'),
]),
'WT_CONNECTION.reconfigure' : Method(
    connection_reconfigure_chunk_cache_configuration +\
    connection_reconfigure_compatibility_configuration +\
    connection_reconfigure_disaggregated_configuration +\
    connection_reconfigure_log_configuration +\
    connection_reconfigure_statistics_log_configuration +\
    connection_reconfigure_tiered_storage_configuration +\
    connection_runtime_config
),
'WT_CONNECTION.set_file_system' : Method([]),

'WT_CONNECTION.load_extension' : Method([
    Config('config', '', r'''
        configuration string passed to the entry point of the extension as its WT_CONFIG_ARG
        argument'''),
    Config('early_load', 'false', r'''
        whether this extension should be loaded at the beginning of ::wiredtiger_open. Only
        applicable to extensions loaded via the wiredtiger_open configurations string''',
        type='boolean'),
    Config('entry', 'wiredtiger_extension_init', r'''
        the entry point of the extension, called to initialize the extension when it is loaded.
        The signature of the function must match ::wiredtiger_extension_init'''),
    Config('terminate', 'wiredtiger_extension_terminate', r'''
        an optional function in the extension that is called before the extension is unloaded
        during WT_CONNECTION::close. The signature of the function must match
        ::wiredtiger_extension_terminate'''),
]),

'WT_CONNECTION.open_session' : Method(session_config),

'WT_CONNECTION.query_timestamp' : Method([
    Config('get', 'all_durable', r'''
        specify which timestamp to query: \c all_durable returns the largest timestamp such
        that all timestamps up to and including that value have been committed (possibly
        bounded by the application-set \c durable timestamp); \c backup_checkpoint returns
        the stable timestamp of the checkpoint pinned for an open backup cursor; \c last_checkpoint
        returns the timestamp of the most recent stable checkpoint; \c oldest_timestamp returns the
        most recent \c oldest_timestamp set with WT_CONNECTION::set_timestamp; \c oldest_reader
        returns the minimum of the read timestamps of all active readers; \c pinned returns
        the minimum of the \c oldest_timestamp and the read timestamps of all active readers;
        \c recovery returns the timestamp of the most recent stable checkpoint taken prior to
        a shutdown; \c stable_timestamp returns the most recent \c stable_timestamp set with
        WT_CONNECTION::set_timestamp. (The \c oldest and \c stable arguments are deprecated
        short-hand for \c oldest_timestamp and \c stable_timestamp, respectively.) See @ref
        timestamp_global_api''',
        choices=['all_durable','backup_checkpoint','last_checkpoint','oldest',
            'oldest_reader','oldest_timestamp','pinned','recovery','stable','stable_timestamp']),
]),

'WT_CONNECTION.set_timestamp' : Method([
    Config('durable_timestamp', '', r'''
        temporarily set the system's maximum durable timestamp, bounding the timestamp returned
        by WT_CONNECTION::query_timestamp with the \c all_durable configuration. Calls to
        WT_CONNECTION::query_timestamp will ignore durable timestamps greater than the specified
        value until a subsequent transaction commit advances the maximum durable timestamp, or
        rollback-to-stable resets the value. See @ref timestamp_global_api'''),
    Config('force', 'false', r'''
        set the oldest and stable timestamps even if it violates normal ordering constraints.''',
        type='boolean', undoc=True),
    Config('oldest_timestamp', '', r'''
        future commits and queries will be no earlier than the specified timestamp. Values must
        be monotonically increasing. The value must not be newer than the current stable timestamp.
        See @ref timestamp_global_api'''),
    Config('stable_timestamp', '', r'''
        checkpoints will not include commits that are newer than the specified timestamp in tables
        configured with \c "log=(enabled=false)". Values must be monotonically increasing. The value
        must not be older than the current oldest timestamp. See @ref timestamp_global_api'''),
]),

'WT_CONNECTION.rollback_to_stable' : Method([
    Config('dryrun', 'false', r'''
        perform the checks associated with RTS, but don't modify any data.''',
        type='boolean'),
    Config('threads', '4', r'''
        maximum number of threads WiredTiger will start to help RTS. Each
        RTS worker thread uses a session from the configured WT_RTS_MAX_WORKERS''',
        min=0, 
        max=10),     # !!! Must match WT_RTS_MAX_WORKERS
]),

'WT_SESSION.reconfigure' : Method(session_config),

# There are 4 variants of the wiredtiger_open configurations.
# wiredtiger_open:
#    Configuration values allowed in the application's configuration
#    argument to the wiredtiger_open call.
# wiredtiger_open_basecfg:
#    Configuration values allowed in the WiredTiger.basecfg file (remove
# creation-specific configuration strings and add a version string).
# wiredtiger_open_usercfg:
#    Configuration values allowed in the WiredTiger.config file (remove
# creation-specific configuration strings).
# wiredtiger_open_all:
#    All of the above configuration values combined
'wiredtiger_open' : Method(wiredtiger_open),
'wiredtiger_open_basecfg' : Method(wiredtiger_open_common + [
    Config('version', '(major=0,minor=0)', r'''
        the file version'''),
]),
'wiredtiger_open_usercfg' : Method(wiredtiger_open_common),
'wiredtiger_open_all' : Method(wiredtiger_open + [
    Config('version', '(major=0,minor=0)', r'''
        the file version'''),
]),
}<|MERGE_RESOLUTION|>--- conflicted
+++ resolved
@@ -899,12 +899,9 @@
             'handleops',
             'history_store',
             'history_store_activity',
-<<<<<<< HEAD
             'layered',
-=======
             'live_restore',
             'live_restore_progress',
->>>>>>> 83f1d1bd
             'log',
             'metadata',
             'mutex',
