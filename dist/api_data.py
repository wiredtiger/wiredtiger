# This file is a python script that describes the WiredTiger API.

class Method:
    def __init__(self, config):
        # Deal with duplicates: with complex configurations (like
        # WT_SESSION::create), it's simpler to deal with duplicates once than
        # manually as configurations are defined
        self.config = []
        lastname = None
        for c in sorted(config):
            if '.' in c.name:
                raise "Bad config key '%s'" % c.name
            if c.name == lastname:
                continue
            lastname = c.name
            self.config.append(c)

class Config:
    def __init__(self, name, default, desc, subconfig=None, **flags):
        self.name = name
        self.default = default
        self.desc = desc
        self.subconfig = subconfig
        self.flags = flags

    # Comparators for sorting.
    def __eq__(self, other):
        return self.name == other.name

    def __ne__(self, other):
        return self.name != other.name

    def __lt__(self, other):
        return self.name < other.name

    def __le__(self, other):
        return self.name <= other.name

    def __gt__(self, other):
        return self.name > other.name

    def __ge__(self, other):
        return self.name >= other.name

common_runtime_config = [
    Config('app_metadata', '', r'''
        application-owned metadata for this object'''),
    Config('assert', '', r'''
        enable enhanced checking. ''',
        type='category', subconfig= [
        Config('commit_timestamp', 'none', r'''
            This option is no longer supported, retained for backward compatibility.''',
            choices=['always', 'key_consistent', 'never', 'none']),
        Config('durable_timestamp', 'none', r'''
            This option is no longer supported, retained for backward compatibility.''',
            choices=['always', 'key_consistent', 'never', 'none']),
        Config('write_timestamp', 'off', r'''
            verify that commit timestamps are used per the configured
            \c write_timestamp_usage option for this table''',
            choices=['off', 'on']),
        Config('read_timestamp', 'none', r'''
            verify that timestamps should \c always or \c never be used
            on reads with this table.  Verification is \c none
            if mixed read use is allowed''',
            choices=['always', 'never', 'none'])
        ], undoc=True),
    Config('verbose', '[]', r'''
        enable messages for various events. Options are given as a
        list, such as <code>"verbose=[write_timestamp]"</code>''',
        type='list', choices=[
            'write_timestamp',
        ]),
    Config('write_timestamp_usage', 'none', r'''
        describe how timestamps are expected to be used on modifications to
        the table. This option should be used in conjunction with the
        corresponding \c write_timestamp configuration under the \c assert and
        \c verbose options to provide logging and assertions for incorrect
        timestamp usage. The choices are \c always which ensures a timestamp is
        used for every operation on a table, \c key_consistent to ensure that
        once timestamps are used for a key, they are always used, \c ordered is
        like \c key_consistent except it also enforces that subsequent updates
        to each key must use increasing timestamps, \c mixed_mode is like
        \c ordered except that updates with no timestamp are allowed and have
        the effect of resetting the chain of updates once the transaction ID
        based snapshot is no longer relevant, \c never enforces that timestamps
        are never used for a table and \c none does not enforce any expectation
        on timestamp usage meaning that no log message or assertions will be
        produced regardless of the corresponding \c assert and \c verbose
        settings''',
        choices=['always', 'key_consistent', 'mixed_mode', 'never', 'none', 'ordered']),
]

# Metadata shared by all schema objects
common_meta = common_runtime_config + [
    Config('collator', 'none', r'''
        configure custom collation for keys.  Permitted values are \c "none"
        or a custom collator name created with WT_CONNECTION::add_collator'''),
    Config('columns', '', r'''
        list of the column names.  Comma-separated list of the form
        <code>(column[,...])</code>.  For tables, the number of entries
        must match the total number of values in \c key_format and \c
        value_format.  For colgroups and indices, all column names must
        appear in the list of columns for the table''',
        type='list'),
]

source_meta = [
    Config('source', '', r'''
        set a custom data source URI for a column group, index or simple
        table.  By default, the data source URI is derived from the \c
        type and the column group or index name.  Applications can
        create tables from existing data sources by supplying a \c
        source configuration''', undoc=True),
    Config('type', 'file', r'''
        set the type of data source used to store a column group, index
        or simple table.  By default, a \c "file:" URI is derived from
        the object name.  The \c type configuration can be used to
        switch to a different data source, such as LSM or an extension
        configured by the application'''),
]

format_meta = common_meta + [
    Config('key_format', 'u', r'''
        the format of the data packed into key items.  See @ref
        schema_format_types for details.  By default, the key_format is
        \c 'u' and applications use WT_ITEM structures to manipulate
        raw byte arrays. By default, records are stored in row-store
        files: keys of type \c 'r' are record numbers and records
        referenced by record number are stored in column-store files''',
        type='format', func='__wt_struct_confchk'),
    Config('value_format', 'u', r'''
        the format of the data packed into value items.  See @ref
        schema_format_types for details.  By default, the value_format
        is \c 'u' and applications use a WT_ITEM structure to
        manipulate raw byte arrays. Value items of type 't' are
        bitfields, and when configured with record number type keys,
        will be stored using a fixed-length store''',
        type='format', func='__wt_struct_confchk'),
]

lsm_config = [
    Config('lsm', '', r'''
        options only relevant for LSM data sources''',
        type='category', subconfig=[
        Config('auto_throttle', 'true', r'''
            Throttle inserts into LSM trees if flushing to disk isn't
            keeping up''',
            type='boolean'),
        Config('bloom', 'true', r'''
            create bloom filters on LSM tree chunks as they are merged''',
            type='boolean'),
        Config('bloom_bit_count', '16', r'''
            the number of bits used per item for LSM bloom filters''',
            min='2', max='1000'),
        Config('bloom_config', '', r'''
            config string used when creating Bloom filter files, passed
            to WT_SESSION::create'''),
        Config('bloom_hash_count', '8', r'''
            the number of hash values per item used for LSM bloom
            filters''',
            min='2', max='100'),
        Config('bloom_oldest', 'false', r'''
            create a bloom filter on the oldest LSM tree chunk. Only
            supported if bloom filters are enabled''',
            type='boolean'),
        Config('chunk_count_limit', '0', r'''
            the maximum number of chunks to allow in an LSM tree. This
            option automatically times out old data. As new chunks are
            added old chunks will be removed. Enabling this option
            disables LSM background merges''',
            type='int'),
        Config('chunk_max', '5GB', r'''
            the maximum size a single chunk can be. Chunks larger than this
            size are not considered for further merges. This is a soft
            limit, and chunks larger than this value can be created.  Must
            be larger than chunk_size''',
            min='100MB', max='10TB'),
        Config('chunk_size', '10MB', r'''
            the maximum size of the in-memory chunk of an LSM tree.  This
            limit is soft - it is possible for chunks to be temporarily
            larger than this value.  This overrides the \c memory_page_max
            setting''',
            min='512K', max='500MB'),
        Config('merge_custom', '', r'''
            configure the tree to merge into a custom data source''',
            type='category', subconfig=[
            Config('prefix', '', r'''
                custom data source prefix instead of \c "file"'''),
            Config('start_generation', '0', r'''
                merge generation at which the custom data source is used
                (zero indicates no custom data source)''',
                min='0', max='10'),
            Config('suffix', '', r'''
                custom data source suffix instead of \c ".lsm"'''),
            ]),
        Config('merge_max', '15', r'''
            the maximum number of chunks to include in a merge operation''',
            min='2', max='100'),
        Config('merge_min', '0', r'''
            the minimum number of chunks to include in a merge operation. If
            set to 0 or 1 half the value of merge_max is used''',
            max='100'),
    ]),
]

tiered_config = [
    Config('tiered_storage', '', r'''
        configure a storage source for this table''',
        type='category', subconfig=[
        Config('name', 'none', r'''
            permitted values are \c "none"
            or custom storage source name created with
            WT_CONNECTION::add_storage_source.
            See @ref custom_storage_sources for more information'''),
        Config('auth_token', '', r'''
            authentication string identifier'''),
        Config('bucket', '', r'''
            the bucket indicating the location for this table'''),
        Config('bucket_prefix', '', r'''
            the unique bucket prefix for this table'''),
        Config('local_retention', '300', r'''
            time in seconds to retain data on tiered storage on the local tier
            for faster read access''',
            min='0', max='10000'),
        Config('object_target_size', '10M', r'''
            the approximate size of objects before creating them on the
            tiered storage tier''',
            min='100K', max='10TB'),
        ]),
]

tiered_tree_config = [
    Config('bucket', '', r'''
        the bucket indicating the location for this table'''),
    Config('bucket_prefix', '', r'''
        the unique bucket prefix for this table'''),
]

file_runtime_config = common_runtime_config + [
    Config('access_pattern_hint', 'none', r'''
        It is recommended that workloads that consist primarily of
        updates and/or point queries specify \c random.  Workloads that
        do many cursor scans through large ranges of data specify
        \c sequential and other workloads specify \c none.  The
        option leads to an advisory call to an appropriate operating
        system API where available''',
        choices=['none', 'random', 'sequential']),
    Config('cache_resident', 'false', r'''
        do not ever evict the object's pages from cache. Not compatible with
        LSM tables; see @ref tuning_cache_resident for more information''',
        type='boolean'),
    Config('log', '', r'''
        the transaction log configuration for this object.  Only valid if
        log is enabled in ::wiredtiger_open''',
        type='category', subconfig=[
        Config('enabled', 'true', r'''
            if false, this object has checkpoint-level durability''',
            type='boolean'),
        ]),
    Config('os_cache_max', '0', r'''
        maximum system buffer cache usage, in bytes.  If non-zero, evict
        object blocks from the system buffer cache after that many bytes
        from this object are read or written into the buffer cache''',
        min=0),
    Config('os_cache_dirty_max', '0', r'''
        maximum dirty system buffer cache usage, in bytes.  If non-zero,
        schedule writes for dirty blocks belonging to this object in the
        system buffer cache after that many bytes from this object are
        written into the buffer cache''',
        min=0),
    Config('readonly', 'false', r'''
        the file is read-only. All methods that may modify a file are
        disabled. See @ref readonly for more information''',
        type='boolean'),
    Config('tiered_object', 'false', r'''
        this file is a tiered object. When opened on its own, it is marked as
        readonly and may be restricted in other ways''',
        type='boolean', undoc=True),
]

# Per-file configuration
file_config = format_meta + file_runtime_config + tiered_config + [
    Config('block_allocation', 'best', r'''
        configure block allocation. Permitted values are \c "best" or \c "first";
        the \c "best" configuration uses a best-fit algorithm,
        the \c "first" configuration uses a first-available algorithm during block allocation''',
        choices=['best', 'first',]),
    Config('allocation_size', '4KB', r'''
        the file unit allocation size, in bytes, must a power-of-two;
        smaller values decrease the file space required by overflow
        items, and the default value of 4KB is a good choice absent
        requirements from the operating system or storage device''',
        min='512B', max='128MB'),
    Config('block_compressor', 'none', r'''
        configure a compressor for file blocks.  Permitted values are \c "none"
        or custom compression engine name created with
        WT_CONNECTION::add_compressor.  If WiredTiger has builtin support for
        \c "lz4", \c "snappy", \c "zlib" or \c "zstd" compression, these names
        are also available.  See @ref compression for more information'''),
<<<<<<< HEAD
    Config('checksum', 'uncompressed', r'''
        configure block checksums; permitted values are <code>on</code>
        (checksum all blocks), <code>off</code> (checksum no blocks) and
        <code>uncompresssed</code> (checksum only blocks which are not
        compressed for any reason).  The \c off setting is for applications
        which can rely on the underlying storage system, or have configured
        an encryption extension that provides a cryptographically strong
        checksum (which should, in general, be all encryptors).  The \c
        uncompressed setting is for applications which can rely on decompression
        to fail if a block has been corrupted''',
        choices=['on', 'off', 'uncompressed']),
=======
    Config('checksum', 'on', r'''
        configure block checksums; the permitted values are \c on, \c off, \c uncompressed and
        \c unencrypted. The default is \c on, in which case all block writes include a checksum
        subsequently verified when the block is read. The \c off setting does no checksums,
        the \c uncompressed setting only checksums blocks that are not compressed, and the
        \c unencrypted setting only checksums blocks that are not encrypted.  See @ref
        tune_checksum for more information.''',
        choices=['on', 'off', 'uncompressed', 'unencrypted']),
>>>>>>> 02cff711
    Config('dictionary', '0', r'''
        the maximum number of unique values remembered in the Btree
        row-store leaf page value dictionary; see
        @ref file_formats_compression for more information''',
        min='0'),
    Config('encryption', '', r'''
        configure an encryptor for file blocks. When a table is created,
        its encryptor is not implicitly used for any related indices
        or column groups''',
        type='category', subconfig=[
        Config('name', 'none', r'''
            Permitted values are \c "none"
            or custom encryption engine name created with
            WT_CONNECTION::add_encryptor.
            See @ref encryption for more information'''),
        Config('keyid', '', r'''
            An identifier that identifies a unique instance of the encryptor.
            It is stored in clear text, and thus is available when
            the wiredtiger database is reopened.  On the first use
            of a (name, keyid) combination, the WT_ENCRYPTOR::customize
            function is called with the keyid as an argument'''),
        ]),
    Config('format', 'btree', r'''
        the file format''',
        choices=['btree']),
    Config('huffman_key', 'none', r'''
        This option is no longer supported, retained for backward compatibility.'''),
    Config('huffman_value', 'none', r'''
        configure Huffman encoding for values.  Permitted values are
        \c "none", \c "english", \c "utf8<file>" or \c "utf16<file>".
        See @ref huffman for more information'''),
    Config('ignore_in_memory_cache_size', 'false', r'''
        allow update and insert operations to proceed even if the cache is
        already at capacity. Only valid in conjunction with in-memory
        databases. Should be used with caution - this configuration allows
        WiredTiger to consume memory over the configured cache limit''',
        type='boolean'),
    Config('internal_key_truncate', 'true', r'''
        configure internal key truncation, discarding unnecessary trailing
        bytes on internal keys (ignored for custom collators)''',
        type='boolean'),
    Config('internal_page_max', '4KB', r'''
        the maximum page size for internal nodes, in bytes; the size
        must be a multiple of the allocation size and is significant
        for applications wanting to avoid excessive L2 cache misses
        while searching the tree.  The page maximum is the bytes of
        uncompressed data, that is, the limit is applied before any
        block compression is done''',
        min='512B', max='512MB'),
    Config('internal_item_max', '0', r'''
        This option is no longer supported, retained for backward compatibility.''',
        min=0),
    Config('internal_key_max', '0', r'''
        the largest key stored in an internal node, in bytes.  If set, keys
        larger than the specified size are stored as overflow items (which
        may require additional I/O to access).  The default and the maximum
        allowed value are both one-tenth the size of a newly split internal
        page''',
        min='0'),
    Config('key_gap', '10', r'''
        This option is no longer supported, retained for backward compatibility.''',
        min='0'),
    Config('leaf_key_max', '0', r'''
        the largest key stored in a leaf node, in bytes.  If set, keys
        larger than the specified size are stored as overflow items (which
        may require additional I/O to access).  The default value is
        one-tenth the size of a newly split leaf page''',
        min='0'),
    Config('leaf_page_max', '32KB', r'''
        the maximum page size for leaf nodes, in bytes; the size must
        be a multiple of the allocation size, and is significant for
        applications wanting to maximize sequential data transfer from
        a storage device.  The page maximum is the bytes of uncompressed
        data, that is, the limit is applied before any block compression
        is done''',
        min='512B', max='512MB'),
    Config('leaf_value_max', '0', r'''
        the largest value stored in a leaf node, in bytes.  If set, values
        larger than the specified size are stored as overflow items (which
        may require additional I/O to access). If the size is larger than
        the maximum leaf page size, the page size is temporarily ignored
        when large values are written. The default is one-half the size of
        a newly split leaf page''',
        min='0'),
    Config('leaf_item_max', '0', r'''
        This option is no longer supported, retained for backward compatibility.''',
        min=0),
    Config('memory_page_image_max', '0', r'''
        the maximum in-memory page image represented by a single storage block.
        Depending on compression efficiency, compression can create storage
        blocks which require significant resources to re-instantiate in the
        cache, penalizing the performance of future point updates. The value
        limits the maximum in-memory page image a storage block will need. If
        set to 0, a default of 4 times \c leaf_page_max is used''',
        min='0'),
    Config('memory_page_max', '5MB', r'''
        the maximum size a page can grow to in memory before being
        reconciled to disk.  The specified size will be adjusted to a lower
        bound of <code>leaf_page_max</code>, and an upper bound of
        <code>cache_size / 10</code>.  This limit is soft - it is possible
        for pages to be temporarily larger than this value.  This setting
        is ignored for LSM trees, see \c chunk_size''',
        min='512B', max='10TB'),
    Config('prefix_compression', 'false', r'''
        configure prefix compression on row-store leaf pages''',
        type='boolean'),
    Config('prefix_compression_min', '4', r'''
        minimum gain before prefix compression will be used on row-store
        leaf pages''',
        min=0),
    Config('split_deepen_min_child', '0', r'''
        minimum entries in a page to consider deepening the tree. Pages
        will be considered for splitting and deepening the search tree
        as soon as there are more than the configured number of children
        ''',
        type='int', undoc=True),
    Config('split_deepen_per_child', '0', r'''
        entries allocated per child when deepening the tree''',
        type='int', undoc=True),
    Config('split_pct', '90', r'''
        the Btree page split size as a percentage of the maximum Btree
        page size, that is, when a Btree page is split, it will be
        split into smaller pages, where each page is the specified
        percentage of the maximum Btree page size''',
        min='50', max='100'),
]

# File metadata, including both configurable and non-configurable (internal)
file_meta = file_config + [
    Config('checkpoint', '', r'''
        the file checkpoint entries'''),
    Config('checkpoint_backup_info', '', r'''
        the incremental backup durable information'''),
    Config('checkpoint_lsn', '', r'''
        LSN of the last checkpoint'''),
    Config('id', '', r'''
        the file's ID number'''),
    Config('version', '(major=0,minor=0)', r'''
        the file version'''),
]

lsm_meta = file_config + lsm_config + [
    Config('last', '0', r'''
        the last allocated chunk ID'''),
    Config('chunks', '', r'''
        active chunks in the LSM tree'''),
    Config('old_chunks', '', r'''
        obsolete chunks in the LSM tree'''),
]

tiered_meta = file_meta + tiered_config + [
    Config('last', '0', r'''
        the last allocated object ID'''),
    Config('tiers', '', r'''
        list of data sources to combine into a tiered storage structure''', type='list'),
]

tier_meta = file_meta + tiered_tree_config
# Objects need to have the readonly setting set and bucket_prefix.
# The file_meta already contains those pieces.
object_meta = file_meta + [
    Config('flush', '0', r'''
        indicates the time this object was flushed to shared storage or 0 if unflushed'''),
]

table_only_config = [
    Config('colgroups', '', r'''
        comma-separated list of names of column groups.  Each column
        group is stored separately, keyed by the primary key of the
        table.  If no column groups are specified, all columns are
        stored together in a single file.  All value columns in the
        table must appear in at least one column group.  Each column
        group must be created with a separate call to
        WT_SESSION::create''', type='list'),
]

index_only_config = [
    Config('extractor', 'none', r'''
        configure custom extractor for indices.  Permitted values are
        \c "none" or an extractor name created with
        WT_CONNECTION::add_extractor'''),
    Config('immutable', 'false', r'''
        configure the index to be immutable - that is an index is not changed
        by any update to a record in the table''', type='boolean'),
]

colgroup_meta = common_meta + source_meta

index_meta = format_meta + source_meta + index_only_config + [
    Config('index_key_columns', '', r'''
        number of public key columns''', type='int', undoc=True),
]

table_meta = format_meta + table_only_config

# Connection runtime config, shared by conn.reconfigure and wiredtiger_open
connection_runtime_config = [
    Config('cache_size', '100MB', r'''
        maximum heap memory to allocate for the cache. A database should
        configure either \c cache_size or \c shared_cache but not both''',
        min='1MB', max='10TB'),
    Config('cache_max_wait_ms', '0', r'''
        the maximum number of milliseconds an application thread will wait
        for space to be available in cache before giving up. Default will
        wait forever''',
        min=0),
    Config('history_store', '', r'''
        history store configuration options''',
        type='category', subconfig=[
        Config('file_max', '0', r'''
            The maximum number of bytes that WiredTiger is allowed to use for
            its history store mechanism. If the history store file exceeds
            this size, a panic will be triggered. The default value means that
            the history store file is unbounded and may use as much space as
            the filesystem will accommodate. The minimum non-zero setting is
            100MB.''',    # !!! Must match WT_HS_FILE_MIN
            min='0')
        ]),
    Config('cache_overhead', '8', r'''
        assume the heap allocator overhead is the specified percentage, and
        adjust the cache usage by that amount (for example, if there is 10GB
        of data in cache, a percentage of 10 means WiredTiger treats this as
        11GB).  This value is configurable because different heap allocators
        have different overhead and different workloads will have different
        heap allocation sizes and patterns, therefore applications may need to
        adjust this value based on allocator choice and behavior in measured
        workloads''',
        min='0', max='30'),
    Config('checkpoint', '', r'''
        periodically checkpoint the database. Enabling the checkpoint server
        uses a session from the configured session_max''',
        type='category', subconfig=[
        Config('log_size', '0', r'''
            wait for this amount of log record bytes to be written to
                the log between each checkpoint.  If non-zero, this value will
                use a minimum of the log file size.  A database can configure
                both log_size and wait to set an upper bound for checkpoints;
                setting this value above 0 configures periodic checkpoints''',
            min='0', max='2GB'),
        Config('wait', '0', r'''
            seconds to wait between each checkpoint; setting this value
            above 0 configures periodic checkpoints''',
            min='0', max='100000'),
        ]),
    Config('debug_mode', '', r'''
        control the settings of various extended debugging features''',
        type='category', subconfig=[
        Config('corruption_abort', 'true', r'''
            if true, dump the core in the diagnostic mode on encountering the data corruption.''',
            type='boolean'),
        Config('checkpoint_retention', '0', r'''
            adjust log archiving to retain the log records of this number
            of checkpoints. Zero or one means perform normal archiving.''',
            min='0', max='1024'),
        Config('cursor_copy', 'false', r'''
            if true, use the system allocator to make a copy of any data
            returned by a cursor operation and return the copy instead.
            The copy is freed on the next cursor operation. This allows
            memory sanitizers to detect inappropriate references to memory
            owned by cursors.''',
            type='boolean'),
        Config('eviction', 'false', r'''
            if true, modify internal algorithms to change skew to force
            history store eviction to happen more aggressively. This includes but
            is not limited to not skewing newest, not favoring leaf pages,
            and modifying the eviction score mechanism.''',
            type='boolean'),
        Config('log_retention', '0', r'''
            adjust log archiving to retain at least this number of log files, ignored if set to 0.
            (Warning: this option can remove log files required for recovery if no checkpoints
            have yet been done and the number of log files exceeds the configured value. As
            WiredTiger cannot detect the difference between a system that has not yet checkpointed
            and one that will never checkpoint, it might discard log files before any checkpoint is
            done.)''',
            min='0', max='1024'),
        Config('realloc_exact', 'false', r'''
            if true, reallocation of memory will only provide the exact
            amount requested. This will help with spotting memory allocation
            issues more easily.''',
            type='boolean'),
        Config('rollback_error', '0', r'''
            return a WT_ROLLBACK error from a transaction operation about
            every Nth operation to simulate a collision''',
            min='0', max='10M'),
        Config('slow_checkpoint', 'false', r'''
            if true, slow down checkpoint creation by slowing down internal
            page processing.''',
            type='boolean'),
        Config('table_logging', 'false', r'''
            if true, write transaction related information to the log for all
            operations, even operations for tables with logging turned off.
            This setting introduces a log format change that may break older
            versions of WiredTiger. These operations are informational and
            skipped in recovery.''',
            type='boolean'),
        Config('update_restore_evict', 'false', r'''
            if true, control all dirty page evictions through forcing update restore eviction.''',
            type='boolean'),
        ]),
    Config('error_prefix', '', r'''
        prefix string for error messages'''),
    Config('eviction', '', r'''
        eviction configuration options''',
        type='category', subconfig=[
            Config('threads_max', '8', r'''
                maximum number of threads WiredTiger will start to help evict
                pages from cache. The number of threads started will vary
                depending on the current eviction load. Each eviction worker
                thread uses a session from the configured session_max''',
                min=1, max=20),
            Config('threads_min', '1', r'''
                minimum number of threads WiredTiger will start to help evict
                pages from cache. The number of threads currently running will
                vary depending on the current eviction load''',
                min=1, max=20),
            ]),
    Config('eviction_checkpoint_target', '1', r'''
        perform eviction at the beginning of checkpoints to bring the dirty
        content in cache to this level. It is a percentage of the cache size if
        the value is within the range of 0 to 100 or an absolute size when
        greater than 100. The value is not allowed to exceed the \c cache_size.
        Ignored if set to zero.''',
        min=0, max='10TB'),
    Config('eviction_dirty_target', '5', r'''
        perform eviction in worker threads when the cache contains at least
        this much dirty content. It is a percentage of the cache size if the
        value is within the range of 1 to 100 or an absolute size when greater
        than 100. The value is not allowed to exceed the \c cache_size.''',
        min=1, max='10TB'),
    Config('eviction_dirty_trigger', '20', r'''
        trigger application threads to perform eviction when the cache contains
        at least this much dirty content. It is a percentage of the cache size
        if the value is within the range of 1 to 100 or an absolute size when
        greater than 100. The value is not allowed to exceed the \c cache_size.
        This setting only alters behavior if it is lower than eviction_trigger
        ''', min=1, max='10TB'),
    Config('eviction_target', '80', r'''
        perform eviction in worker threads when the cache contains at least
        this much content. It is a percentage of the cache size if the value is
        within the range of 10 to 100 or an absolute size when greater than 100.
        The value is not allowed to exceed the \c cache_size''',
        min=10, max='10TB'),
    Config('eviction_trigger', '95', r'''
        trigger application threads to perform eviction when the cache contains
        at least this much content. It is a percentage of the cache size if the
        value is within the range of 10 to 100 or an absolute size when greater
        than 100.  The value is not allowed to exceed the \c cache_size''',
        min=10, max='10TB'),
    Config('eviction_updates_target', '0', r'''
        perform eviction in worker threads when the cache contains at least
        this many bytes of updates. It is a percentage of the cache size if the
        value is within the range of 0 to 100 or an absolute size when greater
        than 100. Calculated as half of \c eviction_dirty_target by default.
        The value is not allowed to exceed the \c cache_size''',
        min=0, max='10TB'),
    Config('eviction_updates_trigger', '0', r'''
        trigger application threads to perform eviction when the cache contains
        at least this many bytes of updates. It is a percentage of the cache size
        if the value is within the range of 1 to 100 or an absolute size when
        greater than 100\. Calculated as half of \c eviction_dirty_trigger by default.
        The value is not allowed to exceed the \c cache_size. This setting only
        alters behavior if it is lower than \c eviction_trigger''',
        min=0, max='10TB'),
    Config('file_manager', '', r'''
        control how file handles are managed''',
        type='category', subconfig=[
        Config('close_handle_minimum', '250', r'''
            number of handles open before the file manager will look for handles
            to close''', min=0),
        Config('close_idle_time', '30', r'''
            amount of time in seconds a file handle needs to be idle
            before attempting to close it. A setting of 0 means that idle
            handles are not closed''', min=0, max=100000),
        Config('close_scan_interval', '10', r'''
            interval in seconds at which to check for files that are
            inactive and close them''', min=1, max=100000),
        ]),
    Config('io_capacity', '', r'''
        control how many bytes per second are written and read. Exceeding
        the capacity results in throttling.''',
        type='category', subconfig=[
        Config('total', '0', r'''
            number of bytes per second available to all subsystems in total.
            When set, decisions about what subsystems are throttled, and in
            what proportion, are made internally. The minimum non-zero setting
            is 1MB.''',
            min='0', max='1TB'),
        ]),
    Config('lsm_manager', '', r'''
        configure database wide options for LSM tree management. The LSM
        manager is started automatically the first time an LSM tree is opened.
        The LSM manager uses a session from the configured session_max''',
        type='category', subconfig=[
        Config('worker_thread_max', '4', r'''
            Configure a set of threads to manage merging LSM trees in
            the database. Each worker thread uses a session handle from
            the configured session_max''',
            min='3',     # !!! Must match WT_LSM_MIN_WORKERS
            max='20'),     # !!! Must match WT_LSM_MAX_WORKERS
        Config('merge', 'true', r'''
            merge LSM chunks where possible''',
            type='boolean')
        ]),
    Config('operation_timeout_ms', '0', r'''
        when non-zero, a requested limit on the number of elapsed real time milliseconds
        application threads will take to complete database operations. Time is measured from the
        start of each WiredTiger API call.  There is no guarantee any operation will not take
        longer than this amount of time. If WiredTiger notices the limit has been exceeded, an
        operation may return a WT_ROLLBACK error. Default is to have no limit''',
        min=1),
    Config('operation_tracking', '', r'''
        enable tracking of performance-critical functions. See
        @ref operation_tracking for more information''',
        type='category', subconfig=[
            Config('enabled', 'false', r'''
                enable operation tracking subsystem''',
                type='boolean'),
            Config('path', '"."', r'''
                the name of a directory into which operation tracking files are
                written. The directory must already exist. If the value is not
                an absolute path, the path is relative to the database home
                (see @ref absolute_path for more information)'''),
        ]),
    Config('shared_cache', '', r'''
        shared cache configuration options. A database should configure
        either a cache_size or a shared_cache not both. Enabling a
        shared cache uses a session from the configured session_max. A
        shared cache can not have absolute values configured for cache
        eviction settings''',
        type='category', subconfig=[
        Config('chunk', '10MB', r'''
            the granularity that a shared cache is redistributed''',
            min='1MB', max='10TB'),
        Config('name', 'none', r'''
            the name of a cache that is shared between databases or
            \c "none" when no shared cache is configured'''),
        Config('quota', '0', r'''
            maximum size of cache this database can be allocated from the
            shared cache. Defaults to the entire shared cache size''',
            type='int'),
        Config('reserve', '0', r'''
            amount of cache this database is guaranteed to have
            available from the shared cache. This setting is per
            database. Defaults to the chunk size''', type='int'),
        Config('size', '500MB', r'''
            maximum memory to allocate for the shared cache. Setting
            this will update the value if one is already set''',
            min='1MB', max='10TB')
        ]),
    Config('statistics', 'none', r'''
        Maintain database statistics, which may impact performance.
        Choosing "all" maintains all statistics regardless of cost,
        "fast" maintains a subset of statistics that are relatively
        inexpensive, "none" turns off all statistics. The "clear"
        configuration resets statistics after they are gathered,
        where appropriate (for example, a cache size statistic is
        not cleared, while the count of cursor insert operations will
        be cleared).   When "clear" is configured for the database,
        gathered statistics are reset each time a statistics cursor
        is used to gather statistics, as well as each time statistics
        are logged using the \c statistics_log configuration.  See
        @ref statistics for more information''',
        type='list',
        choices=['all', 'cache_walk', 'fast', 'none', 'clear', 'tree_walk']),
    Config('tiered_manager', '', r'''
        tiered storage manager configuration options''',
        type='category', undoc=True, subconfig=[
            Config('threads_max', '8', r'''
                maximum number of threads WiredTiger will start to help manage
                tiered storage maintenance. Each worker thread uses a session
                from the configured session_max''',
                min=1, max=20),
            Config('threads_min', '1', r'''
                minimum number of threads WiredTiger will start to help manage
                tiered storage maintenance.''',
                min=1, max=20),
            Config('wait', '0', r'''
                seconds to wait between each periodic housekeeping of
                tiered storage. Setting this value above 0 configures periodic
                management inside WiredTiger''',
                min='0', max='100000'),
            ]),
    Config('timing_stress_for_test', '', r'''
        enable code that interrupts the usual timing of operations with a goal
        of uncovering race conditions and unexpected blocking. This option is
        intended for use with internal stress testing of WiredTiger.''',
        type='list', undoc=True,
        choices=[
        'aggressive_sweep', 'backup_rename', 'checkpoint_slow', 'history_store_checkpoint_delay',
        'history_store_search', 'history_store_sweep_race', 'prepare_checkpoint_delay', 'split_1',
        'split_2', 'split_3', 'split_4', 'split_5', 'split_6', 'split_7', 'split_8']),
    Config('verbose', '[]', r'''
        enable messages for various events. Options are given as a
        list, such as <code>"verbose=[evictserver,read]"</code>''',
        type='list', choices=[
            'api',
            'backup',
            'block',
            'checkpoint',
            'checkpoint_cleanup',
            'checkpoint_progress',
            'compact',
            'compact_progress',
            'error_returns',
            'evict',
            'evict_stuck',
            'evictserver',
            'fileops',
            'handleops',
            'log',
            'history_store',
            'history_store_activity',
            'lsm',
            'lsm_manager',
            'metadata',
            'mutex',
            'overflow',
            'read',
            'reconcile',
            'recovery',
            'recovery_progress',
            'rts',
            'salvage',
            'shared_cache',
            'split',
            'temporary',
            'thread_group',
            'tiered',
            'timestamp',
            'transaction',
            'verify',
            'version',
            'write']),
]

# wiredtiger_open and WT_CONNECTION.reconfigure compatibility configurations.
compatibility_configuration_common = [
    Config('release', '', r'''
        compatibility release version string'''),
]

connection_reconfigure_compatibility_configuration = [
    Config('compatibility', '', r'''
        set compatibility version of database.  Changing the compatibility
        version requires that there are no active operations for the duration
        of the call.''',
        type='category', subconfig=
        compatibility_configuration_common)
]
wiredtiger_open_compatibility_configuration = [
    Config('compatibility', '', r'''
        set compatibility version of database.  Changing the compatibility
        version requires that there are no active operations for the duration
        of the call.''',
        type='category', subconfig=
        compatibility_configuration_common + [
        Config('require_max', '', r'''
            required maximum compatibility version of existing data files.
            Must be greater than or equal to any release version set in the
            \c release setting. Has no effect if creating the database.'''),
        Config('require_min', '', r'''
            required minimum compatibility version of existing data files.
            Must be less than or equal to any release version set in the
            \c release setting. Has no effect if creating the database.'''),
    ]),
]

# wiredtiger_open and WT_CONNECTION.reconfigure log configurations.
log_configuration_common = [
    Config('archive', 'true', r'''
        automatically archive unneeded log files''',
        type='boolean'),
    Config('os_cache_dirty_pct', '0', r'''
        maximum dirty system buffer cache usage, as a percentage of the
        log's \c file_max.  If non-zero, schedule writes for dirty blocks
        belonging to the log in the system buffer cache after that percentage
        of the log has been written into the buffer cache without an
        intervening file sync.''',
        min='0', max='100'),
    Config('prealloc', 'true', r'''
        pre-allocate log files''',
        type='boolean'),
    Config('zero_fill', 'false', r'''
        manually write zeroes into log files''',
        type='boolean')
]
connection_reconfigure_log_configuration = [
    Config('log', '', r'''
        enable logging. Enabling logging uses three sessions from the
        configured session_max''',
        type='category', subconfig=
        log_configuration_common)
]
wiredtiger_open_log_configuration = [
    Config('log', '', r'''
        enable logging. Enabling logging uses three sessions from the
        configured session_max''',
        type='category', subconfig=
        log_configuration_common + [
        Config('enabled', 'false', r'''
            enable logging subsystem''',
            type='boolean'),
        Config('compressor', 'none', r'''
            configure a compressor for log records.  Permitted values are
            \c "none" or custom compression engine name created with
            WT_CONNECTION::add_compressor.  If WiredTiger has builtin support
            for \c "lz4", \c "snappy", \c "zlib" or \c "zstd" compression,
            these names are also available. See @ref compression for more
            information'''),
        Config('file_max', '100MB', r'''
            the maximum size of log files''',
            min='100KB',    # !!! Must match WT_LOG_FILE_MIN
            max='2GB'),    # !!! Must match WT_LOG_FILE_MAX
        Config('path', '"."', r'''
            the name of a directory into which log files are written. The
            directory must already exist. If the value is not an absolute path,
            the path is relative to the database home (see @ref absolute_path
            for more information)'''),
        Config('recover', 'on', r'''
            run recovery or error if recovery needs to run after an
            unclean shutdown''',
            choices=['error', 'on'])
    ]),
]

# wiredtiger_open and WT_CONNECTION.reconfigure statistics log configurations.
statistics_log_configuration_common = [
    Config('json', 'false', r'''
        encode statistics in JSON format''',
        type='boolean'),
    Config('on_close', 'false', r'''log statistics on database close''',
        type='boolean'),
    Config('sources', '', r'''
        if non-empty, include statistics for the list of data source
        URIs, if they are open at the time of the statistics logging.
        The list may include URIs matching a single data source
        ("table:mytable"), or a URI matching all data sources of a
        particular type ("table:")''',
        type='list'),
    Config('timestamp', '"%b %d %H:%M:%S"', r'''
        a timestamp prepended to each log record, may contain strftime
        conversion specifications, when \c json is configured, defaults
        to \c "%Y-%m-%dT%H:%M:%S.000Z"'''),
    Config('wait', '0', r'''
        seconds to wait between each write of the log records; setting
        this value above 0 configures statistics logging''',
        min='0', max='100000'),
]
connection_reconfigure_statistics_log_configuration = [
    Config('statistics_log', '', r'''
        log any statistics the database is configured to maintain,
        to a file.  See @ref statistics for more information. Enabling
        the statistics log server uses a session from the configured
        session_max''',
        type='category', subconfig=
        statistics_log_configuration_common)
]

tiered_storage_configuration_common = [
    Config('local_retention', '300', r'''
        time in seconds to retain data on tiered storage on the local tier for
        faster read access''',
        min='0', max='10000'),
    Config('object_target_size', '10M', r'''
        the approximate size of objects before creating them on the
        tiered storage tier''',
        min='100K', max='10TB'),
]
connection_reconfigure_tiered_storage_configuration = [
    Config('tiered_storage', '', r'''
        enable tiered storage. Enabling tiered storage may use one session from the
        configured session_max''',
        type='category', subconfig=
        tiered_storage_configuration_common)
]
wiredtiger_open_tiered_storage_configuration = [
    Config('tiered_storage', '', r'''
        enable tiered storage. Enabling tiered storage may use one session from the
        configured session_max''',
        type='category', undoc=True, subconfig=
        tiered_storage_configuration_common + [
        Config('auth_token', '', r'''
            authentication string identifier'''),
        Config('bucket', '', r'''
            bucket string identifier where the objects should reside'''),
        Config('bucket_prefix', '', r'''
            unique string prefix to identify our objects in the bucket.
            Multiple instances can share the storage bucket and this
            identifier is used in naming objects'''),
        Config('name', 'none', r'''
            Permitted values are \c "none"
            or custom storage name created with
            WT_CONNECTION::add_storage_source'''),
    ]),
]

wiredtiger_open_statistics_log_configuration = [
    Config('statistics_log', '', r'''
        log any statistics the database is configured to maintain,
        to a file.  See @ref statistics for more information. Enabling
        the statistics log server uses a session from the configured
        session_max''',
        type='category', subconfig=
        statistics_log_configuration_common + [
        Config('path', '"."', r'''
            the name of a directory into which statistics files are written.
            The directory must already exist. If the value is not an absolute
            path, the path is relative to the database home (see @ref
            absolute_path for more information)''')
        ])
]

session_config = [
    Config('cache_cursors', 'true', r'''
        enable caching of cursors for reuse. Any calls to WT_CURSOR::close
        for a cursor created in this session will mark the cursor
        as cached and keep it available to be reused for later calls
        to WT_SESSION::open_cursor. Cached cursors may be eventually
        closed. This value is inherited from ::wiredtiger_open
        \c cache_cursors''',
        type='boolean'),
    Config('ignore_cache_size', 'false', r'''
        when set, operations performed by this session ignore the cache size
        and are not blocked when the cache is full.  Note that use of this
        option for operations that create cache pressure can starve ordinary
        sessions that obey the cache size.''',
        type='boolean'),
    Config('isolation', 'snapshot', r'''
        the default isolation level for operations in this session''',
        choices=['read-uncommitted', 'read-committed', 'snapshot']),
]

wiredtiger_open_common =\
    connection_runtime_config +\
    wiredtiger_open_compatibility_configuration +\
    wiredtiger_open_log_configuration +\
    wiredtiger_open_tiered_storage_configuration +\
    wiredtiger_open_statistics_log_configuration + [
    Config('buffer_alignment', '-1', r'''
        in-memory alignment (in bytes) for buffers used for I/O.  The
        default value of -1 indicates a platform-specific alignment value
        should be used (4KB on Linux systems when direct I/O is configured,
        zero elsewhere)''',
        min='-1', max='1MB'),
    Config('builtin_extension_config', '', r'''
        A structure where the keys are the names of builtin extensions and the
        values are passed to WT_CONNECTION::load_extension as the \c config
        parameter (for example,
        <code>builtin_extension_config={zlib={compression_level=3}}</code>)'''),
    Config('cache_cursors', 'true', r'''
        enable caching of cursors for reuse. This is the default value
        for any sessions created, and can be overridden in configuring
        \c cache_cursors in WT_CONNECTION.open_session.''',
        type='boolean'),
    Config('checkpoint_sync', 'true', r'''
        flush files to stable storage when closing or writing
        checkpoints''',
        type='boolean'),
    Config('direct_io', '', r'''
        Use \c O_DIRECT on POSIX systems, and \c FILE_FLAG_NO_BUFFERING on
        Windows to access files.  Options are given as a list, such as
        <code>"direct_io=[data]"</code>.  Configuring \c direct_io requires
        care, see @ref tuning_system_buffer_cache_direct_io for important
        warnings.  Including \c "data" will cause WiredTiger data files to use
        direct I/O, including \c "log" will cause WiredTiger log files to use
        direct I/O, and including \c "checkpoint" will cause WiredTiger data
        files opened at a checkpoint (i.e: read-only) to use direct I/O.
        \c direct_io should be combined with \c write_through to get the
        equivalent of \c O_DIRECT on Windows''',
        type='list', choices=['checkpoint', 'data', 'log']),
    Config('encryption', '', r'''
        configure an encryptor for system wide metadata and logs.
        If a system wide encryptor is set, it is also used for
        encrypting data files and tables, unless encryption configuration
        is explicitly set for them when they are created with
        WT_SESSION::create''',
        type='category', subconfig=[
        Config('name', 'none', r'''
            Permitted values are \c "none"
            or custom encryption engine name created with
            WT_CONNECTION::add_encryptor.
            See @ref encryption for more information'''),
        Config('keyid', '', r'''
            An identifier that identifies a unique instance of the encryptor.
            It is stored in clear text, and thus is available when
            the wiredtiger database is reopened.  On the first use
            of a (name, keyid) combination, the WT_ENCRYPTOR::customize
            function is called with the keyid as an argument'''),
        Config('secretkey', '', r'''
            A string that is passed to the WT_ENCRYPTOR::customize function.
            It is never stored in clear text, so must be given to any
            subsequent ::wiredtiger_open calls to reopen the database.
            It must also be provided to any "wt" commands used with
            this database'''),
        ]),
    Config('extensions', '', r'''
        list of shared library extensions to load (using dlopen).
        Any values specified to a library extension are passed to
        WT_CONNECTION::load_extension as the \c config parameter
        (for example,
        <code>extensions=(/path/ext.so={entry=my_entry})</code>)''',
        type='list'),
    Config('file_extend', '', r'''
        file extension configuration.  If set, extend files of the set
        type in allocations of the set size, instead of a block at a
        time as each new block is written.  For example,
        <code>file_extend=(data=16MB)</code>. If set to 0, disable the file
        extension for the set type. For log files, the allowed range is
        between 100KB and 2GB; values larger than the configured maximum log
        size and the default config would extend log files in allocations of
        the maximum log file size.''',
        type='list', choices=['data', 'log']),
    Config('file_close_sync', 'true', r'''
        control whether to flush modified files to storage independent
        of a global checkpoint when closing file handles to acquire exclusive
        access to a table. If set to false, and logging is disabled, API calls that
        require exclusive access to tables will return EBUSY if there have been
        changes made to the table since the last global checkpoint. When logging
        is enabled, the value for <code>file_close_sync</code> has no effect, and,
        modified file is always flushed to storage when closing file handles to
        acquire exclusive access to the table''',
        type='boolean'),
    Config('hash', '', r'''
        manage resources around hash bucket arrays. All values must be a power of two.
        Note that setting large values can significantly increase memory usage inside
        WiredTiger''',
        type='category', subconfig=[
        Config('buckets', 512, r'''
            configure the number of hash buckets for most system hash arrays''',
            min='64', max='65536'),
        Config('dhandle_buckets', 512, r'''
            configure the number of hash buckets for hash arrays relating to data handles''',
            min='64', max='65536'),
        ]),
    Config('hazard_max', '1000', r'''
        maximum number of simultaneous hazard pointers per session
        handle''',
        min=15, undoc=True),
    Config('mmap', 'true', r'''
        Use memory mapping when accessing files in a read-only mode''',
        type='boolean'),
    Config('mmap_all', 'false', r'''
        Use memory mapping to read and write all data files, may not be configured with direct
        I/O''',
        type='boolean'),
    Config('multiprocess', 'false', r'''
        permit sharing between processes (will automatically start an
        RPC server for primary processes and use RPC for secondary
        processes). <b>Not yet supported in WiredTiger</b>''',
        type='boolean'),
    Config('readonly', 'false', r'''
        open connection in read-only mode.  The database must exist.  All
        methods that may modify a database are disabled.  See @ref readonly
        for more information''',
        type='boolean'),
    Config('salvage', 'false', r'''
        open connection and salvage any WiredTiger-owned database and log
        files that it detects as corrupted. This API should only be used
        after getting an error return of WT_TRY_SALVAGE.
        Salvage rebuilds files in place, overwriting existing files.
        We recommend making a backup copy of all files with the
        WiredTiger prefix prior to passing this flag.''',
        type='boolean'),
    Config('session_max', '100', r'''
        maximum expected number of sessions (including server
        threads)''',
        min='1'),
    Config('session_scratch_max', '2MB', r'''
        maximum memory to cache in each session''',
        type='int', undoc=True),
    Config('session_table_cache', 'true', r'''
        Maintain a per-session cache of tables''',
        type='boolean', undoc=True), # Obsolete after WT-3476
    Config('transaction_sync', '', r'''
        how to sync log records when the transaction commits''',
        type='category', subconfig=[
        Config('enabled', 'false', r'''
            whether to sync the log on every commit by default, can be
            overridden by the \c sync setting to
            WT_SESSION::commit_transaction''',
            type='boolean'),
        Config('method', 'fsync', r'''
            the method used to ensure log records are stable on disk, see
            @ref tune_durability for more information''',
            choices=['dsync', 'fsync', 'none']),
        ]),
    Config('verify_metadata', 'false', r'''
        open connection and verify any WiredTiger metadata. This API
        allows verification and detection of corruption in WiredTiger metadata.''',
        type='boolean'),
    Config('write_through', '', r'''
        Use \c FILE_FLAG_WRITE_THROUGH on Windows to write to files.  Ignored
        on non-Windows systems.  Options are given as a list, such as
        <code>"write_through=[data]"</code>.  Configuring \c write_through
        requires care, see @ref tuning_system_buffer_cache_direct_io for
        important warnings.  Including \c "data" will cause WiredTiger data
        files to write through cache, including \c "log" will cause WiredTiger
        log files to write through cache. \c write_through should be combined
        with \c direct_io to get the equivalent of POSIX \c O_DIRECT on
        Windows''',
        type='list', choices=['data', 'log']),
]

wiredtiger_open = wiredtiger_open_common + [
   Config('config_base', 'true', r'''
        write the base configuration file if creating the database.  If
        \c false in the config passed directly to ::wiredtiger_open, will
        ignore any existing base configuration file in addition to not creating
        one.  See @ref config_base for more information''',
        type='boolean'),
    Config('create', 'false', r'''
        create the database if it does not exist''',
        type='boolean'),
    Config('exclusive', 'false', r'''
        fail if the database already exists, generally used with the
        \c create option''',
        type='boolean'),
    Config('in_memory', 'false', r'''
        keep data in-memory only. See @ref in_memory for more information''',
        type='boolean'),
    Config('use_environment', 'true', r'''
        use the \c WIREDTIGER_CONFIG and \c WIREDTIGER_HOME environment
        variables if the process is not running with special privileges.
        See @ref home for more information''',
        type='boolean'),
    Config('use_environment_priv', 'false', r'''
        use the \c WIREDTIGER_CONFIG and \c WIREDTIGER_HOME environment
        variables even if the process is running with special privileges.
        See @ref home for more information''',
        type='boolean'),
]

cursor_runtime_config = [
    Config('append', 'false', r'''
        append the value as a new record, creating a new record
        number key; valid only for cursors with record number keys''',
        type='boolean'),
    Config('overwrite', 'true', r'''
        configures whether the cursor's insert, update and remove
        methods check the existing state of the record.  If \c overwrite
        is \c false, WT_CURSOR::insert fails with ::WT_DUPLICATE_KEY
        if the record exists, WT_CURSOR::update fails with ::WT_NOTFOUND
        if the record does not exist''',
        type='boolean'),
    Config('prefix_search', 'false', r'''
        when performing a search near for a prefix, if set to true this
        configuration will allow the search near to exit early if it has left
        the key range defined by the prefix. This is relevant when the table
        contains a large number of records which potentially aren't visible to
        the caller of search near, as such a large number of records could be skipped.
        The prefix_search configuration provides a fast exit in this scenario.''', type='boolean',
        undoc=True),
]

methods = {
'colgroup.meta' : Method(colgroup_meta),

'file.config' : Method(file_config),

'file.meta' : Method(file_meta),

'index.meta' : Method(index_meta),

'lsm.meta' : Method(lsm_meta),

'object.meta' : Method(object_meta),

'table.meta' : Method(table_meta),

'tier.meta' : Method(tier_meta),

'tiered.meta' : Method(tiered_meta),

'WT_CURSOR.close' : Method([]),

'WT_CURSOR.reconfigure' : Method(cursor_runtime_config),

'WT_SESSION.alter' : Method(file_runtime_config + [
    Config('checkpoint', '', r'''
        the file checkpoint entries''', undoc=True),
    Config('exclusive_refreshed', 'true', r'''
        refresh the in memory state and flush the metadata change to disk,
        disabling this flag is dangerous - it will only re-write the
        metadata without refreshing the in-memory information or creating
        a checkpoint. The update will also only be applied to table URI
        entries in the metadata, not their sub-entries.''',
        type='boolean', undoc=True),
]),

'WT_SESSION.close' : Method([]),

'WT_SESSION.compact' : Method([
    Config('timeout', '1200', r'''
        maximum amount of time to allow for compact in seconds. The
        actual amount of time spent in compact may exceed the configured
        value. A value of zero disables the timeout''',
        type='int'),
]),

'WT_SESSION.create' : Method(file_config + lsm_config + tiered_config +
        source_meta + index_only_config + table_only_config + [
    Config('exclusive', 'false', r'''
        fail if the object exists.  When false (the default), if the
        object exists, check that its settings match the specified
        configuration''',
        type='boolean'),
    Config('import', '', r'''
        configure import of an existing object into the currently running database''',
        type='category', subconfig=[
        Config('enabled', 'false', r'''
            whether to import the input URI from disk''',
            type='boolean'),
        Config('repair', 'false', r'''
            whether to reconstruct the metadata from the raw file content''',
            type='boolean'),
        Config('file_metadata', '', r'''
            the file configuration extracted from the metadata of the export database'''),
        ]),
]),

'WT_SESSION.drop' : Method([
    Config('checkpoint_wait', 'true', r'''
        wait for concurrent checkpoints to complete before attempting the drop
        operation. If \c checkpoint_wait=false, attempt the drop operation
        without waiting, returning EBUSY if the operation conflicts with a
        running checkpoint''',
        type='boolean', undoc=True),
    Config('force', 'false', r'''
        return success if the object does not exist''',
        type='boolean'),
    Config('lock_wait', 'true', r'''
        wait for locks, if \c lock_wait=false, fail if any required locks are
        not available immediately''',
        type='boolean', undoc=True),
    Config('remove_files', 'true', r'''
        if the underlying files should be removed''',
        type='boolean'),
]),

'WT_SESSION.join' : Method([
    Config('compare', '"eq"', r'''
        modifies the set of items to be returned so that the index key
        satisfies the given comparison relative to the key set in this
        cursor''',
        choices=['eq', 'ge', 'gt', 'le', 'lt']),
    Config('count', '', r'''
        set an approximate count of the elements that would be included in
        the join.  This is used in sizing the bloom filter, and also influences
        evaluation order for cursors in the join. When the count is equal
        for multiple bloom filters in a composition of joins, the bloom
        filter may be shared''',
        type='int'),
    Config('bloom_bit_count', '16', r'''
        the number of bits used per item for the bloom filter''',
        min='2', max='1000'),
    Config('bloom_false_positives', 'false', r'''
        return all values that pass the bloom filter, without eliminating
        any false positives''',
        type='boolean'),
    Config('bloom_hash_count', '8', r'''
        the number of hash values per item for the bloom filter''',
        min='2', max='100'),
    Config('operation', '"and"', r'''
        the operation applied between this and other joined cursors.
        When "operation=and" is specified, all the conditions implied by
        joins must be satisfied for an entry to be returned by the join cursor;
        when "operation=or" is specified, only one must be satisfied.
        All cursors joined to a join cursor must have matching operations''',
        choices=['and', 'or']),
    Config('strategy', '', r'''
        when set to bloom, a bloom filter is created and populated for
        this index. This has an up front cost but may reduce the number
        of accesses to the main table when iterating the joined cursor.
        The bloom setting requires that count be set''',
        choices=['bloom', 'default']),
]),

'WT_SESSION.log_flush' : Method([
    Config('sync', 'on', r'''
        forcibly flush the log and wait for it to achieve the synchronization
        level specified.  The \c background setting initiates a background
        synchronization intended to be used with a later call to
        WT_SESSION::transaction_sync.  The \c off setting forces any
        buffered log records to be written to the file system.  The
        \c on setting forces log records to be written to the storage device''',
        choices=['background', 'off', 'on']),
]),

'WT_SESSION.log_printf' : Method([]),

'WT_SESSION.open_cursor' : Method(cursor_runtime_config + [
    Config('bulk', 'false', r'''
        configure the cursor for bulk-loading, a fast, initial load path
        (see @ref tune_bulk_load for more information).  Bulk-load may
        only be used for newly created objects and applications should
        use the WT_CURSOR::insert method to insert rows.  When
        bulk-loading, rows must be loaded in sorted order.  The value
        is usually a true/false flag; when bulk-loading fixed-length
        column store objects, the special value \c bitmap allows chunks
        of a memory resident bitmap to be loaded directly into a file
        by passing a \c WT_ITEM to WT_CURSOR::set_value where the \c
        size field indicates the number of records in the bitmap (as
        specified by the object's \c value_format configuration).
        Bulk-loaded bitmap values must end on a byte boundary relative
        to the bit count (except for the last set of values loaded)'''),
    Config('checkpoint', '', r'''
        the name of a checkpoint to open (the reserved name
        "WiredTigerCheckpoint" opens the most recent internal
        checkpoint taken for the object).  The cursor does not
        support data modification'''),
    Config('checkpoint_wait', 'true', r'''
        wait for the checkpoint lock, if \c checkpoint_wait=false, open the
        cursor without taking a lock, returning EBUSY if the operation
        conflicts with a running checkpoint''',
        type='boolean', undoc=True),
    Config('debug', '', r'''
        configure debug specific behavior on a cursor. Generally only
        used for internal testing purposes''',
        type='category', subconfig=[
        Config('release_evict', 'false', r'''
            Configure the cursor to evict the page positioned on when the
            reset API is used''',
            type='boolean')
        ]),
    Config('dump', '', r'''
        configure the cursor for dump format inputs and outputs: "hex"
        selects a simple hexadecimal format, "json" selects a JSON format
        with each record formatted as fields named by column names if
        available, "pretty" selects a human-readable format (making it
        incompatible with the "load") and "print" selects a format where only
        non-printing characters are hexadecimal encoded.  These formats are
        compatible with the @ref util_dump and @ref util_load commands''',
        choices=['hex', 'json', 'pretty', 'print']),
    Config('incremental', '', r'''
        configure the cursor for block incremental backup usage. These formats
        are only compatible with the backup data source; see @ref backup''',
        type='category', subconfig=[
        Config('consolidate', 'false', r'''
            causes block incremental backup information to be consolidated if adjacent
            granularity blocks are modified. If false, information will be returned in
            granularity sized blocks only. This must be set on the primary backup cursor and it
            applies to all files for this backup''',
            type='boolean'),
        Config('enabled', 'false', r'''
            whether to configure this backup as the starting point for a subsequent
            incremental backup''',
            type='boolean'),
        Config('file', '', r'''
            the file name when opening a duplicate incremental backup cursor.
            That duplicate cursor will return the block modifications relevant
            to the given file name'''),
        Config('force_stop', 'false', r'''
            causes all block incremental backup information to be released. This is
            on an open_cursor call and the resources will be released when this
            cursor is closed. No other operations should be done on this open cursor''',
            type='boolean'),
        Config('granularity', '16MB', r'''
            this setting manages the granularity of how WiredTiger maintains modification
            maps internally. The larger the granularity, the smaller amount of information
            WiredTiger need to maintain''',
            min='4KB', max='2GB'),
        Config('src_id', '', r'''
            a string that identifies a previous checkpoint backup source as the source
            of this incremental backup. This identifier must have already been created
            by use of the 'this_id' configuration in an earlier backup. A source id is
            required to begin an incremental backup'''),
        Config('this_id', '', r'''
            a string that identifies the current system state  as a future backup source
            for an incremental backup via 'src_id'. This identifier is required when opening
            an incremental backup cursor and an error will be returned if one is not provided'''),
        ]),
    Config('next_random', 'false', r'''
        configure the cursor to return a pseudo-random record from the
        object when the WT_CURSOR::next method is called; valid only for
        row-store cursors. See @ref cursor_random for details''',
        type='boolean'),
    Config('next_random_sample_size', '0', r'''
        cursors configured by \c next_random to return pseudo-random
        records from the object randomly select from the entire object,
        by default. Setting \c next_random_sample_size to a non-zero
        value sets the number of samples the application expects to take
        using the \c next_random cursor. A cursor configured with both
        \c next_random and \c next_random_sample_size attempts to divide
        the object into \c next_random_sample_size equal-sized pieces,
        and each retrieval returns a record from one of those pieces. See
        @ref cursor_random for details'''),
    Config('raw', 'false', r'''
        ignore the encodings for the key and value, manage data as if
        the formats were \c "u".  See @ref cursor_raw for details''',
        type='boolean'),
    Config('read_once', 'false', r'''
        results that are brought into cache from disk by this cursor will be
        given less priority in the cache.''',
        type='boolean'),
    Config('readonly', 'false', r'''
        only query operations are supported by this cursor. An error is
        returned if a modification is attempted using the cursor.  The
        default is false for all cursor types except for metadata
        cursors''',
        type='boolean'),
    Config('skip_sort_check', 'false', r'''
        skip the check of the sort order of each bulk-loaded key''',
        type='boolean', undoc=True),
    Config('statistics', '', r'''
        Specify the statistics to be gathered.  Choosing "all" gathers
        statistics regardless of cost and may include traversing on-disk files;
        "fast" gathers a subset of relatively inexpensive statistics.  The
        selection must agree with the database \c statistics configuration
        specified to ::wiredtiger_open or WT_CONNECTION::reconfigure.  For
        example, "all" or "fast" can be configured when the database is
        configured with "all", but the cursor open will fail if "all" is
        specified when the database is configured with "fast", and the cursor
        open will fail in all cases when the database is configured with
        "none".  If "size" is configured, only the underlying size of the
        object on disk is filled in and the object is not opened.  If \c
        statistics is not configured, the default configuration is the database
        configuration.  The "clear" configuration resets statistics after
        gathering them, where appropriate (for example, a cache size statistic
        is not cleared, while the count of cursor insert operations will be
        cleared).  See @ref statistics for more information''',
        type='list',
        choices=['all', 'cache_walk', 'fast', 'clear', 'size', 'tree_walk']),
    Config('target', '', r'''
        if non-empty, backup the list of objects; valid only for a
        backup data source''',
        type='list'),
]),

'WT_SESSION.query_timestamp' : Method([
    Config('get', 'read', r'''
        specify which timestamp to query: \c commit returns the most recently
        set commit_timestamp.  \c first_commit returns the first set
        commit_timestamp.  \c prepare returns the timestamp used in preparing a
        transaction.  \c read returns the timestamp at which the transaction is
        reading at.  See @ref transaction_timestamps''',
        choices=['commit', 'first_commit', 'prepare', 'read']),
]),

'WT_SESSION.reset_snapshot' : Method([]),
'WT_SESSION.rename' : Method([]),
'WT_SESSION.reset' : Method([]),
'WT_SESSION.salvage' : Method([
    Config('force', 'false', r'''
        force salvage even of files that do not appear to be WiredTiger
        files''',
        type='boolean'),
]),

'WT_SESSION.flush_tier' : Method([
    Config('flush_timestamp', '', r'''
        flush objects to all storage sources using the specified timestamp.
        The supplied value must not be older than the current oldest timestamp and it must
        not be newer than the stable timestamp'''),
    Config('force', 'false', r'''
        force sharing of all data''',
        type='boolean'),
    Config('lock_wait', 'true', r'''
        wait for locks, if \c lock_wait=false, fail if any required locks are
        not available immediately''',
        type='boolean'),
    Config('sync', 'on', r'''
        wait for all objects to be flushed to the shared storage to the level
        specified. The \c off setting does not wait for any
        objects to be written to the tiered storage system but returns immediately after
        generating the objects and work units for an internal thread.  The
        \c on setting causes the caller to wait until all work queued for this call to
        be completely processed before returning''',
        choices=['off', 'on']),
]),

'WT_SESSION.strerror' : Method([]),
'WT_SESSION.transaction_sync' : Method([
    Config('timeout_ms', '1200000', # !!! Must match WT_SESSION_BG_SYNC_MSEC
        r'''
        maximum amount of time to wait for background sync to complete in
        milliseconds.  A value of zero disables the timeout and returns
        immediately''',
        type='int'),
]),

'WT_SESSION.truncate' : Method([]),
'WT_SESSION.upgrade' : Method([]),
'WT_SESSION.verify' : Method([
    Config('dump_address', 'false', r'''
        Display page addresses, time windows, and page types as
        pages are verified, using the application's message handler,
        intended for debugging''',
        type='boolean'),
    Config('dump_blocks', 'false', r'''
        Display the contents of on-disk blocks as they are verified,
        using the application's message handler, intended for debugging''',
        type='boolean'),
    Config('dump_layout', 'false', r'''
        Display the layout of the files as they are verified, using the
        application's message handler, intended for debugging; requires
        optional support from the block manager''',
        type='boolean'),
    Config('dump_offsets', '', r'''
        Display the contents of specific on-disk blocks,
        using the application's message handler, intended for debugging''',
        type='list'),
    Config('dump_pages', 'false', r'''
        Display the contents of in-memory pages as they are verified,
        using the application's message handler, intended for debugging''',
        type='boolean'),
    Config('stable_timestamp', 'false', r'''
        Ensure that no data has a start timestamp after the stable timestamp,
        to be run after rollback_to_stable.''',
        type='boolean'),
    Config('strict', 'false', r'''
        Treat any verification problem as an error; by default, verify will
        warn, but not fail, in the case of errors that won't affect future
        behavior (for example, a leaked block)''',
        type='boolean'),
]),

'WT_SESSION.begin_transaction' : Method([
    Config('ignore_prepare', 'false', r'''
        whether to ignore the updates by other prepared transactions as part of
        read operations of this transaction.  When \c true, forces the
        transaction to be read-only.  Use \c force to ignore prepared updates
        and permit writes (which can cause lost updates unless the application
        knows something about the relationship between prepared transactions
        and the updates that are ignoring them)''',
        choices=['false', 'force', 'true']),
    Config('isolation', '', r'''
        the isolation level for this transaction; defaults to the
        session's isolation level''',
        choices=['read-uncommitted', 'read-committed', 'snapshot']),
    Config('name', '', r'''
        name of the transaction for tracing and debugging'''),
    Config('operation_timeout_ms', '0', r'''
        when non-zero, a requested limit on the time taken to complete operations in this
        transaction. Time is measured in real time milliseconds from the start of each WiredTiger
        API call. There is no guarantee any operation will not take longer than this amount of time.
        If WiredTiger notices the limit has been exceeded, an operation may return a WT_ROLLBACK
        error. Default is to have no limit''',
        min=1),
    Config('priority', 0, r'''
        priority of the transaction for resolving conflicts.
        Transactions with higher values are less likely to abort''',
        min='-100', max='100'),
    Config('read_before_oldest', 'false', r'''
        allows the caller to specify a read timestamp less than the oldest timestamp but newer
        than or equal to the pinned timestamp. Cannot be set to true while also rounding up the read
        timestamp. See @ref transaction_timestamps''', type='boolean'),
    Config('read_timestamp', '', r'''
        read using the specified timestamp.  The supplied value must not be
        older than the current oldest timestamp.  See
        @ref transaction_timestamps'''),
    Config('roundup_timestamps', '', r'''
        round up timestamps of the transaction. This setting alters the
        visibility expected in a transaction. See @ref
        transaction_timestamps''',
        type='category', subconfig= [
        Config('prepared', 'false', r'''
            applicable only for prepared transactions. Indicates if the prepare
            timestamp and the commit timestamp of this transaction can be
            rounded up. If the prepare timestamp is less than the oldest
            timestamp, the prepare timestamp  will be rounded to the oldest
            timestamp. If the commit timestamp is less than the prepare
            timestamp, the commit timestamp will be rounded up to the prepare
            timestamp''', type='boolean'),
        Config('read', 'false', r'''
            if the read timestamp is less than the oldest timestamp, the
            read timestamp will be rounded up to the oldest timestamp''',
            type='boolean'),
        ]),
    Config('sync', '', r'''
        whether to sync log records when the transaction commits,
        inherited from ::wiredtiger_open \c transaction_sync''',
        type='boolean')
]),

'WT_SESSION.commit_transaction' : Method([
    Config('commit_timestamp', '', r'''
        set the commit timestamp for the current transaction.  The supplied
        value must not be older than the first commit timestamp set for the
        current transaction.  The value must also not be older than the
        current oldest and stable timestamps.  See
        @ref transaction_timestamps'''),
    Config('durable_timestamp', '', r'''
        set the durable timestamp for the current transaction.  The supplied
        value must not be older than the commit timestamp set for the
        current transaction.  The value must also not be older than the
        current stable timestamp.  See
        @ref transaction_timestamps'''),
    Config('operation_timeout_ms', '0', r'''
        when non-zero, a requested limit on the time taken to complete operations in this
        transaction. Time is measured in real time milliseconds from the start of each WiredTiger
        API call. There is no guarantee any operation will not take longer than this amount of time.
        If WiredTiger notices the limit has been exceeded, an operation may return a WT_ROLLBACK
        error. Default is to have no limit''',
        min=1),
    Config('sync', '', r'''
        override whether to sync log records when the transaction commits,
        inherited from ::wiredtiger_open \c transaction_sync.
        The \c background setting initiates a background
        synchronization intended to be used with a later call to
        WT_SESSION::transaction_sync.  The \c off setting does not
        wait for record to be written or synchronized.  The
        \c on setting forces log records to be written to the storage device''',
        choices=['background', 'off', 'on']),
]),

'WT_SESSION.prepare_transaction' : Method([
    Config('prepare_timestamp', '', r'''
        set the prepare timestamp for the updates of the current transaction.
        The supplied value must not be older than any active read timestamps.
        See @ref transaction_timestamps'''),
]),

'WT_SESSION.timestamp_transaction' : Method([
    Config('commit_timestamp', '', r'''
        set the commit timestamp for the current transaction.  The supplied
        value must not be older than the first commit timestamp set for the
        current transaction.  The value must also not be older than the
        current oldest and stable timestamps.  See
        @ref transaction_timestamps'''),
    Config('durable_timestamp', '', r'''
        set the durable timestamp for the current transaction.  The supplied
        value must not be older than the commit timestamp set for the
        current transaction.  The value must also not be older than the
        current stable timestamp.  See
        @ref transaction_timestamps'''),
    Config('prepare_timestamp', '', r'''
        set the prepare timestamp for the updates of the current transaction.
        The supplied value must not be older than any active read timestamps.
        See @ref transaction_timestamps'''),
    Config('read_timestamp', '', r'''
        read using the specified timestamp.  The supplied value must not be
        older than the current oldest timestamp.  This can only be set once
        for a transaction. See @ref transaction_timestamps'''),
]),

'WT_SESSION.rollback_transaction' : Method([
    Config('operation_timeout_ms', '0', r'''
        when non-zero, a requested limit on the time taken to complete operations in this
        transaction. Time is measured in real time milliseconds from the start of each WiredTiger
        API call. There is no guarantee any operation will not take longer than this amount of time.
        If WiredTiger notices the limit has been exceeded, an operation may return a WT_ROLLBACK
        error. Default is to have no limit''',
        min=1),
]),

'WT_SESSION.checkpoint' : Method([
    Config('drop', '', r'''
        specify a list of checkpoints to drop.
        The list may additionally contain one of the following keys:
        \c "from=all" to drop all checkpoints,
        \c "from=<checkpoint>" to drop all checkpoints after and
        including the named checkpoint, or
        \c "to=<checkpoint>" to drop all checkpoints before and
        including the named checkpoint.  Checkpoints cannot be
        dropped if open in a cursor.  While a hot backup is in
        progress, checkpoints created prior to the start of the
        backup cannot be dropped''', type='list'),
    Config('force', 'false', r'''
        if false (the default), checkpoints may be skipped if the underlying object has not been
        modified, if true, this option forces the checkpoint''',
        type='boolean'),
    Config('name', '', r'''
        if set, specify a name for the checkpoint (note that checkpoints
        including LSM trees may not be named)'''),
    Config('target', '', r'''
        if non-empty, checkpoint the list of objects''', type='list'),
    Config('use_timestamp', 'true', r'''
        if true (the default), create the checkpoint as of the last stable timestamp if timestamps
        are in use, or all current updates if there is no stable timestamp set. If false, this
        option generates a checkpoint with all updates including those later than the timestamp''',
        type='boolean'),
]),

'WT_CONNECTION.add_collator' : Method([]),
'WT_CONNECTION.add_compressor' : Method([]),
'WT_CONNECTION.add_data_source' : Method([]),
'WT_CONNECTION.add_encryptor' : Method([]),
'WT_CONNECTION.add_extractor' : Method([]),
'WT_CONNECTION.add_storage_source' : Method([]),
'WT_CONNECTION.close' : Method([
    Config('leak_memory', 'false', r'''
        don't free memory during close''',
        type='boolean'),
    Config('use_timestamp', 'true', r'''
        by default, create the close checkpoint as of the last stable timestamp
        if timestamps are in use, or all current updates if there is no
        stable timestamp set.  If false, this option generates a checkpoint
        with all updates''',
        type='boolean'),
]),
'WT_CONNECTION.debug_info' : Method([
    Config('cache', 'false', r'''
        print cache information''', type='boolean'),
    Config('cursors', 'false', r'''
        print all open cursor information''', type='boolean'),
    Config('handles', 'false', r'''
        print open handles information''', type='boolean'),
    Config('log', 'false', r'''
        print log information''', type='boolean'),
    Config('sessions', 'false', r'''
        print open session information''', type='boolean'),
    Config('txn', 'false', r'''
        print global txn information''', type='boolean'),
]),
'WT_CONNECTION.reconfigure' : Method(
    connection_reconfigure_compatibility_configuration +\
    connection_reconfigure_log_configuration +\
    connection_reconfigure_statistics_log_configuration +\
    connection_reconfigure_tiered_storage_configuration +\
    connection_runtime_config
),
'WT_CONNECTION.set_file_system' : Method([]),

'WT_CONNECTION.load_extension' : Method([
    Config('config', '', r'''
        configuration string passed to the entry point of the
        extension as its WT_CONFIG_ARG argument'''),
    Config('early_load', 'false', r'''
        whether this extension should be loaded at the beginning of
        ::wiredtiger_open. Only applicable to extensions loaded via the
        wiredtiger_open configurations string''',
        type='boolean'),
    Config('entry', 'wiredtiger_extension_init', r'''
        the entry point of the extension, called to initialize the
        extension when it is loaded.  The signature of the function
        must match ::wiredtiger_extension_init'''),
    Config('terminate', 'wiredtiger_extension_terminate', r'''
        an optional function in the extension that is called before
        the extension is unloaded during WT_CONNECTION::close.  The
        signature of the function must match
        ::wiredtiger_extension_terminate'''),
]),

'WT_CONNECTION.open_session' : Method(session_config),

'WT_CONNECTION.query_timestamp' : Method([
    Config('get', 'all_durable', r'''
        specify which timestamp to query:
        \c all_durable returns the largest timestamp such that all timestamps
        up to that value have been made durable, \c last_checkpoint returns the
        timestamp of the most recent stable checkpoint, \c oldest returns the
        most recent \c oldest_timestamp set with WT_CONNECTION::set_timestamp,
        \c oldest_reader returns the minimum of the read timestamps of all
        active readers \c pinned returns the minimum of the \c oldest_timestamp
        and the read timestamps of all active readers, \c recovery returns the
        timestamp of the most recent stable checkpoint taken prior to a shutdown
        and \c stable returns the most recent \c stable_timestamp set with
        WT_CONNECTION::set_timestamp. See @ref transaction_timestamps''',
        choices=['all_durable','last_checkpoint',
            'oldest','oldest_reader','pinned','recovery','stable']),
]),

'WT_CONNECTION.set_timestamp' : Method([
    Config('commit_timestamp', '', r'''
        (deprecated) reset the maximum commit timestamp tracked by WiredTiger.
        This will cause future calls to WT_CONNECTION::query_timestamp to
        ignore commit timestamps greater than the specified value until the
        next commit moves the tracked commit timestamp forwards.  This is only
        intended for use where the application is rolling back locally
        committed transactions. The supplied value must not be older than the
        current oldest and stable timestamps.
        See @ref transaction_timestamps'''),
    Config('durable_timestamp', '', r'''
        reset the maximum durable timestamp tracked by WiredTiger.  This will
        cause future calls to WT_CONNECTION::query_timestamp to ignore durable
        timestamps greater than the specified value until the next durable
        timestamp moves the tracked durable timestamp forwards.  This is only
        intended for use where the application is rolling back locally committed
        transactions. The supplied value must not be older than the current
        oldest and stable timestamps.  See @ref transaction_timestamps'''),
    Config('force', 'false', r'''
        set timestamps even if they violate normal ordering requirements.
        For example allow the \c oldest_timestamp to move backwards''',
        type='boolean'),
    Config('oldest_timestamp', '', r'''
        future commits and queries will be no earlier than the specified
        timestamp.  Supplied values must be monotonically increasing, any
        attempt to set the value to older than the current is silently ignored.
        The supplied value must not be newer than the current
        stable timestamp.  See @ref transaction_timestamps'''),
    Config('stable_timestamp', '', r'''
        checkpoints will not include commits that are newer than the specified
        timestamp in tables configured with \c log=(enabled=false).  Supplied
        values must be monotonically increasing, any attempt to set the value to
        older than the current is silently ignored.  The supplied value must
        not be older than the current oldest timestamp.  See
        @ref transaction_timestamps'''),
]),

'WT_CONNECTION.rollback_to_stable' : Method([]),

'WT_SESSION.reconfigure' : Method(session_config),

# There are 4 variants of the wiredtiger_open configurations.
# wiredtiger_open:
#    Configuration values allowed in the application's configuration
#    argument to the wiredtiger_open call.
# wiredtiger_open_basecfg:
#    Configuration values allowed in the WiredTiger.basecfg file (remove
# creation-specific configuration strings and add a version string).
# wiredtiger_open_usercfg:
#    Configuration values allowed in the WiredTiger.config file (remove
# creation-specific configuration strings).
# wiredtiger_open_all:
#    All of the above configuration values combined
'wiredtiger_open' : Method(wiredtiger_open),
'wiredtiger_open_basecfg' : Method(wiredtiger_open_common + [
    Config('version', '(major=0,minor=0)', r'''
        the file version'''),
]),
'wiredtiger_open_usercfg' : Method(wiredtiger_open_common),
'wiredtiger_open_all' : Method(wiredtiger_open + [
    Config('version', '(major=0,minor=0)', r'''
        the file version'''),
]),
}<|MERGE_RESOLUTION|>--- conflicted
+++ resolved
@@ -297,19 +297,6 @@
         WT_CONNECTION::add_compressor.  If WiredTiger has builtin support for
         \c "lz4", \c "snappy", \c "zlib" or \c "zstd" compression, these names
         are also available.  See @ref compression for more information'''),
-<<<<<<< HEAD
-    Config('checksum', 'uncompressed', r'''
-        configure block checksums; permitted values are <code>on</code>
-        (checksum all blocks), <code>off</code> (checksum no blocks) and
-        <code>uncompresssed</code> (checksum only blocks which are not
-        compressed for any reason).  The \c off setting is for applications
-        which can rely on the underlying storage system, or have configured
-        an encryption extension that provides a cryptographically strong
-        checksum (which should, in general, be all encryptors).  The \c
-        uncompressed setting is for applications which can rely on decompression
-        to fail if a block has been corrupted''',
-        choices=['on', 'off', 'uncompressed']),
-=======
     Config('checksum', 'on', r'''
         configure block checksums; the permitted values are \c on, \c off, \c uncompressed and
         \c unencrypted. The default is \c on, in which case all block writes include a checksum
@@ -318,7 +305,6 @@
         \c unencrypted setting only checksums blocks that are not encrypted.  See @ref
         tune_checksum for more information.''',
         choices=['on', 'off', 'uncompressed', 'unencrypted']),
->>>>>>> 02cff711
     Config('dictionary', '0', r'''
         the maximum number of unique values remembered in the Btree
         row-store leaf page value dictionary; see
