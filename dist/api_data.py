# This file is a python script that describes the WiredTiger API.

class Method:
    def __init__(self, config):
        self.config = config

class Config:
    def __init__(self, name, default, desc, subconfig=None, **flags):
        self.name = name
        self.default = default
        self.desc = desc
        self.subconfig = subconfig
        self.flags = flags

    def __cmp__(self, other):
        return cmp(self.name, other.name)

# Metadata shared by all schema objects
common_meta = [
    Config('app_metadata', '', r'''
        application-owned metadata for this object'''),
    Config('collator', 'none', r'''
        configure custom collation for keys.  Permitted values are \c "none"
        or a custom collator name created with WT_CONNECTION::add_collator'''),
    Config('columns', '', r'''
        list of the column names.  Comma-separated list of the form
        <code>(column[,...])</code>.  For tables, the number of entries
        must match the total number of values in \c key_format and \c
        value_format.  For colgroups and indices, all column names must
        appear in the list of columns for the table''',
        type='list'),
]

source_meta = [
    Config('source', '', r'''
        set a custom data source URI for a column group, index or simple
        table.  By default, the data source URI is derived from the \c
        type and the column group or index name.  Applications can
        create tables from existing data sources by supplying a \c
        source configuration''', undoc=True),
    Config('type', 'file', r'''
        set the type of data source used to store a column group, index
        or simple table.  By default, a \c "file:" URI is derived from
        the object name.  The \c type configuration can be used to
        switch to a different data source, such as LSM or an extension
        configured by the application'''),
]

format_meta = common_meta + [
    Config('key_format', 'u', r'''
        the format of the data packed into key items.  See @ref
        schema_format_types for details.  By default, the key_format is
        \c 'u' and applications use WT_ITEM structures to manipulate
        raw byte arrays. By default, records are stored in row-store
        files: keys of type \c 'r' are record numbers and records
        referenced by record number are stored in column-store files''',
        type='format', func='__wt_struct_confchk'),
    Config('value_format', 'u', r'''
        the format of the data packed into value items.  See @ref
        schema_format_types for details.  By default, the value_format
        is \c 'u' and applications use a WT_ITEM structure to
        manipulate raw byte arrays. Value items of type 't' are
        bitfields, and when configured with record number type keys,
        will be stored using a fixed-length store''',
        type='format', func='__wt_struct_confchk'),
]

lsm_config = [
    Config('lsm', '', r'''
        options only relevant for LSM data sources''',
        type='category', subconfig=[
        Config('auto_throttle', 'true', r'''
            Throttle inserts into LSM trees if flushing to disk isn't
            keeping up''',
            type='boolean'),
        Config('bloom', 'true', r'''
            create bloom filters on LSM tree chunks as they are merged''',
            type='boolean'),
        Config('bloom_bit_count', '16', r'''
            the number of bits used per item for LSM bloom filters''',
            min='2', max='1000'),
        Config('bloom_config', '', r'''
            config string used when creating Bloom filter files, passed
            to WT_SESSION::create'''),
        Config('bloom_hash_count', '8', r'''
            the number of hash values per item used for LSM bloom
            filters''',
            min='2', max='100'),
        Config('bloom_oldest', 'false', r'''
            create a bloom filter on the oldest LSM tree chunk. Only
            supported if bloom filters are enabled''',
            type='boolean'),
        Config('chunk_count_limit', '0', r'''
            the maximum number of chunks to allow in an LSM tree. This
            option automatically times out old data. As new chunks are
            added old chunks will be removed. Enabling this option
            disables LSM background merges''',
            type='int'),
        Config('chunk_max', '5GB', r'''
            the maximum size a single chunk can be. Chunks larger than this
            size are not considered for further merges. This is a soft
            limit, and chunks larger than this value can be created.  Must
            be larger than chunk_size''',
            min='100MB', max='10TB'),
        Config('chunk_size', '10MB', r'''
            the maximum size of the in-memory chunk of an LSM tree.  This
            limit is soft - it is possible for chunks to be temporarily
            larger than this value.  This overrides the \c memory_page_max
            setting''',
            min='512K', max='500MB'),
        Config('merge_custom', '', r'''
            configure the tree to merge into a custom data source''',
            type='category', subconfig=[
            Config('prefix', '', r'''
                custom data source prefix instead of \c "file"'''),
            Config('start_generation', '0', r'''
                merge generation at which the custom data source is used
                (zero indicates no custom data source)''',
                min='0', max='10'),
            Config('suffix', '', r'''
                custom data source suffix instead of \c ".lsm"'''),
            ]),
        Config('merge_max', '15', r'''
            the maximum number of chunks to include in a merge operation''',
            min='2', max='100'),
        Config('merge_min', '0', r'''
            the minimum number of chunks to include in a merge operation. If
            set to 0 or 1 half the value of merge_max is used''',
            max='100'),
    ]),
]

file_runtime_config = [
    Config('access_pattern_hint', 'none', r'''
        It is recommended that workloads that consist primarily of
        updates and/or point queries specify \c random.  Workloads that
        do many cursor scans through large ranges of data specify
        \c sequential and other workloads specify \c none.  The
        option leads to an advisory call to an appropriate operating
        system API where available''',
        choices=['none', 'random', 'sequential']),
    Config('cache_resident', 'false', r'''
        do not ever evict the object's pages from cache. Not compatible with
        LSM tables; see @ref tuning_cache_resident for more information''',
        type='boolean'),
    Config('assert', '', r'''
        enable enhanced checking. ''',
        type='category', subconfig= [
        Config('commit_timestamp', 'none', r'''
            verify that timestamps should 'always' or 'never' be used
            on modifications with this table.  Verification is 'none'
            if mixed update use is allowed. If 'key_consistent' is
            set then all updates to a specific key must be the same
            with respect to timestamp usage or not.''',
            choices=['always','key_consistent', 'never','none']),
        Config('read_timestamp', 'none', r'''
            verify that timestamps should 'always' or 'never' be used
            on reads with this table.  Verification is 'none'
            if mixed read use is allowed.''',
            choices=['always','never','none'])
        ], undoc=True),
    Config('log', '', r'''
        the transaction log configuration for this object.  Only valid if
        log is enabled in ::wiredtiger_open''',
        type='category', subconfig=[
        Config('enabled', 'true', r'''
            if false, this object has checkpoint-level durability''',
            type='boolean'),
        ]),
]

# Per-file configuration
file_config = format_meta + file_runtime_config + [
    Config('block_allocation', 'best', r'''
        configure block allocation. Permitted values are \c "first" or
        \c "best"; the \c "first" configuration uses a first-available
        algorithm during block allocation, the \c "best" configuration
        uses a best-fit algorithm''',
        choices=['first', 'best',]),
    Config('allocation_size', '4KB', r'''
        the file unit allocation size, in bytes, must a power-of-two;
        smaller values decrease the file space required by overflow
        items, and the default value of 4KB is a good choice absent
        requirements from the operating system or storage device''',
        min='512B', max='128MB'),
    Config('block_compressor', 'none', r'''
        configure a compressor for file blocks.  Permitted values are \c "none"
        or custom compression engine name created with
        WT_CONNECTION::add_compressor.  If WiredTiger has builtin support for
        \c "lz4", \c "snappy", \c "zlib" or \c "zstd" compression, these names
        are also available.  See @ref compression for more information'''),
    Config('checksum', 'uncompressed', r'''
        configure block checksums; permitted values are <code>on</code>
        (checksum all blocks), <code>off</code> (checksum no blocks) and
        <code>uncompresssed</code> (checksum only blocks which are not
        compressed for any reason).  The \c uncompressed setting is for
        applications which can rely on decompression to fail if a block
        has been corrupted''',
        choices=['on', 'off', 'uncompressed']),
    Config('dictionary', '0', r'''
        the maximum number of unique values remembered in the Btree
        row-store leaf page value dictionary; see
        @ref file_formats_compression for more information''',
        min='0'),
    Config('encryption', '', r'''
        configure an encryptor for file blocks. When a table is created,
        its encryptor is not implicitly used for any related indices
        or column groups''',
        type='category', subconfig=[
        Config('name', 'none', r'''
            Permitted values are \c "none"
            or custom encryption engine name created with
            WT_CONNECTION::add_encryptor.
            See @ref encryption for more information'''),
        Config('keyid', '', r'''
            An identifier that identifies a unique instance of the encryptor.
            It is stored in clear text, and thus is available when
            the wiredtiger database is reopened.  On the first use
            of a (name, keyid) combination, the WT_ENCRYPTOR::customize
            function is called with the keyid as an argument'''),
        ]),
    Config('format', 'btree', r'''
        the file format''',
        choices=['btree']),
    Config('huffman_key', 'none', r'''
        configure Huffman encoding for keys.  Permitted values are
        \c "none", \c "english", \c "utf8<file>" or \c "utf16<file>".
        See @ref huffman for more information'''),
    Config('huffman_value', 'none', r'''
        configure Huffman encoding for values.  Permitted values are
        \c "none", \c "english", \c "utf8<file>" or \c "utf16<file>".
        See @ref huffman for more information'''),
    Config('ignore_in_memory_cache_size', 'false', r'''
        allow update and insert operations to proceed even if the cache is
        already at capacity. Only valid in conjunction with in-memory
        databases. Should be used with caution - this configuration allows
        WiredTiger to consume memory over the configured cache limit''',
        type='boolean'),
    Config('internal_key_truncate', 'true', r'''
        configure internal key truncation, discarding unnecessary trailing
        bytes on internal keys (ignored for custom collators)''',
        type='boolean'),
    Config('internal_page_max', '4KB', r'''
        the maximum page size for internal nodes, in bytes; the size
        must be a multiple of the allocation size and is significant
        for applications wanting to avoid excessive L2 cache misses
        while searching the tree.  The page maximum is the bytes of
        uncompressed data, that is, the limit is applied before any
        block compression is done''',
        min='512B', max='512MB'),
    Config('internal_item_max', '0', r'''
        historic term for internal_key_max''',
        min=0, undoc=True),
    Config('internal_key_max', '0', r'''
        the largest key stored in an internal node, in bytes.  If set, keys
        larger than the specified size are stored as overflow items (which
        may require additional I/O to access).  The default and the maximum
        allowed value are both one-tenth the size of a newly split internal
        page''',
        min='0'),
    Config('key_gap', '10', r'''
        the maximum gap between instantiated keys in a Btree leaf page,
        constraining the number of keys processed to instantiate a
        random Btree leaf page key''',
        min='0', undoc=True),
    Config('leaf_key_max', '0', r'''
        the largest key stored in a leaf node, in bytes.  If set, keys
        larger than the specified size are stored as overflow items (which
        may require additional I/O to access).  The default value is
        one-tenth the size of a newly split leaf page''',
        min='0'),
    Config('leaf_page_max', '32KB', r'''
        the maximum page size for leaf nodes, in bytes; the size must
        be a multiple of the allocation size, and is significant for
        applications wanting to maximize sequential data transfer from
        a storage device.  The page maximum is the bytes of uncompressed
        data, that is, the limit is applied before any block compression
        is done''',
        min='512B', max='512MB'),
    Config('leaf_value_max', '0', r'''
        the largest value stored in a leaf node, in bytes.  If set, values
        larger than the specified size are stored as overflow items (which
        may require additional I/O to access). If the size is larger than
        the maximum leaf page size, the page size is temporarily ignored
        when large values are written. The default is one-half the size of
        a newly split leaf page''',
        min='0'),
    Config('leaf_item_max', '0', r'''
        historic term for leaf_key_max and leaf_value_max''',
        min=0, undoc=True),
    Config('memory_page_max', '5MB', r'''
        the maximum size a page can grow to in memory before being
        reconciled to disk.  The specified size will be adjusted to a lower
        bound of <code>leaf_page_max</code>, and an upper bound of
        <code>cache_size / 10</code>.  This limit is soft - it is possible
        for pages to be temporarily larger than this value.  This setting
        is ignored for LSM trees, see \c chunk_size''',
        min='512B', max='10TB'),
    Config('os_cache_max', '0', r'''
        maximum system buffer cache usage, in bytes.  If non-zero, evict
        object blocks from the system buffer cache after that many bytes
        from this object are read or written into the buffer cache''',
        min=0),
    Config('os_cache_dirty_max', '0', r'''
        maximum dirty system buffer cache usage, in bytes.  If non-zero,
        schedule writes for dirty blocks belonging to this object in the
        system buffer cache after that many bytes from this object are
        written into the buffer cache''',
        min=0),
    Config('prefix_compression', 'false', r'''
        configure prefix compression on row-store leaf pages''',
        type='boolean'),
    Config('prefix_compression_min', '4', r'''
        minimum gain before prefix compression will be used on row-store
        leaf pages''',
        min=0),
    Config('split_deepen_min_child', '0', r'''
        minimum entries in a page to consider deepening the tree. Pages
        will be considered for splitting and deepening the search tree
        as soon as there are more than the configured number of children
        ''',
        type='int', undoc=True),
    Config('split_deepen_per_child', '0', r'''
        entries allocated per child when deepening the tree''',
        type='int', undoc=True),
    Config('split_pct', '90', r'''
        the Btree page split size as a percentage of the maximum Btree
        page size, that is, when a Btree page is split, it will be
        split into smaller pages, where each page is the specified
        percentage of the maximum Btree page size''',
        min='50', max='100'),
]

# File metadata, including both configurable and non-configurable (internal)
file_meta = file_config + [
    Config('checkpoint', '', r'''
        the file checkpoint entries'''),
    Config('checkpoint_lsn', '', r'''
        LSN of the last checkpoint'''),
    Config('id', '', r'''
        the file's ID number'''),
    Config('version', '(major=0,minor=0)', r'''
        the file version'''),
]

lsm_meta = file_config + lsm_config + [
    Config('last', '', r'''
        the last allocated chunk ID'''),
    Config('chunks', '', r'''
        active chunks in the LSM tree'''),
    Config('old_chunks', '', r'''
        obsolete chunks in the LSM tree'''),
]

table_only_config = [
    Config('colgroups', '', r'''
        comma-separated list of names of column groups.  Each column
        group is stored separately, keyed by the primary key of the
        table.  If no column groups are specified, all columns are
        stored together in a single file.  All value columns in the
        table must appear in at least one column group.  Each column
        group must be created with a separate call to
        WT_SESSION::create''', type='list'),
]

index_only_config = [
    Config('extractor', 'none', r'''
        configure custom extractor for indices.  Permitted values are
        \c "none" or an extractor name created with
        WT_CONNECTION::add_extractor'''),
    Config('immutable', 'false', r'''
        configure the index to be immutable - that is an index is not changed
        by any update to a record in the table''', type='boolean'),
]

colgroup_meta = common_meta + source_meta

index_meta = format_meta + source_meta + index_only_config + [
    Config('index_key_columns', '', r'''
        number of public key columns''', type='int', undoc=True),
]

table_meta = format_meta + table_only_config

# Connection runtime config, shared by conn.reconfigure and wiredtiger_open
connection_runtime_config = [
    Config('async', '', r'''
        asynchronous operations configuration options''',
        type='category', subconfig=[
        Config('enabled', 'false', r'''
            enable asynchronous operation''',
            type='boolean'),
        Config('ops_max', '1024', r'''
            maximum number of expected simultaneous asynchronous
                operations''', min='1', max='4096'),
        Config('threads', '2', r'''
            the number of worker threads to service asynchronous requests.
            Each worker thread uses a session from the configured
            session_max''',
                min='1', max='20'), # !!! Must match WT_ASYNC_MAX_WORKERS
            ]),
    Config('cache_size', '100MB', r'''
        maximum heap memory to allocate for the cache. A database should
        configure either \c cache_size or \c shared_cache but not both''',
        min='1MB', max='10TB'),
    Config('cache_overhead', '8', r'''
        assume the heap allocator overhead is the specified percentage, and
        adjust the cache usage by that amount (for example, if there is 10GB
        of data in cache, a percentage of 10 means WiredTiger treats this as
        11GB).  This value is configurable because different heap allocators
        have different overhead and different workloads will have different
        heap allocation sizes and patterns, therefore applications may need to
        adjust this value based on allocator choice and behavior in measured
        workloads''',
        min='0', max='30'),
    Config('checkpoint', '', r'''
        periodically checkpoint the database. Enabling the checkpoint server
        uses a session from the configured session_max''',
        type='category', subconfig=[
        Config('log_size', '0', r'''
            wait for this amount of log record bytes to be written to
                the log between each checkpoint.  If non-zero, this value will
                use a minimum of the log file size.  A database can configure
                both log_size and wait to set an upper bound for checkpoints;
                setting this value above 0 configures periodic checkpoints''',
            min='0', max='2GB'),
        Config('wait', '0', r'''
            seconds to wait between each checkpoint; setting this value
            above 0 configures periodic checkpoints''',
            min='0', max='100000'),
        ]),
    Config('compatibility', '', r'''
        set compatibility version of database.  Changing the compatibility
        version requires that there are no active operations for the duration
        of the call.''',
        type='category', subconfig=[
        Config('release', '', r'''
            compatibility release version string'''),
        ]),
    Config('error_prefix', '', r'''
        prefix string for error messages'''),
    Config('eviction', '', r'''
        eviction configuration options''',
        type='category', subconfig=[
            Config('threads_max', '8', r'''
                maximum number of threads WiredTiger will start to help evict
                pages from cache. The number of threads started will vary
                depending on the current eviction load. Each eviction worker
                thread uses a session from the configured session_max''',
                min=1, max=20),
            Config('threads_min', '1', r'''
                minimum number of threads WiredTiger will start to help evict
                pages from cache. The number of threads currently running will
                vary depending on the current eviction load''',
                min=1, max=20),
            ]),
    Config('eviction_checkpoint_target', '5', r'''
        perform eviction at the beginning of checkpoints to bring the dirty
        content in cache to this level. It is a percentage of the cache size if
        the value is within the range of 0 to 100 or an absolute size when
        greater than 100. The value is not allowed to exceed the \c cache_size.
        Ignored if set to zero or \c in_memory is \c true''',
        min=0, max='10TB'),
    Config('eviction_dirty_target', '5', r'''
        perform eviction in worker threads when the cache contains at least
        this much dirty content. It is a percentage of the cache size if the
        value is within the range of 1 to 100 or an absolute size when greater
        than 100. The value is not allowed to exceed the \c cache_size.''',
        min=1, max='10TB'),
    Config('eviction_dirty_trigger', '20', r'''
        trigger application threads to perform eviction when the cache contains
        at least this much dirty content. It is a percentage of the cache size
        if the value is within the range of 1 to 100 or an absolute size when
        greater than 100. The value is not allowed to exceed the \c cache_size.
        This setting only alters behavior if it is lower than eviction_trigger
        ''', min=1, max='10TB'),
    Config('eviction_target', '80', r'''
        perform eviction in worker threads when the cache contains at least
        this much content. It is a percentage of the cache size if the value is
        within the range of 10 to 100 or an absolute size when greater than 100.
        The value is not allowed to exceed the \c cache_size.''',
        min=10, max='10TB'),
    Config('eviction_trigger', '95', r'''
        trigger application threads to perform eviction when the cache contains
        at least this much content. It is a percentage of the cache size if the
        value is within the range of 10 to 100 or an absolute size when greater
        than 100.  The value is not allowed to exceed the \c cache_size.''',
        min=10, max='10TB'),
    Config('file_manager', '', r'''
        control how file handles are managed''',
        type='category', subconfig=[
        Config('close_handle_minimum', '250', r'''
            number of handles open before the file manager will look for handles
            to close''', min=0),
        Config('close_idle_time', '30', r'''
            amount of time in seconds a file handle needs to be idle
            before attempting to close it. A setting of 0 means that idle
            handles are not closed''', min=0, max=100000),
        Config('close_scan_interval', '10', r'''
            interval in seconds at which to check for files that are
            inactive and close them''', min=1, max=100000),
        ]),
    Config('lsm_manager', '', r'''
        configure database wide options for LSM tree management. The LSM
        manager is started automatically the first time an LSM tree is opened.
        The LSM manager uses a session from the configured session_max''',
        type='category', subconfig=[
        Config('worker_thread_max', '4', r'''
            Configure a set of threads to manage merging LSM trees in
            the database. Each worker thread uses a session handle from
            the configured session_max''',
            min='3',     # !!! Must match WT_LSM_MIN_WORKERS
            max='20'),     # !!! Must match WT_LSM_MAX_WORKERS
        Config('merge', 'true', r'''
            merge LSM chunks where possible''',
            type='boolean')
        ]),
    Config('lsm_merge', 'true', r'''
        merge LSM chunks where possible (deprecated)''',
        type='boolean', undoc=True),
    Config('operation_tracking', '', r'''
        enable tracking of performance-critical functions. See
        @ref operation_tracking for more information''',
        type='category', subconfig=[
            Config('enabled', 'false', r'''
                enable operation tracking subsystem''',
                type='boolean'),
            Config('path', '"."', r'''
                the name of a directory into which operation tracking files are
                written. The directory must already exist. If the value is not
                an absolute path, the path is relative to the database home
                (see @ref absolute_path for more information)'''),
        ]),
    Config('shared_cache', '', r'''
        shared cache configuration options. A database should configure
        either a cache_size or a shared_cache not both. Enabling a
        shared cache uses a session from the configured session_max. A
        shared cache can not have absolute values configured for cache
        eviction settings''',
        type='category', subconfig=[
        Config('chunk', '10MB', r'''
            the granularity that a shared cache is redistributed''',
            min='1MB', max='10TB'),
        Config('name', 'none', r'''
            the name of a cache that is shared between databases or
            \c "none" when no shared cache is configured'''),
        Config('quota', '0', r'''
            maximum size of cache this database can be allocated from the
            shared cache. Defaults to the entire shared cache size''',
            type='int'),
        Config('reserve', '0', r'''
            amount of cache this database is guaranteed to have
            available from the shared cache. This setting is per
            database. Defaults to the chunk size''', type='int'),
        Config('size', '500MB', r'''
            maximum memory to allocate for the shared cache. Setting
            this will update the value if one is already set''',
            min='1MB', max='10TB')
        ]),
    Config('statistics', 'none', r'''
        Maintain database statistics, which may impact performance.
        Choosing "all" maintains all statistics regardless of cost,
        "fast" maintains a subset of statistics that are relatively
        inexpensive, "none" turns off all statistics. The "clear"
        configuration resets statistics after they are gathered,
        where appropriate (for example, a cache size statistic is
        not cleared, while the count of cursor insert operations will
        be cleared).   When "clear" is configured for the database,
        gathered statistics are reset each time a statistics cursor
        is used to gather statistics, as well as each time statistics
        are logged using the \c statistics_log configuration.  See
        @ref statistics for more information''',
        type='list',
        choices=['all', 'cache_walk', 'fast', 'none', 'clear', 'tree_walk']),
    Config('timing_stress_for_test', '', r'''
        enable code that interrupts the usual timing of operations with a
        goal of uncovering race conditions and unexpected blocking.
        This option is intended for use with internal stress
        testing of WiredTiger. Options are given as a list, such as
        <code>"timing_stress_for_test=[checkpoint_slow,
            internal_page_split_race, page_split_race]"</code>''',
        type='list', undoc=True, choices=[
            'checkpoint_slow', 'internal_page_split_race', 'page_split_race']),
    Config('verbose', '', r'''
        enable messages for various events. Options are given as a
        list, such as <code>"verbose=[evictserver,read]"</code>''',
        type='list', choices=[
            'api',
            'block',
            'checkpoint',
            'checkpoint_progress',
            'compact',
            'evict',
            'evict_stuck',
            'evictserver',
            'fileops',
            'handleops',
            'log',
            'lookaside',
            'lookaside_activity',
            'lsm',
            'lsm_manager',
            'metadata',
            'mutex',
            'overflow',
            'read',
            'rebalance',
            'reconcile',
            'recovery',
            'recovery_progress',
            'salvage',
            'shared_cache',
            'split',
            'temporary',
            'thread_group',
            'timestamp',
            'transaction',
            'verify',
            'version',
            'write']),
]

# wiredtiger_open and WT_CONNECTION.reconfigure log configurations.
log_configuration_common = [
    Config('archive', 'true', r'''
        automatically archive unneeded log files''',
        type='boolean'),
    Config('prealloc', 'true', r'''
        pre-allocate log files''',
        type='boolean'),
    Config('zero_fill', 'false', r'''
        manually write zeroes into log files''',
        type='boolean')
]
connection_reconfigure_log_configuration = [
    Config('log', '', r'''
        enable logging. Enabling logging uses three sessions from the
        configured session_max''',
        type='category', subconfig=
        log_configuration_common)
]
wiredtiger_open_log_configuration = [
    Config('log', '', r'''
        enable logging. Enabling logging uses three sessions from the
        configured session_max''',
        type='category', subconfig=
        log_configuration_common + [
        Config('enabled', 'false', r'''
            enable logging subsystem''',
            type='boolean'),
        Config('compressor', 'none', r'''
            configure a compressor for log records.  Permitted values are
            \c "none" or custom compression engine name created with
            WT_CONNECTION::add_compressor.  If WiredTiger has builtin support
            for \c "lz4", \c "snappy", \c "zlib" or \c "zstd" compression,
            these names are also available. See @ref compression for more
            information'''),
        Config('file_max', '100MB', r'''
            the maximum size of log files''',
            min='100KB', max='2GB'),
            Config('path', '"."', r'''
                the name of a directory into which log files are written. The
                directory must already exist. If the value is not an absolute
                path, the path is relative to the database home (see @ref
                absolute_path for more information)'''),
        Config('recover', 'on', r'''
            run recovery or error if recovery needs to run after an
            unclean shutdown''',
            choices=['error','on'])
    ]),
]

# wiredtiger_open and WT_CONNECTION.reconfigure statistics log configurations.
statistics_log_configuration_common = [
    Config('json', 'false', r'''
        encode statistics in JSON format''',
        type='boolean'),
    Config('on_close', 'false', r'''log statistics on database close''',
        type='boolean'),
    Config('sources', '', r'''
        if non-empty, include statistics for the list of data source
        URIs, if they are open at the time of the statistics logging.
        The list may include URIs matching a single data source
        ("table:mytable"), or a URI matching all data sources of a
        particular type ("table:")''',
        type='list'),
    Config('timestamp', '"%b %d %H:%M:%S"', r'''
        a timestamp prepended to each log record, may contain strftime
        conversion specifications, when \c json is configured, defaults
        to \c "%FT%Y.000Z"'''),
    Config('wait', '0', r'''
        seconds to wait between each write of the log records; setting
        this value above 0 configures statistics logging''',
        min='0', max='100000'),
]
connection_reconfigure_statistics_log_configuration = [
    Config('statistics_log', '', r'''
        log any statistics the database is configured to maintain,
        to a file.  See @ref statistics for more information. Enabling
        the statistics log server uses a session from the configured
        session_max''',
        type='category', subconfig=
        statistics_log_configuration_common)
]
wiredtiger_open_statistics_log_configuration = [
    Config('statistics_log', '', r'''
        log any statistics the database is configured to maintain,
        to a file.  See @ref statistics for more information. Enabling
        the statistics log server uses a session from the configured
        session_max''',
        type='category', subconfig=
        statistics_log_configuration_common + [
        Config('path', '"."', r'''
            the name of a directory into which statistics files are written.
            The directory must already exist. If the value is not an absolute
            path, the path is relative to the database home (see @ref
            absolute_path for more information)''')
        ])
]

session_config = [
    Config('ignore_cache_size', 'false', r'''
        when set, operations performed by this session ignore the cache size
        and are not blocked when the cache is full.  Note that use of this
        option for operations that create cache pressure can starve ordinary
        sessions that obey the cache size.''',
        type='boolean'),
    Config('isolation', 'read-committed', r'''
        the default isolation level for operations in this session''',
        choices=['read-uncommitted', 'read-committed', 'snapshot']),
]

wiredtiger_open_common =\
    connection_runtime_config +\
    wiredtiger_open_log_configuration +\
    wiredtiger_open_statistics_log_configuration + [
    Config('buffer_alignment', '-1', r'''
        in-memory alignment (in bytes) for buffers used for I/O.  The
        default value of -1 indicates a platform-specific alignment value
        should be used (4KB on Linux systems when direct I/O is configured,
        zero elsewhere)''',
        min='-1', max='1MB'),
    Config('builtin_extension_config', '', r'''
        A structure where the keys are the names of builtin extensions and the
        values are passed to WT_CONNECTION::load_extension as the \c config
        parameter (for example,
        <code>builtin_extension_config={zlib={compression_level=3}}</code>)'''),
    Config('checkpoint_sync', 'true', r'''
        flush files to stable storage when closing or writing
        checkpoints''',
        type='boolean'),
    Config('direct_io', '', r'''
        Use \c O_DIRECT on POSIX systems, and \c FILE_FLAG_NO_BUFFERING on
        Windows to access files.  Options are given as a list, such as
        <code>"direct_io=[data]"</code>.  Configuring \c direct_io requires
        care, see @ref tuning_system_buffer_cache_direct_io for important
        warnings.  Including \c "data" will cause WiredTiger data files to use
        direct I/O, including \c "log" will cause WiredTiger log files to use
        direct I/O, and including \c "checkpoint" will cause WiredTiger data
        files opened at a checkpoint (i.e: read only) to use direct I/O.
        \c direct_io should be combined with \c write_through to get the
        equivalent of \c O_DIRECT on Windows''',
        type='list', choices=['checkpoint', 'data', 'log']),
    Config('encryption', '', r'''
        configure an encryptor for system wide metadata and logs.
        If a system wide encryptor is set, it is also used for
        encrypting data files and tables, unless encryption configuration
        is explicitly set for them when they are created with
        WT_SESSION::create''',
        type='category', subconfig=[
        Config('name', 'none', r'''
            Permitted values are \c "none"
            or custom encryption engine name created with
            WT_CONNECTION::add_encryptor.
            See @ref encryption for more information'''),
        Config('keyid', '', r'''
            An identifier that identifies a unique instance of the encryptor.
            It is stored in clear text, and thus is available when
            the wiredtiger database is reopened.  On the first use
            of a (name, keyid) combination, the WT_ENCRYPTOR::customize
            function is called with the keyid as an argument'''),
        Config('secretkey', '', r'''
            A string that is passed to the WT_ENCRYPTOR::customize function.
            It is never stored in clear text, so must be given to any
            subsequent ::wiredtiger_open calls to reopen the database.
            It must also be provided to any "wt" commands used with
            this database'''),
        ]),
    Config('extensions', '', r'''
        list of shared library extensions to load (using dlopen).
        Any values specified to a library extension are passed to
        WT_CONNECTION::load_extension as the \c config parameter
        (for example,
        <code>extensions=(/path/ext.so={entry=my_entry})</code>)''',
        type='list'),
    Config('file_extend', '', r'''
        file extension configuration.  If set, extend files of the set
        type in allocations of the set size, instead of a block at a
        time as each new block is written.  For example,
        <code>file_extend=(data=16MB)</code>''',
        type='list', choices=['data', 'log']),
    Config('hazard_max', '1000', r'''
        maximum number of simultaneous hazard pointers per session
        handle''',
        min=15, undoc=True),
    Config('mmap', 'true', r'''
        Use memory mapping to access files when possible''',
        type='boolean'),
    Config('multiprocess', 'false', r'''
        permit sharing between processes (will automatically start an
        RPC server for primary processes and use RPC for secondary
        processes). <b>Not yet supported in WiredTiger</b>''',
        type='boolean'),
    Config('readonly', 'false', r'''
        open connection in read-only mode.  The database must exist.  All
        methods that may modify a database are disabled.  See @ref readonly
        for more information''',
        type='boolean'),
    Config('session_max', '100', r'''
        maximum expected number of sessions (including server
        threads)''',
        min='1'),
    Config('session_scratch_max', '2MB', r'''
        maximum memory to cache in each session''',
        type='int', undoc=True),
    Config('transaction_sync', '', r'''
        how to sync log records when the transaction commits''',
        type='category', subconfig=[
        Config('enabled', 'false', r'''
            whether to sync the log on every commit by default, can be
            overridden by the \c sync setting to
            WT_SESSION::commit_transaction''',
            type='boolean'),
        Config('method', 'fsync', r'''
            the method used to ensure log records are stable on disk, see
            @ref tune_durability for more information''',
            choices=['dsync', 'fsync', 'none']),
        ]),
    Config('write_through', '', r'''
        Use \c FILE_FLAG_WRITE_THROUGH on Windows to write to files.  Ignored
        on non-Windows systems.  Options are given as a list, such as
        <code>"write_through=[data]"</code>.  Configuring \c write_through
        requires care, see @ref tuning_system_buffer_cache_direct_io for
        important warnings.  Including \c "data" will cause WiredTiger data
        files to write through cache, including \c "log" will cause WiredTiger
        log files to write through cache. \c write_through should be combined
        with \c direct_io to get the equivalent of POSIX \c O_DIRECT on
        Windows''',
        type='list', choices=['data', 'log']),
]

wiredtiger_open = wiredtiger_open_common + [
   Config('config_base', 'true', r'''
        write the base configuration file if creating the database.  If
        \c false in the config passed directly to ::wiredtiger_open, will
        ignore any existing base configuration file in addition to not creating
        one.  See @ref config_base for more information''',
        type='boolean'),
    Config('create', 'false', r'''
        create the database if it does not exist''',
        type='boolean'),
    Config('exclusive', 'false', r'''
        fail if the database already exists, generally used with the
        \c create option''',
        type='boolean'),
    Config('in_memory', 'false', r'''
        keep data in-memory only. See @ref in_memory for more information''',
        type='boolean'),
    Config('use_environment', 'true', r'''
        use the \c WIREDTIGER_CONFIG and \c WIREDTIGER_HOME environment
        variables if the process is not running with special privileges.
        See @ref home for more information''',
        type='boolean'),
    Config('use_environment_priv', 'false', r'''
        use the \c WIREDTIGER_CONFIG and \c WIREDTIGER_HOME environment
        variables even if the process is running with special privileges.
        See @ref home for more information''',
        type='boolean'),
]

cursor_runtime_config = [
    Config('append', 'false', r'''
        append the value as a new record, creating a new record
        number key; valid only for cursors with record number keys''',
        type='boolean'),
    Config('overwrite', 'true', r'''
        configures whether the cursor's insert, update and remove
        methods check the existing state of the record.  If \c overwrite
        is \c false, WT_CURSOR::insert fails with ::WT_DUPLICATE_KEY
        if the record exists, WT_CURSOR::update and WT_CURSOR::remove
        fail with ::WT_NOTFOUND if the record does not exist''',
        type='boolean'),
]

methods = {
'colgroup.meta' : Method(colgroup_meta),

'file.config' : Method(file_config),

'file.meta' : Method(file_meta),

'index.meta' : Method(index_meta),

'lsm.meta' : Method(lsm_meta),

'table.meta' : Method(table_meta),

'WT_CURSOR.close' : Method([]),

'WT_CURSOR.reconfigure' : Method(cursor_runtime_config),

'WT_SESSION.alter' : Method(file_runtime_config),

'WT_SESSION.close' : Method([]),

'WT_SESSION.compact' : Method([
    Config('timeout', '1200', r'''
        maximum amount of time to allow for compact in seconds. The
        actual amount of time spent in compact may exceed the configured
        value. A value of zero disables the timeout''',
        type='int'),
]),

'WT_SESSION.create' : Method(file_config + lsm_config + source_meta +
        index_only_config + table_only_config + [
    Config('exclusive', 'false', r'''
        fail if the object exists.  When false (the default), if the
        object exists, check that its settings match the specified
        configuration''',
        type='boolean'),
]),

'WT_SESSION.drop' : Method([
    Config('checkpoint_wait', 'true', r'''
        wait for concurrent checkpoints to complete before attempting the drop
        operation. If \c checkpoint_wait=false, attempt the drop operation
        without waiting, returning EBUSY if the operation conflicts with a
        running checkpoint''',
        type='boolean', undoc=True),
    Config('force', 'false', r'''
        return success if the object does not exist''',
        type='boolean'),
    Config('lock_wait', 'true', r'''
        wait for locks, if \c lock_wait=false, fail if any required locks are
        not available immediately''',
        type='boolean', undoc=True),
    Config('remove_files', 'true', r'''
        if the underlying files should be removed''',
        type='boolean'),
]),

'WT_SESSION.join' : Method([
    Config('compare', '"eq"', r'''
        modifies the set of items to be returned so that the index key
        satisfies the given comparison relative to the key set in this
        cursor''',
        choices=['eq', 'ge', 'gt', 'le', 'lt']),
    Config('count', '', r'''
        set an approximate count of the elements that would be included in
        the join.  This is used in sizing the bloom filter, and also influences
        evaluation order for cursors in the join. When the count is equal
        for multiple bloom filters in a composition of joins, the bloom
        filter may be shared''',
        type='int'),
    Config('bloom_bit_count', '16', r'''
        the number of bits used per item for the bloom filter''',
        min='2', max='1000'),
    Config('bloom_false_positives', 'false', r'''
        return all values that pass the bloom filter, without eliminating
        any false positives''',
        type='boolean'),
    Config('bloom_hash_count', '8', r'''
        the number of hash values per item for the bloom filter''',
        min='2', max='100'),
    Config('operation', '"and"', r'''
        the operation applied between this and other joined cursors.
        When "operation=and" is specified, all the conditions implied by
        joins must be satisfied for an entry to be returned by the join cursor;
        when "operation=or" is specified, only one must be satisfied.
        All cursors joined to a join cursor must have matching operations''',
        choices=['and', 'or']),
    Config('strategy', '', r'''
        when set to bloom, a bloom filter is created and populated for
        this index. This has an up front cost but may reduce the number
        of accesses to the main table when iterating the joined cursor.
        The bloom setting requires that count be set''',
        choices=['bloom', 'default']),
]),

'WT_SESSION.log_flush' : Method([
    Config('sync', 'on', r'''
        forcibly flush the log and wait for it to achieve the synchronization
        level specified.  The \c background setting initiates a background
        synchronization intended to be used with a later call to
        WT_SESSION::transaction_sync.  The \c off setting forces any
        buffered log records to be written to the file system.  The
        \c on setting forces log records to be written to the storage device''',
        choices=['background', 'off', 'on']),
]),

'WT_SESSION.log_printf' : Method([]),

'WT_SESSION.open_cursor' : Method(cursor_runtime_config + [
    Config('bulk', 'false', r'''
        configure the cursor for bulk-loading, a fast, initial load path
        (see @ref tune_bulk_load for more information).  Bulk-load may
        only be used for newly created objects and applications should
        use the WT_CURSOR::insert method to insert rows.  When
        bulk-loading, rows must be loaded in sorted order.  The value
        is usually a true/false flag; when bulk-loading fixed-length
        column store objects, the special value \c bitmap allows chunks
        of a memory resident bitmap to be loaded directly into a file
        by passing a \c WT_ITEM to WT_CURSOR::set_value where the \c
        size field indicates the number of records in the bitmap (as
        specified by the object's \c value_format configuration).
        Bulk-loaded bitmap values must end on a byte boundary relative
        to the bit count (except for the last set of values loaded)'''),
    Config('checkpoint', '', r'''
        the name of a checkpoint to open (the reserved name
        "WiredTigerCheckpoint" opens the most recent internal
        checkpoint taken for the object).  The cursor does not
        support data modification'''),
    Config('checkpoint_wait', 'true', r'''
        wait for the checkpoint lock, if \c checkpoint_wait=false, open the
        cursor without taking a lock, returning EBUSY if the operation
        conflicts with a running checkpoint''',
        type='boolean', undoc=True),
    Config('dump', '', r'''
        configure the cursor for dump format inputs and outputs: "hex"
        selects a simple hexadecimal format, "json" selects a JSON format
        with each record formatted as fields named by column names if
        available, and "print" selects a format where only non-printing
        characters are hexadecimal encoded.  These formats are compatible
        with the @ref util_dump and @ref util_load commands''',
        choices=['hex', 'json', 'print']),
    Config('next_random', 'false', r'''
        configure the cursor to return a pseudo-random record from the
        object when the WT_CURSOR::next method is called; valid only for
        row-store cursors. See @ref cursor_random for details''',
        type='boolean'),
    Config('next_random_sample_size', '0', r'''
        cursors configured by \c next_random to return pseudo-random
        records from the object randomly select from the entire object,
        by default. Setting \c next_random_sample_size to a non-zero
        value sets the number of samples the application expects to take
        using the \c next_random cursor. A cursor configured with both
        \c next_random and \c next_random_sample_size attempts to divide
        the object into \c next_random_sample_size equal-sized pieces,
        and each retrieval returns a record from one of those pieces. See
        @ref cursor_random for details'''),
    Config('raw', 'false', r'''
        ignore the encodings for the key and value, manage data as if
        the formats were \c "u".  See @ref cursor_raw for details''',
        type='boolean'),
    Config('readonly', 'false', r'''
        only query operations are supported by this cursor. An error is
        returned if a modification is attempted using the cursor.  The
        default is false for all cursor types except for log and metadata
        cursors''',
        type='boolean'),
    Config('skip_sort_check', 'false', r'''
        skip the check of the sort order of each bulk-loaded key''',
        type='boolean', undoc=True),
    Config('statistics', '', r'''
        Specify the statistics to be gathered.  Choosing "all" gathers
        statistics regardless of cost and may include traversing on-disk files;
        "fast" gathers a subset of relatively inexpensive statistics.  The
        selection must agree with the database \c statistics configuration
        specified to ::wiredtiger_open or WT_CONNECTION::reconfigure.  For
        example, "all" or "fast" can be configured when the database is
        configured with "all", but the cursor open will fail if "all" is
        specified when the database is configured with "fast", and the cursor
        open will fail in all cases when the database is configured with
        "none".  If "size" is configured, only the underlying size of the
        object on disk is filled in and the object is not opened.  If \c
        statistics is not configured, the default configuration is the database
        configuration.  The "clear" configuration resets statistics after
        gathering them, where appropriate (for example, a cache size statistic
        is not cleared, while the count of cursor insert operations will be
        cleared).  See @ref statistics for more information''',
        type='list',
        choices=['all', 'cache_walk', 'fast', 'clear', 'size', 'tree_walk']),
    Config('target', '', r'''
        if non-empty, backup the list of objects; valid only for a
        backup data source''',
        type='list'),
]),

'WT_SESSION.rebalance' : Method([]),
'WT_SESSION.rename' : Method([]),
'WT_SESSION.reset' : Method([]),
'WT_SESSION.salvage' : Method([
    Config('force', 'false', r'''
        force salvage even of files that do not appear to be WiredTiger
        files''',
        type='boolean'),
]),
'WT_SESSION.strerror' : Method([]),
'WT_SESSION.transaction_sync' : Method([
    Config('timeout_ms', '1200000', # !!! Must match WT_SESSION_BG_SYNC_MSEC
        r'''
        maximum amount of time to wait for background sync to complete in
        milliseconds.  A value of zero disables the timeout and returns
        immediately''',
        type='int'),
]),

'WT_SESSION.truncate' : Method([]),
'WT_SESSION.upgrade' : Method([]),
'WT_SESSION.verify' : Method([
    Config('dump_address', 'false', r'''
        Display addresses and page types as pages are verified,
        using the application's message handler, intended for debugging''',
        type='boolean'),
    Config('dump_blocks', 'false', r'''
        Display the contents of on-disk blocks as they are verified,
        using the application's message handler, intended for debugging''',
        type='boolean'),
    Config('dump_layout', 'false', r'''
        Display the layout of the files as they are verified, using the
        application's message handler, intended for debugging; requires
        optional support from the block manager''',
        type='boolean'),
    Config('dump_offsets', '', r'''
        Display the contents of specific on-disk blocks,
        using the application's message handler, intended for debugging''',
        type='list'),
    Config('dump_pages', 'false', r'''
        Display the contents of in-memory pages as they are verified,
        using the application's message handler, intended for debugging''',
        type='boolean'),
    Config('strict', 'false', r'''
        Treat any verification problem as an error; by default, verify will
        warn, but not fail, in the case of errors that won't affect future
        behavior (for example, a leaked block)''',
        type='boolean')
]),

'WT_SESSION.begin_transaction' : Method([
    Config('ignore_prepare', 'false', r'''
        whether to ignore the updates by other prepared transactions as part of
        read operations of this transaction''',
        type='boolean'),
    Config('isolation', '', r'''
        the isolation level for this transaction; defaults to the
        session's isolation level''',
        choices=['read-uncommitted', 'read-committed', 'snapshot']),
    Config('name', '', r'''
        name of the transaction for tracing and debugging'''),
    Config('priority', 0, r'''
        priority of the transaction for resolving conflicts.
        Transactions with higher values are less likely to abort''',
        min='-100', max='100'),
    Config('read_timestamp', '', r'''
        read using the specified timestamp.  The supplied value should not be
        older than the current oldest timestamp.  See
        @ref transaction_timestamps'''),
    Config('round_to_oldest', 'false', r'''
        if read timestamp is earlier than oldest timestamp,
        read timestamp will be rounded to oldest timestamp''',
        type='boolean'),
    Config('snapshot', '', r'''
        use a named, in-memory snapshot, see
        @ref transaction_named_snapshots'''),
    Config('sync', '', r'''
        whether to sync log records when the transaction commits,
        inherited from ::wiredtiger_open \c transaction_sync''',
        type='boolean'),
]),

'WT_SESSION.commit_transaction' : Method([
    Config('commit_timestamp', '', r'''
        set the commit timestamp for the current transaction.  The supplied
        value should not be older than the first commit timestamp set for the
        current transaction.  The value should also not be older than the
        current oldest and stable timestamps.  See
        @ref transaction_timestamps'''),
    Config('sync', '', r'''
        override whether to sync log records when the transaction commits,
        inherited from ::wiredtiger_open \c transaction_sync.
        The \c background setting initiates a background
        synchronization intended to be used with a later call to
        WT_SESSION::transaction_sync.  The \c off setting does not
        wait for record to be written or synchronized.  The
        \c on setting forces log records to be written to the storage device''',
        choices=['background', 'off', 'on']),
]),

'WT_SESSION.prepare_transaction' : Method([
    Config('prepare_timestamp', '', r'''
        set the prepare timestamp for the updates of the current transaction.
        The supplied value should not be older than any active read timestamps.
<<<<<<< HEAD
        See @ref transaction_timestamps'''),
=======
        This configuration option is mandatory.  See
        @ref transaction_timestamps'''),
>>>>>>> ff4b4e84
]),

'WT_SESSION.timestamp_transaction' : Method([
    Config('commit_timestamp', '', r'''
        set the commit timestamp for the current transaction.  The supplied
        value should not be older than the first commit timestamp set for the
        current transaction.  The value should also not be older than the
        current oldest and stable timestamps.  See
        @ref transaction_timestamps'''),
]),

'WT_SESSION.rollback_transaction' : Method([]),

'WT_SESSION.checkpoint' : Method([
    Config('drop', '', r'''
        specify a list of checkpoints to drop.
        The list may additionally contain one of the following keys:
        \c "from=all" to drop all checkpoints,
        \c "from=<checkpoint>" to drop all checkpoints after and
        including the named checkpoint, or
        \c "to=<checkpoint>" to drop all checkpoints before and
        including the named checkpoint.  Checkpoints cannot be
        dropped while a hot backup is in progress or if open in
        a cursor''', type='list'),
    Config('force', 'false', r'''
        by default, checkpoints may be skipped if the underlying object
        has not been modified, this option forces the checkpoint''',
        type='boolean'),
    Config('name', '', r'''
        if set, specify a name for the checkpoint (note that checkpoints
        including LSM trees may not be named)'''),
    Config('target', '', r'''
        if non-empty, checkpoint the list of objects''', type='list'),
    Config('use_timestamp', 'true', r'''
        by default, create the checkpoint as of the last stable timestamp
        if timestamps are in use, or all current updates if there is no
        stable timestamp set.  If false, this option generates a checkpoint
        with all updates including those later than the timestamp''',
        type='boolean'),
]),

'WT_SESSION.snapshot' : Method([
    Config('drop', '', r'''
            if non-empty, specifies which snapshots to drop. Where a group
            of snapshots are being dropped, the order is based on snapshot
            creation order not alphanumeric name order''',
        type='category', subconfig=[
        Config('all', 'false', r'''
            drop all named snapshots''', type='boolean'),
        Config('before', '', r'''
            drop all snapshots up to but not including the specified name'''),
        Config('names', '', r'''
            drop specific named snapshots''', type='list'),
        Config('to', '', r'''
            drop all snapshots up to and including the specified name'''),
    ]),
    Config('include_updates', 'false', r'''
        make updates from the current transaction visible to users of the
        named snapshot.  Transactions started with such a named snapshot are
        restricted to being read-only''', type='boolean'),
    Config('name', '', r'''specify a name for the snapshot'''),
]),

'WT_CONNECTION.add_collator' : Method([]),
'WT_CONNECTION.add_compressor' : Method([]),
'WT_CONNECTION.add_data_source' : Method([]),
'WT_CONNECTION.add_encryptor' : Method([]),
'WT_CONNECTION.add_extractor' : Method([]),
'WT_CONNECTION.async_new_op' : Method([
    Config('append', 'false', r'''
        append the value as a new record, creating a new record
        number key; valid only for operations with record number keys''',
        type='boolean'),
    Config('overwrite', 'true', r'''
        configures whether the cursor's insert, update and remove
        methods check the existing state of the record.  If \c overwrite
        is \c false, WT_CURSOR::insert fails with ::WT_DUPLICATE_KEY
        if the record exists, WT_CURSOR::update and WT_CURSOR::remove
        fail with ::WT_NOTFOUND if the record does not exist''',
        type='boolean'),
    Config('raw', 'false', r'''
        ignore the encodings for the key and value, manage data as if
        the formats were \c "u".  See @ref cursor_raw for details''',
        type='boolean'),
    Config('timeout', '1200', r'''
        maximum amount of time to allow for compact in seconds. The
        actual amount of time spent in compact may exceed the configured
        value. A value of zero disables the timeout''',
        type='int'),
]),
'WT_CONNECTION.close' : Method([
    Config('leak_memory', 'false', r'''
        don't free memory during close''',
        type='boolean'),
]),
'WT_CONNECTION.debug_info' : Method([
    Config('cache', 'false', r'''
        print cache information''', type='boolean'),
    Config('cursors', 'false', r'''
        print all open cursor information''', type='boolean'),
    Config('handles', 'false', r'''
        print open handles information''', type='boolean'),
    Config('log', 'false', r'''
        print log information''', type='boolean'),
    Config('sessions', 'false', r'''
        print open session information''', type='boolean'),
    Config('txn', 'false', r'''
        print global txn information''', type='boolean'),
]),
'WT_CONNECTION.reconfigure' : Method(
    connection_reconfigure_log_configuration +\
    connection_reconfigure_statistics_log_configuration +\
    connection_runtime_config
),
'WT_CONNECTION.set_file_system' : Method([]),

'WT_CONNECTION.load_extension' : Method([
    Config('config', '', r'''
        configuration string passed to the entry point of the
        extension as its WT_CONFIG_ARG argument'''),
    Config('early_load', 'false', r'''
        whether this extension should be loaded at the beginning of
        ::wiredtiger_open. Only applicable to extensions loaded via the
        wiredtiger_open configurations string''',
        type='boolean'),
    Config('entry', 'wiredtiger_extension_init', r'''
        the entry point of the extension, called to initialize the
        extension when it is loaded.  The signature of the function
        must match ::wiredtiger_extension_init'''),
    Config('terminate', 'wiredtiger_extension_terminate', r'''
        an optional function in the extension that is called before
        the extension is unloaded during WT_CONNECTION::close.  The
        signature of the function must match
        ::wiredtiger_extension_terminate'''),
]),

'WT_CONNECTION.open_session' : Method(session_config),

'WT_CONNECTION.query_timestamp' : Method([
    Config('get', 'all_committed', r'''
        specify which timestamp to query: \c all_committed returns the largest
        timestamp such that all earlier timestamps have committed, \c oldest
        returns the most recent \c oldest_timestamp set with
        WT_CONNECTION::set_timestamp, \c pinned returns the minimum of the
        \c oldest_timestamp and the read timestamps of all active readers, and
        \c stable returns the most recent \c stable_timestamp set with
        WT_CONNECTION::set_timestamp.  See @ref transaction_timestamps''',
        choices=['all_committed','oldest','pinned','stable']),
]),

'WT_CONNECTION.set_timestamp' : Method([
    Config('commit_timestamp', '', r'''
        reset the maximum commit timestamp tracked by WiredTiger.  This will
        cause future calls to WT_CONNECTION::query_timestamp to ignore commit
        timestamps greater than the specified value until the next commit moves
        the tracked commit timestamp forwards.  This is only intended for use
        where the application is rolling back locally committed transactions.
        The supplied value should not be older than the current oldest and
        stable timestamps.  See @ref transaction_timestamps'''),
    Config('force', 'false', r'''
        set timestamps even if they violate normal ordering requirements.
        For example allow the \c oldest_timestamp to move backwards''',
        type='boolean'),
    Config('oldest_timestamp', '', r'''
        future commits and queries will be no earlier than the specified
        timestamp.  Supplied values must be monotonically increasing, any
        attempt to set the value to older than the current is silently ignored.
        The supplied value should not be newer than the current
        stable timestamp.  See @ref transaction_timestamps'''),
    Config('stable_timestamp', '', r'''
        checkpoints will not include commits that are newer than the specified
        timestamp in tables configured with \c log=(enabled=false).  Supplied
        values must be monotonically increasing, any attempt to set the value to
        older than the current is silently ignored.  The supplied value should
        not be older than the current oldest timestamp.  See
        @ref transaction_timestamps'''),
]),

'WT_CONNECTION.rollback_to_stable' : Method([]),

'WT_SESSION.reconfigure' : Method(session_config),

# There are 4 variants of the wiredtiger_open configurations.
# wiredtiger_open:
#    Configuration values allowed in the application's configuration
#    argument to the wiredtiger_open call.
# wiredtiger_open_basecfg:
#    Configuration values allowed in the WiredTiger.basecfg file (remove
# creation-specific configuration strings and add a version string).
# wiredtiger_open_usercfg:
#    Configuration values allowed in the WiredTiger.config file (remove
# creation-specific configuration strings).
# wiredtiger_open_all:
#    All of the above configuration values combined
'wiredtiger_open' : Method(wiredtiger_open),
'wiredtiger_open_basecfg' : Method(wiredtiger_open_common + [
    Config('version', '(major=0,minor=0)', r'''
        the file version'''),
]),
'wiredtiger_open_usercfg' : Method(wiredtiger_open_common),
'wiredtiger_open_all' : Method(wiredtiger_open + [
    Config('version', '(major=0,minor=0)', r'''
        the file version'''),
]),
}<|MERGE_RESOLUTION|>--- conflicted
+++ resolved
@@ -1190,12 +1190,8 @@
     Config('prepare_timestamp', '', r'''
         set the prepare timestamp for the updates of the current transaction.
         The supplied value should not be older than any active read timestamps.
-<<<<<<< HEAD
-        See @ref transaction_timestamps'''),
-=======
         This configuration option is mandatory.  See
         @ref transaction_timestamps'''),
->>>>>>> ff4b4e84
 ]),
 
 'WT_SESSION.timestamp_transaction' : Method([
