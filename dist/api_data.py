# This file is a python script that describes the WiredTiger API.

class Method:
    def __init__(self, config):
        self.config = config

class Config:
    def __init__(self, name, default, desc, subconfig=None, **flags):
        self.name = name
        self.default = default
        self.desc = desc
        self.subconfig = subconfig
        self.flags = flags

    def __cmp__(self, other):
        return cmp(self.name, other.name)

# Metadata shared by all schema objects
common_meta = [
    Config('app_metadata', '', r'''
        application-owned metadata for this object'''),
    Config('collator', 'none', r'''
        configure custom collation for keys.  Permitted values are \c "none"
        or a custom collator name created with WT_CONNECTION::add_collator'''),
    Config('columns', '', r'''
        list of the column names.  Comma-separated list of the form
        <code>(column[,...])</code>.  For tables, the number of entries
        must match the total number of values in \c key_format and \c
        value_format.  For colgroups and indices, all column names must
        appear in the list of columns for the table''',
        type='list'),
]

source_meta = [
    Config('source', '', r'''
        set a custom data source URI for a column group, index or simple
        table.  By default, the data source URI is derived from the \c
        type and the column group or index name.  Applications can
        create tables from existing data sources by supplying a \c
        source configuration''', undoc=True),
    Config('type', 'file', r'''
        set the type of data source used to store a column group, index
        or simple table.  By default, a \c "file:" URI is derived from
        the object name.  The \c type configuration can be used to
        switch to a different data source, such as LSM or an extension
        configured by the application'''),
]

format_meta = common_meta + [
    Config('key_format', 'u', r'''
        the format of the data packed into key items.  See @ref
        schema_format_types for details.  By default, the key_format is
        \c 'u' and applications use WT_ITEM structures to manipulate
        raw byte arrays. By default, records are stored in row-store
        files: keys of type \c 'r' are record numbers and records
        referenced by record number are stored in column-store files''',
        type='format', func='__wt_struct_confchk'),
    Config('value_format', 'u', r'''
        the format of the data packed into value items.  See @ref
        schema_format_types for details.  By default, the value_format
        is \c 'u' and applications use a WT_ITEM structure to
        manipulate raw byte arrays. Value items of type 't' are
        bitfields, and when configured with record number type keys,
        will be stored using a fixed-length store''',
        type='format', func='__wt_struct_confchk'),
]

lsm_config = [
    Config('lsm', '', r'''
        options only relevant for LSM data sources''',
        type='category', subconfig=[
        Config('auto_throttle', 'true', r'''
            Throttle inserts into LSM trees if flushing to disk isn't
            keeping up''',
            type='boolean'),
        Config('bloom', 'true', r'''
            create bloom filters on LSM tree chunks as they are merged''',
            type='boolean'),
        Config('bloom_bit_count', '16', r'''
            the number of bits used per item for LSM bloom filters''',
            min='2', max='1000'),
        Config('bloom_config', '', r'''
            config string used when creating Bloom filter files, passed
            to WT_SESSION::create'''),
        Config('bloom_hash_count', '8', r'''
            the number of hash values per item used for LSM bloom
            filters''',
            min='2', max='100'),
        Config('bloom_oldest', 'false', r'''
            create a bloom filter on the oldest LSM tree chunk. Only
            supported if bloom filters are enabled''',
            type='boolean'),
        Config('chunk_count_limit', '0', r'''
            the maximum number of chunks to allow in an LSM tree. This
            option automatically times out old data. As new chunks are
            added old chunks will be removed. Enabling this option
            disables LSM background merges''',
            type='int'),
        Config('chunk_max', '5GB', r'''
            the maximum size a single chunk can be. Chunks larger than this
            size are not considered for further merges. This is a soft
            limit, and chunks larger than this value can be created.  Must
            be larger than chunk_size''',
            min='100MB', max='10TB'),
        Config('chunk_size', '10MB', r'''
            the maximum size of the in-memory chunk of an LSM tree.  This
            limit is soft - it is possible for chunks to be temporarily
            larger than this value.  This overrides the \c memory_page_max
            setting''',
            min='512K', max='500MB'),
        Config('merge_max', '15', r'''
            the maximum number of chunks to include in a merge operation''',
            min='2', max='100'),
        Config('merge_min', '0', r'''
            the minimum number of chunks to include in a merge operation. If
            set to 0 or 1 half the value of merge_max is used''',
            max='100'),
    ]),
]

file_runtime_config = [
    Config('access_pattern_hint', 'none', r'''
        It is recommended that workloads that consist primarily of
        updates and/or point queries specify \c random.  Workloads that
        do many cursor scans through large ranges of data specify
        \c sequential and other workloads specify \c none.  The
        option leads to an advisory call to an appropriate operating
        system API where available''',
        choices=['none', 'random', 'sequential']),
    Config('cache_resident', 'false', r'''
        do not ever evict the object's pages from cache. Not compatible with
        LSM tables; see @ref tuning_cache_resident for more information''',
        type='boolean'),
]

# Per-file configuration
file_config = format_meta + file_runtime_config + [
    Config('block_allocation', 'best', r'''
        configure block allocation. Permitted values are \c "first" or
        \c "best"; the \c "first" configuration uses a first-available
        algorithm during block allocation, the \c "best" configuration
        uses a best-fit algorithm''',
        choices=['first', 'best',]),
    Config('allocation_size', '4KB', r'''
        the file unit allocation size, in bytes, must a power-of-two;
        smaller values decrease the file space required by overflow
        items, and the default value of 4KB is a good choice absent
        requirements from the operating system or storage device''',
        min='512B', max='128MB'),
    Config('block_compressor', 'none', r'''
        configure a compressor for file blocks.  Permitted values are \c "none"
        or custom compression engine name created with
        WT_CONNECTION::add_compressor.  If WiredTiger has builtin support for
        \c "lz4", \c "snappy", \c "zlib" or \c "zstd" compression, these names
        are also available.  See @ref compression for more information'''),
    Config('checksum', 'uncompressed', r'''
        configure block checksums; permitted values are <code>on</code>
        (checksum all blocks), <code>off</code> (checksum no blocks) and
        <code>uncompresssed</code> (checksum only blocks which are not
        compressed for any reason).  The \c uncompressed setting is for
        applications which can rely on decompression to fail if a block
        has been corrupted''',
        choices=['on', 'off', 'uncompressed']),
    Config('dictionary', '0', r'''
        the maximum number of unique values remembered in the Btree
        row-store leaf page value dictionary; see
        @ref file_formats_compression for more information''',
        min='0'),
    Config('encryption', '', r'''
        configure an encryptor for file blocks. When a table is created,
        its encryptor is not implicitly used for any related indices
        or column groups''',
        type='category', subconfig=[
        Config('name', 'none', r'''
            Permitted values are \c "none"
            or custom encryption engine name created with
            WT_CONNECTION::add_encryptor.
            See @ref encryption for more information'''),
        Config('keyid', '', r'''
            An identifier that identifies a unique instance of the encryptor.
            It is stored in clear text, and thus is available when
            the wiredtiger database is reopened.  On the first use
            of a (name, keyid) combination, the WT_ENCRYPTOR::customize
            function is called with the keyid as an argument'''),
        ]),
    Config('format', 'btree', r'''
        the file format''',
        choices=['btree']),
    Config('huffman_key', 'none', r'''
        configure Huffman encoding for keys.  Permitted values are
        \c "none", \c "english", \c "utf8<file>" or \c "utf16<file>".
        See @ref huffman for more information'''),
    Config('huffman_value', 'none', r'''
        configure Huffman encoding for values.  Permitted values are
        \c "none", \c "english", \c "utf8<file>" or \c "utf16<file>".
        See @ref huffman for more information'''),
    Config('ignore_in_memory_cache_size', 'false', r'''
        allow update and insert operations to proceed even if the cache is
        already at capacity. Only valid in conjunction with in-memory
        databases. Should be used with caution - this configuration allows
        WiredTiger to consume memory over the configured cache limit''',
        type='boolean'),
    Config('internal_key_truncate', 'true', r'''
        configure internal key truncation, discarding unnecessary trailing
        bytes on internal keys (ignored for custom collators)''',
        type='boolean'),
    Config('internal_page_max', '4KB', r'''
        the maximum page size for internal nodes, in bytes; the size
        must be a multiple of the allocation size and is significant
        for applications wanting to avoid excessive L2 cache misses
        while searching the tree.  The page maximum is the bytes of
        uncompressed data, that is, the limit is applied before any
        block compression is done''',
        min='512B', max='512MB'),
    Config('internal_item_max', '0', r'''
        historic term for internal_key_max''',
        min=0, undoc=True),
    Config('internal_key_max', '0', r'''
        the largest key stored in an internal node, in bytes.  If set, keys
        larger than the specified size are stored as overflow items (which
        may require additional I/O to access).  The default and the maximum
        allowed value are both one-tenth the size of a newly split internal
        page''',
        min='0'),
    Config('key_gap', '10', r'''
        the maximum gap between instantiated keys in a Btree leaf page,
        constraining the number of keys processed to instantiate a
        random Btree leaf page key''',
        min='0', undoc=True),
    Config('leaf_key_max', '0', r'''
        the largest key stored in a leaf node, in bytes.  If set, keys
        larger than the specified size are stored as overflow items (which
        may require additional I/O to access).  The default value is
        one-tenth the size of a newly split leaf page''',
        min='0'),
    Config('leaf_page_max', '32KB', r'''
        the maximum page size for leaf nodes, in bytes; the size must
        be a multiple of the allocation size, and is significant for
        applications wanting to maximize sequential data transfer from
        a storage device.  The page maximum is the bytes of uncompressed
        data, that is, the limit is applied before any block compression
        is done''',
        min='512B', max='512MB'),
    Config('leaf_value_max', '0', r'''
        the largest value stored in a leaf node, in bytes.  If set, values
        larger than the specified size are stored as overflow items (which
        may require additional I/O to access). If the size is larger than
        the maximum leaf page size, the page size is temporarily ignored
        when large values are written. The default is one-half the size of
        a newly split leaf page''',
        min='0'),
    Config('leaf_item_max', '0', r'''
        historic term for leaf_key_max and leaf_value_max''',
        min=0, undoc=True),
    Config('log', '', r'''
        the transaction log configuration for this object.  Only valid if
        log is enabled in ::wiredtiger_open''',
        type='category', subconfig=[
        Config('enabled', 'true', r'''
            if false, this object has checkpoint-level durability''',
            type='boolean'),
        ]),
    Config('memory_page_max', '5MB', r'''
        the maximum size a page can grow to in memory before being
        reconciled to disk.  The specified size will be adjusted to a lower
        bound of <code>leaf_page_max</code>, and an upper bound of
        <code>cache_size / 10</code>.  This limit is soft - it is possible
        for pages to be temporarily larger than this value.  This setting
        is ignored for LSM trees, see \c chunk_size''',
        min='512B', max='10TB'),
    Config('os_cache_max', '0', r'''
        maximum system buffer cache usage, in bytes.  If non-zero, evict
        object blocks from the system buffer cache after that many bytes
        from this object are read or written into the buffer cache''',
        min=0),
    Config('os_cache_dirty_max', '0', r'''
        maximum dirty system buffer cache usage, in bytes.  If non-zero,
        schedule writes for dirty blocks belonging to this object in the
        system buffer cache after that many bytes from this object are
        written into the buffer cache''',
        min=0),
    Config('prefix_compression', 'false', r'''
        configure prefix compression on row-store leaf pages''',
        type='boolean'),
    Config('prefix_compression_min', '4', r'''
        minimum gain before prefix compression will be used on row-store
        leaf pages''',
        min=0),
    Config('split_deepen_min_child', '0', r'''
        minimum entries in a page to consider deepening the tree. Pages
        will be considered for splitting and deepening the search tree
        as soon as there are more than the configured number of children
        ''',
        type='int', undoc=True),
    Config('split_deepen_per_child', '0', r'''
        entries allocated per child when deepening the tree''',
        type='int', undoc=True),
    Config('split_pct', '90', r'''
        the Btree page split size as a percentage of the maximum Btree
        page size, that is, when a Btree page is split, it will be
        split into smaller pages, where each page is the specified
        percentage of the maximum Btree page size''',
        min='50', max='100'),
]

# File metadata, including both configurable and non-configurable (internal)
file_meta = file_config + [
    Config('checkpoint', '', r'''
        the file checkpoint entries'''),
    Config('checkpoint_lsn', '', r'''
        LSN of the last checkpoint'''),
    Config('id', '', r'''
        the file's ID number'''),
    Config('version', '(major=0,minor=0)', r'''
        the file version'''),
]

lsm_meta = file_config + lsm_config + [
    Config('last', '', r'''
        the last allocated chunk ID'''),
    Config('chunks', '', r'''
        active chunks in the LSM tree'''),
    Config('old_chunks', '', r'''
        obsolete chunks in the LSM tree'''),
]

table_only_config = [
    Config('colgroups', '', r'''
        comma-separated list of names of column groups.  Each column
        group is stored separately, keyed by the primary key of the
        table.  If no column groups are specified, all columns are
        stored together in a single file.  All value columns in the
        table must appear in at least one column group.  Each column
        group must be created with a separate call to
        WT_SESSION::create''', type='list'),
]

index_only_config = [
    Config('extractor', 'none', r'''
        configure custom extractor for indices.  Permitted values are
        \c "none" or an extractor name created with
        WT_CONNECTION::add_extractor'''),
    Config('immutable', 'false', r'''
        configure the index to be immutable - that is an index is not changed
        by any update to a record in the table''', type='boolean'),
]

colgroup_meta = common_meta + source_meta

index_meta = format_meta + source_meta + index_only_config + [
    Config('index_key_columns', '', r'''
        number of public key columns''', type='int', undoc=True),
]

table_meta = format_meta + table_only_config

# Connection runtime config, shared by conn.reconfigure and wiredtiger_open
connection_runtime_config = [
    Config('async', '', r'''
        asynchronous operations configuration options''',
        type='category', subconfig=[
        Config('enabled', 'false', r'''
            enable asynchronous operation''',
            type='boolean'),
        Config('ops_max', '1024', r'''
            maximum number of expected simultaneous asynchronous
                operations''', min='1', max='4096'),
        Config('threads', '2', r'''
            the number of worker threads to service asynchronous requests.
            Each worker thread uses a session from the configured
            session_max''',
                min='1', max='20'), # !!! Must match WT_ASYNC_MAX_WORKERS
            ]),
    Config('cache_size', '100MB', r'''
        maximum heap memory to allocate for the cache. A database should
        configure either \c cache_size or \c shared_cache but not both''',
        min='1MB', max='10TB'),
    Config('cache_overhead', '8', r'''
        assume the heap allocator overhead is the specified percentage, and
        adjust the cache usage by that amount (for example, if there is 10GB
        of data in cache, a percentage of 10 means WiredTiger treats this as
        11GB).  This value is configurable because different heap allocators
        have different overhead and different workloads will have different
        heap allocation sizes and patterns, therefore applications may need to
        adjust this value based on allocator choice and behavior in measured
        workloads''',
        min='0', max='30'),
    Config('checkpoint', '', r'''
        periodically checkpoint the database. Enabling the checkpoint server
        uses a session from the configured session_max''',
        type='category', subconfig=[
        Config('log_size', '0', r'''
            wait for this amount of log record bytes to be written to
                the log between each checkpoint.  If non-zero, this value will
                use a minimum of the log file size.  A database can configure
                both log_size and wait to set an upper bound for checkpoints;
                setting this value above 0 configures periodic checkpoints''',
            min='0', max='2GB'),
        Config('wait', '0', r'''
            seconds to wait between each checkpoint; setting this value
            above 0 configures periodic checkpoints''',
            min='0', max='100000'),
        ]),
<<<<<<< HEAD
    Config('compatibility', '', r'''
        set compatibility version of database''',
        type='category', subconfig=[
        Config('release', '', r'''
            compatibility release version string'''),
        ]),
=======
    Config('diagnostic_timing_stress', '', r'''
        enable insertion of code that interrupts the usual timing of
        operations with a goal of uncovering race conditions and unexpected
        blocking. This option is intended for use with internal stress
        testing of WiredTiger. Only available if WiredTiger is configured
        with --enable-diagnostic. Options are given as a list, such as
        <code>"diagnostic_timing_stress=[checkpoint_slow]"</code>''',
        type='list', undoc=True, choices=[
            'checkpoint_slow']),
>>>>>>> ff10db88
    Config('error_prefix', '', r'''
        prefix string for error messages'''),
    Config('eviction', '', r'''
        eviction configuration options''',
        type='category', subconfig=[
            Config('threads_max', '8', r'''
                maximum number of threads WiredTiger will start to help evict
                pages from cache. The number of threads started will vary
                depending on the current eviction load. Each eviction worker
                thread uses a session from the configured session_max''',
                min=1, max=20),
            Config('threads_min', '1', r'''
                minimum number of threads WiredTiger will start to help evict
                pages from cache. The number of threads currently running will
                vary depending on the current eviction load''',
                min=1, max=20),
            ]),
    Config('eviction_checkpoint_target', '5', r'''
        perform eviction at the beginning of checkpoints to bring the dirty
        content in cache to this level, expressed as a percentage of the total
        cache size.  Ignored if set to zero or \c in_memory is \c true''',
        min=0, max=99),
    Config('eviction_dirty_target', '5', r'''
        perform eviction in worker threads when the cache contains at least
        this much dirty content, expressed as a percentage of the total cache
        size.''',
        min=1, max=99),
    Config('eviction_dirty_trigger', '20', r'''
        trigger application threads to perform eviction when the cache contains
        at least this much dirty content, expressed as a percentage of the
        total cache size. This setting only alters behavior if it is lower than
        eviction_trigger''',
        min=1, max=99),
    Config('eviction_target', '80', r'''
        perform eviction in worker threads when the cache contains at least
        this much content, expressed as a percentage of the total cache size.
        Must be less than \c eviction_trigger''',
        min=10, max=99),
    Config('eviction_trigger', '95', r'''
        trigger application threads to perform eviction when the cache contains
        at least this much content, expressed as a percentage of the
        total cache size''', min=10, max=99),
    Config('file_manager', '', r'''
        control how file handles are managed''',
        type='category', subconfig=[
        Config('close_handle_minimum', '250', r'''
            number of handles open before the file manager will look for handles
            to close''', min=0),
        Config('close_idle_time', '30', r'''
            amount of time in seconds a file handle needs to be idle
            before attempting to close it. A setting of 0 means that idle
            handles are not closed''', min=0, max=100000),
        Config('close_scan_interval', '10', r'''
            interval in seconds at which to check for files that are
            inactive and close them''', min=1, max=100000),
        ]),
    Config('lsm_manager', '', r'''
        configure database wide options for LSM tree management. The LSM
        manager is started automatically the first time an LSM tree is opened.
        The LSM manager uses a session from the configured session_max''',
        type='category', subconfig=[
        Config('worker_thread_max', '4', r'''
            Configure a set of threads to manage merging LSM trees in
            the database. Each worker thread uses a session handle from
            the configured session_max''',
            min='3',     # !!! Must match WT_LSM_MIN_WORKERS
            max='20'),     # !!! Must match WT_LSM_MAX_WORKERS
        Config('merge', 'true', r'''
            merge LSM chunks where possible''',
            type='boolean')
        ]),
    Config('lsm_merge', 'true', r'''
        merge LSM chunks where possible (deprecated)''',
        type='boolean', undoc=True),
    Config('shared_cache', '', r'''
        shared cache configuration options. A database should configure
        either a cache_size or a shared_cache not both. Enabling a
        shared cache uses a session from the configured session_max''',
        type='category', subconfig=[
        Config('chunk', '10MB', r'''
            the granularity that a shared cache is redistributed''',
            min='1MB', max='10TB'),
        Config('name', 'none', r'''
            the name of a cache that is shared between databases or
            \c "none" when no shared cache is configured'''),
        Config('quota', '0', r'''
            maximum size of cache this database can be allocated from the
            shared cache. Defaults to the entire shared cache size''',
            type='int'),
        Config('reserve', '0', r'''
            amount of cache this database is guaranteed to have
            available from the shared cache. This setting is per
            database. Defaults to the chunk size''', type='int'),
        Config('size', '500MB', r'''
            maximum memory to allocate for the shared cache. Setting
            this will update the value if one is already set''',
            min='1MB', max='10TB')
        ]),
    Config('statistics', 'none', r'''
        Maintain database statistics, which may impact performance.
        Choosing "all" maintains all statistics regardless of cost,
        "fast" maintains a subset of statistics that are relatively
        inexpensive, "none" turns off all statistics.  The "clear"
        configuration resets statistics after they are gathered,
        where appropriate (for example, a cache size statistic is
        not cleared, while the count of cursor insert operations will
        be cleared).   When "clear" is configured for the database,
        gathered statistics are reset each time a statistics cursor
        is used to gather statistics, as well as each time statistics
        are logged using the \c statistics_log configuration.  See
        @ref statistics for more information''',
        type='list',
        choices=['all', 'cache_walk', 'fast', 'none', 'clear', 'tree_walk']),
    Config('verbose', '', r'''
        enable messages for various events. Only available if WiredTiger
        is configured with --enable-verbose. Options are given as a
        list, such as <code>"verbose=[evictserver,read]"</code>''',
        type='list', choices=[
            'api',
            'block',
            'checkpoint',
            'compact',
            'evict',
            'evict_stuck',
            'evictserver',
            'fileops',
            'handleops',
            'log',
            'lookaside_activity',
            'lsm',
            'lsm_manager',
            'metadata',
            'mutex',
            'overflow',
            'read',
            'rebalance',
            'reconcile',
            'recovery',
            'recovery_progress',
            'salvage',
            'shared_cache',
            'split',
            'temporary',
            'thread_group',
            'transaction',
            'verify',
            'version',
            'write']),
]

# wiredtiger_open and WT_CONNECTION.reconfigure log configurations.
log_configuration_common = [
    Config('archive', 'true', r'''
        automatically archive unneeded log files''',
        type='boolean'),
    Config('prealloc', 'true', r'''
        pre-allocate log files''',
        type='boolean'),
    Config('zero_fill', 'false', r'''
        manually write zeroes into log files''',
        type='boolean')
]
connection_reconfigure_log_configuration = [
    Config('log', '', r'''
        enable logging. Enabling logging uses three sessions from the
        configured session_max''',
        type='category', subconfig=
        log_configuration_common)
]
wiredtiger_open_log_configuration = [
    Config('log', '', r'''
        enable logging. Enabling logging uses three sessions from the
        configured session_max''',
        type='category', subconfig=
        log_configuration_common + [
        Config('enabled', 'false', r'''
            enable logging subsystem''',
            type='boolean'),
        Config('compressor', 'none', r'''
            configure a compressor for log records.  Permitted values are
            \c "none" or custom compression engine name created with
            WT_CONNECTION::add_compressor.  If WiredTiger has builtin support
            for \c "lz4", \c "snappy", \c "zlib" or \c "zstd" compression,
            these names are also available. See @ref compression for more
            information'''),
        Config('file_max', '100MB', r'''
            the maximum size of log files''',
            min='100KB', max='2GB'),
            Config('path', '"."', r'''
                the name of a directory into which log files are written. The
                directory must already exist. If the value is not an absolute
                path, the path is relative to the database home (see @ref
                absolute_path for more information)'''),
        Config('recover', 'on', r'''
            run recovery or error if recovery needs to run after an
            unclean shutdown''',
            choices=['error','on'])
    ]),
]

# wiredtiger_open and WT_CONNECTION.reconfigure statistics log configurations.
statistics_log_configuration_common = [
    Config('json', 'false', r'''
        encode statistics in JSON format''',
        type='boolean'),
    Config('on_close', 'false', r'''log statistics on database close''',
        type='boolean'),
    Config('sources', '', r'''
        if non-empty, include statistics for the list of data source
        URIs, if they are open at the time of the statistics logging.
        The list may include URIs matching a single data source
        ("table:mytable"), or a URI matching all data sources of a
        particular type ("table:")''',
        type='list'),
    Config('timestamp', '"%b %d %H:%M:%S"', r'''
        a timestamp prepended to each log record, may contain strftime
        conversion specifications, when \c json is configured, defaults
        to \c "%FT%Y.000Z"'''),
    Config('wait', '0', r'''
        seconds to wait between each write of the log records; setting
        this value above 0 configures statistics logging''',
        min='0', max='100000'),
]
connection_reconfigure_statistics_log_configuration = [
    Config('statistics_log', '', r'''
        log any statistics the database is configured to maintain,
        to a file.  See @ref statistics for more information. Enabling
        the statistics log server uses a session from the configured
        session_max''',
        type='category', subconfig=
        statistics_log_configuration_common)
]
wiredtiger_open_statistics_log_configuration = [
    Config('statistics_log', '', r'''
        log any statistics the database is configured to maintain,
        to a file.  See @ref statistics for more information. Enabling
        the statistics log server uses a session from the configured
        session_max''',
        type='category', subconfig=
        statistics_log_configuration_common + [
        Config('path', '"."', r'''
            the name of a directory into which statistics files are written.
            The directory must already exist. If the value is not an absolute
            path, the path is relative to the database home (see @ref
            absolute_path for more information)''')
        ])
]

session_config = [
    Config('ignore_cache_size', 'false', r'''
        when set, operations performed by this session ignore the cache size
        and are not blocked when the cache is full.  Note that use of this
        option for operations that create cache pressure can starve ordinary
        sessions that obey the cache size.''',
        type='boolean'),
    Config('isolation', 'read-committed', r'''
        the default isolation level for operations in this session''',
        choices=['read-uncommitted', 'read-committed', 'snapshot']),
]

wiredtiger_open_common =\
    connection_runtime_config +\
    wiredtiger_open_log_configuration +\
    wiredtiger_open_statistics_log_configuration + [
    Config('buffer_alignment', '-1', r'''
        in-memory alignment (in bytes) for buffers used for I/O.  The
        default value of -1 indicates a platform-specific alignment value
        should be used (4KB on Linux systems when direct I/O is configured,
        zero elsewhere)''',
        min='-1', max='1MB'),
    Config('builtin_extension_config', '', r'''
        A structure where the keys are the names of builtin extensions and the
        values are passed to WT_CONNECTION::load_extension as the \c config
        parameter (for example,
        <code>builtin_extension_config={zlib={compression_level=3}}</code>)'''),
    Config('checkpoint_sync', 'true', r'''
        flush files to stable storage when closing or writing
        checkpoints''',
        type='boolean'),
    Config('direct_io', '', r'''
        Use \c O_DIRECT on POSIX systems, and \c FILE_FLAG_NO_BUFFERING on
        Windows to access files.  Options are given as a list, such as
        <code>"direct_io=[data]"</code>.  Configuring \c direct_io requires
        care, see @ref tuning_system_buffer_cache_direct_io for important
        warnings.  Including \c "data" will cause WiredTiger data files to use
        direct I/O, including \c "log" will cause WiredTiger log files to use
        direct I/O, and including \c "checkpoint" will cause WiredTiger data
        files opened at a checkpoint (i.e: read only) to use direct I/O.
        \c direct_io should be combined with \c write_through to get the
        equivalent of \c O_DIRECT on Windows''',
        type='list', choices=['checkpoint', 'data', 'log']),
    Config('encryption', '', r'''
        configure an encryptor for system wide metadata and logs.
        If a system wide encryptor is set, it is also used for
        encrypting data files and tables, unless encryption configuration
        is explicitly set for them when they are created with
        WT_SESSION::create''',
        type='category', subconfig=[
        Config('name', 'none', r'''
            Permitted values are \c "none"
            or custom encryption engine name created with
            WT_CONNECTION::add_encryptor.
            See @ref encryption for more information'''),
        Config('keyid', '', r'''
            An identifier that identifies a unique instance of the encryptor.
            It is stored in clear text, and thus is available when
            the wiredtiger database is reopened.  On the first use
            of a (name, keyid) combination, the WT_ENCRYPTOR::customize
            function is called with the keyid as an argument'''),
        Config('secretkey', '', r'''
            A string that is passed to the WT_ENCRYPTOR::customize function.
            It is never stored in clear text, so must be given to any
            subsequent ::wiredtiger_open calls to reopen the database.
            It must also be provided to any "wt" commands used with
            this database'''),
        ]),
    Config('extensions', '', r'''
        list of shared library extensions to load (using dlopen).
        Any values specified to a library extension are passed to
        WT_CONNECTION::load_extension as the \c config parameter
        (for example,
        <code>extensions=(/path/ext.so={entry=my_entry})</code>)''',
        type='list'),
    Config('file_extend', '', r'''
        file extension configuration.  If set, extend files of the set
        type in allocations of the set size, instead of a block at a
        time as each new block is written.  For example,
        <code>file_extend=(data=16MB)</code>''',
        type='list', choices=['data', 'log']),
    Config('hazard_max', '1000', r'''
        maximum number of simultaneous hazard pointers per session
        handle''',
        min=15, undoc=True),
    Config('mmap', 'true', r'''
        Use memory mapping to access files when possible''',
        type='boolean'),
    Config('multiprocess', 'false', r'''
        permit sharing between processes (will automatically start an
        RPC server for primary processes and use RPC for secondary
        processes). <b>Not yet supported in WiredTiger</b>''',
        type='boolean'),
    Config('readonly', 'false', r'''
        open connection in read-only mode.  The database must exist.  All
        methods that may modify a database are disabled.  See @ref readonly
        for more information''',
        type='boolean'),
    Config('session_max', '100', r'''
        maximum expected number of sessions (including server
        threads)''',
        min='1'),
    Config('session_scratch_max', '2MB', r'''
        maximum memory to cache in each session''',
        type='int', undoc=True),
    Config('transaction_sync', '', r'''
        how to sync log records when the transaction commits''',
        type='category', subconfig=[
        Config('enabled', 'false', r'''
            whether to sync the log on every commit by default, can be
            overridden by the \c sync setting to
            WT_SESSION::commit_transaction''',
            type='boolean'),
        Config('method', 'fsync', r'''
            the method used to ensure log records are stable on disk, see
            @ref tune_durability for more information''',
            choices=['dsync', 'fsync', 'none']),
        ]),
    Config('write_through', '', r'''
        Use \c FILE_FLAG_WRITE_THROUGH on Windows to write to files.  Ignored
        on non-Windows systems.  Options are given as a list, such as
        <code>"write_through=[data]"</code>.  Configuring \c write_through
        requires care, see @ref tuning_system_buffer_cache_direct_io for
        important warnings.  Including \c "data" will cause WiredTiger data
        files to write through cache, including \c "log" will cause WiredTiger
        log files to write through cache. \c write_through should be combined
        with \c direct_io to get the equivalent of POSIX \c O_DIRECT on
        Windows''',
        type='list', choices=['data', 'log']),
]

wiredtiger_open = wiredtiger_open_common + [
   Config('config_base', 'true', r'''
        write the base configuration file if creating the database.  If
        \c false in the config passed directly to ::wiredtiger_open, will
        ignore any existing base configuration file in addition to not creating
        one.  See @ref config_base for more information''',
        type='boolean'),
    Config('create', 'false', r'''
        create the database if it does not exist''',
        type='boolean'),
    Config('exclusive', 'false', r'''
        fail if the database already exists, generally used with the
        \c create option''',
        type='boolean'),
    Config('in_memory', 'false', r'''
        keep data in-memory only. See @ref in_memory for more information''',
        type='boolean'),
    Config('use_environment', 'true', r'''
        use the \c WIREDTIGER_CONFIG and \c WIREDTIGER_HOME environment
        variables if the process is not running with special privileges.
        See @ref home for more information''',
        type='boolean'),
    Config('use_environment_priv', 'false', r'''
        use the \c WIREDTIGER_CONFIG and \c WIREDTIGER_HOME environment
        variables even if the process is running with special privileges.
        See @ref home for more information''',
        type='boolean'),
]

cursor_runtime_config = [
    Config('append', 'false', r'''
        append the value as a new record, creating a new record
        number key; valid only for cursors with record number keys''',
        type='boolean'),
    Config('overwrite', 'true', r'''
        configures whether the cursor's insert, update and remove
        methods check the existing state of the record.  If \c overwrite
        is \c false, WT_CURSOR::insert fails with ::WT_DUPLICATE_KEY
        if the record exists, WT_CURSOR::update and WT_CURSOR::remove
        fail with ::WT_NOTFOUND if the record does not exist''',
        type='boolean'),
]

methods = {
'colgroup.meta' : Method(colgroup_meta),

'file.config' : Method(file_config),

'file.meta' : Method(file_meta),

'index.meta' : Method(index_meta),

'lsm.meta' : Method(lsm_meta),

'table.meta' : Method(table_meta),

'WT_CURSOR.close' : Method([]),

'WT_CURSOR.reconfigure' : Method(cursor_runtime_config),

'WT_SESSION.alter' : Method(file_runtime_config),

'WT_SESSION.close' : Method([]),

'WT_SESSION.compact' : Method([
    Config('timeout', '1200', r'''
        maximum amount of time to allow for compact in seconds. The
        actual amount of time spent in compact may exceed the configured
        value. A value of zero disables the timeout''',
        type='int'),
]),

'WT_SESSION.create' : Method(file_config + lsm_config + source_meta +
        index_only_config + table_only_config + [
    Config('exclusive', 'false', r'''
        fail if the object exists.  When false (the default), if the
        object exists, check that its settings match the specified
        configuration''',
        type='boolean'),
]),

'WT_SESSION.drop' : Method([
    Config('checkpoint_wait', 'true', r'''
        wait for concurrent checkpoints to complete before attempting the drop
        operation. If \c checkpoint_wait=false, attempt the drop operation
        without waiting, returning EBUSY if the operation conflicts with a
        running checkpoint''',
        type='boolean', undoc=True),
    Config('force', 'false', r'''
        return success if the object does not exist''',
        type='boolean'),
    Config('lock_wait', 'true', r'''
        wait for locks, if \c lock_wait=false, fail if any required locks are
        not available immediately''',
        type='boolean', undoc=True),
    Config('remove_files', 'true', r'''
        should the underlying files be removed?''',
        type='boolean'),
]),

'WT_SESSION.join' : Method([
    Config('compare', '"eq"', r'''
        modifies the set of items to be returned so that the index key
        satisfies the given comparison relative to the key set in this
        cursor''',
        choices=['eq', 'ge', 'gt', 'le', 'lt']),
    Config('count', '', r'''
        set an approximate count of the elements that would be included in
        the join.  This is used in sizing the bloom filter, and also influences
        evaluation order for cursors in the join. When the count is equal
        for multiple bloom filters in a composition of joins, the bloom
        filter may be shared''',
        type='int'),
    Config('bloom_bit_count', '16', r'''
        the number of bits used per item for the bloom filter''',
        min='2', max='1000'),
    Config('bloom_false_positives', 'false', r'''
        return all values that pass the bloom filter, without eliminating
        any false positives''',
        type='boolean'),
    Config('bloom_hash_count', '8', r'''
        the number of hash values per item for the bloom filter''',
        min='2', max='100'),
    Config('operation', '"and"', r'''
        the operation applied between this and other joined cursors.
        When "operation=and" is specified, all the conditions implied by
        joins must be satisfied for an entry to be returned by the join cursor;
        when "operation=or" is specified, only one must be satisfied.
        All cursors joined to a join cursor must have matching operations''',
        choices=['and', 'or']),
    Config('strategy', '', r'''
        when set to bloom, a bloom filter is created and populated for
        this index. This has an up front cost but may reduce the number
        of accesses to the main table when iterating the joined cursor.
        The bloom setting requires that count be set''',
        choices=['bloom', 'default']),
]),

'WT_SESSION.log_flush' : Method([
    Config('sync', 'on', r'''
        forcibly flush the log and wait for it to achieve the synchronization
        level specified.  The \c background setting initiates a background
        synchronization intended to be used with a later call to
        WT_SESSION::transaction_sync.  The \c off setting forces any
        buffered log records to be written to the file system.  The
        \c on setting forces log records to be written to the storage device''',
        choices=['background', 'off', 'on']),
]),

'WT_SESSION.log_printf' : Method([]),

'WT_SESSION.open_cursor' : Method(cursor_runtime_config + [
    Config('bulk', 'false', r'''
        configure the cursor for bulk-loading, a fast, initial load path
        (see @ref tune_bulk_load for more information).  Bulk-load may
        only be used for newly created objects and applications should
        use the WT_CURSOR::insert method to insert rows.  When
        bulk-loading, rows must be loaded in sorted order.  The value
        is usually a true/false flag; when bulk-loading fixed-length
        column store objects, the special value \c bitmap allows chunks
        of a memory resident bitmap to be loaded directly into a file
        by passing a \c WT_ITEM to WT_CURSOR::set_value where the \c
        size field indicates the number of records in the bitmap (as
        specified by the object's \c value_format configuration).
        Bulk-loaded bitmap values must end on a byte boundary relative
        to the bit count (except for the last set of values loaded)'''),
    Config('checkpoint', '', r'''
        the name of a checkpoint to open (the reserved name
        "WiredTigerCheckpoint" opens the most recent internal
        checkpoint taken for the object).  The cursor does not
        support data modification'''),
    Config('checkpoint_wait', 'true', r'''
        wait for the checkpoint lock, if \c checkpoint_wait=false, open the
        cursor without taking a lock, returning EBUSY if the operation
        conflicts with a running checkpoint''',
        type='boolean', undoc=True),
    Config('dump', '', r'''
        configure the cursor for dump format inputs and outputs: "hex"
        selects a simple hexadecimal format, "json" selects a JSON format
        with each record formatted as fields named by column names if
        available, and "print" selects a format where only non-printing
        characters are hexadecimal encoded.  These formats are compatible
        with the @ref util_dump and @ref util_load commands''',
        choices=['hex', 'json', 'print']),
    Config('next_random', 'false', r'''
        configure the cursor to return a pseudo-random record from the
        object when the WT_CURSOR::next method is called; valid only for
        row-store cursors. See @ref cursor_random for details''',
        type='boolean'),
    Config('next_random_sample_size', '0', r'''
        cursors configured by \c next_random to return pseudo-random
        records from the object randomly select from the entire object,
        by default. Setting \c next_random_sample_size to a non-zero
        value sets the number of samples the application expects to take
        using the \c next_random cursor. A cursor configured with both
        \c next_random and \c next_random_sample_size attempts to divide
        the object into \c next_random_sample_size equal-sized pieces,
        and each retrieval returns a record from one of those pieces. See
        @ref cursor_random for details'''),
    Config('raw', 'false', r'''
        ignore the encodings for the key and value, manage data as if
        the formats were \c "u".  See @ref cursor_raw for details''',
        type='boolean'),
    Config('readonly', 'false', r'''
        only query operations are supported by this cursor. An error is
        returned if a modification is attempted using the cursor.  The
        default is false for all cursor types except for log and metadata
        cursors''',
        type='boolean'),
    Config('skip_sort_check', 'false', r'''
        skip the check of the sort order of each bulk-loaded key''',
        type='boolean', undoc=True),
    Config('statistics', '', r'''
        Specify the statistics to be gathered.  Choosing "all" gathers
        statistics regardless of cost and may include traversing on-disk files;
        "fast" gathers a subset of relatively inexpensive statistics.  The
        selection must agree with the database \c statistics configuration
        specified to ::wiredtiger_open or WT_CONNECTION::reconfigure.  For
        example, "all" or "fast" can be configured when the database is
        configured with "all", but the cursor open will fail if "all" is
        specified when the database is configured with "fast", and the cursor
        open will fail in all cases when the database is configured with
        "none".  If "size" is configured, only the underlying size of the
        object on disk is filled in and the object is not opened.  If \c
        statistics is not configured, the default configuration is the database
        configuration.  The "clear" configuration resets statistics after
        gathering them, where appropriate (for example, a cache size statistic
        is not cleared, while the count of cursor insert operations will be
        cleared).  See @ref statistics for more information''',
        type='list',
        choices=['all', 'cache_walk', 'fast', 'clear', 'size', 'tree_walk']),
    Config('target', '', r'''
        if non-empty, backup the list of objects; valid only for a
        backup data source''',
        type='list'),
]),

'WT_SESSION.rebalance' : Method([]),
'WT_SESSION.rename' : Method([]),
'WT_SESSION.reset' : Method([]),
'WT_SESSION.salvage' : Method([
    Config('force', 'false', r'''
        force salvage even of files that do not appear to be WiredTiger
        files''',
        type='boolean'),
]),
'WT_SESSION.strerror' : Method([]),
'WT_SESSION.transaction_sync' : Method([
    Config('timeout_ms', '1200000', # !!! Must match WT_SESSION_BG_SYNC_MSEC
        r'''
        maximum amount of time to wait for background sync to complete in
        milliseconds.  A value of zero disables the timeout and returns
        immediately''',
        type='int'),
]),

'WT_SESSION.truncate' : Method([]),
'WT_SESSION.upgrade' : Method([]),
'WT_SESSION.verify' : Method([
    Config('dump_address', 'false', r'''
        Display addresses and page types as pages are verified,
        using the application's message handler, intended for debugging''',
        type='boolean'),
    Config('dump_blocks', 'false', r'''
        Display the contents of on-disk blocks as they are verified,
        using the application's message handler, intended for debugging''',
        type='boolean'),
    Config('dump_layout', 'false', r'''
        Display the layout of the files as they are verified, using the
        application's message handler, intended for debugging; requires
        optional support from the block manager''',
        type='boolean'),
    Config('dump_offsets', '', r'''
        Display the contents of specific on-disk blocks,
        using the application's message handler, intended for debugging''',
        type='list'),
    Config('dump_pages', 'false', r'''
        Display the contents of in-memory pages as they are verified,
        using the application's message handler, intended for debugging''',
        type='boolean'),
    Config('strict', 'false', r'''
        Treat any verification problem as an error; by default, verify will
        warn, but not fail, in the case of errors that won't affect future
        behavior (for example, a leaked block)''',
        type='boolean')
]),

'WT_SESSION.begin_transaction' : Method([
    Config('isolation', '', r'''
        the isolation level for this transaction; defaults to the
        session's isolation level''',
        choices=['read-uncommitted', 'read-committed', 'snapshot']),
    Config('name', '', r'''
        name of the transaction for tracing and debugging'''),
    Config('priority', 0, r'''
        priority of the transaction for resolving conflicts.
        Transactions with higher values are less likely to abort''',
        min='-100', max='100'),
    Config('read_timestamp', '', r'''
        read using the specified timestamp, see
        @ref transaction_timestamps'''),
    Config('snapshot', '', r'''
        use a named, in-memory snapshot, see
        @ref transaction_named_snapshots'''),
    Config('sync', '', r'''
        whether to sync log records when the transaction commits,
        inherited from ::wiredtiger_open \c transaction_sync''',
        type='boolean'),
]),

'WT_SESSION.commit_transaction' : Method([
    Config('commit_timestamp', '', r'''
        set the commit timestamp for the current transaction, see
        @ref transaction_timestamps'''),
    Config('sync', '', r'''
        override whether to sync log records when the transaction commits,
        inherited from ::wiredtiger_open \c transaction_sync.
        The \c background setting initiates a background
        synchronization intended to be used with a later call to
        WT_SESSION::transaction_sync.  The \c off setting does not
        wait for record to be written or synchronized.  The
        \c on setting forces log records to be written to the storage device''',
        choices=['background', 'off', 'on']),
]),

'WT_SESSION.timestamp_transaction' : Method([
    Config('commit_timestamp', '', r'''
        set the commit timestamp for the current transaction, see
        @ref transaction_timestamps'''),
]),

'WT_SESSION.rollback_transaction' : Method([]),

'WT_SESSION.checkpoint' : Method([
    Config('drop', '', r'''
        specify a list of checkpoints to drop.
        The list may additionally contain one of the following keys:
        \c "from=all" to drop all checkpoints,
        \c "from=<checkpoint>" to drop all checkpoints after and
        including the named checkpoint, or
        \c "to=<checkpoint>" to drop all checkpoints before and
        including the named checkpoint.  Checkpoints cannot be
        dropped while a hot backup is in progress or if open in
        a cursor''', type='list'),
    Config('force', 'false', r'''
        by default, checkpoints may be skipped if the underlying object
        has not been modified, this option forces the checkpoint''',
        type='boolean'),
    Config('name', '', r'''
        if set, specify a name for the checkpoint (note that checkpoints
        including LSM trees may not be named)'''),
    Config('read_timestamp', '', r'''
        if set, create the checkpoint as of the specified timestamp''',
        undoc=True),
    Config('target', '', r'''
        if non-empty, checkpoint the list of objects''', type='list'),
]),

'WT_SESSION.snapshot' : Method([
    Config('drop', '', r'''
            if non-empty, specifies which snapshots to drop. Where a group
            of snapshots are being dropped, the order is based on snapshot
            creation order not alphanumeric name order''',
        type='category', subconfig=[
        Config('all', 'false', r'''
            drop all named snapshots''', type='boolean'),
        Config('before', '', r'''
            drop all snapshots up to but not including the specified name'''),
        Config('names', '', r'''
            drop specific named snapshots''', type='list'),
        Config('to', '', r'''
            drop all snapshots up to and including the specified name'''),
    ]),
    Config('include_updates', 'false', r'''
        make updates from the current transaction visible to users of the
        named snapshot.  Transactions started with such a named snapshot are
        restricted to being read-only''', type='boolean'),
    Config('name', '', r'''specify a name for the snapshot'''),
]),

'WT_CONNECTION.add_collator' : Method([]),
'WT_CONNECTION.add_compressor' : Method([]),
'WT_CONNECTION.add_data_source' : Method([]),
'WT_CONNECTION.add_encryptor' : Method([]),
'WT_CONNECTION.add_extractor' : Method([]),
'WT_CONNECTION.async_new_op' : Method([
    Config('append', 'false', r'''
        append the value as a new record, creating a new record
        number key; valid only for operations with record number keys''',
        type='boolean'),
    Config('overwrite', 'true', r'''
        configures whether the cursor's insert, update and remove
        methods check the existing state of the record.  If \c overwrite
        is \c false, WT_CURSOR::insert fails with ::WT_DUPLICATE_KEY
        if the record exists, WT_CURSOR::update and WT_CURSOR::remove
        fail with ::WT_NOTFOUND if the record does not exist''',
        type='boolean'),
    Config('raw', 'false', r'''
        ignore the encodings for the key and value, manage data as if
        the formats were \c "u".  See @ref cursor_raw for details''',
        type='boolean'),
    Config('timeout', '1200', r'''
        maximum amount of time to allow for compact in seconds. The
        actual amount of time spent in compact may exceed the configured
        value. A value of zero disables the timeout''',
        type='int'),
]),
'WT_CONNECTION.close' : Method([
    Config('leak_memory', 'false', r'''
        don't free memory during close''',
        type='boolean'),
]),
'WT_CONNECTION.reconfigure' : Method(
    connection_reconfigure_log_configuration +\
    connection_reconfigure_statistics_log_configuration +\
    connection_runtime_config
),
'WT_CONNECTION.set_file_system' : Method([]),

'WT_CONNECTION.load_extension' : Method([
    Config('config', '', r'''
        configuration string passed to the entry point of the
        extension as its WT_CONFIG_ARG argument'''),
    Config('early_load', 'false', r'''
        whether this extension should be loaded at the beginning of
        ::wiredtiger_open. Only applicable to extensions loaded via the
        wiredtiger_open configurations string''',
        type='boolean'),
    Config('entry', 'wiredtiger_extension_init', r'''
        the entry point of the extension, called to initialize the
        extension when it is loaded.  The signature of the function
        must match ::wiredtiger_extension_init'''),
    Config('terminate', 'wiredtiger_extension_terminate', r'''
        an optional function in the extension that is called before
        the extension is unloaded during WT_CONNECTION::close.  The
        signature of the function must match
        ::wiredtiger_extension_terminate'''),
]),

'WT_CONNECTION.open_session' : Method(session_config),

'WT_CONNECTION.query_timestamp' : Method([
    Config('get', 'all_committed', r'''
        specify which timestamp to query: \c all_committed returns the largest
        timestamp such that all earlier timestamps have committed.  See @ref
        transaction_timestamps''',
        choices=['all_committed']),
    # We also support "oldest_reader" as an internal-only choice.
]),

'WT_CONNECTION.set_timestamp' : Method([
    Config('oldest_timestamp', '', r'''
        future commits and queries will be no earlier than the specified
        timestamp. Supplied values must be monotonically increasing.
        see @ref transaction_timestamps'''),
]),

'WT_SESSION.reconfigure' : Method(session_config),

# There are 4 variants of the wiredtiger_open configurations.
# wiredtiger_open:
#    Configuration values allowed in the application's configuration
#    argument to the wiredtiger_open call.
# wiredtiger_open_basecfg:
#    Configuration values allowed in the WiredTiger.basecfg file (remove
# creation-specific configuration strings and add a version string).
# wiredtiger_open_usercfg:
#    Configuration values allowed in the WiredTiger.config file (remove
# creation-specific configuration strings).
# wiredtiger_open_all:
#    All of the above configuration values combined
'wiredtiger_open' : Method(wiredtiger_open),
'wiredtiger_open_basecfg' : Method(wiredtiger_open_common + [
    Config('version', '(major=0,minor=0)', r'''
        the file version'''),
]),
'wiredtiger_open_usercfg' : Method(wiredtiger_open_common),
'wiredtiger_open_all' : Method(wiredtiger_open + [
    Config('version', '(major=0,minor=0)', r'''
        the file version'''),
]),
}<|MERGE_RESOLUTION|>--- conflicted
+++ resolved
@@ -401,14 +401,12 @@
             above 0 configures periodic checkpoints''',
             min='0', max='100000'),
         ]),
-<<<<<<< HEAD
     Config('compatibility', '', r'''
         set compatibility version of database''',
         type='category', subconfig=[
         Config('release', '', r'''
             compatibility release version string'''),
         ]),
-=======
     Config('diagnostic_timing_stress', '', r'''
         enable insertion of code that interrupts the usual timing of
         operations with a goal of uncovering race conditions and unexpected
@@ -418,7 +416,6 @@
         <code>"diagnostic_timing_stress=[checkpoint_slow]"</code>''',
         type='list', undoc=True, choices=[
             'checkpoint_slow']),
->>>>>>> ff10db88
     Config('error_prefix', '', r'''
         prefix string for error messages'''),
     Config('eviction', '', r'''
