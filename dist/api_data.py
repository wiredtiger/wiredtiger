--- conflicted
+++ resolved
@@ -739,17 +739,14 @@
             decisions about what subsystems are throttled, and in what proportion, are made
             internally. The minimum non-zero setting is 1MB.''',
             min='0', max='1TB'),
-<<<<<<< HEAD
-        Config('fsync_background_period_sec', '0', r'''
-            max waiting period for background fsync. If the written threshold is not met in this time, 
-            a background fsync is done.''',
-            min='0', max='60'),
-=======
         Config('chunk_cache', '0', r'''
             number of bytes per second available to the chunk cache. The minimum non-zero setting
             is 1MB.''',
             min='0', max='1TB'),
->>>>>>> 3eb8e185
+        Config('fsync_background_period_sec', '0', r'''
+            max waiting period for background fsync. If the written threshold is not met in this time,
+            a background fsync is done.''',
+            min='0', max='60'),
         ]),
     Config('json_output', '[]', r'''
         enable JSON formatted messages on the event handler interface. Options are given as a
