# This file is a python script that describes the WiredTiger API.

class Method:
    def __init__(self, config):
        # Deal with duplicates: with complex configurations (like
        # WT_SESSION::create), it's simpler to deal with duplicates once than
        # manually as configurations are defined
        self.config = []
        lastname = None
        for c in sorted(config):
            if '.' in c.name:
                raise "Bad config key '%s'" % c.name
            if c.name == lastname:
                continue
            lastname = c.name
            self.config.append(c)

class Config:
    def __init__(self, name, default, desc, subconfig=None, **flags):
        self.name = name
        self.default = default
        self.desc = desc
        self.subconfig = subconfig
        self.flags = flags

    # Comparators for sorting.
    def __eq__(self, other):
        return self.name == other.name

    def __ne__(self, other):
        return self.name != other.name

    def __lt__(self, other):
        return self.name < other.name

    def __le__(self, other):
        return self.name <= other.name

    def __gt__(self, other):
        return self.name > other.name

    def __ge__(self, other):
        return self.name >= other.name

common_runtime_config = [
    Config('app_metadata', '', r'''
        application-owned metadata for this object'''),
    Config('assert', '', r'''
        enable enhanced checking. ''',
        type='category', subconfig= [
        Config('write_timestamp', 'off', r'''
            verify that commit timestamps are used per the configured
            \c write_timestamp_usage option for this table. The \c diagnostic
            option only performs this enhanced checking for diagnostic builds
            whereas, \c on performs it unconditionally''',
            choices=['diagnostic', 'off', 'on']),
        Config('read_timestamp', 'none', r'''
            verify that timestamps should \c always or \c never be used
            on reads with this table.  Verification is \c none
            if mixed read use is allowed''',
            choices=['always', 'never', 'none'])
        ], undoc=True),
    Config('verbose', '[]', r'''
        enable messages for various events. Options are given as a
        list, such as <code>"verbose=[write_timestamp]"</code>''',
        type='list', choices=[
            'write_timestamp',
        ]),
    Config('write_timestamp_usage', 'none', r'''
        describe how timestamps are expected to be used on modifications to
        the table. This option should be used in conjunction with the
        corresponding \c write_timestamp configuration under the \c assert and
        \c verbose options to provide logging and assertions for incorrect
        timestamp usage. The choices are \c always which ensures a timestamp is
        used for every operation on a table, \c key_consistent to ensure that
        once timestamps are used for a key, they are always used, \c ordered is
        like \c key_consistent except it also enforces that subsequent updates
        to each key must use increasing timestamps, \c mixed_mode is like
        \c ordered except that updates with no timestamp are allowed and have
        the effect of resetting the chain of updates once the transaction ID
        based snapshot is no longer relevant, \c never enforces that timestamps
        are never used for a table and \c none does not enforce any expectation
        on timestamp usage meaning that no log message or assertions will be
        produced regardless of the corresponding \c assert and \c verbose
        settings''',
        choices=['always', 'key_consistent', 'mixed_mode', 'never', 'none', 'ordered']),
]

# Metadata shared by all schema objects
common_meta = common_runtime_config + [
    Config('collator', 'none', r'''
        configure custom collation for keys.  Permitted values are \c "none"
        or a custom collator name created with WT_CONNECTION::add_collator'''),
    Config('columns', '', r'''
        list of the column names.  Comma-separated list of the form
        <code>(column[,...])</code>.  For tables, the number of entries
        must match the total number of values in \c key_format and \c
        value_format.  For colgroups and indices, all column names must
        appear in the list of columns for the table''',
        type='list'),
]

source_meta = [
    Config('source', '', r'''
        set a custom data source URI for a column group, index or simple
        table.  By default, the data source URI is derived from the \c
        type and the column group or index name.  Applications can
        create tables from existing data sources by supplying a \c
        source configuration''', undoc=True),
    Config('type', 'file', r'''
        set the type of data source used to store a column group, index
        or simple table.  By default, a \c "file:" URI is derived from
        the object name.  The \c type configuration can be used to
        switch to a different data source, such as LSM or an extension
        configured by the application'''),
]

format_meta = common_meta + [
    Config('key_format', 'u', r'''
        the format of the data packed into key items.  See @ref
        schema_format_types for details.  By default, the key_format is
        \c 'u' and applications use WT_ITEM structures to manipulate
        raw byte arrays. By default, records are stored in row-store
        files: keys of type \c 'r' are record numbers and records
        referenced by record number are stored in column-store files''',
        type='format', func='__wt_struct_confchk'),
    Config('value_format', 'u', r'''
        the format of the data packed into value items.  See @ref
        schema_format_types for details.  By default, the value_format
        is \c 'u' and applications use a WT_ITEM structure to
        manipulate raw byte arrays. Value items of type 't' are
        bitfields, and when configured with record number type keys,
        will be stored using a fixed-length store''',
        type='format', func='__wt_struct_confchk'),
]

lsm_config = [
    Config('lsm', '', r'''
        options only relevant for LSM data sources''',
        type='category', subconfig=[
        Config('auto_throttle', 'true', r'''
            Throttle inserts into LSM trees if flushing to disk isn't
            keeping up''',
            type='boolean'),
        Config('bloom', 'true', r'''
            create bloom filters on LSM tree chunks as they are merged''',
            type='boolean'),
        Config('bloom_bit_count', '16', r'''
            the number of bits used per item for LSM bloom filters''',
            min='2', max='1000'),
        Config('bloom_config', '', r'''
            config string used when creating Bloom filter files, passed
            to WT_SESSION::create'''),
        Config('bloom_hash_count', '8', r'''
            the number of hash values per item used for LSM bloom
            filters''',
            min='2', max='100'),
        Config('bloom_oldest', 'false', r'''
            create a bloom filter on the oldest LSM tree chunk. Only
            supported if bloom filters are enabled''',
            type='boolean'),
        Config('chunk_count_limit', '0', r'''
            the maximum number of chunks to allow in an LSM tree. This
            option automatically times out old data. As new chunks are
            added old chunks will be removed. Enabling this option
            disables LSM background merges''',
            type='int'),
        Config('chunk_max', '5GB', r'''
            the maximum size a single chunk can be. Chunks larger than this
            size are not considered for further merges. This is a soft
            limit, and chunks larger than this value can be created.  Must
            be larger than chunk_size''',
            min='100MB', max='10TB'),
        Config('chunk_size', '10MB', r'''
            the maximum size of the in-memory chunk of an LSM tree.  This
            limit is soft - it is possible for chunks to be temporarily
            larger than this value.  This overrides the \c memory_page_max
            setting''',
            min='512K', max='500MB'),
        Config('merge_custom', '', r'''
            configure the tree to merge into a custom data source''',
            type='category', subconfig=[
            Config('prefix', '', r'''
                custom data source prefix instead of \c "file"'''),
            Config('start_generation', '0', r'''
                merge generation at which the custom data source is used
                (zero indicates no custom data source)''',
                min='0', max='10'),
            Config('suffix', '', r'''
                custom data source suffix instead of \c ".lsm"'''),
            ]),
        Config('merge_max', '15', r'''
            the maximum number of chunks to include in a merge operation''',
            min='2', max='100'),
        Config('merge_min', '0', r'''
            the minimum number of chunks to include in a merge operation. If
            set to 0 or 1 half the value of merge_max is used''',
            max='100'),
    ]),
]

file_runtime_config = common_runtime_config + [
    Config('access_pattern_hint', 'none', r'''
        It is recommended that workloads that consist primarily of
        updates and/or point queries specify \c random.  Workloads that
        do many cursor scans through large ranges of data specify
        \c sequential and other workloads specify \c none.  The
        option leads to an advisory call to an appropriate operating
        system API where available''',
        choices=['none', 'random', 'sequential']),
    Config('cache_resident', 'false', r'''
        do not ever evict the object's pages from cache. Not compatible with
        LSM tables; see @ref tuning_cache_resident for more information''',
        type='boolean'),
    Config('log', '', r'''
        the transaction log configuration for this object.  Only valid if
        log is enabled in ::wiredtiger_open''',
        type='category', subconfig=[
        Config('enabled', 'true', r'''
            if false, this object has checkpoint-level durability''',
            type='boolean'),
        ]),
    Config('os_cache_max', '0', r'''
        maximum system buffer cache usage, in bytes.  If non-zero, evict
        object blocks from the system buffer cache after that many bytes
        from this object are read or written into the buffer cache''',
        min=0),
    Config('os_cache_dirty_max', '0', r'''
        maximum dirty system buffer cache usage, in bytes.  If non-zero,
        schedule writes for dirty blocks belonging to this object in the
        system buffer cache after that many bytes from this object are
        written into the buffer cache''',
        min=0),
]

# Per-file configuration
file_config = format_meta + file_runtime_config + [
    Config('block_allocation', 'best', r'''
        configure block allocation. Permitted values are \c "first" or
        \c "best"; the \c "first" configuration uses a first-available
        algorithm during block allocation, the \c "best" configuration
        uses a best-fit algorithm''',
        choices=['first', 'best',]),
    Config('allocation_size', '4KB', r'''
        the file unit allocation size, in bytes, must a power-of-two;
        smaller values decrease the file space required by overflow
        items, and the default value of 4KB is a good choice absent
        requirements from the operating system or storage device''',
        min='512B', max='128MB'),
    Config('block_compressor', 'none', r'''
        configure a compressor for file blocks.  Permitted values are \c "none"
        or custom compression engine name created with
        WT_CONNECTION::add_compressor.  If WiredTiger has builtin support for
        \c "lz4", \c "snappy", \c "zlib" or \c "zstd" compression, these names
        are also available.  See @ref compression for more information'''),
    Config('checksum', 'uncompressed', r'''
        configure block checksums; permitted values are <code>on</code>
        (checksum all blocks), <code>off</code> (checksum no blocks) and
        <code>uncompresssed</code> (checksum only blocks which are not
        compressed for any reason).  The \c uncompressed setting is for
        applications which can rely on decompression to fail if a block
        has been corrupted''',
        choices=['on', 'off', 'uncompressed']),
    Config('dictionary', '0', r'''
        the maximum number of unique values remembered in the Btree
        row-store leaf page value dictionary; see
        @ref file_formats_compression for more information''',
        min='0'),
    Config('encryption', '', r'''
        configure an encryptor for file blocks. When a table is created,
        its encryptor is not implicitly used for any related indices
        or column groups''',
        type='category', subconfig=[
        Config('name', 'none', r'''
            Permitted values are \c "none"
            or custom encryption engine name created with
            WT_CONNECTION::add_encryptor.
            See @ref encryption for more information'''),
        Config('keyid', '', r'''
            An identifier that identifies a unique instance of the encryptor.
            It is stored in clear text, and thus is available when
            the wiredtiger database is reopened.  On the first use
            of a (name, keyid) combination, the WT_ENCRYPTOR::customize
            function is called with the keyid as an argument'''),
        ]),
    Config('format', 'btree', r'''
        the file format''',
        choices=['btree']),
    Config('huffman_value', 'none', r'''
        configure Huffman encoding for values.  Permitted values are
        \c "none", \c "english", \c "utf8<file>" or \c "utf16<file>".
        See @ref huffman for more information'''),
    Config('ignore_in_memory_cache_size', 'false', r'''
        allow update and insert operations to proceed even if the cache is
        already at capacity. Only valid in conjunction with in-memory
        databases. Should be used with caution - this configuration allows
        WiredTiger to consume memory over the configured cache limit''',
        type='boolean'),
    Config('internal_key_truncate', 'true', r'''
        configure internal key truncation, discarding unnecessary trailing
        bytes on internal keys (ignored for custom collators)''',
        type='boolean'),
    Config('internal_page_max', '4KB', r'''
        the maximum page size for internal nodes, in bytes; the size
        must be a multiple of the allocation size and is significant
        for applications wanting to avoid excessive L2 cache misses
        while searching the tree.  The page maximum is the bytes of
        uncompressed data, that is, the limit is applied before any
        block compression is done''',
        min='512B', max='512MB'),
    Config('internal_item_max', '0', r'''
        historic term for internal_key_max''',
        min=0, undoc=True),
    Config('internal_key_max', '0', r'''
        the largest key stored in an internal node, in bytes.  If set, keys
        larger than the specified size are stored as overflow items (which
        may require additional I/O to access).  The default and the maximum
        allowed value are both one-tenth the size of a newly split internal
        page''',
        min='0'),
    Config('key_gap', '10', r'''
        the maximum gap between instantiated keys in a Btree leaf page,
        constraining the number of keys processed to instantiate a
        random Btree leaf page key''',
        min='0', undoc=True),
    Config('leaf_key_max', '0', r'''
        the largest key stored in a leaf node, in bytes.  If set, keys
        larger than the specified size are stored as overflow items (which
        may require additional I/O to access).  The default value is
        one-tenth the size of a newly split leaf page''',
        min='0'),
    Config('leaf_page_max', '32KB', r'''
        the maximum page size for leaf nodes, in bytes; the size must
        be a multiple of the allocation size, and is significant for
        applications wanting to maximize sequential data transfer from
        a storage device.  The page maximum is the bytes of uncompressed
        data, that is, the limit is applied before any block compression
        is done''',
        min='512B', max='512MB'),
    Config('leaf_value_max', '0', r'''
        the largest value stored in a leaf node, in bytes.  If set, values
        larger than the specified size are stored as overflow items (which
        may require additional I/O to access). If the size is larger than
        the maximum leaf page size, the page size is temporarily ignored
        when large values are written. The default is one-half the size of
        a newly split leaf page''',
        min='0'),
    Config('leaf_item_max', '0', r'''
        historic term for leaf_key_max and leaf_value_max''',
        min=0, undoc=True),
    Config('memory_page_image_max', '0', r'''
        the maximum in-memory page image represented by a single storage block.
        Depending on compression efficiency, compression can create storage
        blocks which require significant resources to re-instantiate in the
        cache, penalizing the performance of future point updates. The value
        limits the maximum in-memory page image a storage block will need. If
        set to 0, a default of 4 times \c leaf_page_max is used''',
        min='0'),
    Config('memory_page_max', '5MB', r'''
        the maximum size a page can grow to in memory before being
        reconciled to disk.  The specified size will be adjusted to a lower
        bound of <code>leaf_page_max</code>, and an upper bound of
        <code>cache_size / 10</code>.  This limit is soft - it is possible
        for pages to be temporarily larger than this value.  This setting
        is ignored for LSM trees, see \c chunk_size''',
        min='512B', max='10TB'),
    Config('prefix_compression', 'false', r'''
        configure prefix compression on row-store leaf pages''',
        type='boolean'),
    Config('prefix_compression_min', '4', r'''
        minimum gain before prefix compression will be used on row-store
        leaf pages''',
        min=0),
    Config('split_deepen_min_child', '0', r'''
        minimum entries in a page to consider deepening the tree. Pages
        will be considered for splitting and deepening the search tree
        as soon as there are more than the configured number of children
        ''',
        type='int', undoc=True),
    Config('split_deepen_per_child', '0', r'''
        entries allocated per child when deepening the tree''',
        type='int', undoc=True),
    Config('split_pct', '90', r'''
        the Btree page split size as a percentage of the maximum Btree
        page size, that is, when a Btree page is split, it will be
        split into smaller pages, where each page is the specified
        percentage of the maximum Btree page size''',
        min='50', max='100'),
]

# File metadata, including both configurable and non-configurable (internal)
file_meta = file_config + [
    Config('checkpoint', '', r'''
        the file checkpoint entries'''),
    Config('checkpoint_backup_info', '', r'''
        the incremental backup durable information'''),
    Config('checkpoint_lsn', '', r'''
        LSN of the last checkpoint'''),
    Config('id', '', r'''
        the file's ID number'''),
    Config('version', '(major=0,minor=0)', r'''
        the file version'''),
]

lsm_meta = file_config + lsm_config + [
    Config('last', '', r'''
        the last allocated chunk ID'''),
    Config('chunks', '', r'''
        active chunks in the LSM tree'''),
    Config('old_chunks', '', r'''
        obsolete chunks in the LSM tree'''),
]

table_only_config = [
    Config('colgroups', '', r'''
        comma-separated list of names of column groups.  Each column
        group is stored separately, keyed by the primary key of the
        table.  If no column groups are specified, all columns are
        stored together in a single file.  All value columns in the
        table must appear in at least one column group.  Each column
        group must be created with a separate call to
        WT_SESSION::create''', type='list'),
]

index_only_config = [
    Config('extractor', 'none', r'''
        configure custom extractor for indices.  Permitted values are
        \c "none" or an extractor name created with
        WT_CONNECTION::add_extractor'''),
    Config('immutable', 'false', r'''
        configure the index to be immutable - that is an index is not changed
        by any update to a record in the table''', type='boolean'),
]

colgroup_meta = common_meta + source_meta

index_meta = format_meta + source_meta + index_only_config + [
    Config('index_key_columns', '', r'''
        number of public key columns''', type='int', undoc=True),
]

table_meta = format_meta + table_only_config

# Connection runtime config, shared by conn.reconfigure and wiredtiger_open
connection_runtime_config = [
    Config('cache_size', '100MB', r'''
        maximum heap memory to allocate for the cache. A database should
        configure either \c cache_size or \c shared_cache but not both''',
        min='1MB', max='10TB'),
    Config('cache_max_wait_ms', '0', r'''
        the maximum number of milliseconds an application thread will wait
        for space to be available in cache before giving up. Default will
        wait forever''',
        min=0),
    Config('history_store', '', r'''
        history store configuration options''',
        type='category', subconfig=[
        Config('file_max', '0', r'''
            The maximum number of bytes that WiredTiger is allowed to use for
            its history store mechanism. If the history store file exceeds
            this size, a panic will be triggered. The default value means that
            the history store file is unbounded and may use as much space as
            the filesystem will accommodate. The minimum non-zero setting is
            100MB.''',    # !!! Must match WT_HS_FILE_MIN
            min='0')
        ]),
    Config('cache_overhead', '8', r'''
        assume the heap allocator overhead is the specified percentage, and
        adjust the cache usage by that amount (for example, if there is 10GB
        of data in cache, a percentage of 10 means WiredTiger treats this as
        11GB).  This value is configurable because different heap allocators
        have different overhead and different workloads will have different
        heap allocation sizes and patterns, therefore applications may need to
        adjust this value based on allocator choice and behavior in measured
        workloads''',
        min='0', max='30'),
    Config('checkpoint', '', r'''
        periodically checkpoint the database. Enabling the checkpoint server
        uses a session from the configured session_max''',
        type='category', subconfig=[
        Config('log_size', '0', r'''
            wait for this amount of log record bytes to be written to
                the log between each checkpoint.  If non-zero, this value will
                use a minimum of the log file size.  A database can configure
                both log_size and wait to set an upper bound for checkpoints;
                setting this value above 0 configures periodic checkpoints''',
            min='0', max='2GB'),
        Config('wait', '0', r'''
            seconds to wait between each checkpoint; setting this value
            above 0 configures periodic checkpoints''',
            min='0', max='100000'),
        ]),
    Config('debug_mode', '', r'''
        control the settings of various extended debugging features''',
        type='category', subconfig=[
        Config('corruption_abort', 'true', r'''
            if true, dump the core in the diagnostic mode on encountering the data corruption.''',
            type='boolean'),
        Config('checkpoint_retention', '0', r'''
            adjust log archiving to retain the log records of this number
            of checkpoints. Zero or one means perform normal archiving.''',
            min='0', max='1024'),
        Config('cursor_copy', 'false', r'''
            if true, use the system allocator to make a copy of any data
            returned by a cursor operation and return the copy instead.
            The copy is freed on the next cursor operation. This allows
            memory sanitizers to detect inappropriate references to memory
            owned by cursors.''',
            type='boolean'),
        Config('eviction', 'false', r'''
            if true, modify internal algorithms to change skew to force
            history store eviction to happen more aggressively. This includes but
            is not limited to not skewing newest, not favoring leaf pages,
            and modifying the eviction score mechanism.''',
            type='boolean'),
        Config('log_retention', '0', r'''
            adjust log archiving to retain at least this number of log files, ignored if set to 0.
            (Warning: this option can remove log files required for recovery if no checkpoints
            have yet been done and the number of log files exceeds the configured value. As
            WiredTiger cannot detect the difference between a system that has not yet checkpointed
            and one that will never checkpoint, it might discard log files before any checkpoint is
            done.)''',
            min='0', max='1024'),
        Config('realloc_exact', 'false', r'''
            if true, reallocation of memory will only provide the exact
            amount requested. This will help with spotting memory allocation
            issues more easily.''',
            type='boolean'),
        Config('rollback_error', '0', r'''
            return a WT_ROLLBACK error from a transaction operation about
            every Nth operation to simulate a collision''',
            min='0', max='10M'),
        Config('slow_checkpoint', 'false', r'''
            if true, slow down checkpoint creation by slowing down internal
            page processing.''',
            type='boolean'),
        Config('table_logging', 'false', r'''
            if true, write transaction related information to the log for all
            operations, even operations for tables with logging turned off.
            This setting introduces a log format change that may break older
            versions of WiredTiger. These operations are informational and
            skipped in recovery.''',
            type='boolean'),
        ]),
    Config('error_prefix', '', r'''
        prefix string for error messages'''),
    Config('eviction', '', r'''
        eviction configuration options''',
        type='category', subconfig=[
            Config('threads_max', '8', r'''
                maximum number of threads WiredTiger will start to help evict
                pages from cache. The number of threads started will vary
                depending on the current eviction load. Each eviction worker
                thread uses a session from the configured session_max''',
                min=1, max=20),
            Config('threads_min', '1', r'''
                minimum number of threads WiredTiger will start to help evict
                pages from cache. The number of threads currently running will
                vary depending on the current eviction load''',
                min=1, max=20),
            ]),
    Config('eviction_checkpoint_target', '1', r'''
        perform eviction at the beginning of checkpoints to bring the dirty
        content in cache to this level. It is a percentage of the cache size if
        the value is within the range of 0 to 100 or an absolute size when
        greater than 100. The value is not allowed to exceed the \c cache_size.
        Ignored if set to zero or \c in_memory is \c true''',
        min=0, max='10TB'),
    Config('eviction_dirty_target', '5', r'''
        perform eviction in worker threads when the cache contains at least
        this much dirty content. It is a percentage of the cache size if the
        value is within the range of 1 to 100 or an absolute size when greater
        than 100. The value is not allowed to exceed the \c cache_size.''',
        min=1, max='10TB'),
    Config('eviction_dirty_trigger', '20', r'''
        trigger application threads to perform eviction when the cache contains
        at least this much dirty content. It is a percentage of the cache size
        if the value is within the range of 1 to 100 or an absolute size when
        greater than 100. The value is not allowed to exceed the \c cache_size.
        This setting only alters behavior if it is lower than eviction_trigger
        ''', min=1, max='10TB'),
    Config('eviction_target', '80', r'''
        perform eviction in worker threads when the cache contains at least
        this much content. It is a percentage of the cache size if the value is
        within the range of 10 to 100 or an absolute size when greater than 100.
        The value is not allowed to exceed the \c cache_size''',
        min=10, max='10TB'),
    Config('eviction_trigger', '95', r'''
        trigger application threads to perform eviction when the cache contains
        at least this much content. It is a percentage of the cache size if the
        value is within the range of 10 to 100 or an absolute size when greater
        than 100.  The value is not allowed to exceed the \c cache_size''',
        min=10, max='10TB'),
    Config('eviction_updates_target', '0', r'''
        perform eviction in worker threads when the cache contains at least
        this many bytes of updates. It is a percentage of the cache size if the
        value is within the range of 0 to 100 or an absolute size when greater
        than 100. Calculated as half of \c eviction_dirty_target by default.
        The value is not allowed to exceed the \c cache_size''',
        min=0, max='10TB'),
    Config('eviction_updates_trigger', '0', r'''
        trigger application threads to perform eviction when the cache contains
        at least this many bytes of updates. It is a percentage of the cache size
        if the value is within the range of 1 to 100 or an absolute size when
        greater than 100\. Calculated as half of \c eviction_dirty_trigger by default.
        The value is not allowed to exceed the \c cache_size. This setting only
        alters behavior if it is lower than \c eviction_trigger''',
        min=0, max='10TB'),
    Config('file_manager', '', r'''
        control how file handles are managed''',
        type='category', subconfig=[
        Config('close_handle_minimum', '250', r'''
            number of handles open before the file manager will look for handles
            to close''', min=0),
        Config('close_idle_time', '30', r'''
            amount of time in seconds a file handle needs to be idle
            before attempting to close it. A setting of 0 means that idle
            handles are not closed''', min=0, max=100000),
        Config('close_scan_interval', '10', r'''
            interval in seconds at which to check for files that are
            inactive and close them''', min=1, max=100000),
        ]),
    Config('io_capacity', '', r'''
        control how many bytes per second are written and read. Exceeding
        the capacity results in throttling.''',
        type='category', subconfig=[
        Config('total', '0', r'''
            number of bytes per second available to all subsystems in total.
            When set, decisions about what subsystems are throttled, and in
            what proportion, are made internally. The minimum non-zero setting
            is 1MB.''',
            min='0', max='1TB'),
        ]),
    Config('lsm_manager', '', r'''
        configure database wide options for LSM tree management. The LSM
        manager is started automatically the first time an LSM tree is opened.
        The LSM manager uses a session from the configured session_max''',
        type='category', subconfig=[
        Config('worker_thread_max', '4', r'''
            Configure a set of threads to manage merging LSM trees in
            the database. Each worker thread uses a session handle from
            the configured session_max''',
            min='3',     # !!! Must match WT_LSM_MIN_WORKERS
            max='20'),     # !!! Must match WT_LSM_MAX_WORKERS
        Config('merge', 'true', r'''
            merge LSM chunks where possible''',
            type='boolean')
        ]),
    Config('operation_timeout_ms', '0', r'''
        when non-zero, a requested limit on the number of elapsed real time milliseconds
        application threads will take to complete database operations. Time is measured from the
        start of each WiredTiger API call.  There is no guarantee any operation will not take
        longer than this amount of time. If WiredTiger notices the limit has been exceeded, an
        operation may return a WT_ROLLBACK error. Default is to have no limit''',
        min=1),
    Config('operation_tracking', '', r'''
        enable tracking of performance-critical functions. See
        @ref operation_tracking for more information''',
        type='category', subconfig=[
            Config('enabled', 'false', r'''
                enable operation tracking subsystem''',
                type='boolean'),
            Config('path', '"."', r'''
                the name of a directory into which operation tracking files are
                written. The directory must already exist. If the value is not
                an absolute path, the path is relative to the database home
                (see @ref absolute_path for more information)'''),
        ]),
    Config('shared_cache', '', r'''
        shared cache configuration options. A database should configure
        either a cache_size or a shared_cache not both. Enabling a
        shared cache uses a session from the configured session_max. A
        shared cache can not have absolute values configured for cache
        eviction settings''',
        type='category', subconfig=[
        Config('chunk', '10MB', r'''
            the granularity that a shared cache is redistributed''',
            min='1MB', max='10TB'),
        Config('name', 'none', r'''
            the name of a cache that is shared between databases or
            \c "none" when no shared cache is configured'''),
        Config('quota', '0', r'''
            maximum size of cache this database can be allocated from the
            shared cache. Defaults to the entire shared cache size''',
            type='int'),
        Config('reserve', '0', r'''
            amount of cache this database is guaranteed to have
            available from the shared cache. This setting is per
            database. Defaults to the chunk size''', type='int'),
        Config('size', '500MB', r'''
            maximum memory to allocate for the shared cache. Setting
            this will update the value if one is already set''',
            min='1MB', max='10TB')
        ]),
    Config('statistics', 'none', r'''
        Maintain database statistics, which may impact performance.
        Choosing "all" maintains all statistics regardless of cost,
        "fast" maintains a subset of statistics that are relatively
        inexpensive, "none" turns off all statistics. The "clear"
        configuration resets statistics after they are gathered,
        where appropriate (for example, a cache size statistic is
        not cleared, while the count of cursor insert operations will
        be cleared).   When "clear" is configured for the database,
        gathered statistics are reset each time a statistics cursor
        is used to gather statistics, as well as each time statistics
        are logged using the \c statistics_log configuration.  See
        @ref statistics for more information''',
        type='list',
        choices=['all', 'cache_walk', 'fast', 'none', 'clear', 'tree_walk']),
    Config('timing_stress_for_test', '', r'''
        enable code that interrupts the usual timing of operations with a goal
        of uncovering race conditions and unexpected blocking. This option is
        intended for use with internal stress testing of WiredTiger.''',
        type='list', undoc=True,
        choices=[
        'aggressive_sweep', 'backup_rename', 'checkpoint_slow', 'history_store_checkpoint_delay',
<<<<<<< HEAD
        'history_store_sweep_race', 'prepare_checkpoint_delay', 'split_1', 'split_2',
        'split_3', 'split_4', 'split_5', 'split_6', 'split_7', 'split_8']),
    Config('verbose', '[]', r'''
=======
        'history_store_search', 'history_store_sweep_race', 'prepare_checkpoint_delay', 'split_1',
        'split_2', 'split_3', 'split_4', 'split_5', 'split_6', 'split_7', 'split_8']),
    Config('verbose', '', r'''
>>>>>>> d4cbdb99
        enable messages for various events. Options are given as a
        list, such as <code>"verbose=[evictserver,read]"</code>''',
        type='list', choices=[
            'api',
            'backup',
            'block',
            'checkpoint',
            'checkpoint_cleanup',
            'checkpoint_progress',
            'compact',
            'compact_progress',
            'error_returns',
            'evict',
            'evict_stuck',
            'evictserver',
            'fileops',
            'handleops',
            'log',
            'history_store',
            'history_store_activity',
            'lsm',
            'lsm_manager',
            'metadata',
            'mutex',
            'overflow',
            'read',
            'reconcile',
            'recovery',
            'recovery_progress',
            'rts',
            'salvage',
            'shared_cache',
            'split',
            'temporary',
            'thread_group',
            'timestamp',
            'transaction',
            'verify',
            'version',
            'write']),
]

# wiredtiger_open and WT_CONNECTION.reconfigure compatibility configurations.
compatibility_configuration_common = [
    Config('release', '', r'''
        compatibility release version string'''),
]

connection_reconfigure_compatibility_configuration = [
    Config('compatibility', '', r'''
        set compatibility version of database.  Changing the compatibility
        version requires that there are no active operations for the duration
        of the call.''',
        type='category', subconfig=
        compatibility_configuration_common)
]
wiredtiger_open_compatibility_configuration = [
    Config('compatibility', '', r'''
        set compatibility version of database.  Changing the compatibility
        version requires that there are no active operations for the duration
        of the call.''',
        type='category', subconfig=
        compatibility_configuration_common + [
        Config('require_max', '', r'''
            required maximum compatibility version of existing data files.
            Must be greater than or equal to any release version set in the
            \c release setting. Has no effect if creating the database.'''),
        Config('require_min', '', r'''
            required minimum compatibility version of existing data files.
            Must be less than or equal to any release version set in the
            \c release setting. Has no effect if creating the database.'''),
    ]),
]

# wiredtiger_open and WT_CONNECTION.reconfigure log configurations.
log_configuration_common = [
    Config('archive', 'true', r'''
        automatically archive unneeded log files''',
        type='boolean'),
    Config('os_cache_dirty_pct', '0', r'''
        maximum dirty system buffer cache usage, as a percentage of the
        log's \c file_max.  If non-zero, schedule writes for dirty blocks
        belonging to the log in the system buffer cache after that percentage
        of the log has been written into the buffer cache without an
        intervening file sync.''',
        min='0', max='100'),
    Config('prealloc', 'true', r'''
        pre-allocate log files''',
        type='boolean'),
    Config('zero_fill', 'false', r'''
        manually write zeroes into log files''',
        type='boolean')
]
connection_reconfigure_log_configuration = [
    Config('log', '', r'''
        enable logging. Enabling logging uses three sessions from the
        configured session_max''',
        type='category', subconfig=
        log_configuration_common)
]
wiredtiger_open_log_configuration = [
    Config('log', '', r'''
        enable logging. Enabling logging uses three sessions from the
        configured session_max''',
        type='category', subconfig=
        log_configuration_common + [
        Config('enabled', 'false', r'''
            enable logging subsystem''',
            type='boolean'),
        Config('compressor', 'none', r'''
            configure a compressor for log records.  Permitted values are
            \c "none" or custom compression engine name created with
            WT_CONNECTION::add_compressor.  If WiredTiger has builtin support
            for \c "lz4", \c "snappy", \c "zlib" or \c "zstd" compression,
            these names are also available. See @ref compression for more
            information'''),
        Config('file_max', '100MB', r'''
            the maximum size of log files''',
            min='100KB',    # !!! Must match WT_LOG_FILE_MIN
            max='2GB'),    # !!! Must match WT_LOG_FILE_MAX
        Config('path', '"."', r'''
            the name of a directory into which log files are written. The
            directory must already exist. If the value is not an absolute path,
            the path is relative to the database home (see @ref absolute_path
            for more information)'''),
        Config('recover', 'on', r'''
            run recovery or error if recovery needs to run after an
            unclean shutdown''',
            choices=['error', 'on'])
    ]),
]

# wiredtiger_open and WT_CONNECTION.reconfigure statistics log configurations.
statistics_log_configuration_common = [
    Config('json', 'false', r'''
        encode statistics in JSON format''',
        type='boolean'),
    Config('on_close', 'false', r'''log statistics on database close''',
        type='boolean'),
    Config('sources', '', r'''
        if non-empty, include statistics for the list of data source
        URIs, if they are open at the time of the statistics logging.
        The list may include URIs matching a single data source
        ("table:mytable"), or a URI matching all data sources of a
        particular type ("table:")''',
        type='list'),
    Config('timestamp', '"%b %d %H:%M:%S"', r'''
        a timestamp prepended to each log record, may contain strftime
        conversion specifications, when \c json is configured, defaults
        to \c "%FT%Y.000Z"'''),
    Config('wait', '0', r'''
        seconds to wait between each write of the log records; setting
        this value above 0 configures statistics logging''',
        min='0', max='100000'),
]
connection_reconfigure_statistics_log_configuration = [
    Config('statistics_log', '', r'''
        log any statistics the database is configured to maintain,
        to a file.  See @ref statistics for more information. Enabling
        the statistics log server uses a session from the configured
        session_max''',
        type='category', subconfig=
        statistics_log_configuration_common)
]
wiredtiger_open_statistics_log_configuration = [
    Config('statistics_log', '', r'''
        log any statistics the database is configured to maintain,
        to a file.  See @ref statistics for more information. Enabling
        the statistics log server uses a session from the configured
        session_max''',
        type='category', subconfig=
        statistics_log_configuration_common + [
        Config('path', '"."', r'''
            the name of a directory into which statistics files are written.
            The directory must already exist. If the value is not an absolute
            path, the path is relative to the database home (see @ref
            absolute_path for more information)''')
        ])
]

session_config = [
    Config('cache_cursors', 'true', r'''
        enable caching of cursors for reuse. Any calls to WT_CURSOR::close
        for a cursor created in this session will mark the cursor
        as cached and keep it available to be reused for later calls
        to WT_SESSION::open_cursor. Cached cursors may be eventually
        closed. This value is inherited from ::wiredtiger_open
        \c cache_cursors''',
        type='boolean'),
    Config('ignore_cache_size', 'false', r'''
        when set, operations performed by this session ignore the cache size
        and are not blocked when the cache is full.  Note that use of this
        option for operations that create cache pressure can starve ordinary
        sessions that obey the cache size.''',
        type='boolean'),
    Config('isolation', 'read-committed', r'''
        the default isolation level for operations in this session''',
        choices=['read-uncommitted', 'read-committed', 'snapshot']),
]

wiredtiger_open_common =\
    connection_runtime_config +\
    wiredtiger_open_compatibility_configuration +\
    wiredtiger_open_log_configuration +\
    wiredtiger_open_statistics_log_configuration + [
    Config('buffer_alignment', '-1', r'''
        in-memory alignment (in bytes) for buffers used for I/O.  The
        default value of -1 indicates a platform-specific alignment value
        should be used (4KB on Linux systems when direct I/O is configured,
        zero elsewhere)''',
        min='-1', max='1MB'),
    Config('builtin_extension_config', '', r'''
        A structure where the keys are the names of builtin extensions and the
        values are passed to WT_CONNECTION::load_extension as the \c config
        parameter (for example,
        <code>builtin_extension_config={zlib={compression_level=3}}</code>)'''),
    Config('cache_cursors', 'true', r'''
        enable caching of cursors for reuse. This is the default value
        for any sessions created, and can be overridden in configuring
        \c cache_cursors in WT_CONNECTION.open_session.''',
        type='boolean'),
    Config('checkpoint_sync', 'true', r'''
        flush files to stable storage when closing or writing
        checkpoints''',
        type='boolean'),
    Config('direct_io', '', r'''
        Use \c O_DIRECT on POSIX systems, and \c FILE_FLAG_NO_BUFFERING on
        Windows to access files.  Options are given as a list, such as
        <code>"direct_io=[data]"</code>.  Configuring \c direct_io requires
        care, see @ref tuning_system_buffer_cache_direct_io for important
        warnings.  Including \c "data" will cause WiredTiger data files to use
        direct I/O, including \c "log" will cause WiredTiger log files to use
        direct I/O, and including \c "checkpoint" will cause WiredTiger data
        files opened at a checkpoint (i.e: read-only) to use direct I/O.
        \c direct_io should be combined with \c write_through to get the
        equivalent of \c O_DIRECT on Windows''',
        type='list', choices=['checkpoint', 'data', 'log']),
    Config('encryption', '', r'''
        configure an encryptor for system wide metadata and logs.
        If a system wide encryptor is set, it is also used for
        encrypting data files and tables, unless encryption configuration
        is explicitly set for them when they are created with
        WT_SESSION::create''',
        type='category', subconfig=[
        Config('name', 'none', r'''
            Permitted values are \c "none"
            or custom encryption engine name created with
            WT_CONNECTION::add_encryptor.
            See @ref encryption for more information'''),
        Config('keyid', '', r'''
            An identifier that identifies a unique instance of the encryptor.
            It is stored in clear text, and thus is available when
            the wiredtiger database is reopened.  On the first use
            of a (name, keyid) combination, the WT_ENCRYPTOR::customize
            function is called with the keyid as an argument'''),
        Config('secretkey', '', r'''
            A string that is passed to the WT_ENCRYPTOR::customize function.
            It is never stored in clear text, so must be given to any
            subsequent ::wiredtiger_open calls to reopen the database.
            It must also be provided to any "wt" commands used with
            this database'''),
        ]),
    Config('extensions', '', r'''
        list of shared library extensions to load (using dlopen).
        Any values specified to a library extension are passed to
        WT_CONNECTION::load_extension as the \c config parameter
        (for example,
        <code>extensions=(/path/ext.so={entry=my_entry})</code>)''',
        type='list'),
    Config('file_extend', '', r'''
        file extension configuration.  If set, extend files of the set
        type in allocations of the set size, instead of a block at a
        time as each new block is written.  For example,
        <code>file_extend=(data=16MB)</code>. If set to 0, disable the file
        extension for the set type. For log files, the allowed range is
        between 100KB and 2GB; values larger than the configured maximum log
        size and the default config would extend log files in allocations of
        the maximum log file size.''',
        type='list', choices=['data', 'log']),
    Config('file_close_sync', 'true', r'''
        control whether to flush modified files to storage independent
        of a global checkpoint when closing file handles to acquire exclusive
        access to a table. If set to false, and logging is disabled, API calls that
        require exclusive access to tables will return EBUSY if there have been
        changes made to the table since the last global checkpoint. When logging
        is enabled, the value for <code>file_close_sync</code> has no effect, and,
        modified file is always flushed to storage when closing file handles to
        acquire exclusive access to the table''',
        type='boolean'),
    Config('hash', '', r'''
        manage resources around hash bucket arrays. All values must be a power of two.
        Note that setting large values can significantly increase memory usage inside
        WiredTiger''',
        type='category', subconfig=[
        Config('buckets', 512, r'''
            configure the number of hash buckets for most system hash arrays''',
            min='64', max='65536'),
        Config('dhandle_buckets', 512, r'''
            configure the number of hash buckets for hash arrays relating to data handles''',
            min='64', max='65536'),
        ]),
    Config('hazard_max', '1000', r'''
        maximum number of simultaneous hazard pointers per session
        handle''',
        min=15, undoc=True),
    Config('mmap', 'true', r'''
        Use memory mapping when accessing files in a read-only mode''',
        type='boolean'),
    Config('mmap_all', 'false', r'''
        Use memory mapping to read and write all data files, may not be configured with direct
        I/O''',
        type='boolean'),
    Config('multiprocess', 'false', r'''
        permit sharing between processes (will automatically start an
        RPC server for primary processes and use RPC for secondary
        processes). <b>Not yet supported in WiredTiger</b>''',
        type='boolean'),
    Config('readonly', 'false', r'''
        open connection in read-only mode.  The database must exist.  All
        methods that may modify a database are disabled.  See @ref readonly
        for more information''',
        type='boolean'),
    Config('salvage', 'false', r'''
        open connection and salvage any WiredTiger-owned database and log
        files that it detects as corrupted. This API should only be used
        after getting an error return of WT_TRY_SALVAGE.
        Salvage rebuilds files in place, overwriting existing files.
        We recommend making a backup copy of all files with the
        WiredTiger prefix prior to passing this flag.''',
        type='boolean'),
    Config('session_max', '100', r'''
        maximum expected number of sessions (including server
        threads)''',
        min='1'),
    Config('session_scratch_max', '2MB', r'''
        maximum memory to cache in each session''',
        type='int', undoc=True),
    Config('session_table_cache', 'true', r'''
        Maintain a per-session cache of tables''',
        type='boolean', undoc=True), # Obsolete after WT-3476
    Config('transaction_sync', '', r'''
        how to sync log records when the transaction commits''',
        type='category', subconfig=[
        Config('enabled', 'false', r'''
            whether to sync the log on every commit by default, can be
            overridden by the \c sync setting to
            WT_SESSION::commit_transaction''',
            type='boolean'),
        Config('method', 'fsync', r'''
            the method used to ensure log records are stable on disk, see
            @ref tune_durability for more information''',
            choices=['dsync', 'fsync', 'none']),
        ]),
    Config('verify_metadata', 'false', r'''
        open connection and verify any WiredTiger metadata. This API
        allows verification and detection of corruption in WiredTiger metadata.''',
        type='boolean'),
    Config('write_through', '', r'''
        Use \c FILE_FLAG_WRITE_THROUGH on Windows to write to files.  Ignored
        on non-Windows systems.  Options are given as a list, such as
        <code>"write_through=[data]"</code>.  Configuring \c write_through
        requires care, see @ref tuning_system_buffer_cache_direct_io for
        important warnings.  Including \c "data" will cause WiredTiger data
        files to write through cache, including \c "log" will cause WiredTiger
        log files to write through cache. \c write_through should be combined
        with \c direct_io to get the equivalent of POSIX \c O_DIRECT on
        Windows''',
        type='list', choices=['data', 'log']),
]

wiredtiger_open = wiredtiger_open_common + [
   Config('config_base', 'true', r'''
        write the base configuration file if creating the database.  If
        \c false in the config passed directly to ::wiredtiger_open, will
        ignore any existing base configuration file in addition to not creating
        one.  See @ref config_base for more information''',
        type='boolean'),
    Config('create', 'false', r'''
        create the database if it does not exist''',
        type='boolean'),
    Config('exclusive', 'false', r'''
        fail if the database already exists, generally used with the
        \c create option''',
        type='boolean'),
    Config('in_memory', 'false', r'''
        keep data in-memory only. See @ref in_memory for more information''',
        type='boolean'),
    Config('use_environment', 'true', r'''
        use the \c WIREDTIGER_CONFIG and \c WIREDTIGER_HOME environment
        variables if the process is not running with special privileges.
        See @ref home for more information''',
        type='boolean'),
    Config('use_environment_priv', 'false', r'''
        use the \c WIREDTIGER_CONFIG and \c WIREDTIGER_HOME environment
        variables even if the process is running with special privileges.
        See @ref home for more information''',
        type='boolean'),
]

cursor_runtime_config = [
    Config('append', 'false', r'''
        append the value as a new record, creating a new record
        number key; valid only for cursors with record number keys''',
        type='boolean'),
    Config('overwrite', 'true', r'''
        configures whether the cursor's insert, update and remove
        methods check the existing state of the record.  If \c overwrite
        is \c false, WT_CURSOR::insert fails with ::WT_DUPLICATE_KEY
        if the record exists, WT_CURSOR::update and WT_CURSOR::remove
        fail with ::WT_NOTFOUND if the record does not exist''',
        type='boolean'),
]

methods = {
'colgroup.meta' : Method(colgroup_meta),

'file.config' : Method(file_config),

'file.meta' : Method(file_meta),

'index.meta' : Method(index_meta),

'lsm.meta' : Method(lsm_meta),

'table.meta' : Method(table_meta),

'WT_CURSOR.close' : Method([]),

'WT_CURSOR.reconfigure' : Method(cursor_runtime_config),

'WT_SESSION.alter' : Method(file_runtime_config + [
    Config('exclusive_refreshed', 'true', r'''
        refresh the in memory state and flush the metadata change to disk,
        disabling this flag is dangerous - it will only re-write the
        metadata without refreshing the in-memory information or creating
        a checkpoint. The update will also only be applied to table URI
        entries in the metadata, not their sub-entries.''',
        type='boolean', undoc=True),
]),

'WT_SESSION.close' : Method([]),

'WT_SESSION.compact' : Method([
    Config('timeout', '1200', r'''
        maximum amount of time to allow for compact in seconds. The
        actual amount of time spent in compact may exceed the configured
        value. A value of zero disables the timeout''',
        type='int'),
]),

'WT_SESSION.create' : Method(file_config + lsm_config + source_meta +
        index_only_config + table_only_config + [
    Config('exclusive', 'false', r'''
        fail if the object exists.  When false (the default), if the
        object exists, check that its settings match the specified
        configuration''',
        type='boolean'),
    Config('import', '', r'''
        configure import of an existing object into the currently running database''',
        type='category', subconfig=[
        Config('enabled', 'false', r'''
            whether to import the input URI from disk''',
            type='boolean'),
        Config('repair', 'false', r'''
            whether to reconstruct the metadata from the raw file content''',
            type='boolean'),
        Config('file_metadata', '', r'''
            the file configuration extracted from the metadata of the export database'''),
        ]),
]),

'WT_SESSION.drop' : Method([
    Config('checkpoint_wait', 'true', r'''
        wait for concurrent checkpoints to complete before attempting the drop
        operation. If \c checkpoint_wait=false, attempt the drop operation
        without waiting, returning EBUSY if the operation conflicts with a
        running checkpoint''',
        type='boolean', undoc=True),
    Config('force', 'false', r'''
        return success if the object does not exist''',
        type='boolean'),
    Config('lock_wait', 'true', r'''
        wait for locks, if \c lock_wait=false, fail if any required locks are
        not available immediately''',
        type='boolean', undoc=True),
    Config('remove_files', 'true', r'''
        if the underlying files should be removed''',
        type='boolean'),
]),

'WT_SESSION.join' : Method([
    Config('compare', '"eq"', r'''
        modifies the set of items to be returned so that the index key
        satisfies the given comparison relative to the key set in this
        cursor''',
        choices=['eq', 'ge', 'gt', 'le', 'lt']),
    Config('count', '', r'''
        set an approximate count of the elements that would be included in
        the join.  This is used in sizing the bloom filter, and also influences
        evaluation order for cursors in the join. When the count is equal
        for multiple bloom filters in a composition of joins, the bloom
        filter may be shared''',
        type='int'),
    Config('bloom_bit_count', '16', r'''
        the number of bits used per item for the bloom filter''',
        min='2', max='1000'),
    Config('bloom_false_positives', 'false', r'''
        return all values that pass the bloom filter, without eliminating
        any false positives''',
        type='boolean'),
    Config('bloom_hash_count', '8', r'''
        the number of hash values per item for the bloom filter''',
        min='2', max='100'),
    Config('operation', '"and"', r'''
        the operation applied between this and other joined cursors.
        When "operation=and" is specified, all the conditions implied by
        joins must be satisfied for an entry to be returned by the join cursor;
        when "operation=or" is specified, only one must be satisfied.
        All cursors joined to a join cursor must have matching operations''',
        choices=['and', 'or']),
    Config('strategy', '', r'''
        when set to bloom, a bloom filter is created and populated for
        this index. This has an up front cost but may reduce the number
        of accesses to the main table when iterating the joined cursor.
        The bloom setting requires that count be set''',
        choices=['bloom', 'default']),
]),

'WT_SESSION.log_flush' : Method([
    Config('sync', 'on', r'''
        forcibly flush the log and wait for it to achieve the synchronization
        level specified.  The \c background setting initiates a background
        synchronization intended to be used with a later call to
        WT_SESSION::transaction_sync.  The \c off setting forces any
        buffered log records to be written to the file system.  The
        \c on setting forces log records to be written to the storage device''',
        choices=['background', 'off', 'on']),
]),

'WT_SESSION.log_printf' : Method([]),

'WT_SESSION.open_cursor' : Method(cursor_runtime_config + [
    Config('bulk', 'false', r'''
        configure the cursor for bulk-loading, a fast, initial load path
        (see @ref tune_bulk_load for more information).  Bulk-load may
        only be used for newly created objects and applications should
        use the WT_CURSOR::insert method to insert rows.  When
        bulk-loading, rows must be loaded in sorted order.  The value
        is usually a true/false flag; when bulk-loading fixed-length
        column store objects, the special value \c bitmap allows chunks
        of a memory resident bitmap to be loaded directly into a file
        by passing a \c WT_ITEM to WT_CURSOR::set_value where the \c
        size field indicates the number of records in the bitmap (as
        specified by the object's \c value_format configuration).
        Bulk-loaded bitmap values must end on a byte boundary relative
        to the bit count (except for the last set of values loaded)'''),
    Config('checkpoint', '', r'''
        the name of a checkpoint to open (the reserved name
        "WiredTigerCheckpoint" opens the most recent internal
        checkpoint taken for the object).  The cursor does not
        support data modification'''),
    Config('checkpoint_wait', 'true', r'''
        wait for the checkpoint lock, if \c checkpoint_wait=false, open the
        cursor without taking a lock, returning EBUSY if the operation
        conflicts with a running checkpoint''',
        type='boolean', undoc=True),
    Config('debug', '', r'''
        configure debug specific behavior on a cursor. Generally only
        used for internal testing purposes''',
        type='category', subconfig=[
        Config('release_evict', 'false', r'''
            Configure the cursor to evict the page positioned on when the
            reset API is used''',
            type='boolean')
        ]),
    Config('dump', '', r'''
        configure the cursor for dump format inputs and outputs: "hex"
        selects a simple hexadecimal format, "json" selects a JSON format
        with each record formatted as fields named by column names if
        available, "pretty" selects a human-readable format (making it
        incompatible with the "load") and "print" selects a format where only
        non-printing characters are hexadecimal encoded.  These formats are
        compatible with the @ref util_dump and @ref util_load commands''',
        choices=['hex', 'json', 'pretty', 'print']),
    Config('incremental', '', r'''
        configure the cursor for block incremental backup usage. These formats
        are only compatible with the backup data source; see @ref backup''',
        type='category', subconfig=[
        Config('consolidate', 'false', r'''
            causes block incremental backup information to be consolidated if adjacent
            granularity blocks are modified. If false, information will be returned in
            granularity sized blocks only. This must be set on the primary backup cursor and it
            applies to all files for this backup''',
            type='boolean'),
        Config('enabled', 'false', r'''
            whether to configure this backup as the starting point for a subsequent
            incremental backup''',
            type='boolean'),
        Config('file', '', r'''
            the file name when opening a duplicate incremental backup cursor.
            That duplicate cursor will return the block modifications relevant
            to the given file name'''),
        Config('force_stop', 'false', r'''
            causes all block incremental backup information to be released. This is
            on an open_cursor call and the resources will be released when this
            cursor is closed. No other operations should be done on this open cursor''',
            type='boolean'),
        Config('granularity', '16MB', r'''
            this setting manages the granularity of how WiredTiger maintains modification
            maps internally. The larger the granularity, the smaller amount of information
            WiredTiger need to maintain''',
            min='4KB', max='2GB'),
        Config('src_id', '', r'''
            a string that identifies a previous checkpoint backup source as the source
            of this incremental backup. This identifier must have already been created
            by use of the 'this_id' configuration in an earlier backup. A source id is
            required to begin an incremental backup'''),
        Config('this_id', '', r'''
            a string that identifies the current system state  as a future backup source
            for an incremental backup via 'src_id'. This identifier is required when opening
            an incremental backup cursor and an error will be returned if one is not provided'''),
        ]),
    Config('next_random', 'false', r'''
        configure the cursor to return a pseudo-random record from the
        object when the WT_CURSOR::next method is called; valid only for
        row-store cursors. See @ref cursor_random for details''',
        type='boolean'),
    Config('next_random_sample_size', '0', r'''
        cursors configured by \c next_random to return pseudo-random
        records from the object randomly select from the entire object,
        by default. Setting \c next_random_sample_size to a non-zero
        value sets the number of samples the application expects to take
        using the \c next_random cursor. A cursor configured with both
        \c next_random and \c next_random_sample_size attempts to divide
        the object into \c next_random_sample_size equal-sized pieces,
        and each retrieval returns a record from one of those pieces. See
        @ref cursor_random for details'''),
    Config('raw', 'false', r'''
        ignore the encodings for the key and value, manage data as if
        the formats were \c "u".  See @ref cursor_raw for details''',
        type='boolean'),
    Config('read_once', 'false', r'''
        results that are brought into cache from disk by this cursor will be
        given less priority in the cache.''',
        type='boolean'),
    Config('readonly', 'false', r'''
        only query operations are supported by this cursor. An error is
        returned if a modification is attempted using the cursor.  The
        default is false for all cursor types except for log and metadata
        cursors''',
        type='boolean'),
    Config('skip_sort_check', 'false', r'''
        skip the check of the sort order of each bulk-loaded key''',
        type='boolean', undoc=True),
    Config('statistics', '', r'''
        Specify the statistics to be gathered.  Choosing "all" gathers
        statistics regardless of cost and may include traversing on-disk files;
        "fast" gathers a subset of relatively inexpensive statistics.  The
        selection must agree with the database \c statistics configuration
        specified to ::wiredtiger_open or WT_CONNECTION::reconfigure.  For
        example, "all" or "fast" can be configured when the database is
        configured with "all", but the cursor open will fail if "all" is
        specified when the database is configured with "fast", and the cursor
        open will fail in all cases when the database is configured with
        "none".  If "size" is configured, only the underlying size of the
        object on disk is filled in and the object is not opened.  If \c
        statistics is not configured, the default configuration is the database
        configuration.  The "clear" configuration resets statistics after
        gathering them, where appropriate (for example, a cache size statistic
        is not cleared, while the count of cursor insert operations will be
        cleared).  See @ref statistics for more information''',
        type='list',
        choices=['all', 'cache_walk', 'fast', 'clear', 'size', 'tree_walk']),
    Config('target', '', r'''
        if non-empty, backup the list of objects; valid only for a
        backup data source''',
        type='list'),
]),

'WT_SESSION.query_timestamp' : Method([
    Config('get', 'read', r'''
        specify which timestamp to query: \c commit returns the most recently
        set commit_timestamp.  \c first_commit returns the first set
        commit_timestamp.  \c prepare returns the timestamp used in preparing a
        transaction.  \c read returns the timestamp at which the transaction is
        reading at.  See @ref transaction_timestamps''',
        choices=['commit', 'first_commit', 'prepare', 'read']),
]),

'WT_SESSION.rename' : Method([]),
'WT_SESSION.reset' : Method([]),
'WT_SESSION.salvage' : Method([
    Config('force', 'false', r'''
        force salvage even of files that do not appear to be WiredTiger
        files''',
        type='boolean'),
]),
'WT_SESSION.strerror' : Method([]),
'WT_SESSION.transaction_sync' : Method([
    Config('timeout_ms', '1200000', # !!! Must match WT_SESSION_BG_SYNC_MSEC
        r'''
        maximum amount of time to wait for background sync to complete in
        milliseconds.  A value of zero disables the timeout and returns
        immediately''',
        type='int'),
]),

'WT_SESSION.truncate' : Method([]),
'WT_SESSION.upgrade' : Method([]),
'WT_SESSION.verify' : Method([
    Config('dump_address', 'false', r'''
        Display page addresses, time windows, and page types as
        pages are verified, using the application's message handler,
        intended for debugging''',
        type='boolean'),
    Config('dump_blocks', 'false', r'''
        Display the contents of on-disk blocks as they are verified,
        using the application's message handler, intended for debugging''',
        type='boolean'),
    Config('dump_layout', 'false', r'''
        Display the layout of the files as they are verified, using the
        application's message handler, intended for debugging; requires
        optional support from the block manager''',
        type='boolean'),
    Config('dump_offsets', '', r'''
        Display the contents of specific on-disk blocks,
        using the application's message handler, intended for debugging''',
        type='list'),
    Config('dump_pages', 'false', r'''
        Display the contents of in-memory pages as they are verified,
        using the application's message handler, intended for debugging''',
        type='boolean'),
    Config('stable_timestamp', 'false', r'''
        Ensure that no data has a start timestamp after the stable timestamp,
        to be run after rollback_to_stable.''',
        type='boolean'),
    Config('strict', 'false', r'''
        Treat any verification problem as an error; by default, verify will
        warn, but not fail, in the case of errors that won't affect future
        behavior (for example, a leaked block)''',
        type='boolean'),
]),

'WT_SESSION.begin_transaction' : Method([
    Config('ignore_prepare', 'false', r'''
        whether to ignore the updates by other prepared transactions as part of
        read operations of this transaction.  When \c true, forces the
        transaction to be read-only.  Use \c force to ignore prepared updates
        and permit writes (which can cause lost updates unless the application
        knows something about the relationship between prepared transactions
        and the updates that are ignoring them)''',
        choices=['false', 'force', 'true']),
    Config('isolation', '', r'''
        the isolation level for this transaction; defaults to the
        session's isolation level''',
        choices=['read-uncommitted', 'read-committed', 'snapshot']),
    Config('name', '', r'''
        name of the transaction for tracing and debugging'''),
    Config('operation_timeout_ms', '0', r'''
        when non-zero, a requested limit on the time taken to complete operations in this
        transaction. Time is measured in real time milliseconds from the start of each WiredTiger
        API call. There is no guarantee any operation will not take longer than this amount of time.
        If WiredTiger notices the limit has been exceeded, an operation may return a WT_ROLLBACK
        error. Default is to have no limit''',
        min=1),
    Config('priority', 0, r'''
        priority of the transaction for resolving conflicts.
        Transactions with higher values are less likely to abort''',
        min='-100', max='100'),
    Config('read_before_oldest', 'false', r'''
        allows the caller to specify a read timestamp less than the oldest timestamp but newer
        than or equal to the pinned timestamp. Cannot be set to true while also rounding up the read
        timestamp. See @ref transaction_timestamps''', type='boolean'),
    Config('read_timestamp', '', r'''
        read using the specified timestamp.  The supplied value must not be
        older than the current oldest timestamp.  See
        @ref transaction_timestamps'''),
    Config('roundup_timestamps', '', r'''
        round up timestamps of the transaction. This setting alters the
        visibility expected in a transaction. See @ref
        transaction_timestamps''',
        type='category', subconfig= [
        Config('prepared', 'false', r'''
            applicable only for prepared transactions. Indicates if the prepare
            timestamp and the commit timestamp of this transaction can be
            rounded up. If the prepare timestamp is less than the oldest
            timestamp, the prepare timestamp  will be rounded to the oldest
            timestamp. If the commit timestamp is less than the prepare
            timestamp, the commit timestamp will be rounded up to the prepare
            timestamp''', type='boolean'),
        Config('read', 'false', r'''
            if the read timestamp is less than the oldest timestamp, the
            read timestamp will be rounded up to the oldest timestamp''',
            type='boolean'),
        ]),
    Config('sync', '', r'''
        whether to sync log records when the transaction commits,
        inherited from ::wiredtiger_open \c transaction_sync''',
        type='boolean')
]),

'WT_SESSION.commit_transaction' : Method([
    Config('commit_timestamp', '', r'''
        set the commit timestamp for the current transaction.  The supplied
        value must not be older than the first commit timestamp set for the
        current transaction.  The value must also not be older than the
        current oldest and stable timestamps.  See
        @ref transaction_timestamps'''),
    Config('durable_timestamp', '', r'''
        set the durable timestamp for the current transaction.  The supplied
        value must not be older than the commit timestamp set for the
        current transaction.  The value must also not be older than the
        current stable timestamp.  See
        @ref transaction_timestamps'''),
    Config('operation_timeout_ms', '0', r'''
        when non-zero, a requested limit on the time taken to complete operations in this
        transaction. Time is measured in real time milliseconds from the start of each WiredTiger
        API call. There is no guarantee any operation will not take longer than this amount of time.
        If WiredTiger notices the limit has been exceeded, an operation may return a WT_ROLLBACK
        error. Default is to have no limit''',
        min=1),
    Config('sync', '', r'''
        override whether to sync log records when the transaction commits,
        inherited from ::wiredtiger_open \c transaction_sync.
        The \c background setting initiates a background
        synchronization intended to be used with a later call to
        WT_SESSION::transaction_sync.  The \c off setting does not
        wait for record to be written or synchronized.  The
        \c on setting forces log records to be written to the storage device''',
        choices=['background', 'off', 'on']),
]),

'WT_SESSION.prepare_transaction' : Method([
    Config('prepare_timestamp', '', r'''
        set the prepare timestamp for the updates of the current transaction.
        The supplied value must not be older than any active read timestamps.
        See @ref transaction_timestamps'''),
]),

'WT_SESSION.timestamp_transaction' : Method([
    Config('commit_timestamp', '', r'''
        set the commit timestamp for the current transaction.  The supplied
        value must not be older than the first commit timestamp set for the
        current transaction.  The value must also not be older than the
        current oldest and stable timestamps.  See
        @ref transaction_timestamps'''),
    Config('durable_timestamp', '', r'''
        set the durable timestamp for the current transaction.  The supplied
        value must not be older than the commit timestamp set for the
        current transaction.  The value must also not be older than the
        current stable timestamp.  See
        @ref transaction_timestamps'''),
    Config('prepare_timestamp', '', r'''
        set the prepare timestamp for the updates of the current transaction.
        The supplied value must not be older than any active read timestamps.
        See @ref transaction_timestamps'''),
    Config('read_timestamp', '', r'''
        read using the specified timestamp.  The supplied value must not be
        older than the current oldest timestamp.  This can only be set once
        for a transaction. See @ref transaction_timestamps'''),
]),

'WT_SESSION.rollback_transaction' : Method([
    Config('operation_timeout_ms', '0', r'''
        when non-zero, a requested limit on the time taken to complete operations in this
        transaction. Time is measured in real time milliseconds from the start of each WiredTiger
        API call. There is no guarantee any operation will not take longer than this amount of time.
        If WiredTiger notices the limit has been exceeded, an operation may return a WT_ROLLBACK
        error. Default is to have no limit''',
        min=1),
]),

'WT_SESSION.checkpoint' : Method([
    Config('drop', '', r'''
        specify a list of checkpoints to drop.
        The list may additionally contain one of the following keys:
        \c "from=all" to drop all checkpoints,
        \c "from=<checkpoint>" to drop all checkpoints after and
        including the named checkpoint, or
        \c "to=<checkpoint>" to drop all checkpoints before and
        including the named checkpoint.  Checkpoints cannot be
        dropped if open in a cursor.  While a hot backup is in
        progress, checkpoints created prior to the start of the
        backup cannot be dropped''', type='list'),
    Config('force', 'false', r'''
        if false (the default), checkpoints may be skipped if the underlying object has not been
        modified, if true, this option forces the checkpoint''',
        type='boolean'),
    Config('name', '', r'''
        if set, specify a name for the checkpoint (note that checkpoints
        including LSM trees may not be named)'''),
    Config('target', '', r'''
        if non-empty, checkpoint the list of objects''', type='list'),
    Config('use_timestamp', 'true', r'''
        if true (the default), create the checkpoint as of the last stable timestamp if timestamps
        are in use, or all current updates if there is no stable timestamp set. If false, this
        option generates a checkpoint with all updates including those later than the timestamp''',
        type='boolean'),
]),

'WT_CONNECTION.add_collator' : Method([]),
'WT_CONNECTION.add_compressor' : Method([]),
'WT_CONNECTION.add_data_source' : Method([]),
'WT_CONNECTION.add_encryptor' : Method([]),
'WT_CONNECTION.add_extractor' : Method([]),
'WT_CONNECTION.close' : Method([
    Config('leak_memory', 'false', r'''
        don't free memory during close''',
        type='boolean'),
    Config('use_timestamp', 'true', r'''
        by default, create the close checkpoint as of the last stable timestamp
        if timestamps are in use, or all current updates if there is no
        stable timestamp set.  If false, this option generates a checkpoint
        with all updates''',
        type='boolean'),
]),
'WT_CONNECTION.debug_info' : Method([
    Config('cache', 'false', r'''
        print cache information''', type='boolean'),
    Config('cursors', 'false', r'''
        print all open cursor information''', type='boolean'),
    Config('handles', 'false', r'''
        print open handles information''', type='boolean'),
    Config('log', 'false', r'''
        print log information''', type='boolean'),
    Config('sessions', 'false', r'''
        print open session information''', type='boolean'),
    Config('txn', 'false', r'''
        print global txn information''', type='boolean'),
]),
'WT_CONNECTION.reconfigure' : Method(
    connection_reconfigure_compatibility_configuration +\
    connection_reconfigure_log_configuration +\
    connection_reconfigure_statistics_log_configuration +\
    connection_runtime_config
),
'WT_CONNECTION.set_file_system' : Method([]),

'WT_CONNECTION.load_extension' : Method([
    Config('config', '', r'''
        configuration string passed to the entry point of the
        extension as its WT_CONFIG_ARG argument'''),
    Config('early_load', 'false', r'''
        whether this extension should be loaded at the beginning of
        ::wiredtiger_open. Only applicable to extensions loaded via the
        wiredtiger_open configurations string''',
        type='boolean'),
    Config('entry', 'wiredtiger_extension_init', r'''
        the entry point of the extension, called to initialize the
        extension when it is loaded.  The signature of the function
        must match ::wiredtiger_extension_init'''),
    Config('terminate', 'wiredtiger_extension_terminate', r'''
        an optional function in the extension that is called before
        the extension is unloaded during WT_CONNECTION::close.  The
        signature of the function must match
        ::wiredtiger_extension_terminate'''),
]),

'WT_CONNECTION.open_session' : Method(session_config),

'WT_CONNECTION.query_timestamp' : Method([
    Config('get', 'all_durable', r'''
        specify which timestamp to query:
        \c all_durable returns the largest timestamp such that all timestamps
        up to that value have been made durable, \c last_checkpoint returns the
        timestamp of the most recent stable checkpoint, \c oldest returns the
        most recent \c oldest_timestamp set with WT_CONNECTION::set_timestamp,
        \c oldest_reader returns the minimum of the read timestamps of all
        active readers \c pinned returns the minimum of the \c oldest_timestamp
        and the read timestamps of all active readers, \c recovery returns the
        timestamp of the most recent stable checkpoint taken prior to a shutdown
        and \c stable returns the most recent \c stable_timestamp set with
        WT_CONNECTION::set_timestamp. See @ref transaction_timestamps''',
        choices=['all_durable','last_checkpoint',
            'oldest','oldest_reader','pinned','recovery','stable']),
]),

'WT_CONNECTION.set_timestamp' : Method([
    Config('commit_timestamp', '', r'''
        (deprecated) reset the maximum commit timestamp tracked by WiredTiger.
        This will cause future calls to WT_CONNECTION::query_timestamp to
        ignore commit timestamps greater than the specified value until the
        next commit moves the tracked commit timestamp forwards.  This is only
        intended for use where the application is rolling back locally
        committed transactions. The supplied value must not be older than the
        current oldest and stable timestamps.
        See @ref transaction_timestamps'''),
    Config('durable_timestamp', '', r'''
        reset the maximum durable timestamp tracked by WiredTiger.  This will
        cause future calls to WT_CONNECTION::query_timestamp to ignore durable
        timestamps greater than the specified value until the next durable
        timestamp moves the tracked durable timestamp forwards.  This is only
        intended for use where the application is rolling back locally committed
        transactions. The supplied value must not be older than the current
        oldest and stable timestamps.  See @ref transaction_timestamps'''),
    Config('force', 'false', r'''
        set timestamps even if they violate normal ordering requirements.
        For example allow the \c oldest_timestamp to move backwards''',
        type='boolean'),
    Config('oldest_timestamp', '', r'''
        future commits and queries will be no earlier than the specified
        timestamp.  Supplied values must be monotonically increasing, any
        attempt to set the value to older than the current is silently ignored.
        The supplied value must not be newer than the current
        stable timestamp.  See @ref transaction_timestamps'''),
    Config('stable_timestamp', '', r'''
        checkpoints will not include commits that are newer than the specified
        timestamp in tables configured with \c log=(enabled=false).  Supplied
        values must be monotonically increasing, any attempt to set the value to
        older than the current is silently ignored.  The supplied value must
        not be older than the current oldest timestamp.  See
        @ref transaction_timestamps'''),
]),

'WT_CONNECTION.rollback_to_stable' : Method([]),

'WT_SESSION.reconfigure' : Method(session_config),

# There are 4 variants of the wiredtiger_open configurations.
# wiredtiger_open:
#    Configuration values allowed in the application's configuration
#    argument to the wiredtiger_open call.
# wiredtiger_open_basecfg:
#    Configuration values allowed in the WiredTiger.basecfg file (remove
# creation-specific configuration strings and add a version string).
# wiredtiger_open_usercfg:
#    Configuration values allowed in the WiredTiger.config file (remove
# creation-specific configuration strings).
# wiredtiger_open_all:
#    All of the above configuration values combined
'wiredtiger_open' : Method(wiredtiger_open),
'wiredtiger_open_basecfg' : Method(wiredtiger_open_common + [
    Config('version', '(major=0,minor=0)', r'''
        the file version'''),
]),
'wiredtiger_open_usercfg' : Method(wiredtiger_open_common),
'wiredtiger_open_all' : Method(wiredtiger_open + [
    Config('version', '(major=0,minor=0)', r'''
        the file version'''),
]),
}<|MERGE_RESOLUTION|>--- conflicted
+++ resolved
@@ -714,15 +714,9 @@
         type='list', undoc=True,
         choices=[
         'aggressive_sweep', 'backup_rename', 'checkpoint_slow', 'history_store_checkpoint_delay',
-<<<<<<< HEAD
-        'history_store_sweep_race', 'prepare_checkpoint_delay', 'split_1', 'split_2',
-        'split_3', 'split_4', 'split_5', 'split_6', 'split_7', 'split_8']),
-    Config('verbose', '[]', r'''
-=======
         'history_store_search', 'history_store_sweep_race', 'prepare_checkpoint_delay', 'split_1',
         'split_2', 'split_3', 'split_4', 'split_5', 'split_6', 'split_7', 'split_8']),
-    Config('verbose', '', r'''
->>>>>>> d4cbdb99
+    Config('verbose', '[]', r'''
         enable messages for various events. Options are given as a
         list, such as <code>"verbose=[evictserver,read]"</code>''',
         type='list', choices=[
