--- conflicted
+++ resolved
@@ -1386,14 +1386,6 @@
         Display the contents of on-disk blocks as they are verified,
         using the application's message handler, intended for debugging''',
         type='boolean'),
-<<<<<<< HEAD
-=======
-    Config('dump_history', 'false', r'''
-        Display a key's values along with its time window as
-        they are verified against the history store, using the application's
-        message handler, intended for debugging''',
-        type='boolean'),
->>>>>>> 620b107b
     Config('dump_layout', 'false', r'''
         Display the layout of the files as they are verified, using the
         application's message handler, intended for debugging; requires
