--- conflicted
+++ resolved
@@ -523,26 +523,8 @@
         the maximum number of milliseconds an application thread will wait for space to be
         available in cache before giving up. Default will wait forever''',
         min=0),
-<<<<<<< HEAD
     Config('chunk_cache', '', r'''
         chunk cache configuration options''',
-=======
-    Config('extra_diagnostics', '[]', r'''
-        enable additional diagnostics in WiredTiger. These additional diagnostics include 
-        diagnostic assertions that can cause WiredTiger to abort when an invalid state 
-        is detected.
-        Options are given as a list, such as 
-        <code>"extra_diagnostics=[out_of_order,visibility]"</code>.
-        Choosing \c all enables all assertions. When WiredTiger is compiled with 
-        \c HAVE_DIAGNOSTIC=1 all assertions are enabled and cannot be reconfigured
-        ''',
-        type='list', choices=[
-            "all", "concurrent_access", "data_validation", "invalid_op", "out_of_order",
-            "panic", "slow_operation", "visibility"]),
-
-    Config('history_store', '', r'''
-        history store configuration options''',
->>>>>>> 3e8c3bdd
         type='category', subconfig=[
         Config('capacity', '0', r'''
             maximum memory to allocate for the chunk cache''',
@@ -708,6 +690,18 @@
         cache_size and has to be greater than its counterpart \c eviction_updates_target. This
         setting only alters behavior if it is lower than \c eviction_trigger''',
         min=0, max='10TB'),
+    Config('extra_diagnostics', '[]', r'''
+        enable additional diagnostics in WiredTiger. These additional diagnostics include 
+        diagnostic assertions that can cause WiredTiger to abort when an invalid state 
+        is detected.
+        Options are given as a list, such as 
+        <code>"extra_diagnostics=[out_of_order,visibility]"</code>.
+        Choosing \c all enables all assertions. When WiredTiger is compiled with 
+        \c HAVE_DIAGNOSTIC=1 all assertions are enabled and cannot be reconfigured
+        ''',
+        type='list', choices=[
+            "all", "concurrent_access", "data_validation", "invalid_op", "out_of_order",
+            "panic", "slow_operation", "visibility"]),
     Config('file_manager', '', r'''
         control how file handles are managed''',
         type='category', subconfig=[
