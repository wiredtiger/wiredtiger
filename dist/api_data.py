--- conflicted
+++ resolved
@@ -1474,14 +1474,8 @@
         type='int'),
 ]),
 
-<<<<<<< HEAD
-'WT_SESSION.create' : Method(file_config + lsm_config + tiered_config +\
-        file_disaggregated_config + source_meta + index_only_config + table_only_config +\
-        layered_config + [
-=======
-'WT_SESSION.create' : Method(file_config + tiered_config +
-        source_meta + index_only_config + table_only_config + [
->>>>>>> a2818484
+'WT_SESSION.create' : Method(file_config + tiered_config + file_disaggregated_config +\
+        source_meta + index_only_config + table_only_config + layered_config + [
     Config('exclusive', 'false', r'''
         fail if the object exists. When false (the default), if the object exists, check that its
         settings match the specified configuration''',
