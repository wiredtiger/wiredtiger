# This file is a python script that describes the WiredTiger API.

class Method:
    def __init__(self, config):
        # Deal with duplicates: with complex configurations (like
        # WT_SESSION::create), it's simpler to deal with duplicates once than
        # manually as configurations are defined
        self.config = []
        lastname = None
        for c in sorted(config):
            if '.' in c.name:
                raise "Bad config key '%s'" % c.name
            if c.name == lastname:
                continue
            lastname = c.name
            self.config.append(c)

class Config:
    def __init__(self, name, default, desc, subconfig=None, **flags):
        self.name = name
        self.default = default
        self.desc = desc
        self.subconfig = subconfig
        self.flags = flags

    # Comparators for sorting.
    def __eq__(self, other):
        return self.name == other.name

    def __ne__(self, other):
        return self.name != other.name

    def __lt__(self, other):
        return self.name < other.name

    def __le__(self, other):
        return self.name <= other.name

    def __gt__(self, other):
        return self.name > other.name

    def __ge__(self, other):
        return self.name >= other.name

common_runtime_config = [
    Config('app_metadata', '', r'''
        application-owned metadata for this object'''),
    Config('assert', '', r'''
        enable enhanced checking. ''',
        type='category', subconfig= [
        Config('commit_timestamp', 'none', r'''
            This option is no longer supported, retained for backward compatibility''',
            choices=['always', 'key_consistent', 'never', 'none']),
        Config('durable_timestamp', 'none', r'''
            This option is no longer supported, retained for backward compatibility''',
            choices=['always', 'key_consistent', 'never', 'none']),
        Config('write_timestamp', 'off', r'''
            verify that commit timestamps are used per the configured
            \c write_timestamp_usage option for this table''',
            choices=['off', 'on']),
        Config('read_timestamp', 'none', r'''
            verify that timestamps should \c always or \c never be used
            on reads with this table.  Verification is \c none
            if mixed read use is allowed''',
            choices=['always', 'never', 'none'])
        ], undoc=True),
    Config('verbose', '[]', r'''
        enable messages for various events. Options are given as a
        list, such as <code>"verbose=[write_timestamp]"</code>''',
        type='list', choices=[
            'write_timestamp',
        ]),
    Config('write_timestamp_usage', 'none', r'''
        describe how timestamps are expected to be used on modifications to
        the table. This option should be used in conjunction with the
        corresponding \c write_timestamp configuration under the \c assert and
        \c verbose options to provide logging and assertions for incorrect
        timestamp usage. The choices are \c always which ensures a timestamp is
        used for every operation on a table, \c key_consistent to ensure that
        once timestamps are used for a key, they are always used, \c ordered is
        like \c key_consistent except it also enforces that subsequent updates
        to each key must use increasing timestamps, \c mixed_mode is like
        \c ordered except that updates with no timestamp are allowed and have
        the effect of resetting the chain of updates once the transaction ID
        based snapshot is no longer relevant, \c never enforces that timestamps
        are never used for a table and \c none does not enforce any expectation
        on timestamp usage meaning that no log message or assertions will be
        produced regardless of the corresponding \c assert and \c verbose
        settings''',
        choices=['always', 'key_consistent', 'mixed_mode', 'never', 'none', 'ordered']),
]

# Metadata shared by all schema objects
common_meta = common_runtime_config + [
    Config('collator', 'none', r'''
        configure custom collation for keys.  Permitted values are \c "none"
        or a custom collator name created with WT_CONNECTION::add_collator'''),
    Config('columns', '', r'''
        list of the column names.  Comma-separated list of the form
        <code>(column[,...])</code>.  For tables, the number of entries
        must match the total number of values in \c key_format and \c
        value_format.  For colgroups and indices, all column names must
        appear in the list of columns for the table''',
        type='list'),
]

source_meta = [
    Config('source', '', r'''
        set a custom data source URI for a column group, index or simple
        table.  By default, the data source URI is derived from the \c
        type and the column group or index name.  Applications can
        create tables from existing data sources by supplying a \c
        source configuration''', undoc=True),
    Config('type', 'file', r'''
        set the type of data source used to store a column group, index
        or simple table.  By default, a \c "file:" URI is derived from
        the object name.  The \c type configuration can be used to
        switch to a different data source, such as LSM or an extension
        configured by the application'''),
]

format_meta = common_meta + [
    Config('key_format', 'u', r'''
        the format of the data packed into key items.  See @ref
        schema_format_types for details.  By default, the key_format is
        \c 'u' and applications use WT_ITEM structures to manipulate
        raw byte arrays. By default, records are stored in row-store
        files: keys of type \c 'r' are record numbers and records
        referenced by record number are stored in column-store files''',
        type='format', func='__wt_struct_confchk'),
    Config('value_format', 'u', r'''
        the format of the data packed into value items.  See @ref
        schema_format_types for details.  By default, the value_format
        is \c 'u' and applications use a WT_ITEM structure to
        manipulate raw byte arrays. Value items of type 't' are
        bitfields, and when configured with record number type keys,
        will be stored using a fixed-length store''',
        type='format', func='__wt_struct_confchk'),
]

lsm_config = [
    Config('lsm', '', r'''
        options only relevant for LSM data sources''',
        type='category', subconfig=[
        Config('auto_throttle', 'true', r'''
            Throttle inserts into LSM trees if flushing to disk isn't
            keeping up''',
            type='boolean'),
        Config('bloom', 'true', r'''
            create bloom filters on LSM tree chunks as they are merged''',
            type='boolean'),
        Config('bloom_bit_count', '16', r'''
            the number of bits used per item for LSM bloom filters''',
            min='2', max='1000'),
        Config('bloom_config', '', r'''
            config string used when creating Bloom filter files, passed
            to WT_SESSION::create'''),
        Config('bloom_hash_count', '8', r'''
            the number of hash values per item used for LSM bloom
            filters''',
            min='2', max='100'),
        Config('bloom_oldest', 'false', r'''
            create a bloom filter on the oldest LSM tree chunk. Only
            supported if bloom filters are enabled''',
            type='boolean'),
        Config('chunk_count_limit', '0', r'''
            the maximum number of chunks to allow in an LSM tree. This
            option automatically times out old data. As new chunks are
            added old chunks will be removed. Enabling this option
            disables LSM background merges''',
            type='int'),
        Config('chunk_max', '5GB', r'''
            the maximum size a single chunk can be. Chunks larger than this
            size are not considered for further merges. This is a soft
            limit, and chunks larger than this value can be created.  Must
            be larger than chunk_size''',
            min='100MB', max='10TB'),
        Config('chunk_size', '10MB', r'''
            the maximum size of the in-memory chunk of an LSM tree.  This
            limit is soft - it is possible for chunks to be temporarily
            larger than this value.  This overrides the \c memory_page_max
            setting''',
            min='512K', max='500MB'),
        Config('merge_custom', '', r'''
            configure the tree to merge into a custom data source''',
            type='category', subconfig=[
            Config('prefix', '', r'''
                custom data source prefix instead of \c "file"'''),
            Config('start_generation', '0', r'''
                merge generation at which the custom data source is used
                (zero indicates no custom data source)''',
                min='0', max='10'),
            Config('suffix', '', r'''
                custom data source suffix instead of \c ".lsm"'''),
            ]),
        Config('merge_max', '15', r'''
            the maximum number of chunks to include in a merge operation''',
            min='2', max='100'),
        Config('merge_min', '0', r'''
            the minimum number of chunks to include in a merge operation. If
            set to 0 or 1 half the value of merge_max is used''',
            max='100'),
    ]),
]

tiered_config = [
    Config('tiered_storage', '', r'''
        configure a storage source for this table''',
        type='category', subconfig=[
        Config('name', 'none', r'''
            permitted values are \c "none"
            or custom storage source name created with
            WT_CONNECTION::add_storage_source.
            See @ref custom_storage_sources for more information'''),
        Config('auth_token', '', r'''
            authentication string identifier'''),
        Config('bucket', '', r'''
            the bucket indicating the location for this table'''),
        Config('bucket_prefix', '', r'''
            the unique bucket prefix for this table'''),
        Config('cache_directory', '', r'''
            a directory to store locally cached versions of files in the storage source.  By
            default, it is named with \c "-cache" appended to the bucket name.  A relative
            directory name is relative to the home directory'''),
        Config('local_retention', '300', r'''
            time in seconds to retain data on tiered storage on the local tier
            for faster read access''',
            min='0', max='10000'),
        Config('object_target_size', '10M', r'''
            the approximate size of objects before creating them on the
            tiered storage tier''',
            min='100K', max='10TB'),
        ]),
]

tiered_tree_config = [
    Config('bucket', '', r'''
        the bucket indicating the location for this table'''),
    Config('bucket_prefix', '', r'''
        the unique bucket prefix for this table'''),
    Config('cache_directory', '', r'''
        a directory to store locally cached versions of files in the storage source.  By
        default, it is named with \c "-cache" appended to the bucket name.  A relative
        directory name is relative to the home directory'''),
]

file_runtime_config = common_runtime_config + [
    Config('access_pattern_hint', 'none', r'''
        It is recommended that workloads that consist primarily of
        updates and/or point queries specify \c random.  Workloads that
        do many cursor scans through large ranges of data specify
        \c sequential and other workloads specify \c none.  The
        option leads to an advisory call to an appropriate operating
        system API where available''',
        choices=['none', 'random', 'sequential']),
    Config('cache_resident', 'false', r'''
        do not ever evict the object's pages from cache. Not compatible with
        LSM tables; see @ref tuning_cache_resident for more information''',
        type='boolean'),
    Config('log', '', r'''
        the transaction log configuration for this object.  Only valid if
        log is enabled in ::wiredtiger_open''',
        type='category', subconfig=[
        Config('enabled', 'true', r'''
            if false, this object has checkpoint-level durability''',
            type='boolean'),
        ]),
    Config('os_cache_max', '0', r'''
        maximum system buffer cache usage, in bytes.  If non-zero, evict
        object blocks from the system buffer cache after that many bytes
        from this object are read or written into the buffer cache''',
        min=0),
    Config('os_cache_dirty_max', '0', r'''
        maximum dirty system buffer cache usage, in bytes.  If non-zero,
        schedule writes for dirty blocks belonging to this object in the
        system buffer cache after that many bytes from this object are
        written into the buffer cache''',
        min=0),
    Config('readonly', 'false', r'''
        the file is read-only. All methods that may modify a file are
        disabled. See @ref readonly for more information''',
        type='boolean'),
    Config('tiered_object', 'false', r'''
        this file is a tiered object. When opened on its own, it is marked as
        readonly and may be restricted in other ways''',
        type='boolean', undoc=True),
]

# Per-file configuration
file_config = format_meta + file_runtime_config + tiered_config + [
    Config('block_allocation', 'best', r'''
        configure block allocation. Permitted values are \c "best" or \c "first";
        the \c "best" configuration uses a best-fit algorithm,
        the \c "first" configuration uses a first-available algorithm during block allocation''',
        choices=['best', 'first',]),
    Config('allocation_size', '4KB', r'''
        the file unit allocation size, in bytes, must a power-of-two;
        smaller values decrease the file space required by overflow
        items, and the default value of 4KB is a good choice absent
        requirements from the operating system or storage device''',
        min='512B', max='128MB'),
    Config('block_compressor', 'none', r'''
        configure a compressor for file blocks.  Permitted values are \c "none"
        or custom compression engine name created with
        WT_CONNECTION::add_compressor.  If WiredTiger has builtin support for
        \c "lz4", \c "snappy", \c "zlib" or \c "zstd" compression, these names
        are also available.  See @ref compression for more information'''),
    Config('checksum', 'on', r'''
        configure block checksums; the permitted values are \c on, \c off, \c uncompressed and
        \c unencrypted. The default is \c on, in which case all block writes include a checksum
        subsequently verified when the block is read. The \c off setting does no checksums,
        the \c uncompressed setting only checksums blocks that are not compressed, and the
        \c unencrypted setting only checksums blocks that are not encrypted.  See @ref
        tune_checksum for more information.''',
        choices=['on', 'off', 'uncompressed', 'unencrypted']),
    Config('dictionary', '0', r'''
        the maximum number of unique values remembered in the Btree
        row-store leaf page value dictionary; see
        @ref file_formats_compression for more information''',
        min='0'),
    Config('encryption', '', r'''
        configure an encryptor for file blocks. When a table is created,
        its encryptor is not implicitly used for any related indices
        or column groups''',
        type='category', subconfig=[
        Config('name', 'none', r'''
            Permitted values are \c "none"
            or custom encryption engine name created with
            WT_CONNECTION::add_encryptor.
            See @ref encryption for more information'''),
        Config('keyid', '', r'''
            An identifier that identifies a unique instance of the encryptor.
            It is stored in clear text, and thus is available when
            the wiredtiger database is reopened.  On the first use
            of a (name, keyid) combination, the WT_ENCRYPTOR::customize
            function is called with the keyid as an argument'''),
        ]),
    Config('format', 'btree', r'''
        the file format''',
        choices=['btree']),
    Config('huffman_key', 'none', r'''
        This option is no longer supported, retained for backward compatibility'''),
    Config('huffman_value', 'none', r'''
        configure Huffman encoding for values.  Permitted values are
        \c "none", \c "english", \c "utf8<file>" or \c "utf16<file>".
        See @ref huffman for more information'''),
    Config('ignore_in_memory_cache_size', 'false', r'''
        allow update and insert operations to proceed even if the cache is
        already at capacity. Only valid in conjunction with in-memory
        databases. Should be used with caution - this configuration allows
        WiredTiger to consume memory over the configured cache limit''',
        type='boolean'),
    Config('internal_key_truncate', 'true', r'''
        configure internal key truncation, discarding unnecessary trailing
        bytes on internal keys (ignored for custom collators)''',
        type='boolean'),
    Config('internal_page_max', '4KB', r'''
        the maximum page size for internal nodes, in bytes; the size
        must be a multiple of the allocation size and is significant
        for applications wanting to avoid excessive L2 cache misses
        while searching the tree.  The page maximum is the bytes of
        uncompressed data, that is, the limit is applied before any
        block compression is done''',
        min='512B', max='512MB'),
    Config('internal_item_max', '0', r'''
        This option is no longer supported, retained for backward compatibility''',
        min=0, undoc=True),
    Config('internal_key_max', '0', r'''
        This option is no longer supported, retained for backward compatibility''',
        min='0'),
    Config('key_gap', '10', r'''
        This option is no longer supported, retained for backward compatibility''',
        min='0'),
    Config('leaf_key_max', '0', r'''
        the largest key stored in a leaf node, in bytes.  If set, keys
        larger than the specified size are stored as overflow items (which
        may require additional I/O to access).  The default value is
        one-tenth the size of a newly split leaf page''',
        min='0'),
    Config('leaf_page_max', '32KB', r'''
        the maximum page size for leaf nodes, in bytes; the size must
        be a multiple of the allocation size, and is significant for
        applications wanting to maximize sequential data transfer from
        a storage device.  The page maximum is the bytes of uncompressed
        data, that is, the limit is applied before any block compression
        is done.  For fixed-length column store, the size includes only the
        bitmap data; pages containing timestamp information can be larger,
        and the size is limited to 128KB rather than 512MB''',
        min='512B', max='512MB'),
    Config('leaf_value_max', '0', r'''
        the largest value stored in a leaf node, in bytes.  If set, values
        larger than the specified size are stored as overflow items (which
        may require additional I/O to access). If the size is larger than
        the maximum leaf page size, the page size is temporarily ignored
        when large values are written. The default is one-half the size of
        a newly split leaf page''',
        min='0'),
    Config('leaf_item_max', '0', r'''
        This option is no longer supported, retained for backward compatibility''',
        min=0, undoc=True),
    Config('memory_page_image_max', '0', r'''
        the maximum in-memory page image represented by a single storage block.
        Depending on compression efficiency, compression can create storage
        blocks which require significant resources to re-instantiate in the
        cache, penalizing the performance of future point updates. The value
        limits the maximum in-memory page image a storage block will need. If
        set to 0, a default of 4 times \c leaf_page_max is used''',
        min='0'),
    Config('memory_page_max', '5MB', r'''
        the maximum size a page can grow to in memory before being
        reconciled to disk.  The specified size will be adjusted to a lower
        bound of <code>leaf_page_max</code>, and an upper bound of
        <code>cache_size / 10</code>.  This limit is soft - it is possible
        for pages to be temporarily larger than this value.  This setting
        is ignored for LSM trees, see \c chunk_size''',
        min='512B', max='10TB'),
    Config('prefix_compression', 'false', r'''
        configure prefix compression on row-store leaf pages''',
        type='boolean'),
    Config('prefix_compression_min', '4', r'''
        minimum gain before prefix compression will be used on row-store
        leaf pages''',
        min=0),
    Config('split_deepen_min_child', '0', r'''
        minimum entries in a page to consider deepening the tree. Pages
        will be considered for splitting and deepening the search tree
        as soon as there are more than the configured number of children
        ''',
        type='int', undoc=True),
    Config('split_deepen_per_child', '0', r'''
        entries allocated per child when deepening the tree''',
        type='int', undoc=True),
    Config('split_pct', '90', r'''
        the Btree page split size as a percentage of the maximum Btree
        page size, that is, when a Btree page is split, it will be
        split into smaller pages, where each page is the specified
        percentage of the maximum Btree page size''',
        min='50', max='100'),
]

# File metadata, including both configurable and non-configurable (internal)
file_meta = file_config + [
    Config('checkpoint', '', r'''
        the file checkpoint entries'''),
    Config('checkpoint_backup_info', '', r'''
        the incremental backup durable information'''),
    Config('checkpoint_lsn', '', r'''
        LSN of the last checkpoint'''),
    Config('id', '', r'''
        the file's ID number'''),
    Config('version', '(major=0,minor=0)', r'''
        the file version'''),
]

lsm_meta = file_config + lsm_config + [
    Config('last', '0', r'''
        the last allocated chunk ID'''),
    Config('chunks', '', r'''
        active chunks in the LSM tree'''),
    Config('old_chunks', '', r'''
        obsolete chunks in the LSM tree'''),
]

tiered_meta = file_meta + tiered_config + [
    Config('flush_time', '0', r'''
        indicates the time this tree was flushed to shared storage or 0 if unflushed'''),
    Config('flush_timestamp', '0', r'''
        timestamp at which this tree was flushed to shared storage or 0 if unflushed'''),
    Config('last', '0', r'''
        the last allocated object ID'''),
    Config('oldest', '1', r'''
        the oldest allocated object ID'''),
    Config('tiers', '', r'''
        list of data sources to combine into a tiered storage structure''', type='list'),
]

tier_meta = file_meta + tiered_tree_config
# Objects need to have the readonly setting set and bucket_prefix.
# The file_meta already contains those pieces.
object_meta = file_meta + [
    Config('flush_time', '0', r'''
        indicates the time this object was flushed to shared storage or 0 if unflushed'''),
    Config('flush_timestamp', '0', r'''
        timestamp at which this object was flushed to shared storage or 0 if unflushed'''),
]

table_only_config = [
    Config('colgroups', '', r'''
        comma-separated list of names of column groups.  Each column
        group is stored separately, keyed by the primary key of the
        table.  If no column groups are specified, all columns are
        stored together in a single file.  All value columns in the
        table must appear in at least one column group.  Each column
        group must be created with a separate call to
        WT_SESSION::create''', type='list'),
]

index_only_config = [
    Config('extractor', 'none', r'''
        configure custom extractor for indices.  Permitted values are
        \c "none" or an extractor name created with
        WT_CONNECTION::add_extractor'''),
    Config('immutable', 'false', r'''
        configure the index to be immutable - that is an index is not changed
        by any update to a record in the table''', type='boolean'),
]

colgroup_meta = common_meta + source_meta

index_meta = format_meta + source_meta + index_only_config + [
    Config('index_key_columns', '', r'''
        number of public key columns''', type='int', undoc=True),
]

table_meta = format_meta + table_only_config

# Connection runtime config, shared by conn.reconfigure and wiredtiger_open
connection_runtime_config = [
    Config('block_cache', '', r'''
        block cache configuration options''',
        type='category', subconfig=[
        Config('cache_on_checkpoint', 'true', r'''
            cache blocks written by a checkpoint''',
            type='boolean'),
        Config('cache_on_writes', 'true', r'''
            cache blocks as they are written (other than checkpoint blocks)''',
            type='boolean'),
        Config('enabled', 'false', r'''
            enable block cache''',
            type='boolean'),
        Config('blkcache_eviction_aggression', '1800', r'''
            seconds an unused block remains in the cache before it is evicted''',
            min='1', max='7200'),
        Config('full_target', '95', r'''
            the fraction of the block cache that must be full before eviction
            will remove unused blocks''',
            min='30', max='100'),
        Config('size', '0', r'''
            maximum memory to allocate for the block cache''',
            min='0', max='10TB'),
        Config('hashsize', '0', r'''
            number of buckets in the hashtable that keeps track of blocks''',
            min='512', max='256K'),
        Config('max_percent_overhead', '10', r'''
            maximum tolerated overhead expressed as the number of blocks added
            and removed as percent of blocks looked up; cache population
            and eviction will be suppressed if the overhead exceeds the
            supplied threshold''',
            min='1', max='500'),
        Config('nvram_path', '', r'''
            the absolute path to the file system mounted on the NVRAM device'''),
        Config('percent_file_in_dram', '50', r'''
            bypass cache for a file if the set percentage of the file fits in system DRAM
            (as specified by block_cache.system_ram)''',
            min='0', max='100'),
        Config('system_ram', '0', r'''
            the bytes of system DRAM available for caching filesystem blocks''',
            min='0', max='1024GB'),
        Config('type', '', r'''
            cache location: DRAM or NVRAM'''),
        ]),
    Config('cache_size', '100MB', r'''
        maximum heap memory to allocate for the cache. A database should
        configure either \c cache_size or \c shared_cache but not both''',
        min='1MB', max='10TB'),
    Config('cache_max_wait_ms', '0', r'''
        the maximum number of milliseconds an application thread will wait
        for space to be available in cache before giving up. Default will
        wait forever''',
        min=0),
    Config('history_store', '', r'''
        history store configuration options''',
        type='category', subconfig=[
        Config('file_max', '0', r'''
            The maximum number of bytes that WiredTiger is allowed to use for
            its history store mechanism. If the history store file exceeds
            this size, a panic will be triggered. The default value means that
            the history store file is unbounded and may use as much space as
            the filesystem will accommodate. The minimum non-zero setting is
            100MB.''',    # !!! Must match WT_HS_FILE_MIN
            min='0')
        ]),
    Config('cache_overhead', '8', r'''
        assume the heap allocator overhead is the specified percentage, and
        adjust the cache usage by that amount (for example, if there is 10GB
        of data in cache, a percentage of 10 means WiredTiger treats this as
        11GB).  This value is configurable because different heap allocators
        have different overhead and different workloads will have different
        heap allocation sizes and patterns, therefore applications may need to
        adjust this value based on allocator choice and behavior in measured
        workloads''',
        min='0', max='30'),
    Config('checkpoint', '', r'''
        periodically checkpoint the database. Enabling the checkpoint server
        uses a session from the configured session_max''',
        type='category', subconfig=[
        Config('log_size', '0', r'''
            wait for this amount of log record bytes to be written to
                the log between each checkpoint.  If non-zero, this value will
                use a minimum of the log file size.  A database can configure
                both log_size and wait to set an upper bound for checkpoints;
                setting this value above 0 configures periodic checkpoints''',
            min='0', max='2GB'),
        Config('wait', '0', r'''
            seconds to wait between each checkpoint; setting this value
            above 0 configures periodic checkpoints''',
            min='0', max='100000'),
        ]),
    Config('debug_mode', '', r'''
        control the settings of various extended debugging features''',
        type='category', subconfig=[
        Config('corruption_abort', 'true', r'''
            if true, dump the core in the diagnostic mode on encountering the data corruption.''',
            type='boolean'),
        Config('checkpoint_retention', '0', r'''
            adjust log archiving to retain the log records of this number
            of checkpoints. Zero or one means perform normal archiving.''',
            min='0', max='1024'),
        Config('cursor_copy', 'false', r'''
            if true, use the system allocator to make a copy of any data
            returned by a cursor operation and return the copy instead.
            The copy is freed on the next cursor operation. This allows
            memory sanitizers to detect inappropriate references to memory
            owned by cursors.''',
            type='boolean'),
        Config('eviction', 'false', r'''
            if true, modify internal algorithms to change skew to force
            history store eviction to happen more aggressively. This includes but
            is not limited to not skewing newest, not favoring leaf pages,
            and modifying the eviction score mechanism.''',
            type='boolean'),
        Config('log_retention', '0', r'''
            adjust log archiving to retain at least this number of log files, ignored if set to 0.
            (Warning: this option can remove log files required for recovery if no checkpoints
            have yet been done and the number of log files exceeds the configured value. As
            WiredTiger cannot detect the difference between a system that has not yet checkpointed
            and one that will never checkpoint, it might discard log files before any checkpoint is
            done.)''',
            min='0', max='1024'),
        Config('realloc_exact', 'false', r'''
            if true, reallocation of memory will only provide the exact
            amount requested. This will help with spotting memory allocation
            issues more easily.''',
            type='boolean'),
        Config('rollback_error', '0', r'''
            return a WT_ROLLBACK error from a transaction operation about
            every Nth operation to simulate a collision''',
            min='0', max='10M'),
        Config('slow_checkpoint', 'false', r'''
            if true, slow down checkpoint creation by slowing down internal
            page processing.''',
            type='boolean'),
        Config('table_logging', 'false', r'''
            if true, write transaction related information to the log for all
            operations, even operations for tables with logging turned off.
            This setting introduces a log format change that may break older
            versions of WiredTiger. These operations are informational and
            skipped in recovery.''',
            type='boolean'),
        Config('update_restore_evict', 'false', r'''
            if true, control all dirty page evictions through forcing update restore eviction.''',
            type='boolean'),
        ]),
    Config('error_prefix', '', r'''
        prefix string for error messages'''),
    Config('eviction', '', r'''
        eviction configuration options''',
        type='category', subconfig=[
            Config('threads_max', '8', r'''
                maximum number of threads WiredTiger will start to help evict
                pages from cache. The number of threads started will vary
                depending on the current eviction load. Each eviction worker
                thread uses a session from the configured session_max''',
                min=1, max=20),
            Config('threads_min', '1', r'''
                minimum number of threads WiredTiger will start to help evict
                pages from cache. The number of threads currently running will
                vary depending on the current eviction load''',
                min=1, max=20),
            ]),
    Config('eviction_checkpoint_target', '1', r'''
        perform eviction at the beginning of checkpoints to bring the dirty
        content in cache to this level. It is a percentage of the cache size if
        the value is within the range of 0 to 100 or an absolute size when
        greater than 100. The value is not allowed to exceed the \c cache_size.
        Ignored if set to zero.''',
        min=0, max='10TB'),
    Config('eviction_dirty_target', '5', r'''
        perform eviction in worker threads when the cache contains at least
        this much dirty content. It is a percentage of the cache size if the
        value is within the range of 1 to 100 or an absolute size when greater
        than 100. The value is not allowed to exceed the \c cache_size and has
        to be lower than its counterpart \c eviction_dirty_trigger''',
        min=1, max='10TB'),
    Config('eviction_dirty_trigger', '20', r'''
        trigger application threads to perform eviction when the cache contains
        at least this much dirty content. It is a percentage of the cache size
        if the value is within the range of 1 to 100 or an absolute size when
        greater than 100. The value is not allowed to exceed the \c cache_size
        and has to be greater than its counterpart \c eviction_dirty_target.
        This setting only alters behavior if it is lower than eviction_trigger
        ''', min=1, max='10TB'),
    Config('eviction_target', '80', r'''
        perform eviction in worker threads when the cache contains at least
        this much content. It is a percentage of the cache size if the value is
        within the range of 10 to 100 or an absolute size when greater than 100.
        The value is not allowed to exceed the \c cache_size and has to be lower
        than its counterpart \c eviction_trigger''',
        min=10, max='10TB'),
    Config('eviction_trigger', '95', r'''
        trigger application threads to perform eviction when the cache contains
        at least this much content. It is a percentage of the cache size if the
        value is within the range of 10 to 100 or an absolute size when greater
        than 100. The value is not allowed to exceed the \c cache_size and has
        to be greater than its counterpart \c eviction_target''',
        min=10, max='10TB'),
    Config('eviction_updates_target', '0', r'''
        perform eviction in worker threads when the cache contains at least
        this many bytes of updates. It is a percentage of the cache size if the
        value is within the range of 0 to 100 or an absolute size when greater
        than 100. Calculated as half of \c eviction_dirty_target by default.
        The value is not allowed to exceed the \c cache_size and has to be lower
        than its counterpart \c eviction_updates_trigger''',
        min=0, max='10TB'),
    Config('eviction_updates_trigger', '0', r'''
        trigger application threads to perform eviction when the cache contains
        at least this many bytes of updates. It is a percentage of the cache size
        if the value is within the range of 1 to 100 or an absolute size when
        greater than 100\. Calculated as half of \c eviction_dirty_trigger by default.
        The value is not allowed to exceed the \c cache_size and has to be greater than
        its counterpart \c eviction_updates_target. This setting only alters behavior
        if it is lower than \c eviction_trigger''',
        min=0, max='10TB'),
    Config('file_manager', '', r'''
        control how file handles are managed''',
        type='category', subconfig=[
        Config('close_handle_minimum', '250', r'''
            number of handles open before the file manager will look for handles
            to close''', min=0),
        Config('close_idle_time', '30', r'''
            amount of time in seconds a file handle needs to be idle
            before attempting to close it. A setting of 0 means that idle
            handles are not closed''', min=0, max=100000),
        Config('close_scan_interval', '10', r'''
            interval in seconds at which to check for files that are
            inactive and close them''', min=1, max=100000),
        ]),
    Config('io_capacity', '', r'''
        control how many bytes per second are written and read. Exceeding
        the capacity results in throttling.''',
        type='category', subconfig=[
        Config('total', '0', r'''
            number of bytes per second available to all subsystems in total.
            When set, decisions about what subsystems are throttled, and in
            what proportion, are made internally. The minimum non-zero setting
            is 1MB.''',
            min='0', max='1TB'),
        ]),
    Config('json_output', '[]', r'''
        enable JSON formatted messages on the event handler interface. Options are
        given as a list, where each option specifies an event handler category e.g.
        'error' represents the messages from the WT_EVENT_HANDLER::handle_error method.''',
        type='list', choices=[
            'error',
            'message']),
    Config('lsm_manager', '', r'''
        configure database wide options for LSM tree management. The LSM
        manager is started automatically the first time an LSM tree is opened.
        The LSM manager uses a session from the configured session_max''',
        type='category', subconfig=[
        Config('worker_thread_max', '4', r'''
            Configure a set of threads to manage merging LSM trees in
            the database. Each worker thread uses a session handle from
            the configured session_max''',
            min='3',     # !!! Must match WT_LSM_MIN_WORKERS
            max='20'),     # !!! Must match WT_LSM_MAX_WORKERS
        Config('merge', 'true', r'''
            merge LSM chunks where possible''',
            type='boolean')
        ]),
    Config('operation_timeout_ms', '0', r'''
        when non-zero, a requested limit on the number of elapsed real time milliseconds
        application threads will take to complete database operations. Time is measured from the
        start of each WiredTiger API call.  There is no guarantee any operation will not take
        longer than this amount of time. If WiredTiger notices the limit has been exceeded, an
        operation may return a WT_ROLLBACK error. Default is to have no limit''',
        min=1),
    Config('operation_tracking', '', r'''
        enable tracking of performance-critical functions. See
        @ref operation_tracking for more information''',
        type='category', subconfig=[
            Config('enabled', 'false', r'''
                enable operation tracking subsystem''',
                type='boolean'),
            Config('path', '"."', r'''
                the name of a directory into which operation tracking files are
                written. The directory must already exist. If the value is not
                an absolute path, the path is relative to the database home
                (see @ref absolute_path for more information)'''),
        ]),
    Config('shared_cache', '', r'''
        shared cache configuration options. A database should configure
        either a cache_size or a shared_cache not both. Enabling a
        shared cache uses a session from the configured session_max. A
        shared cache can not have absolute values configured for cache
        eviction settings''',
        type='category', subconfig=[
        Config('chunk', '10MB', r'''
            the granularity that a shared cache is redistributed''',
            min='1MB', max='10TB'),
        Config('name', 'none', r'''
            the name of a cache that is shared between databases or
            \c "none" when no shared cache is configured'''),
        Config('quota', '0', r'''
            maximum size of cache this database can be allocated from the
            shared cache. Defaults to the entire shared cache size''',
            type='int'),
        Config('reserve', '0', r'''
            amount of cache this database is guaranteed to have
            available from the shared cache. This setting is per
            database. Defaults to the chunk size''', type='int'),
        Config('size', '500MB', r'''
            maximum memory to allocate for the shared cache. Setting
            this will update the value if one is already set''',
            min='1MB', max='10TB')
        ]),
    Config('statistics', 'none', r'''
        Maintain database statistics, which may impact performance.
        Choosing "all" maintains all statistics regardless of cost,
        "fast" maintains a subset of statistics that are relatively
        inexpensive, "none" turns off all statistics. The "clear"
        configuration resets statistics after they are gathered,
        where appropriate (for example, a cache size statistic is
        not cleared, while the count of cursor insert operations will
        be cleared).   When "clear" is configured for the database,
        gathered statistics are reset each time a statistics cursor
        is used to gather statistics, as well as each time statistics
        are logged using the \c statistics_log configuration.  See
        @ref statistics for more information''',
        type='list',
        choices=['all', 'cache_walk', 'fast', 'none', 'clear', 'tree_walk']),
    Config('tiered_manager', '', r'''
        tiered storage manager configuration options''',
        type='category', undoc=True, subconfig=[
            Config('threads_max', '8', r'''
                maximum number of threads WiredTiger will start to help manage
                tiered storage maintenance. Each worker thread uses a session
                from the configured session_max''',
                min=1, max=20),
            Config('threads_min', '1', r'''
                minimum number of threads WiredTiger will start to help manage
                tiered storage maintenance.''',
                min=1, max=20),
            Config('wait', '0', r'''
                seconds to wait between each periodic housekeeping of
                tiered storage. Setting this value above 0 configures periodic
                management inside WiredTiger''',
                min='0', max='100000'),
            ]),
    Config('timing_stress_for_test', '', r'''
        enable code that interrupts the usual timing of operations with a goal
        of uncovering race conditions and unexpected blocking. This option is
        intended for use with internal stress testing of WiredTiger.''',
        type='list', undoc=True,
        choices=[
        'aggressive_sweep', 'backup_rename', 'checkpoint_reserved_txnid_delay', 'checkpoint_slow',
<<<<<<< HEAD
        'failpoint_history_store_delete_key_from_ts', 'history_store_checkpoint_delay',
        'history_store_search', 'history_store_sweep_race', 'prepare_checkpoint_delay', 'split_1',
        'split_2', 'split_3', 'split_4', 'split_5', 'split_6', 'split_7', 'tiered_cache']),
=======
        'compact_slow', 'failpoint_history_store_delete_key_from_ts',
        'history_store_checkpoint_delay', 'history_store_search', 'history_store_sweep_race',
        'prepare_checkpoint_delay', 'split_1', 'split_2', 'split_3', 'split_4', 'split_5',
        'split_6', 'split_7']),
>>>>>>> 191e1c26
    Config('verbose', '[]', r'''
        enable messages for various subsystems and operations. Options are given as a list,
        where each message type can optionally define an associated verbosity level, such as
        <code>"verbose=[evictserver,read:1,rts:0]"</code>. Verbosity levels that can be provided
        include <code>0</code> (INFO) and <code>1</code> (DEBUG).''',
        type='list', choices=[
            'api',
            'backup',
            'block',
            'block_cache',
            'checkpoint',
            'checkpoint_cleanup',
            'checkpoint_progress',
            'compact',
            'compact_progress',
            'error_returns',
            'evict',
            'evict_stuck',
            'evictserver',
            'fileops',
            'generation',
            'handleops',
            'history_store',
            'history_store_activity',
            'log',
            'lsm',
            'lsm_manager',
            'metadata',
            'mutex',
            'out_of_order',
            'overflow',
            'read',
            'reconcile',
            'recovery',
            'recovery_progress',
            'rts',
            'salvage',
            'shared_cache',
            'split',
            'temporary',
            'thread_group',
            'tiered',
            'timestamp',
            'transaction',
            'verify',
            'version',
            'write']),
]

# wiredtiger_open and WT_CONNECTION.reconfigure compatibility configurations.
compatibility_configuration_common = [
    Config('release', '', r'''
        compatibility release version string'''),
]

connection_reconfigure_compatibility_configuration = [
    Config('compatibility', '', r'''
        set compatibility version of database.  Changing the compatibility
        version requires that there are no active operations for the duration
        of the call.''',
        type='category', subconfig=
        compatibility_configuration_common)
]
wiredtiger_open_compatibility_configuration = [
    Config('compatibility', '', r'''
        set compatibility version of database.  Changing the compatibility
        version requires that there are no active operations for the duration
        of the call.''',
        type='category', subconfig=
        compatibility_configuration_common + [
        Config('require_max', '', r'''
            required maximum compatibility version of existing data files.
            Must be greater than or equal to any release version set in the
            \c release setting. Has no effect if creating the database.'''),
        Config('require_min', '', r'''
            required minimum compatibility version of existing data files.
            Must be less than or equal to any release version set in the
            \c release setting. Has no effect if creating the database.'''),
    ]),
]

# wiredtiger_open and WT_CONNECTION.reconfigure log configurations.
log_configuration_common = [
    Config('archive', 'true', r'''
        automatically archive unneeded log files''',
        type='boolean'),
    Config('os_cache_dirty_pct', '0', r'''
        maximum dirty system buffer cache usage, as a percentage of the
        log's \c file_max.  If non-zero, schedule writes for dirty blocks
        belonging to the log in the system buffer cache after that percentage
        of the log has been written into the buffer cache without an
        intervening file sync.''',
        min='0', max='100'),
    Config('prealloc', 'true', r'''
        pre-allocate log files''',
        type='boolean'),
    Config('zero_fill', 'false', r'''
        manually write zeroes into log files''',
        type='boolean')
]
connection_reconfigure_log_configuration = [
    Config('log', '', r'''
        enable logging. Enabling logging uses three sessions from the
        configured session_max''',
        type='category', subconfig=
        log_configuration_common)
]
wiredtiger_open_log_configuration = [
    Config('log', '', r'''
        enable logging. Enabling logging uses three sessions from the
        configured session_max''',
        type='category', subconfig=
        log_configuration_common + [
        Config('enabled', 'false', r'''
            enable logging subsystem''',
            type='boolean'),
        Config('compressor', 'none', r'''
            configure a compressor for log records.  Permitted values are
            \c "none" or custom compression engine name created with
            WT_CONNECTION::add_compressor.  If WiredTiger has builtin support
            for \c "lz4", \c "snappy", \c "zlib" or \c "zstd" compression,
            these names are also available. See @ref compression for more
            information'''),
        Config('file_max', '100MB', r'''
            the maximum size of log files''',
            min='100KB',    # !!! Must match WT_LOG_FILE_MIN
            max='2GB'),    # !!! Must match WT_LOG_FILE_MAX
        Config('path', '"."', r'''
            the name of a directory into which log files are written. The
            directory must already exist. If the value is not an absolute path,
            the path is relative to the database home (see @ref absolute_path
            for more information)'''),
        Config('recover', 'on', r'''
            run recovery or error if recovery needs to run after an
            unclean shutdown''',
            choices=['error', 'on'])
    ]),
]

# wiredtiger_open and WT_CONNECTION.reconfigure statistics log configurations.
statistics_log_configuration_common = [
    Config('json', 'false', r'''
        encode statistics in JSON format''',
        type='boolean'),
    Config('on_close', 'false', r'''log statistics on database close''',
        type='boolean'),
    Config('sources', '', r'''
        if non-empty, include statistics for the list of data source
        URIs, if they are open at the time of the statistics logging.
        The list may include URIs matching a single data source
        ("table:mytable"), or a URI matching all data sources of a
        particular type ("table:")''',
        type='list'),
    Config('timestamp', '"%b %d %H:%M:%S"', r'''
        a timestamp prepended to each log record, may contain strftime
        conversion specifications, when \c json is configured, defaults
        to \c "%Y-%m-%dT%H:%M:%S.000Z"'''),
    Config('wait', '0', r'''
        seconds to wait between each write of the log records; setting
        this value above 0 configures statistics logging''',
        min='0', max='100000'),
]
connection_reconfigure_statistics_log_configuration = [
    Config('statistics_log', '', r'''
        log any statistics the database is configured to maintain,
        to a file.  See @ref statistics for more information. Enabling
        the statistics log server uses a session from the configured
        session_max''',
        type='category', subconfig=
        statistics_log_configuration_common)
]

tiered_storage_configuration_common = [
    Config('local_retention', '300', r'''
        time in seconds to retain data on tiered storage on the local tier for
        faster read access''',
        min='0', max='10000'),
    Config('object_target_size', '10M', r'''
        the approximate size of objects before creating them on the
        tiered storage tier''',
        min='100K', max='10TB'),
]
connection_reconfigure_tiered_storage_configuration = [
    Config('tiered_storage', '', r'''
        enable tiered storage. Enabling tiered storage may use one session from the
        configured session_max''',
        type='category', subconfig=
        tiered_storage_configuration_common)
]
wiredtiger_open_tiered_storage_configuration = [
    Config('tiered_storage', '', r'''
        enable tiered storage. Enabling tiered storage may use one session from the
        configured session_max''',
        type='category', undoc=True, subconfig=
        tiered_storage_configuration_common + [
        Config('auth_token', '', r'''
            authentication string identifier'''),
        Config('bucket', '', r'''
            bucket string identifier where the objects should reside'''),
        Config('bucket_prefix', '', r'''
            unique string prefix to identify our objects in the bucket.
            Multiple instances can share the storage bucket and this
            identifier is used in naming objects'''),
        Config('cache_directory', '', r'''
            a directory to store locally cached versions of files in the storage source.  By
            default, it is named with \c "-cache" appended to the bucket name.  A relative
            directory name is relative to the home directory'''),
        Config('name', 'none', r'''
            Permitted values are \c "none"
            or custom storage name created with
            WT_CONNECTION::add_storage_source'''),
    ]),
]

wiredtiger_open_statistics_log_configuration = [
    Config('statistics_log', '', r'''
        log any statistics the database is configured to maintain,
        to a file.  See @ref statistics for more information. Enabling
        the statistics log server uses a session from the configured
        session_max''',
        type='category', subconfig=
        statistics_log_configuration_common + [
        Config('path', '"."', r'''
            the name of a directory into which statistics files are written.
            The directory must already exist. If the value is not an absolute
            path, the path is relative to the database home (see @ref
            absolute_path for more information)''')
        ])
]

session_config = [
    Config('cache_cursors', 'true', r'''
        enable caching of cursors for reuse. Any calls to WT_CURSOR::close
        for a cursor created in this session will mark the cursor
        as cached and keep it available to be reused for later calls
        to WT_SESSION::open_cursor. Cached cursors may be eventually
        closed. This value is inherited from ::wiredtiger_open
        \c cache_cursors''',
        type='boolean'),
    Config('debug', '', r'''
        configure debug specific behavior on a session. Generally only used
        for internal testing purposes.''',
        type='category', subconfig=[
        Config('release_evict_page', 'false', r'''
            Configure the session to evict the page when it is released and
            no longer needed.''',
            type='boolean'),
        ]),
    Config('cache_max_wait_ms', '0', r'''
        the maximum number of milliseconds an application thread will wait
        for space to be available in cache before giving up.
        Default value will be the global setting of the 
        connection config''',
        min=0),
    Config('ignore_cache_size', 'false', r'''
        when set, operations performed by this session ignore the cache size
        and are not blocked when the cache is full.  Note that use of this
        option for operations that create cache pressure can starve ordinary
        sessions that obey the cache size.''',
        type='boolean'),
    Config('isolation', 'snapshot', r'''
        the default isolation level for operations in this session''',
        choices=['read-uncommitted', 'read-committed', 'snapshot']),
]

wiredtiger_open_common =\
    connection_runtime_config +\
    wiredtiger_open_compatibility_configuration +\
    wiredtiger_open_log_configuration +\
    wiredtiger_open_tiered_storage_configuration +\
    wiredtiger_open_statistics_log_configuration + [
    Config('buffer_alignment', '-1', r'''
        in-memory alignment (in bytes) for buffers used for I/O.  The
        default value of -1 indicates a platform-specific alignment value
        should be used (4KB on Linux systems when direct I/O is configured,
        zero elsewhere)''',
        min='-1', max='1MB'),
    Config('builtin_extension_config', '', r'''
        A structure where the keys are the names of builtin extensions and the
        values are passed to WT_CONNECTION::load_extension as the \c config
        parameter (for example,
        <code>builtin_extension_config={zlib={compression_level=3}}</code>)'''),
    Config('cache_cursors', 'true', r'''
        enable caching of cursors for reuse. This is the default value
        for any sessions created, and can be overridden in configuring
        \c cache_cursors in WT_CONNECTION.open_session.''',
        type='boolean'),
    Config('checkpoint_sync', 'true', r'''
        flush files to stable storage when closing or writing
        checkpoints''',
        type='boolean'),
    Config('direct_io', '', r'''
        Use \c O_DIRECT on POSIX systems, and \c FILE_FLAG_NO_BUFFERING on
        Windows to access files.  Options are given as a list, such as
        <code>"direct_io=[data]"</code>.  Configuring \c direct_io requires
        care, see @ref tuning_system_buffer_cache_direct_io for important
        warnings.  Including \c "data" will cause WiredTiger data files to use
        direct I/O, including \c "log" will cause WiredTiger log files to use
        direct I/O, and including \c "checkpoint" will cause WiredTiger data
        files opened at a checkpoint (i.e: read-only) to use direct I/O.
        \c direct_io should be combined with \c write_through to get the
        equivalent of \c O_DIRECT on Windows''',
        type='list', choices=['checkpoint', 'data', 'log']),
    Config('encryption', '', r'''
        configure an encryptor for system wide metadata and logs.
        If a system wide encryptor is set, it is also used for
        encrypting data files and tables, unless encryption configuration
        is explicitly set for them when they are created with
        WT_SESSION::create''',
        type='category', subconfig=[
        Config('name', 'none', r'''
            Permitted values are \c "none"
            or custom encryption engine name created with
            WT_CONNECTION::add_encryptor.
            See @ref encryption for more information'''),
        Config('keyid', '', r'''
            An identifier that identifies a unique instance of the encryptor.
            It is stored in clear text, and thus is available when
            the wiredtiger database is reopened.  On the first use
            of a (name, keyid) combination, the WT_ENCRYPTOR::customize
            function is called with the keyid as an argument'''),
        Config('secretkey', '', r'''
            A string that is passed to the WT_ENCRYPTOR::customize function.
            It is never stored in clear text, so must be given to any
            subsequent ::wiredtiger_open calls to reopen the database.
            It must also be provided to any "wt" commands used with
            this database'''),
        ]),
    Config('extensions', '', r'''
        list of shared library extensions to load (using dlopen).
        Any values specified to a library extension are passed to
        WT_CONNECTION::load_extension as the \c config parameter
        (for example,
        <code>extensions=(/path/ext.so={entry=my_entry})</code>)''',
        type='list'),
    Config('file_extend', '', r'''
        file extension configuration.  If set, extend files of the set
        type in allocations of the set size, instead of a block at a
        time as each new block is written.  For example,
        <code>file_extend=(data=16MB)</code>. If set to 0, disable the file
        extension for the set type. For log files, the allowed range is
        between 100KB and 2GB; values larger than the configured maximum log
        size and the default config would extend log files in allocations of
        the maximum log file size.''',
        type='list', choices=['data', 'log']),
    Config('file_close_sync', 'true', r'''
        control whether to flush modified files to storage independent
        of a global checkpoint when closing file handles to acquire exclusive
        access to a table. If set to false, and logging is disabled, API calls that
        require exclusive access to tables will return EBUSY if there have been
        changes made to the table since the last global checkpoint. When logging
        is enabled, the value for <code>file_close_sync</code> has no effect, and,
        modified file is always flushed to storage when closing file handles to
        acquire exclusive access to the table''',
        type='boolean'),
    Config('hash', '', r'''
        manage resources around hash bucket arrays. All values must be a power of two.
        Note that setting large values can significantly increase memory usage inside
        WiredTiger''',
        type='category', subconfig=[
        Config('buckets', 512, r'''
            configure the number of hash buckets for most system hash arrays''',
            min='64', max='65536'),
        Config('dhandle_buckets', 512, r'''
            configure the number of hash buckets for hash arrays relating to data handles''',
            min='64', max='65536'),
        ]),
    Config('hazard_max', '1000', r'''
        maximum number of simultaneous hazard pointers per session
        handle''',
        min=15, undoc=True),
    Config('mmap', 'true', r'''
        Use memory mapping when accessing files in a read-only mode''',
        type='boolean'),
    Config('mmap_all', 'false', r'''
        Use memory mapping to read and write all data files, may not be configured with direct
        I/O''',
        type='boolean'),
    Config('multiprocess', 'false', r'''
        permit sharing between processes (will automatically start an
        RPC server for primary processes and use RPC for secondary
        processes). <b>Not yet supported in WiredTiger</b>''',
        type='boolean'),
    Config('readonly', 'false', r'''
        open connection in read-only mode.  The database must exist.  All
        methods that may modify a database are disabled.  See @ref readonly
        for more information''',
        type='boolean'),
    Config('salvage', 'false', r'''
        open connection and salvage any WiredTiger-owned database and log
        files that it detects as corrupted. This API should only be used
        after getting an error return of WT_TRY_SALVAGE.
        Salvage rebuilds files in place, overwriting existing files.
        We recommend making a backup copy of all files with the
        WiredTiger prefix prior to passing this flag.''',
        type='boolean'),
    Config('session_max', '100', r'''
        maximum expected number of sessions (including server
        threads)''',
        min='1'),
    Config('session_scratch_max', '2MB', r'''
        maximum memory to cache in each session''',
        type='int', undoc=True),
    Config('session_table_cache', 'true', r'''
        Maintain a per-session cache of tables''',
        type='boolean', undoc=True), # Obsolete after WT-3476
    Config('transaction_sync', '', r'''
        how to sync log records when the transaction commits''',
        type='category', subconfig=[
        Config('enabled', 'false', r'''
            whether to sync the log on every commit by default, can be
            overridden by the \c sync setting to
            WT_SESSION::commit_transaction''',
            type='boolean'),
        Config('method', 'fsync', r'''
            the method used to ensure log records are stable on disk, see
            @ref tune_durability for more information''',
            choices=['dsync', 'fsync', 'none']),
        ]),
    Config('verify_metadata', 'false', r'''
        open connection and verify any WiredTiger metadata. Not compatible when
        opening a connection from a backup. This API
        allows verification and detection of corruption in WiredTiger metadata.''',
        type='boolean'),
    Config('write_through', '', r'''
        Use \c FILE_FLAG_WRITE_THROUGH on Windows to write to files.  Ignored
        on non-Windows systems.  Options are given as a list, such as
        <code>"write_through=[data]"</code>.  Configuring \c write_through
        requires care, see @ref tuning_system_buffer_cache_direct_io for
        important warnings.  Including \c "data" will cause WiredTiger data
        files to write through cache, including \c "log" will cause WiredTiger
        log files to write through cache. \c write_through should be combined
        with \c direct_io to get the equivalent of POSIX \c O_DIRECT on
        Windows''',
        type='list', choices=['data', 'log']),
]

wiredtiger_open = wiredtiger_open_common + [
   Config('config_base', 'true', r'''
        write the base configuration file if creating the database.  If
        \c false in the config passed directly to ::wiredtiger_open, will
        ignore any existing base configuration file in addition to not creating
        one.  See @ref config_base for more information''',
        type='boolean'),
    Config('create', 'false', r'''
        create the database if it does not exist''',
        type='boolean'),
    Config('exclusive', 'false', r'''
        fail if the database already exists, generally used with the
        \c create option''',
        type='boolean'),
    Config('in_memory', 'false', r'''
        keep data in-memory only. See @ref in_memory for more information''',
        type='boolean'),
    Config('use_environment', 'true', r'''
        use the \c WIREDTIGER_CONFIG and \c WIREDTIGER_HOME environment
        variables if the process is not running with special privileges.
        See @ref home for more information''',
        type='boolean'),
    Config('use_environment_priv', 'false', r'''
        use the \c WIREDTIGER_CONFIG and \c WIREDTIGER_HOME environment
        variables even if the process is running with special privileges.
        See @ref home for more information''',
        type='boolean'),
]

cursor_runtime_config = [
    Config('append', 'false', r'''
        append the value as a new record, creating a new record
        number key; valid only for cursors with record number keys''',
        type='boolean'),
    Config('overwrite', 'true', r'''
        configures whether the cursor's insert, update and remove
        methods check the existing state of the record.  If \c overwrite
        is \c false, WT_CURSOR::insert fails with ::WT_DUPLICATE_KEY
        if the record exists, WT_CURSOR::update fails with ::WT_NOTFOUND
        if the record does not exist''',
        type='boolean'),
    Config('prefix_search', 'false', r'''
        when performing a search near for a prefix, if set to true this
        configuration will allow the search near to exit early if it has left
        the key range defined by the prefix. This is relevant when the table
        contains a large number of records which potentially aren't visible to
        the caller of search near, as such a large number of records could be skipped.
        The prefix_search configuration provides a fast exit in this scenario.''', type='boolean',
        undoc=True),
]

methods = {
'colgroup.meta' : Method(colgroup_meta),

'file.config' : Method(file_config),

'file.meta' : Method(file_meta),

'index.meta' : Method(index_meta),

'lsm.meta' : Method(lsm_meta),

'object.meta' : Method(object_meta),

'table.meta' : Method(table_meta),

'tier.meta' : Method(tier_meta),

'tiered.meta' : Method(tiered_meta),

'WT_CURSOR.close' : Method([]),

'WT_CURSOR.reconfigure' : Method(cursor_runtime_config),

'WT_SESSION.alter' : Method(file_runtime_config + [
    Config('checkpoint', '', r'''
        the file checkpoint entries''', undoc=True),
    Config('exclusive_refreshed', 'true', r'''
        refresh the in memory state and flush the metadata change to disk,
        disabling this flag is dangerous - it will only re-write the
        metadata without refreshing the in-memory information or creating
        a checkpoint. The update will also only be applied to table URI
        entries in the metadata, not their sub-entries.''',
        type='boolean', undoc=True),
]),

'WT_SESSION.close' : Method([]),

'WT_SESSION.compact' : Method([
    Config('timeout', '1200', r'''
        maximum amount of time to allow for compact in seconds. The
        actual amount of time spent in compact may exceed the configured
        value. A value of zero disables the timeout''',
        type='int'),
]),

'WT_SESSION.create' : Method(file_config + lsm_config + tiered_config +
        source_meta + index_only_config + table_only_config + [
    Config('exclusive', 'false', r'''
        fail if the object exists.  When false (the default), if the
        object exists, check that its settings match the specified
        configuration''',
        type='boolean'),
    Config('import', '', r'''
        configure import of an existing object into the currently running database''',
        type='category', subconfig=[
        Config('compare_timestamp', 'oldest', r'''
            Allow importing files with timestamps smaller or equal to the configured
            global timestamps. Note that the history of the files are not imported
            together and thus snapshot read of historical data will not work with the
            option "stable"''',
            choices=['oldest', 'stable']),
        Config('enabled', 'false', r'''
            whether to import the input URI from disk''',
            type='boolean'),
        Config('repair', 'false', r'''
            whether to reconstruct the metadata from the raw file content''',
            type='boolean'),
        Config('file_metadata', '', r'''
            the file configuration extracted from the metadata of the export database'''),
        ]),
]),

'WT_SESSION.drop' : Method([
    Config('checkpoint_wait', 'true', r'''
        wait for concurrent checkpoints to complete before attempting the drop
        operation. If \c checkpoint_wait=false, attempt the drop operation
        without waiting, returning EBUSY if the operation conflicts with a
        running checkpoint''',
        type='boolean', undoc=True),
    Config('force', 'false', r'''
        return success if the object does not exist''',
        type='boolean'),
    Config('lock_wait', 'true', r'''
        wait for locks, if \c lock_wait=false, fail if any required locks are
        not available immediately''',
        type='boolean', undoc=True),
    Config('remove_files', 'true', r'''
        if the underlying files should be removed''',
        type='boolean'),
]),

'WT_SESSION.join' : Method([
    Config('compare', '"eq"', r'''
        modifies the set of items to be returned so that the index key
        satisfies the given comparison relative to the key set in this
        cursor''',
        choices=['eq', 'ge', 'gt', 'le', 'lt']),
    Config('count', '', r'''
        set an approximate count of the elements that would be included in
        the join.  This is used in sizing the bloom filter, and also influences
        evaluation order for cursors in the join. When the count is equal
        for multiple bloom filters in a composition of joins, the bloom
        filter may be shared''',
        type='int'),
    Config('bloom_bit_count', '16', r'''
        the number of bits used per item for the bloom filter''',
        min='2', max='1000'),
    Config('bloom_false_positives', 'false', r'''
        return all values that pass the bloom filter, without eliminating
        any false positives''',
        type='boolean'),
    Config('bloom_hash_count', '8', r'''
        the number of hash values per item for the bloom filter''',
        min='2', max='100'),
    Config('operation', '"and"', r'''
        the operation applied between this and other joined cursors.
        When "operation=and" is specified, all the conditions implied by
        joins must be satisfied for an entry to be returned by the join cursor;
        when "operation=or" is specified, only one must be satisfied.
        All cursors joined to a join cursor must have matching operations''',
        choices=['and', 'or']),
    Config('strategy', '', r'''
        when set to bloom, a bloom filter is created and populated for
        this index. This has an up front cost but may reduce the number
        of accesses to the main table when iterating the joined cursor.
        The bloom setting requires that count be set''',
        choices=['bloom', 'default']),
]),

'WT_SESSION.log_flush' : Method([
    Config('sync', 'on', r'''
        forcibly flush the log and wait for it to achieve the synchronization
        level specified.  The \c off setting forces any
        buffered log records to be written to the file system.  The
        \c on setting forces log records to be written to the storage device''',
        choices=['off', 'on']),
]),

'WT_SESSION.log_printf' : Method([]),

'WT_SESSION.open_cursor' : Method(cursor_runtime_config + [
    Config('bulk', 'false', r'''
        configure the cursor for bulk-loading, a fast, initial load path
        (see @ref tune_bulk_load for more information).  Bulk-load may
        only be used for newly created objects and applications should
        use the WT_CURSOR::insert method to insert rows.  When
        bulk-loading, rows must be loaded in sorted order.  The value
        is usually a true/false flag; when bulk-loading fixed-length
        column store objects, the special value \c bitmap allows chunks
        of a memory resident bitmap to be loaded directly into a file
        by passing a \c WT_ITEM to WT_CURSOR::set_value where the \c
        size field indicates the number of records in the bitmap (as
        specified by the object's \c value_format configuration).
        Bulk-loaded bitmap values must end on a byte boundary relative
        to the bit count (except for the last set of values loaded)'''),
    Config('checkpoint', '', r'''
        the name of a checkpoint to open (the reserved name
        "WiredTigerCheckpoint" opens the most recent internal
        checkpoint taken for the object).  The cursor does not
        support data modification'''),
    Config('checkpoint_wait', 'true', r'''
        wait for the checkpoint lock, if \c checkpoint_wait=false, open the
        cursor without taking a lock, returning EBUSY if the operation
        conflicts with a running checkpoint''',
        type='boolean', undoc=True),
    Config('debug', '', r'''
        configure debug specific behavior on a cursor. Generally only
        used for internal testing purposes''',
        type='category', subconfig=[
        Config('release_evict', 'false', r'''
            Configure the cursor to evict the page positioned on when the
            reset API is used''',
            type='boolean')
        ]),
    Config('dump', '', r'''
        configure the cursor for dump format inputs and outputs: "hex"
        selects a simple hexadecimal format, "json" selects a JSON format
        with each record formatted as fields named by column names if
        available, "pretty" selects a human-readable format (making it
        incompatible with the "load"), "pretty_hex" is similar to "pretty" (also incompatible with
        "load") except raw byte data elements will be printed like "hex" format, and
        "print" selects a format where only non-printing characters are hexadecimal encoded. These
        formats are compatible with the @ref util_dump and @ref util_load commands''',
        choices=['hex', 'json', 'pretty', 'pretty_hex', 'print']),
    Config('incremental', '', r'''
        configure the cursor for block incremental backup usage. These formats
        are only compatible with the backup data source; see @ref backup''',
        type='category', subconfig=[
        Config('consolidate', 'false', r'''
            causes block incremental backup information to be consolidated if adjacent
            granularity blocks are modified. If false, information will be returned in
            granularity sized blocks only. This must be set on the primary backup cursor and it
            applies to all files for this backup''',
            type='boolean'),
        Config('enabled', 'false', r'''
            whether to configure this backup as the starting point for a subsequent
            incremental backup''',
            type='boolean'),
        Config('file', '', r'''
            the file name when opening a duplicate incremental backup cursor.
            That duplicate cursor will return the block modifications relevant
            to the given file name'''),
        Config('force_stop', 'false', r'''
            causes all block incremental backup information to be released. This is
            on an open_cursor call and the resources will be released when this
            cursor is closed. No other operations should be done on this open cursor''',
            type='boolean'),
        Config('granularity', '16MB', r'''
            this setting manages the granularity of how WiredTiger maintains modification
            maps internally. The larger the granularity, the smaller amount of information
            WiredTiger need to maintain''',
            min='4KB', max='2GB'),
        Config('src_id', '', r'''
            a string that identifies a previous checkpoint backup source as the source
            of this incremental backup. This identifier must have already been created
            by use of the 'this_id' configuration in an earlier backup. A source id is
            required to begin an incremental backup'''),
        Config('this_id', '', r'''
            a string that identifies the current system state  as a future backup source
            for an incremental backup via 'src_id'. This identifier is required when opening
            an incremental backup cursor and an error will be returned if one is not provided'''),
        ]),
    Config('next_random', 'false', r'''
        configure the cursor to return a pseudo-random record from the
        object when the WT_CURSOR::next method is called; valid only for
        row-store cursors. See @ref cursor_random for details''',
        type='boolean'),
    Config('next_random_sample_size', '0', r'''
        cursors configured by \c next_random to return pseudo-random
        records from the object randomly select from the entire object,
        by default. Setting \c next_random_sample_size to a non-zero
        value sets the number of samples the application expects to take
        using the \c next_random cursor. A cursor configured with both
        \c next_random and \c next_random_sample_size attempts to divide
        the object into \c next_random_sample_size equal-sized pieces,
        and each retrieval returns a record from one of those pieces. See
        @ref cursor_random for details'''),
    Config('raw', 'false', r'''
        ignore the encodings for the key and value, manage data as if
        the formats were \c "u".  See @ref cursor_raw for details''',
        type='boolean'),
    Config('read_once', 'false', r'''
        results that are brought into cache from disk by this cursor will be
        given less priority in the cache.''',
        type='boolean'),
    Config('readonly', 'false', r'''
        only query operations are supported by this cursor. An error is
        returned if a modification is attempted using the cursor.  The
        default is false for all cursor types except for metadata
        cursors''',
        type='boolean'),
    Config('skip_sort_check', 'false', r'''
        skip the check of the sort order of each bulk-loaded key''',
        type='boolean', undoc=True),
    Config('statistics', '', r'''
        Specify the statistics to be gathered.  Choosing "all" gathers
        statistics regardless of cost and may include traversing on-disk files;
        "fast" gathers a subset of relatively inexpensive statistics.  The
        selection must agree with the database \c statistics configuration
        specified to ::wiredtiger_open or WT_CONNECTION::reconfigure.  For
        example, "all" or "fast" can be configured when the database is
        configured with "all", but the cursor open will fail if "all" is
        specified when the database is configured with "fast", and the cursor
        open will fail in all cases when the database is configured with
        "none".  If "size" is configured, only the underlying size of the
        object on disk is filled in and the object is not opened.  If \c
        statistics is not configured, the default configuration is the database
        configuration.  The "clear" configuration resets statistics after
        gathering them, where appropriate (for example, a cache size statistic
        is not cleared, while the count of cursor insert operations will be
        cleared).  See @ref statistics for more information''',
        type='list',
        choices=['all', 'cache_walk', 'fast', 'clear', 'size', 'tree_walk']),
    Config('target', '', r'''
        if non-empty, backup the list of objects; valid only for a
        backup data source''',
        type='list'),
]),

'WT_SESSION.query_timestamp' : Method([
    Config('get', 'read', r'''
        specify which timestamp to query: \c commit returns the most recently
        set commit_timestamp.  \c first_commit returns the first set
        commit_timestamp.  \c prepare returns the timestamp used in preparing a
        transaction.  \c read returns the timestamp at which the transaction is
        reading at.  See @ref transaction_timestamps''',
        choices=['commit', 'first_commit', 'prepare', 'read']),
]),

'WT_SESSION.reset_snapshot' : Method([]),
'WT_SESSION.rename' : Method([]),
'WT_SESSION.reset' : Method([]),
'WT_SESSION.salvage' : Method([
    Config('force', 'false', r'''
        force salvage even of files that do not appear to be WiredTiger
        files''',
        type='boolean'),
]),

'WT_SESSION.flush_tier' : Method([
    Config('flush_timestamp', '', r'''
        flush objects to all storage sources using the specified timestamp.
        The supplied value must not be older than the current oldest timestamp and it must
        not be newer than the stable timestamp'''),
    Config('force', 'false', r'''
        force sharing of all data''',
        type='boolean'),
    Config('lock_wait', 'true', r'''
        wait for locks, if \c lock_wait=false, fail if any required locks are
        not available immediately''',
        type='boolean'),
    Config('sync', 'on', r'''
        wait for all objects to be flushed to the shared storage to the level
        specified. The \c off setting does not wait for any
        objects to be written to the tiered storage system but returns immediately after
        generating the objects and work units for an internal thread.  The
        \c on setting causes the caller to wait until all work queued for this call to
        be completely processed before returning''',
        choices=['off', 'on']),
    Config('timeout', '0', r'''
        maximum amount of time to allow for waiting for previous flushing
        of objects, in seconds. The actual amount of time spent waiting may
        exceed the configured value. A value of zero disables the timeout''',
        type='int'),
]),

'WT_SESSION.strerror' : Method([]),

'WT_SESSION.truncate' : Method([]),
'WT_SESSION.upgrade' : Method([]),
'WT_SESSION.verify' : Method([
    Config('dump_address', 'false', r'''
        Display page addresses, time windows, and page types as
        pages are verified, using the application's message handler,
        intended for debugging''',
        type='boolean'),
    Config('dump_blocks', 'false', r'''
        Display the contents of on-disk blocks as they are verified,
        using the application's message handler, intended for debugging''',
        type='boolean'),
    Config('dump_layout', 'false', r'''
        Display the layout of the files as they are verified, using the
        application's message handler, intended for debugging; requires
        optional support from the block manager''',
        type='boolean'),
    Config('dump_offsets', '', r'''
        Display the contents of specific on-disk blocks,
        using the application's message handler, intended for debugging''',
        type='list'),
    Config('dump_pages', 'false', r'''
        Display the contents of in-memory pages as they are verified,
        using the application's message handler, intended for debugging''',
        type='boolean'),
    Config('stable_timestamp', 'false', r'''
        Ensure that no data has a start timestamp after the stable timestamp,
        to be run after rollback_to_stable.''',
        type='boolean'),
    Config('strict', 'false', r'''
        Treat any verification problem as an error; by default, verify will
        warn, but not fail, in the case of errors that won't affect future
        behavior (for example, a leaked block)''',
        type='boolean'),
]),

'WT_SESSION.begin_transaction' : Method([
    Config('ignore_prepare', 'false', r'''
        whether to ignore the updates by other prepared transactions as part of
        read operations of this transaction.  When \c true, forces the
        transaction to be read-only.  Use \c force to ignore prepared updates
        and permit writes (which can cause lost updates unless the application
        knows something about the relationship between prepared transactions
        and the updates that are ignoring them)''',
        choices=['false', 'force', 'true']),
    Config('isolation', '', r'''
        the isolation level for this transaction; defaults to the
        session's isolation level''',
        choices=['read-uncommitted', 'read-committed', 'snapshot']),
    Config('name', '', r'''
        name of the transaction for tracing and debugging'''),
    Config('operation_timeout_ms', '0', r'''
        when non-zero, a requested limit on the time taken to complete operations in this
        transaction. Time is measured in real time milliseconds from the start of each WiredTiger
        API call. There is no guarantee any operation will not take longer than this amount of time.
        If WiredTiger notices the limit has been exceeded, an operation may return a WT_ROLLBACK
        error. Default is to have no limit''',
        min=1),
    Config('priority', 0, r'''
        priority of the transaction for resolving conflicts.
        Transactions with higher values are less likely to abort''',
        min='-100', max='100'),
    Config('read_before_oldest', 'false', r'''
        allows the caller to specify a read timestamp less than the oldest timestamp but newer
        than or equal to the pinned timestamp. Cannot be set to true while also rounding up the read
        timestamp. See @ref transaction_timestamps''', type='boolean'),
    Config('read_timestamp', '', r'''
        read using the specified timestamp.  The supplied value must not be
        older than the current oldest timestamp.  See
        @ref transaction_timestamps'''),
    Config('roundup_timestamps', '', r'''
        round up timestamps of the transaction. This setting alters the
        visibility expected in a transaction. See @ref
        transaction_timestamps''',
        type='category', subconfig= [
        Config('prepared', 'false', r'''
            applicable only for prepared transactions. Indicates if the prepare
            timestamp and the commit timestamp of this transaction can be
            rounded up. If the prepare timestamp is less than the oldest
            timestamp, the prepare timestamp  will be rounded to the oldest
            timestamp. If the commit timestamp is less than the prepare
            timestamp, the commit timestamp will be rounded up to the prepare
            timestamp''', type='boolean'),
        Config('read', 'false', r'''
            if the read timestamp is less than the oldest timestamp, the
            read timestamp will be rounded up to the oldest timestamp''',
            type='boolean'),
        ]),
    Config('sync', '', r'''
        whether to sync log records when the transaction commits,
        inherited from ::wiredtiger_open \c transaction_sync''',
        type='boolean')
]),

'WT_SESSION.commit_transaction' : Method([
    Config('commit_timestamp', '', r'''
        set the commit timestamp for the current transaction.  The supplied
        value must not be older than the first commit timestamp set for the
        current transaction.  The value must also not be older than the
        current oldest and stable timestamps.  See
        @ref transaction_timestamps'''),
    Config('durable_timestamp', '', r'''
        set the durable timestamp for the current transaction.  The supplied
        value must not be older than the commit timestamp set for the
        current transaction.  The value must also not be older than the
        current stable timestamp.  See
        @ref transaction_timestamps'''),
    Config('operation_timeout_ms', '0', r'''
        when non-zero, a requested limit on the time taken to complete operations in this
        transaction. Time is measured in real time milliseconds from the start of each WiredTiger
        API call. There is no guarantee any operation will not take longer than this amount of time.
        If WiredTiger notices the limit has been exceeded, an operation may return a WT_ROLLBACK
        error. Default is to have no limit''',
        min=1),
    Config('sync', '', r'''
        override whether to sync log records when the transaction commits,
        inherited from ::wiredtiger_open \c transaction_sync.  The \c off setting does not
        wait for record to be written or synchronized.  The
        \c on setting forces log records to be written to the storage device''',
        choices=['off', 'on']),
]),

'WT_SESSION.prepare_transaction' : Method([
    Config('prepare_timestamp', '', r'''
        set the prepare timestamp for the updates of the current transaction.
        The supplied value must not be older than any active read timestamps.
        See @ref transaction_timestamps'''),
]),

'WT_SESSION.timestamp_transaction' : Method([
    Config('commit_timestamp', '', r'''
        set the commit timestamp for the current transaction.  The supplied
        value must not be older than the first commit timestamp set for the
        current transaction.  The value must also not be older than the
        current oldest and stable timestamps.  See
        @ref transaction_timestamps'''),
    Config('durable_timestamp', '', r'''
        set the durable timestamp for the current transaction.  The supplied
        value must not be older than the commit timestamp set for the
        current transaction.  The value must also not be older than the
        current stable timestamp.  See
        @ref transaction_timestamps'''),
    Config('prepare_timestamp', '', r'''
        set the prepare timestamp for the updates of the current transaction.
        The supplied value must not be older than any active read timestamps.
        See @ref transaction_timestamps'''),
    Config('read_timestamp', '', r'''
        read using the specified timestamp.  The supplied value must not be
        older than the current oldest timestamp.  This can only be set once
        for a transaction. See @ref transaction_timestamps'''),
]),

'WT_SESSION.rollback_transaction' : Method([
    Config('operation_timeout_ms', '0', r'''
        when non-zero, a requested limit on the time taken to complete operations in this
        transaction. Time is measured in real time milliseconds from the start of each WiredTiger
        API call. There is no guarantee any operation will not take longer than this amount of time.
        If WiredTiger notices the limit has been exceeded, an operation may return a WT_ROLLBACK
        error. Default is to have no limit''',
        min=1),
]),

'WT_SESSION.checkpoint' : Method([
    Config('drop', '', r'''
        specify a list of checkpoints to drop.
        The list may additionally contain one of the following keys:
        \c "from=all" to drop all checkpoints,
        \c "from=<checkpoint>" to drop all checkpoints after and
        including the named checkpoint, or
        \c "to=<checkpoint>" to drop all checkpoints before and
        including the named checkpoint.  Checkpoints cannot be
        dropped if open in a cursor.  While a hot backup is in
        progress, checkpoints created prior to the start of the
        backup cannot be dropped''', type='list'),
    Config('force', 'false', r'''
        if false (the default), checkpoints may be skipped if the underlying object has not been
        modified, if true, this option forces the checkpoint''',
        type='boolean'),
    Config('name', '', r'''
        if set, specify a name for the checkpoint (note that checkpoints
        including LSM trees may not be named)'''),
    Config('target', '', r'''
        if non-empty, checkpoint the list of objects''', type='list'),
    Config('use_timestamp', 'true', r'''
        if true (the default), create the checkpoint as of the last stable timestamp if timestamps
        are in use, or all current updates if there is no stable timestamp set. If false, this
        option generates a checkpoint with all updates including those later than the timestamp''',
        type='boolean'),
]),

'WT_CONNECTION.add_collator' : Method([]),
'WT_CONNECTION.add_compressor' : Method([]),
'WT_CONNECTION.add_data_source' : Method([]),
'WT_CONNECTION.add_encryptor' : Method([]),
'WT_CONNECTION.add_extractor' : Method([]),
'WT_CONNECTION.add_storage_source' : Method([]),
'WT_CONNECTION.close' : Method([
    Config('leak_memory', 'false', r'''
        don't free memory during close''',
        type='boolean'),
    Config('use_timestamp', 'true', r'''
        by default, create the close checkpoint as of the last stable timestamp
        if timestamps are in use, or all current updates if there is no
        stable timestamp set.  If false, this option generates a checkpoint
        with all updates''',
        type='boolean'),
]),
'WT_CONNECTION.debug_info' : Method([
    Config('cache', 'false', r'''
        print cache information''', type='boolean'),
    Config('cursors', 'false', r'''
        print all open cursor information''', type='boolean'),
    Config('handles', 'false', r'''
        print open handles information''', type='boolean'),
    Config('log', 'false', r'''
        print log information''', type='boolean'),
    Config('sessions', 'false', r'''
        print open session information''', type='boolean'),
    Config('txn', 'false', r'''
        print global txn information''', type='boolean'),
]),
'WT_CONNECTION.reconfigure' : Method(
    connection_reconfigure_compatibility_configuration +\
    connection_reconfigure_log_configuration +\
    connection_reconfigure_statistics_log_configuration +\
    connection_reconfigure_tiered_storage_configuration +\
    connection_runtime_config
),
'WT_CONNECTION.set_file_system' : Method([]),

'WT_CONNECTION.load_extension' : Method([
    Config('config', '', r'''
        configuration string passed to the entry point of the
        extension as its WT_CONFIG_ARG argument'''),
    Config('early_load', 'false', r'''
        whether this extension should be loaded at the beginning of
        ::wiredtiger_open. Only applicable to extensions loaded via the
        wiredtiger_open configurations string''',
        type='boolean'),
    Config('entry', 'wiredtiger_extension_init', r'''
        the entry point of the extension, called to initialize the
        extension when it is loaded.  The signature of the function
        must match ::wiredtiger_extension_init'''),
    Config('terminate', 'wiredtiger_extension_terminate', r'''
        an optional function in the extension that is called before
        the extension is unloaded during WT_CONNECTION::close.  The
        signature of the function must match
        ::wiredtiger_extension_terminate'''),
]),

'WT_CONNECTION.open_session' : Method(session_config),

'WT_CONNECTION.query_timestamp' : Method([
    Config('get', 'all_durable', r'''
        specify which timestamp to query:
        \c all_durable returns the largest timestamp such that all timestamps
        up to that value have been made durable, \c last_checkpoint returns the
        timestamp of the most recent stable checkpoint, \c oldest returns the
        most recent \c oldest_timestamp set with WT_CONNECTION::set_timestamp,
        \c oldest_reader returns the minimum of the read timestamps of all
        active readers \c pinned returns the minimum of the \c oldest_timestamp
        and the read timestamps of all active readers, \c recovery returns the
        timestamp of the most recent stable checkpoint taken prior to a shutdown
        and \c stable returns the most recent \c stable_timestamp set with
        WT_CONNECTION::set_timestamp. See @ref transaction_timestamps''',
        choices=['all_durable','last_checkpoint',
            'oldest','oldest_reader','pinned','recovery','stable']),
]),

'WT_CONNECTION.set_timestamp' : Method([
    Config('commit_timestamp', '', r'''
        (deprecated) reset the maximum commit timestamp tracked by WiredTiger.
        This will cause future calls to WT_CONNECTION::query_timestamp to
        ignore commit timestamps greater than the specified value until the
        next commit moves the tracked commit timestamp forwards.  This is only
        intended for use where the application is rolling back locally
        committed transactions. The supplied value must not be older than the
        current oldest and stable timestamps.
        See @ref transaction_timestamps'''),
    Config('durable_timestamp', '', r'''
        reset the maximum durable timestamp tracked by WiredTiger.  This will
        cause future calls to WT_CONNECTION::query_timestamp to ignore durable
        timestamps greater than the specified value until the next durable
        timestamp moves the tracked durable timestamp forwards.  This is only
        intended for use where the application is rolling back locally committed
        transactions. The supplied value must not be older than the current
        oldest and stable timestamps.  See @ref transaction_timestamps'''),
    Config('force', 'false', r'''
        set timestamps even if they violate normal ordering requirements.
        For example allow the \c oldest_timestamp to move backwards''',
        type='boolean'),
    Config('oldest_timestamp', '', r'''
        future commits and queries will be no earlier than the specified
        timestamp.  Supplied values must be monotonically increasing, any
        attempt to set the value to older than the current is silently ignored.
        The supplied value must not be newer than the current
        stable timestamp.  See @ref transaction_timestamps'''),
    Config('stable_timestamp', '', r'''
        checkpoints will not include commits that are newer than the specified
        timestamp in tables configured with \c log=(enabled=false).  Supplied
        values must be monotonically increasing, any attempt to set the value to
        older than the current is silently ignored.  The supplied value must
        not be older than the current oldest timestamp.  See
        @ref transaction_timestamps'''),
]),

'WT_CONNECTION.rollback_to_stable' : Method([]),

'WT_SESSION.reconfigure' : Method(session_config),

# There are 4 variants of the wiredtiger_open configurations.
# wiredtiger_open:
#    Configuration values allowed in the application's configuration
#    argument to the wiredtiger_open call.
# wiredtiger_open_basecfg:
#    Configuration values allowed in the WiredTiger.basecfg file (remove
# creation-specific configuration strings and add a version string).
# wiredtiger_open_usercfg:
#    Configuration values allowed in the WiredTiger.config file (remove
# creation-specific configuration strings).
# wiredtiger_open_all:
#    All of the above configuration values combined
'wiredtiger_open' : Method(wiredtiger_open),
'wiredtiger_open_basecfg' : Method(wiredtiger_open_common + [
    Config('version', '(major=0,minor=0)', r'''
        the file version'''),
]),
'wiredtiger_open_usercfg' : Method(wiredtiger_open_common),
'wiredtiger_open_all' : Method(wiredtiger_open + [
    Config('version', '(major=0,minor=0)', r'''
        the file version'''),
]),
}<|MERGE_RESOLUTION|>--- conflicted
+++ resolved
@@ -864,16 +864,10 @@
         type='list', undoc=True,
         choices=[
         'aggressive_sweep', 'backup_rename', 'checkpoint_reserved_txnid_delay', 'checkpoint_slow',
-<<<<<<< HEAD
-        'failpoint_history_store_delete_key_from_ts', 'history_store_checkpoint_delay',
-        'history_store_search', 'history_store_sweep_race', 'prepare_checkpoint_delay', 'split_1',
-        'split_2', 'split_3', 'split_4', 'split_5', 'split_6', 'split_7', 'tiered_cache']),
-=======
         'compact_slow', 'failpoint_history_store_delete_key_from_ts',
         'history_store_checkpoint_delay', 'history_store_search', 'history_store_sweep_race',
         'prepare_checkpoint_delay', 'split_1', 'split_2', 'split_3', 'split_4', 'split_5',
-        'split_6', 'split_7']),
->>>>>>> 191e1c26
+        'split_6', 'split_7', 'tiered_cache']),
     Config('verbose', '[]', r'''
         enable messages for various subsystems and operations. Options are given as a list,
         where each message type can optionally define an associated verbosity level, such as
