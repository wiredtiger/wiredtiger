#!/usr/bin/env python3

# This file is a python script that describes the WiredTiger API.

class Method:
    def __init__(self, config, compilable=False):
        # Deal with duplicates: with complex configurations (like
        # WT_SESSION::create), it's simpler to deal with duplicates once than
        # manually as configurations are defined.
        self.config = []
        self.compilable = compilable
        lastname = None
        for c in sorted(config):
            if '.' in c.name:
                raise "Bad config key '%s'" % c.name
            if c.name == lastname:
                continue
            lastname = c.name
            self.config.append(c)

class Config:
    # Values for assigning Config.max
    uint16_max = '65535'
    int16_min = '-32768'
    int16_max = '32767'
    uint32_max = '4294967295'
    int32_min = '-2147483648'
    int32_max = '2147483647'
    int64_min = '-9223372036854775808'
    int64_max = '9223372036854775807'
    def __init__(self, name, default, desc, subconfig=None, **flags):
        self.name = name
        self.default = default
        self.desc = desc
        self.subconfig = subconfig
        self.flags = flags
    def __str__(self):
        return "Config(name={}, default={}, desc={}, subconfig={}," \
            " flags={})".format(self.name, self.default, self.desc,
                                self.subconfig, self.flags);

    # Comparators for sorting.
    def __eq__(self, other):
        return self.name == other.name

    def __ne__(self, other):
        return self.name != other.name

    def __lt__(self, other):
        return self.name < other.name

    def __le__(self, other):
        return self.name <= other.name

    def __gt__(self, other):
        return self.name > other.name

    def __ge__(self, other):
        return self.name >= other.name

# Configuration for a control point. Used only as super classes of both
# ConnectionControlPoint and SessionControlPoint.
class ControlPoint(Config):
    # From, To
    translation_to_lower = str.maketrans(' ABCDEFGHIJKLMNOPQRSTUVWXYZ',
                                          '_abcdefghijklmnopqrstuvwxyz')
    translation_to_upper = str.maketrans(' abcdefghijklmnopqrstuvwxyz',
                                          '_ABCDEFGHIJKLMNOPQRSTUVWXYZ')
    @staticmethod
    def convert_to_config_name(cp_short_name):
        return (cp_short_name.translate(ControlPoint.translation_to_lower))

    def __init__(self, cp_short_name, per_connection, action_short_name,
        pred_short_name, default, desc, enable_in_open=False, subconfig=None,
        **flags):
        config_name = ControlPoint.convert_to_config_name(cp_short_name)
        super().__init__(config_name, default, desc, subconfig, **flags)
        self.cp_short_name = cp_short_name
        self.per_connection = per_connection
        self.action_short_name = action_short_name
        self.pred_short_name = pred_short_name
        self.enable_in_open = enable_in_open

    # Naming conventions.
    def get_action_config_function_name(self):
        return ('__wt_control_point_config_action_' +
                self.action_short_name.translate(
                    ControlPoint.translation_to_lower))

    def get_action_data_struct_tag_name(self):
        return ('__wt_control_point_action_' +
                self.action_short_name.translate(
                    ControlPoint.translation_to_lower))

    def get_action_data_type_name(self):
        return ('WT_CONTROL_POINT_ACTION_' +
                self.action_short_name.translate(
                    ControlPoint.translation_to_upper))

    def get_action_id_name(self):
        return ('WT_CONTROL_POINT_ACTION_ID_' +
                self.action_short_name.translate(
                    ControlPoint.translation_to_upper))

    def get_control_point_call_site_macro_name(self):
        # So far only "Trigger" has a call site macro.
        if self.action_short_name.translate(
                ControlPoint.translation_to_lower) != 'trigger':
                return ''
        return ('CONNECTION_CONTROL_POINT_WAIT')

    def get_control_point_define_macro_name(self, for_connection = None):
        if for_connection == None:
            for_connection = self.per_connection
        return (('CONNECTION_CONTROL_POINT_DEFINE_' if for_connection
                 else 'SESSION_CONTROL_POINT_DEFINE_') +
                self.name.translate(ControlPoint.translation_to_upper))

    def get_control_point_id_name(self):
        return (('WT_CONN_CONTROL_POINT_ID_' if self.per_connection
                 else 'WT_SESSION_CONTROL_POINT_ID_') +
                self.name.translate(ControlPoint.translation_to_upper))

    def get_pair_data_struct_tag_name(self):
        return ('__wt_control_point_pair_data_' +
                self.action_short_name.translate(
                    ControlPoint.translation_to_lower))

    def get_pair_data_type_name(self):
        return ('WT_CONTROL_POINT_PAIR_DATA_' +
                self.action_short_name.translate(
                    ControlPoint.translation_to_upper))

    def get_pair_init_function_name(self):
        return ('__wt_control_point_pair_init_' +
                self.pred_short_name.translate(
                    ControlPoint.translation_to_lower) + '_' +
                self.action_short_name.translate(
                    ControlPoint.translation_to_lower))

    def get_predicate_config_function_name(self):
        return ('__wt_control_point_config_pred_' +
                self.pred_short_name.translate(
                    ControlPoint.translation_to_lower))

    def get_predicate_function_name(self):
        return ('__wt_control_point_pred_' +
                self.pred_short_name.translate(
                    ControlPoint.translation_to_lower))

    def __str__(self):
        return "ControlPoint(cp_short_name={}, name={}, per_connection={}," \
            " action_short_name={}, pred_short_name={}, default={}, desc={}," \
            " enable_in_open={}, subconfig={}, flags={})".format(
                self.cp_short_name, self.name, self.per_connection,
                self.action_short_name, self.pred_short_name, self.default,
                self.enable_in_open, self.desc, self.subconfig, self.flags);

# Configuration for a per connection control point.
class ConnectionControlPoint(ControlPoint):
    def __init__(self, cp_short_name, action_short_name, pred_short_name,
            default, desc, enable_in_open=False, subconfig=None, **flags):
        super().__init__(cp_short_name, True, action_short_name,
            pred_short_name, default, desc, enable_in_open, subconfig, **flags)
    def __str__(self):
        return "ConnectionControlPoint(cp_short_name={}, name={}," \
            " action_short_name={}, pred_short_name={}, default={}, desc={}," \
            " enable_in_open={}, subconfig={}, flags={})".format(
                self.cp_short_name, self.name, self.action_short_name,
                self.pred_short_name, self.default, self.desc,
                self.enable_in_open, self.subconfig, self.flags);

#Configuration for a per session control point.
class SessionControlPoint(ControlPoint):
    def __init__(self, cp_short_name, action_short_name, pred_short_name,
        default, desc, enable_in_open=False, subconfig=None, **flags):
        super().__init__(cp_short_name, False, action_short_name,
            pred_short_name, default, desc, enable_in_open, subconfig, **flags)
    def __str__(self):
        return "SessionControlPoint(cp_short_name={}, name={}," \
            " action_short_name={}, pred_short_name={}, default={}, desc={}," \
            " enable_in_open={}, subconfig={}, flags={})".format(
                self.cp_short_name, self.name, self.action_short_name,
                self.pred_short_name, self.default, self.desc,
                self.enable_in_open, self.subconfig, self.flags);

<<<<<<< HEAD
# All per connection control points.
all_per_connection_control_points_config = [
    # For examples/c/ex_control_points.c
    Config('per_connection_control_points', '', r'''
        Configure concurrent determinism through per-connection control points''',
        type='category', subconfig= [
            ConnectionControlPoint('Main Start Printing', 'Wait for trigger', 'Always',
                '', r'''
                Thread 0 waits for main to get here.''',
                type='category', subconfig= [
                    # Action configuration parameters
                    Config('wait_count', '1', r'''
                            the number of triggers for which to wait''',
                            min='1', max='4294967295'),
                ]),
            ConnectionControlPoint('Thread 0', 'Wait for trigger', 'Always', '', r'''
                Thread 1 waits for thread 0 to get here.''',
                type='category', subconfig= [
                    # Action configuration parameters
                    Config('wait_count', '1', r'''
                            the number of triggers for which to wait''',
                            min='1', max='4294967295'),
                ]),
            ConnectionControlPoint('Thread 1', 'Wait for trigger', 'Always', '', r'''
                Thread 2 waits for thread 1 to get here.''',
                type='category', subconfig= [
                    # Action configuration parameters
                    Config('wait_count', '1', r'''
                            the number of triggers for which to wait''',
                            min='1', max='4294967295'),
                ]),
            ConnectionControlPoint('Thread 2', 'Wait for trigger', 'Always', '', r'''
                Thread 3 waits for thread 2 to get here.''',
                type='category', subconfig= [
                    # Action configuration parameters
                    Config('wait_count', '1', r'''
                            the number of triggers for which to wait''',
                            min='1', max='4294967295'),
                ]),
            ConnectionControlPoint('Thread 3', 'Wait for trigger', 'Always', '', r'''
                Thread 4 waits for thread 3 to get here.''',
                type='category', subconfig= [
                    # Action configuration parameters
                    Config('wait_count', '1', r'''
                            the number of triggers for which to wait''',
                            min='1', max='4294967295'),
                ]),
            ConnectionControlPoint('Thread 4', 'Wait for trigger', 'Always', '', r'''
                Thread 5 waits for thread 4 to get here.''',
                type='category', subconfig= [
                    # Action configuration parameters
                    Config('wait_count', '1', r'''
                            the number of triggers for which to wait''',
                            min='1', max='4294967295'),
                ]),
        ]),
    ]
all_per_session_control_points_config = [
    Config('per_session_control_points', '', r'''
        Configure concurrent determinism through per-session control points''',
        type='category', subconfig= [
            SessionControlPoint('Thread 0', 'Sleep', 'Always',
                '', r'''
                Thread 0 performs a sleep on the session.''',
                type='category', subconfig= [
                    # Action configuration parameters
                    Config('seconds', '3', r'''
                            the number of seconds for which to wait''',
                            min='1', max='4294967295'),
                    Config('microseconds', '0', r'''
                        the number of microseconds for which to wait''',
                        min='1', max='4294967295'),
                    Config('skip_count', '1', r'''
                        the number of skips until we sleep''',
                        min='1', max='4294967295'),
                ]),
        ])
    ]
=======
# Per connection control points
# For examples/c/ex_control_points.c
ex_control_points_config = [
    ConnectionControlPoint('Main Start Printing', 'Trigger', 'Always',
        '', r'''
           Thread 0 waits for main to get here.''',
           type='category', subconfig= [
               # Action configuration parameters
               Config('wait_count', '1', r'''
                      the number of triggers for which to wait''',
                      min='1', max=Config.int64_max),
           ]),
    ConnectionControlPoint('Thread 0', 'Trigger', 'Always', '', r'''
           Thread 1 waits for thread 0 to get here.''',
           type='category', subconfig= [
               # Action configuration parameters
               Config('wait_count', '1', r'''
                      the number of triggers for which to wait''',
                      min='1', max=Config.int64_max),
           ]),
    ConnectionControlPoint('Thread 1', 'Trigger', 'Always', '', r'''
           Thread 2 waits for thread 1 to get here.''',
           type='category', subconfig= [
               # Action configuration parameters
               Config('wait_count', '1', r'''
                      the number of triggers for which to wait''',
                      min='1', max=Config.int64_max),
           ]),
    ConnectionControlPoint('Thread 2', 'Trigger', 'Always', '', r'''
           Thread 3 waits for thread 2 to get here.''',
           type='category', subconfig= [
               # Action configuration parameters
               Config('wait_count', '1', r'''
                      the number of triggers for which to wait''',
                      min='1', max=Config.int64_max),
           ]),
    ConnectionControlPoint('Thread 3', 'Trigger', 'Always', '', r'''
           Thread 4 waits for thread 3 to get here.''',
           type='category', subconfig= [
               # Action configuration parameters
               Config('wait_count', '1', r'''
                      the number of triggers for which to wait''',
                      min='1', max=Config.int64_max),
           ]),
    ConnectionControlPoint('Thread 4', 'Trigger', 'Always', '', r'''
           Thread 5 waits for thread 4 to get here.''',
           type='category', subconfig= [
               # Action configuration parameters
               Config('wait_count', '1', r'''
                      the number of triggers for which to wait''',
                      min='1', max=Config.int64_max),
           ]),
]

# All per connection control points
all_per_connection_control_points_config = ex_control_points_config

# All per session control points
all_per_session_control_points_config = [ ]
>>>>>>> 12fc7c0a

common_runtime_config = [
    Config('app_metadata', '', r'''
        application-owned metadata for this object'''),
    Config('assert', '', r'''
        declare timestamp usage''',
        type='category', subconfig= [
        Config('commit_timestamp', 'none', r'''
            this option is no longer supported, retained for backward compatibility''',
            choices=['always', 'key_consistent', 'never', 'none'], undoc=True),
        Config('durable_timestamp', 'none', r'''
            this option is no longer supported, retained for backward compatibility''',
            choices=['always', 'key_consistent', 'never', 'none'], undoc=True),
        Config('read_timestamp', 'none', r'''
            if set, check that timestamps are \c always or \c never used on reads with this table,
            writing an error message if the policy is violated. If the library was built in
            diagnostic mode, drop core at the failing check''',
            choices=['always', 'never', 'none']),
        Config('write_timestamp', 'off', r'''
            if set, check that timestamps are used consistently with the configured
            \c write_timestamp_usage option for this table, writing an error message if the policy
            is violated. If the library was built in diagnostic mode, drop core at the failing
            check''',
            choices=['off', 'on'], undoc=True),
        ]),
    Config('verbose', '[]', r'''
        this option is no longer supported, retained for backward compatibility''',
        type='list', choices=['write_timestamp'], undoc=True),
    Config('write_timestamp_usage', 'none', r'''
        describe how timestamps are expected to be used on table modifications. The choices
        are the default, which ensures that once timestamps are used for a key, they are always
        used, and also that multiple updates to a key never use decreasing timestamps and
        \c never which enforces that timestamps are never used for a table. (The \c always,
        \c key_consistent, \c mixed_mode and \c ordered choices should not be used, and are
        retained for backward compatibility.)''',
        choices=['always', 'key_consistent', 'mixed_mode', 'never', 'none', 'ordered']),
]

# Metadata shared by all schema objects
common_meta = common_runtime_config + [
    Config('collator', 'none', r'''
        configure custom collation for keys. Permitted values are \c "none" or a custom collator
        name created with WT_CONNECTION::add_collator'''),
    Config('columns', '', r'''
        list of the column names. Comma-separated list of the form <code>(column[,...])</code>.
        For tables, the number of entries must match the total number of values in \c key_format
        and \c value_format. For colgroups and indices, all column names must appear in the
        list of columns for the table''',
        type='list'),
]

source_meta = [
    Config('source', '', r'''
        set a custom data source URI for a column group, index or simple table. By default,
        the data source URI is derived from the \c type and the column group or index name.
        Applications can create tables from existing data sources by supplying a \c source
        configuration''',
        undoc=True),
    Config('type', 'file', r'''
        set the type of data source used to store a column group, index or simple table.
        By default, a \c "file:" URI is derived from the object name. The \c type configuration
        can be used to switch to a different data source, such as LSM or an extension configured
        by the application'''),
]

format_meta = common_meta + [
    Config('key_format', 'u', r'''
        the format of the data packed into key items. See @ref schema_format_types for details.
        By default, the key_format is \c 'u' and applications use WT_ITEM structures to manipulate
        raw byte arrays. By default, records are stored in row-store files: keys of type \c 'r'
        are record numbers and records referenced by record number are stored in column-store
        files''',
        type='format', func='__wt_struct_confchk'),
    Config('value_format', 'u', r'''
        the format of the data packed into value items. See @ref schema_format_types for details.
        By default, the value_format is \c 'u' and applications use a WT_ITEM structure to
        manipulate raw byte arrays. Value items of type 't' are bitfields, and when configured
        with record number type keys, will be stored using a fixed-length store''',
        type='format', func='__wt_struct_confchk'),
]

lsm_config = [
    Config('lsm', '', r'''
        options only relevant for LSM data sources''',
        type='category', subconfig=[
        Config('auto_throttle', 'true', r'''
            Throttle inserts into LSM trees if flushing to disk isn't keeping up''',
            type='boolean'),
        Config('bloom', 'true', r'''
            create Bloom filters on LSM tree chunks as they are merged''',
            type='boolean'),
        Config('bloom_bit_count', '16', r'''
            the number of bits used per item for LSM Bloom filters''',
            min='2', max='1000'),
        Config('bloom_config', '', r'''
            config string used when creating Bloom filter files, passed to WT_SESSION::create'''),
        Config('bloom_hash_count', '8', r'''
            the number of hash values per item used for LSM Bloom filters''',
            min='2', max='100'),
        Config('bloom_oldest', 'false', r'''
            create a Bloom filter on the oldest LSM tree chunk. Only supported if Bloom filters
            are enabled''',
            type='boolean'),
        Config('chunk_count_limit', '0', r'''
            the maximum number of chunks to allow in an LSM tree. This option automatically
            times out old data. As new chunks are added old chunks will be removed. Enabling
            this option disables LSM background merges''',
            type='int'),
        Config('chunk_max', '5GB', r'''
            the maximum size a single chunk can be. Chunks larger than this size are not
            considered for further merges. This is a soft limit, and chunks larger than this
            value can be created. Must be larger than chunk_size''',
            min='100MB', max='10TB'),
        Config('chunk_size', '10MB', r'''
            the maximum size of the in-memory chunk of an LSM tree. This limit is soft, it is
            possible for chunks to be temporarily larger than this value. This overrides the
            \c memory_page_max setting''',
            min='512K', max='500MB'),
        Config('merge_custom', '', r'''
            configure the tree to merge into a custom data source''',
            type='category', subconfig=[
            Config('prefix', '', r'''
                custom data source prefix instead of \c "file"'''),
            Config('start_generation', '0', r'''
                merge generation at which the custom data source is used (zero indicates no
                custom data source)''',
                min='0', max='10'),
            Config('suffix', '', r'''
                custom data source suffix instead of \c ".lsm"'''),
            ]),
        Config('merge_max', '15', r'''
            the maximum number of chunks to include in a merge operation''',
            min='2', max='100'),
        Config('merge_min', '0', r'''
            the minimum number of chunks to include in a merge operation. If set to 0 or 1 half
            the value of merge_max is used''',
            max='100'),
    ]),
]

tiered_config = [
    Config('tiered_storage', '', r'''
        configure a storage source for this table''',
        type='category', subconfig=[
        Config('name', 'none', r'''
            permitted values are \c "none" or a custom storage source name created with
            WT_CONNECTION::add_storage_source. See @ref custom_storage_sources for more
            information'''),
        Config('auth_token', '', r'''
            authentication string identifier'''),
        Config('bucket', '', r'''
            the bucket indicating the location for this table'''),
        Config('bucket_prefix', '', r'''
            the unique bucket prefix for this table'''),
        Config('cache_directory', '', r'''
            a directory to store locally cached versions of files in the storage source. By
            default, it is named with \c "-cache" appended to the bucket name. A relative
            directory name is relative to the home directory'''),
        Config('local_retention', '300', r'''
            time in seconds to retain data on tiered storage on the local tier for faster
            read access''',
            min='0', max='10000'),
        Config('object_target_size', '0', r'''
            this option is no longer supported, retained for backward compatibility''',
            min='0', undoc=True),
        Config('shared', 'false', r'''
            enable sharing tiered tables across other WiredTiger instances.''',
            type='boolean'),
        ]),
]

tiered_tree_config = [
    Config('bucket', '', r'''
        the bucket indicating the location for this table'''),
    Config('bucket_prefix', '', r'''
        the unique bucket prefix for this table'''),
    Config('cache_directory', '', r'''
        a directory to store locally cached versions of files in the storage source. By default,
        it is named with \c "-cache" appended to the bucket name. A relative directory name
        is relative to the home directory'''),
]

file_runtime_config = common_runtime_config + [
    Config('access_pattern_hint', 'none', r'''
        It is recommended that workloads that consist primarily of updates and/or point queries
        specify \c random. Workloads that do many cursor scans through large ranges of data
        should specify \c sequential and other workloads should specify \c none. The option leads
        to an appropriate operating system advisory call where available''',
        choices=['none', 'random', 'sequential']),
    Config('cache_resident', 'false', r'''
        do not ever evict the object's pages from cache. Not compatible with LSM tables; see
        @ref tuning_cache_resident for more information''',
        type='boolean'),
    Config('log', '', r'''
        the transaction log configuration for this object. Only valid if \c log is enabled in
        ::wiredtiger_open''',
        type='category', subconfig=[
        Config('enabled', 'true', r'''
            if false, this object has checkpoint-level durability''',
            type='boolean'),
        ]),
    Config('os_cache_max', '0', r'''
        maximum system buffer cache usage, in bytes. If non-zero, evict object blocks from
        the system buffer cache after that many bytes from this object are read or written into
        the buffer cache''',
        min=0),
    Config('os_cache_dirty_max', '0', r'''
        maximum dirty system buffer cache usage, in bytes. If non-zero, schedule writes for
        dirty blocks belonging to this object in the system buffer cache after that many bytes
        from this object are written into the buffer cache''',
        min=0),
]

# Per-file configuration
file_config = format_meta + file_runtime_config + tiered_config + [
    Config('block_allocation', 'best', r'''
        configure block allocation. Permitted values are \c "best" or \c "first"; the \c "best"
        configuration uses a best-fit algorithm, the \c "first" configuration uses a
        first-available algorithm during block allocation''',
        choices=['best', 'first',]),
    Config('allocation_size', '4KB', r'''
        the file unit allocation size, in bytes, must be a power of two; smaller values decrease
        the file space required by overflow items, and the default value of 4KB is a good choice
        absent requirements from the operating system or storage device''',
        min='512B', max='128MB'),
    Config('block_compressor', 'none', r'''
        configure a compressor for file blocks. Permitted values are \c "none" or a custom
        compression engine name created with WT_CONNECTION::add_compressor. If WiredTiger
        has builtin support for \c "lz4", \c "snappy", \c "zlib" or \c "zstd" compression,
        these names are also available. See @ref compression for more information'''),
    Config('checksum', 'on', r'''
        configure block checksums; the permitted values are \c on, \c off, \c uncompressed and
        \c unencrypted. The default is \c on, in which case all block writes include a checksum
        subsequently verified when the block is read. The \c off setting does no checksums,
        the \c uncompressed setting only checksums blocks that are not compressed, and the
        \c unencrypted setting only checksums blocks that are not encrypted. See @ref
        tune_checksum for more information.''',
        choices=['on', 'off', 'uncompressed', 'unencrypted']),
    Config('dictionary', '0', r'''
        the maximum number of unique values remembered in the row-store/variable-length column-store
        leaf page value dictionary; see @ref file_formats_compression for more information''',
        min='0'),
    Config('encryption', '', r'''
        configure an encryptor for file blocks. When a table is created, its encryptor is not
        implicitly used for any related indices or column groups''',
        type='category', subconfig=[
        Config('name', 'none', r'''
            Permitted values are \c "none" or a custom encryption engine name created with
            WT_CONNECTION::add_encryptor. See @ref encryption for more information'''),
        Config('keyid', '', r'''
            An identifier that identifies a unique instance of the encryptor. It is stored in
            clear text, and thus is available when the WiredTiger database is reopened. On the
            first use of a (name, keyid) combination, the WT_ENCRYPTOR::customize function is
            called with the keyid as an argument'''),
        ]),
    Config('format', 'btree', r'''
        the file format''',
        choices=['btree']),
    Config('huffman_key', 'none', r'''
        This option is no longer supported, retained for backward compatibility''', undoc=True),
    Config('huffman_value', 'none', r'''
        This option is no longer supported, retained for backward compatibility''', undoc=True),
    Config('ignore_in_memory_cache_size', 'false', r'''
        allow update and insert operations to proceed even if the cache is already at
        capacity. Only valid in conjunction with in-memory databases. Should be used with caution -
        this configuration allows WiredTiger to consume memory over the configured cache limit''',
        type='boolean'),
    Config('internal_key_truncate', 'true', r'''
        configure internal key truncation, discarding unnecessary trailing bytes on internal keys
        (ignored for custom collators)''',
        type='boolean'),
    Config('internal_page_max', '4KB', r'''
        the maximum page size for internal nodes, in bytes; the size must be a multiple of the
        allocation size and is significant for applications wanting to avoid excessive L2 cache
        misses while searching the tree. The page maximum is the bytes of uncompressed data,
        that is, the limit is applied before any block compression is done''',
        min='512B', max='512MB'),
    Config('internal_item_max', '0', r'''
        This option is no longer supported, retained for backward compatibility''',
        min=0, undoc=True),
    Config('internal_key_max', '0', r'''
        This option is no longer supported, retained for backward compatibility''',
        min='0'),
    Config('key_gap', '10', r'''
        This option is no longer supported, retained for backward compatibility''',
        min='0'),
    Config('leaf_key_max', '0', r'''
        the largest key stored in a leaf node, in bytes. If set, keys larger than the specified
        size are stored as overflow items (which may require additional I/O to access).
        The default value is one-tenth the size of a newly split leaf page''',
        min='0'),
    Config('leaf_page_max', '32KB', r'''
        the maximum page size for leaf nodes, in bytes; the size must be a multiple of the
        allocation size, and is significant for applications wanting to maximize sequential data
        transfer from a storage device. The page maximum is the bytes of uncompressed data,
        that is, the limit is applied before any block compression is done. For fixed-length
        column store, the size includes only the bitmap data; pages containing timestamp
        information can be larger, and the size is limited to 128KB rather than 512MB''',
        min='512B', max='512MB'),
    Config('leaf_value_max', '0', r'''
        the largest value stored in a leaf node, in bytes. If set, values larger than the
        specified size are stored as overflow items (which may require additional I/O to
        access). If the size is larger than the maximum leaf page size, the page size is
        temporarily ignored when large values are written. The default is one-half the size of
        a newly split leaf page''',
        min='0'),
    Config('leaf_item_max', '0', r'''
        This option is no longer supported, retained for backward compatibility''',
        min=0, undoc=True),
    Config('memory_page_image_max', '0', r'''
        the maximum in-memory page image represented by a single storage block. Depending on
        compression efficiency, compression can create storage blocks which require significant
        resources to re-instantiate in the cache, penalizing the performance of future point
        updates. The value limits the maximum in-memory page image a storage block will need. If
        set to 0, a default of 4 times \c leaf_page_max is used''',
        min='0'),
    Config('memory_page_max', '5MB', r'''
        the maximum size a page can grow to in memory before being reconciled to disk. The
        specified size will be adjusted to a lower bound of <code>leaf_page_max</code>, and an
        upper bound of <code>cache_size / 10</code>. This limit is soft - it is possible for
        pages to be temporarily larger than this value. This setting is ignored for LSM trees,
        see \c chunk_size''',
        min='512B', max='10TB'),
    Config('prefix_compression', 'false', r'''
        configure prefix compression on row-store leaf pages''',
        type='boolean'),
    Config('prefix_compression_min', '4', r'''
        minimum gain before prefix compression will be used on row-store leaf pages''',
        min=0),
    Config('split_deepen_min_child', '0', r'''
        minimum entries in a page to consider deepening the tree. Pages will be considered for
        splitting and deepening the search tree as soon as there are more than the configured
        number of children''',
        type='int', undoc=True),
    Config('split_deepen_per_child', '0', r'''
        entries allocated per child when deepening the tree''',
        type='int', undoc=True),
    Config('split_pct', '90', r'''
        the Btree page split size as a percentage of the maximum Btree page size, that is,
        when a Btree page is split, it will be split into smaller pages, where each page is
        the specified percentage of the maximum Btree page size''',
        min='50', max='100'),
]

# File metadata, including both configurable and non-configurable (internal)
file_meta = file_config + [
    Config('checkpoint', '', r'''
        the file checkpoint entries'''),
    Config('checkpoint_backup_info', '', r'''
        the incremental backup durable information'''),
    Config('checkpoint_lsn', '', r'''
        LSN of the last checkpoint'''),
    Config('id', '', r'''
        the file's ID number'''),
    Config('readonly', 'false', r'''
        the file is read-only. All methods that modify a file are disabled. See @ref
        readonly for more information''',
        type='boolean'),
    Config('tiered_object', 'false', r'''
        this file is a tiered object. When opened on its own, it is marked as readonly and may
        be restricted in other ways''',
        type='boolean', undoc=True),
    Config('version', '(major=0,minor=0)', r'''
        the file version'''),
]

lsm_meta = file_config + lsm_config + [
    Config('last', '0', r'''
        the last allocated chunk ID'''),
    Config('chunks', '', r'''
        active chunks in the LSM tree'''),
    Config('old_chunks', '', r'''
        obsolete chunks in the LSM tree'''),
]

tiered_meta = file_meta + tiered_config + [
    Config('flush_time', '0', r'''
        indicates the time this tree was flushed to shared storage or 0 if unflushed'''),
    Config('flush_timestamp', '0', r'''
        timestamp at which this tree was flushed to shared storage or 0 if unflushed'''),
    Config('last', '0', r'''
        the last allocated object ID'''),
    Config('oldest', '1', r'''
        the oldest allocated object ID'''),
    Config('tiers', '', r'''
        list of data sources to combine into a tiered storage structure''',
        type='list'),
]

tier_meta = file_meta + tiered_tree_config

# Objects need to have the readonly setting set and bucket_prefix.
# The file_meta already contains those pieces.
object_meta = file_meta + [
    Config('flush_time', '0', r'''
        indicates the time this object was flushed to shared storage or 0 if unflushed'''),
    Config('flush_timestamp', '0', r'''
        timestamp at which this object was flushed to shared storage or 0 if unflushed'''),
]

table_only_config = [
    Config('colgroups', '', r'''
        comma-separated list of names of column groups. Each column group is stored separately,
        keyed by the primary key of the table. If no column groups are specified, all columns
        are stored together in a single file. All value columns in the table must appear in
        at least one column group. Each column group must be created with a separate call to
        WT_SESSION::create using a \c colgroup: URI''',
        type='list'),
]

index_only_config = [
    Config('extractor', 'none', r'''
        configure a custom extractor for indices. Permitted values are \c "none" or an extractor
        name created with WT_CONNECTION::add_extractor'''),
    Config('immutable', 'false', r'''
        configure the index to be immutable -- that is, the index is not changed by any update to
        a record in the table''',
        type='boolean'),
]

colgroup_meta = common_meta + source_meta

index_meta = format_meta + source_meta + index_only_config + [
    Config('index_key_columns', '', r'''
        number of public key columns''',
        type='int', undoc=True),
]

table_meta = format_meta + table_only_config

# Connection runtime config, shared by conn.reconfigure and wiredtiger_open
# TODO: When control points reconfigure is supported add
# all_per_connection_control_points_config here.
connection_runtime_config = [
    Config('block_cache', '', r'''
        block cache configuration options''',
        type='category', subconfig=[
        Config('cache_on_checkpoint', 'true', r'''
            cache blocks written by a checkpoint''',
            type='boolean'),
        Config('cache_on_writes', 'true', r'''
            cache blocks as they are written (other than checkpoint blocks)''',
            type='boolean'),
        Config('enabled', 'false', r'''
            enable block cache''',
            type='boolean'),
        Config('blkcache_eviction_aggression', '1800', r'''
            seconds an unused block remains in the cache before it is evicted''',
            min='1', max='7200'),
        Config('full_target', '95', r'''
            the fraction of the block cache that must be full before eviction will remove
            unused blocks''',
            min='30', max='100'),
        Config('size', '0', r'''
            maximum memory to allocate for the block cache''',
            min='0', max='10TB'),
        Config('hashsize', '32768', r'''
            number of buckets in the hashtable that keeps track of blocks''',
            min='512', max='256K'),
        Config('max_percent_overhead', '10', r'''
            maximum tolerated overhead expressed as the number of blocks added and removed as
            percent of blocks looked up; cache population and eviction will be suppressed if
            the overhead exceeds the threshold''',
            min='1', max='500'),
        Config('nvram_path', '', r'''
            the absolute path to the file system mounted on the NVRAM device'''),
        Config('percent_file_in_dram', '50', r'''
            bypass cache for a file if the set percentage of the file fits in system DRAM
            (as specified by block_cache.system_ram)''',
            min='0', max='100'),
        Config('system_ram', '0', r'''
            the bytes of system DRAM available for caching filesystem blocks''',
            min='0', max='1024GB'),
        Config('type', '', r'''
            cache location: DRAM or NVRAM'''),
        ]),
    Config('cache_size', '100MB', r'''
        maximum heap memory to allocate for the cache. A database should configure either
        \c cache_size or \c shared_cache but not both''',
        min='1MB', max='10TB'),
    Config('cache_max_wait_ms', '0', r'''
        the maximum number of milliseconds an application thread will wait for space to be
        available in cache before giving up. Default will wait forever''',
        min=0),
    Config('cache_stuck_timeout_ms', '300000', r'''
        the number of milliseconds to wait before a stuck cache times out in diagnostic mode.
        Default will wait for 5 minutes, 0 will wait forever''',
        min=0),
    Config('cache_overhead', '8', r'''
        assume the heap allocator overhead is the specified percentage, and adjust the cache
        usage by that amount (for example, if there is 10GB of data in cache, a percentage of
        10 means WiredTiger treats this as 11GB). This value is configurable because different
        heap allocators have different overhead and different workloads will have different
        heap allocation sizes and patterns, therefore applications may need to adjust this
        value based on allocator choice and behavior in measured workloads''',
        min='0', max='30'),
    Config('checkpoint', '', r'''
        periodically checkpoint the database. Enabling the checkpoint server uses a session
        from the configured \c session_max''',
        type='category', subconfig=[
        Config('log_size', '0', r'''
            wait for this amount of log record bytes to be written to the log between each
            checkpoint. If non-zero, this value will use a minimum of the log file size.
            A database can configure both log_size and wait to set an upper bound for checkpoints;
            setting this value above 0 configures periodic checkpoints''',
            min='0', max='2GB'),
        Config('wait', '0', r'''
            seconds to wait between each checkpoint; setting this value above 0 configures
            periodic checkpoints''',
            min='0', max='100000'),
        ]),
    Config('checkpoint_cleanup', '', r'''
        periodically checkpoint cleanup the database.''',
        type='category', subconfig=[
        Config('method', 'none', r'''
            control how aggressively obsolete content is removed by reading the internal pages.
            Default to none, which means no additional work is done to find obsolete content.
            ''', choices=['none', 'reclaim_space']),
        Config('wait', '300', r'''
            seconds to wait between each checkpoint cleanup''',
            min='60', max='100000'),
        ]),
    Config('debug_mode', '', r'''
        control the settings of various extended debugging features''',
        type='category', subconfig=[
        Config('background_compact', 'false', r'''
               if true, background compact aggressively removes compact statistics for a file and
               decreases the max amount of time a file can be skipped for.''',
               type='boolean'),
        Config('corruption_abort', 'true', r'''
            if true and built in diagnostic mode, dump core in the case of data corruption''',
            type='boolean'),
        Config('checkpoint_retention', '0', r'''
            adjust log removal to retain the log records of this number of checkpoints. Zero
            or one means perform normal removal.''',
            min='0', max='1024'),
        Config('configuration', 'false', r'''
               if true, display invalid cache configuration warnings.''',
               type='boolean'),
        Config('cursor_copy', 'false', r'''
            if true, use the system allocator to make a copy of any data returned by a cursor
            operation and return the copy instead. The copy is freed on the next cursor
            operation. This allows memory sanitizers to detect inappropriate references to
            memory owned by cursors.''',
            type='boolean'),
        Config('cursor_reposition', 'false', r'''
            if true, for operations with snapshot isolation the cursor temporarily releases any page
            that requires force eviction, then repositions back to the page for further operations.
            A page release encourages eviction of hot or large pages, which is more likely to
            succeed without a cursor keeping the page pinned.''',
            type='boolean'),
        Config('eviction', 'false', r'''
            if true, modify internal algorithms to change skew to force history store eviction
            to happen more aggressively. This includes but is not limited to not skewing newest,
            not favoring leaf pages, and modifying the eviction score mechanism.''',
            type='boolean'),
        Config('log_retention', '0', r'''
            adjust log removal to retain at least this number of log files.
            (Warning: this option can remove log files required for recovery if no checkpoints
            have yet been done and the number of log files exceeds the configured value. As
            WiredTiger cannot detect the difference between a system that has not yet checkpointed
            and one that will never checkpoint, it might discard log files before any checkpoint is
            done.) Ignored if set to 0''',
            min='0', max='1024'),
        Config('realloc_exact', 'false', r'''
            if true, reallocation of memory will only provide the exact amount requested. This
            will help with spotting memory allocation issues more easily.''',
            type='boolean'),
        Config('realloc_malloc', 'false', r'''
            if true, every realloc call will force a new memory allocation by using malloc.''',
            type='boolean'),
        Config('rollback_error', '0', r'''
            return a WT_ROLLBACK error from a transaction operation about every Nth operation
            to simulate a collision''',
            min='0', max='10M'),
        Config('slow_checkpoint', 'false', r'''
            if true, slow down checkpoint creation by slowing down internal page processing.''',
            type='boolean'),
        Config('stress_skiplist', 'false', r'''
            Configure various internal parameters to encourage race conditions and other issues
            with internal skip lists, e.g. using a more dense representation.''',
            type='boolean'),
        Config('table_logging', 'false', r'''
            if true, write transaction related information to the log for all operations, even
            operations for tables with logging turned off. This additional logging information
            is intended for debugging and is informational only, that is, it is ignored during
            recovery''',
            type='boolean'),
        Config('tiered_flush_error_continue', 'false', r'''
            on a write to tiered storage, continue when an error occurs.''',
            type='boolean'),
        Config('update_restore_evict', 'false', r'''
            if true, control all dirty page evictions through forcing update restore eviction.''',
            type='boolean'),
        Config('eviction_checkpoint_ts_ordering', 'false', r'''
            if true, act as if eviction is being run in parallel to checkpoint. We should return 
            EBUSY in eviction if we detect any timestamp ordering issue.''',
            type='boolean'),
        ]),
    Config('error_prefix', '', r'''
        prefix string for error messages'''),
    Config('eviction', '', r'''
        eviction configuration options''',
        type='category', subconfig=[
            Config('threads_max', '8', r'''
                maximum number of threads WiredTiger will start to help evict pages from cache. The
                number of threads started will vary depending on the current eviction load. Each
                eviction worker thread uses a session from the configured session_max''',
                min=1, max=20),
            Config('threads_min', '1', r'''
                minimum number of threads WiredTiger will start to help evict pages from
                cache. The number of threads currently running will vary depending on the
                current eviction load''',
                min=1, max=20),
            Config('evict_sample_inmem', 'true', r'''
                If no in-memory ref is found on the root page, attempt to locate a random
                in-memory page by examining all entries on the root page.''',
                type='boolean'),
            ]),
    Config('eviction_checkpoint_target', '1', r'''
        perform eviction at the beginning of checkpoints to bring the dirty content in cache
        to this level. It is a percentage of the cache size if the value is within the range of
        0 to 100 or an absolute size when greater than 100. The value is not allowed to exceed
        the \c cache_size. Ignored if set to zero.''',
        min=0, max='10TB'),
    Config('eviction_dirty_target', '5', r'''
        perform eviction in worker threads when the cache contains at least this much dirty
        content. It is a percentage of the cache size if the value is within the range of 1 to
        100 or an absolute size when greater than 100. The value is not allowed to exceed the
        \c cache_size and has to be lower than its counterpart \c eviction_dirty_trigger''',
        min=1, max='10TB'),
    Config('eviction_dirty_trigger', '20', r'''
        trigger application threads to perform eviction when the cache contains at least this much
        dirty content. It is a percentage of the cache size if the value is within the range of
        1 to 100 or an absolute size when greater than 100. The value is not allowed to exceed
        the \c cache_size and has to be greater than its counterpart \c eviction_dirty_target.
        This setting only alters behavior if it is lower than eviction_trigger''',
        min=1, max='10TB'),
    Config('eviction_target', '80', r'''
        perform eviction in worker threads when the cache contains at least this much content. It
        is a percentage of the cache size if the value is within the range of 10 to 100 or
        an absolute size when greater than 100. The value is not allowed to exceed the \c
        cache_size and has to be lower than its counterpart \c eviction_trigger''',
        min=10, max='10TB'),
    Config('eviction_trigger', '95', r'''
        trigger application threads to perform eviction when the cache contains at least this
        much content. It is a percentage of the cache size if the value is within the range of
        10 to 100 or an absolute size when greater than 100. The value is not allowed to exceed
        the \c cache_size and has to be greater than its counterpart \c eviction_target''',
        min=10, max='10TB'),
    Config('eviction_updates_target', '0', r'''
        perform eviction in worker threads when the cache contains at least this many bytes of
        updates. It is a percentage of the cache size if the value is within the range of 0 to 100
        or an absolute size when greater than 100. Calculated as half of \c eviction_dirty_target
        by default. The value is not allowed to exceed the \c cache_size and has to be lower
        than its counterpart \c eviction_updates_trigger''',
        min=0, max='10TB'),
    Config('eviction_updates_trigger', '0', r'''
        trigger application threads to perform eviction when the cache contains at least this
        many bytes of updates. It is a percentage of the cache size if the value is within
        the range of 1 to 100 or an absolute size when greater than 100\. Calculated as half
        of \c eviction_dirty_trigger by default. The value is not allowed to exceed the \c
        cache_size and has to be greater than its counterpart \c eviction_updates_target. This
        setting only alters behavior if it is lower than \c eviction_trigger''',
        min=0, max='10TB'),
    Config('extra_diagnostics', '[]', r'''
        enable additional diagnostics in WiredTiger. These additional diagnostics include
        diagnostic assertions that can cause WiredTiger to abort when an invalid state
        is detected.
        Options are given as a list, such as
        <code>"extra_diagnostics=[out_of_order,visibility]"</code>.
        Choosing \c all enables all assertions. When WiredTiger is compiled with
        \c HAVE_DIAGNOSTIC=1 all assertions are enabled and cannot be reconfigured
        ''',
        type='list', choices=[
            "all", "checkpoint_validate", "cursor_check", "disk_validate", "eviction_check",
            "generation_check", "hs_validate", "key_out_of_order", "log_validate", "prepared",
            "slow_operation", "txn_visibility"]),
    Config('file_manager', '', r'''
        control how file handles are managed''',
        type='category', subconfig=[
        Config('close_handle_minimum', '250', r'''
            number of handles open before the file manager will look for handles to close''',
            min=0),
        Config('close_idle_time', '30', r'''
            amount of time in seconds a file handle needs to be idle before attempting to close
            it. A setting of 0 means that idle handles are not closed''',
            min=0, max=100000),
        Config('close_scan_interval', '10', r'''
            interval in seconds at which to check for files that are inactive and close them''',
            min=1, max=100000),
        ]),
    Config('generation_drain_timeout_ms', '240000', r'''
        the number of milliseconds to wait for a resource to drain before timing out in diagnostic
        mode. Default will wait for 4 minutes, 0 will wait forever''',
        min=0),
    Config('heuristic_controls', '', r'''
        control the behavior of various optimizations. This is primarily used as a mechanism for
        rolling out changes to internal heuristics while providing a mechanism for quickly
        reverting to prior behavior in the field''',
        type='category', subconfig=[
            Config('checkpoint_cleanup_obsolete_tw_pages_dirty_max', '100', r'''
                maximum number of obsolete time window pages that can be marked as dirty per btree
                in a single checkpoint by the checkpoint cleanup''',
                min=0, max=100000),
            Config('eviction_obsolete_tw_pages_dirty_max', '100', r'''
                maximum number of obsolete time window pages that can be marked dirty per btree in a
                single checkpoint by the eviction threads''',
                min=0, max=100000),
            Config('obsolete_tw_btree_max', '100', r'''
                maximum number of btrees that can be checked for obsolete time window cleanup in a
                single checkpoint''',
                min=0, max=500000),
        ]),
    Config('history_store', '', r'''
        history store configuration options''',
        type='category', subconfig=[
        Config('file_max', '0', r'''
            the maximum number of bytes that WiredTiger is allowed to use for its history store
            mechanism. If the history store file exceeds this size, a panic will be triggered. The
            default value means that the history store file is unbounded and may use as much
            space as the filesystem will accommodate. The minimum non-zero setting is 100MB.''',
            # !!! Must match WT_HS_FILE_MIN
            min='0')
        ]),
    Config('io_capacity', '', r'''
        control how many bytes per second are written and read. Exceeding the capacity results
        in throttling.''',
        type='category', subconfig=[
        Config('total', '0', r'''
            number of bytes per second available to all subsystems in total. When set,
            decisions about what subsystems are throttled, and in what proportion, are made
            internally. The minimum non-zero setting is 1MB.''',
            min='0', max='1TB'),
        Config('chunk_cache', '0', r'''
            number of bytes per second available to the chunk cache. The minimum non-zero setting
            is 1MB.''',
            min='0', max='1TB'),
        ]),
    Config('json_output', '[]', r'''
        enable JSON formatted messages on the event handler interface. Options are given as a
        list, where each option specifies an event handler category e.g. 'error' represents
        the messages from the WT_EVENT_HANDLER::handle_error method.''',
        type='list', choices=['error', 'message']),
    Config('lsm_manager', '', r'''
        configure database wide options for LSM tree management. The LSM manager is started
        automatically the first time an LSM tree is opened. The LSM manager uses a session
        from the configured session_max''',
        type='category', subconfig=[
        Config('worker_thread_max', '4', r'''
            Configure a set of threads to manage merging LSM trees in the database. Each worker
            thread uses a session handle from the configured session_max''',
            min='3',     # !!! Must match WT_LSM_MIN_WORKERS
            max='20'),     # !!! Must match WT_LSM_MAX_WORKERS
        Config('merge', 'true', r'''
            merge LSM chunks where possible''',
            type='boolean')
        ]),
    Config('operation_timeout_ms', '0', r'''
        this option is no longer supported, retained for backward compatibility.''',
        min=0),
    Config('operation_tracking', '', r'''
        enable tracking of performance-critical functions. See @ref operation_tracking for
        more information''',
        type='category', subconfig=[
            Config('enabled', 'false', r'''
                enable operation tracking subsystem''',
                type='boolean'),
            Config('path', '"."', r'''
                the name of a directory into which operation tracking files are written. The
                directory must already exist. If the value is not an absolute path, the path
                is relative to the database home (see @ref absolute_path for more information)'''),
        ]),
    Config('shared_cache', '', r'''
        shared cache configuration options. A database should configure either a cache_size
        or a shared_cache not both. Enabling a shared cache uses a session from the configured
        session_max. A shared cache can not have absolute values configured for cache eviction
        settings''',
        type='category', subconfig=[
        Config('chunk', '10MB', r'''
            the granularity that a shared cache is redistributed''',
            min='1MB', max='10TB'),
        Config('name', 'none', r'''
            the name of a cache that is shared between databases or \c "none" when no shared
            cache is configured'''),
        Config('quota', '0', r'''
            maximum size of cache this database can be allocated from the shared cache. Defaults
            to the entire shared cache size''',
            type='int'),
        Config('reserve', '0', r'''
            amount of cache this database is guaranteed to have available from the shared
            cache. This setting is per database. Defaults to the chunk size''',
            type='int'),
        Config('size', '500MB', r'''
            maximum memory to allocate for the shared cache. Setting this will update the value
            if one is already set''',
            min='1MB', max='10TB')
        ]),
    Config('statistics', 'none', r'''
        Maintain database statistics, which may impact performance. Choosing "all" maintains
        all statistics regardless of cost, "fast" maintains a subset of statistics that are
        relatively inexpensive, "none" turns off all statistics. The "clear" configuration
        resets statistics after they are gathered, where appropriate (for example, a cache size
        statistic is not cleared, while the count of cursor insert operations will be cleared).
        When "clear" is configured for the database, gathered statistics are reset each time a
        statistics cursor is used to gather statistics, as well as each time statistics are logged
        using the \c statistics_log configuration. See @ref statistics for more information''',
        type='list',
        choices=['all', 'cache_walk', 'fast', 'none', 'clear', 'tree_walk']),
    Config('timing_stress_for_test', '', r'''
        enable code that interrupts the usual timing of operations with a goal of uncovering
        race conditions and unexpected blocking. This option is intended for use with internal
        stress testing of WiredTiger.''',
        type='list', undoc=True,
        choices=[
        'aggressive_stash_free', 'aggressive_sweep', 'backup_rename', 'checkpoint_evict_page',
        'checkpoint_handle', 'checkpoint_slow', 'checkpoint_stop', 'commit_transaction_slow',
        'compact_slow', 'evict_reposition', 'failpoint_eviction_split',
        'failpoint_history_store_delete_key_from_ts', 'history_store_checkpoint_delay',
        'history_store_search', 'history_store_sweep_race', 'prefetch_1', 'prefetch_2',
        'prefetch_3', 'prefix_compare', 'prepare_checkpoint_delay', 'prepare_resolution_1',
        'prepare_resolution_2', 'sleep_before_read_overflow_onpage','split_1', 'split_2',
        'split_3', 'split_4', 'split_5', 'split_6', 'split_7', 'split_8','tiered_flush_finish']),
    Config('verbose', '[]', r'''
        enable messages for various subsystems and operations. Options are given as a list,
        where each message type can optionally define an associated verbosity level, such as
        <code>"verbose=[eviction,read:1,rts:0]"</code>. Verbosity levels that can be provided
        include <code>0</code> (INFO) and <code>1</code> through <code>5</code>, corresponding to
        (DEBUG_1) to (DEBUG_5). \c all is a special case that defines the verbosity level for all
        categories not explicitly set in the config string.''',
        type='list', choices=[
            'all',
            'api',
            'backup',
            'block',
            'block_cache',
            'checkpoint',
            'checkpoint_cleanup',
            'checkpoint_progress',
            'chunkcache',
            'compact',
            'compact_progress',
            'configuration',
            "control_point",
            'error_returns',
            'eviction',
            'fileops',
            'generation',
            'handleops',
            'history_store',
            'history_store_activity',
            'log',
            'lsm',
            'lsm_manager',
            'metadata',
            'mutex',
            'out_of_order',
            'overflow',
            'prefetch',
            'read',
            'reconcile',
            'recovery',
            'recovery_progress',
            'rts',
            'salvage',
            'shared_cache',
            'split',
            'temporary',
            'thread_group',
            'tiered',
            'timestamp',
            'transaction',
            'verify',
            'version',
            'write']),
]

# wiredtiger_open and WT_CONNECTION.reconfigure compatibility configurations.
compatibility_configuration_common = [
    Config('release', '', r'''
        compatibility release version string'''),
]

connection_reconfigure_compatibility_configuration = [
    Config('compatibility', '', r'''
        set compatibility version of database. Changing the compatibility version requires
        that there are no active operations for the duration of the call.''',
        type='category', subconfig=compatibility_configuration_common)
]
wiredtiger_open_compatibility_configuration = [
    Config('compatibility', '', r'''
        set compatibility version of database. Changing the compatibility version requires
        that there are no active operations for the duration of the call.''',
        type='category', subconfig=
        compatibility_configuration_common + [
        Config('require_max', '', r'''
            required maximum compatibility version of existing data files. Must be greater
            than or equal to any release version set in the \c release setting. Has no effect
            if creating the database.'''),
        Config('require_min', '', r'''
            required minimum compatibility version of existing data files. Must be less than
            or equal to any release version set in the \c release setting. Has no effect if
            creating the database.'''),
    ]),
]

# wiredtiger_open and WT_CONNECTION.reconfigure log configurations.
log_configuration_common = [
    Config('archive', 'true', r'''
        automatically remove unneeded log files (deprecated)''',
        type='boolean', undoc=True),
    Config('os_cache_dirty_pct', '0', r'''
        maximum dirty system buffer cache usage, as a percentage of the log's \c file_max.
        If non-zero, schedule writes for dirty blocks belonging to the log in the system buffer
        cache after that percentage of the log has been written into the buffer cache without
        an intervening file sync.''',
        min='0', max='100'),
    Config('prealloc', 'true', r'''
        pre-allocate log files''',
        type='boolean'),
    Config('prealloc_init_count', '1', r'''
        initial number of pre-allocated log files''',
        min='1', max='500'),
    Config('remove', 'true', r'''
        automatically remove unneeded log files''',
        type='boolean'),
    Config('zero_fill', 'false', r'''
        manually write zeroes into log files''',
        type='boolean')
]
connection_reconfigure_log_configuration = [
    Config('log', '', r'''
        enable logging. Enabling logging uses three sessions from the configured session_max''',
        type='category', subconfig=log_configuration_common)
]
wiredtiger_open_log_configuration = [
    Config('log', '', r'''
        enable logging. Enabling logging uses three sessions from the configured session_max''',
        type='category', subconfig=
        log_configuration_common + [
        Config('enabled', 'false', r'''
            enable logging subsystem''',
            type='boolean'),
        Config('compressor', 'none', r'''
            configure a compressor for log records. Permitted values are \c "none" or a custom
            compression engine name created with WT_CONNECTION::add_compressor. If WiredTiger
            has builtin support for \c "lz4", \c "snappy", \c "zlib" or \c "zstd" compression,
            these names are also available. See @ref compression for more information'''),
        Config('file_max', '100MB', r'''
            the maximum size of log files''',
            min='100KB',    # !!! Must match WT_LOG_FILE_MIN
            max='2GB'),    # !!! Must match WT_LOG_FILE_MAX
        Config('force_write_wait', '0', r'''
            enable code that interrupts the usual timing of flushing the log from the internal
            log server thread with a goal of uncovering race conditions. This option is intended
            for use with internal stress testing of WiredTiger.''',
            min='1', max='60', undoc=True),
        Config('path', '"."', r'''
            the name of a directory into which log files are written. The directory must already
            exist. If the value is not an absolute path, the path is relative to the database
            home (see @ref absolute_path for more information)'''),
        Config('recover', 'on', r'''
            run recovery or fail with an error if recovery needs to run after an unclean
            shutdown''',
            choices=['error', 'on'])
    ]),
]

# wiredtiger_open and WT_CONNECTION.reconfigure statistics log configurations.
statistics_log_configuration_common = [
    Config('json', 'false', r'''
        encode statistics in JSON format''',
        type='boolean'),
    Config('on_close', 'false', r'''log statistics on database close''',
        type='boolean'),
    Config('sources', '', r'''
        if non-empty, include statistics for the list of "file:" and "lsm:" data source URIs,
        if they are open at the time of the statistics logging.''',
        type='list'),
    Config('timestamp', '"%b %d %H:%M:%S"', r'''
        a timestamp prepended to each log record. May contain \c strftime conversion specifications.
        When \c json is configured, defaults to \c "%Y-%m-%dT%H:%M:%S.000Z"'''),
    Config('wait', '0', r'''
        seconds to wait between each write of the log records; setting this value above 0
        configures statistics logging''',
        min='0', max='100000'),
]
connection_reconfigure_statistics_log_configuration = [
    Config('statistics_log', '', r'''
        log any statistics the database is configured to maintain, to a file. See @ref
        statistics for more information. Enabling the statistics log server uses a session from
        the configured session_max''',
        type='category', subconfig=
        statistics_log_configuration_common)
]
wiredtiger_open_statistics_log_configuration = [
    Config('statistics_log', '', r'''
        log any statistics the database is configured to maintain, to a file. See @ref
        statistics for more information. Enabling the statistics log server uses a session from
        the configured session_max''',
        type='category', subconfig=
        statistics_log_configuration_common + [
        Config('path', '"."', r'''
            the name of a directory into which statistics files are written. The directory
            must already exist. If the value is not an absolute path, the path is relative to
            the database home (see @ref absolute_path for more information)''')
        ])
]

tiered_storage_configuration_common = [
    Config('local_retention', '300', r'''
        time in seconds to retain data on tiered storage on the local tier for faster read
        access''',
        min='0', max='10000'),
]
connection_reconfigure_tiered_storage_configuration = [
    Config('tiered_storage', '', r'''
        enable tiered storage. Enabling tiered storage may use one session from the configured
        session_max''',
        type='category', subconfig=tiered_storage_configuration_common)
]
wiredtiger_open_tiered_storage_configuration = [
    Config('tiered_storage', '', r'''
        enable tiered storage. Enabling tiered storage may use one session from the configured
        session_max''',
        type='category', undoc=True, subconfig=
        tiered_storage_configuration_common + [
        Config('auth_token', '', r'''
            authentication string identifier'''),
        Config('bucket', '', r'''
            bucket string identifier where the objects should reside'''),
        Config('bucket_prefix', '', r'''
            unique string prefix to identify our objects in the bucket. Multiple instances
            can share the storage bucket and this identifier is used in naming objects'''),
        Config('cache_directory', '', r'''
            a directory to store locally cached versions of files in the storage source. By
            default, it is named with \c "-cache" appended to the bucket name. A relative
            directory name is relative to the home directory'''),
        Config('interval', '60', r'''
            interval in seconds at which to check for tiered storage related work to perform''',
            min=1, max=1000),
        Config('name', 'none', r'''
            Permitted values are \c "none" or a custom storage name created with
            WT_CONNECTION::add_storage_source'''),
        Config('shared', 'false', r'''
            enable sharing tiered tables across other WiredTiger instances.''',
            type='boolean'),
    ]),
]

chunk_cache_configuration_common = [
    Config('pinned', '', r'''
        List of "table:" URIs exempt from cache eviction. Capacity config overrides this,
        tables exceeding capacity will not be fully retained. Table names can appear
        in both this and the preload list, but not in both this and the exclude list.
        Duplicate names are allowed.''',
        type='list'),
]
connection_reconfigure_chunk_cache_configuration = [
    Config('chunk_cache', '', r'''
        chunk cache reconfiguration options''',
        type='category', subconfig=chunk_cache_configuration_common)
]
wiredtiger_open_chunk_cache_configuration = [
    Config('chunk_cache', '', r'''
        chunk cache configuration options''',
        type='category', subconfig=
        chunk_cache_configuration_common + [
        Config('capacity', '10GB', r'''
            maximum memory or storage to use for the chunk cache''',
            min='512KB', max='100TB'),
        Config('chunk_cache_evict_trigger', '90', r'''
            chunk cache percent full that triggers eviction''',
            min='0', max='100'),
        Config('chunk_size', '1MB', r'''
            size of cached chunks''',
            min='512KB', max='100GB'),
        Config('storage_path', '', r'''
            the path (absolute or relative) to the file used as cache location. This should be on a
            filesystem that supports file truncation. All filesystems in common use
            meet this criteria.'''),
        Config('enabled', 'false', r'''
            enable chunk cache''',
            type='boolean'),
        Config('hashsize', '1024', r'''
            number of buckets in the hashtable that keeps track of objects''',
            min='64', max='1048576'),
        Config('flushed_data_cache_insertion', 'true', r'''
            enable caching of freshly-flushed data, before it is removed locally.''',
            type='boolean', undoc=True),
        Config('type', 'FILE', r'''
            cache location, defaults to the file system.''',
            choices=['FILE', 'DRAM'], undoc=True),
    ]),
]

session_config =  all_per_session_control_points_config + [
    Config('cache_cursors', 'true', r'''
        enable caching of cursors for reuse. Any calls to WT_CURSOR::close for a cursor created
        in this session will mark the cursor as cached and keep it available to be reused for
        later calls to WT_SESSION::open_cursor. Cached cursors may be eventually closed. This
        value is inherited from ::wiredtiger_open \c cache_cursors''',
        type='boolean'),
    Config('debug', '', r'''
        configure debug specific behavior on a session. Generally only used for internal testing
        purposes.''',
        type='category', subconfig=[
        Config('checkpoint_fail_before_turtle_update', 'false', r'''
            Fail before writing a turtle file at the end of a checkpoint.''',
            type='boolean'),
        Config('release_evict_page', 'false', r'''
            Configure the session to evict the page when it is released and no longer needed.''',
            type='boolean'),
        ]),
    Config('cache_max_wait_ms', '0', r'''
        the maximum number of milliseconds an application thread will wait for space to be
        available in cache before giving up. Default value will be the global setting of the
        connection config''',
        min=0),
    Config('ignore_cache_size', 'false', r'''
        when set, operations performed by this session ignore the cache size and are not blocked
        when the cache is full. Note that use of this option for operations that create cache
        pressure can starve ordinary sessions that obey the cache size.''',
        type='boolean'),
    Config('isolation', 'snapshot', r'''
        the default isolation level for operations in this session''',
        choices=['read-uncommitted', 'read-committed', 'snapshot']),
    Config('prefetch', '', r'''
        Enable automatic detection of scans by applications, and attempt to pre-fetch future
        content into the cache''',
        type='category', subconfig=[
        Config('enabled', 'false', r'''
            whether pre-fetch is enabled for this session''',
            type='boolean'),
        ]),
]

# TODO: When control points reconfigure is supported delete
# all_per_connection_control_points_config from here.
wiredtiger_open_common =\
    connection_runtime_config +\
    wiredtiger_open_chunk_cache_configuration +\
    wiredtiger_open_compatibility_configuration +\
    wiredtiger_open_log_configuration +\
    wiredtiger_open_tiered_storage_configuration +\
    wiredtiger_open_statistics_log_configuration +\
    all_per_connection_control_points_config +\
    [
    Config('backup_restore_target', '', r'''
        If non-empty and restoring from a backup, restore only the table object targets listed.
        WiredTiger will remove all the metadata entries for the tables that are not listed in
        the list from the reconstructed metadata. The target list must include URIs of type
        \c table:''',
        type='list'),
    Config('buffer_alignment', '-1', r'''
        in-memory alignment (in bytes) for buffers used for I/O. The default value of -1
        indicates a platform-specific alignment value should be used (4KB on Linux systems when
        direct I/O is configured, zero elsewhere). If the configured alignment is larger than
        default or configured object page sizes, file allocation and page sizes are silently
        increased to the buffer alignment size. Requires the \c posix_memalign API. See @ref
        tuning_system_buffer_cache_direct_io''',
        min='-1', max='1MB'),
    Config('builtin_extension_config', '', r'''
        A structure where the keys are the names of builtin extensions and the values are
        passed to WT_CONNECTION::load_extension as the \c config parameter (for example,
        <code>builtin_extension_config={zlib={compression_level=3}}</code>)'''),
    Config('cache_cursors', 'true', r'''
        enable caching of cursors for reuse. This is the default value for any sessions created,
        and can be overridden in configuring \c cache_cursors in WT_CONNECTION.open_session.''',
        type='boolean'),
    Config('checkpoint_sync', 'true', r'''
        flush files to stable storage when closing or writing checkpoints''',
        type='boolean'),
    Config('compile_configuration_count', '1000', r'''
        the number of configuration strings that can be precompiled. Some configuration strings
        are compiled internally when the connection is opened.''',
        min='500'),
    Config('direct_io', '', r'''
        Use \c O_DIRECT on POSIX systems, and \c FILE_FLAG_NO_BUFFERING on Windows to access files.
        Options are given as a list, such as <code>"direct_io=[data]"</code>. Configuring \c
        direct_io requires care; see @ref tuning_system_buffer_cache_direct_io for important
        warnings. Including \c "data" will cause WiredTiger data files, including WiredTiger
        internal data files, to use direct I/O; including \c "log" will cause WiredTiger log
        files to use direct I/O; including \c "checkpoint" will cause WiredTiger data files
        opened using a (read-only) checkpoint cursor to use direct I/O. \c direct_io should
        be combined with \c write_through to get the equivalent of \c O_DIRECT on Windows''',
        type='list', choices=['checkpoint', 'data', 'log']),
    Config('encryption', '', r'''
        configure an encryptor for system wide metadata and logs. If a system wide encryptor is
        set, it is also used for encrypting data files and tables, unless encryption configuration
        is explicitly set for them when they are created with WT_SESSION::create''',
        type='category', subconfig=[
        Config('name', 'none', r'''
            Permitted values are \c "none" or a custom encryption engine name created with
            WT_CONNECTION::add_encryptor. See @ref encryption for more information'''),
        Config('keyid', '', r'''
            An identifier that identifies a unique instance of the encryptor. It is stored in
            clear text, and thus is available when the WiredTiger database is reopened. On the
            first use of a (name, keyid) combination, the WT_ENCRYPTOR::customize function is
            called with the keyid as an argument'''),
        Config('secretkey', '', r'''
            A string that is passed to the WT_ENCRYPTOR::customize function. It is never stored
            in clear text, so must be given to any subsequent ::wiredtiger_open calls to reopen the
            database. It must also be provided to any "wt" commands used with this database'''),
        ]),
    Config('extensions', '', r'''
        list of shared library extensions to load (using dlopen). Any values specified to a
        library extension are passed to WT_CONNECTION::load_extension as the \c config parameter
        (for example, <code>extensions=(/path/ext.so={entry=my_entry})</code>)''',
        type='list'),
    Config('file_extend', '', r'''
        file size extension configuration. If set, extend files of the given type in allocations of
        the given size, instead of a block at a time as each new block is written. For example,
        <code>file_extend=(data=16MB)</code>. If set to 0, disable file size extension for the
        given type. For log files, the allowed range is between 100KB and 2GB; values larger
        than the configured maximum log size and the default config would extend log files in
        allocations of the maximum log file size.''',
        type='list', choices=['data', 'log']),
    Config('hash', '', r'''
        manage resources used by hash bucket arrays. All values must be a power of two. Note that
        setting large values can significantly increase memory usage inside WiredTiger''',
        type='category', subconfig=[
        Config('buckets', 512, r'''
            configure the number of hash buckets for most system hash arrays''',
            min='64', max='65536'),
        Config('dhandle_buckets', 512, r'''
            configure the number of hash buckets for hash arrays relating to data handles''',
            min='64', max='65536'),
        ]),
    Config('hazard_max', '1000', r'''
        maximum number of simultaneous hazard pointers per session handle''',
        min=15, undoc=True),
    Config('mmap', 'true', r'''
        Use memory mapping when accessing files in a read-only mode''',
        type='boolean'),
    Config('mmap_all', 'false', r'''
        Use memory mapping to read and write all data files. May not be configured with direct
        I/O''',
        type='boolean'),
    Config('multiprocess', 'false', r'''
        permit sharing between processes (will automatically start an RPC server for primary
        processes and use RPC for secondary processes). <b>Not yet supported in WiredTiger</b>''',
        type='boolean'),
    Config('prefetch', '', r'''
        Enable automatic detection of scans by applications, and attempt to pre-fetch future
        content into the cache''',
        type='category', subconfig=[
        Config('available', 'false', r'''
            whether the thread pool for the pre-fetch functionality is started''',
            type='boolean'),
        Config('default', 'false', r'''
            whether pre-fetch is enabled for all sessions by default''',
            type='boolean'),
        ]),
    Config('readonly', 'false', r'''
        open connection in read-only mode. The database must exist. All methods that may
        modify a database are disabled. See @ref readonly for more information''',
        type='boolean'),
    Config('salvage', 'false', r'''
        open connection and salvage any WiredTiger-owned database and log files that it detects as
        corrupted. This call should only be used after getting an error return of WT_TRY_SALVAGE.
        Salvage rebuilds files in place, overwriting existing files. We recommend making a
        backup copy of all files with the WiredTiger prefix prior to passing this flag.''',
        type='boolean'),
    Config('session_max', '100', r'''
        maximum expected number of sessions (including server threads)''',
        min='1'),
    Config('session_scratch_max', '2MB', r'''
        maximum memory to cache in each session''',
        type='int', undoc=True),
    Config('session_table_cache', 'true', r'''
        Maintain a per-session cache of tables''',
        type='boolean', undoc=True), # Obsolete after WT-3476
    Config('transaction_sync', '', r'''
        how to sync log records when the transaction commits''',
        type='category', subconfig=[
        Config('enabled', 'false', r'''
            whether to sync the log on every commit by default, can be overridden by the \c
            sync setting to WT_SESSION::commit_transaction''',
            type='boolean'),
        Config('method', 'fsync', r'''
            the method used to ensure log records are stable on disk, see @ref tune_durability
            for more information''',
            choices=['dsync', 'fsync', 'none']),
        ]),
    Config('verify_metadata', 'false', r'''
        open connection and verify any WiredTiger metadata. Not supported when opening a
        connection from a backup. This API allows verification and detection of corruption in
        WiredTiger metadata.''',
        type='boolean'),
    Config('write_through', '', r'''
        Use \c FILE_FLAG_WRITE_THROUGH on Windows to write to files. Ignored on non-Windows
        systems. Options are given as a list, such as <code>"write_through=[data]"</code>.
        Configuring \c write_through requires care; see @ref tuning_system_buffer_cache_direct_io
        for important warnings. Including \c "data" will cause WiredTiger data files to write
        through cache, including \c "log" will cause WiredTiger log files to write through
        cache. \c write_through should be combined with \c direct_io to get the equivalent of
        POSIX \c O_DIRECT on Windows''',
        type='list', choices=['data', 'log']),
]

wiredtiger_open = wiredtiger_open_common + [
   Config('config_base', 'true', r'''
        write the base configuration file if creating the database. If \c false in the config
        passed directly to ::wiredtiger_open, will ignore any existing base configuration file
        in addition to not creating one. See @ref config_base for more information''',
        type='boolean'),
    Config('create', 'false', r'''
        create the database if it does not exist''',
        type='boolean'),
    Config('exclusive', 'false', r'''
        fail if the database already exists, generally used with the \c create option''',
        type='boolean'),
    Config('in_memory', 'false', r'''
        keep data in memory only. See @ref in_memory for more information''',
        type='boolean'),
    Config('use_environment', 'true', r'''
        use the \c WIREDTIGER_CONFIG and \c WIREDTIGER_HOME environment variables if the process
        is not running with special privileges. See @ref home for more information''',
        type='boolean'),
    Config('use_environment_priv', 'false', r'''
        use the \c WIREDTIGER_CONFIG and \c WIREDTIGER_HOME environment variables even if the
        process is running with special privileges. See @ref home for more information''',
        type='boolean'),
]

cursor_bound_config = [
    Config('action', 'set', r'''
        configures whether this call into the API will set or clear range bounds on the given
        cursor. It takes one of two values, "set" or "clear". If "set" is specified then "bound"
        must also be specified. The keys relevant to the given bound must have been set prior to the
        call using WT_CURSOR::set_key.''',
        choices=['clear','set']),
    Config('inclusive', 'true', r'''
        configures whether the given bound is inclusive or not.''',
        type='boolean'),
    Config('bound', '', r'''
        configures which bound is being operated on. It takes one of two values, "lower" or "upper".
        ''',
        choices=['lower','upper']),
]

cursor_runtime_config = [
    Config('append', 'false', r'''
        append written values as new records, giving each a new record number key; valid only for
        cursors with record number keys''',
        type='boolean'),
    Config('overwrite', 'true', r'''
        configures whether the cursor's insert and update methods check the existing state of
        the record. If \c overwrite is \c false, WT_CURSOR::insert fails with ::WT_DUPLICATE_KEY
        if the record exists, and WT_CURSOR::update fails with ::WT_NOTFOUND if the record does
        not exist''',
        type='boolean'),
    Config('prefix_search', 'false', r'''
        this option is no longer supported, retained for backward compatibility.''',
        type='boolean', undoc=True),
]

methods = {
'colgroup.meta' : Method(colgroup_meta),

'file.config' : Method(file_config),

'file.meta' : Method(file_meta),

'index.meta' : Method(index_meta),

'lsm.meta' : Method(lsm_meta),

'object.meta' : Method(object_meta),

'table.meta' : Method(table_meta),

'tier.meta' : Method(tier_meta),

'tiered.meta' : Method(tiered_meta),

'WT_CURSOR.close' : Method([]),

'WT_CURSOR.reconfigure' : Method(cursor_runtime_config),

'WT_CURSOR.bound' : Method(cursor_bound_config, compilable=True),

'WT_SESSION.alter' : Method(file_runtime_config + [
    Config('checkpoint', '', r'''
        the file checkpoint entries''',
        undoc=True),
    Config('exclusive_refreshed', 'true', r'''
        refresh the in memory state and flush the metadata change to disk, disabling this flag
        is dangerous - it will only re-write the metadata without refreshing the in-memory
        information or creating a checkpoint. The update will also only be applied to table
        URI entries in the metadata, not their sub-entries.''',
        type='boolean', undoc=True),
]),

'WT_SESSION.close' : Method([]),

'WT_SESSION.compact' : Method([
    Config('background', '', r'''
        enable/disabled the background compaction server.''',
        type='boolean'),
    Config('dryrun', 'false', r'''run only the estimation phase of compact''', type='boolean'),
    Config('exclude', '', r'''
        list of table objects to be excluded from background compaction. The list is immutable and
        only applied when the background compaction gets enabled. The list is not saved between the
        calls and needs to be reapplied each time the service is enabled. The individual objects in
        the list can only be of the \c table: URI type''',
        type='list'),
    Config('free_space_target', '20MB', r'''
        minimum amount of space recoverable for compaction to proceed''',
        min='1MB'),
    Config('run_once', 'false', r'''
        configure background compaction server to run once. In this mode, compaction is always
        attempted on each table unless explicitly excluded''',
        type='boolean'),
    Config('timeout', '1200', r'''
        maximum amount of time to allow for compact in seconds. The actual amount of time spent
        in compact may exceed the configured value. A value of zero disables the timeout''',
        type='int'),
]),

'WT_SESSION.create' : Method(file_config + lsm_config + tiered_config +
        source_meta + index_only_config + table_only_config + [
    Config('exclusive', 'false', r'''
        fail if the object exists. When false (the default), if the object exists, check that its
        settings match the specified configuration''',
        type='boolean'),
    Config('import', '', r'''
        configure import of an existing object into the currently running database''',
        type='category', subconfig=[
        Config('compare_timestamp', 'oldest_timestamp', r'''
            allow importing files with timestamps smaller or equal to the configured global
            timestamps. Note the history of the files are not imported together and thus snapshot
            read of historical data will not work with the option "stable_timestamp". (The \c
            oldest and \c stable arguments are deprecated short-hand for \c oldest_timestamp
            and \c stable_timestamp, respectively)''',
            choices=['oldest', 'oldest_timestamp', 'stable', 'stable_timestamp']),
        Config('enabled', 'false', r'''
            whether to import the input URI from disk''',
            type='boolean'),
        Config('repair', 'false', r'''
            whether to reconstruct the metadata from the raw file content''',
            type='boolean'),
        Config('file_metadata', '', r'''
            the file configuration extracted from the metadata of the export database'''),
        Config('metadata_file', '', r'''
            a text file that contains all the relevant metadata information for the URI to import.
            The file is generated by backup:export cursor'''),
        ]),
]),

'WT_SESSION.drop' : Method([
    Config('checkpoint_wait', 'true', r'''
        wait for concurrent checkpoints to complete before attempting the drop operation. If
        \c checkpoint_wait=false, attempt the drop operation without waiting, returning EBUSY
        if the operation conflicts with a running checkpoint''',
        type='boolean', undoc=True),
    Config('force', 'false', r'''
        return success if the object does not exist''',
        type='boolean'),
    Config('lock_wait', 'true', r'''
        wait for locks, if \c lock_wait=false, fail if any required locks are not available
        immediately''',
        type='boolean', undoc=True),
    Config('remove_files', 'true', r'''
        if the underlying files should be removed''',
        type='boolean'),
    Config('remove_shared', 'false', r'''
        to force the removal of any shared objects. This is intended for tiered tables, and can
        only be set if the drop operation is configured to remove the underlying files. Ignore
        this configuration if it is set for non-tiered tables''',
        type='boolean', undoc=True),
]),

'WT_SESSION.join' : Method([
    Config('compare', '"eq"', r'''
        modifies the set of items to be returned so that the index key satisfies the given
        comparison relative to the key set in this cursor''',
        choices=['eq', 'ge', 'gt', 'le', 'lt']),
    Config('count', '0', r'''
        set an approximate count of the elements that would be included in the join. This is
        used in sizing the Bloom filter, and also influences evaluation order for cursors in
        the join. When the count is equal for multiple Bloom filters in a composition of joins,
        the Bloom filter may be shared''',
        type='int'),
    Config('bloom_bit_count', '16', r'''
        the number of bits used per item for the Bloom filter''',
        min='2', max='1000'),
    Config('bloom_false_positives', 'false', r'''
        return all values that pass the Bloom filter, without eliminating any false positives''',
        type='boolean'),
    Config('bloom_hash_count', '8', r'''
        the number of hash values per item for the Bloom filter''',
        min='2', max='100'),
    Config('operation', '"and"', r'''
        the operation applied between this and other joined cursors. When "operation=and"
        is specified, all the conditions implied by joins must be satisfied for an entry to be
        returned by the join cursor; when "operation=or" is specified, only one must be satisfied.
        All cursors joined to a join cursor must have matching operations''',
        choices=['and', 'or']),
    Config('strategy', '', r'''
        when set to \c bloom, a Bloom filter is created and populated for this index. This has an
        up front cost but may reduce the number of accesses to the main table when iterating
        the joined cursor. The \c bloom setting requires that \c count be set''',
        choices=['bloom', 'default']),
]),

'WT_SESSION.log_flush' : Method([
    Config('sync', 'on', r'''
        forcibly flush the log and wait for it to achieve the synchronization level specified.
        The \c off setting forces any buffered log records to be written to the file system.
        The \c on setting forces log records to be written to the storage device''',
        choices=['off', 'on']),
]),

'WT_SESSION.log_printf' : Method([]),

'WT_SESSION.open_cursor' : Method(cursor_runtime_config + [
    Config('bulk', 'false', r'''
        configure the cursor for bulk-loading, a fast, initial load path (see @ref tune_bulk_load
        for more information). Bulk-load may only be used for newly created objects and
        applications should use the WT_CURSOR::insert method to insert rows. When bulk-loading,
        rows must be loaded in sorted order. The value is usually a true/false flag; when
        bulk-loading fixed-length column store objects, the special value \c bitmap allows
        chunks of a memory resident bitmap to be loaded directly into a file by passing a
        \c WT_ITEM to WT_CURSOR::set_value where the \c size field indicates the number of
        records in the bitmap (as specified by the object's \c value_format configuration).
        Bulk-loaded bitmap values must end on a byte boundary relative to the bit count (except
        for the last set of values loaded)'''),
    Config('checkpoint', '', r'''
        the name of a checkpoint to open. (The reserved name "WiredTigerCheckpoint" opens
        the most recent checkpoint taken for the object.) The cursor does not support data
        modification'''),
    Config('checkpoint_use_history', 'true', r'''
        when opening a checkpoint cursor, open history store cursors and retrieve snapshot and
        timestamp information from the checkpoint. This is in general required for correct reads;
        if setting it to false the caller must ensure that the checkpoint is self-contained
        in the data store: timestamps are not in use and the object was quiescent when the
        checkpoint was taken''',
        type='boolean', undoc=True),
    Config('checkpoint_wait', 'true', r'''
        wait for the checkpoint lock, if \c checkpoint_wait=false, open the cursor without
        taking a lock, returning EBUSY if the operation conflicts with a running checkpoint''',
        type='boolean', undoc=True),
    Config('debug', '', r'''
        configure debug specific behavior on a cursor. Generally only used for internal testing
        purposes''',
        type='category', subconfig=[
        Config('checkpoint_read_timestamp', '', r'''
            read the checkpoint using the specified timestamp. The supplied value must not be older
            than the checkpoint's oldest timestamp. Ignored if not reading from a checkpoint''',
            undoc=True),
        Config('dump_version', 'false', r'''
            open a version cursor, which is a debug cursor on a table that enables iteration
            through the history of values for a given key.''',
            type='boolean'),
        Config('release_evict', 'false', r'''
            Configure the cursor to evict the page positioned on when the reset API call is used''',
            type='boolean'),
        ]),
    Config('dump', '', r'''
        configure the cursor for dump format inputs and outputs: "hex" selects a simple hexadecimal
        format, "json" selects a JSON format with each record formatted as fields named by column
        names if available, "pretty" selects a human-readable format (making it incompatible
        with the "load"), "pretty_hex" is similar to "pretty" (also incompatible with "load")
        except raw byte data elements will be printed like "hex" format, and "print" selects
        a format where only non-printing characters are hexadecimal encoded. These formats are
        compatible with the @ref util_dump and @ref util_load commands''',
        choices=['hex', 'json', 'pretty', 'pretty_hex', 'print']),
    Config('incremental', '', r'''
        configure the cursor for block incremental backup usage. These formats are only compatible
        with the backup data source; see @ref backup''',
        type='category', subconfig=[
        Config('consolidate', 'false', r'''
            causes block incremental backup information to be consolidated if adjacent granularity
            blocks are modified. If false, information will be returned in granularity sized
            blocks only. This must be set on the primary backup cursor and it applies to all
            files for this backup''',
            type='boolean'),
        Config('enabled', 'false', r'''
            whether to configure this backup as the starting point for a subsequent incremental
            backup''',
            type='boolean'),
        Config('file', '', r'''
            the file name when opening a duplicate incremental backup cursor. That duplicate
            cursor will return the block modifications relevant to the given file name'''),
        Config('force_stop', 'false', r'''
            causes all block incremental backup information to be released. This is on an
            open_cursor call and the resources will be released when this cursor is closed. No
            other operations should be done on this open cursor''',
            type='boolean'),
        Config('granularity', '16MB', r'''
            this setting manages the granularity of how WiredTiger maintains modification maps
            internally. The larger the granularity, the smaller amount of information WiredTiger
            need to maintain''',
            min='4KB', max='2GB'),
        Config('src_id', '', r'''
            a string that identifies a previous checkpoint backup source as the source of this
            incremental backup. This identifier must have already been created by use of the
            'this_id' configuration in an earlier backup. A source id is required to begin an
            incremental backup'''),
        Config('this_id', '', r'''
            a string that identifies the current system state  as a future backup source for
            an incremental backup via \c src_id. This identifier is required when opening an
            incremental backup cursor and an error will be returned if one is not provided.
            The identifiers can be any text string, but should be unique'''),
        ]),
    Config('next_random', 'false', r'''
        configure the cursor to return a pseudo-random record from the object when the
        WT_CURSOR::next method is called; valid only for row-store cursors. See @ref cursor_random
        for details''',
        type='boolean'),
    Config('next_random_sample_size', '0', r'''
        cursors configured by \c next_random to return pseudo-random records from the object
        randomly select from the entire object, by default. Setting \c next_random_sample_size
        to a non-zero value sets the number of samples the application expects to take
        using the \c next_random cursor. A cursor configured with both \c next_random and \c
        next_random_sample_size attempts to divide the object into \c next_random_sample_size
        equal-sized pieces, and each retrieval returns a record from one of those pieces. See
        @ref cursor_random for details'''),
    Config('next_random_seed', '0', r'''
        configure the cursor to set an initial random seed when using \c next_random configuration.
        This is used for testing purposes only. See @ref cursor_random for details'''),
    Config('raw', 'false', r'''
        ignore the encodings for the key and value, manage data as if the formats were \c "u".
        See @ref cursor_raw for details''',
        type='boolean'),
    Config('read_once', 'false', r'''
        results that are brought into cache from disk by this cursor will be given less priority
        in the cache.''',
        type='boolean'),
    Config('readonly', 'false', r'''
        only query operations are supported by this cursor. An error is returned if a modification
        is attempted using the cursor. The default is false for all cursor types except for
        metadata cursors and checkpoint cursors''',
        type='boolean'),
    Config('skip_sort_check', 'false', r'''
        skip the check of the sort order of each bulk-loaded key''',
        type='boolean', undoc=True),
    Config('statistics', '', r'''
        Specify the statistics to be gathered. Choosing "all" gathers statistics regardless of
        cost and may include traversing on-disk files; "fast" gathers a subset of relatively
        inexpensive statistics. The selection must agree with the database \c statistics
        configuration specified to ::wiredtiger_open or WT_CONNECTION::reconfigure. For example,
        "all" or "fast" can be configured when the database is configured with "all", but
        the cursor open will fail if "all" is specified when the database is configured with
        "fast", and the cursor open will fail in all cases when the database is configured
        with "none". If "size" is configured, only the underlying size of the object on
        disk is filled in and the object is not opened. If \c statistics is not configured,
        the default configuration is the database configuration. The "clear" configuration
        resets statistics after gathering them, where appropriate (for example, a cache size
        statistic is not cleared, while the count of cursor insert operations will be cleared).
        See @ref statistics for more information''',
        type='list', choices=['all', 'cache_walk', 'fast', 'clear', 'size', 'tree_walk']),
    Config('target', '', r'''
        if non-empty, back up the given list of objects; valid only for a backup data source''',
        type='list'),
]),

'WT_SESSION.query_timestamp' : Method([
    Config('get', 'read', r'''
        specify which timestamp to query: \c commit returns the most recently set commit_timestamp;
        \c first_commit returns the first set commit_timestamp; \c prepare returns the timestamp
        used in preparing a transaction; \c read returns the timestamp at which the transaction
        is reading. See @ref timestamp_txn_api''',
        choices=['commit', 'first_commit', 'prepare', 'read']),
]),

'WT_SESSION.reset_snapshot' : Method([]),
'WT_SESSION.rename' : Method([]),
'WT_SESSION.reset' : Method([]),
'WT_SESSION.salvage' : Method([
    Config('force', 'false', r'''
        force salvage even of files that do not appear to be WiredTiger files''',
        type='boolean'),
]),

'WT_SESSION.strerror' : Method([]),

'WT_SESSION.truncate' : Method([]),
'WT_SESSION.verify' : Method([
    Config('do_not_clear_txn_id', 'false', r'''
        Turn off transaction id clearing, intended for debugging and better diagnosis of crashes
        or failures. Note: History store validation is disabled when the configuration is set as
        visibility rules may not work correctly because the transaction ids are not cleared.''',
        type='boolean'),
    Config('dump_address', 'false', r'''
        Display page addresses, time windows, and page types as pages are verified, using the
        application's message handler, intended for debugging''',
        type='boolean'),
    Config('dump_all_data', 'false', r'''
        Display application data as pages or blocks are verified, using the application's message
        handler, intended for debugging. Disabling this does not guarantee that no user data will
        be output''',
        type='boolean'),
    Config('dump_key_data', 'false', r'''
        Display application data keys as pages or blocks are verified, using the application's
        message handler, intended for debugging. Disabling this does not guarantee that no user
        data will be output''',
        type='boolean'),
    Config('dump_blocks', 'false', r'''
        Display the contents of on-disk blocks as they are verified, using the application's
        message handler, intended for debugging''',
        type='boolean'),
    Config('dump_layout', 'false', r'''
        Display the layout of the files as they are verified, using the application's message
        handler, intended for debugging; requires optional support from the block manager''',
        type='boolean'),
    Config('dump_tree_shape', 'false', r'''
        Display the btree shapes as they are verified, using the application's message
        handler, intended for debugging; requires optional support from the block manager''',
        type='boolean'),
    Config('dump_offsets', '', r'''
        Display the contents of specific on-disk blocks, using the application's message handler,
        intended for debugging''',
        type='list'),
    Config('dump_pages', 'false', r'''
        Display the contents of in-memory pages as they are verified, using the application's
        message handler, intended for debugging''',
        type='boolean'),
    Config('read_corrupt', 'false', r'''
        A mode that allows verify to continue reading after encountering a checksum error. It
        will skip past the corrupt block and continue with the verification process''',
        type='boolean'),
    Config('stable_timestamp', 'false', r'''
        Ensure that no data has a start timestamp after the stable timestamp, to be run after
        rollback_to_stable.''',
        type='boolean'),
    Config('strict', 'false', r'''
        Treat any verification problem as an error; by default, verify will warn, but not fail,
        in the case of errors that won't affect future behavior (for example, a leaked block)''',
        type='boolean'),
]),

'WT_SESSION.begin_transaction' : Method([
    Config('ignore_prepare', 'false', r'''
        whether to ignore updates by other prepared transactions when doing of read operations
        of this transaction. When \c true, forces the transaction to be read-only. Use \c force
        to ignore prepared updates and permit writes (see @ref timestamp_prepare_ignore_prepare
        for more information)''',
        choices=['false', 'force', 'true']),
    Config('isolation', '', r'''
        the isolation level for this transaction; defaults to the session's isolation level''',
        choices=['read-uncommitted', 'read-committed', 'snapshot']),
    Config('name', '', r'''
        name of the transaction for tracing and debugging'''),
    Config('no_timestamp', 'false', r'''
        allow a commit without a timestamp, creating values that have "always existed" and are
        visible regardless of timestamp. See @ref timestamp_txn_api''',
        type='boolean'),
    Config('operation_timeout_ms', '0', r'''
        when non-zero, a requested limit on the time taken to complete operations in this
        transaction. Time is measured in real time milliseconds from the start of each WiredTiger
        API call. There is no guarantee any operation will not take longer than this amount of time.
        If WiredTiger notices the limit has been exceeded, an operation may return a WT_ROLLBACK
        error. Default is to have no limit''',
        min=0),
    Config('priority', 0, r'''
        priority of the transaction for resolving conflicts. Transactions with higher values
        are less likely to abort''',
        min='-100', max='100'),
    Config('read_timestamp', '', r'''
        read using the specified timestamp. The value must not be older than the current oldest
        timestamp. See @ref timestamp_txn_api'''),
    Config('roundup_timestamps', '', r'''
        round up timestamps of the transaction''',
        type='category', subconfig= [
        Config('prepared', 'false', r'''
            applicable only for prepared transactions, and intended only for special-purpose use.
            See @ref timestamp_prepare_roundup. Allows the prepare timestamp and the commit
            timestamp of this transaction to be rounded up to be no older than the oldest
            timestamp, and allows violating the usual restriction that the prepare timestamp
            must be newer than the stable timestamp. Specifically: at transaction prepare, if
            the prepare timestamp is less than or equal to the oldest timestamp, the prepare
            timestamp will be rounded to the oldest timestamp. Subsequently, at commit time,
            if the commit timestamp is less than the (now rounded) prepare timestamp, the commit
            timestamp will be rounded up to it and thus to at least oldest. Neither timestamp
            will be checked against the stable timestamp''',
            type='boolean'),
        Config('read', 'false', r'''
            if the read timestamp is less than the oldest timestamp, the read timestamp will be
            rounded up to the oldest timestamp. See @ref timestamp_read_roundup''',
            type='boolean'),
        ]),
    Config('sync', '', r'''
        whether to sync log records when the transaction commits, inherited from ::wiredtiger_open
        \c transaction_sync''',
        type='boolean')
], compilable=True),

'WT_SESSION.commit_transaction' : Method([
    Config('commit_timestamp', '', r'''
        set the commit timestamp for the current transaction. For non-prepared transactions,
        the value must not be older than the first commit timestamp already set for the current
        transaction (if any), must not be older than the current oldest timestamp, and must
        be after the current stable timestamp. For prepared transactions, a commit timestamp
        is required, must not be older than the prepare timestamp, and can be set only once.
        See @ref timestamp_txn_api and @ref timestamp_prepare'''),
    Config('durable_timestamp', '', r'''
        set the durable timestamp for the current transaction. Required for the commit of a
        prepared transaction, and otherwise not permitted. The value must also be after the
        current oldest and stable timestamps and must not be older than the commit timestamp.
        See @ref timestamp_prepare'''),
    Config('operation_timeout_ms', '0', r'''
        when non-zero, a requested limit on the time taken to complete operations in this
        transaction. Time is measured in real time milliseconds from the start of each WiredTiger
        API call. There is no guarantee any operation will not take longer than this amount of time.
        If WiredTiger notices the limit has been exceeded, an operation may return a WT_ROLLBACK
        error. Default is to have no limit''',
        min=0),
    Config('sync', '', r'''
        override whether to sync log records when the transaction commits. The default is inherited
        from ::wiredtiger_open \c transaction_sync. The \c off setting does not wait for records
        to be written or synchronized. The \c on setting forces log records to be written to
        the storage device''',
        choices=['off', 'on']),
]),

'WT_SESSION.prepare_transaction' : Method([
    Config('prepare_timestamp', '', r'''
        set the prepare timestamp for the updates of the current transaction. The value must
        not be older than any active read timestamps, and must be newer than the current stable
        timestamp. See @ref timestamp_prepare'''),
]),

'WT_SESSION.timestamp_transaction_uint' : Method([]),
'WT_SESSION.timestamp_transaction' : Method([
    Config('commit_timestamp', '', r'''
        set the commit timestamp for the current transaction. For non-prepared transactions,
        the value must not be older than the first commit timestamp already set for the current
        transaction, if any, must not be older than the current oldest timestamp and must be after
        the current stable timestamp. For prepared transactions, a commit timestamp is required,
        must not be older than the prepare timestamp, can be set only once, and must not be
        set until after the transaction has successfully prepared. See @ref timestamp_txn_api
        and @ref timestamp_prepare'''),
    Config('durable_timestamp', '', r'''
        set the durable timestamp for the current transaction. Required for the commit of a
        prepared transaction, and otherwise not permitted. Can only be set after the transaction
        has been prepared and a commit timestamp has been set. The value must be after the
        current oldest and stable timestamps and must not be older than the commit timestamp. See
        @ref timestamp_prepare'''),
    Config('prepare_timestamp', '', r'''
        set the prepare timestamp for the updates of the current transaction. The value must
        not be older than any active read timestamps, and must be newer than the current stable
        timestamp. Can be set only once per transaction. Setting the prepare timestamp does
        not by itself prepare the transaction, but does oblige the application to eventually
        prepare the transaction before committing it. See @ref timestamp_prepare'''),
    Config('read_timestamp', '', r'''
        read using the specified timestamp. The value must not be older than the current oldest
        timestamp. This can only be set once for a transaction. See @ref timestamp_txn_api'''),
]),

'WT_SESSION.rollback_transaction' : Method([
    Config('operation_timeout_ms', '0', r'''
        when non-zero, a requested limit on the time taken to complete operations in this
        transaction. Time is measured in real time milliseconds from the start of each WiredTiger
        API call. There is no guarantee any operation will not take longer than this amount of time.
        If WiredTiger notices the limit has been exceeded, an operation may return a WT_ROLLBACK
        error. Default is to have no limit''',
        min=0),
]),

'WT_SESSION.checkpoint' : Method([
    Config('debug', '', r'''
        configure debug specific behavior on a checkpoint. Generally only used for internal testing
        purposes''',
        type='category', subconfig=[
        Config('checkpoint_cleanup', 'false', r'''
            if true, checkpoint cleanup thread is triggered to perform the checkpoint cleanup''',
            type='boolean'),
        ]),
    Config('drop', '', r'''
        specify a list of checkpoints to drop. The list may additionally contain one of the
        following keys: \c "from=all" to drop all checkpoints, \c "from=<checkpoint>" to drop
        all checkpoints after and including the named checkpoint, or \c "to=<checkpoint>" to
        drop all checkpoints before and including the named checkpoint. Checkpoints cannot be
        dropped if open in a cursor. While a hot backup is in progress, checkpoints created
        prior to the start of the backup cannot be dropped''',
        type='list'),
    Config('flush_tier', '', r'''
        configure flushing objects to tiered storage after checkpoint. See @ref tiered_storage''',
        type='category', subconfig= [
            Config('enabled', 'false', r'''
                if true and tiered storage is in use, perform one iteration of object switching
                and flushing objects to tiered storage''',
                type='boolean'),
            Config('force', 'false', r'''
                if false (the default), flush_tier of any individual object may be skipped if the
                underlying object has not been modified since the previous flush_tier. If true,
                this option forces the flush_tier''',
                type='boolean'),
            Config('sync', 'true', r'''
                wait for all objects to be flushed to the shared storage to the level specified.
                When false, do not wait for any objects to be written to the tiered storage system
                but return immediately after generating the objects and work units for an internal
                thread.  When true, the caller waits until all work queued for this call to be
                completely processed before returning''',
                type='boolean'),
            Config('timeout', '0', r'''
                amount of time, in seconds, to wait for flushing of objects to complete.
                WiredTiger returns EBUSY if the timeout is reached. A value of zero disables
                the timeout''',
                type='int'),
    ]),
    Config('force', 'false', r'''
        if false (the default), checkpoints may be skipped if the underlying object has not been
        modified. If true, this option forces the checkpoint''',
        type='boolean'),
    Config('name', '', r'''
        if set, specify a name for the checkpoint (note that checkpoints including LSM trees
        may not be named)'''),
    Config('target', '', r'''
        if non-empty, checkpoint the list of objects. Checkpointing a list of objects separately
        from a database-wide checkpoint can lead to data inconsistencies; see @ref checkpoint_target
        for more information''',
        type='list'),
    Config('use_timestamp', 'true', r'''
        if true (the default), create the checkpoint as of the last stable timestamp if timestamps
        are in use, or with all committed  updates if there is no stable timestamp set. If false,
        always generate a checkpoint with all committed updates, ignoring any stable timestamp''',
        type='boolean'),
]),

'WT_CONNECTION.add_collator' : Method([]),
'WT_CONNECTION.add_compressor' : Method([]),
'WT_CONNECTION.add_data_source' : Method([]),
'WT_CONNECTION.add_encryptor' : Method([]),
'WT_CONNECTION.add_extractor' : Method([]),
'WT_CONNECTION.add_storage_source' : Method([]),
'WT_CONNECTION.close' : Method([
    Config('final_flush', 'false', r'''
        wait for final flush_tier to copy objects''',
        type='boolean', undoc=True),
    Config('leak_memory', 'false', r'''
        don't free memory during close''',
        type='boolean'),
    Config('use_timestamp', 'true', r'''
        by default, create the close checkpoint as of the last stable timestamp if timestamps
        are in use, or all current updates if there is no stable timestamp set. If false, this
        option generates a checkpoint with all updates''',
        type='boolean'),
]),

'WT_CONNECTION.debug_info' : Method([
    Config('backup', 'false', r'''
        print incremental backup information''', type='boolean'),
    Config('cache', 'false', r'''
        print cache information''', type='boolean'),
    Config('cursors', 'false', r'''
        print all open cursor information''', type='boolean'),
    Config('handles', 'false', r'''
        print open handles information''', type='boolean'),
    Config('log', 'false', r'''
        print log information''', type='boolean'),
    Config('sessions', 'false', r'''
        print open session information''', type='boolean'),
    Config('txn', 'false', r'''
        print global txn information''', type='boolean'),
]),
'WT_CONNECTION.reconfigure' : Method(
    connection_reconfigure_chunk_cache_configuration +\
    connection_reconfigure_compatibility_configuration +\
    connection_reconfigure_log_configuration +\
    connection_reconfigure_statistics_log_configuration +\
    connection_reconfigure_tiered_storage_configuration +\
    connection_runtime_config
),
'WT_CONNECTION.set_file_system' : Method([]),

'WT_CONNECTION.load_extension' : Method([
    Config('config', '', r'''
        configuration string passed to the entry point of the extension as its WT_CONFIG_ARG
        argument'''),
    Config('early_load', 'false', r'''
        whether this extension should be loaded at the beginning of ::wiredtiger_open. Only
        applicable to extensions loaded via the wiredtiger_open configurations string''',
        type='boolean'),
    Config('entry', 'wiredtiger_extension_init', r'''
        the entry point of the extension, called to initialize the extension when it is loaded.
        The signature of the function must match ::wiredtiger_extension_init'''),
    Config('terminate', 'wiredtiger_extension_terminate', r'''
        an optional function in the extension that is called before the extension is unloaded
        during WT_CONNECTION::close. The signature of the function must match
        ::wiredtiger_extension_terminate'''),
]),

'WT_CONNECTION.open_session' : Method(session_config),

'WT_CONNECTION.query_timestamp' : Method([
    Config('get', 'all_durable', r'''
        specify which timestamp to query: \c all_durable returns the largest timestamp such
        that all timestamps up to and including that value have been committed (possibly
        bounded by the application-set \c durable timestamp); \c last_checkpoint returns the
        timestamp of the most recent stable checkpoint; \c oldest_timestamp returns the most
        recent \c oldest_timestamp set with WT_CONNECTION::set_timestamp; \c oldest_reader
        returns the minimum of the read timestamps of all active readers; \c pinned returns
        the minimum of the \c oldest_timestamp and the read timestamps of all active readers;
        \c recovery returns the timestamp of the most recent stable checkpoint taken prior to
        a shutdown; \c stable_timestamp returns the most recent \c stable_timestamp set with
        WT_CONNECTION::set_timestamp. (The \c oldest and \c stable arguments are deprecated
        short-hand for \c oldest_timestamp and \c stable_timestamp, respectively.) See @ref
        timestamp_global_api''',
        choices=['all_durable','last_checkpoint','oldest',
            'oldest_reader','oldest_timestamp','pinned','recovery','stable','stable_timestamp']),
]),

'WT_CONNECTION.set_timestamp' : Method([
    Config('durable_timestamp', '', r'''
        temporarily set the system's maximum durable timestamp, bounding the timestamp returned
        by WT_CONNECTION::query_timestamp with the \c all_durable configuration. Calls to
        WT_CONNECTION::query_timestamp will ignore durable timestamps greater than the specified
        value until a subsequent transaction commit advances the maximum durable timestamp, or
        rollback-to-stable resets the value. See @ref timestamp_global_api'''),
    Config('force', 'false', r'''
        set the oldest and stable timestamps even if it violates normal ordering constraints.''',
        type='boolean', undoc=True),
    Config('oldest_timestamp', '', r'''
        future commits and queries will be no earlier than the specified timestamp. Values must
        be monotonically increasing. The value must not be newer than the current stable timestamp.
        See @ref timestamp_global_api'''),
    Config('stable_timestamp', '', r'''
        checkpoints will not include commits that are newer than the specified timestamp in tables
        configured with \c "log=(enabled=false)". Values must be monotonically increasing. The value
        must not be older than the current oldest timestamp. See @ref timestamp_global_api'''),
]),

'WT_CONNECTION.rollback_to_stable' : Method([
    Config('dryrun', 'false', r'''
        perform the checks associated with RTS, but don't modify any data.''',
        type='boolean'),
    Config('threads', '4', r'''
        maximum number of threads WiredTiger will start to help RTS. Each
        RTS worker thread uses a session from the configured session_max''',
        min=0, max=10),
]),

'WT_SESSION.reconfigure' : Method(session_config),

# There are 4 variants of the wiredtiger_open configurations.
# wiredtiger_open:
#    Configuration values allowed in the application's configuration
#    argument to the wiredtiger_open call.
# wiredtiger_open_basecfg:
#    Configuration values allowed in the WiredTiger.basecfg file (remove
# creation-specific configuration strings and add a version string).
# wiredtiger_open_usercfg:
#    Configuration values allowed in the WiredTiger.config file (remove
# creation-specific configuration strings).
# wiredtiger_open_all:
#    All of the above configuration values combined
'wiredtiger_open' : Method(wiredtiger_open),
'wiredtiger_open_basecfg' : Method(wiredtiger_open_common + [
    Config('version', '(major=0,minor=0)', r'''
        the file version'''),
]),
'wiredtiger_open_usercfg' : Method(wiredtiger_open_common),
'wiredtiger_open_all' : Method(wiredtiger_open + [
    Config('version', '(major=0,minor=0)', r'''
        the file version'''),
]),
}

# Test for ConnectionControlPoint and SessionControlPoint.
def test_one_control_point(cp):
    print('Control point=' + cp.__str__())
    print('')
    print('get_action_config_function_name=' +
          cp.get_action_config_function_name())
    print('get_action_data_struct_tag_name=' +
          cp.get_action_data_struct_tag_name())
    print('get_action_data_type_name=' + cp.get_action_data_type_name())
    print('get_action_id_name=' + cp.get_action_id_name())
    print('')
    print('get_control_point_call_site_macro_name=' +
          cp.get_control_point_call_site_macro_name())
    print('get_control_point_define_macro_name=' +
          cp.get_control_point_define_macro_name())
    print('get_control_point_id_name=' + cp.get_control_point_id_name())
    print('')
    print('get_pair_data_struct_tag_name=' +
          cp.get_pair_data_struct_tag_name())
    print('get_pair_data_type_name=' + cp.get_pair_data_type_name())
    print('get_pair_init_function_name=' + cp.get_pair_init_function_name())
    print('')
    print('get_predicate_config_function_name=' +
          cp.get_predicate_config_function_name())
    print('get_predicate_function_name=' + cp.get_predicate_function_name())

def test_control_point():
    conn_cp = ConnectionControlPoint('Connection CP', 'Trigger',
        'Skip', '', r'''
            Example per connection control point''',
            type='category', subconfig= [
                # Action configuration parameters
                Config('wait_count', '1', r'''
                    the number of triggers for which to wait''',
                    min='1', max='4294967295'),
                # Predicate configuration parameters
                Config('skip_count', '1', r'''
                    the number of control point crossings to skip''',
                    min='1', max='4294967295'),
            ])
    test_one_control_point(conn_cp)

    print('')
    print('----')
    print('')

    session_cp = SessionControlPoint('Session CP', 'Sleep', 'Times',
                  '', r'''
                    Example per session control point''',
                    type='category', subconfig= [
                        # Action configuration parameters
                        Config('seconds', '1', r'''
                               the number of seconds to sleep''',
                               min='1', max='4294967295'),
                        Config('microseconds', '100', r'''
                               the number of microseconds to sleep''',
                               min='1', max='4294967295'),
                        # Predicate configuration parameters
                        Config('enable_count', '10', r'''
                               the number of triggers to enable''',
                               min='1', max='4294967295'),
            ])
    test_one_control_point(session_cp)

if __name__ == '__main__':
    test_control_point()<|MERGE_RESOLUTION|>--- conflicted
+++ resolved
@@ -184,14 +184,13 @@
                 self.pred_short_name, self.default, self.desc,
                 self.enable_in_open, self.subconfig, self.flags);
 
-<<<<<<< HEAD
 # All per connection control points.
 all_per_connection_control_points_config = [
     # For examples/c/ex_control_points.c
     Config('per_connection_control_points', '', r'''
         Configure concurrent determinism through per-connection control points''',
         type='category', subconfig= [
-            ConnectionControlPoint('Main Start Printing', 'Wait for trigger', 'Always',
+            ConnectionControlPoint('Main Start Printing', 'Trigger', 'Always',
                 '', r'''
                 Thread 0 waits for main to get here.''',
                 type='category', subconfig= [
@@ -200,7 +199,7 @@
                             the number of triggers for which to wait''',
                             min='1', max='4294967295'),
                 ]),
-            ConnectionControlPoint('Thread 0', 'Wait for trigger', 'Always', '', r'''
+            ConnectionControlPoint('Thread 0', 'Trigger', 'Always', '', r'''
                 Thread 1 waits for thread 0 to get here.''',
                 type='category', subconfig= [
                     # Action configuration parameters
@@ -208,7 +207,7 @@
                             the number of triggers for which to wait''',
                             min='1', max='4294967295'),
                 ]),
-            ConnectionControlPoint('Thread 1', 'Wait for trigger', 'Always', '', r'''
+            ConnectionControlPoint('Thread 1', 'Trigger', 'Always', '', r'''
                 Thread 2 waits for thread 1 to get here.''',
                 type='category', subconfig= [
                     # Action configuration parameters
@@ -216,7 +215,7 @@
                             the number of triggers for which to wait''',
                             min='1', max='4294967295'),
                 ]),
-            ConnectionControlPoint('Thread 2', 'Wait for trigger', 'Always', '', r'''
+            ConnectionControlPoint('Thread 2', 'Trigger', 'Always', '', r'''
                 Thread 3 waits for thread 2 to get here.''',
                 type='category', subconfig= [
                     # Action configuration parameters
@@ -224,7 +223,7 @@
                             the number of triggers for which to wait''',
                             min='1', max='4294967295'),
                 ]),
-            ConnectionControlPoint('Thread 3', 'Wait for trigger', 'Always', '', r'''
+            ConnectionControlPoint('Thread 3', 'Trigger', 'Always', '', r'''
                 Thread 4 waits for thread 3 to get here.''',
                 type='category', subconfig= [
                     # Action configuration parameters
@@ -232,7 +231,7 @@
                             the number of triggers for which to wait''',
                             min='1', max='4294967295'),
                 ]),
-            ConnectionControlPoint('Thread 4', 'Wait for trigger', 'Always', '', r'''
+            ConnectionControlPoint('Thread 4', 'Trigger', 'Always', '', r'''
                 Thread 5 waits for thread 4 to get here.''',
                 type='category', subconfig= [
                     # Action configuration parameters
@@ -263,67 +262,6 @@
                 ]),
         ])
     ]
-=======
-# Per connection control points
-# For examples/c/ex_control_points.c
-ex_control_points_config = [
-    ConnectionControlPoint('Main Start Printing', 'Trigger', 'Always',
-        '', r'''
-           Thread 0 waits for main to get here.''',
-           type='category', subconfig= [
-               # Action configuration parameters
-               Config('wait_count', '1', r'''
-                      the number of triggers for which to wait''',
-                      min='1', max=Config.int64_max),
-           ]),
-    ConnectionControlPoint('Thread 0', 'Trigger', 'Always', '', r'''
-           Thread 1 waits for thread 0 to get here.''',
-           type='category', subconfig= [
-               # Action configuration parameters
-               Config('wait_count', '1', r'''
-                      the number of triggers for which to wait''',
-                      min='1', max=Config.int64_max),
-           ]),
-    ConnectionControlPoint('Thread 1', 'Trigger', 'Always', '', r'''
-           Thread 2 waits for thread 1 to get here.''',
-           type='category', subconfig= [
-               # Action configuration parameters
-               Config('wait_count', '1', r'''
-                      the number of triggers for which to wait''',
-                      min='1', max=Config.int64_max),
-           ]),
-    ConnectionControlPoint('Thread 2', 'Trigger', 'Always', '', r'''
-           Thread 3 waits for thread 2 to get here.''',
-           type='category', subconfig= [
-               # Action configuration parameters
-               Config('wait_count', '1', r'''
-                      the number of triggers for which to wait''',
-                      min='1', max=Config.int64_max),
-           ]),
-    ConnectionControlPoint('Thread 3', 'Trigger', 'Always', '', r'''
-           Thread 4 waits for thread 3 to get here.''',
-           type='category', subconfig= [
-               # Action configuration parameters
-               Config('wait_count', '1', r'''
-                      the number of triggers for which to wait''',
-                      min='1', max=Config.int64_max),
-           ]),
-    ConnectionControlPoint('Thread 4', 'Trigger', 'Always', '', r'''
-           Thread 5 waits for thread 4 to get here.''',
-           type='category', subconfig= [
-               # Action configuration parameters
-               Config('wait_count', '1', r'''
-                      the number of triggers for which to wait''',
-                      min='1', max=Config.int64_max),
-           ]),
-]
-
-# All per connection control points
-all_per_connection_control_points_config = ex_control_points_config
-
-# All per session control points
-all_per_session_control_points_config = [ ]
->>>>>>> 12fc7c0a
 
 common_runtime_config = [
     Config('app_metadata', '', r'''
