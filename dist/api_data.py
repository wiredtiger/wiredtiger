--- conflicted
+++ resolved
@@ -356,6 +356,9 @@
     Config('internal_key_max', '0', r'''
         This option is no longer supported, retained for backward compatibility''',
         min='0'),
+    Config('in_memory', 'false', r'''
+        keep the tree data in memory. Used experimentally by oligarch tables''',
+        type='boolean', undoc=True),
     Config('key_gap', '10', r'''
         This option is no longer supported, retained for backward compatibility''',
         min='0'),
@@ -415,16 +418,6 @@
         when a Btree page is split, it will be split into smaller pages, where each page is
         the specified percentage of the maximum Btree page size''',
         min='50', max='100'),
-<<<<<<< HEAD
-=======
-    Config('storage_source', '', r'''
-        The custom storage source used as a backing for this table - currently only used
-        experimentally by oligarch tables to back their stable component in shared/object
-        based storage''', type='string', undoc=True),
-    Config('in_memory', 'false', r'''
-        keep the tree data in memory. Used experimentally by oligarch tables''',
-        type='boolean', undoc=True),
->>>>>>> bb44a3bb
 ]
 
 # File metadata, including both configurable and non-configurable (internal)
