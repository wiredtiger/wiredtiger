--- conflicted
+++ resolved
@@ -554,39 +554,6 @@
         control how aggressively obsolete content is removed when creating checkpoints.
         Default to none, which means no additional work is done to find obsolete content.
         ''', choices=['none', 'reclaim_space']),
-<<<<<<< HEAD
-=======
-    Config('chunk_cache', '', r'''
-        chunk cache configuration options''',
-        type='category', subconfig=[
-        Config('capacity', '10GB', r'''
-            maximum memory or storage to use for the chunk cache''',
-            min='0', max='100TB'),
-        Config('chunk_cache_evict_trigger', '90', r'''
-            chunk cache percent full that triggers eviction''',
-            min='0', max='100'),
-        Config('chunk_size', '1MB', r'''
-            size of cached chunks''',
-            min='512KB', max='100GB'),
-        Config('storage_path', '', r'''
-            the absolute path to the file used as cache location'''),
-        Config('enabled', 'false', r'''
-            enable chunk cache''',
-            type='boolean'),
-        Config('hashsize', '1024', r'''
-            number of buckets in the hashtable that keeps track of objects''',
-            min='64', max='1048576'),
-        Config('pinned', '', r'''
-            List of "table:" URIs exempt from cache eviction. Capacity config overrides this,
-            tables exceeding capacity will not be fully retained. Table names can appear
-            in both this and the preload list, but not in both this and the exclude list.
-            Duplicate names are allowed.''',
-            type='list'),
-        Config('type', 'FILE', r'''
-            cache location, defaults to the file system.''',
-            choices=['FILE', 'DRAM'], undoc=True),
-        ]),
->>>>>>> 54a77c9e
     Config('debug_mode', '', r'''
         control the settings of various extended debugging features''',
         type='category', subconfig=[
@@ -1100,8 +1067,8 @@
         Config('chunk_size', '1MB', r'''
             size of cached chunks''',
             min='512KB', max='100GB'),
-        Config('device_path', '', r'''
-            the absolute path to the file system or a block device used as cache location'''),
+        Config('storage_path', '', r'''
+            the absolute path to the file used as cache location'''),
         Config('enabled', 'false', r'''
             enable chunk cache''',
             type='boolean'),
