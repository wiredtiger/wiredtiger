--- conflicted
+++ resolved
@@ -1810,14 +1810,8 @@
 'WT_SESSION.prepare_transaction' : Method([
     Config('prepare_timestamp', '', r'''
         set the prepare timestamp for the updates of the current transaction.
-<<<<<<< HEAD
-        The supplied value must not be older than any active read timestamps, must
-        be newer than the current stable timestamp, and must not be newer than
-        any commit timestamps already set. See @ref timestamp_prepare'''),
-=======
         The supplied value must not be older than any active read timestamps, and must
-        not be older than the current stable timestamp. See @ref timestamp_prepare'''),
->>>>>>> 2aec3a45
+        be newer than the current stable timestamp. See @ref timestamp_prepare'''),
 ]),
 
 'WT_SESSION.timestamp_transaction' : Method([
@@ -1839,14 +1833,8 @@
     Config('prepare_timestamp', '', r'''
         set the prepare timestamp for the updates of the current transaction.
         The supplied value must not be older than any active read timestamps,
-<<<<<<< HEAD
-        and must be newer than the current stable timestamp.
-        May be set only once per transaction, and must be set before setting the
-        commit timestamp. Setting the prepare timestamp does not by itself
-=======
-        and must not be older than the current stable timestamp. Can be set only
+        and must be newer than the current stable timestamp. Can be set only
         once per transaction. Setting the prepare timestamp does not by itself
->>>>>>> 2aec3a45
         prepare the transaction, but does oblige the application to eventually
         prepare the transaction before committing it. See @ref timestamp_prepare'''),
     Config('read_timestamp', '', r'''
