# This file is a python script that describes the WiredTiger API.

class Method:
    def __init__(self, config):
        # Deal with duplicates: with complex configurations (like WT_SESSION::create), it's simpler
        # to deal with duplicates once than manually as configurations are defined.
        self.config = []
        lastname = None
        for c in sorted(config):
            if '.' in c.name:
                raise "Bad config key '%s'" % c.name
            if c.name == lastname:
                continue
            lastname = c.name
            self.config.append(c)

class Config:
    def __init__(self, name, default, desc, subconfig=None, **flags):
        self.name = name
        self.default = default
        self.desc = desc
        self.subconfig = subconfig
        self.flags = flags

    # Comparators for sorting.
    def __eq__(self, other):
        return self.name == other.name

    def __ne__(self, other):
        return self.name != other.name

    def __lt__(self, other):
        return self.name < other.name

    def __le__(self, other):
        return self.name <= other.name

    def __gt__(self, other):
        return self.name > other.name

    def __ge__(self, other):
        return self.name >= other.name

common_runtime_config = [
    Config('app_metadata', '', r'''
        application-owned metadata for this object'''),
    Config('assert', '', r'''
        declare timestamp usage''',
        type='category', subconfig= [
        Config('commit_timestamp', 'none', r'''
            this option is no longer supported, retained for backward compatibility''',
            choices=['always', 'key_consistent', 'never', 'none'], undoc=True),
        Config('durable_timestamp', 'none', r'''
            this option is no longer supported, retained for backward compatibility''',
            choices=['always', 'key_consistent', 'never', 'none'], undoc=True),
        Config('read_timestamp', 'none', r'''
            if set, check that timestamps are \c always or \c never used on reads with this table,
            writing an error message if the policy is violated. If the library was built in
            diagnostic mode, drop core at the failing check''',
            choices=['always', 'never', 'none']),
        Config('write_timestamp', 'off', r'''
            if set, check that timestamps are used consistently with the configured
            \c write_timestamp_usage option for this table, writing an error message if the policy
            is violated. If the library was built in diagnostic mode, drop core at the failing
            check''',
            choices=['off', 'on'], undoc=True),
        ]),
    Config('verbose', '[]', r'''
        this option is no longer supported, retained for backward compatibility''',
        type='list', choices=['write_timestamp'], undoc=True),
    Config('write_timestamp_usage', 'none', r'''
        describe how timestamps are expected to be used on table modifications. The choices
        are the default, which ensures that once timestamps are used for a key, they are always
        used, and also that multiple updates to a key never use decreasing timestamps and
        \c never which enforces that timestamps are never used for a table. (The \c always,
        \c key_consistent, \c mixed_mode and \c ordered choices should not be used, and are
        retained for backward compatibility.)''',
        choices=['always', 'key_consistent', 'mixed_mode', 'never', 'none', 'ordered']),
]

# Metadata shared by all schema objects
common_meta = common_runtime_config + [
    Config('collator', 'none', r'''
        configure custom collation for keys. Permitted values are \c "none" or a custom collator
        name created with WT_CONNECTION::add_collator'''),
    Config('columns', '', r'''
        list of the column names. Comma-separated list of the form <code>(column[,...])</code>.
        For tables, the number of entries must match the total number of values in \c key_format
        and \c value_format. For colgroups and indices, all column names must appear in the
        list of columns for the table''',
        type='list'),
]

source_meta = [
    Config('source', '', r'''
        set a custom data source URI for a column group, index or simple table. By default,
        the data source URI is derived from the \c type and the column group or index name.
        Applications can create tables from existing data sources by supplying a \c source
        configuration''',
        undoc=True),
    Config('type', 'file', r'''
        set the type of data source used to store a column group, index or simple table.
        By default, a \c "file:" URI is derived from the object name. The \c type configuration
        can be used to switch to a different data source, such as LSM or an extension configured
        by the application'''),
]

format_meta = common_meta + [
    Config('key_format', 'u', r'''
        the format of the data packed into key items. See @ref schema_format_types for details.
        By default, the key_format is \c 'u' and applications use WT_ITEM structures to manipulate
        raw byte arrays. By default, records are stored in row-store files: keys of type \c 'r'
        are record numbers and records referenced by record number are stored in column-store
        files''',
        type='format', func='__wt_struct_confchk'),
    Config('value_format', 'u', r'''
        the format of the data packed into value items. See @ref schema_format_types for details.
        By default, the value_format is \c 'u' and applications use a WT_ITEM structure to
        manipulate raw byte arrays. Value items of type 't' are bitfields, and when configured
        with record number type keys, will be stored using a fixed-length store''',
        type='format', func='__wt_struct_confchk'),
]

lsm_config = [
    Config('lsm', '', r'''
        options only relevant for LSM data sources''',
        type='category', subconfig=[
        Config('auto_throttle', 'true', r'''
            Throttle inserts into LSM trees if flushing to disk isn't keeping up''',
            type='boolean'),
        Config('bloom', 'true', r'''
            create Bloom filters on LSM tree chunks as they are merged''',
            type='boolean'),
        Config('bloom_bit_count', '16', r'''
            the number of bits used per item for LSM Bloom filters''',
            min='2', max='1000'),
        Config('bloom_config', '', r'''
            config string used when creating Bloom filter files, passed to WT_SESSION::create'''),
        Config('bloom_hash_count', '8', r'''
            the number of hash values per item used for LSM Bloom filters''',
            min='2', max='100'),
        Config('bloom_oldest', 'false', r'''
            create a Bloom filter on the oldest LSM tree chunk. Only supported if Bloom filters
            are enabled''',
            type='boolean'),
        Config('chunk_count_limit', '0', r'''
            the maximum number of chunks to allow in an LSM tree. This option automatically
            times out old data. As new chunks are added old chunks will be removed. Enabling
            this option disables LSM background merges''',
            type='int'),
        Config('chunk_max', '5GB', r'''
            the maximum size a single chunk can be. Chunks larger than this size are not
            considered for further merges. This is a soft limit, and chunks larger than this
            value can be created. Must be larger than chunk_size''',
            min='100MB', max='10TB'),
        Config('chunk_size', '10MB', r'''
            the maximum size of the in-memory chunk of an LSM tree. This limit is soft, it is
            possible for chunks to be temporarily larger than this value. This overrides the
            \c memory_page_max setting''',
            min='512K', max='500MB'),
        Config('merge_custom', '', r'''
            configure the tree to merge into a custom data source''',
            type='category', subconfig=[
            Config('prefix', '', r'''
                custom data source prefix instead of \c "file"'''),
            Config('start_generation', '0', r'''
                merge generation at which the custom data source is used (zero indicates no
                custom data source)''',
                min='0', max='10'),
            Config('suffix', '', r'''
                custom data source suffix instead of \c ".lsm"'''),
            ]),
        Config('merge_max', '15', r'''
            the maximum number of chunks to include in a merge operation''',
            min='2', max='100'),
        Config('merge_min', '0', r'''
            the minimum number of chunks to include in a merge operation. If set to 0 or 1 half
            the value of merge_max is used''',
            max='100'),
    ]),
]

tiered_config = [
    Config('tiered_storage', '', r'''
        configure a storage source for this table''',
        type='category', subconfig=[
        Config('name', 'none', r'''
            permitted values are \c "none" or a custom storage source name created with
            WT_CONNECTION::add_storage_source. See @ref custom_storage_sources for more
            information'''),
        Config('auth_token', '', r'''
            authentication string identifier'''),
        Config('bucket', '', r'''
            the bucket indicating the location for this table'''),
        Config('bucket_prefix', '', r'''
            the unique bucket prefix for this table'''),
        Config('cache_directory', '', r'''
            a directory to store locally cached versions of files in the storage source. By
            default, it is named with \c "-cache" appended to the bucket name. A relative
            directory name is relative to the home directory'''),
        Config('local_retention', '300', r'''
            time in seconds to retain data on tiered storage on the local tier for faster
            read access''',
            min='0', max='10000'),
        Config('object_target_size', '0', r'''
            this option is no longer supported, retained for backward compatibility''',
            min='0', undoc=True),
        Config('shared', 'false', r'''
            enable sharing tiered tables across other WiredTiger instances.''',
            type='boolean'),
        ]),
]

tiered_tree_config = [
    Config('bucket', '', r'''
        the bucket indicating the location for this table'''),
    Config('bucket_prefix', '', r'''
        the unique bucket prefix for this table'''),
    Config('cache_directory', '', r'''
        a directory to store locally cached versions of files in the storage source. By default,
        it is named with \c "-cache" appended to the bucket name. A relative directory name
        is relative to the home directory'''),
]

file_runtime_config = common_runtime_config + [
    Config('access_pattern_hint', 'none', r'''
        It is recommended that workloads that consist primarily of updates and/or point queries
        specify \c random. Workloads that do many cursor scans through large ranges of data
        should specify \c sequential and other workloads should specify \c none. The option leads
        to an appropriate operating system advisory call where available''',
        choices=['none', 'random', 'sequential']),
    Config('cache_resident', 'false', r'''
        do not ever evict the object's pages from cache. Not compatible with LSM tables; see
        @ref tuning_cache_resident for more information''',
        type='boolean'),
    Config('log', '', r'''
        the transaction log configuration for this object. Only valid if \c log is enabled in
        ::wiredtiger_open''',
        type='category', subconfig=[
        Config('enabled', 'true', r'''
            if false, this object has checkpoint-level durability''',
            type='boolean'),
        ]),
    Config('os_cache_max', '0', r'''
        maximum system buffer cache usage, in bytes. If non-zero, evict object blocks from
        the system buffer cache after that many bytes from this object are read or written into
        the buffer cache''',
        min=0),
    Config('os_cache_dirty_max', '0', r'''
        maximum dirty system buffer cache usage, in bytes. If non-zero, schedule writes for
        dirty blocks belonging to this object in the system buffer cache after that many bytes
        from this object are written into the buffer cache''',
        min=0),
]

# Per-file configuration
file_config = format_meta + file_runtime_config + tiered_config + [
    Config('block_allocation', 'best', r'''
        configure block allocation. Permitted values are \c "best" or \c "first"; the \c "best"
        configuration uses a best-fit algorithm, the \c "first" configuration uses a
        first-available algorithm during block allocation''',
        choices=['best', 'first',]),
    Config('allocation_size', '4KB', r'''
        the file unit allocation size, in bytes, must be a power of two; smaller values decrease
        the file space required by overflow items, and the default value of 4KB is a good choice
        absent requirements from the operating system or storage device''',
        min='512B', max='128MB'),
    Config('block_compressor', 'none', r'''
        configure a compressor for file blocks. Permitted values are \c "none" or a custom
        compression engine name created with WT_CONNECTION::add_compressor. If WiredTiger
        has builtin support for \c "lz4", \c "snappy", \c "zlib" or \c "zstd" compression,
        these names are also available. See @ref compression for more information'''),
    Config('checksum', 'on', r'''
        configure block checksums; the permitted values are \c on, \c off, \c uncompressed and
        \c unencrypted. The default is \c on, in which case all block writes include a checksum
        subsequently verified when the block is read. The \c off setting does no checksums,
        the \c uncompressed setting only checksums blocks that are not compressed, and the
        \c unencrypted setting only checksums blocks that are not encrypted. See @ref
        tune_checksum for more information.''',
        choices=['on', 'off', 'uncompressed', 'unencrypted']),
    Config('dictionary', '0', r'''
        the maximum number of unique values remembered in the Btree row-store leaf page value
        dictionary; see @ref file_formats_compression for more information''',
        min='0'),
    Config('encryption', '', r'''
        configure an encryptor for file blocks. When a table is created, its encryptor is not
        implicitly used for any related indices or column groups''',
        type='category', subconfig=[
        Config('name', 'none', r'''
            Permitted values are \c "none" or a custom encryption engine name created with
            WT_CONNECTION::add_encryptor. See @ref encryption for more information'''),
        Config('keyid', '', r'''
            An identifier that identifies a unique instance of the encryptor. It is stored in
            clear text, and thus is available when the WiredTiger database is reopened. On the
            first use of a (name, keyid) combination, the WT_ENCRYPTOR::customize function is
            called with the keyid as an argument'''),
        ]),
    Config('format', 'btree', r'''
        the file format''',
        choices=['btree']),
    Config('huffman_key', 'none', r'''
        This option is no longer supported, retained for backward compatibility'''),
    Config('huffman_value', 'none', r'''
        configure Huffman encoding for values. Permitted values are \c "none", \c "english",
        \c "utf8<file>" or \c "utf16<file>". See @ref huffman for more information'''),
    Config('ignore_in_memory_cache_size', 'false', r'''
        allow update and insert operations to proceed even if the cache is already at
        capacity. Only valid in conjunction with in-memory databases. Should be used with caution -
        this configuration allows WiredTiger to consume memory over the configured cache limit''',
        type='boolean'),
    Config('internal_key_truncate', 'true', r'''
        configure internal key truncation, discarding unnecessary trailing bytes on internal keys
        (ignored for custom collators)''',
        type='boolean'),
    Config('internal_page_max', '4KB', r'''
        the maximum page size for internal nodes, in bytes; the size must be a multiple of the
        allocation size and is significant for applications wanting to avoid excessive L2 cache
        misses while searching the tree. The page maximum is the bytes of uncompressed data,
        that is, the limit is applied before any block compression is done''',
        min='512B', max='512MB'),
    Config('internal_item_max', '0', r'''
        This option is no longer supported, retained for backward compatibility''',
        min=0, undoc=True),
    Config('internal_key_max', '0', r'''
        This option is no longer supported, retained for backward compatibility''',
        min='0'),
    Config('key_gap', '10', r'''
        This option is no longer supported, retained for backward compatibility''',
        min='0'),
    Config('leaf_key_max', '0', r'''
        the largest key stored in a leaf node, in bytes. If set, keys larger than the specified
        size are stored as overflow items (which may require additional I/O to access).
        The default value is one-tenth the size of a newly split leaf page''',
        min='0'),
    Config('leaf_page_max', '32KB', r'''
        the maximum page size for leaf nodes, in bytes; the size must be a multiple of the
        allocation size, and is significant for applications wanting to maximize sequential data
        transfer from a storage device. The page maximum is the bytes of uncompressed data,
        that is, the limit is applied before any block compression is done. For fixed-length
        column store, the size includes only the bitmap data; pages containing timestamp
        information can be larger, and the size is limited to 128KB rather than 512MB''',
        min='512B', max='512MB'),
    Config('leaf_value_max', '0', r'''
        the largest value stored in a leaf node, in bytes. If set, values larger than the
        specified size are stored as overflow items (which may require additional I/O to
        access). If the size is larger than the maximum leaf page size, the page size is
        temporarily ignored when large values are written. The default is one-half the size of
        a newly split leaf page''',
        min='0'),
    Config('leaf_item_max', '0', r'''
        This option is no longer supported, retained for backward compatibility''',
        min=0, undoc=True),
    Config('memory_page_image_max', '0', r'''
        the maximum in-memory page image represented by a single storage block. Depending on
        compression efficiency, compression can create storage blocks which require significant
        resources to re-instantiate in the cache, penalizing the performance of future point
        updates. The value limits the maximum in-memory page image a storage block will need. If
        set to 0, a default of 4 times \c leaf_page_max is used''',
        min='0'),
    Config('memory_page_max', '5MB', r'''
        the maximum size a page can grow to in memory before being reconciled to disk. The
        specified size will be adjusted to a lower bound of <code>leaf_page_max</code>, and an
        upper bound of <code>cache_size / 10</code>. This limit is soft - it is possible for
        pages to be temporarily larger than this value. This setting is ignored for LSM trees,
        see \c chunk_size''',
        min='512B', max='10TB'),
    Config('prefix_compression', 'false', r'''
        configure prefix compression on row-store leaf pages''',
        type='boolean'),
    Config('prefix_compression_min', '4', r'''
        minimum gain before prefix compression will be used on row-store leaf pages''',
        min=0),
    Config('split_deepen_min_child', '0', r'''
        minimum entries in a page to consider deepening the tree. Pages will be considered for
        splitting and deepening the search tree as soon as there are more than the configured
        number of children''',
        type='int', undoc=True),
    Config('split_deepen_per_child', '0', r'''
        entries allocated per child when deepening the tree''',
        type='int', undoc=True),
    Config('split_pct', '90', r'''
        the Btree page split size as a percentage of the maximum Btree page size, that is,
        when a Btree page is split, it will be split into smaller pages, where each page is
        the specified percentage of the maximum Btree page size''',
        min='50', max='100'),
]

# File metadata, including both configurable and non-configurable (internal)
file_meta = file_config + [
    Config('checkpoint', '', r'''
        the file checkpoint entries'''),
    Config('checkpoint_backup_info', '', r'''
        the incremental backup durable information'''),
    Config('checkpoint_lsn', '', r'''
        LSN of the last checkpoint'''),
    Config('id', '', r'''
        the file's ID number'''),
    Config('readonly', 'false', r'''
        the file is read-only. All methods that modify a file are disabled. See @ref
        readonly for more information''',
        type='boolean'),
    Config('tiered_object', 'false', r'''
        this file is a tiered object. When opened on its own, it is marked as readonly and may
        be restricted in other ways''',
        type='boolean', undoc=True),
    Config('version', '(major=0,minor=0)', r'''
        the file version'''),
]

lsm_meta = file_config + lsm_config + [
    Config('last', '0', r'''
        the last allocated chunk ID'''),
    Config('chunks', '', r'''
        active chunks in the LSM tree'''),
    Config('old_chunks', '', r'''
        obsolete chunks in the LSM tree'''),
]

tiered_meta = file_meta + tiered_config + [
    Config('flush_time', '0', r'''
        indicates the time this tree was flushed to shared storage or 0 if unflushed'''),
    Config('flush_timestamp', '0', r'''
        timestamp at which this tree was flushed to shared storage or 0 if unflushed'''),
    Config('last', '0', r'''
        the last allocated object ID'''),
    Config('oldest', '1', r'''
        the oldest allocated object ID'''),
    Config('tiers', '', r'''
        list of data sources to combine into a tiered storage structure''',
        type='list'),
]

tier_meta = file_meta + tiered_tree_config

# Objects need to have the readonly setting set and bucket_prefix.
# The file_meta already contains those pieces.
object_meta = file_meta + [
    Config('flush_time', '0', r'''
        indicates the time this object was flushed to shared storage or 0 if unflushed'''),
    Config('flush_timestamp', '0', r'''
        timestamp at which this object was flushed to shared storage or 0 if unflushed'''),
]

table_only_config = [
    Config('colgroups', '', r'''
        comma-separated list of names of column groups. Each column group is stored separately,
        keyed by the primary key of the table. If no column groups are specified, all columns
        are stored together in a single file. All value columns in the table must appear in
        at least one column group. Each column group must be created with a separate call to
        WT_SESSION::create using a \c colgroup: URI''',
        type='list'),
]

index_only_config = [
    Config('extractor', 'none', r'''
        configure a custom extractor for indices. Permitted values are \c "none" or an extractor
        name created with WT_CONNECTION::add_extractor'''),
    Config('immutable', 'false', r'''
        configure the index to be immutable -- that is, the index is not changed by any update to
        a record in the table''',
        type='boolean'),
]

colgroup_meta = common_meta + source_meta

index_meta = format_meta + source_meta + index_only_config + [
    Config('index_key_columns', '', r'''
        number of public key columns''',
        type='int', undoc=True),
]

table_meta = format_meta + table_only_config

# Connection runtime config, shared by conn.reconfigure and wiredtiger_open
connection_runtime_config = [
    Config('block_cache', '', r'''
        block cache configuration options''',
        type='category', subconfig=[
        Config('cache_on_checkpoint', 'true', r'''
            cache blocks written by a checkpoint''',
            type='boolean'),
        Config('cache_on_writes', 'true', r'''
            cache blocks as they are written (other than checkpoint blocks)''',
            type='boolean'),
        Config('enabled', 'false', r'''
            enable block cache''',
            type='boolean'),
        Config('blkcache_eviction_aggression', '1800', r'''
            seconds an unused block remains in the cache before it is evicted''',
            min='1', max='7200'),
        Config('full_target', '95', r'''
            the fraction of the block cache that must be full before eviction will remove
            unused blocks''',
            min='30', max='100'),
        Config('size', '0', r'''
            maximum memory to allocate for the block cache''',
            min='0', max='10TB'),
        Config('hashsize', '32768', r'''
            number of buckets in the hashtable that keeps track of blocks''',
            min='512', max='256K'),
        Config('max_percent_overhead', '10', r'''
            maximum tolerated overhead expressed as the number of blocks added and removed as
            percent of blocks looked up; cache population and eviction will be suppressed if
            the overhead exceeds the threshold''',
            min='1', max='500'),
        Config('nvram_path', '', r'''
            the absolute path to the file system mounted on the NVRAM device'''),
        Config('percent_file_in_dram', '50', r'''
            bypass cache for a file if the set percentage of the file fits in system DRAM
            (as specified by block_cache.system_ram)''',
            min='0', max='100'),
        Config('system_ram', '0', r'''
            the bytes of system DRAM available for caching filesystem blocks''',
            min='0', max='1024GB'),
        Config('type', '', r'''
            cache location: DRAM or NVRAM'''),
        ]),
    Config('cache_size', '100MB', r'''
        maximum heap memory to allocate for the cache. A database should configure either
        \c cache_size or \c shared_cache but not both''',
        min='1MB', max='10TB'),
    Config('cache_max_wait_ms', '0', r'''
        the maximum number of milliseconds an application thread will wait for space to be
        available in cache before giving up. Default will wait forever''',
        min=0),
    Config('cache_stuck_timeout_ms', '300000', r'''
        the number of milliseconds to wait before a stuck cache times out in diagnostic mode.
        Default will wait for 5 minutes, 0 will wait forever''',
        min=0),
    Config('cache_overhead', '8', r'''
        assume the heap allocator overhead is the specified percentage, and adjust the cache
        usage by that amount (for example, if there is 10GB of data in cache, a percentage of
        10 means WiredTiger treats this as 11GB). This value is configurable because different
        heap allocators have different overhead and different workloads will have different
        heap allocation sizes and patterns, therefore applications may need to adjust this
        value based on allocator choice and behavior in measured workloads''',
        min='0', max='30'),
    Config('checkpoint', '', r'''
        periodically checkpoint the database. Enabling the checkpoint server uses a session
        from the configured \c session_max''',
        type='category', subconfig=[
        Config('log_size', '0', r'''
            wait for this amount of log record bytes to be written to the log between each
            checkpoint. If non-zero, this value will use a minimum of the log file size.
            A database can configure both log_size and wait to set an upper bound for checkpoints;
            setting this value above 0 configures periodic checkpoints''',
            min='0', max='2GB'),
        Config('wait', '0', r'''
            seconds to wait between each checkpoint; setting this value above 0 configures
            periodic checkpoints''',
            min='0', max='100000'),
        ]),
    Config('checkpoint_cleanup', 'none', r'''
        control how aggressively obsolete content is removed when creating checkpoints.
        Default to none, which means no additional work is done to find obsolete content.
        ''', choices=['none', 'reclaim_space']),
    Config('chunk_cache', '', r'''
        chunk cache configuration options''',
        type='category', subconfig=[
        Config('capacity', '10GB', r'''
            maximum memory or storage to use for the chunk cache''',
            min='0', max='100TB'),
        Config('chunk_cache_evict_trigger', '90', r'''
            chunk cache percent full that triggers eviction''',
            min='0', max='100'),
        Config('chunk_size', '1MB', r'''
            size of cached chunks''',
            min='512KB', max='100GB'),
        Config('device_path', '', r'''
            the absolute path to the file system or a block device used as cache location'''),
        Config('enabled', 'false', r'''
            enable chunk cache''',
            type='boolean'),
        Config('hashsize', '1024', r'''
            number of buckets in the hashtable that keeps track of objects''',
            min='64', max='1048576'),
        Config('pinned', '', r'''
            List of "table:" URIs exempt from cache eviction. Capacity config overrides this,
            tables exceeding capacity will not be fully retained. Table names can appear
            in both this and the preload list, but not in both this and the exclude list.
            Duplicate names are allowed.''',
            type='list'),
        Config('type', 'FILE', r'''
            cache location, defaults to the file system.''',
            choices=['FILE', 'DRAM'], undoc=True),
        ]),
    Config('debug_mode', '', r'''
        control the settings of various extended debugging features''',
        type='category', subconfig=[
        Config('corruption_abort', 'true', r'''
            if true and built in diagnostic mode, dump core in the case of data corruption''',
            type='boolean'),
        Config('checkpoint_retention', '0', r'''
            adjust log removal to retain the log records of this number of checkpoints. Zero
            or one means perform normal removal.''',
            min='0', max='1024'),
        Config('cursor_copy', 'false', r'''
            if true, use the system allocator to make a copy of any data returned by a cursor
            operation and return the copy instead. The copy is freed on the next cursor
            operation. This allows memory sanitizers to detect inappropriate references to
            memory owned by cursors.''',
            type='boolean'),
        Config('cursor_reposition', 'false', r'''
            if true, for operations with snapshot isolation the cursor temporarily releases any page
            that requires force eviction, then repositions back to the page for further operations.
            A page release encourages eviction of hot or large pages, which is more likely to
            succeed without a cursor keeping the page pinned.''',
            type='boolean'),
        Config('eviction', 'false', r'''
            if true, modify internal algorithms to change skew to force history store eviction
            to happen more aggressively. This includes but is not limited to not skewing newest,
            not favoring leaf pages, and modifying the eviction score mechanism.''',
            type='boolean'),
        Config('log_retention', '0', r'''
            adjust log removal to retain at least this number of log files.
            (Warning: this option can remove log files required for recovery if no checkpoints
            have yet been done and the number of log files exceeds the configured value. As
            WiredTiger cannot detect the difference between a system that has not yet checkpointed
            and one that will never checkpoint, it might discard log files before any checkpoint is
            done.) Ignored if set to 0''',
            min='0', max='1024'),
        Config('realloc_exact', 'false', r'''
            if true, reallocation of memory will only provide the exact amount requested. This
            will help with spotting memory allocation issues more easily.''',
            type='boolean'),
        Config('realloc_malloc', 'false', r'''
            if true, every realloc call will force a new memory allocation by using malloc.''',
            type='boolean'),
        Config('rollback_error', '0', r'''
            return a WT_ROLLBACK error from a transaction operation about every Nth operation
            to simulate a collision''',
            min='0', max='10M'),
        Config('slow_checkpoint', 'false', r'''
            if true, slow down checkpoint creation by slowing down internal page processing.''',
            type='boolean'),
        Config('stress_skiplist', 'false', r'''
            Configure various internal parameters to encourage race conditions and other issues
            with internal skip lists, e.g. using a more dense representation.''',
            type='boolean'),
        Config('table_logging', 'false', r'''
            if true, write transaction related information to the log for all operations, even
            operations for tables with logging turned off. This additional logging information
            is intended for debugging and is informational only, that is, it is ignored during
            recovery''',
            type='boolean'),
        Config('tiered_flush_error_continue', 'false', r'''
            on a write to tiered storage, continue when an error occurs.''',
            type='boolean'),
        Config('update_restore_evict', 'false', r'''
            if true, control all dirty page evictions through forcing update restore eviction.''',
            type='boolean'),
        ]),
    Config('error_prefix', '', r'''
        prefix string for error messages'''),
    Config('eviction', '', r'''
        eviction configuration options''',
        type='category', subconfig=[
            Config('threads_max', '8', r'''
                maximum number of threads WiredTiger will start to help evict pages from cache. The
                number of threads started will vary depending on the current eviction load. Each
                eviction worker thread uses a session from the configured session_max''',
                min=1, max=20),
            Config('threads_min', '1', r'''
                minimum number of threads WiredTiger will start to help evict pages from
                cache. The number of threads currently running will vary depending on the
                current eviction load''',
                min=1, max=20),
            ]),
    Config('eviction_checkpoint_target', '1', r'''
        perform eviction at the beginning of checkpoints to bring the dirty content in cache
        to this level. It is a percentage of the cache size if the value is within the range of
        0 to 100 or an absolute size when greater than 100. The value is not allowed to exceed
        the \c cache_size. Ignored if set to zero.''',
        min=0, max='10TB'),
    Config('eviction_dirty_target', '5', r'''
        perform eviction in worker threads when the cache contains at least this much dirty
        content. It is a percentage of the cache size if the value is within the range of 1 to
        100 or an absolute size when greater than 100. The value is not allowed to exceed the
        \c cache_size and has to be lower than its counterpart \c eviction_dirty_trigger''',
        min=1, max='10TB'),
    Config('eviction_dirty_trigger', '20', r'''
        trigger application threads to perform eviction when the cache contains at least this much
        dirty content. It is a percentage of the cache size if the value is within the range of
        1 to 100 or an absolute size when greater than 100. The value is not allowed to exceed
        the \c cache_size and has to be greater than its counterpart \c eviction_dirty_target.
        This setting only alters behavior if it is lower than eviction_trigger''',
        min=1, max='10TB'),
    Config('eviction_target', '80', r'''
        perform eviction in worker threads when the cache contains at least this much content. It
        is a percentage of the cache size if the value is within the range of 10 to 100 or
        an absolute size when greater than 100. The value is not allowed to exceed the \c
        cache_size and has to be lower than its counterpart \c eviction_trigger''',
        min=10, max='10TB'),
    Config('eviction_trigger', '95', r'''
        trigger application threads to perform eviction when the cache contains at least this
        much content. It is a percentage of the cache size if the value is within the range of
        10 to 100 or an absolute size when greater than 100. The value is not allowed to exceed
        the \c cache_size and has to be greater than its counterpart \c eviction_target''',
        min=10, max='10TB'),
    Config('eviction_updates_target', '0', r'''
        perform eviction in worker threads when the cache contains at least this many bytes of
        updates. It is a percentage of the cache size if the value is within the range of 0 to 100
        or an absolute size when greater than 100. Calculated as half of \c eviction_dirty_target
        by default. The value is not allowed to exceed the \c cache_size and has to be lower
        than its counterpart \c eviction_updates_trigger''',
        min=0, max='10TB'),
    Config('eviction_updates_trigger', '0', r'''
        trigger application threads to perform eviction when the cache contains at least this
        many bytes of updates. It is a percentage of the cache size if the value is within
        the range of 1 to 100 or an absolute size when greater than 100\. Calculated as half
        of \c eviction_dirty_trigger by default. The value is not allowed to exceed the \c
        cache_size and has to be greater than its counterpart \c eviction_updates_target. This
        setting only alters behavior if it is lower than \c eviction_trigger''',
        min=0, max='10TB'),
    Config('extra_diagnostics', '[]', r'''
        enable additional diagnostics in WiredTiger. These additional diagnostics include 
        diagnostic assertions that can cause WiredTiger to abort when an invalid state 
        is detected.
        Options are given as a list, such as 
        <code>"extra_diagnostics=[out_of_order,visibility]"</code>.
        Choosing \c all enables all assertions. When WiredTiger is compiled with 
        \c HAVE_DIAGNOSTIC=1 all assertions are enabled and cannot be reconfigured
        ''',
        type='list', choices=[
            "all", "checkpoint_validate", "cursor_check", "disk_validate", "eviction_check", 
            "generation_check", "hs_validate", "key_out_of_order", "log_validate", "prepared", 
            "slow_operation", "txn_visibility"]),
    Config('file_manager', '', r'''
        control how file handles are managed''',
        type='category', subconfig=[
        Config('close_handle_minimum', '250', r'''
            number of handles open before the file manager will look for handles to close''',
            min=0),
        Config('close_idle_time', '30', r'''
            amount of time in seconds a file handle needs to be idle before attempting to close
            it. A setting of 0 means that idle handles are not closed''',
            min=0, max=100000),
        Config('close_scan_interval', '10', r'''
            interval in seconds at which to check for files that are inactive and close them''',
            min=1, max=100000),
        ]),
    Config('generation_drain_timeout_ms', '240000', r'''
        the number of milliseconds to wait for a resource to drain before timing out in diagnostic
        mode. Default will wait for 4 minutes, 0 will wait forever''',
        min=0),
    Config('history_store', '', r'''
        history store configuration options''',
        type='category', subconfig=[
        Config('file_max', '0', r'''
            the maximum number of bytes that WiredTiger is allowed to use for its history store
            mechanism. If the history store file exceeds this size, a panic will be triggered. The
            default value means that the history store file is unbounded and may use as much
            space as the filesystem will accommodate. The minimum non-zero setting is 100MB.''',
            # !!! Must match WT_HS_FILE_MIN
            min='0')
        ]),
    Config('io_capacity', '', r'''
        control how many bytes per second are written and read. Exceeding the capacity results
        in throttling.''',
        type='category', subconfig=[
        Config('total', '0', r'''
            number of bytes per second available to all subsystems in total. When set,
            decisions about what subsystems are throttled, and in what proportion, are made
            internally. The minimum non-zero setting is 1MB.''',
            min='0', max='1TB'),
        ]),
    Config('json_output', '[]', r'''
        enable JSON formatted messages on the event handler interface. Options are given as a
        list, where each option specifies an event handler category e.g. 'error' represents
        the messages from the WT_EVENT_HANDLER::handle_error method.''',
        type='list', choices=['error', 'message']),
    Config('lsm_manager', '', r'''
        configure database wide options for LSM tree management. The LSM manager is started
        automatically the first time an LSM tree is opened. The LSM manager uses a session
        from the configured session_max''',
        type='category', subconfig=[
        Config('worker_thread_max', '4', r'''
            Configure a set of threads to manage merging LSM trees in the database. Each worker
            thread uses a session handle from the configured session_max''',
            min='3',     # !!! Must match WT_LSM_MIN_WORKERS
            max='20'),     # !!! Must match WT_LSM_MAX_WORKERS
        Config('merge', 'true', r'''
            merge LSM chunks where possible''',
            type='boolean')
        ]),
    Config('operation_timeout_ms', '0', r'''
        this option is no longer supported, retained for backward compatibility.''',
        min=0),
    Config('operation_tracking', '', r'''
        enable tracking of performance-critical functions. See @ref operation_tracking for
        more information''',
        type='category', subconfig=[
            Config('enabled', 'false', r'''
                enable operation tracking subsystem''',
                type='boolean'),
            Config('path', '"."', r'''
                the name of a directory into which operation tracking files are written. The
                directory must already exist. If the value is not an absolute path, the path
                is relative to the database home (see @ref absolute_path for more information)'''),
        ]),
    Config('shared_cache', '', r'''
        shared cache configuration options. A database should configure either a cache_size
        or a shared_cache not both. Enabling a shared cache uses a session from the configured
        session_max. A shared cache can not have absolute values configured for cache eviction
        settings''',
        type='category', subconfig=[
        Config('chunk', '10MB', r'''
            the granularity that a shared cache is redistributed''',
            min='1MB', max='10TB'),
        Config('name', 'none', r'''
            the name of a cache that is shared between databases or \c "none" when no shared
            cache is configured'''),
        Config('quota', '0', r'''
            maximum size of cache this database can be allocated from the shared cache. Defaults
            to the entire shared cache size''',
            type='int'),
        Config('reserve', '0', r'''
            amount of cache this database is guaranteed to have available from the shared
            cache. This setting is per database. Defaults to the chunk size''',
            type='int'),
        Config('size', '500MB', r'''
            maximum memory to allocate for the shared cache. Setting this will update the value
            if one is already set''',
            min='1MB', max='10TB')
        ]),
    Config('statistics', 'none', r'''
        Maintain database statistics, which may impact performance. Choosing "all" maintains
        all statistics regardless of cost, "fast" maintains a subset of statistics that are
        relatively inexpensive, "none" turns off all statistics. The "clear" configuration
        resets statistics after they are gathered, where appropriate (for example, a cache size
        statistic is not cleared, while the count of cursor insert operations will be cleared).
        When "clear" is configured for the database, gathered statistics are reset each time a
        statistics cursor is used to gather statistics, as well as each time statistics are logged
        using the \c statistics_log configuration. See @ref statistics for more information''',
        type='list',
        choices=['all', 'cache_walk', 'fast', 'none', 'clear', 'tree_walk']),
    Config('timing_stress_for_test', '', r'''
        enable code that interrupts the usual timing of operations with a goal of uncovering
        race conditions and unexpected blocking. This option is intended for use with internal
        stress testing of WiredTiger.''',
        type='list', undoc=True,
        choices=[
        'aggressive_stash_free', 'aggressive_sweep', 'backup_rename', 'checkpoint_evict_page',
        'checkpoint_handle', 'checkpoint_slow', 'checkpoint_stop', 'compact_slow',
        'evict_reposition', 'failpoint_eviction_split',
        'failpoint_history_store_delete_key_from_ts', 'history_store_checkpoint_delay',
        'history_store_search', 'history_store_sweep_race', 'prefix_compare',
        'prepare_checkpoint_delay', 'prepare_resolution_1','prepare_resolution_2',
        'sleep_before_read_overflow_onpage','split_1', 'split_2', 'split_3', 'split_4', 'split_5',
        'split_6', 'split_7', 'split_8','tiered_flush_finish']),
    Config('verbose', '[]', r'''
        enable messages for various subsystems and operations. Options are given as a list,
        where each message type can optionally define an associated verbosity level, such as
        <code>"verbose=[evictserver,read:1,rts:0]"</code>. Verbosity levels that can be provided
        include <code>0</code> (INFO) and <code>1</code> through <code>5</code>, corresponding to
        (DEBUG_1) to (DEBUG_5).''',
        type='list', choices=[
            'api',
            'backup',
            'block',
            'block_cache',
            'checkpoint',
            'checkpoint_cleanup',
            'checkpoint_progress',
            'chunkcache',
            'compact',
            'compact_progress',
            'error_returns',
            'evict',
            'evict_stuck',
            'evictserver',
            'fileops',
            'generation',
            'handleops',
            'history_store',
            'history_store_activity',
            'log',
            'lsm',
            'lsm_manager',
            'metadata',
            'mutex',
            'out_of_order',
            'overflow',
            'read',
            'reconcile',
            'recovery',
            'recovery_progress',
            'rts',
            'salvage',
            'shared_cache',
            'split',
            'temporary',
            'thread_group',
            'tiered',
            'timestamp',
            'transaction',
            'verify',
            'version',
            'write']),
]

# wiredtiger_open and WT_CONNECTION.reconfigure compatibility configurations.
compatibility_configuration_common = [
    Config('release', '', r'''
        compatibility release version string'''),
]

connection_reconfigure_compatibility_configuration = [
    Config('compatibility', '', r'''
        set compatibility version of database. Changing the compatibility version requires
        that there are no active operations for the duration of the call.''',
        type='category', subconfig=compatibility_configuration_common)
]
wiredtiger_open_compatibility_configuration = [
    Config('compatibility', '', r'''
        set compatibility version of database. Changing the compatibility version requires
        that there are no active operations for the duration of the call.''',
        type='category', subconfig=
        compatibility_configuration_common + [
        Config('require_max', '', r'''
            required maximum compatibility version of existing data files. Must be greater
            than or equal to any release version set in the \c release setting. Has no effect
            if creating the database.'''),
        Config('require_min', '', r'''
            required minimum compatibility version of existing data files. Must be less than
            or equal to any release version set in the \c release setting. Has no effect if
            creating the database.'''),
    ]),
]

# wiredtiger_open and WT_CONNECTION.reconfigure log configurations.
log_configuration_common = [
    Config('archive', 'true', r'''
        automatically remove unneeded log files (deprecated)''',
        type='boolean', undoc=True),
    Config('os_cache_dirty_pct', '0', r'''
        maximum dirty system buffer cache usage, as a percentage of the log's \c file_max.
        If non-zero, schedule writes for dirty blocks belonging to the log in the system buffer
        cache after that percentage of the log has been written into the buffer cache without
        an intervening file sync.''',
        min='0', max='100'),
    Config('prealloc', 'true', r'''
        pre-allocate log files''',
        type='boolean'),
    Config('remove', 'true', r'''
        automatically remove unneeded log files''',
        type='boolean'),
    Config('zero_fill', 'false', r'''
        manually write zeroes into log files''',
        type='boolean')
]
connection_reconfigure_log_configuration = [
    Config('log', '', r'''
        enable logging. Enabling logging uses three sessions from the configured session_max''',
        type='category', subconfig=log_configuration_common)
]
wiredtiger_open_log_configuration = [
    Config('log', '', r'''
        enable logging. Enabling logging uses three sessions from the configured session_max''',
        type='category', subconfig=
        log_configuration_common + [
        Config('enabled', 'false', r'''
            enable logging subsystem''',
            type='boolean'),
        Config('compressor', 'none', r'''
            configure a compressor for log records. Permitted values are \c "none" or a custom
            compression engine name created with WT_CONNECTION::add_compressor. If WiredTiger
            has builtin support for \c "lz4", \c "snappy", \c "zlib" or \c "zstd" compression,
            these names are also available. See @ref compression for more information'''),
        Config('file_max', '100MB', r'''
            the maximum size of log files''',
            min='100KB',    # !!! Must match WT_LOG_FILE_MIN
            max='2GB'),    # !!! Must match WT_LOG_FILE_MAX
        Config('force_write_wait', '0', r'''
            enable code that interrupts the usual timing of flushing the log from the internal
            log server thread with a goal of uncovering race conditions. This option is intended
            for use with internal stress testing of WiredTiger.''',
            min='1', max='60', undoc=True),
        Config('path', '"."', r'''
            the name of a directory into which log files are written. The directory must already
            exist. If the value is not an absolute path, the path is relative to the database
            home (see @ref absolute_path for more information)'''),
        Config('recover', 'on', r'''
            run recovery or fail with an error if recovery needs to run after an unclean
            shutdown''',
            choices=['error', 'on'])
    ]),
]

# wiredtiger_open and WT_CONNECTION.reconfigure statistics log configurations.
statistics_log_configuration_common = [
    Config('json', 'false', r'''
        encode statistics in JSON format''',
        type='boolean'),
    Config('on_close', 'false', r'''log statistics on database close''',
        type='boolean'),
    Config('sources', '', r'''
        if non-empty, include statistics for the list of data source URIs, if they are open at the
        time of the statistics logging. The list may include URIs matching a single data source
        ("table:mytable"), or a URI matching all data sources of a particular type ("table:")''',
        type='list'),
    Config('timestamp', '"%b %d %H:%M:%S"', r'''
        a timestamp prepended to each log record. May contain \c strftime conversion specifications.
        When \c json is configured, defaults to \c "%Y-%m-%dT%H:%M:%S.000Z"'''),
    Config('wait', '0', r'''
        seconds to wait between each write of the log records; setting this value above 0
        configures statistics logging''',
        min='0', max='100000'),
]
connection_reconfigure_statistics_log_configuration = [
    Config('statistics_log', '', r'''
        log any statistics the database is configured to maintain, to a file. See @ref
        statistics for more information. Enabling the statistics log server uses a session from
        the configured session_max''',
        type='category', subconfig=
        statistics_log_configuration_common)
]

tiered_storage_configuration_common = [
    Config('local_retention', '300', r'''
        time in seconds to retain data on tiered storage on the local tier for faster read
        access''',
        min='0', max='10000'),
]
connection_reconfigure_tiered_storage_configuration = [
    Config('tiered_storage', '', r'''
        enable tiered storage. Enabling tiered storage may use one session from the configured
        session_max''',
        type='category', subconfig=tiered_storage_configuration_common)
]
wiredtiger_open_tiered_storage_configuration = [
    Config('tiered_storage', '', r'''
        enable tiered storage. Enabling tiered storage may use one session from the configured
        session_max''',
        type='category', undoc=True, subconfig=
        tiered_storage_configuration_common + [
        Config('auth_token', '', r'''
            authentication string identifier'''),
        Config('bucket', '', r'''
            bucket string identifier where the objects should reside'''),
        Config('bucket_prefix', '', r'''
            unique string prefix to identify our objects in the bucket. Multiple instances
            can share the storage bucket and this identifier is used in naming objects'''),
        Config('cache_directory', '', r'''
            a directory to store locally cached versions of files in the storage source. By
            default, it is named with \c "-cache" appended to the bucket name. A relative
            directory name is relative to the home directory'''),
        Config('interval', '60', r'''
            interval in seconds at which to check for tiered storage related work to perform''',
            min=1, max=1000),
        Config('name', 'none', r'''
            Permitted values are \c "none" or a custom storage name created with
            WT_CONNECTION::add_storage_source'''),
        Config('shared', 'false', r'''
            enable sharing tiered tables across other WiredTiger instances.''',
            type='boolean'),
    ]),
]

wiredtiger_open_statistics_log_configuration = [
    Config('statistics_log', '', r'''
        log any statistics the database is configured to maintain, to a file. See @ref
        statistics for more information. Enabling the statistics log server uses a session from
        the configured session_max''',
        type='category', subconfig=
        statistics_log_configuration_common + [
        Config('path', '"."', r'''
            the name of a directory into which statistics files are written. The directory
            must already exist. If the value is not an absolute path, the path is relative to
            the database home (see @ref absolute_path for more information)''')
        ])
]

session_config = [
    Config('cache_cursors', 'true', r'''
        enable caching of cursors for reuse. Any calls to WT_CURSOR::close for a cursor created
        in this session will mark the cursor as cached and keep it available to be reused for
        later calls to WT_SESSION::open_cursor. Cached cursors may be eventually closed. This
        value is inherited from ::wiredtiger_open \c cache_cursors''',
        type='boolean'),
    Config('debug', '', r'''
        configure debug specific behavior on a session. Generally only used for internal testing
        purposes.''',
        type='category', subconfig=[
        Config('release_evict_page', 'false', r'''
            Configure the session to evict the page when it is released and no longer needed.''',
            type='boolean'),
        ]),
    Config('cache_max_wait_ms', '0', r'''
        the maximum number of milliseconds an application thread will wait for space to be
        available in cache before giving up. Default value will be the global setting of the
        connection config''',
        min=0),
    Config('ignore_cache_size', 'false', r'''
        when set, operations performed by this session ignore the cache size and are not blocked
        when the cache is full. Note that use of this option for operations that create cache
        pressure can starve ordinary sessions that obey the cache size.''',
        type='boolean'),
    Config('isolation', 'snapshot', r'''
        the default isolation level for operations in this session''',
        choices=['read-uncommitted', 'read-committed', 'snapshot']),
]

wiredtiger_open_common =\
    connection_runtime_config +\
    wiredtiger_open_compatibility_configuration +\
    wiredtiger_open_log_configuration +\
    wiredtiger_open_tiered_storage_configuration +\
    wiredtiger_open_statistics_log_configuration + [
    Config('backup_restore_target', '', r'''
        If non-empty and restoring from a backup, restore only the table object targets listed.
        WiredTiger will remove all the metadata entries for the tables that are not listed in
        the list from the reconstructed metadata. The target list must include URIs of type
        \c table:''',
        type='list'),
    Config('buffer_alignment', '-1', r'''
        in-memory alignment (in bytes) for buffers used for I/O. The default value of -1
        indicates a platform-specific alignment value should be used (4KB on Linux systems when
        direct I/O is configured, zero elsewhere). If the configured alignment is larger than
        default or configured object page sizes, file allocation and page sizes are silently
        increased to the buffer alignment size. Requires the \c posix_memalign API. See @ref
        tuning_system_buffer_cache_direct_io''',
        min='-1', max='1MB'),
    Config('builtin_extension_config', '', r'''
        A structure where the keys are the names of builtin extensions and the values are
        passed to WT_CONNECTION::load_extension as the \c config parameter (for example,
        <code>builtin_extension_config={zlib={compression_level=3}}</code>)'''),
    Config('cache_cursors', 'true', r'''
        enable caching of cursors for reuse. This is the default value for any sessions created,
        and can be overridden in configuring \c cache_cursors in WT_CONNECTION.open_session.''',
        type='boolean'),
    Config('checkpoint_sync', 'true', r'''
        flush files to stable storage when closing or writing checkpoints''',
        type='boolean'),
    Config('direct_io', '', r'''
        Use \c O_DIRECT on POSIX systems, and \c FILE_FLAG_NO_BUFFERING on Windows to access files.
        Options are given as a list, such as <code>"direct_io=[data]"</code>. Configuring \c
        direct_io requires care; see @ref tuning_system_buffer_cache_direct_io for important
        warnings. Including \c "data" will cause WiredTiger data files, including WiredTiger
        internal data files, to use direct I/O; including \c "log" will cause WiredTiger log
        files to use direct I/O; including \c "checkpoint" will cause WiredTiger data files
        opened using a (read-only) checkpoint cursor to use direct I/O. \c direct_io should
        be combined with \c write_through to get the equivalent of \c O_DIRECT on Windows''',
        type='list', choices=['checkpoint', 'data', 'log']),
    Config('encryption', '', r'''
        configure an encryptor for system wide metadata and logs. If a system wide encryptor is
        set, it is also used for encrypting data files and tables, unless encryption configuration
        is explicitly set for them when they are created with WT_SESSION::create''',
        type='category', subconfig=[
        Config('name', 'none', r'''
            Permitted values are \c "none" or a custom encryption engine name created with
            WT_CONNECTION::add_encryptor. See @ref encryption for more information'''),
        Config('keyid', '', r'''
            An identifier that identifies a unique instance of the encryptor. It is stored in
            clear text, and thus is available when the WiredTiger database is reopened. On the
            first use of a (name, keyid) combination, the WT_ENCRYPTOR::customize function is
            called with the keyid as an argument'''),
        Config('secretkey', '', r'''
            A string that is passed to the WT_ENCRYPTOR::customize function. It is never stored
            in clear text, so must be given to any subsequent ::wiredtiger_open calls to reopen the
            database. It must also be provided to any "wt" commands used with this database'''),
        ]),
    Config('extensions', '', r'''
        list of shared library extensions to load (using dlopen). Any values specified to a
        library extension are passed to WT_CONNECTION::load_extension as the \c config parameter
        (for example, <code>extensions=(/path/ext.so={entry=my_entry})</code>)''',
        type='list'),
    Config('file_extend', '', r'''
        file size extension configuration. If set, extend files of the given type in allocations of
        the given size, instead of a block at a time as each new block is written. For example,
        <code>file_extend=(data=16MB)</code>. If set to 0, disable file size extension for the
        given type. For log files, the allowed range is between 100KB and 2GB; values larger
        than the configured maximum log size and the default config would extend log files in
        allocations of the maximum log file size.''',
        type='list', choices=['data', 'log']),
    Config('hash', '', r'''
        manage resources used by hash bucket arrays. All values must be a power of two. Note that
        setting large values can significantly increase memory usage inside WiredTiger''',
        type='category', subconfig=[
        Config('buckets', 512, r'''
            configure the number of hash buckets for most system hash arrays''',
            min='64', max='65536'),
        Config('dhandle_buckets', 512, r'''
            configure the number of hash buckets for hash arrays relating to data handles''',
            min='64', max='65536'),
        ]),
    Config('hazard_max', '1000', r'''
        maximum number of simultaneous hazard pointers per session handle''',
        min=15, undoc=True),
    Config('mmap', 'true', r'''
        Use memory mapping when accessing files in a read-only mode''',
        type='boolean'),
    Config('mmap_all', 'false', r'''
        Use memory mapping to read and write all data files. May not be configured with direct
        I/O''',
        type='boolean'),
    Config('multiprocess', 'false', r'''
        permit sharing between processes (will automatically start an RPC server for primary
        processes and use RPC for secondary processes). <b>Not yet supported in WiredTiger</b>''',
        type='boolean'),
    Config('readonly', 'false', r'''
        open connection in read-only mode. The database must exist. All methods that may
        modify a database are disabled. See @ref readonly for more information''',
        type='boolean'),
    Config('salvage', 'false', r'''
        open connection and salvage any WiredTiger-owned database and log files that it detects as
        corrupted. This call should only be used after getting an error return of WT_TRY_SALVAGE.
        Salvage rebuilds files in place, overwriting existing files. We recommend making a
        backup copy of all files with the WiredTiger prefix prior to passing this flag.''',
        type='boolean'),
    Config('session_max', '100', r'''
        maximum expected number of sessions (including server threads)''',
        min='1'),
    Config('session_scratch_max', '2MB', r'''
        maximum memory to cache in each session''',
        type='int', undoc=True),
    Config('session_table_cache', 'true', r'''
        Maintain a per-session cache of tables''',
        type='boolean', undoc=True), # Obsolete after WT-3476
    Config('transaction_sync', '', r'''
        how to sync log records when the transaction commits''',
        type='category', subconfig=[
        Config('enabled', 'false', r'''
            whether to sync the log on every commit by default, can be overridden by the \c
            sync setting to WT_SESSION::commit_transaction''',
            type='boolean'),
        Config('method', 'fsync', r'''
            the method used to ensure log records are stable on disk, see @ref tune_durability
            for more information''',
            choices=['dsync', 'fsync', 'none']),
        ]),
    Config('verify_metadata', 'false', r'''
        open connection and verify any WiredTiger metadata. Not supported when opening a
        connection from a backup. This API allows verification and detection of corruption in
        WiredTiger metadata.''',
        type='boolean'),
    Config('write_through', '', r'''
        Use \c FILE_FLAG_WRITE_THROUGH on Windows to write to files. Ignored on non-Windows
        systems. Options are given as a list, such as <code>"write_through=[data]"</code>.
        Configuring \c write_through requires care; see @ref tuning_system_buffer_cache_direct_io
        for important warnings. Including \c "data" will cause WiredTiger data files to write
        through cache, including \c "log" will cause WiredTiger log files to write through
        cache. \c write_through should be combined with \c direct_io to get the equivalent of
        POSIX \c O_DIRECT on Windows''',
        type='list', choices=['data', 'log']),
]

wiredtiger_open = wiredtiger_open_common + [
   Config('config_base', 'true', r'''
        write the base configuration file if creating the database. If \c false in the config
        passed directly to ::wiredtiger_open, will ignore any existing base configuration file
        in addition to not creating one. See @ref config_base for more information''',
        type='boolean'),
    Config('create', 'false', r'''
        create the database if it does not exist''',
        type='boolean'),
    Config('exclusive', 'false', r'''
        fail if the database already exists, generally used with the \c create option''',
        type='boolean'),
    Config('in_memory', 'false', r'''
        keep data in memory only. See @ref in_memory for more information''',
        type='boolean'),
    Config('use_environment', 'true', r'''
        use the \c WIREDTIGER_CONFIG and \c WIREDTIGER_HOME environment variables if the process
        is not running with special privileges. See @ref home for more information''',
        type='boolean'),
    Config('use_environment_priv', 'false', r'''
        use the \c WIREDTIGER_CONFIG and \c WIREDTIGER_HOME environment variables even if the
        process is running with special privileges. See @ref home for more information''',
        type='boolean'),
]

cursor_bound_config = [
    Config('action', 'set', r'''
        configures whether this call into the API will set or clear range bounds on the given
        cursor. It takes one of two values, "set" or "clear". If "set" is specified then "bound"
        must also be specified. The keys relevant to the given bound must have been set prior to the
        call using WT_CURSOR::set_key.''',
        choices=['clear','set']),
    Config('inclusive', 'true', r'''
        configures whether the given bound is inclusive or not.''',
        type='boolean'),
    Config('bound', '', r'''
        configures which bound is being operated on. It takes one of two values, "lower" or "upper".
        ''',
        choices=['lower','upper']),
]

cursor_runtime_config = [
    Config('append', 'false', r'''
        append written values as new records, giving each a new record number key; valid only for
        cursors with record number keys''',
        type='boolean'),
    Config('overwrite', 'true', r'''
        configures whether the cursor's insert and update methods check the existing state of
        the record. If \c overwrite is \c false, WT_CURSOR::insert fails with ::WT_DUPLICATE_KEY
        if the record exists, and WT_CURSOR::update fails with ::WT_NOTFOUND if the record does
        not exist''',
        type='boolean'),
    Config('prefix_search', 'false', r'''
        this option is no longer supported, retained for backward compatibility.''',
        type='boolean', undoc=True),
]

methods = {
'colgroup.meta' : Method(colgroup_meta),

'file.config' : Method(file_config),

'file.meta' : Method(file_meta),

'index.meta' : Method(index_meta),

'lsm.meta' : Method(lsm_meta),

'object.meta' : Method(object_meta),

'table.meta' : Method(table_meta),

'tier.meta' : Method(tier_meta),

'tiered.meta' : Method(tiered_meta),

'WT_CURSOR.close' : Method([]),

'WT_CURSOR.reconfigure' : Method(cursor_runtime_config),

'WT_CURSOR.bound' : Method(cursor_bound_config),

'WT_SESSION.alter' : Method(file_runtime_config + [
    Config('checkpoint', '', r'''
        the file checkpoint entries''',
        undoc=True),
    Config('exclusive_refreshed', 'true', r'''
        refresh the in memory state and flush the metadata change to disk, disabling this flag
        is dangerous - it will only re-write the metadata without refreshing the in-memory
        information or creating a checkpoint. The update will also only be applied to table
        URI entries in the metadata, not their sub-entries.''',
        type='boolean', undoc=True),
]),

'WT_SESSION.close' : Method([]),

'WT_SESSION.compact' : Method([
<<<<<<< HEAD
    Config('background', '', r'''
        enable/disabled the background compaction server.''',
        type='boolean'),
=======
    Config('free_space_target', '20MB', r'''
        minimum amount of space recoverable for compaction to proceed''',
        min='1MB'),
>>>>>>> 0ab9491f
    Config('timeout', '1200', r'''
        maximum amount of time to allow for compact in seconds. The actual amount of time spent
        in compact may exceed the configured value. A value of zero disables the timeout''',
        type='int'),
]),

'WT_SESSION.create' : Method(file_config + lsm_config + tiered_config +
        source_meta + index_only_config + table_only_config + [
    Config('exclusive', 'false', r'''
        fail if the object exists. When false (the default), if the object exists, check that its
        settings match the specified configuration''',
        type='boolean'),
    Config('import', '', r'''
        configure import of an existing object into the currently running database''',
        type='category', subconfig=[
        Config('compare_timestamp', 'oldest_timestamp', r'''
            allow importing files with timestamps smaller or equal to the configured global
            timestamps. Note the history of the files are not imported together and thus snapshot
            read of historical data will not work with the option "stable_timestamp". (The \c
            oldest and \c stable arguments are deprecated short-hand for \c oldest_timestamp
            and \c stable_timestamp, respectively)''',
            choices=['oldest', 'oldest_timestamp', 'stable', 'stable_timestamp']),
        Config('enabled', 'false', r'''
            whether to import the input URI from disk''',
            type='boolean'),
        Config('repair', 'false', r'''
            whether to reconstruct the metadata from the raw file content''',
            type='boolean'),
        Config('file_metadata', '', r'''
            the file configuration extracted from the metadata of the export database'''),
        Config('metadata_file', '', r'''
            a text file that contains all the relevant metadata information for the URI to import.
            The file is generated by backup:export cursor'''),
        ]),
]),

'WT_SESSION.drop' : Method([
    Config('checkpoint_wait', 'true', r'''
        wait for concurrent checkpoints to complete before attempting the drop operation. If
        \c checkpoint_wait=false, attempt the drop operation without waiting, returning EBUSY
        if the operation conflicts with a running checkpoint''',
        type='boolean', undoc=True),
    Config('force', 'false', r'''
        return success if the object does not exist''',
        type='boolean'),
    Config('lock_wait', 'true', r'''
        wait for locks, if \c lock_wait=false, fail if any required locks are not available
        immediately''',
        type='boolean', undoc=True),
    Config('remove_files', 'true', r'''
        if the underlying files should be removed''',
        type='boolean'),
    Config('remove_shared', 'false', r'''
        to force the removal of any shared objects. This is intended for tiered tables, and can
        only be set if the drop operation is configured to remove the underlying files. Ignore
        this configuration if it is set for non-tiered tables''',
        type='boolean', undoc=True),
]),

'WT_SESSION.join' : Method([
    Config('compare', '"eq"', r'''
        modifies the set of items to be returned so that the index key satisfies the given
        comparison relative to the key set in this cursor''',
        choices=['eq', 'ge', 'gt', 'le', 'lt']),
    Config('count', '0', r'''
        set an approximate count of the elements that would be included in the join. This is
        used in sizing the Bloom filter, and also influences evaluation order for cursors in
        the join. When the count is equal for multiple Bloom filters in a composition of joins,
        the Bloom filter may be shared''',
        type='int'),
    Config('bloom_bit_count', '16', r'''
        the number of bits used per item for the Bloom filter''',
        min='2', max='1000'),
    Config('bloom_false_positives', 'false', r'''
        return all values that pass the Bloom filter, without eliminating any false positives''',
        type='boolean'),
    Config('bloom_hash_count', '8', r'''
        the number of hash values per item for the Bloom filter''',
        min='2', max='100'),
    Config('operation', '"and"', r'''
        the operation applied between this and other joined cursors. When "operation=and"
        is specified, all the conditions implied by joins must be satisfied for an entry to be
        returned by the join cursor; when "operation=or" is specified, only one must be satisfied.
        All cursors joined to a join cursor must have matching operations''',
        choices=['and', 'or']),
    Config('strategy', '', r'''
        when set to \c bloom, a Bloom filter is created and populated for this index. This has an
        up front cost but may reduce the number of accesses to the main table when iterating
        the joined cursor. The \c bloom setting requires that \c count be set''',
        choices=['bloom', 'default']),
]),

'WT_SESSION.log_flush' : Method([
    Config('sync', 'on', r'''
        forcibly flush the log and wait for it to achieve the synchronization level specified.
        The \c off setting forces any buffered log records to be written to the file system.
        The \c on setting forces log records to be written to the storage device''',
        choices=['off', 'on']),
]),

'WT_SESSION.log_printf' : Method([]),

'WT_SESSION.open_cursor' : Method(cursor_runtime_config + [
    Config('bulk', 'false', r'''
        configure the cursor for bulk-loading, a fast, initial load path (see @ref tune_bulk_load
        for more information). Bulk-load may only be used for newly created objects and
        applications should use the WT_CURSOR::insert method to insert rows. When bulk-loading,
        rows must be loaded in sorted order. The value is usually a true/false flag; when
        bulk-loading fixed-length column store objects, the special value \c bitmap allows
        chunks of a memory resident bitmap to be loaded directly into a file by passing a
        \c WT_ITEM to WT_CURSOR::set_value where the \c size field indicates the number of
        records in the bitmap (as specified by the object's \c value_format configuration).
        Bulk-loaded bitmap values must end on a byte boundary relative to the bit count (except
        for the last set of values loaded)'''),
    Config('checkpoint', '', r'''
        the name of a checkpoint to open. (The reserved name "WiredTigerCheckpoint" opens
        the most recent checkpoint taken for the object.) The cursor does not support data
        modification'''),
    Config('checkpoint_use_history', 'true', r'''
        when opening a checkpoint cursor, open history store cursors and retrieve snapshot and
        timestamp information from the checkpoint. This is in general required for correct reads;
        if setting it to false the caller must ensure that the checkpoint is self-contained
        in the data store: timestamps are not in use and the object was quiescent when the
        checkpoint was taken''',
        type='boolean', undoc=True),
    Config('checkpoint_wait', 'true', r'''
        wait for the checkpoint lock, if \c checkpoint_wait=false, open the cursor without
        taking a lock, returning EBUSY if the operation conflicts with a running checkpoint''',
        type='boolean', undoc=True),
    Config('debug', '', r'''
        configure debug specific behavior on a cursor. Generally only used for internal testing
        purposes''',
        type='category', subconfig=[
        Config('checkpoint_read_timestamp', '', r'''
            read the checkpoint using the specified timestamp. The supplied value must not be older
            than the checkpoint's oldest timestamp. Ignored if not reading from a checkpoint''',
            undoc=True),
        Config('dump_version', 'false', r'''
            open a version cursor, which is a debug cursor on a table that enables iteration
            through the history of values for a given key.''',
            type='boolean'),
        Config('release_evict', 'false', r'''
            Configure the cursor to evict the page positioned on when the reset API call is used''',
            type='boolean'),
        ]),
    Config('dump', '', r'''
        configure the cursor for dump format inputs and outputs: "hex" selects a simple hexadecimal
        format, "json" selects a JSON format with each record formatted as fields named by column
        names if available, "pretty" selects a human-readable format (making it incompatible
        with the "load"), "pretty_hex" is similar to "pretty" (also incompatible with "load")
        except raw byte data elements will be printed like "hex" format, and "print" selects
        a format where only non-printing characters are hexadecimal encoded. These formats are
        compatible with the @ref util_dump and @ref util_load commands''',
        choices=['hex', 'json', 'pretty', 'pretty_hex', 'print']),
    Config('incremental', '', r'''
        configure the cursor for block incremental backup usage. These formats are only compatible
        with the backup data source; see @ref backup''',
        type='category', subconfig=[
        Config('consolidate', 'false', r'''
            causes block incremental backup information to be consolidated if adjacent granularity
            blocks are modified. If false, information will be returned in granularity sized
            blocks only. This must be set on the primary backup cursor and it applies to all
            files for this backup''',
            type='boolean'),
        Config('enabled', 'false', r'''
            whether to configure this backup as the starting point for a subsequent incremental
            backup''',
            type='boolean'),
        Config('file', '', r'''
            the file name when opening a duplicate incremental backup cursor. That duplicate
            cursor will return the block modifications relevant to the given file name'''),
        Config('force_stop', 'false', r'''
            causes all block incremental backup information to be released. This is on an
            open_cursor call and the resources will be released when this cursor is closed. No
            other operations should be done on this open cursor''',
            type='boolean'),
        Config('granularity', '16MB', r'''
            this setting manages the granularity of how WiredTiger maintains modification maps
            internally. The larger the granularity, the smaller amount of information WiredTiger
            need to maintain''',
            min='4KB', max='2GB'),
        Config('src_id', '', r'''
            a string that identifies a previous checkpoint backup source as the source of this
            incremental backup. This identifier must have already been created by use of the
            'this_id' configuration in an earlier backup. A source id is required to begin an
            incremental backup'''),
        Config('this_id', '', r'''
            a string that identifies the current system state  as a future backup source for
            an incremental backup via \c src_id. This identifier is required when opening an
            incremental backup cursor and an error will be returned if one is not provided.
            The identifiers can be any text string, but should be unique'''),
        ]),
    Config('next_random', 'false', r'''
        configure the cursor to return a pseudo-random record from the object when the
        WT_CURSOR::next method is called; valid only for row-store cursors. See @ref cursor_random
        for details''',
        type='boolean'),
    Config('next_random_sample_size', '0', r'''
        cursors configured by \c next_random to return pseudo-random records from the object
        randomly select from the entire object, by default. Setting \c next_random_sample_size
        to a non-zero value sets the number of samples the application expects to take
        using the \c next_random cursor. A cursor configured with both \c next_random and \c
        next_random_sample_size attempts to divide the object into \c next_random_sample_size
        equal-sized pieces, and each retrieval returns a record from one of those pieces. See
        @ref cursor_random for details'''),
    Config('raw', 'false', r'''
        ignore the encodings for the key and value, manage data as if the formats were \c "u".
        See @ref cursor_raw for details''',
        type='boolean'),
    Config('read_once', 'false', r'''
        results that are brought into cache from disk by this cursor will be given less priority
        in the cache.''',
        type='boolean'),
    Config('readonly', 'false', r'''
        only query operations are supported by this cursor. An error is returned if a modification
        is attempted using the cursor. The default is false for all cursor types except for
        metadata cursors and checkpoint cursors''',
        type='boolean'),
    Config('skip_sort_check', 'false', r'''
        skip the check of the sort order of each bulk-loaded key''',
        type='boolean', undoc=True),
    Config('statistics', '', r'''
        Specify the statistics to be gathered. Choosing "all" gathers statistics regardless of
        cost and may include traversing on-disk files; "fast" gathers a subset of relatively
        inexpensive statistics. The selection must agree with the database \c statistics
        configuration specified to ::wiredtiger_open or WT_CONNECTION::reconfigure. For example,
        "all" or "fast" can be configured when the database is configured with "all", but
        the cursor open will fail if "all" is specified when the database is configured with
        "fast", and the cursor open will fail in all cases when the database is configured
        with "none". If "size" is configured, only the underlying size of the object on
        disk is filled in and the object is not opened. If \c statistics is not configured,
        the default configuration is the database configuration. The "clear" configuration
        resets statistics after gathering them, where appropriate (for example, a cache size
        statistic is not cleared, while the count of cursor insert operations will be cleared).
        See @ref statistics for more information''',
        type='list', choices=['all', 'cache_walk', 'fast', 'clear', 'size', 'tree_walk']),
    Config('target', '', r'''
        if non-empty, back up the given list of objects; valid only for a backup data source''',
        type='list'),
]),

'WT_SESSION.query_timestamp' : Method([
    Config('get', 'read', r'''
        specify which timestamp to query: \c commit returns the most recently set commit_timestamp;
        \c first_commit returns the first set commit_timestamp; \c prepare returns the timestamp
        used in preparing a transaction; \c read returns the timestamp at which the transaction
        is reading. See @ref timestamp_txn_api''',
        choices=['commit', 'first_commit', 'prepare', 'read']),
]),

'WT_SESSION.reset_snapshot' : Method([]),
'WT_SESSION.rename' : Method([]),
'WT_SESSION.reset' : Method([]),
'WT_SESSION.salvage' : Method([
    Config('force', 'false', r'''
        force salvage even of files that do not appear to be WiredTiger files''',
        type='boolean'),
]),

'WT_SESSION.strerror' : Method([]),

'WT_SESSION.truncate' : Method([]),
'WT_SESSION.upgrade' : Method([]),
'WT_SESSION.verify' : Method([
    Config('do_not_clear_txn_id', 'false', r'''
        Turn off transaction id clearing, intended for debugging and better diagnosis of crashes
        or failures.''',
        type='boolean'),
    Config('dump_address', 'false', r'''
        Display page addresses, time windows, and page types as pages are verified, using the
        application's message handler, intended for debugging''',
        type='boolean'),
    Config('dump_app_data', 'false', r'''
        Display application data as pages or blocks are verified, using the application's message
        handler, intended for debugging. Disabling this does not guarantee that no user data will
        be output''',
        type='boolean'),
    Config('dump_blocks', 'false', r'''
        Display the contents of on-disk blocks as they are verified, using the application's
        message handler, intended for debugging''',
        type='boolean'),
    Config('dump_layout', 'false', r'''
        Display the layout of the files as they are verified, using the application's message
        handler, intended for debugging; requires optional support from the block manager''',
        type='boolean'),
    Config('dump_offsets', '', r'''
        Display the contents of specific on-disk blocks, using the application's message handler,
        intended for debugging''',
        type='list'),
    Config('dump_pages', 'false', r'''
        Display the contents of in-memory pages as they are verified, using the application's
        message handler, intended for debugging''',
        type='boolean'),
    Config('read_corrupt', 'false', r'''
        A mode that allows verify to continue reading after encountering a checksum error. It
        will skip past the corrupt block and continue with the verification process''',
        type='boolean'),
    Config('stable_timestamp', 'false', r'''
        Ensure that no data has a start timestamp after the stable timestamp, to be run after
        rollback_to_stable.''',
        type='boolean'),
    Config('strict', 'false', r'''
        Treat any verification problem as an error; by default, verify will warn, but not fail,
        in the case of errors that won't affect future behavior (for example, a leaked block)''',
        type='boolean'),
]),

'WT_SESSION.begin_transaction' : Method([
    Config('ignore_prepare', 'false', r'''
        whether to ignore updates by other prepared transactions when doing of read operations
        of this transaction. When \c true, forces the transaction to be read-only. Use \c force
        to ignore prepared updates and permit writes (see @ref timestamp_prepare_ignore_prepare
        for more information)''',
        choices=['false', 'force', 'true']),
    Config('isolation', '', r'''
        the isolation level for this transaction; defaults to the session's isolation level''',
        choices=['read-uncommitted', 'read-committed', 'snapshot']),
    Config('name', '', r'''
        name of the transaction for tracing and debugging'''),
    Config('no_timestamp', 'false', r'''
        allow a commit without a timestamp, creating values that have "always existed" and are
        visible regardless of timestamp. See @ref timestamp_txn_api''',
        type='boolean'),
    Config('operation_timeout_ms', '0', r'''
        when non-zero, a requested limit on the time taken to complete operations in this
        transaction. Time is measured in real time milliseconds from the start of each WiredTiger
        API call. There is no guarantee any operation will not take longer than this amount of time.
        If WiredTiger notices the limit has been exceeded, an operation may return a WT_ROLLBACK
        error. Default is to have no limit''',
        min=0),
    Config('priority', 0, r'''
        priority of the transaction for resolving conflicts. Transactions with higher values
        are less likely to abort''',
        min='-100', max='100'),
    Config('read_timestamp', '', r'''
        read using the specified timestamp. The value must not be older than the current oldest
        timestamp. See @ref timestamp_txn_api'''),
    Config('roundup_timestamps', '', r'''
        round up timestamps of the transaction''',
        type='category', subconfig= [
        Config('prepared', 'false', r'''
            applicable only for prepared transactions, and intended only for special-purpose use.
            See @ref timestamp_prepare_roundup. Allows the prepare timestamp and the commit
            timestamp of this transaction to be rounded up to be no older than the oldest
            timestamp, and allows violating the usual restriction that the prepare timestamp
            must be newer than the stable timestamp. Specifically: at transaction prepare, if
            the prepare timestamp is less than or equal to the oldest timestamp, the prepare
            timestamp will be rounded to the oldest timestamp. Subsequently, at commit time,
            if the commit timestamp is less than the (now rounded) prepare timestamp, the commit
            timestamp will be rounded up to it and thus to at least oldest. Neither timestamp
            will be checked against the stable timestamp''',
            type='boolean'),
        Config('read', 'false', r'''
            if the read timestamp is less than the oldest timestamp, the read timestamp will be
            rounded up to the oldest timestamp. See @ref timestamp_read_roundup''',
            type='boolean'),
        ]),
    Config('sync', '', r'''
        whether to sync log records when the transaction commits, inherited from ::wiredtiger_open
        \c transaction_sync''',
        type='boolean')
]),

'WT_SESSION.commit_transaction' : Method([
    Config('commit_timestamp', '', r'''
        set the commit timestamp for the current transaction. For non-prepared transactions,
        the value must not be older than the first commit timestamp already set for the current
        transaction (if any), must not be older than the current oldest timestamp, and must
        be after the current stable timestamp. For prepared transactions, a commit timestamp
        is required, must not be older than the prepare timestamp, and can be set only once.
        See @ref timestamp_txn_api and @ref timestamp_prepare'''),
    Config('durable_timestamp', '', r'''
        set the durable timestamp for the current transaction. Required for the commit of a
        prepared transaction, and otherwise not permitted. The value must also be after the
        current oldest and stable timestamps and must not be older than the commit timestamp.
        See @ref timestamp_prepare'''),
    Config('operation_timeout_ms', '0', r'''
        when non-zero, a requested limit on the time taken to complete operations in this
        transaction. Time is measured in real time milliseconds from the start of each WiredTiger
        API call. There is no guarantee any operation will not take longer than this amount of time.
        If WiredTiger notices the limit has been exceeded, an operation may return a WT_ROLLBACK
        error. Default is to have no limit''',
        min=0),
    Config('sync', '', r'''
        override whether to sync log records when the transaction commits. The default is inherited
        from ::wiredtiger_open \c transaction_sync. The \c off setting does not wait for records
        to be written or synchronized. The \c on setting forces log records to be written to
        the storage device''',
        choices=['off', 'on']),
]),

'WT_SESSION.prepare_transaction' : Method([
    Config('prepare_timestamp', '', r'''
        set the prepare timestamp for the updates of the current transaction. The value must
        not be older than any active read timestamps, and must be newer than the current stable
        timestamp. See @ref timestamp_prepare'''),
]),

'WT_SESSION.timestamp_transaction_uint' : Method([]),
'WT_SESSION.timestamp_transaction' : Method([
    Config('commit_timestamp', '', r'''
        set the commit timestamp for the current transaction. For non-prepared transactions,
        the value must not be older than the first commit timestamp already set for the current
        transaction, if any, must not be older than the current oldest timestamp and must be after
        the current stable timestamp. For prepared transactions, a commit timestamp is required,
        must not be older than the prepare timestamp, can be set only once, and must not be
        set until after the transaction has successfully prepared. See @ref timestamp_txn_api
        and @ref timestamp_prepare'''),
    Config('durable_timestamp', '', r'''
        set the durable timestamp for the current transaction. Required for the commit of a
        prepared transaction, and otherwise not permitted. Can only be set after the transaction
        has been prepared and a commit timestamp has been set. The value must be after the
        current oldest and stable timestamps and must not be older than the commit timestamp. See
        @ref timestamp_prepare'''),
    Config('prepare_timestamp', '', r'''
        set the prepare timestamp for the updates of the current transaction. The value must
        not be older than any active read timestamps, and must be newer than the current stable
        timestamp. Can be set only once per transaction. Setting the prepare timestamp does
        not by itself prepare the transaction, but does oblige the application to eventually
        prepare the transaction before committing it. See @ref timestamp_prepare'''),
    Config('read_timestamp', '', r'''
        read using the specified timestamp. The value must not be older than the current oldest
        timestamp. This can only be set once for a transaction. See @ref timestamp_txn_api'''),
]),

'WT_SESSION.rollback_transaction' : Method([
    Config('operation_timeout_ms', '0', r'''
        when non-zero, a requested limit on the time taken to complete operations in this
        transaction. Time is measured in real time milliseconds from the start of each WiredTiger
        API call. There is no guarantee any operation will not take longer than this amount of time.
        If WiredTiger notices the limit has been exceeded, an operation may return a WT_ROLLBACK
        error. Default is to have no limit''',
        min=0),
]),

'WT_SESSION.checkpoint' : Method([
    Config('drop', '', r'''
        specify a list of checkpoints to drop. The list may additionally contain one of the
        following keys: \c "from=all" to drop all checkpoints, \c "from=<checkpoint>" to drop
        all checkpoints after and including the named checkpoint, or \c "to=<checkpoint>" to
        drop all checkpoints before and including the named checkpoint. Checkpoints cannot be
        dropped if open in a cursor. While a hot backup is in progress, checkpoints created
        prior to the start of the backup cannot be dropped''',
        type='list'),
    Config('flush_tier', '', r'''
        configure flushing objects to tiered storage after checkpoint''',
        type='category', subconfig= [
            Config('enabled', 'false', r'''
                if true and tiered storage is in use, perform one iteration of object switching
                and flushing objects to tiered storage''',
                type='boolean'),
            Config('force', 'false', r'''
                if false (the default), flush_tier of any individual object may be skipped if the
                underlying object has not been modified since the previous flush_tier. If true,
                this option forces the flush_tier''',
                type='boolean'),
            Config('sync', 'true', r'''
                wait for all objects to be flushed to the shared storage to the level specified.
                When false, do not wait for any objects to be written to the tiered storage system
                but return immediately after generating the objects and work units for an internal
                thread.  When true, the caller waits until all work queued for this call to be
                completely processed before returning''',
                type='boolean'),
            Config('timeout', '0', r'''
                amount of time, in seconds, to wait for flushing of objects to complete.
                WiredTiger returns EBUSY if the timeout is reached. A value of zero disables
                the timeout''',
                type='int'),
    ]),
    Config('force', 'false', r'''
        if false (the default), checkpoints may be skipped if the underlying object has not been
        modified. If true, this option forces the checkpoint''',
        type='boolean'),
    Config('name', '', r'''
        if set, specify a name for the checkpoint (note that checkpoints including LSM trees
        may not be named)'''),
    Config('target', '', r'''
        if non-empty, checkpoint the list of objects. Checkpointing a list of objects separately
        from a database-wide checkpoint can lead to data inconsistencies; see @ref checkpoint_target
        for more information''',
        type='list'),
    Config('use_timestamp', 'true', r'''
        if true (the default), create the checkpoint as of the last stable timestamp if timestamps
        are in use, or with all committed  updates if there is no stable timestamp set. If false,
        always generate a checkpoint with all committed updates, ignoring any stable timestamp''',
        type='boolean'),
]),

'WT_CONNECTION.add_collator' : Method([]),
'WT_CONNECTION.add_compressor' : Method([]),
'WT_CONNECTION.add_data_source' : Method([]),
'WT_CONNECTION.add_encryptor' : Method([]),
'WT_CONNECTION.add_extractor' : Method([]),
'WT_CONNECTION.add_storage_source' : Method([]),
'WT_CONNECTION.close' : Method([
    Config('final_flush', 'false', r'''
        wait for final flush_tier to copy objects''',
        type='boolean', undoc=True),
    Config('leak_memory', 'false', r'''
        don't free memory during close''',
        type='boolean'),
    Config('use_timestamp', 'true', r'''
        by default, create the close checkpoint as of the last stable timestamp if timestamps
        are in use, or all current updates if there is no stable timestamp set. If false, this
        option generates a checkpoint with all updates''',
        type='boolean'),
]),

'WT_CONNECTION.debug_info' : Method([
    Config('cache', 'false', r'''
        print cache information''', type='boolean'),
    Config('cursors', 'false', r'''
        print all open cursor information''', type='boolean'),
    Config('handles', 'false', r'''
        print open handles information''', type='boolean'),
    Config('log', 'false', r'''
        print log information''', type='boolean'),
    Config('sessions', 'false', r'''
        print open session information''', type='boolean'),
    Config('txn', 'false', r'''
        print global txn information''', type='boolean'),
]),
'WT_CONNECTION.reconfigure' : Method(
    connection_reconfigure_compatibility_configuration +\
    connection_reconfigure_log_configuration +\
    connection_reconfigure_statistics_log_configuration +\
    connection_reconfigure_tiered_storage_configuration +\
    connection_runtime_config
),
'WT_CONNECTION.set_file_system' : Method([]),

'WT_CONNECTION.load_extension' : Method([
    Config('config', '', r'''
        configuration string passed to the entry point of the extension as its WT_CONFIG_ARG
        argument'''),
    Config('early_load', 'false', r'''
        whether this extension should be loaded at the beginning of ::wiredtiger_open. Only
        applicable to extensions loaded via the wiredtiger_open configurations string''',
        type='boolean'),
    Config('entry', 'wiredtiger_extension_init', r'''
        the entry point of the extension, called to initialize the extension when it is loaded.
        The signature of the function must match ::wiredtiger_extension_init'''),
    Config('terminate', 'wiredtiger_extension_terminate', r'''
        an optional function in the extension that is called before the extension is unloaded
        during WT_CONNECTION::close. The signature of the function must match
        ::wiredtiger_extension_terminate'''),
]),

'WT_CONNECTION.open_session' : Method(session_config),

'WT_CONNECTION.query_timestamp' : Method([
    Config('get', 'all_durable', r'''
        specify which timestamp to query: \c all_durable returns the largest timestamp such
        that all timestamps up to and including that value have been committed (possibly
        bounded by the application-set \c durable timestamp); \c last_checkpoint returns the
        timestamp of the most recent stable checkpoint; \c oldest_timestamp returns the most
        recent \c oldest_timestamp set with WT_CONNECTION::set_timestamp; \c oldest_reader
        returns the minimum of the read timestamps of all active readers; \c pinned returns
        the minimum of the \c oldest_timestamp and the read timestamps of all active readers;
        \c recovery returns the timestamp of the most recent stable checkpoint taken prior to
        a shutdown; \c stable_timestamp returns the most recent \c stable_timestamp set with
        WT_CONNECTION::set_timestamp. (The \c oldest and \c stable arguments are deprecated
        short-hand for \c oldest_timestamp and \c stable_timestamp, respectively.) See @ref
        timestamp_global_api''',
        choices=['all_durable','last_checkpoint','oldest',
            'oldest_reader','oldest_timestamp','pinned','recovery','stable','stable_timestamp']),
]),

'WT_CONNECTION.set_timestamp' : Method([
    Config('durable_timestamp', '', r'''
        temporarily set the system's maximum durable timestamp, bounding the timestamp returned
        by WT_CONNECTION::query_timestamp with the \c all_durable configuration. Calls to
        WT_CONNECTION::query_timestamp will ignore durable timestamps greater than the specified
        value until a subsequent transaction commit advances the maximum durable timestamp, or
        rollback-to-stable resets the value. See @ref timestamp_global_api'''),
    Config('force', 'false', r'''
        set the oldest and stable timestamps even if it violates normal ordering constraints.''',
        type='boolean', undoc=True),
    Config('oldest_timestamp', '', r'''
        future commits and queries will be no earlier than the specified timestamp. Values must
        be monotonically increasing; any attempt to set the value to older than the current
        is silently ignored. The value must not be newer than the current stable timestamp.
        See @ref timestamp_global_api'''),
    Config('stable_timestamp', '', r'''
        checkpoints will not include commits that are newer than the specified timestamp in tables
        configured with \c "log=(enabled=false)". Values must be monotonically increasing;
        any attempt to set the value to older than the current is silently ignored. The value
        must not be older than the current oldest timestamp. See @ref timestamp_global_api'''),
]),

'WT_CONNECTION.rollback_to_stable' : Method([
    Config('dryrun', 'false', r'''
        perform the checks associated with RTS, but don't modify any data.''',
        type='boolean'),
]),

'WT_SESSION.reconfigure' : Method(session_config),

# There are 4 variants of the wiredtiger_open configurations.
# wiredtiger_open:
#    Configuration values allowed in the application's configuration
#    argument to the wiredtiger_open call.
# wiredtiger_open_basecfg:
#    Configuration values allowed in the WiredTiger.basecfg file (remove
# creation-specific configuration strings and add a version string).
# wiredtiger_open_usercfg:
#    Configuration values allowed in the WiredTiger.config file (remove
# creation-specific configuration strings).
# wiredtiger_open_all:
#    All of the above configuration values combined
'wiredtiger_open' : Method(wiredtiger_open),
'wiredtiger_open_basecfg' : Method(wiredtiger_open_common + [
    Config('version', '(major=0,minor=0)', r'''
        the file version'''),
]),
'wiredtiger_open_usercfg' : Method(wiredtiger_open_common),
'wiredtiger_open_all' : Method(wiredtiger_open + [
    Config('version', '(major=0,minor=0)', r'''
        the file version'''),
]),
}<|MERGE_RESOLUTION|>--- conflicted
+++ resolved
@@ -1342,15 +1342,12 @@
 'WT_SESSION.close' : Method([]),
 
 'WT_SESSION.compact' : Method([
-<<<<<<< HEAD
     Config('background', '', r'''
         enable/disabled the background compaction server.''',
         type='boolean'),
-=======
     Config('free_space_target', '20MB', r'''
         minimum amount of space recoverable for compaction to proceed''',
         min='1MB'),
->>>>>>> 0ab9491f
     Config('timeout', '1200', r'''
         maximum amount of time to allow for compact in seconds. The actual amount of time spent
         in compact may exceed the configured value. A value of zero disables the timeout''',
