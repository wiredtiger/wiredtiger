--- conflicted
+++ resolved
@@ -692,17 +692,10 @@
             the maximum size of log files''',
             min='100KB', max='2GB'),
         Config('path', '"."', r'''
-<<<<<<< HEAD
-                the name of a directory into which log files are written. The
-                directory must already exist. If the value is not an absolute
-                path, the path is relative to the database home (see @ref
-                absolute_path for more information)'''),
-=======
             the name of a directory into which log files are written. The
             directory must already exist. If the value is not an absolute path,
             the path is relative to the database home (see @ref absolute_path
             for more information)'''),
->>>>>>> 19493295
         Config('recover', 'on', r'''
             run recovery or error if recovery needs to run after an
             unclean shutdown''',
