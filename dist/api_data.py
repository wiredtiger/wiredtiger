--- conflicted
+++ resolved
@@ -188,7 +188,6 @@
 
 # For examples/c/ex_control_points.c
 ex_control_points_config = [
-<<<<<<< HEAD
     Config('per_connection_control_points', '', r'''
         Configure concurrent determinism through connection control points''',
         type='category', subconfig= [
@@ -263,59 +262,6 @@
         ])
     ]
     
-=======
-    ConnectionControlPoint('Main Start Printing', 'Wait for trigger', 'Always',
-        '', r'''
-           Thread 0 waits for main to get here.''',
-           type='category', subconfig= [
-               # Action configuration parameters
-               Config('wait_count', '1', r'''
-                      the number of triggers for which to wait''',
-                      min='1', max=Config.int64_max),
-           ]),
-    ConnectionControlPoint('Thread 0', 'Wait for trigger', 'Always', '', r'''
-           Thread 1 waits for thread 0 to get here.''',
-           type='category', subconfig= [
-               # Action configuration parameters
-               Config('wait_count', '1', r'''
-                      the number of triggers for which to wait''',
-                      min='1', max=Config.int64_max),
-           ]),
-    ConnectionControlPoint('Thread 1', 'Wait for trigger', 'Always', '', r'''
-           Thread 2 waits for thread 1 to get here.''',
-           type='category', subconfig= [
-               # Action configuration parameters
-               Config('wait_count', '1', r'''
-                      the number of triggers for which to wait''',
-                      min='1', max=Config.int64_max),
-           ]),
-    ConnectionControlPoint('Thread 2', 'Wait for trigger', 'Always', '', r'''
-           Thread 3 waits for thread 2 to get here.''',
-           type='category', subconfig= [
-               # Action configuration parameters
-               Config('wait_count', '1', r'''
-                      the number of triggers for which to wait''',
-                      min='1', max=Config.int64_max),
-           ]),
-    ConnectionControlPoint('Thread 3', 'Wait for trigger', 'Always', '', r'''
-           Thread 4 waits for thread 3 to get here.''',
-           type='category', subconfig= [
-               # Action configuration parameters
-               Config('wait_count', '1', r'''
-                      the number of triggers for which to wait''',
-                      min='1', max=Config.int64_max),
-           ]),
-    ConnectionControlPoint('Thread 4', 'Wait for trigger', 'Always', '', r'''
-           Thread 5 waits for thread 4 to get here.''',
-           type='category', subconfig= [
-               # Action configuration parameters
-               Config('wait_count', '1', r'''
-                      the number of triggers for which to wait''',
-                      min='1', max=Config.int64_max),
-           ]),
-]
-
->>>>>>> fb0e42b4
 # All per connection control points
 all_per_connection_control_points_config = ex_control_points_config
 
