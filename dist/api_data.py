--- conflicted
+++ resolved
@@ -244,13 +244,6 @@
         dirty blocks belonging to this object in the system buffer cache after that many bytes
         from this object are written into the buffer cache''',
         min=0),
-<<<<<<< HEAD
-=======
-    Config('readonly', 'false', r'''
-        the file is read-only. All methods that may modify a file are disabled. See @ref readonly
-        for more information''',
-        type='boolean'),
->>>>>>> cf1d64a7
 ]
 
 # Per-file configuration
