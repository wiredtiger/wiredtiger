--- conflicted
+++ resolved
@@ -545,12 +545,9 @@
 blkmod
 blkmods
 bm
-<<<<<<< HEAD
 bmd
 bmp
-=======
 bms
->>>>>>> 6fd5c0ca
 bnd
 bool
 boolean
