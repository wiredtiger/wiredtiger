#! /bin/bash

set -o pipefail

t=__wt.$$
trap 'rm -rf $t' 0 1 2 3 13 15

download_clang_format() {
    if [ `uname` = "Linux" ]; then
        curl https://s3.amazonaws.com/boxes.10gen.com/build/clang-format-llvm-10.0.0-x86_64-linux-gnu-ubuntu-20.04.tar-1.gz -o dist/clang-format.tar.gz
        tar --strip=1 -C dist/ -xf dist/clang-format.tar.gz clang-format-llvm-10.0.0-x86_64-linux-gnu-ubuntu-20.04/clang-format && rm dist/clang-format.tar.gz
    elif [ `uname` = "Darwin" ]; then
        curl https://s3.amazonaws.com/boxes.10gen.com/build/build/clang-format-llvm-10.0.0-x86_64-apple-darwin.tar.gz -o dist/clang-format.tar.gz
        tar --strip=1 -C dist/ -xf dist/clang-format.tar.gz clang-format-llvm-10.0.0-x86_64-apple-darwin/clang-format && rm dist/clang-format.tar.gz
    else
        echo "$0: unsupported environment $(uname)"
        exit 1
    fi
}

# Find the top-level WiredTiger directory.
dest_dir=$(git rev-parse --show-toplevel)

# If this is a MongoDB source tree, move to the WiredTiger subtree.
git_repo_str=$(git config remote.origin.url)
is_mongo_repo=$(echo "$git_repo_str" | grep "mongodb/mongo")
if [ -n "$is_mongo_repo" ] ; then
       dest_dir="$dest_dir/src/third_party/wiredtiger"
fi
cd "$dest_dir" || exit 1

# Override existing Clang Format versions in the PATH.
export PATH="${PWD}/dist":$PATH

# Download the clang-format binary if it's not in place.
[ ! -x "$(command -v clang-format)" ] && download_clang_format

# Ensure that we have the correct version of clang-format.
desired_version="10.0.0"

# On macOS Catalina, users need to manually approve binaries.
# If we're not allowed to run clang-format, let's exit (should be obvious from the dialog).
current_version=`clang-format --version` || exit 1

echo $current_version | grep "version $desired_version" >/dev/null 2>&1
if test $? -ne 0; then
    download_clang_format
fi

exclude=true
case $# in
0)
<<<<<<< HEAD
    # Get all source files that aren't in s_clang-format.list.
    search=`find bench examples ext src test -name '*.[ch]' -o -name '*.cxx' -o -name '*.cpp'`
    for f in `cat dist/s_clang-format.list`; do
        search=`echo "$search" | sed "\#$f#d"`
    done;;
1)
    search="$1";;
*)
    echo "usage: $0 [file]"
    exit 1;;
=======
    # Get all source files.
    search=`find bench examples ext src test -name '*.[ch]' -o -name '*.cxx' -o -name '*.cpp'`
    ;;
1)
    # If the -F option is not specified then find every source file.
    if [ $1 == "-F" ]; then
        # We are running in fast mode, get all the source files modified according to git.
        search=`git diff --name-only $(git merge-base --fork-point develop) | grep -E '\.(c|h|cpp)$'`
        echo $search
    else
        search="$1"
        exclude=false
    fi
    ;;
*)
    echo "usage: $0 [-F] [file]"
    echo "-F apply clang format to modified source files in the git index"
    echo "Only a file or -F can be provided"
    exit 1
    ;;
>>>>>>> 365bceed
esac

if $exclude; then
    for f in `cat dist/s_clang-format.list`; do
        search=`echo "$search" | sed "\#$f#d"`
    done
fi

# Don't format inplace with -i flag.
# We want to be able to detect modifications.
for f in $search; do
    cat "$f" | \
            clang-format --fallback-style=none | \
            python dist/s_comment.py > "$t" || exit 1
    cmp -s "$f" "$t"
    if test $? -ne 0; then
        if test $# -eq 0 ; then
            echo "Modifying $f"
        fi
        cp "$t" "$f"
    fi
done<|MERGE_RESOLUTION|>--- conflicted
+++ resolved
@@ -50,18 +50,6 @@
 exclude=true
 case $# in
 0)
-<<<<<<< HEAD
-    # Get all source files that aren't in s_clang-format.list.
-    search=`find bench examples ext src test -name '*.[ch]' -o -name '*.cxx' -o -name '*.cpp'`
-    for f in `cat dist/s_clang-format.list`; do
-        search=`echo "$search" | sed "\#$f#d"`
-    done;;
-1)
-    search="$1";;
-*)
-    echo "usage: $0 [file]"
-    exit 1;;
-=======
     # Get all source files.
     search=`find bench examples ext src test -name '*.[ch]' -o -name '*.cxx' -o -name '*.cpp'`
     ;;
@@ -82,7 +70,6 @@
     echo "Only a file or -F can be provided"
     exit 1
     ;;
->>>>>>> 365bceed
 esac
 
 if $exclude; then
