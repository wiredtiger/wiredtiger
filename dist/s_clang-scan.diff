--- conflicted
+++ resolved
@@ -1,11 +1,11 @@
 In file included from src/block/block_write.c:9:
-In file included from ./src/include/wt_internal.h:420:
+In file included from ./src/include/wt_internal.h:418:
 ./src/include/intpack.i:193:7: warning: Assigned value is garbage or undefined
     p = *pp;
       ^ ~~~
 1 warning generated.
 In file included from src/btree/col_modify.c:9:
-In file included from ./src/include/wt_internal.h:425:
+In file included from ./src/include/wt_internal.h:423:
 ./src/include/mutex.i:158:13: warning: Null pointer passed as an argument to a 'nonnull' parameter
     return (pthread_mutex_trylock(&t->lock));
             ^~~~~~~~~~~~~~~~~~~~~~~~~~~~~~~
@@ -13,12 +13,8 @@
 src/conn/conn_capacity.c:291:5: warning: Value stored to 'capacity' is never read
     capacity = steal_capacity = 0;
     ^          ~~~~~~~~~~~~~~~~~~
-<<<<<<< HEAD
-1 warning generated.
-=======
->>>>>>> 0482b27f
 In file included from src/reconcile/rec_write.c:9:
-In file included from ./src/include/wt_internal.h:425:
+In file included from ./src/include/wt_internal.h:423:
 ./src/include/mutex.i:184:16: warning: Null pointer passed as an argument to a 'nonnull' parameter
     if ((ret = pthread_mutex_unlock(&t->lock)) != 0)
                ^~~~~~~~~~~~~~~~~~~~~~~~~~~~~~
