--- conflicted
+++ resolved
@@ -17,91 +17,7 @@
 src/conn/conn_capacity.c:289:5: warning: Value stored to 'capacity' is never read
     capacity = steal_capacity = 0;
     ^          ~~~~~~~~~~~~~~~~~~
-<<<<<<< HEAD
-1 warning generated.
-src/conn/conn_stat.c:413:11: warning: Although the value stored to 'locked' is used in the enclosing expression, the value is never actually read from 'locked'
-    cnt = locked = 0;
-          ^        ~
-1 warning generated.
-src/conn/conn_dhandle.c:643:18: warning: Although the value stored to 'time_stop' is used in the enclosing expression, the value is never actually read from 'time_stop'
-    time_start = time_stop = 0;
-                 ^           ~
-src/conn/conn_dhandle.c:696:18: warning: Although the value stored to 'time_stop' is used in the enclosing expression, the value is never actually read from 'time_stop'
-    time_start = time_stop = 0;
-                 ^           ~
-2 warnings generated.
-src/cursor/cur_index.c:369:10: warning: Although the value stored to 'cp' is used in the enclosing expression, the value is never actually read from 'cp'
-    if ((cp = cindex->cg_cursors) != NULL)
-         ^    ~~~~~~~~~~~~~~~~~~
-1 warning generated.
-src/evict/evict_page.c:105:18: warning: Although the value stored to 'time_stop' is used in the enclosing expression, the value is never actually read from 'time_stop'
-    time_start = time_stop = 0; /* [-Werror=maybe-uninitialized] */
-                 ^           ~
-1 warning generated.
-src/evict/evict_stat.c:34:31: warning: Although the value stored to 'size' is used in the enclosing expression, the value is never actually read from 'size'
-    pages_leaf = seen_count = size = visited_count = 0;
-                              ^      ~~~~~~~~~~~~~~~~~
-1 warning generated.
-src/cursor/cur_stat.c:634:10: warning: Although the value stored to 'ret' is used in the enclosing expression, the value is never actually read from 'ret'
-    if ((ret = __wt_config_gets(session, cfg, "statistics", &cval)) == 0) {
-         ^     ~~~~~~~~~~~~~~~~~~~~~~~~~~~~~~~~~~~~~~~~~~~~~~~~~~~
-1 warning generated.
-src/history/hs_verify.c:180:14: warning: Although the value stored to 'ret' is used in the enclosing expression, the value is never actually read from 'ret'
-        if ((ret = __wt_metadata_btree_id_to_uri(session, btree_id, &uri_data)) != 0) {
-             ^     ~~~~~~~~~~~~~~~~~~~~~~~~~~~~~~~~~~~~~~~~~~~~~~~~~~~~~~~~~~~
-1 warning generated.
-src/evict/evict_lru.c:2270:18: warning: Although the value stored to 'time_stop' is used in the enclosing expression, the value is never actually read from 'time_stop'
-    time_start = time_stop = 0;
-                 ^           ~
-src/evict/evict_lru.c:2336:18: warning: Although the value stored to 'time_stop' is used in the enclosing expression, the value is never actually read from 'time_stop'
-    time_start = time_stop = 0;
-                 ^           ~
-2 warnings generated.
-src/lsm/lsm_merge.c:341:36: warning: Although the value stored to 'locked' is used in the enclosing expression, the value is never actually read from 'locked'
-    created_chunk = create_bloom = locked = in_sync = false;
-                                   ^        ~~~~~~~~~~~~~~~
-1 warning generated.
-src/log/log_slot.c:527:18: warning: Although the value stored to 'time_stop' is used in the enclosing expression, the value is never actually read from 'time_stop'
-    time_start = time_stop = 0;
-                 ^           ~
-1 warning generated.
-src/schema/schema_alter.c:117:10: warning: Although the value stored to 'ret' is used in the enclosing expression, the value is never actually read from 'ret'
-    if ((ret = __wt_config_getones(session, value, "source", &cval)) != 0)
-         ^     ~~~~~~~~~~~~~~~~~~~~~~~~~~~~~~~~~~~~~~~~~~~~~~~~~~~~
-1 warning generated.
-src/schema/schema_create.c:371:28: warning: Although the value stored to 'ret' is used in the enclosing expression, the value is never actually read from 'ret'
-    if (cgname != NULL && (ret = __wt_config_subgets(session, &table->cgconf, cgname, &cval)) != 0)
-                           ^     ~~~~~~~~~~~~~~~~~~~~~~~~~~~~~~~~~~~~~~~~~~~~~~~~~~~~~~~~~~~
-src/schema/schema_create.c:586:14: warning: Although the value stored to 'ret' is used in the enclosing expression, the value is never actually read from 'ret'
-        if ((ret = __wt_config_getones(session, config, "key_format", &kval)) != 0)
-             ^     ~~~~~~~~~~~~~~~~~~~~~~~~~~~~~~~~~~~~~~~~~~~~~~~~~~~~~~~~~
-2 warnings generated.
-src/schema/schema_rename.c:147:10: warning: Although the value stored to 'ret' is used in the enclosing expression, the value is never actually read from 'ret'
-    if ((ret = __wt_config_getones(session, value, "source", &cval)) != 0)
-         ^     ~~~~~~~~~~~~~~~~~~~~~~~~~~~~~~~~~~~~~~~~~~~~~~~~~~~~
-1 warning generated.
-src/support/hazard.c:322:34: warning: Although the value stored to 'j' is used in the enclosing expression, the value is never actually read from 'j'
-    for (s = conn->sessions, i = j = max = walk_cnt = 0; i < session_cnt; ++s, ++i) {
-                                 ^   ~~~~~~~~~~~~~~~~~~
-1 warning generated.
-src/support/mtx_rw.c:181:18: warning: Although the value stored to 'time_stop' is used in the enclosing expression, the value is never actually read from 'time_stop'
-    time_start = time_stop = 0; /* -Wconditional-uninitialized */
-                 ^           ~
-src/support/mtx_rw.c:372:18: warning: Although the value stored to 'time_stop' is used in the enclosing expression, the value is never actually read from 'time_stop'
-    time_start = time_stop = 0; /* -Wconditional-uninitialized */
-                 ^           ~
-2 warnings generated.
-src/tiered/tiered_handle.c:129:13: warning: Although the value stored to 'ret' is used in the enclosing expression, the value is never actually read from 'ret'
-    while ((ret = __wt_config_next(&cparser, &ck, &cv)) == 0) {
-            ^     ~~~~~~~~~~~~~~~~~~~~~~~~~~~~~~~~~~~~
-1 warning generated.
-src/txn/txn_ckpt.c:775:19: warning: Although the value stored to 'logging' is used in the enclosing expression, the value is never actually read from 'logging'
-    full = idle = logging = tracking = use_timestamp = false;
-                  ^         ~~~~~~~~~~~~~~~~~~~~~~~~~~~~~~~~
 1 warning generated.
 src/cursor/cur_version.c:209:32: warning: Assigned value is garbage or undefined
             cursor->value.data = vpack->data;
-                               ^ ~~~~~~~~~~~
-=======
-1 warning generated.
->>>>>>> fa57e011
+                               ^ ~~~~~~~~~~~