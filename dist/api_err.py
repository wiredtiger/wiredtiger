#!/usr/bin/env python3

# Output C #defines for errors into wiredtiger.in and the associated error
# message code in strerror.c.

import os, sys, textwrap
from dist import compare_srcfile, format_srcfile
from common_functions import filter_if_fast

# Checks if return section begins and updates error defines
def check_write_errors(tfile, skip, err_type, errors):
    if line.count(err_type + ' return section: END'):
        tfile.write(line)
        skip = 0
    elif line.count(err_type + ' return section: BEGIN'):
        skip = 1
        tfile.write(' */\n')
        for err in errors:
            if 'undoc' in err.flags:
                tfile.write('/*! @cond internal */\n')
            tfile.write('/*!%s.%s */\n' %
                (('\n * ' if err.long_desc else ' ') +
            err.desc[0].upper() + err.desc[1:],
                ''.join('\n * ' + l for l in textwrap.wrap(
            textwrap.dedent(err.long_desc).strip(), 77)) +
        '\n' if err.long_desc else ''))
            tfile.write('#define\t%s\t(%d)\n' % (err.name, err.value))
            if 'undoc' in err.flags:
                tfile.write('/*! @endcond */\n')
        tfile.write('/*\n')
    return skip

def write_err_cases(tfile, err_type, errors):
    tfile.write('''
    \t/* Check for WiredTiger specific %s. */
    \tswitch (error) {
    ''' % err_type)
    for err in errors:
        tfile.write('\tcase ' + err.name + ':\n')
        tfile.write('\t\treturn ("' + err.name + ': ' + err.desc + '");\n')
    tfile.write('''\t}\n''')

# Checks if lines should be skipped and updates documentation block
def check_write_document_errors(tfile, skip, err_type, errors):
    if line.count(f'IGNORE_BUILT_BY_API_{err_type}_END'):
        tfile.write(line)
        skip = 0
    elif line.count(f'IGNORE_BUILT_BY_API_{err_type}_BEGIN'):
        tfile.write('@endif\n\n')
        skip = 1
        for err in errors:
            if 'undoc' in err.flags:
                continue
            tfile.write(
                '@par \\c ' + err.name.upper() + '\n' +
                " ".join(err.long_desc.split()) + '\n\n')
    return skip

if not [f for f in filter_if_fast([
            "../src/conn/api_strerror.c",
            "../src/docs/error-handling.dox",
            "../src/include/wiredtiger.in",
        ], prefix="../")]:
    sys.exit(0)


class Error:
    def __init__(self, name, value, desc, long_desc=None, **flags):
        self.name = name
        self.value = value
        self.desc = desc
        self.long_desc = long_desc
        self.flags = flags

# We don't want our error returns to conflict with any other package,
# so use an uncommon range, specifically, -31,800 to -31,999.
#
# These numbers cannot change without breaking backward compatibility,
# and are listed in error value order.
errors = [
    Error('WT_ROLLBACK', -31800,
        'conflict between concurrent operations', '''
        This error is generated when an operation cannot be completed
        due to a conflict with concurrent operations.  The operation
        may be retried; if a transaction is in progress, it should be
        rolled back and the operation retried in a new transaction.'''),
    Error('WT_DUPLICATE_KEY', -31801,
        'attempt to insert an existing key', '''
        This error is generated when the application attempts to insert
        a record with the same key as an existing record without the
        'overwrite' configuration to WT_SESSION::open_cursor.'''),
    Error('WT_ERROR', -31802,
        'non-specific WiredTiger error', '''
        This error is returned when an error is not covered by a specific error
        return. The operation may be retried; if a transaction is in progress,
        it should be rolled back and the operation retried in a new transaction.'''),
    Error('WT_NOTFOUND', -31803,
        'item not found', '''
        This error indicates an operation did not find a value to
        return.  This includes cursor search and other operations
        where no record matched the cursor's search key such as
        WT_CURSOR::update or WT_CURSOR::remove.'''),
    Error('WT_PANIC', -31804,
        'WiredTiger library panic', '''
        This error indicates an underlying problem that requires a database
        restart. The application may exit immediately, no further WiredTiger
        calls are required (and further calls will themselves immediately
        fail).'''),
    Error('WT_RESTART', -31805,
        'restart the operation (internal)', undoc=True),
    Error('WT_RUN_RECOVERY', -31806,
        'recovery must be run to continue', '''
        This error is generated when ::wiredtiger_open is configured to return
        an error if recovery is required to use the database.'''),
    Error('WT_CACHE_FULL', -31807,
        'operation would overflow cache', '''
        This error is generated when wiredtiger_open is configured to run in-memory, and a
        data modification operation requires more than the configured cache size to complete.
        The operation may be retried; if a transaction is in progress, it should be rolled back
        and the operation retried in a new transaction.'''),
    Error('WT_PREPARE_CONFLICT', -31808,
        'conflict with a prepared update', '''
        This error is generated when the application attempts to read an
        updated record which is part of a transaction that has been prepared
        but not yet resolved.'''),
    Error('WT_TRY_SALVAGE', -31809,
        'database corruption detected', '''
        This error is generated when corruption is detected in an on-disk file.
        During normal operations, this may occur in rare circumstances as a
        result of a system crash. The application may choose to salvage the
        file or retry wiredtiger_open with the 'salvage=true' configuration
        setting.'''),
]

# To ensure our sub-level error returns do not conflict with any other
# package or the error returns, we use the range -32,000 to -32,199.
#
# These numbers cannot change without breaking backward compatibility,
# and are listed in error value order.
sub_errors = [
    Error('WT_NONE', -32000,
<<<<<<< HEAD
        'last API call was successful', '''
        This is the default sub-level error code that should be used when there is no
        sub-level error to pair with an error. It indicates that no further context
        exists or is necessary.'''),
    Error('WT_COMPACTION_ALREADY_RUNNING', -32001,
        "cannot reconfigure background compaction while it's already running", '''
        This sub-level error is generated when the user tries to reconfigure the background
        compaction while it is already running.'''),
    Error('WT_SESSION_MAX', -32002,
        "out of sessions (including internal sessions)", '''
        This sub-level error is generated when the user has created the max amount of
        sessions configured.'''),
    Error('WT_CACHE_OVERFLOW', -32003,
        "transaction rolled back because of cache overflow", '''
        This sub-level error is generated when the cache has exceeded its configured memory
        limit. This causes the transaction to be rolled back.'''),
    Error('WT_WRITE_CONFLICT', -32004,
        "conflict between concurrent operations", '''
        This sub-level error is generated when two or more transactions attempt to write
        to the same data.'''),
    Error('WT_OLDEST_FOR_EVICTION', -32005,
        "oldest pinned transaction ID rolled back for eviction", '''
        This sub-level error is generated when oldest pinned transaction ID is rolled back
        for eviction.'''),
    Error('WT_CONFLICT_BACKUP', -32006,
        "the table is currently performing backup", '''
        This sub-level error is generated when an operation conflicts with an ongoing
        backup process.'''),
    Error('WT_CONFLICT_DHANDLE', -32007,
        "another thread is accessing the table", '''
        This sub-level error is generated when a when another thread is accessing the table,
        leading to conflicting dhandles.'''),
    Error('WT_CONFLICT_SCHEMA_LOCK', -32008,
        "another thread is performing a schema operation", '''
        This sub-level error is generated when another thread is performing a schema operation,
        which locks out other operations.'''),
    Error('WT_UNCOMMITTED_DATA', -32009,
        "the table has uncommitted data and can not be dropped yet", '''
        This sub-level error is generated when operations are attempting to access data
        that has not yet been committed, so the table cannot be dropped'''),
    Error('WT_DIRTY_DATA', -32010,
        "the table has dirty data and can not be dropped yet", '''
        This sub-level error is generated when there is data that has been modified
        but not yet written to permanent storage, so the table cannot be dropped'''),
    Error('WT_CONFLICT_TABLE_LOCK', -32011,
        "another thread is currently reading or writing on the table", '''
        This sub-level error is generated when a thread is reading or writing from
        the table, causing it to be locked from other threads.'''),
=======
        'No additional context', '''
        This sub-level error code is returned by default and indicates that no
        further context exists or is necessary.'''),
    Error('WT_COMPACTION_ALREADY_RUNNING', -32001,
        "Compaction is already running", '''
        This sub-level error returns when the user tries to reconfigure compaction
        while it is already running.'''),
    Error('WT_SESSION_MAX', -32002,
        "Max capacity of configured sessions reached", '''
        This sub-level error returns when the user has created more than the maximum
        number of sessions configured (including internal sessions).'''),
    Error('WT_CACHE_OVERFLOW', -32003,
        "Cache capacity has overflown", '''
        This sub-level error indicates that the configured cache has exceeded full
        capacity.'''),
    Error('WT_WRITE_CONFLICT', -32004,
        "Write conflict between concurrent operations", '''
        This sub-level error indicates that there is a write conflict on the same
        page between concurrent operations.'''),
    Error('WT_OLDEST_FOR_EVICTION', -32005,
        "Transaction has the oldest pinned transaction ID", '''
        This sub-level error indicates that a given transaction has the oldest
        transaction ID and needs to be rolled back.'''),
    Error('WT_CONFLICT_BACKUP', -32006,
        "Conflict performing operation due to running backup", '''
        This sub-level error indicates that there is conflict perform the operation
        because of a running backup in the system.'''),
    Error('WT_CONFLICT_DHANDLE', -32007,
        "Another thread currently holds the data handle of the table", '''
        This sub-level error indicates that a concurrent operation is holding the data
        handle of the table.'''),
    Error('WT_CONFLICT_SCHEMA_LOCK', -32008,
        "Conflict performing schema operation", '''
        This sub-level error indicates that a concurrent operation is performing a schema
        type operation or currently holds the schema lock.'''),
    Error('WT_UNCOMMITTED_DATA', -32009,
        "Table has uncommitted data", '''
        This sub-level error returns when the table has uncommitted data.'''),
    Error('WT_DIRTY_DATA', -32010,
        "Table has dirty data", '''
        This sub-level error returns when the table has dirty content.'''),
    Error('WT_CONFLICT_TABLE_LOCK', -32011,
        "Another thread currently holds the table lock", '''
        This sub-level error indicates that a concurrent operation is performing
        a table operation.'''),
>>>>>>> 308cf3f9
]

# Update the #defines in the wiredtiger.in file.
tmp_file = '__tmp_api_err' + str(os.getpid())
tfile = open(tmp_file, 'w')
skip = 0
for line in open('../src/include/wiredtiger.in', 'r'):
    if not skip:
        tfile.write(line)
    skip = check_write_errors(tfile, skip, 'Error', errors)
    skip = check_write_errors(tfile, skip, 'Sub-level error', sub_errors)
tfile.close()
compare_srcfile(tmp_file, '../src/include/wiredtiger.in')

# Output the wiredtiger_strerror and wiredtiger_sterror_r code.
tmp_file = '__tmp_api_err' + str(os.getpid())
tfile = open(tmp_file, 'w')
tfile.write('''/* DO NOT EDIT: automatically built by dist/api_err.py. */

#include "wt_internal.h"

/*
 * Historically, there was only the wiredtiger_strerror call because the POSIX
 * port didn't need anything more complex; Windows requires memory allocation
 * of error strings, so we added the WT_SESSION.strerror method. Because we
 * want wiredtiger_strerror to continue to be as thread-safe as possible, errors
 * are split into two categories: WiredTiger's or the system's constant strings
 * and Everything Else, and we check constant strings before Everything Else.
 */

/*
 * __wt_wiredtiger_error --
 *\tReturn a constant string for POSIX-standard and WiredTiger errors.
 */
const char *
__wt_wiredtiger_error(int error)
{''')

write_err_cases(tfile, 'errors', errors)
write_err_cases(tfile, 'sub-level errors', sub_errors)

tfile.write('''\n\t/* Windows strerror doesn't support ENOTSUP. */
\tif (error == ENOTSUP)
\t\treturn ("Operation not supported");

\t/*
\t * Check for 0 in case the underlying strerror doesn't handle it, some
\t * historically didn't.
\t */
\tif (error == 0)
\t\treturn ("Successful return: 0");

\t/* POSIX errors are non-negative integers. */
\tif (error > 0)
\t\treturn (strerror(error));

\treturn (NULL);
}

/*
 * wiredtiger_strerror --
 *\tReturn a string for any error value, non-thread-safe version.
 */
const char *
wiredtiger_strerror(int error)
{
\tstatic char buf[128];

\treturn (__wt_strerror(NULL, error, buf, sizeof(buf)));
}

/*
 * __wt_is_valid_sub_level_error --
 *\tReturn true if the provided error falls within the valid range for sub level error codes, 
 *\treturn false otherwise.
 */
bool
__wt_is_valid_sub_level_error(int sub_level_err)
{
\treturn (sub_level_err <= -32000 && sub_level_err > -32200);
}
''')
tfile.close()
format_srcfile(tmp_file)
compare_srcfile(tmp_file, '../src/conn/api_strerror.c')

# Update the error documentation block.
doc = '../src/docs/error-handling.dox'
tmp_file = '__tmp_api_err' + str(os.getpid())
tfile = open(tmp_file, 'w')
skip = 0
for line in open(doc, 'r'):
    if not skip:
        tfile.write(line)
    skip = check_write_document_errors(tfile, skip, 'ERR', errors)
    skip = check_write_document_errors(tfile, skip, 'SUB_ERR', sub_errors)
    
tfile.close()
format_srcfile(tmp_file)
compare_srcfile(tmp_file, doc)<|MERGE_RESOLUTION|>--- conflicted
+++ resolved
@@ -139,56 +139,6 @@
 # and are listed in error value order.
 sub_errors = [
     Error('WT_NONE', -32000,
-<<<<<<< HEAD
-        'last API call was successful', '''
-        This is the default sub-level error code that should be used when there is no
-        sub-level error to pair with an error. It indicates that no further context
-        exists or is necessary.'''),
-    Error('WT_COMPACTION_ALREADY_RUNNING', -32001,
-        "cannot reconfigure background compaction while it's already running", '''
-        This sub-level error is generated when the user tries to reconfigure the background
-        compaction while it is already running.'''),
-    Error('WT_SESSION_MAX', -32002,
-        "out of sessions (including internal sessions)", '''
-        This sub-level error is generated when the user has created the max amount of
-        sessions configured.'''),
-    Error('WT_CACHE_OVERFLOW', -32003,
-        "transaction rolled back because of cache overflow", '''
-        This sub-level error is generated when the cache has exceeded its configured memory
-        limit. This causes the transaction to be rolled back.'''),
-    Error('WT_WRITE_CONFLICT', -32004,
-        "conflict between concurrent operations", '''
-        This sub-level error is generated when two or more transactions attempt to write
-        to the same data.'''),
-    Error('WT_OLDEST_FOR_EVICTION', -32005,
-        "oldest pinned transaction ID rolled back for eviction", '''
-        This sub-level error is generated when oldest pinned transaction ID is rolled back
-        for eviction.'''),
-    Error('WT_CONFLICT_BACKUP', -32006,
-        "the table is currently performing backup", '''
-        This sub-level error is generated when an operation conflicts with an ongoing
-        backup process.'''),
-    Error('WT_CONFLICT_DHANDLE', -32007,
-        "another thread is accessing the table", '''
-        This sub-level error is generated when a when another thread is accessing the table,
-        leading to conflicting dhandles.'''),
-    Error('WT_CONFLICT_SCHEMA_LOCK', -32008,
-        "another thread is performing a schema operation", '''
-        This sub-level error is generated when another thread is performing a schema operation,
-        which locks out other operations.'''),
-    Error('WT_UNCOMMITTED_DATA', -32009,
-        "the table has uncommitted data and can not be dropped yet", '''
-        This sub-level error is generated when operations are attempting to access data
-        that has not yet been committed, so the table cannot be dropped'''),
-    Error('WT_DIRTY_DATA', -32010,
-        "the table has dirty data and can not be dropped yet", '''
-        This sub-level error is generated when there is data that has been modified
-        but not yet written to permanent storage, so the table cannot be dropped'''),
-    Error('WT_CONFLICT_TABLE_LOCK', -32011,
-        "another thread is currently reading or writing on the table", '''
-        This sub-level error is generated when a thread is reading or writing from
-        the table, causing it to be locked from other threads.'''),
-=======
         'No additional context', '''
         This sub-level error code is returned by default and indicates that no
         further context exists or is necessary.'''),
@@ -234,7 +184,6 @@
         "Another thread currently holds the table lock", '''
         This sub-level error indicates that a concurrent operation is performing
         a table operation.'''),
->>>>>>> 308cf3f9
 ]
 
 # Update the #defines in the wiredtiger.in file.
