# This file is a python script that describes the cpp test framework test configuration options.

class Method:
    def __init__(self, config):
        # Deal with duplicates: with complex configurations (like
        # WT_SESSION::create), it's simpler to deal with duplicates once than
        # manually as configurations are defined
        self.config = []
        lastname = None
        for c in sorted(config):
            if '.' in c.name:
                raise "Bad config key '%s'" % c.name
            if c.name == lastname:
                continue
            lastname = c.name
            self.config.append(c)

class Config:
    def __init__(self, name, default, desc, subconfig=None, **flags):
        self.name = name
        self.default = default
        self.desc = desc
        self.subconfig = subconfig
        self.flags = flags

    # Comparators for sorting.
    def __eq__(self, other):
        return self.name == other.name

    def __ne__(self, other):
        return self.name != other.name

    def __lt__(self, other):
        return self.name < other.name

    def __le__(self, other):
        return self.name <= other.name

    def __gt__(self, other):
        return self.name > other.name

    def __ge__(self, other):
        return self.name >= other.name

key_config=[
    Config('key_size', 0, r'''
        The size of the keys to be created''', min=0, max=10000),
]

value_config = [
    Config('value_size', 0, r'''
        The size of the values to be created''', min=0, max=1000000000),
]

scale_config = [
    Config('collection_count', 1, r'''
        The number of colections the workload generator operates over''', min=0, max=200000),
    Config('key_count', 0, r'''
        The number of keys to be operated on per colection''', min=0, max=1000000),
]

throttle_config = [
    Config('rate_per_second',1,r'''
        The number of times an operation should be performed per second''', min=1,max=1000),
]

stat_config = [
    Config('enabled', 'false', r'''
        Whether or not this statistic is relevant to the workload''',
        type='boolean'),
]

limit_stat = stat_config + [
    Config('limit', 0, r'''
    The limit value a statistic is allowed to reach''')
]

load_config = key_config + value_config + scale_config

workload_config = [
    Config('enable_tracking', 'true', r'''
        Enables tracking to perform validation''', type='boolean'),
    Config('enable_timestamp', 'true', r'''
        Enables timestamp management''', type='boolean'),
    Config('duration_seconds', 0, r'''
        The duration that the workload run phase will last''', min=0, max=1000000),
    Config('timestamp_window_seconds', 0, r'''
        The duration between the stable and oldest timestamp''', min=0, max=1000000),
    Config('read_threads', 0, r'''
        The number of threads performing read operations''', min=0, max=100),
    Config('insert_threads', 0, r'''
        The number of threads performing insert operations''', min=0, max=20),
    Config('insert_config',0, r'''
        The definition of the record being inserted''',
        subconfig=load_config),
    Config('update_threads', 0, r'''
        The number of threads performing update operations''', min=0, max=20),
    Config('update_config',0,r''',
        The definition of the record being updated''', subconfig=load_config),
    Config('min_operation_per_transaction', 1, r'''
        The minimum number of operations per transaction''', min=1, max=200000),
    Config('max_operation_per_transaction', 1, r'''
        The maximum number of operations per transaction''', min=1, max=200000),
]

<<<<<<< HEAD
test_config = [
    Config('cache_size_mb', 0, r'''
        The cache size that wiredtiger will be configured to run with''', min=0, max=100000000000)
]

runtime_monitor_config = throttle_config +[
    Config('stat_cache_size', '', '''
        The maximum cache percentage that can be hit while running.''',
        type='category', subconfig=limit_stat)
]

=======
>>>>>>> 4cc2e75b
transaction_config = [
    Config('min_operation_per_transaction', 1, r'''
        The minimum number of operations per transaction''', min=1, max=200000),
    Config('max_operation_per_transaction', 1, r'''
        The maximum number of operations per transaction''', min=1, max=200000),
]

timestamp_config = [
    Config('enable_timestamp', 'true', r'''
        Enables timestamp management''', type='boolean'),
    Config('timestamp_window_seconds', 0, r'''
        The duration between the stable and oldest timestamp''', min=0, max=1000000),
]

methods = {
<<<<<<< HEAD
    'poc_test' : Method(load_config + workload_config + runtime_monitor_config + transaction_config +
        timestamp_config + test_config),
=======
'poc_test' : Method(load_config + workload_config + timestamp_config + transaction_config),
>>>>>>> 4cc2e75b
}<|MERGE_RESOLUTION|>--- conflicted
+++ resolved
@@ -103,7 +103,6 @@
         The maximum number of operations per transaction''', min=1, max=200000),
 ]
 
-<<<<<<< HEAD
 test_config = [
     Config('cache_size_mb', 0, r'''
         The cache size that wiredtiger will be configured to run with''', min=0, max=100000000000)
@@ -115,8 +114,6 @@
         type='category', subconfig=limit_stat)
 ]
 
-=======
->>>>>>> 4cc2e75b
 transaction_config = [
     Config('min_operation_per_transaction', 1, r'''
         The minimum number of operations per transaction''', min=1, max=200000),
@@ -132,10 +129,6 @@
 ]
 
 methods = {
-<<<<<<< HEAD
     'poc_test' : Method(load_config + workload_config + runtime_monitor_config + transaction_config +
         timestamp_config + test_config),
-=======
-'poc_test' : Method(load_config + workload_config + timestamp_config + transaction_config),
->>>>>>> 4cc2e75b
 }