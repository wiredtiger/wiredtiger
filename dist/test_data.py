# This file is a python script that describes the cpp test framework test configuration options.

class Method:
    def __init__(self, config):
        # Deal with duplicates: with complex configurations (like
        # WT_SESSION::create), it's simpler to deal with duplicates once than
        # manually as configurations are defined
        self.config = []
        lastname = None
        for c in sorted(config):
            if '.' in c.name:
                raise "Bad config key '%s'" % c.name
            if c.name == lastname:
                continue
            lastname = c.name
            self.config.append(c)

class Config:
    def __init__(self, name, default, desc, subconfig=None, **flags):
        self.name = name
        self.default = default
        self.desc = desc
        self.subconfig = subconfig
        self.flags = flags

    # Comparators for sorting.
    def __eq__(self, other):
        return self.name == other.name

    def __ne__(self, other):
        return self.name != other.name

    def __lt__(self, other):
        return self.name < other.name

    def __le__(self, other):
        return self.name <= other.name

    def __gt__(self, other):
        return self.name > other.name

    def __ge__(self, other):
        return self.name >= other.name
#
# A generic configuration used by some components to define their tick rate.
#
throttle_config = [
    Config('op_rate', '1s', r'''
        The rate at which a given operation will happen. Can be either s, ms, or m, combined with an
        integer. E.g. 20ms means do this operation every 20ms.''')
]

#
# Record config specifies the size of the keys and values to be generated by default.
#
record_config = [
    Config('key_size', 5, r'''
        The size of the keys created''', min=0, max=10000),
    Config('value_size', 5, r'''
        The size of the values created''', min=0, max=1000000000),
]

#
# The populate config defines how large the initially loaded database will be.
#
populate_config = record_config + [
    Config('collection_count', 1, r'''
        The number of collections the workload generator operates over''', min=0, max=200000),
    Config('key_count_per_collection', 0, r'''
        The number of keys to be operated on per collection''', min=0, max=1000000),
    Config('thread_count', 1, r'''
        The number of worker threads to use while populating the database.''')
]

#
# A generic configuration used by various other configurations to define whether that component or
# similar is enabled or not.
#
enabled_config_true = [
    Config('enabled', 'true', r'''
        Whether or not this is relevant to the workload''',
        type='boolean'),
]

enabled_config_false = [
    Config('enabled', 'false', r'''
        Whether or not this is relevant to the workload''',
        type='boolean'),
]

stat_config = enabled_config_false

limit_stat = stat_config + [
    Config('limit', 0, r'''
    The limit value a statistic is allowed to reach''', min=0)
]

range_config = [
    Config('min', 0, r'''
        The minimum a value can be in a range''', min=0),
    Config('max', 1, r'''
        The maximum a value can be in a range''')
]

component_config =  throttle_config

transaction_config = [
    Config('ops_per_transaction', '', r'''
        Defines how many operations a transaction can perform, the range is defined with a minimum
        and a maximum and a random number is chosen between the two using a linear distrubtion.''',
        type='category',subconfig=range_config),
]

thread_count = [
    Config('thread_count', 0, r'''
        Specifies the number of threads that will be used to perform a certain function.''', min=0)
]

read_thread_config = thread_count + throttle_config + transaction_config
update_insert_thread_config = thread_count + transaction_config + throttle_config + record_config

#
# Configuration for the checkpoint_manager component.
#
checkpoint_manager = enabled_config_false + component_config

#
# Configuration that applies to the runtime monitor component, this should be a list of statistics
# that need to be checked by the component.
#
runtime_monitor = enabled_config_true + component_config + [
    Config('stat_cache_size', '', '''
        The maximum cache percentage that can be hit while running.''',
        type='category', subconfig=limit_stat),
    Config('stat_db_size', '', '''
        The maximum on-disk database size in bytes that can be hit while running.''',
        type='category', subconfig=limit_stat),
    Config('postrun_statistics', '[]', '''
        A list of statistics to be checked after the workload has completed. Each element of the
        list should be formatted as "stat_name:min_limit:max_limit".''',
        type='list')
]

#
# Configuration that applies to the timestamp_manager component.
#
timestamp_manager = enabled_config_true + component_config +  [
    Config('oldest_lag', 1, r'''
        The duration between the stable and oldest timestamps''', min=0, max=1000000),
    Config('stable_lag', 1, r'''
        The duration between the latest and stable timestamps''', min=0, max=1000000),
]

#
# Configuration that applies to the workload tracking component.
#
workload_tracking = enabled_config_true + component_config

#
# Configuration that applies to the workload_generator component.
#
workload_generator = enabled_config_true + component_config + [
    Config('populate_config', '', r'''
        Config that specifies how the database will be populated initially.''',
        type='category', subconfig=populate_config),
    Config('read_config', '', r'''
        Config that specifies the number of read threads and their behaviour.''',
        type='category', subconfig=read_thread_config),
    Config('insert_config', '', r'''
        Config that specifies the number of insert threads and their behaviour.''',
        type='category', subconfig=update_insert_thread_config),
    Config('update_config', '',r'''
        Config that specifies the number of update threads and their behaviour.''',
        type='category', subconfig=update_insert_thread_config)
]

test_config = [
# Component configurations.
    Config('checkpoint_manager', '', r'''
        Configuration options for the checkpoint manager''',
        type='category', subconfig=checkpoint_manager),
    Config('runtime_monitor', '', r'''
        Configuration options for the runtime_monitor''',
        type='category', subconfig=runtime_monitor),
    Config('timestamp_manager', '', r'''
        Configuration options for the timestamp manager''',
        type='category', subconfig=timestamp_manager),
    Config('workload_generator','', r'''
        Configuration options for the workload generator''',
        type='category', subconfig=workload_generator),
    Config('workload_tracking','', r'''
        Configuration options for the workload tracker''',
        type='category', subconfig=workload_tracking),

# Non component top level configuration.
    Config('cache_size_mb', 0, r'''
        The cache size that wiredtiger will be configured to run with''', min=0, max=100000000000),
    Config('compression_enabled', 'false', r'''
        Whether the database files will use snappy compression or not.''', type='boolean'),
    Config('duration_seconds', 0, r'''
        The duration that the test run will last''', min=0, max=1000000),
    Config('enable_logging', 'false', r'''
        Enables write ahead logs''', type='boolean'),
    Config('statistics_config', '', r'''
        Statistic configuration that is passed into wiredtiger on open.''',
        type='category', subconfig=[
            Config('type', 'all', r'''
            The configuration that will get passed to wiredtiger to determine the style of
            statistics gathering'''),
            Config('enable_logging', 'true', r'''
            Configuration enabling or disabling statistics logging in the form of json logging.''',
            type='boolean')
        ]),
]

methods = {
    'base_test' : Method(test_config),
<<<<<<< HEAD
    'example_test' : Method(test_config),
    'hs_cleanup' : Method(test_config),
    'search_near_02' : Method(test_config),
=======
    'burst_inserts' : Method(test_config + [
                        Config("burst_duration", 90, r'''
                            How long the insertions will occur for.''')]),
    'example_test' : Method(test_config),
    'hs_cleanup' : Method(test_config),
>>>>>>> 0a709818
}<|MERGE_RESOLUTION|>--- conflicted
+++ resolved
@@ -215,15 +215,10 @@
 
 methods = {
     'base_test' : Method(test_config),
-<<<<<<< HEAD
     'example_test' : Method(test_config),
     'hs_cleanup' : Method(test_config),
     'search_near_02' : Method(test_config),
-=======
     'burst_inserts' : Method(test_config + [
                         Config("burst_duration", 90, r'''
                             How long the insertions will occur for.''')]),
-    'example_test' : Method(test_config),
-    'hs_cleanup' : Method(test_config),
->>>>>>> 0a709818
 }