#!/usr/bin/env python3

# Auto-generate statistics #defines, with initialization, clear and aggregate
# functions.
#
# NOTE: Statistics reports show individual objects as operations per second.
# All objects where that does not make sense should have the word 'currently'
# or the phrase 'in the cache' in their text description, for example, 'files
# currently open'.
# NOTE: All statistics descriptions must have a prefix string followed by ':'.
#
# Data-source statistics are normally aggregated across the set of underlying
# objects. Additional optional configuration flags are available:
#       cache_walk      Only reported when statistics=cache_walk is set
#       tree_walk       Only reported when statistics=tree_walk is set
#       max_aggregate   Take the maximum value when aggregating statistics
#       no_clear        Value not cleared when statistics cleared
#       no_scale        Don't scale value per second in the logging tool script
#       size            Used by timeseries tool, indicates value is a byte count
#
# The no_clear and no_scale flags are normally always set together (values that
# are maintained over time are normally not scaled per second).

from operator import attrgetter
import sys

class Stat:
    def __init__(self, name, tag, desc, flags=''):
        self.name = name
        self.desc = tag + ': ' + desc
        self.flags = flags

    def __cmp__(self, other):
        return cmp(self.desc.lower(), other.desc.lower())

class AutoCommitStat(Stat):
    prefix = 'autocommit'
    def __init__(self, name, desc, flags=''):
        Stat.__init__(self, name, AutoCommitStat.prefix, desc, flags)

class BackgroundCompactStat(Stat):
    prefix = 'background-compact'
    def __init__(self, name, desc, flags=''):
        Stat.__init__(self, name, BackgroundCompactStat.prefix, desc, flags)

class BackupStat(Stat):
    prefix = 'backup'
    def __init__(self, name, desc, flags=''):
        Stat.__init__(self, name, BackupStat.prefix, desc, flags)

class BlockCacheStat(Stat):
    prefix = 'block-cache'
    def __init__(self, name, desc, flags=''):
        Stat.__init__(self, name, BlockCacheStat.prefix, desc, flags)
class BlockDisaggStat(Stat):
    prefix = 'block-disagg'
    def __init__(self, name, desc, flags=''):
        Stat.__init__(self, name, BlockDisaggStat.prefix, desc, flags)
class BlockStat(Stat):
    prefix = 'block-manager'
    def __init__(self, name, desc, flags=''):
        Stat.__init__(self, name, BlockStat.prefix, desc, flags)
class BtreeStat(Stat):
    prefix = 'btree'
    def __init__(self, name, desc, flags=''):
        Stat.__init__(self, name, BtreeStat.prefix, desc, flags)
class CacheStat(Stat):
    prefix = 'cache'
    def __init__(self, name, desc, flags=''):
        Stat.__init__(self, name, CacheStat.prefix, desc, flags)
class CacheWalkStat(Stat):
    prefix = 'cache_walk'
    def __init__(self, name, desc, flags=''):
        flags += ',cache_walk'
        Stat.__init__(self, name, CacheWalkStat.prefix, desc, flags)
class CapacityStat(Stat):
    prefix = 'capacity'
    def __init__(self, name, desc, flags=''):
        Stat.__init__(self, name, CapacityStat.prefix, desc, flags)
class CheckpointStat(Stat):
    prefix = 'checkpoint'
    def __init__(self, name, desc, flags=''):
        Stat.__init__(self, name, CheckpointStat.prefix, desc, flags)
class ChunkCacheStat(Stat):
    prefix = 'chunk-cache'
    def __init__(self, name, desc, flags=''):
        Stat.__init__(self, name, ChunkCacheStat.prefix, desc, flags)
class CompressStat(Stat):
    prefix = 'compression'
    def __init__(self, name, desc, flags=''):
        Stat.__init__(self, name, CompressStat.prefix, desc, flags)
class ConnStat(Stat):
    prefix = 'connection'
    def __init__(self, name, desc, flags=''):
        Stat.__init__(self, name, ConnStat.prefix, desc, flags)
class CursorStat(Stat):
    prefix = 'cursor'
    def __init__(self, name, desc, flags=''):
        Stat.__init__(self, name, CursorStat.prefix, desc, flags)
class DhandleStat(Stat):
    prefix = 'data-handle'
    def __init__(self, name, desc, flags=''):
        Stat.__init__(self, name, DhandleStat.prefix, desc, flags)
class JoinStat(Stat):
    prefix = 'join'
    def __init__(self, name, desc, flags=''):
        Stat.__init__(self, name, JoinStat.prefix, desc, flags)
class LayeredStat(Stat):
    prefix = 'layered'
    def __init__(self, name, desc, flags=''):
        Stat.__init__(self, name, LayeredStat.prefix, desc, flags)
class LockStat(Stat):
    prefix = 'lock'
    def __init__(self, name, desc, flags=''):
        Stat.__init__(self, name, LockStat.prefix, desc, flags)
class LogStat(Stat):
    prefix = 'log'
    def __init__(self, name, desc, flags=''):
        Stat.__init__(self, name, LogStat.prefix, desc, flags)
class LSMStat(Stat):
    prefix = 'LSM'
    def __init__(self, name, desc, flags=''):
        Stat.__init__(self, name, LSMStat.prefix, desc, flags)
class SessionStat(Stat):
    prefix = 'session'
    def __init__(self, name, desc, flags=''):
        Stat.__init__(self, name, SessionStat.prefix, desc, flags)
class PerfHistStat(Stat):
    prefix = 'perf'
    def __init__(self, name, desc, flags=''):
        Stat.__init__(self, name, PerfHistStat.prefix, desc, flags)
class PrefetchStat(Stat):
    prefix = 'prefetch'
    def __init__(self, name, desc, flags=''):
        Stat.__init__(self, name, PrefetchStat.prefix, desc, flags)
class RecStat(Stat):
    prefix = 'reconciliation'
    def __init__(self, name, desc, flags=''):
        Stat.__init__(self, name, RecStat.prefix, desc, flags)
class SessionOpStat(Stat):
    prefix = 'session'
    def __init__(self, name, desc, flags=''):
        Stat.__init__(self, name, SessionOpStat.prefix, desc, flags)
class StorageStat(Stat):
    prefix = 'tiered-storage'
    def __init__(self, name, desc, flags=''):
        Stat.__init__(self, name, SessionOpStat.prefix, desc, flags)
class ThreadStat(Stat):
    prefix = 'thread-state'
    def __init__(self, name, desc, flags=''):
        Stat.__init__(self, name, ThreadStat.prefix, desc, flags)
class TxnStat(Stat):
    prefix = 'transaction'
    def __init__(self, name, desc, flags=''):
        Stat.__init__(self, name, TxnStat.prefix, desc, flags)
class YieldStat(Stat):
    prefix = 'thread-yield'
    def __init__(self, name, desc, flags=''):
        Stat.__init__(self, name, YieldStat.prefix, desc, flags)

##########################################
# Groupings of useful statistics:
# A pre-defined dictionary containing the group name as the key and the
# list of prefix tags that comprise that group.
##########################################
groups = {}
groups['cursor'] = [CursorStat.prefix, SessionOpStat.prefix]
groups['evict'] = [
    BlockCacheStat.prefix,
    BlockStat.prefix,
    CacheStat.prefix,
    CacheWalkStat.prefix,
    ChunkCacheStat.prefix,
    ConnStat.prefix,
    ThreadStat.prefix
]
groups['lsm'] = [LSMStat.prefix, TxnStat.prefix]
groups['memory'] = [
    CacheStat.prefix,
    CacheWalkStat.prefix,
    ConnStat.prefix,
    RecStat.prefix]
groups['system'] = [
    CapacityStat.prefix,
    ConnStat.prefix,
    DhandleStat.prefix,
    PerfHistStat.prefix,
    SessionOpStat.prefix,
    ThreadStat.prefix
]

##########################################
# CONNECTION statistics
##########################################
conn_stats = [
    ##########################################
    # System statistics
    ##########################################
    ConnStat('buckets', 'hash bucket array size general', 'no_clear,no_scale,size'),
    ConnStat('buckets_dh', 'hash bucket array size for data handles', 'no_clear,no_scale,size'),
    ConnStat('cond_auto_wait', 'auto adjusting condition wait calls'),
    ConnStat('cond_auto_wait_reset', 'auto adjusting condition resets'),
    ConnStat('cond_auto_wait_skipped', 'auto adjusting condition wait raced to update timeout and skipped updating'),
    ConnStat('cond_wait', 'pthread mutex condition wait calls'),
    ConnStat('file_open', 'files currently open', 'no_clear,no_scale'),
    ConnStat('fsync_io', 'total fsync I/Os'),
    ConnStat('memory_allocation', 'memory allocations'),
    ConnStat('memory_free', 'memory frees'),
    ConnStat('memory_grow', 'memory re-allocations'),
    ConnStat('no_session_sweep_5min', 'number of sessions without a sweep for 5+ minutes'),
    ConnStat('no_session_sweep_60min', 'number of sessions without a sweep for 60+ minutes'),
    ConnStat('read_io', 'total read I/Os'),
    ConnStat('rwlock_read', 'pthread mutex shared lock read-lock calls'),
    ConnStat('rwlock_write', 'pthread mutex shared lock write-lock calls'),
    ConnStat('time_travel', 'detected system time went backwards'),
    ConnStat('write_io', 'total write I/Os'),

    ##########################################
    # Background compaction statistics
    ##########################################
    BackgroundCompactStat('background_compact_bytes_recovered', 'background compact recovered bytes', 'no_scale'),
    BackgroundCompactStat('background_compact_ema', 'background compact moving average of bytes rewritten', 'no_scale'),
    BackgroundCompactStat('background_compact_exclude', 'background compact skipped file as it is part of the exclude list', 'no_scale'),
    BackgroundCompactStat('background_compact_fail', 'background compact failed calls', 'no_scale'),
    BackgroundCompactStat('background_compact_fail_cache_pressure', 'background compact failed calls due to cache pressure', 'no_scale'),
    BackgroundCompactStat('background_compact_files_tracked', 'number of files tracked by background compaction', 'no_scale'),
    BackgroundCompactStat('background_compact_interrupted', 'background compact interrupted', 'no_scale'),
    BackgroundCompactStat('background_compact_running', 'background compact running', 'no_scale'),
    BackgroundCompactStat('background_compact_skipped', 'background compact skipped file as not meeting requirements for compaction', 'no_scale'),
    BackgroundCompactStat('background_compact_sleep_cache_pressure', 'background compact sleeps due to cache pressure', 'no_scale'),
    BackgroundCompactStat('background_compact_success', 'background compact successful calls', 'no_scale'),
    BackgroundCompactStat('background_compact_timeout', 'background compact timeout', 'no_scale'),

    ##########################################
    # Backup statistics
    ##########################################
    BackupStat('backup_blocks', 'total modified incremental blocks'),
    BackupStat('backup_cursor_open', 'backup cursor open', 'no_clear,no_scale'),
    BackupStat('backup_dup_open', 'backup duplicate cursor open', 'no_clear,no_scale'),
    BackupStat('backup_granularity', 'backup granularity size'),
    BackupStat('backup_incremental', 'incremental backup enabled', 'no_clear,no_scale'),
    BackupStat('backup_start', 'opening the backup cursor in progress', 'no_clear,no_scale'),

    ##########################################
    # Block cache statistics
    ##########################################
    BlockCacheStat('block_cache_blocks', 'total blocks'),
    BlockCacheStat('block_cache_blocks_evicted', 'evicted blocks'),
    BlockCacheStat('block_cache_blocks_insert_read', 'total blocks inserted on read path'),
    BlockCacheStat('block_cache_blocks_insert_write', 'total blocks inserted on write path'),
    BlockCacheStat('block_cache_blocks_removed', 'removed blocks'),
    BlockCacheStat('block_cache_blocks_removed_blocked', 'time sleeping to remove block (usecs)'),
    BlockCacheStat('block_cache_blocks_update', 'cached blocks updated'),
    BlockCacheStat('block_cache_bypass_chkpt', 'number of put bypasses on checkpoint I/O'),
    BlockCacheStat('block_cache_bypass_filesize', 'file size causing bypass'),
    BlockCacheStat('block_cache_bypass_get', 'number of bypasses on get'),
    BlockCacheStat('block_cache_bypass_overhead_put', 'number of bypasses due to overhead on put'),
    BlockCacheStat('block_cache_bypass_put', 'number of bypasses on put because file is too small'),
    BlockCacheStat('block_cache_bypass_writealloc', 'number of bypasses because no-write-allocate setting was on'),
    BlockCacheStat('block_cache_bytes', 'total bytes'),
    BlockCacheStat('block_cache_bytes_insert_read', 'total bytes inserted on read path'),
    BlockCacheStat('block_cache_bytes_insert_write', 'total bytes inserted on write path'),
    BlockCacheStat('block_cache_bytes_update', 'cached bytes updated'),
    BlockCacheStat('block_cache_eviction_passes', 'number of eviction passes'),
    BlockCacheStat('block_cache_hits', 'number of hits'),
    BlockCacheStat('block_cache_lookups', 'lookups'),
    BlockCacheStat('block_cache_misses', 'number of misses'),
    BlockCacheStat('block_cache_not_evicted_overhead', 'number of blocks not evicted due to overhead'),

    ##########################################
    # Block manager statistics
    ##########################################
    BlockStat('block_byte_map_read', 'mapped bytes read', 'size'),
    BlockStat('block_byte_read', 'bytes read', 'size'),
    BlockStat('block_byte_read_intl', 'bytes read for internal pages', 'size'),
    BlockStat('block_byte_read_intl_disk', 'bytes read for internal pages before decompression and decryption', 'size'),
    BlockStat('block_byte_read_leaf', 'bytes read for leaf pages', 'size'),
    BlockStat('block_byte_read_leaf_disk', 'bytes read for leaf pages before decompression and decryption', 'size'),
    BlockStat('block_byte_read_mmap', 'bytes read via memory map API', 'size'),
    BlockStat('block_byte_read_syscall', 'bytes read via system call API', 'size'),
    BlockStat('block_byte_write', 'bytes written', 'size'),
    BlockStat('block_byte_write_checkpoint', 'bytes written for checkpoint', 'size'),
    BlockStat('block_byte_write_compact', 'bytes written by compaction', 'size'),
    BlockStat('block_byte_write_intl', 'bytes written for internal pages before compression and encryption', 'size'),
    BlockStat('block_byte_write_intl_disk', 'bytes written for internal pages after compression and encryption', 'size'),
    BlockStat('block_byte_write_leaf', 'bytes written for leaf pages before compression and encryption', 'size'),
    BlockStat('block_byte_write_leaf_disk', 'bytes written for leaf pages after compression and encryption', 'size'),
    BlockStat('block_byte_write_mmap', 'bytes written via memory map API', 'size'),
    BlockStat('block_byte_write_syscall', 'bytes written via system call API', 'size'),
    BlockStat('block_map_read', 'mapped blocks read'),
    BlockStat('block_preload', 'blocks pre-loaded'),
    BlockStat('block_read', 'blocks read'),
    BlockStat('block_remap_file_resize', 'number of times the file was remapped because it changed size via fallocate or truncate'),
    BlockStat('block_remap_file_write', 'number of times the region was remapped via write'),
    BlockStat('block_write', 'blocks written'),

    ##########################################
    # Cache and eviction statistics
    ##########################################
    CacheStat('cache_bytes_hs', 'bytes belonging to the history store table in the cache', 'no_clear,no_scale,size'),
    CacheStat('cache_bytes_image', 'bytes belonging to page images in the cache', 'no_clear,no_scale,size'),
    CacheStat('cache_bytes_internal', 'tracked bytes belonging to internal pages in the cache', 'no_clear,no_scale,size'),
    CacheStat('cache_bytes_leaf', 'tracked bytes belonging to leaf pages in the cache', 'no_clear,no_scale,size'),
    CacheStat('cache_bytes_max', 'maximum bytes configured', 'no_clear,no_scale,size'),
    CacheStat('cache_bytes_other', 'bytes not belonging to page images in the cache', 'no_clear,no_scale,size'),
    CacheStat('cache_bytes_updates', 'bytes allocated for updates', 'no_clear,no_scale,size'),
    CacheStat('cache_eviction_active_workers', 'eviction worker thread active', 'no_clear'),
    CacheStat('cache_eviction_aggressive_set', 'eviction currently operating in aggressive mode', 'no_clear,no_scale'),
    CacheStat('cache_eviction_app', 'pages evicted by application threads'),
    CacheStat('cache_eviction_app_dirty', 'modified pages evicted by application threads'),
    CacheStat('cache_eviction_app_time', 'application thread time evicting (usecs)'),
    CacheStat('cache_eviction_clear_ordinary', 'pages removed from the ordinary queue to be queued for urgent eviction'),
    CacheStat('cache_eviction_consider_prefetch', 'pages considered for eviction that were brought in by pre-fetch', 'no_clear,no_scale'),
    CacheStat('cache_eviction_empty_score', 'eviction empty score', 'no_clear,no_scale'),
    CacheStat('cache_eviction_fail', 'pages selected for eviction unable to be evicted'),
    CacheStat('cache_eviction_fail_active_children_on_an_internal_page', 'pages selected for eviction unable to be evicted because of active children on an internal page'),
    CacheStat('cache_eviction_fail_checkpoint_no_ts', 'pages selected for eviction unable to be evicted because of race between checkpoint and updates without timestamps'),
    CacheStat('cache_eviction_fail_in_reconciliation', 'pages selected for eviction unable to be evicted because of failure in reconciliation'),
    CacheStat('cache_eviction_force', 'forced eviction - pages selected count'),
    CacheStat('cache_eviction_force_clean', 'forced eviction - pages evicted that were clean count'),
    CacheStat('cache_eviction_force_clean_time', 'forced eviction - pages evicted that were clean time (usecs)'),
    CacheStat('cache_eviction_force_delete', 'forced eviction - pages selected because of too many deleted items count'),
    CacheStat('cache_eviction_force_dirty', 'forced eviction - pages evicted that were dirty count'),
    CacheStat('cache_eviction_force_dirty_time', 'forced eviction - pages evicted that were dirty time (usecs)'),
    CacheStat('cache_eviction_force_fail', 'forced eviction - pages selected unable to be evicted count'),
    CacheStat('cache_eviction_force_fail_time', 'forced eviction - pages selected unable to be evicted time'),
    CacheStat('cache_eviction_force_no_retry', 'forced eviction - do not retry count to evict pages selected to evict during reconciliation'),
    CacheStat('cache_eviction_force_hs', 'forced eviction - history store pages selected while session has history store cursor open'),
    CacheStat('cache_eviction_force_hs_fail', 'forced eviction - history store pages failed to evict while session has history store cursor open'),
    CacheStat('cache_eviction_force_hs_success', 'forced eviction - history store pages successfully evicted while session has history store cursor open'),
    CacheStat('cache_eviction_force_long_update_list', 'forced eviction - pages selected because of a large number of updates to a single item'),
    CacheStat('cache_eviction_force_retune', 'force re-tuning of eviction workers once in a while'),
    CacheStat('cache_eviction_get_ref', 'eviction calls to get a page'),
    CacheStat('cache_eviction_get_ref_empty', 'eviction calls to get a page found queue empty'),
    CacheStat('cache_eviction_get_ref_empty2', 'eviction calls to get a page found queue empty after locking'),
    CacheStat('cache_eviction_internal_pages_already_queued', 'internal pages seen by eviction walk that are already queued'),
    CacheStat('cache_eviction_internal_pages_queued', 'internal pages queued for eviction'),
    CacheStat('cache_eviction_internal_pages_seen', 'internal pages seen by eviction walk'),
    CacheStat('cache_eviction_maximum_page_size', 'maximum page size seen at eviction', 'no_clear,no_scale,size'),
    CacheStat('cache_eviction_maximum_milliseconds', 'maximum milliseconds spent at a single eviction', 'no_clear,no_scale,size'),
    CacheStat('cache_eviction_pages_already_queued', 'pages seen by eviction walk that are already queued'),
    CacheStat('cache_eviction_pages_in_parallel_with_checkpoint', 'pages evicted in parallel with checkpoint'),
    CacheStat('cache_eviction_pages_queued', 'pages queued for eviction'),
    CacheStat('cache_eviction_pages_queued_oldest', 'pages queued for urgent eviction during walk'),
    CacheStat('cache_eviction_pages_queued_post_lru', 'pages queued for eviction post lru sorting'),
    CacheStat('cache_eviction_pages_queued_urgent', 'pages queued for urgent eviction'),
    CacheStat('cache_eviction_pages_queued_urgent_hs_dirty', 'pages queued for urgent eviction from history store due to high dirty content'),
    CacheStat('cache_eviction_queue_empty', 'eviction server candidate queue empty when topping up'),
    CacheStat('cache_eviction_queue_not_empty', 'eviction server candidate queue not empty when topping up'),
    CacheStat('cache_eviction_server_evicting', 'eviction server evicting pages'),
    CacheStat('cache_eviction_server_skip_checkpointing_trees', 'eviction server skips trees that are being checkpointed'),
    CacheStat('cache_eviction_server_skip_dirty_pages_during_checkpoint', 'eviction server skips dirty pages during a running checkpoint'),
    CacheStat('cache_eviction_server_skip_pages_retry', 'eviction server skips pages that previously failed eviction and likely will again'),
    CacheStat('cache_eviction_server_skip_pages_last_running', 'eviction server skips pages that are written with transactions greater than the last running'),
    CacheStat('cache_eviction_server_skip_intl_page_with_active_child', 'eviction server skips internal pages as it has an active child.'),
    CacheStat('cache_eviction_server_skip_metatdata_with_history', 'eviction server skips metadata pages with history'),
    CacheStat('cache_eviction_server_skip_trees_eviction_disabled', 'eviction server skips trees that disable eviction'),
    CacheStat('cache_eviction_server_skip_trees_not_useful_before', 'eviction server skips trees that were not useful before'),
    CacheStat('cache_eviction_server_skip_trees_stick_in_cache', 'eviction server skips trees that are configured to stick in cache'),
    CacheStat('cache_eviction_server_skip_trees_too_many_active_walks', 'eviction server skips trees because there are too many active walks'),
    CacheStat('cache_eviction_server_skip_unwanted_pages', 'eviction server skips pages that we do not want to evict'),
    CacheStat('cache_eviction_server_skip_unwanted_tree', 'eviction server skips tree that we do not want to evict'),
    CacheStat('cache_eviction_server_slept', 'eviction server slept, because we did not make progress with eviction'),
    CacheStat('cache_eviction_slow', 'eviction server unable to reach eviction goal'),
    CacheStat('cache_eviction_stable_state_workers', 'eviction worker thread stable number', 'no_clear'),
    CacheStat('cache_eviction_state', 'eviction state', 'no_clear,no_scale'),
    CacheStat('cache_eviction_target_strategy_both_clean_and_dirty', 'eviction walk target strategy both clean and dirty pages'),
    CacheStat('cache_eviction_target_strategy_clean', 'eviction walk target strategy only clean pages'),
    CacheStat('cache_eviction_target_strategy_dirty', 'eviction walk target strategy only dirty pages'),
    CacheStat('cache_eviction_walk', 'pages walked for eviction'),
    CacheStat('cache_eviction_walk_leaf_notfound', 'eviction server waiting for a leaf page'),
    CacheStat('cache_eviction_walk_passes', 'eviction passes of a file'),
    CacheStat('cache_eviction_walk_sleeps', 'eviction walk most recent sleeps for checkpoint handle gathering'),
    CacheStat('cache_eviction_walks_active', 'files with active eviction walks', 'no_clear,no_scale'),
    CacheStat('cache_eviction_walks_started', 'files with new eviction walks started'),
    CacheStat('cache_eviction_worker_created', 'eviction worker thread created'),
    CacheStat('cache_eviction_worker_evicting', 'eviction worker thread evicting pages'),
    CacheStat('cache_eviction_worker_removed', 'eviction worker thread removed'),
    CacheStat('cache_hazard_checks', 'hazard pointer check calls'),
    CacheStat('cache_hazard_max', 'hazard pointer maximum array length', 'max_aggregate,no_scale'),
    CacheStat('cache_hazard_walks', 'hazard pointer check entries walked'),
    CacheStat('cache_hs_ondisk', 'history store table on-disk size', 'no_clear,no_scale,size'),
    CacheStat('cache_hs_ondisk_max', 'history store table max on-disk size', 'no_clear,no_scale,size'),
    CacheStat('cache_reentry_hs_eviction_milliseconds', 'total milliseconds spent inside reentrant history store evictions in a reconciliation', 'no_clear,no_scale,size'),
    CacheStat('cache_overhead', 'percentage overhead', 'no_clear,no_scale'),
    CacheStat('cache_pages_dirty', 'tracked dirty pages in the cache', 'no_clear,no_scale'),
    CacheStat('cache_pages_inuse', 'pages currently held in the cache', 'no_clear,no_scale'),
    CacheStat('cache_read_app_count', 'application threads page read from disk to cache count'),
    CacheStat('cache_read_app_time', 'application threads page read from disk to cache time (usecs)'),
    CacheStat('cache_timed_out_ops', 'operations timed out waiting for space in cache'),
    CacheStat('cache_write_app_count', 'application threads page write from cache to disk count'),
    CacheStat('cache_write_app_time', 'application threads page write from cache to disk time (usecs)'),

    ##########################################
    # Capacity statistics
    ##########################################
    CapacityStat('capacity_bytes_chunkcache', 'bytes written for chunk cache'),
    CapacityStat('capacity_bytes_ckpt', 'bytes written for checkpoint'),
    CapacityStat('capacity_bytes_evict', 'bytes written for eviction'),
    CapacityStat('capacity_bytes_log', 'bytes written for log'),
    CapacityStat('capacity_bytes_read', 'bytes read'),
    CapacityStat('capacity_bytes_written', 'bytes written total'),
    CapacityStat('capacity_threshold', 'threshold to call fsync'),
    CapacityStat('capacity_time_chunkcache', 'time waiting for chunk cache IO bandwidth (usecs)'),
    CapacityStat('capacity_time_ckpt', 'time waiting during checkpoint (usecs)'),
    CapacityStat('capacity_time_evict', 'time waiting during eviction (usecs)'),
    CapacityStat('capacity_time_log', 'time waiting during logging (usecs)'),
    CapacityStat('capacity_time_read', 'time waiting during read (usecs)'),
    CapacityStat('capacity_time_total', 'time waiting due to total capacity (usecs)'),
    CapacityStat('fsync_all_fh', 'background fsync file handles synced'),
    CapacityStat('fsync_all_fh_total', 'background fsync file handles considered'),
    CapacityStat('fsync_all_time', 'background fsync time (msecs)', 'no_clear,no_scale'),

    ##########################################
    # Checkpoint statistics
    ##########################################
    CheckpointStat('checkpoint_cleanup_success', 'checkpoint cleanup successful calls'),
    CheckpointStat('checkpoint_fsync_post', 'fsync calls after allocating the transaction ID'),
    CheckpointStat('checkpoint_fsync_post_duration', 'fsync duration after allocating the transaction ID (usecs)', 'no_clear,no_scale'),
    CheckpointStat('checkpoint_generation', 'generation', 'no_clear,no_scale'),
    CheckpointStat('checkpoint_handle_applied', 'most recent handles applied'),
    CheckpointStat('checkpoint_handle_apply_duration', 'most recent duration for gathering applied handles (usecs)', 'no_clear,no_scale'),
    CheckpointStat('checkpoint_handle_dropped', 'most recent handles checkpoint dropped'),
    CheckpointStat('checkpoint_handle_drop_duration', 'most recent duration for checkpoint dropping all handles (usecs)', 'no_clear,no_scale'),
    CheckpointStat('checkpoint_handle_duration', 'most recent duration for gathering all handles (usecs)', 'no_clear,no_scale'),
    CheckpointStat('checkpoint_handle_locked', 'most recent handles metadata locked'),
    CheckpointStat('checkpoint_handle_lock_duration', 'most recent duration for locking the handles (usecs)', 'no_clear,no_scale'),
    CheckpointStat('checkpoint_handle_meta_checked', 'most recent handles metadata checked'),
    CheckpointStat('checkpoint_handle_meta_check_duration', 'most recent duration for handles metadata checked (usecs)', 'no_clear,no_scale'),
    CheckpointStat('checkpoint_handle_skipped', 'most recent handles skipped'),
    CheckpointStat('checkpoint_handle_skip_duration', 'most recent duration for gathering skipped handles (usecs)', 'no_clear,no_scale'),
    CheckpointStat('checkpoint_handle_walked', 'most recent handles walked'),
    CheckpointStat('checkpoint_hs_pages_reconciled', 'number of history store pages caused to be reconciled'),
    CheckpointStat('checkpoint_pages_reconciled', 'number of pages caused to be reconciled'),
    CheckpointStat('checkpoint_pages_visited_internal', 'number of internal pages visited'),
    CheckpointStat('checkpoint_pages_visited_leaf', 'number of leaf pages visited'),
    CheckpointStat('checkpoint_prep_max', 'prepare max time (msecs)', 'no_clear,no_scale'),
    CheckpointStat('checkpoint_prep_min', 'prepare min time (msecs)', 'no_clear,no_scale'),
    CheckpointStat('checkpoint_prep_recent', 'prepare most recent time (msecs)', 'no_clear,no_scale'),
    CheckpointStat('checkpoint_prep_running', 'prepare currently running', 'no_clear,no_scale'),
    CheckpointStat('checkpoint_prep_total', 'prepare total time (msecs)', 'no_clear,no_scale'),
    CheckpointStat('checkpoint_presync', 'number of handles visited after writes complete'),
    CheckpointStat('checkpoint_scrub_max', 'scrub max time (msecs)', 'no_clear,no_scale'),
    CheckpointStat('checkpoint_scrub_min', 'scrub min time (msecs)', 'no_clear,no_scale'),
    CheckpointStat('checkpoint_scrub_recent', 'scrub most recent time (msecs)', 'no_clear,no_scale'),
    CheckpointStat('checkpoint_scrub_target', 'scrub dirty target', 'no_clear,no_scale'),
    CheckpointStat('checkpoint_scrub_total', 'scrub total time (msecs)', 'no_clear,no_scale'),
    CheckpointStat('checkpoint_skipped', 'checkpoints skipped because database was clean'),
    CheckpointStat('checkpoint_state', 'progress state', 'no_clear,no_scale'),
    CheckpointStat('checkpoint_stop_stress_active', 'stop timing stress active', 'no_clear,no_scale'),
    CheckpointStat('checkpoint_sync', 'number of files synced'),
    CheckpointStat('checkpoint_time_max', 'max time (msecs)', 'no_clear,no_scale'),
    CheckpointStat('checkpoint_time_min', 'min time (msecs)', 'no_clear,no_scale'),
    CheckpointStat('checkpoint_time_recent', 'most recent time (msecs)', 'no_clear,no_scale'),
    CheckpointStat('checkpoint_time_total', 'total time (msecs)', 'no_clear,no_scale'),
    CheckpointStat('checkpoint_tree_duration', 'time spent on per-tree checkpoint work (usecs)'),
    CheckpointStat('checkpoint_wait_reduce_dirty', 'wait cycles while cache dirty level is decreasing'),
    CheckpointStat('checkpoints_api', 'number of checkpoints started by api'),
    CheckpointStat('checkpoints_compact', 'number of checkpoints started by compaction'),
    CheckpointStat('checkpoints_total_failed', 'total failed number of checkpoints'),
    CheckpointStat('checkpoints_total_succeed', 'total succeed number of checkpoints'),

    ##########################################
    # Chunk cache statistics
    ##########################################
    ChunkCacheStat('chunkcache_bytes_inuse', 'total bytes used by the cache'),
    ChunkCacheStat('chunkcache_bytes_inuse_pinned', 'total bytes used by the cache for pinned chunks'),
    ChunkCacheStat('chunkcache_bytes_read_persistent', 'total bytes read from persistent content'),
    ChunkCacheStat('chunkcache_chunks_evicted', 'chunks evicted'),
    ChunkCacheStat('chunkcache_chunks_inuse', 'total chunks held by the chunk cache'),
    ChunkCacheStat('chunkcache_chunks_loaded_from_flushed_tables', 'number of chunks loaded from flushed tables in chunk cache'),
    ChunkCacheStat('chunkcache_chunks_pinned', 'total pinned chunks held by the chunk cache'),
    ChunkCacheStat('chunkcache_created_from_metadata', 'total number of chunks inserted on startup from persisted metadata.'),
    ChunkCacheStat('chunkcache_exceeded_bitmap_capacity', 'could not allocate due to exceeding bitmap capacity'),
    ChunkCacheStat('chunkcache_exceeded_capacity', 'could not allocate due to exceeding capacity'),
    ChunkCacheStat('chunkcache_io_failed', 'number of times a read from storage failed'),
    ChunkCacheStat('chunkcache_lookups', 'lookups'),
    ChunkCacheStat('chunkcache_metadata_inserted', 'number of metadata entries inserted'),
    ChunkCacheStat('chunkcache_metadata_removed', 'number of metadata entries removed'),
    ChunkCacheStat('chunkcache_metadata_work_units_created', 'number of metadata inserts/deletes pushed to the worker thread'),
    ChunkCacheStat('chunkcache_metadata_work_units_dequeued', 'number of metadata inserts/deletes read by the worker thread'),
    ChunkCacheStat('chunkcache_metadata_work_units_dropped', 'number of metadata inserts/deletes dropped by the worker thread'),
    ChunkCacheStat('chunkcache_misses', 'number of misses'),
    ChunkCacheStat('chunkcache_retries', 'retried accessing a chunk while I/O was in progress'),
    ChunkCacheStat('chunkcache_retries_checksum_mismatch', 'retries from a chunk cache checksum mismatch'),
    ChunkCacheStat('chunkcache_spans_chunks_read', 'aggregate number of spanned chunks on read'),
    ChunkCacheStat('chunkcache_toomany_retries', 'timed out due to too many retries'),

    ##########################################
    # Cursor operations
    ##########################################
    CursorStat('cursor_bulk_count', 'bulk cursor count', 'no_clear,no_scale'),
    CursorStat('cursor_cache', 'cursor close calls that result in cache'),
    CursorStat('cursor_cached_count', 'cached cursor count', 'no_clear,no_scale'),
    CursorStat('cursor_create', 'cursor create calls'),
    CursorStat('cursor_insert', 'cursor insert calls'),
    CursorStat('cursor_insert_bulk', 'cursor bulk loaded cursor insert calls'),
    CursorStat('cursor_insert_bytes', 'cursor insert key and value bytes', 'size'),
    CursorStat('cursor_modify', 'cursor modify calls'),
    CursorStat('cursor_modify_bytes', 'cursor modify key and value bytes affected', 'size'),
    CursorStat('cursor_modify_bytes_touch', 'cursor modify value bytes modified', 'size'),
    CursorStat('cursor_next', 'cursor next calls'),
    CursorStat('cursor_prev', 'cursor prev calls'),
    CursorStat('cursor_remove', 'cursor remove calls'),
    CursorStat('cursor_remove_bytes', 'cursor remove key bytes removed', 'size'),
    CursorStat('cursor_reopen', 'cursors reused from cache'),
    CursorStat('cursor_reserve', 'cursor reserve calls'),
    CursorStat('cursor_reset', 'cursor reset calls'),
    CursorStat('cursor_restart', 'cursor operation restarted'),
    CursorStat('cursor_search', 'cursor search calls'),
    CursorStat('cursor_search_hs', 'cursor search history store calls'),
    CursorStat('cursor_search_near', 'cursor search near calls'),
    CursorStat('cursor_truncate', 'cursor truncate calls'),
    CursorStat('cursor_truncate_keys_deleted', 'cursor truncates performed on individual keys'),
    CursorStat('cursor_update', 'cursor update calls'),
    CursorStat('cursor_update_bytes', 'cursor update key and value bytes', 'size'),
    CursorStat('cursor_update_bytes_changed', 'cursor update value size change', 'size'),

    ##########################################
    # Cursor sweep
    ##########################################
    CursorStat('cursor_sweep', 'cursor sweeps'),
    CursorStat('cursor_sweep_buckets', 'cursor sweep buckets'),
    CursorStat('cursor_sweep_closed', 'cursor sweep cursors closed'),
    CursorStat('cursor_sweep_examined', 'cursor sweep cursors examined'),

    ##########################################
    # Dhandle statistics
    ##########################################
    DhandleStat('dh_conn_handle_count', 'connection data handles currently active', 'no_clear,no_scale'),
    DhandleStat('dh_conn_handle_size', 'connection data handle size', 'no_clear,no_scale,size'),
    DhandleStat('dh_session_handles', 'session dhandles swept'),
    DhandleStat('dh_session_sweeps', 'session sweep attempts'),
    DhandleStat('dh_sweep_close', 'connection sweep dhandles closed'),
    DhandleStat('dh_sweep_ref', 'connection sweep candidate became referenced'),
    DhandleStat('dh_sweep_remove', 'connection sweep dhandles removed from hash list'),
    DhandleStat('dh_sweep_skip_ckpt', 'connection sweeps skipped due to checkpoint gathering handles'),
    DhandleStat('dh_sweep_tod', 'connection sweep time-of-death sets'),
    DhandleStat('dh_sweeps', 'connection sweeps'),

    ##########################################
    # Layered table statistics
    ##########################################
    LayeredStat('layered_table_manager_active', 'whether the layered table manager thread is currently busy doing work'),
    LayeredStat('layered_table_manager_running', 'whether the layered table manager thread has been started'),
    LayeredStat('layered_table_manager_tables', 'the number of tables the layered table manager has open'),

    ##########################################
    # Locking statistics
    ##########################################
    LockStat('lock_checkpoint_count', 'checkpoint lock acquisitions'),
    LockStat('lock_checkpoint_wait_application', 'checkpoint lock application thread wait time (usecs)'),
    LockStat('lock_checkpoint_wait_internal', 'checkpoint lock internal thread wait time (usecs)'),
    LockStat('lock_dhandle_read_count', 'dhandle read lock acquisitions'),
    LockStat('lock_dhandle_wait_application', 'dhandle lock application thread time waiting (usecs)'),
    LockStat('lock_dhandle_wait_internal', 'dhandle lock internal thread time waiting (usecs)'),
    LockStat('lock_dhandle_write_count', 'dhandle write lock acquisitions'),
    LockStat('lock_metadata_count', 'metadata lock acquisitions'),
    LockStat('lock_metadata_wait_application', 'metadata lock application thread wait time (usecs)'),
    LockStat('lock_metadata_wait_internal', 'metadata lock internal thread wait time (usecs)'),
    LockStat('lock_schema_count', 'schema lock acquisitions'),
    LockStat('lock_schema_wait_application', 'schema lock application thread wait time (usecs)'),
    LockStat('lock_schema_wait_internal', 'schema lock internal thread wait time (usecs)'),
    LockStat('lock_table_read_count', 'table read lock acquisitions'),
    LockStat('lock_table_wait_application', 'table lock application thread time waiting for the table lock (usecs)'),
    LockStat('lock_table_wait_internal', 'table lock internal thread time waiting for the table lock (usecs)'),
    LockStat('lock_table_write_count', 'table write lock acquisitions'),
    LockStat('lock_txn_global_read_count', 'txn global read lock acquisitions'),
    LockStat('lock_txn_global_wait_application', 'txn global lock application thread time waiting (usecs)'),
    LockStat('lock_txn_global_wait_internal', 'txn global lock internal thread time waiting (usecs)'),
    LockStat('lock_txn_global_write_count', 'txn global write lock acquisitions'),

    ##########################################
    # Logging statistics
    ##########################################
    LogStat('log_buffer_size', 'total log buffer size', 'no_clear,no_scale,size'),
    LogStat('log_bytes_payload', 'log bytes of payload data', 'size'),
    LogStat('log_bytes_written', 'log bytes written', 'size'),
    LogStat('log_close_yields', 'yields waiting for previous log file close'),
    LogStat('log_compress_len', 'total size of compressed records', 'size'),
    LogStat('log_compress_mem', 'total in-memory size of compressed records', 'size'),
    LogStat('log_compress_small', 'log records too small to compress'),
    LogStat('log_compress_write_fails', 'log records not compressed'),
    LogStat('log_compress_writes', 'log records compressed'),
    LogStat('log_flush', 'log flush operations'),
    LogStat('log_force_remove_sleep', 'force log remove time sleeping (usecs)'),
    LogStat('log_force_write', 'log force write operations'),
    LogStat('log_force_write_skip', 'log force write operations skipped'),
    LogStat('log_max_filesize', 'maximum log file size', 'no_clear,no_scale,size'),
    LogStat('log_prealloc_files', 'pre-allocated log files prepared'),
    LogStat('log_prealloc_max', 'number of pre-allocated log files to create', 'no_clear,no_scale'),
    LogStat('log_prealloc_missed', 'pre-allocated log files not ready and missed'),
    LogStat('log_prealloc_used', 'pre-allocated log files used'),
    LogStat('log_release_write_lsn', 'log release advances write LSN'),
    LogStat('log_scan_records', 'records processed by log scan'),
    LogStat('log_scan_rereads', 'log scan records requiring two reads'),
    LogStat('log_scans', 'log scan operations'),
    LogStat('log_slot_active_closed', 'slot join found active slot closed'),
    LogStat('log_slot_close_race', 'slot close lost race'),
    LogStat('log_slot_close_unbuf', 'slot close unbuffered waits'),
    LogStat('log_slot_closes', 'slot closures'),
    LogStat('log_slot_coalesced', 'written slots coalesced'),
    LogStat('log_slot_consolidated', 'logging bytes consolidated', 'size'),
    LogStat('log_slot_immediate', 'slot join calls did not yield'),
    LogStat('log_slot_no_free_slots', 'slot transitions unable to find free slot'),
    LogStat('log_slot_races', 'slot join atomic update races'),
    LogStat('log_slot_switch_busy', 'busy returns attempting to switch slots'),
    LogStat('log_slot_unbuffered', 'slot unbuffered writes'),
    LogStat('log_slot_yield', 'slot join calls yielded'),
    LogStat('log_slot_yield_close', 'slot join calls found active slot closed'),
    LogStat('log_slot_yield_duration', 'slot joins yield time (usecs)', 'no_clear,no_scale'),
    LogStat('log_slot_yield_race', 'slot join calls atomic updates raced'),
    LogStat('log_slot_yield_sleep', 'slot join calls slept'),
    LogStat('log_sync', 'log sync operations'),
    LogStat('log_sync_dir', 'log sync_dir operations'),
    LogStat('log_sync_dir_duration', 'log sync_dir time duration (usecs)', 'no_clear,no_scale'),
    LogStat('log_sync_duration', 'log sync time duration (usecs)', 'no_clear,no_scale'),
    LogStat('log_write_lsn', 'log server thread advances write LSN'),
    LogStat('log_write_lsn_skip', 'log server thread write LSN walk skipped'),
    LogStat('log_writes', 'log write operations'),
    LogStat('log_zero_fills', 'log files manually zero-filled'),

    ##########################################
    # LSM statistics
    ##########################################
    LSMStat('lsm_rows_merged', 'rows merged in an LSM tree'),
    LSMStat('lsm_work_queue_app', 'application work units currently queued', 'no_clear,no_scale'),
    LSMStat('lsm_work_queue_manager', 'merge work units currently queued', 'no_clear,no_scale'),
    LSMStat('lsm_work_queue_max', 'tree queue hit maximum'),
    LSMStat('lsm_work_queue_switch', 'switch work units currently queued', 'no_clear,no_scale'),
    LSMStat('lsm_work_units_created', 'tree maintenance operations scheduled'),
    LSMStat('lsm_work_units_discarded', 'tree maintenance operations discarded'),
    LSMStat('lsm_work_units_done', 'tree maintenance operations executed'),

    ##########################################
    # Performance Histogram Stats
    ##########################################
    PerfHistStat('perf_hist_bmread_latency_gt1000', 'block manager read latency histogram (bucket 7) - 1000ms+'),
    PerfHistStat('perf_hist_bmread_latency_lt10', 'block manager read latency histogram (bucket 1) - 0-10ms'),
    PerfHistStat('perf_hist_bmread_latency_lt50', 'block manager read latency histogram (bucket 2) - 10-49ms'),
    PerfHistStat('perf_hist_bmread_latency_lt100', 'block manager read latency histogram (bucket 3) - 50-99ms'),
    PerfHistStat('perf_hist_bmread_latency_lt250', 'block manager read latency histogram (bucket 4) - 100-249ms'),
    PerfHistStat('perf_hist_bmread_latency_lt500', 'block manager read latency histogram (bucket 5) - 250-499ms'),
    PerfHistStat('perf_hist_bmread_latency_lt1000', 'block manager read latency histogram (bucket 6) - 500-999ms'),
    PerfHistStat('perf_hist_bmread_latency_total_msecs', 'block manager read latency histogram total (msecs)'),
    PerfHistStat('perf_hist_bmwrite_latency_gt1000', 'block manager write latency histogram (bucket 7) - 1000ms+'),
    PerfHistStat('perf_hist_bmwrite_latency_lt10', 'block manager write latency histogram (bucket 1) - 0-10ms'),
    PerfHistStat('perf_hist_bmwrite_latency_lt50', 'block manager write latency histogram (bucket 2) - 10-49ms'),
    PerfHistStat('perf_hist_bmwrite_latency_lt100', 'block manager write latency histogram (bucket 3) - 50-99ms'),
    PerfHistStat('perf_hist_bmwrite_latency_lt250', 'block manager write latency histogram (bucket 4) - 100-249ms'),
    PerfHistStat('perf_hist_bmwrite_latency_lt500', 'block manager write latency histogram (bucket 5) - 250-499ms'),
    PerfHistStat('perf_hist_bmwrite_latency_lt1000', 'block manager write latency histogram (bucket 6) - 500-999ms'),
    PerfHistStat('perf_hist_bmwrite_latency_total_msecs', 'block manager write latency histogram total (msecs)'),
    PerfHistStat('perf_hist_fsread_latency_gt1000', 'file system read latency histogram (bucket 7) - 1000ms+'),
    PerfHistStat('perf_hist_fsread_latency_lt10', 'file system read latency histogram (bucket 1) - 0-10ms'),
    PerfHistStat('perf_hist_fsread_latency_lt50', 'file system read latency histogram (bucket 2) - 10-49ms'),
    PerfHistStat('perf_hist_fsread_latency_lt100', 'file system read latency histogram (bucket 3) - 50-99ms'),
    PerfHistStat('perf_hist_fsread_latency_lt250', 'file system read latency histogram (bucket 4) - 100-249ms'),
    PerfHistStat('perf_hist_fsread_latency_lt500', 'file system read latency histogram (bucket 5) - 250-499ms'),
    PerfHistStat('perf_hist_fsread_latency_lt1000', 'file system read latency histogram (bucket 6) - 500-999ms'),
    PerfHistStat('perf_hist_fsread_latency_total_msecs', 'file system read latency histogram total (msecs)'),
    PerfHistStat('perf_hist_fswrite_latency_gt1000', 'file system write latency histogram (bucket 7) - 1000ms+'),
    PerfHistStat('perf_hist_fswrite_latency_lt10', 'file system write latency histogram (bucket 1) - 0-10ms'),
    PerfHistStat('perf_hist_fswrite_latency_lt50', 'file system write latency histogram (bucket 2) - 10-49ms'),
    PerfHistStat('perf_hist_fswrite_latency_lt100', 'file system write latency histogram (bucket 3) - 50-99ms'),
    PerfHistStat('perf_hist_fswrite_latency_lt250', 'file system write latency histogram (bucket 4) - 100-249ms'),
    PerfHistStat('perf_hist_fswrite_latency_lt500', 'file system write latency histogram (bucket 5) - 250-499ms'),
    PerfHistStat('perf_hist_fswrite_latency_lt1000', 'file system write latency histogram (bucket 6) - 500-999ms'),
    PerfHistStat('perf_hist_fswrite_latency_total_msecs', 'file system write latency histogram total (msecs)'),
    PerfHistStat('perf_hist_internal_reconstruct_latency_gt10000', 'internal page deltas reconstruct latency histogram (bucket 6) - 10000us+'),
    PerfHistStat('perf_hist_internal_reconstruct_latency_lt100', 'internal page deltas reconstruct latency histogram (bucket 1) - 0-100us'),
    PerfHistStat('perf_hist_internal_reconstruct_latency_lt250', 'internal page deltas reconstruct latency histogram (bucket 2) - 100-249us'),
    PerfHistStat('perf_hist_internal_reconstruct_latency_lt500', 'internal page deltas reconstruct latency histogram (bucket 3) - 250-499us'),
    PerfHistStat('perf_hist_internal_reconstruct_latency_lt1000', 'internal page deltas reconstruct latency histogram (bucket 4) - 500-999us'),
    PerfHistStat('perf_hist_internal_reconstruct_latency_lt10000', 'internal page deltas reconstruct latency histogram (bucket 5) - 1000-9999us'),
    PerfHistStat('perf_hist_internal_reconstruct_latency_total_usecs', 'internal page deltas reconstruct latency histogram total (usecs)'),
    PerfHistStat('perf_hist_leaf_reconstruct_latency_gt10000', 'leaf page deltas reconstruct latency histogram (bucket 6) - 10000us+'),
    PerfHistStat('perf_hist_leaf_reconstruct_latency_lt100', 'leaf page deltas reconstruct latency histogram (bucket 1) - 0-100us'),
    PerfHistStat('perf_hist_leaf_reconstruct_latency_lt250', 'leaf page deltas reconstruct latency histogram (bucket 2) - 100-249us'),
    PerfHistStat('perf_hist_leaf_reconstruct_latency_lt500', 'leaf page deltas reconstruct latency histogram (bucket 3) - 250-499us'),
    PerfHistStat('perf_hist_leaf_reconstruct_latency_lt1000', 'leaf page deltas reconstruct latency histogram (bucket 4) - 500-999us'),
    PerfHistStat('perf_hist_leaf_reconstruct_latency_lt10000', 'leaf page deltas reconstruct latency histogram (bucket 5) - 1000-9999us'),
    PerfHistStat('perf_hist_leaf_reconstruct_latency_total_usecs', 'leaf page deltas reconstruct latency histogram total (usecs)'),
    PerfHistStat('perf_hist_opread_latency_gt10000', 'operation read latency histogram (bucket 6) - 10000us+'),
    PerfHistStat('perf_hist_opread_latency_lt100', 'operation read latency histogram (bucket 1) - 0-100us'),
    PerfHistStat('perf_hist_opread_latency_lt250', 'operation read latency histogram (bucket 2) - 100-249us'),
    PerfHistStat('perf_hist_opread_latency_lt500', 'operation read latency histogram (bucket 3) - 250-499us'),
    PerfHistStat('perf_hist_opread_latency_lt1000', 'operation read latency histogram (bucket 4) - 500-999us'),
    PerfHistStat('perf_hist_opread_latency_lt10000', 'operation read latency histogram (bucket 5) - 1000-9999us'),
    PerfHistStat('perf_hist_opread_latency_total_usecs', 'operation read latency histogram total (usecs)'),
    PerfHistStat('perf_hist_opwrite_latency_gt10000', 'operation write latency histogram (bucket 6) - 10000us+'),
    PerfHistStat('perf_hist_opwrite_latency_lt100', 'operation write latency histogram (bucket 1) - 0-100us'),
    PerfHistStat('perf_hist_opwrite_latency_lt250', 'operation write latency histogram (bucket 2) - 100-249us'),
    PerfHistStat('perf_hist_opwrite_latency_lt500', 'operation write latency histogram (bucket 3) - 250-499us'),
    PerfHistStat('perf_hist_opwrite_latency_lt1000', 'operation write latency histogram (bucket 4) - 500-999us'),
    PerfHistStat('perf_hist_opwrite_latency_lt10000', 'operation write latency histogram (bucket 5) - 1000-9999us'),
    PerfHistStat('perf_hist_opwrite_latency_total_usecs', 'operation write latency histogram total (usecs)'),

    ##########################################
    # Prefetch statistics
    ##########################################
    PrefetchStat('prefetch_attempts', 'pre-fetch triggered by page read'),
    PrefetchStat('prefetch_disk_one', 'pre-fetch not triggered after single disk read'),
    PrefetchStat('prefetch_pages_queued', 'pre-fetch pages queued'),
    PrefetchStat('prefetch_failed_start', 'number of times pre-fetch failed to start'),
    PrefetchStat('prefetch_pages_read', 'pre-fetch pages read in background'),
    PrefetchStat('prefetch_skipped', 'pre-fetch not triggered by page read'),
    PrefetchStat('prefetch_skipped_disk_read_count', 'pre-fetch not triggered due to disk read count'),
    PrefetchStat('prefetch_skipped_error_ok', 'pre-fetch skipped reading in a page due to harmless error'),
    PrefetchStat('prefetch_skipped_internal_page', 'could not perform pre-fetch on internal page'),
    PrefetchStat('prefetch_skipped_internal_session', 'pre-fetch not triggered due to internal session'),
    PrefetchStat('prefetch_skipped_no_flag_set', 'could not perform pre-fetch on ref without the pre-fetch flag set'),
    PrefetchStat('prefetch_skipped_no_valid_dhandle', 'pre-fetch not triggered as there is no valid dhandle'),
    PrefetchStat('prefetch_skipped_same_ref', 'pre-fetch not repeating for recently pre-fetched ref'),
    PrefetchStat('prefetch_skipped_special_handle', 'pre-fetch not triggered due to special btree handle'),
    PrefetchStat('prefetch_pages_fail', 'pre-fetch page not on disk when reading'),

    ##########################################
    # Reconciliation statistics
    ##########################################
    RecStat('rec_maximum_hs_wrapup_milliseconds', 'maximum milliseconds spent in moving updates to the history store in a reconciliation', 'no_clear,no_scale,size'),
    RecStat('rec_maximum_image_build_milliseconds', 'maximum milliseconds spent in building a disk image in a reconciliation', 'no_clear,no_scale,size'),
    RecStat('rec_maximum_milliseconds', 'maximum milliseconds spent in a reconciliation call', 'no_clear,no_scale,size'),
    RecStat('rec_pages_with_prepare', 'page reconciliation calls that resulted in values with prepared transaction metadata'),
    RecStat('rec_pages_with_ts', 'page reconciliation calls that resulted in values with timestamps'),
    RecStat('rec_pages_with_txn', 'page reconciliation calls that resulted in values with transaction ids'),
    RecStat('rec_split_stashed_bytes', 'split bytes currently awaiting free', 'no_clear,no_scale,size'),
    RecStat('rec_split_stashed_objects', 'split objects currently awaiting free', 'no_clear,no_scale'),

    ##########################################
    # Session operations
    ##########################################
    SessionOpStat('session_open', 'open session count', 'no_clear,no_scale'),
    SessionOpStat('session_query_ts', 'session query timestamp calls'),
    SessionOpStat('session_table_alter_fail', 'table alter failed calls', 'no_clear,no_scale'),
    SessionOpStat('session_table_alter_skip', 'table alter unchanged and skipped', 'no_clear,no_scale'),
    SessionOpStat('session_table_alter_success', 'table alter successful calls', 'no_clear,no_scale'),
    SessionOpStat('session_table_alter_trigger_checkpoint', 'table alter triggering checkpoint calls', 'no_clear,no_scale'),
    SessionOpStat('session_table_compact_conflicting_checkpoint', 'table compact conflicted with checkpoint', 'no_clear,no_scale'),
    SessionOpStat('session_table_compact_dhandle_success', 'table compact dhandle successful calls', 'no_scale'),
    SessionOpStat('session_table_compact_fail', 'table compact failed calls', 'no_clear,no_scale'),
    SessionOpStat('session_table_compact_fail_cache_pressure', 'table compact failed calls due to cache pressure', 'no_clear,no_scale'),
    SessionOpStat('session_table_compact_passes', 'table compact passes', 'no_scale'),
    SessionOpStat('session_table_compact_running', 'table compact running', 'no_clear,no_scale'),
    SessionOpStat('session_table_compact_skipped', 'table compact skipped as process would not reduce file size', 'no_clear,no_scale'),
    SessionOpStat('session_table_compact_success', 'table compact successful calls', 'no_clear,no_scale'),
    SessionOpStat('session_table_compact_timeout', 'table compact timeout', 'no_clear,no_scale'),
    SessionOpStat('session_table_create_fail', 'table create failed calls', 'no_clear,no_scale'),
    SessionOpStat('session_table_create_success', 'table create successful calls', 'no_clear,no_scale'),
    SessionOpStat('session_table_create_import_fail', 'table create with import failed calls', 'no_clear,no_scale'),
    SessionOpStat('session_table_create_import_success', 'table create with import successful calls', 'no_clear,no_scale'),
    SessionOpStat('session_table_drop_fail', 'table drop failed calls', 'no_clear,no_scale'),
    SessionOpStat('session_table_drop_success', 'table drop successful calls', 'no_clear,no_scale'),
    SessionOpStat('session_table_rename_fail', 'table rename failed calls', 'no_clear,no_scale'),
    SessionOpStat('session_table_rename_success', 'table rename successful calls', 'no_clear,no_scale'),
    SessionOpStat('session_table_salvage_fail', 'table salvage failed calls', 'no_clear,no_scale'),
    SessionOpStat('session_table_salvage_success', 'table salvage successful calls', 'no_clear,no_scale'),
    SessionOpStat('session_table_truncate_fail', 'table truncate failed calls', 'no_clear,no_scale'),
    SessionOpStat('session_table_truncate_success', 'table truncate successful calls', 'no_clear,no_scale'),
    SessionOpStat('session_table_verify_fail', 'table verify failed calls', 'no_clear,no_scale'),
    SessionOpStat('session_table_verify_success', 'table verify successful calls', 'no_clear,no_scale'),

    ##########################################
    # Tiered storage statistics
    ##########################################
    StorageStat('flush_tier', 'flush_tier operation calls'),
    StorageStat('flush_tier_fail', 'flush_tier failed calls'),
    StorageStat('flush_tier_skipped', 'flush_tier tables skipped due to no checkpoint'),
    StorageStat('flush_tier_switched', 'flush_tier tables switched'),
    StorageStat('local_objects_inuse', 'attempts to remove a local object and the object is in use'),
    StorageStat('local_objects_removed', 'local objects removed'),
    StorageStat('tiered_retention', 'tiered storage local retention time (secs)', 'no_clear,no_scale,size'),
    StorageStat('tiered_work_units_created', 'tiered operations scheduled'),
    StorageStat('tiered_work_units_dequeued', 'tiered operations dequeued and processed'),
    StorageStat('tiered_work_units_removed', 'tiered operations removed without processing'),

    ##########################################
    # Thread Count statistics
    ##########################################
    ThreadStat('thread_fsync_active', 'active filesystem fsync calls','no_clear,no_scale'),
    ThreadStat('thread_read_active', 'active filesystem read calls','no_clear,no_scale'),
    ThreadStat('thread_write_active', 'active filesystem write calls','no_clear,no_scale'),

    ##########################################
    # Transaction statistics
    ##########################################
    TxnStat('txn_begin', 'transaction begins'),
    TxnStat('txn_commit', 'transactions committed'),
    TxnStat('txn_hs_ckpt_duration', 'transaction checkpoint history store file duration (usecs)'),
    TxnStat('txn_pinned_checkpoint_range', 'transaction range of IDs currently pinned by a checkpoint', 'no_clear,no_scale'),
    TxnStat('txn_pinned_range', 'transaction range of IDs currently pinned', 'no_clear,no_scale'),
    TxnStat('txn_pinned_timestamp', 'transaction range of timestamps currently pinned', 'no_clear,no_scale'),
    TxnStat('txn_pinned_timestamp_checkpoint', 'transaction range of timestamps pinned by a checkpoint', 'no_clear,no_scale'),
    TxnStat('txn_pinned_timestamp_oldest', 'transaction range of timestamps pinned by the oldest timestamp', 'no_clear,no_scale'),
    TxnStat('txn_pinned_timestamp_reader', 'transaction range of timestamps pinned by the oldest active read timestamp', 'no_clear,no_scale'),
    TxnStat('txn_prepare', 'prepared transactions'),
    TxnStat('txn_prepare_active', 'prepared transactions currently active'),
    TxnStat('txn_prepare_commit', 'prepared transactions committed'),
    TxnStat('txn_prepare_rollback', 'prepared transactions rolled back'),
    TxnStat('txn_prepared_updates', 'Number of prepared updates'),
    TxnStat('txn_prepared_updates_committed', 'Number of prepared updates committed'),
    TxnStat('txn_prepared_updates_key_repeated', 'Number of prepared updates repeated on the same key'),
    TxnStat('txn_prepared_updates_rolledback', 'Number of prepared updates rolled back'),
    TxnStat('txn_query_ts', 'query timestamp calls'),
    TxnStat('txn_rollback', 'transactions rolled back'),
    TxnStat('txn_rollback_oldest_pinned', 'oldest pinned transaction ID rolled back for eviction'),
    TxnStat('txn_rollback_to_stable_running', 'transaction rollback to stable currently running', 'no_clear,no_scale'),
    TxnStat('txn_rts', 'rollback to stable calls'),
    TxnStat('txn_rts_pages_visited', 'rollback to stable pages visited'),
    TxnStat('txn_rts_tree_walk_skip_pages', 'rollback to stable tree walk skipping pages'),
    TxnStat('txn_rts_upd_aborted', 'rollback to stable updates aborted'),
    TxnStat('txn_rts_upd_aborted_dryrun', 'rollback to stable updates that would have been aborted in non-dryrun mode'),
    TxnStat('txn_sessions_walked', 'sessions scanned in each walk of concurrent sessions'),
    TxnStat('txn_set_ts', 'set timestamp calls'),
    TxnStat('txn_set_ts_durable', 'set timestamp durable calls'),
    TxnStat('txn_set_ts_durable_upd', 'set timestamp durable updates'),
    TxnStat('txn_set_ts_force', 'set timestamp force calls'),
    TxnStat('txn_set_ts_oldest', 'set timestamp oldest calls'),
    TxnStat('txn_set_ts_oldest_upd', 'set timestamp oldest updates'),
    TxnStat('txn_set_ts_out_of_order', 'set timestamp global oldest timestamp set to be more recent than the global stable timestamp'),
    TxnStat('txn_set_ts_stable', 'set timestamp stable calls'),
    TxnStat('txn_set_ts_stable_upd', 'set timestamp stable updates'),
    TxnStat('txn_timestamp_oldest_active_read', 'transaction read timestamp of the oldest active reader', 'no_clear,no_scale'),
    TxnStat('txn_walk_sessions', 'transaction walk of concurrent sessions'),

    ##########################################
    # Yield statistics
    ##########################################
    YieldStat('application_cache_ops', 'application thread operations waiting for cache'),
    YieldStat('application_cache_time', 'application thread time waiting for cache (usecs)'),
    YieldStat('application_evict_snapshot_refreshed', 'application thread snapshot refreshed for eviction'),
    YieldStat('child_modify_blocked_page', 'page reconciliation yielded due to child modification'),
    YieldStat('conn_close_blocked_lsm', 'connection close yielded for lsm manager shutdown'),
    YieldStat('dhandle_lock_blocked', 'data handle lock yielded'),
    YieldStat('page_busy_blocked', 'page acquire busy blocked'),
    YieldStat('page_del_rollback_blocked', 'page delete rollback time sleeping for state change (usecs)'),
    YieldStat('page_forcible_evict_blocked', 'page acquire eviction blocked'),
    YieldStat('page_index_slot_ref_blocked', 'get reference for page index and slot time sleeping (usecs)'),
    YieldStat('page_locked_blocked', 'page acquire locked blocked'),
    YieldStat('page_read_blocked', 'page acquire read blocked'),
    YieldStat('page_sleep', 'page acquire time sleeping (usecs)'),
    YieldStat('prepared_transition_blocked_page', 'page access yielded due to prepare state change'),
    YieldStat('txn_release_blocked', 'connection close blocked waiting for transaction state stabilization'),
]

conn_stats = sorted(conn_stats, key=attrgetter('desc'))

##########################################
# Data source statistics
##########################################
dsrc_stats = [
    ##########################################
    # Block manager statistics
    ##########################################
    BlockStat('allocation_size', 'file allocation unit size', 'max_aggregate,no_scale,size'),
    BlockStat('block_alloc', 'blocks allocated'),
    BlockStat('block_checkpoint_size', 'checkpoint size', 'no_scale,size'),
    BlockStat('block_extension', 'allocations requiring file extension'),
    BlockStat('block_free', 'blocks freed'),
    BlockStat('block_magic', 'file magic number', 'max_aggregate,no_scale'),
    BlockStat('block_major', 'file major version number', 'max_aggregate,no_scale'),
    BlockStat('block_minor', 'minor version number', 'max_aggregate,no_scale'),
    BlockStat('block_reuse_bytes', 'file bytes available for reuse', 'no_scale,size'),
    BlockStat('block_size', 'file size in bytes', 'no_scale,size'),

    ##########################################
    # Btree statistics
    ##########################################
    BtreeStat('btree_checkpoint_generation', 'btree checkpoint generation', 'no_clear,no_scale'),
    BtreeStat('btree_checkpoint_pages_reconciled', 'btree number of pages reconciled during checkpoint', 'no_clear,no_scale'),
    BtreeStat('btree_clean_checkpoint_timer', 'btree clean tree checkpoint expiration time', 'no_clear,no_scale'),
    BtreeStat('btree_column_deleted', 'column-store variable-size deleted values', 'no_scale,tree_walk'),
    BtreeStat('btree_column_fix', 'column-store fixed-size leaf pages', 'no_scale,tree_walk'),
    BtreeStat('btree_column_internal', 'column-store internal pages', 'no_scale,tree_walk'),
    BtreeStat('btree_column_rle', 'column-store variable-size RLE encoded values', 'no_scale,tree_walk'),
    BtreeStat('btree_column_tws', 'column-store fixed-size time windows', 'no_scale,tree_walk'),
    BtreeStat('btree_column_variable', 'column-store variable-size leaf pages', 'no_scale,tree_walk'),
    BtreeStat('btree_compact_bytes_rewritten_expected', 'btree expected number of compact bytes rewritten', 'no_clear,no_scale'),
    BtreeStat('btree_compact_pages_reviewed', 'btree compact pages reviewed', 'no_clear,no_scale'),
    BtreeStat('btree_compact_pages_rewritten', 'btree compact pages rewritten', 'no_clear,no_scale'),
    BtreeStat('btree_compact_pages_rewritten_expected', 'btree expected number of compact pages rewritten', 'no_clear,no_scale'),
    BtreeStat('btree_compact_pages_skipped', 'btree compact pages skipped', 'no_clear,no_scale'),
    BtreeStat('btree_compact_skipped', 'btree skipped by compaction as process would not reduce size', 'no_clear,no_scale'),
    BtreeStat('btree_entries', 'number of key/value pairs', 'no_scale,tree_walk'),
    BtreeStat('btree_fixed_len', 'fixed-record size', 'max_aggregate,no_scale,size'),
    BtreeStat('btree_maximum_depth', 'maximum tree depth', 'max_aggregate,no_scale'),
    BtreeStat('btree_maxintlpage', 'maximum internal page size', 'max_aggregate,no_scale,size'),
    BtreeStat('btree_maxleafkey', 'maximum leaf page key size', 'max_aggregate,no_scale,size'),
    BtreeStat('btree_maxleafpage', 'maximum leaf page size', 'max_aggregate,no_scale,size'),
    BtreeStat('btree_maxleafvalue', 'maximum leaf page value size', 'max_aggregate,no_scale,size'),
    BtreeStat('btree_overflow', 'overflow pages', 'no_scale,tree_walk'),
    BtreeStat('btree_row_empty_values', 'row-store empty values', 'no_scale,tree_walk'),
    BtreeStat('btree_row_internal', 'row-store internal pages', 'no_scale,tree_walk'),
    BtreeStat('btree_row_leaf', 'row-store leaf pages', 'no_scale,tree_walk'),

    ##########################################
    # Cache and eviction statistics
    ##########################################
    CacheStat('cache_eviction_fail', 'data source pages selected for eviction unable to be evicted'),
    CacheStat('cache_eviction_walk_passes', 'eviction walk passes of a file'),

    ##########################################
    # Cache content statistics
    ##########################################
    CacheWalkStat('cache_state_avg_unvisited_age', 'Average time in cache for pages that have not been visited by the eviction server', 'no_clear,no_scale'),
    CacheWalkStat('cache_state_avg_visited_age', 'Average time in cache for pages that have been visited by the eviction server', 'no_clear,no_scale'),
    CacheWalkStat('cache_state_avg_written_size', 'Average on-disk page image size seen', 'no_clear,no_scale'),
    CacheWalkStat('cache_state_gen_avg_gap', 'Average difference between current eviction generation when the page was last considered', 'no_clear,no_scale'),
    CacheWalkStat('cache_state_gen_current', 'Current eviction generation', 'no_clear,no_scale'),
    CacheWalkStat('cache_state_gen_max_gap', 'Maximum difference between current eviction generation when the page was last considered', 'no_clear,no_scale'),
    CacheWalkStat('cache_state_max_pagesize', 'Maximum page size seen', 'no_clear,no_scale'),
    CacheWalkStat('cache_state_memory', 'Pages created in memory and never written', 'no_clear,no_scale'),
    CacheWalkStat('cache_state_min_written_size', 'Minimum on-disk page image size seen', 'no_clear,no_scale'),
    CacheWalkStat('cache_state_not_queueable', 'Pages that could not be queued for eviction', 'no_clear,no_scale'),
    CacheWalkStat('cache_state_pages', 'Total number of pages currently in cache', 'no_clear,no_scale'),
    CacheWalkStat('cache_state_pages_clean', 'Clean pages currently in cache', 'no_clear,no_scale'),
    CacheWalkStat('cache_state_pages_dirty', 'Dirty pages currently in cache', 'no_clear,no_scale'),
    CacheWalkStat('cache_state_pages_internal', 'Internal pages currently in cache', 'no_clear,no_scale'),
    CacheWalkStat('cache_state_pages_leaf', 'Leaf pages currently in cache', 'no_clear,no_scale'),
    CacheWalkStat('cache_state_queued', 'Pages currently queued for eviction', 'no_clear,no_scale'),
    CacheWalkStat('cache_state_refs_skipped', 'Refs skipped during cache traversal', 'no_clear,no_scale'),
    CacheWalkStat('cache_state_root_entries', 'Entries in the root page', 'no_clear,no_scale'),
    CacheWalkStat('cache_state_root_size', 'Size of the root page', 'no_clear,no_scale'),
    CacheWalkStat('cache_state_smaller_alloc_size', 'On-disk page image sizes smaller than a single allocation unit', 'no_clear,no_scale'),
    CacheWalkStat('cache_state_unvisited_count', 'Number of pages never visited by eviction server', 'no_clear,no_scale'),

    ##########################################
    # Compression statistics
    ##########################################
    CompressStat('compress_precomp_intl_max_page_size', 'compressed page maximum internal page size prior to compression', 'no_clear,no_scale,size'),
    CompressStat('compress_precomp_leaf_max_page_size', 'compressed page maximum leaf page size prior to compression ', 'no_clear,no_scale,size'),
    CompressStat('compress_read', 'pages read from disk'),
    # dist/stat.py sorts stats by their descriptions and not their names. The following stat descriptions insert an extra
    # space before the single digit numbers (2, 4, 8) so stats will be sorted numerically (2, 4, 8, 16, 32) instead of
    # alphabetically (16, 2, 32, 4, 8).
    CompressStat('compress_read_ratio_hist_2', 'pages read from disk with compression ratio smaller than  2'),
    CompressStat('compress_read_ratio_hist_4', 'pages read from disk with compression ratio smaller than  4'),
    CompressStat('compress_read_ratio_hist_8', 'pages read from disk with compression ratio smaller than  8'),
    CompressStat('compress_read_ratio_hist_16', 'pages read from disk with compression ratio smaller than 16'),
    CompressStat('compress_read_ratio_hist_32', 'pages read from disk with compression ratio smaller than 32'),
    CompressStat('compress_read_ratio_hist_64', 'pages read from disk with compression ratio smaller than 64'),
    CompressStat('compress_read_ratio_hist_max', 'pages read from disk with compression ratio greater than 64'),
    CompressStat('compress_write', 'pages written to disk'),
    CompressStat('compress_write_ratio_hist_2', 'pages written to disk with compression ratio smaller than  2'),
    CompressStat('compress_write_ratio_hist_4', 'pages written to disk with compression ratio smaller than  4'),
    CompressStat('compress_write_ratio_hist_8', 'pages written to disk with compression ratio smaller than  8'),
    CompressStat('compress_write_ratio_hist_16', 'pages written to disk with compression ratio smaller than 16'),
    CompressStat('compress_write_ratio_hist_32', 'pages written to disk with compression ratio smaller than 32'),
    CompressStat('compress_write_ratio_hist_64', 'pages written to disk with compression ratio smaller than 64'),
    CompressStat('compress_write_ratio_hist_max', 'pages written to disk with compression ratio greater than 64'),
    CompressStat('compress_write_fail', 'page written to disk failed to compress'),
    CompressStat('compress_write_too_small', 'page written to disk was too small to compress'),

    ##########################################
    # Cursor operations
    ##########################################
    CursorStat('cursor_cache', 'close calls that result in cache'),
    CursorStat('cursor_create', 'create calls'),
    CursorStat('cursor_insert', 'insert calls'),
    CursorStat('cursor_insert_bulk', 'bulk loaded cursor insert calls'),
    CursorStat('cursor_insert_bytes', 'insert key and value bytes', 'size'),
    CursorStat('cursor_modify', 'modify'),
    CursorStat('cursor_modify_bytes', 'modify key and value bytes affected', 'size'),
    CursorStat('cursor_modify_bytes_touch', 'modify value bytes modified', 'size'),
    CursorStat('cursor_next', 'next calls'),
    CursorStat('cursor_prev', 'prev calls'),
    CursorStat('cursor_remove', 'remove calls'),
    CursorStat('cursor_remove_bytes', 'remove key bytes removed', 'size'),
    CursorStat('cursor_reopen', 'cache cursors reuse count'),
    CursorStat('cursor_reserve', 'reserve calls'),
    CursorStat('cursor_reset', 'reset calls'),
    CursorStat('cursor_restart', 'operation restarted'),
    CursorStat('cursor_search', 'search calls'),
    CursorStat('cursor_search_hs', 'search history store calls'),
    CursorStat('cursor_search_near', 'search near calls'),
    CursorStat('cursor_truncate', 'truncate calls'),
    CursorStat('cursor_update', 'update calls'),
    CursorStat('cursor_update_bytes', 'update key and value bytes', 'size'),
    CursorStat('cursor_update_bytes_changed', 'update value size change', 'size'),

    ##########################################
    # LSM statistics
    ##########################################
    LSMStat('bloom_count', 'bloom filters in the LSM tree', 'no_scale'),
    LSMStat('bloom_false_positive', 'bloom filter false positives'),
    LSMStat('bloom_hit', 'bloom filter hits'),
    LSMStat('bloom_miss', 'bloom filter misses'),
    LSMStat('bloom_page_evict', 'bloom filter pages evicted from cache'),
    LSMStat('bloom_page_read', 'bloom filter pages read into cache'),
    LSMStat('bloom_size', 'total size of bloom filters', 'no_scale,size'),
    LSMStat('lsm_chunk_count', 'chunks in the LSM tree', 'no_scale'),
    LSMStat('lsm_generation_max', 'highest merge generation in the LSM tree', 'max_aggregate,no_scale'),
    LSMStat('lsm_lookup_no_bloom', 'queries that could have benefited from a Bloom filter that did not exist'),

    ##########################################
    # Reconciliation statistics
    ##########################################
    RecStat('rec_dictionary', 'dictionary matches'),
    RecStat('rec_multiblock_internal', 'internal page multi-block writes'),
    RecStat('rec_multiblock_leaf', 'leaf page multi-block writes'),
    RecStat('rec_multiblock_max', 'maximum blocks required for a page', 'max_aggregate,no_scale'),
    RecStat('rec_prefix_compression', 'leaf page key bytes discarded using prefix compression', 'size'),
    RecStat('rec_suffix_compression', 'internal page key bytes discarded using suffix compression', 'size'),

    ##########################################
    # Session operations
    ##########################################
    SessionOpStat('session_compact', 'object compaction'),
]

dsrc_stats = sorted(dsrc_stats, key=attrgetter('desc'))

##########################################
# CONNECTION AND DATA SOURCE statistics
##########################################
conn_dsrc_stats = [
    ##########################################
    # Autocommit statistics
    ##########################################
    AutoCommitStat('autocommit_readonly_retry', 'retries for readonly operations'),
    AutoCommitStat('autocommit_update_retry', 'retries for update operations'),

    ##########################################
    # Backup statistics
    ##########################################
    BackupStat('backup_blocks_compressed', 'total modified incremental blocks with compressed data'),
    BackupStat('backup_blocks_uncompressed', 'total modified incremental blocks without compressed data'),

    ##########################################
    # Cache and eviction statistics
    ##########################################
    CacheStat('cache_bytes_dirty', 'tracked dirty bytes in the cache', 'no_clear,no_scale,size'),
    CacheStat('cache_bytes_dirty_total', 'bytes dirty in the cache cumulative', 'no_clear,no_scale,size'),
    CacheStat('cache_bytes_inuse', 'bytes currently in the cache', 'no_clear,no_scale,size'),
    CacheStat('cache_bytes_read', 'bytes read into cache', 'size'),
    CacheStat('cache_bytes_write', 'bytes written from cache', 'size'),
    CacheStat('cache_eviction_blocked_checkpoint_hs', 'checkpoint of history store file blocked non-history store page eviction'),
    CacheStat('cache_eviction_blocked_checkpoint', 'checkpoint blocked page eviction'),
    CacheStat('cache_eviction_blocked_hazard', 'hazard pointer blocked page eviction'),
    CacheStat('cache_eviction_blocked_internal_page_split', 'internal page split blocked its eviction'),
    CacheStat('cache_eviction_blocked_no_progress', 'eviction gave up due to no progress being made'),
    CacheStat('cache_eviction_blocked_no_ts_checkpoint_race_1', 'eviction gave up due to detecting a disk value without a timestamp behind the last update on the chain'),
    CacheStat('cache_eviction_blocked_no_ts_checkpoint_race_2', 'eviction gave up due to detecting a tombstone without a timestamp ahead of the selected on disk update'),
    CacheStat('cache_eviction_blocked_no_ts_checkpoint_race_3', 'eviction gave up due to detecting a tombstone without a timestamp ahead of the selected on disk update after validating the update chain'),
    CacheStat('cache_eviction_blocked_no_ts_checkpoint_race_4', 'eviction gave up due to detecting update chain entries without timestamps after the selected on disk update'),
    CacheStat('cache_eviction_blocked_overflow_keys', 'overflow keys on a multiblock row-store page blocked its eviction'),
    CacheStat('cache_eviction_blocked_recently_modified', 'recent modification of a page blocked its eviction'),
    CacheStat('cache_eviction_blocked_remove_hs_race_with_checkpoint', 'eviction gave up due to needing to remove a record from the history store but checkpoint is running'),
    CacheStat('cache_eviction_blocked_uncommitted_truncate', 'uncommitted truncate blocked page eviction'),
    CacheStat('cache_eviction_clean', 'unmodified pages evicted'),
    CacheStat('cache_eviction_deepen', 'page split during eviction deepened the tree'),
    CacheStat('cache_eviction_dirty', 'modified pages evicted'),
    CacheStat('cache_eviction_internal', 'internal pages evicted'),
    CacheStat('cache_eviction_pages_seen', 'pages seen by eviction walk'),
    CacheStat('cache_eviction_random_sample_inmem_root', 'locate a random in-mem ref by examining all entries on the root page'),
    CacheStat('cache_eviction_split_internal', 'internal pages split during eviction'),
    CacheStat('cache_eviction_split_leaf', 'leaf pages split during eviction'),
    CacheStat('cache_eviction_target_page_ge128', 'eviction walk target pages histogram - 128 and higher'),
    CacheStat('cache_eviction_target_page_lt10', 'eviction walk target pages histogram - 0-9'),
    CacheStat('cache_eviction_target_page_lt128', 'eviction walk target pages histogram - 64-128'),
    CacheStat('cache_eviction_target_page_lt32', 'eviction walk target pages histogram - 10-31'),
    CacheStat('cache_eviction_target_page_lt64', 'eviction walk target pages histogram - 32-63'),
    CacheStat('cache_eviction_target_page_reduced', 'eviction walk target pages reduced due to history store cache pressure'),
    CacheStat('cache_eviction_walk_from_root', 'eviction walks started from root of tree'),
    CacheStat('cache_eviction_walk_random_returns_null_position', 'eviction walks random search fails to locate a page, results in a null position'),
    CacheStat('cache_eviction_walk_restart', 'eviction walks restarted'),
    CacheStat('cache_eviction_walk_saved_pos', 'eviction walks started from saved location in tree'),
    CacheStat('cache_eviction_walks_abandoned', 'eviction walks abandoned'),
    CacheStat('cache_eviction_walks_ended', 'eviction walks reached end of tree'),
    CacheStat('cache_eviction_walks_gave_up_no_targets', 'eviction walks gave up because they saw too many pages and found no candidates'),
    CacheStat('cache_eviction_walks_gave_up_ratio', 'eviction walks gave up because they saw too many pages and found too few candidates'),
    CacheStat('cache_eviction_walks_stopped', 'eviction walks gave up because they restarted their walk twice'),
    CacheStat('cache_hs_btree_truncate', 'history store table truncation to remove all the keys of a btree'),
    CacheStat('cache_hs_btree_truncate_dryrun', 'history store table truncations that would have happened in non-dryrun mode'),
    CacheStat('cache_hs_insert', 'history store table insert calls'),
    CacheStat('cache_hs_insert_full_update', 'the number of times full update inserted to history store'),
    CacheStat('cache_hs_insert_restart', 'history store table insert calls that returned restart'),
    CacheStat('cache_hs_insert_reverse_modify', 'the number of times reverse modify inserted to history store'),
    CacheStat('cache_hs_key_truncate', 'history store table truncation to remove an update'),
    CacheStat('cache_hs_key_truncate_onpage_removal', 'history store table truncation to remove range of updates due to key being removed from the data page during reconciliation'),
    CacheStat('cache_hs_key_truncate_rts', 'history store table truncation by rollback to stable to remove an update'),
    CacheStat('cache_hs_key_truncate_rts_dryrun', 'history store table truncations to remove an update that would have happened in non-dryrun mode'),
    CacheStat('cache_hs_key_truncate_rts_unstable', 'history store table truncation by rollback to stable to remove an unstable update'),
    CacheStat('cache_hs_key_truncate_rts_unstable_dryrun', 'history store table truncations to remove an unstable update that would have happened in non-dryrun mode'),
    CacheStat('cache_hs_order_lose_durable_timestamp', 'history store table resolved updates without timestamps that lose their durable timestamp'),
    CacheStat('cache_hs_order_reinsert', 'history store table updates without timestamps fixed up by reinserting with the fixed timestamp'),
    CacheStat('cache_hs_order_remove', 'history store table truncation to remove range of updates due to an update without a timestamp on data page'),
    CacheStat('cache_hs_read', 'history store table reads'),
    CacheStat('cache_hs_read_miss', 'history store table reads missed'),
    CacheStat('cache_hs_read_squash', 'history store table reads requiring squashed modifies'),
    CacheStat('cache_hs_write_squash', 'history store table writes requiring squashed modifies'),
    CacheStat('cache_inmem_split', 'in-memory page splits'),
    CacheStat('cache_inmem_splittable', 'in-memory page passed criteria to be split'),
    CacheStat('cache_eviction_blocked_multi_block_reconcilation_during_checkpoint', 'multi-block reconciliation blocked whilst checkpoint is running'),
    CacheStat('cache_pages_prefetch', 'pages requested from the cache due to pre-fetch'),
    CacheStat('cache_pages_requested', 'pages requested from the cache'),
    CacheStat('cache_read', 'pages read into cache'),
    CacheStat('cache_read_checkpoint', 'pages read into cache by checkpoint'),
    CacheStat('cache_read_deleted', 'pages read into cache after truncate'),
    CacheStat('cache_read_deleted_prepared', 'pages read into cache after truncate in prepare state'),
    CacheStat('cache_read_internal_delta', 'number of internal pages read that had deltas attached'),
    CacheStat('cache_read_leaf_delta', 'number of leaf pages read that had deltas attached'),
    CacheStat('cache_read_overflow', 'overflow pages read into cache'),
    CacheStat('cache_reverse_splits', 'reverse splits performed'),
    CacheStat('cache_reverse_splits_skipped_vlcs', 'reverse splits skipped because of VLCS namespace gap restrictions'),
    CacheStat('cache_write', 'pages written from cache'),
    CacheStat('cache_write_hs', 'page written requiring history store records'),
    CacheStat('cache_write_restore', 'pages written requiring in-memory restoration'),

    ##########################################
    # Checkpoint statistics
    ##########################################
    CheckpointStat('checkpoint_cleanup_pages_evict', 'pages added for eviction during checkpoint cleanup'),
    CheckpointStat('checkpoint_cleanup_pages_removed', 'pages removed during checkpoint cleanup'),
    CheckpointStat('checkpoint_cleanup_pages_visited', 'pages visited during checkpoint cleanup'),
    CheckpointStat('checkpoint_cleanup_pages_walk_skipped', 'pages skipped during checkpoint cleanup tree walk'),
    CheckpointStat('checkpoint_obsolete_applied', 'transaction checkpoints due to obsolete pages'),
    CheckpointStat('checkpoint_snapshot_acquired', 'checkpoint has acquired a snapshot for its transaction'),

    ##########################################
    # Cursor operations
    ##########################################
    CursorStat('cursor_bounds_comparisons', 'cursor bounds comparisons performed'),
    CursorStat('cursor_bounds_reset', 'cursor bounds cleared from reset'),
    CursorStat('cursor_bounds_next_early_exit', 'cursor bounds next early exit'),
    CursorStat('cursor_bounds_prev_early_exit', 'cursor bounds prev early exit'),
    CursorStat('cursor_bounds_search_early_exit', 'cursor bounds search early exit'),
    CursorStat('cursor_bounds_search_near_repositioned_cursor', 'cursor bounds search near call repositioned cursor'),
    CursorStat('cursor_bounds_next_unpositioned', 'cursor bounds next called on an unpositioned cursor'),
    CursorStat('cursor_bounds_prev_unpositioned', 'cursor bounds prev called on an unpositioned cursor'),
    CursorStat('cursor_next_hs_tombstone', 'cursor next calls that skip due to a globally visible history store tombstone'),
    CursorStat('cursor_next_skip_lt_100', 'cursor next calls that skip greater than 1 and fewer than 100 entries'),
    CursorStat('cursor_next_skip_ge_100', 'cursor next calls that skip greater than or equal to 100 entries'),
    CursorStat('cursor_next_skip_total', 'Total number of entries skipped by cursor next calls'),
    CursorStat('cursor_open_count', 'open cursor count', 'no_clear,no_scale'),
    CursorStat('cursor_prev_hs_tombstone', 'cursor prev calls that skip due to a globally visible history store tombstone'),
    CursorStat('cursor_prev_skip_ge_100', 'cursor prev calls that skip greater than or equal to 100 entries'),
    CursorStat('cursor_prev_skip_lt_100', 'cursor prev calls that skip less than 100 entries'),
    CursorStat('cursor_prev_skip_total', 'Total number of entries skipped by cursor prev calls'),
    CursorStat('cursor_reposition', 'Total number of times cursor temporarily releases pinned page to encourage eviction of hot or large page'),
    CursorStat('cursor_reposition_failed', 'Total number of times cursor fails to temporarily release pinned page to encourage eviction of hot or large page'),
    CursorStat('cursor_search_near_prefix_fast_paths', 'Total number of times a search near has exited due to prefix config'),
    CursorStat('cursor_skip_hs_cur_position', 'Total number of entries skipped to position the history store cursor'),
    CursorStat('cursor_tree_walk_del_page_skip', 'Total number of deleted pages skipped during tree walk'),
    CursorStat('cursor_tree_walk_ondisk_del_page_skip', 'Total number of on-disk deleted pages skipped during tree walk'),
    CursorStat('cursor_tree_walk_inmem_del_page_skip', 'Total number of in-memory deleted pages skipped during tree walk'),

    ##########################################
    # Disaggrated block manager statistics
    ##########################################
    BlockDisaggStat('disagg_block_get', 'Disaggregated block manager get'),
    BlockDisaggStat('disagg_block_hs_byte_read', 'Bytes read from the shared history store in SLS', 'size'),
    BlockDisaggStat('disagg_block_hs_byte_write', 'Bytes written to the shared history store in SLS', 'size'),
    BlockDisaggStat('disagg_block_hs_get', 'Disaggregated block manager get from the shared history store in SLS'),
    BlockDisaggStat('disagg_block_hs_put', 'Disaggregated block manager put to the shared history store in SLS'),
    BlockDisaggStat('disagg_block_put', 'Disaggregated block manager put '),

    ##########################################
    # Cursor API error statistics
    ##########################################
    CursorStat('cursor_bound_error', 'cursor bound calls that return an error'),
    CursorStat('cursor_cache_error', 'cursor cache calls that return an error'),
    CursorStat('cursor_close_error', 'cursor close calls that return an error'),
    CursorStat('cursor_compare_error', 'cursor compare calls that return an error'),
    CursorStat('cursor_equals_error', 'cursor equals calls that return an error'),
    CursorStat('cursor_get_key_error', 'cursor get key calls that return an error'),
    CursorStat('cursor_get_value_error', 'cursor get value calls that return an error'),
    CursorStat('cursor_insert_check_error', 'cursor insert check calls that return an error'),
    CursorStat('cursor_insert_error', 'cursor insert calls that return an error'),
    CursorStat('cursor_largest_key_error', 'cursor largest key calls that return an error'),
    CursorStat('cursor_modify_error', 'cursor modify calls that return an error'),
    CursorStat('cursor_next_error', 'cursor next calls that return an error'),
    CursorStat('cursor_next_random_error', 'cursor next random calls that return an error'),
    CursorStat('cursor_prev_error', 'cursor prev calls that return an error'),
    CursorStat('cursor_reconfigure_error', 'cursor reconfigure calls that return an error'),
    CursorStat('cursor_reset_error', 'cursor reset calls that return an error'),
    CursorStat('cursor_reserve_error', 'cursor reserve calls that return an error'),
    CursorStat('cursor_reopen_error', 'cursor reopen calls that return an error'),
    CursorStat('cursor_remove_error', 'cursor remove calls that return an error'),
    CursorStat('cursor_search_near_error', 'cursor search near calls that return an error'),
    CursorStat('cursor_search_error', 'cursor search calls that return an error'),
    CursorStat('cursor_update_error', 'cursor update calls that return an error'),

    ##########################################
    # Layered table statistics
    ##########################################
    LayeredStat('layered_curs_insert', 'Layered table cursor insert operations'),
    LayeredStat('layered_curs_next', 'Layered table cursor next operations'),
    LayeredStat('layered_curs_prev', 'Layered table cursor prev operations'),
    LayeredStat('layered_curs_remove', 'Layered table cursor remove operations'),
    LayeredStat('layered_curs_search', 'Layered table cursor search operations'),
    LayeredStat('layered_curs_search_near', 'Layered table cursor search near operations'),
    LayeredStat('layered_curs_update', 'Layered table cursor update operations'),
    LayeredStat('layered_curs_next_ingest', 'Layered table cursor next operations from ingest table'),
    LayeredStat('layered_curs_prev_ingest', 'Layered table cursor prev operations from ingest table'),
    LayeredStat('layered_curs_search_ingest', 'Layered table cursor search operations from ingest table'),
    LayeredStat('layered_curs_search_near_ingest', 'Layered table cursor search near operations from ingest table'),
    LayeredStat('layered_curs_upgrade_ingest', 'Layered table cursor upgrade state for ingest table'),
    LayeredStat('layered_curs_next_stable', 'Layered table cursor next operations from stable table'),
    LayeredStat('layered_curs_prev_stable', 'Layered table cursor prev operations from stable table'),
    LayeredStat('layered_curs_search_stable', 'Layered table cursor search operations from stable table'),
    LayeredStat('layered_curs_search_near_stable', 'Layered table cursor search near operations from stable table'),
    LayeredStat('layered_curs_upgrade_stable', 'Layered table cursor upgrade state for stable table'),

    LayeredStat('layered_table_manager_checkpoints', 'checkpoints performed on this table by the layered table manager'),
    LayeredStat('layered_table_manager_checkpoints_refreshed', 'checkpoints refreshed on shared layered constituents'),
    LayeredStat('layered_table_manager_logops_applied', 'how many log applications the layered table manager applied on this tree'),
    LayeredStat('layered_table_manager_logops_skipped', 'how many log applications the layered table manager skipped on this tree'),
    LayeredStat('layered_table_manager_skip_lsn', 'how many previously-applied LSNs the layered table manager skipped on this tree'),

    ##########################################
    # LSM statistics
    ##########################################
    LSMStat('lsm_checkpoint_throttle', 'sleep for LSM checkpoint throttle'),
    LSMStat('lsm_merge_throttle', 'sleep for LSM merge throttle'),

    ##########################################
    # Reconciliation statistics
    ##########################################
<<<<<<< HEAD
    RecStat('rec_average_internal_page_delta', 'average length of delta chain on internal page with deltas'),
    RecStat('rec_average_leaf_page_delta', 'average length of delta chain on leaf page with deltas'),
=======
    RecStat('rec_ingest_garbage_collection_keys', 'number of keys that are garbage collected in the ingest table for disaggregated storage'),
>>>>>>> e7befe47
    RecStat('rec_max_internal_page_deltas', 'max deltas seen on internal page during reconciliation'),
    RecStat('rec_max_leaf_page_deltas', 'max deltas seen on leaf page during reconciliation'),
    RecStat('rec_overflow_key_leaf', 'leaf-page overflow keys'),
    RecStat('rec_overflow_value', 'overflow values written'),
    RecStat('rec_page_delete', 'pages deleted'),
    RecStat('rec_page_delete_fast', 'fast-path pages deleted'),
    RecStat('rec_page_delta_internal', 'internal page deltas written'),
    RecStat('rec_page_delta_leaf', 'leaf page deltas written'),
    RecStat('rec_pages', 'page reconciliation calls'),
    RecStat('rec_pages_eviction', 'page reconciliation calls for eviction'),
    RecStat('rec_time_aggr_newest_start_durable_ts', 'pages written including an aggregated newest start durable timestamp '),
    RecStat('rec_time_aggr_newest_stop_durable_ts', 'pages written including an aggregated newest stop durable timestamp '),
    RecStat('rec_time_aggr_newest_stop_ts', 'pages written including an aggregated newest stop timestamp '),
    RecStat('rec_time_aggr_newest_stop_txn', 'pages written including an aggregated newest stop transaction ID'),
    RecStat('rec_time_aggr_newest_txn', 'pages written including an aggregated newest transaction ID '),
    RecStat('rec_time_aggr_oldest_start_ts', 'pages written including an aggregated oldest start timestamp '),
    RecStat('rec_time_aggr_prepared', 'pages written including an aggregated prepare'),
    RecStat('rec_time_window_bytes_ts', 'approximate byte size of timestamps in pages written'),
    RecStat('rec_time_window_bytes_txn', 'approximate byte size of transaction IDs in pages written'),
    RecStat('rec_time_window_durable_start_ts', 'records written including a start durable timestamp'),
    RecStat('rec_time_window_durable_stop_ts', 'records written including a stop durable timestamp'),
    RecStat('rec_time_window_pages_durable_start_ts', 'pages written including at least one start durable timestamp'),
    RecStat('rec_time_window_pages_durable_stop_ts', 'pages written including at least one stop durable timestamp'),
    RecStat('rec_time_window_pages_start_ts', 'pages written including at least one start timestamp'),
    RecStat('rec_time_window_pages_start_txn', 'pages written including at least one start transaction ID'),
    RecStat('rec_time_window_pages_stop_ts', 'pages written including at least one stop timestamp'),
    RecStat('rec_time_window_pages_stop_txn', 'pages written including at least one stop transaction ID'),
    RecStat('rec_time_window_pages_prepared', 'pages written including at least one prepare state'),
    RecStat('rec_time_window_prepared', 'records written including a prepare state'),
    RecStat('rec_time_window_start_ts', 'records written including a start timestamp'),
    RecStat('rec_time_window_start_txn', 'records written including a start transaction ID'),
    RecStat('rec_time_window_stop_ts', 'records written including a stop timestamp'),
    RecStat('rec_time_window_stop_txn', 'records written including a stop transaction ID'),
    RecStat('rec_vlcs_emptied_pages', 'VLCS pages explicitly reconciled as empty'),

    ##########################################
    # Transaction statistics
    ##########################################
    TxnStat('txn_read_overflow_remove', 'number of times overflow removed value is read'),
    TxnStat('txn_read_race_prepare_update', 'race to read prepared update retry'),
    TxnStat('txn_read_race_prepare_commit', 'a reader raced with a prepared transaction commit and skipped an update or updates'),
    TxnStat('txn_rts_delete_rle_skipped', 'rollback to stable skipping delete rle'),
    TxnStat('txn_rts_hs_removed', 'rollback to stable updates removed from history store'),
    TxnStat('txn_rts_hs_removed_dryrun', 'rollback to stable updates that would have been removed from history store in non-dryrun mode'),
    TxnStat('txn_rts_hs_restore_tombstones', 'rollback to stable restored tombstones from history store'),
    TxnStat('txn_rts_hs_restore_tombstones_dryrun', 'rollback to stable tombstones from history store that would have been restored in non-dryrun mode'),
    TxnStat('txn_rts_hs_restore_updates', 'rollback to stable restored updates from history store'),
    TxnStat('txn_rts_hs_restore_updates_dryrun', 'rollback to stable updates from history store that would have been restored in non-dryrun mode'),
    TxnStat('txn_rts_hs_stop_older_than_newer_start', 'rollback to stable history store records with stop timestamps older than newer records'),
    TxnStat('txn_rts_inconsistent_ckpt', 'rollback to stable inconsistent checkpoint'),
    TxnStat('txn_rts_keys_removed', 'rollback to stable keys removed'),
    TxnStat('txn_rts_keys_removed_dryrun', 'rollback to stable keys that would have been removed in non-dryrun mode'),
    TxnStat('txn_rts_keys_restored', 'rollback to stable keys restored'),
    TxnStat('txn_rts_keys_restored_dryrun', 'rollback to stable keys that would have been restored in non-dryrun mode'),
    TxnStat('txn_rts_stable_rle_skipped', 'rollback to stable skipping stable rle'),
    TxnStat('txn_rts_sweep_hs_keys', 'rollback to stable sweeping history store keys'),
    TxnStat('txn_rts_sweep_hs_keys_dryrun', 'rollback to stable history store keys that would have been swept in non-dryrun mode'),
    TxnStat('txn_update_conflict', 'update conflicts'),
]

conn_dsrc_stats = sorted(conn_dsrc_stats, key=attrgetter('desc'))

##########################################
# Cursor Join statistics
##########################################
join_stats = [
    JoinStat('bloom_false_positive', 'bloom filter false positives'),
    JoinStat('bloom_insert', 'items inserted into a bloom filter'),
    JoinStat('iterated', 'items iterated'),
    JoinStat('main_access', 'accesses to the main table'),
    JoinStat('membership_check', 'checks that conditions of membership are satisfied'),
]

join_stats = sorted(join_stats, key=attrgetter('desc'))

##########################################
# Session statistics
##########################################
session_stats = [
    SessionStat('bytes_read', 'bytes read into cache'),
    SessionStat('bytes_write', 'bytes written from cache'),
    SessionStat('cache_time', 'time waiting for cache (usecs)'),
    SessionStat('lock_dhandle_wait', 'dhandle lock wait time (usecs)'),
    SessionStat('lock_schema_wait', 'schema lock wait time (usecs)'),
    SessionStat('txn_bytes_dirty', 'dirty bytes in this txn'),
    SessionStat('read_time', 'page read from disk to cache time (usecs)'),
    SessionStat('write_time', 'page write from cache to disk time (usecs)'),
]

session_stats = sorted(session_stats, key=attrgetter('desc'))<|MERGE_RESOLUTION|>--- conflicted
+++ resolved
@@ -1217,12 +1217,9 @@
     ##########################################
     # Reconciliation statistics
     ##########################################
-<<<<<<< HEAD
     RecStat('rec_average_internal_page_delta', 'average length of delta chain on internal page with deltas'),
     RecStat('rec_average_leaf_page_delta', 'average length of delta chain on leaf page with deltas'),
-=======
     RecStat('rec_ingest_garbage_collection_keys', 'number of keys that are garbage collected in the ingest table for disaggregated storage'),
->>>>>>> e7befe47
     RecStat('rec_max_internal_page_deltas', 'max deltas seen on internal page during reconciliation'),
     RecStat('rec_max_leaf_page_deltas', 'max deltas seen on leaf page during reconciliation'),
     RecStat('rec_overflow_key_leaf', 'leaf-page overflow keys'),
