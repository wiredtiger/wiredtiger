--- conflicted
+++ resolved
@@ -113,17 +113,10 @@
     prefix = 'cache'
     def __init__(self, name, desc, flags=''):
         Stat.__init__(self, name, EvictStat.prefix, desc, flags)
-<<<<<<< HEAD
-class JoinStat(Stat):
-    prefix = 'join'
-    def __init__(self, name, desc, flags=''):
-        Stat.__init__(self, name, JoinStat.prefix, desc, flags)
 class LayeredStat(Stat):
     prefix = 'layered'
     def __init__(self, name, desc, flags=''):
         Stat.__init__(self, name, LayeredStat.prefix, desc, flags)
-=======
->>>>>>> 74eaa544
 class LockStat(Stat):
     prefix = 'lock'
     def __init__(self, name, desc, flags=''):
