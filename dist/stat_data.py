#!/usr/bin/env python3

# Auto-generate statistics #defines, with initialization, clear and aggregate
# functions.
#
# NOTE: Statistics reports show individual objects as operations per second.
# All objects where that does not make sense should have the word 'currently'
# or the phrase 'in the cache' in their text description, for example, 'files
# currently open'.
# NOTE: All statistics descriptions must have a prefix string followed by ':'.
#
# Data-source statistics are normally aggregated across the set of underlying
# objects. Additional optional configuration flags are available:
#       cache_walk      Only reported when statistics=cache_walk is set
#       tree_walk       Only reported when statistics=tree_walk is set
#       max_aggregate   Take the maximum value when aggregating statistics
#       no_clear        Value not cleared when statistics cleared
#       no_scale        Don't scale value per second in the logging tool script
#       size            Used by timeseries tool, indicates value is a byte count
#
# The no_clear and no_scale flags are normally always set together (values that
# are maintained over time are normally not scaled per second).

from operator import attrgetter
import sys

class Stat:
    def __init__(self, name, tag, desc, flags=''):
        self.name = name
        self.desc = tag + ': ' + desc
        self.flags = flags

    def __cmp__(self, other):
        return cmp(self.desc.lower(), other.desc.lower())

class AutoCommitStat(Stat):
    prefix = 'autocommit'
    def __init__(self, name, desc, flags=''):
        Stat.__init__(self, name, AutoCommitStat.prefix, desc, flags)

class BackgroundCompactStat(Stat):
    prefix = 'background-compact'
    def __init__(self, name, desc, flags=''):
        Stat.__init__(self, name, BackgroundCompactStat.prefix, desc, flags)

class BackupStat(Stat):
    prefix = 'backup'
    def __init__(self, name, desc, flags=''):
        Stat.__init__(self, name, BackupStat.prefix, desc, flags)

class BlockCacheStat(Stat):
    prefix = 'block-cache'
    def __init__(self, name, desc, flags=''):
        Stat.__init__(self, name, BlockCacheStat.prefix, desc, flags)
class BlockDisaggStat(Stat):
    prefix = 'block-disagg'
    def __init__(self, name, desc, flags=''):
        Stat.__init__(self, name, BlockDisaggStat.prefix, desc, flags)
class BlockStat(Stat):
    prefix = 'block-manager'
    def __init__(self, name, desc, flags=''):
        Stat.__init__(self, name, BlockStat.prefix, desc, flags)
class BtreeStat(Stat):
    prefix = 'btree'
    def __init__(self, name, desc, flags=''):
        Stat.__init__(self, name, BtreeStat.prefix, desc, flags)
class CacheStat(Stat):
    prefix = 'cache'
    def __init__(self, name, desc, flags=''):
        Stat.__init__(self, name, CacheStat.prefix, desc, flags)
class CapacityStat(Stat):
    prefix = 'capacity'
    def __init__(self, name, desc, flags=''):
        Stat.__init__(self, name, CapacityStat.prefix, desc, flags)
class CheckpointStat(Stat):
    prefix = 'checkpoint'
    def __init__(self, name, desc, flags=''):
        Stat.__init__(self, name, CheckpointStat.prefix, desc, flags)
class ChunkCacheStat(Stat):
    prefix = 'chunk-cache'
    def __init__(self, name, desc, flags=''):
        Stat.__init__(self, name, ChunkCacheStat.prefix, desc, flags)
class CompressStat(Stat):
    prefix = 'compression'
    def __init__(self, name, desc, flags=''):
        Stat.__init__(self, name, CompressStat.prefix, desc, flags)
class ConnStat(Stat):
    prefix = 'connection'
    def __init__(self, name, desc, flags=''):
        Stat.__init__(self, name, ConnStat.prefix, desc, flags)
class CursorErrorStat(Stat):
    prefix = 'cursor'
    def __init__(self, name, desc, flags=''):
        Stat.__init__(self, name, CursorStat.prefix, desc, flags)
class CursorStat(Stat):
    prefix = 'cursor'
    def __init__(self, name, desc, flags=''):
        Stat.__init__(self, name, CursorStat.prefix, desc, flags)
class CursorSweepStat(Stat):
    prefix = 'cursor'
    def __init__(self, name, desc, flags=''):
        Stat.__init__(self, name, CursorStat.prefix, desc, flags)
class DhandleStat(Stat):
    prefix = 'data-handle'
    def __init__(self, name, desc, flags=''):
        Stat.__init__(self, name, DhandleStat.prefix, desc, flags)
class EvictCacheWalkStat(Stat):
    prefix = 'cache_walk'
    def __init__(self, name, desc, flags=''):
        flags += ',cache_walk'
        Stat.__init__(self, name, EvictCacheWalkStat.prefix, desc, flags)
class EvictStat(Stat):
    prefix = 'cache'
    def __init__(self, name, desc, flags=''):
        Stat.__init__(self, name, EvictStat.prefix, desc, flags)
class LayeredStat(Stat):
    prefix = 'layered'
    def __init__(self, name, desc, flags=''):
        Stat.__init__(self, name, LayeredStat.prefix, desc, flags)
class LiveRestoreStat(Stat):
    prefix = 'live-restore'
    def __init__(self, name, desc, flags=''):
        Stat.__init__(self, name, LiveRestoreStat.prefix, desc, flags)
class LockStat(Stat):
    prefix = 'lock'
    def __init__(self, name, desc, flags=''):
        Stat.__init__(self, name, LockStat.prefix, desc, flags)
class LogStat(Stat):
    prefix = 'log'
    def __init__(self, name, desc, flags=''):
        Stat.__init__(self, name, LogStat.prefix, desc, flags)
class SessionStat(Stat):
    prefix = 'session'
    def __init__(self, name, desc, flags=''):
        Stat.__init__(self, name, SessionStat.prefix, desc, flags)
class PerfHistStat(Stat):
    prefix = 'perf'
    def __init__(self, name, desc, flags=''):
        Stat.__init__(self, name, PerfHistStat.prefix, desc, flags)
class PrefetchStat(Stat):
    prefix = 'prefetch'
    def __init__(self, name, desc, flags=''):
        Stat.__init__(self, name, PrefetchStat.prefix, desc, flags)
class RecStat(Stat):
    prefix = 'reconciliation'
    def __init__(self, name, desc, flags=''):
        Stat.__init__(self, name, RecStat.prefix, desc, flags)
class SessionOpStat(Stat):
    prefix = 'session'
    def __init__(self, name, desc, flags=''):
        Stat.__init__(self, name, SessionOpStat.prefix, desc, flags)
class StorageStat(Stat):
    prefix = 'tiered-storage'
    def __init__(self, name, desc, flags=''):
        Stat.__init__(self, name, SessionOpStat.prefix, desc, flags)
class ThreadStat(Stat):
    prefix = 'thread-state'
    def __init__(self, name, desc, flags=''):
        Stat.__init__(self, name, ThreadStat.prefix, desc, flags)
class TxnStat(Stat):
    prefix = 'transaction'
    def __init__(self, name, desc, flags=''):
        Stat.__init__(self, name, TxnStat.prefix, desc, flags)
class YieldStat(Stat):
    prefix = 'thread-yield'
    def __init__(self, name, desc, flags=''):
        Stat.__init__(self, name, YieldStat.prefix, desc, flags)

##########################################
# CONNECTION statistics
##########################################
conn_stats = [
    ##########################################
    # System statistics
    ##########################################
    ConnStat('buckets', 'hash bucket array size general', 'no_clear,no_scale,size'),
    ConnStat('buckets_dh', 'hash bucket array size for data handles', 'no_clear,no_scale,size'),
    ConnStat('cond_auto_wait', 'auto adjusting condition wait calls'),
    ConnStat('cond_auto_wait_reset', 'auto adjusting condition resets'),
    ConnStat('cond_auto_wait_skipped', 'auto adjusting condition wait raced to update timeout and skipped updating'),
    ConnStat('cond_wait', 'pthread mutex condition wait calls'),
    ConnStat('file_open', 'files currently open', 'no_clear,no_scale'),
    ConnStat('fsync_io', 'total fsync I/Os'),
    ConnStat('memory_allocation', 'memory allocations'),
    ConnStat('memory_free', 'memory frees'),
    ConnStat('memory_grow', 'memory re-allocations'),
    ConnStat('no_session_sweep_5min', 'number of sessions without a sweep for 5+ minutes'),
    ConnStat('no_session_sweep_60min', 'number of sessions without a sweep for 60+ minutes'),
    ConnStat('read_io', 'total read I/Os'),
    ConnStat('rwlock_read', 'pthread mutex shared lock read-lock calls'),
    ConnStat('rwlock_write', 'pthread mutex shared lock write-lock calls'),
    ConnStat('time_travel', 'detected system time went backwards'),
    ConnStat('write_io', 'total write I/Os'),

    ##########################################
    # Background compaction statistics
    ##########################################
    BackgroundCompactStat('background_compact_bytes_recovered', 'background compact recovered bytes', 'no_scale'),
    BackgroundCompactStat('background_compact_ema', 'background compact moving average of bytes rewritten', 'no_scale'),
    BackgroundCompactStat('background_compact_exclude', 'background compact skipped file as it is part of the exclude list', 'no_scale'),
    BackgroundCompactStat('background_compact_fail', 'background compact failed calls', 'no_scale'),
    BackgroundCompactStat('background_compact_fail_cache_pressure', 'background compact failed calls due to cache pressure', 'no_scale'),
    BackgroundCompactStat('background_compact_files_tracked', 'number of files tracked by background compaction', 'no_scale'),
    BackgroundCompactStat('background_compact_interrupted', 'background compact interrupted', 'no_scale'),
    BackgroundCompactStat('background_compact_running', 'background compact running', 'no_scale'),
    BackgroundCompactStat('background_compact_skipped', 'background compact skipped file as not meeting requirements for compaction', 'no_scale'),
    BackgroundCompactStat('background_compact_sleep_cache_pressure', 'background compact sleeps due to cache pressure', 'no_scale'),
    BackgroundCompactStat('background_compact_success', 'background compact successful calls', 'no_scale'),
    BackgroundCompactStat('background_compact_timeout', 'background compact timeout', 'no_scale'),

    ##########################################
    # Backup statistics
    ##########################################
    BackupStat('backup_bits_clr', 'backup total bits cleared'),
    BackupStat('backup_blocks', 'total modified incremental blocks'),
    BackupStat('backup_cursor_open', 'backup cursor open', 'no_clear,no_scale'),
    BackupStat('backup_dup_open', 'backup duplicate cursor open', 'no_clear,no_scale'),
    BackupStat('backup_granularity', 'backup granularity size'),
    BackupStat('backup_incremental', 'incremental backup enabled', 'no_clear,no_scale'),
    BackupStat('backup_start', 'opening the backup cursor in progress', 'no_clear,no_scale'),

    ##########################################
    # Block cache statistics
    ##########################################
    BlockCacheStat('block_cache_blocks', 'total blocks'),
    BlockCacheStat('block_cache_blocks_evicted', 'evicted blocks'),
    BlockCacheStat('block_cache_blocks_insert_read', 'total blocks inserted on read path'),
    BlockCacheStat('block_cache_blocks_insert_write', 'total blocks inserted on write path'),
    BlockCacheStat('block_cache_blocks_removed', 'removed blocks'),
    BlockCacheStat('block_cache_blocks_removed_blocked', 'time sleeping to remove block (usecs)'),
    BlockCacheStat('block_cache_blocks_update', 'cached blocks updated'),
    BlockCacheStat('block_cache_bypass_chkpt', 'number of put bypasses on checkpoint I/O'),
    BlockCacheStat('block_cache_bypass_filesize', 'file size causing bypass'),
    BlockCacheStat('block_cache_bypass_get', 'number of bypasses on get'),
    BlockCacheStat('block_cache_bypass_overhead_put', 'number of bypasses due to overhead on put'),
    BlockCacheStat('block_cache_bypass_put', 'number of bypasses on put because file is too small'),
    BlockCacheStat('block_cache_bypass_writealloc', 'number of bypasses because no-write-allocate setting was on'),
    BlockCacheStat('block_cache_bytes', 'total bytes'),
    BlockCacheStat('block_cache_bytes_insert_read', 'total bytes inserted on read path'),
    BlockCacheStat('block_cache_bytes_insert_write', 'total bytes inserted on write path'),
    BlockCacheStat('block_cache_bytes_update', 'cached bytes updated'),
    BlockCacheStat('block_cache_eviction_passes', 'number of eviction passes'),
    BlockCacheStat('block_cache_hits', 'number of hits'),
    BlockCacheStat('block_cache_lookups', 'lookups'),
    BlockCacheStat('block_cache_misses', 'number of misses'),
    BlockCacheStat('block_cache_not_evicted_overhead', 'number of blocks not evicted due to overhead'),

    ##########################################
    # Block manager statistics
    ##########################################
    BlockStat('block_byte_map_read', 'mapped bytes read', 'size'),
    BlockStat('block_byte_read', 'bytes read', 'size'),
    BlockStat('block_byte_read_intl', 'bytes read for internal pages', 'size'),
    BlockStat('block_byte_read_intl_disk', 'bytes read for internal pages before decompression and decryption', 'size'),
    BlockStat('block_byte_read_leaf', 'bytes read for leaf pages', 'size'),
    BlockStat('block_byte_read_leaf_disk', 'bytes read for leaf pages before decompression and decryption', 'size'),
    BlockStat('block_byte_read_mmap', 'bytes read via memory map API', 'size'),
    BlockStat('block_byte_read_syscall', 'bytes read via system call API', 'size'),
    BlockStat('block_byte_write', 'bytes written', 'size'),
    BlockStat('block_byte_write_checkpoint', 'bytes written for checkpoint', 'size'),
    BlockStat('block_byte_write_compact', 'bytes written by compaction', 'size'),
    BlockStat('block_byte_write_intl', 'bytes written for internal pages before compression and encryption', 'size'),
    BlockStat('block_byte_write_intl_disk', 'bytes written for internal pages after compression and encryption', 'size'),
    BlockStat('block_byte_write_leaf', 'bytes written for leaf pages before compression and encryption', 'size'),
    BlockStat('block_byte_write_leaf_disk', 'bytes written for leaf pages after compression and encryption', 'size'),
    BlockStat('block_byte_write_mmap', 'bytes written via memory map API', 'size'),
    BlockStat('block_byte_write_syscall', 'bytes written via system call API', 'size'),
    BlockStat('block_map_read', 'mapped blocks read'),
    BlockStat('block_preload', 'blocks pre-loaded'),
    BlockStat('block_read', 'blocks read'),
    BlockStat('block_remap_file_resize', 'number of times the file was remapped because it changed size via fallocate or truncate'),
    BlockStat('block_remap_file_write', 'number of times the region was remapped via write'),
    BlockStat('block_write', 'blocks written'),

    ##########################################
    # Cache statistics
    ##########################################
    CacheStat('cache_bytes_hs', 'bytes belonging to the history store table in the cache', 'no_clear,no_scale,size'),
    CacheStat('cache_bytes_hs_dirty', 'dirty bytes belonging to the history store table in the cache', 'no_clear,no_scale,size'),
    CacheStat('cache_bytes_hs_updates', 'update bytes belonging to the history store table in the cache', 'no_clear,no_scale,size'),
    CacheStat('cache_bytes_image', 'bytes belonging to page images in the cache', 'no_clear,no_scale,size'),
    CacheStat('cache_bytes_internal', 'tracked bytes belonging to internal pages in the cache', 'no_clear,no_scale,size'),
    CacheStat('cache_bytes_leaf', 'tracked bytes belonging to leaf pages in the cache', 'no_clear,no_scale,size'),
    CacheStat('cache_bytes_max', 'maximum bytes configured', 'no_clear,no_scale,size'),
    CacheStat('cache_bytes_other', 'bytes not belonging to page images in the cache', 'no_clear,no_scale,size'),
    CacheStat('cache_bytes_updates', 'bytes allocated for updates', 'no_clear,no_scale,size'),
    CacheStat('cache_hazard_checks', 'hazard pointer check calls'),
    CacheStat('cache_hazard_max', 'hazard pointer maximum array length', 'max_aggregate,no_scale'),
    CacheStat('cache_hazard_walks', 'hazard pointer check entries walked'),
    CacheStat('cache_hs_ondisk', 'history store table on-disk size', 'no_clear,no_scale,size'),
    CacheStat('cache_hs_ondisk_max', 'history store table max on-disk size', 'no_clear,no_scale,size'),
    CacheStat('cache_overhead', 'percentage overhead', 'no_clear,no_scale'),
    CacheStat('cache_pages_dirty', 'tracked dirty pages in the cache', 'no_clear,no_scale'),
    CacheStat('cache_pages_inuse', 'pages currently held in the cache', 'no_clear,no_scale'),
    CacheStat('cache_read_app_count', 'application threads page read from disk to cache count'),
    CacheStat('cache_read_app_time', 'application threads page read from disk to cache time (usecs)'),
    CacheStat('cache_updates_txn_uncommitted_bytes', 'updates in uncommitted txn - bytes', 'no_clear,no_scale,size'),
    CacheStat('cache_updates_txn_uncommitted_count', 'updates in uncommitted txn - count', 'no_clear,no_scale,size'),
    CacheStat('cache_write_app_count', 'application threads page write from cache to disk count'),
    CacheStat('cache_write_app_time', 'application threads page write from cache to disk time (usecs)'),
    CacheStat('npos_evict_walk_max', 'eviction walk restored - had to walk this many pages', 'max_aggregate,no_scale'),
    CacheStat('npos_read_walk_max', 'npos read - had to walk this many pages', 'max_aggregate,no_scale'),

    ##########################################
    # Eviction statistics
    ##########################################
    EvictStat('eviction_active_workers', 'eviction worker thread active', 'no_clear'),
    EvictStat('eviction_aggressive_set', 'eviction currently operating in aggressive mode', 'no_clear,no_scale'),
    EvictStat('eviction_app_attempt', 'page evict attempts by application threads'),
    EvictStat('eviction_app_dirty_attempt', 'modified page evict attempts by application threads'),
    EvictStat('eviction_app_dirty_fail', 'modified page evict failures by application threads'),
    EvictStat('eviction_app_fail', 'page evict failures by application threads'),
    EvictStat('eviction_app_time', 'application thread time evicting (usecs)'),
    EvictStat('eviction_clear_ordinary', 'pages removed from the ordinary queue to be queued for urgent eviction'),
    EvictStat('eviction_consider_prefetch', 'pages considered for eviction that were brought in by pre-fetch', 'no_clear,no_scale'),
    EvictStat('eviction_empty_score', 'eviction empty score', 'no_clear,no_scale'),
    EvictStat('eviction_fail', 'pages selected for eviction unable to be evicted'),
    EvictStat('eviction_fail_active_children_on_an_internal_page', 'pages selected for eviction unable to be evicted because of active children on an internal page'),
    EvictStat('eviction_fail_checkpoint_no_ts', 'pages selected for eviction unable to be evicted because of race between checkpoint and updates without timestamps'),
    EvictStat('eviction_fail_in_reconciliation', 'pages selected for eviction unable to be evicted because of failure in reconciliation'),
    EvictStat('eviction_force', 'forced eviction - pages selected count'),
    EvictStat('eviction_force_clean', 'forced eviction - pages evicted that were clean count'),
    EvictStat('eviction_force_delete', 'forced eviction - pages selected because of too many deleted items count'),
    EvictStat('eviction_force_dirty', 'forced eviction - pages evicted that were dirty count'),
    EvictStat('eviction_force_fail', 'forced eviction - pages selected unable to be evicted count'),
    EvictStat('eviction_force_hs', 'forced eviction - history store pages selected while session has history store cursor open'),
    EvictStat('eviction_force_hs_fail', 'forced eviction - history store pages failed to evict while session has history store cursor open'),
    EvictStat('eviction_force_hs_success', 'forced eviction - history store pages successfully evicted while session has history store cursor open'),
    EvictStat('eviction_force_long_update_list', 'forced eviction - pages selected because of a large number of updates to a single item'),
    EvictStat('eviction_force_no_retry', 'forced eviction - do not retry count to evict pages selected to evict during reconciliation'),
    EvictStat('eviction_get_ref_empty', 'eviction calls to get a page found queue empty'),
    EvictStat('eviction_get_ref_empty2', 'eviction calls to get a page found queue empty after locking'),
    EvictStat('eviction_internal_pages_already_queued', 'internal pages seen by eviction walk that are already queued'),
    EvictStat('eviction_internal_pages_queued', 'internal pages queued for eviction'),
    EvictStat('eviction_internal_pages_seen', 'internal pages seen by eviction walk'),
    EvictStat('eviction_interupted_by_app', 'application requested eviction interrupt'),
    EvictStat('eviction_maximum_milliseconds', 'maximum milliseconds spent at a single eviction', 'no_clear,no_scale,size'),
    EvictStat('eviction_maximum_page_size', 'maximum page size seen at eviction', 'no_clear,no_scale,size'),
    EvictStat('eviction_pages_already_queued', 'pages seen by eviction walk that are already queued'),
    EvictStat('eviction_pages_in_parallel_with_checkpoint', 'pages evicted in parallel with checkpoint'),
    EvictStat('eviction_pages_ordinary_queued', 'pages queued for eviction'),
    EvictStat('eviction_pages_queued_oldest', 'pages queued for urgent eviction during walk'),
    EvictStat('eviction_pages_queued_post_lru', 'pages queued for eviction post lru sorting'),
    EvictStat('eviction_pages_queued_urgent', 'pages queued for urgent eviction'),
    EvictStat('eviction_pages_queued_urgent_hs_dirty', 'pages queued for urgent eviction from history store due to high dirty content'),
    EvictStat('eviction_queue_empty', 'eviction server candidate queue empty when topping up'),
    EvictStat('eviction_queue_not_empty', 'eviction server candidate queue not empty when topping up'),
    EvictStat('eviction_reentry_hs_eviction_milliseconds', 'total milliseconds spent inside reentrant history store evictions in a reconciliation', 'no_clear,no_scale,size'),
    EvictStat('eviction_restored_pos', 'eviction walk restored position'),
    EvictStat('eviction_restored_pos_differ', 'eviction walk restored position differs from the saved one'),
    EvictStat('eviction_server_evict_attempt', 'evict page attempts by eviction server'),
    EvictStat('eviction_server_evict_fail', 'evict page failures by eviction server'),
    # Note eviction_server_evict_attempt - eviction_server_evict_fail = evict page successes by eviction server.
    EvictStat('eviction_server_skip_checkpointing_trees', 'eviction server skips trees that are being checkpointed'),
    EvictStat('eviction_server_skip_dirty_pages_during_checkpoint', 'eviction server skips dirty pages during a running checkpoint'),
    EvictStat('eviction_server_skip_intl_page_with_active_child', 'eviction server skips internal pages as it has an active child.'),
    EvictStat('eviction_server_skip_metatdata_with_history', 'eviction server skips metadata pages with history'),
    EvictStat('eviction_server_skip_pages_last_running', 'eviction server skips pages that are written with transactions greater than the last running'),
    EvictStat('eviction_server_skip_pages_retry', 'eviction server skips pages that previously failed eviction and likely will again'),
    EvictStat('eviction_server_skip_trees_eviction_disabled', 'eviction server skips trees that disable eviction'),
    EvictStat('eviction_server_skip_trees_not_useful_before', 'eviction server skips trees that were not useful before'),
    EvictStat('eviction_server_skip_trees_stick_in_cache', 'eviction server skips trees that are configured to stick in cache'),
    EvictStat('eviction_server_skip_trees_too_many_active_walks', 'eviction server skips trees because there are too many active walks'),
    EvictStat('eviction_server_skip_unwanted_pages', 'eviction server skips pages that we do not want to evict'),
    EvictStat('eviction_server_skip_unwanted_tree', 'eviction server skips tree that we do not want to evict'),
    EvictStat('eviction_server_slept', 'eviction server slept, because we did not make progress with eviction'),
    EvictStat('eviction_slow', 'eviction server unable to reach eviction goal'),
    EvictStat('eviction_stable_state_workers', 'eviction worker thread stable number', 'no_clear'),
    EvictStat('eviction_state', 'eviction state', 'no_clear,no_scale'),
    EvictStat('eviction_target_strategy_clean', 'eviction walk target strategy clean pages'),
    EvictStat('eviction_target_strategy_dirty', 'eviction walk target strategy dirty pages'),
    EvictStat('eviction_target_strategy_updates', 'eviction walk target strategy pages with updates'),
    EvictStat('eviction_timed_out_ops', 'operations timed out waiting for space in cache'),
    EvictStat('eviction_walk', 'pages walked for eviction'),
    EvictStat('eviction_walk_from_root', 'eviction walks started from root of tree'),
    EvictStat('eviction_walk_leaf_notfound', 'eviction server waiting for a leaf page'),
    EvictStat('eviction_walk_passes', 'eviction passes of a file'),
    EvictStat('eviction_walk_random_returns_null_position', 'eviction walks random search fails to locate a page, results in a null position'),
    EvictStat('eviction_walk_restart', 'eviction walks restarted'),
    EvictStat('eviction_walk_saved_pos', 'eviction walks started from saved location in tree'),
    EvictStat('eviction_walk_sleeps', 'eviction walk most recent sleeps for checkpoint handle gathering'),
    EvictStat('eviction_walks_abandoned', 'eviction walks abandoned'),
    EvictStat('eviction_walks_active', 'files with active eviction walks', 'no_clear,no_scale'),
    EvictStat('eviction_walks_ended', 'eviction walks reached end of tree'),
    EvictStat('eviction_walks_gave_up_no_targets', 'eviction walks gave up because they saw too many pages and found no candidates'),
    EvictStat('eviction_walks_gave_up_ratio', 'eviction walks gave up because they saw too many pages and found too few candidates'),
    EvictStat('eviction_walks_started', 'files with new eviction walks started'),
    EvictStat('eviction_walks_stopped', 'eviction walks gave up because they restarted their walk twice'),
    EvictStat('eviction_worker_evict_attempt', 'evict page attempts by eviction worker threads'),
    EvictStat('eviction_worker_evict_fail', 'evict page failures by eviction worker threads'),
    # Note eviction_worker_evict_attempt - eviction_worker_evict_fail = evict page successes by eviction worker threads.

    ##########################################
    # Capacity statistics
    ##########################################
    CapacityStat('capacity_bytes_chunkcache', 'bytes written for chunk cache'),
    CapacityStat('capacity_bytes_ckpt', 'bytes written for checkpoint'),
    CapacityStat('capacity_bytes_evict', 'bytes written for eviction'),
    CapacityStat('capacity_bytes_log', 'bytes written for log'),
    CapacityStat('capacity_bytes_read', 'bytes read'),
    CapacityStat('capacity_bytes_written', 'bytes written total'),
    CapacityStat('capacity_threshold', 'threshold to call fsync'),
    CapacityStat('capacity_time_chunkcache', 'time waiting for chunk cache IO bandwidth (usecs)'),
    CapacityStat('capacity_time_ckpt', 'time waiting during checkpoint (usecs)'),
    CapacityStat('capacity_time_evict', 'time waiting during eviction (usecs)'),
    CapacityStat('capacity_time_log', 'time waiting during logging (usecs)'),
    CapacityStat('capacity_time_read', 'time waiting during read (usecs)'),
    CapacityStat('capacity_time_total', 'time waiting due to total capacity (usecs)'),
    CapacityStat('fsync_all_fh', 'background fsync file handles synced'),
    CapacityStat('fsync_all_fh_total', 'background fsync file handles considered'),
    CapacityStat('fsync_all_time', 'background fsync time (msecs)', 'no_clear,no_scale'),

    ##########################################
    # Checkpoint statistics
    ##########################################
    CheckpointStat('checkpoint_cleanup_success', 'checkpoint cleanup successful calls'),
    CheckpointStat('checkpoint_fsync_post', 'fsync calls after allocating the transaction ID'),
    CheckpointStat('checkpoint_fsync_post_duration', 'fsync duration after allocating the transaction ID (usecs)', 'no_clear,no_scale'),
    CheckpointStat('checkpoint_generation', 'generation', 'no_clear,no_scale'),
    CheckpointStat('checkpoint_handle_applied', 'most recent handles applied'),
    CheckpointStat('checkpoint_handle_apply_duration', 'most recent duration for gathering applied handles (usecs)', 'no_clear,no_scale'),
    CheckpointStat('checkpoint_handle_drop_duration', 'most recent duration for checkpoint dropping all handles (usecs)', 'no_clear,no_scale'),
    CheckpointStat('checkpoint_handle_dropped', 'most recent handles checkpoint dropped'),
    CheckpointStat('checkpoint_handle_duration', 'most recent duration for gathering all handles (usecs)', 'no_clear,no_scale'),
    CheckpointStat('checkpoint_handle_lock_duration', 'most recent duration for locking the handles (usecs)', 'no_clear,no_scale'),
    CheckpointStat('checkpoint_handle_locked', 'most recent handles metadata locked'),
    CheckpointStat('checkpoint_handle_meta_check_duration', 'most recent duration for handles metadata checked (usecs)', 'no_clear,no_scale'),
    CheckpointStat('checkpoint_handle_meta_checked', 'most recent handles metadata checked'),
    CheckpointStat('checkpoint_handle_skip_duration', 'most recent duration for gathering skipped handles (usecs)', 'no_clear,no_scale'),
    CheckpointStat('checkpoint_handle_skipped', 'most recent handles skipped'),
    CheckpointStat('checkpoint_handle_walked', 'most recent handles walked'),
    CheckpointStat('checkpoint_hs_pages_reconciled', 'number of history store pages caused to be reconciled'),
    CheckpointStat('checkpoint_pages_reconciled', 'number of pages caused to be reconciled'),
    CheckpointStat('checkpoint_pages_reconciled_bytes', 'number of bytes caused to be reconciled'),
    CheckpointStat('checkpoint_pages_visited_internal', 'number of internal pages visited'),
    CheckpointStat('checkpoint_pages_visited_leaf', 'number of leaf pages visited'),
    CheckpointStat('checkpoint_prep_max', 'prepare max time (msecs)', 'no_clear,no_scale'),
    CheckpointStat('checkpoint_prep_min', 'prepare min time (msecs)', 'no_clear,no_scale'),
    CheckpointStat('checkpoint_prep_recent', 'prepare most recent time (msecs)', 'no_clear,no_scale'),
    CheckpointStat('checkpoint_prep_running', 'prepare currently running', 'no_clear,no_scale'),
    CheckpointStat('checkpoint_prep_total', 'prepare total time (msecs)', 'no_clear,no_scale'),
    CheckpointStat('checkpoint_presync', 'number of handles visited after writes complete'),
    CheckpointStat('checkpoint_scrub_max', 'scrub max time (msecs)', 'no_clear,no_scale'),
    CheckpointStat('checkpoint_scrub_min', 'scrub min time (msecs)', 'no_clear,no_scale'),
    CheckpointStat('checkpoint_scrub_recent', 'scrub most recent time (msecs)', 'no_clear,no_scale'),
    CheckpointStat('checkpoint_scrub_target', 'scrub dirty target', 'no_clear,no_scale'),
    CheckpointStat('checkpoint_scrub_total', 'scrub total time (msecs)', 'no_clear,no_scale'),
    CheckpointStat('checkpoint_skipped', 'checkpoints skipped because database was clean'),
    CheckpointStat('checkpoint_state', 'progress state', 'no_clear,no_scale'),
    CheckpointStat('checkpoint_stop_stress_active', 'stop timing stress active', 'no_clear,no_scale'),
    CheckpointStat('checkpoint_sync', 'number of files synced'),
    CheckpointStat('checkpoint_time_max', 'max time (msecs)', 'no_clear,no_scale'),
    CheckpointStat('checkpoint_time_min', 'min time (msecs)', 'no_clear,no_scale'),
    CheckpointStat('checkpoint_time_recent', 'most recent time (msecs)', 'no_clear,no_scale'),
    CheckpointStat('checkpoint_time_total', 'total time (msecs)', 'no_clear,no_scale'),
    CheckpointStat('checkpoint_tree_duration', 'time spent on per-tree checkpoint work (usecs)'),
    CheckpointStat('checkpoint_wait_reduce_dirty', 'wait cycles while cache dirty level is decreasing'),
    CheckpointStat('checkpoints_api', 'number of checkpoints started by api'),
    CheckpointStat('checkpoints_compact', 'number of checkpoints started by compaction'),
    CheckpointStat('checkpoints_total_failed', 'total failed number of checkpoints'),
    CheckpointStat('checkpoints_total_succeed', 'total succeed number of checkpoints'),

    ##########################################
    # Chunk cache statistics
    ##########################################
    ChunkCacheStat('chunkcache_bytes_inuse', 'total bytes used by the cache'),
    ChunkCacheStat('chunkcache_bytes_inuse_pinned', 'total bytes used by the cache for pinned chunks'),
    ChunkCacheStat('chunkcache_bytes_read_persistent', 'total bytes read from persistent content'),
    ChunkCacheStat('chunkcache_chunks_evicted', 'chunks evicted'),
    ChunkCacheStat('chunkcache_chunks_inuse', 'total chunks held by the chunk cache'),
    ChunkCacheStat('chunkcache_chunks_loaded_from_flushed_tables', 'number of chunks loaded from flushed tables in chunk cache'),
    ChunkCacheStat('chunkcache_chunks_pinned', 'total pinned chunks held by the chunk cache'),
    ChunkCacheStat('chunkcache_created_from_metadata', 'total number of chunks inserted on startup from persisted metadata.'),
    ChunkCacheStat('chunkcache_exceeded_bitmap_capacity', 'could not allocate due to exceeding bitmap capacity'),
    ChunkCacheStat('chunkcache_exceeded_capacity', 'could not allocate due to exceeding capacity'),
    ChunkCacheStat('chunkcache_io_failed', 'number of times a read from storage failed'),
    ChunkCacheStat('chunkcache_lookups', 'lookups'),
    ChunkCacheStat('chunkcache_metadata_inserted', 'number of metadata entries inserted'),
    ChunkCacheStat('chunkcache_metadata_removed', 'number of metadata entries removed'),
    ChunkCacheStat('chunkcache_metadata_work_units_created', 'number of metadata inserts/deletes pushed to the worker thread'),
    ChunkCacheStat('chunkcache_metadata_work_units_dequeued', 'number of metadata inserts/deletes read by the worker thread'),
    ChunkCacheStat('chunkcache_metadata_work_units_dropped', 'number of metadata inserts/deletes dropped by the worker thread'),
    ChunkCacheStat('chunkcache_misses', 'number of misses'),
    ChunkCacheStat('chunkcache_retries', 'retried accessing a chunk while I/O was in progress'),
    ChunkCacheStat('chunkcache_retries_checksum_mismatch', 'retries from a chunk cache checksum mismatch'),
    ChunkCacheStat('chunkcache_spans_chunks_read', 'aggregate number of spanned chunks on read'),
    ChunkCacheStat('chunkcache_toomany_retries', 'timed out due to too many retries'),

    ##########################################
    # Cursor operations
    ##########################################
    CursorStat('cursor_bulk_count', 'bulk cursor count', 'no_clear,no_scale'),
    CursorStat('cursor_cache', 'cursor close calls that result in cache'),
    CursorStat('cursor_cached_count', 'cached cursor count', 'no_clear,no_scale'),
    CursorStat('cursor_create', 'cursor create calls'),
    CursorStat('cursor_insert', 'cursor insert calls'),
    CursorStat('cursor_insert_bulk', 'cursor bulk loaded cursor insert calls'),
    CursorStat('cursor_insert_bytes', 'cursor insert key and value bytes', 'size'),
    CursorStat('cursor_modify', 'cursor modify calls'),
    CursorStat('cursor_modify_bytes', 'cursor modify key and value bytes affected', 'size'),
    CursorStat('cursor_modify_bytes_touch', 'cursor modify value bytes modified', 'size'),
    CursorStat('cursor_next', 'cursor next calls'),
    CursorStat('cursor_prev', 'cursor prev calls'),
    CursorStat('cursor_remove', 'cursor remove calls'),
    CursorStat('cursor_remove_bytes', 'cursor remove key bytes removed', 'size'),
    CursorStat('cursor_reopen', 'cursors reused from cache'),
    CursorStat('cursor_reserve', 'cursor reserve calls'),
    CursorStat('cursor_reset', 'cursor reset calls'),
    CursorStat('cursor_restart', 'cursor operation restarted'),
    CursorStat('cursor_search', 'cursor search calls'),
    CursorStat('cursor_search_hs', 'cursor search history store calls'),
    CursorStat('cursor_search_near', 'cursor search near calls'),
    CursorStat('cursor_truncate', 'cursor truncate calls'),
    CursorStat('cursor_truncate_keys_deleted', 'cursor truncates performed on individual keys'),
    CursorStat('cursor_update', 'cursor update calls'),
    CursorStat('cursor_update_bytes', 'cursor update key and value bytes', 'size'),
    CursorStat('cursor_update_bytes_changed', 'cursor update value size change', 'size'),

    ##########################################
    # Cursor sweep
    ##########################################
    CursorSweepStat('cursor_sweep', 'cursor sweeps'),
    CursorSweepStat('cursor_sweep_buckets', 'cursor sweep buckets'),
    CursorSweepStat('cursor_sweep_closed', 'cursor sweep cursors closed'),
    CursorSweepStat('cursor_sweep_examined', 'cursor sweep cursors examined'),

    ##########################################
    # Dhandle statistics
    ##########################################
    DhandleStat('dh_conn_handle_btree_count', 'btree connection data handles currently active', 'no_clear,no_scale'),
    DhandleStat('dh_conn_handle_checkpoint_count', 'checkpoint connection data handles currently active', 'no_clear,no_scale'),
    # dh_conn_handle_count = The sum of dh_conn_handle_{btree,table,tiered,tiered_tree}_count.
    DhandleStat('dh_conn_handle_count', 'connection data handles currently active', 'no_clear,no_scale'),
    DhandleStat('dh_conn_handle_size', 'connection data handle size', 'no_clear,no_scale,size'),
    DhandleStat('dh_conn_handle_table_count', 'Table connection data handles currently active', 'no_clear,no_scale'),
    DhandleStat('dh_conn_handle_tiered_count', 'Tiered connection data handles currently active', 'no_clear,no_scale'),
    DhandleStat('dh_conn_handle_tiered_tree_count', 'Tiered_Tree connection data handles currently active', 'no_clear,no_scale'),
    DhandleStat('dh_session_handles', 'session dhandles swept'),
    DhandleStat('dh_session_sweeps', 'session sweep attempts'),
    # dh_sweep_dead_close formerly called dh_sweep_close.
    DhandleStat('dh_sweep_dead_close', 'connection sweep dead dhandles closed'),
    DhandleStat('dh_sweep_expired_close', 'connection sweep expired dhandles closed'),
    # Note dh_sweep_total_close = dh_sweep_dead_close + dh_sweep_expired_close
    DhandleStat('dh_sweep_ref', 'connection sweep candidate became referenced'),
    DhandleStat('dh_sweep_remove', 'connection sweep dhandles removed from hash list'),
    DhandleStat('dh_sweep_skip_ckpt', 'connection sweeps skipped due to checkpoint gathering handles'),
    DhandleStat('dh_sweep_tod', 'connection sweep time-of-death sets'),
    DhandleStat('dh_sweeps', 'connection sweeps'),

    ##########################################
    # Layered table statistics
    ##########################################
    LayeredStat('layered_table_manager_active', 'whether the layered table manager thread is currently busy doing work'),
    LayeredStat('layered_table_manager_running', 'whether the layered table manager thread has been started'),
    LayeredStat('layered_table_manager_tables', 'the number of tables the layered table manager has open'),

    ##########################################
    # Live Restore statistics
    ##########################################
    LiveRestoreStat('live_restore_bytes_copied', 'number of bytes copied from the source to the destination', 'size'),
    LiveRestoreStat('live_restore_hist_source_read_latency_gt1000', 'source read latency histogram (bucket 7) - 1000ms+'),
    LiveRestoreStat('live_restore_hist_source_read_latency_lt10', 'source read latency histogram (bucket 1) - 0-10ms'),
    LiveRestoreStat('live_restore_hist_source_read_latency_lt50', 'source read latency histogram (bucket 2) - 10-49ms'),
    LiveRestoreStat('live_restore_hist_source_read_latency_lt100', 'source read latency histogram (bucket 3) - 50-99ms'),
    LiveRestoreStat('live_restore_hist_source_read_latency_lt250', 'source read latency histogram (bucket 4) - 100-249ms'),
    LiveRestoreStat('live_restore_hist_source_read_latency_lt500', 'source read latency histogram (bucket 5) - 250-499ms'),
    LiveRestoreStat('live_restore_hist_source_read_latency_lt1000', 'source read latency histogram (bucket 6) - 500-999ms'),
    LiveRestoreStat('live_restore_hist_source_read_latency_total_msecs', 'source read latency histogram total (msecs)'),
    LiveRestoreStat('live_restore_source_read_count', 'number of reads from the source database'),
    LiveRestoreStat('live_restore_state', 'state', 'no_clear,no_scale'),
    LiveRestoreStat('live_restore_work_remaining', 'number of files remaining for migration completion', 'no_clear,no_scale'),

    ##########################################
    # Locking statistics
    ##########################################
    LockStat('lock_btree_page_count', 'btree page lock acquisitions'),
    LockStat('lock_btree_page_wait_application', 'btree page lock application thread wait time (usecs)'),
    LockStat('lock_btree_page_wait_internal', 'btree page lock internal thread wait time (usecs)'),
    LockStat('lock_checkpoint_count', 'checkpoint lock acquisitions'),
    LockStat('lock_checkpoint_wait_application', 'checkpoint lock application thread wait time (usecs)'),
    LockStat('lock_checkpoint_wait_internal', 'checkpoint lock internal thread wait time (usecs)'),
    LockStat('lock_dhandle_read_count', 'dhandle read lock acquisitions'),
    LockStat('lock_dhandle_wait_application', 'dhandle lock application thread time waiting (usecs)'),
    LockStat('lock_dhandle_wait_internal', 'dhandle lock internal thread time waiting (usecs)'),
    LockStat('lock_dhandle_write_count', 'dhandle write lock acquisitions'),
    LockStat('lock_metadata_count', 'metadata lock acquisitions'),
    LockStat('lock_metadata_wait_application', 'metadata lock application thread wait time (usecs)'),
    LockStat('lock_metadata_wait_internal', 'metadata lock internal thread wait time (usecs)'),
    LockStat('lock_schema_count', 'schema lock acquisitions'),
    LockStat('lock_schema_wait_application', 'schema lock application thread wait time (usecs)'),
    LockStat('lock_schema_wait_internal', 'schema lock internal thread wait time (usecs)'),
    LockStat('lock_table_read_count', 'table read lock acquisitions'),
    LockStat('lock_table_wait_application', 'table lock application thread time waiting for the table lock (usecs)'),
    LockStat('lock_table_wait_internal', 'table lock internal thread time waiting for the table lock (usecs)'),
    LockStat('lock_table_write_count', 'table write lock acquisitions'),
    LockStat('lock_txn_global_read_count', 'txn global read lock acquisitions'),
    LockStat('lock_txn_global_wait_application', 'txn global lock application thread time waiting (usecs)'),
    LockStat('lock_txn_global_wait_internal', 'txn global lock internal thread time waiting (usecs)'),
    LockStat('lock_txn_global_write_count', 'txn global write lock acquisitions'),

    ##########################################
    # Logging statistics
    ##########################################
    LogStat('log_buffer_size', 'total log buffer size', 'no_clear,no_scale,size'),
    LogStat('log_bytes_payload', 'log bytes of payload data', 'size'),
    LogStat('log_bytes_written', 'log bytes written', 'size'),
    LogStat('log_close_yields', 'yields waiting for previous log file close'),
    LogStat('log_compress_len', 'total size of compressed records', 'size'),
    LogStat('log_compress_mem', 'total in-memory size of compressed records', 'size'),
    LogStat('log_compress_small', 'log records too small to compress'),
    LogStat('log_compress_write_fails', 'log records not compressed'),
    LogStat('log_compress_writes', 'log records compressed'),
    LogStat('log_flush', 'log flush operations'),
    LogStat('log_force_remove_sleep', 'force log remove time sleeping (usecs)'),
    LogStat('log_force_write', 'log force write operations'),
    LogStat('log_force_write_skip', 'log force write operations skipped'),
    LogStat('log_max_filesize', 'maximum log file size', 'no_clear,no_scale,size'),
    LogStat('log_prealloc_files', 'pre-allocated log files prepared'),
    LogStat('log_prealloc_max', 'number of pre-allocated log files to create', 'no_clear,no_scale'),
    LogStat('log_prealloc_missed', 'pre-allocated log files not ready and missed'),
    LogStat('log_prealloc_used', 'pre-allocated log files used'),
    LogStat('log_release_write_lsn', 'log release advances write LSN'),
    LogStat('log_scan_records', 'records processed by log scan'),
    LogStat('log_scan_rereads', 'log scan records requiring two reads'),
    LogStat('log_scans', 'log scan operations'),
    LogStat('log_slot_active_closed', 'slot join found active slot closed'),
    LogStat('log_slot_close_race', 'slot close lost race'),
    LogStat('log_slot_close_unbuf', 'slot close unbuffered waits'),
    LogStat('log_slot_closes', 'slot closures'),
    LogStat('log_slot_coalesced', 'written slots coalesced'),
    LogStat('log_slot_consolidated', 'logging bytes consolidated', 'size'),
    LogStat('log_slot_immediate', 'slot join calls did not yield'),
    LogStat('log_slot_no_free_slots', 'slot transitions unable to find free slot'),
    LogStat('log_slot_races', 'slot join atomic update races'),
    LogStat('log_slot_switch_busy', 'busy returns attempting to switch slots'),
    LogStat('log_slot_unbuffered', 'slot unbuffered writes'),
    LogStat('log_slot_yield', 'slot join calls yielded'),
    LogStat('log_slot_yield_close', 'slot join calls found active slot closed'),
    LogStat('log_slot_yield_duration', 'slot joins yield time (usecs)', 'no_clear,no_scale'),
    LogStat('log_slot_yield_race', 'slot join calls atomic updates raced'),
    LogStat('log_slot_yield_sleep', 'slot join calls slept'),
    LogStat('log_sync', 'log sync operations'),
    LogStat('log_sync_dir', 'log sync_dir operations'),
    LogStat('log_sync_dir_duration', 'log sync_dir time duration (usecs)', 'no_clear,no_scale'),
    LogStat('log_sync_duration', 'log sync time duration (usecs)', 'no_clear,no_scale'),
    LogStat('log_write_lsn', 'log server thread advances write LSN'),
    LogStat('log_write_lsn_skip', 'log server thread write LSN walk skipped'),
    LogStat('log_writes', 'log write operations'),
    LogStat('log_zero_fills', 'log files manually zero-filled'),

    ##########################################
    # Performance Histogram Stats
    ##########################################
    PerfHistStat('perf_hist_bmread_latency_gt1000', 'block manager read latency histogram (bucket 7) - 1000ms+'),
    PerfHistStat('perf_hist_bmread_latency_lt10', 'block manager read latency histogram (bucket 1) - 0-10ms'),
    PerfHistStat('perf_hist_bmread_latency_lt50', 'block manager read latency histogram (bucket 2) - 10-49ms'),
    PerfHistStat('perf_hist_bmread_latency_lt100', 'block manager read latency histogram (bucket 3) - 50-99ms'),
    PerfHistStat('perf_hist_bmread_latency_lt250', 'block manager read latency histogram (bucket 4) - 100-249ms'),
    PerfHistStat('perf_hist_bmread_latency_lt500', 'block manager read latency histogram (bucket 5) - 250-499ms'),
    PerfHistStat('perf_hist_bmread_latency_lt1000', 'block manager read latency histogram (bucket 6) - 500-999ms'),
    PerfHistStat('perf_hist_bmread_latency_total_msecs', 'block manager read latency histogram total (msecs)'),
    PerfHistStat('perf_hist_bmwrite_latency_gt1000', 'block manager write latency histogram (bucket 7) - 1000ms+'),
    PerfHistStat('perf_hist_bmwrite_latency_lt10', 'block manager write latency histogram (bucket 1) - 0-10ms'),
    PerfHistStat('perf_hist_bmwrite_latency_lt50', 'block manager write latency histogram (bucket 2) - 10-49ms'),
    PerfHistStat('perf_hist_bmwrite_latency_lt100', 'block manager write latency histogram (bucket 3) - 50-99ms'),
    PerfHistStat('perf_hist_bmwrite_latency_lt250', 'block manager write latency histogram (bucket 4) - 100-249ms'),
    PerfHistStat('perf_hist_bmwrite_latency_lt500', 'block manager write latency histogram (bucket 5) - 250-499ms'),
    PerfHistStat('perf_hist_bmwrite_latency_lt1000', 'block manager write latency histogram (bucket 6) - 500-999ms'),
    PerfHistStat('perf_hist_bmwrite_latency_total_msecs', 'block manager write latency histogram total (msecs)'),
    PerfHistStat('perf_hist_disaggbmread_latency_gt10000', 'disagg block manager read latency histogram (bucket 6) - 10000us+'),
    PerfHistStat('perf_hist_disaggbmread_latency_lt100', 'disagg block manager read latency histogram (bucket 1) - 50-99us'),
    PerfHistStat('perf_hist_disaggbmread_latency_lt250', 'disagg block manager read latency histogram (bucket 2) - 100-249us'),
    PerfHistStat('perf_hist_disaggbmread_latency_lt500', 'disagg block manager read latency histogram (bucket 3) - 250-499us'),
    PerfHistStat('perf_hist_disaggbmread_latency_lt1000', 'disagg block manager read latency histogram (bucket 4) - 500-999us'),
    PerfHistStat('perf_hist_disaggbmread_latency_lt10000', 'disagg block manager read latency histogram (bucket 5) - 1000-9999us'),
    PerfHistStat('perf_hist_disaggbmread_latency_total_usecs', 'disagg block manager read latency histogram total (usecs)'),
    PerfHistStat('perf_hist_disaggbmwrite_latency_gt10000', 'disagg block manager write latency histogram (bucket 6) - 10000us+'),
    PerfHistStat('perf_hist_disaggbmwrite_latency_lt100', 'disagg block manager write latency histogram (bucket 1) - 50-99us'),
    PerfHistStat('perf_hist_disaggbmwrite_latency_lt250', 'disagg block manager write latency histogram (bucket 2) - 100-249us'),
    PerfHistStat('perf_hist_disaggbmwrite_latency_lt500', 'disagg block manager write latency histogram (bucket 3) - 250-499us'),
    PerfHistStat('perf_hist_disaggbmwrite_latency_lt1000', 'disagg block manager write latency histogram (bucket 4) - 500-999us'),
    PerfHistStat('perf_hist_disaggbmwrite_latency_lt10000', 'disagg block manager write latency histogram (bucket 5) - 1000-9999us'),
    PerfHistStat('perf_hist_disaggbmwrite_latency_total_usecs', 'disagg block manager write latency histogram total (usecs)'),
    PerfHistStat('perf_hist_fsread_latency_gt1000', 'file system read latency histogram (bucket 7) - 1000ms+'),
    PerfHistStat('perf_hist_fsread_latency_lt10', 'file system read latency histogram (bucket 1) - 0-10ms'),
    PerfHistStat('perf_hist_fsread_latency_lt50', 'file system read latency histogram (bucket 2) - 10-49ms'),
    PerfHistStat('perf_hist_fsread_latency_lt100', 'file system read latency histogram (bucket 3) - 50-99ms'),
    PerfHistStat('perf_hist_fsread_latency_lt250', 'file system read latency histogram (bucket 4) - 100-249ms'),
    PerfHistStat('perf_hist_fsread_latency_lt500', 'file system read latency histogram (bucket 5) - 250-499ms'),
    PerfHistStat('perf_hist_fsread_latency_lt1000', 'file system read latency histogram (bucket 6) - 500-999ms'),
    PerfHistStat('perf_hist_fsread_latency_total_msecs', 'file system read latency histogram total (msecs)'),
    PerfHistStat('perf_hist_fswrite_latency_gt1000', 'file system write latency histogram (bucket 7) - 1000ms+'),
    PerfHistStat('perf_hist_fswrite_latency_lt10', 'file system write latency histogram (bucket 1) - 0-10ms'),
    PerfHistStat('perf_hist_fswrite_latency_lt50', 'file system write latency histogram (bucket 2) - 10-49ms'),
    PerfHistStat('perf_hist_fswrite_latency_lt100', 'file system write latency histogram (bucket 3) - 50-99ms'),
    PerfHistStat('perf_hist_fswrite_latency_lt250', 'file system write latency histogram (bucket 4) - 100-249ms'),
    PerfHistStat('perf_hist_fswrite_latency_lt500', 'file system write latency histogram (bucket 5) - 250-499ms'),
    PerfHistStat('perf_hist_fswrite_latency_lt1000', 'file system write latency histogram (bucket 6) - 500-999ms'),
    PerfHistStat('perf_hist_fswrite_latency_total_msecs', 'file system write latency histogram total (msecs)'),
    PerfHistStat('perf_hist_opread_latency_gt10000', 'operation read latency histogram (bucket 6) - 10000us+'),
    PerfHistStat('perf_hist_opread_latency_lt100', 'operation read latency histogram (bucket 1) - 0-100us'),
    PerfHistStat('perf_hist_opread_latency_lt250', 'operation read latency histogram (bucket 2) - 100-249us'),
    PerfHistStat('perf_hist_opread_latency_lt500', 'operation read latency histogram (bucket 3) - 250-499us'),
    PerfHistStat('perf_hist_opread_latency_lt1000', 'operation read latency histogram (bucket 4) - 500-999us'),
    PerfHistStat('perf_hist_opread_latency_lt10000', 'operation read latency histogram (bucket 5) - 1000-9999us'),
    PerfHistStat('perf_hist_opread_latency_total_usecs', 'operation read latency histogram total (usecs)'),
    PerfHistStat('perf_hist_opwrite_latency_gt10000', 'operation write latency histogram (bucket 6) - 10000us+'),
    PerfHistStat('perf_hist_opwrite_latency_lt100', 'operation write latency histogram (bucket 1) - 0-100us'),
    PerfHistStat('perf_hist_opwrite_latency_lt250', 'operation write latency histogram (bucket 2) - 100-249us'),
    PerfHistStat('perf_hist_opwrite_latency_lt500', 'operation write latency histogram (bucket 3) - 250-499us'),
    PerfHistStat('perf_hist_opwrite_latency_lt1000', 'operation write latency histogram (bucket 4) - 500-999us'),
    PerfHistStat('perf_hist_opwrite_latency_lt10000', 'operation write latency histogram (bucket 5) - 1000-9999us'),
    PerfHistStat('perf_hist_opwrite_latency_total_usecs', 'operation write latency histogram total (usecs)'),

    ##########################################
    # Prefetch statistics
    ##########################################
    PrefetchStat('prefetch_attempts', 'pre-fetch triggered by page read'),
    PrefetchStat('prefetch_disk_one', 'pre-fetch not triggered after single disk read'),
    PrefetchStat('prefetch_failed_start', 'number of times pre-fetch failed to start'),
    PrefetchStat('prefetch_pages_fail', 'pre-fetch page not on disk when reading'),
    PrefetchStat('prefetch_pages_queued', 'pre-fetch pages queued'),
    PrefetchStat('prefetch_pages_read', 'pre-fetch pages read in background'),
    PrefetchStat('prefetch_skipped', 'pre-fetch not triggered by page read'),
    PrefetchStat('prefetch_skipped_disk_read_count', 'pre-fetch not triggered due to disk read count'),
    PrefetchStat('prefetch_skipped_error_ok', 'pre-fetch skipped reading in a page due to harmless error'),
    PrefetchStat('prefetch_skipped_internal_page', 'could not perform pre-fetch on internal page'),
    PrefetchStat('prefetch_skipped_internal_session', 'pre-fetch not triggered due to internal session'),
    PrefetchStat('prefetch_skipped_no_flag_set', 'could not perform pre-fetch on ref without the pre-fetch flag set'),
    PrefetchStat('prefetch_skipped_no_valid_dhandle', 'pre-fetch not triggered as there is no valid dhandle'),
    PrefetchStat('prefetch_skipped_same_ref', 'pre-fetch not repeating for recently pre-fetched ref'),
    PrefetchStat('prefetch_skipped_special_handle', 'pre-fetch not triggered due to special btree handle'),

    ##########################################
    # Reconciliation statistics
    ##########################################
    RecStat('rec_maximum_hs_wrapup_milliseconds', 'maximum milliseconds spent in moving updates to the history store in a reconciliation', 'no_clear,no_scale,size'),
    RecStat('rec_maximum_image_build_milliseconds', 'maximum milliseconds spent in building a disk image in a reconciliation', 'no_clear,no_scale,size'),
    RecStat('rec_maximum_milliseconds', 'maximum milliseconds spent in a reconciliation call', 'no_clear,no_scale,size'),
    RecStat('rec_pages_with_prepare', 'page reconciliation calls that resulted in values with prepared transaction metadata'),
    RecStat('rec_pages_with_ts', 'page reconciliation calls that resulted in values with timestamps'),
    RecStat('rec_pages_with_txn', 'page reconciliation calls that resulted in values with transaction ids'),
    RecStat('rec_split_stashed_bytes', 'split bytes currently awaiting free', 'no_clear,no_scale,size'),
    RecStat('rec_split_stashed_objects', 'split objects currently awaiting free', 'no_clear,no_scale'),
    RecStat('rec_time_window_pages_prepared', 'pages written including at least one prepare state'),
    RecStat('rec_time_window_pages_start_ts', 'pages written including at least one start timestamp'),
    RecStat('rec_time_window_prepared', 'records written including a prepare state'),

    ##########################################
    # Session operations
    ##########################################
    SessionOpStat('session_open', 'open session count', 'no_clear,no_scale'),
    SessionOpStat('session_query_ts', 'session query timestamp calls'),
    SessionOpStat('session_table_alter_fail', 'table alter failed calls', 'no_clear,no_scale'),
    SessionOpStat('session_table_alter_skip', 'table alter unchanged and skipped', 'no_clear,no_scale'),
    SessionOpStat('session_table_alter_success', 'table alter successful calls', 'no_clear,no_scale'),
    SessionOpStat('session_table_alter_trigger_checkpoint', 'table alter triggering checkpoint calls', 'no_clear,no_scale'),
    SessionOpStat('session_table_compact_conflicting_checkpoint', 'table compact conflicted with checkpoint', 'no_clear,no_scale'),
    SessionOpStat('session_table_compact_dhandle_success', 'table compact dhandle successful calls', 'no_scale'),
    SessionOpStat('session_table_compact_eviction', 'table compact pulled into eviction', 'no_clear,no_scale'),
    SessionOpStat('session_table_compact_fail', 'table compact failed calls', 'no_clear,no_scale'),
    SessionOpStat('session_table_compact_fail_cache_pressure', 'table compact failed calls due to cache pressure', 'no_clear,no_scale'),
    SessionOpStat('session_table_compact_passes', 'table compact passes', 'no_scale'),
    SessionOpStat('session_table_compact_running', 'table compact running', 'no_clear,no_scale'),
    SessionOpStat('session_table_compact_skipped', 'table compact skipped as process would not reduce file size', 'no_clear,no_scale'),
    SessionOpStat('session_table_compact_success', 'table compact successful calls', 'no_clear,no_scale'),
    SessionOpStat('session_table_compact_timeout', 'table compact timeout', 'no_clear,no_scale'),
    SessionOpStat('session_table_create_fail', 'table create failed calls', 'no_clear,no_scale'),
    SessionOpStat('session_table_create_import_fail', 'table create with import failed calls', 'no_clear,no_scale'),
    SessionOpStat('session_table_create_import_repair', 'table create with import repair calls', 'no_clear,no_scale'),
    SessionOpStat('session_table_create_import_success', 'table create with import successful calls', 'no_clear,no_scale'),
    SessionOpStat('session_table_create_success', 'table create successful calls', 'no_clear,no_scale'),
    SessionOpStat('session_table_drop_fail', 'table drop failed calls', 'no_clear,no_scale'),
    SessionOpStat('session_table_drop_success', 'table drop successful calls', 'no_clear,no_scale'),
    SessionOpStat('session_table_salvage_fail', 'table salvage failed calls', 'no_clear,no_scale'),
    SessionOpStat('session_table_salvage_success', 'table salvage successful calls', 'no_clear,no_scale'),
    SessionOpStat('session_table_truncate_fail', 'table truncate failed calls', 'no_clear,no_scale'),
    SessionOpStat('session_table_truncate_success', 'table truncate successful calls', 'no_clear,no_scale'),
    SessionOpStat('session_table_verify_fail', 'table verify failed calls', 'no_clear,no_scale'),
    SessionOpStat('session_table_verify_success', 'table verify successful calls', 'no_clear,no_scale'),

    ##########################################
    # Tiered storage statistics
    ##########################################
    StorageStat('flush_tier', 'flush_tier operation calls'),
    StorageStat('flush_tier_fail', 'flush_tier failed calls'),
    StorageStat('flush_tier_skipped', 'flush_tier tables skipped due to no checkpoint'),
    StorageStat('flush_tier_switched', 'flush_tier tables switched'),
    StorageStat('local_objects_inuse', 'attempts to remove a local object and the object is in use'),
    StorageStat('local_objects_removed', 'local objects removed'),
    StorageStat('tiered_retention', 'tiered storage local retention time (secs)', 'no_clear,no_scale,size'),
    StorageStat('tiered_work_units_created', 'tiered operations scheduled'),
    StorageStat('tiered_work_units_dequeued', 'tiered operations dequeued and processed'),
    StorageStat('tiered_work_units_removed', 'tiered operations removed without processing'),

    ##########################################
    # Thread Count statistics
    ##########################################
    ThreadStat('thread_fsync_active', 'active filesystem fsync calls','no_clear,no_scale'),
    ThreadStat('thread_read_active', 'active filesystem read calls','no_clear,no_scale'),
    ThreadStat('thread_write_active', 'active filesystem write calls','no_clear,no_scale'),

    ##########################################
    # Transaction statistics
    ##########################################
    TxnStat('txn_begin', 'transaction begins'),
    TxnStat('txn_commit', 'transactions committed'),
    TxnStat('txn_hs_ckpt_duration', 'transaction checkpoint history store file duration (usecs)'),
    TxnStat('txn_pinned_checkpoint_range', 'transaction range of IDs currently pinned by a checkpoint', 'no_clear,no_scale'),
    TxnStat('txn_pinned_range', 'transaction range of IDs currently pinned', 'no_clear,no_scale'),
    TxnStat('txn_pinned_timestamp', 'transaction range of timestamps currently pinned', 'no_clear,no_scale'),
    TxnStat('txn_pinned_timestamp_checkpoint', 'transaction range of timestamps pinned by a checkpoint', 'no_clear,no_scale'),
    TxnStat('txn_pinned_timestamp_oldest', 'transaction range of timestamps pinned by the oldest timestamp', 'no_clear,no_scale'),
    TxnStat('txn_pinned_timestamp_reader', 'transaction range of timestamps pinned by the oldest active read timestamp', 'no_clear,no_scale'),
    TxnStat('txn_prepare', 'prepared transactions'),
    TxnStat('txn_prepare_active', 'prepared transactions currently active'),
    TxnStat('txn_prepare_commit', 'prepared transactions committed'),
    TxnStat('txn_prepare_rollback', 'prepared transactions rolled back'),
    TxnStat('txn_prepared_updates', 'Number of prepared updates'),
    TxnStat('txn_prepared_updates_committed', 'Number of prepared updates committed'),
    TxnStat('txn_prepared_updates_key_repeated', 'Number of prepared updates repeated on the same key'),
    TxnStat('txn_prepared_updates_rolledback', 'Number of prepared updates rolled back'),
    TxnStat('txn_query_ts', 'query timestamp calls'),
    TxnStat('txn_rollback', 'transactions rolled back'),
    TxnStat('txn_rollback_oldest_id', 'oldest transaction ID rolled back for eviction'),
    TxnStat('txn_rollback_oldest_pinned', 'oldest pinned transaction ID rolled back for eviction'),
    TxnStat('txn_rollback_to_stable_running', 'transaction rollback to stable currently running', 'no_clear,no_scale'),
    TxnStat('txn_rts', 'rollback to stable calls'),
    TxnStat('txn_rts_pages_visited', 'rollback to stable pages visited'),
    TxnStat('txn_rts_tree_walk_skip_pages', 'rollback to stable tree walk skipping pages'),
    TxnStat('txn_rts_upd_aborted', 'rollback to stable updates aborted'),
    TxnStat('txn_rts_upd_aborted_dryrun', 'rollback to stable updates that would have been aborted in non-dryrun mode'),
    TxnStat('txn_sessions_walked', 'sessions scanned in each walk of concurrent sessions'),
    TxnStat('txn_set_ts', 'set timestamp calls'),
    TxnStat('txn_set_ts_durable', 'set timestamp durable calls'),
    TxnStat('txn_set_ts_durable_upd', 'set timestamp durable updates'),
    TxnStat('txn_set_ts_force', 'set timestamp force calls'),
    TxnStat('txn_set_ts_oldest', 'set timestamp oldest calls'),
    TxnStat('txn_set_ts_oldest_upd', 'set timestamp oldest updates'),
    TxnStat('txn_set_ts_out_of_order', 'set timestamp global oldest timestamp set to be more recent than the global stable timestamp'),
    TxnStat('txn_set_ts_stable', 'set timestamp stable calls'),
    TxnStat('txn_set_ts_stable_upd', 'set timestamp stable updates'),
    TxnStat('txn_timestamp_oldest_active_read', 'transaction read timestamp of the oldest active reader', 'no_clear,no_scale'),
    TxnStat('txn_walk_sessions', 'transaction walk of concurrent sessions'),

    ##########################################
    # Yield statistics
    ##########################################
    YieldStat('application_cache_interruptible_ops', 'application thread operations waiting for interruptible cache eviction'),
    YieldStat('application_cache_interruptible_time', 'application thread time waiting for interruptible cache eviction (usecs)'),
    YieldStat('application_cache_ops', 'application thread operations waiting for cache'),
    YieldStat('application_cache_time', 'application thread time waiting for cache (usecs)'),
    YieldStat('application_cache_uninterruptible_ops', 'application thread operations waiting for mandatory cache eviction'),
    YieldStat('application_cache_uninterruptible_time', 'application thread time waiting for mandatory cache eviction (usecs)'),
    YieldStat('application_evict_snapshot_refreshed', 'application thread snapshot refreshed for eviction'),
    YieldStat('child_modify_blocked_page', 'page reconciliation yielded due to child modification'),
    YieldStat('dhandle_lock_blocked', 'data handle lock yielded'),
    YieldStat('page_busy_blocked', 'page acquire busy blocked'),
    YieldStat('page_del_rollback_blocked', 'page delete rollback time sleeping for state change (usecs)'),
    YieldStat('page_forcible_evict_blocked', 'page acquire eviction blocked'),
    YieldStat('page_index_slot_ref_blocked', 'get reference for page index and slot time sleeping (usecs)'),
    YieldStat('page_locked_blocked', 'page acquire locked blocked'),
    YieldStat('page_read_blocked', 'page acquire read blocked'),
    YieldStat('page_sleep', 'page acquire time sleeping (usecs)'),
    YieldStat('prepared_transition_blocked_page', 'page access yielded due to prepare state change'),
    YieldStat('txn_release_blocked', 'connection close blocked waiting for transaction state stabilization'),
]

##########################################
# Data source statistics
##########################################
dsrc_stats = [
    ##########################################
    # Block manager statistics
    ##########################################
    BlockStat('allocation_size', 'file allocation unit size', 'max_aggregate,no_scale,size'),
    BlockStat('block_alloc', 'blocks allocated'),
    BlockStat('block_checkpoint_size', 'checkpoint size', 'no_scale,size'),
    BlockStat('block_extension', 'allocations requiring file extension'),
    BlockStat('block_free', 'blocks freed'),
    BlockStat('block_magic', 'file magic number', 'max_aggregate,no_scale'),
    BlockStat('block_major', 'file major version number', 'max_aggregate,no_scale'),
    BlockStat('block_minor', 'minor version number', 'max_aggregate,no_scale'),
    BlockStat('block_reuse_bytes', 'file bytes available for reuse', 'no_scale,size'),
    BlockStat('block_size', 'file size in bytes', 'no_scale,size'),

    ##########################################
    # Btree statistics
    ##########################################
    BtreeStat('btree_checkpoint_generation', 'btree checkpoint generation', 'no_clear,no_scale'),
    BtreeStat('btree_checkpoint_pages_reconciled', 'btree number of pages reconciled during checkpoint', 'no_clear,no_scale'),
    BtreeStat('btree_clean_checkpoint_timer', 'btree clean tree checkpoint expiration time', 'no_clear,no_scale'),
    BtreeStat('btree_column_deleted', 'column-store variable-size deleted values', 'no_scale,tree_walk'),
    BtreeStat('btree_column_fix', 'column-store fixed-size leaf pages', 'no_scale,tree_walk'),
    BtreeStat('btree_column_internal', 'column-store internal pages', 'no_scale,tree_walk'),
    BtreeStat('btree_column_rle', 'column-store variable-size RLE encoded values', 'no_scale,tree_walk'),
    BtreeStat('btree_column_tws', 'column-store fixed-size time windows', 'no_scale,tree_walk'),
    BtreeStat('btree_column_variable', 'column-store variable-size leaf pages', 'no_scale,tree_walk'),
    BtreeStat('btree_compact_bytes_rewritten_expected', 'btree expected number of compact bytes rewritten', 'no_clear,no_scale'),
    BtreeStat('btree_compact_pages_reviewed', 'btree compact pages reviewed', 'no_clear,no_scale'),
    BtreeStat('btree_compact_pages_rewritten', 'btree compact pages rewritten', 'no_clear,no_scale'),
    BtreeStat('btree_compact_pages_rewritten_expected', 'btree expected number of compact pages rewritten', 'no_clear,no_scale'),
    BtreeStat('btree_compact_pages_skipped', 'btree compact pages skipped', 'no_clear,no_scale'),
    BtreeStat('btree_compact_skipped', 'btree skipped by compaction as process would not reduce size', 'no_clear,no_scale'),
    BtreeStat('btree_entries', 'number of key/value pairs', 'no_scale,tree_walk'),
    BtreeStat('btree_fixed_len', 'fixed-record size', 'max_aggregate,no_scale,size'),
    BtreeStat('btree_maximum_depth', 'maximum tree depth', 'max_aggregate,no_scale'),
    BtreeStat('btree_maxintlpage', 'maximum internal page size', 'max_aggregate,no_scale,size'),
    BtreeStat('btree_maxleafkey', 'maximum leaf page key size', 'max_aggregate,no_scale,size'),
    BtreeStat('btree_maxleafpage', 'maximum leaf page size', 'max_aggregate,no_scale,size'),
    BtreeStat('btree_maxleafvalue', 'maximum leaf page value size', 'max_aggregate,no_scale,size'),
    BtreeStat('btree_overflow', 'overflow pages', 'no_scale,tree_walk'),
    BtreeStat('btree_row_empty_values', 'row-store empty values', 'no_scale,tree_walk'),
    BtreeStat('btree_row_internal', 'row-store internal pages', 'no_scale,tree_walk'),
    BtreeStat('btree_row_leaf', 'row-store leaf pages', 'no_scale,tree_walk'),

    ##########################################
    # Eviction statistics
    ##########################################
    EvictStat('eviction_fail', 'data source pages selected for eviction unable to be evicted'),
    EvictStat('eviction_walk_passes', 'eviction walk passes of a file'),

    ##########################################
    # Cache content statistics
    ##########################################
    EvictCacheWalkStat('cache_state_avg_unvisited_age', 'Average time in cache for pages that have not been visited by the eviction server', 'no_clear,no_scale'),
    EvictCacheWalkStat('cache_state_avg_visited_age', 'Average time in cache for pages that have been visited by the eviction server', 'no_clear,no_scale'),
    EvictCacheWalkStat('cache_state_avg_written_size', 'Average on-disk page image size seen', 'no_clear,no_scale'),
    EvictCacheWalkStat('cache_state_gen_avg_gap', 'Average difference between current eviction generation when the page was last considered', 'no_clear,no_scale'),
    EvictCacheWalkStat('cache_state_gen_current', 'Current eviction generation', 'no_clear,no_scale'),
    EvictCacheWalkStat('cache_state_gen_max_gap', 'Maximum difference between current eviction generation when the page was last considered', 'no_clear,no_scale'),
    EvictCacheWalkStat('cache_state_max_pagesize', 'Maximum page size seen', 'no_clear,no_scale'),
    EvictCacheWalkStat('cache_state_memory', 'Pages created in memory and never written', 'no_clear,no_scale'),
    EvictCacheWalkStat('cache_state_min_written_size', 'Minimum on-disk page image size seen', 'no_clear,no_scale'),
    EvictCacheWalkStat('cache_state_not_queueable', 'Pages that could not be queued for eviction', 'no_clear,no_scale'),
    EvictCacheWalkStat('cache_state_pages', 'Total number of pages currently in cache', 'no_clear,no_scale'),
    EvictCacheWalkStat('cache_state_pages_clean', 'Clean pages currently in cache', 'no_clear,no_scale'),
    EvictCacheWalkStat('cache_state_pages_dirty', 'Dirty pages currently in cache', 'no_clear,no_scale'),
    EvictCacheWalkStat('cache_state_pages_internal', 'Internal pages currently in cache', 'no_clear,no_scale'),
    EvictCacheWalkStat('cache_state_pages_leaf', 'Leaf pages currently in cache', 'no_clear,no_scale'),
    EvictCacheWalkStat('cache_state_queued', 'Pages currently queued for eviction', 'no_clear,no_scale'),
    EvictCacheWalkStat('cache_state_refs_skipped', 'Refs skipped during cache traversal', 'no_clear,no_scale'),
    EvictCacheWalkStat('cache_state_root_entries', 'Entries in the root page', 'no_clear,no_scale'),
    EvictCacheWalkStat('cache_state_root_size', 'Size of the root page', 'no_clear,no_scale'),
    EvictCacheWalkStat('cache_state_smaller_alloc_size', 'On-disk page image sizes smaller than a single allocation unit', 'no_clear,no_scale'),
    EvictCacheWalkStat('cache_state_unvisited_count', 'Number of pages never visited by eviction server', 'no_clear,no_scale'),

    ##########################################
    # Compression statistics
    ##########################################
    CompressStat('compress_precomp_intl_max_page_size', 'compressed page maximum internal page size prior to compression', 'no_clear,no_scale,size'),
    CompressStat('compress_precomp_leaf_max_page_size', 'compressed page maximum leaf page size prior to compression ', 'no_clear,no_scale,size'),
    CompressStat('compress_read', 'pages read from disk'),
    # dist/stat.py sorts stats by their descriptions and not their names. The following stat descriptions insert an extra
    # space before the single digit numbers (2, 4, 8) so stats will be sorted numerically (2, 4, 8, 16, 32) instead of
    # alphabetically (16, 2, 32, 4, 8).
    CompressStat('compress_read_ratio_hist_2', 'pages read from disk with compression ratio smaller than  2'),
    CompressStat('compress_read_ratio_hist_4', 'pages read from disk with compression ratio smaller than  4'),
    CompressStat('compress_read_ratio_hist_8', 'pages read from disk with compression ratio smaller than  8'),
    CompressStat('compress_read_ratio_hist_16', 'pages read from disk with compression ratio smaller than 16'),
    CompressStat('compress_read_ratio_hist_32', 'pages read from disk with compression ratio smaller than 32'),
    CompressStat('compress_read_ratio_hist_64', 'pages read from disk with compression ratio smaller than 64'),
    CompressStat('compress_read_ratio_hist_max', 'pages read from disk with compression ratio greater than 64'),
    CompressStat('compress_write', 'pages written to disk'),
    CompressStat('compress_write_fail', 'page written to disk failed to compress'),
    CompressStat('compress_write_ratio_hist_2', 'pages written to disk with compression ratio smaller than  2'),
    CompressStat('compress_write_ratio_hist_4', 'pages written to disk with compression ratio smaller than  4'),
    CompressStat('compress_write_ratio_hist_8', 'pages written to disk with compression ratio smaller than  8'),
    CompressStat('compress_write_ratio_hist_16', 'pages written to disk with compression ratio smaller than 16'),
    CompressStat('compress_write_ratio_hist_32', 'pages written to disk with compression ratio smaller than 32'),
    CompressStat('compress_write_ratio_hist_64', 'pages written to disk with compression ratio smaller than 64'),
    CompressStat('compress_write_ratio_hist_max', 'pages written to disk with compression ratio greater than 64'),
    CompressStat('compress_write_too_small', 'page written to disk was too small to compress'),

    ##########################################
    # Cursor operations
    ##########################################
    CursorStat('cursor_cache', 'close calls that result in cache'),
    CursorStat('cursor_create', 'create calls'),
    CursorStat('cursor_insert', 'insert calls'),
    CursorStat('cursor_insert_bulk', 'bulk loaded cursor insert calls'),
    CursorStat('cursor_insert_bytes', 'insert key and value bytes', 'size'),
    CursorStat('cursor_modify', 'modify'),
    CursorStat('cursor_modify_bytes', 'modify key and value bytes affected', 'size'),
    CursorStat('cursor_modify_bytes_touch', 'modify value bytes modified', 'size'),
    CursorStat('cursor_next', 'next calls'),
    CursorStat('cursor_prev', 'prev calls'),
    CursorStat('cursor_remove', 'remove calls'),
    CursorStat('cursor_remove_bytes', 'remove key bytes removed', 'size'),
    CursorStat('cursor_reopen', 'cache cursors reuse count'),
    CursorStat('cursor_reserve', 'reserve calls'),
    CursorStat('cursor_reset', 'reset calls'),
    CursorStat('cursor_restart', 'operation restarted'),
    CursorStat('cursor_search', 'search calls'),
    CursorStat('cursor_search_hs', 'search history store calls'),
    CursorStat('cursor_search_near', 'search near calls'),
    CursorStat('cursor_truncate', 'truncate calls'),
    CursorStat('cursor_update', 'update calls'),
    CursorStat('cursor_update_bytes', 'update key and value bytes', 'size'),
    CursorStat('cursor_update_bytes_changed', 'update value size change', 'size'),

    ##########################################
    # Reconciliation statistics
    ##########################################
    RecStat('rec_dictionary', 'dictionary matches'),
    RecStat('rec_multiblock_internal', 'internal page multi-block writes'),
    RecStat('rec_multiblock_leaf', 'leaf page multi-block writes'),
    RecStat('rec_multiblock_max', 'maximum blocks required for a page', 'max_aggregate,no_scale'),
    RecStat('rec_prefix_compression', 'leaf page key bytes discarded using prefix compression', 'size'),
    RecStat('rec_suffix_compression', 'internal page key bytes discarded using suffix compression', 'size'),
    RecStat('rec_time_window_pages_prepared', 'pages written including at least one prepare'),
    RecStat('rec_time_window_pages_start_ts', 'pages written including at least one start timestamp'),
    RecStat('rec_time_window_prepared', 'records written including a prepare'),

    ##########################################
    # Session operations
    ##########################################
    SessionOpStat('session_compact', 'object compaction'),
]

##########################################
# CONNECTION AND DATA SOURCE statistics
##########################################
conn_dsrc_stats = [
    ##########################################
    # Autocommit statistics
    ##########################################
    AutoCommitStat('autocommit_readonly_retry', 'retries for readonly operations'),
    AutoCommitStat('autocommit_update_retry', 'retries for update operations'),

    ##########################################
    # Backup statistics
    ##########################################
    BackupStat('backup_blocks_compressed', 'total modified incremental blocks with compressed data'),
    BackupStat('backup_blocks_uncompressed', 'total modified incremental blocks without compressed data'),

    ##########################################
    # Cache and eviction statistics
    ##########################################
    CacheStat('cache_bytes_dirty', 'tracked dirty bytes in the cache', 'no_clear,no_scale,size'),
    CacheStat('cache_bytes_dirty_internal', 'tracked dirty internal page bytes in the cache', 'no_clear,no_scale,size'),
    CacheStat('cache_bytes_dirty_leaf', 'tracked dirty leaf page bytes in the cache', 'no_clear,no_scale,size'),
    CacheStat('cache_bytes_dirty_total', 'bytes dirty in the cache cumulative', 'no_clear,no_scale,size'),
    CacheStat('cache_bytes_inuse', 'bytes currently in the cache', 'no_clear,no_scale,size'),
    CacheStat('cache_bytes_read', 'bytes read into cache', 'size'),
    CacheStat('cache_bytes_write', 'bytes written from cache', 'size'),
<<<<<<< HEAD
    CacheStat('cache_evict_split_failed_lock', 'realizing in-memory split after reconciliation failed due to internal lock busy'),
    CacheStat('cache_eviction_ahead_of_last_materialized_lsn', 'pages evicted ahead of the page materialization frontier'),
=======
    CacheStat('cache_eviction_app_threads_fill_ratio_25_50', 'application threads eviction requested with cache fill ratio >= 25% and < 50%'),
    CacheStat('cache_eviction_app_threads_fill_ratio_50_75', 'application threads eviction requested with cache fill ratio >= 50% and < 75%'),
    CacheStat('cache_eviction_app_threads_fill_ratio_gt_75', 'application threads eviction requested with cache fill ratio >= 75%'),
    CacheStat('cache_eviction_app_threads_fill_ratio_lt_25', 'application threads eviction requested with cache fill ratio < 25%'),
>>>>>>> bb7d5ee6
    CacheStat('cache_eviction_blocked_checkpoint', 'checkpoint blocked page eviction'),
    CacheStat('cache_eviction_blocked_checkpoint_hs', 'checkpoint of history store file blocked non-history store page eviction'),
    CacheStat('cache_eviction_blocked_checkpoint_precise', 'precise checkpoint caused an eviction to be skipped because any dirty content needs to remain in cache'),
    CacheStat('cache_eviction_blocked_disagg_dirty_internal_page', 'dirty internal page cannot be evicted in disaggregated storage'),
    CacheStat('cache_eviction_blocked_disagg_next_checkpoint', 'page eviction blocked in disaggregated storage as it can only be written by the next checkpoint'),
    CacheStat('cache_eviction_blocked_hazard', 'hazard pointer blocked page eviction'),
    CacheStat('cache_eviction_blocked_internal_page_split', 'internal page split blocked its eviction'),
    CacheStat('cache_eviction_blocked_materialization', 'page eviction blocked due to materialization frontier'),
    CacheStat('cache_eviction_blocked_multi_block_reconciliation_during_checkpoint', 'multi-block reconciliation blocked whilst checkpoint is running'),
    CacheStat('cache_eviction_blocked_no_progress', 'eviction gave up due to no progress being made'),
    CacheStat('cache_eviction_blocked_no_ts_checkpoint_race_1', 'eviction gave up due to detecting a disk value without a timestamp behind the last update on the chain'),
    CacheStat('cache_eviction_blocked_no_ts_checkpoint_race_2', 'eviction gave up due to detecting a tombstone without a timestamp ahead of the selected on disk update'),
    CacheStat('cache_eviction_blocked_no_ts_checkpoint_race_3', 'eviction gave up due to detecting a tombstone without a timestamp ahead of the selected on disk update after validating the update chain'),
    CacheStat('cache_eviction_blocked_no_ts_checkpoint_race_4', 'eviction gave up due to detecting update chain entries without timestamps after the selected on disk update'),
    CacheStat('cache_eviction_blocked_overflow_keys', 'overflow keys on a multiblock row-store page blocked its eviction'),
    CacheStat('cache_eviction_blocked_recently_modified', 'recent modification of a page blocked its eviction'),
    CacheStat('cache_eviction_blocked_remove_hs_race_with_checkpoint', 'eviction gave up due to needing to remove a record from the history store but checkpoint is running'),
    CacheStat('cache_eviction_blocked_uncommitted_truncate', 'uncommitted truncate blocked page eviction'),
    CacheStat('cache_eviction_clean', 'unmodified pages evicted'),
    CacheStat('cache_eviction_deepen', 'page split during eviction deepened the tree'),
    CacheStat('cache_eviction_dirty', 'modified pages evicted'),
    CacheStat('cache_eviction_dirty_obsolete_tw', 'pages dirtied due to obsolete time window by eviction'),
    CacheStat('cache_eviction_internal', 'internal pages evicted'),
    CacheStat('cache_eviction_pages_seen', 'pages seen by eviction walk'),
    CacheStat('cache_eviction_random_sample_inmem_root', 'locate a random in-mem ref by examining all entries on the root page'),
    CacheStat('cache_eviction_split_internal', 'internal pages split during eviction'),
    CacheStat('cache_eviction_split_leaf', 'leaf pages split during eviction'),
    CacheStat('cache_eviction_target_page_ge128', 'eviction walk target pages histogram - 128 and higher'),
    CacheStat('cache_eviction_target_page_lt10', 'eviction walk target pages histogram - 0-9'),
    CacheStat('cache_eviction_target_page_lt128', 'eviction walk target pages histogram - 64-128'),
    CacheStat('cache_eviction_target_page_lt32', 'eviction walk target pages histogram - 10-31'),
    CacheStat('cache_eviction_target_page_lt64', 'eviction walk target pages histogram - 32-63'),
    CacheStat('cache_eviction_target_page_reduced', 'eviction walk target pages reduced due to history store cache pressure'),
    CacheStat('cache_eviction_trigger_dirty_reached', 'number of times dirty trigger was reached'),
    CacheStat('cache_eviction_trigger_reached', 'number of times eviction trigger was reached'),
    CacheStat('cache_eviction_trigger_updates_reached', 'number of times updates trigger was reached'),
    CacheStat('cache_hs_btree_truncate', 'history store table truncation to remove all the keys of a btree'),
    CacheStat('cache_hs_btree_truncate_dryrun', 'history store table truncations that would have happened in non-dryrun mode'),
    CacheStat('cache_hs_insert', 'history store table insert calls'),
    CacheStat('cache_hs_insert_full_update', 'the number of times full update inserted to history store'),
    CacheStat('cache_hs_insert_restart', 'history store table insert calls that returned restart'),
    CacheStat('cache_hs_insert_reverse_modify', 'the number of times reverse modify inserted to history store'),
    CacheStat('cache_hs_key_truncate', 'history store table truncation to remove an update'),
    CacheStat('cache_hs_key_truncate_onpage_removal', 'history store table truncation to remove range of updates due to key being removed from the data page during reconciliation'),
    CacheStat('cache_hs_key_truncate_rts', 'history store table truncation by rollback to stable to remove an update'),
    CacheStat('cache_hs_key_truncate_rts_dryrun', 'history store table truncations to remove an update that would have happened in non-dryrun mode'),
    CacheStat('cache_hs_key_truncate_rts_unstable', 'history store table truncation by rollback to stable to remove an unstable update'),
    CacheStat('cache_hs_key_truncate_rts_unstable_dryrun', 'history store table truncations to remove an unstable update that would have happened in non-dryrun mode'),
    CacheStat('cache_hs_order_lose_durable_timestamp', 'history store table resolved updates without timestamps that lose their durable timestamp'),
    CacheStat('cache_hs_order_reinsert', 'history store table updates without timestamps fixed up by reinserting with the fixed timestamp'),
    CacheStat('cache_hs_order_remove', 'history store table truncation to remove range of updates due to an update without a timestamp on data page'),
    CacheStat('cache_hs_read', 'history store table reads'),
    CacheStat('cache_hs_read_miss', 'history store table reads missed'),
    CacheStat('cache_hs_read_squash', 'history store table reads requiring squashed modifies'),
    CacheStat('cache_hs_write_squash', 'history store table writes requiring squashed modifies'),
    CacheStat('cache_inmem_split', 'in-memory page splits'),
    CacheStat('cache_inmem_splittable', 'in-memory page passed criteria to be split'),
    CacheStat('cache_pages_prefetch', 'pages requested from the cache due to pre-fetch'),
    CacheStat('cache_pages_requested', 'pages requested from the cache'),
    CacheStat('cache_read', 'pages read into cache'),
    CacheStat('cache_read_checkpoint', 'pages read into cache by checkpoint'),
    CacheStat('cache_read_deleted', 'pages read into cache after truncate'),
    CacheStat('cache_read_deleted_prepared', 'pages read into cache after truncate in prepare state'),
    CacheStat('cache_read_overflow', 'overflow pages read into cache'),
    CacheStat('cache_read_restored_tombstone_bytes', 'size of tombstones restored when reading a page'),
    CacheStat('cache_reverse_splits', 'reverse splits performed'),
    CacheStat('cache_reverse_splits_skipped_vlcs', 'reverse splits skipped because of VLCS namespace gap restrictions'),
    CacheStat('cache_scrub_restore', 'reconciled pages scrubbed and added back to the cache clean'),
    CacheStat('cache_write', 'pages written from cache'),
    CacheStat('cache_write_hs', 'page written requiring history store records'),
    CacheStat('cache_write_restore', 'pages written requiring in-memory restoration'),

    ##########################################
    # Checkpoint statistics
    ##########################################
    CheckpointStat('checkpoint_cleanup_pages_evict', 'pages added for eviction during checkpoint cleanup'),
    CheckpointStat('checkpoint_cleanup_pages_obsolete_tw', 'pages dirtied due to obsolete time window by checkpoint cleanup'),
    CheckpointStat('checkpoint_cleanup_pages_read_obsolete_tw', 'pages read into cache during checkpoint cleanup due to obsolete time window'),
    CheckpointStat('checkpoint_cleanup_pages_read_reclaim_space', 'pages read into cache during checkpoint cleanup (reclaim_space)'),
    CheckpointStat('checkpoint_cleanup_pages_removed', 'pages removed during checkpoint cleanup'),
    CheckpointStat('checkpoint_cleanup_pages_visited', 'pages visited during checkpoint cleanup'),
    CheckpointStat('checkpoint_cleanup_pages_walk_skipped', 'pages skipped during checkpoint cleanup tree walk'),
    CheckpointStat('checkpoint_snapshot_acquired', 'checkpoint has acquired a snapshot for its transaction'),

    ##########################################
    # Cursor operations
    ##########################################
    CursorStat('cursor_bounds_comparisons', 'cursor bounds comparisons performed'),
    CursorStat('cursor_bounds_next_early_exit', 'cursor bounds next early exit'),
    CursorStat('cursor_bounds_next_unpositioned', 'cursor bounds next called on an unpositioned cursor'),
    CursorStat('cursor_bounds_prev_early_exit', 'cursor bounds prev early exit'),
    CursorStat('cursor_bounds_prev_unpositioned', 'cursor bounds prev called on an unpositioned cursor'),
    CursorStat('cursor_bounds_reset', 'cursor bounds cleared from reset'),
    CursorStat('cursor_bounds_search_early_exit', 'cursor bounds search early exit'),
    CursorStat('cursor_bounds_search_near_repositioned_cursor', 'cursor bounds search near call repositioned cursor'),
    CursorStat('cursor_next_hs_tombstone', 'cursor next calls that skip due to a globally visible history store tombstone'),
    CursorStat('cursor_next_skip_ge_100', 'cursor next calls that skip greater than or equal to 100 entries'),
    CursorStat('cursor_next_skip_lt_100', 'cursor next calls that skip greater than 1 and fewer than 100 entries'),
    CursorStat('cursor_next_skip_total', 'Total number of entries skipped by cursor next calls'),
    CursorStat('cursor_open_count', 'open cursor count', 'no_clear,no_scale'),
    CursorStat('cursor_prev_hs_tombstone', 'cursor prev calls that skip due to a globally visible history store tombstone'),
    CursorStat('cursor_prev_skip_ge_100', 'cursor prev calls that skip greater than or equal to 100 entries'),
    CursorStat('cursor_prev_skip_lt_100', 'cursor prev calls that skip less than 100 entries'),
    CursorStat('cursor_prev_skip_total', 'Total number of entries skipped by cursor prev calls'),
    CursorStat('cursor_reposition', 'Total number of times cursor temporarily releases pinned page to encourage eviction of hot or large page'),
    CursorStat('cursor_reposition_failed', 'Total number of times cursor fails to temporarily release pinned page to encourage eviction of hot or large page'),
    CursorStat('cursor_search_near_prefix_fast_paths', 'Total number of times a search near has exited due to prefix config'),
    CursorStat('cursor_skip_hs_cur_position', 'Total number of entries skipped to position the history store cursor'),
    CursorStat('cursor_tree_walk_del_page_skip', 'Total number of deleted pages skipped during tree walk'),
    CursorStat('cursor_tree_walk_inmem_del_page_skip', 'Total number of in-memory deleted pages skipped during tree walk'),
    CursorStat('cursor_tree_walk_ondisk_del_page_skip', 'Total number of on-disk deleted pages skipped during tree walk'),

    ##########################################
    # Cursor API error statistics
    ##########################################
    CursorErrorStat('cursor_bound_error', 'cursor bound calls that return an error'),
    CursorErrorStat('cursor_cache_error', 'cursor cache calls that return an error'),
    CursorErrorStat('cursor_close_error', 'cursor close calls that return an error'),
    CursorErrorStat('cursor_compare_error', 'cursor compare calls that return an error'),
    CursorErrorStat('cursor_equals_error', 'cursor equals calls that return an error'),
    CursorErrorStat('cursor_get_key_error', 'cursor get key calls that return an error'),
    CursorErrorStat('cursor_get_value_error', 'cursor get value calls that return an error'),
    CursorErrorStat('cursor_insert_check_error', 'cursor insert check calls that return an error'),
    CursorErrorStat('cursor_insert_error', 'cursor insert calls that return an error'),
    CursorErrorStat('cursor_largest_key_error', 'cursor largest key calls that return an error'),
    CursorErrorStat('cursor_modify_error', 'cursor modify calls that return an error'),
    CursorErrorStat('cursor_next_error', 'cursor next calls that return an error'),
    CursorErrorStat('cursor_next_random_error', 'cursor next random calls that return an error'),
    CursorErrorStat('cursor_prev_error', 'cursor prev calls that return an error'),
    CursorErrorStat('cursor_reconfigure_error', 'cursor reconfigure calls that return an error'),
    CursorErrorStat('cursor_remove_error', 'cursor remove calls that return an error'),
    CursorErrorStat('cursor_reopen_error', 'cursor reopen calls that return an error'),
    CursorErrorStat('cursor_reserve_error', 'cursor reserve calls that return an error'),
    CursorErrorStat('cursor_reset_error', 'cursor reset calls that return an error'),
    CursorErrorStat('cursor_search_error', 'cursor search calls that return an error'),
    CursorErrorStat('cursor_search_near_error', 'cursor search near calls that return an error'),
    CursorErrorStat('cursor_update_error', 'cursor update calls that return an error'),

    ##########################################
    # Disaggregated block manager statistics
    ##########################################
    BlockDisaggStat('disagg_block_get', 'Disaggregated block manager get'),
    BlockDisaggStat('disagg_block_hs_byte_read', 'Bytes read from the shared history store in SLS', 'size'),
    BlockDisaggStat('disagg_block_hs_byte_write', 'Bytes written to the shared history store in SLS', 'size'),
    BlockDisaggStat('disagg_block_hs_get', 'Disaggregated block manager get from the shared history store in SLS'),
    BlockDisaggStat('disagg_block_hs_put', 'Disaggregated block manager put to the shared history store in SLS'),
    BlockDisaggStat('disagg_block_put', 'Disaggregated block manager put '),

    ##########################################
    # Layered table statistics
    ##########################################
    LayeredStat('layered_curs_insert', 'Layered table cursor insert operations'),
    LayeredStat('layered_curs_next', 'Layered table cursor next operations'),
    LayeredStat('layered_curs_next_ingest', 'Layered table cursor next operations from ingest table'),
    LayeredStat('layered_curs_next_stable', 'Layered table cursor next operations from stable table'),
    LayeredStat('layered_curs_prev', 'Layered table cursor prev operations'),
    LayeredStat('layered_curs_prev_ingest', 'Layered table cursor prev operations from ingest table'),
    LayeredStat('layered_curs_prev_stable', 'Layered table cursor prev operations from stable table'),
    LayeredStat('layered_curs_remove', 'Layered table cursor remove operations'),
    LayeredStat('layered_curs_search', 'Layered table cursor search operations'),
    LayeredStat('layered_curs_search_ingest', 'Layered table cursor search operations from ingest table'),
    LayeredStat('layered_curs_search_near', 'Layered table cursor search near operations'),
    LayeredStat('layered_curs_search_near_ingest', 'Layered table cursor search near operations from ingest table'),
    LayeredStat('layered_curs_search_near_stable', 'Layered table cursor search near operations from stable table'),
    LayeredStat('layered_curs_search_stable', 'Layered table cursor search operations from stable table'),
    LayeredStat('layered_curs_update', 'Layered table cursor update operations'),
    LayeredStat('layered_curs_upgrade_ingest', 'Layered table cursor upgrade state for ingest table'),
    LayeredStat('layered_curs_upgrade_stable', 'Layered table cursor upgrade state for stable table'),

    LayeredStat('layered_table_manager_checkpoints', 'checkpoints performed on this table by the layered table manager'),
    LayeredStat('layered_table_manager_checkpoints_refreshed', 'checkpoints refreshed on shared layered constituents'),
    LayeredStat('layered_table_manager_logops_applied', 'how many log applications the layered table manager applied on this tree'),
    LayeredStat('layered_table_manager_logops_skipped', 'how many log applications the layered table manager skipped on this tree'),
    LayeredStat('layered_table_manager_skip_lsn', 'how many previously-applied LSNs the layered table manager skipped on this tree'),

    ##########################################
    # Reconciliation statistics
    ##########################################
    RecStat('rec_overflow_key_leaf', 'leaf-page overflow keys'),
    RecStat('rec_overflow_value', 'overflow values written'),
    RecStat('rec_page_delete', 'pages deleted'),
    RecStat('rec_page_delete_fast', 'fast-path pages deleted'),
    RecStat('rec_pages', 'page reconciliation calls'),
    RecStat('rec_pages_eviction', 'page reconciliation calls for eviction'),
    RecStat('rec_time_aggr_newest_start_durable_ts', 'pages written including an aggregated newest start durable timestamp '),
    RecStat('rec_time_aggr_newest_stop_durable_ts', 'pages written including an aggregated newest stop durable timestamp '),
    RecStat('rec_time_aggr_newest_stop_ts', 'pages written including an aggregated newest stop timestamp '),
    RecStat('rec_time_aggr_newest_stop_txn', 'pages written including an aggregated newest stop transaction ID'),
    RecStat('rec_time_aggr_newest_txn', 'pages written including an aggregated newest transaction ID '),
    RecStat('rec_time_aggr_oldest_start_ts', 'pages written including an aggregated oldest start timestamp '),
    RecStat('rec_time_aggr_prepared', 'pages written including an aggregated prepare'),
    RecStat('rec_time_window_bytes_ts', 'approximate byte size of timestamps in pages written'),
    RecStat('rec_time_window_bytes_txn', 'approximate byte size of transaction IDs in pages written'),
    RecStat('rec_time_window_durable_start_ts', 'records written including a start durable timestamp'),
    RecStat('rec_time_window_durable_stop_ts', 'records written including a stop durable timestamp'),
    RecStat('rec_time_window_pages_durable_start_ts', 'pages written including at least one start durable timestamp'),
    RecStat('rec_time_window_pages_durable_stop_ts', 'pages written including at least one stop durable timestamp'),
    RecStat('rec_time_window_pages_start_txn', 'pages written including at least one start transaction ID'),
    RecStat('rec_time_window_pages_stop_ts', 'pages written including at least one stop timestamp'),
    RecStat('rec_time_window_pages_stop_txn', 'pages written including at least one stop transaction ID'),
    RecStat('rec_time_window_start_ts', 'records written including a start timestamp'),
    RecStat('rec_time_window_start_txn', 'records written including a start transaction ID'),
    RecStat('rec_time_window_stop_ts', 'records written including a stop timestamp'),
    RecStat('rec_time_window_stop_txn', 'records written including a stop transaction ID'),
    RecStat('rec_vlcs_emptied_pages', 'VLCS pages explicitly reconciled as empty'),

    ##########################################
    # Transaction statistics
    ##########################################
    TxnStat('txn_read_overflow_remove', 'number of times overflow removed value is read'),
    TxnStat('txn_read_race_prepare_commit', 'a reader raced with a prepared transaction commit and skipped an update or updates'),
    TxnStat('txn_read_race_prepare_update', 'race to read prepared update retry'),
    TxnStat('txn_rts_delete_rle_skipped', 'rollback to stable skipping delete rle'),
    TxnStat('txn_rts_hs_removed', 'rollback to stable updates removed from history store'),
    TxnStat('txn_rts_hs_removed_dryrun', 'rollback to stable updates that would have been removed from history store in non-dryrun mode'),
    TxnStat('txn_rts_hs_restore_tombstones', 'rollback to stable restored tombstones from history store'),
    TxnStat('txn_rts_hs_restore_tombstones_dryrun', 'rollback to stable tombstones from history store that would have been restored in non-dryrun mode'),
    TxnStat('txn_rts_hs_restore_updates', 'rollback to stable restored updates from history store'),
    TxnStat('txn_rts_hs_restore_updates_dryrun', 'rollback to stable updates from history store that would have been restored in non-dryrun mode'),
    TxnStat('txn_rts_hs_stop_older_than_newer_start', 'rollback to stable history store records with stop timestamps older than newer records'),
    TxnStat('txn_rts_inconsistent_ckpt', 'rollback to stable inconsistent checkpoint'),
    TxnStat('txn_rts_keys_removed', 'rollback to stable keys removed'),
    TxnStat('txn_rts_keys_removed_dryrun', 'rollback to stable keys that would have been removed in non-dryrun mode'),
    TxnStat('txn_rts_keys_restored', 'rollback to stable keys restored'),
    TxnStat('txn_rts_keys_restored_dryrun', 'rollback to stable keys that would have been restored in non-dryrun mode'),
    TxnStat('txn_rts_stable_rle_skipped', 'rollback to stable skipping stable rle'),
    TxnStat('txn_rts_sweep_hs_keys', 'rollback to stable sweeping history store keys'),
    TxnStat('txn_rts_sweep_hs_keys_dryrun', 'rollback to stable history store keys that would have been swept in non-dryrun mode'),
    TxnStat('txn_update_conflict', 'update conflicts'),
]

##########################################
# Session statistics
##########################################
session_stats = [
    SessionStat('bytes_read', 'bytes read into cache'),
    SessionStat('bytes_write', 'bytes written from cache'),
    SessionStat('cache_time', 'time waiting for cache (usecs)'),
    SessionStat('cache_time_interruptible', 'time waiting for cache interruptible eviction (usecs)'),
    SessionStat('cache_time_mandatory', 'time waiting for mandatory cache eviction (usecs)'),
    SessionStat('lock_dhandle_wait', 'dhandle lock wait time (usecs)'),
    SessionStat('lock_schema_wait', 'schema lock wait time (usecs)'),
    SessionStat('read_time', 'page read from disk to cache time (usecs)'),
    SessionStat('txn_bytes_dirty', 'dirty bytes in this txn', 'no_clear,no_scale,size'),
    SessionStat('txn_updates', 'number of updates in this txn', 'no_clear,no_scale,size'),
    SessionStat('write_time', 'page write from cache to disk time (usecs)'),
]<|MERGE_RESOLUTION|>--- conflicted
+++ resolved
@@ -1044,15 +1044,12 @@
     CacheStat('cache_bytes_inuse', 'bytes currently in the cache', 'no_clear,no_scale,size'),
     CacheStat('cache_bytes_read', 'bytes read into cache', 'size'),
     CacheStat('cache_bytes_write', 'bytes written from cache', 'size'),
-<<<<<<< HEAD
     CacheStat('cache_evict_split_failed_lock', 'realizing in-memory split after reconciliation failed due to internal lock busy'),
     CacheStat('cache_eviction_ahead_of_last_materialized_lsn', 'pages evicted ahead of the page materialization frontier'),
-=======
     CacheStat('cache_eviction_app_threads_fill_ratio_25_50', 'application threads eviction requested with cache fill ratio >= 25% and < 50%'),
     CacheStat('cache_eviction_app_threads_fill_ratio_50_75', 'application threads eviction requested with cache fill ratio >= 50% and < 75%'),
     CacheStat('cache_eviction_app_threads_fill_ratio_gt_75', 'application threads eviction requested with cache fill ratio >= 75%'),
     CacheStat('cache_eviction_app_threads_fill_ratio_lt_25', 'application threads eviction requested with cache fill ratio < 25%'),
->>>>>>> bb7d5ee6
     CacheStat('cache_eviction_blocked_checkpoint', 'checkpoint blocked page eviction'),
     CacheStat('cache_eviction_blocked_checkpoint_hs', 'checkpoint of history store file blocked non-history store page eviction'),
     CacheStat('cache_eviction_blocked_checkpoint_precise', 'precise checkpoint caused an eviction to be skipped because any dirty content needs to remain in cache'),
