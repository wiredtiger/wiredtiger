--- conflicted
+++ resolved
@@ -188,18 +188,6 @@
     ##########################################
     # System statistics
     ##########################################
-<<<<<<< HEAD
-    ConnStat('api_call_current', 'threads currently in the library application', 'no_clear,no_scale,size'),
-    ConnStat('api_call_current_int', 'threads currently in the library internal', 'no_clear,no_scale,size'),
-    ConnStat('api_call_current_cursor', 'threads currently in the library doing cursor operations application', 'no_clear,no_scale,size'),
-    ConnStat('api_call_current_cursor_int', 'threads currently in the library doing cursor operations internal', 'no_clear,no_scale,size'),
-    ConnStat('backup_blocks', 'total modified incremental blocks'),
-    ConnStat('backup_cursor_open', 'backup cursor open', 'no_clear,no_scale'),
-    ConnStat('backup_dup_open', 'backup duplicate cursor open', 'no_clear,no_scale'),
-    ConnStat('backup_incremental', 'incremental backup enabled', 'no_clear,no_scale'),
-    ConnStat('backup_start', 'opening the backup cursor in progress', 'no_clear,no_scale'),
-=======
->>>>>>> 75d001f3
     ConnStat('buckets', 'hash bucket array size general', 'no_clear,no_scale,size'),
     ConnStat('buckets_dh', 'hash bucket array size for data handles', 'no_clear,no_scale,size'),
     ConnStat('cond_auto_wait', 'auto adjusting condition wait calls'),
@@ -218,6 +206,14 @@
     ConnStat('rwlock_write', 'pthread mutex shared lock write-lock calls'),
     ConnStat('time_travel', 'detected system time went backwards'),
     ConnStat('write_io', 'total write I/Os'),
+
+    ##########################################
+    # API utilization statistics
+    ##########################################
+    ConnStat('api_call_current', 'threads currently in the library application', 'no_clear,no_scale,size'),
+    ConnStat('api_call_current_int', 'threads currently in the library internal', 'no_clear,no_scale,size'),
+    ConnStat('api_call_current_cursor', 'threads currently in the library doing cursor operations application', 'no_clear,no_scale,size'),
+    ConnStat('api_call_current_cursor_int', 'threads currently in the library doing cursor operations internal', 'no_clear,no_scale,size'),
 
     ##########################################
     # Background compaction statistics
