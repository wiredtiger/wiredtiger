#!/usr/bin/env python3

# Auto-generate statistics #defines, with initialization, clear and aggregate
# functions.
#
# NOTE: Statistics reports show individual objects as operations per second.
# All objects where that does not make sense should have the word 'currently'
# or the phrase 'in the cache' in their text description, for example, 'files
# currently open'.
# NOTE: All statistics descriptions must have a prefix string followed by ':'.
#
# Data-source statistics are normally aggregated across the set of underlying
# objects. Additional optional configuration flags are available:
#       cache_walk      Only reported when statistics=cache_walk is set
#       tree_walk       Only reported when statistics=tree_walk is set
#       max_aggregate   Take the maximum value when aggregating statistics
#       no_clear        Value not cleared when statistics cleared
#       no_scale        Don't scale value per second in the logging tool script
#       size            Used by timeseries tool, indicates value is a byte count
#
# The no_clear and no_scale flags are normally always set together (values that
# are maintained over time are normally not scaled per second).

from operator import attrgetter
import sys

class Stat:
    def __init__(self, name, tag, desc, flags=''):
        self.name = name
        self.desc = tag + ': ' + desc
        self.flags = flags

    def __cmp__(self, other):
        return cmp(self.desc.lower(), other.desc.lower())

class AutoCommitStat(Stat):
    prefix = 'autocommit'
    def __init__(self, name, desc, flags=''):
        Stat.__init__(self, name, AutoCommitStat.prefix, desc, flags)

class BackgroundCompactStat(Stat):
    prefix = 'background-compact'
    def __init__(self, name, desc, flags=''):
        Stat.__init__(self, name, BackgroundCompactStat.prefix, desc, flags)

class BackupStat(Stat):
    prefix = 'backup'
    def __init__(self, name, desc, flags=''):
        Stat.__init__(self, name, BackupStat.prefix, desc, flags)

class BlockCacheStat(Stat):
    prefix = 'block-cache'
    def __init__(self, name, desc, flags=''):
        Stat.__init__(self, name, BlockCacheStat.prefix, desc, flags)
class BlockDisaggStat(Stat):
    prefix = 'block-disagg'
    def __init__(self, name, desc, flags=''):
        Stat.__init__(self, name, BlockDisaggStat.prefix, desc, flags)
class BlockStat(Stat):
    prefix = 'block-manager'
    def __init__(self, name, desc, flags=''):
        Stat.__init__(self, name, BlockStat.prefix, desc, flags)
class BtreeStat(Stat):
    prefix = 'btree'
    def __init__(self, name, desc, flags=''):
        Stat.__init__(self, name, BtreeStat.prefix, desc, flags)
class CacheStat(Stat):
    prefix = 'cache'
    def __init__(self, name, desc, flags=''):
        Stat.__init__(self, name, CacheStat.prefix, desc, flags)
class CapacityStat(Stat):
    prefix = 'capacity'
    def __init__(self, name, desc, flags=''):
        Stat.__init__(self, name, CapacityStat.prefix, desc, flags)
class CheckpointStat(Stat):
    prefix = 'checkpoint'
    def __init__(self, name, desc, flags=''):
        Stat.__init__(self, name, CheckpointStat.prefix, desc, flags)
class ChunkCacheStat(Stat):
    prefix = 'chunk-cache'
    def __init__(self, name, desc, flags=''):
        Stat.__init__(self, name, ChunkCacheStat.prefix, desc, flags)
class CompressStat(Stat):
    prefix = 'compression'
    def __init__(self, name, desc, flags=''):
        Stat.__init__(self, name, CompressStat.prefix, desc, flags)
class ConnStat(Stat):
    prefix = 'connection'
    def __init__(self, name, desc, flags=''):
        Stat.__init__(self, name, ConnStat.prefix, desc, flags)
class CursorErrorStat(Stat):
    prefix = 'cursor'
    def __init__(self, name, desc, flags=''):
        Stat.__init__(self, name, CursorStat.prefix, desc, flags)
class CursorStat(Stat):
    prefix = 'cursor'
    def __init__(self, name, desc, flags=''):
        Stat.__init__(self, name, CursorStat.prefix, desc, flags)
class CursorSweepStat(Stat):
    prefix = 'cursor'
    def __init__(self, name, desc, flags=''):
        Stat.__init__(self, name, CursorStat.prefix, desc, flags)
class DhandleStat(Stat):
    prefix = 'data-handle'
    def __init__(self, name, desc, flags=''):
        Stat.__init__(self, name, DhandleStat.prefix, desc, flags)
class EvictCacheWalkStat(Stat):
    prefix = 'cache_walk'
    def __init__(self, name, desc, flags=''):
        flags += ',cache_walk'
        Stat.__init__(self, name, EvictCacheWalkStat.prefix, desc, flags)
class EvictStat(Stat):
    prefix = 'cache'
    def __init__(self, name, desc, flags=''):
        Stat.__init__(self, name, EvictStat.prefix, desc, flags)
class LayeredStat(Stat):
    prefix = 'layered'
    def __init__(self, name, desc, flags=''):
        Stat.__init__(self, name, LayeredStat.prefix, desc, flags)
class LiveRestoreStat(Stat):
    prefix = 'live-restore'
    def __init__(self, name, desc, flags=''):
        Stat.__init__(self, name, LiveRestoreStat.prefix, desc, flags)
class LockStat(Stat):
    prefix = 'lock'
    def __init__(self, name, desc, flags=''):
        Stat.__init__(self, name, LockStat.prefix, desc, flags)
class LogStat(Stat):
    prefix = 'log'
    def __init__(self, name, desc, flags=''):
        Stat.__init__(self, name, LogStat.prefix, desc, flags)
class SessionStat(Stat):
    prefix = 'session'
    def __init__(self, name, desc, flags=''):
        Stat.__init__(self, name, SessionStat.prefix, desc, flags)
class PerfHistStat(Stat):
    prefix = 'perf'
    def __init__(self, name, desc, flags=''):
        Stat.__init__(self, name, PerfHistStat.prefix, desc, flags)
class PrefetchStat(Stat):
    prefix = 'prefetch'
    def __init__(self, name, desc, flags=''):
        Stat.__init__(self, name, PrefetchStat.prefix, desc, flags)
class RecStat(Stat):
    prefix = 'reconciliation'
    def __init__(self, name, desc, flags=''):
        Stat.__init__(self, name, RecStat.prefix, desc, flags)
class SessionOpStat(Stat):
    prefix = 'session'
    def __init__(self, name, desc, flags=''):
        Stat.__init__(self, name, SessionOpStat.prefix, desc, flags)
class StorageStat(Stat):
    prefix = 'tiered-storage'
    def __init__(self, name, desc, flags=''):
        Stat.__init__(self, name, SessionOpStat.prefix, desc, flags)
class ThreadStat(Stat):
    prefix = 'thread-state'
    def __init__(self, name, desc, flags=''):
        Stat.__init__(self, name, ThreadStat.prefix, desc, flags)
class TxnStat(Stat):
    prefix = 'transaction'
    def __init__(self, name, desc, flags=''):
        Stat.__init__(self, name, TxnStat.prefix, desc, flags)
class YieldStat(Stat):
    prefix = 'thread-yield'
    def __init__(self, name, desc, flags=''):
        Stat.__init__(self, name, YieldStat.prefix, desc, flags)

##########################################
# CONNECTION statistics
##########################################
conn_stats = [
    ##########################################
    # System statistics
    ##########################################
    ConnStat('buckets', 'hash bucket array size general', 'no_clear,no_scale,size'),
    ConnStat('buckets_dh', 'hash bucket array size for data handles', 'no_clear,no_scale,size'),
    ConnStat('cond_auto_wait', 'auto adjusting condition wait calls'),
    ConnStat('cond_auto_wait_reset', 'auto adjusting condition resets'),
    ConnStat('cond_auto_wait_skipped', 'auto adjusting condition wait raced to update timeout and skipped updating'),
    ConnStat('cond_wait', 'pthread mutex condition wait calls'),
    ConnStat('file_open', 'files currently open', 'no_clear,no_scale'),
    ConnStat('fsync_io', 'total fsync I/Os'),
    ConnStat('memory_allocation', 'memory allocations'),
    ConnStat('memory_free', 'memory frees'),
    ConnStat('memory_grow', 'memory re-allocations'),
    ConnStat('no_session_sweep_5min', 'number of sessions without a sweep for 5+ minutes'),
    ConnStat('no_session_sweep_60min', 'number of sessions without a sweep for 60+ minutes'),
    ConnStat('read_io', 'total read I/Os'),
    ConnStat('rwlock_read', 'pthread mutex shared lock read-lock calls'),
    ConnStat('rwlock_write', 'pthread mutex shared lock write-lock calls'),
    ConnStat('time_travel', 'detected system time went backwards'),
    ConnStat('write_io', 'total write I/Os'),

    ##########################################
    # Background compaction statistics
    ##########################################
    BackgroundCompactStat('background_compact_bytes_recovered', 'background compact recovered bytes', 'no_scale'),
    BackgroundCompactStat('background_compact_ema', 'background compact moving average of bytes rewritten', 'no_scale'),
    BackgroundCompactStat('background_compact_exclude', 'background compact skipped file as it is part of the exclude list', 'no_scale'),
    BackgroundCompactStat('background_compact_fail', 'background compact failed calls', 'no_scale'),
    BackgroundCompactStat('background_compact_fail_cache_pressure', 'background compact failed calls due to cache pressure', 'no_scale'),
    BackgroundCompactStat('background_compact_files_tracked', 'number of files tracked by background compaction', 'no_scale'),
    BackgroundCompactStat('background_compact_interrupted', 'background compact interrupted', 'no_scale'),
    BackgroundCompactStat('background_compact_running', 'background compact running', 'no_scale'),
    BackgroundCompactStat('background_compact_skipped', 'background compact skipped file as not meeting requirements for compaction', 'no_scale'),
    BackgroundCompactStat('background_compact_sleep_cache_pressure', 'background compact sleeps due to cache pressure', 'no_scale'),
    BackgroundCompactStat('background_compact_success', 'background compact successful calls', 'no_scale'),
    BackgroundCompactStat('background_compact_timeout', 'background compact timeout', 'no_scale'),

    ##########################################
    # Backup statistics
    ##########################################
    BackupStat('backup_bits_clr', 'backup total bits cleared'),
    BackupStat('backup_blocks', 'total modified incremental blocks'),
    BackupStat('backup_cursor_open', 'backup cursor open', 'no_clear,no_scale'),
    BackupStat('backup_dup_open', 'backup duplicate cursor open', 'no_clear,no_scale'),
    BackupStat('backup_granularity', 'backup granularity size'),
    BackupStat('backup_incremental', 'incremental backup enabled', 'no_clear,no_scale'),
    BackupStat('backup_start', 'opening the backup cursor in progress', 'no_clear,no_scale'),

    ##########################################
    # Block cache statistics
    ##########################################
    BlockCacheStat('block_cache_blocks', 'total blocks'),
    BlockCacheStat('block_cache_blocks_evicted', 'evicted blocks'),
    BlockCacheStat('block_cache_blocks_insert_read', 'total blocks inserted on read path'),
    BlockCacheStat('block_cache_blocks_insert_write', 'total blocks inserted on write path'),
    BlockCacheStat('block_cache_blocks_removed', 'removed blocks'),
    BlockCacheStat('block_cache_blocks_removed_blocked', 'time sleeping to remove block (usecs)'),
    BlockCacheStat('block_cache_blocks_update', 'cached blocks updated'),
    BlockCacheStat('block_cache_bypass_chkpt', 'number of put bypasses on checkpoint I/O'),
    BlockCacheStat('block_cache_bypass_filesize', 'file size causing bypass'),
    BlockCacheStat('block_cache_bypass_get', 'number of bypasses on get'),
    BlockCacheStat('block_cache_bypass_overhead_put', 'number of bypasses due to overhead on put'),
    BlockCacheStat('block_cache_bypass_put', 'number of bypasses on put because file is too small'),
    BlockCacheStat('block_cache_bypass_writealloc', 'number of bypasses because no-write-allocate setting was on'),
    BlockCacheStat('block_cache_bytes', 'total bytes'),
    BlockCacheStat('block_cache_bytes_insert_read', 'total bytes inserted on read path'),
    BlockCacheStat('block_cache_bytes_insert_write', 'total bytes inserted on write path'),
    BlockCacheStat('block_cache_bytes_update', 'cached bytes updated'),
    BlockCacheStat('block_cache_eviction_passes', 'number of eviction passes'),
    BlockCacheStat('block_cache_hits', 'number of hits'),
    BlockCacheStat('block_cache_lookups', 'lookups'),
    BlockCacheStat('block_cache_misses', 'number of misses'),
    BlockCacheStat('block_cache_not_evicted_overhead', 'number of blocks not evicted due to overhead'),

    ##########################################
    # Block manager statistics
    ##########################################
    BlockStat('block_byte_map_read', 'mapped bytes read', 'size'),
    BlockStat('block_byte_read', 'bytes read', 'size'),
    BlockStat('block_byte_read_intl', 'bytes read for internal pages', 'size'),
    BlockStat('block_byte_read_intl_disk', 'bytes read for internal pages before decompression and decryption', 'size'),
    BlockStat('block_byte_read_leaf', 'bytes read for leaf pages', 'size'),
    BlockStat('block_byte_read_leaf_disk', 'bytes read for leaf pages before decompression and decryption', 'size'),
    BlockStat('block_byte_read_mmap', 'bytes read via memory map API', 'size'),
    BlockStat('block_byte_read_syscall', 'bytes read via system call API', 'size'),
    BlockStat('block_byte_write', 'bytes written', 'size'),
    BlockStat('block_byte_write_checkpoint', 'bytes written for checkpoint', 'size'),
    BlockStat('block_byte_write_compact', 'bytes written by compaction', 'size'),
    BlockStat('block_byte_write_intl', 'bytes written for internal pages before compression and encryption', 'size'),
    BlockStat('block_byte_write_intl_delta_gt100', 'number of internal page deltas written that were greater than the size of the full image'),
    BlockStat('block_byte_write_intl_delta_lt100', 'number of internal page deltas written that were between 80-100 percent the size of the full image'),
    BlockStat('block_byte_write_intl_delta_lt20', 'number of internal page deltas written that were between 0-20 percent the size of the full image'),
    BlockStat('block_byte_write_intl_delta_lt40', 'number of internal page deltas written that were between 20-40 percent the size of the full image'),
    BlockStat('block_byte_write_intl_delta_lt60', 'number of internal page deltas written that were between 40-60 percent the size of the full image'),
    BlockStat('block_byte_write_intl_delta_lt80', 'number of internal page deltas written that were between 60-80 percent the size of the full image'),
    BlockStat('block_byte_write_intl_disk', 'bytes written for internal pages after compression and encryption', 'size'),
    BlockStat('block_byte_write_leaf', 'bytes written for leaf pages before compression and encryption', 'size'),
    BlockStat('block_byte_write_leaf_delta_gt100', 'number of leaf page deltas written that were greater than the size of the full image'),
    BlockStat('block_byte_write_leaf_delta_lt100', 'number of leaf page deltas written that were between 80-100 percent the size of the full image'),
    BlockStat('block_byte_write_leaf_delta_lt20', 'number of leaf page deltas written that were between 0-20 percent the size of the full image'),
    BlockStat('block_byte_write_leaf_delta_lt40', 'number of leaf page deltas written that were between 20-40 percent the size of the full image'),
    BlockStat('block_byte_write_leaf_delta_lt60', 'number of leaf page deltas written that were between 40-60 percent the size of the full image'),
    BlockStat('block_byte_write_leaf_delta_lt80', 'number of leaf page deltas written that were between 60-80 percent the size of the full image'),
    BlockStat('block_byte_write_leaf_disk', 'bytes written for leaf pages after compression and encryption', 'size'),
    BlockStat('block_byte_write_mmap', 'bytes written via memory map API', 'size'),
    BlockStat('block_byte_write_saved_delta_intl', 'bytes saved from being written when using internal page deltas', 'size'),
    BlockStat('block_byte_write_saved_delta_leaf', 'bytes saved from being written when using leaf page deltas', 'size'),
    BlockStat('block_byte_write_syscall', 'bytes written via system call API', 'size'),
    BlockStat('block_map_read', 'mapped blocks read'),
    BlockStat('block_preload', 'blocks pre-loaded'),
    BlockStat('block_read', 'blocks read'),
    BlockStat('block_remap_file_resize', 'number of times the file was remapped because it changed size via fallocate or truncate'),
    BlockStat('block_remap_file_write', 'number of times the region was remapped via write'),
    BlockStat('block_write', 'blocks written'),

    ##########################################
    # Cache statistics
    ##########################################
    CacheStat('cache_bytes_delta_updates', 'bytes allocated for delta updates', 'no_clear,no_scale,size'),
    CacheStat('cache_bytes_hs', 'bytes belonging to the history store table in the cache', 'no_clear,no_scale,size'),
    CacheStat('cache_bytes_hs_dirty', 'dirty bytes belonging to the history store table in the cache', 'no_clear,no_scale,size'),
    CacheStat('cache_bytes_hs_updates', 'update bytes belonging to the history store table in the cache', 'no_clear,no_scale,size'),
    CacheStat('cache_bytes_image', 'bytes belonging to page images in the cache', 'no_clear,no_scale,size'),
    CacheStat('cache_bytes_internal', 'tracked bytes belonging to internal pages in the cache', 'no_clear,no_scale,size'),
    CacheStat('cache_bytes_leaf', 'tracked bytes belonging to leaf pages in the cache', 'no_clear,no_scale,size'),
    CacheStat('cache_bytes_max', 'maximum bytes configured', 'no_clear,no_scale,size'),
    CacheStat('cache_bytes_other', 'bytes not belonging to page images in the cache', 'no_clear,no_scale,size'),
    CacheStat('cache_bytes_updates', 'bytes allocated for updates', 'no_clear,no_scale,size'),
    CacheStat('cache_hazard_checks', 'hazard pointer check calls'),
    CacheStat('cache_hazard_max', 'hazard pointer maximum array length', 'max_aggregate,no_scale'),
    CacheStat('cache_hazard_walks', 'hazard pointer check entries walked'),
    CacheStat('cache_hs_ondisk', 'history store table on-disk size', 'no_clear,no_scale,size'),
    CacheStat('cache_hs_ondisk_max', 'history store table max on-disk size', 'no_clear,no_scale,size'),
    CacheStat('cache_overhead', 'percentage overhead', 'no_clear,no_scale'),
    CacheStat('cache_pages_dirty', 'tracked dirty pages in the cache', 'no_clear,no_scale'),
    CacheStat('cache_pages_inuse', 'pages currently held in the cache', 'no_clear,no_scale'),
    CacheStat('cache_read_app_count', 'application threads page read from disk to cache count'),
    CacheStat('cache_read_app_time', 'application threads page read from disk to cache time (usecs)'),
    CacheStat('cache_updates_txn_uncommitted_bytes', 'updates in uncommitted txn - bytes', 'no_clear,no_scale,size'),
    CacheStat('cache_updates_txn_uncommitted_count', 'updates in uncommitted txn - count', 'no_clear,no_scale,size'),
    CacheStat('cache_write_app_count', 'application threads page write from cache to disk count'),
    CacheStat('cache_write_app_time', 'application threads page write from cache to disk time (usecs)'),
    CacheStat('npos_evict_walk_max', 'eviction walk restored - had to walk this many pages', 'max_aggregate,no_scale'),
    CacheStat('npos_read_walk_max', 'npos read - had to walk this many pages', 'max_aggregate,no_scale'),

    ##########################################
    # Eviction statistics
    ##########################################
    EvictStat('eviction_active_workers', 'eviction worker thread active', 'no_clear'),
    EvictStat('eviction_aggressive_set', 'eviction currently operating in aggressive mode', 'no_clear,no_scale'),
    EvictStat('eviction_app_attempt', 'page evict attempts by application threads'),
    EvictStat('eviction_app_dirty_attempt', 'modified page evict attempts by application threads'),
    EvictStat('eviction_app_dirty_fail', 'modified page evict failures by application threads'),
    EvictStat('eviction_app_fail', 'page evict failures by application threads'),
    EvictStat('eviction_app_time', 'application thread time evicting (usecs)'),
    EvictStat('eviction_clear_ordinary', 'pages removed from the ordinary queue to be queued for urgent eviction'),
    EvictStat('eviction_consider_prefetch', 'pages considered for eviction that were brought in by pre-fetch', 'no_clear,no_scale'),
    EvictStat('eviction_empty_score', 'eviction empty score', 'no_clear,no_scale'),
    EvictStat('eviction_fail', 'pages selected for eviction unable to be evicted'),
    EvictStat('eviction_fail_active_children_on_an_internal_page', 'pages selected for eviction unable to be evicted because of active children on an internal page'),
    EvictStat('eviction_fail_checkpoint_no_ts', 'pages selected for eviction unable to be evicted because of race between checkpoint and updates without timestamps'),
    EvictStat('eviction_fail_in_reconciliation', 'pages selected for eviction unable to be evicted because of failure in reconciliation'),
    EvictStat('eviction_force', 'forced eviction - pages selected count'),
    EvictStat('eviction_force_clean', 'forced eviction - pages evicted that were clean count'),
    EvictStat('eviction_force_delete', 'forced eviction - pages selected because of too many deleted items count'),
    EvictStat('eviction_force_dirty', 'forced eviction - pages evicted that were dirty count'),
    EvictStat('eviction_force_fail', 'forced eviction - pages selected unable to be evicted count'),
    EvictStat('eviction_force_hs', 'forced eviction - history store pages selected while session has history store cursor open'),
    EvictStat('eviction_force_hs_fail', 'forced eviction - history store pages failed to evict while session has history store cursor open'),
    EvictStat('eviction_force_hs_success', 'forced eviction - history store pages successfully evicted while session has history store cursor open'),
    EvictStat('eviction_force_long_update_list', 'forced eviction - pages selected because of a large number of updates to a single item'),
    EvictStat('eviction_force_no_retry', 'forced eviction - do not retry count to evict pages selected to evict during reconciliation'),
    EvictStat('eviction_get_ref_empty', 'eviction calls to get a page found queue empty'),
    EvictStat('eviction_get_ref_empty2', 'eviction calls to get a page found queue empty after locking'),
    EvictStat('eviction_internal_pages_already_queued', 'internal pages seen by eviction walk that are already queued'),
    EvictStat('eviction_internal_pages_queued', 'internal pages queued for eviction'),
    EvictStat('eviction_internal_pages_seen', 'internal pages seen by eviction walk'),
    EvictStat('eviction_interupted_by_app', 'application requested eviction interrupt'),
    EvictStat('eviction_maximum_milliseconds', 'maximum milliseconds spent at a single eviction', 'no_clear,no_scale,size'),
    EvictStat('eviction_maximum_page_size', 'maximum page size seen at eviction', 'no_clear,no_scale,size'),
    EvictStat('eviction_pages_already_queued', 'pages seen by eviction walk that are already queued'),
    EvictStat('eviction_pages_in_parallel_with_checkpoint', 'pages evicted in parallel with checkpoint'),
    EvictStat('eviction_pages_ordinary_queued', 'pages queued for eviction'),
    EvictStat('eviction_pages_queued_oldest', 'pages queued for urgent eviction during walk'),
    EvictStat('eviction_pages_queued_post_lru', 'pages queued for eviction post lru sorting'),
    EvictStat('eviction_pages_queued_urgent', 'pages queued for urgent eviction'),
    EvictStat('eviction_pages_queued_urgent_hs_dirty', 'pages queued for urgent eviction from history store due to high dirty content'),
    EvictStat('eviction_queue_empty', 'eviction server candidate queue empty when topping up'),
    EvictStat('eviction_queue_not_empty', 'eviction server candidate queue not empty when topping up'),
    EvictStat('eviction_reentry_hs_eviction_milliseconds', 'total milliseconds spent inside reentrant history store evictions in a reconciliation', 'no_clear,no_scale,size'),
    EvictStat('eviction_restored_pos', 'eviction walk restored position'),
    EvictStat('eviction_restored_pos_differ', 'eviction walk restored position differs from the saved one'),
    EvictStat('eviction_server_evict_attempt', 'evict page attempts by eviction server'),
    EvictStat('eviction_server_evict_fail', 'evict page failures by eviction server'),
    # Note eviction_server_evict_attempt - eviction_server_evict_fail = evict page successes by eviction server.
    EvictStat('eviction_server_skip_checkpointing_trees', 'eviction server skips trees that are being checkpointed'),
    EvictStat('eviction_server_skip_dirty_pages_during_checkpoint', 'eviction server skips dirty pages during a running checkpoint'),
    EvictStat('eviction_server_skip_intl_page_with_active_child', 'eviction server skips internal pages as it has an active child.'),
    EvictStat('eviction_server_skip_metatdata_with_history', 'eviction server skips metadata pages with history'),
    EvictStat('eviction_server_skip_pages_last_running', 'eviction server skips pages that are written with transactions greater than the last running'),
    EvictStat('eviction_server_skip_pages_retry', 'eviction server skips pages that previously failed eviction and likely will again'),
    EvictStat('eviction_server_skip_trees_eviction_disabled', 'eviction server skips trees that disable eviction'),
    EvictStat('eviction_server_skip_trees_not_useful_before', 'eviction server skips trees that were not useful before'),
    EvictStat('eviction_server_skip_trees_stick_in_cache', 'eviction server skips trees that are configured to stick in cache'),
    EvictStat('eviction_server_skip_trees_too_many_active_walks', 'eviction server skips trees because there are too many active walks'),
    EvictStat('eviction_server_skip_unwanted_pages', 'eviction server skips pages that we do not want to evict'),
    EvictStat('eviction_server_skip_unwanted_tree', 'eviction server skips tree that we do not want to evict'),
    EvictStat('eviction_server_slept', 'eviction server slept, because we did not make progress with eviction'),
    EvictStat('eviction_slow', 'eviction server unable to reach eviction goal'),
    EvictStat('eviction_stable_state_workers', 'eviction worker thread stable number', 'no_clear'),
    EvictStat('eviction_state', 'eviction state', 'no_clear,no_scale'),
    EvictStat('eviction_target_strategy_clean', 'eviction walk target strategy clean pages'),
    EvictStat('eviction_target_strategy_dirty', 'eviction walk target strategy dirty pages'),
    EvictStat('eviction_target_strategy_updates', 'eviction walk target strategy pages with updates'),
    EvictStat('eviction_timed_out_ops', 'operations timed out waiting for space in cache'),
    EvictStat('eviction_walk', 'pages walked for eviction'),
    EvictStat('eviction_walk_from_root', 'eviction walks started from root of tree'),
    EvictStat('eviction_walk_leaf_notfound', 'eviction server waiting for a leaf page'),
    EvictStat('eviction_walk_passes', 'eviction passes of a file'),
    EvictStat('eviction_walk_random_returns_null_position', 'eviction walks random search fails to locate a page, results in a null position'),
    EvictStat('eviction_walk_restart', 'eviction walks restarted'),
    EvictStat('eviction_walk_saved_pos', 'eviction walks started from saved location in tree'),
    EvictStat('eviction_walk_sleeps', 'eviction walk most recent sleeps for checkpoint handle gathering'),
    EvictStat('eviction_walks_abandoned', 'eviction walks abandoned'),
    EvictStat('eviction_walks_active', 'files with active eviction walks', 'no_clear,no_scale'),
    EvictStat('eviction_walks_ended', 'eviction walks reached end of tree'),
    EvictStat('eviction_walks_gave_up_no_targets', 'eviction walks gave up because they saw too many pages and found no candidates'),
    EvictStat('eviction_walks_gave_up_ratio', 'eviction walks gave up because they saw too many pages and found too few candidates'),
    EvictStat('eviction_walks_started', 'files with new eviction walks started'),
    EvictStat('eviction_walks_stopped', 'eviction walks gave up because they restarted their walk twice'),
    EvictStat('eviction_worker_evict_attempt', 'evict page attempts by eviction worker threads'),
    EvictStat('eviction_worker_evict_fail', 'evict page failures by eviction worker threads'),
    # Note eviction_worker_evict_attempt - eviction_worker_evict_fail = evict page successes by eviction worker threads.

    ##########################################
    # Capacity statistics
    ##########################################
    CapacityStat('capacity_bytes_chunkcache', 'bytes written for chunk cache'),
    CapacityStat('capacity_bytes_ckpt', 'bytes written for checkpoint'),
    CapacityStat('capacity_bytes_evict', 'bytes written for eviction'),
    CapacityStat('capacity_bytes_log', 'bytes written for log'),
    CapacityStat('capacity_bytes_read', 'bytes read'),
    CapacityStat('capacity_bytes_written', 'bytes written total'),
    CapacityStat('capacity_threshold', 'threshold to call fsync'),
    CapacityStat('capacity_time_chunkcache', 'time waiting for chunk cache IO bandwidth (usecs)'),
    CapacityStat('capacity_time_ckpt', 'time waiting during checkpoint (usecs)'),
    CapacityStat('capacity_time_evict', 'time waiting during eviction (usecs)'),
    CapacityStat('capacity_time_log', 'time waiting during logging (usecs)'),
    CapacityStat('capacity_time_read', 'time waiting during read (usecs)'),
    CapacityStat('capacity_time_total', 'time waiting due to total capacity (usecs)'),
    CapacityStat('fsync_all_fh', 'background fsync file handles synced'),
    CapacityStat('fsync_all_fh_total', 'background fsync file handles considered'),
    CapacityStat('fsync_all_time', 'background fsync time (msecs)', 'no_clear,no_scale'),

    ##########################################
    # Checkpoint statistics
    ##########################################
    CheckpointStat('checkpoint_cleanup_success', 'checkpoint cleanup successful calls'),
    CheckpointStat('checkpoint_fsync_post', 'fsync calls after allocating the transaction ID'),
    CheckpointStat('checkpoint_fsync_post_duration', 'fsync duration after allocating the transaction ID (usecs)', 'no_clear,no_scale'),
    CheckpointStat('checkpoint_generation', 'generation', 'no_clear,no_scale'),
    CheckpointStat('checkpoint_handle_applied', 'most recent handles applied'),
    CheckpointStat('checkpoint_handle_apply_duration', 'most recent duration for gathering applied handles (usecs)', 'no_clear,no_scale'),
    CheckpointStat('checkpoint_handle_drop_duration', 'most recent duration for checkpoint dropping all handles (usecs)', 'no_clear,no_scale'),
    CheckpointStat('checkpoint_handle_dropped', 'most recent handles checkpoint dropped'),
    CheckpointStat('checkpoint_handle_duration', 'most recent duration for gathering all handles (usecs)', 'no_clear,no_scale'),
    CheckpointStat('checkpoint_handle_lock_duration', 'most recent duration for locking the handles (usecs)', 'no_clear,no_scale'),
    CheckpointStat('checkpoint_handle_locked', 'most recent handles metadata locked'),
    CheckpointStat('checkpoint_handle_meta_check_duration', 'most recent duration for handles metadata checked (usecs)', 'no_clear,no_scale'),
    CheckpointStat('checkpoint_handle_meta_checked', 'most recent handles metadata checked'),
    CheckpointStat('checkpoint_handle_skip_duration', 'most recent duration for gathering skipped handles (usecs)', 'no_clear,no_scale'),
    CheckpointStat('checkpoint_handle_skipped', 'most recent handles skipped'),
    CheckpointStat('checkpoint_handle_walked', 'most recent handles walked'),
    CheckpointStat('checkpoint_hs_pages_reconciled', 'number of history store pages caused to be reconciled'),
    CheckpointStat('checkpoint_pages_reconciled', 'number of pages caused to be reconciled'),
    CheckpointStat('checkpoint_pages_reconciled_bytes', 'number of bytes caused to be reconciled'),
    CheckpointStat('checkpoint_pages_visited_internal', 'number of internal pages visited'),
    CheckpointStat('checkpoint_pages_visited_leaf', 'number of leaf pages visited'),
    CheckpointStat('checkpoint_prep_max', 'prepare max time (msecs)', 'no_clear,no_scale'),
    CheckpointStat('checkpoint_prep_min', 'prepare min time (msecs)', 'no_clear,no_scale'),
    CheckpointStat('checkpoint_prep_recent', 'prepare most recent time (msecs)', 'no_clear,no_scale'),
    CheckpointStat('checkpoint_prep_running', 'prepare currently running', 'no_clear,no_scale'),
    CheckpointStat('checkpoint_prep_total', 'prepare total time (msecs)', 'no_clear,no_scale'),
    CheckpointStat('checkpoint_presync', 'number of handles visited after writes complete'),
    CheckpointStat('checkpoint_scrub_max', 'scrub max time (msecs)', 'no_clear,no_scale'),
    CheckpointStat('checkpoint_scrub_min', 'scrub min time (msecs)', 'no_clear,no_scale'),
    CheckpointStat('checkpoint_scrub_recent', 'scrub most recent time (msecs)', 'no_clear,no_scale'),
    CheckpointStat('checkpoint_scrub_target', 'scrub dirty target', 'no_clear,no_scale'),
    CheckpointStat('checkpoint_scrub_total', 'scrub total time (msecs)', 'no_clear,no_scale'),
    CheckpointStat('checkpoint_skipped', 'checkpoints skipped because database was clean'),
    CheckpointStat('checkpoint_state', 'progress state', 'no_clear,no_scale'),
    CheckpointStat('checkpoint_stop_stress_active', 'stop timing stress active', 'no_clear,no_scale'),
    CheckpointStat('checkpoint_sync', 'number of files synced'),
    CheckpointStat('checkpoint_time_max', 'max time (msecs)', 'no_clear,no_scale'),
    CheckpointStat('checkpoint_time_min', 'min time (msecs)', 'no_clear,no_scale'),
    CheckpointStat('checkpoint_time_recent', 'most recent time (msecs)', 'no_clear,no_scale'),
    CheckpointStat('checkpoint_time_total', 'total time (msecs)', 'no_clear,no_scale'),
    CheckpointStat('checkpoint_tree_duration', 'time spent on per-tree checkpoint work (usecs)'),
    CheckpointStat('checkpoint_wait_reduce_dirty', 'wait cycles while cache dirty level is decreasing'),
    CheckpointStat('checkpoints_api', 'number of checkpoints started by api'),
    CheckpointStat('checkpoints_compact', 'number of checkpoints started by compaction'),
    CheckpointStat('checkpoints_total_failed', 'total failed number of checkpoints'),
    CheckpointStat('checkpoints_total_succeed', 'total succeed number of checkpoints'),

    ##########################################
    # Chunk cache statistics
    ##########################################
    ChunkCacheStat('chunkcache_bytes_inuse', 'total bytes used by the cache'),
    ChunkCacheStat('chunkcache_bytes_inuse_pinned', 'total bytes used by the cache for pinned chunks'),
    ChunkCacheStat('chunkcache_bytes_read_persistent', 'total bytes read from persistent content'),
    ChunkCacheStat('chunkcache_chunks_evicted', 'chunks evicted'),
    ChunkCacheStat('chunkcache_chunks_inuse', 'total chunks held by the chunk cache'),
    ChunkCacheStat('chunkcache_chunks_loaded_from_flushed_tables', 'number of chunks loaded from flushed tables in chunk cache'),
    ChunkCacheStat('chunkcache_chunks_pinned', 'total pinned chunks held by the chunk cache'),
    ChunkCacheStat('chunkcache_created_from_metadata', 'total number of chunks inserted on startup from persisted metadata.'),
    ChunkCacheStat('chunkcache_exceeded_bitmap_capacity', 'could not allocate due to exceeding bitmap capacity'),
    ChunkCacheStat('chunkcache_exceeded_capacity', 'could not allocate due to exceeding capacity'),
    ChunkCacheStat('chunkcache_io_failed', 'number of times a read from storage failed'),
    ChunkCacheStat('chunkcache_lookups', 'lookups'),
    ChunkCacheStat('chunkcache_metadata_inserted', 'number of metadata entries inserted'),
    ChunkCacheStat('chunkcache_metadata_removed', 'number of metadata entries removed'),
    ChunkCacheStat('chunkcache_metadata_work_units_created', 'number of metadata inserts/deletes pushed to the worker thread'),
    ChunkCacheStat('chunkcache_metadata_work_units_dequeued', 'number of metadata inserts/deletes read by the worker thread'),
    ChunkCacheStat('chunkcache_metadata_work_units_dropped', 'number of metadata inserts/deletes dropped by the worker thread'),
    ChunkCacheStat('chunkcache_misses', 'number of misses'),
    ChunkCacheStat('chunkcache_retries', 'retried accessing a chunk while I/O was in progress'),
    ChunkCacheStat('chunkcache_retries_checksum_mismatch', 'retries from a chunk cache checksum mismatch'),
    ChunkCacheStat('chunkcache_spans_chunks_read', 'aggregate number of spanned chunks on read'),
    ChunkCacheStat('chunkcache_toomany_retries', 'timed out due to too many retries'),

    ##########################################
    # Cursor operations
    ##########################################
    CursorStat('cursor_bulk_count', 'bulk cursor count', 'no_clear,no_scale'),
    CursorStat('cursor_cache', 'cursor close calls that result in cache'),
    CursorStat('cursor_cached_count', 'cached cursor count', 'no_clear,no_scale'),
    CursorStat('cursor_create', 'cursor create calls'),
    CursorStat('cursor_insert', 'cursor insert calls'),
    CursorStat('cursor_insert_bulk', 'cursor bulk loaded cursor insert calls'),
    CursorStat('cursor_insert_bytes', 'cursor insert key and value bytes', 'size'),
    CursorStat('cursor_modify', 'cursor modify calls'),
    CursorStat('cursor_modify_bytes', 'cursor modify key and value bytes affected', 'size'),
    CursorStat('cursor_modify_bytes_touch', 'cursor modify value bytes modified', 'size'),
    CursorStat('cursor_next', 'cursor next calls'),
    CursorStat('cursor_prev', 'cursor prev calls'),
    CursorStat('cursor_remove', 'cursor remove calls'),
    CursorStat('cursor_remove_bytes', 'cursor remove key bytes removed', 'size'),
    CursorStat('cursor_reopen', 'cursors reused from cache'),
    CursorStat('cursor_reserve', 'cursor reserve calls'),
    CursorStat('cursor_reset', 'cursor reset calls'),
    CursorStat('cursor_restart', 'cursor operation restarted'),
    CursorStat('cursor_search', 'cursor search calls'),
    CursorStat('cursor_search_hs', 'cursor search history store calls'),
    CursorStat('cursor_search_near', 'cursor search near calls'),
    CursorStat('cursor_truncate', 'cursor truncate calls'),
    CursorStat('cursor_truncate_keys_deleted', 'cursor truncates performed on individual keys'),
    CursorStat('cursor_update', 'cursor update calls'),
    CursorStat('cursor_update_bytes', 'cursor update key and value bytes', 'size'),
    CursorStat('cursor_update_bytes_changed', 'cursor update value size change', 'size'),

    ##########################################
    # Cursor sweep
    ##########################################
    CursorSweepStat('cursor_sweep', 'cursor sweeps'),
    CursorSweepStat('cursor_sweep_buckets', 'cursor sweep buckets'),
    CursorSweepStat('cursor_sweep_closed', 'cursor sweep cursors closed'),
    CursorSweepStat('cursor_sweep_examined', 'cursor sweep cursors examined'),

    ##########################################
    # Dhandle statistics
    ##########################################
    DhandleStat('dh_conn_handle_btree_count', 'btree connection data handles currently active', 'no_clear,no_scale'),
    DhandleStat('dh_conn_handle_checkpoint_count', 'checkpoint connection data handles currently active', 'no_clear,no_scale'),
    # dh_conn_handle_count = The sum of dh_conn_handle_{btree,table,tiered,tiered_tree}_count.
    DhandleStat('dh_conn_handle_count', 'connection data handles currently active', 'no_clear,no_scale'),
    DhandleStat('dh_conn_handle_size', 'connection data handle size', 'no_clear,no_scale,size'),
    DhandleStat('dh_conn_handle_table_count', 'Table connection data handles currently active', 'no_clear,no_scale'),
    DhandleStat('dh_conn_handle_tiered_count', 'Tiered connection data handles currently active', 'no_clear,no_scale'),
    DhandleStat('dh_conn_handle_tiered_tree_count', 'Tiered_Tree connection data handles currently active', 'no_clear,no_scale'),
    DhandleStat('dh_session_handles', 'session dhandles swept'),
    DhandleStat('dh_session_sweeps', 'session sweep attempts'),
    # dh_sweep_dead_close formerly called dh_sweep_close.
    DhandleStat('dh_sweep_dead_close', 'connection sweep dead dhandles closed'),
    DhandleStat('dh_sweep_expired_close', 'connection sweep expired dhandles closed'),
    # Note dh_sweep_total_close = dh_sweep_dead_close + dh_sweep_expired_close
    DhandleStat('dh_sweep_ref', 'connection sweep candidate became referenced'),
    DhandleStat('dh_sweep_remove', 'connection sweep dhandles removed from hash list'),
    DhandleStat('dh_sweep_skip_ckpt', 'connection sweeps skipped due to checkpoint gathering handles'),
    DhandleStat('dh_sweep_tod', 'connection sweep time-of-death sets'),
    DhandleStat('dh_sweeps', 'connection sweeps'),

    ##########################################
    # Layered table statistics
    ##########################################
    LayeredStat('layered_table_manager_active', 'whether the layered table manager thread is currently busy doing work'),
    LayeredStat('layered_table_manager_running', 'whether the layered table manager thread has been started'),
    LayeredStat('layered_table_manager_tables', 'the number of tables the layered table manager has open'),

    ##########################################
    # Live Restore statistics
    ##########################################
    LiveRestoreStat('live_restore_bytes_copied', 'number of bytes copied from the source to the destination', 'size'),
    LiveRestoreStat('live_restore_hist_source_read_latency_gt1000', 'source read latency histogram (bucket 7) - 1000ms+'),
    LiveRestoreStat('live_restore_hist_source_read_latency_lt10', 'source read latency histogram (bucket 1) - 0-10ms'),
    LiveRestoreStat('live_restore_hist_source_read_latency_lt50', 'source read latency histogram (bucket 2) - 10-49ms'),
    LiveRestoreStat('live_restore_hist_source_read_latency_lt100', 'source read latency histogram (bucket 3) - 50-99ms'),
    LiveRestoreStat('live_restore_hist_source_read_latency_lt250', 'source read latency histogram (bucket 4) - 100-249ms'),
    LiveRestoreStat('live_restore_hist_source_read_latency_lt500', 'source read latency histogram (bucket 5) - 250-499ms'),
    LiveRestoreStat('live_restore_hist_source_read_latency_lt1000', 'source read latency histogram (bucket 6) - 500-999ms'),
    LiveRestoreStat('live_restore_hist_source_read_latency_total_msecs', 'source read latency histogram total (msecs)'),
    LiveRestoreStat('live_restore_source_read_count', 'number of reads from the source database'),
    LiveRestoreStat('live_restore_state', 'state', 'no_clear,no_scale'),
    LiveRestoreStat('live_restore_work_remaining', 'number of files remaining for migration completion', 'no_clear,no_scale'),

    ##########################################
    # Locking statistics
    ##########################################
    LockStat('lock_btree_page_count', 'btree page lock acquisitions'),
    LockStat('lock_btree_page_wait_application', 'btree page lock application thread wait time (usecs)'),
    LockStat('lock_btree_page_wait_internal', 'btree page lock internal thread wait time (usecs)'),
    LockStat('lock_checkpoint_count', 'checkpoint lock acquisitions'),
    LockStat('lock_checkpoint_wait_application', 'checkpoint lock application thread wait time (usecs)'),
    LockStat('lock_checkpoint_wait_internal', 'checkpoint lock internal thread wait time (usecs)'),
    LockStat('lock_dhandle_read_count', 'dhandle read lock acquisitions'),
    LockStat('lock_dhandle_wait_application', 'dhandle lock application thread time waiting (usecs)'),
    LockStat('lock_dhandle_wait_internal', 'dhandle lock internal thread time waiting (usecs)'),
    LockStat('lock_dhandle_write_count', 'dhandle write lock acquisitions'),
    LockStat('lock_metadata_count', 'metadata lock acquisitions'),
    LockStat('lock_metadata_wait_application', 'metadata lock application thread wait time (usecs)'),
    LockStat('lock_metadata_wait_internal', 'metadata lock internal thread wait time (usecs)'),
    LockStat('lock_schema_count', 'schema lock acquisitions'),
    LockStat('lock_schema_wait_application', 'schema lock application thread wait time (usecs)'),
    LockStat('lock_schema_wait_internal', 'schema lock internal thread wait time (usecs)'),
    LockStat('lock_table_read_count', 'table read lock acquisitions'),
    LockStat('lock_table_wait_application', 'table lock application thread time waiting for the table lock (usecs)'),
    LockStat('lock_table_wait_internal', 'table lock internal thread time waiting for the table lock (usecs)'),
    LockStat('lock_table_write_count', 'table write lock acquisitions'),
    LockStat('lock_txn_global_read_count', 'txn global read lock acquisitions'),
    LockStat('lock_txn_global_wait_application', 'txn global lock application thread time waiting (usecs)'),
    LockStat('lock_txn_global_wait_internal', 'txn global lock internal thread time waiting (usecs)'),
    LockStat('lock_txn_global_write_count', 'txn global write lock acquisitions'),

    ##########################################
    # Logging statistics
    ##########################################
    LogStat('log_buffer_size', 'total log buffer size', 'no_clear,no_scale,size'),
    LogStat('log_bytes_payload', 'log bytes of payload data', 'size'),
    LogStat('log_bytes_written', 'log bytes written', 'size'),
    LogStat('log_close_yields', 'yields waiting for previous log file close'),
    LogStat('log_compress_len', 'total size of compressed records', 'size'),
    LogStat('log_compress_mem', 'total in-memory size of compressed records', 'size'),
    LogStat('log_compress_small', 'log records too small to compress'),
    LogStat('log_compress_write_fails', 'log records not compressed'),
    LogStat('log_compress_writes', 'log records compressed'),
    LogStat('log_flush', 'log flush operations'),
    LogStat('log_force_remove_sleep', 'force log remove time sleeping (usecs)'),
    LogStat('log_force_write', 'log force write operations'),
    LogStat('log_force_write_skip', 'log force write operations skipped'),
    LogStat('log_max_filesize', 'maximum log file size', 'no_clear,no_scale,size'),
    LogStat('log_prealloc_files', 'pre-allocated log files prepared'),
    LogStat('log_prealloc_max', 'number of pre-allocated log files to create', 'no_clear,no_scale'),
    LogStat('log_prealloc_missed', 'pre-allocated log files not ready and missed'),
    LogStat('log_prealloc_used', 'pre-allocated log files used'),
    LogStat('log_release_write_lsn', 'log release advances write LSN'),
    LogStat('log_scan_records', 'records processed by log scan'),
    LogStat('log_scan_rereads', 'log scan records requiring two reads'),
    LogStat('log_scans', 'log scan operations'),
    LogStat('log_slot_active_closed', 'slot join found active slot closed'),
    LogStat('log_slot_close_race', 'slot close lost race'),
    LogStat('log_slot_close_unbuf', 'slot close unbuffered waits'),
    LogStat('log_slot_closes', 'slot closures'),
    LogStat('log_slot_coalesced', 'written slots coalesced'),
    LogStat('log_slot_consolidated', 'logging bytes consolidated', 'size'),
    LogStat('log_slot_immediate', 'slot join calls did not yield'),
    LogStat('log_slot_no_free_slots', 'slot transitions unable to find free slot'),
    LogStat('log_slot_races', 'slot join atomic update races'),
    LogStat('log_slot_switch_busy', 'busy returns attempting to switch slots'),
    LogStat('log_slot_unbuffered', 'slot unbuffered writes'),
    LogStat('log_slot_yield', 'slot join calls yielded'),
    LogStat('log_slot_yield_close', 'slot join calls found active slot closed'),
    LogStat('log_slot_yield_duration', 'slot joins yield time (usecs)', 'no_clear,no_scale'),
    LogStat('log_slot_yield_race', 'slot join calls atomic updates raced'),
    LogStat('log_slot_yield_sleep', 'slot join calls slept'),
    LogStat('log_sync', 'log sync operations'),
    LogStat('log_sync_dir', 'log sync_dir operations'),
    LogStat('log_sync_dir_duration', 'log sync_dir time duration (usecs)', 'no_clear,no_scale'),
    LogStat('log_sync_duration', 'log sync time duration (usecs)', 'no_clear,no_scale'),
    LogStat('log_write_lsn', 'log server thread advances write LSN'),
    LogStat('log_write_lsn_skip', 'log server thread write LSN walk skipped'),
    LogStat('log_writes', 'log write operations'),
    LogStat('log_zero_fills', 'log files manually zero-filled'),

    ##########################################
    # Performance Histogram Stats
    ##########################################
    PerfHistStat('perf_hist_bmread_latency_gt1000', 'block manager read latency histogram (bucket 7) - 1000ms+'),
    PerfHistStat('perf_hist_bmread_latency_lt10', 'block manager read latency histogram (bucket 1) - 0-10ms'),
    PerfHistStat('perf_hist_bmread_latency_lt50', 'block manager read latency histogram (bucket 2) - 10-49ms'),
    PerfHistStat('perf_hist_bmread_latency_lt100', 'block manager read latency histogram (bucket 3) - 50-99ms'),
    PerfHistStat('perf_hist_bmread_latency_lt250', 'block manager read latency histogram (bucket 4) - 100-249ms'),
    PerfHistStat('perf_hist_bmread_latency_lt500', 'block manager read latency histogram (bucket 5) - 250-499ms'),
    PerfHistStat('perf_hist_bmread_latency_lt1000', 'block manager read latency histogram (bucket 6) - 500-999ms'),
    PerfHistStat('perf_hist_bmread_latency_total_msecs', 'block manager read latency histogram total (msecs)'),
    PerfHistStat('perf_hist_bmwrite_latency_gt1000', 'block manager write latency histogram (bucket 7) - 1000ms+'),
    PerfHistStat('perf_hist_bmwrite_latency_lt10', 'block manager write latency histogram (bucket 1) - 0-10ms'),
    PerfHistStat('perf_hist_bmwrite_latency_lt50', 'block manager write latency histogram (bucket 2) - 10-49ms'),
    PerfHistStat('perf_hist_bmwrite_latency_lt100', 'block manager write latency histogram (bucket 3) - 50-99ms'),
    PerfHistStat('perf_hist_bmwrite_latency_lt250', 'block manager write latency histogram (bucket 4) - 100-249ms'),
    PerfHistStat('perf_hist_bmwrite_latency_lt500', 'block manager write latency histogram (bucket 5) - 250-499ms'),
    PerfHistStat('perf_hist_bmwrite_latency_lt1000', 'block manager write latency histogram (bucket 6) - 500-999ms'),
    PerfHistStat('perf_hist_bmwrite_latency_total_msecs', 'block manager write latency histogram total (msecs)'),
    PerfHistStat('perf_hist_disaggbmread_latency_gt10000', 'disagg block manager read latency histogram (bucket 6) - 10000us+'),
    PerfHistStat('perf_hist_disaggbmread_latency_lt100', 'disagg block manager read latency histogram (bucket 1) - 50-99us'),
    PerfHistStat('perf_hist_disaggbmread_latency_lt250', 'disagg block manager read latency histogram (bucket 2) - 100-249us'),
    PerfHistStat('perf_hist_disaggbmread_latency_lt500', 'disagg block manager read latency histogram (bucket 3) - 250-499us'),
    PerfHistStat('perf_hist_disaggbmread_latency_lt1000', 'disagg block manager read latency histogram (bucket 4) - 500-999us'),
    PerfHistStat('perf_hist_disaggbmread_latency_lt10000', 'disagg block manager read latency histogram (bucket 5) - 1000-9999us'),
    PerfHistStat('perf_hist_disaggbmread_latency_total_usecs', 'disagg block manager read latency histogram total (usecs)'),
    PerfHistStat('perf_hist_disaggbmwrite_latency_gt10000', 'disagg block manager write latency histogram (bucket 6) - 10000us+'),
    PerfHistStat('perf_hist_disaggbmwrite_latency_lt100', 'disagg block manager write latency histogram (bucket 1) - 50-99us'),
    PerfHistStat('perf_hist_disaggbmwrite_latency_lt250', 'disagg block manager write latency histogram (bucket 2) - 100-249us'),
    PerfHistStat('perf_hist_disaggbmwrite_latency_lt500', 'disagg block manager write latency histogram (bucket 3) - 250-499us'),
    PerfHistStat('perf_hist_disaggbmwrite_latency_lt1000', 'disagg block manager write latency histogram (bucket 4) - 500-999us'),
    PerfHistStat('perf_hist_disaggbmwrite_latency_lt10000', 'disagg block manager write latency histogram (bucket 5) - 1000-9999us'),
    PerfHistStat('perf_hist_disaggbmwrite_latency_total_usecs', 'disagg block manager write latency histogram total (usecs)'),
    PerfHistStat('perf_hist_fsread_latency_gt1000', 'file system read latency histogram (bucket 7) - 1000ms+'),
    PerfHistStat('perf_hist_fsread_latency_lt10', 'file system read latency histogram (bucket 1) - 0-10ms'),
    PerfHistStat('perf_hist_fsread_latency_lt50', 'file system read latency histogram (bucket 2) - 10-49ms'),
    PerfHistStat('perf_hist_fsread_latency_lt100', 'file system read latency histogram (bucket 3) - 50-99ms'),
    PerfHistStat('perf_hist_fsread_latency_lt250', 'file system read latency histogram (bucket 4) - 100-249ms'),
    PerfHistStat('perf_hist_fsread_latency_lt500', 'file system read latency histogram (bucket 5) - 250-499ms'),
    PerfHistStat('perf_hist_fsread_latency_lt1000', 'file system read latency histogram (bucket 6) - 500-999ms'),
    PerfHistStat('perf_hist_fsread_latency_total_msecs', 'file system read latency histogram total (msecs)'),
    PerfHistStat('perf_hist_fswrite_latency_gt1000', 'file system write latency histogram (bucket 7) - 1000ms+'),
    PerfHistStat('perf_hist_fswrite_latency_lt10', 'file system write latency histogram (bucket 1) - 0-10ms'),
    PerfHistStat('perf_hist_fswrite_latency_lt50', 'file system write latency histogram (bucket 2) - 10-49ms'),
    PerfHistStat('perf_hist_fswrite_latency_lt100', 'file system write latency histogram (bucket 3) - 50-99ms'),
    PerfHistStat('perf_hist_fswrite_latency_lt250', 'file system write latency histogram (bucket 4) - 100-249ms'),
    PerfHistStat('perf_hist_fswrite_latency_lt500', 'file system write latency histogram (bucket 5) - 250-499ms'),
    PerfHistStat('perf_hist_fswrite_latency_lt1000', 'file system write latency histogram (bucket 6) - 500-999ms'),
    PerfHistStat('perf_hist_fswrite_latency_total_msecs', 'file system write latency histogram total (msecs)'),
    PerfHistStat('perf_hist_internal_reconstruct_latency_gt10000', 'internal page deltas reconstruct latency histogram (bucket 6) - 10000us+'),
    PerfHistStat('perf_hist_internal_reconstruct_latency_lt100', 'internal page deltas reconstruct latency histogram (bucket 1) - 0-100us'),
    PerfHistStat('perf_hist_internal_reconstruct_latency_lt250', 'internal page deltas reconstruct latency histogram (bucket 2) - 100-249us'),
    PerfHistStat('perf_hist_internal_reconstruct_latency_lt500', 'internal page deltas reconstruct latency histogram (bucket 3) - 250-499us'),
    PerfHistStat('perf_hist_internal_reconstruct_latency_lt1000', 'internal page deltas reconstruct latency histogram (bucket 4) - 500-999us'),
    PerfHistStat('perf_hist_internal_reconstruct_latency_lt10000', 'internal page deltas reconstruct latency histogram (bucket 5) - 1000-9999us'),
    PerfHistStat('perf_hist_internal_reconstruct_latency_total_usecs', 'internal page deltas reconstruct latency histogram total (usecs)'),
    PerfHistStat('perf_hist_leaf_reconstruct_latency_gt10000', 'leaf page deltas reconstruct latency histogram (bucket 6) - 10000us+'),
    PerfHistStat('perf_hist_leaf_reconstruct_latency_lt100', 'leaf page deltas reconstruct latency histogram (bucket 1) - 0-100us'),
    PerfHistStat('perf_hist_leaf_reconstruct_latency_lt250', 'leaf page deltas reconstruct latency histogram (bucket 2) - 100-249us'),
    PerfHistStat('perf_hist_leaf_reconstruct_latency_lt500', 'leaf page deltas reconstruct latency histogram (bucket 3) - 250-499us'),
    PerfHistStat('perf_hist_leaf_reconstruct_latency_lt1000', 'leaf page deltas reconstruct latency histogram (bucket 4) - 500-999us'),
    PerfHistStat('perf_hist_leaf_reconstruct_latency_lt10000', 'leaf page deltas reconstruct latency histogram (bucket 5) - 1000-9999us'),
    PerfHistStat('perf_hist_leaf_reconstruct_latency_total_usecs', 'leaf page deltas reconstruct latency histogram total (usecs)'),
    PerfHistStat('perf_hist_opread_latency_gt10000', 'operation read latency histogram (bucket 6) - 10000us+'),
    PerfHistStat('perf_hist_opread_latency_lt100', 'operation read latency histogram (bucket 1) - 0-100us'),
    PerfHistStat('perf_hist_opread_latency_lt250', 'operation read latency histogram (bucket 2) - 100-249us'),
    PerfHistStat('perf_hist_opread_latency_lt500', 'operation read latency histogram (bucket 3) - 250-499us'),
    PerfHistStat('perf_hist_opread_latency_lt1000', 'operation read latency histogram (bucket 4) - 500-999us'),
    PerfHistStat('perf_hist_opread_latency_lt10000', 'operation read latency histogram (bucket 5) - 1000-9999us'),
    PerfHistStat('perf_hist_opread_latency_total_usecs', 'operation read latency histogram total (usecs)'),
    PerfHistStat('perf_hist_opwrite_latency_gt10000', 'operation write latency histogram (bucket 6) - 10000us+'),
    PerfHistStat('perf_hist_opwrite_latency_lt100', 'operation write latency histogram (bucket 1) - 0-100us'),
    PerfHistStat('perf_hist_opwrite_latency_lt250', 'operation write latency histogram (bucket 2) - 100-249us'),
    PerfHistStat('perf_hist_opwrite_latency_lt500', 'operation write latency histogram (bucket 3) - 250-499us'),
    PerfHistStat('perf_hist_opwrite_latency_lt1000', 'operation write latency histogram (bucket 4) - 500-999us'),
    PerfHistStat('perf_hist_opwrite_latency_lt10000', 'operation write latency histogram (bucket 5) - 1000-9999us'),
    PerfHistStat('perf_hist_opwrite_latency_total_usecs', 'operation write latency histogram total (usecs)'),

    ##########################################
    # Prefetch statistics
    ##########################################
    PrefetchStat('prefetch_attempts', 'pre-fetch triggered by page read'),
    PrefetchStat('prefetch_disk_one', 'pre-fetch not triggered after single disk read'),
    PrefetchStat('prefetch_failed_start', 'number of times pre-fetch failed to start'),
    PrefetchStat('prefetch_pages_fail', 'pre-fetch page not on disk when reading'),
    PrefetchStat('prefetch_pages_queued', 'pre-fetch pages queued'),
    PrefetchStat('prefetch_pages_read', 'pre-fetch pages read in background'),
    PrefetchStat('prefetch_skipped', 'pre-fetch not triggered by page read'),
    PrefetchStat('prefetch_skipped_disk_read_count', 'pre-fetch not triggered due to disk read count'),
    PrefetchStat('prefetch_skipped_error_ok', 'pre-fetch skipped reading in a page due to harmless error'),
    PrefetchStat('prefetch_skipped_internal_page', 'could not perform pre-fetch on internal page'),
    PrefetchStat('prefetch_skipped_internal_session', 'pre-fetch not triggered due to internal session'),
    PrefetchStat('prefetch_skipped_no_flag_set', 'could not perform pre-fetch on ref without the pre-fetch flag set'),
    PrefetchStat('prefetch_skipped_no_valid_dhandle', 'pre-fetch not triggered as there is no valid dhandle'),
    PrefetchStat('prefetch_skipped_same_ref', 'pre-fetch not repeating for recently pre-fetched ref'),
    PrefetchStat('prefetch_skipped_special_handle', 'pre-fetch not triggered due to special btree handle'),

    ##########################################
    # Reconciliation statistics
    ##########################################
    RecStat('rec_maximum_hs_wrapup_milliseconds', 'maximum milliseconds spent in moving updates to the history store in a reconciliation', 'no_clear,no_scale,size'),
    RecStat('rec_maximum_image_build_milliseconds', 'maximum milliseconds spent in building a disk image in a reconciliation', 'no_clear,no_scale,size'),
    RecStat('rec_maximum_milliseconds', 'maximum milliseconds spent in a reconciliation call', 'no_clear,no_scale,size'),
    RecStat('rec_pages_with_prepare', 'page reconciliation calls that resulted in values with prepared transaction metadata'),
    RecStat('rec_pages_with_ts', 'page reconciliation calls that resulted in values with timestamps'),
    RecStat('rec_pages_with_txn', 'page reconciliation calls that resulted in values with transaction ids'),
    RecStat('rec_split_stashed_bytes', 'split bytes currently awaiting free', 'no_clear,no_scale,size'),
    RecStat('rec_split_stashed_objects', 'split objects currently awaiting free', 'no_clear,no_scale'),

    ##########################################
    # Session operations
    ##########################################
    SessionOpStat('session_open', 'open session count', 'no_clear,no_scale'),
    SessionOpStat('session_query_ts', 'session query timestamp calls'),
    SessionOpStat('session_table_alter_fail', 'table alter failed calls', 'no_clear,no_scale'),
    SessionOpStat('session_table_alter_skip', 'table alter unchanged and skipped', 'no_clear,no_scale'),
    SessionOpStat('session_table_alter_success', 'table alter successful calls', 'no_clear,no_scale'),
    SessionOpStat('session_table_alter_trigger_checkpoint', 'table alter triggering checkpoint calls', 'no_clear,no_scale'),
    SessionOpStat('session_table_compact_conflicting_checkpoint', 'table compact conflicted with checkpoint', 'no_clear,no_scale'),
    SessionOpStat('session_table_compact_dhandle_success', 'table compact dhandle successful calls', 'no_scale'),
    SessionOpStat('session_table_compact_eviction', 'table compact pulled into eviction', 'no_clear,no_scale'),
    SessionOpStat('session_table_compact_fail', 'table compact failed calls', 'no_clear,no_scale'),
    SessionOpStat('session_table_compact_fail_cache_pressure', 'table compact failed calls due to cache pressure', 'no_clear,no_scale'),
    SessionOpStat('session_table_compact_passes', 'table compact passes', 'no_scale'),
    SessionOpStat('session_table_compact_running', 'table compact running', 'no_clear,no_scale'),
    SessionOpStat('session_table_compact_skipped', 'table compact skipped as process would not reduce file size', 'no_clear,no_scale'),
    SessionOpStat('session_table_compact_success', 'table compact successful calls', 'no_clear,no_scale'),
    SessionOpStat('session_table_compact_timeout', 'table compact timeout', 'no_clear,no_scale'),
    SessionOpStat('session_table_create_fail', 'table create failed calls', 'no_clear,no_scale'),
    SessionOpStat('session_table_create_import_fail', 'table create with import failed calls', 'no_clear,no_scale'),
    SessionOpStat('session_table_create_import_repair', 'table create with import repair calls', 'no_clear,no_scale'),
    SessionOpStat('session_table_create_import_success', 'table create with import successful calls', 'no_clear,no_scale'),
    SessionOpStat('session_table_create_success', 'table create successful calls', 'no_clear,no_scale'),
    SessionOpStat('session_table_drop_fail', 'table drop failed calls', 'no_clear,no_scale'),
    SessionOpStat('session_table_drop_success', 'table drop successful calls', 'no_clear,no_scale'),
    SessionOpStat('session_table_salvage_fail', 'table salvage failed calls', 'no_clear,no_scale'),
    SessionOpStat('session_table_salvage_success', 'table salvage successful calls', 'no_clear,no_scale'),
    SessionOpStat('session_table_truncate_fail', 'table truncate failed calls', 'no_clear,no_scale'),
    SessionOpStat('session_table_truncate_success', 'table truncate successful calls', 'no_clear,no_scale'),
    SessionOpStat('session_table_verify_fail', 'table verify failed calls', 'no_clear,no_scale'),
    SessionOpStat('session_table_verify_success', 'table verify successful calls', 'no_clear,no_scale'),

    ##########################################
    # Tiered storage statistics
    ##########################################
    StorageStat('flush_tier', 'flush_tier operation calls'),
    StorageStat('flush_tier_fail', 'flush_tier failed calls'),
    StorageStat('flush_tier_skipped', 'flush_tier tables skipped due to no checkpoint'),
    StorageStat('flush_tier_switched', 'flush_tier tables switched'),
    StorageStat('local_objects_inuse', 'attempts to remove a local object and the object is in use'),
    StorageStat('local_objects_removed', 'local objects removed'),
    StorageStat('tiered_retention', 'tiered storage local retention time (secs)', 'no_clear,no_scale,size'),
    StorageStat('tiered_work_units_created', 'tiered operations scheduled'),
    StorageStat('tiered_work_units_dequeued', 'tiered operations dequeued and processed'),
    StorageStat('tiered_work_units_removed', 'tiered operations removed without processing'),

    ##########################################
    # Thread Count statistics
    ##########################################
    ThreadStat('thread_fsync_active', 'active filesystem fsync calls','no_clear,no_scale'),
    ThreadStat('thread_read_active', 'active filesystem read calls','no_clear,no_scale'),
    ThreadStat('thread_write_active', 'active filesystem write calls','no_clear,no_scale'),

    ##########################################
    # Transaction statistics
    ##########################################
    TxnStat('txn_begin', 'transaction begins'),
    TxnStat('txn_commit', 'transactions committed'),
    TxnStat('txn_hs_ckpt_duration', 'transaction checkpoint history store file duration (usecs)'),
    TxnStat('txn_pinned_checkpoint_range', 'transaction range of IDs currently pinned by a checkpoint', 'no_clear,no_scale'),
    TxnStat('txn_pinned_range', 'transaction range of IDs currently pinned', 'no_clear,no_scale'),
    TxnStat('txn_pinned_timestamp', 'transaction range of timestamps currently pinned', 'no_clear,no_scale'),
    TxnStat('txn_pinned_timestamp_checkpoint', 'transaction range of timestamps pinned by a checkpoint', 'no_clear,no_scale'),
    TxnStat('txn_pinned_timestamp_oldest', 'transaction range of timestamps pinned by the oldest timestamp', 'no_clear,no_scale'),
    TxnStat('txn_pinned_timestamp_reader', 'transaction range of timestamps pinned by the oldest active read timestamp', 'no_clear,no_scale'),
    TxnStat('txn_prepare', 'prepared transactions'),
    TxnStat('txn_prepare_active', 'prepared transactions currently active'),
    TxnStat('txn_prepare_commit', 'prepared transactions committed'),
    TxnStat('txn_prepare_rollback', 'prepared transactions rolled back'),
    TxnStat('txn_prepared_updates', 'Number of prepared updates'),
    TxnStat('txn_prepared_updates_committed', 'Number of prepared updates committed'),
    TxnStat('txn_prepared_updates_key_repeated', 'Number of prepared updates repeated on the same key'),
    TxnStat('txn_prepared_updates_rolledback', 'Number of prepared updates rolled back'),
    TxnStat('txn_query_ts', 'query timestamp calls'),
    TxnStat('txn_rollback', 'transactions rolled back'),
    TxnStat('txn_rollback_oldest_pinned', 'oldest pinned transaction ID rolled back for eviction'),
    TxnStat('txn_rollback_to_stable_running', 'transaction rollback to stable currently running', 'no_clear,no_scale'),
    TxnStat('txn_rts', 'rollback to stable calls'),
    TxnStat('txn_rts_pages_visited', 'rollback to stable pages visited'),
    TxnStat('txn_rts_tree_walk_skip_pages', 'rollback to stable tree walk skipping pages'),
    TxnStat('txn_rts_upd_aborted', 'rollback to stable updates aborted'),
    TxnStat('txn_rts_upd_aborted_dryrun', 'rollback to stable updates that would have been aborted in non-dryrun mode'),
    TxnStat('txn_sessions_walked', 'sessions scanned in each walk of concurrent sessions'),
    TxnStat('txn_set_ts', 'set timestamp calls'),
    TxnStat('txn_set_ts_durable', 'set timestamp durable calls'),
    TxnStat('txn_set_ts_durable_upd', 'set timestamp durable updates'),
    TxnStat('txn_set_ts_force', 'set timestamp force calls'),
    TxnStat('txn_set_ts_oldest', 'set timestamp oldest calls'),
    TxnStat('txn_set_ts_oldest_upd', 'set timestamp oldest updates'),
    TxnStat('txn_set_ts_out_of_order', 'set timestamp global oldest timestamp set to be more recent than the global stable timestamp'),
    TxnStat('txn_set_ts_stable', 'set timestamp stable calls'),
    TxnStat('txn_set_ts_stable_upd', 'set timestamp stable updates'),
    TxnStat('txn_timestamp_oldest_active_read', 'transaction read timestamp of the oldest active reader', 'no_clear,no_scale'),
    TxnStat('txn_walk_sessions', 'transaction walk of concurrent sessions'),

    ##########################################
    # Yield statistics
    ##########################################
    YieldStat('application_cache_interruptible_ops', 'application thread operations waiting for interruptible cache eviction'),
    YieldStat('application_cache_interruptible_time', 'application thread time waiting for interruptible cache eviction (usecs)'),
    YieldStat('application_cache_ops', 'application thread operations waiting for cache'),
    YieldStat('application_cache_time', 'application thread time waiting for cache (usecs)'),
    YieldStat('application_cache_uninterruptible_ops', 'application thread operations waiting for mandatory cache eviction'),
    YieldStat('application_cache_uninterruptible_time', 'application thread time waiting for mandatory cache eviction (usecs)'),
    YieldStat('application_evict_snapshot_refreshed', 'application thread snapshot refreshed for eviction'),
    YieldStat('child_modify_blocked_page', 'page reconciliation yielded due to child modification'),
    YieldStat('dhandle_lock_blocked', 'data handle lock yielded'),
    YieldStat('page_busy_blocked', 'page acquire busy blocked'),
    YieldStat('page_del_rollback_blocked', 'page delete rollback time sleeping for state change (usecs)'),
    YieldStat('page_forcible_evict_blocked', 'page acquire eviction blocked'),
    YieldStat('page_index_slot_ref_blocked', 'get reference for page index and slot time sleeping (usecs)'),
    YieldStat('page_locked_blocked', 'page acquire locked blocked'),
    YieldStat('page_read_blocked', 'page acquire read blocked'),
    YieldStat('page_sleep', 'page acquire time sleeping (usecs)'),
    YieldStat('prepared_transition_blocked_page', 'page access yielded due to prepare state change'),
    YieldStat('txn_release_blocked', 'connection close blocked waiting for transaction state stabilization'),
]

##########################################
# Data source statistics
##########################################
dsrc_stats = [
    ##########################################
    # Block manager statistics
    ##########################################
    BlockStat('allocation_size', 'file allocation unit size', 'max_aggregate,no_scale,size'),
    BlockStat('block_alloc', 'blocks allocated'),
    BlockStat('block_checkpoint_size', 'checkpoint size', 'no_scale,size'),
    BlockStat('block_extension', 'allocations requiring file extension'),
    BlockStat('block_free', 'blocks freed'),
    BlockStat('block_magic', 'file magic number', 'max_aggregate,no_scale'),
    BlockStat('block_major', 'file major version number', 'max_aggregate,no_scale'),
    BlockStat('block_minor', 'minor version number', 'max_aggregate,no_scale'),
    BlockStat('block_reuse_bytes', 'file bytes available for reuse', 'no_scale,size'),
    BlockStat('block_size', 'file size in bytes', 'no_scale,size'),

    ##########################################
    # Btree statistics
    ##########################################
    BtreeStat('btree_checkpoint_generation', 'btree checkpoint generation', 'no_clear,no_scale'),
    BtreeStat('btree_checkpoint_pages_reconciled', 'btree number of pages reconciled during checkpoint', 'no_clear,no_scale'),
    BtreeStat('btree_clean_checkpoint_timer', 'btree clean tree checkpoint expiration time', 'no_clear,no_scale'),
    BtreeStat('btree_column_deleted', 'column-store variable-size deleted values', 'no_scale,tree_walk'),
    BtreeStat('btree_column_fix', 'column-store fixed-size leaf pages', 'no_scale,tree_walk'),
    BtreeStat('btree_column_internal', 'column-store internal pages', 'no_scale,tree_walk'),
    BtreeStat('btree_column_rle', 'column-store variable-size RLE encoded values', 'no_scale,tree_walk'),
    BtreeStat('btree_column_tws', 'column-store fixed-size time windows', 'no_scale,tree_walk'),
    BtreeStat('btree_column_variable', 'column-store variable-size leaf pages', 'no_scale,tree_walk'),
    BtreeStat('btree_compact_bytes_rewritten_expected', 'btree expected number of compact bytes rewritten', 'no_clear,no_scale'),
    BtreeStat('btree_compact_pages_reviewed', 'btree compact pages reviewed', 'no_clear,no_scale'),
    BtreeStat('btree_compact_pages_rewritten', 'btree compact pages rewritten', 'no_clear,no_scale'),
    BtreeStat('btree_compact_pages_rewritten_expected', 'btree expected number of compact pages rewritten', 'no_clear,no_scale'),
    BtreeStat('btree_compact_pages_skipped', 'btree compact pages skipped', 'no_clear,no_scale'),
    BtreeStat('btree_compact_skipped', 'btree skipped by compaction as process would not reduce size', 'no_clear,no_scale'),
    BtreeStat('btree_entries', 'number of key/value pairs', 'no_scale,tree_walk'),
    BtreeStat('btree_fixed_len', 'fixed-record size', 'max_aggregate,no_scale,size'),
    BtreeStat('btree_maximum_depth', 'maximum tree depth', 'max_aggregate,no_scale'),
    BtreeStat('btree_maxintlpage', 'maximum internal page size', 'max_aggregate,no_scale,size'),
    BtreeStat('btree_maxleafkey', 'maximum leaf page key size', 'max_aggregate,no_scale,size'),
    BtreeStat('btree_maxleafpage', 'maximum leaf page size', 'max_aggregate,no_scale,size'),
    BtreeStat('btree_maxleafvalue', 'maximum leaf page value size', 'max_aggregate,no_scale,size'),
    BtreeStat('btree_overflow', 'overflow pages', 'no_scale,tree_walk'),
    BtreeStat('btree_row_empty_values', 'row-store empty values', 'no_scale,tree_walk'),
    BtreeStat('btree_row_internal', 'row-store internal pages', 'no_scale,tree_walk'),
    BtreeStat('btree_row_leaf', 'row-store leaf pages', 'no_scale,tree_walk'),

    ##########################################
    # Eviction statistics
    ##########################################
    EvictStat('eviction_fail', 'data source pages selected for eviction unable to be evicted'),
    EvictStat('eviction_walk_passes', 'eviction walk passes of a file'),

    ##########################################
    # Cache content statistics
    ##########################################
    EvictCacheWalkStat('cache_state_avg_unvisited_age', 'Average time in cache for pages that have not been visited by the eviction server', 'no_clear,no_scale'),
    EvictCacheWalkStat('cache_state_avg_visited_age', 'Average time in cache for pages that have been visited by the eviction server', 'no_clear,no_scale'),
    EvictCacheWalkStat('cache_state_avg_written_size', 'Average on-disk page image size seen', 'no_clear,no_scale'),
    EvictCacheWalkStat('cache_state_gen_avg_gap', 'Average difference between current eviction generation when the page was last considered', 'no_clear,no_scale'),
    EvictCacheWalkStat('cache_state_gen_current', 'Current eviction generation', 'no_clear,no_scale'),
    EvictCacheWalkStat('cache_state_gen_max_gap', 'Maximum difference between current eviction generation when the page was last considered', 'no_clear,no_scale'),
    EvictCacheWalkStat('cache_state_max_pagesize', 'Maximum page size seen', 'no_clear,no_scale'),
    EvictCacheWalkStat('cache_state_memory', 'Pages created in memory and never written', 'no_clear,no_scale'),
    EvictCacheWalkStat('cache_state_min_written_size', 'Minimum on-disk page image size seen', 'no_clear,no_scale'),
    EvictCacheWalkStat('cache_state_not_queueable', 'Pages that could not be queued for eviction', 'no_clear,no_scale'),
    EvictCacheWalkStat('cache_state_pages', 'Total number of pages currently in cache', 'no_clear,no_scale'),
    EvictCacheWalkStat('cache_state_pages_clean', 'Clean pages currently in cache', 'no_clear,no_scale'),
    EvictCacheWalkStat('cache_state_pages_dirty', 'Dirty pages currently in cache', 'no_clear,no_scale'),
    EvictCacheWalkStat('cache_state_pages_internal', 'Internal pages currently in cache', 'no_clear,no_scale'),
    EvictCacheWalkStat('cache_state_pages_leaf', 'Leaf pages currently in cache', 'no_clear,no_scale'),
    EvictCacheWalkStat('cache_state_queued', 'Pages currently queued for eviction', 'no_clear,no_scale'),
    EvictCacheWalkStat('cache_state_refs_skipped', 'Refs skipped during cache traversal', 'no_clear,no_scale'),
    EvictCacheWalkStat('cache_state_root_entries', 'Entries in the root page', 'no_clear,no_scale'),
    EvictCacheWalkStat('cache_state_root_size', 'Size of the root page', 'no_clear,no_scale'),
    EvictCacheWalkStat('cache_state_smaller_alloc_size', 'On-disk page image sizes smaller than a single allocation unit', 'no_clear,no_scale'),
    EvictCacheWalkStat('cache_state_unvisited_count', 'Number of pages never visited by eviction server', 'no_clear,no_scale'),

    ##########################################
    # Compression statistics
    ##########################################
    CompressStat('compress_precomp_intl_max_page_size', 'compressed page maximum internal page size prior to compression', 'no_clear,no_scale,size'),
    CompressStat('compress_precomp_leaf_max_page_size', 'compressed page maximum leaf page size prior to compression ', 'no_clear,no_scale,size'),
    CompressStat('compress_read', 'pages read from disk'),
    # dist/stat.py sorts stats by their descriptions and not their names. The following stat descriptions insert an extra
    # space before the single digit numbers (2, 4, 8) so stats will be sorted numerically (2, 4, 8, 16, 32) instead of
    # alphabetically (16, 2, 32, 4, 8).
    CompressStat('compress_read_ratio_hist_2', 'pages read from disk with compression ratio smaller than  2'),
    CompressStat('compress_read_ratio_hist_4', 'pages read from disk with compression ratio smaller than  4'),
    CompressStat('compress_read_ratio_hist_8', 'pages read from disk with compression ratio smaller than  8'),
    CompressStat('compress_read_ratio_hist_16', 'pages read from disk with compression ratio smaller than 16'),
    CompressStat('compress_read_ratio_hist_32', 'pages read from disk with compression ratio smaller than 32'),
    CompressStat('compress_read_ratio_hist_64', 'pages read from disk with compression ratio smaller than 64'),
    CompressStat('compress_read_ratio_hist_max', 'pages read from disk with compression ratio greater than 64'),
    CompressStat('compress_write', 'pages written to disk'),
    CompressStat('compress_write_fail', 'page written to disk failed to compress'),
    CompressStat('compress_write_ratio_hist_2', 'pages written to disk with compression ratio smaller than  2'),
    CompressStat('compress_write_ratio_hist_4', 'pages written to disk with compression ratio smaller than  4'),
    CompressStat('compress_write_ratio_hist_8', 'pages written to disk with compression ratio smaller than  8'),
    CompressStat('compress_write_ratio_hist_16', 'pages written to disk with compression ratio smaller than 16'),
    CompressStat('compress_write_ratio_hist_32', 'pages written to disk with compression ratio smaller than 32'),
    CompressStat('compress_write_ratio_hist_64', 'pages written to disk with compression ratio smaller than 64'),
    CompressStat('compress_write_ratio_hist_max', 'pages written to disk with compression ratio greater than 64'),
    CompressStat('compress_write_too_small', 'page written to disk was too small to compress'),

    ##########################################
    # Cursor operations
    ##########################################
    CursorStat('cursor_cache', 'close calls that result in cache'),
    CursorStat('cursor_create', 'create calls'),
    CursorStat('cursor_insert', 'insert calls'),
    CursorStat('cursor_insert_bulk', 'bulk loaded cursor insert calls'),
    CursorStat('cursor_insert_bytes', 'insert key and value bytes', 'size'),
    CursorStat('cursor_modify', 'modify'),
    CursorStat('cursor_modify_bytes', 'modify key and value bytes affected', 'size'),
    CursorStat('cursor_modify_bytes_touch', 'modify value bytes modified', 'size'),
    CursorStat('cursor_next', 'next calls'),
    CursorStat('cursor_prev', 'prev calls'),
    CursorStat('cursor_remove', 'remove calls'),
    CursorStat('cursor_remove_bytes', 'remove key bytes removed', 'size'),
    CursorStat('cursor_reopen', 'cache cursors reuse count'),
    CursorStat('cursor_reserve', 'reserve calls'),
    CursorStat('cursor_reset', 'reset calls'),
    CursorStat('cursor_restart', 'operation restarted'),
    CursorStat('cursor_search', 'search calls'),
    CursorStat('cursor_search_hs', 'search history store calls'),
    CursorStat('cursor_search_near', 'search near calls'),
    CursorStat('cursor_truncate', 'truncate calls'),
    CursorStat('cursor_update', 'update calls'),
    CursorStat('cursor_update_bytes', 'update key and value bytes', 'size'),
    CursorStat('cursor_update_bytes_changed', 'update value size change', 'size'),

    ##########################################
    # Reconciliation statistics
    ##########################################
    RecStat('rec_dictionary', 'dictionary matches'),
    RecStat('rec_multiblock_internal', 'internal page multi-block writes'),
    RecStat('rec_multiblock_leaf', 'leaf page multi-block writes'),
    RecStat('rec_multiblock_max', 'maximum blocks required for a page', 'max_aggregate,no_scale'),
    RecStat('rec_prefix_compression', 'leaf page key bytes discarded using prefix compression', 'size'),
    RecStat('rec_suffix_compression', 'internal page key bytes discarded using suffix compression', 'size'),

    ##########################################
    # Session operations
    ##########################################
    SessionOpStat('session_compact', 'object compaction'),
]

##########################################
# CONNECTION AND DATA SOURCE statistics
##########################################
conn_dsrc_stats = [
    ##########################################
    # Autocommit statistics
    ##########################################
    AutoCommitStat('autocommit_readonly_retry', 'retries for readonly operations'),
    AutoCommitStat('autocommit_update_retry', 'retries for update operations'),

    ##########################################
    # Backup statistics
    ##########################################
    BackupStat('backup_blocks_compressed', 'total modified incremental blocks with compressed data'),
    BackupStat('backup_blocks_uncompressed', 'total modified incremental blocks without compressed data'),

    ##########################################
    # Cache and eviction statistics
    ##########################################
    CacheStat('cache_bytes_dirty', 'tracked dirty bytes in the cache', 'no_clear,no_scale,size'),
    CacheStat('cache_bytes_dirty_internal', 'tracked dirty internal page bytes in the cache', 'no_clear,no_scale,size'),
    CacheStat('cache_bytes_dirty_leaf', 'tracked dirty leaf page bytes in the cache', 'no_clear,no_scale,size'),
    CacheStat('cache_bytes_dirty_total', 'bytes dirty in the cache cumulative', 'no_clear,no_scale,size'),
    CacheStat('cache_bytes_inuse', 'bytes currently in the cache', 'no_clear,no_scale,size'),
    CacheStat('cache_bytes_read', 'bytes read into cache', 'size'),
    CacheStat('cache_bytes_write', 'bytes written from cache', 'size'),
    CacheStat('cache_evict_split_failed_lock', 'realizing in-memory split after reconciliation failed due to internal lock busy'),
    CacheStat('cache_eviction_ahead_of_last_materialized_lsn', 'pages evicted ahead of the page materialization frontier'),
    CacheStat('cache_eviction_blocked_checkpoint', 'checkpoint blocked page eviction'),
    CacheStat('cache_eviction_blocked_checkpoint_hs', 'checkpoint of history store file blocked non-history store page eviction'),
    CacheStat('cache_eviction_blocked_checkpoint_precise', 'precise checkpoint caused an eviction to be skipped because any dirty content needs to remain in cache'),
    CacheStat('cache_eviction_blocked_disagg_dirty_internal_page', 'dirty internal page cannot be evicted in disaggregated storage'),
    CacheStat('cache_eviction_blocked_disagg_next_checkpoint', 'page eviction blocked in disaggregated storage as it can only be written by the next checkpoint'),
    CacheStat('cache_eviction_blocked_hazard', 'hazard pointer blocked page eviction'),
    CacheStat('cache_eviction_blocked_internal_page_split', 'internal page split blocked its eviction'),
    CacheStat('cache_eviction_blocked_materialization', 'page eviction blocked due to materialization frontier'),
    CacheStat('cache_eviction_blocked_multi_block_reconciliation_during_checkpoint', 'multi-block reconciliation blocked whilst checkpoint is running'),
    CacheStat('cache_eviction_blocked_no_progress', 'eviction gave up due to no progress being made'),
    CacheStat('cache_eviction_blocked_no_ts_checkpoint_race_1', 'eviction gave up due to detecting a disk value without a timestamp behind the last update on the chain'),
    CacheStat('cache_eviction_blocked_no_ts_checkpoint_race_2', 'eviction gave up due to detecting a tombstone without a timestamp ahead of the selected on disk update'),
    CacheStat('cache_eviction_blocked_no_ts_checkpoint_race_3', 'eviction gave up due to detecting a tombstone without a timestamp ahead of the selected on disk update after validating the update chain'),
    CacheStat('cache_eviction_blocked_no_ts_checkpoint_race_4', 'eviction gave up due to detecting update chain entries without timestamps after the selected on disk update'),
    CacheStat('cache_eviction_blocked_overflow_keys', 'overflow keys on a multiblock row-store page blocked its eviction'),
    CacheStat('cache_eviction_blocked_recently_modified', 'recent modification of a page blocked its eviction'),
    CacheStat('cache_eviction_blocked_remove_hs_race_with_checkpoint', 'eviction gave up due to needing to remove a record from the history store but checkpoint is running'),
    CacheStat('cache_eviction_blocked_uncommitted_truncate', 'uncommitted truncate blocked page eviction'),
    CacheStat('cache_eviction_clean', 'unmodified pages evicted'),
    CacheStat('cache_eviction_deepen', 'page split during eviction deepened the tree'),
    CacheStat('cache_eviction_dirty', 'modified pages evicted'),
    CacheStat('cache_eviction_dirty_obsolete_tw', 'pages dirtied due to obsolete time window by eviction'),
    CacheStat('cache_eviction_internal', 'internal pages evicted'),
    CacheStat('cache_eviction_pages_seen', 'pages seen by eviction walk'),
    CacheStat('cache_eviction_random_sample_inmem_root', 'locate a random in-mem ref by examining all entries on the root page'),
    CacheStat('cache_eviction_split_internal', 'internal pages split during eviction'),
    CacheStat('cache_eviction_split_leaf', 'leaf pages split during eviction'),
    CacheStat('cache_eviction_target_page_ge128', 'eviction walk target pages histogram - 128 and higher'),
    CacheStat('cache_eviction_target_page_lt10', 'eviction walk target pages histogram - 0-9'),
    CacheStat('cache_eviction_target_page_lt128', 'eviction walk target pages histogram - 64-128'),
    CacheStat('cache_eviction_target_page_lt32', 'eviction walk target pages histogram - 10-31'),
    CacheStat('cache_eviction_target_page_lt64', 'eviction walk target pages histogram - 32-63'),
    CacheStat('cache_eviction_target_page_reduced', 'eviction walk target pages reduced due to history store cache pressure'),
    CacheStat('cache_hs_btree_truncate', 'history store table truncation to remove all the keys of a btree'),
    CacheStat('cache_hs_btree_truncate_dryrun', 'history store table truncations that would have happened in non-dryrun mode'),
    CacheStat('cache_hs_insert', 'history store table insert calls'),
    CacheStat('cache_hs_insert_full_update', 'the number of times full update inserted to history store'),
    CacheStat('cache_hs_insert_restart', 'history store table insert calls that returned restart'),
    CacheStat('cache_hs_insert_reverse_modify', 'the number of times reverse modify inserted to history store'),
    CacheStat('cache_hs_key_truncate', 'history store table truncation to remove an update'),
    CacheStat('cache_hs_key_truncate_onpage_removal', 'history store table truncation to remove range of updates due to key being removed from the data page during reconciliation'),
    CacheStat('cache_hs_key_truncate_rts', 'history store table truncation by rollback to stable to remove an update'),
    CacheStat('cache_hs_key_truncate_rts_dryrun', 'history store table truncations to remove an update that would have happened in non-dryrun mode'),
    CacheStat('cache_hs_key_truncate_rts_unstable', 'history store table truncation by rollback to stable to remove an unstable update'),
    CacheStat('cache_hs_key_truncate_rts_unstable_dryrun', 'history store table truncations to remove an unstable update that would have happened in non-dryrun mode'),
    CacheStat('cache_hs_order_lose_durable_timestamp', 'history store table resolved updates without timestamps that lose their durable timestamp'),
    CacheStat('cache_hs_order_reinsert', 'history store table updates without timestamps fixed up by reinserting with the fixed timestamp'),
    CacheStat('cache_hs_order_remove', 'history store table truncation to remove range of updates due to an update without a timestamp on data page'),
    CacheStat('cache_hs_read', 'history store table reads'),
    CacheStat('cache_hs_read_miss', 'history store table reads missed'),
    CacheStat('cache_hs_read_squash', 'history store table reads requiring squashed modifies'),
    CacheStat('cache_hs_write_squash', 'history store table writes requiring squashed modifies'),
    CacheStat('cache_inmem_split', 'in-memory page splits'),
    CacheStat('cache_inmem_splittable', 'in-memory page passed criteria to be split'),
    CacheStat('cache_pages_prefetch', 'pages requested from the cache due to pre-fetch'),
    CacheStat('cache_pages_requested', 'pages requested from the cache'),
    CacheStat('cache_read', 'pages read into cache'),
    CacheStat('cache_read_checkpoint', 'pages read into cache by checkpoint'),
    CacheStat('cache_read_deleted', 'pages read into cache after truncate'),
    CacheStat('cache_read_deleted_prepared', 'pages read into cache after truncate in prepare state'),
    CacheStat('cache_read_delta_updates', 'size of delta updates reconstructed on the base page'),
    CacheStat('cache_read_flatten_leaf_delta', 'number of leaf pages flattened that had deltas attached'),
    CacheStat('cache_read_flatten_leaf_delta_fail', 'number of leaf pages not flattened that had deltas attached due to failure'),
    CacheStat('cache_read_internal_delta', 'number of internal pages read that had deltas attached'),
    CacheStat('cache_read_leaf_delta', 'number of leaf pages read that had deltas attached'),
    CacheStat('cache_read_overflow', 'overflow pages read into cache'),
    CacheStat('cache_read_restored_tombstone_bytes', 'size of tombstones restored when reading a page'),
    CacheStat('cache_reverse_splits', 'reverse splits performed'),
    CacheStat('cache_reverse_splits_skipped_vlcs', 'reverse splits skipped because of VLCS namespace gap restrictions'),
    CacheStat('cache_scrub_restore', 'reconciled pages scrubbed and added back to the cache clean'),
    CacheStat('cache_write', 'pages written from cache'),
    CacheStat('cache_write_hs', 'page written requiring history store records'),
    CacheStat('cache_write_restore', 'pages written requiring in-memory restoration'),

    ##########################################
    # Checkpoint statistics
    ##########################################
    CheckpointStat('checkpoint_cleanup_pages_evict', 'pages added for eviction during checkpoint cleanup'),
    CheckpointStat('checkpoint_cleanup_pages_obsolete_tw', 'pages dirtied due to obsolete time window by checkpoint cleanup'),
    CheckpointStat('checkpoint_cleanup_pages_read_obsolete_tw', 'pages read into cache during checkpoint cleanup due to obsolete time window'),
    CheckpointStat('checkpoint_cleanup_pages_read_reclaim_space', 'pages read into cache during checkpoint cleanup (reclaim_space)'),
    CheckpointStat('checkpoint_cleanup_pages_removed', 'pages removed during checkpoint cleanup'),
    CheckpointStat('checkpoint_cleanup_pages_visited', 'pages visited during checkpoint cleanup'),
    CheckpointStat('checkpoint_cleanup_pages_walk_skipped', 'pages skipped during checkpoint cleanup tree walk'),
    CheckpointStat('checkpoint_snapshot_acquired', 'checkpoint has acquired a snapshot for its transaction'),

    ##########################################
    # Cursor operations
    ##########################################
    CursorStat('cursor_bounds_comparisons', 'cursor bounds comparisons performed'),
    CursorStat('cursor_bounds_next_early_exit', 'cursor bounds next early exit'),
    CursorStat('cursor_bounds_next_unpositioned', 'cursor bounds next called on an unpositioned cursor'),
    CursorStat('cursor_bounds_prev_early_exit', 'cursor bounds prev early exit'),
    CursorStat('cursor_bounds_prev_unpositioned', 'cursor bounds prev called on an unpositioned cursor'),
    CursorStat('cursor_bounds_reset', 'cursor bounds cleared from reset'),
    CursorStat('cursor_bounds_search_early_exit', 'cursor bounds search early exit'),
    CursorStat('cursor_bounds_search_near_repositioned_cursor', 'cursor bounds search near call repositioned cursor'),
    CursorStat('cursor_next_hs_tombstone', 'cursor next calls that skip due to a globally visible history store tombstone'),
    CursorStat('cursor_next_skip_ge_100', 'cursor next calls that skip greater than or equal to 100 entries'),
    CursorStat('cursor_next_skip_lt_100', 'cursor next calls that skip greater than 1 and fewer than 100 entries'),
    CursorStat('cursor_next_skip_total', 'Total number of entries skipped by cursor next calls'),
    CursorStat('cursor_open_count', 'open cursor count', 'no_clear,no_scale'),
    CursorStat('cursor_prev_hs_tombstone', 'cursor prev calls that skip due to a globally visible history store tombstone'),
    CursorStat('cursor_prev_skip_ge_100', 'cursor prev calls that skip greater than or equal to 100 entries'),
    CursorStat('cursor_prev_skip_lt_100', 'cursor prev calls that skip less than 100 entries'),
    CursorStat('cursor_prev_skip_total', 'Total number of entries skipped by cursor prev calls'),
    CursorStat('cursor_reposition', 'Total number of times cursor temporarily releases pinned page to encourage eviction of hot or large page'),
    CursorStat('cursor_reposition_failed', 'Total number of times cursor fails to temporarily release pinned page to encourage eviction of hot or large page'),
    CursorStat('cursor_search_near_prefix_fast_paths', 'Total number of times a search near has exited due to prefix config'),
    CursorStat('cursor_skip_hs_cur_position', 'Total number of entries skipped to position the history store cursor'),
    CursorStat('cursor_tree_walk_del_page_skip', 'Total number of deleted pages skipped during tree walk'),
    CursorStat('cursor_tree_walk_inmem_del_page_skip', 'Total number of in-memory deleted pages skipped during tree walk'),
    CursorStat('cursor_tree_walk_ondisk_del_page_skip', 'Total number of on-disk deleted pages skipped during tree walk'),

    ##########################################
    # Disaggrated block manager statistics
    ##########################################
    BlockDisaggStat('disagg_block_get', 'Disaggregated block manager get'),
    BlockDisaggStat('disagg_block_hs_byte_read', 'Bytes read from the shared history store in SLS', 'size'),
    BlockDisaggStat('disagg_block_hs_byte_write', 'Bytes written to the shared history store in SLS', 'size'),
    BlockDisaggStat('disagg_block_hs_get', 'Disaggregated block manager get from the shared history store in SLS'),
    BlockDisaggStat('disagg_block_hs_put', 'Disaggregated block manager put to the shared history store in SLS'),
    BlockDisaggStat('disagg_block_put', 'Disaggregated block manager put '),

    ##########################################
    # Cursor API error statistics
    ##########################################
    CursorErrorStat('cursor_bound_error', 'cursor bound calls that return an error'),
    CursorErrorStat('cursor_cache_error', 'cursor cache calls that return an error'),
    CursorErrorStat('cursor_close_error', 'cursor close calls that return an error'),
    CursorErrorStat('cursor_compare_error', 'cursor compare calls that return an error'),
    CursorErrorStat('cursor_equals_error', 'cursor equals calls that return an error'),
    CursorErrorStat('cursor_get_key_error', 'cursor get key calls that return an error'),
    CursorErrorStat('cursor_get_value_error', 'cursor get value calls that return an error'),
    CursorErrorStat('cursor_insert_check_error', 'cursor insert check calls that return an error'),
    CursorErrorStat('cursor_insert_error', 'cursor insert calls that return an error'),
    CursorErrorStat('cursor_largest_key_error', 'cursor largest key calls that return an error'),
    CursorErrorStat('cursor_modify_error', 'cursor modify calls that return an error'),
    CursorErrorStat('cursor_next_error', 'cursor next calls that return an error'),
    CursorErrorStat('cursor_next_random_error', 'cursor next random calls that return an error'),
    CursorErrorStat('cursor_prev_error', 'cursor prev calls that return an error'),
    CursorErrorStat('cursor_reconfigure_error', 'cursor reconfigure calls that return an error'),
    CursorErrorStat('cursor_remove_error', 'cursor remove calls that return an error'),
    CursorErrorStat('cursor_reopen_error', 'cursor reopen calls that return an error'),
    CursorErrorStat('cursor_reserve_error', 'cursor reserve calls that return an error'),
    CursorErrorStat('cursor_reset_error', 'cursor reset calls that return an error'),
    CursorErrorStat('cursor_search_error', 'cursor search calls that return an error'),
    CursorErrorStat('cursor_search_near_error', 'cursor search near calls that return an error'),
    CursorErrorStat('cursor_update_error', 'cursor update calls that return an error'),

    ##########################################
<<<<<<< HEAD
    # Layered table statistics
    ##########################################
    LayeredStat('layered_curs_insert', 'Layered table cursor insert operations'),
    LayeredStat('layered_curs_next', 'Layered table cursor next operations'),
    LayeredStat('layered_curs_next_ingest', 'Layered table cursor next operations from ingest table'),
    LayeredStat('layered_curs_next_stable', 'Layered table cursor next operations from stable table'),
    LayeredStat('layered_curs_prev', 'Layered table cursor prev operations'),
    LayeredStat('layered_curs_prev_ingest', 'Layered table cursor prev operations from ingest table'),
    LayeredStat('layered_curs_prev_stable', 'Layered table cursor prev operations from stable table'),
    LayeredStat('layered_curs_remove', 'Layered table cursor remove operations'),
    LayeredStat('layered_curs_search', 'Layered table cursor search operations'),
    LayeredStat('layered_curs_search_ingest', 'Layered table cursor search operations from ingest table'),
    LayeredStat('layered_curs_search_near', 'Layered table cursor search near operations'),
    LayeredStat('layered_curs_search_near_ingest', 'Layered table cursor search near operations from ingest table'),
    LayeredStat('layered_curs_search_near_stable', 'Layered table cursor search near operations from stable table'),
    LayeredStat('layered_curs_search_stable', 'Layered table cursor search operations from stable table'),
    LayeredStat('layered_curs_update', 'Layered table cursor update operations'),
    LayeredStat('layered_curs_upgrade_ingest', 'Layered table cursor upgrade state for ingest table'),
    LayeredStat('layered_curs_upgrade_stable', 'Layered table cursor upgrade state for stable table'),

    LayeredStat('layered_table_manager_checkpoints', 'checkpoints performed on this table by the layered table manager'),
    LayeredStat('layered_table_manager_checkpoints_refreshed', 'checkpoints refreshed on shared layered constituents'),
    LayeredStat('layered_table_manager_logops_applied', 'how many log applications the layered table manager applied on this tree'),
    LayeredStat('layered_table_manager_logops_skipped', 'how many log applications the layered table manager skipped on this tree'),
    LayeredStat('layered_table_manager_skip_lsn', 'how many previously-applied LSNs the layered table manager skipped on this tree'),
=======
    # Disaggregated block manager statistics
    ##########################################
    BlockDisaggStat('disagg_block_get', 'Disaggregated block manager get'),
    BlockDisaggStat('disagg_block_hs_byte_read', 'Bytes read from the shared history store in SLS', 'size'),
    BlockDisaggStat('disagg_block_hs_byte_write', 'Bytes written to the shared history store in SLS', 'size'),
    BlockDisaggStat('disagg_block_hs_get', 'Disaggregated block manager get from the shared history store in SLS'),
    BlockDisaggStat('disagg_block_hs_put', 'Disaggregated block manager put to the shared history store in SLS'),
    BlockDisaggStat('disagg_block_put', 'Disaggregated block manager put '),
>>>>>>> 7134f2b3

    ##########################################
    # Reconciliation statistics
    ##########################################
    RecStat('rec_average_internal_page_delta_chain_length', 'average length of delta chain on internal page with deltas'),
    RecStat('rec_average_leaf_page_delta_chain_length', 'average length of delta chain on leaf page with deltas'),
    RecStat('rec_ingest_garbage_collection_keys', 'number of keys that are garbage collected in the ingest table for disaggregated storage'),
    RecStat('rec_max_internal_page_deltas', 'max deltas seen on internal page during reconciliation'),
    RecStat('rec_max_leaf_page_deltas', 'max deltas seen on leaf page during reconciliation'),
    RecStat('rec_overflow_key_leaf', 'leaf-page overflow keys'),
    RecStat('rec_overflow_value', 'overflow values written'),
    RecStat('rec_page_delete', 'pages deleted'),
    RecStat('rec_page_delete_fast', 'fast-path pages deleted'),
    RecStat('rec_page_delta_internal', 'internal page deltas written'),
    RecStat('rec_page_delta_leaf', 'leaf page deltas written'),
    RecStat('rec_page_full_image_internal', 'full internal pages written instead of a page delta'),
    RecStat('rec_page_full_image_leaf', 'full leaf pages written instead of a page delta'),
    RecStat('rec_pages', 'page reconciliation calls'),
    RecStat('rec_pages_eviction', 'page reconciliation calls for eviction'),
    RecStat('rec_pages_size_100MB_to_1GB', 'page reconciliation calls for pages between 100MB and 1GB'),
    RecStat('rec_pages_size_10MB_to_100MB', 'page reconciliation calls for pages between 10 and 100MB'),
    RecStat('rec_pages_size_1GB_plus', 'page reconciliation calls for pages over 1GB'),
    RecStat('rec_pages_size_1MB_to_10MB', 'page reconciliation calls for pages between 1 and 10MB'),
    RecStat('rec_pages_with_internal_deltas', 'pages written with at least one internal page delta'),
    RecStat('rec_pages_with_leaf_deltas', 'pages written with at least one leaf page delta'),
    RecStat('rec_skip_empty_deltas', 'empty deltas skipped in disaggregated storage'),
    RecStat('rec_time_aggr_newest_start_durable_ts', 'pages written including an aggregated newest start durable timestamp '),
    RecStat('rec_time_aggr_newest_stop_durable_ts', 'pages written including an aggregated newest stop durable timestamp '),
    RecStat('rec_time_aggr_newest_stop_ts', 'pages written including an aggregated newest stop timestamp '),
    RecStat('rec_time_aggr_newest_stop_txn', 'pages written including an aggregated newest stop transaction ID'),
    RecStat('rec_time_aggr_newest_txn', 'pages written including an aggregated newest transaction ID '),
    RecStat('rec_time_aggr_oldest_start_ts', 'pages written including an aggregated oldest start timestamp '),
    RecStat('rec_time_aggr_prepared', 'pages written including an aggregated prepare'),
    RecStat('rec_time_window_bytes_ts', 'approximate byte size of timestamps in pages written'),
    RecStat('rec_time_window_bytes_txn', 'approximate byte size of transaction IDs in pages written'),
    RecStat('rec_time_window_durable_start_ts', 'records written including a start durable timestamp'),
    RecStat('rec_time_window_durable_stop_ts', 'records written including a stop durable timestamp'),
    RecStat('rec_time_window_pages_durable_start_ts', 'pages written including at least one start durable timestamp'),
    RecStat('rec_time_window_pages_durable_stop_ts', 'pages written including at least one stop durable timestamp'),
    RecStat('rec_time_window_pages_prepared', 'pages written including at least one prepare state'),
    RecStat('rec_time_window_pages_start_ts', 'pages written including at least one start timestamp'),
    RecStat('rec_time_window_pages_start_txn', 'pages written including at least one start transaction ID'),
    RecStat('rec_time_window_pages_stop_ts', 'pages written including at least one stop timestamp'),
    RecStat('rec_time_window_pages_stop_txn', 'pages written including at least one stop transaction ID'),
    RecStat('rec_time_window_prepared', 'records written including a prepare state'),
    RecStat('rec_time_window_start_ts', 'records written including a start timestamp'),
    RecStat('rec_time_window_start_txn', 'records written including a start transaction ID'),
    RecStat('rec_time_window_stop_ts', 'records written including a stop timestamp'),
    RecStat('rec_time_window_stop_txn', 'records written including a stop transaction ID'),
    RecStat('rec_vlcs_emptied_pages', 'VLCS pages explicitly reconciled as empty'),

    ##########################################
    # Transaction statistics
    ##########################################
    TxnStat('txn_read_overflow_remove', 'number of times overflow removed value is read'),
    TxnStat('txn_read_race_prepare_commit', 'a reader raced with a prepared transaction commit and skipped an update or updates'),
    TxnStat('txn_read_race_prepare_update', 'race to read prepared update retry'),
    TxnStat('txn_rts_delete_rle_skipped', 'rollback to stable skipping delete rle'),
    TxnStat('txn_rts_hs_removed', 'rollback to stable updates removed from history store'),
    TxnStat('txn_rts_hs_removed_dryrun', 'rollback to stable updates that would have been removed from history store in non-dryrun mode'),
    TxnStat('txn_rts_hs_restore_tombstones', 'rollback to stable restored tombstones from history store'),
    TxnStat('txn_rts_hs_restore_tombstones_dryrun', 'rollback to stable tombstones from history store that would have been restored in non-dryrun mode'),
    TxnStat('txn_rts_hs_restore_updates', 'rollback to stable restored updates from history store'),
    TxnStat('txn_rts_hs_restore_updates_dryrun', 'rollback to stable updates from history store that would have been restored in non-dryrun mode'),
    TxnStat('txn_rts_hs_stop_older_than_newer_start', 'rollback to stable history store records with stop timestamps older than newer records'),
    TxnStat('txn_rts_inconsistent_ckpt', 'rollback to stable inconsistent checkpoint'),
    TxnStat('txn_rts_keys_removed', 'rollback to stable keys removed'),
    TxnStat('txn_rts_keys_removed_dryrun', 'rollback to stable keys that would have been removed in non-dryrun mode'),
    TxnStat('txn_rts_keys_restored', 'rollback to stable keys restored'),
    TxnStat('txn_rts_keys_restored_dryrun', 'rollback to stable keys that would have been restored in non-dryrun mode'),
    TxnStat('txn_rts_stable_rle_skipped', 'rollback to stable skipping stable rle'),
    TxnStat('txn_rts_sweep_hs_keys', 'rollback to stable sweeping history store keys'),
    TxnStat('txn_rts_sweep_hs_keys_dryrun', 'rollback to stable history store keys that would have been swept in non-dryrun mode'),
    TxnStat('txn_update_conflict', 'update conflicts'),
]

##########################################
# Session statistics
##########################################
session_stats = [
    SessionStat('bytes_read', 'bytes read into cache'),
    SessionStat('bytes_write', 'bytes written from cache'),
    SessionStat('cache_time', 'time waiting for cache (usecs)'),
    SessionStat('cache_time_interruptible', 'time waiting for cache interruptible eviction (usecs)'),
    SessionStat('cache_time_mandatory', 'time waiting for mandatory cache eviction (usecs)'),
    SessionStat('lock_dhandle_wait', 'dhandle lock wait time (usecs)'),
    SessionStat('lock_schema_wait', 'schema lock wait time (usecs)'),
    SessionStat('read_time', 'page read from disk to cache time (usecs)'),
    SessionStat('txn_bytes_dirty', 'dirty bytes in this txn', 'no_clear,no_scale,size'),
    SessionStat('txn_updates', 'number of updates in this txn', 'no_clear,no_scale,size'),
    SessionStat('write_time', 'page write from cache to disk time (usecs)'),
]<|MERGE_RESOLUTION|>--- conflicted
+++ resolved
@@ -1183,7 +1183,7 @@
     CursorStat('cursor_tree_walk_ondisk_del_page_skip', 'Total number of on-disk deleted pages skipped during tree walk'),
 
     ##########################################
-    # Disaggrated block manager statistics
+    # Disaggregated block manager statistics
     ##########################################
     BlockDisaggStat('disagg_block_get', 'Disaggregated block manager get'),
     BlockDisaggStat('disagg_block_hs_byte_read', 'Bytes read from the shared history store in SLS', 'size'),
@@ -1219,7 +1219,6 @@
     CursorErrorStat('cursor_update_error', 'cursor update calls that return an error'),
 
     ##########################################
-<<<<<<< HEAD
     # Layered table statistics
     ##########################################
     LayeredStat('layered_curs_insert', 'Layered table cursor insert operations'),
@@ -1245,16 +1244,6 @@
     LayeredStat('layered_table_manager_logops_applied', 'how many log applications the layered table manager applied on this tree'),
     LayeredStat('layered_table_manager_logops_skipped', 'how many log applications the layered table manager skipped on this tree'),
     LayeredStat('layered_table_manager_skip_lsn', 'how many previously-applied LSNs the layered table manager skipped on this tree'),
-=======
-    # Disaggregated block manager statistics
-    ##########################################
-    BlockDisaggStat('disagg_block_get', 'Disaggregated block manager get'),
-    BlockDisaggStat('disagg_block_hs_byte_read', 'Bytes read from the shared history store in SLS', 'size'),
-    BlockDisaggStat('disagg_block_hs_byte_write', 'Bytes written to the shared history store in SLS', 'size'),
-    BlockDisaggStat('disagg_block_hs_get', 'Disaggregated block manager get from the shared history store in SLS'),
-    BlockDisaggStat('disagg_block_hs_put', 'Disaggregated block manager put to the shared history store in SLS'),
-    BlockDisaggStat('disagg_block_put', 'Disaggregated block manager put '),
->>>>>>> 7134f2b3
 
     ##########################################
     # Reconciliation statistics
