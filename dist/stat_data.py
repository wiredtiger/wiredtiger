--- conflicted
+++ resolved
@@ -246,16 +246,12 @@
     BlockCacheStat('block_prefetch_page_not_queued', 'pre-fetch pages failed to queue'),
     BlockCacheStat('block_prefetch_pages_read', 'pre-fetch pages read in background'),
     BlockCacheStat('block_prefetch_skipped', 'pre-fetch not triggered by page read'),
-<<<<<<< HEAD
     BlockCacheStat('block_prefetch_skipped_disk_read_count', 'pre-fetch not triggered due to disk read count'),
-    BlockCacheStat('block_prefetch_skipped_internal_page', 'pre-fetch not triggered due to internal page'),
+    BlockCacheStat('block_prefetch_skipped_internal_page', 'could not perform pre-fetch on internal page'),
     BlockCacheStat('block_prefetch_skipped_internal_session', 'pre-fetch not triggered due to internal session'),
+    BlockCacheStat('block_prefetch_skipped_no_flag_set', 'could not perform pre-fetch on ref without the pre-fetch flag set'),
+    BlockCacheStat('block_prefetch_skipped_no_valid_dhandle', 'pre-fetch not triggered as there is no valid dhandle'),
     BlockCacheStat('block_prefetch_skipped_same_ref', 'pre-fetch not repeating for recently pre-fetched ref'),
-=======
-    BlockCacheStat('block_prefetch_skipped_no_flag_set', 'could not perform pre-fetch on ref without the pre-fetch flag set'),
-    BlockCacheStat('block_prefetch_skipped_internal_page', 'could not perform pre-fetch on internal page'),
-    BlockCacheStat('block_prefetch_skipped_no_valid_dhandle', 'pre-fetch not triggered as there is no valid dhandle'),
->>>>>>> 3f576a00
     BlockCacheStat('block_prefetch_skipped_special_handle', 'pre-fetch not triggered due to special btree handle'),
     BlockCacheStat('block_prefetch_pages_fail', 'pre-fetch page not on disk when reading'),
 
