--- conflicted
+++ resolved
@@ -183,18 +183,15 @@
     ##########################################
     # System statistics
     ##########################################
-<<<<<<< HEAD
     ConnStat('api_call_count', 'number of threads currently inside the library application', 'no_clear,no_scale,size'),
     ConnStat('api_call_count_internal', 'number of threads currently inside the library internal', 'no_clear,no_scale,size'),
     ConnStat('api_call_count_cursor', 'number of threads currently inside the library doing cursor operations application', 'no_clear,no_scale,size'),
     ConnStat('api_call_count_cursor_internal', 'number of threads currently inside the library doing cursor operations internal', 'no_clear,no_scale,size'),
-=======
     ConnStat('backup_blocks', 'total modified incremental blocks'),
     ConnStat('backup_cursor_open', 'backup cursor open', 'no_clear,no_scale'),
     ConnStat('backup_dup_open', 'backup duplicate cursor open', 'no_clear,no_scale'),
     ConnStat('backup_incremental', 'incremental backup enabled', 'no_clear,no_scale'),
     ConnStat('backup_start', 'opening the backup cursor in progress', 'no_clear,no_scale'),
->>>>>>> 392df61a
     ConnStat('buckets', 'hash bucket array size general', 'no_clear,no_scale,size'),
     ConnStat('buckets_dh', 'hash bucket array size for data handles', 'no_clear,no_scale,size'),
     ConnStat('cond_auto_wait', 'auto adjusting condition wait calls'),
