--- conflicted
+++ resolved
@@ -294,13 +294,8 @@
     CacheStat('cache_read_deleted', 'pages read into cache after truncate'),
     CacheStat('cache_read_deleted_prepared', 'pages read into cache after truncate in prepare state'),
     CacheStat('cache_read_lookaside', 'pages read into cache requiring cache overflow entries'),
-<<<<<<< HEAD
-    CacheStat('cache_read_lookaside_skew_old', 'pages read into cache requiring cache overflow entries because of page is skewed with old entries'),
-    CacheStat('cache_read_lookaside_skew_old_checkpoint', 'pages read into cache requiring cache overflow entries by checkpoint because of page is skewed with old entries'),
-=======
     CacheStat('cache_read_lookaside_skew_old', 'pages read into cache requiring cache overflow entries because they were not evicted with skew-newest.'),
     CacheStat('cache_read_lookaside_skew_old_checkpoint', 'pages read into cache by checkpoint requiring cache overflow entries because they were not evicted with skew-newest.'),
->>>>>>> 1ac20600
     CacheStat('cache_read_overflow', 'overflow pages read into cache'),
     CacheStat('cache_timed_out_ops', 'operations timed out waiting for space in cache'),
     CacheStat('cache_write', 'pages written from cache'),
@@ -704,13 +699,8 @@
     CacheStat('cache_read_deleted', 'pages read into cache after truncate'),
     CacheStat('cache_read_deleted_prepared', 'pages read into cache after truncate in prepare state'),
     CacheStat('cache_read_lookaside', 'pages read into cache requiring cache overflow entries'),
-<<<<<<< HEAD
-    CacheStat('cache_read_lookaside_skew_old', 'pages read into cache requiring cache overflow entries because of page is skewed with old entries'),
-    CacheStat('cache_read_lookaside_skew_old_checkpoint', 'pages read into cache requiring cache overflow entries by checkpoint because of page is skewed with old entries'),
-=======
     CacheStat('cache_read_lookaside_skew_old', 'pages read into cache requiring cache overflow entries because they were not evicted with skew-newest.'),
     CacheStat('cache_read_lookaside_skew_old_checkpoint', 'pages read into cache by checkpoint requiring cache overflow entries because they were not evicted with skew-newest.'),
->>>>>>> 1ac20600
     CacheStat('cache_read_overflow', 'overflow pages read into cache'),
     CacheStat('cache_write', 'pages written from cache'),
     CacheStat('cache_write_lookaside', 'page written requiring cache overflow records'),
