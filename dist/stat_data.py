--- conflicted
+++ resolved
@@ -1064,12 +1064,9 @@
     CacheStat('cache_bytes_inuse', 'bytes currently in the cache', 'no_clear,no_scale,size'),
     CacheStat('cache_bytes_read', 'bytes read into cache', 'size'),
     CacheStat('cache_bytes_write', 'bytes written from cache', 'size'),
-<<<<<<< HEAD
+    CacheStat('cache_evict_split_failed_lock', 'realizing in-memory split after reconciliation failed due to internal lock busy'),
     CacheStat('cache_eviction_ahead_of_last_materialized_lsn', 'pages evicted ahead of the page materialization frontier'),
     CacheStat('cache_eviction_blocked_checkpoint', 'checkpoint blocked page eviction'),
-=======
-    CacheStat('cache_evict_split_failed_lock', 'realizing in-memory split after reconciliation failed due to internal lock busy'),
->>>>>>> 13e6910c
     CacheStat('cache_eviction_blocked_checkpoint_hs', 'checkpoint of history store file blocked non-history store page eviction'),
     CacheStat('cache_eviction_blocked_checkpoint_precise', 'precise checkpoint caused an eviction to be skipped because any dirty content needs to remain in cache'),
     CacheStat('cache_eviction_blocked_hazard', 'hazard pointer blocked page eviction'),
