#!/usr/bin/env python3

# Auto-generate statistics #defines, with initialization, clear and aggregate
# functions.
#
# NOTE: Statistics reports show individual objects as operations per second.
# All objects where that does not make sense should have the word 'currently'
# or the phrase 'in the cache' in their text description, for example, 'files
# currently open'.
# NOTE: All statistics descriptions must have a prefix string followed by ':'.
#
# Data-source statistics are normally aggregated across the set of underlying
# objects. Additional optional configuration flags are available:
#       cache_walk      Only reported when statistics=cache_walk is set
#       tree_walk       Only reported when statistics=tree_walk is set
#       max_aggregate   Take the maximum value when aggregating statistics
#       no_clear        Value not cleared when statistics cleared
#       no_scale        Don't scale value per second in the logging tool script
#       size            Used by timeseries tool, indicates value is a byte count
#
# The no_clear and no_scale flags are normally always set together (values that
# are maintained over time are normally not scaled per second).

from operator import attrgetter
import sys

class Stat:
    def __init__(self, name, tag, desc, flags=''):
        self.name = name
        self.desc = tag + ': ' + desc
        self.flags = flags

    def __cmp__(self, other):
        return cmp(self.desc.lower(), other.desc.lower())

class AutoCommitStat(Stat):
    prefix = 'autocommit'
    def __init__(self, name, desc, flags=''):
        Stat.__init__(self, name, AutoCommitStat.prefix, desc, flags)

class BackgroundCompactStat(Stat):
    prefix = 'background-compact'
    def __init__(self, name, desc, flags=''):
        Stat.__init__(self, name, BackgroundCompactStat.prefix, desc, flags)

class BackupStat(Stat):
    prefix = 'backup'
    def __init__(self, name, desc, flags=''):
        Stat.__init__(self, name, BackupStat.prefix, desc, flags)

class BlockCacheStat(Stat):
    prefix = 'block-cache'
    def __init__(self, name, desc, flags=''):
        Stat.__init__(self, name, BlockCacheStat.prefix, desc, flags)
class BlockDisaggStat(Stat):
    prefix = 'block-disagg'
    def __init__(self, name, desc, flags=''):
        Stat.__init__(self, name, BlockDisaggStat.prefix, desc, flags)
class BlockStat(Stat):
    prefix = 'block-manager'
    def __init__(self, name, desc, flags=''):
        Stat.__init__(self, name, BlockStat.prefix, desc, flags)
class BtreeStat(Stat):
    prefix = 'btree'
    def __init__(self, name, desc, flags=''):
        Stat.__init__(self, name, BtreeStat.prefix, desc, flags)
class CacheStat(Stat):
    prefix = 'cache'
    def __init__(self, name, desc, flags=''):
        Stat.__init__(self, name, CacheStat.prefix, desc, flags)
class CapacityStat(Stat):
    prefix = 'capacity'
    def __init__(self, name, desc, flags=''):
        Stat.__init__(self, name, CapacityStat.prefix, desc, flags)
class CheckpointStat(Stat):
    prefix = 'checkpoint'
    def __init__(self, name, desc, flags=''):
        Stat.__init__(self, name, CheckpointStat.prefix, desc, flags)
class ChunkCacheStat(Stat):
    prefix = 'chunk-cache'
    def __init__(self, name, desc, flags=''):
        Stat.__init__(self, name, ChunkCacheStat.prefix, desc, flags)
class CompressStat(Stat):
    prefix = 'compression'
    def __init__(self, name, desc, flags=''):
        Stat.__init__(self, name, CompressStat.prefix, desc, flags)
class ConnStat(Stat):
    prefix = 'connection'
    def __init__(self, name, desc, flags=''):
        Stat.__init__(self, name, ConnStat.prefix, desc, flags)
class CursorErrorStat(Stat):
    prefix = 'cursor'
    def __init__(self, name, desc, flags=''):
        Stat.__init__(self, name, CursorStat.prefix, desc, flags)
class CursorStat(Stat):
    prefix = 'cursor'
    def __init__(self, name, desc, flags=''):
        Stat.__init__(self, name, CursorStat.prefix, desc, flags)
class CursorSweepStat(Stat):
    prefix = 'cursor'
    def __init__(self, name, desc, flags=''):
        Stat.__init__(self, name, CursorStat.prefix, desc, flags)
class DhandleStat(Stat):
    prefix = 'data-handle'
    def __init__(self, name, desc, flags=''):
        Stat.__init__(self, name, DhandleStat.prefix, desc, flags)
class EvictCacheWalkStat(Stat):
    prefix = 'cache_walk'
    def __init__(self, name, desc, flags=''):
        flags += ',cache_walk'
        Stat.__init__(self, name, EvictCacheWalkStat.prefix, desc, flags)
class EvictStat(Stat):
    prefix = 'cache'
    def __init__(self, name, desc, flags=''):
        Stat.__init__(self, name, EvictStat.prefix, desc, flags)
class LayeredStat(Stat):
    prefix = 'layered'
    def __init__(self, name, desc, flags=''):
        Stat.__init__(self, name, LayeredStat.prefix, desc, flags)
class LiveRestoreStat(Stat):
    prefix = 'live-restore'
    def __init__(self, name, desc, flags=''):
        Stat.__init__(self, name, LiveRestoreStat.prefix, desc, flags)
class LockStat(Stat):
    prefix = 'lock'
    def __init__(self, name, desc, flags=''):
        Stat.__init__(self, name, LockStat.prefix, desc, flags)
class LogStat(Stat):
    prefix = 'log'
    def __init__(self, name, desc, flags=''):
        Stat.__init__(self, name, LogStat.prefix, desc, flags)
class SessionStat(Stat):
    prefix = 'session'
    def __init__(self, name, desc, flags=''):
        Stat.__init__(self, name, SessionStat.prefix, desc, flags)
class PerfHistStat(Stat):
    prefix = 'perf'
    def __init__(self, name, desc, flags=''):
        Stat.__init__(self, name, PerfHistStat.prefix, desc, flags)
class PrefetchStat(Stat):
    prefix = 'prefetch'
    def __init__(self, name, desc, flags=''):
        Stat.__init__(self, name, PrefetchStat.prefix, desc, flags)
class RecStat(Stat):
    prefix = 'reconciliation'
    def __init__(self, name, desc, flags=''):
        Stat.__init__(self, name, RecStat.prefix, desc, flags)
class SessionOpStat(Stat):
    prefix = 'session'
    def __init__(self, name, desc, flags=''):
        Stat.__init__(self, name, SessionOpStat.prefix, desc, flags)
class StorageStat(Stat):
    prefix = 'tiered-storage'
    def __init__(self, name, desc, flags=''):
        Stat.__init__(self, name, SessionOpStat.prefix, desc, flags)
class ThreadStat(Stat):
    prefix = 'thread-state'
    def __init__(self, name, desc, flags=''):
        Stat.__init__(self, name, ThreadStat.prefix, desc, flags)
class TxnStat(Stat):
    prefix = 'transaction'
    def __init__(self, name, desc, flags=''):
        Stat.__init__(self, name, TxnStat.prefix, desc, flags)
class YieldStat(Stat):
    prefix = 'thread-yield'
    def __init__(self, name, desc, flags=''):
        Stat.__init__(self, name, YieldStat.prefix, desc, flags)

##########################################
# CONNECTION statistics
##########################################
conn_stats = [
    ##########################################
    # System statistics
    ##########################################
    ConnStat('buckets', 'hash bucket array size general', 'no_clear,no_scale,size'),
    ConnStat('buckets_dh', 'hash bucket array size for data handles', 'no_clear,no_scale,size'),
    ConnStat('cond_auto_wait', 'auto adjusting condition wait calls'),
    ConnStat('cond_auto_wait_reset', 'auto adjusting condition resets'),
    ConnStat('cond_auto_wait_skipped', 'auto adjusting condition wait raced to update timeout and skipped updating'),
    ConnStat('cond_wait', 'pthread mutex condition wait calls'),
    ConnStat('file_open', 'files currently open', 'no_clear,no_scale'),
    ConnStat('fsync_io', 'total fsync I/Os'),
    ConnStat('memory_allocation', 'memory allocations'),
    ConnStat('memory_free', 'memory frees'),
    ConnStat('memory_grow', 'memory re-allocations'),
    ConnStat('no_session_sweep_5min', 'number of sessions without a sweep for 5+ minutes'),
    ConnStat('no_session_sweep_60min', 'number of sessions without a sweep for 60+ minutes'),
    ConnStat('read_io', 'total read I/Os'),
    ConnStat('rwlock_read', 'pthread mutex shared lock read-lock calls'),
    ConnStat('rwlock_write', 'pthread mutex shared lock write-lock calls'),
    ConnStat('time_travel', 'detected system time went backwards'),
    ConnStat('write_io', 'total write I/Os'),

    ##########################################
    # Background compaction statistics
    ##########################################
    BackgroundCompactStat('background_compact_bytes_recovered', 'background compact recovered bytes', 'no_scale'),
    BackgroundCompactStat('background_compact_ema', 'background compact moving average of bytes rewritten', 'no_scale'),
    BackgroundCompactStat('background_compact_exclude', 'background compact skipped file as it is part of the exclude list', 'no_scale'),
    BackgroundCompactStat('background_compact_fail', 'background compact failed calls', 'no_scale'),
    BackgroundCompactStat('background_compact_fail_cache_pressure', 'background compact failed calls due to cache pressure', 'no_scale'),
    BackgroundCompactStat('background_compact_files_tracked', 'number of files tracked by background compaction', 'no_scale'),
    BackgroundCompactStat('background_compact_interrupted', 'background compact interrupted', 'no_scale'),
    BackgroundCompactStat('background_compact_running', 'background compact running', 'no_scale'),
    BackgroundCompactStat('background_compact_skipped', 'background compact skipped file as not meeting requirements for compaction', 'no_scale'),
    BackgroundCompactStat('background_compact_sleep_cache_pressure', 'background compact sleeps due to cache pressure', 'no_scale'),
    BackgroundCompactStat('background_compact_success', 'background compact successful calls', 'no_scale'),
    BackgroundCompactStat('background_compact_timeout', 'background compact timeout', 'no_scale'),

    ##########################################
    # Backup statistics
    ##########################################
    BackupStat('backup_bits_clr', 'backup total bits cleared'),
    BackupStat('backup_blocks', 'total modified incremental blocks'),
    BackupStat('backup_cursor_open', 'backup cursor open', 'no_clear,no_scale'),
    BackupStat('backup_dup_open', 'backup duplicate cursor open', 'no_clear,no_scale'),
    BackupStat('backup_granularity', 'backup granularity size'),
    BackupStat('backup_incremental', 'incremental backup enabled', 'no_clear,no_scale'),
    BackupStat('backup_start', 'opening the backup cursor in progress', 'no_clear,no_scale'),

    ##########################################
    # Block cache statistics
    ##########################################
    BlockCacheStat('block_cache_blocks', 'total blocks'),
    BlockCacheStat('block_cache_blocks_evicted', 'evicted blocks'),
    BlockCacheStat('block_cache_blocks_insert_read', 'total blocks inserted on read path'),
    BlockCacheStat('block_cache_blocks_insert_write', 'total blocks inserted on write path'),
    BlockCacheStat('block_cache_blocks_removed', 'removed blocks'),
    BlockCacheStat('block_cache_blocks_removed_blocked', 'time sleeping to remove block (usecs)'),
    BlockCacheStat('block_cache_blocks_update', 'cached blocks updated'),
    BlockCacheStat('block_cache_bypass_chkpt', 'number of put bypasses on checkpoint I/O'),
    BlockCacheStat('block_cache_bypass_filesize', 'file size causing bypass'),
    BlockCacheStat('block_cache_bypass_get', 'number of bypasses on get'),
    BlockCacheStat('block_cache_bypass_overhead_put', 'number of bypasses due to overhead on put'),
    BlockCacheStat('block_cache_bypass_put', 'number of bypasses on put because file is too small'),
    BlockCacheStat('block_cache_bypass_writealloc', 'number of bypasses because no-write-allocate setting was on'),
    BlockCacheStat('block_cache_bytes', 'total bytes'),
    BlockCacheStat('block_cache_bytes_insert_read', 'total bytes inserted on read path'),
    BlockCacheStat('block_cache_bytes_insert_write', 'total bytes inserted on write path'),
    BlockCacheStat('block_cache_bytes_update', 'cached bytes updated'),
    BlockCacheStat('block_cache_eviction_passes', 'number of eviction passes'),
    BlockCacheStat('block_cache_hits', 'number of hits'),
    BlockCacheStat('block_cache_lookups', 'lookups'),
    BlockCacheStat('block_cache_misses', 'number of misses'),
    BlockCacheStat('block_cache_not_evicted_overhead', 'number of blocks not evicted due to overhead'),

    ##########################################
    # Block manager statistics
    ##########################################
    BlockStat('block_byte_map_read', 'mapped bytes read', 'size'),
    BlockStat('block_byte_read', 'bytes read', 'size'),
    BlockStat('block_byte_read_intl', 'bytes read for internal pages', 'size'),
    BlockStat('block_byte_read_intl_disk', 'bytes read for internal pages before decompression and decryption', 'size'),
    BlockStat('block_byte_read_leaf', 'bytes read for leaf pages', 'size'),
    BlockStat('block_byte_read_leaf_disk', 'bytes read for leaf pages before decompression and decryption', 'size'),
    BlockStat('block_byte_read_mmap', 'bytes read via memory map API', 'size'),
    BlockStat('block_byte_read_syscall', 'bytes read via system call API', 'size'),
    BlockStat('block_byte_write', 'bytes written', 'size'),
    BlockStat('block_byte_write_checkpoint', 'bytes written for checkpoint', 'size'),
    BlockStat('block_byte_write_compact', 'bytes written by compaction', 'size'),
    BlockStat('block_byte_write_intl', 'bytes written for internal pages before compression and encryption', 'size'),
    BlockStat('block_byte_write_intl_disk', 'bytes written for internal pages after compression and encryption', 'size'),
    BlockStat('block_byte_write_leaf', 'bytes written for leaf pages before compression and encryption', 'size'),
    BlockStat('block_byte_write_leaf_disk', 'bytes written for leaf pages after compression and encryption', 'size'),
    BlockStat('block_byte_write_mmap', 'bytes written via memory map API', 'size'),
    BlockStat('block_byte_write_syscall', 'bytes written via system call API', 'size'),
    BlockStat('block_map_read', 'mapped blocks read'),
    BlockStat('block_preload', 'blocks pre-loaded'),
    BlockStat('block_read', 'blocks read'),
    BlockStat('block_remap_file_resize', 'number of times the file was remapped because it changed size via fallocate or truncate'),
    BlockStat('block_remap_file_write', 'number of times the region was remapped via write'),
    BlockStat('block_write', 'blocks written'),

    ##########################################
    # Cache statistics
    ##########################################
    CacheStat('cache_bytes_hs', 'bytes belonging to the history store table in the cache', 'no_clear,no_scale,size'),
    CacheStat('cache_bytes_image', 'bytes belonging to page images in the cache', 'no_clear,no_scale,size'),
    CacheStat('cache_bytes_internal', 'tracked bytes belonging to internal pages in the cache', 'no_clear,no_scale,size'),
    CacheStat('cache_bytes_leaf', 'tracked bytes belonging to leaf pages in the cache', 'no_clear,no_scale,size'),
    CacheStat('cache_bytes_max', 'maximum bytes configured', 'no_clear,no_scale,size'),
    CacheStat('cache_bytes_other', 'bytes not belonging to page images in the cache', 'no_clear,no_scale,size'),
    CacheStat('cache_bytes_updates', 'bytes allocated for updates', 'no_clear,no_scale,size'),
    CacheStat('cache_hazard_checks', 'hazard pointer check calls'),
    CacheStat('cache_hazard_max', 'hazard pointer maximum array length', 'max_aggregate,no_scale'),
    CacheStat('cache_hazard_walks', 'hazard pointer check entries walked'),
    CacheStat('cache_hs_ondisk', 'history store table on-disk size', 'no_clear,no_scale,size'),
    CacheStat('cache_hs_ondisk_max', 'history store table max on-disk size', 'no_clear,no_scale,size'),
    CacheStat('cache_overhead', 'percentage overhead', 'no_clear,no_scale'),
    CacheStat('cache_pages_dirty', 'tracked dirty pages in the cache', 'no_clear,no_scale'),
    CacheStat('cache_pages_inuse', 'pages currently held in the cache', 'no_clear,no_scale'),
    CacheStat('cache_read_app_count', 'application threads page read from disk to cache count'),
    CacheStat('cache_read_app_time', 'application threads page read from disk to cache time (usecs)'),
    CacheStat('cache_updates_txn_uncommitted_bytes', 'updates in uncommitted txn - bytes', 'no_clear,no_scale,size'),
    CacheStat('cache_updates_txn_uncommitted_count', 'updates in uncommitted txn - count', 'no_clear,no_scale,size'),
    CacheStat('cache_write_app_count', 'application threads page write from cache to disk count'),
    CacheStat('cache_write_app_time', 'application threads page write from cache to disk time (usecs)'),
    CacheStat('npos_evict_walk_max', 'eviction walk restored - had to walk this many pages', 'max_aggregate,no_scale'),
    CacheStat('npos_read_walk_max', 'npos read - had to walk this many pages', 'max_aggregate,no_scale'),

    ##########################################
    # Eviction statistics
    ##########################################
    EvictStat('eviction_active_workers', 'eviction worker thread active', 'no_clear'),
    EvictStat('eviction_aggressive_set', 'eviction currently operating in aggressive mode', 'no_clear,no_scale'),
    EvictStat('eviction_app_attempt', 'page evict attempts by application threads'),
    EvictStat('eviction_app_dirty_attempt', 'modified page evict attempts by application threads'),
    EvictStat('eviction_app_dirty_fail', 'modified page evict failures by application threads'),
    EvictStat('eviction_app_fail', 'page evict failures by application threads'),
    EvictStat('eviction_app_time', 'application thread time evicting (usecs)'),
    EvictStat('eviction_clear_ordinary', 'pages removed from the ordinary queue to be queued for urgent eviction'),
    EvictStat('eviction_consider_prefetch', 'pages considered for eviction that were brought in by pre-fetch', 'no_clear,no_scale'),
    EvictStat('eviction_empty_score', 'eviction empty score', 'no_clear,no_scale'),
    EvictStat('eviction_fail', 'pages selected for eviction unable to be evicted'),
    EvictStat('eviction_fail_active_children_on_an_internal_page', 'pages selected for eviction unable to be evicted because of active children on an internal page'),
    EvictStat('eviction_fail_checkpoint_no_ts', 'pages selected for eviction unable to be evicted because of race between checkpoint and updates without timestamps'),
    EvictStat('eviction_fail_in_reconciliation', 'pages selected for eviction unable to be evicted because of failure in reconciliation'),
    EvictStat('eviction_force', 'forced eviction - pages selected count'),
    EvictStat('eviction_force_clean', 'forced eviction - pages evicted that were clean count'),
    EvictStat('eviction_force_delete', 'forced eviction - pages selected because of too many deleted items count'),
    EvictStat('eviction_force_dirty', 'forced eviction - pages evicted that were dirty count'),
    EvictStat('eviction_force_fail', 'forced eviction - pages selected unable to be evicted count'),
    EvictStat('eviction_force_hs', 'forced eviction - history store pages selected while session has history store cursor open'),
    EvictStat('eviction_force_hs_fail', 'forced eviction - history store pages failed to evict while session has history store cursor open'),
    EvictStat('eviction_force_hs_success', 'forced eviction - history store pages successfully evicted while session has history store cursor open'),
    EvictStat('eviction_force_long_update_list', 'forced eviction - pages selected because of a large number of updates to a single item'),
    EvictStat('eviction_force_no_retry', 'forced eviction - do not retry count to evict pages selected to evict during reconciliation'),
    EvictStat('eviction_get_ref_empty', 'eviction calls to get a page found queue empty'),
    EvictStat('eviction_get_ref_empty2', 'eviction calls to get a page found queue empty after locking'),
    EvictStat('eviction_internal_pages_already_queued', 'internal pages seen by eviction walk that are already queued'),
    EvictStat('eviction_internal_pages_queued', 'internal pages queued for eviction'),
    EvictStat('eviction_internal_pages_seen', 'internal pages seen by eviction walk'),
    EvictStat('eviction_interupted_by_app', 'application requested eviction interrupt'),
    EvictStat('eviction_maximum_milliseconds', 'maximum milliseconds spent at a single eviction', 'no_clear,no_scale,size'),
    EvictStat('eviction_maximum_page_size', 'maximum page size seen at eviction', 'no_clear,no_scale,size'),
    EvictStat('eviction_pages_already_queued', 'pages seen by eviction walk that are already queued'),
    EvictStat('eviction_pages_in_parallel_with_checkpoint', 'pages evicted in parallel with checkpoint'),
    EvictStat('eviction_pages_ordinary_queued', 'pages queued for eviction'),
    EvictStat('eviction_pages_queued_oldest', 'pages queued for urgent eviction during walk'),
    EvictStat('eviction_pages_queued_post_lru', 'pages queued for eviction post lru sorting'),
    EvictStat('eviction_pages_queued_urgent', 'pages queued for urgent eviction'),
    EvictStat('eviction_pages_queued_urgent_hs_dirty', 'pages queued for urgent eviction from history store due to high dirty content'),
    EvictStat('eviction_queue_empty', 'eviction server candidate queue empty when topping up'),
    EvictStat('eviction_queue_not_empty', 'eviction server candidate queue not empty when topping up'),
    EvictStat('eviction_reentry_hs_eviction_milliseconds', 'total milliseconds spent inside reentrant history store evictions in a reconciliation', 'no_clear,no_scale,size'),
    EvictStat('eviction_restored_pos', 'eviction walk restored position'),
    EvictStat('eviction_restored_pos_differ', 'eviction walk restored position differs from the saved one'),
    EvictStat('eviction_server_evict_attempt', 'evict page attempts by eviction server'),
    EvictStat('eviction_server_evict_fail', 'evict page failures by eviction server'),
    # Note eviction_server_evict_attempt - eviction_server_evict_fail = evict page successes by eviction server.
    EvictStat('eviction_server_skip_checkpointing_trees', 'eviction server skips trees that are being checkpointed'),
    EvictStat('eviction_server_skip_dirty_pages_during_checkpoint', 'eviction server skips dirty pages during a running checkpoint'),
    EvictStat('eviction_server_skip_intl_page_with_active_child', 'eviction server skips internal pages as it has an active child.'),
    EvictStat('eviction_server_skip_metatdata_with_history', 'eviction server skips metadata pages with history'),
    EvictStat('eviction_server_skip_pages_last_running', 'eviction server skips pages that are written with transactions greater than the last running'),
    EvictStat('eviction_server_skip_pages_retry', 'eviction server skips pages that previously failed eviction and likely will again'),
    EvictStat('eviction_server_skip_trees_eviction_disabled', 'eviction server skips trees that disable eviction'),
    EvictStat('eviction_server_skip_trees_not_useful_before', 'eviction server skips trees that were not useful before'),
    EvictStat('eviction_server_skip_trees_stick_in_cache', 'eviction server skips trees that are configured to stick in cache'),
    EvictStat('eviction_server_skip_trees_too_many_active_walks', 'eviction server skips trees because there are too many active walks'),
    EvictStat('eviction_server_skip_unwanted_pages', 'eviction server skips pages that we do not want to evict'),
    EvictStat('eviction_server_skip_unwanted_tree', 'eviction server skips tree that we do not want to evict'),
    EvictStat('eviction_server_slept', 'eviction server slept, because we did not make progress with eviction'),
    EvictStat('eviction_slow', 'eviction server unable to reach eviction goal'),
    EvictStat('eviction_stable_state_workers', 'eviction worker thread stable number', 'no_clear'),
    EvictStat('eviction_state', 'eviction state', 'no_clear,no_scale'),
    EvictStat('eviction_target_strategy_both_clean_and_dirty', 'eviction walk target strategy both clean and dirty pages'),
    EvictStat('eviction_target_strategy_clean', 'eviction walk target strategy only clean pages'),
    EvictStat('eviction_target_strategy_dirty', 'eviction walk target strategy only dirty pages'),
    EvictStat('eviction_timed_out_ops', 'operations timed out waiting for space in cache'),
    EvictStat('eviction_walk', 'pages walked for eviction'),
    EvictStat('eviction_walk_from_root', 'eviction walks started from root of tree'),
    EvictStat('eviction_walk_leaf_notfound', 'eviction server waiting for a leaf page'),
    EvictStat('eviction_walk_passes', 'eviction passes of a file'),
    EvictStat('eviction_walk_random_returns_null_position', 'eviction walks random search fails to locate a page, results in a null position'),
    EvictStat('eviction_walk_restart', 'eviction walks restarted'),
    EvictStat('eviction_walk_saved_pos', 'eviction walks started from saved location in tree'),
    EvictStat('eviction_walk_sleeps', 'eviction walk most recent sleeps for checkpoint handle gathering'),
    EvictStat('eviction_walks_abandoned', 'eviction walks abandoned'),
    EvictStat('eviction_walks_active', 'files with active eviction walks', 'no_clear,no_scale'),
    EvictStat('eviction_walks_ended', 'eviction walks reached end of tree'),
    EvictStat('eviction_walks_gave_up_no_targets', 'eviction walks gave up because they saw too many pages and found no candidates'),
    EvictStat('eviction_walks_gave_up_ratio', 'eviction walks gave up because they saw too many pages and found too few candidates'),
    EvictStat('eviction_walks_started', 'files with new eviction walks started'),
    EvictStat('eviction_walks_stopped', 'eviction walks gave up because they restarted their walk twice'),
    EvictStat('eviction_worker_evict_attempt', 'evict page attempts by eviction worker threads'),
    EvictStat('eviction_worker_evict_fail', 'evict page failures by eviction worker threads'),
    # Note eviction_worker_evict_attempt - eviction_worker_evict_fail = evict page successes by eviction worker threads.

    ##########################################
    # Capacity statistics
    ##########################################
    CapacityStat('capacity_bytes_chunkcache', 'bytes written for chunk cache'),
    CapacityStat('capacity_bytes_ckpt', 'bytes written for checkpoint'),
    CapacityStat('capacity_bytes_evict', 'bytes written for eviction'),
    CapacityStat('capacity_bytes_log', 'bytes written for log'),
    CapacityStat('capacity_bytes_read', 'bytes read'),
    CapacityStat('capacity_bytes_written', 'bytes written total'),
    CapacityStat('capacity_threshold', 'threshold to call fsync'),
    CapacityStat('capacity_time_chunkcache', 'time waiting for chunk cache IO bandwidth (usecs)'),
    CapacityStat('capacity_time_ckpt', 'time waiting during checkpoint (usecs)'),
    CapacityStat('capacity_time_evict', 'time waiting during eviction (usecs)'),
    CapacityStat('capacity_time_log', 'time waiting during logging (usecs)'),
    CapacityStat('capacity_time_read', 'time waiting during read (usecs)'),
    CapacityStat('capacity_time_total', 'time waiting due to total capacity (usecs)'),
    CapacityStat('fsync_all_fh', 'background fsync file handles synced'),
    CapacityStat('fsync_all_fh_total', 'background fsync file handles considered'),
    CapacityStat('fsync_all_time', 'background fsync time (msecs)', 'no_clear,no_scale'),

    ##########################################
    # Checkpoint statistics
    ##########################################
    CheckpointStat('checkpoint_cleanup_success', 'checkpoint cleanup successful calls'),
    CheckpointStat('checkpoint_fsync_post', 'fsync calls after allocating the transaction ID'),
    CheckpointStat('checkpoint_fsync_post_duration', 'fsync duration after allocating the transaction ID (usecs)', 'no_clear,no_scale'),
    CheckpointStat('checkpoint_generation', 'generation', 'no_clear,no_scale'),
    CheckpointStat('checkpoint_handle_applied', 'most recent handles applied'),
    CheckpointStat('checkpoint_handle_apply_duration', 'most recent duration for gathering applied handles (usecs)', 'no_clear,no_scale'),
    CheckpointStat('checkpoint_handle_drop_duration', 'most recent duration for checkpoint dropping all handles (usecs)', 'no_clear,no_scale'),
    CheckpointStat('checkpoint_handle_dropped', 'most recent handles checkpoint dropped'),
    CheckpointStat('checkpoint_handle_duration', 'most recent duration for gathering all handles (usecs)', 'no_clear,no_scale'),
    CheckpointStat('checkpoint_handle_lock_duration', 'most recent duration for locking the handles (usecs)', 'no_clear,no_scale'),
    CheckpointStat('checkpoint_handle_locked', 'most recent handles metadata locked'),
    CheckpointStat('checkpoint_handle_meta_check_duration', 'most recent duration for handles metadata checked (usecs)', 'no_clear,no_scale'),
    CheckpointStat('checkpoint_handle_meta_checked', 'most recent handles metadata checked'),
    CheckpointStat('checkpoint_handle_skip_duration', 'most recent duration for gathering skipped handles (usecs)', 'no_clear,no_scale'),
    CheckpointStat('checkpoint_handle_skipped', 'most recent handles skipped'),
    CheckpointStat('checkpoint_handle_walked', 'most recent handles walked'),
    CheckpointStat('checkpoint_hs_pages_reconciled', 'number of history store pages caused to be reconciled'),
    CheckpointStat('checkpoint_pages_reconciled', 'number of pages caused to be reconciled'),
    CheckpointStat('checkpoint_pages_visited_internal', 'number of internal pages visited'),
    CheckpointStat('checkpoint_pages_visited_leaf', 'number of leaf pages visited'),
    CheckpointStat('checkpoint_prep_max', 'prepare max time (msecs)', 'no_clear,no_scale'),
    CheckpointStat('checkpoint_prep_min', 'prepare min time (msecs)', 'no_clear,no_scale'),
    CheckpointStat('checkpoint_prep_recent', 'prepare most recent time (msecs)', 'no_clear,no_scale'),
    CheckpointStat('checkpoint_prep_running', 'prepare currently running', 'no_clear,no_scale'),
    CheckpointStat('checkpoint_prep_total', 'prepare total time (msecs)', 'no_clear,no_scale'),
    CheckpointStat('checkpoint_presync', 'number of handles visited after writes complete'),
    CheckpointStat('checkpoint_scrub_max', 'scrub max time (msecs)', 'no_clear,no_scale'),
    CheckpointStat('checkpoint_scrub_min', 'scrub min time (msecs)', 'no_clear,no_scale'),
    CheckpointStat('checkpoint_scrub_recent', 'scrub most recent time (msecs)', 'no_clear,no_scale'),
    CheckpointStat('checkpoint_scrub_target', 'scrub dirty target', 'no_clear,no_scale'),
    CheckpointStat('checkpoint_scrub_total', 'scrub total time (msecs)', 'no_clear,no_scale'),
    CheckpointStat('checkpoint_skipped', 'checkpoints skipped because database was clean'),
    CheckpointStat('checkpoint_state', 'progress state', 'no_clear,no_scale'),
    CheckpointStat('checkpoint_stop_stress_active', 'stop timing stress active', 'no_clear,no_scale'),
    CheckpointStat('checkpoint_sync', 'number of files synced'),
    CheckpointStat('checkpoint_time_max', 'max time (msecs)', 'no_clear,no_scale'),
    CheckpointStat('checkpoint_time_min', 'min time (msecs)', 'no_clear,no_scale'),
    CheckpointStat('checkpoint_time_recent', 'most recent time (msecs)', 'no_clear,no_scale'),
    CheckpointStat('checkpoint_time_total', 'total time (msecs)', 'no_clear,no_scale'),
    CheckpointStat('checkpoint_tree_duration', 'time spent on per-tree checkpoint work (usecs)'),
    CheckpointStat('checkpoint_wait_reduce_dirty', 'wait cycles while cache dirty level is decreasing'),
    CheckpointStat('checkpoints_api', 'number of checkpoints started by api'),
    CheckpointStat('checkpoints_compact', 'number of checkpoints started by compaction'),
    CheckpointStat('checkpoints_total_failed', 'total failed number of checkpoints'),
    CheckpointStat('checkpoints_total_succeed', 'total succeed number of checkpoints'),

    ##########################################
    # Chunk cache statistics
    ##########################################
    ChunkCacheStat('chunkcache_bytes_inuse', 'total bytes used by the cache'),
    ChunkCacheStat('chunkcache_bytes_inuse_pinned', 'total bytes used by the cache for pinned chunks'),
    ChunkCacheStat('chunkcache_bytes_read_persistent', 'total bytes read from persistent content'),
    ChunkCacheStat('chunkcache_chunks_evicted', 'chunks evicted'),
    ChunkCacheStat('chunkcache_chunks_inuse', 'total chunks held by the chunk cache'),
    ChunkCacheStat('chunkcache_chunks_loaded_from_flushed_tables', 'number of chunks loaded from flushed tables in chunk cache'),
    ChunkCacheStat('chunkcache_chunks_pinned', 'total pinned chunks held by the chunk cache'),
    ChunkCacheStat('chunkcache_created_from_metadata', 'total number of chunks inserted on startup from persisted metadata.'),
    ChunkCacheStat('chunkcache_exceeded_bitmap_capacity', 'could not allocate due to exceeding bitmap capacity'),
    ChunkCacheStat('chunkcache_exceeded_capacity', 'could not allocate due to exceeding capacity'),
    ChunkCacheStat('chunkcache_io_failed', 'number of times a read from storage failed'),
    ChunkCacheStat('chunkcache_lookups', 'lookups'),
    ChunkCacheStat('chunkcache_metadata_inserted', 'number of metadata entries inserted'),
    ChunkCacheStat('chunkcache_metadata_removed', 'number of metadata entries removed'),
    ChunkCacheStat('chunkcache_metadata_work_units_created', 'number of metadata inserts/deletes pushed to the worker thread'),
    ChunkCacheStat('chunkcache_metadata_work_units_dequeued', 'number of metadata inserts/deletes read by the worker thread'),
    ChunkCacheStat('chunkcache_metadata_work_units_dropped', 'number of metadata inserts/deletes dropped by the worker thread'),
    ChunkCacheStat('chunkcache_misses', 'number of misses'),
    ChunkCacheStat('chunkcache_retries', 'retried accessing a chunk while I/O was in progress'),
    ChunkCacheStat('chunkcache_retries_checksum_mismatch', 'retries from a chunk cache checksum mismatch'),
    ChunkCacheStat('chunkcache_spans_chunks_read', 'aggregate number of spanned chunks on read'),
    ChunkCacheStat('chunkcache_toomany_retries', 'timed out due to too many retries'),

    ##########################################
    # Cursor operations
    ##########################################
    CursorStat('cursor_bulk_count', 'bulk cursor count', 'no_clear,no_scale'),
    CursorStat('cursor_cache', 'cursor close calls that result in cache'),
    CursorStat('cursor_cached_count', 'cached cursor count', 'no_clear,no_scale'),
    CursorStat('cursor_create', 'cursor create calls'),
    CursorStat('cursor_insert', 'cursor insert calls'),
    CursorStat('cursor_insert_bulk', 'cursor bulk loaded cursor insert calls'),
    CursorStat('cursor_insert_bytes', 'cursor insert key and value bytes', 'size'),
    CursorStat('cursor_modify', 'cursor modify calls'),
    CursorStat('cursor_modify_bytes', 'cursor modify key and value bytes affected', 'size'),
    CursorStat('cursor_modify_bytes_touch', 'cursor modify value bytes modified', 'size'),
    CursorStat('cursor_next', 'cursor next calls'),
    CursorStat('cursor_prev', 'cursor prev calls'),
    CursorStat('cursor_remove', 'cursor remove calls'),
    CursorStat('cursor_remove_bytes', 'cursor remove key bytes removed', 'size'),
    CursorStat('cursor_reopen', 'cursors reused from cache'),
    CursorStat('cursor_reserve', 'cursor reserve calls'),
    CursorStat('cursor_reset', 'cursor reset calls'),
    CursorStat('cursor_restart', 'cursor operation restarted'),
    CursorStat('cursor_search', 'cursor search calls'),
    CursorStat('cursor_search_hs', 'cursor search history store calls'),
    CursorStat('cursor_search_near', 'cursor search near calls'),
    CursorStat('cursor_truncate', 'cursor truncate calls'),
    CursorStat('cursor_truncate_keys_deleted', 'cursor truncates performed on individual keys'),
    CursorStat('cursor_update', 'cursor update calls'),
    CursorStat('cursor_update_bytes', 'cursor update key and value bytes', 'size'),
    CursorStat('cursor_update_bytes_changed', 'cursor update value size change', 'size'),

    ##########################################
    # Cursor sweep
    ##########################################
    CursorSweepStat('cursor_sweep', 'cursor sweeps'),
    CursorSweepStat('cursor_sweep_buckets', 'cursor sweep buckets'),
    CursorSweepStat('cursor_sweep_closed', 'cursor sweep cursors closed'),
    CursorSweepStat('cursor_sweep_examined', 'cursor sweep cursors examined'),

    ##########################################
    # Dhandle statistics
    ##########################################
    DhandleStat('dh_conn_handle_btree_count', 'btree connection data handles currently active', 'no_clear,no_scale'),
    DhandleStat('dh_conn_handle_checkpoint_count', 'checkpoint connection data handles currently active', 'no_clear,no_scale'),
    # dh_conn_handle_count = The sum of dh_conn_handle_{btree,table,tiered,tiered_tree}_count.
    DhandleStat('dh_conn_handle_count', 'connection data handles currently active', 'no_clear,no_scale'),
    DhandleStat('dh_conn_handle_size', 'connection data handle size', 'no_clear,no_scale,size'),
    DhandleStat('dh_conn_handle_table_count', 'Table connection data handles currently active', 'no_clear,no_scale'),
    DhandleStat('dh_conn_handle_tiered_count', 'Tiered connection data handles currently active', 'no_clear,no_scale'),
    DhandleStat('dh_conn_handle_tiered_tree_count', 'Tiered_Tree connection data handles currently active', 'no_clear,no_scale'),
    DhandleStat('dh_session_handles', 'session dhandles swept'),
    DhandleStat('dh_session_sweeps', 'session sweep attempts'),
    # dh_sweep_dead_close formerly called dh_sweep_close.
    DhandleStat('dh_sweep_dead_close', 'connection sweep dead dhandles closed'),
    DhandleStat('dh_sweep_expired_close', 'connection sweep expired dhandles closed'),
    # Note dh_sweep_total_close = dh_sweep_dead_close + dh_sweep_expired_close
    DhandleStat('dh_sweep_ref', 'connection sweep candidate became referenced'),
    DhandleStat('dh_sweep_remove', 'connection sweep dhandles removed from hash list'),
    DhandleStat('dh_sweep_skip_ckpt', 'connection sweeps skipped due to checkpoint gathering handles'),
    DhandleStat('dh_sweep_tod', 'connection sweep time-of-death sets'),
    DhandleStat('dh_sweeps', 'connection sweeps'),

    ##########################################
    # Layered table statistics
    ##########################################
    LayeredStat('layered_table_manager_active', 'whether the layered table manager thread is currently busy doing work'),
    LayeredStat('layered_table_manager_running', 'whether the layered table manager thread has been started'),
    LayeredStat('layered_table_manager_tables', 'the number of tables the layered table manager has open'),

    ##########################################
    # Live Restore statistics
    ##########################################
    LiveRestoreStat('live_restore_bytes_copied', 'the number of bytes copied from the source to the destination', 'size'),
    LiveRestoreStat('live_restore_hist_source_read_latency_gt1000', 'source read latency histogram (bucket 7) - 1000ms+'),
    LiveRestoreStat('live_restore_hist_source_read_latency_lt10', 'source read latency histogram (bucket 1) - 0-10ms'),
    LiveRestoreStat('live_restore_hist_source_read_latency_lt50', 'source read latency histogram (bucket 2) - 10-49ms'),
    LiveRestoreStat('live_restore_hist_source_read_latency_lt100', 'source read latency histogram (bucket 3) - 50-99ms'),
    LiveRestoreStat('live_restore_hist_source_read_latency_lt250', 'source read latency histogram (bucket 4) - 100-249ms'),
    LiveRestoreStat('live_restore_hist_source_read_latency_lt500', 'source read latency histogram (bucket 5) - 250-499ms'),
    LiveRestoreStat('live_restore_hist_source_read_latency_lt1000', 'source read latency histogram (bucket 6) - 500-999ms'),
    LiveRestoreStat('live_restore_hist_source_read_latency_total_msecs', 'source read latency histogram total (msecs)'),
    LiveRestoreStat('live_restore_source_read_count', 'number of reads from the source database'),
    LiveRestoreStat('live_restore_state', 'live restore state', 'no_clear,no_scale'),
    LiveRestoreStat('live_restore_work_remaining', 'the number of files remaining for migration completion', 'no_clear,no_scale'),

    ##########################################
    # Locking statistics
    ##########################################
    LockStat('lock_btree_page_count', 'btree page lock acquisitions'),
    LockStat('lock_btree_page_wait_application', 'btree page lock application thread wait time (usecs)'),
    LockStat('lock_btree_page_wait_internal', 'btree page lock internal thread wait time (usecs)'),
    LockStat('lock_checkpoint_count', 'checkpoint lock acquisitions'),
    LockStat('lock_checkpoint_wait_application', 'checkpoint lock application thread wait time (usecs)'),
    LockStat('lock_checkpoint_wait_internal', 'checkpoint lock internal thread wait time (usecs)'),
    LockStat('lock_dhandle_read_count', 'dhandle read lock acquisitions'),
    LockStat('lock_dhandle_wait_application', 'dhandle lock application thread time waiting (usecs)'),
    LockStat('lock_dhandle_wait_internal', 'dhandle lock internal thread time waiting (usecs)'),
    LockStat('lock_dhandle_write_count', 'dhandle write lock acquisitions'),
    LockStat('lock_metadata_count', 'metadata lock acquisitions'),
    LockStat('lock_metadata_wait_application', 'metadata lock application thread wait time (usecs)'),
    LockStat('lock_metadata_wait_internal', 'metadata lock internal thread wait time (usecs)'),
    LockStat('lock_schema_count', 'schema lock acquisitions'),
    LockStat('lock_schema_wait_application', 'schema lock application thread wait time (usecs)'),
    LockStat('lock_schema_wait_internal', 'schema lock internal thread wait time (usecs)'),
    LockStat('lock_table_read_count', 'table read lock acquisitions'),
    LockStat('lock_table_wait_application', 'table lock application thread time waiting for the table lock (usecs)'),
    LockStat('lock_table_wait_internal', 'table lock internal thread time waiting for the table lock (usecs)'),
    LockStat('lock_table_write_count', 'table write lock acquisitions'),
    LockStat('lock_txn_global_read_count', 'txn global read lock acquisitions'),
    LockStat('lock_txn_global_wait_application', 'txn global lock application thread time waiting (usecs)'),
    LockStat('lock_txn_global_wait_internal', 'txn global lock internal thread time waiting (usecs)'),
    LockStat('lock_txn_global_write_count', 'txn global write lock acquisitions'),

    ##########################################
    # Logging statistics
    ##########################################
    LogStat('log_buffer_size', 'total log buffer size', 'no_clear,no_scale,size'),
    LogStat('log_bytes_payload', 'log bytes of payload data', 'size'),
    LogStat('log_bytes_written', 'log bytes written', 'size'),
    LogStat('log_close_yields', 'yields waiting for previous log file close'),
    LogStat('log_compress_len', 'total size of compressed records', 'size'),
    LogStat('log_compress_mem', 'total in-memory size of compressed records', 'size'),
    LogStat('log_compress_small', 'log records too small to compress'),
    LogStat('log_compress_write_fails', 'log records not compressed'),
    LogStat('log_compress_writes', 'log records compressed'),
    LogStat('log_flush', 'log flush operations'),
    LogStat('log_force_remove_sleep', 'force log remove time sleeping (usecs)'),
    LogStat('log_force_write', 'log force write operations'),
    LogStat('log_force_write_skip', 'log force write operations skipped'),
    LogStat('log_max_filesize', 'maximum log file size', 'no_clear,no_scale,size'),
    LogStat('log_prealloc_files', 'pre-allocated log files prepared'),
    LogStat('log_prealloc_max', 'number of pre-allocated log files to create', 'no_clear,no_scale'),
    LogStat('log_prealloc_missed', 'pre-allocated log files not ready and missed'),
    LogStat('log_prealloc_used', 'pre-allocated log files used'),
    LogStat('log_release_write_lsn', 'log release advances write LSN'),
    LogStat('log_scan_records', 'records processed by log scan'),
    LogStat('log_scan_rereads', 'log scan records requiring two reads'),
    LogStat('log_scans', 'log scan operations'),
    LogStat('log_slot_active_closed', 'slot join found active slot closed'),
    LogStat('log_slot_close_race', 'slot close lost race'),
    LogStat('log_slot_close_unbuf', 'slot close unbuffered waits'),
    LogStat('log_slot_closes', 'slot closures'),
    LogStat('log_slot_coalesced', 'written slots coalesced'),
    LogStat('log_slot_consolidated', 'logging bytes consolidated', 'size'),
    LogStat('log_slot_immediate', 'slot join calls did not yield'),
    LogStat('log_slot_no_free_slots', 'slot transitions unable to find free slot'),
    LogStat('log_slot_races', 'slot join atomic update races'),
    LogStat('log_slot_switch_busy', 'busy returns attempting to switch slots'),
    LogStat('log_slot_unbuffered', 'slot unbuffered writes'),
    LogStat('log_slot_yield', 'slot join calls yielded'),
    LogStat('log_slot_yield_close', 'slot join calls found active slot closed'),
    LogStat('log_slot_yield_duration', 'slot joins yield time (usecs)', 'no_clear,no_scale'),
    LogStat('log_slot_yield_race', 'slot join calls atomic updates raced'),
    LogStat('log_slot_yield_sleep', 'slot join calls slept'),
    LogStat('log_sync', 'log sync operations'),
    LogStat('log_sync_dir', 'log sync_dir operations'),
    LogStat('log_sync_dir_duration', 'log sync_dir time duration (usecs)', 'no_clear,no_scale'),
    LogStat('log_sync_duration', 'log sync time duration (usecs)', 'no_clear,no_scale'),
    LogStat('log_write_lsn', 'log server thread advances write LSN'),
    LogStat('log_write_lsn_skip', 'log server thread write LSN walk skipped'),
    LogStat('log_writes', 'log write operations'),
    LogStat('log_zero_fills', 'log files manually zero-filled'),

    ##########################################
    # Performance Histogram Stats
    ##########################################
    PerfHistStat('perf_hist_bmread_latency_gt1000', 'block manager read latency histogram (bucket 7) - 1000ms+'),
    PerfHistStat('perf_hist_bmread_latency_lt10', 'block manager read latency histogram (bucket 1) - 0-10ms'),
    PerfHistStat('perf_hist_bmread_latency_lt50', 'block manager read latency histogram (bucket 2) - 10-49ms'),
    PerfHistStat('perf_hist_bmread_latency_lt100', 'block manager read latency histogram (bucket 3) - 50-99ms'),
    PerfHistStat('perf_hist_bmread_latency_lt250', 'block manager read latency histogram (bucket 4) - 100-249ms'),
    PerfHistStat('perf_hist_bmread_latency_lt500', 'block manager read latency histogram (bucket 5) - 250-499ms'),
    PerfHistStat('perf_hist_bmread_latency_lt1000', 'block manager read latency histogram (bucket 6) - 500-999ms'),
    PerfHistStat('perf_hist_bmread_latency_total_msecs', 'block manager read latency histogram total (msecs)'),
    PerfHistStat('perf_hist_bmwrite_latency_gt1000', 'block manager write latency histogram (bucket 7) - 1000ms+'),
    PerfHistStat('perf_hist_bmwrite_latency_lt10', 'block manager write latency histogram (bucket 1) - 0-10ms'),
    PerfHistStat('perf_hist_bmwrite_latency_lt50', 'block manager write latency histogram (bucket 2) - 10-49ms'),
    PerfHistStat('perf_hist_bmwrite_latency_lt100', 'block manager write latency histogram (bucket 3) - 50-99ms'),
    PerfHistStat('perf_hist_bmwrite_latency_lt250', 'block manager write latency histogram (bucket 4) - 100-249ms'),
    PerfHistStat('perf_hist_bmwrite_latency_lt500', 'block manager write latency histogram (bucket 5) - 250-499ms'),
    PerfHistStat('perf_hist_bmwrite_latency_lt1000', 'block manager write latency histogram (bucket 6) - 500-999ms'),
    PerfHistStat('perf_hist_bmwrite_latency_total_msecs', 'block manager write latency histogram total (msecs)'),
    PerfHistStat('perf_hist_disaggbmread_latency_gt10000', 'disagg block manager read latency histogram (bucket 6) - 10000us+'),
    PerfHistStat('perf_hist_disaggbmread_latency_lt100', 'disagg block manager read latency histogram (bucket 1) - 50-99us'),
    PerfHistStat('perf_hist_disaggbmread_latency_lt250', 'disagg block manager read latency histogram (bucket 2) - 100-249us'),
    PerfHistStat('perf_hist_disaggbmread_latency_lt500', 'disagg block manager read latency histogram (bucket 3) - 250-499us'),
    PerfHistStat('perf_hist_disaggbmread_latency_lt1000', 'disagg block manager read latency histogram (bucket 4) - 500-999us'),
    PerfHistStat('perf_hist_disaggbmread_latency_lt10000', 'disagg block manager read latency histogram (bucket 5) - 1000-9999us'),
    PerfHistStat('perf_hist_disaggbmread_latency_total_usecs', 'disagg block manager read latency histogram total (usecs)'),
    PerfHistStat('perf_hist_disaggbmwrite_latency_gt10000', 'disagg block manager write latency histogram (bucket 6) - 10000us+'),
    PerfHistStat('perf_hist_disaggbmwrite_latency_lt100', 'disagg block manager write latency histogram (bucket 1) - 50-99us'),
    PerfHistStat('perf_hist_disaggbmwrite_latency_lt250', 'disagg block manager write latency histogram (bucket 2) - 100-249us'),
    PerfHistStat('perf_hist_disaggbmwrite_latency_lt500', 'disagg block manager write latency histogram (bucket 3) - 250-499us'),
    PerfHistStat('perf_hist_disaggbmwrite_latency_lt1000', 'disagg block manager write latency histogram (bucket 4) - 500-999us'),
    PerfHistStat('perf_hist_disaggbmwrite_latency_lt10000', 'disagg block manager write latency histogram (bucket 5) - 1000-9999us'),
    PerfHistStat('perf_hist_disaggbmwrite_latency_total_usecs', 'disagg block manager write latency histogram total (usecs)'),
    PerfHistStat('perf_hist_fsread_latency_gt1000', 'file system read latency histogram (bucket 7) - 1000ms+'),
    PerfHistStat('perf_hist_fsread_latency_lt10', 'file system read latency histogram (bucket 1) - 0-10ms'),
    PerfHistStat('perf_hist_fsread_latency_lt50', 'file system read latency histogram (bucket 2) - 10-49ms'),
    PerfHistStat('perf_hist_fsread_latency_lt100', 'file system read latency histogram (bucket 3) - 50-99ms'),
    PerfHistStat('perf_hist_fsread_latency_lt250', 'file system read latency histogram (bucket 4) - 100-249ms'),
    PerfHistStat('perf_hist_fsread_latency_lt500', 'file system read latency histogram (bucket 5) - 250-499ms'),
    PerfHistStat('perf_hist_fsread_latency_lt1000', 'file system read latency histogram (bucket 6) - 500-999ms'),
    PerfHistStat('perf_hist_fsread_latency_total_msecs', 'file system read latency histogram total (msecs)'),
    PerfHistStat('perf_hist_fswrite_latency_gt1000', 'file system write latency histogram (bucket 7) - 1000ms+'),
    PerfHistStat('perf_hist_fswrite_latency_lt10', 'file system write latency histogram (bucket 1) - 0-10ms'),
    PerfHistStat('perf_hist_fswrite_latency_lt50', 'file system write latency histogram (bucket 2) - 10-49ms'),
    PerfHistStat('perf_hist_fswrite_latency_lt100', 'file system write latency histogram (bucket 3) - 50-99ms'),
    PerfHistStat('perf_hist_fswrite_latency_lt250', 'file system write latency histogram (bucket 4) - 100-249ms'),
    PerfHistStat('perf_hist_fswrite_latency_lt500', 'file system write latency histogram (bucket 5) - 250-499ms'),
    PerfHistStat('perf_hist_fswrite_latency_lt1000', 'file system write latency histogram (bucket 6) - 500-999ms'),
    PerfHistStat('perf_hist_fswrite_latency_total_msecs', 'file system write latency histogram total (msecs)'),
    PerfHistStat('perf_hist_internal_reconstruct_latency_gt10000', 'internal page deltas reconstruct latency histogram (bucket 6) - 10000us+'),
    PerfHistStat('perf_hist_internal_reconstruct_latency_lt100', 'internal page deltas reconstruct latency histogram (bucket 1) - 0-100us'),
    PerfHistStat('perf_hist_internal_reconstruct_latency_lt250', 'internal page deltas reconstruct latency histogram (bucket 2) - 100-249us'),
    PerfHistStat('perf_hist_internal_reconstruct_latency_lt500', 'internal page deltas reconstruct latency histogram (bucket 3) - 250-499us'),
    PerfHistStat('perf_hist_internal_reconstruct_latency_lt1000', 'internal page deltas reconstruct latency histogram (bucket 4) - 500-999us'),
    PerfHistStat('perf_hist_internal_reconstruct_latency_lt10000', 'internal page deltas reconstruct latency histogram (bucket 5) - 1000-9999us'),
    PerfHistStat('perf_hist_internal_reconstruct_latency_total_usecs', 'internal page deltas reconstruct latency histogram total (usecs)'),
    PerfHistStat('perf_hist_leaf_reconstruct_latency_gt10000', 'leaf page deltas reconstruct latency histogram (bucket 6) - 10000us+'),
    PerfHistStat('perf_hist_leaf_reconstruct_latency_lt100', 'leaf page deltas reconstruct latency histogram (bucket 1) - 0-100us'),
    PerfHistStat('perf_hist_leaf_reconstruct_latency_lt250', 'leaf page deltas reconstruct latency histogram (bucket 2) - 100-249us'),
    PerfHistStat('perf_hist_leaf_reconstruct_latency_lt500', 'leaf page deltas reconstruct latency histogram (bucket 3) - 250-499us'),
    PerfHistStat('perf_hist_leaf_reconstruct_latency_lt1000', 'leaf page deltas reconstruct latency histogram (bucket 4) - 500-999us'),
    PerfHistStat('perf_hist_leaf_reconstruct_latency_lt10000', 'leaf page deltas reconstruct latency histogram (bucket 5) - 1000-9999us'),
    PerfHistStat('perf_hist_leaf_reconstruct_latency_total_usecs', 'leaf page deltas reconstruct latency histogram total (usecs)'),
    PerfHistStat('perf_hist_opread_latency_gt10000', 'operation read latency histogram (bucket 6) - 10000us+'),
    PerfHistStat('perf_hist_opread_latency_lt100', 'operation read latency histogram (bucket 1) - 0-100us'),
    PerfHistStat('perf_hist_opread_latency_lt250', 'operation read latency histogram (bucket 2) - 100-249us'),
    PerfHistStat('perf_hist_opread_latency_lt500', 'operation read latency histogram (bucket 3) - 250-499us'),
    PerfHistStat('perf_hist_opread_latency_lt1000', 'operation read latency histogram (bucket 4) - 500-999us'),
    PerfHistStat('perf_hist_opread_latency_lt10000', 'operation read latency histogram (bucket 5) - 1000-9999us'),
    PerfHistStat('perf_hist_opread_latency_total_usecs', 'operation read latency histogram total (usecs)'),
    PerfHistStat('perf_hist_opwrite_latency_gt10000', 'operation write latency histogram (bucket 6) - 10000us+'),
    PerfHistStat('perf_hist_opwrite_latency_lt100', 'operation write latency histogram (bucket 1) - 0-100us'),
    PerfHistStat('perf_hist_opwrite_latency_lt250', 'operation write latency histogram (bucket 2) - 100-249us'),
    PerfHistStat('perf_hist_opwrite_latency_lt500', 'operation write latency histogram (bucket 3) - 250-499us'),
    PerfHistStat('perf_hist_opwrite_latency_lt1000', 'operation write latency histogram (bucket 4) - 500-999us'),
    PerfHistStat('perf_hist_opwrite_latency_lt10000', 'operation write latency histogram (bucket 5) - 1000-9999us'),
    PerfHistStat('perf_hist_opwrite_latency_total_usecs', 'operation write latency histogram total (usecs)'),

    ##########################################
    # Prefetch statistics
    ##########################################
    PrefetchStat('prefetch_attempts', 'pre-fetch triggered by page read'),
    PrefetchStat('prefetch_disk_one', 'pre-fetch not triggered after single disk read'),
    PrefetchStat('prefetch_failed_start', 'number of times pre-fetch failed to start'),
    PrefetchStat('prefetch_pages_fail', 'pre-fetch page not on disk when reading'),
    PrefetchStat('prefetch_pages_queued', 'pre-fetch pages queued'),
    PrefetchStat('prefetch_pages_read', 'pre-fetch pages read in background'),
    PrefetchStat('prefetch_skipped', 'pre-fetch not triggered by page read'),
    PrefetchStat('prefetch_skipped_disk_read_count', 'pre-fetch not triggered due to disk read count'),
    PrefetchStat('prefetch_skipped_error_ok', 'pre-fetch skipped reading in a page due to harmless error'),
    PrefetchStat('prefetch_skipped_internal_page', 'could not perform pre-fetch on internal page'),
    PrefetchStat('prefetch_skipped_internal_session', 'pre-fetch not triggered due to internal session'),
    PrefetchStat('prefetch_skipped_no_flag_set', 'could not perform pre-fetch on ref without the pre-fetch flag set'),
    PrefetchStat('prefetch_skipped_no_valid_dhandle', 'pre-fetch not triggered as there is no valid dhandle'),
    PrefetchStat('prefetch_skipped_same_ref', 'pre-fetch not repeating for recently pre-fetched ref'),
    PrefetchStat('prefetch_skipped_special_handle', 'pre-fetch not triggered due to special btree handle'),

    ##########################################
    # Reconciliation statistics
    ##########################################
    RecStat('rec_maximum_hs_wrapup_milliseconds', 'maximum milliseconds spent in moving updates to the history store in a reconciliation', 'no_clear,no_scale,size'),
    RecStat('rec_maximum_image_build_milliseconds', 'maximum milliseconds spent in building a disk image in a reconciliation', 'no_clear,no_scale,size'),
    RecStat('rec_maximum_milliseconds', 'maximum milliseconds spent in a reconciliation call', 'no_clear,no_scale,size'),
    RecStat('rec_pages_with_prepare', 'page reconciliation calls that resulted in values with prepared transaction metadata'),
    RecStat('rec_pages_with_ts', 'page reconciliation calls that resulted in values with timestamps'),
    RecStat('rec_pages_with_txn', 'page reconciliation calls that resulted in values with transaction ids'),
    RecStat('rec_split_stashed_bytes', 'split bytes currently awaiting free', 'no_clear,no_scale,size'),
    RecStat('rec_split_stashed_objects', 'split objects currently awaiting free', 'no_clear,no_scale'),

    ##########################################
    # Session operations
    ##########################################
    SessionOpStat('session_open', 'open session count', 'no_clear,no_scale'),
    SessionOpStat('session_query_ts', 'session query timestamp calls'),
    SessionOpStat('session_table_alter_fail', 'table alter failed calls', 'no_clear,no_scale'),
    SessionOpStat('session_table_alter_skip', 'table alter unchanged and skipped', 'no_clear,no_scale'),
    SessionOpStat('session_table_alter_success', 'table alter successful calls', 'no_clear,no_scale'),
    SessionOpStat('session_table_alter_trigger_checkpoint', 'table alter triggering checkpoint calls', 'no_clear,no_scale'),
    SessionOpStat('session_table_compact_conflicting_checkpoint', 'table compact conflicted with checkpoint', 'no_clear,no_scale'),
    SessionOpStat('session_table_compact_dhandle_success', 'table compact dhandle successful calls', 'no_scale'),
    SessionOpStat('session_table_compact_eviction', 'table compact pulled into eviction', 'no_clear,no_scale'),
    SessionOpStat('session_table_compact_fail', 'table compact failed calls', 'no_clear,no_scale'),
    SessionOpStat('session_table_compact_fail_cache_pressure', 'table compact failed calls due to cache pressure', 'no_clear,no_scale'),
    SessionOpStat('session_table_compact_passes', 'table compact passes', 'no_scale'),
    SessionOpStat('session_table_compact_running', 'table compact running', 'no_clear,no_scale'),
    SessionOpStat('session_table_compact_skipped', 'table compact skipped as process would not reduce file size', 'no_clear,no_scale'),
    SessionOpStat('session_table_compact_success', 'table compact successful calls', 'no_clear,no_scale'),
    SessionOpStat('session_table_compact_timeout', 'table compact timeout', 'no_clear,no_scale'),
    SessionOpStat('session_table_create_fail', 'table create failed calls', 'no_clear,no_scale'),
    SessionOpStat('session_table_create_import_fail', 'table create with import failed calls', 'no_clear,no_scale'),
    SessionOpStat('session_table_create_import_repair', 'table create with import repair calls', 'no_clear,no_scale'),
    SessionOpStat('session_table_create_import_success', 'table create with import successful calls', 'no_clear,no_scale'),
    SessionOpStat('session_table_create_success', 'table create successful calls', 'no_clear,no_scale'),
    SessionOpStat('session_table_drop_fail', 'table drop failed calls', 'no_clear,no_scale'),
    SessionOpStat('session_table_drop_success', 'table drop successful calls', 'no_clear,no_scale'),
    SessionOpStat('session_table_salvage_fail', 'table salvage failed calls', 'no_clear,no_scale'),
    SessionOpStat('session_table_salvage_success', 'table salvage successful calls', 'no_clear,no_scale'),
    SessionOpStat('session_table_truncate_fail', 'table truncate failed calls', 'no_clear,no_scale'),
    SessionOpStat('session_table_truncate_success', 'table truncate successful calls', 'no_clear,no_scale'),
    SessionOpStat('session_table_verify_fail', 'table verify failed calls', 'no_clear,no_scale'),
    SessionOpStat('session_table_verify_success', 'table verify successful calls', 'no_clear,no_scale'),

    ##########################################
    # Tiered storage statistics
    ##########################################
    StorageStat('flush_tier', 'flush_tier operation calls'),
    StorageStat('flush_tier_fail', 'flush_tier failed calls'),
    StorageStat('flush_tier_skipped', 'flush_tier tables skipped due to no checkpoint'),
    StorageStat('flush_tier_switched', 'flush_tier tables switched'),
    StorageStat('local_objects_inuse', 'attempts to remove a local object and the object is in use'),
    StorageStat('local_objects_removed', 'local objects removed'),
    StorageStat('tiered_retention', 'tiered storage local retention time (secs)', 'no_clear,no_scale,size'),
    StorageStat('tiered_work_units_created', 'tiered operations scheduled'),
    StorageStat('tiered_work_units_dequeued', 'tiered operations dequeued and processed'),
    StorageStat('tiered_work_units_removed', 'tiered operations removed without processing'),

    ##########################################
    # Thread Count statistics
    ##########################################
    ThreadStat('thread_fsync_active', 'active filesystem fsync calls','no_clear,no_scale'),
    ThreadStat('thread_read_active', 'active filesystem read calls','no_clear,no_scale'),
    ThreadStat('thread_write_active', 'active filesystem write calls','no_clear,no_scale'),

    ##########################################
    # Transaction statistics
    ##########################################
    TxnStat('txn_begin', 'transaction begins'),
    TxnStat('txn_commit', 'transactions committed'),
    TxnStat('txn_hs_ckpt_duration', 'transaction checkpoint history store file duration (usecs)'),
    TxnStat('txn_pinned_checkpoint_range', 'transaction range of IDs currently pinned by a checkpoint', 'no_clear,no_scale'),
    TxnStat('txn_pinned_range', 'transaction range of IDs currently pinned', 'no_clear,no_scale'),
    TxnStat('txn_pinned_timestamp', 'transaction range of timestamps currently pinned', 'no_clear,no_scale'),
    TxnStat('txn_pinned_timestamp_checkpoint', 'transaction range of timestamps pinned by a checkpoint', 'no_clear,no_scale'),
    TxnStat('txn_pinned_timestamp_oldest', 'transaction range of timestamps pinned by the oldest timestamp', 'no_clear,no_scale'),
    TxnStat('txn_pinned_timestamp_reader', 'transaction range of timestamps pinned by the oldest active read timestamp', 'no_clear,no_scale'),
    TxnStat('txn_prepare', 'prepared transactions'),
    TxnStat('txn_prepare_active', 'prepared transactions currently active'),
    TxnStat('txn_prepare_commit', 'prepared transactions committed'),
    TxnStat('txn_prepare_rollback', 'prepared transactions rolled back'),
    TxnStat('txn_prepared_updates', 'Number of prepared updates'),
    TxnStat('txn_prepared_updates_committed', 'Number of prepared updates committed'),
    TxnStat('txn_prepared_updates_key_repeated', 'Number of prepared updates repeated on the same key'),
    TxnStat('txn_prepared_updates_rolledback', 'Number of prepared updates rolled back'),
    TxnStat('txn_query_ts', 'query timestamp calls'),
    TxnStat('txn_rollback', 'transactions rolled back'),
    TxnStat('txn_rollback_oldest_pinned', 'oldest pinned transaction ID rolled back for eviction'),
    TxnStat('txn_rollback_to_stable_running', 'transaction rollback to stable currently running', 'no_clear,no_scale'),
    TxnStat('txn_rts', 'rollback to stable calls'),
    TxnStat('txn_rts_pages_visited', 'rollback to stable pages visited'),
    TxnStat('txn_rts_tree_walk_skip_pages', 'rollback to stable tree walk skipping pages'),
    TxnStat('txn_rts_upd_aborted', 'rollback to stable updates aborted'),
    TxnStat('txn_rts_upd_aborted_dryrun', 'rollback to stable updates that would have been aborted in non-dryrun mode'),
    TxnStat('txn_sessions_walked', 'sessions scanned in each walk of concurrent sessions'),
    TxnStat('txn_set_ts', 'set timestamp calls'),
    TxnStat('txn_set_ts_durable', 'set timestamp durable calls'),
    TxnStat('txn_set_ts_durable_upd', 'set timestamp durable updates'),
    TxnStat('txn_set_ts_force', 'set timestamp force calls'),
    TxnStat('txn_set_ts_oldest', 'set timestamp oldest calls'),
    TxnStat('txn_set_ts_oldest_upd', 'set timestamp oldest updates'),
    TxnStat('txn_set_ts_out_of_order', 'set timestamp global oldest timestamp set to be more recent than the global stable timestamp'),
    TxnStat('txn_set_ts_stable', 'set timestamp stable calls'),
    TxnStat('txn_set_ts_stable_upd', 'set timestamp stable updates'),
    TxnStat('txn_timestamp_oldest_active_read', 'transaction read timestamp of the oldest active reader', 'no_clear,no_scale'),
    TxnStat('txn_walk_sessions', 'transaction walk of concurrent sessions'),

    ##########################################
    # Yield statistics
    ##########################################
    YieldStat('application_cache_interruptible_ops', 'application thread operations waiting for interruptible cache eviction'),
    YieldStat('application_cache_interruptible_time', 'application thread time waiting for interruptible cache eviction (usecs)'),
    YieldStat('application_cache_ops', 'application thread operations waiting for cache'),
    YieldStat('application_cache_time', 'application thread time waiting for cache (usecs)'),
    YieldStat('application_cache_uninterruptible_ops', 'application thread operations waiting for mandatory cache eviction'),
    YieldStat('application_cache_uninterruptible_time', 'application thread time waiting for mandatory cache eviction (usecs)'),
    YieldStat('application_evict_snapshot_refreshed', 'application thread snapshot refreshed for eviction'),
    YieldStat('child_modify_blocked_page', 'page reconciliation yielded due to child modification'),
    YieldStat('dhandle_lock_blocked', 'data handle lock yielded'),
    YieldStat('page_busy_blocked', 'page acquire busy blocked'),
    YieldStat('page_del_rollback_blocked', 'page delete rollback time sleeping for state change (usecs)'),
    YieldStat('page_forcible_evict_blocked', 'page acquire eviction blocked'),
    YieldStat('page_index_slot_ref_blocked', 'get reference for page index and slot time sleeping (usecs)'),
    YieldStat('page_locked_blocked', 'page acquire locked blocked'),
    YieldStat('page_read_blocked', 'page acquire read blocked'),
    YieldStat('page_sleep', 'page acquire time sleeping (usecs)'),
    YieldStat('prepared_transition_blocked_page', 'page access yielded due to prepare state change'),
    YieldStat('txn_release_blocked', 'connection close blocked waiting for transaction state stabilization'),
]

##########################################
# Data source statistics
##########################################
dsrc_stats = [
    ##########################################
    # Block manager statistics
    ##########################################
    BlockStat('allocation_size', 'file allocation unit size', 'max_aggregate,no_scale,size'),
    BlockStat('block_alloc', 'blocks allocated'),
    BlockStat('block_checkpoint_size', 'checkpoint size', 'no_scale,size'),
    BlockStat('block_extension', 'allocations requiring file extension'),
    BlockStat('block_free', 'blocks freed'),
    BlockStat('block_magic', 'file magic number', 'max_aggregate,no_scale'),
    BlockStat('block_major', 'file major version number', 'max_aggregate,no_scale'),
    BlockStat('block_minor', 'minor version number', 'max_aggregate,no_scale'),
    BlockStat('block_reuse_bytes', 'file bytes available for reuse', 'no_scale,size'),
    BlockStat('block_size', 'file size in bytes', 'no_scale,size'),

    ##########################################
    # Btree statistics
    ##########################################
    BtreeStat('btree_checkpoint_generation', 'btree checkpoint generation', 'no_clear,no_scale'),
    BtreeStat('btree_checkpoint_pages_reconciled', 'btree number of pages reconciled during checkpoint', 'no_clear,no_scale'),
    BtreeStat('btree_clean_checkpoint_timer', 'btree clean tree checkpoint expiration time', 'no_clear,no_scale'),
    BtreeStat('btree_column_deleted', 'column-store variable-size deleted values', 'no_scale,tree_walk'),
    BtreeStat('btree_column_fix', 'column-store fixed-size leaf pages', 'no_scale,tree_walk'),
    BtreeStat('btree_column_internal', 'column-store internal pages', 'no_scale,tree_walk'),
    BtreeStat('btree_column_rle', 'column-store variable-size RLE encoded values', 'no_scale,tree_walk'),
    BtreeStat('btree_column_tws', 'column-store fixed-size time windows', 'no_scale,tree_walk'),
    BtreeStat('btree_column_variable', 'column-store variable-size leaf pages', 'no_scale,tree_walk'),
    BtreeStat('btree_compact_bytes_rewritten_expected', 'btree expected number of compact bytes rewritten', 'no_clear,no_scale'),
    BtreeStat('btree_compact_pages_reviewed', 'btree compact pages reviewed', 'no_clear,no_scale'),
    BtreeStat('btree_compact_pages_rewritten', 'btree compact pages rewritten', 'no_clear,no_scale'),
    BtreeStat('btree_compact_pages_rewritten_expected', 'btree expected number of compact pages rewritten', 'no_clear,no_scale'),
    BtreeStat('btree_compact_pages_skipped', 'btree compact pages skipped', 'no_clear,no_scale'),
    BtreeStat('btree_compact_skipped', 'btree skipped by compaction as process would not reduce size', 'no_clear,no_scale'),
    BtreeStat('btree_entries', 'number of key/value pairs', 'no_scale,tree_walk'),
    BtreeStat('btree_fixed_len', 'fixed-record size', 'max_aggregate,no_scale,size'),
    BtreeStat('btree_maximum_depth', 'maximum tree depth', 'max_aggregate,no_scale'),
    BtreeStat('btree_maxintlpage', 'maximum internal page size', 'max_aggregate,no_scale,size'),
    BtreeStat('btree_maxleafkey', 'maximum leaf page key size', 'max_aggregate,no_scale,size'),
    BtreeStat('btree_maxleafpage', 'maximum leaf page size', 'max_aggregate,no_scale,size'),
    BtreeStat('btree_maxleafvalue', 'maximum leaf page value size', 'max_aggregate,no_scale,size'),
    BtreeStat('btree_overflow', 'overflow pages', 'no_scale,tree_walk'),
    BtreeStat('btree_row_empty_values', 'row-store empty values', 'no_scale,tree_walk'),
    BtreeStat('btree_row_internal', 'row-store internal pages', 'no_scale,tree_walk'),
    BtreeStat('btree_row_leaf', 'row-store leaf pages', 'no_scale,tree_walk'),

    ##########################################
    # Eviction statistics
    ##########################################
    EvictStat('eviction_fail', 'data source pages selected for eviction unable to be evicted'),
    EvictStat('eviction_walk_passes', 'eviction walk passes of a file'),

    ##########################################
    # Cache content statistics
    ##########################################
    EvictCacheWalkStat('cache_state_avg_unvisited_age', 'Average time in cache for pages that have not been visited by the eviction server', 'no_clear,no_scale'),
    EvictCacheWalkStat('cache_state_avg_visited_age', 'Average time in cache for pages that have been visited by the eviction server', 'no_clear,no_scale'),
    EvictCacheWalkStat('cache_state_avg_written_size', 'Average on-disk page image size seen', 'no_clear,no_scale'),
    EvictCacheWalkStat('cache_state_gen_avg_gap', 'Average difference between current eviction generation when the page was last considered', 'no_clear,no_scale'),
    EvictCacheWalkStat('cache_state_gen_current', 'Current eviction generation', 'no_clear,no_scale'),
    EvictCacheWalkStat('cache_state_gen_max_gap', 'Maximum difference between current eviction generation when the page was last considered', 'no_clear,no_scale'),
    EvictCacheWalkStat('cache_state_max_pagesize', 'Maximum page size seen', 'no_clear,no_scale'),
    EvictCacheWalkStat('cache_state_memory', 'Pages created in memory and never written', 'no_clear,no_scale'),
    EvictCacheWalkStat('cache_state_min_written_size', 'Minimum on-disk page image size seen', 'no_clear,no_scale'),
    EvictCacheWalkStat('cache_state_not_queueable', 'Pages that could not be queued for eviction', 'no_clear,no_scale'),
    EvictCacheWalkStat('cache_state_pages', 'Total number of pages currently in cache', 'no_clear,no_scale'),
    EvictCacheWalkStat('cache_state_pages_clean', 'Clean pages currently in cache', 'no_clear,no_scale'),
    EvictCacheWalkStat('cache_state_pages_dirty', 'Dirty pages currently in cache', 'no_clear,no_scale'),
    EvictCacheWalkStat('cache_state_pages_internal', 'Internal pages currently in cache', 'no_clear,no_scale'),
    EvictCacheWalkStat('cache_state_pages_leaf', 'Leaf pages currently in cache', 'no_clear,no_scale'),
    EvictCacheWalkStat('cache_state_queued', 'Pages currently queued for eviction', 'no_clear,no_scale'),
    EvictCacheWalkStat('cache_state_refs_skipped', 'Refs skipped during cache traversal', 'no_clear,no_scale'),
    EvictCacheWalkStat('cache_state_root_entries', 'Entries in the root page', 'no_clear,no_scale'),
    EvictCacheWalkStat('cache_state_root_size', 'Size of the root page', 'no_clear,no_scale'),
    EvictCacheWalkStat('cache_state_smaller_alloc_size', 'On-disk page image sizes smaller than a single allocation unit', 'no_clear,no_scale'),
    EvictCacheWalkStat('cache_state_unvisited_count', 'Number of pages never visited by eviction server', 'no_clear,no_scale'),

    ##########################################
    # Compression statistics
    ##########################################
    CompressStat('compress_precomp_intl_max_page_size', 'compressed page maximum internal page size prior to compression', 'no_clear,no_scale,size'),
    CompressStat('compress_precomp_leaf_max_page_size', 'compressed page maximum leaf page size prior to compression ', 'no_clear,no_scale,size'),
    CompressStat('compress_read', 'pages read from disk'),
    # dist/stat.py sorts stats by their descriptions and not their names. The following stat descriptions insert an extra
    # space before the single digit numbers (2, 4, 8) so stats will be sorted numerically (2, 4, 8, 16, 32) instead of
    # alphabetically (16, 2, 32, 4, 8).
    CompressStat('compress_read_ratio_hist_2', 'pages read from disk with compression ratio smaller than  2'),
    CompressStat('compress_read_ratio_hist_4', 'pages read from disk with compression ratio smaller than  4'),
    CompressStat('compress_read_ratio_hist_8', 'pages read from disk with compression ratio smaller than  8'),
    CompressStat('compress_read_ratio_hist_16', 'pages read from disk with compression ratio smaller than 16'),
    CompressStat('compress_read_ratio_hist_32', 'pages read from disk with compression ratio smaller than 32'),
    CompressStat('compress_read_ratio_hist_64', 'pages read from disk with compression ratio smaller than 64'),
    CompressStat('compress_read_ratio_hist_max', 'pages read from disk with compression ratio greater than 64'),
    CompressStat('compress_write', 'pages written to disk'),
    CompressStat('compress_write_fail', 'page written to disk failed to compress'),
    CompressStat('compress_write_ratio_hist_2', 'pages written to disk with compression ratio smaller than  2'),
    CompressStat('compress_write_ratio_hist_4', 'pages written to disk with compression ratio smaller than  4'),
    CompressStat('compress_write_ratio_hist_8', 'pages written to disk with compression ratio smaller than  8'),
    CompressStat('compress_write_ratio_hist_16', 'pages written to disk with compression ratio smaller than 16'),
    CompressStat('compress_write_ratio_hist_32', 'pages written to disk with compression ratio smaller than 32'),
    CompressStat('compress_write_ratio_hist_64', 'pages written to disk with compression ratio smaller than 64'),
    CompressStat('compress_write_ratio_hist_max', 'pages written to disk with compression ratio greater than 64'),
    CompressStat('compress_write_too_small', 'page written to disk was too small to compress'),

    ##########################################
    # Cursor operations
    ##########################################
    CursorStat('cursor_cache', 'close calls that result in cache'),
    CursorStat('cursor_create', 'create calls'),
    CursorStat('cursor_insert', 'insert calls'),
    CursorStat('cursor_insert_bulk', 'bulk loaded cursor insert calls'),
    CursorStat('cursor_insert_bytes', 'insert key and value bytes', 'size'),
    CursorStat('cursor_modify', 'modify'),
    CursorStat('cursor_modify_bytes', 'modify key and value bytes affected', 'size'),
    CursorStat('cursor_modify_bytes_touch', 'modify value bytes modified', 'size'),
    CursorStat('cursor_next', 'next calls'),
    CursorStat('cursor_prev', 'prev calls'),
    CursorStat('cursor_remove', 'remove calls'),
    CursorStat('cursor_remove_bytes', 'remove key bytes removed', 'size'),
    CursorStat('cursor_reopen', 'cache cursors reuse count'),
    CursorStat('cursor_reserve', 'reserve calls'),
    CursorStat('cursor_reset', 'reset calls'),
    CursorStat('cursor_restart', 'operation restarted'),
    CursorStat('cursor_search', 'search calls'),
    CursorStat('cursor_search_hs', 'search history store calls'),
    CursorStat('cursor_search_near', 'search near calls'),
    CursorStat('cursor_truncate', 'truncate calls'),
    CursorStat('cursor_update', 'update calls'),
    CursorStat('cursor_update_bytes', 'update key and value bytes', 'size'),
    CursorStat('cursor_update_bytes_changed', 'update value size change', 'size'),

    ##########################################
    # Reconciliation statistics
    ##########################################
    RecStat('rec_dictionary', 'dictionary matches'),
    RecStat('rec_multiblock_internal', 'internal page multi-block writes'),
    RecStat('rec_multiblock_leaf', 'leaf page multi-block writes'),
    RecStat('rec_multiblock_max', 'maximum blocks required for a page', 'max_aggregate,no_scale'),
    RecStat('rec_prefix_compression', 'leaf page key bytes discarded using prefix compression', 'size'),
    RecStat('rec_suffix_compression', 'internal page key bytes discarded using suffix compression', 'size'),

    ##########################################
    # Session operations
    ##########################################
    SessionOpStat('session_compact', 'object compaction'),
]

##########################################
# CONNECTION AND DATA SOURCE statistics
##########################################
conn_dsrc_stats = [
    ##########################################
    # Autocommit statistics
    ##########################################
    AutoCommitStat('autocommit_readonly_retry', 'retries for readonly operations'),
    AutoCommitStat('autocommit_update_retry', 'retries for update operations'),

    ##########################################
    # Backup statistics
    ##########################################
    BackupStat('backup_blocks_compressed', 'total modified incremental blocks with compressed data'),
    BackupStat('backup_blocks_uncompressed', 'total modified incremental blocks without compressed data'),

    ##########################################
    # Cache and eviction statistics
    ##########################################
    CacheStat('cache_bytes_dirty', 'tracked dirty bytes in the cache', 'no_clear,no_scale,size'),
    CacheStat('cache_bytes_dirty_internal', 'tracked dirty internal page bytes in the cache', 'no_clear,no_scale,size'),
    CacheStat('cache_bytes_dirty_leaf', 'tracked dirty leaf page bytes in the cache', 'no_clear,no_scale,size'),
    CacheStat('cache_bytes_dirty_total', 'bytes dirty in the cache cumulative', 'no_clear,no_scale,size'),
    CacheStat('cache_bytes_inuse', 'bytes currently in the cache', 'no_clear,no_scale,size'),
    CacheStat('cache_bytes_read', 'bytes read into cache', 'size'),
    CacheStat('cache_bytes_write', 'bytes written from cache', 'size'),
    CacheStat('cache_eviction_blocked_checkpoint', 'checkpoint blocked page eviction'),
    CacheStat('cache_eviction_blocked_checkpoint_hs', 'checkpoint of history store file blocked non-history store page eviction'),
    CacheStat('cache_eviction_blocked_hazard', 'hazard pointer blocked page eviction'),
    CacheStat('cache_eviction_blocked_internal_page_split', 'internal page split blocked its eviction'),
    CacheStat('cache_eviction_blocked_multi_block_reconciliation_during_checkpoint', 'multi-block reconciliation blocked whilst checkpoint is running'),
    CacheStat('cache_eviction_blocked_no_progress', 'eviction gave up due to no progress being made'),
    CacheStat('cache_eviction_blocked_no_ts_checkpoint_race_1', 'eviction gave up due to detecting a disk value without a timestamp behind the last update on the chain'),
    CacheStat('cache_eviction_blocked_no_ts_checkpoint_race_2', 'eviction gave up due to detecting a tombstone without a timestamp ahead of the selected on disk update'),
    CacheStat('cache_eviction_blocked_no_ts_checkpoint_race_3', 'eviction gave up due to detecting a tombstone without a timestamp ahead of the selected on disk update after validating the update chain'),
    CacheStat('cache_eviction_blocked_no_ts_checkpoint_race_4', 'eviction gave up due to detecting update chain entries without timestamps after the selected on disk update'),
    CacheStat('cache_eviction_blocked_overflow_keys', 'overflow keys on a multiblock row-store page blocked its eviction'),
    CacheStat('cache_eviction_blocked_recently_modified', 'recent modification of a page blocked its eviction'),
    CacheStat('cache_eviction_blocked_remove_hs_race_with_checkpoint', 'eviction gave up due to needing to remove a record from the history store but checkpoint is running'),
    CacheStat('cache_eviction_blocked_uncommitted_truncate', 'uncommitted truncate blocked page eviction'),
    CacheStat('cache_eviction_clean', 'unmodified pages evicted'),
    CacheStat('cache_eviction_deepen', 'page split during eviction deepened the tree'),
    CacheStat('cache_eviction_dirty', 'modified pages evicted'),
    CacheStat('cache_eviction_dirty_obsolete_tw', 'pages dirtied due to obsolete time window by eviction'),
    CacheStat('cache_eviction_internal', 'internal pages evicted'),
    CacheStat('cache_eviction_pages_seen', 'pages seen by eviction walk'),
    CacheStat('cache_eviction_random_sample_inmem_root', 'locate a random in-mem ref by examining all entries on the root page'),
    CacheStat('cache_eviction_split_internal', 'internal pages split during eviction'),
    CacheStat('cache_eviction_split_leaf', 'leaf pages split during eviction'),
    CacheStat('cache_eviction_target_page_ge128', 'eviction walk target pages histogram - 128 and higher'),
    CacheStat('cache_eviction_target_page_lt10', 'eviction walk target pages histogram - 0-9'),
    CacheStat('cache_eviction_target_page_lt128', 'eviction walk target pages histogram - 64-128'),
    CacheStat('cache_eviction_target_page_lt32', 'eviction walk target pages histogram - 10-31'),
    CacheStat('cache_eviction_target_page_lt64', 'eviction walk target pages histogram - 32-63'),
    CacheStat('cache_eviction_target_page_reduced', 'eviction walk target pages reduced due to history store cache pressure'),
    CacheStat('cache_hs_btree_truncate', 'history store table truncation to remove all the keys of a btree'),
    CacheStat('cache_hs_btree_truncate_dryrun', 'history store table truncations that would have happened in non-dryrun mode'),
    CacheStat('cache_hs_insert', 'history store table insert calls'),
    CacheStat('cache_hs_insert_full_update', 'the number of times full update inserted to history store'),
    CacheStat('cache_hs_insert_restart', 'history store table insert calls that returned restart'),
    CacheStat('cache_hs_insert_reverse_modify', 'the number of times reverse modify inserted to history store'),
    CacheStat('cache_hs_key_truncate', 'history store table truncation to remove an update'),
    CacheStat('cache_hs_key_truncate_onpage_removal', 'history store table truncation to remove range of updates due to key being removed from the data page during reconciliation'),
    CacheStat('cache_hs_key_truncate_rts', 'history store table truncation by rollback to stable to remove an update'),
    CacheStat('cache_hs_key_truncate_rts_dryrun', 'history store table truncations to remove an update that would have happened in non-dryrun mode'),
    CacheStat('cache_hs_key_truncate_rts_unstable', 'history store table truncation by rollback to stable to remove an unstable update'),
    CacheStat('cache_hs_key_truncate_rts_unstable_dryrun', 'history store table truncations to remove an unstable update that would have happened in non-dryrun mode'),
    CacheStat('cache_hs_order_lose_durable_timestamp', 'history store table resolved updates without timestamps that lose their durable timestamp'),
    CacheStat('cache_hs_order_reinsert', 'history store table updates without timestamps fixed up by reinserting with the fixed timestamp'),
    CacheStat('cache_hs_order_remove', 'history store table truncation to remove range of updates due to an update without a timestamp on data page'),
    CacheStat('cache_hs_read', 'history store table reads'),
    CacheStat('cache_hs_read_miss', 'history store table reads missed'),
    CacheStat('cache_hs_read_squash', 'history store table reads requiring squashed modifies'),
    CacheStat('cache_hs_write_squash', 'history store table writes requiring squashed modifies'),
    CacheStat('cache_inmem_split', 'in-memory page splits'),
    CacheStat('cache_inmem_splittable', 'in-memory page passed criteria to be split'),
<<<<<<< HEAD
=======
    CacheStat('cache_eviction_ahead_of_last_materialized_lsn', 'pages evicted ahead of the page materialization frontier'),
    CacheStat('cache_eviction_blocked_multi_block_reconcilation_during_checkpoint', 'multi-block reconciliation blocked whilst checkpoint is running'),
>>>>>>> 20998ab0
    CacheStat('cache_pages_prefetch', 'pages requested from the cache due to pre-fetch'),
    CacheStat('cache_pages_requested', 'pages requested from the cache'),
    CacheStat('cache_read', 'pages read into cache'),
    CacheStat('cache_read_checkpoint', 'pages read into cache by checkpoint'),
    CacheStat('cache_read_deleted', 'pages read into cache after truncate'),
    CacheStat('cache_read_deleted_prepared', 'pages read into cache after truncate in prepare state'),
    CacheStat('cache_read_internal_delta', 'number of internal pages read that had deltas attached'),
    CacheStat('cache_read_leaf_delta', 'number of leaf pages read that had deltas attached'),
    CacheStat('cache_read_overflow', 'overflow pages read into cache'),
    CacheStat('cache_reverse_splits', 'reverse splits performed'),
    CacheStat('cache_reverse_splits_skipped_vlcs', 'reverse splits skipped because of VLCS namespace gap restrictions'),
    CacheStat('cache_scrub_restore', 'reconciled pages scrubbed and added back to the cache clean'),
    CacheStat('cache_write', 'pages written from cache'),
    CacheStat('cache_write_hs', 'page written requiring history store records'),
    CacheStat('cache_write_restore', 'pages written requiring in-memory restoration'),

    ##########################################
    # Checkpoint statistics
    ##########################################
    CheckpointStat('checkpoint_cleanup_pages_evict', 'pages added for eviction during checkpoint cleanup'),
    CheckpointStat('checkpoint_cleanup_pages_obsolete_tw', 'pages dirtied due to obsolete time window by checkpoint cleanup'),
    CheckpointStat('checkpoint_cleanup_pages_read_obsolete_tw', 'pages read into cache during checkpoint cleanup due to obsolete time window'),
    CheckpointStat('checkpoint_cleanup_pages_read_reclaim_space', 'pages read into cache during checkpoint cleanup (reclaim_space)'),
    CheckpointStat('checkpoint_cleanup_pages_removed', 'pages removed during checkpoint cleanup'),
    CheckpointStat('checkpoint_cleanup_pages_visited', 'pages visited during checkpoint cleanup'),
    CheckpointStat('checkpoint_cleanup_pages_walk_skipped', 'pages skipped during checkpoint cleanup tree walk'),
    CheckpointStat('checkpoint_obsolete_applied', 'transaction checkpoints due to obsolete pages'),
    CheckpointStat('checkpoint_snapshot_acquired', 'checkpoint has acquired a snapshot for its transaction'),

    ##########################################
    # Cursor operations
    ##########################################
    CursorStat('cursor_bounds_comparisons', 'cursor bounds comparisons performed'),
    CursorStat('cursor_bounds_next_early_exit', 'cursor bounds next early exit'),
    CursorStat('cursor_bounds_next_unpositioned', 'cursor bounds next called on an unpositioned cursor'),
    CursorStat('cursor_bounds_prev_early_exit', 'cursor bounds prev early exit'),
    CursorStat('cursor_bounds_prev_unpositioned', 'cursor bounds prev called on an unpositioned cursor'),
    CursorStat('cursor_bounds_reset', 'cursor bounds cleared from reset'),
    CursorStat('cursor_bounds_search_early_exit', 'cursor bounds search early exit'),
    CursorStat('cursor_bounds_search_near_repositioned_cursor', 'cursor bounds search near call repositioned cursor'),
    CursorStat('cursor_next_hs_tombstone', 'cursor next calls that skip due to a globally visible history store tombstone'),
    CursorStat('cursor_next_skip_ge_100', 'cursor next calls that skip greater than or equal to 100 entries'),
    CursorStat('cursor_next_skip_lt_100', 'cursor next calls that skip greater than 1 and fewer than 100 entries'),
    CursorStat('cursor_next_skip_total', 'Total number of entries skipped by cursor next calls'),
    CursorStat('cursor_open_count', 'open cursor count', 'no_clear,no_scale'),
    CursorStat('cursor_prev_hs_tombstone', 'cursor prev calls that skip due to a globally visible history store tombstone'),
    CursorStat('cursor_prev_skip_ge_100', 'cursor prev calls that skip greater than or equal to 100 entries'),
    CursorStat('cursor_prev_skip_lt_100', 'cursor prev calls that skip less than 100 entries'),
    CursorStat('cursor_prev_skip_total', 'Total number of entries skipped by cursor prev calls'),
    CursorStat('cursor_reposition', 'Total number of times cursor temporarily releases pinned page to encourage eviction of hot or large page'),
    CursorStat('cursor_reposition_failed', 'Total number of times cursor fails to temporarily release pinned page to encourage eviction of hot or large page'),
    CursorStat('cursor_search_near_prefix_fast_paths', 'Total number of times a search near has exited due to prefix config'),
    CursorStat('cursor_skip_hs_cur_position', 'Total number of entries skipped to position the history store cursor'),
    CursorStat('cursor_tree_walk_del_page_skip', 'Total number of deleted pages skipped during tree walk'),
    CursorStat('cursor_tree_walk_inmem_del_page_skip', 'Total number of in-memory deleted pages skipped during tree walk'),
    CursorStat('cursor_tree_walk_ondisk_del_page_skip', 'Total number of on-disk deleted pages skipped during tree walk'),

    ##########################################
    # Disaggrated block manager statistics
    ##########################################
    BlockDisaggStat('disagg_block_get', 'Disaggregated block manager get'),
    BlockDisaggStat('disagg_block_hs_byte_read', 'Bytes read from the shared history store in SLS', 'size'),
    BlockDisaggStat('disagg_block_hs_byte_write', 'Bytes written to the shared history store in SLS', 'size'),
    BlockDisaggStat('disagg_block_hs_get', 'Disaggregated block manager get from the shared history store in SLS'),
    BlockDisaggStat('disagg_block_hs_put', 'Disaggregated block manager put to the shared history store in SLS'),
    BlockDisaggStat('disagg_block_put', 'Disaggregated block manager put '),

    ##########################################
    # Cursor API error statistics
    ##########################################
    CursorErrorStat('cursor_bound_error', 'cursor bound calls that return an error'),
    CursorErrorStat('cursor_cache_error', 'cursor cache calls that return an error'),
    CursorErrorStat('cursor_close_error', 'cursor close calls that return an error'),
    CursorErrorStat('cursor_compare_error', 'cursor compare calls that return an error'),
    CursorErrorStat('cursor_equals_error', 'cursor equals calls that return an error'),
    CursorErrorStat('cursor_get_key_error', 'cursor get key calls that return an error'),
    CursorErrorStat('cursor_get_value_error', 'cursor get value calls that return an error'),
    CursorErrorStat('cursor_insert_check_error', 'cursor insert check calls that return an error'),
    CursorErrorStat('cursor_insert_error', 'cursor insert calls that return an error'),
    CursorErrorStat('cursor_largest_key_error', 'cursor largest key calls that return an error'),
    CursorErrorStat('cursor_modify_error', 'cursor modify calls that return an error'),
    CursorErrorStat('cursor_next_error', 'cursor next calls that return an error'),
    CursorErrorStat('cursor_next_random_error', 'cursor next random calls that return an error'),
    CursorErrorStat('cursor_prev_error', 'cursor prev calls that return an error'),
    CursorErrorStat('cursor_reconfigure_error', 'cursor reconfigure calls that return an error'),
    CursorErrorStat('cursor_remove_error', 'cursor remove calls that return an error'),
    CursorErrorStat('cursor_reopen_error', 'cursor reopen calls that return an error'),
    CursorErrorStat('cursor_reserve_error', 'cursor reserve calls that return an error'),
    CursorErrorStat('cursor_reset_error', 'cursor reset calls that return an error'),
    CursorErrorStat('cursor_search_error', 'cursor search calls that return an error'),
    CursorErrorStat('cursor_search_near_error', 'cursor search near calls that return an error'),
    CursorErrorStat('cursor_update_error', 'cursor update calls that return an error'),

    ##########################################
    # Layered table statistics
    ##########################################
    LayeredStat('layered_curs_insert', 'Layered table cursor insert operations'),
    LayeredStat('layered_curs_next', 'Layered table cursor next operations'),
    LayeredStat('layered_curs_next_ingest', 'Layered table cursor next operations from ingest table'),
    LayeredStat('layered_curs_next_stable', 'Layered table cursor next operations from stable table'),
    LayeredStat('layered_curs_prev', 'Layered table cursor prev operations'),
    LayeredStat('layered_curs_prev_ingest', 'Layered table cursor prev operations from ingest table'),
    LayeredStat('layered_curs_prev_stable', 'Layered table cursor prev operations from stable table'),
    LayeredStat('layered_curs_remove', 'Layered table cursor remove operations'),
    LayeredStat('layered_curs_search', 'Layered table cursor search operations'),
    LayeredStat('layered_curs_search_ingest', 'Layered table cursor search operations from ingest table'),
    LayeredStat('layered_curs_search_near', 'Layered table cursor search near operations'),
    LayeredStat('layered_curs_search_near_ingest', 'Layered table cursor search near operations from ingest table'),
    LayeredStat('layered_curs_search_near_stable', 'Layered table cursor search near operations from stable table'),
    LayeredStat('layered_curs_search_stable', 'Layered table cursor search operations from stable table'),
    LayeredStat('layered_curs_update', 'Layered table cursor update operations'),
    LayeredStat('layered_curs_upgrade_ingest', 'Layered table cursor upgrade state for ingest table'),
    LayeredStat('layered_curs_upgrade_stable', 'Layered table cursor upgrade state for stable table'),

    LayeredStat('layered_table_manager_checkpoints', 'checkpoints performed on this table by the layered table manager'),
    LayeredStat('layered_table_manager_checkpoints_refreshed', 'checkpoints refreshed on shared layered constituents'),
    LayeredStat('layered_table_manager_logops_applied', 'how many log applications the layered table manager applied on this tree'),
    LayeredStat('layered_table_manager_logops_skipped', 'how many log applications the layered table manager skipped on this tree'),
    LayeredStat('layered_table_manager_skip_lsn', 'how many previously-applied LSNs the layered table manager skipped on this tree'),

    ##########################################
    # Reconciliation statistics
    ##########################################
    RecStat('rec_average_internal_page_delta_chain_length', 'average length of delta chain on internal page with deltas'),
    RecStat('rec_average_leaf_page_delta_chain_length', 'average length of delta chain on leaf page with deltas'),
    RecStat('rec_ingest_garbage_collection_keys', 'number of keys that are garbage collected in the ingest table for disaggregated storage'),
    RecStat('rec_max_internal_page_deltas', 'max deltas seen on internal page during reconciliation'),
    RecStat('rec_max_leaf_page_deltas', 'max deltas seen on leaf page during reconciliation'),
    RecStat('rec_overflow_key_leaf', 'leaf-page overflow keys'),
    RecStat('rec_overflow_value', 'overflow values written'),
    RecStat('rec_page_delete', 'pages deleted'),
    RecStat('rec_page_delete_fast', 'fast-path pages deleted'),
    RecStat('rec_page_delta_internal', 'internal page deltas written'),
    RecStat('rec_page_delta_leaf', 'leaf page deltas written'),
    RecStat('rec_pages', 'page reconciliation calls'),
    RecStat('rec_pages_eviction', 'page reconciliation calls for eviction'),
    RecStat('rec_pages_with_internal_deltas', 'pages written with at least one internal page delta'),
    RecStat('rec_pages_with_leaf_deltas', 'pages written with at least one leaf page delta'),
    RecStat('rec_skip_empty_deltas', 'empty deltas skipped in disaggregated storage'),
    RecStat('rec_time_aggr_newest_start_durable_ts', 'pages written including an aggregated newest start durable timestamp '),
    RecStat('rec_time_aggr_newest_stop_durable_ts', 'pages written including an aggregated newest stop durable timestamp '),
    RecStat('rec_time_aggr_newest_stop_ts', 'pages written including an aggregated newest stop timestamp '),
    RecStat('rec_time_aggr_newest_stop_txn', 'pages written including an aggregated newest stop transaction ID'),
    RecStat('rec_time_aggr_newest_txn', 'pages written including an aggregated newest transaction ID '),
    RecStat('rec_time_aggr_oldest_start_ts', 'pages written including an aggregated oldest start timestamp '),
    RecStat('rec_time_aggr_prepared', 'pages written including an aggregated prepare'),
    RecStat('rec_time_window_bytes_ts', 'approximate byte size of timestamps in pages written'),
    RecStat('rec_time_window_bytes_txn', 'approximate byte size of transaction IDs in pages written'),
    RecStat('rec_time_window_durable_start_ts', 'records written including a start durable timestamp'),
    RecStat('rec_time_window_durable_stop_ts', 'records written including a stop durable timestamp'),
    RecStat('rec_time_window_pages_durable_start_ts', 'pages written including at least one start durable timestamp'),
    RecStat('rec_time_window_pages_durable_stop_ts', 'pages written including at least one stop durable timestamp'),
    RecStat('rec_time_window_pages_prepared', 'pages written including at least one prepare state'),
    RecStat('rec_time_window_pages_start_ts', 'pages written including at least one start timestamp'),
    RecStat('rec_time_window_pages_start_txn', 'pages written including at least one start transaction ID'),
    RecStat('rec_time_window_pages_stop_ts', 'pages written including at least one stop timestamp'),
    RecStat('rec_time_window_pages_stop_txn', 'pages written including at least one stop transaction ID'),
    RecStat('rec_time_window_prepared', 'records written including a prepare state'),
    RecStat('rec_time_window_start_ts', 'records written including a start timestamp'),
    RecStat('rec_time_window_start_txn', 'records written including a start transaction ID'),
    RecStat('rec_time_window_stop_ts', 'records written including a stop timestamp'),
    RecStat('rec_time_window_stop_txn', 'records written including a stop transaction ID'),
    RecStat('rec_vlcs_emptied_pages', 'VLCS pages explicitly reconciled as empty'),

    ##########################################
    # Transaction statistics
    ##########################################
    TxnStat('txn_read_overflow_remove', 'number of times overflow removed value is read'),
    TxnStat('txn_read_race_prepare_commit', 'a reader raced with a prepared transaction commit and skipped an update or updates'),
    TxnStat('txn_read_race_prepare_update', 'race to read prepared update retry'),
    TxnStat('txn_rts_delete_rle_skipped', 'rollback to stable skipping delete rle'),
    TxnStat('txn_rts_hs_removed', 'rollback to stable updates removed from history store'),
    TxnStat('txn_rts_hs_removed_dryrun', 'rollback to stable updates that would have been removed from history store in non-dryrun mode'),
    TxnStat('txn_rts_hs_restore_tombstones', 'rollback to stable restored tombstones from history store'),
    TxnStat('txn_rts_hs_restore_tombstones_dryrun', 'rollback to stable tombstones from history store that would have been restored in non-dryrun mode'),
    TxnStat('txn_rts_hs_restore_updates', 'rollback to stable restored updates from history store'),
    TxnStat('txn_rts_hs_restore_updates_dryrun', 'rollback to stable updates from history store that would have been restored in non-dryrun mode'),
    TxnStat('txn_rts_hs_stop_older_than_newer_start', 'rollback to stable history store records with stop timestamps older than newer records'),
    TxnStat('txn_rts_inconsistent_ckpt', 'rollback to stable inconsistent checkpoint'),
    TxnStat('txn_rts_keys_removed', 'rollback to stable keys removed'),
    TxnStat('txn_rts_keys_removed_dryrun', 'rollback to stable keys that would have been removed in non-dryrun mode'),
    TxnStat('txn_rts_keys_restored', 'rollback to stable keys restored'),
    TxnStat('txn_rts_keys_restored_dryrun', 'rollback to stable keys that would have been restored in non-dryrun mode'),
    TxnStat('txn_rts_stable_rle_skipped', 'rollback to stable skipping stable rle'),
    TxnStat('txn_rts_sweep_hs_keys', 'rollback to stable sweeping history store keys'),
    TxnStat('txn_rts_sweep_hs_keys_dryrun', 'rollback to stable history store keys that would have been swept in non-dryrun mode'),
    TxnStat('txn_update_conflict', 'update conflicts'),
]

##########################################
# Session statistics
##########################################
session_stats = [
    SessionStat('bytes_read', 'bytes read into cache'),
    SessionStat('bytes_write', 'bytes written from cache'),
    SessionStat('cache_time', 'time waiting for cache (usecs)'),
    SessionStat('cache_time_interruptible', 'time waiting for cache interruptible eviction (usecs)'),
    SessionStat('cache_time_mandatory', 'time waiting for mandatory cache eviction (usecs)'),
    SessionStat('lock_dhandle_wait', 'dhandle lock wait time (usecs)'),
    SessionStat('lock_schema_wait', 'schema lock wait time (usecs)'),
    SessionStat('read_time', 'page read from disk to cache time (usecs)'),
    SessionStat('txn_bytes_dirty', 'dirty bytes in this txn', 'no_clear,no_scale,size'),
    SessionStat('txn_updates', 'number of updates in this txn', 'no_clear,no_scale,size'),
    SessionStat('write_time', 'page write from cache to disk time (usecs)'),
]<|MERGE_RESOLUTION|>--- conflicted
+++ resolved
@@ -1048,6 +1048,7 @@
     CacheStat('cache_bytes_inuse', 'bytes currently in the cache', 'no_clear,no_scale,size'),
     CacheStat('cache_bytes_read', 'bytes read into cache', 'size'),
     CacheStat('cache_bytes_write', 'bytes written from cache', 'size'),
+    CacheStat('cache_eviction_ahead_of_last_materialized_lsn', 'pages evicted ahead of the page materialization frontier'),
     CacheStat('cache_eviction_blocked_checkpoint', 'checkpoint blocked page eviction'),
     CacheStat('cache_eviction_blocked_checkpoint_hs', 'checkpoint of history store file blocked non-history store page eviction'),
     CacheStat('cache_eviction_blocked_hazard', 'hazard pointer blocked page eviction'),
@@ -1098,11 +1099,6 @@
     CacheStat('cache_hs_write_squash', 'history store table writes requiring squashed modifies'),
     CacheStat('cache_inmem_split', 'in-memory page splits'),
     CacheStat('cache_inmem_splittable', 'in-memory page passed criteria to be split'),
-<<<<<<< HEAD
-=======
-    CacheStat('cache_eviction_ahead_of_last_materialized_lsn', 'pages evicted ahead of the page materialization frontier'),
-    CacheStat('cache_eviction_blocked_multi_block_reconcilation_during_checkpoint', 'multi-block reconciliation blocked whilst checkpoint is running'),
->>>>>>> 20998ab0
     CacheStat('cache_pages_prefetch', 'pages requested from the cache due to pre-fetch'),
     CacheStat('cache_pages_requested', 'pages requested from the cache'),
     CacheStat('cache_read', 'pages read into cache'),
