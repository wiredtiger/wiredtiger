--- conflicted
+++ resolved
@@ -1174,20 +1174,6 @@
 ]
 
 ##########################################
-<<<<<<< HEAD
-=======
-# Cursor Join statistics
-##########################################
-join_stats = [
-    JoinStat('bloom_false_positive', 'bloom filter false positives'),
-    JoinStat('bloom_insert', 'items inserted into a bloom filter'),
-    JoinStat('iterated', 'items iterated'),
-    JoinStat('main_access', 'accesses to the main table'),
-    JoinStat('membership_check', 'checks that conditions of membership are satisfied'),
-]
-
-##########################################
->>>>>>> 60fee55e
 # Session statistics
 ##########################################
 session_stats = [
