#!/usr/bin/env python3

# Auto-generate statistics #defines, with initialization, clear and aggregate
# functions.
#
# NOTE: Statistics reports show individual objects as operations per second.
# All objects where that does not make sense should have the word 'currently'
# or the phrase 'in the cache' in their text description, for example, 'files
# currently open'.
# NOTE: All statistics descriptions must have a prefix string followed by ':'.
#
# Data-source statistics are normally aggregated across the set of underlying
# objects. Additional optional configuration flags are available:
#       cache_walk      Only reported when statistics=cache_walk is set
#       tree_walk       Only reported when statistics=tree_walk is set
#       max_aggregate   Take the maximum value when aggregating statistics
#       no_clear        Value not cleared when statistics cleared
#       no_scale        Don't scale value per second in the logging tool script
#       size            Used by timeseries tool, indicates value is a byte count
#
# The no_clear and no_scale flags are normally always set together (values that
# are maintained over time are normally not scaled per second).

from operator import attrgetter
import sys

class Stat:
    def __init__(self, name, tag, desc, flags=''):
        self.name = name
        self.desc = tag + ': ' + desc
        self.flags = flags

    def __cmp__(self, other):
        return cmp(self.desc.lower(), other.desc.lower())

class AutoCommitStat(Stat):
    prefix = 'autocommit'
    def __init__(self, name, desc, flags=''):
        Stat.__init__(self, name, AutoCommitStat.prefix, desc, flags)

class BackgroundCompactStat(Stat):
    prefix = 'background-compact'
    def __init__(self, name, desc, flags=''):
        Stat.__init__(self, name, BackgroundCompactStat.prefix, desc, flags)

class BackupStat(Stat):
    prefix = 'backup'
    def __init__(self, name, desc, flags=''):
        Stat.__init__(self, name, BackupStat.prefix, desc, flags)

class BlockCacheStat(Stat):
    prefix = 'block-cache'
    def __init__(self, name, desc, flags=''):
        Stat.__init__(self, name, BlockCacheStat.prefix, desc, flags)
class BlockDisaggStat(Stat):
    prefix = 'block-disagg'
    def __init__(self, name, desc, flags=''):
        Stat.__init__(self, name, BlockDisaggStat.prefix, desc, flags)
class BlockStat(Stat):
    prefix = 'block-manager'
    def __init__(self, name, desc, flags=''):
        Stat.__init__(self, name, BlockStat.prefix, desc, flags)
class BtreeStat(Stat):
    prefix = 'btree'
    def __init__(self, name, desc, flags=''):
        Stat.__init__(self, name, BtreeStat.prefix, desc, flags)
class CacheStat(Stat):
    prefix = 'cache'
    def __init__(self, name, desc, flags=''):
        Stat.__init__(self, name, CacheStat.prefix, desc, flags)
class CacheWalkStat(Stat):
    prefix = 'cache_walk'
    def __init__(self, name, desc, flags=''):
        flags += ',cache_walk'
        Stat.__init__(self, name, CacheWalkStat.prefix, desc, flags)
class CapacityStat(Stat):
    prefix = 'capacity'
    def __init__(self, name, desc, flags=''):
        Stat.__init__(self, name, CapacityStat.prefix, desc, flags)
class CheckpointStat(Stat):
    prefix = 'checkpoint'
    def __init__(self, name, desc, flags=''):
        Stat.__init__(self, name, CheckpointStat.prefix, desc, flags)
class ChunkCacheStat(Stat):
    prefix = 'chunk-cache'
    def __init__(self, name, desc, flags=''):
        Stat.__init__(self, name, ChunkCacheStat.prefix, desc, flags)
class CompressStat(Stat):
    prefix = 'compression'
    def __init__(self, name, desc, flags=''):
        Stat.__init__(self, name, CompressStat.prefix, desc, flags)
class ConnStat(Stat):
    prefix = 'connection'
    def __init__(self, name, desc, flags=''):
        Stat.__init__(self, name, ConnStat.prefix, desc, flags)
class CursorStat(Stat):
    prefix = 'cursor'
    def __init__(self, name, desc, flags=''):
        Stat.__init__(self, name, CursorStat.prefix, desc, flags)
class DhandleStat(Stat):
    prefix = 'data-handle'
    def __init__(self, name, desc, flags=''):
        Stat.__init__(self, name, DhandleStat.prefix, desc, flags)
class JoinStat(Stat):
    prefix = 'join'
    def __init__(self, name, desc, flags=''):
        Stat.__init__(self, name, JoinStat.prefix, desc, flags)
class LayeredStat(Stat):
    prefix = 'layered'
    def __init__(self, name, desc, flags=''):
        Stat.__init__(self, name, LayeredStat.prefix, desc, flags)
class LockStat(Stat):
    prefix = 'lock'
    def __init__(self, name, desc, flags=''):
        Stat.__init__(self, name, LockStat.prefix, desc, flags)
class LogStat(Stat):
    prefix = 'log'
    def __init__(self, name, desc, flags=''):
        Stat.__init__(self, name, LogStat.prefix, desc, flags)
class LSMStat(Stat):
    prefix = 'LSM'
    def __init__(self, name, desc, flags=''):
        Stat.__init__(self, name, LSMStat.prefix, desc, flags)
class SessionStat(Stat):
    prefix = 'session'
    def __init__(self, name, desc, flags=''):
        Stat.__init__(self, name, SessionStat.prefix, desc, flags)
<<<<<<< HEAD
class PantryStat(Stat):
    prefix = 'pantry'
    def __init__(self, name, desc, flags=''):
        Stat.__init__(self, name, PantryStat.prefix, desc, flags)
=======
class OligarchStat(Stat):
    prefix = 'oligarch'
    def __init__(self, name, desc, flags=''):
        Stat.__init__(self, name, OligarchStat.prefix, desc, flags)
>>>>>>> 10a3529d
class PerfHistStat(Stat):
    prefix = 'perf'
    def __init__(self, name, desc, flags=''):
        Stat.__init__(self, name, PerfHistStat.prefix, desc, flags)
class PrefetchStat(Stat):
    prefix = 'prefetch'
    def __init__(self, name, desc, flags=''):
        Stat.__init__(self, name, PrefetchStat.prefix, desc, flags)
class RecStat(Stat):
    prefix = 'reconciliation'
    def __init__(self, name, desc, flags=''):
        Stat.__init__(self, name, RecStat.prefix, desc, flags)
class SessionOpStat(Stat):
    prefix = 'session'
    def __init__(self, name, desc, flags=''):
        Stat.__init__(self, name, SessionOpStat.prefix, desc, flags)
class StorageStat(Stat):
    prefix = 'tiered-storage'
    def __init__(self, name, desc, flags=''):
        Stat.__init__(self, name, SessionOpStat.prefix, desc, flags)
class ThreadStat(Stat):
    prefix = 'thread-state'
    def __init__(self, name, desc, flags=''):
        Stat.__init__(self, name, ThreadStat.prefix, desc, flags)
class TxnStat(Stat):
    prefix = 'transaction'
    def __init__(self, name, desc, flags=''):
        Stat.__init__(self, name, TxnStat.prefix, desc, flags)
class YieldStat(Stat):
    prefix = 'thread-yield'
    def __init__(self, name, desc, flags=''):
        Stat.__init__(self, name, YieldStat.prefix, desc, flags)

##########################################
# Groupings of useful statistics:
# A pre-defined dictionary containing the group name as the key and the
# list of prefix tags that comprise that group.
##########################################
groups = {}
groups['cursor'] = [CursorStat.prefix, SessionOpStat.prefix]
groups['evict'] = [
    BlockCacheStat.prefix,
    BlockStat.prefix,
    CacheStat.prefix,
    CacheWalkStat.prefix,
    ChunkCacheStat.prefix,
    ConnStat.prefix,
    ThreadStat.prefix
]
groups['lsm'] = [LSMStat.prefix, TxnStat.prefix]
groups['memory'] = [
    CacheStat.prefix,
    CacheWalkStat.prefix,
    ConnStat.prefix,
    RecStat.prefix]
groups['system'] = [
    CapacityStat.prefix,
    ConnStat.prefix,
    DhandleStat.prefix,
    PerfHistStat.prefix,
    SessionOpStat.prefix,
    ThreadStat.prefix
]

##########################################
# CONNECTION statistics
##########################################
conn_stats = [
    ##########################################
    # System statistics
    ##########################################
    ConnStat('buckets', 'hash bucket array size general', 'no_clear,no_scale,size'),
    ConnStat('buckets_dh', 'hash bucket array size for data handles', 'no_clear,no_scale,size'),
    ConnStat('cond_auto_wait', 'auto adjusting condition wait calls'),
    ConnStat('cond_auto_wait_reset', 'auto adjusting condition resets'),
    ConnStat('cond_auto_wait_skipped', 'auto adjusting condition wait raced to update timeout and skipped updating'),
    ConnStat('cond_wait', 'pthread mutex condition wait calls'),
    ConnStat('file_open', 'files currently open', 'no_clear,no_scale'),
    ConnStat('fsync_io', 'total fsync I/Os'),
    ConnStat('memory_allocation', 'memory allocations'),
    ConnStat('memory_free', 'memory frees'),
    ConnStat('memory_grow', 'memory re-allocations'),
    ConnStat('no_session_sweep_5min', 'number of sessions without a sweep for 5+ minutes'),
    ConnStat('no_session_sweep_60min', 'number of sessions without a sweep for 60+ minutes'),
    ConnStat('read_io', 'total read I/Os'),
    ConnStat('rwlock_read', 'pthread mutex shared lock read-lock calls'),
    ConnStat('rwlock_write', 'pthread mutex shared lock write-lock calls'),
    ConnStat('time_travel', 'detected system time went backwards'),
    ConnStat('write_io', 'total write I/Os'),

    ##########################################
    # Background compaction statistics
    ##########################################
    BackgroundCompactStat('background_compact_bytes_recovered', 'background compact recovered bytes', 'no_scale'),
    BackgroundCompactStat('background_compact_ema', 'background compact moving average of bytes rewritten', 'no_scale'),
    BackgroundCompactStat('background_compact_exclude', 'background compact skipped file as it is part of the exclude list', 'no_scale'),
    BackgroundCompactStat('background_compact_fail', 'background compact failed calls', 'no_scale'),
    BackgroundCompactStat('background_compact_fail_cache_pressure', 'background compact failed calls due to cache pressure', 'no_scale'),
    BackgroundCompactStat('background_compact_files_tracked', 'number of files tracked by background compaction', 'no_scale'),
    BackgroundCompactStat('background_compact_interrupted', 'background compact interrupted', 'no_scale'),
    BackgroundCompactStat('background_compact_running', 'background compact running', 'no_scale'),
    BackgroundCompactStat('background_compact_skipped', 'background compact skipped file as not meeting requirements for compaction', 'no_scale'),
    BackgroundCompactStat('background_compact_sleep_cache_pressure', 'background compact sleeps due to cache pressure', 'no_scale'),
    BackgroundCompactStat('background_compact_success', 'background compact successful calls', 'no_scale'),
    BackgroundCompactStat('background_compact_timeout', 'background compact timeout', 'no_scale'),

    ##########################################
    # Backup statistics
    ##########################################
    BackupStat('backup_blocks', 'total modified incremental blocks'),
    BackupStat('backup_cursor_open', 'backup cursor open', 'no_clear,no_scale'),
    BackupStat('backup_dup_open', 'backup duplicate cursor open', 'no_clear,no_scale'),
    BackupStat('backup_granularity', 'backup granularity size'),
    BackupStat('backup_incremental', 'incremental backup enabled', 'no_clear,no_scale'),
    BackupStat('backup_start', 'opening the backup cursor in progress', 'no_clear,no_scale'),

    ##########################################
    # Block cache statistics
    ##########################################
    BlockCacheStat('block_cache_blocks', 'total blocks'),
    BlockCacheStat('block_cache_blocks_evicted', 'evicted blocks'),
    BlockCacheStat('block_cache_blocks_insert_read', 'total blocks inserted on read path'),
    BlockCacheStat('block_cache_blocks_insert_write', 'total blocks inserted on write path'),
    BlockCacheStat('block_cache_blocks_removed', 'removed blocks'),
    BlockCacheStat('block_cache_blocks_removed_blocked', 'time sleeping to remove block (usecs)'),
    BlockCacheStat('block_cache_blocks_update', 'cached blocks updated'),
    BlockCacheStat('block_cache_bypass_chkpt', 'number of put bypasses on checkpoint I/O'),
    BlockCacheStat('block_cache_bypass_filesize', 'file size causing bypass'),
    BlockCacheStat('block_cache_bypass_get', 'number of bypasses on get'),
    BlockCacheStat('block_cache_bypass_overhead_put', 'number of bypasses due to overhead on put'),
    BlockCacheStat('block_cache_bypass_put', 'number of bypasses on put because file is too small'),
    BlockCacheStat('block_cache_bypass_writealloc', 'number of bypasses because no-write-allocate setting was on'),
    BlockCacheStat('block_cache_bytes', 'total bytes'),
    BlockCacheStat('block_cache_bytes_insert_read', 'total bytes inserted on read path'),
    BlockCacheStat('block_cache_bytes_insert_write', 'total bytes inserted on write path'),
    BlockCacheStat('block_cache_bytes_update', 'cached bytes updated'),
    BlockCacheStat('block_cache_eviction_passes', 'number of eviction passes'),
    BlockCacheStat('block_cache_hits', 'number of hits'),
    BlockCacheStat('block_cache_lookups', 'lookups'),
    BlockCacheStat('block_cache_misses', 'number of misses'),
    BlockCacheStat('block_cache_not_evicted_overhead', 'number of blocks not evicted due to overhead'),

    ##########################################
    # Block manager statistics
    ##########################################
    BlockStat('block_byte_map_read', 'mapped bytes read', 'size'),
    BlockStat('block_byte_read', 'bytes read', 'size'),
    BlockStat('block_byte_read_mmap', 'bytes read via memory map API', 'size'),
    BlockStat('block_byte_read_syscall', 'bytes read via system call API', 'size'),
    BlockStat('block_byte_write', 'bytes written', 'size'),
    BlockStat('block_byte_write_checkpoint', 'bytes written for checkpoint', 'size'),
    BlockStat('block_byte_write_compact', 'bytes written by compaction', 'size'),
    BlockStat('block_byte_write_mmap', 'bytes written via memory map API', 'size'),
    BlockStat('block_byte_write_syscall', 'bytes written via system call API', 'size'),
    BlockStat('block_map_read', 'mapped blocks read'),
    BlockStat('block_preload', 'blocks pre-loaded'),
    BlockStat('block_read', 'blocks read'),
    BlockStat('block_remap_file_resize', 'number of times the file was remapped because it changed size via fallocate or truncate'),
    BlockStat('block_remap_file_write', 'number of times the region was remapped via write'),
    BlockStat('block_write', 'blocks written'),

    ##########################################
    # Cache and eviction statistics
    ##########################################
    CacheStat('cache_bytes_hs', 'bytes belonging to the history store table in the cache', 'no_clear,no_scale,size'),
    CacheStat('cache_bytes_image', 'bytes belonging to page images in the cache', 'no_clear,no_scale,size'),
    CacheStat('cache_bytes_internal', 'tracked bytes belonging to internal pages in the cache', 'no_clear,no_scale,size'),
    CacheStat('cache_bytes_leaf', 'tracked bytes belonging to leaf pages in the cache', 'no_clear,no_scale,size'),
    CacheStat('cache_bytes_max', 'maximum bytes configured', 'no_clear,no_scale,size'),
    CacheStat('cache_bytes_other', 'bytes not belonging to page images in the cache', 'no_clear,no_scale,size'),
    CacheStat('cache_bytes_updates', 'bytes allocated for updates', 'no_clear,no_scale,size'),
    CacheStat('cache_eviction_active_workers', 'eviction worker thread active', 'no_clear'),
    CacheStat('cache_eviction_aggressive_set', 'eviction currently operating in aggressive mode', 'no_clear,no_scale'),
    CacheStat('cache_eviction_app', 'pages evicted by application threads'),
    CacheStat('cache_eviction_app_dirty', 'modified pages evicted by application threads'),
    CacheStat('cache_eviction_app_time', 'application thread time evicting (usecs)'),
    CacheStat('cache_eviction_clear_ordinary', 'pages removed from the ordinary queue to be queued for urgent eviction'),
    CacheStat('cache_eviction_consider_prefetch', 'pages considered for eviction that were brought in by pre-fetch', 'no_clear,no_scale'),
    CacheStat('cache_eviction_empty_score', 'eviction empty score', 'no_clear,no_scale'),
    CacheStat('cache_eviction_fail', 'pages selected for eviction unable to be evicted'),
    CacheStat('cache_eviction_fail_active_children_on_an_internal_page', 'pages selected for eviction unable to be evicted because of active children on an internal page'),
    CacheStat('cache_eviction_fail_checkpoint_no_ts', 'pages selected for eviction unable to be evicted because of race between checkpoint and updates without timestamps'),
    CacheStat('cache_eviction_fail_in_reconciliation', 'pages selected for eviction unable to be evicted because of failure in reconciliation'),
    CacheStat('cache_eviction_force', 'forced eviction - pages selected count'),
    CacheStat('cache_eviction_force_clean', 'forced eviction - pages evicted that were clean count'),
    CacheStat('cache_eviction_force_clean_time', 'forced eviction - pages evicted that were clean time (usecs)'),
    CacheStat('cache_eviction_force_delete', 'forced eviction - pages selected because of too many deleted items count'),
    CacheStat('cache_eviction_force_dirty', 'forced eviction - pages evicted that were dirty count'),
    CacheStat('cache_eviction_force_dirty_time', 'forced eviction - pages evicted that were dirty time (usecs)'),
    CacheStat('cache_eviction_force_fail', 'forced eviction - pages selected unable to be evicted count'),
    CacheStat('cache_eviction_force_fail_time', 'forced eviction - pages selected unable to be evicted time'),
    CacheStat('cache_eviction_force_no_retry', 'forced eviction - do not retry count to evict pages selected to evict during reconciliation'),
    CacheStat('cache_eviction_force_hs', 'forced eviction - history store pages selected while session has history store cursor open'),
    CacheStat('cache_eviction_force_hs_fail', 'forced eviction - history store pages failed to evict while session has history store cursor open'),
    CacheStat('cache_eviction_force_hs_success', 'forced eviction - history store pages successfully evicted while session has history store cursor open'),
    CacheStat('cache_eviction_force_long_update_list', 'forced eviction - pages selected because of a large number of updates to a single item'),
    CacheStat('cache_eviction_force_retune', 'force re-tuning of eviction workers once in a while'),
    CacheStat('cache_eviction_get_ref', 'eviction calls to get a page'),
    CacheStat('cache_eviction_get_ref_empty', 'eviction calls to get a page found queue empty'),
    CacheStat('cache_eviction_get_ref_empty2', 'eviction calls to get a page found queue empty after locking'),
    CacheStat('cache_eviction_internal_pages_already_queued', 'internal pages seen by eviction walk that are already queued'),
    CacheStat('cache_eviction_internal_pages_queued', 'internal pages queued for eviction'),
    CacheStat('cache_eviction_internal_pages_seen', 'internal pages seen by eviction walk'),
    CacheStat('cache_eviction_maximum_page_size', 'maximum page size seen at eviction', 'no_clear,no_scale,size'),
    CacheStat('cache_eviction_maximum_milliseconds', 'maximum milliseconds spent at a single eviction', 'no_clear,no_scale,size'),
    CacheStat('cache_eviction_pages_already_queued', 'pages seen by eviction walk that are already queued'),
    CacheStat('cache_eviction_pages_in_parallel_with_checkpoint', 'pages evicted in parallel with checkpoint'),
    CacheStat('cache_eviction_pages_queued', 'pages queued for eviction'),
    CacheStat('cache_eviction_pages_queued_oldest', 'pages queued for urgent eviction during walk'),
    CacheStat('cache_eviction_pages_queued_post_lru', 'pages queued for eviction post lru sorting'),
    CacheStat('cache_eviction_pages_queued_urgent', 'pages queued for urgent eviction'),
    CacheStat('cache_eviction_pages_queued_urgent_hs_dirty', 'pages queued for urgent eviction from history store due to high dirty content'),
    CacheStat('cache_eviction_queue_empty', 'eviction server candidate queue empty when topping up'),
    CacheStat('cache_eviction_queue_not_empty', 'eviction server candidate queue not empty when topping up'),
    CacheStat('cache_eviction_server_evicting', 'eviction server evicting pages'),
    CacheStat('cache_eviction_server_skip_checkpointing_trees', 'eviction server skips trees that are being checkpointed'),
    CacheStat('cache_eviction_server_skip_dirty_pages_during_checkpoint', 'eviction server skips dirty pages during a running checkpoint'),
    CacheStat('cache_eviction_server_skip_pages_retry', 'eviction server skips pages that previously failed eviction and likely will again'),
    CacheStat('cache_eviction_server_skip_pages_last_running', 'eviction server skips pages that are written with transactions greater than the last running'),
    CacheStat('cache_eviction_server_skip_intl_page_with_active_child', 'eviction server skips internal pages as it has an active child.'),
    CacheStat('cache_eviction_server_skip_metatdata_with_history', 'eviction server skips metadata pages with history'),
    CacheStat('cache_eviction_server_skip_trees_eviction_disabled', 'eviction server skips trees that disable eviction'),
    CacheStat('cache_eviction_server_skip_trees_not_useful_before', 'eviction server skips trees that were not useful before'),
    CacheStat('cache_eviction_server_skip_trees_stick_in_cache', 'eviction server skips trees that are configured to stick in cache'),
    CacheStat('cache_eviction_server_skip_trees_too_many_active_walks', 'eviction server skips trees because there are too many active walks'),
    CacheStat('cache_eviction_server_skip_unwanted_pages', 'eviction server skips pages that we do not want to evict'),
    CacheStat('cache_eviction_server_skip_unwanted_tree', 'eviction server skips tree that we do not want to evict'),
    CacheStat('cache_eviction_server_slept', 'eviction server slept, because we did not make progress with eviction'),
    CacheStat('cache_eviction_slow', 'eviction server unable to reach eviction goal'),
    CacheStat('cache_eviction_stable_state_workers', 'eviction worker thread stable number', 'no_clear'),
    CacheStat('cache_eviction_state', 'eviction state', 'no_clear,no_scale'),
    CacheStat('cache_eviction_target_strategy_both_clean_and_dirty', 'eviction walk target strategy both clean and dirty pages'),
    CacheStat('cache_eviction_target_strategy_clean', 'eviction walk target strategy only clean pages'),
    CacheStat('cache_eviction_target_strategy_dirty', 'eviction walk target strategy only dirty pages'),
    CacheStat('cache_eviction_walk', 'pages walked for eviction'),
    CacheStat('cache_eviction_walk_leaf_notfound', 'eviction server waiting for a leaf page'),
    CacheStat('cache_eviction_walk_passes', 'eviction passes of a file'),
    CacheStat('cache_eviction_walk_sleeps', 'eviction walk most recent sleeps for checkpoint handle gathering'),
    CacheStat('cache_eviction_walks_active', 'files with active eviction walks', 'no_clear,no_scale'),
    CacheStat('cache_eviction_walks_started', 'files with new eviction walks started'),
    CacheStat('cache_eviction_worker_created', 'eviction worker thread created'),
    CacheStat('cache_eviction_worker_evicting', 'eviction worker thread evicting pages'),
    CacheStat('cache_eviction_worker_removed', 'eviction worker thread removed'),
    CacheStat('cache_hazard_checks', 'hazard pointer check calls'),
    CacheStat('cache_hazard_max', 'hazard pointer maximum array length', 'max_aggregate,no_scale'),
    CacheStat('cache_hazard_walks', 'hazard pointer check entries walked'),
    CacheStat('cache_hs_ondisk', 'history store table on-disk size', 'no_clear,no_scale,size'),
    CacheStat('cache_hs_ondisk_max', 'history store table max on-disk size', 'no_clear,no_scale,size'),
    CacheStat('cache_reentry_hs_eviction_milliseconds', 'total milliseconds spent inside reentrant history store evictions in a reconciliation', 'no_clear,no_scale,size'),
    CacheStat('cache_overhead', 'percentage overhead', 'no_clear,no_scale'),
    CacheStat('cache_pages_dirty', 'tracked dirty pages in the cache', 'no_clear,no_scale'),
    CacheStat('cache_pages_inuse', 'pages currently held in the cache', 'no_clear,no_scale'),
    CacheStat('cache_read_app_count', 'application threads page read from disk to cache count'),
    CacheStat('cache_read_app_time', 'application threads page read from disk to cache time (usecs)'),
    CacheStat('cache_timed_out_ops', 'operations timed out waiting for space in cache'),
    CacheStat('cache_write_app_count', 'application threads page write from cache to disk count'),
    CacheStat('cache_write_app_time', 'application threads page write from cache to disk time (usecs)'),

    ##########################################
    # Capacity statistics
    ##########################################
    CapacityStat('capacity_bytes_chunkcache', 'bytes written for chunk cache'),
    CapacityStat('capacity_bytes_ckpt', 'bytes written for checkpoint'),
    CapacityStat('capacity_bytes_evict', 'bytes written for eviction'),
    CapacityStat('capacity_bytes_layered_table_log', 'bytes written for layered table log'),
    CapacityStat('capacity_bytes_log', 'bytes written for log'),
    CapacityStat('capacity_bytes_read', 'bytes read'),
    CapacityStat('capacity_bytes_written', 'bytes written total'),
    CapacityStat('capacity_threshold', 'threshold to call fsync'),
    CapacityStat('capacity_time_chunkcache', 'time waiting for chunk cache IO bandwidth (usecs)'),
    CapacityStat('capacity_time_ckpt', 'time waiting during checkpoint (usecs)'),
    CapacityStat('capacity_time_evict', 'time waiting during eviction (usecs)'),
    CapacityStat('capacity_time_layered_table_log', 'time waiting during layered table logging (usecs)'),
    CapacityStat('capacity_time_log', 'time waiting during logging (usecs)'),
    CapacityStat('capacity_time_read', 'time waiting during read (usecs)'),
    CapacityStat('capacity_time_total', 'time waiting due to total capacity (usecs)'),
    CapacityStat('fsync_all_fh', 'background fsync file handles synced'),
    CapacityStat('fsync_all_fh_total', 'background fsync file handles considered'),
    CapacityStat('fsync_all_time', 'background fsync time (msecs)', 'no_clear,no_scale'),

    ##########################################
    # Checkpoint statistics
    ##########################################
    CheckpointStat('checkpoint_cleanup_success', 'checkpoint cleanup successful calls'),
    CheckpointStat('checkpoint_fsync_post', 'fsync calls after allocating the transaction ID'),
    CheckpointStat('checkpoint_fsync_post_duration', 'fsync duration after allocating the transaction ID (usecs)', 'no_clear,no_scale'),
    CheckpointStat('checkpoint_generation', 'generation', 'no_clear,no_scale'),
    CheckpointStat('checkpoint_handle_applied', 'most recent handles applied'),
    CheckpointStat('checkpoint_handle_apply_duration', 'most recent duration for gathering applied handles (usecs)', 'no_clear,no_scale'),
    CheckpointStat('checkpoint_handle_dropped', 'most recent handles checkpoint dropped'),
    CheckpointStat('checkpoint_handle_drop_duration', 'most recent duration for checkpoint dropping all handles (usecs)', 'no_clear,no_scale'),
    CheckpointStat('checkpoint_handle_duration', 'most recent duration for gathering all handles (usecs)', 'no_clear,no_scale'),
    CheckpointStat('checkpoint_handle_locked', 'most recent handles metadata locked'),
    CheckpointStat('checkpoint_handle_lock_duration', 'most recent duration for locking the handles (usecs)', 'no_clear,no_scale'),
    CheckpointStat('checkpoint_handle_meta_checked', 'most recent handles metadata checked'),
    CheckpointStat('checkpoint_handle_meta_check_duration', 'most recent duration for handles metadata checked (usecs)', 'no_clear,no_scale'),
    CheckpointStat('checkpoint_handle_skipped', 'most recent handles skipped'),
    CheckpointStat('checkpoint_handle_skip_duration', 'most recent duration for gathering skipped handles (usecs)', 'no_clear,no_scale'),
    CheckpointStat('checkpoint_handle_walked', 'most recent handles walked'),
    CheckpointStat('checkpoint_hs_pages_reconciled', 'number of history store pages caused to be reconciled'),
    CheckpointStat('checkpoint_pages_reconciled', 'number of pages caused to be reconciled'),
    CheckpointStat('checkpoint_pages_visited_internal', 'number of internal pages visited'),
    CheckpointStat('checkpoint_pages_visited_leaf', 'number of leaf pages visited'),
    CheckpointStat('checkpoint_prep_max', 'prepare max time (msecs)', 'no_clear,no_scale'),
    CheckpointStat('checkpoint_prep_min', 'prepare min time (msecs)', 'no_clear,no_scale'),
    CheckpointStat('checkpoint_prep_recent', 'prepare most recent time (msecs)', 'no_clear,no_scale'),
    CheckpointStat('checkpoint_prep_running', 'prepare currently running', 'no_clear,no_scale'),
    CheckpointStat('checkpoint_prep_total', 'prepare total time (msecs)', 'no_clear,no_scale'),
    CheckpointStat('checkpoint_presync', 'number of handles visited after writes complete'),
    CheckpointStat('checkpoint_scrub_max', 'scrub max time (msecs)', 'no_clear,no_scale'),
    CheckpointStat('checkpoint_scrub_min', 'scrub min time (msecs)', 'no_clear,no_scale'),
    CheckpointStat('checkpoint_scrub_recent', 'scrub most recent time (msecs)', 'no_clear,no_scale'),
    CheckpointStat('checkpoint_scrub_target', 'scrub dirty target', 'no_clear,no_scale'),
    CheckpointStat('checkpoint_scrub_total', 'scrub total time (msecs)', 'no_clear,no_scale'),
    CheckpointStat('checkpoint_skipped', 'checkpoints skipped because database was clean'),
    CheckpointStat('checkpoint_state', 'progress state', 'no_clear,no_scale'),
    CheckpointStat('checkpoint_stop_stress_active', 'stop timing stress active', 'no_clear,no_scale'),
    CheckpointStat('checkpoint_sync', 'number of files synced'),
    CheckpointStat('checkpoint_time_max', 'max time (msecs)', 'no_clear,no_scale'),
    CheckpointStat('checkpoint_time_min', 'min time (msecs)', 'no_clear,no_scale'),
    CheckpointStat('checkpoint_time_recent', 'most recent time (msecs)', 'no_clear,no_scale'),
    CheckpointStat('checkpoint_time_total', 'total time (msecs)', 'no_clear,no_scale'),
    CheckpointStat('checkpoint_tree_duration', 'time spent on per-tree checkpoint work (usecs)'),
    CheckpointStat('checkpoint_wait_reduce_dirty', 'wait cycles while cache dirty level is decreasing'),
    CheckpointStat('checkpoints_api', 'number of checkpoints started by api'),
    CheckpointStat('checkpoints_compact', 'number of checkpoints started by compaction'),
    CheckpointStat('checkpoints_total_failed', 'total failed number of checkpoints'),
    CheckpointStat('checkpoints_total_succeed', 'total succeed number of checkpoints'),

    ##########################################
    # Chunk cache statistics
    ##########################################
    ChunkCacheStat('chunkcache_bytes_inuse', 'total bytes used by the cache'),
    ChunkCacheStat('chunkcache_bytes_inuse_pinned', 'total bytes used by the cache for pinned chunks'),
    ChunkCacheStat('chunkcache_bytes_read_persistent', 'total bytes read from persistent content'),
    ChunkCacheStat('chunkcache_chunks_evicted', 'chunks evicted'),
    ChunkCacheStat('chunkcache_chunks_inuse', 'total chunks held by the chunk cache'),
    ChunkCacheStat('chunkcache_chunks_loaded_from_flushed_tables', 'number of chunks loaded from flushed tables in chunk cache'),
    ChunkCacheStat('chunkcache_chunks_pinned', 'total pinned chunks held by the chunk cache'),
    ChunkCacheStat('chunkcache_created_from_metadata', 'total number of chunks inserted on startup from persisted metadata.'),
    ChunkCacheStat('chunkcache_exceeded_bitmap_capacity', 'could not allocate due to exceeding bitmap capacity'),
    ChunkCacheStat('chunkcache_exceeded_capacity', 'could not allocate due to exceeding capacity'),
    ChunkCacheStat('chunkcache_io_failed', 'number of times a read from storage failed'),
    ChunkCacheStat('chunkcache_lookups', 'lookups'),
    ChunkCacheStat('chunkcache_metadata_inserted', 'number of metadata entries inserted'),
    ChunkCacheStat('chunkcache_metadata_removed', 'number of metadata entries removed'),
    ChunkCacheStat('chunkcache_metadata_work_units_created', 'number of metadata inserts/deletes pushed to the worker thread'),
    ChunkCacheStat('chunkcache_metadata_work_units_dequeued', 'number of metadata inserts/deletes read by the worker thread'),
    ChunkCacheStat('chunkcache_metadata_work_units_dropped', 'number of metadata inserts/deletes dropped by the worker thread'),
    ChunkCacheStat('chunkcache_misses', 'number of misses'),
    ChunkCacheStat('chunkcache_retries', 'retried accessing a chunk while I/O was in progress'),
    ChunkCacheStat('chunkcache_retries_checksum_mismatch', 'retries from a chunk cache checksum mismatch'),
    ChunkCacheStat('chunkcache_spans_chunks_read', 'aggregate number of spanned chunks on read'),
    ChunkCacheStat('chunkcache_toomany_retries', 'timed out due to too many retries'),

    ##########################################
    # Cursor operations
    ##########################################
    CursorStat('cursor_bulk_count', 'bulk cursor count', 'no_clear,no_scale'),
    CursorStat('cursor_cache', 'cursor close calls that result in cache'),
    CursorStat('cursor_cached_count', 'cached cursor count', 'no_clear,no_scale'),
    CursorStat('cursor_create', 'cursor create calls'),
    CursorStat('cursor_insert', 'cursor insert calls'),
    CursorStat('cursor_insert_bulk', 'cursor bulk loaded cursor insert calls'),
    CursorStat('cursor_insert_bytes', 'cursor insert key and value bytes', 'size'),
    CursorStat('cursor_modify', 'cursor modify calls'),
    CursorStat('cursor_modify_bytes', 'cursor modify key and value bytes affected', 'size'),
    CursorStat('cursor_modify_bytes_touch', 'cursor modify value bytes modified', 'size'),
    CursorStat('cursor_next', 'cursor next calls'),
    CursorStat('cursor_prev', 'cursor prev calls'),
    CursorStat('cursor_remove', 'cursor remove calls'),
    CursorStat('cursor_remove_bytes', 'cursor remove key bytes removed', 'size'),
    CursorStat('cursor_reopen', 'cursors reused from cache'),
    CursorStat('cursor_reserve', 'cursor reserve calls'),
    CursorStat('cursor_reset', 'cursor reset calls'),
    CursorStat('cursor_restart', 'cursor operation restarted'),
    CursorStat('cursor_search', 'cursor search calls'),
    CursorStat('cursor_search_hs', 'cursor search history store calls'),
    CursorStat('cursor_search_near', 'cursor search near calls'),
    CursorStat('cursor_truncate', 'cursor truncate calls'),
    CursorStat('cursor_truncate_keys_deleted', 'cursor truncates performed on individual keys'),
    CursorStat('cursor_update', 'cursor update calls'),
    CursorStat('cursor_update_bytes', 'cursor update key and value bytes', 'size'),
    CursorStat('cursor_update_bytes_changed', 'cursor update value size change', 'size'),

    ##########################################
    # Cursor sweep
    ##########################################
    CursorStat('cursor_sweep', 'cursor sweeps'),
    CursorStat('cursor_sweep_buckets', 'cursor sweep buckets'),
    CursorStat('cursor_sweep_closed', 'cursor sweep cursors closed'),
    CursorStat('cursor_sweep_examined', 'cursor sweep cursors examined'),

    ##########################################
    # Dhandle statistics
    ##########################################
    DhandleStat('dh_conn_handle_count', 'connection data handles currently active', 'no_clear,no_scale'),
    DhandleStat('dh_conn_handle_size', 'connection data handle size', 'no_clear,no_scale,size'),
    DhandleStat('dh_session_handles', 'session dhandles swept'),
    DhandleStat('dh_session_sweeps', 'session sweep attempts'),
    DhandleStat('dh_sweep_close', 'connection sweep dhandles closed'),
    DhandleStat('dh_sweep_ref', 'connection sweep candidate became referenced'),
    DhandleStat('dh_sweep_remove', 'connection sweep dhandles removed from hash list'),
    DhandleStat('dh_sweep_skip_ckpt', 'connection sweeps skipped due to checkpoint gathering handles'),
    DhandleStat('dh_sweep_tod', 'connection sweep time-of-death sets'),
    DhandleStat('dh_sweeps', 'connection sweeps'),

    ##########################################
    # Layered table statistics
    ##########################################
    LayeredStat('layered_table_manager_active', 'whether the layered table manager thread is currently busy doing work'),
    LayeredStat('layered_table_manager_checkpoint_candidates', 'the number of tables the layered table manager considered for checkpointing'),
    LayeredStat('layered_table_manager_pinned_id_tables_searched', 'the number of tables the layered table manager thread has search to calculate the pinned ID'),
    LayeredStat('layered_table_manager_running', 'whether the layered table manager thread has been started'),
    LayeredStat('layered_table_manager_tables', 'the number of tables the layered table manager has open'),

    ##########################################
    # Locking statistics
    ##########################################
    LockStat('lock_checkpoint_count', 'checkpoint lock acquisitions'),
    LockStat('lock_checkpoint_wait_application', 'checkpoint lock application thread wait time (usecs)'),
    LockStat('lock_checkpoint_wait_internal', 'checkpoint lock internal thread wait time (usecs)'),
    LockStat('lock_dhandle_read_count', 'dhandle read lock acquisitions'),
    LockStat('lock_dhandle_wait_application', 'dhandle lock application thread time waiting (usecs)'),
    LockStat('lock_dhandle_wait_internal', 'dhandle lock internal thread time waiting (usecs)'),
    LockStat('lock_dhandle_write_count', 'dhandle write lock acquisitions'),
    LockStat('lock_metadata_count', 'metadata lock acquisitions'),
    LockStat('lock_metadata_wait_application', 'metadata lock application thread wait time (usecs)'),
    LockStat('lock_metadata_wait_internal', 'metadata lock internal thread wait time (usecs)'),
    LockStat('lock_schema_count', 'schema lock acquisitions'),
    LockStat('lock_schema_wait_application', 'schema lock application thread wait time (usecs)'),
    LockStat('lock_schema_wait_internal', 'schema lock internal thread wait time (usecs)'),
    LockStat('lock_table_read_count', 'table read lock acquisitions'),
    LockStat('lock_table_wait_application', 'table lock application thread time waiting for the table lock (usecs)'),
    LockStat('lock_table_wait_internal', 'table lock internal thread time waiting for the table lock (usecs)'),
    LockStat('lock_table_write_count', 'table write lock acquisitions'),
    LockStat('lock_txn_global_read_count', 'txn global read lock acquisitions'),
    LockStat('lock_txn_global_wait_application', 'txn global lock application thread time waiting (usecs)'),
    LockStat('lock_txn_global_wait_internal', 'txn global lock internal thread time waiting (usecs)'),
    LockStat('lock_txn_global_write_count', 'txn global write lock acquisitions'),

    ##########################################
    # Logging statistics
    ##########################################
    LogStat('log_buffer_size', 'total log buffer size', 'no_clear,no_scale,size'),
    LogStat('log_bytes_payload', 'log bytes of payload data', 'size'),
    LogStat('log_bytes_written', 'log bytes written', 'size'),
    LogStat('log_close_yields', 'yields waiting for previous log file close'),
    LogStat('log_compress_len', 'total size of compressed records', 'size'),
    LogStat('log_compress_mem', 'total in-memory size of compressed records', 'size'),
    LogStat('log_compress_small', 'log records too small to compress'),
    LogStat('log_compress_write_fails', 'log records not compressed'),
    LogStat('log_compress_writes', 'log records compressed'),
    LogStat('log_flush', 'log flush operations'),
    LogStat('log_force_remove_sleep', 'force log remove time sleeping (usecs)'),
    LogStat('log_force_write', 'log force write operations'),
    LogStat('log_force_write_skip', 'log force write operations skipped'),
    LogStat('log_max_filesize', 'maximum log file size', 'no_clear,no_scale,size'),
    LogStat('log_prealloc_files', 'pre-allocated log files prepared'),
    LogStat('log_prealloc_max', 'number of pre-allocated log files to create', 'no_clear,no_scale'),
    LogStat('log_prealloc_missed', 'pre-allocated log files not ready and missed'),
    LogStat('log_prealloc_used', 'pre-allocated log files used'),
    LogStat('log_release_write_lsn', 'log release advances write LSN'),
    LogStat('log_scan_records', 'records processed by log scan'),
    LogStat('log_scan_rereads', 'log scan records requiring two reads'),
    LogStat('log_scans', 'log scan operations'),
    LogStat('log_slot_active_closed', 'slot join found active slot closed'),
    LogStat('log_slot_close_race', 'slot close lost race'),
    LogStat('log_slot_close_unbuf', 'slot close unbuffered waits'),
    LogStat('log_slot_closes', 'slot closures'),
    LogStat('log_slot_coalesced', 'written slots coalesced'),
    LogStat('log_slot_consolidated', 'logging bytes consolidated', 'size'),
    LogStat('log_slot_immediate', 'slot join calls did not yield'),
    LogStat('log_slot_no_free_slots', 'slot transitions unable to find free slot'),
    LogStat('log_slot_races', 'slot join atomic update races'),
    LogStat('log_slot_switch_busy', 'busy returns attempting to switch slots'),
    LogStat('log_slot_unbuffered', 'slot unbuffered writes'),
    LogStat('log_slot_yield', 'slot join calls yielded'),
    LogStat('log_slot_yield_close', 'slot join calls found active slot closed'),
    LogStat('log_slot_yield_duration', 'slot joins yield time (usecs)', 'no_clear,no_scale'),
    LogStat('log_slot_yield_race', 'slot join calls atomic updates raced'),
    LogStat('log_slot_yield_sleep', 'slot join calls slept'),
    LogStat('log_sync', 'log sync operations'),
    LogStat('log_sync_dir', 'log sync_dir operations'),
    LogStat('log_sync_dir_duration', 'log sync_dir time duration (usecs)', 'no_clear,no_scale'),
    LogStat('log_sync_duration', 'log sync time duration (usecs)', 'no_clear,no_scale'),
    LogStat('log_write_lsn', 'log server thread advances write LSN'),
    LogStat('log_write_lsn_skip', 'log server thread write LSN walk skipped'),
    LogStat('log_writes', 'log write operations'),
    LogStat('log_zero_fills', 'log files manually zero-filled'),

    ##########################################
    # LSM statistics
    ##########################################
    LSMStat('lsm_rows_merged', 'rows merged in an LSM tree'),
    LSMStat('lsm_work_queue_app', 'application work units currently queued', 'no_clear,no_scale'),
    LSMStat('lsm_work_queue_manager', 'merge work units currently queued', 'no_clear,no_scale'),
    LSMStat('lsm_work_queue_max', 'tree queue hit maximum'),
    LSMStat('lsm_work_queue_switch', 'switch work units currently queued', 'no_clear,no_scale'),
    LSMStat('lsm_work_units_created', 'tree maintenance operations scheduled'),
    LSMStat('lsm_work_units_discarded', 'tree maintenance operations discarded'),
    LSMStat('lsm_work_units_done', 'tree maintenance operations executed'),

    ##########################################
    # Performance Histogram Stats
    ##########################################
    PerfHistStat('perf_hist_fsread_latency_gt1000', 'file system read latency histogram (bucket 7) - 1000ms+'),
    PerfHistStat('perf_hist_fsread_latency_lt10', 'file system read latency histogram (bucket 1) - 0-10ms'),
    PerfHistStat('perf_hist_fsread_latency_lt50', 'file system read latency histogram (bucket 2) - 10-49ms'),
    PerfHistStat('perf_hist_fsread_latency_lt100', 'file system read latency histogram (bucket 3) - 50-99ms'),
    PerfHistStat('perf_hist_fsread_latency_lt250', 'file system read latency histogram (bucket 4) - 100-249ms'),
    PerfHistStat('perf_hist_fsread_latency_lt500', 'file system read latency histogram (bucket 5) - 250-499ms'),
    PerfHistStat('perf_hist_fsread_latency_lt1000', 'file system read latency histogram (bucket 6) - 500-999ms'),
    PerfHistStat('perf_hist_fsread_latency_total_msecs', 'file system read latency histogram total (msecs)'),
    PerfHistStat('perf_hist_fswrite_latency_gt1000', 'file system write latency histogram (bucket 7) - 1000ms+'),
    PerfHistStat('perf_hist_fswrite_latency_lt10', 'file system write latency histogram (bucket 1) - 0-10ms'),
    PerfHistStat('perf_hist_fswrite_latency_lt50', 'file system write latency histogram (bucket 2) - 10-49ms'),
    PerfHistStat('perf_hist_fswrite_latency_lt100', 'file system write latency histogram (bucket 3) - 50-99ms'),
    PerfHistStat('perf_hist_fswrite_latency_lt250', 'file system write latency histogram (bucket 4) - 100-249ms'),
    PerfHistStat('perf_hist_fswrite_latency_lt500', 'file system write latency histogram (bucket 5) - 250-499ms'),
    PerfHistStat('perf_hist_fswrite_latency_lt1000', 'file system write latency histogram (bucket 6) - 500-999ms'),
    PerfHistStat('perf_hist_fswrite_latency_total_msecs', 'file system write latency histogram total (msecs)'),
    PerfHistStat('perf_hist_opread_latency_gt10000', 'operation read latency histogram (bucket 6) - 10000us+'),
    PerfHistStat('perf_hist_opread_latency_lt100', 'operation read latency histogram (bucket 1) - 0-100us'),
    PerfHistStat('perf_hist_opread_latency_lt250', 'operation read latency histogram (bucket 2) - 100-249us'),
    PerfHistStat('perf_hist_opread_latency_lt500', 'operation read latency histogram (bucket 3) - 250-499us'),
    PerfHistStat('perf_hist_opread_latency_lt1000', 'operation read latency histogram (bucket 4) - 500-999us'),
    PerfHistStat('perf_hist_opread_latency_lt10000', 'operation read latency histogram (bucket 5) - 1000-9999us'),
    PerfHistStat('perf_hist_opread_latency_total_usecs', 'operation read latency histogram total (usecs)'),
    PerfHistStat('perf_hist_opwrite_latency_gt10000', 'operation write latency histogram (bucket 6) - 10000us+'),
    PerfHistStat('perf_hist_opwrite_latency_lt100', 'operation write latency histogram (bucket 1) - 0-100us'),
    PerfHistStat('perf_hist_opwrite_latency_lt250', 'operation write latency histogram (bucket 2) - 100-249us'),
    PerfHistStat('perf_hist_opwrite_latency_lt500', 'operation write latency histogram (bucket 3) - 250-499us'),
    PerfHistStat('perf_hist_opwrite_latency_lt1000', 'operation write latency histogram (bucket 4) - 500-999us'),
    PerfHistStat('perf_hist_opwrite_latency_lt10000', 'operation write latency histogram (bucket 5) - 1000-9999us'),
    PerfHistStat('perf_hist_opwrite_latency_total_usecs', 'operation write latency histogram total (usecs)'),

    ##########################################
    # Prefetch statistics
    ##########################################
    PrefetchStat('prefetch_attempts', 'pre-fetch triggered by page read'),
    PrefetchStat('prefetch_disk_one', 'pre-fetch not triggered after single disk read'),
    PrefetchStat('prefetch_pages_queued', 'pre-fetch pages queued'),
    PrefetchStat('prefetch_failed_start', 'number of times pre-fetch failed to start'),
    PrefetchStat('prefetch_pages_read', 'pre-fetch pages read in background'),
    PrefetchStat('prefetch_skipped', 'pre-fetch not triggered by page read'),
    PrefetchStat('prefetch_skipped_disk_read_count', 'pre-fetch not triggered due to disk read count'),
    PrefetchStat('prefetch_skipped_error_ok', 'pre-fetch skipped reading in a page due to harmless error'),
    PrefetchStat('prefetch_skipped_internal_page', 'could not perform pre-fetch on internal page'),
    PrefetchStat('prefetch_skipped_internal_session', 'pre-fetch not triggered due to internal session'),
    PrefetchStat('prefetch_skipped_no_flag_set', 'could not perform pre-fetch on ref without the pre-fetch flag set'),
    PrefetchStat('prefetch_skipped_no_valid_dhandle', 'pre-fetch not triggered as there is no valid dhandle'),
    PrefetchStat('prefetch_skipped_same_ref', 'pre-fetch not repeating for recently pre-fetched ref'),
    PrefetchStat('prefetch_skipped_special_handle', 'pre-fetch not triggered due to special btree handle'),
    PrefetchStat('prefetch_pages_fail', 'pre-fetch page not on disk when reading'),

    ##########################################
    # Reconciliation statistics
    ##########################################
    RecStat('rec_maximum_hs_wrapup_milliseconds', 'maximum milliseconds spent in moving updates to the history store in a reconciliation', 'no_clear,no_scale,size'),
    RecStat('rec_maximum_image_build_milliseconds', 'maximum milliseconds spent in building a disk image in a reconciliation', 'no_clear,no_scale,size'),
    RecStat('rec_maximum_milliseconds', 'maximum milliseconds spent in a reconciliation call', 'no_clear,no_scale,size'),
    RecStat('rec_pages_with_prepare', 'page reconciliation calls that resulted in values with prepared transaction metadata'),
    RecStat('rec_pages_with_ts', 'page reconciliation calls that resulted in values with timestamps'),
    RecStat('rec_pages_with_txn', 'page reconciliation calls that resulted in values with transaction ids'),
    RecStat('rec_split_stashed_bytes', 'split bytes currently awaiting free', 'no_clear,no_scale,size'),
    RecStat('rec_split_stashed_objects', 'split objects currently awaiting free', 'no_clear,no_scale'),
    RecStat('rec_time_window_pages_prepared', 'pages written including at least one prepare state'),
    RecStat('rec_time_window_pages_start_ts', 'pages written including at least one start timestamp'),
    RecStat('rec_time_window_prepared', 'records written including a prepare state'),

    ##########################################
    # Session operations
    ##########################################
    SessionOpStat('session_open', 'open session count', 'no_clear,no_scale'),
    SessionOpStat('session_query_ts', 'session query timestamp calls'),
    SessionOpStat('session_table_alter_fail', 'table alter failed calls', 'no_clear,no_scale'),
    SessionOpStat('session_table_alter_skip', 'table alter unchanged and skipped', 'no_clear,no_scale'),
    SessionOpStat('session_table_alter_success', 'table alter successful calls', 'no_clear,no_scale'),
    SessionOpStat('session_table_alter_trigger_checkpoint', 'table alter triggering checkpoint calls', 'no_clear,no_scale'),
    SessionOpStat('session_table_compact_conflicting_checkpoint', 'table compact conflicted with checkpoint', 'no_clear,no_scale'),
    SessionOpStat('session_table_compact_dhandle_success', 'table compact dhandle successful calls', 'no_scale'),
    SessionOpStat('session_table_compact_fail', 'table compact failed calls', 'no_clear,no_scale'),
    SessionOpStat('session_table_compact_fail_cache_pressure', 'table compact failed calls due to cache pressure', 'no_clear,no_scale'),
    SessionOpStat('session_table_compact_passes', 'table compact passes', 'no_scale'),
    SessionOpStat('session_table_compact_running', 'table compact running', 'no_clear,no_scale'),
    SessionOpStat('session_table_compact_skipped', 'table compact skipped as process would not reduce file size', 'no_clear,no_scale'),
    SessionOpStat('session_table_compact_success', 'table compact successful calls', 'no_clear,no_scale'),
    SessionOpStat('session_table_compact_timeout', 'table compact timeout', 'no_clear,no_scale'),
    SessionOpStat('session_table_create_fail', 'table create failed calls', 'no_clear,no_scale'),
    SessionOpStat('session_table_create_success', 'table create successful calls', 'no_clear,no_scale'),
    SessionOpStat('session_table_create_import_fail', 'table create with import failed calls', 'no_clear,no_scale'),
    SessionOpStat('session_table_create_import_success', 'table create with import successful calls', 'no_clear,no_scale'),
    SessionOpStat('session_table_drop_fail', 'table drop failed calls', 'no_clear,no_scale'),
    SessionOpStat('session_table_drop_success', 'table drop successful calls', 'no_clear,no_scale'),
    SessionOpStat('session_table_rename_fail', 'table rename failed calls', 'no_clear,no_scale'),
    SessionOpStat('session_table_rename_success', 'table rename successful calls', 'no_clear,no_scale'),
    SessionOpStat('session_table_salvage_fail', 'table salvage failed calls', 'no_clear,no_scale'),
    SessionOpStat('session_table_salvage_success', 'table salvage successful calls', 'no_clear,no_scale'),
    SessionOpStat('session_table_truncate_fail', 'table truncate failed calls', 'no_clear,no_scale'),
    SessionOpStat('session_table_truncate_success', 'table truncate successful calls', 'no_clear,no_scale'),
    SessionOpStat('session_table_verify_fail', 'table verify failed calls', 'no_clear,no_scale'),
    SessionOpStat('session_table_verify_success', 'table verify successful calls', 'no_clear,no_scale'),

    ##########################################
    # Tiered storage statistics
    ##########################################
    StorageStat('flush_tier', 'flush_tier operation calls'),
    StorageStat('flush_tier_fail', 'flush_tier failed calls'),
    StorageStat('flush_tier_skipped', 'flush_tier tables skipped due to no checkpoint'),
    StorageStat('flush_tier_switched', 'flush_tier tables switched'),
    StorageStat('local_objects_inuse', 'attempts to remove a local object and the object is in use'),
    StorageStat('local_objects_removed', 'local objects removed'),
    StorageStat('tiered_retention', 'tiered storage local retention time (secs)', 'no_clear,no_scale,size'),
    StorageStat('tiered_work_units_created', 'tiered operations scheduled'),
    StorageStat('tiered_work_units_dequeued', 'tiered operations dequeued and processed'),
    StorageStat('tiered_work_units_removed', 'tiered operations removed without processing'),

    ##########################################
    # Thread Count statistics
    ##########################################
    ThreadStat('thread_fsync_active', 'active filesystem fsync calls','no_clear,no_scale'),
    ThreadStat('thread_read_active', 'active filesystem read calls','no_clear,no_scale'),
    ThreadStat('thread_write_active', 'active filesystem write calls','no_clear,no_scale'),

    ##########################################
    # Transaction statistics
    ##########################################
    TxnStat('txn_begin', 'transaction begins'),
    TxnStat('txn_commit', 'transactions committed'),
    TxnStat('txn_hs_ckpt_duration', 'transaction checkpoint history store file duration (usecs)'),
    TxnStat('txn_pinned_checkpoint_range', 'transaction range of IDs currently pinned by a checkpoint', 'no_clear,no_scale'),
    TxnStat('txn_pinned_range', 'transaction range of IDs currently pinned', 'no_clear,no_scale'),
    TxnStat('txn_pinned_timestamp', 'transaction range of timestamps currently pinned', 'no_clear,no_scale'),
    TxnStat('txn_pinned_timestamp_checkpoint', 'transaction range of timestamps pinned by a checkpoint', 'no_clear,no_scale'),
    TxnStat('txn_pinned_timestamp_oldest', 'transaction range of timestamps pinned by the oldest timestamp', 'no_clear,no_scale'),
    TxnStat('txn_pinned_timestamp_reader', 'transaction range of timestamps pinned by the oldest active read timestamp', 'no_clear,no_scale'),
    TxnStat('txn_prepare', 'prepared transactions'),
    TxnStat('txn_prepare_active', 'prepared transactions currently active'),
    TxnStat('txn_prepare_commit', 'prepared transactions committed'),
    TxnStat('txn_prepare_rollback', 'prepared transactions rolled back'),
    TxnStat('txn_prepared_updates', 'Number of prepared updates'),
    TxnStat('txn_prepared_updates_committed', 'Number of prepared updates committed'),
    TxnStat('txn_prepared_updates_key_repeated', 'Number of prepared updates repeated on the same key'),
    TxnStat('txn_prepared_updates_rolledback', 'Number of prepared updates rolled back'),
    TxnStat('txn_query_ts', 'query timestamp calls'),
    TxnStat('txn_rollback', 'transactions rolled back'),
    TxnStat('txn_rollback_oldest_pinned', 'oldest pinned transaction ID rolled back for eviction'),
    TxnStat('txn_rollback_to_stable_running', 'transaction rollback to stable currently running', 'no_clear,no_scale'),
    TxnStat('txn_rts', 'rollback to stable calls'),
    TxnStat('txn_rts_pages_visited', 'rollback to stable pages visited'),
    TxnStat('txn_rts_tree_walk_skip_pages', 'rollback to stable tree walk skipping pages'),
    TxnStat('txn_rts_upd_aborted', 'rollback to stable updates aborted'),
    TxnStat('txn_rts_upd_aborted_dryrun', 'rollback to stable updates that would have been aborted in non-dryrun mode'),
    TxnStat('txn_sessions_walked', 'sessions scanned in each walk of concurrent sessions'),
    TxnStat('txn_set_ts', 'set timestamp calls'),
    TxnStat('txn_set_ts_durable', 'set timestamp durable calls'),
    TxnStat('txn_set_ts_durable_upd', 'set timestamp durable updates'),
    TxnStat('txn_set_ts_force', 'set timestamp force calls'),
    TxnStat('txn_set_ts_oldest', 'set timestamp oldest calls'),
    TxnStat('txn_set_ts_oldest_upd', 'set timestamp oldest updates'),
    TxnStat('txn_set_ts_out_of_order', 'set timestamp global oldest timestamp set to be more recent than the global stable timestamp'),
    TxnStat('txn_set_ts_stable', 'set timestamp stable calls'),
    TxnStat('txn_set_ts_stable_upd', 'set timestamp stable updates'),
    TxnStat('txn_timestamp_oldest_active_read', 'transaction read timestamp of the oldest active reader', 'no_clear,no_scale'),
    TxnStat('txn_walk_sessions', 'transaction walk of concurrent sessions'),

    ##########################################
    # Yield statistics
    ##########################################
    YieldStat('application_cache_ops', 'application thread operations waiting for cache'),
    YieldStat('application_cache_time', 'application thread time waiting for cache (usecs)'),
    YieldStat('application_evict_snapshot_refreshed', 'application thread snapshot refreshed for eviction'),
    YieldStat('child_modify_blocked_page', 'page reconciliation yielded due to child modification'),
    YieldStat('conn_close_blocked_lsm', 'connection close yielded for lsm manager shutdown'),
    YieldStat('dhandle_lock_blocked', 'data handle lock yielded'),
    YieldStat('page_busy_blocked', 'page acquire busy blocked'),
    YieldStat('page_del_rollback_blocked', 'page delete rollback time sleeping for state change (usecs)'),
    YieldStat('page_forcible_evict_blocked', 'page acquire eviction blocked'),
    YieldStat('page_index_slot_ref_blocked', 'get reference for page index and slot time sleeping (usecs)'),
    YieldStat('page_locked_blocked', 'page acquire locked blocked'),
    YieldStat('page_read_blocked', 'page acquire read blocked'),
    YieldStat('page_sleep', 'page acquire time sleeping (usecs)'),
    YieldStat('prepared_transition_blocked_page', 'page access yielded due to prepare state change'),
    YieldStat('txn_release_blocked', 'connection close blocked waiting for transaction state stabilization'),
]

conn_stats = sorted(conn_stats, key=attrgetter('desc'))

##########################################
# Data source statistics
##########################################
dsrc_stats = [
    ##########################################
    # Block manager statistics
    ##########################################
    BlockStat('allocation_size', 'file allocation unit size', 'max_aggregate,no_scale,size'),
    BlockStat('block_alloc', 'blocks allocated'),
    BlockStat('block_checkpoint_size', 'checkpoint size', 'no_scale,size'),
    BlockStat('block_extension', 'allocations requiring file extension'),
    BlockStat('block_free', 'blocks freed'),
    BlockStat('block_magic', 'file magic number', 'max_aggregate,no_scale'),
    BlockStat('block_major', 'file major version number', 'max_aggregate,no_scale'),
    BlockStat('block_minor', 'minor version number', 'max_aggregate,no_scale'),
    BlockStat('block_reuse_bytes', 'file bytes available for reuse', 'no_scale,size'),
    BlockStat('block_size', 'file size in bytes', 'no_scale,size'),

    ##########################################
    # Btree statistics
    ##########################################
    BtreeStat('btree_checkpoint_generation', 'btree checkpoint generation', 'no_clear,no_scale'),
    BtreeStat('btree_checkpoint_pages_reconciled', 'btree number of pages reconciled during checkpoint', 'no_clear,no_scale'),
    BtreeStat('btree_clean_checkpoint_timer', 'btree clean tree checkpoint expiration time', 'no_clear,no_scale'),
    BtreeStat('btree_column_deleted', 'column-store variable-size deleted values', 'no_scale,tree_walk'),
    BtreeStat('btree_column_fix', 'column-store fixed-size leaf pages', 'no_scale,tree_walk'),
    BtreeStat('btree_column_internal', 'column-store internal pages', 'no_scale,tree_walk'),
    BtreeStat('btree_column_rle', 'column-store variable-size RLE encoded values', 'no_scale,tree_walk'),
    BtreeStat('btree_column_tws', 'column-store fixed-size time windows', 'no_scale,tree_walk'),
    BtreeStat('btree_column_variable', 'column-store variable-size leaf pages', 'no_scale,tree_walk'),
    BtreeStat('btree_compact_bytes_rewritten_expected', 'btree expected number of compact bytes rewritten', 'no_clear,no_scale'),
    BtreeStat('btree_compact_pages_reviewed', 'btree compact pages reviewed', 'no_clear,no_scale'),
    BtreeStat('btree_compact_pages_rewritten', 'btree compact pages rewritten', 'no_clear,no_scale'),
    BtreeStat('btree_compact_pages_rewritten_expected', 'btree expected number of compact pages rewritten', 'no_clear,no_scale'),
    BtreeStat('btree_compact_pages_skipped', 'btree compact pages skipped', 'no_clear,no_scale'),
    BtreeStat('btree_compact_skipped', 'btree skipped by compaction as process would not reduce size', 'no_clear,no_scale'),
    BtreeStat('btree_entries', 'number of key/value pairs', 'no_scale,tree_walk'),
    BtreeStat('btree_fixed_len', 'fixed-record size', 'max_aggregate,no_scale,size'),
    BtreeStat('btree_maximum_depth', 'maximum tree depth', 'max_aggregate,no_scale'),
    BtreeStat('btree_maxintlpage', 'maximum internal page size', 'max_aggregate,no_scale,size'),
    BtreeStat('btree_maxleafkey', 'maximum leaf page key size', 'max_aggregate,no_scale,size'),
    BtreeStat('btree_maxleafpage', 'maximum leaf page size', 'max_aggregate,no_scale,size'),
    BtreeStat('btree_maxleafvalue', 'maximum leaf page value size', 'max_aggregate,no_scale,size'),
    BtreeStat('btree_overflow', 'overflow pages', 'no_scale,tree_walk'),
    BtreeStat('btree_row_empty_values', 'row-store empty values', 'no_scale,tree_walk'),
    BtreeStat('btree_row_internal', 'row-store internal pages', 'no_scale,tree_walk'),
    BtreeStat('btree_row_leaf', 'row-store leaf pages', 'no_scale,tree_walk'),

    ##########################################
    # Cache and eviction statistics
    ##########################################
    CacheStat('cache_eviction_fail', 'data source pages selected for eviction unable to be evicted'),
    CacheStat('cache_eviction_walk_passes', 'eviction walk passes of a file'),

    ##########################################
    # Cache content statistics
    ##########################################
    CacheWalkStat('cache_state_avg_unvisited_age', 'Average time in cache for pages that have not been visited by the eviction server', 'no_clear,no_scale'),
    CacheWalkStat('cache_state_avg_visited_age', 'Average time in cache for pages that have been visited by the eviction server', 'no_clear,no_scale'),
    CacheWalkStat('cache_state_avg_written_size', 'Average on-disk page image size seen', 'no_clear,no_scale'),
    CacheWalkStat('cache_state_gen_avg_gap', 'Average difference between current eviction generation when the page was last considered', 'no_clear,no_scale'),
    CacheWalkStat('cache_state_gen_current', 'Current eviction generation', 'no_clear,no_scale'),
    CacheWalkStat('cache_state_gen_max_gap', 'Maximum difference between current eviction generation when the page was last considered', 'no_clear,no_scale'),
    CacheWalkStat('cache_state_max_pagesize', 'Maximum page size seen', 'no_clear,no_scale'),
    CacheWalkStat('cache_state_memory', 'Pages created in memory and never written', 'no_clear,no_scale'),
    CacheWalkStat('cache_state_min_written_size', 'Minimum on-disk page image size seen', 'no_clear,no_scale'),
    CacheWalkStat('cache_state_not_queueable', 'Pages that could not be queued for eviction', 'no_clear,no_scale'),
    CacheWalkStat('cache_state_pages', 'Total number of pages currently in cache', 'no_clear,no_scale'),
    CacheWalkStat('cache_state_pages_clean', 'Clean pages currently in cache', 'no_clear,no_scale'),
    CacheWalkStat('cache_state_pages_dirty', 'Dirty pages currently in cache', 'no_clear,no_scale'),
    CacheWalkStat('cache_state_pages_internal', 'Internal pages currently in cache', 'no_clear,no_scale'),
    CacheWalkStat('cache_state_pages_leaf', 'Leaf pages currently in cache', 'no_clear,no_scale'),
    CacheWalkStat('cache_state_queued', 'Pages currently queued for eviction', 'no_clear,no_scale'),
    CacheWalkStat('cache_state_refs_skipped', 'Refs skipped during cache traversal', 'no_clear,no_scale'),
    CacheWalkStat('cache_state_root_entries', 'Entries in the root page', 'no_clear,no_scale'),
    CacheWalkStat('cache_state_root_size', 'Size of the root page', 'no_clear,no_scale'),
    CacheWalkStat('cache_state_smaller_alloc_size', 'On-disk page image sizes smaller than a single allocation unit', 'no_clear,no_scale'),
    CacheWalkStat('cache_state_unvisited_count', 'Number of pages never visited by eviction server', 'no_clear,no_scale'),

    ##########################################
    # Compression statistics
    ##########################################
    CompressStat('compress_precomp_intl_max_page_size', 'compressed page maximum internal page size prior to compression', 'no_clear,no_scale,size'),
    CompressStat('compress_precomp_leaf_max_page_size', 'compressed page maximum leaf page size prior to compression ', 'no_clear,no_scale,size'),
    CompressStat('compress_read', 'pages read from disk'),
    # dist/stat.py sorts stats by their descriptions and not their names. The following stat descriptions insert an extra
    # space before the single digit numbers (2, 4, 8) so stats will be sorted numerically (2, 4, 8, 16, 32) instead of
    # alphabetically (16, 2, 32, 4, 8).
    CompressStat('compress_read_ratio_hist_2', 'pages read from disk with compression ratio smaller than  2'),
    CompressStat('compress_read_ratio_hist_4', 'pages read from disk with compression ratio smaller than  4'),
    CompressStat('compress_read_ratio_hist_8', 'pages read from disk with compression ratio smaller than  8'),
    CompressStat('compress_read_ratio_hist_16', 'pages read from disk with compression ratio smaller than 16'),
    CompressStat('compress_read_ratio_hist_32', 'pages read from disk with compression ratio smaller than 32'),
    CompressStat('compress_read_ratio_hist_64', 'pages read from disk with compression ratio smaller than 64'),
    CompressStat('compress_read_ratio_hist_max', 'pages read from disk with compression ratio greater than 64'),
    CompressStat('compress_write', 'pages written to disk'),
    CompressStat('compress_write_ratio_hist_2', 'pages written to disk with compression ratio smaller than  2'),
    CompressStat('compress_write_ratio_hist_4', 'pages written to disk with compression ratio smaller than  4'),
    CompressStat('compress_write_ratio_hist_8', 'pages written to disk with compression ratio smaller than  8'),
    CompressStat('compress_write_ratio_hist_16', 'pages written to disk with compression ratio smaller than 16'),
    CompressStat('compress_write_ratio_hist_32', 'pages written to disk with compression ratio smaller than 32'),
    CompressStat('compress_write_ratio_hist_64', 'pages written to disk with compression ratio smaller than 64'),
    CompressStat('compress_write_ratio_hist_max', 'pages written to disk with compression ratio greater than 64'),
    CompressStat('compress_write_fail', 'page written to disk failed to compress'),
    CompressStat('compress_write_too_small', 'page written to disk was too small to compress'),

    ##########################################
    # Cursor operations
    ##########################################
    CursorStat('cursor_cache', 'close calls that result in cache'),
    CursorStat('cursor_create', 'create calls'),
    CursorStat('cursor_insert', 'insert calls'),
    CursorStat('cursor_insert_bulk', 'bulk loaded cursor insert calls'),
    CursorStat('cursor_insert_bytes', 'insert key and value bytes', 'size'),
    CursorStat('cursor_modify', 'modify'),
    CursorStat('cursor_modify_bytes', 'modify key and value bytes affected', 'size'),
    CursorStat('cursor_modify_bytes_touch', 'modify value bytes modified', 'size'),
    CursorStat('cursor_next', 'next calls'),
    CursorStat('cursor_prev', 'prev calls'),
    CursorStat('cursor_remove', 'remove calls'),
    CursorStat('cursor_remove_bytes', 'remove key bytes removed', 'size'),
    CursorStat('cursor_reopen', 'cache cursors reuse count'),
    CursorStat('cursor_reserve', 'reserve calls'),
    CursorStat('cursor_reset', 'reset calls'),
    CursorStat('cursor_restart', 'operation restarted'),
    CursorStat('cursor_search', 'search calls'),
    CursorStat('cursor_search_hs', 'search history store calls'),
    CursorStat('cursor_search_near', 'search near calls'),
    CursorStat('cursor_truncate', 'truncate calls'),
    CursorStat('cursor_update', 'update calls'),
    CursorStat('cursor_update_bytes', 'update key and value bytes', 'size'),
    CursorStat('cursor_update_bytes_changed', 'update value size change', 'size'),

    ##########################################
    # LSM statistics
    ##########################################
    LSMStat('bloom_count', 'bloom filters in the LSM tree', 'no_scale'),
    LSMStat('bloom_false_positive', 'bloom filter false positives'),
    LSMStat('bloom_hit', 'bloom filter hits'),
    LSMStat('bloom_miss', 'bloom filter misses'),
    LSMStat('bloom_page_evict', 'bloom filter pages evicted from cache'),
    LSMStat('bloom_page_read', 'bloom filter pages read into cache'),
    LSMStat('bloom_size', 'total size of bloom filters', 'no_scale,size'),
    LSMStat('lsm_chunk_count', 'chunks in the LSM tree', 'no_scale'),
    LSMStat('lsm_generation_max', 'highest merge generation in the LSM tree', 'max_aggregate,no_scale'),
    LSMStat('lsm_lookup_no_bloom', 'queries that could have benefited from a Bloom filter that did not exist'),

    ##########################################
    # Reconciliation statistics
    ##########################################
    RecStat('rec_dictionary', 'dictionary matches'),
    RecStat('rec_multiblock_internal', 'internal page multi-block writes'),
    RecStat('rec_multiblock_leaf', 'leaf page multi-block writes'),
    RecStat('rec_multiblock_max', 'maximum blocks required for a page', 'max_aggregate,no_scale'),
    RecStat('rec_prefix_compression', 'leaf page key bytes discarded using prefix compression', 'size'),
    RecStat('rec_suffix_compression', 'internal page key bytes discarded using suffix compression', 'size'),
    RecStat('rec_time_window_pages_prepared', 'pages written including at least one prepare'),
    RecStat('rec_time_window_pages_start_ts', 'pages written including at least one start timestamp'),
    RecStat('rec_time_window_prepared', 'records written including a prepare'),

    ##########################################
    # Session operations
    ##########################################
    SessionOpStat('session_compact', 'object compaction'),
]

dsrc_stats = sorted(dsrc_stats, key=attrgetter('desc'))

##########################################
# CONNECTION AND DATA SOURCE statistics
##########################################
conn_dsrc_stats = [
    ##########################################
    # Autocommit statistics
    ##########################################
    AutoCommitStat('autocommit_readonly_retry', 'retries for readonly operations'),
    AutoCommitStat('autocommit_update_retry', 'retries for update operations'),

    ##########################################
    # Backup statistics
    ##########################################
    BackupStat('backup_blocks_compressed', 'total modified incremental blocks with compressed data'),
    BackupStat('backup_blocks_uncompressed', 'total modified incremental blocks without compressed data'),

    ##########################################
    # Cache and eviction statistics
    ##########################################
    CacheStat('cache_bytes_dirty', 'tracked dirty bytes in the cache', 'no_clear,no_scale,size'),
    CacheStat('cache_bytes_dirty_total', 'bytes dirty in the cache cumulative', 'no_clear,no_scale,size'),
    CacheStat('cache_bytes_inuse', 'bytes currently in the cache', 'no_clear,no_scale,size'),
    CacheStat('cache_bytes_read', 'bytes read into cache', 'size'),
    CacheStat('cache_bytes_write', 'bytes written from cache', 'size'),
    CacheStat('cache_eviction_blocked_checkpoint_hs', 'checkpoint of history store file blocked non-history store page eviction'),
    CacheStat('cache_eviction_blocked_checkpoint', 'checkpoint blocked page eviction'),
    CacheStat('cache_eviction_blocked_hazard', 'hazard pointer blocked page eviction'),
    CacheStat('cache_eviction_blocked_internal_page_split', 'internal page split blocked its eviction'),
    CacheStat('cache_eviction_blocked_no_progress', 'eviction gave up due to no progress being made'),
    CacheStat('cache_eviction_blocked_no_ts_checkpoint_race_1', 'eviction gave up due to detecting a disk value without a timestamp behind the last update on the chain'),
    CacheStat('cache_eviction_blocked_no_ts_checkpoint_race_2', 'eviction gave up due to detecting a tombstone without a timestamp ahead of the selected on disk update'),
    CacheStat('cache_eviction_blocked_no_ts_checkpoint_race_3', 'eviction gave up due to detecting a tombstone without a timestamp ahead of the selected on disk update after validating the update chain'),
    CacheStat('cache_eviction_blocked_no_ts_checkpoint_race_4', 'eviction gave up due to detecting update chain entries without timestamps after the selected on disk update'),
    CacheStat('cache_eviction_blocked_overflow_keys', 'overflow keys on a multiblock row-store page blocked its eviction'),
    CacheStat('cache_eviction_blocked_recently_modified', 'recent modification of a page blocked its eviction'),
    CacheStat('cache_eviction_blocked_remove_hs_race_with_checkpoint', 'eviction gave up due to needing to remove a record from the history store but checkpoint is running'),
    CacheStat('cache_eviction_blocked_uncommitted_truncate', 'uncommitted truncate blocked page eviction'),
    CacheStat('cache_eviction_clean', 'unmodified pages evicted'),
    CacheStat('cache_eviction_deepen', 'page split during eviction deepened the tree'),
    CacheStat('cache_eviction_dirty', 'modified pages evicted'),
    CacheStat('cache_eviction_internal', 'internal pages evicted'),
    CacheStat('cache_eviction_pages_seen', 'pages seen by eviction walk'),
    CacheStat('cache_eviction_random_sample_inmem_root', 'locate a random in-mem ref by examining all entries on the root page'),
    CacheStat('cache_eviction_split_internal', 'internal pages split during eviction'),
    CacheStat('cache_eviction_split_leaf', 'leaf pages split during eviction'),
    CacheStat('cache_eviction_target_page_ge128', 'eviction walk target pages histogram - 128 and higher'),
    CacheStat('cache_eviction_target_page_lt10', 'eviction walk target pages histogram - 0-9'),
    CacheStat('cache_eviction_target_page_lt128', 'eviction walk target pages histogram - 64-128'),
    CacheStat('cache_eviction_target_page_lt32', 'eviction walk target pages histogram - 10-31'),
    CacheStat('cache_eviction_target_page_lt64', 'eviction walk target pages histogram - 32-63'),
    CacheStat('cache_eviction_target_page_reduced', 'eviction walk target pages reduced due to history store cache pressure'),
    CacheStat('cache_eviction_walk_from_root', 'eviction walks started from root of tree'),
    CacheStat('cache_eviction_walk_random_returns_null_position', 'eviction walks random search fails to locate a page, results in a null position'),
    CacheStat('cache_eviction_walk_restart', 'eviction walks restarted'),
    CacheStat('cache_eviction_walk_saved_pos', 'eviction walks started from saved location in tree'),
    CacheStat('cache_eviction_walks_abandoned', 'eviction walks abandoned'),
    CacheStat('cache_eviction_walks_ended', 'eviction walks reached end of tree'),
    CacheStat('cache_eviction_walks_gave_up_no_targets', 'eviction walks gave up because they saw too many pages and found no candidates'),
    CacheStat('cache_eviction_walks_gave_up_ratio', 'eviction walks gave up because they saw too many pages and found too few candidates'),
    CacheStat('cache_eviction_walks_stopped', 'eviction walks gave up because they restarted their walk twice'),
    CacheStat('cache_hs_btree_truncate', 'history store table truncation to remove all the keys of a btree'),
    CacheStat('cache_hs_btree_truncate_dryrun', 'history store table truncations that would have happened in non-dryrun mode'),
    CacheStat('cache_hs_insert', 'history store table insert calls'),
    CacheStat('cache_hs_insert_full_update', 'the number of times full update inserted to history store'),
    CacheStat('cache_hs_insert_restart', 'history store table insert calls that returned restart'),
    CacheStat('cache_hs_insert_reverse_modify', 'the number of times reverse modify inserted to history store'),
    CacheStat('cache_hs_key_truncate', 'history store table truncation to remove an update'),
    CacheStat('cache_hs_key_truncate_onpage_removal', 'history store table truncation to remove range of updates due to key being removed from the data page during reconciliation'),
    CacheStat('cache_hs_key_truncate_rts', 'history store table truncation by rollback to stable to remove an update'),
    CacheStat('cache_hs_key_truncate_rts_dryrun', 'history store table truncations to remove an update that would have happened in non-dryrun mode'),
    CacheStat('cache_hs_key_truncate_rts_unstable', 'history store table truncation by rollback to stable to remove an unstable update'),
    CacheStat('cache_hs_key_truncate_rts_unstable_dryrun', 'history store table truncations to remove an unstable update that would have happened in non-dryrun mode'),
    CacheStat('cache_hs_order_lose_durable_timestamp', 'history store table resolved updates without timestamps that lose their durable timestamp'),
    CacheStat('cache_hs_order_reinsert', 'history store table updates without timestamps fixed up by reinserting with the fixed timestamp'),
    CacheStat('cache_hs_order_remove', 'history store table truncation to remove range of updates due to an update without a timestamp on data page'),
    CacheStat('cache_hs_read', 'history store table reads'),
    CacheStat('cache_hs_read_miss', 'history store table reads missed'),
    CacheStat('cache_hs_read_squash', 'history store table reads requiring squashed modifies'),
    CacheStat('cache_hs_write_squash', 'history store table writes requiring squashed modifies'),
    CacheStat('cache_inmem_split', 'in-memory page splits'),
    CacheStat('cache_inmem_splittable', 'in-memory page passed criteria to be split'),
    CacheStat('cache_eviction_blocked_multi_block_reconcilation_during_checkpoint', 'multi-block reconciliation blocked whilst checkpoint is running'),
    CacheStat('cache_pages_prefetch', 'pages requested from the cache due to pre-fetch'),
    CacheStat('cache_pages_requested', 'pages requested from the cache'),
    CacheStat('cache_read', 'pages read into cache'),
    CacheStat('cache_read_checkpoint', 'pages read into cache by checkpoint'),
    CacheStat('cache_read_deleted', 'pages read into cache after truncate'),
    CacheStat('cache_read_deleted_prepared', 'pages read into cache after truncate in prepare state'),
    CacheStat('cache_read_overflow', 'overflow pages read into cache'),
    CacheStat('cache_reverse_splits', 'reverse splits performed'),
    CacheStat('cache_reverse_splits_skipped_vlcs', 'reverse splits skipped because of VLCS namespace gap restrictions'),
    CacheStat('cache_write', 'pages written from cache'),
    CacheStat('cache_write_hs', 'page written requiring history store records'),
    CacheStat('cache_write_restore', 'pages written requiring in-memory restoration'),

    ##########################################
    # Checkpoint statistics
    ##########################################
    CheckpointStat('checkpoint_cleanup_pages_evict', 'pages added for eviction during checkpoint cleanup'),
    CheckpointStat('checkpoint_cleanup_pages_removed', 'pages removed during checkpoint cleanup'),
    CheckpointStat('checkpoint_cleanup_pages_visited', 'pages visited during checkpoint cleanup'),
    CheckpointStat('checkpoint_cleanup_pages_walk_skipped', 'pages skipped during checkpoint cleanup tree walk'),
    CheckpointStat('checkpoint_obsolete_applied', 'transaction checkpoints due to obsolete pages'),
    CheckpointStat('checkpoint_snapshot_acquired', 'checkpoint has acquired a snapshot for its transaction'),

    ##########################################
    # Cursor operations
    ##########################################
    CursorStat('cursor_bounds_comparisons', 'cursor bounds comparisons performed'),
    CursorStat('cursor_bounds_reset', 'cursor bounds cleared from reset'),
    CursorStat('cursor_bounds_next_early_exit', 'cursor bounds next early exit'),
    CursorStat('cursor_bounds_prev_early_exit', 'cursor bounds prev early exit'),
    CursorStat('cursor_bounds_search_early_exit', 'cursor bounds search early exit'),
    CursorStat('cursor_bounds_search_near_repositioned_cursor', 'cursor bounds search near call repositioned cursor'),
    CursorStat('cursor_bounds_next_unpositioned', 'cursor bounds next called on an unpositioned cursor'),
    CursorStat('cursor_bounds_prev_unpositioned', 'cursor bounds prev called on an unpositioned cursor'),
    CursorStat('cursor_next_hs_tombstone', 'cursor next calls that skip due to a globally visible history store tombstone'),
    CursorStat('cursor_next_skip_lt_100', 'cursor next calls that skip greater than 1 and fewer than 100 entries'),
    CursorStat('cursor_next_skip_ge_100', 'cursor next calls that skip greater than or equal to 100 entries'),
    CursorStat('cursor_next_skip_total', 'Total number of entries skipped by cursor next calls'),
    CursorStat('cursor_open_count', 'open cursor count', 'no_clear,no_scale'),
    CursorStat('cursor_prev_hs_tombstone', 'cursor prev calls that skip due to a globally visible history store tombstone'),
    CursorStat('cursor_prev_skip_ge_100', 'cursor prev calls that skip greater than or equal to 100 entries'),
    CursorStat('cursor_prev_skip_lt_100', 'cursor prev calls that skip less than 100 entries'),
    CursorStat('cursor_prev_skip_total', 'Total number of entries skipped by cursor prev calls'),
    CursorStat('cursor_reposition', 'Total number of times cursor temporarily releases pinned page to encourage eviction of hot or large page'),
    CursorStat('cursor_reposition_failed', 'Total number of times cursor fails to temporarily release pinned page to encourage eviction of hot or large page'),
    CursorStat('cursor_search_near_prefix_fast_paths', 'Total number of times a search near has exited due to prefix config'),
    CursorStat('cursor_skip_hs_cur_position', 'Total number of entries skipped to position the history store cursor'),
    CursorStat('cursor_tree_walk_del_page_skip', 'Total number of deleted pages skipped during tree walk'),
    CursorStat('cursor_tree_walk_ondisk_del_page_skip', 'Total number of on-disk deleted pages skipped during tree walk'),
    CursorStat('cursor_tree_walk_inmem_del_page_skip', 'Total number of in-memory deleted pages skipped during tree walk'),

    ##########################################
    # Disaggrated block manager statistics
    ##########################################
    BlockDisaggStat('disagg_block_get', 'Disaggregated block manager get'),
    BlockDisaggStat('disagg_block_put', 'Disaggregated block manager put '),

    ##########################################
    # Cursor API error statistics
    ##########################################
    CursorStat('cursor_bound_error', 'cursor bound calls that return an error'),
    CursorStat('cursor_cache_error', 'cursor cache calls that return an error'),
    CursorStat('cursor_close_error', 'cursor close calls that return an error'),
    CursorStat('cursor_compare_error', 'cursor compare calls that return an error'),
    CursorStat('cursor_equals_error', 'cursor equals calls that return an error'),
    CursorStat('cursor_get_key_error', 'cursor get key calls that return an error'),
    CursorStat('cursor_get_value_error', 'cursor get value calls that return an error'),
    CursorStat('cursor_insert_check_error', 'cursor insert check calls that return an error'),
    CursorStat('cursor_insert_error', 'cursor insert calls that return an error'),
    CursorStat('cursor_largest_key_error', 'cursor largest key calls that return an error'),
    CursorStat('cursor_modify_error', 'cursor modify calls that return an error'),
    CursorStat('cursor_next_error', 'cursor next calls that return an error'),
    CursorStat('cursor_next_random_error', 'cursor next random calls that return an error'),
    CursorStat('cursor_prev_error', 'cursor prev calls that return an error'),
    CursorStat('cursor_reconfigure_error', 'cursor reconfigure calls that return an error'),
    CursorStat('cursor_reset_error', 'cursor reset calls that return an error'),
    CursorStat('cursor_reserve_error', 'cursor reserve calls that return an error'),
    CursorStat('cursor_reopen_error', 'cursor reopen calls that return an error'),
    CursorStat('cursor_remove_error', 'cursor remove calls that return an error'),
    CursorStat('cursor_search_near_error', 'cursor search near calls that return an error'),
    CursorStat('cursor_search_error', 'cursor search calls that return an error'),
    CursorStat('cursor_update_error', 'cursor update calls that return an error'),

    ##########################################
    # Layered table statistics
    ##########################################
    LayeredStat('layered_curs_insert', 'Layered table cursor insert operations'),
    LayeredStat('layered_curs_next', 'Layered table cursor next operations'),
    LayeredStat('layered_curs_prev', 'Layered table cursor prev operations'),
    LayeredStat('layered_curs_remove', 'Layered table cursor remove operations'),
    LayeredStat('layered_curs_search', 'Layered table cursor search operations'),
    LayeredStat('layered_curs_search_near', 'Layered table cursor search near operations'),
    LayeredStat('layered_curs_update', 'Layered table cursor update operations'),
    LayeredStat('layered_curs_next_ingest', 'Layered table cursor next operations from ingest table'),
    LayeredStat('layered_curs_prev_ingest', 'Layered table cursor prev operations from ingest table'),
    LayeredStat('layered_curs_search_ingest', 'Layered table cursor search operations from ingest table'),
    LayeredStat('layered_curs_search_near_ingest', 'Layered table cursor search near operations from ingest table'),
    LayeredStat('layered_curs_next_stable', 'Layered table cursor next operations from stable table'),
    LayeredStat('layered_curs_prev_stable', 'Layered table cursor prev operations from stable table'),
    LayeredStat('layered_curs_search_stable', 'Layered table cursor search operations from stable table'),
    LayeredStat('layered_curs_search_near_stable', 'Layered table cursor search near operations from stable table'),

    LayeredStat('layered_table_manager_checkpoints', 'checkpoints performed on this table by the layered table manager'),
    LayeredStat('layered_table_manager_checkpoints_refreshed', 'checkpoints refreshed on shared layered constituents'),
    LayeredStat('layered_table_manager_logops_applied', 'how many log applications the layered table manager applied on this tree'),
    LayeredStat('layered_table_manager_logops_skipped', 'how many log applications the layered table manager skipped on this tree'),
    LayeredStat('layered_table_manager_skip_lsn', 'how many previously-applied LSNs the layered table manager skipped on this tree'),

    ##########################################
    # LSM statistics
    ##########################################
    LSMStat('lsm_checkpoint_throttle', 'sleep for LSM checkpoint throttle'),
    LSMStat('lsm_merge_throttle', 'sleep for LSM merge throttle'),

    ##########################################
    # Reconciliation statistics
    ##########################################
    RecStat('rec_overflow_key_leaf', 'leaf-page overflow keys'),
    RecStat('rec_overflow_value', 'overflow values written'),
    RecStat('rec_page_delete', 'pages deleted'),
    RecStat('rec_page_delete_fast', 'fast-path pages deleted'),
    RecStat('rec_pages', 'page reconciliation calls'),
    RecStat('rec_pages_eviction', 'page reconciliation calls for eviction'),
    RecStat('rec_time_aggr_newest_start_durable_ts', 'pages written including an aggregated newest start durable timestamp '),
    RecStat('rec_time_aggr_newest_stop_durable_ts', 'pages written including an aggregated newest stop durable timestamp '),
    RecStat('rec_time_aggr_newest_stop_ts', 'pages written including an aggregated newest stop timestamp '),
    RecStat('rec_time_aggr_newest_stop_txn', 'pages written including an aggregated newest stop transaction ID'),
    RecStat('rec_time_aggr_newest_txn', 'pages written including an aggregated newest transaction ID '),
    RecStat('rec_time_aggr_oldest_start_ts', 'pages written including an aggregated oldest start timestamp '),
    RecStat('rec_time_aggr_prepared', 'pages written including an aggregated prepare'),
    RecStat('rec_time_window_bytes_ts', 'approximate byte size of timestamps in pages written'),
    RecStat('rec_time_window_bytes_txn', 'approximate byte size of transaction IDs in pages written'),
    RecStat('rec_time_window_durable_start_ts', 'records written including a start durable timestamp'),
    RecStat('rec_time_window_durable_stop_ts', 'records written including a stop durable timestamp'),
    RecStat('rec_time_window_pages_durable_start_ts', 'pages written including at least one start durable timestamp'),
    RecStat('rec_time_window_pages_durable_stop_ts', 'pages written including at least one stop durable timestamp'),
    RecStat('rec_time_window_pages_start_txn', 'pages written including at least one start transaction ID'),
    RecStat('rec_time_window_pages_stop_ts', 'pages written including at least one stop timestamp'),
    RecStat('rec_time_window_pages_stop_txn', 'pages written including at least one stop transaction ID'),
    RecStat('rec_time_window_start_ts', 'records written including a start timestamp'),
    RecStat('rec_time_window_start_txn', 'records written including a start transaction ID'),
    RecStat('rec_time_window_stop_ts', 'records written including a stop timestamp'),
    RecStat('rec_time_window_stop_txn', 'records written including a stop transaction ID'),
    RecStat('rec_vlcs_emptied_pages', 'VLCS pages explicitly reconciled as empty'),

    ##########################################
    # Transaction statistics
    ##########################################
    TxnStat('txn_read_overflow_remove', 'number of times overflow removed value is read'),
    TxnStat('txn_read_race_prepare_update', 'race to read prepared update retry'),
    TxnStat('txn_read_race_prepare_commit', 'a reader raced with a prepared transaction commit and skipped an update or updates'),
    TxnStat('txn_rts_delete_rle_skipped', 'rollback to stable skipping delete rle'),
    TxnStat('txn_rts_hs_removed', 'rollback to stable updates removed from history store'),
    TxnStat('txn_rts_hs_removed_dryrun', 'rollback to stable updates that would have been removed from history store in non-dryrun mode'),
    TxnStat('txn_rts_hs_restore_tombstones', 'rollback to stable restored tombstones from history store'),
    TxnStat('txn_rts_hs_restore_tombstones_dryrun', 'rollback to stable tombstones from history store that would have been restored in non-dryrun mode'),
    TxnStat('txn_rts_hs_restore_updates', 'rollback to stable restored updates from history store'),
    TxnStat('txn_rts_hs_restore_updates_dryrun', 'rollback to stable updates from history store that would have been restored in non-dryrun mode'),
    TxnStat('txn_rts_hs_stop_older_than_newer_start', 'rollback to stable history store records with stop timestamps older than newer records'),
    TxnStat('txn_rts_inconsistent_ckpt', 'rollback to stable inconsistent checkpoint'),
    TxnStat('txn_rts_keys_removed', 'rollback to stable keys removed'),
    TxnStat('txn_rts_keys_removed_dryrun', 'rollback to stable keys that would have been removed in non-dryrun mode'),
    TxnStat('txn_rts_keys_restored', 'rollback to stable keys restored'),
    TxnStat('txn_rts_keys_restored_dryrun', 'rollback to stable keys that would have been restored in non-dryrun mode'),
    TxnStat('txn_rts_stable_rle_skipped', 'rollback to stable skipping stable rle'),
    TxnStat('txn_rts_sweep_hs_keys', 'rollback to stable sweeping history store keys'),
    TxnStat('txn_rts_sweep_hs_keys_dryrun', 'rollback to stable history store keys that would have been swept in non-dryrun mode'),
    TxnStat('txn_update_conflict', 'update conflicts'),
]

conn_dsrc_stats = sorted(conn_dsrc_stats, key=attrgetter('desc'))

##########################################
# Cursor Join statistics
##########################################
join_stats = [
    JoinStat('bloom_false_positive', 'bloom filter false positives'),
    JoinStat('bloom_insert', 'items inserted into a bloom filter'),
    JoinStat('iterated', 'items iterated'),
    JoinStat('main_access', 'accesses to the main table'),
    JoinStat('membership_check', 'checks that conditions of membership are satisfied'),
]

join_stats = sorted(join_stats, key=attrgetter('desc'))

##########################################
# Session statistics
##########################################
session_stats = [
    SessionStat('bytes_read', 'bytes read into cache'),
    SessionStat('bytes_write', 'bytes written from cache'),
    SessionStat('cache_time', 'time waiting for cache (usecs)'),
    SessionStat('lock_dhandle_wait', 'dhandle lock wait time (usecs)'),
    SessionStat('lock_schema_wait', 'schema lock wait time (usecs)'),
    SessionStat('txn_bytes_dirty', 'dirty bytes in this txn'),
    SessionStat('read_time', 'page read from disk to cache time (usecs)'),
    SessionStat('write_time', 'page write from cache to disk time (usecs)'),
]

session_stats = sorted(session_stats, key=attrgetter('desc'))<|MERGE_RESOLUTION|>--- conflicted
+++ resolved
@@ -125,17 +125,6 @@
     prefix = 'session'
     def __init__(self, name, desc, flags=''):
         Stat.__init__(self, name, SessionStat.prefix, desc, flags)
-<<<<<<< HEAD
-class PantryStat(Stat):
-    prefix = 'pantry'
-    def __init__(self, name, desc, flags=''):
-        Stat.__init__(self, name, PantryStat.prefix, desc, flags)
-=======
-class OligarchStat(Stat):
-    prefix = 'oligarch'
-    def __init__(self, name, desc, flags=''):
-        Stat.__init__(self, name, OligarchStat.prefix, desc, flags)
->>>>>>> 10a3529d
 class PerfHistStat(Stat):
     prefix = 'perf'
     def __init__(self, name, desc, flags=''):
