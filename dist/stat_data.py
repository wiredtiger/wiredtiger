#!/usr/bin/env python3

# Auto-generate statistics #defines, with initialization, clear and aggregate
# functions.
#
# NOTE: Statistics reports show individual objects as operations per second.
# All objects where that does not make sense should have the word 'currently'
# or the phrase 'in the cache' in their text description, for example, 'files
# currently open'.
# NOTE: All statistics descriptions must have a prefix string followed by ':'.
#
# Data-source statistics are normally aggregated across the set of underlying
# objects. Additional optional configuration flags are available:
#       cache_walk      Only reported when statistics=cache_walk is set
#       tree_walk       Only reported when statistics=tree_walk is set
#       max_aggregate   Take the maximum value when aggregating statistics
#       no_clear        Value not cleared when statistics cleared
#       no_scale        Don't scale value per second in the logging tool script
#       size            Used by timeseries tool, indicates value is a byte count
#
# The no_clear and no_scale flags are normally always set together (values that
# are maintained over time are normally not scaled per second).

from operator import attrgetter
import sys

class Stat:
    def __init__(self, name, tag, desc, flags=''):
        self.name = name
        self.desc = tag + ': ' + desc
        self.flags = flags

    def __cmp__(self, other):
        return cmp(self.desc.lower(), other.desc.lower())

class AutoCommitStat(Stat):
    prefix = 'autocommit'
    def __init__(self, name, desc, flags=''):
        Stat.__init__(self, name, AutoCommitStat.prefix, desc, flags)

class BackgroundCompactStat(Stat):
    prefix = 'background-compact'
    def __init__(self, name, desc, flags=''):
        Stat.__init__(self, name, BackgroundCompactStat.prefix, desc, flags)

class BackupStat(Stat):
    prefix = 'backup'
    def __init__(self, name, desc, flags=''):
        Stat.__init__(self, name, BackupStat.prefix, desc, flags)

class BlockCacheStat(Stat):
    prefix = 'block-cache'
    def __init__(self, name, desc, flags=''):
        Stat.__init__(self, name, BlockCacheStat.prefix, desc, flags)
class BlockDisaggStat(Stat):
    prefix = 'block-disagg'
    def __init__(self, name, desc, flags=''):
        Stat.__init__(self, name, BlockDisaggStat.prefix, desc, flags)
class BlockStat(Stat):
    prefix = 'block-manager'
    def __init__(self, name, desc, flags=''):
        Stat.__init__(self, name, BlockStat.prefix, desc, flags)
class BtreeStat(Stat):
    prefix = 'btree'
    def __init__(self, name, desc, flags=''):
        Stat.__init__(self, name, BtreeStat.prefix, desc, flags)
class CacheStat(Stat):
    prefix = 'cache'
    def __init__(self, name, desc, flags=''):
        Stat.__init__(self, name, CacheStat.prefix, desc, flags)
class CapacityStat(Stat):
    prefix = 'capacity'
    def __init__(self, name, desc, flags=''):
        Stat.__init__(self, name, CapacityStat.prefix, desc, flags)
class CheckpointStat(Stat):
    prefix = 'checkpoint'
    def __init__(self, name, desc, flags=''):
        Stat.__init__(self, name, CheckpointStat.prefix, desc, flags)
class ChunkCacheStat(Stat):
    prefix = 'chunk-cache'
    def __init__(self, name, desc, flags=''):
        Stat.__init__(self, name, ChunkCacheStat.prefix, desc, flags)
class CompressStat(Stat):
    prefix = 'compression'
    def __init__(self, name, desc, flags=''):
        Stat.__init__(self, name, CompressStat.prefix, desc, flags)
class ConnStat(Stat):
    prefix = 'connection'
    def __init__(self, name, desc, flags=''):
        Stat.__init__(self, name, ConnStat.prefix, desc, flags)
class CursorErrorStat(Stat):
    prefix = 'cursor'
    def __init__(self, name, desc, flags=''):
        Stat.__init__(self, name, CursorStat.prefix, desc, flags)
class CursorStat(Stat):
    prefix = 'cursor'
    def __init__(self, name, desc, flags=''):
        Stat.__init__(self, name, CursorStat.prefix, desc, flags)
class CursorSweepStat(Stat):
    prefix = 'cursor'
    def __init__(self, name, desc, flags=''):
        Stat.__init__(self, name, CursorStat.prefix, desc, flags)
class DhandleStat(Stat):
    prefix = 'data-handle'
    def __init__(self, name, desc, flags=''):
        Stat.__init__(self, name, DhandleStat.prefix, desc, flags)
class EvictCacheWalkStat(Stat):
    prefix = 'cache_walk'
    def __init__(self, name, desc, flags=''):
        flags += ',cache_walk'
        Stat.__init__(self, name, EvictCacheWalkStat.prefix, desc, flags)
class EvictStat(Stat):
    prefix = 'cache'
    def __init__(self, name, desc, flags=''):
        Stat.__init__(self, name, EvictStat.prefix, desc, flags)
<<<<<<< HEAD
class LayeredStat(Stat):
    prefix = 'layered'
    def __init__(self, name, desc, flags=''):
        Stat.__init__(self, name, LayeredStat.prefix, desc, flags)
class LiveRestoreStat(Stat):
    prefix = 'live-restore'
    def __init__(self, name, desc, flags=''):
        Stat.__init__(self, name, LiveRestoreStat.prefix, desc, flags)
=======
>>>>>>> 25493658
class LockStat(Stat):
    prefix = 'lock'
    def __init__(self, name, desc, flags=''):
        Stat.__init__(self, name, LockStat.prefix, desc, flags)
class LogStat(Stat):
    prefix = 'log'
    def __init__(self, name, desc, flags=''):
        Stat.__init__(self, name, LogStat.prefix, desc, flags)
class SessionStat(Stat):
    prefix = 'session'
    def __init__(self, name, desc, flags=''):
        Stat.__init__(self, name, SessionStat.prefix, desc, flags)
class PerfHistStat(Stat):
    prefix = 'perf'
    def __init__(self, name, desc, flags=''):
        Stat.__init__(self, name, PerfHistStat.prefix, desc, flags)
class PrefetchStat(Stat):
    prefix = 'prefetch'
    def __init__(self, name, desc, flags=''):
        Stat.__init__(self, name, PrefetchStat.prefix, desc, flags)
class RecStat(Stat):
    prefix = 'reconciliation'
    def __init__(self, name, desc, flags=''):
        Stat.__init__(self, name, RecStat.prefix, desc, flags)
class SessionOpStat(Stat):
    prefix = 'session'
    def __init__(self, name, desc, flags=''):
        Stat.__init__(self, name, SessionOpStat.prefix, desc, flags)
class StorageStat(Stat):
    prefix = 'tiered-storage'
    def __init__(self, name, desc, flags=''):
        Stat.__init__(self, name, SessionOpStat.prefix, desc, flags)
class ThreadStat(Stat):
    prefix = 'thread-state'
    def __init__(self, name, desc, flags=''):
        Stat.__init__(self, name, ThreadStat.prefix, desc, flags)
class TxnStat(Stat):
    prefix = 'transaction'
    def __init__(self, name, desc, flags=''):
        Stat.__init__(self, name, TxnStat.prefix, desc, flags)
class YieldStat(Stat):
    prefix = 'thread-yield'
    def __init__(self, name, desc, flags=''):
        Stat.__init__(self, name, YieldStat.prefix, desc, flags)

##########################################
# CONNECTION statistics
##########################################
conn_stats = [
    ##########################################
    # System statistics
    ##########################################
    ConnStat('buckets', 'hash bucket array size general', 'no_clear,no_scale,size'),
    ConnStat('buckets_dh', 'hash bucket array size for data handles', 'no_clear,no_scale,size'),
    ConnStat('cond_auto_wait', 'auto adjusting condition wait calls'),
    ConnStat('cond_auto_wait_reset', 'auto adjusting condition resets'),
    ConnStat('cond_auto_wait_skipped', 'auto adjusting condition wait raced to update timeout and skipped updating'),
    ConnStat('cond_wait', 'pthread mutex condition wait calls'),
    ConnStat('file_open', 'files currently open', 'no_clear,no_scale'),
    ConnStat('fsync_io', 'total fsync I/Os'),
    ConnStat('memory_allocation', 'memory allocations'),
    ConnStat('memory_free', 'memory frees'),
    ConnStat('memory_grow', 'memory re-allocations'),
    ConnStat('no_session_sweep_5min', 'number of sessions without a sweep for 5+ minutes'),
    ConnStat('no_session_sweep_60min', 'number of sessions without a sweep for 60+ minutes'),
    ConnStat('read_io', 'total read I/Os'),
    ConnStat('rwlock_read', 'pthread mutex shared lock read-lock calls'),
    ConnStat('rwlock_write', 'pthread mutex shared lock write-lock calls'),
    ConnStat('time_travel', 'detected system time went backwards'),
    ConnStat('write_io', 'total write I/Os'),

    ##########################################
    # Background compaction statistics
    ##########################################
    BackgroundCompactStat('background_compact_bytes_recovered', 'background compact recovered bytes', 'no_scale'),
    BackgroundCompactStat('background_compact_ema', 'background compact moving average of bytes rewritten', 'no_scale'),
    BackgroundCompactStat('background_compact_exclude', 'background compact skipped file as it is part of the exclude list', 'no_scale'),
    BackgroundCompactStat('background_compact_fail', 'background compact failed calls', 'no_scale'),
    BackgroundCompactStat('background_compact_fail_cache_pressure', 'background compact failed calls due to cache pressure', 'no_scale'),
    BackgroundCompactStat('background_compact_files_tracked', 'number of files tracked by background compaction', 'no_scale'),
    BackgroundCompactStat('background_compact_interrupted', 'background compact interrupted', 'no_scale'),
    BackgroundCompactStat('background_compact_running', 'background compact running', 'no_scale'),
    BackgroundCompactStat('background_compact_skipped', 'background compact skipped file as not meeting requirements for compaction', 'no_scale'),
    BackgroundCompactStat('background_compact_sleep_cache_pressure', 'background compact sleeps due to cache pressure', 'no_scale'),
    BackgroundCompactStat('background_compact_success', 'background compact successful calls', 'no_scale'),
    BackgroundCompactStat('background_compact_timeout', 'background compact timeout', 'no_scale'),

    ##########################################
    # Backup statistics
    ##########################################
    BackupStat('backup_bits_clr', 'backup total bits cleared'),
    BackupStat('backup_blocks', 'total modified incremental blocks'),
    BackupStat('backup_cursor_open', 'backup cursor open', 'no_clear,no_scale'),
    BackupStat('backup_dup_open', 'backup duplicate cursor open', 'no_clear,no_scale'),
    BackupStat('backup_granularity', 'backup granularity size'),
    BackupStat('backup_incremental', 'incremental backup enabled', 'no_clear,no_scale'),
    BackupStat('backup_start', 'opening the backup cursor in progress', 'no_clear,no_scale'),

    ##########################################
    # Block cache statistics
    ##########################################
    BlockCacheStat('block_cache_blocks', 'total blocks'),
    BlockCacheStat('block_cache_blocks_evicted', 'evicted blocks'),
    BlockCacheStat('block_cache_blocks_insert_read', 'total blocks inserted on read path'),
    BlockCacheStat('block_cache_blocks_insert_write', 'total blocks inserted on write path'),
    BlockCacheStat('block_cache_blocks_removed', 'removed blocks'),
    BlockCacheStat('block_cache_blocks_removed_blocked', 'time sleeping to remove block (usecs)'),
    BlockCacheStat('block_cache_blocks_update', 'cached blocks updated'),
    BlockCacheStat('block_cache_bypass_chkpt', 'number of put bypasses on checkpoint I/O'),
    BlockCacheStat('block_cache_bypass_filesize', 'file size causing bypass'),
    BlockCacheStat('block_cache_bypass_get', 'number of bypasses on get'),
    BlockCacheStat('block_cache_bypass_overhead_put', 'number of bypasses due to overhead on put'),
    BlockCacheStat('block_cache_bypass_put', 'number of bypasses on put because file is too small'),
    BlockCacheStat('block_cache_bypass_writealloc', 'number of bypasses because no-write-allocate setting was on'),
    BlockCacheStat('block_cache_bytes', 'total bytes'),
    BlockCacheStat('block_cache_bytes_insert_read', 'total bytes inserted on read path'),
    BlockCacheStat('block_cache_bytes_insert_write', 'total bytes inserted on write path'),
    BlockCacheStat('block_cache_bytes_update', 'cached bytes updated'),
    BlockCacheStat('block_cache_eviction_passes', 'number of eviction passes'),
    BlockCacheStat('block_cache_hits', 'number of hits'),
    BlockCacheStat('block_cache_lookups', 'lookups'),
    BlockCacheStat('block_cache_misses', 'number of misses'),
    BlockCacheStat('block_cache_not_evicted_overhead', 'number of blocks not evicted due to overhead'),

    ##########################################
    # Block manager statistics
    ##########################################
    BlockStat('block_byte_map_read', 'mapped bytes read', 'size'),
    BlockStat('block_byte_read', 'bytes read', 'size'),
    BlockStat('block_byte_read_intl', 'bytes read for internal pages', 'size'),
    BlockStat('block_byte_read_intl_disk', 'bytes read for internal pages before decompression and decryption', 'size'),
    BlockStat('block_byte_read_leaf', 'bytes read for leaf pages', 'size'),
    BlockStat('block_byte_read_leaf_disk', 'bytes read for leaf pages before decompression and decryption', 'size'),
    BlockStat('block_byte_read_mmap', 'bytes read via memory map API', 'size'),
    BlockStat('block_byte_read_syscall', 'bytes read via system call API', 'size'),
    BlockStat('block_byte_write', 'bytes written', 'size'),
    BlockStat('block_byte_write_checkpoint', 'bytes written for checkpoint', 'size'),
    BlockStat('block_byte_write_compact', 'bytes written by compaction', 'size'),
    BlockStat('block_byte_write_intl', 'bytes written for internal pages before compression and encryption', 'size'),
    BlockStat('block_byte_write_intl_disk', 'bytes written for internal pages after compression and encryption', 'size'),
    BlockStat('block_byte_write_leaf', 'bytes written for leaf pages before compression and encryption', 'size'),
    BlockStat('block_byte_write_leaf_disk', 'bytes written for leaf pages after compression and encryption', 'size'),
    BlockStat('block_byte_write_mmap', 'bytes written via memory map API', 'size'),
    BlockStat('block_byte_write_syscall', 'bytes written via system call API', 'size'),
    BlockStat('block_map_read', 'mapped blocks read'),
    BlockStat('block_preload', 'blocks pre-loaded'),
    BlockStat('block_read', 'blocks read'),
    BlockStat('block_remap_file_resize', 'number of times the file was remapped because it changed size via fallocate or truncate'),
    BlockStat('block_remap_file_write', 'number of times the region was remapped via write'),
    BlockStat('block_write', 'blocks written'),

    ##########################################
    # Cache statistics
    ##########################################
    CacheStat('cache_bytes_hs', 'bytes belonging to the history store table in the cache', 'no_clear,no_scale,size'),
    CacheStat('cache_bytes_image', 'bytes belonging to page images in the cache', 'no_clear,no_scale,size'),
    CacheStat('cache_bytes_internal', 'tracked bytes belonging to internal pages in the cache', 'no_clear,no_scale,size'),
    CacheStat('cache_bytes_leaf', 'tracked bytes belonging to leaf pages in the cache', 'no_clear,no_scale,size'),
    CacheStat('cache_bytes_max', 'maximum bytes configured', 'no_clear,no_scale,size'),
    CacheStat('cache_bytes_other', 'bytes not belonging to page images in the cache', 'no_clear,no_scale,size'),
    CacheStat('cache_bytes_updates', 'bytes allocated for updates', 'no_clear,no_scale,size'),
    CacheStat('cache_hazard_checks', 'hazard pointer check calls'),
    CacheStat('cache_hazard_max', 'hazard pointer maximum array length', 'max_aggregate,no_scale'),
    CacheStat('cache_hazard_walks', 'hazard pointer check entries walked'),
    CacheStat('cache_hs_ondisk', 'history store table on-disk size', 'no_clear,no_scale,size'),
    CacheStat('cache_hs_ondisk_max', 'history store table max on-disk size', 'no_clear,no_scale,size'),
    CacheStat('cache_overhead', 'percentage overhead', 'no_clear,no_scale'),
    CacheStat('cache_pages_dirty', 'tracked dirty pages in the cache', 'no_clear,no_scale'),
    CacheStat('cache_pages_inuse', 'pages currently held in the cache', 'no_clear,no_scale'),
    CacheStat('cache_read_app_count', 'application threads page read from disk to cache count'),
    CacheStat('cache_read_app_time', 'application threads page read from disk to cache time (usecs)'),
    CacheStat('cache_write_app_count', 'application threads page write from cache to disk count'),
    CacheStat('cache_write_app_time', 'application threads page write from cache to disk time (usecs)'),
    CacheStat('npos_evict_walk_max', 'eviction walk restored - had to walk this many pages', 'max_aggregate,no_scale'),
    CacheStat('npos_read_walk_max', 'npos read - had to walk this many pages', 'max_aggregate,no_scale'),

    ##########################################
    # Eviction statistics
    ##########################################
    EvictStat('eviction_active_workers', 'eviction worker thread active', 'no_clear'),
    EvictStat('eviction_aggressive_set', 'eviction currently operating in aggressive mode', 'no_clear,no_scale'),
    EvictStat('eviction_app_attempt', 'page evict attempts by application threads'),
    EvictStat('eviction_app_dirty_attempt', 'modified page evict attempts by application threads'),
    EvictStat('eviction_app_dirty_fail', 'modified page evict failures by application threads'),
    EvictStat('eviction_app_fail', 'page evict failures by application threads'),
    EvictStat('eviction_app_time', 'application thread time evicting (usecs)'),
    EvictStat('eviction_clear_ordinary', 'pages removed from the ordinary queue to be queued for urgent eviction'),
    EvictStat('eviction_consider_prefetch', 'pages considered for eviction that were brought in by pre-fetch', 'no_clear,no_scale'),
    EvictStat('eviction_empty_score', 'eviction empty score', 'no_clear,no_scale'),
    EvictStat('eviction_fail', 'pages selected for eviction unable to be evicted'),
    EvictStat('eviction_fail_active_children_on_an_internal_page', 'pages selected for eviction unable to be evicted because of active children on an internal page'),
    EvictStat('eviction_fail_checkpoint_no_ts', 'pages selected for eviction unable to be evicted because of race between checkpoint and updates without timestamps'),
    EvictStat('eviction_fail_in_reconciliation', 'pages selected for eviction unable to be evicted because of failure in reconciliation'),
    EvictStat('eviction_force', 'forced eviction - pages selected count'),
    EvictStat('eviction_force_clean', 'forced eviction - pages evicted that were clean count'),
    EvictStat('eviction_force_delete', 'forced eviction - pages selected because of too many deleted items count'),
    EvictStat('eviction_force_dirty', 'forced eviction - pages evicted that were dirty count'),
    EvictStat('eviction_force_fail', 'forced eviction - pages selected unable to be evicted count'),
    EvictStat('eviction_force_hs', 'forced eviction - history store pages selected while session has history store cursor open'),
    EvictStat('eviction_force_hs_fail', 'forced eviction - history store pages failed to evict while session has history store cursor open'),
    EvictStat('eviction_force_hs_success', 'forced eviction - history store pages successfully evicted while session has history store cursor open'),
    EvictStat('eviction_force_long_update_list', 'forced eviction - pages selected because of a large number of updates to a single item'),
    EvictStat('eviction_force_no_retry', 'forced eviction - do not retry count to evict pages selected to evict during reconciliation'),
    EvictStat('eviction_get_ref_empty', 'eviction calls to get a page found queue empty'),
    EvictStat('eviction_get_ref_empty2', 'eviction calls to get a page found queue empty after locking'),
    EvictStat('eviction_internal_pages_already_queued', 'internal pages seen by eviction walk that are already queued'),
    EvictStat('eviction_internal_pages_queued', 'internal pages queued for eviction'),
    EvictStat('eviction_internal_pages_seen', 'internal pages seen by eviction walk'),
    EvictStat('eviction_maximum_milliseconds', 'maximum milliseconds spent at a single eviction', 'no_clear,no_scale,size'),
    EvictStat('eviction_maximum_page_size', 'maximum page size seen at eviction', 'no_clear,no_scale,size'),
    EvictStat('eviction_pages_already_queued', 'pages seen by eviction walk that are already queued'),
    EvictStat('eviction_pages_in_parallel_with_checkpoint', 'pages evicted in parallel with checkpoint'),
    EvictStat('eviction_pages_ordinary_queued', 'pages queued for eviction'),
    EvictStat('eviction_pages_queued_oldest', 'pages queued for urgent eviction during walk'),
    EvictStat('eviction_pages_queued_post_lru', 'pages queued for eviction post lru sorting'),
    EvictStat('eviction_pages_queued_urgent', 'pages queued for urgent eviction'),
    EvictStat('eviction_pages_queued_urgent_hs_dirty', 'pages queued for urgent eviction from history store due to high dirty content'),
    EvictStat('eviction_queue_empty', 'eviction server candidate queue empty when topping up'),
    EvictStat('eviction_queue_not_empty', 'eviction server candidate queue not empty when topping up'),
    EvictStat('eviction_reentry_hs_eviction_milliseconds', 'total milliseconds spent inside reentrant history store evictions in a reconciliation', 'no_clear,no_scale,size'),
    EvictStat('eviction_restored_pos', 'eviction walk restored position'),
    EvictStat('eviction_restored_pos_differ', 'eviction walk restored position differs from the saved one'),
    EvictStat('eviction_server_evict_attempt', 'evict page attempts by eviction server'),
    EvictStat('eviction_server_evict_fail', 'evict page failures by eviction server'),
    # Note eviction_server_evict_attempt - eviction_server_evict_fail = evict page successes by eviction server.
    EvictStat('eviction_server_skip_checkpointing_trees', 'eviction server skips trees that are being checkpointed'),
    EvictStat('eviction_server_skip_dirty_pages_during_checkpoint', 'eviction server skips dirty pages during a running checkpoint'),
    EvictStat('eviction_server_skip_intl_page_with_active_child', 'eviction server skips internal pages as it has an active child.'),
    EvictStat('eviction_server_skip_metatdata_with_history', 'eviction server skips metadata pages with history'),
    EvictStat('eviction_server_skip_pages_last_running', 'eviction server skips pages that are written with transactions greater than the last running'),
    EvictStat('eviction_server_skip_pages_retry', 'eviction server skips pages that previously failed eviction and likely will again'),
    EvictStat('eviction_server_skip_trees_eviction_disabled', 'eviction server skips trees that disable eviction'),
    EvictStat('eviction_server_skip_trees_not_useful_before', 'eviction server skips trees that were not useful before'),
    EvictStat('eviction_server_skip_trees_stick_in_cache', 'eviction server skips trees that are configured to stick in cache'),
    EvictStat('eviction_server_skip_trees_too_many_active_walks', 'eviction server skips trees because there are too many active walks'),
    EvictStat('eviction_server_skip_unwanted_pages', 'eviction server skips pages that we do not want to evict'),
    EvictStat('eviction_server_skip_unwanted_tree', 'eviction server skips tree that we do not want to evict'),
    EvictStat('eviction_server_slept', 'eviction server slept, because we did not make progress with eviction'),
    EvictStat('eviction_slow', 'eviction server unable to reach eviction goal'),
    EvictStat('eviction_stable_state_workers', 'eviction worker thread stable number', 'no_clear'),
    EvictStat('eviction_state', 'eviction state', 'no_clear,no_scale'),
    EvictStat('eviction_target_strategy_both_clean_and_dirty', 'eviction walk target strategy both clean and dirty pages'),
    EvictStat('eviction_target_strategy_clean', 'eviction walk target strategy only clean pages'),
    EvictStat('eviction_target_strategy_dirty', 'eviction walk target strategy only dirty pages'),
    EvictStat('eviction_timed_out_ops', 'operations timed out waiting for space in cache'),
    EvictStat('eviction_walk', 'pages walked for eviction'),
    EvictStat('eviction_walk_from_root', 'eviction walks started from root of tree'),
    EvictStat('eviction_walk_leaf_notfound', 'eviction server waiting for a leaf page'),
    EvictStat('eviction_walk_passes', 'eviction passes of a file'),
    EvictStat('eviction_walk_random_returns_null_position', 'eviction walks random search fails to locate a page, results in a null position'),
    EvictStat('eviction_walk_restart', 'eviction walks restarted'),
    EvictStat('eviction_walk_saved_pos', 'eviction walks started from saved location in tree'),
    EvictStat('eviction_walk_sleeps', 'eviction walk most recent sleeps for checkpoint handle gathering'),
    EvictStat('eviction_walks_abandoned', 'eviction walks abandoned'),
    EvictStat('eviction_walks_active', 'files with active eviction walks', 'no_clear,no_scale'),
    EvictStat('eviction_walks_ended', 'eviction walks reached end of tree'),
    EvictStat('eviction_walks_gave_up_no_targets', 'eviction walks gave up because they saw too many pages and found no candidates'),
    EvictStat('eviction_walks_gave_up_ratio', 'eviction walks gave up because they saw too many pages and found too few candidates'),
    EvictStat('eviction_walks_started', 'files with new eviction walks started'),
    EvictStat('eviction_walks_stopped', 'eviction walks gave up because they restarted their walk twice'),
    EvictStat('eviction_worker_evict_attempt', 'evict page attempts by eviction worker threads'),
    EvictStat('eviction_worker_evict_fail', 'evict page failures by eviction worker threads'),
    # Note eviction_worker_evict_attempt - eviction_worker_evict_fail = evict page successes by eviction worker threads.

    ##########################################
    # Capacity statistics
    ##########################################
    CapacityStat('capacity_bytes_chunkcache', 'bytes written for chunk cache'),
    CapacityStat('capacity_bytes_ckpt', 'bytes written for checkpoint'),
    CapacityStat('capacity_bytes_evict', 'bytes written for eviction'),
    CapacityStat('capacity_bytes_log', 'bytes written for log'),
    CapacityStat('capacity_bytes_read', 'bytes read'),
    CapacityStat('capacity_bytes_written', 'bytes written total'),
    CapacityStat('capacity_threshold', 'threshold to call fsync'),
    CapacityStat('capacity_time_chunkcache', 'time waiting for chunk cache IO bandwidth (usecs)'),
    CapacityStat('capacity_time_ckpt', 'time waiting during checkpoint (usecs)'),
    CapacityStat('capacity_time_evict', 'time waiting during eviction (usecs)'),
    CapacityStat('capacity_time_log', 'time waiting during logging (usecs)'),
    CapacityStat('capacity_time_read', 'time waiting during read (usecs)'),
    CapacityStat('capacity_time_total', 'time waiting due to total capacity (usecs)'),
    CapacityStat('fsync_all_fh', 'background fsync file handles synced'),
    CapacityStat('fsync_all_fh_total', 'background fsync file handles considered'),
    CapacityStat('fsync_all_time', 'background fsync time (msecs)', 'no_clear,no_scale'),

    ##########################################
    # Checkpoint statistics
    ##########################################
    CheckpointStat('checkpoint_cleanup_success', 'checkpoint cleanup successful calls'),
    CheckpointStat('checkpoint_fsync_post', 'fsync calls after allocating the transaction ID'),
    CheckpointStat('checkpoint_fsync_post_duration', 'fsync duration after allocating the transaction ID (usecs)', 'no_clear,no_scale'),
    CheckpointStat('checkpoint_generation', 'generation', 'no_clear,no_scale'),
    CheckpointStat('checkpoint_handle_applied', 'most recent handles applied'),
    CheckpointStat('checkpoint_handle_apply_duration', 'most recent duration for gathering applied handles (usecs)', 'no_clear,no_scale'),
    CheckpointStat('checkpoint_handle_drop_duration', 'most recent duration for checkpoint dropping all handles (usecs)', 'no_clear,no_scale'),
    CheckpointStat('checkpoint_handle_dropped', 'most recent handles checkpoint dropped'),
    CheckpointStat('checkpoint_handle_duration', 'most recent duration for gathering all handles (usecs)', 'no_clear,no_scale'),
    CheckpointStat('checkpoint_handle_lock_duration', 'most recent duration for locking the handles (usecs)', 'no_clear,no_scale'),
    CheckpointStat('checkpoint_handle_locked', 'most recent handles metadata locked'),
    CheckpointStat('checkpoint_handle_meta_check_duration', 'most recent duration for handles metadata checked (usecs)', 'no_clear,no_scale'),
    CheckpointStat('checkpoint_handle_meta_checked', 'most recent handles metadata checked'),
    CheckpointStat('checkpoint_handle_skip_duration', 'most recent duration for gathering skipped handles (usecs)', 'no_clear,no_scale'),
    CheckpointStat('checkpoint_handle_skipped', 'most recent handles skipped'),
    CheckpointStat('checkpoint_handle_walked', 'most recent handles walked'),
    CheckpointStat('checkpoint_hs_pages_reconciled', 'number of history store pages caused to be reconciled'),
    CheckpointStat('checkpoint_pages_reconciled', 'number of pages caused to be reconciled'),
    CheckpointStat('checkpoint_pages_visited_internal', 'number of internal pages visited'),
    CheckpointStat('checkpoint_pages_visited_leaf', 'number of leaf pages visited'),
    CheckpointStat('checkpoint_prep_max', 'prepare max time (msecs)', 'no_clear,no_scale'),
    CheckpointStat('checkpoint_prep_min', 'prepare min time (msecs)', 'no_clear,no_scale'),
    CheckpointStat('checkpoint_prep_recent', 'prepare most recent time (msecs)', 'no_clear,no_scale'),
    CheckpointStat('checkpoint_prep_running', 'prepare currently running', 'no_clear,no_scale'),
    CheckpointStat('checkpoint_prep_total', 'prepare total time (msecs)', 'no_clear,no_scale'),
    CheckpointStat('checkpoint_presync', 'number of handles visited after writes complete'),
    CheckpointStat('checkpoint_scrub_max', 'scrub max time (msecs)', 'no_clear,no_scale'),
    CheckpointStat('checkpoint_scrub_min', 'scrub min time (msecs)', 'no_clear,no_scale'),
    CheckpointStat('checkpoint_scrub_recent', 'scrub most recent time (msecs)', 'no_clear,no_scale'),
    CheckpointStat('checkpoint_scrub_target', 'scrub dirty target', 'no_clear,no_scale'),
    CheckpointStat('checkpoint_scrub_total', 'scrub total time (msecs)', 'no_clear,no_scale'),
    CheckpointStat('checkpoint_skipped', 'checkpoints skipped because database was clean'),
    CheckpointStat('checkpoint_state', 'progress state', 'no_clear,no_scale'),
    CheckpointStat('checkpoint_stop_stress_active', 'stop timing stress active', 'no_clear,no_scale'),
    CheckpointStat('checkpoint_sync', 'number of files synced'),
    CheckpointStat('checkpoint_time_max', 'max time (msecs)', 'no_clear,no_scale'),
    CheckpointStat('checkpoint_time_min', 'min time (msecs)', 'no_clear,no_scale'),
    CheckpointStat('checkpoint_time_recent', 'most recent time (msecs)', 'no_clear,no_scale'),
    CheckpointStat('checkpoint_time_total', 'total time (msecs)', 'no_clear,no_scale'),
    CheckpointStat('checkpoint_tree_duration', 'time spent on per-tree checkpoint work (usecs)'),
    CheckpointStat('checkpoint_wait_reduce_dirty', 'wait cycles while cache dirty level is decreasing'),
    CheckpointStat('checkpoints_api', 'number of checkpoints started by api'),
    CheckpointStat('checkpoints_compact', 'number of checkpoints started by compaction'),
    CheckpointStat('checkpoints_total_failed', 'total failed number of checkpoints'),
    CheckpointStat('checkpoints_total_succeed', 'total succeed number of checkpoints'),

    ##########################################
    # Chunk cache statistics
    ##########################################
    ChunkCacheStat('chunkcache_bytes_inuse', 'total bytes used by the cache'),
    ChunkCacheStat('chunkcache_bytes_inuse_pinned', 'total bytes used by the cache for pinned chunks'),
    ChunkCacheStat('chunkcache_bytes_read_persistent', 'total bytes read from persistent content'),
    ChunkCacheStat('chunkcache_chunks_evicted', 'chunks evicted'),
    ChunkCacheStat('chunkcache_chunks_inuse', 'total chunks held by the chunk cache'),
    ChunkCacheStat('chunkcache_chunks_loaded_from_flushed_tables', 'number of chunks loaded from flushed tables in chunk cache'),
    ChunkCacheStat('chunkcache_chunks_pinned', 'total pinned chunks held by the chunk cache'),
    ChunkCacheStat('chunkcache_created_from_metadata', 'total number of chunks inserted on startup from persisted metadata.'),
    ChunkCacheStat('chunkcache_exceeded_bitmap_capacity', 'could not allocate due to exceeding bitmap capacity'),
    ChunkCacheStat('chunkcache_exceeded_capacity', 'could not allocate due to exceeding capacity'),
    ChunkCacheStat('chunkcache_io_failed', 'number of times a read from storage failed'),
    ChunkCacheStat('chunkcache_lookups', 'lookups'),
    ChunkCacheStat('chunkcache_metadata_inserted', 'number of metadata entries inserted'),
    ChunkCacheStat('chunkcache_metadata_removed', 'number of metadata entries removed'),
    ChunkCacheStat('chunkcache_metadata_work_units_created', 'number of metadata inserts/deletes pushed to the worker thread'),
    ChunkCacheStat('chunkcache_metadata_work_units_dequeued', 'number of metadata inserts/deletes read by the worker thread'),
    ChunkCacheStat('chunkcache_metadata_work_units_dropped', 'number of metadata inserts/deletes dropped by the worker thread'),
    ChunkCacheStat('chunkcache_misses', 'number of misses'),
    ChunkCacheStat('chunkcache_retries', 'retried accessing a chunk while I/O was in progress'),
    ChunkCacheStat('chunkcache_retries_checksum_mismatch', 'retries from a chunk cache checksum mismatch'),
    ChunkCacheStat('chunkcache_spans_chunks_read', 'aggregate number of spanned chunks on read'),
    ChunkCacheStat('chunkcache_toomany_retries', 'timed out due to too many retries'),

    ##########################################
    # Cursor operations
    ##########################################
    CursorStat('cursor_bulk_count', 'bulk cursor count', 'no_clear,no_scale'),
    CursorStat('cursor_cache', 'cursor close calls that result in cache'),
    CursorStat('cursor_cached_count', 'cached cursor count', 'no_clear,no_scale'),
    CursorStat('cursor_create', 'cursor create calls'),
    CursorStat('cursor_insert', 'cursor insert calls'),
    CursorStat('cursor_insert_bulk', 'cursor bulk loaded cursor insert calls'),
    CursorStat('cursor_insert_bytes', 'cursor insert key and value bytes', 'size'),
    CursorStat('cursor_modify', 'cursor modify calls'),
    CursorStat('cursor_modify_bytes', 'cursor modify key and value bytes affected', 'size'),
    CursorStat('cursor_modify_bytes_touch', 'cursor modify value bytes modified', 'size'),
    CursorStat('cursor_next', 'cursor next calls'),
    CursorStat('cursor_prev', 'cursor prev calls'),
    CursorStat('cursor_remove', 'cursor remove calls'),
    CursorStat('cursor_remove_bytes', 'cursor remove key bytes removed', 'size'),
    CursorStat('cursor_reopen', 'cursors reused from cache'),
    CursorStat('cursor_reserve', 'cursor reserve calls'),
    CursorStat('cursor_reset', 'cursor reset calls'),
    CursorStat('cursor_restart', 'cursor operation restarted'),
    CursorStat('cursor_search', 'cursor search calls'),
    CursorStat('cursor_search_hs', 'cursor search history store calls'),
    CursorStat('cursor_search_near', 'cursor search near calls'),
    CursorStat('cursor_truncate', 'cursor truncate calls'),
    CursorStat('cursor_truncate_keys_deleted', 'cursor truncates performed on individual keys'),
    CursorStat('cursor_update', 'cursor update calls'),
    CursorStat('cursor_update_bytes', 'cursor update key and value bytes', 'size'),
    CursorStat('cursor_update_bytes_changed', 'cursor update value size change', 'size'),

    ##########################################
    # Cursor sweep
    ##########################################
    CursorSweepStat('cursor_sweep', 'cursor sweeps'),
    CursorSweepStat('cursor_sweep_buckets', 'cursor sweep buckets'),
    CursorSweepStat('cursor_sweep_closed', 'cursor sweep cursors closed'),
    CursorSweepStat('cursor_sweep_examined', 'cursor sweep cursors examined'),

    ##########################################
    # Dhandle statistics
    ##########################################
    DhandleStat('dh_conn_handle_btree_count', 'btree connection data handles currently active', 'no_clear,no_scale'),
    DhandleStat('dh_conn_handle_checkpoint_count', 'checkpoint connection data handles currently active', 'no_clear,no_scale'),
    # dh_conn_handle_count = The sum of dh_conn_handle_{btree,table,tiered,tiered_tree}_count.
    DhandleStat('dh_conn_handle_count', 'connection data handles currently active', 'no_clear,no_scale'),
    DhandleStat('dh_conn_handle_size', 'connection data handle size', 'no_clear,no_scale,size'),
    DhandleStat('dh_conn_handle_table_count', 'Table connection data handles currently active', 'no_clear,no_scale'),
    DhandleStat('dh_conn_handle_tiered_count', 'Tiered connection data handles currently active', 'no_clear,no_scale'),
    DhandleStat('dh_conn_handle_tiered_tree_count', 'Tiered_Tree connection data handles currently active', 'no_clear,no_scale'),
    DhandleStat('dh_session_handles', 'session dhandles swept'),
    DhandleStat('dh_session_sweeps', 'session sweep attempts'),
    # dh_sweep_dead_close formerly called dh_sweep_close.
    DhandleStat('dh_sweep_dead_close', 'connection sweep dead dhandles closed'),
    DhandleStat('dh_sweep_expired_close', 'connection sweep expired dhandles closed'),
    # Note dh_sweep_total_close = dh_sweep_dead_close + dh_sweep_expired_close
    DhandleStat('dh_sweep_ref', 'connection sweep candidate became referenced'),
    DhandleStat('dh_sweep_remove', 'connection sweep dhandles removed from hash list'),
    DhandleStat('dh_sweep_skip_ckpt', 'connection sweeps skipped due to checkpoint gathering handles'),
    DhandleStat('dh_sweep_tod', 'connection sweep time-of-death sets'),
    DhandleStat('dh_sweeps', 'connection sweeps'),

    ##########################################
<<<<<<< HEAD
    # Layered table statistics
    ##########################################
    LayeredStat('layered_table_manager_active', 'whether the layered table manager thread is currently busy doing work'),
    LayeredStat('layered_table_manager_running', 'whether the layered table manager thread has been started'),
    LayeredStat('layered_table_manager_tables', 'the number of tables the layered table manager has open'),

    ##########################################
    # Live Restore statistics
    ##########################################
    LiveRestoreStat('live_restore_queue_length', 'the number of files remaining for live restore completion', 'no_clear,no_scale'),
    LiveRestoreStat('live_restore_state', 'live restore state', 'no_clear,no_scale'),

    ##########################################
=======
>>>>>>> 25493658
    # Locking statistics
    ##########################################
    LockStat('lock_btree_page_count', 'btree page lock acquisitions'),
    LockStat('lock_btree_page_wait_application', 'btree page lock application thread wait time (usecs)'),
    LockStat('lock_btree_page_wait_internal', 'btree page lock internal thread wait time (usecs)'),
    LockStat('lock_checkpoint_count', 'checkpoint lock acquisitions'),
    LockStat('lock_checkpoint_wait_application', 'checkpoint lock application thread wait time (usecs)'),
    LockStat('lock_checkpoint_wait_internal', 'checkpoint lock internal thread wait time (usecs)'),
    LockStat('lock_dhandle_read_count', 'dhandle read lock acquisitions'),
    LockStat('lock_dhandle_wait_application', 'dhandle lock application thread time waiting (usecs)'),
    LockStat('lock_dhandle_wait_internal', 'dhandle lock internal thread time waiting (usecs)'),
    LockStat('lock_dhandle_write_count', 'dhandle write lock acquisitions'),
    LockStat('lock_metadata_count', 'metadata lock acquisitions'),
    LockStat('lock_metadata_wait_application', 'metadata lock application thread wait time (usecs)'),
    LockStat('lock_metadata_wait_internal', 'metadata lock internal thread wait time (usecs)'),
    LockStat('lock_schema_count', 'schema lock acquisitions'),
    LockStat('lock_schema_wait_application', 'schema lock application thread wait time (usecs)'),
    LockStat('lock_schema_wait_internal', 'schema lock internal thread wait time (usecs)'),
    LockStat('lock_table_read_count', 'table read lock acquisitions'),
    LockStat('lock_table_wait_application', 'table lock application thread time waiting for the table lock (usecs)'),
    LockStat('lock_table_wait_internal', 'table lock internal thread time waiting for the table lock (usecs)'),
    LockStat('lock_table_write_count', 'table write lock acquisitions'),
    LockStat('lock_txn_global_read_count', 'txn global read lock acquisitions'),
    LockStat('lock_txn_global_wait_application', 'txn global lock application thread time waiting (usecs)'),
    LockStat('lock_txn_global_wait_internal', 'txn global lock internal thread time waiting (usecs)'),
    LockStat('lock_txn_global_write_count', 'txn global write lock acquisitions'),

    ##########################################
    # Logging statistics
    ##########################################
    LogStat('log_buffer_size', 'total log buffer size', 'no_clear,no_scale,size'),
    LogStat('log_bytes_payload', 'log bytes of payload data', 'size'),
    LogStat('log_bytes_written', 'log bytes written', 'size'),
    LogStat('log_close_yields', 'yields waiting for previous log file close'),
    LogStat('log_compress_len', 'total size of compressed records', 'size'),
    LogStat('log_compress_mem', 'total in-memory size of compressed records', 'size'),
    LogStat('log_compress_small', 'log records too small to compress'),
    LogStat('log_compress_write_fails', 'log records not compressed'),
    LogStat('log_compress_writes', 'log records compressed'),
    LogStat('log_flush', 'log flush operations'),
    LogStat('log_force_remove_sleep', 'force log remove time sleeping (usecs)'),
    LogStat('log_force_write', 'log force write operations'),
    LogStat('log_force_write_skip', 'log force write operations skipped'),
    LogStat('log_max_filesize', 'maximum log file size', 'no_clear,no_scale,size'),
    LogStat('log_prealloc_files', 'pre-allocated log files prepared'),
    LogStat('log_prealloc_max', 'number of pre-allocated log files to create', 'no_clear,no_scale'),
    LogStat('log_prealloc_missed', 'pre-allocated log files not ready and missed'),
    LogStat('log_prealloc_used', 'pre-allocated log files used'),
    LogStat('log_release_write_lsn', 'log release advances write LSN'),
    LogStat('log_scan_records', 'records processed by log scan'),
    LogStat('log_scan_rereads', 'log scan records requiring two reads'),
    LogStat('log_scans', 'log scan operations'),
    LogStat('log_slot_active_closed', 'slot join found active slot closed'),
    LogStat('log_slot_close_race', 'slot close lost race'),
    LogStat('log_slot_close_unbuf', 'slot close unbuffered waits'),
    LogStat('log_slot_closes', 'slot closures'),
    LogStat('log_slot_coalesced', 'written slots coalesced'),
    LogStat('log_slot_consolidated', 'logging bytes consolidated', 'size'),
    LogStat('log_slot_immediate', 'slot join calls did not yield'),
    LogStat('log_slot_no_free_slots', 'slot transitions unable to find free slot'),
    LogStat('log_slot_races', 'slot join atomic update races'),
    LogStat('log_slot_switch_busy', 'busy returns attempting to switch slots'),
    LogStat('log_slot_unbuffered', 'slot unbuffered writes'),
    LogStat('log_slot_yield', 'slot join calls yielded'),
    LogStat('log_slot_yield_close', 'slot join calls found active slot closed'),
    LogStat('log_slot_yield_duration', 'slot joins yield time (usecs)', 'no_clear,no_scale'),
    LogStat('log_slot_yield_race', 'slot join calls atomic updates raced'),
    LogStat('log_slot_yield_sleep', 'slot join calls slept'),
    LogStat('log_sync', 'log sync operations'),
    LogStat('log_sync_dir', 'log sync_dir operations'),
    LogStat('log_sync_dir_duration', 'log sync_dir time duration (usecs)', 'no_clear,no_scale'),
    LogStat('log_sync_duration', 'log sync time duration (usecs)', 'no_clear,no_scale'),
    LogStat('log_write_lsn', 'log server thread advances write LSN'),
    LogStat('log_write_lsn_skip', 'log server thread write LSN walk skipped'),
    LogStat('log_writes', 'log write operations'),
    LogStat('log_zero_fills', 'log files manually zero-filled'),

    ##########################################
    # Performance Histogram Stats
    ##########################################
    PerfHistStat('perf_hist_bmread_latency_gt1000', 'block manager read latency histogram (bucket 7) - 1000ms+'),
    PerfHistStat('perf_hist_bmread_latency_lt10', 'block manager read latency histogram (bucket 1) - 0-10ms'),
    PerfHistStat('perf_hist_bmread_latency_lt50', 'block manager read latency histogram (bucket 2) - 10-49ms'),
    PerfHistStat('perf_hist_bmread_latency_lt100', 'block manager read latency histogram (bucket 3) - 50-99ms'),
    PerfHistStat('perf_hist_bmread_latency_lt250', 'block manager read latency histogram (bucket 4) - 100-249ms'),
    PerfHistStat('perf_hist_bmread_latency_lt500', 'block manager read latency histogram (bucket 5) - 250-499ms'),
    PerfHistStat('perf_hist_bmread_latency_lt1000', 'block manager read latency histogram (bucket 6) - 500-999ms'),
    PerfHistStat('perf_hist_bmread_latency_total_msecs', 'block manager read latency histogram total (msecs)'),
    PerfHistStat('perf_hist_bmwrite_latency_gt1000', 'block manager write latency histogram (bucket 7) - 1000ms+'),
    PerfHistStat('perf_hist_bmwrite_latency_lt10', 'block manager write latency histogram (bucket 1) - 0-10ms'),
    PerfHistStat('perf_hist_bmwrite_latency_lt50', 'block manager write latency histogram (bucket 2) - 10-49ms'),
    PerfHistStat('perf_hist_bmwrite_latency_lt100', 'block manager write latency histogram (bucket 3) - 50-99ms'),
    PerfHistStat('perf_hist_bmwrite_latency_lt250', 'block manager write latency histogram (bucket 4) - 100-249ms'),
    PerfHistStat('perf_hist_bmwrite_latency_lt500', 'block manager write latency histogram (bucket 5) - 250-499ms'),
    PerfHistStat('perf_hist_bmwrite_latency_lt1000', 'block manager write latency histogram (bucket 6) - 500-999ms'),
    PerfHistStat('perf_hist_bmwrite_latency_total_msecs', 'block manager write latency histogram total (msecs)'),
    PerfHistStat('perf_hist_fsread_latency_gt1000', 'file system read latency histogram (bucket 7) - 1000ms+'),
    PerfHistStat('perf_hist_fsread_latency_lt10', 'file system read latency histogram (bucket 1) - 0-10ms'),
    PerfHistStat('perf_hist_fsread_latency_lt50', 'file system read latency histogram (bucket 2) - 10-49ms'),
    PerfHistStat('perf_hist_fsread_latency_lt100', 'file system read latency histogram (bucket 3) - 50-99ms'),
    PerfHistStat('perf_hist_fsread_latency_lt250', 'file system read latency histogram (bucket 4) - 100-249ms'),
    PerfHistStat('perf_hist_fsread_latency_lt500', 'file system read latency histogram (bucket 5) - 250-499ms'),
    PerfHistStat('perf_hist_fsread_latency_lt1000', 'file system read latency histogram (bucket 6) - 500-999ms'),
    PerfHistStat('perf_hist_fsread_latency_total_msecs', 'file system read latency histogram total (msecs)'),
    PerfHistStat('perf_hist_fswrite_latency_gt1000', 'file system write latency histogram (bucket 7) - 1000ms+'),
    PerfHistStat('perf_hist_fswrite_latency_lt10', 'file system write latency histogram (bucket 1) - 0-10ms'),
    PerfHistStat('perf_hist_fswrite_latency_lt50', 'file system write latency histogram (bucket 2) - 10-49ms'),
    PerfHistStat('perf_hist_fswrite_latency_lt100', 'file system write latency histogram (bucket 3) - 50-99ms'),
    PerfHistStat('perf_hist_fswrite_latency_lt250', 'file system write latency histogram (bucket 4) - 100-249ms'),
    PerfHistStat('perf_hist_fswrite_latency_lt500', 'file system write latency histogram (bucket 5) - 250-499ms'),
    PerfHistStat('perf_hist_fswrite_latency_lt1000', 'file system write latency histogram (bucket 6) - 500-999ms'),
    PerfHistStat('perf_hist_fswrite_latency_total_msecs', 'file system write latency histogram total (msecs)'),
    PerfHistStat('perf_hist_opread_latency_gt10000', 'operation read latency histogram (bucket 6) - 10000us+'),
    PerfHistStat('perf_hist_opread_latency_lt100', 'operation read latency histogram (bucket 1) - 0-100us'),
    PerfHistStat('perf_hist_opread_latency_lt250', 'operation read latency histogram (bucket 2) - 100-249us'),
    PerfHistStat('perf_hist_opread_latency_lt500', 'operation read latency histogram (bucket 3) - 250-499us'),
    PerfHistStat('perf_hist_opread_latency_lt1000', 'operation read latency histogram (bucket 4) - 500-999us'),
    PerfHistStat('perf_hist_opread_latency_lt10000', 'operation read latency histogram (bucket 5) - 1000-9999us'),
    PerfHistStat('perf_hist_opread_latency_total_usecs', 'operation read latency histogram total (usecs)'),
    PerfHistStat('perf_hist_opwrite_latency_gt10000', 'operation write latency histogram (bucket 6) - 10000us+'),
    PerfHistStat('perf_hist_opwrite_latency_lt100', 'operation write latency histogram (bucket 1) - 0-100us'),
    PerfHistStat('perf_hist_opwrite_latency_lt250', 'operation write latency histogram (bucket 2) - 100-249us'),
    PerfHistStat('perf_hist_opwrite_latency_lt500', 'operation write latency histogram (bucket 3) - 250-499us'),
    PerfHistStat('perf_hist_opwrite_latency_lt1000', 'operation write latency histogram (bucket 4) - 500-999us'),
    PerfHistStat('perf_hist_opwrite_latency_lt10000', 'operation write latency histogram (bucket 5) - 1000-9999us'),
    PerfHistStat('perf_hist_opwrite_latency_total_usecs', 'operation write latency histogram total (usecs)'),

    ##########################################
    # Prefetch statistics
    ##########################################
    PrefetchStat('prefetch_attempts', 'pre-fetch triggered by page read'),
    PrefetchStat('prefetch_disk_one', 'pre-fetch not triggered after single disk read'),
    PrefetchStat('prefetch_failed_start', 'number of times pre-fetch failed to start'),
    PrefetchStat('prefetch_pages_fail', 'pre-fetch page not on disk when reading'),
    PrefetchStat('prefetch_pages_queued', 'pre-fetch pages queued'),
    PrefetchStat('prefetch_pages_read', 'pre-fetch pages read in background'),
    PrefetchStat('prefetch_skipped', 'pre-fetch not triggered by page read'),
    PrefetchStat('prefetch_skipped_disk_read_count', 'pre-fetch not triggered due to disk read count'),
    PrefetchStat('prefetch_skipped_error_ok', 'pre-fetch skipped reading in a page due to harmless error'),
    PrefetchStat('prefetch_skipped_internal_page', 'could not perform pre-fetch on internal page'),
    PrefetchStat('prefetch_skipped_internal_session', 'pre-fetch not triggered due to internal session'),
    PrefetchStat('prefetch_skipped_no_flag_set', 'could not perform pre-fetch on ref without the pre-fetch flag set'),
    PrefetchStat('prefetch_skipped_no_valid_dhandle', 'pre-fetch not triggered as there is no valid dhandle'),
    PrefetchStat('prefetch_skipped_same_ref', 'pre-fetch not repeating for recently pre-fetched ref'),
    PrefetchStat('prefetch_skipped_special_handle', 'pre-fetch not triggered due to special btree handle'),

    ##########################################
    # Reconciliation statistics
    ##########################################
    RecStat('rec_maximum_hs_wrapup_milliseconds', 'maximum milliseconds spent in moving updates to the history store in a reconciliation', 'no_clear,no_scale,size'),
    RecStat('rec_maximum_image_build_milliseconds', 'maximum milliseconds spent in building a disk image in a reconciliation', 'no_clear,no_scale,size'),
    RecStat('rec_maximum_milliseconds', 'maximum milliseconds spent in a reconciliation call', 'no_clear,no_scale,size'),
    RecStat('rec_pages_with_prepare', 'page reconciliation calls that resulted in values with prepared transaction metadata'),
    RecStat('rec_pages_with_ts', 'page reconciliation calls that resulted in values with timestamps'),
    RecStat('rec_pages_with_txn', 'page reconciliation calls that resulted in values with transaction ids'),
    RecStat('rec_split_stashed_bytes', 'split bytes currently awaiting free', 'no_clear,no_scale,size'),
    RecStat('rec_split_stashed_objects', 'split objects currently awaiting free', 'no_clear,no_scale'),
    RecStat('rec_time_window_pages_prepared', 'pages written including at least one prepare state'),
    RecStat('rec_time_window_pages_start_ts', 'pages written including at least one start timestamp'),
    RecStat('rec_time_window_prepared', 'records written including a prepare state'),

    ##########################################
    # Session operations
    ##########################################
    SessionOpStat('session_open', 'open session count', 'no_clear,no_scale'),
    SessionOpStat('session_query_ts', 'session query timestamp calls'),
    SessionOpStat('session_table_alter_fail', 'table alter failed calls', 'no_clear,no_scale'),
    SessionOpStat('session_table_alter_skip', 'table alter unchanged and skipped', 'no_clear,no_scale'),
    SessionOpStat('session_table_alter_success', 'table alter successful calls', 'no_clear,no_scale'),
    SessionOpStat('session_table_alter_trigger_checkpoint', 'table alter triggering checkpoint calls', 'no_clear,no_scale'),
    SessionOpStat('session_table_compact_conflicting_checkpoint', 'table compact conflicted with checkpoint', 'no_clear,no_scale'),
    SessionOpStat('session_table_compact_dhandle_success', 'table compact dhandle successful calls', 'no_scale'),
    SessionOpStat('session_table_compact_eviction', 'table compact pulled into eviction', 'no_clear,no_scale'),
    SessionOpStat('session_table_compact_fail', 'table compact failed calls', 'no_clear,no_scale'),
    SessionOpStat('session_table_compact_fail_cache_pressure', 'table compact failed calls due to cache pressure', 'no_clear,no_scale'),
    SessionOpStat('session_table_compact_passes', 'table compact passes', 'no_scale'),
    SessionOpStat('session_table_compact_running', 'table compact running', 'no_clear,no_scale'),
    SessionOpStat('session_table_compact_skipped', 'table compact skipped as process would not reduce file size', 'no_clear,no_scale'),
    SessionOpStat('session_table_compact_success', 'table compact successful calls', 'no_clear,no_scale'),
    SessionOpStat('session_table_compact_timeout', 'table compact timeout', 'no_clear,no_scale'),
    SessionOpStat('session_table_create_fail', 'table create failed calls', 'no_clear,no_scale'),
    SessionOpStat('session_table_create_import_fail', 'table create with import failed calls', 'no_clear,no_scale'),
    SessionOpStat('session_table_create_import_repair', 'table create with import repair calls', 'no_clear,no_scale'),
    SessionOpStat('session_table_create_import_success', 'table create with import successful calls', 'no_clear,no_scale'),
    SessionOpStat('session_table_create_success', 'table create successful calls', 'no_clear,no_scale'),
    SessionOpStat('session_table_drop_fail', 'table drop failed calls', 'no_clear,no_scale'),
    SessionOpStat('session_table_drop_success', 'table drop successful calls', 'no_clear,no_scale'),
    SessionOpStat('session_table_salvage_fail', 'table salvage failed calls', 'no_clear,no_scale'),
    SessionOpStat('session_table_salvage_success', 'table salvage successful calls', 'no_clear,no_scale'),
    SessionOpStat('session_table_truncate_fail', 'table truncate failed calls', 'no_clear,no_scale'),
    SessionOpStat('session_table_truncate_success', 'table truncate successful calls', 'no_clear,no_scale'),
    SessionOpStat('session_table_verify_fail', 'table verify failed calls', 'no_clear,no_scale'),
    SessionOpStat('session_table_verify_success', 'table verify successful calls', 'no_clear,no_scale'),

    ##########################################
    # Tiered storage statistics
    ##########################################
    StorageStat('flush_tier', 'flush_tier operation calls'),
    StorageStat('flush_tier_fail', 'flush_tier failed calls'),
    StorageStat('flush_tier_skipped', 'flush_tier tables skipped due to no checkpoint'),
    StorageStat('flush_tier_switched', 'flush_tier tables switched'),
    StorageStat('local_objects_inuse', 'attempts to remove a local object and the object is in use'),
    StorageStat('local_objects_removed', 'local objects removed'),
    StorageStat('tiered_retention', 'tiered storage local retention time (secs)', 'no_clear,no_scale,size'),
    StorageStat('tiered_work_units_created', 'tiered operations scheduled'),
    StorageStat('tiered_work_units_dequeued', 'tiered operations dequeued and processed'),
    StorageStat('tiered_work_units_removed', 'tiered operations removed without processing'),

    ##########################################
    # Thread Count statistics
    ##########################################
    ThreadStat('thread_fsync_active', 'active filesystem fsync calls','no_clear,no_scale'),
    ThreadStat('thread_read_active', 'active filesystem read calls','no_clear,no_scale'),
    ThreadStat('thread_write_active', 'active filesystem write calls','no_clear,no_scale'),

    ##########################################
    # Transaction statistics
    ##########################################
    TxnStat('txn_begin', 'transaction begins'),
    TxnStat('txn_commit', 'transactions committed'),
    TxnStat('txn_hs_ckpt_duration', 'transaction checkpoint history store file duration (usecs)'),
    TxnStat('txn_pinned_checkpoint_range', 'transaction range of IDs currently pinned by a checkpoint', 'no_clear,no_scale'),
    TxnStat('txn_pinned_range', 'transaction range of IDs currently pinned', 'no_clear,no_scale'),
    TxnStat('txn_pinned_timestamp', 'transaction range of timestamps currently pinned', 'no_clear,no_scale'),
    TxnStat('txn_pinned_timestamp_checkpoint', 'transaction range of timestamps pinned by a checkpoint', 'no_clear,no_scale'),
    TxnStat('txn_pinned_timestamp_oldest', 'transaction range of timestamps pinned by the oldest timestamp', 'no_clear,no_scale'),
    TxnStat('txn_pinned_timestamp_reader', 'transaction range of timestamps pinned by the oldest active read timestamp', 'no_clear,no_scale'),
    TxnStat('txn_prepare', 'prepared transactions'),
    TxnStat('txn_prepare_active', 'prepared transactions currently active'),
    TxnStat('txn_prepare_commit', 'prepared transactions committed'),
    TxnStat('txn_prepare_rollback', 'prepared transactions rolled back'),
    TxnStat('txn_prepared_updates', 'Number of prepared updates'),
    TxnStat('txn_prepared_updates_committed', 'Number of prepared updates committed'),
    TxnStat('txn_prepared_updates_key_repeated', 'Number of prepared updates repeated on the same key'),
    TxnStat('txn_prepared_updates_rolledback', 'Number of prepared updates rolled back'),
    TxnStat('txn_query_ts', 'query timestamp calls'),
    TxnStat('txn_rollback', 'transactions rolled back'),
    TxnStat('txn_rollback_oldest_pinned', 'oldest pinned transaction ID rolled back for eviction'),
    TxnStat('txn_rollback_to_stable_running', 'transaction rollback to stable currently running', 'no_clear,no_scale'),
    TxnStat('txn_rts', 'rollback to stable calls'),
    TxnStat('txn_rts_pages_visited', 'rollback to stable pages visited'),
    TxnStat('txn_rts_tree_walk_skip_pages', 'rollback to stable tree walk skipping pages'),
    TxnStat('txn_rts_upd_aborted', 'rollback to stable updates aborted'),
    TxnStat('txn_rts_upd_aborted_dryrun', 'rollback to stable updates that would have been aborted in non-dryrun mode'),
    TxnStat('txn_sessions_walked', 'sessions scanned in each walk of concurrent sessions'),
    TxnStat('txn_set_ts', 'set timestamp calls'),
    TxnStat('txn_set_ts_durable', 'set timestamp durable calls'),
    TxnStat('txn_set_ts_durable_upd', 'set timestamp durable updates'),
    TxnStat('txn_set_ts_force', 'set timestamp force calls'),
    TxnStat('txn_set_ts_oldest', 'set timestamp oldest calls'),
    TxnStat('txn_set_ts_oldest_upd', 'set timestamp oldest updates'),
    TxnStat('txn_set_ts_out_of_order', 'set timestamp global oldest timestamp set to be more recent than the global stable timestamp'),
    TxnStat('txn_set_ts_stable', 'set timestamp stable calls'),
    TxnStat('txn_set_ts_stable_upd', 'set timestamp stable updates'),
    TxnStat('txn_timestamp_oldest_active_read', 'transaction read timestamp of the oldest active reader', 'no_clear,no_scale'),
    TxnStat('txn_walk_sessions', 'transaction walk of concurrent sessions'),

    ##########################################
    # Yield statistics
    ##########################################
    YieldStat('application_cache_ops', 'application thread operations waiting for cache'),
    YieldStat('application_cache_time', 'application thread time waiting for cache (usecs)'),
    YieldStat('application_evict_snapshot_refreshed', 'application thread snapshot refreshed for eviction'),
    YieldStat('child_modify_blocked_page', 'page reconciliation yielded due to child modification'),
    YieldStat('dhandle_lock_blocked', 'data handle lock yielded'),
    YieldStat('page_busy_blocked', 'page acquire busy blocked'),
    YieldStat('page_del_rollback_blocked', 'page delete rollback time sleeping for state change (usecs)'),
    YieldStat('page_forcible_evict_blocked', 'page acquire eviction blocked'),
    YieldStat('page_index_slot_ref_blocked', 'get reference for page index and slot time sleeping (usecs)'),
    YieldStat('page_locked_blocked', 'page acquire locked blocked'),
    YieldStat('page_read_blocked', 'page acquire read blocked'),
    YieldStat('page_sleep', 'page acquire time sleeping (usecs)'),
    YieldStat('prepared_transition_blocked_page', 'page access yielded due to prepare state change'),
    YieldStat('txn_release_blocked', 'connection close blocked waiting for transaction state stabilization'),
]

##########################################
# Data source statistics
##########################################
dsrc_stats = [
    ##########################################
    # Block manager statistics
    ##########################################
    BlockStat('allocation_size', 'file allocation unit size', 'max_aggregate,no_scale,size'),
    BlockStat('block_alloc', 'blocks allocated'),
    BlockStat('block_checkpoint_size', 'checkpoint size', 'no_scale,size'),
    BlockStat('block_extension', 'allocations requiring file extension'),
    BlockStat('block_free', 'blocks freed'),
    BlockStat('block_magic', 'file magic number', 'max_aggregate,no_scale'),
    BlockStat('block_major', 'file major version number', 'max_aggregate,no_scale'),
    BlockStat('block_minor', 'minor version number', 'max_aggregate,no_scale'),
    BlockStat('block_reuse_bytes', 'file bytes available for reuse', 'no_scale,size'),
    BlockStat('block_size', 'file size in bytes', 'no_scale,size'),

    ##########################################
    # Btree statistics
    ##########################################
    BtreeStat('btree_checkpoint_generation', 'btree checkpoint generation', 'no_clear,no_scale'),
    BtreeStat('btree_checkpoint_pages_reconciled', 'btree number of pages reconciled during checkpoint', 'no_clear,no_scale'),
    BtreeStat('btree_clean_checkpoint_timer', 'btree clean tree checkpoint expiration time', 'no_clear,no_scale'),
    BtreeStat('btree_column_deleted', 'column-store variable-size deleted values', 'no_scale,tree_walk'),
    BtreeStat('btree_column_fix', 'column-store fixed-size leaf pages', 'no_scale,tree_walk'),
    BtreeStat('btree_column_internal', 'column-store internal pages', 'no_scale,tree_walk'),
    BtreeStat('btree_column_rle', 'column-store variable-size RLE encoded values', 'no_scale,tree_walk'),
    BtreeStat('btree_column_tws', 'column-store fixed-size time windows', 'no_scale,tree_walk'),
    BtreeStat('btree_column_variable', 'column-store variable-size leaf pages', 'no_scale,tree_walk'),
    BtreeStat('btree_compact_bytes_rewritten_expected', 'btree expected number of compact bytes rewritten', 'no_clear,no_scale'),
    BtreeStat('btree_compact_pages_reviewed', 'btree compact pages reviewed', 'no_clear,no_scale'),
    BtreeStat('btree_compact_pages_rewritten', 'btree compact pages rewritten', 'no_clear,no_scale'),
    BtreeStat('btree_compact_pages_rewritten_expected', 'btree expected number of compact pages rewritten', 'no_clear,no_scale'),
    BtreeStat('btree_compact_pages_skipped', 'btree compact pages skipped', 'no_clear,no_scale'),
    BtreeStat('btree_compact_skipped', 'btree skipped by compaction as process would not reduce size', 'no_clear,no_scale'),
    BtreeStat('btree_entries', 'number of key/value pairs', 'no_scale,tree_walk'),
    BtreeStat('btree_fixed_len', 'fixed-record size', 'max_aggregate,no_scale,size'),
    BtreeStat('btree_maximum_depth', 'maximum tree depth', 'max_aggregate,no_scale'),
    BtreeStat('btree_maxintlpage', 'maximum internal page size', 'max_aggregate,no_scale,size'),
    BtreeStat('btree_maxleafkey', 'maximum leaf page key size', 'max_aggregate,no_scale,size'),
    BtreeStat('btree_maxleafpage', 'maximum leaf page size', 'max_aggregate,no_scale,size'),
    BtreeStat('btree_maxleafvalue', 'maximum leaf page value size', 'max_aggregate,no_scale,size'),
    BtreeStat('btree_overflow', 'overflow pages', 'no_scale,tree_walk'),
    BtreeStat('btree_row_empty_values', 'row-store empty values', 'no_scale,tree_walk'),
    BtreeStat('btree_row_internal', 'row-store internal pages', 'no_scale,tree_walk'),
    BtreeStat('btree_row_leaf', 'row-store leaf pages', 'no_scale,tree_walk'),

    ##########################################
    # Eviction statistics
    ##########################################
    EvictStat('eviction_fail', 'data source pages selected for eviction unable to be evicted'),
    EvictStat('eviction_walk_passes', 'eviction walk passes of a file'),

    ##########################################
    # Cache content statistics
    ##########################################
    EvictCacheWalkStat('cache_state_avg_unvisited_age', 'Average time in cache for pages that have not been visited by the eviction server', 'no_clear,no_scale'),
    EvictCacheWalkStat('cache_state_avg_visited_age', 'Average time in cache for pages that have been visited by the eviction server', 'no_clear,no_scale'),
    EvictCacheWalkStat('cache_state_avg_written_size', 'Average on-disk page image size seen', 'no_clear,no_scale'),
    EvictCacheWalkStat('cache_state_gen_avg_gap', 'Average difference between current eviction generation when the page was last considered', 'no_clear,no_scale'),
    EvictCacheWalkStat('cache_state_gen_current', 'Current eviction generation', 'no_clear,no_scale'),
    EvictCacheWalkStat('cache_state_gen_max_gap', 'Maximum difference between current eviction generation when the page was last considered', 'no_clear,no_scale'),
    EvictCacheWalkStat('cache_state_max_pagesize', 'Maximum page size seen', 'no_clear,no_scale'),
    EvictCacheWalkStat('cache_state_memory', 'Pages created in memory and never written', 'no_clear,no_scale'),
    EvictCacheWalkStat('cache_state_min_written_size', 'Minimum on-disk page image size seen', 'no_clear,no_scale'),
    EvictCacheWalkStat('cache_state_not_queueable', 'Pages that could not be queued for eviction', 'no_clear,no_scale'),
    EvictCacheWalkStat('cache_state_pages', 'Total number of pages currently in cache', 'no_clear,no_scale'),
    EvictCacheWalkStat('cache_state_pages_clean', 'Clean pages currently in cache', 'no_clear,no_scale'),
    EvictCacheWalkStat('cache_state_pages_dirty', 'Dirty pages currently in cache', 'no_clear,no_scale'),
    EvictCacheWalkStat('cache_state_pages_internal', 'Internal pages currently in cache', 'no_clear,no_scale'),
    EvictCacheWalkStat('cache_state_pages_leaf', 'Leaf pages currently in cache', 'no_clear,no_scale'),
    EvictCacheWalkStat('cache_state_queued', 'Pages currently queued for eviction', 'no_clear,no_scale'),
    EvictCacheWalkStat('cache_state_refs_skipped', 'Refs skipped during cache traversal', 'no_clear,no_scale'),
    EvictCacheWalkStat('cache_state_root_entries', 'Entries in the root page', 'no_clear,no_scale'),
    EvictCacheWalkStat('cache_state_root_size', 'Size of the root page', 'no_clear,no_scale'),
    EvictCacheWalkStat('cache_state_smaller_alloc_size', 'On-disk page image sizes smaller than a single allocation unit', 'no_clear,no_scale'),
    EvictCacheWalkStat('cache_state_unvisited_count', 'Number of pages never visited by eviction server', 'no_clear,no_scale'),

    ##########################################
    # Compression statistics
    ##########################################
    CompressStat('compress_precomp_intl_max_page_size', 'compressed page maximum internal page size prior to compression', 'no_clear,no_scale,size'),
    CompressStat('compress_precomp_leaf_max_page_size', 'compressed page maximum leaf page size prior to compression ', 'no_clear,no_scale,size'),
    CompressStat('compress_read', 'pages read from disk'),
    # dist/stat.py sorts stats by their descriptions and not their names. The following stat descriptions insert an extra
    # space before the single digit numbers (2, 4, 8) so stats will be sorted numerically (2, 4, 8, 16, 32) instead of
    # alphabetically (16, 2, 32, 4, 8).
    CompressStat('compress_read_ratio_hist_2', 'pages read from disk with compression ratio smaller than  2'),
    CompressStat('compress_read_ratio_hist_4', 'pages read from disk with compression ratio smaller than  4'),
    CompressStat('compress_read_ratio_hist_8', 'pages read from disk with compression ratio smaller than  8'),
    CompressStat('compress_read_ratio_hist_16', 'pages read from disk with compression ratio smaller than 16'),
    CompressStat('compress_read_ratio_hist_32', 'pages read from disk with compression ratio smaller than 32'),
    CompressStat('compress_read_ratio_hist_64', 'pages read from disk with compression ratio smaller than 64'),
    CompressStat('compress_read_ratio_hist_max', 'pages read from disk with compression ratio greater than 64'),
    CompressStat('compress_write', 'pages written to disk'),
    CompressStat('compress_write_fail', 'page written to disk failed to compress'),
    CompressStat('compress_write_ratio_hist_2', 'pages written to disk with compression ratio smaller than  2'),
    CompressStat('compress_write_ratio_hist_4', 'pages written to disk with compression ratio smaller than  4'),
    CompressStat('compress_write_ratio_hist_8', 'pages written to disk with compression ratio smaller than  8'),
    CompressStat('compress_write_ratio_hist_16', 'pages written to disk with compression ratio smaller than 16'),
    CompressStat('compress_write_ratio_hist_32', 'pages written to disk with compression ratio smaller than 32'),
    CompressStat('compress_write_ratio_hist_64', 'pages written to disk with compression ratio smaller than 64'),
    CompressStat('compress_write_ratio_hist_max', 'pages written to disk with compression ratio greater than 64'),
    CompressStat('compress_write_too_small', 'page written to disk was too small to compress'),

    ##########################################
    # Cursor operations
    ##########################################
    CursorStat('cursor_cache', 'close calls that result in cache'),
    CursorStat('cursor_create', 'create calls'),
    CursorStat('cursor_insert', 'insert calls'),
    CursorStat('cursor_insert_bulk', 'bulk loaded cursor insert calls'),
    CursorStat('cursor_insert_bytes', 'insert key and value bytes', 'size'),
    CursorStat('cursor_modify', 'modify'),
    CursorStat('cursor_modify_bytes', 'modify key and value bytes affected', 'size'),
    CursorStat('cursor_modify_bytes_touch', 'modify value bytes modified', 'size'),
    CursorStat('cursor_next', 'next calls'),
    CursorStat('cursor_prev', 'prev calls'),
    CursorStat('cursor_remove', 'remove calls'),
    CursorStat('cursor_remove_bytes', 'remove key bytes removed', 'size'),
    CursorStat('cursor_reopen', 'cache cursors reuse count'),
    CursorStat('cursor_reserve', 'reserve calls'),
    CursorStat('cursor_reset', 'reset calls'),
    CursorStat('cursor_restart', 'operation restarted'),
    CursorStat('cursor_search', 'search calls'),
    CursorStat('cursor_search_hs', 'search history store calls'),
    CursorStat('cursor_search_near', 'search near calls'),
    CursorStat('cursor_truncate', 'truncate calls'),
    CursorStat('cursor_update', 'update calls'),
    CursorStat('cursor_update_bytes', 'update key and value bytes', 'size'),
    CursorStat('cursor_update_bytes_changed', 'update value size change', 'size'),

    ##########################################
    # Reconciliation statistics
    ##########################################
    RecStat('rec_dictionary', 'dictionary matches'),
    RecStat('rec_multiblock_internal', 'internal page multi-block writes'),
    RecStat('rec_multiblock_leaf', 'leaf page multi-block writes'),
    RecStat('rec_multiblock_max', 'maximum blocks required for a page', 'max_aggregate,no_scale'),
    RecStat('rec_prefix_compression', 'leaf page key bytes discarded using prefix compression', 'size'),
    RecStat('rec_suffix_compression', 'internal page key bytes discarded using suffix compression', 'size'),
    RecStat('rec_time_window_pages_prepared', 'pages written including at least one prepare'),
    RecStat('rec_time_window_pages_start_ts', 'pages written including at least one start timestamp'),
    RecStat('rec_time_window_prepared', 'records written including a prepare'),

    ##########################################
    # Session operations
    ##########################################
    SessionOpStat('session_compact', 'object compaction'),
]

##########################################
# CONNECTION AND DATA SOURCE statistics
##########################################
conn_dsrc_stats = [
    ##########################################
    # Autocommit statistics
    ##########################################
    AutoCommitStat('autocommit_readonly_retry', 'retries for readonly operations'),
    AutoCommitStat('autocommit_update_retry', 'retries for update operations'),

    ##########################################
    # Backup statistics
    ##########################################
    BackupStat('backup_blocks_compressed', 'total modified incremental blocks with compressed data'),
    BackupStat('backup_blocks_uncompressed', 'total modified incremental blocks without compressed data'),

    ##########################################
    # Cache and eviction statistics
    ##########################################
    CacheStat('cache_bytes_dirty', 'tracked dirty bytes in the cache', 'no_clear,no_scale,size'),
    CacheStat('cache_bytes_dirty_internal', 'tracked dirty internal page bytes in the cache', 'no_clear,no_scale,size'),
    CacheStat('cache_bytes_dirty_leaf', 'tracked dirty leaf page bytes in the cache', 'no_clear,no_scale,size'),
    CacheStat('cache_bytes_dirty_total', 'bytes dirty in the cache cumulative', 'no_clear,no_scale,size'),
    CacheStat('cache_bytes_inuse', 'bytes currently in the cache', 'no_clear,no_scale,size'),
    CacheStat('cache_bytes_read', 'bytes read into cache', 'size'),
    CacheStat('cache_bytes_write', 'bytes written from cache', 'size'),
    CacheStat('cache_eviction_blocked_checkpoint', 'checkpoint blocked page eviction'),
    CacheStat('cache_eviction_blocked_checkpoint_hs', 'checkpoint of history store file blocked non-history store page eviction'),
    CacheStat('cache_eviction_blocked_hazard', 'hazard pointer blocked page eviction'),
    CacheStat('cache_eviction_blocked_internal_page_split', 'internal page split blocked its eviction'),
    CacheStat('cache_eviction_blocked_multi_block_reconciliation_during_checkpoint', 'multi-block reconciliation blocked whilst checkpoint is running'),
    CacheStat('cache_eviction_blocked_no_progress', 'eviction gave up due to no progress being made'),
    CacheStat('cache_eviction_blocked_no_ts_checkpoint_race_1', 'eviction gave up due to detecting a disk value without a timestamp behind the last update on the chain'),
    CacheStat('cache_eviction_blocked_no_ts_checkpoint_race_2', 'eviction gave up due to detecting a tombstone without a timestamp ahead of the selected on disk update'),
    CacheStat('cache_eviction_blocked_no_ts_checkpoint_race_3', 'eviction gave up due to detecting a tombstone without a timestamp ahead of the selected on disk update after validating the update chain'),
    CacheStat('cache_eviction_blocked_no_ts_checkpoint_race_4', 'eviction gave up due to detecting update chain entries without timestamps after the selected on disk update'),
    CacheStat('cache_eviction_blocked_overflow_keys', 'overflow keys on a multiblock row-store page blocked its eviction'),
    CacheStat('cache_eviction_blocked_recently_modified', 'recent modification of a page blocked its eviction'),
    CacheStat('cache_eviction_blocked_remove_hs_race_with_checkpoint', 'eviction gave up due to needing to remove a record from the history store but checkpoint is running'),
    CacheStat('cache_eviction_blocked_uncommitted_truncate', 'uncommitted truncate blocked page eviction'),
    CacheStat('cache_eviction_clean', 'unmodified pages evicted'),
    CacheStat('cache_eviction_deepen', 'page split during eviction deepened the tree'),
    CacheStat('cache_eviction_dirty', 'modified pages evicted'),
    CacheStat('cache_eviction_dirty_obsolete_tw', 'pages dirtied due to obsolete time window by eviction'),
    CacheStat('cache_eviction_internal', 'internal pages evicted'),
    CacheStat('cache_eviction_pages_seen', 'pages seen by eviction walk'),
    CacheStat('cache_eviction_random_sample_inmem_root', 'locate a random in-mem ref by examining all entries on the root page'),
    CacheStat('cache_eviction_split_internal', 'internal pages split during eviction'),
    CacheStat('cache_eviction_split_leaf', 'leaf pages split during eviction'),
    CacheStat('cache_eviction_target_page_ge128', 'eviction walk target pages histogram - 128 and higher'),
    CacheStat('cache_eviction_target_page_lt10', 'eviction walk target pages histogram - 0-9'),
    CacheStat('cache_eviction_target_page_lt128', 'eviction walk target pages histogram - 64-128'),
    CacheStat('cache_eviction_target_page_lt32', 'eviction walk target pages histogram - 10-31'),
    CacheStat('cache_eviction_target_page_lt64', 'eviction walk target pages histogram - 32-63'),
    CacheStat('cache_eviction_target_page_reduced', 'eviction walk target pages reduced due to history store cache pressure'),
    CacheStat('cache_hs_btree_truncate', 'history store table truncation to remove all the keys of a btree'),
    CacheStat('cache_hs_btree_truncate_dryrun', 'history store table truncations that would have happened in non-dryrun mode'),
    CacheStat('cache_hs_insert', 'history store table insert calls'),
    CacheStat('cache_hs_insert_full_update', 'the number of times full update inserted to history store'),
    CacheStat('cache_hs_insert_restart', 'history store table insert calls that returned restart'),
    CacheStat('cache_hs_insert_reverse_modify', 'the number of times reverse modify inserted to history store'),
    CacheStat('cache_hs_key_truncate', 'history store table truncation to remove an update'),
    CacheStat('cache_hs_key_truncate_onpage_removal', 'history store table truncation to remove range of updates due to key being removed from the data page during reconciliation'),
    CacheStat('cache_hs_key_truncate_rts', 'history store table truncation by rollback to stable to remove an update'),
    CacheStat('cache_hs_key_truncate_rts_dryrun', 'history store table truncations to remove an update that would have happened in non-dryrun mode'),
    CacheStat('cache_hs_key_truncate_rts_unstable', 'history store table truncation by rollback to stable to remove an unstable update'),
    CacheStat('cache_hs_key_truncate_rts_unstable_dryrun', 'history store table truncations to remove an unstable update that would have happened in non-dryrun mode'),
    CacheStat('cache_hs_order_lose_durable_timestamp', 'history store table resolved updates without timestamps that lose their durable timestamp'),
    CacheStat('cache_hs_order_reinsert', 'history store table updates without timestamps fixed up by reinserting with the fixed timestamp'),
    CacheStat('cache_hs_order_remove', 'history store table truncation to remove range of updates due to an update without a timestamp on data page'),
    CacheStat('cache_hs_read', 'history store table reads'),
    CacheStat('cache_hs_read_miss', 'history store table reads missed'),
    CacheStat('cache_hs_read_squash', 'history store table reads requiring squashed modifies'),
    CacheStat('cache_hs_write_squash', 'history store table writes requiring squashed modifies'),
    CacheStat('cache_inmem_split', 'in-memory page splits'),
    CacheStat('cache_inmem_splittable', 'in-memory page passed criteria to be split'),
    CacheStat('cache_pages_prefetch', 'pages requested from the cache due to pre-fetch'),
    CacheStat('cache_pages_requested', 'pages requested from the cache'),
    CacheStat('cache_read', 'pages read into cache'),
    CacheStat('cache_read_checkpoint', 'pages read into cache by checkpoint'),
    CacheStat('cache_read_deleted', 'pages read into cache after truncate'),
    CacheStat('cache_read_deleted_prepared', 'pages read into cache after truncate in prepare state'),
    CacheStat('cache_read_delta', 'number of pages read that had deltas attached'),
    CacheStat('cache_read_overflow', 'overflow pages read into cache'),
    CacheStat('cache_reverse_splits', 'reverse splits performed'),
    CacheStat('cache_reverse_splits_skipped_vlcs', 'reverse splits skipped because of VLCS namespace gap restrictions'),
    CacheStat('cache_write', 'pages written from cache'),
    CacheStat('cache_write_hs', 'page written requiring history store records'),
    CacheStat('cache_write_restore', 'pages written requiring in-memory restoration'),

    ##########################################
    # Checkpoint statistics
    ##########################################
    CheckpointStat('checkpoint_cleanup_pages_evict', 'pages added for eviction during checkpoint cleanup'),
    CheckpointStat('checkpoint_cleanup_pages_obsolete_tw', 'pages dirtied due to obsolete time window by checkpoint cleanup'),
    CheckpointStat('checkpoint_cleanup_pages_read_obsolete_tw', 'pages read into cache during checkpoint cleanup due to obsolete time window'),
    CheckpointStat('checkpoint_cleanup_pages_read_reclaim_space', 'pages read into cache during checkpoint cleanup (reclaim_space)'),
    CheckpointStat('checkpoint_cleanup_pages_removed', 'pages removed during checkpoint cleanup'),
    CheckpointStat('checkpoint_cleanup_pages_visited', 'pages visited during checkpoint cleanup'),
    CheckpointStat('checkpoint_cleanup_pages_walk_skipped', 'pages skipped during checkpoint cleanup tree walk'),
    CheckpointStat('checkpoint_obsolete_applied', 'transaction checkpoints due to obsolete pages'),
    CheckpointStat('checkpoint_snapshot_acquired', 'checkpoint has acquired a snapshot for its transaction'),

    ##########################################
    # Cursor operations
    ##########################################
    CursorStat('cursor_bounds_comparisons', 'cursor bounds comparisons performed'),
    CursorStat('cursor_bounds_next_early_exit', 'cursor bounds next early exit'),
    CursorStat('cursor_bounds_next_unpositioned', 'cursor bounds next called on an unpositioned cursor'),
    CursorStat('cursor_bounds_prev_early_exit', 'cursor bounds prev early exit'),
    CursorStat('cursor_bounds_prev_unpositioned', 'cursor bounds prev called on an unpositioned cursor'),
    CursorStat('cursor_bounds_reset', 'cursor bounds cleared from reset'),
    CursorStat('cursor_bounds_search_early_exit', 'cursor bounds search early exit'),
    CursorStat('cursor_bounds_search_near_repositioned_cursor', 'cursor bounds search near call repositioned cursor'),
    CursorStat('cursor_next_hs_tombstone', 'cursor next calls that skip due to a globally visible history store tombstone'),
    CursorStat('cursor_next_skip_ge_100', 'cursor next calls that skip greater than or equal to 100 entries'),
    CursorStat('cursor_next_skip_lt_100', 'cursor next calls that skip greater than 1 and fewer than 100 entries'),
    CursorStat('cursor_next_skip_total', 'Total number of entries skipped by cursor next calls'),
    CursorStat('cursor_open_count', 'open cursor count', 'no_clear,no_scale'),
    CursorStat('cursor_prev_hs_tombstone', 'cursor prev calls that skip due to a globally visible history store tombstone'),
    CursorStat('cursor_prev_skip_ge_100', 'cursor prev calls that skip greater than or equal to 100 entries'),
    CursorStat('cursor_prev_skip_lt_100', 'cursor prev calls that skip less than 100 entries'),
    CursorStat('cursor_prev_skip_total', 'Total number of entries skipped by cursor prev calls'),
    CursorStat('cursor_reposition', 'Total number of times cursor temporarily releases pinned page to encourage eviction of hot or large page'),
    CursorStat('cursor_reposition_failed', 'Total number of times cursor fails to temporarily release pinned page to encourage eviction of hot or large page'),
    CursorStat('cursor_search_near_prefix_fast_paths', 'Total number of times a search near has exited due to prefix config'),
    CursorStat('cursor_skip_hs_cur_position', 'Total number of entries skipped to position the history store cursor'),
    CursorStat('cursor_tree_walk_del_page_skip', 'Total number of deleted pages skipped during tree walk'),
    CursorStat('cursor_tree_walk_inmem_del_page_skip', 'Total number of in-memory deleted pages skipped during tree walk'),
    CursorStat('cursor_tree_walk_ondisk_del_page_skip', 'Total number of on-disk deleted pages skipped during tree walk'),

    ##########################################
    # Disaggrated block manager statistics
    ##########################################
    BlockDisaggStat('disagg_block_get', 'Disaggregated block manager get'),
    BlockDisaggStat('disagg_block_hs_byte_read', 'Bytes read from the shared history store in SLS', 'size'),
    BlockDisaggStat('disagg_block_hs_byte_write', 'Bytes written to the shared history store in SLS', 'size'),
    BlockDisaggStat('disagg_block_hs_get', 'Disaggregated block manager get from the shared history store in SLS'),
    BlockDisaggStat('disagg_block_hs_put', 'Disaggregated block manager put to the shared history store in SLS'),
    BlockDisaggStat('disagg_block_put', 'Disaggregated block manager put '),

    ##########################################
    # Cursor API error statistics
    ##########################################
    CursorErrorStat('cursor_bound_error', 'cursor bound calls that return an error'),
    CursorErrorStat('cursor_cache_error', 'cursor cache calls that return an error'),
    CursorErrorStat('cursor_close_error', 'cursor close calls that return an error'),
    CursorErrorStat('cursor_compare_error', 'cursor compare calls that return an error'),
    CursorErrorStat('cursor_equals_error', 'cursor equals calls that return an error'),
    CursorErrorStat('cursor_get_key_error', 'cursor get key calls that return an error'),
    CursorErrorStat('cursor_get_value_error', 'cursor get value calls that return an error'),
    CursorErrorStat('cursor_insert_check_error', 'cursor insert check calls that return an error'),
    CursorErrorStat('cursor_insert_error', 'cursor insert calls that return an error'),
    CursorErrorStat('cursor_largest_key_error', 'cursor largest key calls that return an error'),
    CursorErrorStat('cursor_modify_error', 'cursor modify calls that return an error'),
    CursorErrorStat('cursor_next_error', 'cursor next calls that return an error'),
    CursorErrorStat('cursor_next_random_error', 'cursor next random calls that return an error'),
    CursorErrorStat('cursor_prev_error', 'cursor prev calls that return an error'),
    CursorErrorStat('cursor_reconfigure_error', 'cursor reconfigure calls that return an error'),
    CursorErrorStat('cursor_remove_error', 'cursor remove calls that return an error'),
    CursorErrorStat('cursor_reopen_error', 'cursor reopen calls that return an error'),
    CursorErrorStat('cursor_reserve_error', 'cursor reserve calls that return an error'),
    CursorErrorStat('cursor_reset_error', 'cursor reset calls that return an error'),
    CursorErrorStat('cursor_search_error', 'cursor search calls that return an error'),
    CursorErrorStat('cursor_search_near_error', 'cursor search near calls that return an error'),
    CursorErrorStat('cursor_update_error', 'cursor update calls that return an error'),

    ##########################################
    # Layered table statistics
    ##########################################
    LayeredStat('layered_curs_insert', 'Layered table cursor insert operations'),
    LayeredStat('layered_curs_next', 'Layered table cursor next operations'),
    LayeredStat('layered_curs_next_ingest', 'Layered table cursor next operations from ingest table'),
    LayeredStat('layered_curs_next_stable', 'Layered table cursor next operations from stable table'),
    LayeredStat('layered_curs_prev', 'Layered table cursor prev operations'),
    LayeredStat('layered_curs_prev_ingest', 'Layered table cursor prev operations from ingest table'),
    LayeredStat('layered_curs_prev_stable', 'Layered table cursor prev operations from stable table'),
    LayeredStat('layered_curs_remove', 'Layered table cursor remove operations'),
    LayeredStat('layered_curs_search', 'Layered table cursor search operations'),
    LayeredStat('layered_curs_search_ingest', 'Layered table cursor search operations from ingest table'),
    LayeredStat('layered_curs_search_near', 'Layered table cursor search near operations'),
    LayeredStat('layered_curs_search_near_ingest', 'Layered table cursor search near operations from ingest table'),
    LayeredStat('layered_curs_search_near_stable', 'Layered table cursor search near operations from stable table'),
    LayeredStat('layered_curs_search_stable', 'Layered table cursor search operations from stable table'),
    LayeredStat('layered_curs_update', 'Layered table cursor update operations'),

    LayeredStat('layered_table_manager_checkpoints', 'checkpoints performed on this table by the layered table manager'),
    LayeredStat('layered_table_manager_checkpoints_refreshed', 'checkpoints refreshed on shared layered constituents'),
    LayeredStat('layered_table_manager_logops_applied', 'how many log applications the layered table manager applied on this tree'),
    LayeredStat('layered_table_manager_logops_skipped', 'how many log applications the layered table manager skipped on this tree'),
    LayeredStat('layered_table_manager_skip_lsn', 'how many previously-applied LSNs the layered table manager skipped on this tree'),

    ##########################################
    # Reconciliation statistics
    ##########################################
    RecStat('rec_overflow_key_leaf', 'leaf-page overflow keys'),
    RecStat('rec_overflow_value', 'overflow values written'),
    RecStat('rec_page_delete', 'pages deleted'),
    RecStat('rec_page_delete_fast', 'fast-path pages deleted'),
    RecStat('rec_pages', 'page reconciliation calls'),
    RecStat('rec_pages_eviction', 'page reconciliation calls for eviction'),
    RecStat('rec_time_aggr_newest_start_durable_ts', 'pages written including an aggregated newest start durable timestamp '),
    RecStat('rec_time_aggr_newest_stop_durable_ts', 'pages written including an aggregated newest stop durable timestamp '),
    RecStat('rec_time_aggr_newest_stop_ts', 'pages written including an aggregated newest stop timestamp '),
    RecStat('rec_time_aggr_newest_stop_txn', 'pages written including an aggregated newest stop transaction ID'),
    RecStat('rec_time_aggr_newest_txn', 'pages written including an aggregated newest transaction ID '),
    RecStat('rec_time_aggr_oldest_start_ts', 'pages written including an aggregated oldest start timestamp '),
    RecStat('rec_time_aggr_prepared', 'pages written including an aggregated prepare'),
    RecStat('rec_time_window_bytes_ts', 'approximate byte size of timestamps in pages written'),
    RecStat('rec_time_window_bytes_txn', 'approximate byte size of transaction IDs in pages written'),
    RecStat('rec_time_window_durable_start_ts', 'records written including a start durable timestamp'),
    RecStat('rec_time_window_durable_stop_ts', 'records written including a stop durable timestamp'),
    RecStat('rec_time_window_pages_durable_start_ts', 'pages written including at least one start durable timestamp'),
    RecStat('rec_time_window_pages_durable_stop_ts', 'pages written including at least one stop durable timestamp'),
    RecStat('rec_time_window_pages_start_txn', 'pages written including at least one start transaction ID'),
    RecStat('rec_time_window_pages_stop_ts', 'pages written including at least one stop timestamp'),
    RecStat('rec_time_window_pages_stop_txn', 'pages written including at least one stop transaction ID'),
    RecStat('rec_time_window_start_ts', 'records written including a start timestamp'),
    RecStat('rec_time_window_start_txn', 'records written including a start transaction ID'),
    RecStat('rec_time_window_stop_ts', 'records written including a stop timestamp'),
    RecStat('rec_time_window_stop_txn', 'records written including a stop transaction ID'),
    RecStat('rec_vlcs_emptied_pages', 'VLCS pages explicitly reconciled as empty'),

    ##########################################
    # Transaction statistics
    ##########################################
    TxnStat('txn_read_overflow_remove', 'number of times overflow removed value is read'),
    TxnStat('txn_read_race_prepare_commit', 'a reader raced with a prepared transaction commit and skipped an update or updates'),
    TxnStat('txn_read_race_prepare_update', 'race to read prepared update retry'),
    TxnStat('txn_rts_delete_rle_skipped', 'rollback to stable skipping delete rle'),
    TxnStat('txn_rts_hs_removed', 'rollback to stable updates removed from history store'),
    TxnStat('txn_rts_hs_removed_dryrun', 'rollback to stable updates that would have been removed from history store in non-dryrun mode'),
    TxnStat('txn_rts_hs_restore_tombstones', 'rollback to stable restored tombstones from history store'),
    TxnStat('txn_rts_hs_restore_tombstones_dryrun', 'rollback to stable tombstones from history store that would have been restored in non-dryrun mode'),
    TxnStat('txn_rts_hs_restore_updates', 'rollback to stable restored updates from history store'),
    TxnStat('txn_rts_hs_restore_updates_dryrun', 'rollback to stable updates from history store that would have been restored in non-dryrun mode'),
    TxnStat('txn_rts_hs_stop_older_than_newer_start', 'rollback to stable history store records with stop timestamps older than newer records'),
    TxnStat('txn_rts_inconsistent_ckpt', 'rollback to stable inconsistent checkpoint'),
    TxnStat('txn_rts_keys_removed', 'rollback to stable keys removed'),
    TxnStat('txn_rts_keys_removed_dryrun', 'rollback to stable keys that would have been removed in non-dryrun mode'),
    TxnStat('txn_rts_keys_restored', 'rollback to stable keys restored'),
    TxnStat('txn_rts_keys_restored_dryrun', 'rollback to stable keys that would have been restored in non-dryrun mode'),
    TxnStat('txn_rts_stable_rle_skipped', 'rollback to stable skipping stable rle'),
    TxnStat('txn_rts_sweep_hs_keys', 'rollback to stable sweeping history store keys'),
    TxnStat('txn_rts_sweep_hs_keys_dryrun', 'rollback to stable history store keys that would have been swept in non-dryrun mode'),
    TxnStat('txn_update_conflict', 'update conflicts'),
]

##########################################
# Session statistics
##########################################
session_stats = [
    SessionStat('bytes_read', 'bytes read into cache'),
    SessionStat('bytes_write', 'bytes written from cache'),
    SessionStat('cache_time', 'time waiting for cache (usecs)'),
    SessionStat('lock_dhandle_wait', 'dhandle lock wait time (usecs)'),
    SessionStat('lock_schema_wait', 'schema lock wait time (usecs)'),
    SessionStat('read_time', 'page read from disk to cache time (usecs)'),
    SessionStat('txn_bytes_dirty', 'dirty bytes in this txn'),
    SessionStat('write_time', 'page write from cache to disk time (usecs)'),
]<|MERGE_RESOLUTION|>--- conflicted
+++ resolved
@@ -113,17 +113,10 @@
     prefix = 'cache'
     def __init__(self, name, desc, flags=''):
         Stat.__init__(self, name, EvictStat.prefix, desc, flags)
-<<<<<<< HEAD
 class LayeredStat(Stat):
     prefix = 'layered'
     def __init__(self, name, desc, flags=''):
         Stat.__init__(self, name, LayeredStat.prefix, desc, flags)
-class LiveRestoreStat(Stat):
-    prefix = 'live-restore'
-    def __init__(self, name, desc, flags=''):
-        Stat.__init__(self, name, LiveRestoreStat.prefix, desc, flags)
-=======
->>>>>>> 25493658
 class LockStat(Stat):
     prefix = 'lock'
     def __init__(self, name, desc, flags=''):
@@ -545,7 +538,6 @@
     DhandleStat('dh_sweeps', 'connection sweeps'),
 
     ##########################################
-<<<<<<< HEAD
     # Layered table statistics
     ##########################################
     LayeredStat('layered_table_manager_active', 'whether the layered table manager thread is currently busy doing work'),
@@ -553,14 +545,6 @@
     LayeredStat('layered_table_manager_tables', 'the number of tables the layered table manager has open'),
 
     ##########################################
-    # Live Restore statistics
-    ##########################################
-    LiveRestoreStat('live_restore_queue_length', 'the number of files remaining for live restore completion', 'no_clear,no_scale'),
-    LiveRestoreStat('live_restore_state', 'live restore state', 'no_clear,no_scale'),
-
-    ##########################################
-=======
->>>>>>> 25493658
     # Locking statistics
     ##########################################
     LockStat('lock_btree_page_count', 'btree page lock acquisitions'),
