#!/usr/bin/env python3

# Auto-generate statistics #defines, with initialization, clear and aggregate
# functions.
#
# NOTE: Statistics reports show individual objects as operations per second.
# All objects where that does not make sense should have the word 'currently'
# or the phrase 'in the cache' in their text description, for example, 'files
# currently open'.
# NOTE: All statistics descriptions must have a prefix string followed by ':'.
#
# Data-source statistics are normally aggregated across the set of underlying
# objects. Additional optional configuration flags are available:
#       cache_walk      Only reported when statistics=cache_walk is set
#       tree_walk       Only reported when statistics=tree_walk is set
#       max_aggregate   Take the maximum value when aggregating statistics
#       no_clear        Value not cleared when statistics cleared
#       no_scale        Don't scale value per second in the logging tool script
#       size            Used by timeseries tool, indicates value is a byte count
#
# The no_clear and no_scale flags are normally always set together (values that
# are maintained over time are normally not scaled per second).

from operator import attrgetter
import sys

class Stat:
    def __init__(self, name, tag, desc, flags=''):
        self.name = name
        self.desc = tag + ': ' + desc
        self.flags = flags

    def __cmp__(self, other):
        return cmp(self.desc.lower(), other.desc.lower())

class AutoCommitStat(Stat):
    prefix = 'autocommit'
    def __init__(self, name, desc, flags=''):
        Stat.__init__(self, name, AutoCommitStat.prefix, desc, flags)

class BackgroundCompactStat(Stat):
    prefix = 'background-compact'
    def __init__(self, name, desc, flags=''):
        Stat.__init__(self, name, BackgroundCompactStat.prefix, desc, flags)

class BackupStat(Stat):
    prefix = 'backup'
    def __init__(self, name, desc, flags=''):
        Stat.__init__(self, name, BackupStat.prefix, desc, flags)

class BlockCacheStat(Stat):
    prefix = 'block-cache'
    def __init__(self, name, desc, flags=''):
        Stat.__init__(self, name, BlockCacheStat.prefix, desc, flags)
class BlockDisaggStat(Stat):
    prefix = 'block-disagg'
    def __init__(self, name, desc, flags=''):
        Stat.__init__(self, name, BlockDisaggStat.prefix, desc, flags)
class BlockStat(Stat):
    prefix = 'block-manager'
    def __init__(self, name, desc, flags=''):
        Stat.__init__(self, name, BlockStat.prefix, desc, flags)
class BtreeStat(Stat):
    prefix = 'btree'
    def __init__(self, name, desc, flags=''):
        Stat.__init__(self, name, BtreeStat.prefix, desc, flags)
class CacheStat(Stat):
    prefix = 'cache'
    def __init__(self, name, desc, flags=''):
        Stat.__init__(self, name, CacheStat.prefix, desc, flags)
class CapacityStat(Stat):
    prefix = 'capacity'
    def __init__(self, name, desc, flags=''):
        Stat.__init__(self, name, CapacityStat.prefix, desc, flags)
class CheckpointStat(Stat):
    prefix = 'checkpoint'
    def __init__(self, name, desc, flags=''):
        Stat.__init__(self, name, CheckpointStat.prefix, desc, flags)
class ChunkCacheStat(Stat):
    prefix = 'chunk-cache'
    def __init__(self, name, desc, flags=''):
        Stat.__init__(self, name, ChunkCacheStat.prefix, desc, flags)
class CompressStat(Stat):
    prefix = 'compression'
    def __init__(self, name, desc, flags=''):
        Stat.__init__(self, name, CompressStat.prefix, desc, flags)
class ConnStat(Stat):
    prefix = 'connection'
    def __init__(self, name, desc, flags=''):
        Stat.__init__(self, name, ConnStat.prefix, desc, flags)
class CursorErrorStat(Stat):
    prefix = 'cursor'
    def __init__(self, name, desc, flags=''):
        Stat.__init__(self, name, CursorStat.prefix, desc, flags)
class CursorStat(Stat):
    prefix = 'cursor'
    def __init__(self, name, desc, flags=''):
        Stat.__init__(self, name, CursorStat.prefix, desc, flags)
class CursorSweepStat(Stat):
    prefix = 'cursor'
    def __init__(self, name, desc, flags=''):
        Stat.__init__(self, name, CursorStat.prefix, desc, flags)
class DhandleStat(Stat):
    prefix = 'data-handle'
    def __init__(self, name, desc, flags=''):
        Stat.__init__(self, name, DhandleStat.prefix, desc, flags)
class EvictCacheWalkStat(Stat):
    prefix = 'cache_walk'
    def __init__(self, name, desc, flags=''):
        flags += ',cache_walk'
        Stat.__init__(self, name, EvictCacheWalkStat.prefix, desc, flags)
class EvictStat(Stat):
    prefix = 'cache'
    def __init__(self, name, desc, flags=''):
        Stat.__init__(self, name, EvictStat.prefix, desc, flags)
class LayeredStat(Stat):
    prefix = 'layered'
    def __init__(self, name, desc, flags=''):
        Stat.__init__(self, name, LayeredStat.prefix, desc, flags)
class LiveRestoreStat(Stat):
    prefix = 'live-restore'
    def __init__(self, name, desc, flags=''):
        Stat.__init__(self, name, LiveRestoreStat.prefix, desc, flags)
class LockStat(Stat):
    prefix = 'lock'
    def __init__(self, name, desc, flags=''):
        Stat.__init__(self, name, LockStat.prefix, desc, flags)
class LogStat(Stat):
    prefix = 'log'
    def __init__(self, name, desc, flags=''):
        Stat.__init__(self, name, LogStat.prefix, desc, flags)
class SessionStat(Stat):
    prefix = 'session'
    def __init__(self, name, desc, flags=''):
        Stat.__init__(self, name, SessionStat.prefix, desc, flags)
class PerfHistStat(Stat):
    prefix = 'perf'
    def __init__(self, name, desc, flags=''):
        Stat.__init__(self, name, PerfHistStat.prefix, desc, flags)
class PrefetchStat(Stat):
    prefix = 'prefetch'
    def __init__(self, name, desc, flags=''):
        Stat.__init__(self, name, PrefetchStat.prefix, desc, flags)
class RecStat(Stat):
    prefix = 'reconciliation'
    def __init__(self, name, desc, flags=''):
        Stat.__init__(self, name, RecStat.prefix, desc, flags)
class SessionOpStat(Stat):
    prefix = 'session'
    def __init__(self, name, desc, flags=''):
        Stat.__init__(self, name, SessionOpStat.prefix, desc, flags)
class StorageStat(Stat):
    prefix = 'tiered-storage'
    def __init__(self, name, desc, flags=''):
        Stat.__init__(self, name, SessionOpStat.prefix, desc, flags)
class ThreadStat(Stat):
    prefix = 'thread-state'
    def __init__(self, name, desc, flags=''):
        Stat.__init__(self, name, ThreadStat.prefix, desc, flags)
class TxnStat(Stat):
    prefix = 'transaction'
    def __init__(self, name, desc, flags=''):
        Stat.__init__(self, name, TxnStat.prefix, desc, flags)
class YieldStat(Stat):
    prefix = 'thread-yield'
    def __init__(self, name, desc, flags=''):
        Stat.__init__(self, name, YieldStat.prefix, desc, flags)

##########################################
# CONNECTION statistics
##########################################
conn_stats = [
    ##########################################
    # System statistics
    ##########################################
    ConnStat('buckets', 'hash bucket array size general', 'no_clear,no_scale,size'),
    ConnStat('buckets_dh', 'hash bucket array size for data handles', 'no_clear,no_scale,size'),
    ConnStat('cond_auto_wait', 'auto adjusting condition wait calls'),
    ConnStat('cond_auto_wait_reset', 'auto adjusting condition resets'),
    ConnStat('cond_auto_wait_skipped', 'auto adjusting condition wait raced to update timeout and skipped updating'),
    ConnStat('cond_wait', 'pthread mutex condition wait calls'),
    ConnStat('file_open', 'files currently open', 'no_clear,no_scale'),
    ConnStat('fsync_io', 'total fsync I/Os'),
    ConnStat('memory_allocation', 'memory allocations'),
    ConnStat('memory_free', 'memory frees'),
    ConnStat('memory_grow', 'memory re-allocations'),
    ConnStat('no_session_sweep_5min', 'number of sessions without a sweep for 5+ minutes'),
    ConnStat('no_session_sweep_60min', 'number of sessions without a sweep for 60+ minutes'),
    ConnStat('read_io', 'total read I/Os'),
    ConnStat('rwlock_read', 'pthread mutex shared lock read-lock calls'),
    ConnStat('rwlock_write', 'pthread mutex shared lock write-lock calls'),
    ConnStat('time_travel', 'detected system time went backwards'),
    ConnStat('write_io', 'total write I/Os'),

    ##########################################
    # Background compaction statistics
    ##########################################
    BackgroundCompactStat('background_compact_bytes_recovered', 'background compact recovered bytes', 'no_scale'),
    BackgroundCompactStat('background_compact_ema', 'background compact moving average of bytes rewritten', 'no_scale'),
    BackgroundCompactStat('background_compact_exclude', 'background compact skipped file as it is part of the exclude list', 'no_scale'),
    BackgroundCompactStat('background_compact_fail', 'background compact failed calls', 'no_scale'),
    BackgroundCompactStat('background_compact_fail_cache_pressure', 'background compact failed calls due to cache pressure', 'no_scale'),
    BackgroundCompactStat('background_compact_files_tracked', 'number of files tracked by background compaction', 'no_scale'),
    BackgroundCompactStat('background_compact_interrupted', 'background compact interrupted', 'no_scale'),
    BackgroundCompactStat('background_compact_running', 'background compact running', 'no_scale'),
    BackgroundCompactStat('background_compact_skipped', 'background compact skipped file as not meeting requirements for compaction', 'no_scale'),
    BackgroundCompactStat('background_compact_sleep_cache_pressure', 'background compact sleeps due to cache pressure', 'no_scale'),
    BackgroundCompactStat('background_compact_success', 'background compact successful calls', 'no_scale'),
    BackgroundCompactStat('background_compact_timeout', 'background compact timeout', 'no_scale'),

    ##########################################
    # Backup statistics
    ##########################################
    BackupStat('backup_bits_clr', 'backup total bits cleared'),
    BackupStat('backup_blocks', 'total modified incremental blocks'),
    BackupStat('backup_cursor_open', 'backup cursor open', 'no_clear,no_scale'),
    BackupStat('backup_dup_open', 'backup duplicate cursor open', 'no_clear,no_scale'),
    BackupStat('backup_granularity', 'backup granularity size'),
    BackupStat('backup_incremental', 'incremental backup enabled', 'no_clear,no_scale'),
    BackupStat('backup_start', 'opening the backup cursor in progress', 'no_clear,no_scale'),

    ##########################################
    # Block cache statistics
    ##########################################
    BlockCacheStat('block_cache_blocks', 'total blocks'),
    BlockCacheStat('block_cache_blocks_evicted', 'evicted blocks'),
    BlockCacheStat('block_cache_blocks_insert_read', 'total blocks inserted on read path'),
    BlockCacheStat('block_cache_blocks_insert_write', 'total blocks inserted on write path'),
    BlockCacheStat('block_cache_blocks_removed', 'removed blocks'),
    BlockCacheStat('block_cache_blocks_removed_blocked', 'time sleeping to remove block (usecs)'),
    BlockCacheStat('block_cache_blocks_update', 'cached blocks updated'),
    BlockCacheStat('block_cache_bypass_chkpt', 'number of put bypasses on checkpoint I/O'),
    BlockCacheStat('block_cache_bypass_filesize', 'file size causing bypass'),
    BlockCacheStat('block_cache_bypass_get', 'number of bypasses on get'),
    BlockCacheStat('block_cache_bypass_overhead_put', 'number of bypasses due to overhead on put'),
    BlockCacheStat('block_cache_bypass_put', 'number of bypasses on put because file is too small'),
    BlockCacheStat('block_cache_bypass_writealloc', 'number of bypasses because no-write-allocate setting was on'),
    BlockCacheStat('block_cache_bytes', 'total bytes'),
    BlockCacheStat('block_cache_bytes_insert_read', 'total bytes inserted on read path'),
    BlockCacheStat('block_cache_bytes_insert_write', 'total bytes inserted on write path'),
    BlockCacheStat('block_cache_bytes_update', 'cached bytes updated'),
    BlockCacheStat('block_cache_eviction_passes', 'number of eviction passes'),
    BlockCacheStat('block_cache_hits', 'number of hits'),
    BlockCacheStat('block_cache_lookups', 'lookups'),
    BlockCacheStat('block_cache_misses', 'number of misses'),
    BlockCacheStat('block_cache_not_evicted_overhead', 'number of blocks not evicted due to overhead'),

    ##########################################
    # Block manager statistics
    ##########################################
    BlockStat('block_byte_map_read', 'mapped bytes read', 'size'),
    BlockStat('block_byte_read', 'bytes read', 'size'),
    BlockStat('block_byte_read_intl', 'bytes read for internal pages', 'size'),
    BlockStat('block_byte_read_intl_disk', 'bytes read for internal pages before decompression and decryption', 'size'),
    BlockStat('block_byte_read_leaf', 'bytes read for leaf pages', 'size'),
    BlockStat('block_byte_read_leaf_disk', 'bytes read for leaf pages before decompression and decryption', 'size'),
    BlockStat('block_byte_read_mmap', 'bytes read via memory map API', 'size'),
    BlockStat('block_byte_read_syscall', 'bytes read via system call API', 'size'),
    BlockStat('block_byte_write', 'bytes written', 'size'),
    BlockStat('block_byte_write_checkpoint', 'bytes written for checkpoint', 'size'),
    BlockStat('block_byte_write_compact', 'bytes written by compaction', 'size'),
    BlockStat('block_byte_write_intl', 'bytes written for internal pages before compression and encryption', 'size'),
    BlockStat('block_byte_write_intl_delta_gt100', 'number of internal page deltas written that were greater than the size of the full image'),
    BlockStat('block_byte_write_intl_delta_lt100', 'number of internal page deltas written that were between 80-100 percent the size of the full image'),
    BlockStat('block_byte_write_intl_delta_lt20', 'number of internal page deltas written that were between 0-20 percent the size of the full image'),
    BlockStat('block_byte_write_intl_delta_lt40', 'number of internal page deltas written that were between 20-40 percent the size of the full image'),
    BlockStat('block_byte_write_intl_delta_lt60', 'number of internal page deltas written that were between 40-60 percent the size of the full image'),
    BlockStat('block_byte_write_intl_delta_lt80', 'number of internal page deltas written that were between 60-80 percent the size of the full image'),
    BlockStat('block_byte_write_intl_disk', 'bytes written for internal pages after compression and encryption', 'size'),
    BlockStat('block_byte_write_leaf', 'bytes written for leaf pages before compression and encryption', 'size'),
    BlockStat('block_byte_write_leaf_delta_gt100', 'number of leaf page deltas written that were greater than the size of the full image'),
    BlockStat('block_byte_write_leaf_delta_lt100', 'number of leaf page deltas written that were between 80-100 percent the size of the full image'),
    BlockStat('block_byte_write_leaf_delta_lt20', 'number of leaf page deltas written that were between 0-20 percent the size of the full image'),
    BlockStat('block_byte_write_leaf_delta_lt40', 'number of leaf page deltas written that were between 20-40 percent the size of the full image'),
    BlockStat('block_byte_write_leaf_delta_lt60', 'number of leaf page deltas written that were between 40-60 percent the size of the full image'),
    BlockStat('block_byte_write_leaf_delta_lt80', 'number of leaf page deltas written that were between 60-80 percent the size of the full image'),
    BlockStat('block_byte_write_leaf_disk', 'bytes written for leaf pages after compression and encryption', 'size'),
    BlockStat('block_byte_write_mmap', 'bytes written via memory map API', 'size'),
    BlockStat('block_byte_write_saved_delta_intl', 'bytes saved from being written when using internal page deltas', 'size'),
    BlockStat('block_byte_write_saved_delta_leaf', 'bytes saved from being written when using leaf page deltas', 'size'),
    BlockStat('block_byte_write_syscall', 'bytes written via system call API', 'size'),
    BlockStat('block_map_read', 'mapped blocks read'),
    BlockStat('block_preload', 'blocks pre-loaded'),
    BlockStat('block_read', 'blocks read'),
    BlockStat('block_remap_file_resize', 'number of times the file was remapped because it changed size via fallocate or truncate'),
    BlockStat('block_remap_file_write', 'number of times the region was remapped via write'),
    BlockStat('block_write', 'blocks written'),

    ##########################################
    # Cache statistics
    ##########################################
    CacheStat('cache_bytes_hs', 'bytes belonging to the history store table in the cache', 'no_clear,no_scale,size'),
    CacheStat('cache_bytes_image', 'bytes belonging to page images in the cache', 'no_clear,no_scale,size'),
    CacheStat('cache_bytes_internal', 'tracked bytes belonging to internal pages in the cache', 'no_clear,no_scale,size'),
    CacheStat('cache_bytes_leaf', 'tracked bytes belonging to leaf pages in the cache', 'no_clear,no_scale,size'),
    CacheStat('cache_bytes_max', 'maximum bytes configured', 'no_clear,no_scale,size'),
    CacheStat('cache_bytes_other', 'bytes not belonging to page images in the cache', 'no_clear,no_scale,size'),
    CacheStat('cache_bytes_updates', 'bytes allocated for updates', 'no_clear,no_scale,size'),
    CacheStat('cache_hazard_checks', 'hazard pointer check calls'),
    CacheStat('cache_hazard_max', 'hazard pointer maximum array length', 'max_aggregate,no_scale'),
    CacheStat('cache_hazard_walks', 'hazard pointer check entries walked'),
    CacheStat('cache_hs_ondisk', 'history store table on-disk size', 'no_clear,no_scale,size'),
    CacheStat('cache_hs_ondisk_max', 'history store table max on-disk size', 'no_clear,no_scale,size'),
    CacheStat('cache_overhead', 'percentage overhead', 'no_clear,no_scale'),
    CacheStat('cache_pages_dirty', 'tracked dirty pages in the cache', 'no_clear,no_scale'),
    CacheStat('cache_pages_inuse', 'pages currently held in the cache', 'no_clear,no_scale'),
    CacheStat('cache_read_app_count', 'application threads page read from disk to cache count'),
    CacheStat('cache_read_app_time', 'application threads page read from disk to cache time (usecs)'),
    CacheStat('cache_updates_txn_uncommitted_bytes', 'updates in uncommitted txn - bytes', 'no_clear,no_scale,size'),
    CacheStat('cache_updates_txn_uncommitted_count', 'updates in uncommitted txn - count', 'no_clear,no_scale,size'),
    CacheStat('cache_write_app_count', 'application threads page write from cache to disk count'),
    CacheStat('cache_write_app_time', 'application threads page write from cache to disk time (usecs)'),
    CacheStat('npos_evict_walk_max', 'eviction walk restored - had to walk this many pages', 'max_aggregate,no_scale'),
    CacheStat('npos_read_walk_max', 'npos read - had to walk this many pages', 'max_aggregate,no_scale'),

    ##########################################
    # Eviction statistics
    ##########################################
    EvictStat('eviction_active_workers', 'eviction worker thread active', 'no_clear'),
    EvictStat('eviction_aggressive_set', 'eviction currently operating in aggressive mode', 'no_clear,no_scale'),
    EvictStat('eviction_app_attempt', 'page evict attempts by application threads'),
    EvictStat('eviction_app_dirty_attempt', 'modified page evict attempts by application threads'),
    EvictStat('eviction_app_dirty_fail', 'modified page evict failures by application threads'),
    EvictStat('eviction_app_fail', 'page evict failures by application threads'),
    EvictStat('eviction_app_time', 'application thread time evicting (usecs)'),
    EvictStat('eviction_clear_ordinary', 'pages removed from the ordinary queue to be queued for urgent eviction'),
    EvictStat('eviction_consider_prefetch', 'pages considered for eviction that were brought in by pre-fetch', 'no_clear,no_scale'),
    EvictStat('eviction_empty_score', 'eviction empty score', 'no_clear,no_scale'),
    EvictStat('eviction_fail', 'pages selected for eviction unable to be evicted'),
    EvictStat('eviction_fail_active_children_on_an_internal_page', 'pages selected for eviction unable to be evicted because of active children on an internal page'),
    EvictStat('eviction_fail_checkpoint_no_ts', 'pages selected for eviction unable to be evicted because of race between checkpoint and updates without timestamps'),
    EvictStat('eviction_fail_in_reconciliation', 'pages selected for eviction unable to be evicted because of failure in reconciliation'),
    EvictStat('eviction_force', 'forced eviction - pages selected count'),
    EvictStat('eviction_force_clean', 'forced eviction - pages evicted that were clean count'),
    EvictStat('eviction_force_delete', 'forced eviction - pages selected because of too many deleted items count'),
    EvictStat('eviction_force_dirty', 'forced eviction - pages evicted that were dirty count'),
    EvictStat('eviction_force_fail', 'forced eviction - pages selected unable to be evicted count'),
    EvictStat('eviction_force_hs', 'forced eviction - history store pages selected while session has history store cursor open'),
    EvictStat('eviction_force_hs_fail', 'forced eviction - history store pages failed to evict while session has history store cursor open'),
    EvictStat('eviction_force_hs_success', 'forced eviction - history store pages successfully evicted while session has history store cursor open'),
    EvictStat('eviction_force_long_update_list', 'forced eviction - pages selected because of a large number of updates to a single item'),
    EvictStat('eviction_force_no_retry', 'forced eviction - do not retry count to evict pages selected to evict during reconciliation'),
    EvictStat('eviction_get_ref_empty', 'eviction calls to get a page found queue empty'),
    EvictStat('eviction_get_ref_empty2', 'eviction calls to get a page found queue empty after locking'),
    EvictStat('eviction_internal_pages_already_queued', 'internal pages seen by eviction walk that are already queued'),
    EvictStat('eviction_internal_pages_queued', 'internal pages queued for eviction'),
    EvictStat('eviction_internal_pages_seen', 'internal pages seen by eviction walk'),
    EvictStat('eviction_interupted_by_app', 'application requested eviction interrupt'),
    EvictStat('eviction_maximum_milliseconds', 'maximum milliseconds spent at a single eviction', 'no_clear,no_scale,size'),
    EvictStat('eviction_maximum_page_size', 'maximum page size seen at eviction', 'no_clear,no_scale,size'),
    EvictStat('eviction_pages_already_queued', 'pages seen by eviction walk that are already queued'),
    EvictStat('eviction_pages_in_parallel_with_checkpoint', 'pages evicted in parallel with checkpoint'),
    EvictStat('eviction_pages_ordinary_queued', 'pages queued for eviction'),
    EvictStat('eviction_pages_queued_oldest', 'pages queued for urgent eviction during walk'),
    EvictStat('eviction_pages_queued_post_lru', 'pages queued for eviction post lru sorting'),
    EvictStat('eviction_pages_queued_urgent', 'pages queued for urgent eviction'),
    EvictStat('eviction_pages_queued_urgent_hs_dirty', 'pages queued for urgent eviction from history store due to high dirty content'),
    EvictStat('eviction_queue_empty', 'eviction server candidate queue empty when topping up'),
    EvictStat('eviction_queue_not_empty', 'eviction server candidate queue not empty when topping up'),
    EvictStat('eviction_reentry_hs_eviction_milliseconds', 'total milliseconds spent inside reentrant history store evictions in a reconciliation', 'no_clear,no_scale,size'),
    EvictStat('eviction_restored_pos', 'eviction walk restored position'),
    EvictStat('eviction_restored_pos_differ', 'eviction walk restored position differs from the saved one'),
    EvictStat('eviction_server_evict_attempt', 'evict page attempts by eviction server'),
    EvictStat('eviction_server_evict_fail', 'evict page failures by eviction server'),
    # Note eviction_server_evict_attempt - eviction_server_evict_fail = evict page successes by eviction server.
    EvictStat('eviction_server_skip_checkpointing_trees', 'eviction server skips trees that are being checkpointed'),
    EvictStat('eviction_server_skip_dirty_pages_during_checkpoint', 'eviction server skips dirty pages during a running checkpoint'),
    EvictStat('eviction_server_skip_intl_page_with_active_child', 'eviction server skips internal pages as it has an active child.'),
    EvictStat('eviction_server_skip_metatdata_with_history', 'eviction server skips metadata pages with history'),
    EvictStat('eviction_server_skip_pages_last_running', 'eviction server skips pages that are written with transactions greater than the last running'),
    EvictStat('eviction_server_skip_pages_retry', 'eviction server skips pages that previously failed eviction and likely will again'),
    EvictStat('eviction_server_skip_trees_eviction_disabled', 'eviction server skips trees that disable eviction'),
    EvictStat('eviction_server_skip_trees_not_useful_before', 'eviction server skips trees that were not useful before'),
    EvictStat('eviction_server_skip_trees_stick_in_cache', 'eviction server skips trees that are configured to stick in cache'),
    EvictStat('eviction_server_skip_trees_too_many_active_walks', 'eviction server skips trees because there are too many active walks'),
    EvictStat('eviction_server_skip_unwanted_pages', 'eviction server skips pages that we do not want to evict'),
    EvictStat('eviction_server_skip_unwanted_tree', 'eviction server skips tree that we do not want to evict'),
    EvictStat('eviction_server_slept', 'eviction server slept, because we did not make progress with eviction'),
    EvictStat('eviction_slow', 'eviction server unable to reach eviction goal'),
    EvictStat('eviction_stable_state_workers', 'eviction worker thread stable number', 'no_clear'),
    EvictStat('eviction_state', 'eviction state', 'no_clear,no_scale'),
    EvictStat('eviction_target_strategy_both_clean_and_dirty', 'eviction walk target strategy both clean and dirty pages'),
    EvictStat('eviction_target_strategy_clean', 'eviction walk target strategy only clean pages'),
    EvictStat('eviction_target_strategy_dirty', 'eviction walk target strategy only dirty pages'),
    EvictStat('eviction_timed_out_ops', 'operations timed out waiting for space in cache'),
    EvictStat('eviction_walk', 'pages walked for eviction'),
    EvictStat('eviction_walk_from_root', 'eviction walks started from root of tree'),
    EvictStat('eviction_walk_leaf_notfound', 'eviction server waiting for a leaf page'),
    EvictStat('eviction_walk_passes', 'eviction passes of a file'),
    EvictStat('eviction_walk_random_returns_null_position', 'eviction walks random search fails to locate a page, results in a null position'),
    EvictStat('eviction_walk_restart', 'eviction walks restarted'),
    EvictStat('eviction_walk_saved_pos', 'eviction walks started from saved location in tree'),
    EvictStat('eviction_walk_sleeps', 'eviction walk most recent sleeps for checkpoint handle gathering'),
    EvictStat('eviction_walks_abandoned', 'eviction walks abandoned'),
    EvictStat('eviction_walks_active', 'files with active eviction walks', 'no_clear,no_scale'),
    EvictStat('eviction_walks_ended', 'eviction walks reached end of tree'),
    EvictStat('eviction_walks_gave_up_no_targets', 'eviction walks gave up because they saw too many pages and found no candidates'),
    EvictStat('eviction_walks_gave_up_ratio', 'eviction walks gave up because they saw too many pages and found too few candidates'),
    EvictStat('eviction_walks_started', 'files with new eviction walks started'),
    EvictStat('eviction_walks_stopped', 'eviction walks gave up because they restarted their walk twice'),
    EvictStat('eviction_worker_evict_attempt', 'evict page attempts by eviction worker threads'),
    EvictStat('eviction_worker_evict_fail', 'evict page failures by eviction worker threads'),
    # Note eviction_worker_evict_attempt - eviction_worker_evict_fail = evict page successes by eviction worker threads.

    ##########################################
    # Capacity statistics
    ##########################################
    CapacityStat('capacity_bytes_chunkcache', 'bytes written for chunk cache'),
    CapacityStat('capacity_bytes_ckpt', 'bytes written for checkpoint'),
    CapacityStat('capacity_bytes_evict', 'bytes written for eviction'),
    CapacityStat('capacity_bytes_log', 'bytes written for log'),
    CapacityStat('capacity_bytes_read', 'bytes read'),
    CapacityStat('capacity_bytes_written', 'bytes written total'),
    CapacityStat('capacity_threshold', 'threshold to call fsync'),
    CapacityStat('capacity_time_chunkcache', 'time waiting for chunk cache IO bandwidth (usecs)'),
    CapacityStat('capacity_time_ckpt', 'time waiting during checkpoint (usecs)'),
    CapacityStat('capacity_time_evict', 'time waiting during eviction (usecs)'),
    CapacityStat('capacity_time_log', 'time waiting during logging (usecs)'),
    CapacityStat('capacity_time_read', 'time waiting during read (usecs)'),
    CapacityStat('capacity_time_total', 'time waiting due to total capacity (usecs)'),
    CapacityStat('fsync_all_fh', 'background fsync file handles synced'),
    CapacityStat('fsync_all_fh_total', 'background fsync file handles considered'),
    CapacityStat('fsync_all_time', 'background fsync time (msecs)', 'no_clear,no_scale'),

    ##########################################
    # Checkpoint statistics
    ##########################################
    CheckpointStat('checkpoint_cleanup_success', 'checkpoint cleanup successful calls'),
    CheckpointStat('checkpoint_fsync_post', 'fsync calls after allocating the transaction ID'),
    CheckpointStat('checkpoint_fsync_post_duration', 'fsync duration after allocating the transaction ID (usecs)', 'no_clear,no_scale'),
    CheckpointStat('checkpoint_generation', 'generation', 'no_clear,no_scale'),
    CheckpointStat('checkpoint_handle_applied', 'most recent handles applied'),
    CheckpointStat('checkpoint_handle_apply_duration', 'most recent duration for gathering applied handles (usecs)', 'no_clear,no_scale'),
    CheckpointStat('checkpoint_handle_drop_duration', 'most recent duration for checkpoint dropping all handles (usecs)', 'no_clear,no_scale'),
    CheckpointStat('checkpoint_handle_dropped', 'most recent handles checkpoint dropped'),
    CheckpointStat('checkpoint_handle_duration', 'most recent duration for gathering all handles (usecs)', 'no_clear,no_scale'),
    CheckpointStat('checkpoint_handle_lock_duration', 'most recent duration for locking the handles (usecs)', 'no_clear,no_scale'),
    CheckpointStat('checkpoint_handle_locked', 'most recent handles metadata locked'),
    CheckpointStat('checkpoint_handle_meta_check_duration', 'most recent duration for handles metadata checked (usecs)', 'no_clear,no_scale'),
    CheckpointStat('checkpoint_handle_meta_checked', 'most recent handles metadata checked'),
    CheckpointStat('checkpoint_handle_skip_duration', 'most recent duration for gathering skipped handles (usecs)', 'no_clear,no_scale'),
    CheckpointStat('checkpoint_handle_skipped', 'most recent handles skipped'),
    CheckpointStat('checkpoint_handle_walked', 'most recent handles walked'),
    CheckpointStat('checkpoint_hs_pages_reconciled', 'number of history store pages caused to be reconciled'),
    CheckpointStat('checkpoint_pages_reconciled', 'number of pages caused to be reconciled'),
    CheckpointStat('checkpoint_pages_reconciled_bytes', 'number of bytes caused to be reconciled'),
    CheckpointStat('checkpoint_pages_visited_internal', 'number of internal pages visited'),
    CheckpointStat('checkpoint_pages_visited_leaf', 'number of leaf pages visited'),
    CheckpointStat('checkpoint_prep_max', 'prepare max time (msecs)', 'no_clear,no_scale'),
    CheckpointStat('checkpoint_prep_min', 'prepare min time (msecs)', 'no_clear,no_scale'),
    CheckpointStat('checkpoint_prep_recent', 'prepare most recent time (msecs)', 'no_clear,no_scale'),
    CheckpointStat('checkpoint_prep_running', 'prepare currently running', 'no_clear,no_scale'),
    CheckpointStat('checkpoint_prep_total', 'prepare total time (msecs)', 'no_clear,no_scale'),
    CheckpointStat('checkpoint_presync', 'number of handles visited after writes complete'),
    CheckpointStat('checkpoint_scrub_max', 'scrub max time (msecs)', 'no_clear,no_scale'),
    CheckpointStat('checkpoint_scrub_min', 'scrub min time (msecs)', 'no_clear,no_scale'),
    CheckpointStat('checkpoint_scrub_recent', 'scrub most recent time (msecs)', 'no_clear,no_scale'),
    CheckpointStat('checkpoint_scrub_target', 'scrub dirty target', 'no_clear,no_scale'),
    CheckpointStat('checkpoint_scrub_total', 'scrub total time (msecs)', 'no_clear,no_scale'),
    CheckpointStat('checkpoint_skipped', 'checkpoints skipped because database was clean'),
    CheckpointStat('checkpoint_state', 'progress state', 'no_clear,no_scale'),
    CheckpointStat('checkpoint_stop_stress_active', 'stop timing stress active', 'no_clear,no_scale'),
    CheckpointStat('checkpoint_sync', 'number of files synced'),
    CheckpointStat('checkpoint_time_max', 'max time (msecs)', 'no_clear,no_scale'),
    CheckpointStat('checkpoint_time_min', 'min time (msecs)', 'no_clear,no_scale'),
    CheckpointStat('checkpoint_time_recent', 'most recent time (msecs)', 'no_clear,no_scale'),
    CheckpointStat('checkpoint_time_total', 'total time (msecs)', 'no_clear,no_scale'),
    CheckpointStat('checkpoint_tree_duration', 'time spent on per-tree checkpoint work (usecs)'),
    CheckpointStat('checkpoint_wait_reduce_dirty', 'wait cycles while cache dirty level is decreasing'),
    CheckpointStat('checkpoints_api', 'number of checkpoints started by api'),
    CheckpointStat('checkpoints_compact', 'number of checkpoints started by compaction'),
    CheckpointStat('checkpoints_total_failed', 'total failed number of checkpoints'),
    CheckpointStat('checkpoints_total_succeed', 'total succeed number of checkpoints'),

    ##########################################
    # Chunk cache statistics
    ##########################################
    ChunkCacheStat('chunkcache_bytes_inuse', 'total bytes used by the cache'),
    ChunkCacheStat('chunkcache_bytes_inuse_pinned', 'total bytes used by the cache for pinned chunks'),
    ChunkCacheStat('chunkcache_bytes_read_persistent', 'total bytes read from persistent content'),
    ChunkCacheStat('chunkcache_chunks_evicted', 'chunks evicted'),
    ChunkCacheStat('chunkcache_chunks_inuse', 'total chunks held by the chunk cache'),
    ChunkCacheStat('chunkcache_chunks_loaded_from_flushed_tables', 'number of chunks loaded from flushed tables in chunk cache'),
    ChunkCacheStat('chunkcache_chunks_pinned', 'total pinned chunks held by the chunk cache'),
    ChunkCacheStat('chunkcache_created_from_metadata', 'total number of chunks inserted on startup from persisted metadata.'),
    ChunkCacheStat('chunkcache_exceeded_bitmap_capacity', 'could not allocate due to exceeding bitmap capacity'),
    ChunkCacheStat('chunkcache_exceeded_capacity', 'could not allocate due to exceeding capacity'),
    ChunkCacheStat('chunkcache_io_failed', 'number of times a read from storage failed'),
    ChunkCacheStat('chunkcache_lookups', 'lookups'),
    ChunkCacheStat('chunkcache_metadata_inserted', 'number of metadata entries inserted'),
    ChunkCacheStat('chunkcache_metadata_removed', 'number of metadata entries removed'),
    ChunkCacheStat('chunkcache_metadata_work_units_created', 'number of metadata inserts/deletes pushed to the worker thread'),
    ChunkCacheStat('chunkcache_metadata_work_units_dequeued', 'number of metadata inserts/deletes read by the worker thread'),
    ChunkCacheStat('chunkcache_metadata_work_units_dropped', 'number of metadata inserts/deletes dropped by the worker thread'),
    ChunkCacheStat('chunkcache_misses', 'number of misses'),
    ChunkCacheStat('chunkcache_retries', 'retried accessing a chunk while I/O was in progress'),
    ChunkCacheStat('chunkcache_retries_checksum_mismatch', 'retries from a chunk cache checksum mismatch'),
    ChunkCacheStat('chunkcache_spans_chunks_read', 'aggregate number of spanned chunks on read'),
    ChunkCacheStat('chunkcache_toomany_retries', 'timed out due to too many retries'),

    ##########################################
    # Cursor operations
    ##########################################
    CursorStat('cursor_bulk_count', 'bulk cursor count', 'no_clear,no_scale'),
    CursorStat('cursor_cache', 'cursor close calls that result in cache'),
    CursorStat('cursor_cached_count', 'cached cursor count', 'no_clear,no_scale'),
    CursorStat('cursor_create', 'cursor create calls'),
    CursorStat('cursor_insert', 'cursor insert calls'),
    CursorStat('cursor_insert_bulk', 'cursor bulk loaded cursor insert calls'),
    CursorStat('cursor_insert_bytes', 'cursor insert key and value bytes', 'size'),
    CursorStat('cursor_modify', 'cursor modify calls'),
    CursorStat('cursor_modify_bytes', 'cursor modify key and value bytes affected', 'size'),
    CursorStat('cursor_modify_bytes_touch', 'cursor modify value bytes modified', 'size'),
    CursorStat('cursor_next', 'cursor next calls'),
    CursorStat('cursor_prev', 'cursor prev calls'),
    CursorStat('cursor_remove', 'cursor remove calls'),
    CursorStat('cursor_remove_bytes', 'cursor remove key bytes removed', 'size'),
    CursorStat('cursor_reopen', 'cursors reused from cache'),
    CursorStat('cursor_reserve', 'cursor reserve calls'),
    CursorStat('cursor_reset', 'cursor reset calls'),
    CursorStat('cursor_restart', 'cursor operation restarted'),
    CursorStat('cursor_search', 'cursor search calls'),
    CursorStat('cursor_search_hs', 'cursor search history store calls'),
    CursorStat('cursor_search_near', 'cursor search near calls'),
    CursorStat('cursor_truncate', 'cursor truncate calls'),
    CursorStat('cursor_truncate_keys_deleted', 'cursor truncates performed on individual keys'),
    CursorStat('cursor_update', 'cursor update calls'),
    CursorStat('cursor_update_bytes', 'cursor update key and value bytes', 'size'),
    CursorStat('cursor_update_bytes_changed', 'cursor update value size change', 'size'),

    ##########################################
    # Cursor sweep
    ##########################################
    CursorSweepStat('cursor_sweep', 'cursor sweeps'),
    CursorSweepStat('cursor_sweep_buckets', 'cursor sweep buckets'),
    CursorSweepStat('cursor_sweep_closed', 'cursor sweep cursors closed'),
    CursorSweepStat('cursor_sweep_examined', 'cursor sweep cursors examined'),

    ##########################################
    # Dhandle statistics
    ##########################################
    DhandleStat('dh_conn_handle_btree_count', 'btree connection data handles currently active', 'no_clear,no_scale'),
    DhandleStat('dh_conn_handle_checkpoint_count', 'checkpoint connection data handles currently active', 'no_clear,no_scale'),
    # dh_conn_handle_count = The sum of dh_conn_handle_{btree,table,tiered,tiered_tree}_count.
    DhandleStat('dh_conn_handle_count', 'connection data handles currently active', 'no_clear,no_scale'),
    DhandleStat('dh_conn_handle_size', 'connection data handle size', 'no_clear,no_scale,size'),
    DhandleStat('dh_conn_handle_table_count', 'Table connection data handles currently active', 'no_clear,no_scale'),
    DhandleStat('dh_conn_handle_tiered_count', 'Tiered connection data handles currently active', 'no_clear,no_scale'),
    DhandleStat('dh_conn_handle_tiered_tree_count', 'Tiered_Tree connection data handles currently active', 'no_clear,no_scale'),
    DhandleStat('dh_session_handles', 'session dhandles swept'),
    DhandleStat('dh_session_sweeps', 'session sweep attempts'),
    # dh_sweep_dead_close formerly called dh_sweep_close.
    DhandleStat('dh_sweep_dead_close', 'connection sweep dead dhandles closed'),
    DhandleStat('dh_sweep_expired_close', 'connection sweep expired dhandles closed'),
    # Note dh_sweep_total_close = dh_sweep_dead_close + dh_sweep_expired_close
    DhandleStat('dh_sweep_ref', 'connection sweep candidate became referenced'),
    DhandleStat('dh_sweep_remove', 'connection sweep dhandles removed from hash list'),
    DhandleStat('dh_sweep_skip_ckpt', 'connection sweeps skipped due to checkpoint gathering handles'),
    DhandleStat('dh_sweep_tod', 'connection sweep time-of-death sets'),
    DhandleStat('dh_sweeps', 'connection sweeps'),

    ##########################################
    # Layered table statistics
    ##########################################
    LayeredStat('layered_table_manager_active', 'whether the layered table manager thread is currently busy doing work'),
    LayeredStat('layered_table_manager_running', 'whether the layered table manager thread has been started'),
    LayeredStat('layered_table_manager_tables', 'the number of tables the layered table manager has open'),

    ##########################################
    # Live Restore statistics
    ##########################################
    LiveRestoreStat('live_restore_bytes_copied', 'the number of bytes copied from the source to the destination', 'size'),
    LiveRestoreStat('live_restore_hist_source_read_latency_gt1000', 'source read latency histogram (bucket 7) - 1000ms+'),
    LiveRestoreStat('live_restore_hist_source_read_latency_lt10', 'source read latency histogram (bucket 1) - 0-10ms'),
    LiveRestoreStat('live_restore_hist_source_read_latency_lt50', 'source read latency histogram (bucket 2) - 10-49ms'),
    LiveRestoreStat('live_restore_hist_source_read_latency_lt100', 'source read latency histogram (bucket 3) - 50-99ms'),
    LiveRestoreStat('live_restore_hist_source_read_latency_lt250', 'source read latency histogram (bucket 4) - 100-249ms'),
    LiveRestoreStat('live_restore_hist_source_read_latency_lt500', 'source read latency histogram (bucket 5) - 250-499ms'),
    LiveRestoreStat('live_restore_hist_source_read_latency_lt1000', 'source read latency histogram (bucket 6) - 500-999ms'),
    LiveRestoreStat('live_restore_hist_source_read_latency_total_msecs', 'source read latency histogram total (msecs)'),
    LiveRestoreStat('live_restore_source_read_count', 'number of reads from the source database'),
    LiveRestoreStat('live_restore_state', 'live restore state', 'no_clear,no_scale'),
    LiveRestoreStat('live_restore_work_remaining', 'the number of files remaining for migration completion', 'no_clear,no_scale'),

    ##########################################
    # Locking statistics
    ##########################################
    LockStat('lock_btree_page_count', 'btree page lock acquisitions'),
    LockStat('lock_btree_page_wait_application', 'btree page lock application thread wait time (usecs)'),
    LockStat('lock_btree_page_wait_internal', 'btree page lock internal thread wait time (usecs)'),
    LockStat('lock_checkpoint_count', 'checkpoint lock acquisitions'),
    LockStat('lock_checkpoint_wait_application', 'checkpoint lock application thread wait time (usecs)'),
    LockStat('lock_checkpoint_wait_internal', 'checkpoint lock internal thread wait time (usecs)'),
    LockStat('lock_dhandle_read_count', 'dhandle read lock acquisitions'),
    LockStat('lock_dhandle_wait_application', 'dhandle lock application thread time waiting (usecs)'),
    LockStat('lock_dhandle_wait_internal', 'dhandle lock internal thread time waiting (usecs)'),
    LockStat('lock_dhandle_write_count', 'dhandle write lock acquisitions'),
    LockStat('lock_metadata_count', 'metadata lock acquisitions'),
    LockStat('lock_metadata_wait_application', 'metadata lock application thread wait time (usecs)'),
    LockStat('lock_metadata_wait_internal', 'metadata lock internal thread wait time (usecs)'),
    LockStat('lock_schema_count', 'schema lock acquisitions'),
    LockStat('lock_schema_wait_application', 'schema lock application thread wait time (usecs)'),
    LockStat('lock_schema_wait_internal', 'schema lock internal thread wait time (usecs)'),
    LockStat('lock_table_read_count', 'table read lock acquisitions'),
    LockStat('lock_table_wait_application', 'table lock application thread time waiting for the table lock (usecs)'),
    LockStat('lock_table_wait_internal', 'table lock internal thread time waiting for the table lock (usecs)'),
    LockStat('lock_table_write_count', 'table write lock acquisitions'),
    LockStat('lock_txn_global_read_count', 'txn global read lock acquisitions'),
    LockStat('lock_txn_global_wait_application', 'txn global lock application thread time waiting (usecs)'),
    LockStat('lock_txn_global_wait_internal', 'txn global lock internal thread time waiting (usecs)'),
    LockStat('lock_txn_global_write_count', 'txn global write lock acquisitions'),

    ##########################################
    # Logging statistics
    ##########################################
    LogStat('log_buffer_size', 'total log buffer size', 'no_clear,no_scale,size'),
    LogStat('log_bytes_payload', 'log bytes of payload data', 'size'),
    LogStat('log_bytes_written', 'log bytes written', 'size'),
    LogStat('log_close_yields', 'yields waiting for previous log file close'),
    LogStat('log_compress_len', 'total size of compressed records', 'size'),
    LogStat('log_compress_mem', 'total in-memory size of compressed records', 'size'),
    LogStat('log_compress_small', 'log records too small to compress'),
    LogStat('log_compress_write_fails', 'log records not compressed'),
    LogStat('log_compress_writes', 'log records compressed'),
    LogStat('log_flush', 'log flush operations'),
    LogStat('log_force_remove_sleep', 'force log remove time sleeping (usecs)'),
    LogStat('log_force_write', 'log force write operations'),
    LogStat('log_force_write_skip', 'log force write operations skipped'),
    LogStat('log_max_filesize', 'maximum log file size', 'no_clear,no_scale,size'),
    LogStat('log_prealloc_files', 'pre-allocated log files prepared'),
    LogStat('log_prealloc_max', 'number of pre-allocated log files to create', 'no_clear,no_scale'),
    LogStat('log_prealloc_missed', 'pre-allocated log files not ready and missed'),
    LogStat('log_prealloc_used', 'pre-allocated log files used'),
    LogStat('log_release_write_lsn', 'log release advances write LSN'),
    LogStat('log_scan_records', 'records processed by log scan'),
    LogStat('log_scan_rereads', 'log scan records requiring two reads'),
    LogStat('log_scans', 'log scan operations'),
    LogStat('log_slot_active_closed', 'slot join found active slot closed'),
    LogStat('log_slot_close_race', 'slot close lost race'),
    LogStat('log_slot_close_unbuf', 'slot close unbuffered waits'),
    LogStat('log_slot_closes', 'slot closures'),
    LogStat('log_slot_coalesced', 'written slots coalesced'),
    LogStat('log_slot_consolidated', 'logging bytes consolidated', 'size'),
    LogStat('log_slot_immediate', 'slot join calls did not yield'),
    LogStat('log_slot_no_free_slots', 'slot transitions unable to find free slot'),
    LogStat('log_slot_races', 'slot join atomic update races'),
    LogStat('log_slot_switch_busy', 'busy returns attempting to switch slots'),
    LogStat('log_slot_unbuffered', 'slot unbuffered writes'),
    LogStat('log_slot_yield', 'slot join calls yielded'),
    LogStat('log_slot_yield_close', 'slot join calls found active slot closed'),
    LogStat('log_slot_yield_duration', 'slot joins yield time (usecs)', 'no_clear,no_scale'),
    LogStat('log_slot_yield_race', 'slot join calls atomic updates raced'),
    LogStat('log_slot_yield_sleep', 'slot join calls slept'),
    LogStat('log_sync', 'log sync operations'),
    LogStat('log_sync_dir', 'log sync_dir operations'),
    LogStat('log_sync_dir_duration', 'log sync_dir time duration (usecs)', 'no_clear,no_scale'),
    LogStat('log_sync_duration', 'log sync time duration (usecs)', 'no_clear,no_scale'),
    LogStat('log_write_lsn', 'log server thread advances write LSN'),
    LogStat('log_write_lsn_skip', 'log server thread write LSN walk skipped'),
    LogStat('log_writes', 'log write operations'),
    LogStat('log_zero_fills', 'log files manually zero-filled'),

    ##########################################
    # Performance Histogram Stats
    ##########################################
    PerfHistStat('perf_hist_bmread_latency_gt1000', 'block manager read latency histogram (bucket 7) - 1000ms+'),
    PerfHistStat('perf_hist_bmread_latency_lt10', 'block manager read latency histogram (bucket 1) - 0-10ms'),
    PerfHistStat('perf_hist_bmread_latency_lt50', 'block manager read latency histogram (bucket 2) - 10-49ms'),
    PerfHistStat('perf_hist_bmread_latency_lt100', 'block manager read latency histogram (bucket 3) - 50-99ms'),
    PerfHistStat('perf_hist_bmread_latency_lt250', 'block manager read latency histogram (bucket 4) - 100-249ms'),
    PerfHistStat('perf_hist_bmread_latency_lt500', 'block manager read latency histogram (bucket 5) - 250-499ms'),
    PerfHistStat('perf_hist_bmread_latency_lt1000', 'block manager read latency histogram (bucket 6) - 500-999ms'),
    PerfHistStat('perf_hist_bmread_latency_total_msecs', 'block manager read latency histogram total (msecs)'),
    PerfHistStat('perf_hist_bmwrite_latency_gt1000', 'block manager write latency histogram (bucket 7) - 1000ms+'),
    PerfHistStat('perf_hist_bmwrite_latency_lt10', 'block manager write latency histogram (bucket 1) - 0-10ms'),
    PerfHistStat('perf_hist_bmwrite_latency_lt50', 'block manager write latency histogram (bucket 2) - 10-49ms'),
    PerfHistStat('perf_hist_bmwrite_latency_lt100', 'block manager write latency histogram (bucket 3) - 50-99ms'),
    PerfHistStat('perf_hist_bmwrite_latency_lt250', 'block manager write latency histogram (bucket 4) - 100-249ms'),
    PerfHistStat('perf_hist_bmwrite_latency_lt500', 'block manager write latency histogram (bucket 5) - 250-499ms'),
    PerfHistStat('perf_hist_bmwrite_latency_lt1000', 'block manager write latency histogram (bucket 6) - 500-999ms'),
    PerfHistStat('perf_hist_bmwrite_latency_total_msecs', 'block manager write latency histogram total (msecs)'),
    PerfHistStat('perf_hist_disaggbmread_latency_gt10000', 'disagg block manager read latency histogram (bucket 6) - 10000us+'),
    PerfHistStat('perf_hist_disaggbmread_latency_lt100', 'disagg block manager read latency histogram (bucket 1) - 50-99us'),
    PerfHistStat('perf_hist_disaggbmread_latency_lt250', 'disagg block manager read latency histogram (bucket 2) - 100-249us'),
    PerfHistStat('perf_hist_disaggbmread_latency_lt500', 'disagg block manager read latency histogram (bucket 3) - 250-499us'),
    PerfHistStat('perf_hist_disaggbmread_latency_lt1000', 'disagg block manager read latency histogram (bucket 4) - 500-999us'),
    PerfHistStat('perf_hist_disaggbmread_latency_lt10000', 'disagg block manager read latency histogram (bucket 5) - 1000-9999us'),
    PerfHistStat('perf_hist_disaggbmread_latency_total_usecs', 'disagg block manager read latency histogram total (usecs)'),
    PerfHistStat('perf_hist_disaggbmwrite_latency_gt10000', 'disagg block manager write latency histogram (bucket 6) - 10000us+'),
    PerfHistStat('perf_hist_disaggbmwrite_latency_lt100', 'disagg block manager write latency histogram (bucket 1) - 50-99us'),
    PerfHistStat('perf_hist_disaggbmwrite_latency_lt250', 'disagg block manager write latency histogram (bucket 2) - 100-249us'),
    PerfHistStat('perf_hist_disaggbmwrite_latency_lt500', 'disagg block manager write latency histogram (bucket 3) - 250-499us'),
    PerfHistStat('perf_hist_disaggbmwrite_latency_lt1000', 'disagg block manager write latency histogram (bucket 4) - 500-999us'),
    PerfHistStat('perf_hist_disaggbmwrite_latency_lt10000', 'disagg block manager write latency histogram (bucket 5) - 1000-9999us'),
    PerfHistStat('perf_hist_disaggbmwrite_latency_total_usecs', 'disagg block manager write latency histogram total (usecs)'),
    PerfHistStat('perf_hist_fsread_latency_gt1000', 'file system read latency histogram (bucket 7) - 1000ms+'),
    PerfHistStat('perf_hist_fsread_latency_lt10', 'file system read latency histogram (bucket 1) - 0-10ms'),
    PerfHistStat('perf_hist_fsread_latency_lt50', 'file system read latency histogram (bucket 2) - 10-49ms'),
    PerfHistStat('perf_hist_fsread_latency_lt100', 'file system read latency histogram (bucket 3) - 50-99ms'),
    PerfHistStat('perf_hist_fsread_latency_lt250', 'file system read latency histogram (bucket 4) - 100-249ms'),
    PerfHistStat('perf_hist_fsread_latency_lt500', 'file system read latency histogram (bucket 5) - 250-499ms'),
    PerfHistStat('perf_hist_fsread_latency_lt1000', 'file system read latency histogram (bucket 6) - 500-999ms'),
    PerfHistStat('perf_hist_fsread_latency_total_msecs', 'file system read latency histogram total (msecs)'),
    PerfHistStat('perf_hist_fswrite_latency_gt1000', 'file system write latency histogram (bucket 7) - 1000ms+'),
    PerfHistStat('perf_hist_fswrite_latency_lt10', 'file system write latency histogram (bucket 1) - 0-10ms'),
    PerfHistStat('perf_hist_fswrite_latency_lt50', 'file system write latency histogram (bucket 2) - 10-49ms'),
    PerfHistStat('perf_hist_fswrite_latency_lt100', 'file system write latency histogram (bucket 3) - 50-99ms'),
    PerfHistStat('perf_hist_fswrite_latency_lt250', 'file system write latency histogram (bucket 4) - 100-249ms'),
    PerfHistStat('perf_hist_fswrite_latency_lt500', 'file system write latency histogram (bucket 5) - 250-499ms'),
    PerfHistStat('perf_hist_fswrite_latency_lt1000', 'file system write latency histogram (bucket 6) - 500-999ms'),
    PerfHistStat('perf_hist_fswrite_latency_total_msecs', 'file system write latency histogram total (msecs)'),
    PerfHistStat('perf_hist_internal_reconstruct_latency_gt10000', 'internal page deltas reconstruct latency histogram (bucket 6) - 10000us+'),
    PerfHistStat('perf_hist_internal_reconstruct_latency_lt100', 'internal page deltas reconstruct latency histogram (bucket 1) - 0-100us'),
    PerfHistStat('perf_hist_internal_reconstruct_latency_lt250', 'internal page deltas reconstruct latency histogram (bucket 2) - 100-249us'),
    PerfHistStat('perf_hist_internal_reconstruct_latency_lt500', 'internal page deltas reconstruct latency histogram (bucket 3) - 250-499us'),
    PerfHistStat('perf_hist_internal_reconstruct_latency_lt1000', 'internal page deltas reconstruct latency histogram (bucket 4) - 500-999us'),
    PerfHistStat('perf_hist_internal_reconstruct_latency_lt10000', 'internal page deltas reconstruct latency histogram (bucket 5) - 1000-9999us'),
    PerfHistStat('perf_hist_internal_reconstruct_latency_total_usecs', 'internal page deltas reconstruct latency histogram total (usecs)'),
    PerfHistStat('perf_hist_leaf_reconstruct_latency_gt10000', 'leaf page deltas reconstruct latency histogram (bucket 6) - 10000us+'),
    PerfHistStat('perf_hist_leaf_reconstruct_latency_lt100', 'leaf page deltas reconstruct latency histogram (bucket 1) - 0-100us'),
    PerfHistStat('perf_hist_leaf_reconstruct_latency_lt250', 'leaf page deltas reconstruct latency histogram (bucket 2) - 100-249us'),
    PerfHistStat('perf_hist_leaf_reconstruct_latency_lt500', 'leaf page deltas reconstruct latency histogram (bucket 3) - 250-499us'),
    PerfHistStat('perf_hist_leaf_reconstruct_latency_lt1000', 'leaf page deltas reconstruct latency histogram (bucket 4) - 500-999us'),
    PerfHistStat('perf_hist_leaf_reconstruct_latency_lt10000', 'leaf page deltas reconstruct latency histogram (bucket 5) - 1000-9999us'),
    PerfHistStat('perf_hist_leaf_reconstruct_latency_total_usecs', 'leaf page deltas reconstruct latency histogram total (usecs)'),
    PerfHistStat('perf_hist_opread_latency_gt10000', 'operation read latency histogram (bucket 6) - 10000us+'),
    PerfHistStat('perf_hist_opread_latency_lt100', 'operation read latency histogram (bucket 1) - 0-100us'),
    PerfHistStat('perf_hist_opread_latency_lt250', 'operation read latency histogram (bucket 2) - 100-249us'),
    PerfHistStat('perf_hist_opread_latency_lt500', 'operation read latency histogram (bucket 3) - 250-499us'),
    PerfHistStat('perf_hist_opread_latency_lt1000', 'operation read latency histogram (bucket 4) - 500-999us'),
    PerfHistStat('perf_hist_opread_latency_lt10000', 'operation read latency histogram (bucket 5) - 1000-9999us'),
    PerfHistStat('perf_hist_opread_latency_total_usecs', 'operation read latency histogram total (usecs)'),
    PerfHistStat('perf_hist_opwrite_latency_gt10000', 'operation write latency histogram (bucket 6) - 10000us+'),
    PerfHistStat('perf_hist_opwrite_latency_lt100', 'operation write latency histogram (bucket 1) - 0-100us'),
    PerfHistStat('perf_hist_opwrite_latency_lt250', 'operation write latency histogram (bucket 2) - 100-249us'),
    PerfHistStat('perf_hist_opwrite_latency_lt500', 'operation write latency histogram (bucket 3) - 250-499us'),
    PerfHistStat('perf_hist_opwrite_latency_lt1000', 'operation write latency histogram (bucket 4) - 500-999us'),
    PerfHistStat('perf_hist_opwrite_latency_lt10000', 'operation write latency histogram (bucket 5) - 1000-9999us'),
    PerfHistStat('perf_hist_opwrite_latency_total_usecs', 'operation write latency histogram total (usecs)'),

    ##########################################
    # Prefetch statistics
    ##########################################
    PrefetchStat('prefetch_attempts', 'pre-fetch triggered by page read'),
    PrefetchStat('prefetch_disk_one', 'pre-fetch not triggered after single disk read'),
    PrefetchStat('prefetch_failed_start', 'number of times pre-fetch failed to start'),
    PrefetchStat('prefetch_pages_fail', 'pre-fetch page not on disk when reading'),
    PrefetchStat('prefetch_pages_queued', 'pre-fetch pages queued'),
    PrefetchStat('prefetch_pages_read', 'pre-fetch pages read in background'),
    PrefetchStat('prefetch_skipped', 'pre-fetch not triggered by page read'),
    PrefetchStat('prefetch_skipped_disk_read_count', 'pre-fetch not triggered due to disk read count'),
    PrefetchStat('prefetch_skipped_error_ok', 'pre-fetch skipped reading in a page due to harmless error'),
    PrefetchStat('prefetch_skipped_internal_page', 'could not perform pre-fetch on internal page'),
    PrefetchStat('prefetch_skipped_internal_session', 'pre-fetch not triggered due to internal session'),
    PrefetchStat('prefetch_skipped_no_flag_set', 'could not perform pre-fetch on ref without the pre-fetch flag set'),
    PrefetchStat('prefetch_skipped_no_valid_dhandle', 'pre-fetch not triggered as there is no valid dhandle'),
    PrefetchStat('prefetch_skipped_same_ref', 'pre-fetch not repeating for recently pre-fetched ref'),
    PrefetchStat('prefetch_skipped_special_handle', 'pre-fetch not triggered due to special btree handle'),

    ##########################################
    # Reconciliation statistics
    ##########################################
    RecStat('rec_maximum_hs_wrapup_milliseconds', 'maximum milliseconds spent in moving updates to the history store in a reconciliation', 'no_clear,no_scale,size'),
    RecStat('rec_maximum_image_build_milliseconds', 'maximum milliseconds spent in building a disk image in a reconciliation', 'no_clear,no_scale,size'),
    RecStat('rec_maximum_milliseconds', 'maximum milliseconds spent in a reconciliation call', 'no_clear,no_scale,size'),
    RecStat('rec_pages_with_prepare', 'page reconciliation calls that resulted in values with prepared transaction metadata'),
    RecStat('rec_pages_with_ts', 'page reconciliation calls that resulted in values with timestamps'),
    RecStat('rec_pages_with_txn', 'page reconciliation calls that resulted in values with transaction ids'),
    RecStat('rec_split_stashed_bytes', 'split bytes currently awaiting free', 'no_clear,no_scale,size'),
    RecStat('rec_split_stashed_objects', 'split objects currently awaiting free', 'no_clear,no_scale'),

    ##########################################
    # Session operations
    ##########################################
    SessionOpStat('session_open', 'open session count', 'no_clear,no_scale'),
    SessionOpStat('session_query_ts', 'session query timestamp calls'),
    SessionOpStat('session_table_alter_fail', 'table alter failed calls', 'no_clear,no_scale'),
    SessionOpStat('session_table_alter_skip', 'table alter unchanged and skipped', 'no_clear,no_scale'),
    SessionOpStat('session_table_alter_success', 'table alter successful calls', 'no_clear,no_scale'),
    SessionOpStat('session_table_alter_trigger_checkpoint', 'table alter triggering checkpoint calls', 'no_clear,no_scale'),
    SessionOpStat('session_table_compact_conflicting_checkpoint', 'table compact conflicted with checkpoint', 'no_clear,no_scale'),
    SessionOpStat('session_table_compact_dhandle_success', 'table compact dhandle successful calls', 'no_scale'),
    SessionOpStat('session_table_compact_eviction', 'table compact pulled into eviction', 'no_clear,no_scale'),
    SessionOpStat('session_table_compact_fail', 'table compact failed calls', 'no_clear,no_scale'),
    SessionOpStat('session_table_compact_fail_cache_pressure', 'table compact failed calls due to cache pressure', 'no_clear,no_scale'),
    SessionOpStat('session_table_compact_passes', 'table compact passes', 'no_scale'),
    SessionOpStat('session_table_compact_running', 'table compact running', 'no_clear,no_scale'),
    SessionOpStat('session_table_compact_skipped', 'table compact skipped as process would not reduce file size', 'no_clear,no_scale'),
    SessionOpStat('session_table_compact_success', 'table compact successful calls', 'no_clear,no_scale'),
    SessionOpStat('session_table_compact_timeout', 'table compact timeout', 'no_clear,no_scale'),
    SessionOpStat('session_table_create_fail', 'table create failed calls', 'no_clear,no_scale'),
    SessionOpStat('session_table_create_import_fail', 'table create with import failed calls', 'no_clear,no_scale'),
    SessionOpStat('session_table_create_import_repair', 'table create with import repair calls', 'no_clear,no_scale'),
    SessionOpStat('session_table_create_import_success', 'table create with import successful calls', 'no_clear,no_scale'),
    SessionOpStat('session_table_create_success', 'table create successful calls', 'no_clear,no_scale'),
    SessionOpStat('session_table_drop_fail', 'table drop failed calls', 'no_clear,no_scale'),
    SessionOpStat('session_table_drop_success', 'table drop successful calls', 'no_clear,no_scale'),
    SessionOpStat('session_table_salvage_fail', 'table salvage failed calls', 'no_clear,no_scale'),
    SessionOpStat('session_table_salvage_success', 'table salvage successful calls', 'no_clear,no_scale'),
    SessionOpStat('session_table_truncate_fail', 'table truncate failed calls', 'no_clear,no_scale'),
    SessionOpStat('session_table_truncate_success', 'table truncate successful calls', 'no_clear,no_scale'),
    SessionOpStat('session_table_verify_fail', 'table verify failed calls', 'no_clear,no_scale'),
    SessionOpStat('session_table_verify_success', 'table verify successful calls', 'no_clear,no_scale'),

    ##########################################
    # Tiered storage statistics
    ##########################################
    StorageStat('flush_tier', 'flush_tier operation calls'),
    StorageStat('flush_tier_fail', 'flush_tier failed calls'),
    StorageStat('flush_tier_skipped', 'flush_tier tables skipped due to no checkpoint'),
    StorageStat('flush_tier_switched', 'flush_tier tables switched'),
    StorageStat('local_objects_inuse', 'attempts to remove a local object and the object is in use'),
    StorageStat('local_objects_removed', 'local objects removed'),
    StorageStat('tiered_retention', 'tiered storage local retention time (secs)', 'no_clear,no_scale,size'),
    StorageStat('tiered_work_units_created', 'tiered operations scheduled'),
    StorageStat('tiered_work_units_dequeued', 'tiered operations dequeued and processed'),
    StorageStat('tiered_work_units_removed', 'tiered operations removed without processing'),

    ##########################################
    # Thread Count statistics
    ##########################################
    ThreadStat('thread_fsync_active', 'active filesystem fsync calls','no_clear,no_scale'),
    ThreadStat('thread_read_active', 'active filesystem read calls','no_clear,no_scale'),
    ThreadStat('thread_write_active', 'active filesystem write calls','no_clear,no_scale'),

    ##########################################
    # Transaction statistics
    ##########################################
    TxnStat('txn_begin', 'transaction begins'),
    TxnStat('txn_commit', 'transactions committed'),
    TxnStat('txn_hs_ckpt_duration', 'transaction checkpoint history store file duration (usecs)'),
    TxnStat('txn_pinned_checkpoint_range', 'transaction range of IDs currently pinned by a checkpoint', 'no_clear,no_scale'),
    TxnStat('txn_pinned_range', 'transaction range of IDs currently pinned', 'no_clear,no_scale'),
    TxnStat('txn_pinned_timestamp', 'transaction range of timestamps currently pinned', 'no_clear,no_scale'),
    TxnStat('txn_pinned_timestamp_checkpoint', 'transaction range of timestamps pinned by a checkpoint', 'no_clear,no_scale'),
    TxnStat('txn_pinned_timestamp_oldest', 'transaction range of timestamps pinned by the oldest timestamp', 'no_clear,no_scale'),
    TxnStat('txn_pinned_timestamp_reader', 'transaction range of timestamps pinned by the oldest active read timestamp', 'no_clear,no_scale'),
    TxnStat('txn_prepare', 'prepared transactions'),
    TxnStat('txn_prepare_active', 'prepared transactions currently active'),
    TxnStat('txn_prepare_commit', 'prepared transactions committed'),
    TxnStat('txn_prepare_rollback', 'prepared transactions rolled back'),
    TxnStat('txn_prepared_updates', 'Number of prepared updates'),
    TxnStat('txn_prepared_updates_committed', 'Number of prepared updates committed'),
    TxnStat('txn_prepared_updates_key_repeated', 'Number of prepared updates repeated on the same key'),
    TxnStat('txn_prepared_updates_rolledback', 'Number of prepared updates rolled back'),
    TxnStat('txn_query_ts', 'query timestamp calls'),
    TxnStat('txn_rollback', 'transactions rolled back'),
    TxnStat('txn_rollback_oldest_pinned', 'oldest pinned transaction ID rolled back for eviction'),
    TxnStat('txn_rollback_to_stable_running', 'transaction rollback to stable currently running', 'no_clear,no_scale'),
    TxnStat('txn_rts', 'rollback to stable calls'),
    TxnStat('txn_rts_pages_visited', 'rollback to stable pages visited'),
    TxnStat('txn_rts_tree_walk_skip_pages', 'rollback to stable tree walk skipping pages'),
    TxnStat('txn_rts_upd_aborted', 'rollback to stable updates aborted'),
    TxnStat('txn_rts_upd_aborted_dryrun', 'rollback to stable updates that would have been aborted in non-dryrun mode'),
    TxnStat('txn_sessions_walked', 'sessions scanned in each walk of concurrent sessions'),
    TxnStat('txn_set_ts', 'set timestamp calls'),
    TxnStat('txn_set_ts_durable', 'set timestamp durable calls'),
    TxnStat('txn_set_ts_durable_upd', 'set timestamp durable updates'),
    TxnStat('txn_set_ts_force', 'set timestamp force calls'),
    TxnStat('txn_set_ts_oldest', 'set timestamp oldest calls'),
    TxnStat('txn_set_ts_oldest_upd', 'set timestamp oldest updates'),
    TxnStat('txn_set_ts_out_of_order', 'set timestamp global oldest timestamp set to be more recent than the global stable timestamp'),
    TxnStat('txn_set_ts_stable', 'set timestamp stable calls'),
    TxnStat('txn_set_ts_stable_upd', 'set timestamp stable updates'),
    TxnStat('txn_timestamp_oldest_active_read', 'transaction read timestamp of the oldest active reader', 'no_clear,no_scale'),
    TxnStat('txn_walk_sessions', 'transaction walk of concurrent sessions'),

    ##########################################
    # Yield statistics
    ##########################################
    YieldStat('application_cache_interruptible_ops', 'application thread operations waiting for interruptible cache eviction'),
    YieldStat('application_cache_interruptible_time', 'application thread time waiting for interruptible cache eviction (usecs)'),
    YieldStat('application_cache_ops', 'application thread operations waiting for cache'),
    YieldStat('application_cache_time', 'application thread time waiting for cache (usecs)'),
    YieldStat('application_cache_uninterruptible_ops', 'application thread operations waiting for mandatory cache eviction'),
    YieldStat('application_cache_uninterruptible_time', 'application thread time waiting for mandatory cache eviction (usecs)'),
    YieldStat('application_evict_snapshot_refreshed', 'application thread snapshot refreshed for eviction'),
    YieldStat('child_modify_blocked_page', 'page reconciliation yielded due to child modification'),
    YieldStat('dhandle_lock_blocked', 'data handle lock yielded'),
    YieldStat('page_busy_blocked', 'page acquire busy blocked'),
    YieldStat('page_del_rollback_blocked', 'page delete rollback time sleeping for state change (usecs)'),
    YieldStat('page_forcible_evict_blocked', 'page acquire eviction blocked'),
    YieldStat('page_index_slot_ref_blocked', 'get reference for page index and slot time sleeping (usecs)'),
    YieldStat('page_locked_blocked', 'page acquire locked blocked'),
    YieldStat('page_read_blocked', 'page acquire read blocked'),
    YieldStat('page_sleep', 'page acquire time sleeping (usecs)'),
    YieldStat('prepared_transition_blocked_page', 'page access yielded due to prepare state change'),
    YieldStat('txn_release_blocked', 'connection close blocked waiting for transaction state stabilization'),
]

##########################################
# Data source statistics
##########################################
dsrc_stats = [
    ##########################################
    # Block manager statistics
    ##########################################
    BlockStat('allocation_size', 'file allocation unit size', 'max_aggregate,no_scale,size'),
    BlockStat('block_alloc', 'blocks allocated'),
    BlockStat('block_checkpoint_size', 'checkpoint size', 'no_scale,size'),
    BlockStat('block_extension', 'allocations requiring file extension'),
    BlockStat('block_free', 'blocks freed'),
    BlockStat('block_magic', 'file magic number', 'max_aggregate,no_scale'),
    BlockStat('block_major', 'file major version number', 'max_aggregate,no_scale'),
    BlockStat('block_minor', 'minor version number', 'max_aggregate,no_scale'),
    BlockStat('block_reuse_bytes', 'file bytes available for reuse', 'no_scale,size'),
    BlockStat('block_size', 'file size in bytes', 'no_scale,size'),

    ##########################################
    # Btree statistics
    ##########################################
    BtreeStat('btree_checkpoint_generation', 'btree checkpoint generation', 'no_clear,no_scale'),
    BtreeStat('btree_checkpoint_pages_reconciled', 'btree number of pages reconciled during checkpoint', 'no_clear,no_scale'),
    BtreeStat('btree_clean_checkpoint_timer', 'btree clean tree checkpoint expiration time', 'no_clear,no_scale'),
    BtreeStat('btree_column_deleted', 'column-store variable-size deleted values', 'no_scale,tree_walk'),
    BtreeStat('btree_column_fix', 'column-store fixed-size leaf pages', 'no_scale,tree_walk'),
    BtreeStat('btree_column_internal', 'column-store internal pages', 'no_scale,tree_walk'),
    BtreeStat('btree_column_rle', 'column-store variable-size RLE encoded values', 'no_scale,tree_walk'),
    BtreeStat('btree_column_tws', 'column-store fixed-size time windows', 'no_scale,tree_walk'),
    BtreeStat('btree_column_variable', 'column-store variable-size leaf pages', 'no_scale,tree_walk'),
    BtreeStat('btree_compact_bytes_rewritten_expected', 'btree expected number of compact bytes rewritten', 'no_clear,no_scale'),
    BtreeStat('btree_compact_pages_reviewed', 'btree compact pages reviewed', 'no_clear,no_scale'),
    BtreeStat('btree_compact_pages_rewritten', 'btree compact pages rewritten', 'no_clear,no_scale'),
    BtreeStat('btree_compact_pages_rewritten_expected', 'btree expected number of compact pages rewritten', 'no_clear,no_scale'),
    BtreeStat('btree_compact_pages_skipped', 'btree compact pages skipped', 'no_clear,no_scale'),
    BtreeStat('btree_compact_skipped', 'btree skipped by compaction as process would not reduce size', 'no_clear,no_scale'),
    BtreeStat('btree_entries', 'number of key/value pairs', 'no_scale,tree_walk'),
    BtreeStat('btree_fixed_len', 'fixed-record size', 'max_aggregate,no_scale,size'),
    BtreeStat('btree_maximum_depth', 'maximum tree depth', 'max_aggregate,no_scale'),
    BtreeStat('btree_maxintlpage', 'maximum internal page size', 'max_aggregate,no_scale,size'),
    BtreeStat('btree_maxleafkey', 'maximum leaf page key size', 'max_aggregate,no_scale,size'),
    BtreeStat('btree_maxleafpage', 'maximum leaf page size', 'max_aggregate,no_scale,size'),
    BtreeStat('btree_maxleafvalue', 'maximum leaf page value size', 'max_aggregate,no_scale,size'),
    BtreeStat('btree_overflow', 'overflow pages', 'no_scale,tree_walk'),
    BtreeStat('btree_row_empty_values', 'row-store empty values', 'no_scale,tree_walk'),
    BtreeStat('btree_row_internal', 'row-store internal pages', 'no_scale,tree_walk'),
    BtreeStat('btree_row_leaf', 'row-store leaf pages', 'no_scale,tree_walk'),

    ##########################################
    # Eviction statistics
    ##########################################
    EvictStat('eviction_fail', 'data source pages selected for eviction unable to be evicted'),
    EvictStat('eviction_walk_passes', 'eviction walk passes of a file'),

    ##########################################
    # Cache content statistics
    ##########################################
    EvictCacheWalkStat('cache_state_avg_unvisited_age', 'Average time in cache for pages that have not been visited by the eviction server', 'no_clear,no_scale'),
    EvictCacheWalkStat('cache_state_avg_visited_age', 'Average time in cache for pages that have been visited by the eviction server', 'no_clear,no_scale'),
    EvictCacheWalkStat('cache_state_avg_written_size', 'Average on-disk page image size seen', 'no_clear,no_scale'),
    EvictCacheWalkStat('cache_state_gen_avg_gap', 'Average difference between current eviction generation when the page was last considered', 'no_clear,no_scale'),
    EvictCacheWalkStat('cache_state_gen_current', 'Current eviction generation', 'no_clear,no_scale'),
    EvictCacheWalkStat('cache_state_gen_max_gap', 'Maximum difference between current eviction generation when the page was last considered', 'no_clear,no_scale'),
    EvictCacheWalkStat('cache_state_max_pagesize', 'Maximum page size seen', 'no_clear,no_scale'),
    EvictCacheWalkStat('cache_state_memory', 'Pages created in memory and never written', 'no_clear,no_scale'),
    EvictCacheWalkStat('cache_state_min_written_size', 'Minimum on-disk page image size seen', 'no_clear,no_scale'),
    EvictCacheWalkStat('cache_state_not_queueable', 'Pages that could not be queued for eviction', 'no_clear,no_scale'),
    EvictCacheWalkStat('cache_state_pages', 'Total number of pages currently in cache', 'no_clear,no_scale'),
    EvictCacheWalkStat('cache_state_pages_clean', 'Clean pages currently in cache', 'no_clear,no_scale'),
    EvictCacheWalkStat('cache_state_pages_dirty', 'Dirty pages currently in cache', 'no_clear,no_scale'),
    EvictCacheWalkStat('cache_state_pages_internal', 'Internal pages currently in cache', 'no_clear,no_scale'),
    EvictCacheWalkStat('cache_state_pages_leaf', 'Leaf pages currently in cache', 'no_clear,no_scale'),
    EvictCacheWalkStat('cache_state_queued', 'Pages currently queued for eviction', 'no_clear,no_scale'),
    EvictCacheWalkStat('cache_state_refs_skipped', 'Refs skipped during cache traversal', 'no_clear,no_scale'),
    EvictCacheWalkStat('cache_state_root_entries', 'Entries in the root page', 'no_clear,no_scale'),
    EvictCacheWalkStat('cache_state_root_size', 'Size of the root page', 'no_clear,no_scale'),
    EvictCacheWalkStat('cache_state_smaller_alloc_size', 'On-disk page image sizes smaller than a single allocation unit', 'no_clear,no_scale'),
    EvictCacheWalkStat('cache_state_unvisited_count', 'Number of pages never visited by eviction server', 'no_clear,no_scale'),

    ##########################################
    # Compression statistics
    ##########################################
    CompressStat('compress_precomp_intl_max_page_size', 'compressed page maximum internal page size prior to compression', 'no_clear,no_scale,size'),
    CompressStat('compress_precomp_leaf_max_page_size', 'compressed page maximum leaf page size prior to compression ', 'no_clear,no_scale,size'),
    CompressStat('compress_read', 'pages read from disk'),
    # dist/stat.py sorts stats by their descriptions and not their names. The following stat descriptions insert an extra
    # space before the single digit numbers (2, 4, 8) so stats will be sorted numerically (2, 4, 8, 16, 32) instead of
    # alphabetically (16, 2, 32, 4, 8).
    CompressStat('compress_read_ratio_hist_2', 'pages read from disk with compression ratio smaller than  2'),
    CompressStat('compress_read_ratio_hist_4', 'pages read from disk with compression ratio smaller than  4'),
    CompressStat('compress_read_ratio_hist_8', 'pages read from disk with compression ratio smaller than  8'),
    CompressStat('compress_read_ratio_hist_16', 'pages read from disk with compression ratio smaller than 16'),
    CompressStat('compress_read_ratio_hist_32', 'pages read from disk with compression ratio smaller than 32'),
    CompressStat('compress_read_ratio_hist_64', 'pages read from disk with compression ratio smaller than 64'),
    CompressStat('compress_read_ratio_hist_max', 'pages read from disk with compression ratio greater than 64'),
    CompressStat('compress_write', 'pages written to disk'),
    CompressStat('compress_write_fail', 'page written to disk failed to compress'),
    CompressStat('compress_write_ratio_hist_2', 'pages written to disk with compression ratio smaller than  2'),
    CompressStat('compress_write_ratio_hist_4', 'pages written to disk with compression ratio smaller than  4'),
    CompressStat('compress_write_ratio_hist_8', 'pages written to disk with compression ratio smaller than  8'),
    CompressStat('compress_write_ratio_hist_16', 'pages written to disk with compression ratio smaller than 16'),
    CompressStat('compress_write_ratio_hist_32', 'pages written to disk with compression ratio smaller than 32'),
    CompressStat('compress_write_ratio_hist_64', 'pages written to disk with compression ratio smaller than 64'),
    CompressStat('compress_write_ratio_hist_max', 'pages written to disk with compression ratio greater than 64'),
    CompressStat('compress_write_too_small', 'page written to disk was too small to compress'),

    ##########################################
    # Cursor operations
    ##########################################
    CursorStat('cursor_cache', 'close calls that result in cache'),
    CursorStat('cursor_create', 'create calls'),
    CursorStat('cursor_insert', 'insert calls'),
    CursorStat('cursor_insert_bulk', 'bulk loaded cursor insert calls'),
    CursorStat('cursor_insert_bytes', 'insert key and value bytes', 'size'),
    CursorStat('cursor_modify', 'modify'),
    CursorStat('cursor_modify_bytes', 'modify key and value bytes affected', 'size'),
    CursorStat('cursor_modify_bytes_touch', 'modify value bytes modified', 'size'),
    CursorStat('cursor_next', 'next calls'),
    CursorStat('cursor_prev', 'prev calls'),
    CursorStat('cursor_remove', 'remove calls'),
    CursorStat('cursor_remove_bytes', 'remove key bytes removed', 'size'),
    CursorStat('cursor_reopen', 'cache cursors reuse count'),
    CursorStat('cursor_reserve', 'reserve calls'),
    CursorStat('cursor_reset', 'reset calls'),
    CursorStat('cursor_restart', 'operation restarted'),
    CursorStat('cursor_search', 'search calls'),
    CursorStat('cursor_search_hs', 'search history store calls'),
    CursorStat('cursor_search_near', 'search near calls'),
    CursorStat('cursor_truncate', 'truncate calls'),
    CursorStat('cursor_update', 'update calls'),
    CursorStat('cursor_update_bytes', 'update key and value bytes', 'size'),
    CursorStat('cursor_update_bytes_changed', 'update value size change', 'size'),

    ##########################################
    # Reconciliation statistics
    ##########################################
    RecStat('rec_dictionary', 'dictionary matches'),
    RecStat('rec_multiblock_internal', 'internal page multi-block writes'),
    RecStat('rec_multiblock_leaf', 'leaf page multi-block writes'),
    RecStat('rec_multiblock_max', 'maximum blocks required for a page', 'max_aggregate,no_scale'),
    RecStat('rec_prefix_compression', 'leaf page key bytes discarded using prefix compression', 'size'),
    RecStat('rec_suffix_compression', 'internal page key bytes discarded using suffix compression', 'size'),

    ##########################################
    # Session operations
    ##########################################
    SessionOpStat('session_compact', 'object compaction'),
]

##########################################
# CONNECTION AND DATA SOURCE statistics
##########################################
conn_dsrc_stats = [
    ##########################################
    # Autocommit statistics
    ##########################################
    AutoCommitStat('autocommit_readonly_retry', 'retries for readonly operations'),
    AutoCommitStat('autocommit_update_retry', 'retries for update operations'),

    ##########################################
    # Backup statistics
    ##########################################
    BackupStat('backup_blocks_compressed', 'total modified incremental blocks with compressed data'),
    BackupStat('backup_blocks_uncompressed', 'total modified incremental blocks without compressed data'),

    ##########################################
    # Cache and eviction statistics
    ##########################################
    CacheStat('cache_bytes_dirty', 'tracked dirty bytes in the cache', 'no_clear,no_scale,size'),
    CacheStat('cache_bytes_dirty_internal', 'tracked dirty internal page bytes in the cache', 'no_clear,no_scale,size'),
    CacheStat('cache_bytes_dirty_leaf', 'tracked dirty leaf page bytes in the cache', 'no_clear,no_scale,size'),
    CacheStat('cache_bytes_dirty_total', 'bytes dirty in the cache cumulative', 'no_clear,no_scale,size'),
    CacheStat('cache_bytes_inuse', 'bytes currently in the cache', 'no_clear,no_scale,size'),
    CacheStat('cache_bytes_read', 'bytes read into cache', 'size'),
    CacheStat('cache_bytes_write', 'bytes written from cache', 'size'),
<<<<<<< HEAD
    CacheStat('cache_eviction_ahead_of_last_materialized_lsn', 'pages evicted ahead of the page materialization frontier'),
=======
    CacheStat('cache_eviction_blocked_checkpoint_hs', 'checkpoint of history store file blocked non-history store page eviction'),
    CacheStat('cache_eviction_blocked_checkpoint_precise', 'precise checkpoint caused an eviction to be skipped because any dirty content needs to remain in cache'),
>>>>>>> 49e13e36
    CacheStat('cache_eviction_blocked_checkpoint', 'checkpoint blocked page eviction'),
    CacheStat('cache_eviction_blocked_checkpoint_hs', 'checkpoint of history store file blocked non-history store page eviction'),
    CacheStat('cache_eviction_blocked_hazard', 'hazard pointer blocked page eviction'),
    CacheStat('cache_eviction_blocked_internal_page_split', 'internal page split blocked its eviction'),
    CacheStat('cache_eviction_blocked_multi_block_reconciliation_during_checkpoint', 'multi-block reconciliation blocked whilst checkpoint is running'),
    CacheStat('cache_eviction_blocked_no_progress', 'eviction gave up due to no progress being made'),
    CacheStat('cache_eviction_blocked_no_ts_checkpoint_race_1', 'eviction gave up due to detecting a disk value without a timestamp behind the last update on the chain'),
    CacheStat('cache_eviction_blocked_no_ts_checkpoint_race_2', 'eviction gave up due to detecting a tombstone without a timestamp ahead of the selected on disk update'),
    CacheStat('cache_eviction_blocked_no_ts_checkpoint_race_3', 'eviction gave up due to detecting a tombstone without a timestamp ahead of the selected on disk update after validating the update chain'),
    CacheStat('cache_eviction_blocked_no_ts_checkpoint_race_4', 'eviction gave up due to detecting update chain entries without timestamps after the selected on disk update'),
    CacheStat('cache_eviction_blocked_overflow_keys', 'overflow keys on a multiblock row-store page blocked its eviction'),
    CacheStat('cache_eviction_blocked_recently_modified', 'recent modification of a page blocked its eviction'),
    CacheStat('cache_eviction_blocked_remove_hs_race_with_checkpoint', 'eviction gave up due to needing to remove a record from the history store but checkpoint is running'),
    CacheStat('cache_eviction_blocked_uncommitted_truncate', 'uncommitted truncate blocked page eviction'),
    CacheStat('cache_eviction_clean', 'unmodified pages evicted'),
    CacheStat('cache_eviction_deepen', 'page split during eviction deepened the tree'),
    CacheStat('cache_eviction_dirty', 'modified pages evicted'),
    CacheStat('cache_eviction_dirty_obsolete_tw', 'pages dirtied due to obsolete time window by eviction'),
    CacheStat('cache_eviction_internal', 'internal pages evicted'),
    CacheStat('cache_eviction_pages_seen', 'pages seen by eviction walk'),
    CacheStat('cache_eviction_random_sample_inmem_root', 'locate a random in-mem ref by examining all entries on the root page'),
    CacheStat('cache_eviction_split_internal', 'internal pages split during eviction'),
    CacheStat('cache_eviction_split_leaf', 'leaf pages split during eviction'),
    CacheStat('cache_eviction_target_page_ge128', 'eviction walk target pages histogram - 128 and higher'),
    CacheStat('cache_eviction_target_page_lt10', 'eviction walk target pages histogram - 0-9'),
    CacheStat('cache_eviction_target_page_lt128', 'eviction walk target pages histogram - 64-128'),
    CacheStat('cache_eviction_target_page_lt32', 'eviction walk target pages histogram - 10-31'),
    CacheStat('cache_eviction_target_page_lt64', 'eviction walk target pages histogram - 32-63'),
    CacheStat('cache_eviction_target_page_reduced', 'eviction walk target pages reduced due to history store cache pressure'),
    CacheStat('cache_hs_btree_truncate', 'history store table truncation to remove all the keys of a btree'),
    CacheStat('cache_hs_btree_truncate_dryrun', 'history store table truncations that would have happened in non-dryrun mode'),
    CacheStat('cache_hs_insert', 'history store table insert calls'),
    CacheStat('cache_hs_insert_full_update', 'the number of times full update inserted to history store'),
    CacheStat('cache_hs_insert_restart', 'history store table insert calls that returned restart'),
    CacheStat('cache_hs_insert_reverse_modify', 'the number of times reverse modify inserted to history store'),
    CacheStat('cache_hs_key_truncate', 'history store table truncation to remove an update'),
    CacheStat('cache_hs_key_truncate_onpage_removal', 'history store table truncation to remove range of updates due to key being removed from the data page during reconciliation'),
    CacheStat('cache_hs_key_truncate_rts', 'history store table truncation by rollback to stable to remove an update'),
    CacheStat('cache_hs_key_truncate_rts_dryrun', 'history store table truncations to remove an update that would have happened in non-dryrun mode'),
    CacheStat('cache_hs_key_truncate_rts_unstable', 'history store table truncation by rollback to stable to remove an unstable update'),
    CacheStat('cache_hs_key_truncate_rts_unstable_dryrun', 'history store table truncations to remove an unstable update that would have happened in non-dryrun mode'),
    CacheStat('cache_hs_order_lose_durable_timestamp', 'history store table resolved updates without timestamps that lose their durable timestamp'),
    CacheStat('cache_hs_order_reinsert', 'history store table updates without timestamps fixed up by reinserting with the fixed timestamp'),
    CacheStat('cache_hs_order_remove', 'history store table truncation to remove range of updates due to an update without a timestamp on data page'),
    CacheStat('cache_hs_read', 'history store table reads'),
    CacheStat('cache_hs_read_miss', 'history store table reads missed'),
    CacheStat('cache_hs_read_squash', 'history store table reads requiring squashed modifies'),
    CacheStat('cache_hs_write_squash', 'history store table writes requiring squashed modifies'),
    CacheStat('cache_inmem_split', 'in-memory page splits'),
    CacheStat('cache_inmem_splittable', 'in-memory page passed criteria to be split'),
    CacheStat('cache_pages_prefetch', 'pages requested from the cache due to pre-fetch'),
    CacheStat('cache_pages_requested', 'pages requested from the cache'),
    CacheStat('cache_read', 'pages read into cache'),
    CacheStat('cache_read_checkpoint', 'pages read into cache by checkpoint'),
    CacheStat('cache_read_deleted', 'pages read into cache after truncate'),
    CacheStat('cache_read_deleted_prepared', 'pages read into cache after truncate in prepare state'),
    CacheStat('cache_read_internal_delta', 'number of internal pages read that had deltas attached'),
    CacheStat('cache_read_leaf_delta', 'number of leaf pages read that had deltas attached'),
    CacheStat('cache_read_overflow', 'overflow pages read into cache'),
    CacheStat('cache_reverse_splits', 'reverse splits performed'),
    CacheStat('cache_reverse_splits_skipped_vlcs', 'reverse splits skipped because of VLCS namespace gap restrictions'),
    CacheStat('cache_scrub_restore', 'reconciled pages scrubbed and added back to the cache clean'),
    CacheStat('cache_write', 'pages written from cache'),
    CacheStat('cache_write_hs', 'page written requiring history store records'),
    CacheStat('cache_write_restore', 'pages written requiring in-memory restoration'),

    ##########################################
    # Checkpoint statistics
    ##########################################
    CheckpointStat('checkpoint_cleanup_pages_evict', 'pages added for eviction during checkpoint cleanup'),
    CheckpointStat('checkpoint_cleanup_pages_obsolete_tw', 'pages dirtied due to obsolete time window by checkpoint cleanup'),
    CheckpointStat('checkpoint_cleanup_pages_read_obsolete_tw', 'pages read into cache during checkpoint cleanup due to obsolete time window'),
    CheckpointStat('checkpoint_cleanup_pages_read_reclaim_space', 'pages read into cache during checkpoint cleanup (reclaim_space)'),
    CheckpointStat('checkpoint_cleanup_pages_removed', 'pages removed during checkpoint cleanup'),
    CheckpointStat('checkpoint_cleanup_pages_visited', 'pages visited during checkpoint cleanup'),
    CheckpointStat('checkpoint_cleanup_pages_walk_skipped', 'pages skipped during checkpoint cleanup tree walk'),
    CheckpointStat('checkpoint_obsolete_applied', 'transaction checkpoints due to obsolete pages'),
    CheckpointStat('checkpoint_snapshot_acquired', 'checkpoint has acquired a snapshot for its transaction'),

    ##########################################
    # Cursor operations
    ##########################################
    CursorStat('cursor_bounds_comparisons', 'cursor bounds comparisons performed'),
    CursorStat('cursor_bounds_next_early_exit', 'cursor bounds next early exit'),
    CursorStat('cursor_bounds_next_unpositioned', 'cursor bounds next called on an unpositioned cursor'),
    CursorStat('cursor_bounds_prev_early_exit', 'cursor bounds prev early exit'),
    CursorStat('cursor_bounds_prev_unpositioned', 'cursor bounds prev called on an unpositioned cursor'),
    CursorStat('cursor_bounds_reset', 'cursor bounds cleared from reset'),
    CursorStat('cursor_bounds_search_early_exit', 'cursor bounds search early exit'),
    CursorStat('cursor_bounds_search_near_repositioned_cursor', 'cursor bounds search near call repositioned cursor'),
    CursorStat('cursor_next_hs_tombstone', 'cursor next calls that skip due to a globally visible history store tombstone'),
    CursorStat('cursor_next_skip_ge_100', 'cursor next calls that skip greater than or equal to 100 entries'),
    CursorStat('cursor_next_skip_lt_100', 'cursor next calls that skip greater than 1 and fewer than 100 entries'),
    CursorStat('cursor_next_skip_total', 'Total number of entries skipped by cursor next calls'),
    CursorStat('cursor_open_count', 'open cursor count', 'no_clear,no_scale'),
    CursorStat('cursor_prev_hs_tombstone', 'cursor prev calls that skip due to a globally visible history store tombstone'),
    CursorStat('cursor_prev_skip_ge_100', 'cursor prev calls that skip greater than or equal to 100 entries'),
    CursorStat('cursor_prev_skip_lt_100', 'cursor prev calls that skip less than 100 entries'),
    CursorStat('cursor_prev_skip_total', 'Total number of entries skipped by cursor prev calls'),
    CursorStat('cursor_reposition', 'Total number of times cursor temporarily releases pinned page to encourage eviction of hot or large page'),
    CursorStat('cursor_reposition_failed', 'Total number of times cursor fails to temporarily release pinned page to encourage eviction of hot or large page'),
    CursorStat('cursor_search_near_prefix_fast_paths', 'Total number of times a search near has exited due to prefix config'),
    CursorStat('cursor_skip_hs_cur_position', 'Total number of entries skipped to position the history store cursor'),
    CursorStat('cursor_tree_walk_del_page_skip', 'Total number of deleted pages skipped during tree walk'),
    CursorStat('cursor_tree_walk_inmem_del_page_skip', 'Total number of in-memory deleted pages skipped during tree walk'),
    CursorStat('cursor_tree_walk_ondisk_del_page_skip', 'Total number of on-disk deleted pages skipped during tree walk'),

    ##########################################
    # Disaggrated block manager statistics
    ##########################################
    BlockDisaggStat('disagg_block_get', 'Disaggregated block manager get'),
    BlockDisaggStat('disagg_block_hs_byte_read', 'Bytes read from the shared history store in SLS', 'size'),
    BlockDisaggStat('disagg_block_hs_byte_write', 'Bytes written to the shared history store in SLS', 'size'),
    BlockDisaggStat('disagg_block_hs_get', 'Disaggregated block manager get from the shared history store in SLS'),
    BlockDisaggStat('disagg_block_hs_put', 'Disaggregated block manager put to the shared history store in SLS'),
    BlockDisaggStat('disagg_block_put', 'Disaggregated block manager put '),

    ##########################################
    # Cursor API error statistics
    ##########################################
    CursorErrorStat('cursor_bound_error', 'cursor bound calls that return an error'),
    CursorErrorStat('cursor_cache_error', 'cursor cache calls that return an error'),
    CursorErrorStat('cursor_close_error', 'cursor close calls that return an error'),
    CursorErrorStat('cursor_compare_error', 'cursor compare calls that return an error'),
    CursorErrorStat('cursor_equals_error', 'cursor equals calls that return an error'),
    CursorErrorStat('cursor_get_key_error', 'cursor get key calls that return an error'),
    CursorErrorStat('cursor_get_value_error', 'cursor get value calls that return an error'),
    CursorErrorStat('cursor_insert_check_error', 'cursor insert check calls that return an error'),
    CursorErrorStat('cursor_insert_error', 'cursor insert calls that return an error'),
    CursorErrorStat('cursor_largest_key_error', 'cursor largest key calls that return an error'),
    CursorErrorStat('cursor_modify_error', 'cursor modify calls that return an error'),
    CursorErrorStat('cursor_next_error', 'cursor next calls that return an error'),
    CursorErrorStat('cursor_next_random_error', 'cursor next random calls that return an error'),
    CursorErrorStat('cursor_prev_error', 'cursor prev calls that return an error'),
    CursorErrorStat('cursor_reconfigure_error', 'cursor reconfigure calls that return an error'),
    CursorErrorStat('cursor_remove_error', 'cursor remove calls that return an error'),
    CursorErrorStat('cursor_reopen_error', 'cursor reopen calls that return an error'),
    CursorErrorStat('cursor_reserve_error', 'cursor reserve calls that return an error'),
    CursorErrorStat('cursor_reset_error', 'cursor reset calls that return an error'),
    CursorErrorStat('cursor_search_error', 'cursor search calls that return an error'),
    CursorErrorStat('cursor_search_near_error', 'cursor search near calls that return an error'),
    CursorErrorStat('cursor_update_error', 'cursor update calls that return an error'),

    ##########################################
    # Layered table statistics
    ##########################################
    LayeredStat('layered_curs_insert', 'Layered table cursor insert operations'),
    LayeredStat('layered_curs_next', 'Layered table cursor next operations'),
    LayeredStat('layered_curs_next_ingest', 'Layered table cursor next operations from ingest table'),
    LayeredStat('layered_curs_next_stable', 'Layered table cursor next operations from stable table'),
    LayeredStat('layered_curs_prev', 'Layered table cursor prev operations'),
    LayeredStat('layered_curs_prev_ingest', 'Layered table cursor prev operations from ingest table'),
    LayeredStat('layered_curs_prev_stable', 'Layered table cursor prev operations from stable table'),
    LayeredStat('layered_curs_remove', 'Layered table cursor remove operations'),
    LayeredStat('layered_curs_search', 'Layered table cursor search operations'),
    LayeredStat('layered_curs_search_ingest', 'Layered table cursor search operations from ingest table'),
    LayeredStat('layered_curs_search_near', 'Layered table cursor search near operations'),
    LayeredStat('layered_curs_search_near_ingest', 'Layered table cursor search near operations from ingest table'),
    LayeredStat('layered_curs_search_near_stable', 'Layered table cursor search near operations from stable table'),
    LayeredStat('layered_curs_search_stable', 'Layered table cursor search operations from stable table'),
    LayeredStat('layered_curs_update', 'Layered table cursor update operations'),
    LayeredStat('layered_curs_upgrade_ingest', 'Layered table cursor upgrade state for ingest table'),
    LayeredStat('layered_curs_upgrade_stable', 'Layered table cursor upgrade state for stable table'),

    LayeredStat('layered_table_manager_checkpoints', 'checkpoints performed on this table by the layered table manager'),
    LayeredStat('layered_table_manager_checkpoints_refreshed', 'checkpoints refreshed on shared layered constituents'),
    LayeredStat('layered_table_manager_logops_applied', 'how many log applications the layered table manager applied on this tree'),
    LayeredStat('layered_table_manager_logops_skipped', 'how many log applications the layered table manager skipped on this tree'),
    LayeredStat('layered_table_manager_skip_lsn', 'how many previously-applied LSNs the layered table manager skipped on this tree'),

    ##########################################
    # Reconciliation statistics
    ##########################################
    RecStat('rec_average_internal_page_delta_chain_length', 'average length of delta chain on internal page with deltas'),
    RecStat('rec_average_leaf_page_delta_chain_length', 'average length of delta chain on leaf page with deltas'),
    RecStat('rec_ingest_garbage_collection_keys', 'number of keys that are garbage collected in the ingest table for disaggregated storage'),
    RecStat('rec_max_internal_page_deltas', 'max deltas seen on internal page during reconciliation'),
    RecStat('rec_max_leaf_page_deltas', 'max deltas seen on leaf page during reconciliation'),
    RecStat('rec_overflow_key_leaf', 'leaf-page overflow keys'),
    RecStat('rec_overflow_value', 'overflow values written'),
    RecStat('rec_page_delete', 'pages deleted'),
    RecStat('rec_page_delete_fast', 'fast-path pages deleted'),
    RecStat('rec_page_delta_internal', 'internal page deltas written'),
    RecStat('rec_page_delta_leaf', 'leaf page deltas written'),
    RecStat('rec_pages', 'page reconciliation calls'),
    RecStat('rec_pages_eviction', 'page reconciliation calls for eviction'),
    RecStat('rec_pages_with_internal_deltas', 'pages written with at least one internal page delta'),
    RecStat('rec_pages_with_leaf_deltas', 'pages written with at least one leaf page delta'),
    RecStat('rec_skip_empty_deltas', 'empty deltas skipped in disaggregated storage'),
    RecStat('rec_time_aggr_newest_start_durable_ts', 'pages written including an aggregated newest start durable timestamp '),
    RecStat('rec_time_aggr_newest_stop_durable_ts', 'pages written including an aggregated newest stop durable timestamp '),
    RecStat('rec_time_aggr_newest_stop_ts', 'pages written including an aggregated newest stop timestamp '),
    RecStat('rec_time_aggr_newest_stop_txn', 'pages written including an aggregated newest stop transaction ID'),
    RecStat('rec_time_aggr_newest_txn', 'pages written including an aggregated newest transaction ID '),
    RecStat('rec_time_aggr_oldest_start_ts', 'pages written including an aggregated oldest start timestamp '),
    RecStat('rec_time_aggr_prepared', 'pages written including an aggregated prepare'),
    RecStat('rec_time_window_bytes_ts', 'approximate byte size of timestamps in pages written'),
    RecStat('rec_time_window_bytes_txn', 'approximate byte size of transaction IDs in pages written'),
    RecStat('rec_time_window_durable_start_ts', 'records written including a start durable timestamp'),
    RecStat('rec_time_window_durable_stop_ts', 'records written including a stop durable timestamp'),
    RecStat('rec_time_window_pages_durable_start_ts', 'pages written including at least one start durable timestamp'),
    RecStat('rec_time_window_pages_durable_stop_ts', 'pages written including at least one stop durable timestamp'),
    RecStat('rec_time_window_pages_prepared', 'pages written including at least one prepare state'),
    RecStat('rec_time_window_pages_start_ts', 'pages written including at least one start timestamp'),
    RecStat('rec_time_window_pages_start_txn', 'pages written including at least one start transaction ID'),
    RecStat('rec_time_window_pages_stop_ts', 'pages written including at least one stop timestamp'),
    RecStat('rec_time_window_pages_stop_txn', 'pages written including at least one stop transaction ID'),
    RecStat('rec_time_window_prepared', 'records written including a prepare state'),
    RecStat('rec_time_window_start_ts', 'records written including a start timestamp'),
    RecStat('rec_time_window_start_txn', 'records written including a start transaction ID'),
    RecStat('rec_time_window_stop_ts', 'records written including a stop timestamp'),
    RecStat('rec_time_window_stop_txn', 'records written including a stop transaction ID'),
    RecStat('rec_vlcs_emptied_pages', 'VLCS pages explicitly reconciled as empty'),

    ##########################################
    # Transaction statistics
    ##########################################
    TxnStat('txn_read_overflow_remove', 'number of times overflow removed value is read'),
    TxnStat('txn_read_race_prepare_commit', 'a reader raced with a prepared transaction commit and skipped an update or updates'),
    TxnStat('txn_read_race_prepare_update', 'race to read prepared update retry'),
    TxnStat('txn_rts_delete_rle_skipped', 'rollback to stable skipping delete rle'),
    TxnStat('txn_rts_hs_removed', 'rollback to stable updates removed from history store'),
    TxnStat('txn_rts_hs_removed_dryrun', 'rollback to stable updates that would have been removed from history store in non-dryrun mode'),
    TxnStat('txn_rts_hs_restore_tombstones', 'rollback to stable restored tombstones from history store'),
    TxnStat('txn_rts_hs_restore_tombstones_dryrun', 'rollback to stable tombstones from history store that would have been restored in non-dryrun mode'),
    TxnStat('txn_rts_hs_restore_updates', 'rollback to stable restored updates from history store'),
    TxnStat('txn_rts_hs_restore_updates_dryrun', 'rollback to stable updates from history store that would have been restored in non-dryrun mode'),
    TxnStat('txn_rts_hs_stop_older_than_newer_start', 'rollback to stable history store records with stop timestamps older than newer records'),
    TxnStat('txn_rts_inconsistent_ckpt', 'rollback to stable inconsistent checkpoint'),
    TxnStat('txn_rts_keys_removed', 'rollback to stable keys removed'),
    TxnStat('txn_rts_keys_removed_dryrun', 'rollback to stable keys that would have been removed in non-dryrun mode'),
    TxnStat('txn_rts_keys_restored', 'rollback to stable keys restored'),
    TxnStat('txn_rts_keys_restored_dryrun', 'rollback to stable keys that would have been restored in non-dryrun mode'),
    TxnStat('txn_rts_stable_rle_skipped', 'rollback to stable skipping stable rle'),
    TxnStat('txn_rts_sweep_hs_keys', 'rollback to stable sweeping history store keys'),
    TxnStat('txn_rts_sweep_hs_keys_dryrun', 'rollback to stable history store keys that would have been swept in non-dryrun mode'),
    TxnStat('txn_update_conflict', 'update conflicts'),
]

##########################################
# Session statistics
##########################################
session_stats = [
    SessionStat('bytes_read', 'bytes read into cache'),
    SessionStat('bytes_write', 'bytes written from cache'),
    SessionStat('cache_time', 'time waiting for cache (usecs)'),
    SessionStat('cache_time_interruptible', 'time waiting for cache interruptible eviction (usecs)'),
    SessionStat('cache_time_mandatory', 'time waiting for mandatory cache eviction (usecs)'),
    SessionStat('lock_dhandle_wait', 'dhandle lock wait time (usecs)'),
    SessionStat('lock_schema_wait', 'schema lock wait time (usecs)'),
    SessionStat('read_time', 'page read from disk to cache time (usecs)'),
    SessionStat('txn_bytes_dirty', 'dirty bytes in this txn', 'no_clear,no_scale,size'),
    SessionStat('txn_updates', 'number of updates in this txn', 'no_clear,no_scale,size'),
    SessionStat('write_time', 'page write from cache to disk time (usecs)'),
]<|MERGE_RESOLUTION|>--- conflicted
+++ resolved
@@ -1063,14 +1063,10 @@
     CacheStat('cache_bytes_inuse', 'bytes currently in the cache', 'no_clear,no_scale,size'),
     CacheStat('cache_bytes_read', 'bytes read into cache', 'size'),
     CacheStat('cache_bytes_write', 'bytes written from cache', 'size'),
-<<<<<<< HEAD
     CacheStat('cache_eviction_ahead_of_last_materialized_lsn', 'pages evicted ahead of the page materialization frontier'),
-=======
+    CacheStat('cache_eviction_blocked_checkpoint', 'checkpoint blocked page eviction'),
     CacheStat('cache_eviction_blocked_checkpoint_hs', 'checkpoint of history store file blocked non-history store page eviction'),
     CacheStat('cache_eviction_blocked_checkpoint_precise', 'precise checkpoint caused an eviction to be skipped because any dirty content needs to remain in cache'),
->>>>>>> 49e13e36
-    CacheStat('cache_eviction_blocked_checkpoint', 'checkpoint blocked page eviction'),
-    CacheStat('cache_eviction_blocked_checkpoint_hs', 'checkpoint of history store file blocked non-history store page eviction'),
     CacheStat('cache_eviction_blocked_hazard', 'hazard pointer blocked page eviction'),
     CacheStat('cache_eviction_blocked_internal_page_split', 'internal page split blocked its eviction'),
     CacheStat('cache_eviction_blocked_multi_block_reconciliation_during_checkpoint', 'multi-block reconciliation blocked whilst checkpoint is running'),
