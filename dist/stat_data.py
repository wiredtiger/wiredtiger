# Auto-generate statistics #defines, with initialization, clear and aggregate
# functions.
#
# NOTE: Statistics reports show individual objects as operations per second.
# All objects where that does not make sense should have the word 'currently'
# or the phrase 'in the cache' in their text description, for example, 'files
# currently open'.
# NOTE: All statistics descriptions must have a prefix string followed by ':'.
#
# Data-source statistics are normally aggregated across the set of underlying
# objects. Additional optional configuration flags are available:
#       cache_walk      Only reported when statistics=cache_walk is set
#       tree_walk       Only reported when statistics=tree_walk is set
#       max_aggregate   Take the maximum value when aggregating statistics
#       no_clear        Value not cleared when statistics cleared
#       no_scale        Don't scale value per second in the logging tool script
#       size            Used by timeseries tool, indicates value is a byte count
#
# The no_clear and no_scale flags are normally always set together (values that
# are maintained over time are normally not scaled per second).

from operator import attrgetter
import sys

class Stat:
    def __init__(self, name, tag, desc, flags=''):
        self.name = name
        self.desc = tag + ': ' + desc
        self.flags = flags

    def __cmp__(self, other):
        return cmp(self.desc.lower(), other.desc.lower())

class AsyncStat(Stat):
    prefix = 'async'
    def __init__(self, name, desc, flags=''):
        Stat.__init__(self, name, AsyncStat.prefix, desc, flags)
class BlockStat(Stat):
    prefix = 'block-manager'
    def __init__(self, name, desc, flags=''):
        Stat.__init__(self, name, BlockStat.prefix, desc, flags)
class BtreeStat(Stat):
    prefix = 'btree'
    def __init__(self, name, desc, flags=''):
        Stat.__init__(self, name, BtreeStat.prefix, desc, flags)
class CacheStat(Stat):
    prefix = 'cache'
    def __init__(self, name, desc, flags=''):
        Stat.__init__(self, name, CacheStat.prefix, desc, flags)
class CacheWalkStat(Stat):
    prefix = 'cache_walk'
    def __init__(self, name, desc, flags=''):
        flags += ',cache_walk'
        Stat.__init__(self, name, CacheWalkStat.prefix, desc, flags)
class CompressStat(Stat):
    prefix = 'compression'
    def __init__(self, name, desc, flags=''):
        Stat.__init__(self, name, CompressStat.prefix, desc, flags)
class ConnStat(Stat):
    prefix = 'connection'
    def __init__(self, name, desc, flags=''):
        Stat.__init__(self, name, ConnStat.prefix, desc, flags)
class CursorStat(Stat):
    prefix = 'cursor'
    def __init__(self, name, desc, flags=''):
        Stat.__init__(self, name, CursorStat.prefix, desc, flags)
class DhandleStat(Stat):
    prefix = 'data-handle'
    def __init__(self, name, desc, flags=''):
        Stat.__init__(self, name, DhandleStat.prefix, desc, flags)
class JoinStat(Stat):
    prefix = ''  # prefix is inserted dynamically
    def __init__(self, name, desc, flags=''):
        Stat.__init__(self, name, JoinStat.prefix, desc, flags)
class LockStat(Stat):
    prefix = 'lock'
    def __init__(self, name, desc, flags=''):
        Stat.__init__(self, name, LockStat.prefix, desc, flags)
class LogStat(Stat):
    prefix = 'log'
    def __init__(self, name, desc, flags=''):
        Stat.__init__(self, name, LogStat.prefix, desc, flags)
class LSMStat(Stat):
    prefix = 'LSM'
    def __init__(self, name, desc, flags=''):
        Stat.__init__(self, name, LSMStat.prefix, desc, flags)
class SessionStat(Stat):
    prefix = 'session'
    def __init__(self, name, desc, flags=''):
        Stat.__init__(self, name, SessionStat.prefix, desc, flags)
class PerfHistStat(Stat):
    prefix = 'perf'
    def __init__(self, name, desc, flags=''):
        Stat.__init__(self, name, PerfHistStat.prefix, desc, flags)
class RecStat(Stat):
    prefix = 'reconciliation'
    def __init__(self, name, desc, flags=''):
        Stat.__init__(self, name, RecStat.prefix, desc, flags)
class SessionOpStat(Stat):
    prefix = 'session'
    def __init__(self, name, desc, flags=''):
        Stat.__init__(self, name, SessionOpStat.prefix, desc, flags)
class ThreadStat(Stat):
    prefix = 'thread-state'
    def __init__(self, name, desc, flags=''):
        Stat.__init__(self, name, ThreadStat.prefix, desc, flags)
class TxnStat(Stat):
    prefix = 'transaction'
    def __init__(self, name, desc, flags=''):
        Stat.__init__(self, name, TxnStat.prefix, desc, flags)
class YieldStat(Stat):
    prefix = 'thread-yield'
    def __init__(self, name, desc, flags=''):
        Stat.__init__(self, name, YieldStat.prefix, desc, flags)

##########################################
# Groupings of useful statistics:
# A pre-defined dictionary containing the group name as the key and the
# list of prefix tags that comprise that group.
##########################################
groups = {}
groups['cursor'] = [CursorStat.prefix, SessionOpStat.prefix]
groups['evict'] = [
    BlockStat.prefix,
    CacheStat.prefix,
    CacheWalkStat.prefix,
    ConnStat.prefix,
    ThreadStat.prefix
]
groups['lsm'] = [LSMStat.prefix, TxnStat.prefix]
groups['memory'] = [
    CacheStat.prefix,
    CacheWalkStat.prefix,
    ConnStat.prefix,
    RecStat.prefix]
groups['system'] = [
    ConnStat.prefix,
    DhandleStat.prefix,
    PerfHistStat.prefix,
    SessionOpStat.prefix,
    ThreadStat.prefix
]

##########################################
# CONNECTION statistics
##########################################
connection_stats = [
    ##########################################
    # System statistics
    ##########################################
    ConnStat('cond_auto_wait', 'auto adjusting condition wait calls'),
    ConnStat('cond_auto_wait_reset', 'auto adjusting condition resets'),
    ConnStat('cond_wait', 'pthread mutex condition wait calls'),
    ConnStat('file_open', 'files currently open', 'no_clear,no_scale'),
    ConnStat('fsync_io', 'total fsync I/Os'),
    ConnStat('memory_allocation', 'memory allocations'),
    ConnStat('memory_free', 'memory frees'),
    ConnStat('memory_grow', 'memory re-allocations'),
    ConnStat('read_io', 'total read I/Os'),
    ConnStat('rwlock_read', 'pthread mutex shared lock read-lock calls'),
    ConnStat('rwlock_write', 'pthread mutex shared lock write-lock calls'),
    ConnStat('time_travel', 'detected system time went backwards'),
    ConnStat('write_io', 'total write I/Os'),

    ##########################################
    # Async API statistics
    ##########################################
    AsyncStat('async_alloc_race', 'number of allocation state races'),
    AsyncStat('async_alloc_view', 'number of operation slots viewed for allocation'),
    AsyncStat('async_cur_queue', 'current work queue length', 'no_scale'),
    AsyncStat('async_flush', 'number of flush calls'),
    AsyncStat('async_full', 'number of times operation allocation failed'),
    AsyncStat('async_max_queue', 'maximum work queue length', 'no_clear,no_scale'),
    AsyncStat('async_nowork', 'number of times worker found no work'),
    AsyncStat('async_op_alloc', 'total allocations'),
    AsyncStat('async_op_compact', 'total compact calls'),
    AsyncStat('async_op_insert', 'total insert calls'),
    AsyncStat('async_op_remove', 'total remove calls'),
    AsyncStat('async_op_search', 'total search calls'),
    AsyncStat('async_op_update', 'total update calls'),

    ##########################################
    # Block manager statistics
    ##########################################
    BlockStat('block_byte_map_read', 'mapped bytes read', 'size'),
    BlockStat('block_byte_read', 'bytes read', 'size'),
    BlockStat('block_byte_write', 'bytes written', 'size'),
    BlockStat('block_byte_write_checkpoint', 'bytes written for checkpoint', 'size'),
    BlockStat('block_map_read', 'mapped blocks read'),
    BlockStat('block_preload', 'blocks pre-loaded'),
    BlockStat('block_read', 'blocks read'),
    BlockStat('block_write', 'blocks written'),

    ##########################################
    # Cache and eviction statistics
    ##########################################
    CacheStat('cache_bytes_dirty', 'tracked dirty bytes in the cache', 'no_clear,no_scale,size'),
    CacheStat('cache_bytes_dirty_total', 'bytes dirty in the cache cumulative', 'no_clear,no_scale,size'),
    CacheStat('cache_bytes_image', 'bytes belonging to page images in the cache', 'no_clear,no_scale,size'),
    CacheStat('cache_bytes_internal', 'tracked bytes belonging to internal pages in the cache', 'no_clear,no_scale,size'),
    CacheStat('cache_bytes_inuse', 'bytes currently in the cache', 'no_clear,no_scale,size'),
    CacheStat('cache_bytes_leaf', 'tracked bytes belonging to leaf pages in the cache', 'no_clear,no_scale,size'),
    CacheStat('cache_bytes_lookaside', 'bytes belonging to the cache overflow table in the cache', 'no_clear,no_scale,size'),
    CacheStat('cache_bytes_max', 'maximum bytes configured', 'no_clear,no_scale,size'),
    CacheStat('cache_bytes_other', 'bytes not belonging to page images in the cache', 'no_clear,no_scale,size'),
    CacheStat('cache_bytes_read', 'bytes read into cache', 'size'),
    CacheStat('cache_bytes_write', 'bytes written from cache', 'size'),
    CacheStat('cache_eviction_active_workers', 'eviction worker thread active', 'no_clear'),
    CacheStat('cache_eviction_aggressive_set', 'eviction currently operating in aggressive mode', 'no_clear,no_scale'),
    CacheStat('cache_eviction_app', 'pages evicted by application threads'),
    CacheStat('cache_eviction_app_dirty', 'modified pages evicted by application threads'),
    CacheStat('cache_eviction_checkpoint', 'checkpoint blocked page eviction'),
    CacheStat('cache_eviction_clean', 'unmodified pages evicted'),
    CacheStat('cache_eviction_deepen', 'page split during eviction deepened the tree'),
    CacheStat('cache_eviction_dirty', 'modified pages evicted'),
    CacheStat('cache_eviction_empty_score', 'eviction empty score', 'no_clear,no_scale'),
    CacheStat('cache_eviction_fail', 'pages selected for eviction unable to be evicted'),
    CacheStat('cache_eviction_force', 'pages evicted because they exceeded the in-memory maximum count'),
    CacheStat('cache_eviction_force_delete', 'pages evicted because they had chains of deleted items count'),
    CacheStat('cache_eviction_force_delete_time', 'pages evicted because they had chains of deleted items time (usecs)'),
    CacheStat('cache_eviction_force_fail', 'failed eviction of pages that exceeded the in-memory maximum count'),
    CacheStat('cache_eviction_force_fail_time',  'failed eviction of pages that exceeded the in-memory maximum time (usecs)'),
    CacheStat('cache_eviction_force_retune', 'force re-tuning of eviction workers once in a while'),
    CacheStat('cache_eviction_force_time', 'pages evicted because they exceeded the in-memory maximum time (usecs)'),
    CacheStat('cache_eviction_get_ref', 'eviction calls to get a page'),
    CacheStat('cache_eviction_get_ref_empty', 'eviction calls to get a page found queue empty'),
    CacheStat('cache_eviction_get_ref_empty2', 'eviction calls to get a page found queue empty after locking'),
    CacheStat('cache_eviction_hazard', 'hazard pointer blocked page eviction'),
    CacheStat('cache_eviction_internal', 'internal pages evicted'),
    CacheStat('cache_eviction_maximum_page_size', 'maximum page size at eviction', 'no_clear,no_scale,size'),
    CacheStat('cache_eviction_pages_queued', 'pages queued for eviction'),
    CacheStat('cache_eviction_pages_queued_oldest', 'pages queued for urgent eviction during walk'),
    CacheStat('cache_eviction_pages_queued_urgent', 'pages queued for urgent eviction'),
    CacheStat('cache_eviction_pages_seen', 'pages seen by eviction walk'),
    CacheStat('cache_eviction_queue_empty', 'eviction server candidate queue empty when topping up'),
    CacheStat('cache_eviction_queue_not_empty', 'eviction server candidate queue not empty when topping up'),
    CacheStat('cache_eviction_server_evicting', 'eviction server evicting pages'),
    CacheStat('cache_eviction_server_slept', 'eviction server slept, because we did not make progress with eviction'),
    CacheStat('cache_eviction_slow', 'eviction server unable to reach eviction goal'),
    CacheStat('cache_eviction_split_internal', 'internal pages split during eviction'),
    CacheStat('cache_eviction_split_leaf', 'leaf pages split during eviction'),
    CacheStat('cache_eviction_stable_state_workers', 'eviction worker thread stable number', 'no_clear'),
    CacheStat('cache_eviction_state', 'eviction state', 'no_clear,no_scale'),
    CacheStat('cache_eviction_target_page_ge128', 'eviction walk target pages histogram - 128 and higher'),
    CacheStat('cache_eviction_target_page_lt10', 'eviction walk target pages histogram - 0-9'),
    CacheStat('cache_eviction_target_page_lt128', 'eviction walk target pages histogram - 64-128'),
    CacheStat('cache_eviction_target_page_lt32', 'eviction walk target pages histogram - 10-31'),
    CacheStat('cache_eviction_target_page_lt64', 'eviction walk target pages histogram - 32-63'),
    CacheStat('cache_eviction_walk', 'pages walked for eviction'),
    CacheStat('cache_eviction_walk_from_root', 'eviction walks started from root of tree'),
    CacheStat('cache_eviction_walk_passes', 'eviction passes of a file'),
    CacheStat('cache_eviction_walk_saved_pos', 'eviction walks started from saved location in tree'),
    CacheStat('cache_eviction_walks_abandoned', 'eviction walks abandoned'),
    CacheStat('cache_eviction_walks_active', 'files with active eviction walks', 'no_clear,no_scale'),
    CacheStat('cache_eviction_walks_ended', 'eviction walks reached end of tree'),
    CacheStat('cache_eviction_walks_gave_up_no_targets', 'eviction walks gave up because they saw too many pages and found no candidates'),
    CacheStat('cache_eviction_walks_gave_up_ratio', 'eviction walks gave up because they saw too many pages and found too few candidates'),
    CacheStat('cache_eviction_walks_started', 'files with new eviction walks started'),
    CacheStat('cache_eviction_walks_stopped', 'eviction walks gave up because they restarted their walk twice'),
    CacheStat('cache_eviction_worker_created', 'eviction worker thread created'),
    CacheStat('cache_eviction_worker_evicting', 'eviction worker thread evicting pages'),
    CacheStat('cache_eviction_worker_removed', 'eviction worker thread removed'),
    CacheStat('cache_hazard_checks', 'hazard pointer check calls'),
    CacheStat('cache_hazard_max', 'hazard pointer maximum array length', 'max_aggregate,no_scale'),
    CacheStat('cache_hazard_walks', 'hazard pointer check entries walked'),
    CacheStat('cache_inmem_split', 'in-memory page splits'),
    CacheStat('cache_inmem_splittable', 'in-memory page passed criteria to be split'),
    CacheStat('cache_lookaside_cursor_wait_application', 'cache overflow cursor application thread wait time (usecs)'),
    CacheStat('cache_lookaside_cursor_wait_internal', 'cache overflow cursor internal thread wait time (usecs)'),
    CacheStat('cache_lookaside_entries', 'cache overflow table entries', 'no_clear,no_scale'),
    CacheStat('cache_lookaside_insert', 'cache overflow table insert calls'),
    CacheStat('cache_lookaside_remove', 'cache overflow table remove calls'),
    CacheStat('cache_lookaside_score', 'cache overflow score', 'no_clear,no_scale'),
    CacheStat('cache_overhead', 'percentage overhead', 'no_clear,no_scale'),
    CacheStat('cache_pages_dirty', 'tracked dirty pages in the cache', 'no_clear,no_scale'),
    CacheStat('cache_pages_inuse', 'pages currently held in the cache', 'no_clear,no_scale'),
    CacheStat('cache_pages_requested', 'pages requested from the cache'),
    CacheStat('cache_read', 'pages read into cache'),
    CacheStat('cache_read_app_count', 'application threads page read from disk to cache count'),
    CacheStat('cache_read_app_time', 'application threads page read from disk to cache time (usecs)'),
    CacheStat('cache_read_deleted', 'pages read into cache after truncate'),
    CacheStat('cache_read_deleted_prepared', 'pages read into cache after truncate in prepare state'),
    CacheStat('cache_read_lookaside', 'pages read into cache requiring cache overflow entries'),
    CacheStat('cache_read_lookaside_checkpoint', 'pages read into cache requiring cache overflow for checkpoint'),
    CacheStat('cache_read_lookaside_delay', 'pages read into cache with skipped cache overflow entries needed later'),
    CacheStat('cache_read_lookaside_delay_checkpoint', 'pages read into cache with skipped cache overflow entries needed later by checkpoint'),
    CacheStat('cache_read_lookaside_skipped', 'pages read into cache skipping older cache overflow entries'),
    CacheStat('cache_read_overflow', 'overflow pages read into cache'),
    CacheStat('cache_timed_out_ops', 'operations timed out waiting for space in cache'),
    CacheStat('cache_write', 'pages written from cache'),
    CacheStat('cache_write_app_count', 'application threads page write from cache to disk count'),
    CacheStat('cache_write_app_time', 'application threads page write from cache to disk time (usecs)'),
    CacheStat('cache_write_lookaside', 'page written requiring cache overflow records'),
    CacheStat('cache_write_restore', 'pages written requiring in-memory restoration'),

    ##########################################
    # Cursor operations
    ##########################################
<<<<<<< HEAD
    CursorStat('cursors_cached', 'cache current count', 'no_clear,no_scale'),
    CursorStat('cursor_cache', 'close calls that result in cache'),
    CursorStat('cursor_create', 'calls to create'),
    CursorStat('cursor_insert', 'calls to insert'),
    CursorStat('cursor_insert_bulk', 'calls to bulk loaded cursor insert'),
    CursorStat('cursor_insert_bytes', 'calls to insert key and value bytes', 'size'),
    CursorStat('cursor_modify', 'calls to modify'),
    CursorStat('cursor_modify_bytes', 'calls to modify key and value bytes affected', 'size'),
    CursorStat('cursor_modify_bytes_touch', 'calls to modify value bytes modified', 'size'),
    CursorStat('cursor_next', 'calls to next'),
    CursorStat('cursor_prev', 'calls to prev'),
    CursorStat('cursor_remove', 'calls to remove'),
    CursorStat('cursor_remove_bytes', 'calls to remove key bytes removed', 'size'),
    CursorStat('cursor_reopen', 'cache cursors reuse count'),
    CursorStat('cursor_reserve', 'calls to reserve'),
    CursorStat('cursor_reset', 'calls to reset'),
    CursorStat('cursor_restart', 'operation restarted'),
    CursorStat('cursor_search', 'calls to search'),
    CursorStat('cursor_search_near', 'calls to search near'),
    CursorStat('cursor_truncate', 'calls to truncate'),
    CursorStat('cursor_update', 'calls to update'),
    CursorStat('cursor_update_bytes', 'calls to update key and value bytes', 'size'),
    CursorStat('cursor_update_bytes_changed', 'calls to update value size change', 'size'),
=======
    CursorStat('cursor_open_count', 'open cursor count', 'no_clear,no_scale'),
    CursorStat('cursor_cached_count', 'cached cursor count', 'no_clear,no_scale'),
    CursorStat('cursor_cache', 'cursor close calls that result in cache'),
    CursorStat('cursor_create', 'cursor create calls'),
    CursorStat('cursor_insert', 'cursor insert calls'),
    CursorStat('cursor_modify', 'cursor modify calls'),
    CursorStat('cursor_next', 'cursor next calls'),
    CursorStat('cursor_prev', 'cursor prev calls'),
    CursorStat('cursor_remove', 'cursor remove calls'),
    CursorStat('cursor_reopen', 'cursors reused from cache'),
    CursorStat('cursor_reserve', 'cursor reserve calls'),
    CursorStat('cursor_reset', 'cursor reset calls'),
    CursorStat('cursor_restart', 'cursor operation restarted'),
    CursorStat('cursor_search', 'cursor search calls'),
    CursorStat('cursor_search_near', 'cursor search near calls'),
    CursorStat('cursor_truncate', 'truncate calls'),
    CursorStat('cursor_update', 'cursor update calls'),
>>>>>>> dfd4f021

    ##########################################
    # Cursor sweep
    ##########################################
    CursorStat('cursor_sweep', 'cursor sweeps'),
    CursorStat('cursor_sweep_buckets', 'cursor sweep buckets'),
    CursorStat('cursor_sweep_closed', 'cursor sweep cursors closed'),
    CursorStat('cursor_sweep_examined', 'cursor sweep cursors examined'),

    ##########################################
    # Dhandle statistics
    ##########################################
    DhandleStat('dh_conn_handle_count', 'connection data handles currently active', 'no_clear,no_scale'),
    DhandleStat('dh_session_handles', 'session dhandles swept'),
    DhandleStat('dh_session_sweeps', 'session sweep attempts'),
    DhandleStat('dh_sweep_close', 'connection sweep dhandles closed'),
    DhandleStat('dh_sweep_ref', 'connection sweep candidate became referenced'),
    DhandleStat('dh_sweep_remove', 'connection sweep dhandles removed from hash list'),
    DhandleStat('dh_sweep_tod', 'connection sweep time-of-death sets'),
    DhandleStat('dh_sweeps', 'connection sweeps'),

    ##########################################
    # Locking statistics
    ##########################################
    LockStat('lock_checkpoint_count', 'checkpoint lock acquisitions'),
    LockStat('lock_checkpoint_wait_application', 'checkpoint lock application thread wait time (usecs)'),
    LockStat('lock_checkpoint_wait_internal', 'checkpoint lock internal thread wait time (usecs)'),
    LockStat('lock_commit_timestamp_read_count', 'commit timestamp queue read lock acquisitions'),
    LockStat('lock_commit_timestamp_wait_application', 'commit timestamp queue lock application thread time waiting (usecs)'),
    LockStat('lock_commit_timestamp_wait_internal', 'commit timestamp queue lock internal thread time waiting (usecs)'),
    LockStat('lock_commit_timestamp_write_count', 'commit timestamp queue write lock acquisitions'),
    LockStat('lock_dhandle_read_count', 'dhandle read lock acquisitions'),
    LockStat('lock_dhandle_wait_application', 'dhandle lock application thread time waiting (usecs)'),
    LockStat('lock_dhandle_wait_internal', 'dhandle lock internal thread time waiting (usecs)'),
    LockStat('lock_dhandle_write_count', 'dhandle write lock acquisitions'),
    LockStat('lock_metadata_count', 'metadata lock acquisitions'),
    LockStat('lock_metadata_wait_application', 'metadata lock application thread wait time (usecs)'),
    LockStat('lock_metadata_wait_internal', 'metadata lock internal thread wait time (usecs)'),
    LockStat('lock_read_timestamp_read_count', 'read timestamp queue read lock acquisitions'),
    LockStat('lock_read_timestamp_wait_application', 'read timestamp queue lock application thread time waiting (usecs)'),
    LockStat('lock_read_timestamp_wait_internal', 'read timestamp queue lock internal thread time waiting (usecs)'),
    LockStat('lock_read_timestamp_write_count', 'read timestamp queue write lock acquisitions'),
    LockStat('lock_schema_count', 'schema lock acquisitions'),
    LockStat('lock_schema_wait_application', 'schema lock application thread wait time (usecs)'),
    LockStat('lock_schema_wait_internal', 'schema lock internal thread wait time (usecs)'),
    LockStat('lock_table_read_count', 'table read lock acquisitions'),
    LockStat('lock_table_wait_application', 'table lock application thread time waiting for the table lock (usecs)'),
    LockStat('lock_table_wait_internal', 'table lock internal thread time waiting for the table lock (usecs)'),
    LockStat('lock_table_write_count', 'table write lock acquisitions'),
    LockStat('lock_txn_global_read_count', 'txn global read lock acquisitions'),
    LockStat('lock_txn_global_wait_application', 'txn global lock application thread time waiting (usecs)'),
    LockStat('lock_txn_global_wait_internal', 'txn global lock internal thread time waiting (usecs)'),
    LockStat('lock_txn_global_write_count', 'txn global write lock acquisitions'),

    ##########################################
    # Logging statistics
    ##########################################
    LogStat('log_buffer_size', 'total log buffer size', 'no_clear,no_scale,size'),
    LogStat('log_bytes_payload', 'log bytes of payload data', 'size'),
    LogStat('log_bytes_written', 'log bytes written', 'size'),
    LogStat('log_close_yields', 'yields waiting for previous log file close'),
    LogStat('log_compress_len', 'total size of compressed records', 'size'),
    LogStat('log_compress_mem', 'total in-memory size of compressed records', 'size'),
    LogStat('log_compress_small', 'log records too small to compress'),
    LogStat('log_compress_write_fails', 'log records not compressed'),
    LogStat('log_compress_writes', 'log records compressed'),
    LogStat('log_flush', 'log flush operations'),
    LogStat('log_force_archive_sleep', 'force archive time sleeping (usecs)'),
    LogStat('log_force_write', 'log force write operations'),
    LogStat('log_force_write_skip', 'log force write operations skipped'),
    LogStat('log_max_filesize', 'maximum log file size', 'no_clear,no_scale,size'),
    LogStat('log_prealloc_files', 'pre-allocated log files prepared'),
    LogStat('log_prealloc_max', 'number of pre-allocated log files to create', 'no_clear,no_scale'),
    LogStat('log_prealloc_missed', 'pre-allocated log files not ready and missed'),
    LogStat('log_prealloc_used', 'pre-allocated log files used'),
    LogStat('log_release_write_lsn', 'log release advances write LSN'),
    LogStat('log_scan_records', 'records processed by log scan'),
    LogStat('log_scan_rereads', 'log scan records requiring two reads'),
    LogStat('log_scans', 'log scan operations'),
    LogStat('log_slot_active_closed', 'slot join found active slot closed'),
    LogStat('log_slot_close_race', 'slot close lost race'),
    LogStat('log_slot_close_unbuf', 'slot close unbuffered waits'),
    LogStat('log_slot_closes', 'slot closures'),
    LogStat('log_slot_coalesced', 'written slots coalesced'),
    LogStat('log_slot_consolidated', 'logging bytes consolidated', 'size'),
    LogStat('log_slot_immediate', 'slot join calls did not yield'),
    LogStat('log_slot_no_free_slots', 'slot transitions unable to find free slot'),
    LogStat('log_slot_races', 'slot join atomic update races'),
    LogStat('log_slot_switch_busy', 'busy returns attempting to switch slots'),
    LogStat('log_slot_unbuffered', 'slot unbuffered writes'),
    LogStat('log_slot_yield', 'slot join calls yielded'),
    LogStat('log_slot_yield_close', 'slot join calls found active slot closed'),
    LogStat('log_slot_yield_duration', 'slot joins yield time (usecs)', 'no_clear,no_scale'),
    LogStat('log_slot_yield_race', 'slot join calls atomic updates raced'),
    LogStat('log_slot_yield_sleep', 'slot join calls slept'),
    LogStat('log_sync', 'log sync operations'),
    LogStat('log_sync_dir', 'log sync_dir operations'),
    LogStat('log_sync_dir_duration', 'log sync_dir time duration (usecs)', 'no_clear,no_scale'),
    LogStat('log_sync_duration', 'log sync time duration (usecs)', 'no_clear,no_scale'),
    LogStat('log_write_lsn', 'log server thread advances write LSN'),
    LogStat('log_write_lsn_skip', 'log server thread write LSN walk skipped'),
    LogStat('log_writes', 'log write operations'),
    LogStat('log_zero_fills', 'log files manually zero-filled'),

    ##########################################
    # LSM statistics
    ##########################################
    LSMStat('lsm_checkpoint_throttle', 'sleep for LSM checkpoint throttle'),
    LSMStat('lsm_merge_throttle', 'sleep for LSM merge throttle'),
    LSMStat('lsm_rows_merged', 'rows merged in an LSM tree'),
    LSMStat('lsm_work_queue_app', 'application work units currently queued', 'no_clear,no_scale'),
    LSMStat('lsm_work_queue_manager', 'merge work units currently queued', 'no_clear,no_scale'),
    LSMStat('lsm_work_queue_max', 'tree queue hit maximum'),
    LSMStat('lsm_work_queue_switch', 'switch work units currently queued', 'no_clear,no_scale'),
    LSMStat('lsm_work_units_created', 'tree maintenance operations scheduled'),
    LSMStat('lsm_work_units_discarded', 'tree maintenance operations discarded'),
    LSMStat('lsm_work_units_done', 'tree maintenance operations executed'),

    ##########################################
    # Performance Histogram Stats
    ##########################################
    PerfHistStat('perf_hist_fsread_latency_gt1000', 'file system read latency histogram (bucket 6) - 1000ms+'),
    PerfHistStat('perf_hist_fsread_latency_lt50', 'file system read latency histogram (bucket 1) - 10-49ms'),
    PerfHistStat('perf_hist_fsread_latency_lt100', 'file system read latency histogram (bucket 2) - 50-99ms'),
    PerfHistStat('perf_hist_fsread_latency_lt250', 'file system read latency histogram (bucket 3) - 100-249ms'),
    PerfHistStat('perf_hist_fsread_latency_lt500', 'file system read latency histogram (bucket 4) - 250-499ms'),
    PerfHistStat('perf_hist_fsread_latency_lt1000', 'file system read latency histogram (bucket 5) - 500-999ms'),
    PerfHistStat('perf_hist_fswrite_latency_gt1000', 'file system write latency histogram (bucket 6) - 1000ms+'),
    PerfHistStat('perf_hist_fswrite_latency_lt50', 'file system write latency histogram (bucket 1) - 10-49ms'),
    PerfHistStat('perf_hist_fswrite_latency_lt100', 'file system write latency histogram (bucket 2) - 50-99ms'),
    PerfHistStat('perf_hist_fswrite_latency_lt250', 'file system write latency histogram (bucket 3) - 100-249ms'),
    PerfHistStat('perf_hist_fswrite_latency_lt500', 'file system write latency histogram (bucket 4) - 250-499ms'),
    PerfHistStat('perf_hist_fswrite_latency_lt1000', 'file system write latency histogram (bucket 5) - 500-999ms'),
    PerfHistStat('perf_hist_opread_latency_gt10000', 'operation read latency histogram (bucket 5) - 10000us+'),
    PerfHistStat('perf_hist_opread_latency_lt250', 'operation read latency histogram (bucket 1) - 100-249us'),
    PerfHistStat('perf_hist_opread_latency_lt500', 'operation read latency histogram (bucket 2) - 250-499us'),
    PerfHistStat('perf_hist_opread_latency_lt1000', 'operation read latency histogram (bucket 3) - 500-999us'),
    PerfHistStat('perf_hist_opread_latency_lt10000', 'operation read latency histogram (bucket 4) - 1000-9999us'),
    PerfHistStat('perf_hist_opwrite_latency_gt10000', 'operation write latency histogram (bucket 5) - 10000us+'),
    PerfHistStat('perf_hist_opwrite_latency_lt250', 'operation write latency histogram (bucket 1) - 100-249us'),
    PerfHistStat('perf_hist_opwrite_latency_lt500', 'operation write latency histogram (bucket 2) - 250-499us'),
    PerfHistStat('perf_hist_opwrite_latency_lt1000', 'operation write latency histogram (bucket 3) - 500-999us'),
    PerfHistStat('perf_hist_opwrite_latency_lt10000', 'operation write latency histogram (bucket 4) - 1000-9999us'),

##########################################
    # Reconciliation statistics
    ##########################################
    RecStat('rec_page_delete', 'pages deleted'),
    RecStat('rec_page_delete_fast', 'fast-path pages deleted'),
    RecStat('rec_pages', 'page reconciliation calls'),
    RecStat('rec_pages_eviction', 'page reconciliation calls for eviction'),
    RecStat('rec_split_stashed_bytes', 'split bytes currently awaiting free', 'no_clear,no_scale,size'),
    RecStat('rec_split_stashed_objects', 'split objects currently awaiting free', 'no_clear,no_scale'),

    ##########################################
    # Session operations
    ##########################################
    SessionOpStat('session_open', 'open session count', 'no_clear,no_scale'),
    SessionOpStat('session_query_ts', 'session query timestamp calls'),
    SessionOpStat('session_table_alter_fail', 'table alter failed calls', 'no_clear,no_scale'),
    SessionOpStat('session_table_alter_skip', 'table alter unchanged and skipped', 'no_clear,no_scale'),
    SessionOpStat('session_table_alter_success', 'table alter successful calls', 'no_clear,no_scale'),
    SessionOpStat('session_table_compact_fail', 'table compact failed calls', 'no_clear,no_scale'),
    SessionOpStat('session_table_compact_success', 'table compact successful calls', 'no_clear,no_scale'),
    SessionOpStat('session_table_create_fail', 'table create failed calls', 'no_clear,no_scale'),
    SessionOpStat('session_table_create_success', 'table create successful calls', 'no_clear,no_scale'),
    SessionOpStat('session_table_drop_fail', 'table drop failed calls', 'no_clear,no_scale'),
    SessionOpStat('session_table_drop_success', 'table drop successful calls', 'no_clear,no_scale'),
    SessionOpStat('session_table_rebalance_fail', 'table rebalance failed calls', 'no_clear,no_scale'),
    SessionOpStat('session_table_rebalance_success', 'table rebalance successful calls', 'no_clear,no_scale'),
    SessionOpStat('session_table_rename_fail', 'table rename failed calls', 'no_clear,no_scale'),
    SessionOpStat('session_table_rename_success', 'table rename successful calls', 'no_clear,no_scale'),
    SessionOpStat('session_table_salvage_fail', 'table salvage failed calls', 'no_clear,no_scale'),
    SessionOpStat('session_table_salvage_success', 'table salvage successful calls', 'no_clear,no_scale'),
    SessionOpStat('session_table_truncate_fail', 'table truncate failed calls', 'no_clear,no_scale'),
    SessionOpStat('session_table_truncate_success', 'table truncate successful calls', 'no_clear,no_scale'),
    SessionOpStat('session_table_verify_fail', 'table verify failed calls', 'no_clear,no_scale'),
    SessionOpStat('session_table_verify_success', 'table verify successful calls', 'no_clear,no_scale'),

    ##########################################
    # Thread Count statistics
    ##########################################
    ThreadStat('thread_fsync_active', 'active filesystem fsync calls','no_clear,no_scale'),
    ThreadStat('thread_read_active', 'active filesystem read calls','no_clear,no_scale'),
    ThreadStat('thread_write_active', 'active filesystem write calls','no_clear,no_scale'),

    ##########################################
    # Transaction statistics
    ##########################################
    TxnStat('txn_begin', 'transaction begins'),
    TxnStat('txn_checkpoint', 'transaction checkpoints'),
    TxnStat('txn_checkpoint_fsync_post', 'transaction fsync calls for checkpoint after allocating the transaction ID'),
    TxnStat('txn_checkpoint_fsync_post_duration', 'transaction fsync duration for checkpoint after allocating the transaction ID (usecs)', 'no_clear,no_scale'),
    TxnStat('txn_checkpoint_generation', 'transaction checkpoint generation', 'no_clear,no_scale'),
    TxnStat('txn_checkpoint_running', 'transaction checkpoint currently running', 'no_clear,no_scale'),
    TxnStat('txn_checkpoint_scrub_target', 'transaction checkpoint scrub dirty target', 'no_clear,no_scale'),
    TxnStat('txn_checkpoint_scrub_time', 'transaction checkpoint scrub time (msecs)', 'no_clear,no_scale'),
    TxnStat('txn_checkpoint_skipped', 'transaction checkpoints skipped because database was clean'),
    TxnStat('txn_checkpoint_time_max', 'transaction checkpoint max time (msecs)', 'no_clear,no_scale'),
    TxnStat('txn_checkpoint_time_min', 'transaction checkpoint min time (msecs)', 'no_clear,no_scale'),
    TxnStat('txn_checkpoint_time_recent', 'transaction checkpoint most recent time (msecs)', 'no_clear,no_scale'),
    TxnStat('txn_checkpoint_time_total', 'transaction checkpoint total time (msecs)', 'no_clear,no_scale'),
    TxnStat('txn_commit', 'transactions committed'),
    TxnStat('txn_commit_queue_empty', 'commit timestamp queue insert to empty'),
    TxnStat('txn_commit_queue_head', 'commit timestamp queue inserts to head'),
    TxnStat('txn_commit_queue_inserts', 'commit timestamp queue inserts total'),
    TxnStat('txn_commit_queue_len', 'commit timestamp queue length'),
    TxnStat('txn_commit_queue_walked', 'commit timestamp queue entries walked'),
    TxnStat('txn_fail_cache', 'transaction failures due to cache overflow'),
    TxnStat('txn_pinned_checkpoint_range', 'transaction range of IDs currently pinned by a checkpoint', 'no_clear,no_scale'),
    TxnStat('txn_pinned_range', 'transaction range of IDs currently pinned', 'no_clear,no_scale'),
    TxnStat('txn_pinned_snapshot_range', 'transaction range of IDs currently pinned by named snapshots', 'no_clear,no_scale'),
    TxnStat('txn_pinned_timestamp', 'transaction range of timestamps currently pinned', 'no_clear,no_scale'),
    TxnStat('txn_pinned_timestamp_checkpoint', 'transaction range of timestamps pinned by a checkpoint', 'no_clear,no_scale'),
    TxnStat('txn_pinned_timestamp_oldest', 'transaction range of timestamps pinned by the oldest timestamp', 'no_clear,no_scale'),
    TxnStat('txn_prepare', 'prepared transactions'),
    TxnStat('txn_prepare_active', 'prepared transactions currently active'),
    TxnStat('txn_prepare_commit', 'prepared transactions committed'),
    TxnStat('txn_prepare_rollback', 'prepared transactions rolled back'),
    TxnStat('txn_prepared_updates_count', 'Number of prepared updates'),
    TxnStat('txn_prepared_updates_lookaside_inserts', 'Number of prepared updates added to cache overflow'),
    TxnStat('txn_prepared_updates_resolved', 'Number of prepared updates resolved'),
    TxnStat('txn_query_ts', 'query timestamp calls'),
    TxnStat('txn_read_queue_empty', 'read timestamp queue insert to empty'),
    TxnStat('txn_read_queue_head', 'read timestamp queue inserts to head'),
    TxnStat('txn_read_queue_inserts', 'read timestamp queue inserts total'),
    TxnStat('txn_read_queue_len', 'read timestamp queue length'),
    TxnStat('txn_read_queue_walked', 'read timestamp queue entries walked'),
    TxnStat('txn_rollback', 'transactions rolled back'),
    TxnStat('txn_rollback_las_removed', 'rollback to stable updates removed from cache overflow'),
    TxnStat('txn_rollback_to_stable', 'rollback to stable calls'),
    TxnStat('txn_rollback_upd_aborted', 'rollback to stable updates aborted'),
    TxnStat('txn_set_ts', 'set timestamp calls'),
    TxnStat('txn_set_ts_commit', 'set timestamp commit calls'),
    TxnStat('txn_set_ts_commit_upd', 'set timestamp commit updates'),
    TxnStat('txn_set_ts_oldest', 'set timestamp oldest calls'),
    TxnStat('txn_set_ts_oldest_upd', 'set timestamp oldest updates'),
    TxnStat('txn_set_ts_stable', 'set timestamp stable calls'),
    TxnStat('txn_set_ts_stable_upd', 'set timestamp stable updates'),
    TxnStat('txn_snapshots_created', 'number of named snapshots created'),
    TxnStat('txn_snapshots_dropped', 'number of named snapshots dropped'),
    TxnStat('txn_sync', 'transaction sync calls'),
    TxnStat('txn_update_conflict', 'update conflicts'),

    ##########################################
    # Yield statistics
    ##########################################
    YieldStat('application_cache_time', 'application thread time waiting for cache (usecs)'),
    YieldStat('application_evict_time', 'application thread time evicting (usecs)'),
    YieldStat('child_modify_blocked_page', 'page reconciliation yielded due to child modification'),
    YieldStat('conn_close_blocked_lsm', 'connection close yielded for lsm manager shutdown'),
    YieldStat('dhandle_lock_blocked', 'data handle lock yielded'),
    YieldStat('log_server_sync_blocked', 'log server sync yielded for log write'),
    YieldStat('page_busy_blocked', 'page acquire busy blocked'),
    YieldStat('page_del_rollback_blocked', 'page delete rollback time sleeping for state change (usecs)'),
    YieldStat('page_forcible_evict_blocked', 'page acquire eviction blocked'),
    YieldStat('page_index_slot_ref_blocked', 'get reference for page index and slot time sleeping (usecs)'),
    YieldStat('page_locked_blocked', 'page acquire locked blocked'),
    YieldStat('page_read_blocked', 'page acquire read blocked'),
    YieldStat('page_sleep', 'page acquire time sleeping (usecs)'),
    YieldStat('prepared_transition_blocked_page', 'page access yielded due to prepare state change'),
    YieldStat('txn_release_blocked', 'connection close blocked waiting for transaction state stabilization'),
]

connection_stats = sorted(connection_stats, key=attrgetter('desc'))

##########################################
# Data source statistics
##########################################
dsrc_stats = [
    ##########################################
    # Block manager statistics
    ##########################################
    BlockStat('allocation_size', 'file allocation unit size', 'max_aggregate,no_scale,size'),
    BlockStat('block_alloc', 'blocks allocated'),
    BlockStat('block_checkpoint_size', 'checkpoint size', 'no_scale,size'),
    BlockStat('block_extension', 'allocations requiring file extension'),
    BlockStat('block_free', 'blocks freed'),
    BlockStat('block_magic', 'file magic number', 'max_aggregate,no_scale'),
    BlockStat('block_major', 'file major version number', 'max_aggregate,no_scale'),
    BlockStat('block_minor', 'minor version number', 'max_aggregate,no_scale'),
    BlockStat('block_reuse_bytes', 'file bytes available for reuse', 'no_scale,size'),
    BlockStat('block_size', 'file size in bytes', 'no_scale,size'),

    ##########################################
    # Btree statistics
    ##########################################
    BtreeStat('btree_checkpoint_generation', 'btree checkpoint generation', 'no_clear,no_scale'),
    BtreeStat('btree_column_deleted', 'column-store variable-size deleted values', 'no_scale,tree_walk'),
    BtreeStat('btree_column_fix', 'column-store fixed-size leaf pages', 'no_scale,tree_walk'),
    BtreeStat('btree_column_internal', 'column-store internal pages', 'no_scale,tree_walk'),
    BtreeStat('btree_column_rle', 'column-store variable-size RLE encoded values', 'no_scale,tree_walk'),
    BtreeStat('btree_column_variable', 'column-store variable-size leaf pages', 'no_scale,tree_walk'),
    BtreeStat('btree_compact_rewrite', 'pages rewritten by compaction'),
    BtreeStat('btree_entries', 'number of key/value pairs', 'no_scale,tree_walk'),
    BtreeStat('btree_fixed_len', 'fixed-record size', 'max_aggregate,no_scale,size'),
    BtreeStat('btree_maximum_depth', 'maximum tree depth', 'max_aggregate,no_scale'),
    BtreeStat('btree_maxintlkey', 'maximum internal page key size', 'max_aggregate,no_scale,size'),
    BtreeStat('btree_maxintlpage', 'maximum internal page size', 'max_aggregate,no_scale,size'),
    BtreeStat('btree_maxleafkey', 'maximum leaf page key size', 'max_aggregate,no_scale,size'),
    BtreeStat('btree_maxleafpage', 'maximum leaf page size', 'max_aggregate,no_scale,size'),
    BtreeStat('btree_maxleafvalue', 'maximum leaf page value size', 'max_aggregate,no_scale,size'),
    BtreeStat('btree_overflow', 'overflow pages', 'no_scale,tree_walk'),
    BtreeStat('btree_row_internal', 'row-store internal pages', 'no_scale,tree_walk'),
    BtreeStat('btree_row_leaf', 'row-store leaf pages', 'no_scale,tree_walk'),

    ##########################################
    # Cache and eviction statistics
    ##########################################
    CacheStat('cache_bytes_dirty', 'tracked dirty bytes in the cache', 'no_clear,no_scale,size'),
    CacheStat('cache_bytes_dirty_total', 'bytes dirty in the cache cumulative', 'no_clear,no_scale,size'),
    CacheStat('cache_bytes_inuse', 'bytes currently in the cache', 'no_clear,no_scale,size'),
    CacheStat('cache_bytes_read', 'bytes read into cache', 'size'),
    CacheStat('cache_bytes_write', 'bytes written from cache', 'size'),
    CacheStat('cache_eviction_checkpoint', 'checkpoint blocked page eviction'),
    CacheStat('cache_eviction_clean', 'unmodified pages evicted'),
    CacheStat('cache_eviction_deepen', 'page split during eviction deepened the tree'),
    CacheStat('cache_eviction_dirty', 'modified pages evicted'),
    CacheStat('cache_eviction_fail', 'data source pages selected for eviction unable to be evicted'),
    CacheStat('cache_eviction_hazard', 'hazard pointer blocked page eviction'),
    CacheStat('cache_eviction_internal', 'internal pages evicted'),
    CacheStat('cache_eviction_pages_seen', 'pages seen by eviction walk'),
    CacheStat('cache_eviction_split_internal', 'internal pages split during eviction'),
    CacheStat('cache_eviction_split_leaf', 'leaf pages split during eviction'),
    CacheStat('cache_eviction_target_page_ge128', 'eviction walk target pages histogram - 128 and higher'),
    CacheStat('cache_eviction_target_page_lt10', 'eviction walk target pages histogram - 0-9'),
    CacheStat('cache_eviction_target_page_lt128', 'eviction walk target pages histogram - 64-128'),
    CacheStat('cache_eviction_target_page_lt32', 'eviction walk target pages histogram - 10-31'),
    CacheStat('cache_eviction_target_page_lt64', 'eviction walk target pages histogram - 32-63'),
    CacheStat('cache_eviction_walk_from_root', 'eviction walks started from root of tree'),
    CacheStat('cache_eviction_walk_passes', 'eviction walk passes of a file'),
    CacheStat('cache_eviction_walk_saved_pos', 'eviction walks started from saved location in tree'),
    CacheStat('cache_eviction_walks_abandoned', 'eviction walks abandoned'),
    CacheStat('cache_eviction_walks_ended', 'eviction walks reached end of tree'),
    CacheStat('cache_eviction_walks_gave_up_no_targets', 'eviction walks gave up because they saw too many pages and found no candidates'),
    CacheStat('cache_eviction_walks_gave_up_ratio', 'eviction walks gave up because they saw too many pages and found too few candidates'),
    CacheStat('cache_eviction_walks_stopped', 'eviction walks gave up because they restarted their walk twice'),
    CacheStat('cache_inmem_split', 'in-memory page splits'),
    CacheStat('cache_inmem_splittable', 'in-memory page passed criteria to be split'),
    CacheStat('cache_pages_requested', 'pages requested from the cache'),
    CacheStat('cache_read', 'pages read into cache'),
    CacheStat('cache_read_deleted', 'pages read into cache after truncate'),
    CacheStat('cache_read_deleted_prepared', 'pages read into cache after truncate in prepare state'),
    CacheStat('cache_read_lookaside', 'pages read into cache requiring cache overflow entries'),
    CacheStat('cache_read_overflow', 'overflow pages read into cache'),
    CacheStat('cache_write', 'pages written from cache'),
    CacheStat('cache_write_lookaside', 'page written requiring cache overflow records'),
    CacheStat('cache_write_restore', 'pages written requiring in-memory restoration'),

    ##########################################
    # Cache content statistics
    ##########################################
    CacheWalkStat('cache_state_avg_unvisited_age', 'Average time in cache for pages that have not been visited by the eviction server', 'no_clear,no_scale'),
    CacheWalkStat('cache_state_avg_visited_age', 'Average time in cache for pages that have been visited by the eviction server', 'no_clear,no_scale'),
    CacheWalkStat('cache_state_avg_written_size', 'Average on-disk page image size seen', 'no_clear,no_scale'),
    CacheWalkStat('cache_state_gen_avg_gap', 'Average difference between current eviction generation when the page was last considered', 'no_clear,no_scale'),
    CacheWalkStat('cache_state_gen_current', 'Current eviction generation', 'no_clear,no_scale'),
    CacheWalkStat('cache_state_gen_max_gap', 'Maximum difference between current eviction generation when the page was last considered', 'no_clear,no_scale'),
    CacheWalkStat('cache_state_max_pagesize', 'Maximum page size seen', 'no_clear,no_scale'),
    CacheWalkStat('cache_state_memory', 'Pages created in memory and never written', 'no_clear,no_scale'),
    CacheWalkStat('cache_state_min_written_size', 'Minimum on-disk page image size seen', 'no_clear,no_scale'),
    CacheWalkStat('cache_state_not_queueable', 'Pages that could not be queued for eviction', 'no_clear,no_scale'),
    CacheWalkStat('cache_state_pages', 'Total number of pages currently in cache', 'no_clear,no_scale'),
    CacheWalkStat('cache_state_pages_clean', 'Clean pages currently in cache', 'no_clear,no_scale'),
    CacheWalkStat('cache_state_pages_dirty', 'Dirty pages currently in cache', 'no_clear,no_scale'),
    CacheWalkStat('cache_state_pages_internal', 'Internal pages currently in cache', 'no_clear,no_scale'),
    CacheWalkStat('cache_state_pages_leaf', 'Leaf pages currently in cache', 'no_clear,no_scale'),
    CacheWalkStat('cache_state_queued', 'Pages currently queued for eviction', 'no_clear,no_scale'),
    CacheWalkStat('cache_state_refs_skipped', 'Refs skipped during cache traversal', 'no_clear,no_scale'),
    CacheWalkStat('cache_state_root_entries', 'Entries in the root page', 'no_clear,no_scale'),
    CacheWalkStat('cache_state_root_size', 'Size of the root page', 'no_clear,no_scale'),
    CacheWalkStat('cache_state_smaller_alloc_size', 'On-disk page image sizes smaller than a single allocation unit', 'no_clear,no_scale'),
    CacheWalkStat('cache_state_unvisited_count', 'Number of pages never visited by eviction server', 'no_clear,no_scale'),

    ##########################################
    # Compression statistics
    ##########################################
    CompressStat('compress_read', 'compressed pages read'),
    CompressStat('compress_write', 'compressed pages written'),
    CompressStat('compress_write_fail', 'page written failed to compress'),
    CompressStat('compress_write_too_small', 'page written was too small to compress'),

    ##########################################
    # Cursor operations
    ##########################################
    CursorStat('cursor_open_count', 'open cursor count', 'no_clear,no_scale'),
    CursorStat('cursor_cache', 'close calls that result in cache'),
    CursorStat('cursor_create', 'calls to create'),
    CursorStat('cursor_insert', 'calls to insert'),
    CursorStat('cursor_insert_bulk', 'calls to bulk loaded cursor insert'),
    CursorStat('cursor_insert_bytes', 'calls to insert key and value bytes', 'size'),
    CursorStat('cursor_modify', 'calls to modify'),
    CursorStat('cursor_modify_bytes', 'calls to modify key and value bytes affected', 'size'),
    CursorStat('cursor_modify_bytes_touch', 'calls to modify value bytes modified', 'size'),
    CursorStat('cursor_next', 'calls to next'),
    CursorStat('cursor_prev', 'calls to prev'),
    CursorStat('cursor_remove', 'calls to remove'),
    CursorStat('cursor_remove_bytes', 'calls to remove key bytes removed', 'size'),
    CursorStat('cursor_reopen', 'cache cursors reuse count'),
    CursorStat('cursor_reserve', 'calls to reserve'),
    CursorStat('cursor_reset', 'calls to reset'),
    CursorStat('cursor_restart', 'operation restarted'),
    CursorStat('cursor_search', 'calls to search'),
    CursorStat('cursor_search_near', 'calls to search near'),
    CursorStat('cursor_truncate', 'calls to truncate'),
    CursorStat('cursor_update', 'calls to update'),
    CursorStat('cursor_update_bytes', 'calls to update key and value bytes', 'size'),
    CursorStat('cursor_update_bytes_changed', 'calls to update value size change', 'size'),

    ##########################################
    # LSM statistics
    ##########################################
    LSMStat('bloom_count', 'bloom filters in the LSM tree', 'no_scale'),
    LSMStat('bloom_false_positive', 'bloom filter false positives'),
    LSMStat('bloom_hit', 'bloom filter hits'),
    LSMStat('bloom_miss', 'bloom filter misses'),
    LSMStat('bloom_page_evict', 'bloom filter pages evicted from cache'),
    LSMStat('bloom_page_read', 'bloom filter pages read into cache'),
    LSMStat('bloom_size', 'total size of bloom filters', 'no_scale,size'),
    LSMStat('lsm_checkpoint_throttle', 'sleep for LSM checkpoint throttle'),
    LSMStat('lsm_chunk_count', 'chunks in the LSM tree', 'no_scale'),
    LSMStat('lsm_generation_max', 'highest merge generation in the LSM tree', 'max_aggregate,no_scale'),
    LSMStat('lsm_lookup_no_bloom', 'queries that could have benefited from a Bloom filter that did not exist'),
    LSMStat('lsm_merge_throttle', 'sleep for LSM merge throttle'),

    ##########################################
    # Reconciliation statistics
    ##########################################
    RecStat('rec_dictionary', 'dictionary matches'),
    RecStat('rec_multiblock_internal', 'internal page multi-block writes'),
    RecStat('rec_multiblock_leaf', 'leaf page multi-block writes'),
    RecStat('rec_multiblock_max', 'maximum blocks required for a page', 'max_aggregate,no_scale'),
    RecStat('rec_overflow_key_internal', 'internal-page overflow keys'),
    RecStat('rec_overflow_key_leaf', 'leaf-page overflow keys'),
    RecStat('rec_overflow_value', 'overflow values written'),
    RecStat('rec_page_delete', 'pages deleted'),
    RecStat('rec_page_delete_fast', 'fast-path pages deleted'),
    RecStat('rec_page_match', 'page checksum matches'),
    RecStat('rec_pages', 'page reconciliation calls'),
    RecStat('rec_pages_eviction', 'page reconciliation calls for eviction'),
    RecStat('rec_prefix_compression', 'leaf page key bytes discarded using prefix compression', 'size'),
    RecStat('rec_suffix_compression', 'internal page key bytes discarded using suffix compression', 'size'),

    ##########################################
    # Session operations
    ##########################################
    SessionOpStat('session_compact', 'object compaction'),

    ##########################################
    # Transaction statistics
    ##########################################
    TxnStat('txn_update_conflict', 'update conflicts'),
]

dsrc_stats = sorted(dsrc_stats, key=attrgetter('desc'))

##########################################
# Cursor Join statistics
##########################################
join_stats = [
    JoinStat('bloom_false_positive', 'bloom filter false positives'),
    JoinStat('bloom_insert', 'items inserted into a bloom filter'),
    JoinStat('iterated', 'items iterated'),
    JoinStat('main_access', 'accesses to the main table'),
    JoinStat('membership_check', 'checks that conditions of membership are satisfied'),
]

join_stats = sorted(join_stats, key=attrgetter('desc'))

##########################################
# Session statistics
##########################################
session_stats = [
    SessionStat('bytes_read', 'bytes read into cache'),
    SessionStat('bytes_write', 'bytes written from cache'),
    SessionStat('cache_time', 'time waiting for cache (usecs)'),
    SessionStat('lock_dhandle_wait', 'dhandle lock wait time (usecs)'),
    SessionStat('lock_schema_wait', 'schema lock wait time (usecs)'),
    SessionStat('read_time', 'page read from disk to cache time (usecs)'),
    SessionStat('write_time', 'page write from cache to disk time (usecs)'),
]

session_stats = sorted(session_stats, key=attrgetter('desc'))<|MERGE_RESOLUTION|>--- conflicted
+++ resolved
@@ -296,8 +296,8 @@
     ##########################################
     # Cursor operations
     ##########################################
-<<<<<<< HEAD
-    CursorStat('cursors_cached', 'cache current count', 'no_clear,no_scale'),
+    CursorStat('cursor_open_count', 'open cursor count', 'no_clear,no_scale'),
+    CursorStat('cursor_cached_count', 'cached cursor count', 'no_clear,no_scale'),
     CursorStat('cursor_cache', 'close calls that result in cache'),
     CursorStat('cursor_create', 'calls to create'),
     CursorStat('cursor_insert', 'calls to insert'),
@@ -320,25 +320,6 @@
     CursorStat('cursor_update', 'calls to update'),
     CursorStat('cursor_update_bytes', 'calls to update key and value bytes', 'size'),
     CursorStat('cursor_update_bytes_changed', 'calls to update value size change', 'size'),
-=======
-    CursorStat('cursor_open_count', 'open cursor count', 'no_clear,no_scale'),
-    CursorStat('cursor_cached_count', 'cached cursor count', 'no_clear,no_scale'),
-    CursorStat('cursor_cache', 'cursor close calls that result in cache'),
-    CursorStat('cursor_create', 'cursor create calls'),
-    CursorStat('cursor_insert', 'cursor insert calls'),
-    CursorStat('cursor_modify', 'cursor modify calls'),
-    CursorStat('cursor_next', 'cursor next calls'),
-    CursorStat('cursor_prev', 'cursor prev calls'),
-    CursorStat('cursor_remove', 'cursor remove calls'),
-    CursorStat('cursor_reopen', 'cursors reused from cache'),
-    CursorStat('cursor_reserve', 'cursor reserve calls'),
-    CursorStat('cursor_reset', 'cursor reset calls'),
-    CursorStat('cursor_restart', 'cursor operation restarted'),
-    CursorStat('cursor_search', 'cursor search calls'),
-    CursorStat('cursor_search_near', 'cursor search near calls'),
-    CursorStat('cursor_truncate', 'truncate calls'),
-    CursorStat('cursor_update', 'cursor update calls'),
->>>>>>> dfd4f021
 
     ##########################################
     # Cursor sweep
