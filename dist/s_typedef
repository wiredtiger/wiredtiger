--- conflicted
+++ resolved
@@ -37,25 +37,14 @@
     echo 'typedef uint64_t wt_timestamp_t;'
     echo
 
-<<<<<<< HEAD
-	echo '/*'
-	sed -e '/Forward type declarations .*: END/,${' \
-	    -e 'p' \
-	    -e '}' \
-	    -e 'd' < $f) > $t
-	./s_clang_format "${PWD}/$t"
-	cmp $t $f > /dev/null 2>&1 ||
-	    (echo "Building $f" && rm -f $f && cp $t $f)
-=======
     echo '/*'
     sed -e '/Forward type declarations .*: END/,${' \
         -e 'p' \
         -e '}' \
         -e 'd' < $f) > $t
-    ./s_clang-format "${PWD}/$t"
+    ./s_clang_format "${PWD}/$t"
     cmp $t $f > /dev/null 2>&1 ||
         (echo "Building $f" && rm -f $f && cp $t $f)
->>>>>>> 41818169
 }
 
 check() {
