#!/usr/bin/env python3

# Check the style of WiredTiger C code.
import os, re, sys
from dist import all_c_files, all_cpp_files, all_h_files, compare_srcfile, source_files
from common_functions import filter_if_fast

# Complain if a function comment is missing.
def missing_comment():
    for f in filter_if_fast(all_c_files(), prefix="../"):
        skip_re = re.compile(r'DO NOT EDIT: automatically built')
        func_re = re.compile(
            r'(/\*(?:[^\*]|\*[^/])*\*/)?\n\w[\w \*]+\n(\w+)', re.DOTALL)
        s = open(f, 'r').read()
        if skip_re.search(s):
            continue
        for m in func_re.finditer(s):
            if m.group(2).startswith('__ut_'):
                # This is just re-exposing an internal function for unit
                # tests, no comment needed in this case.
                continue
            if not m.group(1) or \
               not m.group(1).startswith('/*\n * %s --\n' % m.group(2)):
                   print("%s:%d: missing or malformed comment for %s" % \
                           (f, s[:m.start(2)].count('\n'), m.group(2)))

# Sort helper function, discard * operators so a pointer doesn't necessarily
# sort before non-pointers, ignore const/static/volatile keywords.
def function_args_alpha(text):
        s = text.strip()
        s = re.sub("[*]","", s)
        s = s.split()
        def merge_specifier(words, specifier):
            if len(words) > 2 and words[0] == specifier:
                words[1] += specifier
                words = words[1:]
            return words
        s = merge_specifier(s, 'const')
        s = merge_specifier(s, 'static')
        s = merge_specifier(s, 'volatile')
        s = ' '.join(s)
        return s

# List of illegal types.
illegal_types = [
    'u_int16_t',
    'u_int32_t',
    'u_int64_t',
    'u_int8_t',
    'u_quad',
    'uint '
]

# List of legal types in sort order.
types = [
    'struct',
    'union',
    'enum',
    'DIR',
    'FILE',
    'TEST_',
    'WT_',
    'wt_',
    'DWORD',
    'double',
    'float',
    'intmax_t',
    'intptr_t',
    'clock_t',
    'pid_t',
    'pthread_t',
    'size_t',
    'ssize_t',
    'time_t',
    'uintmax_t',
    'uintptr_t',
    'u_long',
    'long',
    'uint64_t',
    'int64_t',
    'uint32_t',
    'int32_t',
    'uint16_t',
    'int16_t',
    'uint8_t',
    'int8_t',
    'u_int',
    'int',
    'u_char',
    'char',
    'bool',
    'va_list',
    'void '
]

# Return the sort order of a variable declaration, or no-match.
#       This order isn't defensible: it's roughly how WiredTiger looked when we
# settled on a style, and it's roughly what the KNF/BSD styles look like.
def function_args(name, line):
    line = line.strip()
    line = re.sub("^const ", "", line)
    line = re.sub("^static ", "", line)
    line = re.sub("^volatile ", "", line)

    # Let WT_ASSERT, WT_UNUSED and WT_RET terminate the parse. They often appear
    # at the beginning of the function and looks like a WT_XXX variable
    # declaration.
    if re.search('^WT_ASSERT', line):
        return False,0
    if re.search('^WT_UNUSED', line):
        return False,0
    if re.search('^WT_RET', line):
        return False,0

    # Let lines not terminated with a semicolon terminate the parse, it means
    # there's some kind of interesting line split we probably can't handle.
    if not re.search(';$', line):
        return False,0

    # Check for illegal types.
    for m in illegal_types:
        if re.search('^' + m + r"\s*[\w(*]", line):
            print(name + ": illegal type: " + line.strip(), file=sys.stderr)
            sys.exit(1)

    # Check for matching types.
    for n,m in enumerate(types, 0):
        # Don't list '{' as a legal character in a declaration, that's what
        # prevents us from sorting inline union/struct declarations.
        if re.search('^' + m + r"\s*[\w(*]", line):
            return True,n
    return False,0

# Put function arguments in correct sort order.
def function_declaration():
    tmp_file = '__tmp_function' + str(os.getpid())
    for name in filter_if_fast(all_c_files(), prefix="../"):
        skip_re = re.compile(r'DO NOT EDIT: automatically built')
        s = open(name, 'r').read()
        if skip_re.search(s):
            continue

        # Read through the file, and for each function, do a style pass over
        # the local declarations. Quit tracking declarations as soon as we
        # find anything we don't understand, leaving it untouched.
        with open(name, 'r') as f:
            tfile = open(tmp_file, 'w')
            tracking = False
            for line in f:
                if not tracking:
                    tfile.write(line)
                    if re.search('^{$', line):
                        list = [[] for i in range(len(types))]
                        static_list = [[] for i in range(len(types))]
                        tracking = True;
                    continue

                found,n = function_args(name, line)
                if found:
                    # List statics first.
                    if re.search(r"^\s+static", line):
                        static_list[n].append(line)
                        continue

                    # Disallow assignments in the declaration. Ignore braces
                    # to allow automatic array initialization using constant
                    # initializers (and we've already skipped statics, which
                    # are also typically initialized in the declaration).
                    if re.search(r"\s=\s[-\w]", line):
                        print(name + ": assignment in string: " + line.strip(),\
                              file=sys.stderr)
                        sys.exit(1);

                    list[n].append(line)
                else:
                    # Sort the resulting lines (we don't yet sort declarations
                    # within a single line). It's two passes, first to catch
                    # the statics, then to catch everything else.
                    for arg in filter(None, static_list):
                        for p in sorted(arg, key=function_args_alpha):
                            tfile.write(p)
                    for arg in filter(None, list):
                        for p in sorted(arg, key=function_args_alpha):
                            tfile.write(p)
                    tfile.write(line)
                    tracking = False
                    continue

            tfile.close()
            compare_srcfile(tmp_file, name)

# A function definition.
class FunctionDefinition:
    def __init__(self, name, module, source):
        self.name = name
        self.module = module
        self.source = source
        self.used_outside_of_file = False
        self.used_outside_of_module = False
        self.visibility_global = name.startswith('__wt_')
        self.visibility_module = name.startswith('__wti_')

# Check if the file is auto-generated based on its contents (either a string or a list of lines).
def is_auto_generated(file_contents):
    skip_re = re.compile(r'DO NOT EDIT: automatically built')
    if type(file_contents) is not list:
        file_contents = [file_contents]
    for s in file_contents:
        if skip_re.search(s):
            return True
    return False

# Check whether functions are used in their expected scopes:
#   * "__wti" functions are only used or called by other files within that directory.
#   * "__wti" functions are used in at least two files (otherwise they could be made static).
#   * "__wt" functions are used outside of their directory (otherwise they could be made "__wti").
#
# It uses the same exceptions list as "s_funcs" (i.e., s_funcs.list), which ensures that all extern
# functions are used.
def function_scoping():
    func_def_re = re.compile(r'\n\w[\w \*]+\n(\w+)\(', re.DOTALL)
    func_use_re = re.compile(r'[^\n](\w+)', re.DOTALL)
    failed = False

    # Infer the module name from the file path.
    def infer_module(path):
        parts = path.split('/')
        if len(parts) < 3 or parts[0] != '..':
            print(f'{path}: Unexpected path')
            sys.exit(1)

        # If the path is in src, the module is the subdirectory under src.
        # If the path is test/unittest, the module is unittest.
        # Otherwise it is the top-level directory, such as "test."
        if parts[1] == 'src':
            module = parts[2]
        elif parts[1] == "test" and parts[2] == "unittest":
            # Treat test/unittests special since they are allowed to call __wti_ functions.
            module = parts[2]
        else:
            module = parts[1]

        # Porting layer contains duplicate function names across platforms. So treat as a single
        # module to avoid false duplicates below.
        os_ports = ['os_posix', 'os_win', 'os_darwin', 'os_linux']
        if module in os_ports:
            return '/'.join(os_ports)
        return module

    # Find all "__wt" and "__wti" function definitions.
    fn_defs = dict()
    for source_file in source_files():
        if not source_file.startswith('../src/'):
            continue
        module = infer_module(source_file)

        # Skip auto-generated files.
        file_contents = open(source_file, 'r').read()
        if is_auto_generated(file_contents):
            continue

        # Now actually find all definitions.
        for m in func_def_re.finditer(file_contents):
            fn_name = m.group(1)
            if not fn_name.startswith('__wt_') and not fn_name.startswith('__wti_'):
                continue
            if fn_name in fn_defs and fn_defs[fn_name].module != module:
                print(f'{source_file}: {fn_name} is already defined in ' +
                      f'module "{fn_defs[fn_name].module}"')
                sys.exit(1)
            fn_defs[fn_name] = FunctionDefinition(fn_name, module, source_file)

    # Find and check all "__wt" and "__wti" function uses.
    files = []
    files.extend(all_c_files())
    files.extend(all_cpp_files())
    files.extend(all_h_files())
    for source_file in files:
        if source_file.startswith('../src/include/extern'):
            continue
        module = infer_module(source_file)

        # Skip auto-generated files.
        file_lines = open(source_file, 'r').readlines()
        if is_auto_generated(file_lines):
            continue

        # Find all uses. Check the use of "__wti" functions.
        in_block_comment = False
        line_no = 0
        for line in file_lines:
            line_no += 1

            # Skip block and line comments.
            s = line.strip()
            if s.startswith('//') or (s.startswith('/*') and s.endswith('*/')):
                continue
            if s == '/*':
                in_block_comment = True
                continue
            if in_block_comment:
                if s.endswith('*/'):
                    in_block_comment = False
                continue

            # Find all function uses in each line.
            for m in func_use_re.finditer(line):
                fn_name = m.group(1)
                if not fn_name.startswith('__wt_') and not fn_name.startswith('__wti_'):
                    continue
                # Undefined functions are either macros or test functions; just skip them.
                if fn_name not in fn_defs:
                    continue

                # Remember whether the function was used outside of its module and of its file.
                fn = fn_defs[fn_name]
                if module != fn.module:
                    fn.used_outside_of_module = True
                if source_file != fn.source:
                    fn.used_outside_of_file = True

                # Check whether a "__wti" function is used outside of its module.
<<<<<<< HEAD
                if fn.visibility_module and module != fn.module and module != "test":
=======
                if fn.visibility_module and module != fn.module and module != "unittest":
>>>>>>> c4623e4b
                    print(f'{source_file}:{line_no}: {fn_name} is used outside of its module ' +
                          f'"{fn.module}"')
                    failed = True

    # Load the list of functions whose scope is not enforced.
    exceptions = set(l.strip() for l in open('s_funcs.list', 'r').readlines())

    # Check whether any "__wt" functions are used only within the same module (and could be thus
    # turned into "__wti" functions). Functions in "include" are implicitly used in more than one
    # module.
    for fn_name, d in fn_defs.items():
        if not d.visibility_global:
            continue
        if fn_name in exceptions:
            continue
        if d.module == 'include':
            continue
        if not d.used_outside_of_module:
            print(f'{d.source}: {fn_name} is NOT used outside of its module "{d.module}"')
            failed = True

    # Check whether any "__wti" functions are used only within the same file. Skip functions in
    # "include", because they are implicitly used in more than one file.
    for fn_name, d in fn_defs.items():
        if not d.visibility_module:
            continue
        if fn_name in exceptions:
            continue
        if d.module == 'include':
            continue
        if not d.used_outside_of_file:
            print(f'{d.source}: {fn_name} is NOT used outside of its source file')
            failed = True

    if failed:
        sys.exit(1)

# Report missing function comments.
missing_comment()

# Update function argument declarations.
function_declaration()

# Report functions that are used outside of their intended scope.
function_scoping()<|MERGE_RESOLUTION|>--- conflicted
+++ resolved
@@ -320,11 +320,7 @@
                     fn.used_outside_of_file = True
 
                 # Check whether a "__wti" function is used outside of its module.
-<<<<<<< HEAD
-                if fn.visibility_module and module != fn.module and module != "test":
-=======
                 if fn.visibility_module and module != fn.module and module != "unittest":
->>>>>>> c4623e4b
                     print(f'{source_file}:{line_no}: {fn_name} is used outside of its module ' +
                           f'"{fn.module}"')
                     failed = True
