#!/usr/bin/env python3

# Check the style of WiredTiger C code.
import os, re, sys
from dist import all_c_files, all_cpp_files, all_h_files, compare_srcfile, source_files
from common_functions import filter_if_fast

# Complain if a function comment is missing.
def missing_comment():
    for f in filter_if_fast(all_c_files(), prefix="../"):
        skip_re = re.compile(r'DO NOT EDIT: automatically built')
        func_re = re.compile(
            r'(/\*(?:[^\*]|\*[^/])*\*/)?\n\w[\w \*]+\n(\w+)', re.DOTALL)
        s = open(f, 'r').read()
        if skip_re.search(s):
            continue
        for m in func_re.finditer(s):
            if m.group(2).startswith('__ut_'):
                # This is just re-exposing an internal function for unit
                # tests, no comment needed in this case.
                continue
            if not m.group(1) or \
               not m.group(1).startswith('/*\n * %s --\n' % m.group(2)):
                   print("%s:%d: missing or malformed comment for %s" % \
                           (f, s[:m.start(2)].count('\n'), m.group(2)))

# Sort helper function, discard * operators so a pointer doesn't necessarily
# sort before non-pointers, ignore const/static/volatile keywords.
def function_args_alpha(text):
        s = text.strip()
        s = re.sub("[*]","", s)
        s = s.split()
        def merge_specifier(words, specifier):
            if len(words) > 2 and words[0] == specifier:
                words[1] += specifier
                words = words[1:]
            return words
        s = merge_specifier(s, 'const')
        s = merge_specifier(s, 'static')
        s = merge_specifier(s, 'volatile')
        s = ' '.join(s)
        return s

# List of illegal types.
illegal_types = [
    'u_int16_t',
    'u_int32_t',
    'u_int64_t',
    'u_int8_t',
    'u_quad',
    'uint '
]

# List of legal types in sort order.
types = [
    'struct',
    'union',
    'enum',
    'DIR',
    'FILE',
    'TEST_',
    'WT_',
    'wt_',
    'DWORD',
    'double',
    'float',
    'intmax_t',
    'intptr_t',
    'clock_t',
    'pid_t',
    'pthread_t',
    'size_t',
    'ssize_t',
    'time_t',
    'uintmax_t',
    'uintptr_t',
    'u_long',
    'long',
    'uint64_t',
    'int64_t',
    'uint32_t',
    'int32_t',
    'uint16_t',
    'int16_t',
    'uint8_t',
    'int8_t',
    'u_int',
    'int',
    'u_char',
    'char',
    'bool',
    'va_list',
    'void '
]

# Return the sort order of a variable declaration, or no-match.
#       This order isn't defensible: it's roughly how WiredTiger looked when we
# settled on a style, and it's roughly what the KNF/BSD styles look like.
def function_args(name, line):
    line = line.strip()
    line = re.sub("^const ", "", line)
    line = re.sub("^static ", "", line)
    line = re.sub("^volatile ", "", line)

    # Let WT_ASSERT, WT_UNUSED and WT_RET terminate the parse. They often appear
    # at the beginning of the function and looks like a WT_XXX variable
    # declaration.
    if re.search('^WT_ASSERT', line):
        return False,0
    if re.search('^WT_UNUSED', line):
        return False,0
    if re.search('^WT_RET', line):
        return False,0

    # Let lines not terminated with a semicolon terminate the parse, it means
    # there's some kind of interesting line split we probably can't handle.
    if not re.search(';$', line):
        return False,0

    # Check for illegal types.
    for m in illegal_types:
        if re.search('^' + m + r"\s*[\w(*]", line):
            print(name + ": illegal type: " + line.strip(), file=sys.stderr)
            sys.exit(1)

    # Check for matching types.
    for n,m in enumerate(types, 0):
        # Don't list '{' as a legal character in a declaration, that's what
        # prevents us from sorting inline union/struct declarations.
        if re.search('^' + m + r"\s*[\w(*]", line):
            return True,n
    return False,0

# Put function arguments in correct sort order.
def function_declaration():
    tmp_file = '__tmp_function' + str(os.getpid())
    for name in filter_if_fast(all_c_files(), prefix="../"):
        skip_re = re.compile(r'DO NOT EDIT: automatically built')
        s = open(name, 'r').read()
        if skip_re.search(s):
            continue

        # Read through the file, and for each function, do a style pass over
        # the local declarations. Quit tracking declarations as soon as we
        # find anything we don't understand, leaving it untouched.
        with open(name, 'r') as f:
            tfile = open(tmp_file, 'w')
            tracking = False
            for line in f:
                if not tracking:
                    tfile.write(line)
                    if re.search('^{$', line):
                        list = [[] for i in range(len(types))]
                        static_list = [[] for i in range(len(types))]
                        tracking = True;
                    continue

                found,n = function_args(name, line)
                if found:
                    # List statics first.
                    if re.search(r"^\s+static", line):
                        static_list[n].append(line)
                        continue

                    # Disallow assignments in the declaration. Ignore braces
                    # to allow automatic array initialization using constant
                    # initializers (and we've already skipped statics, which
                    # are also typically initialized in the declaration).
                    if re.search(r"\s=\s[-\w]", line):
                        print(name + ": assignment in string: " + line.strip(),\
                              file=sys.stderr)
                        sys.exit(1);

                    list[n].append(line)
                else:
                    # Sort the resulting lines (we don't yet sort declarations
                    # within a single line). It's two passes, first to catch
                    # the statics, then to catch everything else.
                    for arg in filter(None, static_list):
                        for p in sorted(arg, key=function_args_alpha):
                            tfile.write(p)
                    for arg in filter(None, list):
                        for p in sorted(arg, key=function_args_alpha):
                            tfile.write(p)
                    tfile.write(line)
                    tracking = False
                    continue

            tfile.close()
            compare_srcfile(tmp_file, name)

# A function definition.
class FunctionDefinition:
    def __init__(self, name, module, source):
        self.name = name
        self.module = module
        self.source = source
        self.used_outside_of_file = False
        self.used_outside_of_module = False
        self.visibility_global = name.startswith('__wt_')
        self.visibility_module = name.startswith('__wti_')

# Check if the file is auto-generated based on its contents (either a string or a list of lines).
def is_auto_generated(file_contents):
    skip_re = re.compile(r'DO NOT EDIT: automatically built')
    if type(file_contents) is not list:
        file_contents = [file_contents]
    for s in file_contents:
        if skip_re.search(s):
            return True
    return False

# Check whether functions are used in their expected scopes:
#   * "__wti" functions are only used or called by other files within that directory.
#   * "__wti" functions are used in at least two files (otherwise they could be made static).
#   * "__wt" functions are used outside of their directory (otherwise they could be made "__wti").
#
# It uses the same exceptions list as "s_funcs" (i.e., s_funcs.list), which ensures that all extern
# functions are used.
def function_scoping():
    func_def_re = re.compile(r'\n\w[\w \*]+\n(\w+)\(', re.DOTALL)
    func_use_re = re.compile(r'[^\n](\w+)', re.DOTALL)
    failed = False

    # Infer the module name from the file path.
    def infer_module(path):
        parts = path.split('/')
        if len(parts) < 3 or parts[0] != '..':
            print(f'{path}: Unexpected path')
            sys.exit(1)

        # If the path is in src, the module is the subdirectory under src.
        # If the path is test/unittest, the module is unittest.
        # Otherwise it is the top-level directory, such as "test."
        if parts[1] == 'src':
            module = parts[2]
<<<<<<< HEAD
        elif parts[1] != "test":
            module = parts[1]
        elif parts[2] == "unittest":
=======
        elif parts[1] == "test" and parts[2] == "unittest":
>>>>>>> 0d1a1918
            # Treat test/unittests special since they are allowed to call __wti_ functions.
            module = parts[2]
        else:
            module = parts[1]

        # Porting layer contains duplicate function names across platforms. So treat as a single
        # module to avoid false duplicates below.
        os_ports = ['os_posix', 'os_win', 'os_darwin', 'os_linux']
        if module in os_ports:
            return '/'.join(os_ports)
        return module

    # Find all "__wt" and "__wti" function definitions.
    fn_defs = dict()
    for source_file in source_files():
        if not source_file.startswith('../src/'):
            continue
        module = infer_module(source_file)

        # Skip auto-generated files.
        file_contents = open(source_file, 'r').read()
        if is_auto_generated(file_contents):
            continue

        # Now actually find all definitions.
        for m in func_def_re.finditer(file_contents):
            fn_name = m.group(1)
            if not fn_name.startswith('__wt_') and not fn_name.startswith('__wti_'):
                continue
            if fn_name in fn_defs and fn_defs[fn_name].module != module:
                print(f'{source_file}: {fn_name} is already defined in ' +
                      f'module "{fn_defs[fn_name].module}"')
                sys.exit(1)
            fn_defs[fn_name] = FunctionDefinition(fn_name, module, source_file)

    # Find and check all "__wt" and "__wti" function uses.
    files = []
    files.extend(all_c_files())
    files.extend(all_cpp_files())
    files.extend(all_h_files())
    for source_file in files:
        if source_file.startswith('../src/include/extern'):
            continue
        module = infer_module(source_file)

        # Skip auto-generated files.
        file_lines = open(source_file, 'r').readlines()
        if is_auto_generated(file_lines):
            continue

        # Find all uses. Check the use of "__wti" functions.
        in_block_comment = False
        line_no = 0
        for line in file_lines:
            line_no += 1

            # Skip block and line comments.
            s = line.strip()
            if s.startswith('//') or (s.startswith('/*') and s.endswith('*/')):
                continue
            if s == '/*':
                in_block_comment = True
                continue
            if in_block_comment:
                if s.endswith('*/'):
                    in_block_comment = False
                continue

            # Find all function uses in each line.
            for m in func_use_re.finditer(line):
                fn_name = m.group(1)
                if not fn_name.startswith('__wt_') and not fn_name.startswith('__wti_'):
                    continue
                # Undefined functions are either macros or test functions; just skip them.
                if fn_name not in fn_defs:
                    continue

                # Remember whether the function was used outside of its module and of its file.
                fn = fn_defs[fn_name]
                if module != fn.module:
                    fn.used_outside_of_module = True
                if source_file != fn.source:
                    fn.used_outside_of_file = True

                # Check whether a "__wti" function is used outside of its module.
<<<<<<< HEAD
                # Exception: Unittest files are allowed to call __wti_ functions.
=======
>>>>>>> 0d1a1918
                if fn.visibility_module and module != fn.module and module != "unittest":
                    print(f'{source_file}:{line_no}: {fn_name} is used outside of its module ' +
                          f'"{fn.module}"')
                    failed = True

    # Load the list of functions whose scope is not enforced.
    exceptions = set(l.strip() for l in open('s_funcs.list', 'r').readlines())

    # Check whether any "__wt" functions are used only within the same module (and could be thus
    # turned into "__wti" functions). Functions in "include" are implicitly used in more than one
    # module.
    for fn_name, d in fn_defs.items():
        if not d.visibility_global:
            continue
        if fn_name in exceptions:
            continue
        if d.module == 'include':
            continue
        if not d.used_outside_of_module:
            print(f'{d.source}: {fn_name} is NOT used outside of its module "{d.module}"')
            failed = True

    # Check whether any "__wti" functions are used only within the same file. Skip functions in
    # "include", because they are implicitly used in more than one file.
    for fn_name, d in fn_defs.items():
        if not d.visibility_module:
            continue
        if fn_name in exceptions:
            continue
        if d.module == 'include':
            continue
        if not d.used_outside_of_file:
            print(f'{d.source}: {fn_name} is NOT used outside of its source file')
            failed = True

    if failed:
        sys.exit(1)

# Report missing function comments.
missing_comment()

# Update function argument declarations.
function_declaration()

# Report functions that are used outside of their intended scope.
function_scoping()<|MERGE_RESOLUTION|>--- conflicted
+++ resolved
@@ -234,13 +234,7 @@
         # Otherwise it is the top-level directory, such as "test."
         if parts[1] == 'src':
             module = parts[2]
-<<<<<<< HEAD
-        elif parts[1] != "test":
-            module = parts[1]
-        elif parts[2] == "unittest":
-=======
         elif parts[1] == "test" and parts[2] == "unittest":
->>>>>>> 0d1a1918
             # Treat test/unittests special since they are allowed to call __wti_ functions.
             module = parts[2]
         else:
@@ -326,10 +320,7 @@
                     fn.used_outside_of_file = True
 
                 # Check whether a "__wti" function is used outside of its module.
-<<<<<<< HEAD
                 # Exception: Unittest files are allowed to call __wti_ functions.
-=======
->>>>>>> 0d1a1918
                 if fn.visibility_module and module != fn.module and module != "unittest":
                     print(f'{source_file}:{line_no}: {fn_name} is used outside of its module ' +
                           f'"{fn.module}"')
