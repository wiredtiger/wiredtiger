--- conflicted
+++ resolved
@@ -113,21 +113,12 @@
 	    -e '/int index_compare_primary$/d' \
 	    -e '/int index_compare_u$/d' \
 	    -e '/int index_extractor_u$/d' \
-<<<<<<< HEAD
-	    -e '/int local_directory_list_free$/d' \
-	    -e '/int local_err$/d' \
-	    -e '/int local_file_lock$/d' \
-	    -e '/int local_file_sync$/d' \
-	    -e '/int local_fs_terminate$/d' \
-	    -e '/int log_print_err_worker$/d' \
-=======
 	    -e '/int dir_store_directory_list_free$/d' \
 	    -e '/int dir_store_err$/d' \
 	    -e '/int dir_store_file_lock$/d' \
 	    -e '/int dir_store_file_sync$/d' \
 	    -e '/int dir_store_fs_terminate$/d' \
-	    -e '/int log_print_err$/d' \
->>>>>>> d137505a
+	    -e '/int log_print_err_worker$/d' \
 	    -e '/int lz4_error$/d' \
 	    -e '/int lz4_pre_size$/d' \
 	    -e '/int lz4_terminate$/d' \
