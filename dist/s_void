--- conflicted
+++ resolved
@@ -69,13 +69,13 @@
         -e '/int __win_terminate$/d' \
         -e '/int __wt_block_compact_end$/d' \
         -e '/int __wt_block_compact_start$/d' \
-<<<<<<< HEAD
         -e '/int __wt_block_disagg_checkpoint_start$/d' \
         -e '/int __wt_block_disagg_checkpoint_unload$/d' \
         -e '/int __wt_block_disagg_compact_end$/d' \
         -e '/int __wt_block_disagg_compact_page_skip$/d' \
         -e '/int __wt_block_disagg_compact_skip$/d' \
         -e '/int __wt_block_disagg_compact_start$/d' \
+        -e '/int __wt_block_disagg_manager_create$/d' \
         -e '/int __wt_block_disagg_manager_drop$/d' \
         -e '/int __wt_block_disagg_manager_size$/d' \
         -e '/int __wt_block_disagg_map_discard$/d' \
@@ -89,11 +89,6 @@
         -e '/int __wt_block_disagg_verify_end$/d' \
         -e '/int __wt_block_disagg_verify_start$/d' \
         -e '/int __wt_block_disagg_write_size$/d' \
-=======
-        -e '/int __wt_block_disagg_manager_create$/d' \
-        -e '/int __wt_block_disagg_manager_size$/d' \
-        -e '/int __wt_block_disagg_read$/d' \
->>>>>>> 7134f2b3
         -e '/int __wt_block_manager_size$/d' \
         -e '/int __wt_block_tiered_load$/d' \
         -e '/int __wt_block_write_size$/d' \
