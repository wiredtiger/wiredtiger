--- conflicted
+++ resolved
@@ -1,11 +1,6 @@
 #!/usr/bin/env python3
 
-<<<<<<< HEAD
-from __future__ import print_function
-import os, re, subprocess, sys, textwrap
-=======
 import os, re, sys, textwrap
->>>>>>> 1e6615ac
 from dist import compare_srcfile, format_srcfile, ModifyFile
 
 test_config = False
@@ -157,19 +152,12 @@
 
 choices_names = set()
 # Get fields that assist the configuration compiler.
-<<<<<<< HEAD
 def getcompstr(c, keynumber):
-=======
-def getcompstr(c):
->>>>>>> 1e6615ac
     comptype = -1
     ty = gettype(c)
     # E.g. "WT_CONFIG_COMPILED_TYPE_INT"
     comptype = 'WT_CONFIG_COMPILED_TYPE_' + ty.upper()
-<<<<<<< HEAD
     offset = keynumber.get(gen_id_name(c.name, ty))
-=======
->>>>>>> 1e6615ac
     checks = c.flags
     minval = 'INT64_MIN'
     maxval = 'INT64_MAX'
@@ -198,21 +186,12 @@
             'values' : '\n\t'.join('"' + choice + '",' for choice in choices),
         })
 
-<<<<<<< HEAD
     return ', {}, {}, {}, {}, {}'.format(comptype, offset, minval, maxval, choices_ref)
 
 def getconfcheck(c, keynumber):
     check = '{ "' + c.name + '", "' + gettype(c) + '",'
     cstr = checkstr(c)
     sstr = getsubconfigstr(c, keynumber) + getcompstr(c, keynumber)
-=======
-    return ', {}, {}, {}, {}'.format(comptype, minval, maxval, choices_ref)
-
-def getconfcheck(c):
-    check = '{ "' + c.name + '", "' + gettype(c) + '",'
-    cstr = checkstr(c)
-    sstr = getsubconfigstr(c) + getcompstr(c)
->>>>>>> 1e6615ac
     if cstr != 'NULL':
         cstr = '"\n\t    "'.join(w.wrap(cstr))
         # Manually re-wrap when there is a check string to avoid ugliness
@@ -413,11 +392,7 @@
 # position 'b' is 1 (offset of "cat"),
 # position 'c' is 1 (offset of "cat"),
 # position 'd' is 2 (offset of "deer"),
-<<<<<<< HEAD
-# 'e' and 'f' are 4 (offset of "giraffe")
-=======
 # 'e' and 'f' are 4 (offset of "giraffe"),
->>>>>>> 1e6615ac
 # 'g' is 4 (offset of "giraffe"),
 # 'h' and beyond is 5 (not found).
 def build_jump(arr):
@@ -451,19 +426,7 @@
     tfile.write('''
 static const WT_CONFIG_CHECK %(name)s[] = {
 \t%(check)s
-<<<<<<< HEAD
 \t{ NULL, NULL, NULL, NULL, NULL, 0, NULL, 0, 0, 0, 0, NULL }
-};
-
-static const uint8_t %(name)s_jump[128] = {
-\t%(jump_contents)s
-};
-''' % {
-    'name' : 'confchk_' + cname + '_subconfigs',
-    'check' : '\n\t'.join(getconfcheck(subc, keynumber) for subc in sorted(c.subconfig)),
-    'jump_contents' : ', '.join([str(i) for i in jump])
-=======
-\t{ NULL, NULL, NULL, NULL, NULL, 0, NULL, 0, 0, 0, NULL }
 };
 
 static const uint8_t %(name)s_jump[WT_CONFIG_JUMP_TABLE_SIZE] = {
@@ -471,9 +434,8 @@
 };
 ''' % {
     'name' : '\n    '.join(ws.wrap('confchk_' + cname + '_subconfigs')),
-    'check' : '\n\t'.join(getconfcheck(subc) for subc in sorted(c.subconfig)),
+    'check' : '\n\t'.join(getconfcheck(subc, keynumber) for subc in sorted(c.subconfig)),
     'jump_contents' : ', '.join([str(i) for i in jump]),
->>>>>>> 1e6615ac
 })
 
 def getcname(c):
@@ -487,11 +449,7 @@
     ctype = gettype(c)
     if ctype == 'category':
         cname = getcname(c)
-<<<<<<< HEAD
         add_subconfig(c, cname, keynumber)
-=======
-        add_subconfig(c, cname)
->>>>>>> 1e6615ac
         confchk_name = 'confchk_' + cname + '_subconfigs'
         return confchk_name + ', ' + str(len(c.subconfig)) + ', ' + confchk_name + '_jump'
     else:
@@ -506,28 +464,16 @@
         tfile.write('''
 static const WT_CONFIG_CHECK confchk_%(name)s[] = {
 \t%(check)s
-<<<<<<< HEAD
 \t{ NULL, NULL, NULL, NULL, NULL, 0, NULL, 0, 0, 0, 0, NULL }
 };
 
-static const uint8_t confchk_%(name)s_jump[128] = {
-=======
-\t{ NULL, NULL, NULL, NULL, NULL, 0, NULL, 0, 0, 0, NULL }
-};
-
 static const uint8_t confchk_%(name)s_jump[WT_CONFIG_JUMP_TABLE_SIZE] = {
->>>>>>> 1e6615ac
 \t%(jump_contents)s
 };
 ''' % {
     'name' : name.replace('.', '_'),
-<<<<<<< HEAD
     'check' : '\n\t'.join(getconfcheck(c, keynumber) for c in config),
-    'jump_contents' : ', '.join([str(i) for i in jump])
-=======
-    'check' : '\n\t'.join(getconfcheck(c) for c in config),
     'jump_contents' : ', '.join([str(i) for i in jump]),
->>>>>>> 1e6615ac
 })
 
 # Write the initialized list of configuration entry structures.
@@ -564,7 +510,6 @@
         confchk_name = 'confchk_' + name.replace('.', '_')
         tfile.write(
             confchk_name + ', ' + str(len(config)) + ', ' + confchk_name + '_jump')
-<<<<<<< HEAD
     else:
         tfile.write('NULL, 0, NULL')
 
@@ -574,19 +519,11 @@
         tfile.write(', WT_CONF_SIZING_INITIALIZE({}, {}), true'.format(clname, mname))
     else:
         tfile.write(', WT_CONF_SIZING_NONE, false')
-=======
-    else:
-        tfile.write('NULL, 0, NULL')
->>>>>>> 1e6615ac
 
     tfile.write('\n\t},')
 
 # Write a NULL as a terminator for iteration.
-<<<<<<< HEAD
 tfile.write('\n\t{ NULL, NULL, NULL, 0, NULL, 0, WT_CONF_SIZING_NONE, false }')
-=======
-tfile.write('\n\t{ NULL, NULL, NULL, 0, NULL }')
->>>>>>> 1e6615ac
 tfile.write('\n};\n')
 
 # Write the routine that connects the WT_CONNECTION_IMPL structure to the list
@@ -663,7 +600,6 @@
 format_srcfile(tmp_file)
 compare_srcfile(tmp_file, f)
 
-<<<<<<< HEAD
 # From names = ['verbose'], produce 'WT_CONF_ID_verbose'
 # From names = ['assert', 'commit_timestamp'],
 #    produce 'WT_CONF_ID_assert_CAT | (WT_CONF_ID_archive << 16)'
@@ -776,14 +712,6 @@
                 'WT_CONF_API_DECLARE({}, {}, {}, {});\n'.format(clname, mname, nconf, nitem))
 
         tfile.write('\n#define WT_CONF_API_ELEMENTS {}\n\n'.format(count))
-                    
+
     config_h.done()
-    conf_h.done()
-=======
-# Update the config.h file with the #defines for the configuration entries.
-if not test_config:
-    config_h = ModifyFile('../src/include/config.h')
-    with config_h.replace_fragment('configuration section') as tfile:
-            tfile.write(config_defines)
-    config_h.done()
->>>>>>> 1e6615ac
+    conf_h.done()