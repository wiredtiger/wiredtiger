set(WT_ARCH "ppc64le" CACHE STRING "")
set(WT_OS "linux" CACHE STRING "")
set(WT_POSIX ON CACHE BOOL "")

# Linux requires '_GNU_SOURCE' to be defined for access to GNU/Linux extension functions
# e.g. Access to O_DIRECT on Linux. Append this macro to our compiler flags for Linux-based
# builds.
<<<<<<< HEAD
set(CMAKE_C_FLAGS "${CMAKE_C_FLAGS} -D_GNU_SOURCE" CACHE STRING "" FORCE)
=======
add_cmake_flag(CMAKE_C_FLAGS -D_GNU_SOURCE)

# Linux requires buffers aligned to 4KB boundaries for O_DIRECT to work.
set(WT_BUFFER_ALIGNMENT_DEFAULT "4096" CACHE STRING "")
>>>>>>> 6cf0c0d1
<|MERGE_RESOLUTION|>--- conflicted
+++ resolved
@@ -5,11 +5,4 @@
 # Linux requires '_GNU_SOURCE' to be defined for access to GNU/Linux extension functions
 # e.g. Access to O_DIRECT on Linux. Append this macro to our compiler flags for Linux-based
 # builds.
-<<<<<<< HEAD
-set(CMAKE_C_FLAGS "${CMAKE_C_FLAGS} -D_GNU_SOURCE" CACHE STRING "" FORCE)
-=======
-add_cmake_flag(CMAKE_C_FLAGS -D_GNU_SOURCE)
-
-# Linux requires buffers aligned to 4KB boundaries for O_DIRECT to work.
-set(WT_BUFFER_ALIGNMENT_DEFAULT "4096" CACHE STRING "")
->>>>>>> 6cf0c0d1
+add_cmake_flag(CMAKE_C_FLAGS -D_GNU_SOURCE)