set(WT_ARCH "x86" CACHE STRING "")
set(WT_OS "darwin" CACHE STRING "")
set(WT_POSIX ON CACHE BOOL "")

# Enable x86 SIMD instrinsics when available.
CHECK_INCLUDE_FILE("x86intrin.h" has_x86intrin)
if(has_x86intrin)
    add_cmake_flag(CMAKE_C_FLAGS -DHAVE_X86INTRIN_H)
endif()
unset(has_x86intrin CACHE)

<<<<<<< HEAD
# Header file here is required for portable futex implementation.
if(NOT CMAKE_CROSSCOMPILING)
    include_directories(AFTER SYSTEM "${CMAKE_SOURCE_DIR}/oss/apple")
endif()
=======
# Disable cppsuite as it only runs on linux.
set(ENABLE_CPPSUITE 0)
>>>>>>> 7c57bbd8
<|MERGE_RESOLUTION|>--- conflicted
+++ resolved
@@ -9,12 +9,10 @@
 endif()
 unset(has_x86intrin CACHE)
 
-<<<<<<< HEAD
 # Header file here is required for portable futex implementation.
 if(NOT CMAKE_CROSSCOMPILING)
     include_directories(AFTER SYSTEM "${CMAKE_SOURCE_DIR}/oss/apple")
 endif()
-=======
+
 # Disable cppsuite as it only runs on linux.
-set(ENABLE_CPPSUITE 0)
->>>>>>> 7c57bbd8
+set(ENABLE_CPPSUITE 0)