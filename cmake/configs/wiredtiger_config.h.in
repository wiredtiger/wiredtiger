/*-
 * Copyright (c) 2014-present MongoDB, Inc.
 * Copyright (c) 2008-2014 WiredTiger, Inc.
 *	All rights reserved.
 *
 * See the file LICENSE for redistribution information.
 */

#ifndef __WIREDTIGER_CONFIG_H_
#define __WIREDTIGER_CONFIG_H_

/* Define to 1 to pause for debugger attach on failure. */
#cmakedefine HAVE_ATTACH 1

/* LZ4 support automatically loaded. */
#cmakedefine HAVE_BUILTIN_EXTENSION_LZ4 1

/* Snappy support automatically loaded. */
#cmakedefine HAVE_BUILTIN_EXTENSION_SNAPPY 1

/* ZLIB support automatically loaded. */
#cmakedefine HAVE_BUILTIN_EXTENSION_ZLIB 1

/* ZSTD support automatically loaded. */
#cmakedefine HAVE_BUILTIN_EXTENSION_ZSTD 1

/* libsodium support automatically loaded. */
#cmakedefine HAVE_BUILTIN_EXTENSION_SODIUM 1

/* Define to 1 if you have the `clock_gettime' function. */
#cmakedefine HAVE_CLOCK_GETTIME 1

/* Define to 1 for diagnostic tests. */
#cmakedefine HAVE_DIAGNOSTIC 1

<<<<<<< HEAD
#cmakedefine HAVE_CALL_LOG 1
=======
/* Define to 1 for ref tracking */
#cmakedefine HAVE_REF_TRACK 1
>>>>>>> 01ad4aa4

/* Define to 1 to remove full memory barriers on diagnostic yields. */
#cmakedefine NON_BARRIER_DIAGNOSTIC_YIELDS 0

/* Define to 1 for unit tests. */
#cmakedefine HAVE_UNITTEST 0

/* Define to 1 if you have the <dlfcn.h> header file. */
#cmakedefine HAVE_DLFCN_H 1

/* Define to 1 if you have the `fallocate' function. */
#cmakedefine HAVE_FALLOCATE 1

/* Define to 1 if you have the `fdatasync' function. */
#cmakedefine HAVE_FDATASYNC 1

/* Define to 1 if you have the `ftruncate' function. */
#cmakedefine HAVE_FTRUNCATE 1

/* Define to 1 if you have the `gettimeofday' function. */
#cmakedefine HAVE_GETTIMEOFDAY 1

/* Define to 1 if you have the <inttypes.h> header file. */
#cmakedefine HAVE_INTTYPES_H 1

/* Define to 1 if you have the `dl' library (-ldl). */
#cmakedefine HAVE_LIBDL 1

/* Define to 1 if you have the `lz4' library (-llz4). */
#cmakedefine HAVE_LIBLZ4 1

/* Define to 1 if you have the `memkind' library (-lmemkind). */
#cmakedefine HAVE_LIBMEMKIND 1

/* Define to 1 if the user has explicitly enable memkind builds. */
#cmakedefine ENABLE_MEMKIND 1

/* Define to 1 if you have the `pthread' library (-lpthread). */
#cmakedefine HAVE_LIBPTHREAD 1

/* Define to 1 if you have the `rt' library (-lrt). */
#cmakedefine HAVE_LIBRT 1

/* Define to 1 if you have the `snappy' library (-lsnappy). */
#cmakedefine HAVE_LIBSNAPPY 1

/* Define to 1 if the user has explictly enabled TCMalloc builds. */
#cmakedefine ENABLE_TCMALLOC 1

/*
 * To remain compatible with autoconf & scons builds, we
 * define HAVE_LIBTCMALLOC for configuring our sources to actually
 * include the tcmalloc headers, as opposed to the sources
 * using ENABLE_TCMALLOC.
 */
#if defined ENABLE_TCMALLOC
  /* Define to 1 if you have the `tcmalloc' library (-ltcmalloc). */
  #cmakedefine HAVE_LIBTCMALLOC 1
#endif

/* Define to 1 if you have the `z' library (-lz). */
#cmakedefine HAVE_LIBZ 1

/* Define to 1 if you have the `zstd' library (-lzstd). */
#cmakedefine HAVE_LIBZSTD 1

/* Define to 1 if you have the `sodium' library (-lsodium). */
#cmakedefine HAVE_LIBSODIUM 1

/* Define to 1 if you have the <memory.h> header file. */
#cmakedefine HAVE_MEMORY_H 1

/* Define to 1 to disable any crc32 hardware support. */
#cmakedefine HAVE_NO_CRC32_HARDWARE

/* Define to 1 if you have the `posix_fadvise' function. */
#cmakedefine HAVE_POSIX_FADVISE 1

/* Define to 1 if you have the `posix_fallocate' function. */
#cmakedefine HAVE_POSIX_FALLOCATE 1

/* Define to 1 if you have the `posix_madvise' function. */
#cmakedefine HAVE_POSIX_MADVISE 1

/* Define to 1 if `posix_memalign' works. */
#cmakedefine HAVE_POSIX_MEMALIGN 1

/* Define to 1 if pthread condition variables support monotonic clocks. */
#cmakedefine HAVE_PTHREAD_COND_MONOTONIC 1;

/* Define to 1 if you have the `setrlimit' function. */
#cmakedefine HAVE_SETRLIMIT 1

/* Define to 1 if you have the <stdint.h> header file. */
#cmakedefine HAVE_STDINT_H 1

/* Define to 1 if you have the <stdlib.h> header file. */
#cmakedefine HAVE_STDLIB_H 1

/* Define to 1 if you have the <strings.h> header file. */
#cmakedefine HAVE_STRINGS_H 1

/* Define to 1 if you have the <string.h> header file. */
#cmakedefine HAVE_STRING_H 1

/* Define to 1 if you have the `strtouq' function. */
#cmakedefine HAVE_STRTOUQ 1

/* Define to 1 if you have the `sync_file_range' function. */
#cmakedefine HAVE_SYNC_FILE_RANGE 1

/* Define to 1 if you have the <sys/stat.h> header file. */
#cmakedefine HAVE_SYS_STAT_H 1

/* Define to 1 if you have the `timer_create' function. */
#cmakedefine HAVE_TIMER_CREATE 1

/* Define to 1 if you have the <unistd.h> header file. */
#cmakedefine HAVE_UNISTD_H 1

/* Define to 1 if you have the <x86intrin.h> header file. */
#cmakedefine HAVE_X86INTRIN_H 1

/* Spinlock type from mutex.h. */
#cmakedefine SPINLOCK_TYPE @SPINLOCK_TYPE_CONFIG_VAR@

/* Define to 1 if the target system is big endian */
#cmakedefine WORDS_BIGENDIAN 1

/* Version number of package */
#define VERSION "@VERSION_MAJOR@.@VERSION_MINOR@.@VERSION_PATCH@"

/* Define WORDS_BIGENDIAN to 1 if your processor stores words with the most
   significant byte first (like Motorola and SPARC, unlike Intel). */
#if defined AC_APPLE_UNIVERSAL_BUILD
# if defined __BIG_ENDIAN__
#  define WORDS_BIGENDIAN 1
# endif
#else
# ifndef WORDS_BIGENDIAN
/* #  undef WORDS_BIGENDIAN */
# endif
#endif

/* Default alignment of buffers used for I/O. */
#define WT_BUFFER_ALIGNMENT_DEFAULT @WT_BUFFER_ALIGNMENT_DEFAULT@

/* Define to 1 to support standalone build. */
#cmakedefine WT_STANDALONE_BUILD 1

#ifndef _DARWIN_USE_64_BIT_INODE
# define _DARWIN_USE_64_BIT_INODE 1
#endif

#endif<|MERGE_RESOLUTION|>--- conflicted
+++ resolved
@@ -33,12 +33,10 @@
 /* Define to 1 for diagnostic tests. */
 #cmakedefine HAVE_DIAGNOSTIC 1
 
-<<<<<<< HEAD
 #cmakedefine HAVE_CALL_LOG 1
-=======
+
 /* Define to 1 for ref tracking */
 #cmakedefine HAVE_REF_TRACK 1
->>>>>>> 01ad4aa4
 
 /* Define to 1 to remove full memory barriers on diagnostic yields. */
 #cmakedefine NON_BARRIER_DIAGNOSTIC_YIELDS 0
