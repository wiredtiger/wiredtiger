--- conflicted
+++ resolved
@@ -222,12 +222,7 @@
 
     def __apply_check_hs_truncated(self, operation):
         # TODO expand this out
-        pass
-
-<<<<<<< HEAD
-    def __apply_check_hs_abort_check(self, operation):
-        # TODO expand this out
-        pass   
+        pass 
 
     def __apply_check_hs_tree_final_pass(self, operation):
         # TODO expand this out
@@ -276,8 +271,6 @@
     def __apply_check_update_chain_abort(self, operation):
         # TODO expand this out
         pass        
-=======
     def __apply_check_end(self, operation):
         # TODO expand this out
-        pass
->>>>>>> d20a7749
+        pass