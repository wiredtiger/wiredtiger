#!/usr/bin/env python3

import os, re

from basic_types import PrepareState, Timestamp, UpdateType
from enum import Enum

class OpType(Enum):
    INIT = 0
    TREE = 1
    TREE_LOGGING = 2
    PAGE_ROLLBACK = 3
    UPDATE_ABORT = 4
    PAGE_ABORT_CHECK = 5
    KEY_CLEAR_REMOVE = 6
    ONDISK_KV_REMOVE = 7
    SHUTDOWN_INIT = 8
    TREE_SKIP = 9
    SKIP_DEL_NULL = 10
    ONDISK_ABORT_TW = 11
    ONDISK_KEY_ROLLBACK = 12
    HS_UPDATE_ABORT = 13
    HS_UPDATE_VALID = 14
    HS_UPDATE_RESTORED = 15
    KEY_REMOVED = 16
    STABLE_PG_WALK_SKIP = 17
    SKIP_UNMODIFIED = 18
    HS_GT_ONDISK = 19
    RECOVERY_RTS = 20
    HS_STOP_OBSOLETE = 21
    RECOVER_CKPT = 22
    HS_TREE_ROLLBACK = 23
    HS_TREE_SKIP = 24
    HS_ABORT_STOP = 25
    HS_RESTORE_TOMBSTONE = 26
    FILE_SKIP = 27
    SKIP_DAMAGE = 28
    HS_TRUNCATED = 29
    SHUTDOWN_RTS = 30
<<<<<<< HEAD
    HS_ABORT_CHECK = 31
    HS_TREE_FINAL_PASS = 32
    HS_TRUNCATING = 33
    HS_UPDATE_REMOVE = 34
    INSERT_LIST_CHECK = 35
    INSERT_LIST_UPDATE_ABORT = 36
    ONDISK_ABORT_CHECK = 37
    ONDISK_KV_FIX = 38
    PAGE_DELETE = 39
    PAGE_UNSKIPPED = 40
    STABLE_UPDATE_FOUND = 41
    TREE_OBJECT_LOG = 42
    UPDATE_CHAIN_ABORT = 43
=======
    END = 31
>>>>>>> d20a7749

class Operation:
    def __init__(self, line):
        self.line = line

        # Extract the RTS message type, e.g. 'PAGE_ROLLBACK'.
        matches = re.search('\[WT_VERB_RTS\]\[DEBUG_\d+\]: \[(\w+)\]', line)
        if matches is None or matches.group(1) is None:
            raise Exception("Checker got a verbose RTS message in a format it didn't understand: {}"
                            .format(line))

        # 'PAGE_ROLLBACK' -> 'page_rollback' since we're using it to search for a function
        # and our names are all lowercase.
        name = matches.group(1).lower()

        # Search for a function in the class with the name we found. Our functions all start
        # with `__init_` so add that. The '_Operation' is our class name.
        ptr = getattr(self, '_Operation__init_' + name)
        if ptr is None:
            raise Exception("Checker got a verbose RTS message with a type it didn't understand!")

        # Call the function we found.
        ptr(line)

    def __repr__(self):
        return f"{self.__dict__}"

    def __extract_file(self, line):
        matches = re.search('(?:(file|tiered)):([\w_\.]+)', line)
        if matches is None:
            raise Exception(f"failed to extract a filename from {line}")
        return matches.group(1)

    def __extract_simple_timestamp(self, prefix, line):
        matches = re.search("{}=\((\d+), (\d+)\)".format(prefix), line)
        start = int(matches.group(1))
        stop = int(matches.group(2))
        return Timestamp(start, stop)

    def __extract_pointer(self, prefix, line):
        if os.name == 'nt':
            matches = re.search(f'{prefix}=([A-Za-z0-9]+)', line)
        else:
            matches = re.search(f'{prefix}=(0x[A-Za-z0-9]+)', line)

        if matches is None:
            raise Exception("failed to parse address string")

        return int(matches.group(1), 16)

    def __init_init(self, line):
        self.type = OpType.INIT

        matches = re.search('stable_timestamp=\((\d+), (\d+)\)', line)
        if matches is None:
            raise Exception("failed to parse init string")

        stable_start = int(matches.group(1))
        stable_stop = int(matches.group(2))
        self.stable = Timestamp(stable_start, stable_stop)

    def __init_tree(self, line):
        self.type = OpType.TREE
        self.file = self.__extract_file(line)

        matches = re.search('modified=(\w+)', line)
        self.modified = matches.group(1).lower() == "true"

        matches = re.search('durable_timestamp=\((\d+), (\d+)\).*>.*stable_timestamp=\((\d+), (\d+)\): (\w+)', line)
        durable_start = int(matches.group(1))
        durable_stop = int(matches.group(2))
        self.durable = Timestamp(durable_start, durable_stop)
        stable_start = int(matches.group(3))
        stable_stop = int(matches.group(4))
        self.stable = Timestamp(stable_start, stable_stop)
        self.durable_gt_stable = matches.group(5).lower() == "true"

        matches = re.search('has_prepared_updates=(\w+)', line)
        self.has_prepared_updates = matches.group(1).lower() == "true"

        matches = re.search('durable_timestamp_not_found=(\w+)', line)
        self.durable_ts_not_found = matches.group(1).lower() == "true"

        matches = re.search('txnid=(\d+).*>.*recovery_checkpoint_snap_min=(\d+): (\w+)', line)
        self.txnid = int(matches.group(1))
        self.recovery_ckpt_snap_min = int(matches.group(2))
        self.txnid_gt_recov_ckpt_snap_min = matches.group(3).lower() == "true"

    def __init_tree_logging(self, line):
        self.type = OpType.TREE_LOGGING
        self.file = self.__extract_file(line)

        matches = re.search('connection_logging_enabled=(\w+)', line)
        self.conn_logging_enabled = matches.group(1).lower() == "true"

        matches = re.search('btree_logging_enabled=(\w+)', line)
        self.btree_logging_enabled = matches.group(1).lower() == "true"

    def __init_page_rollback(self, line):
        self.type = OpType.PAGE_ROLLBACK
        self.file = self.__extract_file(line)
        self.addr = self.__extract_pointer('addr', line)

        matches = re.search('modified=(\w+)', line)
        self.modified = matches.group(1).lower() == "true"

    def __init_update_abort(self, line):
        self.type = OpType.UPDATE_ABORT
        self.file = self.__extract_file(line)

        matches = re.search('txnid=(\d+)', line)
        self.txnid = int(matches.group(1))
        matches = re.search('txnid_not_visible=(\w+)', line)
        self.txnid_not_visible = matches.group(1).lower() == "true"

        matches = re.search('stable_timestamp=\((\d+), (\d+)\).*<.*durable_timestamp=\((\d+), (\d+)\): (\w+)', line)
        stable_start = int(matches.group(1))
        stable_stop = int(matches.group(2))
        self.stable = Timestamp(stable_start, stable_stop)

        durable_start = int(matches.group(3))
        durable_stop = int(matches.group(4))
        self.durable = Timestamp(durable_start, durable_stop)

        self.stable_lt_durable = matches.group(5).lower() == "true"

        matches = re.search('prepare_state=(\w+)', line)
        self.prepare_state = PrepareState[matches.group(1)]

    def __init_page_abort_check(self, line):
        self.type = OpType.PAGE_ABORT_CHECK
        self.file = self.__extract_file(line)

        self.ref = self.__extract_pointer('ref', line)

        self.durable = self.__extract_simple_timestamp('durable_timestamp', line)

        matches = re.search('newest_txn=(\d+)', line)
        self.newest_txn = int(matches.group(1))

        matches = re.search('prepared_updates=(\w+)', line)
        self.has_prepared = matches.group(1).lower() == "true"

        matches = re.search('has_updates_need_abort=(\w+)', line)
        self.needs_abort = matches.group(1).lower() == "true"

    def __init_key_clear_remove(self, line):
        self.type = OpType.KEY_CLEAR_REMOVE
        self.file = self.__extract_file(line)

        self.restored_commit = self.__extract_simple_timestamp('commit_timestamp', line)
        self.restored_durable = self.__extract_simple_timestamp('durable_timestamp', line)
        self.restored_stable = self.__extract_simple_timestamp('stable_timestamp', line)

        matches = re.search('txnid=(\d+)', line)
        self.restored_txnid = int(matches.group(1))

        self.removed_commit = self.__extract_simple_timestamp('removed.*commit_timestamp', line)
        self.removed_durable = self.__extract_simple_timestamp('removed.*durable_timestamp', line)

        matches = re.search('removed.*txnid=(\d+)', line)
        self.removed_txnid = int(matches.group(1))

        matches = re.search('removed.*prepared=(\w+)', line)
        self.removed_prepared = matches.group(1).lower() == "true"

    def __init_ondisk_kv_remove(self, line):
        self.type = OpType.ONDISK_KV_REMOVE
        self.file = self.__extract_file(line)

        matches = re.search('tombstone=(\w+)', line)
        self.tombstone = matches.group(1).lower() == "true"

        matches = re.search('key=(\d+)', line)
        self.key = int(matches.group(1))

    def __init_shutdown_init(self, line):
        self.type = OpType.SHUTDOWN_INIT

        self.stable = self.__extract_simple_timestamp('stable_timestamp', line)

    def __init_shutdown_rts(self, line):
        self.type = OpType.SHUTDOWN_RTS

        matches = re.search('performing shutdown rollback to stable failed with code (\w+)', line)
        self.shutdown_rts_error = matches.group(1).lower() != "0"

    def __init_tree_skip(self, line):
        self.type = OpType.TREE_SKIP
        self.file = self.__extract_file(line)

        self.durable = self.__extract_simple_timestamp('durable_timestamp', line)
        self.stable = self.__extract_simple_timestamp('stable_timestamp', line)

        matches = re.search('txnid=(\d+)', line)
        self.txnid = int(matches.group(1))

    def __init_skip_del_null(self, line):
        self.type = OpType.SKIP_DEL_NULL
        self.file = self.__extract_file(line)
        self.ref = self.__extract_pointer('ref', line)

    def __init_ondisk_abort_tw(self, line):
        self.type = OpType.ONDISK_ABORT_TW
        self.file = self.__extract_file(line)

        matches = re.search('time_window=\((\d+), (\d+)\)/\((\d+), (\d+)\)/(\d+)', line)
        start_start = int(matches.group(1))
        start_end = int(matches.group(2))
        self.start = Timestamp(start_start, start_end)
        durable_start_start = int(matches.group(3))
        durable_start_end = int(matches.group(4))
        self.durable_start = Timestamp(durable_start_start, durable_start_end)
        self.start_txn = int(matches.group(5))

        matches = re.search('durable_timestamp > stable_timestamp: (\w+)', line)
        self.durable_gt_stable = matches.group(1).lower() == "true"

        matches = re.search('txnid_not_visible=(\w+)', line)
        self.txnid_not_visible = matches.group(1).lower == "true"

        matches = re.search('tw_has_no_stop_and_is_prepared=(\w+)', line)
        self.tw_has_no_stop_and_is_prepared = matches.group(1).lower == "true"

    def __init_ondisk_key_rollback(self, line):
        self.type = OpType.ONDISK_KEY_ROLLBACK
        self.file = self.__extract_file(line)

        matches = re.search('key=(\d+)', line)
        self.key = int(matches.group(1))

    def __init_hs_update_abort(self, line):
        self.type = OpType.HS_UPDATE_ABORT
        self.file = self.__extract_file(line)

        matches = re.search('time_window=start: \((\d+), (\d+)\)/\((\d+), (\d+)\)/(\d+) stop: \((\d+), (\d+)\)/\((\d+), (\d+)\)/(\d+)', line)

        durable_start_start = int(matches.group(1))
        durable_start_end = int(matches.group(2))
        self.durable_start = Timestamp(durable_start_start, durable_start_end)
        start_start = int(matches.group(3))
        start_end = int(matches.group(4))
        self.start = Timestamp(start_start, start_end)
        self.start_txn = int(matches.group(5))

        durable_stop_start = int(matches.group(6))
        durable_stop_end = int(matches.group(7))
        self.durable_stop = Timestamp(durable_start_start, durable_start_end)
        stop_start = int(matches.group(8))
        stop_end = int(matches.group(9))
        self.stop = Timestamp(start_start, start_end)
        self.stop_txn = int(matches.group(10))

        matches = re.search('type=(\w+)', line)
        self.update_type = UpdateType[matches.group(1)]

        self.stable = self.__extract_simple_timestamp('stable_timestamp', line)

    def __init_hs_update_valid(self, line):
        self.type = OpType.HS_UPDATE_VALID
        self.file = self.__extract_file(line)

        matches = re.search('time_window=start: \((\d+), (\d+)\)/\((\d+), (\d+)\)/(\d+) stop: \((\d+), (\d+)\)/\((\d+), (\d+)\)/(\d+)', line)

        durable_start_start = int(matches.group(1))
        durable_start_end = int(matches.group(2))
        self.durable_start = Timestamp(durable_start_start, durable_start_end)
        start_start = int(matches.group(3))
        start_end = int(matches.group(4))
        self.start = Timestamp(start_start, start_end)
        self.start_txn = int(matches.group(5))

        durable_stop_start = int(matches.group(6))
        durable_stop_end = int(matches.group(7))
        self.durable_stop = Timestamp(durable_start_start, durable_start_end)
        stop_start = int(matches.group(8))
        stop_end = int(matches.group(9))
        self.stop = Timestamp(start_start, start_end)
        self.stop_txn = int(matches.group(10))

        matches = re.search('type=(\w+)', line)
        self.update_type = UpdateType[matches.group(1)]

        self.stable = self.__extract_simple_timestamp('stable_timestamp', line)

    def __init_hs_update_restored(self, line):
        self.type = OpType.HS_UPDATE_VALID
        self.file = self.__extract_file(line)

        matches = re.search('txnid=(\d+)', line)
        self.txnid = int(matches.group(1))

        self.start = self.__extract_simple_timestamp('start_ts', line)
        self.durable = self.__extract_simple_timestamp('durable_ts', line)

    def __init_key_removed(self, line):
        self.type = OpType.KEY_REMOVED
        self.file = self.__extract_file(line)

    def __init_stable_pg_walk_skip(self, line):
        self.type = OpType.KEY_REMOVED
        self.file = self.__extract_file(line)
        self.addr = self.__extract_pointer('ref', line)

    def __init_skip_unmodified(self, line):
        self.type = OpType.SKIP_UNMODIFIED
        self.file = self.__extract_file(line)
        self.addr = self.__extract_pointer('ref', line)

    def __init_hs_gt_ondisk(self, line):
        self.type = OpType.HS_GT_ONDISK
        self.file = self.__extract_file(line)

        matches = re.search('time_window=start: \((\d+), (\d+)\)/\((\d+), (\d+)\)/(\d+) stop: \((\d+), (\d+)\)/\((\d+), (\d+)\)/(\d+)', line)

        durable_start_start = int(matches.group(1))
        durable_start_end = int(matches.group(2))
        self.durable_start = Timestamp(durable_start_start, durable_start_end)
        start_start = int(matches.group(3))
        start_end = int(matches.group(4))
        self.start = Timestamp(start_start, start_end)
        self.start_txn = int(matches.group(5))

        durable_stop_start = int(matches.group(6))
        durable_stop_end = int(matches.group(7))
        self.durable_stop = Timestamp(durable_start_start, durable_start_end)
        stop_start = int(matches.group(8))
        stop_end = int(matches.group(9))
        self.stop = Timestamp(start_start, start_end)
        self.stop_txn = int(matches.group(10))

        matches = re.search('type=(\w+)', line)
        self.update_type = UpdateType[matches.group(1)]

    def __init_recovery_rts(self, line):
        self.type = OpType.RECOVERY_RTS

        self.stable = self.__extract_simple_timestamp('stable_timestamp', line)
        self.oldest = self.__extract_simple_timestamp('oldest_timestamp', line)

    def __init_hs_stop_obsolete(self, line):
        self.type = OpType.HS_STOP_OBSOLETE
        self.file = self.__extract_file(line)

        matches = re.search('time_window=start: \((\d+), (\d+)\)/\((\d+), (\d+)\)/(\d+) stop: \((\d+), (\d+)\)/\((\d+), (\d+)\)/(\d+)', line)
        durable_start_start = int(matches.group(1))
        durable_start_end = int(matches.group(2))
        self.durable_start = Timestamp(durable_start_start, durable_start_end)
        start_start = int(matches.group(3))
        start_end = int(matches.group(4))
        self.start = Timestamp(start_start, start_end)
        self.start_txn = int(matches.group(5))

        durable_stop_start = int(matches.group(6))
        durable_stop_end = int(matches.group(7))
        self.durable_stop = Timestamp(durable_start_start, durable_start_end)
        stop_start = int(matches.group(8))
        stop_end = int(matches.group(9))
        self.stop = Timestamp(start_start, start_end)
        self.stop_txn = int(matches.group(10))

        self.pinned = self.__extract_simple_timestamp('pinned_timestamp', line)

    def __init_recover_ckpt(self, line):
        self.type = OpType.RECOVER_CKPT

        matches = re.search('snapshot_min=(\d+)', line)
        self.snapshot_min = int(matches.group(1))

        matches = re.search('snapshot_max=(\d+)', line)
        self.snapshot_max = int(matches.group(1))

        matches = re.search('snapshot_count=(\d+)', line)
        self.snapshot_count = int(matches.group(1))

    def __init_hs_tree_rollback(self, line):
        self.type = OpType.HS_TREE_ROLLBACK
        self.file = self.__extract_file(line)

        self.durable = self.__extract_simple_timestamp('durable_timestamp', line)

    def __init_hs_tree_skip(self, line):
        self.type = OpType.HS_TREE_SKIP
        self.file = self.__extract_file(line)

        self.durable = self.__extract_simple_timestamp('durable_timestamp', line)
        self.stable = self.__extract_simple_timestamp('stable_timestamp', line)

    def __init_hs_abort_stop(self, line):
        self.type = OpType.HS_ABORT_STOP
        self.file = self.__extract_file(line)

        matches = re.search('start_durable/commit_timestamp=\((\d+), (\d+)\), \((\d+), (\d+)\)', line)
        durable_start_start = int(matches.group(1))
        durable_start_stop = int(matches.group(2))
        self.durable_start = Timestamp(durable_start_start, durable_start_stop)
        commit_start_start = int(matches.group(3))
        commit_start_stop = int(matches.group(4))
        self.commit_start = Timestamp(commit_start_start, commit_start_stop)

        matches = re.search('stop_durable/commit_timestamp=\((\d+), (\d+)\), \((\d+), (\d+)\)', line)
        durable_stop_start = int(matches.group(1))
        durable_stop_stop = int(matches.group(2))
        self.durable_stop = Timestamp(durable_start_start, durable_stop_start)
        commit_stop_start = int(matches.group(3))
        commit_stop_stop = int(matches.group(4))
        self.commit_stop = Timestamp(commit_stop_start, commit_stop_stop)

        self.stable = self.__extract_simple_timestamp('stable_timestamp', line)

    def __init_hs_abort_check(self, line):
        self.type = OpType.HS_ABORT_CHECK
        self.durable = self.__extract_simple_timestamp('durable_timestamp', line)

    def __init_hs_tree_final_pass(self, line):
        self.type = OpType.HS_TREE_FINAL_PASS
        self.rollback = self.__extract_simple_timestamp('rollback_timestamp', line)

    def __init_hs_truncating(self, line):
        self.type = OpType.HS_TRUNCATING
        matches = re.search('truncating history store entries for tree with id=(\d+)', line)
        self.btree_id = int(matches.group(1))

    def __init_hs_update_remove(self, line):
        self.type = OpType.HS_UPDATE_REMOVE
        self.stop = self.__extract_simple_timestamp('stop_timestamp', line)
        self.stable = self.__extract_simple_timestamp('stable_timestamp', line)

    def __init_insert_list_check(self, line):
        self.type = OpType.INSERT_LIST_CHECK
        self.rollback = self.__extract_simple_timestamp('rollback_timestamp', line)

    def __init_insert_list_update_abort(self, line):
        self.type = OpType.INSERT_LIST_UPDATE_ABORT
        self.durable = self.__extract_simple_timestamp('durable_timestamp', line)

    def __init_ondisk_abort_check(self, line):
        self.type = OpType.ONDISK_ABORT_CHECK
        self.rollback = self.__extract_simple_timestamp('rollback_timestamp', line)

    def __init_ondisk_kv_fix(self, line):
        self.type = OpType.ONDISK_KV_FIX
        self.rollback = self.__extract_simple_timestamp('rollback_timestamp', line)

    def __init_page_delete(self, line):
        self.type = OpType.PAGE_DELETE
        self.durable = self.__extract_simple_timestamp('durable_timestamp', line)
        self.rollback = self.__extract_simple_timestamp('rollback_timestamp', line)

    def __init_page_unskipped(self, line):
        self.type = OpType.PAGE_UNSKIPPED
        self.addr = self.__extract_pointer('ref', line)

    def __init_stable_update_found(self, line):
        self.type = OpType.STABLE_UPDATE_FOUND

        matches = re.search('txnid=(\d+)', line)
        self.txnid = int(matches.group(1))

        self.start = self.__extract_simple_timestamp('stable_timestamp', line)
        self.durable = self.__extract_simple_timestamp('durable_timestamp', line)

    def __init_tree_object_log(self, line):
        self.type = OpType.TREE_OBJECT_LOG

        matches = re.search('rollback_txnid=(\d+)', line)
        self.rollback_txnid= int(matches.group(1))

        self.durable = self.__extract_simple_timestamp('newest_start_durable_timestamp', line)

    def __init_update_chain_abort(self, line):
        self.type = OpType.UPDATE_CHAIN_ABORT
        self.rollback = self.__extract_simple_timestamp('rollback_timestamp', line)

    def __init_hs_restore_tombstone(self, line):
        self.type = OpType.HS_RESTORE_TOMBSTONE
        self.file = self.__extract_file(line)

        matches = re.search('txnid=(\d+)', line)
        self.txnid = int(matches.group(1))

        self.start = self.__extract_simple_timestamp('start_ts', line)
        self.durable = self.__extract_simple_timestamp('durable_ts', line)

    def __init_file_skip(self, line):
        self.type = OpType.TREE_SKIP
        self.file = self.__extract_file(line)

    def __init_skip_damage(self, line):
        self.type = OpType.SKIP_DAMAGE
        self.file = self.__extract_file(line)
        self.corrupted = "corrupt" in line

    def __init_hs_truncated(self, line):
        self.type = OpType.HS_TRUNCATED

        matches = re.search('btree=(\d+)', line)
        self.btree_id = int(matches.group(1))


    def __init_end(self, line):
        self.type = OpType.END<|MERGE_RESOLUTION|>--- conflicted
+++ resolved
@@ -37,8 +37,7 @@
     SKIP_DAMAGE = 28
     HS_TRUNCATED = 29
     SHUTDOWN_RTS = 30
-<<<<<<< HEAD
-    HS_ABORT_CHECK = 31
+    END = 31
     HS_TREE_FINAL_PASS = 32
     HS_TRUNCATING = 33
     HS_UPDATE_REMOVE = 34
@@ -51,9 +50,6 @@
     STABLE_UPDATE_FOUND = 41
     TREE_OBJECT_LOG = 42
     UPDATE_CHAIN_ABORT = 43
-=======
-    END = 31
->>>>>>> d20a7749
 
 class Operation:
     def __init__(self, line):
@@ -464,10 +460,6 @@
 
         self.stable = self.__extract_simple_timestamp('stable_timestamp', line)
 
-    def __init_hs_abort_check(self, line):
-        self.type = OpType.HS_ABORT_CHECK
-        self.durable = self.__extract_simple_timestamp('durable_timestamp', line)
-
     def __init_hs_tree_final_pass(self, line):
         self.type = OpType.HS_TREE_FINAL_PASS
         self.rollback = self.__extract_simple_timestamp('rollback_timestamp', line)
@@ -553,6 +545,5 @@
         matches = re.search('btree=(\d+)', line)
         self.btree_id = int(matches.group(1))
 
-
     def __init_end(self, line):
         self.type = OpType.END