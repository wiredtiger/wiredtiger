#!/usr/bin/env python3

import os, re

from basic_types import PrepareState, Timestamp, UpdateType
from enum import Enum

class OpType(Enum):
    INIT = 0
    TREE = 1
    TREE_LOGGING = 2
    PAGE_ROLLBACK = 3
    UPDATE_ABORT = 4
    PAGE_ABORT_CHECK = 5
    KEY_CLEAR_REMOVE = 6
    ONDISK_KV_REMOVE = 7
    SHUTDOWN_INIT = 8
    TREE_SKIP = 9
    SKIP_DEL_NULL = 10
    ONDISK_ABORT_TW = 11
    ONDISK_KEY_ROLLBACK = 12
    HS_UPDATE_ABORT = 13
    HS_UPDATE_VALID = 14
    HS_UPDATE_RESTORED = 15
    KEY_REMOVED = 16
    STABLE_PG_WALK_SKIP = 17
    SKIP_UNMODIFIED = 18
    HS_GT_ONDISK = 19
    RECOVERY_RTS = 20
    HS_STOP_OBSOLETE = 21
    RECOVER_CKPT = 22
    HS_TREE_ROLLBACK = 23
    HS_TREE_SKIP = 24
    HS_ABORT_STOP = 25
    HS_RESTORE_TOMBSTONE = 26
    FILE_SKIP = 27
    SKIP_DAMAGE = 28
    HS_TRUNCATED = 29
<<<<<<< HEAD
    END = 30
=======
    SHUTDOWN_RTS = 30
>>>>>>> bcf1a0ef

class Operation:
    def __init__(self, line):
        self.line = line

        # Extract the RTS message type, e.g. 'PAGE_ROLLBACK'.
        matches = re.search('\[WT_VERB_RTS\]\[DEBUG_\d+\]: \[(\w+)\]', line)
        if matches is None or matches.group(1) is None:
            raise Exception("Checker got a verbose RTS message in a format it didn't understand: {}"
                            .format(line))

        # 'PAGE_ROLLBACK' -> 'page_rollback' since we're using it to search for a function
        # and our names are all lowercase.
        name = matches.group(1).lower()

        # Search for a function in the class with the name we found. Our functions all start
        # with `__init_` so add that. The '_Operation' is our class name.
        ptr = getattr(self, '_Operation__init_' + name)
        if ptr is None:
            raise Exception("Checker got a verbose RTS message with a type it didn't understand!")

        # Call the function we found.
        ptr(line)

    def __repr__(self):
        return f"{self.__dict__}"

    def __extract_file(self, line):
        matches = re.search('file:([\w_\.]+)', line)
        if matches is None:
            raise Exception(f"failed to extract a filename from {line}")
        return matches.group(1)

    def __extract_simple_timestamp(self, prefix, line):
        matches = re.search("{}=\((\d+), (\d+)\)".format(prefix), line)
        start = int(matches.group(1))
        stop = int(matches.group(2))
        return Timestamp(start, stop)

    def __extract_pointer(self, prefix, line):
        if os.name == 'nt':
            matches = re.search(f'{prefix}=([A-Za-z0-9]+)', line)
        else:
            matches = re.search(f'{prefix}=(0x[A-Za-z0-9]+)', line)

        if matches is None:
            raise Exception("failed to parse address string")

        return int(matches.group(1), 16)

    def __init_init(self, line):
        self.type = OpType.INIT

        matches = re.search('stable_timestamp=\((\d+), (\d+)\)', line)
        if matches is None:
            raise Exception("failed to parse init string")

        stable_start = int(matches.group(1))
        stable_stop = int(matches.group(2))
        self.stable = Timestamp(stable_start, stable_stop)

    def __init_tree(self, line):
        self.type = OpType.TREE
        self.file = self.__extract_file(line)

        matches = re.search('modified=(\w+)', line)
        self.modified = matches.group(1).lower() == "true"

        matches = re.search('durable_timestamp=\((\d+), (\d+)\).*>.*stable_timestamp=\((\d+), (\d+)\): (\w+)', line)
        durable_start = int(matches.group(1))
        durable_stop = int(matches.group(2))
        self.durable = Timestamp(durable_start, durable_stop)
        stable_start = int(matches.group(3))
        stable_stop = int(matches.group(4))
        self.stable = Timestamp(stable_start, stable_stop)
        self.durable_gt_stable = matches.group(5).lower() == "true"

        matches = re.search('has_prepared_updates=(\w+)', line)
        self.has_prepared_updates = matches.group(1).lower() == "true"

        matches = re.search('durable_timestamp_not_found=(\w+)', line)
        self.durable_ts_not_found = matches.group(1).lower() == "true"

        matches = re.search('txnid=(\d+).*>.*recovery_checkpoint_snap_min=(\d+): (\w+)', line)
        self.txnid = int(matches.group(1))
        self.recovery_ckpt_snap_min = int(matches.group(2))
        self.txnid_gt_recov_ckpt_snap_min = matches.group(3).lower() == "true"

    def __init_tree_logging(self, line):
        self.type = OpType.TREE_LOGGING
        self.file = self.__extract_file(line)

        matches = re.search('connection_logging_enabled=(\w+)', line)
        self.conn_logging_enabled = matches.group(1).lower() == "true"

        matches = re.search('btree_logging_enabled=(\w+)', line)
        self.btree_logging_enabled = matches.group(1).lower() == "true"

    def __init_page_rollback(self, line):
        self.type = OpType.PAGE_ROLLBACK
        self.file = self.__extract_file(line)
        self.addr = self.__extract_pointer('addr', line)

        matches = re.search('modified=(\w+)', line)
        self.modified = matches.group(1).lower() == "true"

    def __init_update_abort(self, line):
        self.type = OpType.UPDATE_ABORT
        self.file = self.__extract_file(line)

        matches = re.search('txnid=(\d+)', line)
        self.txnid = int(matches.group(1))
        matches = re.search('txnid_not_visible=(\w+)', line)
        self.txnid_not_visible = matches.group(1).lower() == "true"

        matches = re.search('stable_timestamp=\((\d+), (\d+)\).*<.*durable_timestamp=\((\d+), (\d+)\): (\w+)', line)
        stable_start = int(matches.group(1))
        stable_stop = int(matches.group(2))
        self.stable = Timestamp(stable_start, stable_stop)

        durable_start = int(matches.group(3))
        durable_stop = int(matches.group(4))
        self.durable = Timestamp(durable_start, durable_stop)

        self.stable_lt_durable = matches.group(5).lower() == "true"

        matches = re.search('prepare_state=(\w+)', line)
        self.prepare_state = PrepareState[matches.group(1)]

    def __init_page_abort_check(self, line):
        self.type = OpType.PAGE_ABORT_CHECK
        self.file = self.__extract_file(line)

        self.ref = self.__extract_pointer('ref', line)

        self.durable = self.__extract_simple_timestamp('durable_timestamp', line)

        matches = re.search('newest_txn=(\d+)', line)
        self.newest_txn = int(matches.group(1))

        matches = re.search('prepared_updates=(\w+)', line)
        self.has_prepared = matches.group(1).lower() == "true"

        matches = re.search('needs_abort=(\w+)', line)
        self.needs_abort = matches.group(1).lower() == "true"

    def __init_key_clear_remove(self, line):
        self.type = OpType.KEY_CLEAR_REMOVE
        self.file = self.__extract_file(line)

        self.restored_commit = self.__extract_simple_timestamp('commit_timestamp', line)
        self.restored_durable = self.__extract_simple_timestamp('durable_timestamp', line)
        self.restored_stable = self.__extract_simple_timestamp('stable_timestamp', line)

        matches = re.search('txnid=(\d+)', line)
        self.restored_txnid = int(matches.group(1))

        self.removed_commit = self.__extract_simple_timestamp('removed.*commit_timestamp', line)
        self.removed_durable = self.__extract_simple_timestamp('removed.*durable_timestamp', line)

        matches = re.search('removed.*txnid=(\d+)', line)
        self.removed_txnid = int(matches.group(1))

        matches = re.search('removed.*prepared=(\w+)', line)
        self.removed_prepared = matches.group(1).lower() == "true"

    def __init_ondisk_kv_remove(self, line):
        self.type = OpType.ONDISK_KV_REMOVE
        self.file = self.__extract_file(line)

        matches = re.search('tombstone=(\w+)', line)
        self.tombstone = matches.group(1).lower() == "true"

        matches = re.search('key=(\d+)', line)
        self.key = int(matches.group(1))

    def __init_shutdown_init(self, line):
        self.type = OpType.SHUTDOWN_INIT

        self.stable = self.__extract_simple_timestamp('stable_timestamp', line)

    def __init_shutdown_rts(self, line):
        self.type = OpType.SHUTDOWN_RTS

        matches = re.search('performing shutdown rollback to stable failed with code (\w+)', line)
        self.shutdown_rts_error = matches.group(1).lower() != "0"

    def __init_tree_skip(self, line):
        self.type = OpType.TREE_SKIP
        self.file = self.__extract_file(line)

        self.durable = self.__extract_simple_timestamp('durable_timestamp', line)
        self.stable = self.__extract_simple_timestamp('stable_timestamp', line)

        matches = re.search('txnid=(\d+)', line)
        self.txnid = int(matches.group(1))

    def __init_skip_del_null(self, line):
        self.type = OpType.SKIP_DEL_NULL
        self.file = self.__extract_file(line)
        self.ref = self.__extract_pointer('ref', line)

    def __init_ondisk_abort_tw(self, line):
        self.type = OpType.ONDISK_ABORT_TW
        self.file = self.__extract_file(line)

        matches = re.search('time_window=\((\d+), (\d+)\)/\((\d+), (\d+)\)/(\d+)', line)
        start_start = int(matches.group(1))
        start_end = int(matches.group(2))
        self.start = Timestamp(start_start, start_end)
        durable_start_start = int(matches.group(3))
        durable_start_end = int(matches.group(4))
        self.durable_start = Timestamp(durable_start_start, durable_start_end)
        self.start_txn = int(matches.group(5))

        matches = re.search('durable_timestamp > stable_timestamp: (\w+)', line)
        self.durable_gt_stable = matches.group(1).lower() == "true"

        matches = re.search('txnid_not_visible=(\w+)', line)
        self.txnid_not_visible = matches.group(1).lower == "true"

        matches = re.search('tw_has_no_stop_and_is_prepared=(\w+)', line)
        self.tw_has_no_stop_and_is_prepared = matches.group(1).lower == "true"

    def __init_ondisk_key_rollback(self, line):
        self.type = OpType.ONDISK_KEY_ROLLBACK
        self.file = self.__extract_file(line)

        matches = re.search('key=(\d+)', line)
        self.key = int(matches.group(1))

    def __init_hs_update_abort(self, line):
        self.type = OpType.HS_UPDATE_ABORT
        self.file = self.__extract_file(line)

        matches = re.search('time_window=start: \((\d+), (\d+)\)/\((\d+), (\d+)\)/(\d+) stop: \((\d+), (\d+)\)/\((\d+), (\d+)\)/(\d+)', line)

        durable_start_start = int(matches.group(1))
        durable_start_end = int(matches.group(2))
        self.durable_start = Timestamp(durable_start_start, durable_start_end)
        start_start = int(matches.group(3))
        start_end = int(matches.group(4))
        self.start = Timestamp(start_start, start_end)
        self.start_txn = int(matches.group(5))

        durable_stop_start = int(matches.group(6))
        durable_stop_end = int(matches.group(7))
        self.durable_stop = Timestamp(durable_start_start, durable_start_end)
        stop_start = int(matches.group(8))
        stop_end = int(matches.group(9))
        self.stop = Timestamp(start_start, start_end)
        self.stop_txn = int(matches.group(10))

        matches = re.search('type=(\w+)', line)
        self.update_type = UpdateType[matches.group(1)]

        self.stable = self.__extract_simple_timestamp('stable_timestamp', line)

    def __init_hs_update_valid(self, line):
        self.type = OpType.HS_UPDATE_VALID
        self.file = self.__extract_file(line)

        matches = re.search('time_window=start: \((\d+), (\d+)\)/\((\d+), (\d+)\)/(\d+) stop: \((\d+), (\d+)\)/\((\d+), (\d+)\)/(\d+)', line)

        durable_start_start = int(matches.group(1))
        durable_start_end = int(matches.group(2))
        self.durable_start = Timestamp(durable_start_start, durable_start_end)
        start_start = int(matches.group(3))
        start_end = int(matches.group(4))
        self.start = Timestamp(start_start, start_end)
        self.start_txn = int(matches.group(5))

        durable_stop_start = int(matches.group(6))
        durable_stop_end = int(matches.group(7))
        self.durable_stop = Timestamp(durable_start_start, durable_start_end)
        stop_start = int(matches.group(8))
        stop_end = int(matches.group(9))
        self.stop = Timestamp(start_start, start_end)
        self.stop_txn = int(matches.group(10))

        matches = re.search('type=(\w+)', line)
        self.update_type = UpdateType[matches.group(1)]

        self.stable = self.__extract_simple_timestamp('stable_timestamp', line)

    def __init_hs_update_restored(self, line):
        self.type = OpType.HS_UPDATE_VALID
        self.file = self.__extract_file(line)

        matches = re.search('txnid=(\d+)', line)
        self.txnid = int(matches.group(1))

        self.start = self.__extract_simple_timestamp('start_ts', line)
        self.durable = self.__extract_simple_timestamp('durable_ts', line)

    def __init_key_removed(self, line):
        self.type = OpType.KEY_REMOVED
        self.file = self.__extract_file(line)

    def __init_stable_pg_walk_skip(self, line):
        self.type = OpType.KEY_REMOVED
        self.file = self.__extract_file(line)
        self.addr = self.__extract_pointer('ref', line)

    def __init_skip_unmodified(self, line):
        self.type = OpType.SKIP_UNMODIFIED
        self.file = self.__extract_file(line)
        self.addr = self.__extract_pointer('ref', line)

    def __init_hs_gt_ondisk(self, line):
        self.type = OpType.HS_GT_ONDISK
        self.file = self.__extract_file(line)

        matches = re.search('time_window=start: \((\d+), (\d+)\)/\((\d+), (\d+)\)/(\d+) stop: \((\d+), (\d+)\)/\((\d+), (\d+)\)/(\d+)', line)

        durable_start_start = int(matches.group(1))
        durable_start_end = int(matches.group(2))
        self.durable_start = Timestamp(durable_start_start, durable_start_end)
        start_start = int(matches.group(3))
        start_end = int(matches.group(4))
        self.start = Timestamp(start_start, start_end)
        self.start_txn = int(matches.group(5))

        durable_stop_start = int(matches.group(6))
        durable_stop_end = int(matches.group(7))
        self.durable_stop = Timestamp(durable_start_start, durable_start_end)
        stop_start = int(matches.group(8))
        stop_end = int(matches.group(9))
        self.stop = Timestamp(start_start, start_end)
        self.stop_txn = int(matches.group(10))

        matches = re.search('type=(\w+)', line)
        self.update_type = UpdateType[matches.group(1)]

    def __init_recovery_rts(self, line):
        self.type = OpType.RECOVERY_RTS

        self.stable = self.__extract_simple_timestamp('stable_timestamp', line)
        self.oldest = self.__extract_simple_timestamp('oldest_timestamp', line)

    def __init_hs_stop_obsolete(self, line):
        self.type = OpType.HS_STOP_OBSOLETE
        self.file = self.__extract_file(line)

        matches = re.search('time_window=start: \((\d+), (\d+)\)/\((\d+), (\d+)\)/(\d+) stop: \((\d+), (\d+)\)/\((\d+), (\d+)\)/(\d+)', line)
        durable_start_start = int(matches.group(1))
        durable_start_end = int(matches.group(2))
        self.durable_start = Timestamp(durable_start_start, durable_start_end)
        start_start = int(matches.group(3))
        start_end = int(matches.group(4))
        self.start = Timestamp(start_start, start_end)
        self.start_txn = int(matches.group(5))

        durable_stop_start = int(matches.group(6))
        durable_stop_end = int(matches.group(7))
        self.durable_stop = Timestamp(durable_start_start, durable_start_end)
        stop_start = int(matches.group(8))
        stop_end = int(matches.group(9))
        self.stop = Timestamp(start_start, start_end)
        self.stop_txn = int(matches.group(10))

        self.pinned = self.__extract_simple_timestamp('pinned_timestamp', line)

    def __init_recover_ckpt(self, line):
        self.type = OpType.RECOVER_CKPT

        matches = re.search('snapshot_min=(\d+)', line)
        self.snapshot_min = int(matches.group(1))

        matches = re.search('snapshot_max=(\d+)', line)
        self.snapshot_max = int(matches.group(1))

        matches = re.search('snapshot_count=(\d+)', line)
        self.snapshot_count = int(matches.group(1))

    def __init_hs_tree_rollback(self, line):
        self.type = OpType.HS_TREE_ROLLBACK
        self.file = self.__extract_file(line)

        self.durable = self.__extract_simple_timestamp('durable_timestamp', line)

    def __init_hs_tree_skip(self, line):
        self.type = OpType.HS_TREE_SKIP
        self.file = self.__extract_file(line)

        self.durable = self.__extract_simple_timestamp('durable_timestamp', line)
        self.stable = self.__extract_simple_timestamp('stable_timestamp', line)

    def __init_hs_abort_stop(self, line):
        self.type = OpType.HS_ABORT_STOP
        self.file = self.__extract_file(line)

        matches = re.search('start_durable/commit_timestamp=\((\d+), (\d+)\), \((\d+), (\d+)\)', line)
        durable_start_start = int(matches.group(1))
        durable_start_stop = int(matches.group(2))
        self.durable_start = Timestamp(durable_start_start, durable_start_stop)
        commit_start_start = int(matches.group(3))
        commit_start_stop = int(matches.group(4))
        self.commit_start = Timestamp(commit_start_start, commit_start_stop)

        matches = re.search('stop_durable/commit_timestamp=\((\d+), (\d+)\), \((\d+), (\d+)\)', line)
        durable_stop_start = int(matches.group(1))
        durable_stop_stop = int(matches.group(2))
        self.durable_stop = Timestamp(durable_start_start, durable_stop_start)
        commit_stop_start = int(matches.group(3))
        commit_stop_stop = int(matches.group(4))
        self.commit_stop = Timestamp(commit_stop_start, commit_stop_stop)

        self.stable = self.__extract_simple_timestamp('stable_timestamp', line)

    def __init_hs_restore_tombstone(self, line):
        self.type = OpType.HS_RESTORE_TOMBSTONE
        self.file = self.__extract_file(line)

        matches = re.search('txnid=(\d+)', line)
        self.txnid = int(matches.group(1))

        self.start = self.__extract_simple_timestamp('start_ts', line)
        self.durable = self.__extract_simple_timestamp('durable_ts', line)

    def __init_file_skip(self, line):
        self.type = OpType.TREE_SKIP
        self.file = self.__extract_file(line)

    def __init_skip_damage(self, line):
        self.type = OpType.SKIP_DAMAGE
        self.file = self.__extract_file(line)
        self.corrupted = "corrupt" in line

    def __init_hs_truncated(self, line):
        self.type = OpType.HS_TRUNCATED

        matches = re.search('btree=(\d+)', line)
        self.btree_id = int(matches.group(1))


    def __init_end(self, line):
        self.type = OpType.END<|MERGE_RESOLUTION|>--- conflicted
+++ resolved
@@ -36,11 +36,8 @@
     FILE_SKIP = 27
     SKIP_DAMAGE = 28
     HS_TRUNCATED = 29
-<<<<<<< HEAD
-    END = 30
-=======
     SHUTDOWN_RTS = 30
->>>>>>> bcf1a0ef
+    END = 31
 
 class Operation:
     def __init__(self, line):
