--- conflicted
+++ resolved
@@ -310,21 +310,12 @@
 # This is the wrapper function to compare two backup directories. This function
 # will then drill down and compare each common file individually. 
 #
-<<<<<<< HEAD
-def compare_backups(dir1, dir2):
-    files1t=set(fnmatch.filter(os.listdir(dir1), "*.wt"))
-    files1i=set(fnmatch.filter(os.listdir(dir1), "*.wti"))
-    files1 = files1t.union(files1i)
-    files2t=set(fnmatch.filter(os.listdir(dir2), "*.wt"))
-    files2i=set(fnmatch.filter(os.listdir(dir2), "*.wti"))
-=======
 def compare_backups(opts):
     files1t=set(fnmatch.filter(os.listdir(opts.dir1), "*.wt"))
     files1i=set(fnmatch.filter(os.listdir(opts.dir1), "*.wti"))
     files1 = files1t.union(files1i)
     files2t=set(fnmatch.filter(os.listdir(opts.dir2), "*.wt"))
     files2i=set(fnmatch.filter(os.listdir(opts.dir2), "*.wti"))
->>>>>>> bbd0fc8f
     files2 = files2t.union(files2i)
 
     # Determine which directory is older so that various messages make sense.
