#!/usr/bin/env python3
#
# Public Domain 2014-present MongoDB, Inc.
# Public Domain 2008-2014 WiredTiger, Inc.
#
# This is free and unencumbered software released into the public domain.
#
# Anyone is free to copy, modify, publish, use, compile, sell, or
# distribute this software, either in source code form or as a compiled
# binary, for any purpose, commercial or non-commercial, and by any
# means.
#
# In jurisdictions that recognize copyright laws, the author or authors
# of this software dedicate any and all copyright interest in the
# software to the public domain. We make this dedication for the benefit
# of the public at large and to the detriment of our heirs and
# successors. We intend this dedication to be an overt act of
# relinquishment in perpetuity of all present and future rights to this
# software under copyright law.
#
# THE SOFTWARE IS PROVIDED "AS IS", WITHOUT WARRANTY OF ANY KIND,
# EXPRESS OR IMPLIED, INCLUDING BUT NOT LIMITED TO THE WARRANTIES OF
# MERCHANTABILITY, FITNESS FOR A PARTICULAR PURPOSE AND NONINFRINGEMENT.
# IN NO EVENT SHALL THE AUTHORS BE LIABLE FOR ANY CLAIM, DAMAGES OR
# OTHER LIABILITY, WHETHER IN AN ACTION OF CONTRACT, TORT OR OTHERWISE,
# ARISING FROM, OUT OF OR IN CONNECTION WITH THE SOFTWARE OR THE USE OR
# OTHER DEALINGS IN THE SOFTWARE.

# Dump/decode a WiredTiger .wt file.

# This is not a complete dump program and should not be depended upon for correctness --
# see "wt dump" for that.  But this is standalone (doesn't require linkage with any WT
# libraries), and may be useful as 1) a learning tool 2) quick way to hack/extend dumping.

<<<<<<< HEAD
import binascii, codecs, io, os, string, sys, traceback, pprint
=======
import codecs, io, os, sys, traceback
from py_common import binary_data, btree_format
>>>>>>> 1b543242
from dataclasses import dataclass
import typing

# Optional dependency: crc32c
have_crc32c = False
try:
    import crc32c
    have_crc32c = True
except:
    pass

# Optional dependency: python-snappy
have_snappy = False
try:
    import snappy
    have_snappy = True
except:
    pass

# Optional dependency: bson
have_bson = False
try:
    import bson
    have_bson = True
except:
    pass

decode_version = "2023-03-03.0"

# A container for page stats
@dataclass
class PageStats:
    num_keys: int = 0
    keys_sz: int = 0

    # prepared updates (not reported currently)
    num_d_start_ts: int = 0
    d_start_ts_sz: int = 0
    num_d_stop_ts: int = 0
    d_stop_ts_sz: int = 0

    # durable history
    num_start_ts: int = 0
    start_ts_sz: int = 0
    num_stop_ts: int = 0
    stop_ts_sz: int = 0
    num_start_txn: int = 0
    start_txn_sz: int = 0
    num_stop_txn: int = 0
    stop_txn_sz: int = 0

    @property
    def num_ts(self) -> int:
        return self.num_d_start_ts + self.num_d_stop_ts + self.num_start_ts + self.num_stop_ts

    @property
    def ts_sz(self) -> int:
        return self.d_start_ts_sz + self.d_stop_ts_sz + self.start_ts_sz + self.stop_ts_sz

    @property
    def num_txn(self) -> int:
        return self.num_start_txn + self.num_stop_txn

    @property
    def txn_sz(self) -> int:
        return self.start_txn_sz + self.stop_txn_sz

    @staticmethod
    def csv_cols() -> typing.List[str]:
        return [
            'num keys',
            'keys size',
            'num durable start ts',
            'durable start ts size',
            'num durable stop ts',
            'durable stop ts size',
            'num start ts',
            'start ts size',
            'num stop ts',
            'stop ts size',
            'num ts',
            'ts size',
            'num start txn',
            'start txn size',
            'num stop txn',
            'stop txn size',
            'num txn',
            'txn size'
        ]

    def to_csv_cols(self) -> typing.List[int]:
        return [
            self.num_keys,
            self.keys_sz,
            self.num_d_start_ts,
            self.d_start_ts_sz,
            self.num_d_stop_ts,
            self.d_stop_ts_sz,
            self.num_start_ts,
            self.start_ts_sz,
            self.num_stop_ts,
            self.stop_ts_sz,
            self.num_ts,
            self.ts_sz,
            self.num_start_txn,
            self.start_txn_sz,
            self.num_stop_txn,
            self.stop_txn_sz,
            self.num_txn,
            self.txn_sz,
        ]


_python3 = (sys.version_info >= (3, 0, 0))

if not _python3:
    raise Exception('This script requires Python 3')

################################################################

# Manages printing to output.
# We keep track of cells, the first line printed for a new cell
# shows the cell number, subsequent lines are indented a little.
# If the split option is on, we show any bytes that were used
# in decoding before the regular decoding output appears.
# Those 'input bytes' are shown shifted to the right.
class Printer(object):
    def __init__(self, binfile, issplit, verbose = False):
        self.binfile = binfile
        self.issplit = issplit
        self.verbose = verbose
        self.cellpfx = ''
        self.in_cell = False

    def begin_cell(self, cell_number):
        self.cellpfx = f'{cell_number}: '
        self.in_cell = True
        ignore = self.binfile.saved_bytes()  # reset the saved position

    def end_cell(self):
        self.in_cell = False
        self.cellpfx = ''

    # This is the 'print' function, used as p.rint()
    def rint(self, s):
        if self.issplit:
            saved_bytes = self.binfile.saved_bytes()[:]
            # For the split view, we want to have the bytes related to
            # stuff to be normally printed to appear indented by 40 spaces,
            # with 10 more spaces to show a possibly abbreviated file position.
            # If we are beginning a cell, we want that to appear left justified,
            # within the 40 spaces of indentation.
            if len(saved_bytes) > 0:
                # create the 10 character file position
                # the current file position has actually advanced by
                # some number of bytes, so subtract that now.
                cur_pos = self.binfile.tell() - len(saved_bytes)
                file_pos = f'{cur_pos:x}'
                if len(file_pos) > 8:
                    file_pos = '...' + file_pos[-5:]
                elif len(file_pos) < 8:
                    file_pos = ' ' * (8 - len(file_pos)) + file_pos
                file_pos += ': '

                indentation = (self.cellpfx + ' ' * 40)[0:40]
                self.cellpfx = ''
                while len(saved_bytes) > 20:
                    print(indentation + file_pos + str(saved_bytes[:20].hex(' ')))
                    saved_bytes = saved_bytes[20:]
                    indentation = ' ' * 40
                    file_pos = ' ' * 10
                print(indentation + file_pos + str(saved_bytes.hex(' ')))

        pfx = self.cellpfx
        self.cellpfx = ''
        if pfx == '' and self.in_cell:
            pfx = '  '
        print(pfx + s)

    def rint_v(self, s):
        if self.verbose:
            self.rint(s)

def ts(uint64):
    return hex(uint64)

def txn(uint64):
    return hex(uint64)

# Print the bytes, which may be keys or values.
def raw_bytes(b):
    if type(b) != type(b''):
        # Not bytes, it's already a string.
        return b

    # If the high bit of the first byte is on, it's likely we have
    # a packed integer.  If the high bit is off, it's possible we have
    # a packed integer (it would be negative) but it's harder to guess,
    # we'll presume a string.  But if the byte is 0x7f, that's ASCII DEL,
    # very unlikely to be the beginning of a string, but it decodes as -1,
    # so seems more likely to be an int.  If the UTF-8 decoding of the
    # string fails, we probably just have binary data.

    # Try decoding as one or more packed ints
    result = ''
    s = b
    while len(s) > 0 and s[0] >= 0x7f:
        val, s = binary_data.unpack_int(s)
        if result != '':
            result += ' '
        result += f'<packed {d_and_h(val)}>'
    if len(s) == 0:
        return result

    # See if the rest of the bytes can be decoded as a string
    try:
        if result != '':
            result += ' '
        return f'"{result + s.decode()}"'
    except:
        pass

    # The earlier steps failed, so it must be binary data
    return binary_to_pretty_string(b, start_with_line_prefix=False)

# Show an integer as decimal and hex
def d_and_h(n):
    return f'{n} (0x{n:x})'

# Convert binary data to a multi-line string with hex and printable characters
def binary_to_pretty_string(b, per_line=16, line_prefix='  ', start_with_line_prefix=True):
    printable = ''
    result = ''
    if start_with_line_prefix:
        result += line_prefix
    if len(b) == 0:
        return result
    for i in range(0, len(b)):
        if i > 0:
            if i % per_line == 0:
                result += '  ' + printable + '\n' + line_prefix
                printable = ''
            else:
                result += ' '
        result += '%02x' % b[i]
        if b[i] >= ord(' ') and b[i] < 0x7f:
            printable += chr(b[i])
        else:
            printable += '.'
    if i % per_line != per_line - 1:
        for j in range(i % per_line + 1, per_line):
            result += '   '
    result += '  ' + printable
    return result

def dumpraw(p, b, pos):
    savepos = b.tell()
    b.seek(pos)
    i = 0
    per_line = 16
    s = binary_to_pretty_string(b.read(256), per_line=per_line, line_prefix='')
    for line in s.splitlines():
        p.rint_v(hex(pos + i) + ':  ' + line)
        i += per_line
    b.seek(savepos)

def file_header_decode(p, b):
    # block.h
    h = btree_format.BlockFileHeader.parse(b)
    p.rint('magic: ' + str(h.magic))
    p.rint('major: ' + str(h.major))
    p.rint('minor: ' + str(h.minor))
    p.rint('checksum: ' + str(h.checksum))
    if h.magic != btree_format.BlockFileHeader.WT_BLOCK_MAGIC:
        p.rint('bad magic number')
        return
    if h.major != btree_format.BlockFileHeader.WT_BLOCK_MAJOR_VERSION:
        p.rint('bad major number')
        return
    if h.minor != btree_format.BlockFileHeader.WT_BLOCK_MINOR_VERSION:
        p.rint('bad minor number')
        return
    if h.unused != 0:
        p.rint('garbage in unused bytes')
        return
    p.rint('')

def process_timestamps(p, cell: btree_format.Cell, pagestats: PageStats):
    if cell.extra_descriptor == 0:
        return

    p.rint_v('cell has timestamps:')
    if cell.prepared:
        p.rint_v(' prepared')

    if cell.durable_start_ts is not None:
        pagestats.d_start_ts_sz += cell.size_durable_start_ts
        pagestats.num_d_start_ts += 1
        p.rint_v(' durable start ts: ' + ts(cell.durable_start_ts))
    if cell.durable_stop_ts is not None:
        pagestats.d_stop_ts_sz += cell.size_durable_stop_ts
        pagestats.num_d_stop_ts += 1
        p.rint_v(' durable stop ts: ' + ts(cell.durable_stop_ts))
    if cell.start_ts is not None:
        pagestats.start_ts_sz += cell.size_start_ts
        pagestats.num_start_ts += 1
        p.rint_v(' start ts: ' + ts(cell.start_ts))
    if cell.stop_ts is not None:
        pagestats.stop_ts_sz += cell.size_stop_ts
        pagestats.num_stop_ts += 1
        p.rint_v(' stop ts: ' + ts(cell.stop_ts))
    if cell.start_txn is not None:
        pagestats.start_txn_sz += cell.size_start_txn
        pagestats.num_start_txn += 1
        p.rint_v(' start txn: ' + txn(cell.start_txn))
    if cell.stop_txn is not None:
        pagestats.stop_txn_sz += cell.size_stop_txn
        pagestats.num_stop_txn += 1
        p.rint_v(' stop txn: ' + txn(cell.stop_txn))

def block_decode(p, b, opts):
    disk_pos = b.tell()

    # Switch the printer and the binary stream to work on the page data as opposed to working on
    # the file itself. We need to do this to support compressed blocks. As a consequence, offsets
    # printed in the split mode are relative to a (potentially uncompressed) page, rather than
    # the file.
    page_data = bytearray(b.read(40))
    b.saved_bytes()
    b_page = binary_data.BinaryFile(io.BytesIO(page_data))
    p = Printer(b_page, opts.split, opts.verbose)

    # WT_PAGE_HEADER in btmem.h (28 bytes)
    pagehead = btree_format.PageHeader.parse(b_page)
    if pagehead.unused != 0:
        p.rint('? garbage in unused bytes')
        return
    if pagehead.type == btree_format.PageType.WT_PAGE_INVALID:
        p.rint('? invalid page')
        return

    p.rint('Page Header:')
    p.rint('  recno: ' + str(pagehead.recno))
    p.rint('  writegen: ' + str(pagehead.write_gen))
    p.rint('  memsize: ' + str(pagehead.mem_size))
    p.rint('  ncells (oflow len): ' + str(pagehead.entries))
    p.rint('  page type: ' + str(pagehead.type.value) + ' (' + pagehead.type.name + ')')
    p.rint('  page flags: ' + hex(pagehead.flags))
    p.rint('  version: ' + str(pagehead.version))

    # WT_BLOCK_HEADER in block.h (12 bytes)
    blockhead = btree_format.BlockHeader.parse(b_page)
    if blockhead.unused != 0:
        p.rint('garbage in unused bytes')
        return
    if blockhead.disk_size > 17 * 1024 * 1024:
        # The maximum document size in MongoDB is 16MB. Larger block sizes are suspect.
        p.rint('the block is too big')
        return
    if blockhead.disk_size < 40:
        # The disk size is too small
        return

    p.rint('Block Header:')
    p.rint('  disk_size: ' + str(blockhead.disk_size))
    p.rint('  checksum: ' + hex(blockhead.checksum))
    p.rint('  block flags: ' + hex(blockhead.flags))

    pagestats = PageStats()

    # Verify the checksum
    if have_crc32c:
        savepos = b.tell()
        b.seek(disk_pos)
        if blockhead.flags & btree_format.BlockHeader.WT_BLOCK_DATA_CKSUM != 0:
            check_size = blockhead.disk_size
        else:
            check_size = 64
        data = bytearray(b.read(check_size))
        b.seek(savepos)
        # Zero-out the checksum field
        data[32] = data[33] = data[34] = data[35] = 0
        if len(data) < check_size:
            p.rint('? reached EOF before the end of the block')
            return
        checksum = crc32c.crc32c(data)
        if checksum != blockhead.checksum:
            p.rint(f'? the calculated checksum {hex(checksum)} does not match header checksum {blockhead.checksum}')
            if (not opts.cont):
                return

    # Skip the rest if we don't want to display the data
    if opts.skip_data:
        b.seek(disk_pos + blockhead.disk_size)
        return

    # Read the block contents
    payload_pos = b.tell()
    header_length = payload_pos - disk_pos
    if pagehead.flags & btree_format.PageHeader.WT_PAGE_COMPRESSED != 0:
        if not have_snappy:
            p.rint('? the page is compressed (install python-snappy to parse)')
            return
        try:
            compress_skip = 64
            # The first few bytes are uncompressed
            payload_data = bytearray(b.read(compress_skip - header_length))
            # Read the length of the remaining data
            length = min(b.read_uint64(), blockhead.disk_size - compress_skip - 8)
            # Read the compressed data, seek to the end of the block, and uncompress
            compressed_data = b.read(length)
            b.seek(disk_pos + blockhead.disk_size)
            payload_data.extend(snappy.uncompress(compressed_data))
        except:
            p.rint('? the page failed to uncompress')
            if opts.debug:
                traceback.print_exception(*sys.exc_info())
            return
    else:
        payload_data = b.read(pagehead.mem_size - header_length)
        b.seek(disk_pos + blockhead.disk_size)

    # Add the payload to the page data & reinitialize the stream and the printer
    page_data.extend(payload_data)
    b_page = binary_data.BinaryFile(io.BytesIO(page_data))
    b_page.seek(header_length)
    p = Printer(b_page, opts.split, opts.verbose)

    # Parse the block contents
    if pagehead.type == btree_format.PageType.WT_PAGE_INVALID:
        pass    # a blank page: TODO maybe should check that it's all zeros?
    elif pagehead.type == btree_format.PageType.WT_PAGE_BLOCK_MANAGER:
        p.rint_v('? unimplemented decode for page type WT_PAGE_BLOCK_MANAGER')
        p.rint_v(binary_to_pretty_string(payload_data))
    elif pagehead.type == btree_format.PageType.WT_PAGE_COL_VAR:
        p.rint_v('? unimplemented decode for page type WT_PAGE_COLUMN_VARIABLE')
        p.rint_v(binary_to_pretty_string(payload_data))
    elif pagehead.type == btree_format.PageType.WT_PAGE_ROW_INT or \
        pagehead.type == btree_format.PageType.WT_PAGE_ROW_LEAF:
        row_decode(p, b_page, pagehead, blockhead, pagestats)
    elif pagehead.type == btree_format.PageType.WT_PAGE_OVFL:
        # Use b_page.read() so that we can also print the raw bytes in the split mode
        p.rint_v(raw_bytes(b_page.read(len(payload_data))))
    else:
        p.rint_v('? unimplemented decode for page type {}'.format(pagehead.type))
        p.rint_v(binary_to_pretty_string(payload_data))

    outfile_stats_end(opts, pagehead, blockhead, pagestats)

# Hacking this up so we count timestamps and txns
def row_decode(p, b, pagehead, blockhead, pagestats):
    for cellnum in range(0, pagehead.entries):
        cellpos = b.tell()
        if cellpos >= pagehead.mem_size:
            p.rint_v('** OVERFLOW memsize **')
            return
        p.begin_cell(cellnum)

        try:
            cell = btree_format.Cell.parse(b, True)

            desc_str = f'desc: 0x{cell.descriptor:x} '
            if cell.extra_descriptor != 0:
                p.rint_v(desc_str + f'extra: 0x{cell.extra_descriptor:x}')
                desc_str = ''
                process_timestamps(p, cell, pagestats)
            if cell.run_length is not None:
                p.rint_v(desc_str + f'runlength/addr: {d_and_h(cell.run_length)}')
                desc_str = ''

            s = '?'
            if cell.is_address:
                s = 'addr (leaf no-overflow) '
            elif cell.is_key:
                s = 'key '
            elif cell.is_value:
                s = 'val '
            elif cell.is_unsupported:
                p.rint(desc_str + ', celltype = {} ({}) not implemented' \
                       .format(cell.cell_type.value, cell.cell_type.name))
                desc_str = ''
            else:
                raise ValueError('Unexpected cell type')

            if cell.is_overflow:
                s = 'overflow ' + s
            if cell.is_short:
                s = 'short ' + s
            if cell.prefix is not None:
                s += 'prefix={}'.format(hex(cell.prefix))
            if not cell.is_unsupported:
                s += '{} bytes'.format(len(cell.data))

            if cell.is_key:
                pagestats.num_keys += 1
                pagestats.keys_sz += len(cell.data)

            try:
                if s != '?':
<<<<<<< HEAD
                    if (short == 0 and celltype == 'WT_CELL_VALUE' and opts.bson):
                        if (not have_bson):
                            return
                        
                        if (bson.is_valid(x)):
                            p.rint_v("cell is valid BSON")
                            decoded_data = bson.BSON(x).decode()
                            pprint.pprint(decoded_data)
                        else:
                            p.rint_v("cannot decode cell as BSON")
                            p.rint_v(f'{desc_str}{s}:')
                            p.rint_v(raw_bytes(x))
                    else:
                        p.rint_v(f'{desc_str}{s}:')
                        p.rint_v(raw_bytes(x))
=======
                    p.rint_v(f'{desc_str}{s}:')
                    p.rint_v(raw_bytes(cell.data))
>>>>>>> 1b543242
                else:
                    dumpraw(p, b, cellpos)
            except (IndexError, ValueError):
                # FIXME-WT-13000 theres a bug in raw_bytes
                pass

        finally:
            p.end_cell()

def outfile_header(opts):
    if opts.output != None:
        fields = [
            "block id",

            # page head
            "writegen",
            "memsize",
            "ncells",
            "page type",

            # block head
            "disk size",

            # page stats
            *PageStats.csv_cols(),
        ]
        opts.output.write(",".join(fields))

def outfile_stats_start(opts, blockid):
    if opts.output != None:
        opts.output.write("\n" + blockid + ",")

def outfile_stats_end(opts, pagehead, blockhead, pagestats):
    if opts.output != None:
        line = [
            # page head
            pagehead.write_gen,
            pagehead.entries,
            pagehead.type.name,

            # block header
            blockhead.disk_size,

            # page_stats
            *pagestats.to_csv_cols(),
        ]
        opts.output.write(",".join(str(x) for x in line))

def wtdecode_file_object(b, opts, nbytes):
    p = Printer(b, opts.split, opts.verbose)
    pagecount = 0
    if opts.offset == 0 and not opts.fragment:
        file_header_decode(p, b)
        startblock = (b.tell() + 0x1ff) & ~(0x1FF)
    else:
        startblock = opts.offset

    outfile_header(opts)

    while (nbytes == 0 or startblock < nbytes) and (opts.pages == 0 or pagecount < opts.pages):
        d_h = d_and_h(startblock)
        outfile_stats_start(opts, d_h)
        print('Decode at ' + d_h)
        b.seek(startblock)
        try:
            block_decode(p, b, opts)
        except BrokenPipeError:
            break
        except Exception:
            p.rint(f'ERROR decoding block at {d_and_h(startblock)}')
            if opts.debug:
                traceback.print_exception(*sys.exc_info())
        p.rint('')
        pos = b.tell()
        pos = (pos + 0x1FF) & ~(0x1FF)
        if startblock == pos:
            startblock += 0x200
        else:
            startblock = pos
        pagecount += 1
    p.rint('')

def encode_bytes(f):
    lines = f.readlines()
    allbytes = bytearray()
    for line in lines:
        if ':' in line:
            (_, _, line) = line.rpartition(':')
        nospace = line.replace(' ', '').replace('\n', '')
        print('LINE (len={}): {}'.format(len(nospace), nospace))
        if len(nospace) > 0:
            print('first={}, last={}'.format(nospace[0], nospace[-1]))
            b = codecs.decode(nospace, 'hex')
            #b = bytearray.fromhex(line).decode()
            allbytes += b
    return allbytes

def wtdecode(opts):
    if opts.dumpin:
        opts.fragment = True
        if opts.filename == '-':
            allbytes = encode_bytes(sys.stdin)
        else:
            with open(opts.filename, "r") as infile:
                allbytes = encode_bytes(infile)
        b = binary_data.BinaryFile(io.BytesIO(allbytes))
        wtdecode_file_object(b, opts, len(allbytes))
    elif opts.filename == '-':
        nbytes = 0      # unknown length
        print('stdin, position ' + hex(opts.offset) + ', pagelimit ' +  str(opts.pages))
        wtdecode_file_object(binary_data.BinaryFile(sys.stdin.buffer), opts, nbytes)
    else:
        nbytes = os.path.getsize(opts.filename)
        print(opts.filename + ', position ' + hex(opts.offset) + '/' + hex(nbytes) + ', pagelimit ' +  str(opts.pages))
        with open(opts.filename, "rb") as fileobj:
            wtdecode_file_object(binary_data.BinaryFile(fileobj), opts, nbytes)

import argparse
parser = argparse.ArgumentParser()
parser.add_argument('-b', '--bytes', help="show bytes alongside decoding", action='store_true')
parser.add_argument('-D', '--debug', help="debug this tool", action='store_true')
parser.add_argument('-d', '--dumpin', help="input is hex dump (may be embedded in log messages)", action='store_true')
parser.add_argument('-f', '--fragment', help="input file is a fragment, does not have a WT file header", action='store_true')
parser.add_argument('-v', '--verbose', help="print things about data, not just the headers", action='store_true')
parser.add_argument('--skip-data', help="do not read/process data", action='store_true')
parser.add_argument('-o', '--offset', help="seek offset before decoding", type=int, default=0)
parser.add_argument('-p', '--pages', help="number of pages to decode", type=int, default=0)
parser.add_argument('-s', '--split', help="split output to also show raw bytes", action='store_true')
parser.add_argument('-V', '--version', help="print version number of this program", action='store_true')
parser.add_argument("-c", "--csv", action='store', type=argparse.FileType('w'), dest='output', help="Directs the output to a name of your choice")
parser.add_argument('--continue', help="continue on checksum failure", dest='cont', action='store_true')
parser.add_argument('--bson', help="decode cell values as bson data", action='store_true')
parser.add_argument('filename', help="file name or '-' for stdin")
opts = parser.parse_args()

if opts.version:
    print('wt_binary_decode version "{}"'.format(decode_version))
    sys.exit(0)

try:
    wtdecode(opts)
except KeyboardInterrupt:
    pass
except BrokenPipeError:
    pass

sys.exit(0)<|MERGE_RESOLUTION|>--- conflicted
+++ resolved
@@ -32,12 +32,8 @@
 # see "wt dump" for that.  But this is standalone (doesn't require linkage with any WT
 # libraries), and may be useful as 1) a learning tool 2) quick way to hack/extend dumping.
 
-<<<<<<< HEAD
-import binascii, codecs, io, os, string, sys, traceback, pprint
-=======
-import codecs, io, os, sys, traceback
+import codecs, io, os, sys, traceback, pprint
 from py_common import binary_data, btree_format
->>>>>>> 1b543242
 from dataclasses import dataclass
 import typing
 
@@ -537,7 +533,6 @@
 
             try:
                 if s != '?':
-<<<<<<< HEAD
                     if (short == 0 and celltype == 'WT_CELL_VALUE' and opts.bson):
                         if (not have_bson):
                             return
@@ -553,10 +548,6 @@
                     else:
                         p.rint_v(f'{desc_str}{s}:')
                         p.rint_v(raw_bytes(x))
-=======
-                    p.rint_v(f'{desc_str}{s}:')
-                    p.rint_v(raw_bytes(cell.data))
->>>>>>> 1b543242
                 else:
                     dumpraw(p, b, cellpos)
             except (IndexError, ValueError):
