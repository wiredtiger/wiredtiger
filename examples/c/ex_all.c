/*-
 * Public Domain 2008-2014 WiredTiger, Inc.
 *
 * This is free and unencumbered software released into the public domain.
 *
 * Anyone is free to copy, modify, publish, use, compile, sell, or
 * distribute this software, either in source code form or as a compiled
 * binary, for any purpose, commercial or non-commercial, and by any
 * means.
 *
 * In jurisdictions that recognize copyright laws, the author or authors
 * of this software dedicate any and all copyright interest in the
 * software to the public domain. We make this dedication for the benefit
 * of the public at large and to the detriment of our heirs and
 * successors. We intend this dedication to be an overt act of
 * relinquishment in perpetuity of all present and future rights to this
 * software under copyright law.
 *
 * THE SOFTWARE IS PROVIDED "AS IS", WITHOUT WARRANTY OF ANY KIND,
 * EXPRESS OR IMPLIED, INCLUDING BUT NOT LIMITED TO THE WARRANTIES OF
 * MERCHANTABILITY, FITNESS FOR A PARTICULAR PURPOSE AND NONINFRINGEMENT.
 * IN NO EVENT SHALL THE AUTHORS BE LIABLE FOR ANY CLAIM, DAMAGES OR
 * OTHER LIABILITY, WHETHER IN AN ACTION OF CONTRACT, TORT OR OTHERWISE,
 * ARISING FROM, OUT OF OR IN CONNECTION WITH THE SOFTWARE OR THE USE OR
 * OTHER DEALINGS IN THE SOFTWARE.
 *
 * ex_all.c
 *	Containing a call to every method in the WiredTiger API.
 *
 *	It doesn't do anything very useful, just demonstrates how to call each
 *	method.  This file is used to populate the API reference with code
 *	fragments.
 */

#include <sys/types.h>
#include <sys/stat.h>

#include <errno.h>
#include <inttypes.h>
#include <stdio.h>
#include <stdlib.h>
#include <string.h>
<<<<<<< HEAD
#include <time.h>
#include <unistd.h>
=======

#ifndef _WIN32
#include <unistd.h>
#else
#include "windows_shim.h"
#endif
#include <sys/stat.h>
>>>>>>> 35c6df18

#include <wiredtiger.h>

int add_collator(WT_CONNECTION *conn);
int add_discard_filter(WT_CONNECTION *conn);
int add_extractor(WT_CONNECTION *conn);
int backup(WT_SESSION *session);
int checkpoint_ops(WT_SESSION *session);
int connection_ops(WT_CONNECTION *conn);
int cursor_ops(WT_SESSION *session);
int cursor_search_near(WT_CURSOR *cursor);
int cursor_statistics(WT_SESSION *session);
int pack_ops(WT_SESSION *session);
int session_ops(WT_SESSION *session);
int transaction_ops(WT_CONNECTION *conn, WT_SESSION *session);

static const char * const progname = "ex_all";
static const char *home;

int
cursor_ops(WT_SESSION *session)
{
	WT_CURSOR *cursor;
	int ret;

	/*! [Open a cursor] */
	ret = session->open_cursor(
	    session, "table:mytable", NULL, NULL, &cursor);
	/*! [Open a cursor] */

	/*! [Open a cursor on the metadata] */
	ret = session->open_cursor(
	    session, "metadata:", NULL, NULL, &cursor);
	/*! [Open a cursor on the metadata] */

	{
	WT_CURSOR *duplicate;
	const char *key = "some key";
	/*! [Duplicate a cursor] */
	ret = session->open_cursor(
	    session, "table:mytable", NULL, NULL, &cursor);
	cursor->set_key(cursor, key);
	ret = cursor->search(cursor);

	/* Duplicate the cursor. */
	ret = session->open_cursor(session, NULL, cursor, NULL, &duplicate);
	/*! [Duplicate a cursor] */
	}

	{
	WT_CURSOR *overwrite_cursor;
	const char *key = "some key", *value = "some value";
	/*! [Reconfigure a cursor] */
	ret = session->open_cursor(
	    session, "table:mytable", NULL, NULL, &cursor);
	cursor->set_key(cursor, key);

	/* Reconfigure the cursor to overwrite the record. */
	ret = session->open_cursor(
	    session, NULL, cursor, "overwrite", &overwrite_cursor);
	ret = cursor->close(cursor);

	overwrite_cursor->set_value(overwrite_cursor, value);
	ret = overwrite_cursor->insert(cursor);
	/*! [Reconfigure a cursor] */
	}

	{
	/*! [boolean configuration string example] */
	ret = session->open_cursor(session, "table:mytable", NULL,
	    "overwrite", &cursor);
	ret = session->open_cursor(session, "table:mytable", NULL,
	    "overwrite=true", &cursor);
	ret = session->open_cursor(session, "table:mytable", NULL,
	    "overwrite=1", &cursor);
	/*! [boolean configuration string example] */
	}

	{
	/*! [open a named checkpoint] */
	ret = session->open_cursor(session,
	    "table:mytable", NULL, "checkpoint=midnight", &cursor);
	/*! [open a named checkpoint] */
	}

	{
	/*! [open the default checkpoint] */
	ret = session->open_cursor(session,
	    "table:mytable", NULL, "checkpoint=WiredTigerCheckpoint", &cursor);
	/*! [open the default checkpoint] */
	}

	{
	/*! [Get the cursor's string key] */
	const char *key;	/* Get the cursor's string key. */
	ret = cursor->get_key(cursor, &key);
	/*! [Get the cursor's string key] */
	}

	{
	/*! [Set the cursor's string key] */
				/* Set the cursor's string key. */
	const char *key = "another key";
	cursor->set_key(cursor, key);
	/*! [Set the cursor's string key] */
	}

	{
	/*! [Get the cursor's record number key] */
	uint64_t recno;		/* Get the cursor's record number key. */
	ret = cursor->get_key(cursor, &recno);
	/*! [Get the cursor's record number key] */
	}

	{
	/*! [Set the cursor's record number key] */
	uint64_t recno = 37;	/* Set the cursor's record number key. */
	cursor->set_key(cursor, recno);
	/*! [Set the cursor's record number key] */
	}

	{
	/*! [Get the cursor's composite key] */
			/* Get the cursor's "SiH" format composite key. */
	const char *first;
	int32_t second;
	uint16_t third;
	ret = cursor->get_key(cursor, &first, &second, &third);
	/*! [Get the cursor's composite key] */
	}

	{
	/*! [Set the cursor's composite key] */
			/* Set the cursor's "SiH" format composite key. */
	cursor->set_key(cursor, "first", (int32_t)5, (uint16_t)7);
	/*! [Set the cursor's composite key] */
	}

	{
	/*! [Get the cursor's string value] */
	const char *value;	/* Get the cursor's string value. */
	ret = cursor->get_value(cursor, &value);
	/*! [Get the cursor's string value] */
	}

	{
	/*! [Set the cursor's string value] */
				/* Set the cursor's string value. */
	const char *value = "another value";
	cursor->set_value(cursor, value);
	/*! [Set the cursor's string value] */
	}

	{
	/*! [Get the cursor's raw value] */
	WT_ITEM value;		/* Get the cursor's raw value. */
	ret = cursor->get_value(cursor, &value);
	/*! [Get the cursor's raw value] */
	}

	{
	/*! [Set the cursor's raw value] */
	WT_ITEM value;		/* Set the cursor's raw value. */
	value.data = "another value";
	value.size = strlen("another value");
	cursor->set_value(cursor, &value);
	/*! [Set the cursor's raw value] */
	}

	/*! [Return the next record] */
	ret = cursor->next(cursor);
	/*! [Return the next record] */

	/*! [Return the previous record] */
	ret = cursor->prev(cursor);
	/*! [Return the previous record] */

	/*! [Reset the cursor] */
	ret = cursor->reset(cursor);
	/*! [Reset the cursor] */

	{
	WT_CURSOR *other = NULL;
	/*! [Cursor comparison] */
	int compare;
	ret = cursor->compare(cursor, other, &compare);
	if (compare == 0) {
		/* Cursors reference the same key */
	} else if (compare < 0) {
		/* Cursor key less than other key */
	} else if (compare > 0) {
		/* Cursor key greater than other key */
	}
	/*! [Cursor comparison] */
	}

	{
	/*! [Search for an exact match] */
	const char *key = "some key";
	cursor->set_key(cursor, key);
	ret = cursor->search(cursor);
	/*! [Search for an exact match] */
	}

	ret = cursor_search_near(cursor);

	{
	/*! [Insert a new record or overwrite an existing record] */
	/* Insert a new record or overwrite an existing record. */
	const char *key = "some key", *value = "some value";
	ret = session->open_cursor(
	    session, "table:mytable", NULL, NULL, &cursor);
	cursor->set_key(cursor, key);
	cursor->set_value(cursor, value);
	ret = cursor->insert(cursor);
	/*! [Insert a new record or overwrite an existing record] */
	}

	{
	/*! [Insert a new record and fail if the record exists] */
	/* Insert a new record and fail if the record exists. */
	const char *key = "some key", *value = "some value";
	ret = session->open_cursor(
	    session, "table:mytable", NULL, "overwrite=false", &cursor);
	cursor->set_key(cursor, key);
	cursor->set_value(cursor, value);
	ret = cursor->insert(cursor);
	/*! [Insert a new record and fail if the record exists] */
	}

	{
	/*! [Insert a new record and assign a record number] */
	/* Insert a new record and assign a record number. */
	uint64_t recno;
	const char *value = "some value";
	ret = session->open_cursor(
	    session, "table:mytable", NULL, "append", &cursor);
	cursor->set_value(cursor, value);
	ret = cursor->insert(cursor);
	if (ret == 0)
		ret = cursor->get_key(cursor, &recno);
	/*! [Insert a new record and assign a record number] */
	}

	{
	/*! [Update an existing record or insert a new record] */
	const char *key = "some key", *value = "some value";
	ret = session->open_cursor(
	    session, "table:mytable", NULL, NULL, &cursor);
	cursor->set_key(cursor, key);
	cursor->set_value(cursor, value);
	ret = cursor->update(cursor);
	/*! [Update an existing record or insert a new record] */
	}

	{
	/*! [Update an existing record and fail if DNE] */
	const char *key = "some key", *value = "some value";
	ret = session->open_cursor(
	    session, "table:mytable", NULL, "overwrite=false", &cursor);
	cursor->set_key(cursor, key);
	cursor->set_value(cursor, value);
	ret = cursor->update(cursor);
	/*! [Update an existing record and fail if DNE] */
	}

	{
	/*! [Remove a record] */
	const char *key = "some key";
	ret = session->open_cursor(
	    session, "table:mytable", NULL, NULL, &cursor);
	cursor->set_key(cursor, key);
	ret = cursor->remove(cursor);
	/*! [Remove a record] */
	}

	{
	/*! [Remove a record and fail if DNE] */
	const char *key = "some key";
	ret = session->open_cursor(
	    session, "table:mytable", NULL, "overwrite=false", &cursor);
	cursor->set_key(cursor, key);
	ret = cursor->remove(cursor);
	/*! [Remove a record and fail if DNE] */
	}

	{
	/*! [Display an error] */
	const char *key = "non-existent key";
	cursor->set_key(cursor, key);
	if ((ret = cursor->remove(cursor)) != 0) {
		fprintf(stderr,
		    "cursor.remove: %s\n", wiredtiger_strerror(ret));
		return (ret);
	}
	/*! [Display an error] */
	}

	/*! [Close the cursor] */
	ret = cursor->close(cursor);
	/*! [Close the cursor] */

	return (ret);
}

int
cursor_search_near(WT_CURSOR *cursor)
{
	int exact, ret;
	const char *key = "some key";

	/*! [Search for an exact or adjacent match] */
	cursor->set_key(cursor, key);
	ret = cursor->search_near(cursor, &exact);
	if (ret == 0) {
		if (exact == 0) {
			/* an exact match */
		} else if (exact < 0) {
			/* returned smaller key */
		} else if (exact > 0) {
			/* returned larger key */
		}
	}
	/*! [Search for an exact or adjacent match] */

	/*! [Forward scan greater than or equal] */
	cursor->set_key(cursor, key);
	ret = cursor->search_near(cursor, &exact);
	if (ret == 0 && exact >= 0) {
		/* include first key returned in the scan */
	}

	while ((ret = cursor->next(cursor)) == 0) {
		/* the rest of the scan */
	}
	/*! [Forward scan greater than or equal] */

	/*! [Backward scan less than] */
	cursor->set_key(cursor, key);
	ret = cursor->search_near(cursor, &exact);
	if (ret == 0 && exact < 0) {
		/* include first key returned in the scan */
	}

	while ((ret = cursor->prev(cursor)) == 0) {
		/* the rest of the scan */
	}
	/*! [Backward scan less than] */

	return (ret);
}

int
checkpoint_ops(WT_SESSION *session)
{
	int ret;

	/*! [Checkpoint examples] */
	/* Checkpoint the database. */
	ret = session->checkpoint(session, NULL);

	/* Checkpoint of the database, creating a named snapshot. */
	ret = session->checkpoint(session, "name=June01");

	/*
	 * Checkpoint a list of objects.
	 * JSON parsing requires quoting the list of target URIs.
	 */
	ret = session->
	    checkpoint(session, "target=(\"table:table1\",\"table:table2\")");

	/*
	 * Checkpoint a list of objects, creating a named snapshot.
	 * JSON parsing requires quoting the list of target URIs.
	 */
	ret = session->
	    checkpoint(session, "target=(\"table:mytable\"),name=midnight");

	/* Checkpoint the database, discarding all previous snapshots. */
	ret = session->checkpoint(session, "drop=(from=all)");

	/* Checkpoint the database, discarding the "midnight" snapshot. */
	ret = session->checkpoint(session, "drop=(midnight)");

	/*
	 * Checkpoint the database, discarding all snapshots after and
	 * including "noon".
	 */
	ret = session->checkpoint(session, "drop=(from=noon)");

	/*
	 * Checkpoint the database, discarding all snapshots before and
	 * including "midnight".
	 */
	ret = session->checkpoint(session, "drop=(to=midnight)");

	/*
	 * Create a checkpoint of a table, creating the "July01" snapshot and
	 * discarding the "May01" and "June01" snapshots.
	 * JSON parsing requires quoting the list of target URIs.
	 */
	ret = session->checkpoint(session,
	    "target=(\"table:mytable\"),name=July01,drop=(May01,June01)");
	/*! [Checkpoint examples] */

	/*! [JSON quoting example] */
	/*
	 * Checkpoint a list of objects.
	 * JSON parsing requires quoting the list of target URIs.
	 */
	ret = session->
	    checkpoint(session, "target=(\"table:table1\",\"table:table2\")");
	/*! [JSON quoting example] */

	return (ret);
}

int
cursor_statistics(WT_SESSION *session)
{
	WT_CURSOR *cursor;
	int ret;

	/*! [Statistics cursor database] */
	ret = session->open_cursor(
	    session, "statistics:", NULL, NULL, &cursor);
	/*! [Statistics cursor database] */

	/*! [Statistics cursor table] */
	ret = session->open_cursor(
	    session, "statistics:table:mytable", NULL, NULL, &cursor);
	/*! [Statistics cursor table] */

	/*! [Statistics cursor table fast] */
	ret = session->open_cursor(session,
	    "statistics:table:mytable", NULL, "statistics=(fast)", &cursor);
	/*! [Statistics cursor table fast] */

	/*! [Statistics clear configuration] */
	ret = session->open_cursor(session,
	    "statistics:", NULL, "statistics=(fast,clear)", &cursor);
	/*! [Statistics clear configuration] */

	/*! [Statistics cursor clear configuration] */
	ret = session->open_cursor(session,
	    "statistics:table:mytable",
	    NULL, "statistics=(all,clear)", &cursor);
	/*! [Statistics cursor clear configuration] */

	return (ret);
}

int
session_ops(WT_SESSION *session)
{
	int ret;

	/*! [Reconfigure a session] */
	ret = session->reconfigure(session, "isolation=snapshot");
	/*! [Reconfigure a session] */

	/*! [Create a table] */
	ret = session->create(session,
	    "table:mytable", "key_format=S,value_format=S");
	/*! [Create a table] */
	ret = session->drop(session, "table:mytable", NULL);

	/*! [Create a column-store table] */
	ret = session->create(session,
	    "table:mytable", "key_format=r,value_format=S");
	/*! [Create a column-store table] */
	ret = session->drop(session, "table:mytable", NULL);

	/*! [Create a table with columns] */
	/*
	 * Create a table with columns: keys are record numbers, values are
	 * (string, signed 32-bit integer, unsigned 16-bit integer).
	 */
	ret = session->create(session, "table:mytable",
	    "key_format=r,value_format=SiH,"
	    "columns=(id,department,salary,year-started)");
	/*! [Create a table with columns] */
	ret = session->drop(session, "table:mytable", NULL);

	/*! [Create a file with a discard filter] */
	ret = session->create(session, "file:myfile",
	    "key_format=S,value_format=S,discard_filter=monthly-filter");
	/*! [Create a file with a discard filter] */
	ret = session->drop(session, "file:myfile", NULL);

	/*
	 * This example code gets run, and the compression libraries might not
	 * be loaded, causing the create to fail.  The documentation requires
	 * the code snippets, use #ifdef's to avoid running it.
	 */
#ifdef MIGHT_NOT_RUN
	/*! [Create a bzip2 compressed table] */
	ret = session->create(session,
	    "table:mytable",
	    "block_compressor=bzip2,key_format=S,value_format=S");
	/*! [Create a bzip2 compressed table] */
	ret = session->drop(session, "table:mytable", NULL);

	/*! [Create a snappy compressed table] */
	ret = session->create(session,
	    "table:mytable",
	    "block_compressor=snappy,key_format=S,value_format=S");
	/*! [Create a snappy compressed table] */
	ret = session->drop(session, "table:mytable", NULL);

	/*! [Create a zlib compressed table] */
	ret = session->create(session,
	    "table:mytable",
	    "block_compressor=zlib,key_format=S,value_format=S");
	/*! [Create a zlib compressed table] */
	ret = session->drop(session, "table:mytable", NULL);
#endif

	/*! [Configure checksums to uncompressed] */
	ret = session->create(session, "table:mytable",
	    "key_format=S,value_format=S,checksum=uncompressed");
	/*! [Configure checksums to uncompressed] */
	ret = session->drop(session, "table:mytable", NULL);

	/*! [Configure dictionary compression on] */
	ret = session->create(session, "table:mytable",
	    "key_format=S,value_format=S,dictionary=1000");
	/*! [Configure dictionary compression on] */
	ret = session->drop(session, "table:mytable", NULL);

	/*! [Configure key prefix compression on] */
	ret = session->create(session, "table:mytable",
	    "key_format=S,value_format=S,prefix_compression=true");
	/*! [Configure key prefix compression on] */
	ret = session->drop(session, "table:mytable", NULL);

#ifdef MIGHT_NOT_RUN
						/* Requires sync_file_range */
	/*! [os_cache_dirty_max configuration] */
	ret = session->create(
	    session, "table:mytable", "os_cache_dirty_max=500MB");
	/*! [os_cache_dirty_max configuration] */
	ret = session->drop(session, "table:mytable", NULL);

						/* Requires posix_fadvise */
	/*! [os_cache_max configuration] */
	ret = session->create(session, "table:mytable", "os_cache_max=1GB");
	/*! [os_cache_max configuration] */
	ret = session->drop(session, "table:mytable", NULL);
#endif
	/*! [Configure block_allocation] */
	ret = session->create(session, "table:mytable",
	    "key_format=S,value_format=S,block_allocation=first");
	/*! [Configure block_allocation] */
	ret = session->drop(session, "table:mytable", NULL);

	/*! [Create a cache-resident object] */
	ret = session->create(session,
	    "table:mytable", "key_format=r,value_format=S,cache_resident=true");
	/*! [Create a cache-resident object] */
	ret = session->drop(session, "table:mytable", NULL);

	{
	/* Create a table for the session operations. */
	ret = session->create(
	    session, "table:mytable", "key_format=S,value_format=S");

	/*! [Compact a table] */
	ret = session->compact(session, "table:mytable", NULL);
	/*! [Compact a table] */

	/*! [Rename a table] */
	ret = session->rename(session, "table:old", "table:new", NULL);
	/*! [Rename a table] */

	/*! [Salvage a table] */
	ret = session->salvage(session, "table:mytable", NULL);
	/*! [Salvage a table] */

	/*! [Truncate a table] */
	ret = session->truncate(session, "table:mytable", NULL, NULL, NULL);
	/*! [Truncate a table] */

	{
	/*
	 * Insert a pair of keys so we can truncate a range.
	 */
	WT_CURSOR *cursor;
	ret = session->open_cursor(
	    session, "table:mytable", NULL, NULL, &cursor);
	cursor->set_key(cursor, "June01");
	cursor->set_value(cursor, "value");
	ret = cursor->update(cursor);
	cursor->set_key(cursor, "June30");
	cursor->set_value(cursor, "value");
	ret = cursor->update(cursor);
	ret = cursor->close(cursor);

	{
	/*! [Truncate a range] */
	WT_CURSOR *start, *stop;

	ret = session->open_cursor(
	    session, "table:mytable", NULL, NULL, &start);
	start->set_key(start, "June01");
	ret = start->search(start);

	ret = session->open_cursor(
	    session, "table:mytable", NULL, NULL, &stop);
	stop->set_key(stop, "June30");
	ret = stop->search(stop);

	ret = session->truncate(session, NULL, start, stop, NULL);
	/*! [Truncate a range] */
	}
	}

	/*! [Upgrade a table] */
	ret = session->upgrade(session, "table:mytable", NULL);
	/*! [Upgrade a table] */

	/*! [Verify a table] */
	ret = session->verify(session, "table:mytable", NULL);
	/*! [Verify a table] */

	/*! [Drop a table] */
	ret = session->drop(session, "table:mytable", NULL);
	/*! [Drop a table] */
	}

	/*! [Close a session] */
	ret = session->close(session, NULL);
	/*! [Close a session] */

	return (ret);
}

int
transaction_ops(WT_CONNECTION *conn, WT_SESSION *session)
{
	WT_CURSOR *cursor;
	int ret;

	/*! [transaction commit/rollback] */
	/*
	 * Cursors may be opened before or after the transaction begins, and in
	 * either case, subsequent operations are included in the transaction.
	 * Opening cursors before the transaction begins allows applications to
	 * cache cursors and use them for multiple operations.
	 */
	ret =
	    session->open_cursor(session, "table:mytable", NULL, NULL, &cursor);
	ret = session->begin_transaction(session, NULL);

	cursor->set_key(cursor, "key");
	cursor->set_value(cursor, "value");
	switch (ret = cursor->update(cursor)) {
	case 0:					/* Update success */
		ret = session->commit_transaction(session, NULL);
		/*
		 * If commit_transaction succeeds, cursors remain positioned; if
		 * commit_transaction fails, the transaction was rolled-back and
		 * and all cursors are reset.
		 */
		break;
	case WT_ROLLBACK:			/* Update conflict */
	default:				/* Other error */
		ret = session->rollback_transaction(session, NULL);
		/* The rollback_transaction call resets all cursors. */
		break;
	}

	/*
	 * Cursors remain open and may be used for multiple transactions.
	 */
	/*! [transaction commit/rollback] */
	ret = cursor->close(cursor);

	/*! [transaction isolation] */
	/* A single transaction configured for snapshot isolation. */
	ret =
	    session->open_cursor(session, "table:mytable", NULL, NULL, &cursor);
	ret = session->begin_transaction(session, "isolation=snapshot");
	cursor->set_key(cursor, "some-key");
	cursor->set_value(cursor, "some-value");
	ret = cursor->update(cursor);
	ret = session->commit_transaction(session, NULL);
	/*! [transaction isolation] */

	/*! [session isolation configuration] */
	/* Open a session configured for read-uncommitted isolation. */
	ret = conn->open_session(
	    conn, NULL, "isolation=read_uncommitted", &session);
	/*! [session isolation configuration] */

	/*! [session isolation re-configuration] */
	/* Re-configure a session for snapshot isolation. */
	ret = session->reconfigure(session, "isolation=snapshot");
	/*! [session isolation re-configuration] */

	{
	/*! [transaction pinned range] */
	/* Check the transaction ID range pinned by the session handle. */
	uint64_t range;

	ret = session->transaction_pinned_range(session, &range);
	/*! [transaction pinned range] */
	}

	return (ret);
}

/*! [implement WT_COLLATOR] */
/*
 * A simple example of the collator API: compare the keys as strings.
 */
static int
my_compare(WT_COLLATOR *collator, WT_SESSION *session,
    const WT_ITEM *value1, const WT_ITEM *value2, int *cmp)
{
	const char *p1, *p2;

	/* Unused parameters */
	(void)collator;
	(void)session;

	p1 = (const char *)value1->data;
	p2 = (const char *)value2->data;
	while (*p1 != '\0' && *p1 == *p2)
		p1++, p2++;

	*cmp = (int)*p2 - (int)*p1;
	return (0);
}
/*! [implement WT_COLLATOR] */

int
add_collator(WT_CONNECTION *conn)
{
	int ret;

	/*! [WT_COLLATOR register] */
	static WT_COLLATOR my_collator = { my_compare, NULL, NULL };
	ret = conn->add_collator(conn, "my_collator", &my_collator, NULL);
	/*! [WT_COLLATOR register] */

	return (ret);
}

/*! [implement WT_DISCARD_FILTER] */
/*
 * A simple example of the discard filter API: discard key/value pairs not from
 * this month.
 */
static int
filter_monthly(WT_DISCARD_FILTER *filter,
    WT_SESSION *session, const WT_ITEM *key, int *removep)
{
	struct tm *today;
	time_t now;

	/* Unused parameters */
	(void)filter;
	(void)session;

	(void)time(&now);
	if ((today = localtime(&now)) == NULL)
		return (1);

	/*
	 * The first byte of the key is the month as an integer, 1-12.
	 * The localtime representation of the month is 0-11, requires
	 * correction.
	 */
	*removep = *(u_char *)key->data == (today->tm_mon - 1) ? 0 : 1;
	return (0);
}
/*! [implement WT_DISCARD_FILTER] */

int
add_discard_filter(WT_CONNECTION *conn)
{
	int ret;

	/*! [WT_DISCARD_FILTER register] */
	static WT_DISCARD_FILTER filter = { filter_monthly, NULL };

	ret = conn->add_discard_filter(conn, "monthly-filter", &filter, NULL);
	/*! [WT_DISCARD_FILTER register] */

	return (ret);
}

/*! [WT_EXTRACTOR] */
static int
my_extract(WT_EXTRACTOR *extractor, WT_SESSION *session,
    const WT_ITEM *key, const WT_ITEM *value,
    WT_CURSOR *result_cursor)
{
	/* Unused parameters */
	(void)extractor;
	(void)session;
	(void)key;

	result_cursor->set_key(result_cursor, value);
	return (result_cursor->insert(result_cursor));
}
/*! [WT_EXTRACTOR] */

int
add_extractor(WT_CONNECTION *conn)
{
	int ret;

	/*! [WT_EXTRACTOR register] */
	static WT_EXTRACTOR my_extractor = {my_extract, NULL, NULL};

	ret = conn->add_extractor(conn, "my_extractor", &my_extractor, NULL);
	/*! [WT_EXTRACTOR register] */

	return (ret);
}

int
connection_ops(WT_CONNECTION *conn)
{
	int ret;

#ifdef MIGHT_NOT_RUN
	/*! [Load an extension] */
	ret = conn->load_extension(conn, "my_extension.dll", NULL);

	ret = conn->load_extension(conn,
	    "datasource/libdatasource.so",
	    "config=[device=/dev/sd1,alignment=64]");
	/*! [Load an extension] */
#endif

	ret = add_collator(conn);
	ret = add_extractor(conn);

	/*! [Reconfigure a connection] */
	ret = conn->reconfigure(conn, "eviction_target=75");
	/*! [Reconfigure a connection] */

	/*! [Get the database home directory] */
	printf("The database home is %s\n", conn->get_home(conn));
	/*! [Get the database home directory] */

	/*! [Check if the database is newly created] */
	if (conn->is_new(conn)) {
		/* First time initialization. */
	}
	/*! [Check if the database is newly created] */

	{
	/*! [Open a session] */
	WT_SESSION *session;
	ret = conn->open_session(conn, NULL, NULL, &session);
	/*! [Open a session] */

	ret = session_ops(session);
	}

	/*! [Configure method configuration] */
	/*
	 * Applications opening a cursor for the data-source object "my_data"
	 * have an additional configuration option "entries", which is an
	 * integer type, defaults to 5, and must be an integer between 1 and 10.
	 */
	ret = conn->configure_method(conn,
	    "session.open_cursor",
	    "my_data:", "entries=5", "int", "min=1,max=10");

	/*
	 * Applications opening a cursor for the data-source object "my_data"
	 * have an additional configuration option "devices", which is a list
	 * of strings.
	 */
	ret = conn->configure_method(conn,
	    "session.open_cursor", "my_data:", "devices", "list", NULL);
	/*! [Configure method configuration] */

	/*! [Close a connection] */
	ret = conn->close(conn, NULL);
	/*! [Close a connection] */

	return (ret);
}

int
pack_ops(WT_SESSION *session)
{
	int ret;

	{
	/*! [Get the packed size] */
	size_t size;
	ret = wiredtiger_struct_size(session, &size, "iSh", 42, "hello", -3);
	/*! [Get the packed size] */
	}

	{
	/*! [Pack fields into a buffer] */
	char buf[100];
	ret = wiredtiger_struct_pack(
	    session, buf, sizeof(buf), "iSh", 42, "hello", -3);
	/*! [Pack fields into a buffer] */

	{
	/*! [Unpack fields from a buffer] */
	int i;
	char *s;
	short h;
	ret = wiredtiger_struct_unpack(
	    session, buf, sizeof(buf), "iSh", &i, &s, &h);
	/*! [Unpack fields from a buffer] */
	}
	}

	return (ret);
}

int
backup(WT_SESSION *session)
{
	char buf[1024];

	/*! [backup]*/
	WT_CURSOR *cursor;
	const char *filename;
	int ret;

	/* Create the backup directory. */
	ret = mkdir("/path/database.backup", 077);

	/* Open the backup data source. */
	ret = session->open_cursor(session, "backup:", NULL, NULL, &cursor);

	/* Copy the list of files. */
	while (
	    (ret = cursor->next(cursor)) == 0 &&
	    (ret = cursor->get_key(cursor, &filename)) == 0) {
		(void)snprintf(buf, sizeof(buf),
		    "cp /path/database/%s /path/database.backup/%s",
		    filename, filename);
		ret = system(buf);
	}
	if (ret == WT_NOTFOUND)
		ret = 0;
	if (ret != 0)
		fprintf(stderr, "%s: cursor next(backup:) failed: %s\n",
		    progname, wiredtiger_strerror(ret));

	ret = cursor->close(cursor);
	/*! [backup]*/

	/*! [backup of a checkpoint]*/
	ret = session->checkpoint(session, "drop=(from=June01),name=June01");
	/*! [backup of a checkpoint]*/

	return (ret);
}

int
main(void)
{
	WT_CONNECTION *conn;
	int ret;

	/*
	 * Create a clean test directory for this run of the test program if the
	 * environment variable isn't already set (as is done by make check).
	 */
	if (getenv("WIREDTIGER_HOME") == NULL) {
		home = "WT_HOME";
		ret = system("rm -rf WT_HOME && mkdir WT_HOME");
	} else
		home = NULL;

	/*! [Open a connection] */
	ret = wiredtiger_open(home, NULL, "create,cache_size=500M", &conn);
	/*! [Open a connection] */

	if (ret == 0)
		ret = connection_ops(conn);
	/*
	 * The connection has been closed.
	 */

#ifdef MIGHT_NOT_RUN
	/*
	 * This example code gets run, and the compression libraries might not
	 * be installed, causing the open to fail.  The documentation requires
	 * the code snippets, use #ifdef's to avoid running it.
	 */
	/*! [Configure bzip2 extension] */
	ret = wiredtiger_open(home, NULL,
	    "create,"
	    "extensions=[/usr/local/lib/libwiredtiger_bzip2.so]", &conn);
	/*! [Configure bzip2 extension] */
	if (ret == 0)
		(void)conn->close(conn, NULL);

	/*! [Configure snappy extension] */
	ret = wiredtiger_open(home, NULL,
	    "create,"
	    "extensions=[/usr/local/lib/libwiredtiger_snappy.so]", &conn);
	/*! [Configure snappy extension] */
	if (ret == 0)
		(void)conn->close(conn, NULL);

	/*! [Configure zlib extension] */
	ret = wiredtiger_open(home, NULL,
	    "create,"
	    "extensions=[/usr/local/lib/libwiredtiger_zlib.so]", &conn);
	/*! [Configure zlib extension] */
	if (ret == 0)
		(void)conn->close(conn, NULL);

	/*
	 * This example code gets run, and direct I/O might not be available,
	 * causing the open to fail.  The documentation requires code snippets,
	 * use #ifdef's to avoid running it.
	 */
	/* Might Not Run: direct I/O may not be available. */
	/*! [Configure direct_io for data files] */
	ret = wiredtiger_open(home, NULL, "create,direct_io=[data]", &conn);
	/*! [Configure direct_io for data files] */
	if (ret == 0)
		(void)conn->close(conn, NULL);
#endif

	/*! [Configure file_extend] */
	ret = wiredtiger_open(
	    home, NULL, "create,file_extend=(data=16MB)", &conn);
	/*! [Configure file_extend] */
	if (ret == 0)
		(void)conn->close(conn, NULL);

	/*! [Eviction configuration] */
	/*
	 * Configure eviction to begin at 90% full, and run until the cache
	 * is only 75% dirty.
	 */
	ret = wiredtiger_open(home, NULL,
	    "create,eviction_trigger=90,eviction_dirty_target=75", &conn);
	/*! [Eviction configuration] */
	if (ret == 0)
		(void)conn->close(conn, NULL);

	/*! [Eviction worker configuration] */
	/* Configure up to four eviction threads */
	ret = wiredtiger_open(home, NULL,
	    "create,eviction_trigger=90,eviction=(threads_max=4)", &conn);
	/*! [Eviction worker configuration] */
	if (ret == 0)
		(void)conn->close(conn, NULL);

	/*! [Statistics configuration] */
	ret = wiredtiger_open(home, NULL, "create,statistics=(all)", &conn);
	/*! [Statistics configuration] */
	if (ret == 0)
		(void)conn->close(conn, NULL);

	/*! [Statistics logging] */
	ret = wiredtiger_open(
	    home, NULL, "create,statistics_log=(wait=30)", &conn);
	/*! [Statistics logging] */
	if (ret == 0)
		(void)conn->close(conn, NULL);

	/*! [Statistics logging with a table] */
	ret = wiredtiger_open(home, NULL,
	    "create, statistics_log=("
	    "sources=(\"lsm:table1\",\"lsm:table2\"), wait=5)",
	    &conn);
	/*! [Statistics logging with a table] */
	if (ret == 0)
		(void)conn->close(conn, NULL);

	/*! [Statistics logging with all tables] */
	ret = wiredtiger_open(home, NULL,
	    "create, statistics_log=(sources=(\"lsm:\"), wait=5)",
	    &conn);
	/*! [Statistics logging with all tables] */
	if (ret == 0)
		(void)conn->close(conn, NULL);

#ifdef MIGHT_NOT_RUN
	/*
	 * This example code gets run, and a non-existent log file path might
	 * cause the open to fail.  The documentation requires code snippets,
	 * use #ifdef's to avoid running it.
	 */
	/*! [Statistics logging with path] */
	ret = wiredtiger_open(home, NULL,
	    "create,"
	    "statistics_log=(wait=120,path=/log/log.%m.%d.%y)", &conn);
	/*! [Statistics logging with path] */
	if (ret == 0)
		(void)conn->close(conn, NULL);

	/*
	 * Don't run this code, because memory checkers get very upset when we
	 * leak memory.
	 */
	(void)wiredtiger_open(home, NULL, "create", &conn);
	/*! [Connection close leaking memory] */
	ret = conn->close(conn, "leak_memory=true");
	/*! [Connection close leaking memory] */
#endif

	/*! [Get the WiredTiger library version #1] */
	printf("WiredTiger version %s\n", wiredtiger_version(NULL, NULL, NULL));
	/*! [Get the WiredTiger library version #1] */

	{
	/*! [Get the WiredTiger library version #2] */
	int major_v, minor_v, patch;
	(void)wiredtiger_version(&major_v, &minor_v, &patch);
	printf("WiredTiger version is %d, %d (patch %d)\n",
	    major_v, minor_v, patch);
	/*! [Get the WiredTiger library version #2] */
	}

	return (ret);
}<|MERGE_RESOLUTION|>--- conflicted
+++ resolved
@@ -40,18 +40,13 @@
 #include <stdio.h>
 #include <stdlib.h>
 #include <string.h>
-<<<<<<< HEAD
 #include <time.h>
-#include <unistd.h>
-=======
 
 #ifndef _WIN32
 #include <unistd.h>
 #else
 #include "windows_shim.h"
 #endif
-#include <sys/stat.h>
->>>>>>> 35c6df18
 
 #include <wiredtiger.h>
 
