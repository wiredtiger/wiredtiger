/*-
 * Public Domain 2014-2018 MongoDB, Inc.
 * Public Domain 2008-2014 WiredTiger, Inc.
 *
 * This is free and unencumbered software released into the public domain.
 *
 * Anyone is free to copy, modify, publish, use, compile, sell, or
 * distribute this software, either in source code form or as a compiled
 * binary, for any purpose, commercial or non-commercial, and by any
 * means.
 *
 * In jurisdictions that recognize copyright laws, the author or authors
 * of this software dedicate any and all copyright interest in the
 * software to the public domain. We make this dedication for the benefit
 * of the public at large and to the detriment of our heirs and
 * successors. We intend this dedication to be an overt act of
 * relinquishment in perpetuity of all present and future rights to this
 * software under copyright law.
 *
 * THE SOFTWARE IS PROVIDED "AS IS", WITHOUT WARRANTY OF ANY KIND,
 * EXPRESS OR IMPLIED, INCLUDING BUT NOT LIMITED TO THE WARRANTIES OF
 * MERCHANTABILITY, FITNESS FOR A PARTICULAR PURPOSE AND NONINFRINGEMENT.
 * IN NO EVENT SHALL THE AUTHORS BE LIABLE FOR ANY CLAIM, DAMAGES OR
 * OTHER LIABILITY, WHETHER IN AN ACTION OF CONTRACT, TORT OR OTHERWISE,
 * ARISING FROM, OUT OF OR IN CONNECTION WITH THE SOFTWARE OR THE USE OR
 * OTHER DEALINGS IN THE SOFTWARE.
 *
 * ex_all.c
 *	Containing a call to every method in the WiredTiger API.
 *
 *	It doesn't do anything very useful, just demonstrates how to call each
 *	method.  This file is used to populate the API reference with code
 *	fragments.
 */
#include <test_util.h>

static const char *home;

static void add_collator(WT_CONNECTION *conn);
static void add_extractor(WT_CONNECTION *conn);
static void backup(WT_SESSION *session);
static void checkpoint_ops(WT_SESSION *session);
static void connection_ops(WT_CONNECTION *conn);
static int  cursor_ops(WT_SESSION *session);
static void cursor_search_near(WT_CURSOR *cursor);
static void cursor_statistics(WT_SESSION *session);
static void named_snapshot_ops(WT_SESSION *session);
static void pack_ops(WT_SESSION *session);
static void session_ops(WT_SESSION *session);
static void transaction_ops(WT_SESSION *session);

static int
cursor_ops(WT_SESSION *session)
{
	WT_CURSOR *cursor;
	int ret;

	/*! [Open a cursor] */
	error_check(session->open_cursor(
	    session, "table:mytable", NULL, NULL, &cursor));
	/*! [Open a cursor] */

	/*! [Open a cursor on the metadata] */
	error_check(session->open_cursor(
	    session, "metadata:", NULL, NULL, &cursor));
	/*! [Open a cursor on the metadata] */

	{
	const char *key = "some key", *value = "some value";
	/*! [Reconfigure a cursor] */
	error_check(session->open_cursor(
	    session, "table:mytable", NULL, "overwrite=false", &cursor));

	/* Reconfigure the cursor to overwrite the record. */
	error_check(cursor->reconfigure(cursor, "overwrite=true"));

	cursor->set_key(cursor, key);
	cursor->set_value(cursor, value);
	error_check(cursor->insert(cursor));
	/*! [Reconfigure a cursor] */
	}

	{
	WT_CURSOR *duplicate;
	const char *key = "some key";
	/*! [Duplicate a cursor] */
	error_check(session->open_cursor(
	    session, "table:mytable", NULL, NULL, &cursor));
	cursor->set_key(cursor, key);
	error_check(cursor->search(cursor));

	/* Duplicate the cursor. */
	error_check(
	    session->open_cursor(session, NULL, cursor, NULL, &duplicate));
	/*! [Duplicate a cursor] */
	}

	{
	/*! [boolean configuration string example] */
	error_check(session->open_cursor(
	    session, "table:mytable", NULL, "overwrite", &cursor));
	error_check(session->open_cursor(
	    session, "table:mytable", NULL, "overwrite=true", &cursor));
	error_check(session->open_cursor(
	    session, "table:mytable", NULL, "overwrite=1", &cursor));
	/*! [boolean configuration string example] */
	}

	error_check(session->checkpoint(session, "name=midnight"));

	{
	/*! [open a named checkpoint] */
	error_check(session->open_cursor(session,
	    "table:mytable", NULL, "checkpoint=midnight", &cursor));
	/*! [open a named checkpoint] */
	}

	{
	/*! [open the default checkpoint] */
	error_check(session->open_cursor(session,
	    "table:mytable", NULL, "checkpoint=WiredTigerCheckpoint", &cursor));
	/*! [open the default checkpoint] */
	}

	{
	/*! [Set the cursor's string key] */
				/* Set the cursor's string key. */
	const char *key = "another key";
	cursor->set_key(cursor, key);
	/*! [Set the cursor's string key] */
	}

	{
	/*! [Get the cursor's string key] */
	const char *key;	/* Get the cursor's string key. */
	error_check(cursor->get_key(cursor, &key));
	/*! [Get the cursor's string key] */
	}

	/* Switch to a recno table. */
	error_check(session->create(
	    session, "table:recno", "key_format=r,value_format=S"));
	error_check(session->open_cursor(
	    session, "table:recno", NULL, NULL, &cursor));

	{
	/*! [Set the cursor's record number key] */
	uint64_t recno = 37;	/* Set the cursor's record number key. */
	cursor->set_key(cursor, recno);
	/*! [Set the cursor's record number key] */
	}

	{
	/*! [Get the cursor's record number key] */
	uint64_t recno;		/* Get the cursor's record number key. */
	error_check(cursor->get_key(cursor, &recno));
	/*! [Get the cursor's record number key] */
	}

	/* Switch to a composite table. */
	error_check(session->create(
	    session, "table:composite", "key_format=SiH,value_format=S"));
	error_check(session->open_cursor(
	    session, "table:recno", NULL, NULL, &cursor));

	{
	/*! [Set the cursor's composite key] */
			/* Set the cursor's "SiH" format composite key. */
	cursor->set_key(cursor, "first", (int32_t)5, (uint16_t)7);
	/*! [Set the cursor's composite key] */
	}

	{
	/*! [Get the cursor's composite key] */
			/* Get the cursor's "SiH" format composite key. */
	const char *first;
	int32_t second;
	uint16_t third;
	error_check(cursor->get_key(cursor, &first, &second, &third));
	/*! [Get the cursor's composite key] */
	}

	{
	/*! [Set the cursor's string value] */
				/* Set the cursor's string value. */
	const char *value = "another value";
	cursor->set_value(cursor, value);
	/*! [Set the cursor's string value] */
	}

	{
	/*! [Get the cursor's string value] */
	const char *value;	/* Get the cursor's string value. */
	error_check(cursor->get_value(cursor, &value));
	/*! [Get the cursor's string value] */
	}

	{
	/*! [Get the cursor's raw value] */
	WT_ITEM value;		/* Get the cursor's raw value. */
	error_check(cursor->get_value(cursor, &value));
	/*! [Get the cursor's raw value] */
	}

	{
	/*! [Set the cursor's raw value] */
	WT_ITEM value;		/* Set the cursor's raw value. */
	value.data = "another value";
	value.size = strlen("another value");
	cursor->set_value(cursor, &value);
	/*! [Set the cursor's raw value] */

	error_check(cursor->insert(cursor));
	}

	/*! [Return the next record] */
	error_check(cursor->next(cursor));
	/*! [Return the next record] */

	/*! [Reset the cursor] */
	error_check(cursor->reset(cursor));
	/*! [Reset the cursor] */

	/*! [Return the previous record] */
	error_check(cursor->prev(cursor));
	/*! [Return the previous record] */

	{
	WT_CURSOR *other = NULL;
	error_check(
	    session->open_cursor(session, NULL, cursor, NULL, &other));

	{
	/*! [Cursor comparison] */
	int compare;
	error_check(cursor->compare(cursor, other, &compare));
	if (compare == 0) {
		/* Cursors reference the same key */
	} else if (compare < 0) {
		/* Cursor key less than other key */
	} else if (compare > 0) {
		/* Cursor key greater than other key */
	}
	/*! [Cursor comparison] */
	}

	{
	/*! [Cursor equality] */
	int equal;
	error_check(cursor->equals(cursor, other, &equal));
	if (equal) {
		/* Cursors reference the same key */
	} else {
		/* Cursors don't reference the same key */
	}
	/*! [Cursor equality] */
	}
	}

	{
	/*! [Insert a new record or overwrite an existing record] */
	/* Insert a new record or overwrite an existing record. */
	const char *key = "some key", *value = "some value";
	error_check(session->open_cursor(
	    session, "table:mytable", NULL, NULL, &cursor));
	cursor->set_key(cursor, key);
	cursor->set_value(cursor, value);
	error_check(cursor->insert(cursor));
	/*! [Insert a new record or overwrite an existing record] */
	}

	{
	/*! [Search for an exact match] */
	const char *key = "some key";
	cursor->set_key(cursor, key);
	error_check(cursor->search(cursor));
	/*! [Search for an exact match] */
	}

	cursor_search_near(cursor);

	{
	/*! [Insert a new record and fail if the record exists] */
	/* Insert a new record and fail if the record exists. */
	const char *key = "new key", *value = "some value";
	error_check(session->open_cursor(
	    session, "table:mytable", NULL, "overwrite=false", &cursor));
	cursor->set_key(cursor, key);
	cursor->set_value(cursor, value);
	error_check(cursor->insert(cursor));
	/*! [Insert a new record and fail if the record exists] */
	}

	error_check(session->open_cursor(
	    session, "table:recno", NULL, "append", &cursor));

	{
	/*! [Insert a new record and assign a record number] */
	/* Insert a new record and assign a record number. */
	uint64_t recno;
	const char *value = "some value";
	cursor->set_value(cursor, value);
	error_check(cursor->insert(cursor));
	error_check(cursor->get_key(cursor, &recno));
	/*! [Insert a new record and assign a record number] */
	}

	error_check(session->open_cursor(
	    session, "table:mytable", NULL, NULL, &cursor));

	{
	/*! [Reserve a record] */
	const char *key = "some key";
	error_check(session->begin_transaction(session, NULL));
	cursor->set_key(cursor, key);
	error_check(cursor->reserve(cursor));
	error_check(session->commit_transaction(session, NULL));
	/*! [Reserve a record] */
	}

	error_check(session->create(
	    session, "table:blob", "key_format=S,value_format=u"));
	error_check(session->open_cursor(
	    session, "table:blob", NULL, NULL, &cursor));
	{
	WT_ITEM value;
	value.data = "abcdefghijklmnopqrstuvwxyz"
	    "abcdefghijklmnopqrstuvwxyz"
	    "abcdefghijklmnopqrstuvwxyz";
	value.size = strlen(value.data);
	cursor->set_key(cursor, "some key");
	cursor->set_value(cursor, &value);
	error_check(cursor->insert(cursor));
	}

	{
	/*! [Modify an existing record] */
	WT_MODIFY entries[3];
	const char *key = "some key";

	/* Position the cursor. */
	cursor->set_key(cursor, key);
	error_check(cursor->search(cursor));

	/* Replace 20 bytes starting at byte offset 5. */
	entries[0].data.data = "some data";
	entries[0].data.size = strlen(entries[0].data.data);
	entries[0].offset = 5;
	entries[0].size = 20;

	/* Insert data at byte offset 40. */
	entries[1].data.data = "and more data";
	entries[1].data.size = strlen(entries[1].data.data);
	entries[1].offset = 40;
	entries[1].size = 0;

	/* Replace 2 bytes starting at byte offset 10. */
	entries[2].data.data = "and more data";
	entries[2].data.size = strlen(entries[2].data.data);
	entries[2].offset = 10;
	entries[2].size = 2;

	error_check(cursor->modify(cursor, entries, 3));
	/*! [Modify an existing record] */
	}

	{
	/*! [Update an existing record or insert a new record] */
	const char *key = "some key", *value = "some value";
	error_check(session->open_cursor(
	    session, "table:mytable", NULL, NULL, &cursor));
	cursor->set_key(cursor, key);
	cursor->set_value(cursor, value);
	error_check(cursor->update(cursor));
	/*! [Update an existing record or insert a new record] */
	}

	{
	/*! [Update an existing record and fail if DNE] */
	const char *key = "some key", *value = "some value";
	error_check(session->open_cursor(
	    session, "table:mytable", NULL, "overwrite=false", &cursor));
	cursor->set_key(cursor, key);
	cursor->set_value(cursor, value);
	error_check(cursor->update(cursor));
	/*! [Update an existing record and fail if DNE] */
	}

	{
	/*! [Remove a record and fail if DNE] */
	const char *key = "some key";
	error_check(session->open_cursor(
	    session, "table:mytable", NULL, "overwrite=false", &cursor));
	cursor->set_key(cursor, key);
	error_check(cursor->remove(cursor));
	/*! [Remove a record and fail if DNE] */
	}

	{
	/*! [Remove a record] */
	const char *key = "some key";
	error_check(session->open_cursor(
	    session, "table:mytable", NULL, NULL, &cursor));
	cursor->set_key(cursor, key);
	error_check(cursor->remove(cursor));
	/*! [Remove a record] */
	}

	{
	/*! [Display an error] */
	const char *key = "non-existent key";
	cursor->set_key(cursor, key);
	if ((ret = cursor->remove(cursor)) != 0) {
		fprintf(stderr,
		    "cursor.remove: %s\n", wiredtiger_strerror(ret));
		return (ret);
	}
	/*! [Display an error] */
	}

	{
	/*! [Display an error thread safe] */
	const char *key = "non-existent key";
	cursor->set_key(cursor, key);
	if ((ret = cursor->remove(cursor)) != 0) {
		fprintf(stderr,
		    "cursor.remove: %s\n",
		    cursor->session->strerror(cursor->session, ret));
		return (ret);
	}
	/*! [Display an error thread safe] */
	}

	/*! [Close the cursor] */
	error_check(cursor->close(cursor));
	/*! [Close the cursor] */

	return (0);
}

static void
cursor_search_near(WT_CURSOR *cursor)
{
	int exact, ret;
	const char *key = "some key";

	/*! [Search for an exact or adjacent match] */
	cursor->set_key(cursor, key);
	error_check(cursor->search_near(cursor, &exact));
	if (exact == 0) {
		/* an exact match */
	} else if (exact < 0) {
		/* returned smaller key */
	} else if (exact > 0) {
		/* returned larger key */
	}
	/*! [Search for an exact or adjacent match] */

	/*! [Forward scan greater than or equal] */
	cursor->set_key(cursor, key);
	error_check(cursor->search_near(cursor, &exact));
	if (exact >= 0) {
		/* include first key returned in the scan */
	}

	while ((ret = cursor->next(cursor)) == 0) {
		/* the rest of the scan */
	}
	scan_end_check(ret == WT_NOTFOUND);
	/*! [Forward scan greater than or equal] */

	/*! [Backward scan less than] */
	cursor->set_key(cursor, key);
	error_check(cursor->search_near(cursor, &exact));
	if (exact < 0) {
		/* include first key returned in the scan */
	}

	while ((ret = cursor->prev(cursor)) == 0) {
		/* the rest of the scan */
	}
	scan_end_check(ret == WT_NOTFOUND);
	/*! [Backward scan less than] */
}

static void
checkpoint_ops(WT_SESSION *session)
{
	error_check(session->create(session, "table:table1", NULL));
	error_check(session->create(session, "table:table2", NULL));

	/*! [Checkpoint examples] */
	/* Checkpoint the database. */
	error_check(session->checkpoint(session, NULL));

	/* Checkpoint of the database, creating a named snapshot. */
	error_check(session->checkpoint(session, "name=June01"));

	/*
	 * Checkpoint a list of objects.
	 * JSON parsing requires quoting the list of target URIs.
	 */
	error_check(session->checkpoint(
	    session, "target=(\"table:table1\",\"table:table2\")"));

	/*
	 * Checkpoint a list of objects, creating a named snapshot.
	 * JSON parsing requires quoting the list of target URIs.
	 */
	error_check(session->checkpoint(
	    session, "target=(\"table:mytable\"),name=midnight"));

	/* Checkpoint the database, discarding all previous snapshots. */
	error_check(session->checkpoint(session, "drop=(from=all)"));

	/* Checkpoint the database, discarding the "midnight" snapshot. */
	error_check(session->checkpoint(session, "drop=(midnight)"));

	/*
	 * Checkpoint the database, discarding all snapshots after and
	 * including "noon".
	 */
	error_check(session->checkpoint(session, "drop=(from=noon)"));

	/*
	 * Checkpoint the database, discarding all snapshots before and
	 * including "midnight".
	 */
	error_check(session->checkpoint(session, "drop=(to=midnight)"));

	/*
	 * Create a checkpoint of a table, creating the "July01" snapshot and
	 * discarding the "May01" and "June01" snapshots.
	 * JSON parsing requires quoting the list of target URIs.
	 */
	error_check(session->checkpoint(session,
	    "target=(\"table:mytable\"),name=July01,drop=(May01,June01)"));
	/*! [Checkpoint examples] */

	/*! [JSON quoting example] */
	/*
	 * Checkpoint a list of objects.
	 * JSON parsing requires quoting the list of target URIs.
	 */
	error_check(session->checkpoint(
	    session, "target=(\"table:table1\",\"table:table2\")"));
	/*! [JSON quoting example] */
}

static void
cursor_statistics(WT_SESSION *session)
{
	WT_CURSOR *cursor;

	/*! [Statistics cursor database] */
	error_check(session->open_cursor(
	    session, "statistics:", NULL, NULL, &cursor));
	/*! [Statistics cursor database] */

	/*! [Statistics cursor table] */
	error_check(session->open_cursor(
	    session, "statistics:table:mytable", NULL, NULL, &cursor));
	/*! [Statistics cursor table] */

	/*! [Statistics cursor table fast] */
	error_check(session->open_cursor(session,
	    "statistics:table:mytable", NULL, "statistics=(fast)", &cursor));
	/*! [Statistics cursor table fast] */

	/*! [Statistics clear configuration] */
	error_check(session->open_cursor(session,
	    "statistics:", NULL, "statistics=(fast,clear)", &cursor));
	/*! [Statistics clear configuration] */

	/*! [Statistics cursor clear configuration] */
	error_check(session->open_cursor(session,
	    "statistics:table:mytable",
	    NULL, "statistics=(all,clear)", &cursor));
	/*! [Statistics cursor clear configuration] */
}

static void
named_snapshot_ops(WT_SESSION *session)
{
	/*! [Snapshot examples] */
	/* Create a named snapshot */
	error_check(session->snapshot(session, "name=June01"));

	/* Open a transaction at a given snapshot */
	error_check(session->begin_transaction(session, "snapshot=June01"));

	/* Drop all named snapshots */
	error_check(session->snapshot(session, "drop=(all)"));
	/*! [Snapshot examples] */

	error_check(session->rollback_transaction(session, NULL));
}

static void
session_ops(WT_SESSION *session)
{
	WT_CONNECTION *conn;

	conn = session->connection;

	/*! [Reconfigure a session] */
	error_check(session->reconfigure(session, "isolation=snapshot"));
	/*! [Reconfigure a session] */

	/*! [Create a table] */
	error_check(session->create(session,
	    "table:mytable", "key_format=S,value_format=S"));
	/*! [Create a table] */
	error_check(session->drop(session, "table:mytable", NULL));

	/*! [Create a column-store table] */
	error_check(session->create(session,
	    "table:mytable", "key_format=r,value_format=S"));

	/*! [Alter a table] */
	error_check(session->alter(session,
	    "table:mytable", "access_pattern_hint=random"));
	/*! [Alter a table] */

	/*! [Create a column-store table] */
	error_check(session->drop(session, "table:mytable", NULL));

	/*! [Create a table with columns] */
	/*
	 * Create a table with columns: keys are record numbers, values are
	 * (string, signed 32-bit integer, unsigned 16-bit integer).
	 */
	error_check(session->create(session, "table:mytable",
	    "key_format=r,value_format=SiH,"
	    "columns=(id,department,salary,year-started)"));
	/*! [Create a table with columns] */
	error_check(session->drop(session, "table:mytable", NULL));

	/*! [Create a table and configure the page size] */
	error_check(session->create(session,
	    "table:mytable", "key_format=S,value_format=S,"
	    "internal_page_max=16KB,leaf_page_max=1MB,leaf_value_max=64KB"));
	/*! [Create a table and configure the page size] */
	error_check(session->drop(session, "table:mytable", NULL));

	/*! [Create a table and configure a large leaf value max] */
	error_check(session->create(session,
	    "table:mytable", "key_format=S,value_format=S,"
	    "leaf_page_max=16KB,leaf_value_max=256KB"));
	/*! [Create a table and configure a large leaf value max] */
	error_check(session->drop(session, "table:mytable", NULL));

	/*
	 * This example code gets run, and the compression libraries might not
	 * be loaded, causing the create to fail.  The documentation requires
	 * the code snippets, use #ifdef's to avoid running it.
	 */
#ifdef MIGHT_NOT_RUN
	/*! [Create a lz4 compressed table] */
	error_check(session->create(session,
	    "table:mytable",
	    "block_compressor=lz4,key_format=S,value_format=S"));
	/*! [Create a lz4 compressed table] */
	error_check(session->drop(session, "table:mytable", NULL));

	/*! [Create a snappy compressed table] */
	error_check(session->create(session,
	    "table:mytable",
	    "block_compressor=snappy,key_format=S,value_format=S"));
	/*! [Create a snappy compressed table] */
	error_check(session->drop(session, "table:mytable", NULL));

	/*! [Create a zlib compressed table] */
	error_check(session->create(session,
	    "table:mytable",
	    "block_compressor=zlib,key_format=S,value_format=S"));
	/*! [Create a zlib compressed table] */
	error_check(session->drop(session, "table:mytable", NULL));

	/*! [Create a zstd compressed table] */
	error_check(session->create(session,
	    "table:mytable",
	    "block_compressor=zstd,key_format=S,value_format=S"));
	/*! [Create a zstd compressed table] */
	error_check(session->drop(session, "table:mytable", NULL));
#endif

	/*! [Configure checksums to uncompressed] */
	error_check(session->create(session, "table:mytable",
	    "key_format=S,value_format=S,checksum=uncompressed"));
	/*! [Configure checksums to uncompressed] */
	error_check(session->drop(session, "table:mytable", NULL));

	/*! [Configure dictionary compression on] */
	error_check(session->create(session, "table:mytable",
	    "key_format=S,value_format=S,dictionary=1000"));
	/*! [Configure dictionary compression on] */
	error_check(session->drop(session, "table:mytable", NULL));

	/*! [Configure key prefix compression on] */
	error_check(session->create(session, "table:mytable",
	    "key_format=S,value_format=S,prefix_compression=true"));
	/*! [Configure key prefix compression on] */
	error_check(session->drop(session, "table:mytable", NULL));

#ifdef MIGHT_NOT_RUN
						/* Requires sync_file_range */
	/*! [os_cache_dirty_max configuration] */
	error_check(session->create(
	    session, "table:mytable", "os_cache_dirty_max=500MB"));
	/*! [os_cache_dirty_max configuration] */
	error_check(session->drop(session, "table:mytable", NULL));

						/* Requires posix_fadvise */
	/*! [os_cache_max configuration] */
	error_check(session->create(
	    session, "table:mytable", "os_cache_max=1GB"));
	/*! [os_cache_max configuration] */
	error_check(session->drop(session, "table:mytable", NULL));
#endif
	/*! [Configure block_allocation] */
	error_check(session->create(session, "table:mytable",
	    "key_format=S,value_format=S,block_allocation=first"));
	/*! [Configure block_allocation] */
	error_check(session->drop(session, "table:mytable", NULL));

	/*! [Create a cache-resident object] */
	error_check(session->create(
	    session, "table:mytable",
	    "key_format=r,value_format=S,cache_resident=true"));
	/*! [Create a cache-resident object] */
	error_check(session->drop(session, "table:mytable", NULL));

	{
	/* Create a table for the session operations. */
	error_check(session->create(
	    session, "table:mytable", "key_format=S,value_format=S"));

	/*! [Compact a table] */
	error_check(session->compact(session, "table:mytable", NULL));
	/*! [Compact a table] */

	/*! [Rebalance a table] */
	error_check(session->rebalance(session, "table:mytable", NULL));
	/*! [Rebalance a table] */

	error_check(session->create(
	    session, "table:old",
	    "key_format=r,value_format=S,cache_resident=true"));
	/*! [Rename a table] */
	error_check(session->rename(session, "table:old", "table:new", NULL));
	/*! [Rename a table] */

	/*! [Salvage a table] */
	error_check(session->salvage(session, "table:mytable", NULL));
	/*! [Salvage a table] */

	/*! [Truncate a table] */
	error_check(session->truncate(
	    session, "table:mytable", NULL, NULL, NULL));
	/*! [Truncate a table] */

	/*! [Transaction sync] */
	error_check(session->transaction_sync(session, NULL));
	/*! [Transaction sync] */

	/*! [Reset the session] */
	error_check(session->reset(session));
	/*! [Reset the session] */

	{
	/*
	 * Insert a pair of keys so we can truncate a range.
	 */
	WT_CURSOR *cursor;
	error_check(session->open_cursor(
	    session, "table:mytable", NULL, NULL, &cursor));
	cursor->set_key(cursor, "June01");
	cursor->set_value(cursor, "value");
	error_check(cursor->update(cursor));
	cursor->set_key(cursor, "June30");
	cursor->set_value(cursor, "value");
	error_check(cursor->update(cursor));
	error_check(cursor->close(cursor));

	{
	/*! [Truncate a range] */
	WT_CURSOR *start, *stop;

	error_check(session->open_cursor(
	    session, "table:mytable", NULL, NULL, &start));
	start->set_key(start, "June01");
	error_check(start->search(start));

	error_check(session->open_cursor(
	    session, "table:mytable", NULL, NULL, &stop));
	stop->set_key(stop, "June30");
	error_check(stop->search(stop));

	error_check(session->truncate(session, NULL, start, stop, NULL));
	/*! [Truncate a range] */
	error_check(stop->close(stop));
	error_check(start->close(start));
	}
	}

	/*! [Upgrade a table] */
	error_check(session->upgrade(session, "table:mytable", NULL));
	/*! [Upgrade a table] */

	/*! [Verify a table] */
	error_check(session->verify(session, "table:mytable", NULL));
	/*! [Verify a table] */

	/*
	 * We can't call the backup function because it includes absolute paths
	 * for documentation purposes that don't exist on test systems.  That
	 * said, we have to reference the function to avoid build warnings
	 * about unused static code.
	 */
	(void)backup;

	/* Call other functions, where possible. */
	checkpoint_ops(session);
	error_check(cursor_ops(session));
	cursor_statistics(session);
	named_snapshot_ops(session);
	pack_ops(session);
	transaction_ops(session);

	/*! [Close a session] */
	error_check(session->close(session, NULL));
	/*! [Close a session] */

	/*
	 * We close the old session first to close all cursors, open a new one
	 * for the drop.
	 */
	error_check(conn->open_session(conn, NULL, NULL, &session));

	/*! [Drop a table] */
	error_check(session->drop(session, "table:mytable", NULL));
	/*! [Drop a table] */
	}
}

static void
transaction_ops(WT_SESSION *session_arg)
{
	WT_CONNECTION *conn;
	WT_CURSOR *cursor;
	WT_SESSION *session;

	session = session_arg;
	conn = session->connection;

	/*! [transaction commit/rollback] */
	/*
	 * Cursors may be opened before or after the transaction begins, and in
	 * either case, subsequent operations are included in the transaction.
	 * Opening cursors before the transaction begins allows applications to
	 * cache cursors and use them for multiple operations.
	 */
	error_check(session->open_cursor(
	    session, "table:mytable", NULL, NULL, &cursor));
	error_check(session->begin_transaction(session, NULL));

	cursor->set_key(cursor, "key");
	cursor->set_value(cursor, "value");
	switch (cursor->update(cursor)) {
	case 0:					/* Update success */
		error_check(session->commit_transaction(session, NULL));
		/*
		 * If commit_transaction succeeds, cursors remain positioned; if
		 * commit_transaction fails, the transaction was rolled-back and
		 * and all cursors are reset.
		 */
		break;
	case WT_ROLLBACK:			/* Update conflict */
	default:				/* Other error */
		error_check(session->rollback_transaction(session, NULL));
		/* The rollback_transaction call resets all cursors. */
		break;
	}

	/*
	 * Cursors remain open and may be used for multiple transactions.
	 */
	/*! [transaction commit/rollback] */
	error_check(cursor->close(cursor));

	/*! [transaction isolation] */
	/* A single transaction configured for snapshot isolation. */
	error_check(session->open_cursor(
	    session, "table:mytable", NULL, NULL, &cursor));
	error_check(session->begin_transaction(session, "isolation=snapshot"));
	cursor->set_key(cursor, "some-key");
	cursor->set_value(cursor, "some-value");
	error_check(cursor->update(cursor));
	error_check(session->commit_transaction(session, NULL));
	/*! [transaction isolation] */

<<<<<<< HEAD
#ifdef HAVE_TIMESTAMPS
	{
	/*! [transaction prepare] */
	/*
	 * An active transaction can be prepared, if successful will guarantee
	 * a commit. No operations, apart from commit/rollback operation is
	 * allowed on a prepared transaction, including session/cursor
	 * operations. At the moment, prepare transaction is designed to
	 * support mongodb exclusively.
=======
	/*! [transaction prepare] */
	/*
	 * Prepare a transaction which guarantees a subsequent commit will
	 * succeed. Only commit and rollback are allowed on a transaction after
	 * it has been prepared.
>>>>>>> ff4b4e84
	 */
	error_check(session->open_cursor(
	    session, "table:mytable", NULL, NULL, &cursor));
	error_check(session->begin_transaction(session, NULL));
	cursor->set_key(cursor, "key");
	cursor->set_value(cursor, "value");
<<<<<<< HEAD
	error_check(session->prepare_transaction(
	    session, "prepare_timestamp=2a"));
	error_check(session->commit_transaction(session, NULL));
	/*! [transaction prepare] */
	}
#endif
=======
	session->prepare_transaction(session, "prepare_timestamp=2a");
	error_check(session->commit_transaction(session, NULL));
	/*! [transaction prepare] */

>>>>>>> ff4b4e84
	/*! [session isolation configuration] */
	/* Open a session configured for read-uncommitted isolation. */
	error_check(conn->open_session(
	    conn, NULL, "isolation=read-uncommitted", &session));
	/*! [session isolation configuration] */

	/*! [session isolation re-configuration] */
	/* Re-configure a session for snapshot isolation. */
	error_check(session->reconfigure(session, "isolation=snapshot"));
	/*! [session isolation re-configuration] */

	error_check(session->close(session, NULL));
	session = session_arg;

	{
	/*! [transaction pinned range] */
	/* Check the transaction ID range pinned by the session handle. */
	uint64_t range;

	error_check(session->transaction_pinned_range(session, &range));
	/*! [transaction pinned range] */
	}

	error_check(session->begin_transaction(session, NULL));

#ifdef HAVE_TIMESTAMPS
	{
	/*! [query timestamp] */
	char timestamp_buf[2 * WT_TIMESTAMP_SIZE + 1];

	/*! [transaction timestamp] */
	error_check(
	    session->timestamp_transaction(session, "commit_timestamp=2a"));
	/*! [transaction timestamp] */

	error_check(session->commit_transaction(session, NULL));

	error_check(conn->query_timestamp(
	    conn, timestamp_buf, "get=all_committed"));
	/*! [query timestamp] */
	}

	/*! [set commit timestamp] */
	error_check(conn->set_timestamp(conn, "commit_timestamp=2a"));
	/*! [set commit timestamp] */

	/*! [set oldest timestamp] */
	error_check(conn->set_timestamp(conn, "oldest_timestamp=2a"));
	/*! [set oldest timestamp] */

	/*! [set stable timestamp] */
	error_check(conn->set_timestamp(conn, "stable_timestamp=2a"));
	/*! [set stable timestamp] */

	/*! [rollback to stable] */
	error_check(conn->rollback_to_stable(conn, NULL));
	/*! [rollback to stable] */
#endif
}

/*! [Implement WT_COLLATOR] */
/*
 * A simple example of the collator API: compare the keys as strings.
 */
static int
my_compare(WT_COLLATOR *collator, WT_SESSION *session,
    const WT_ITEM *value1, const WT_ITEM *value2, int *cmp)
{
	const char *p1, *p2;

	/* Unused parameters */
	(void)collator;
	(void)session;

	p1 = (const char *)value1->data;
	p2 = (const char *)value2->data;
	for (; *p1 != '\0' && *p1 == *p2; ++p1, ++p2)
		;

	*cmp = (int)*p2 - (int)*p1;
	return (0);
}
/*! [Implement WT_COLLATOR] */

static void
add_collator(WT_CONNECTION *conn)
{
	/*! [WT_COLLATOR register] */
	static WT_COLLATOR my_collator = { my_compare, NULL, NULL };
	error_check(conn->add_collator(
	    conn, "my_collator", &my_collator, NULL));
	/*! [WT_COLLATOR register] */
}

/*! [WT_EXTRACTOR] */
static int
my_extract(WT_EXTRACTOR *extractor, WT_SESSION *session,
    const WT_ITEM *key, const WT_ITEM *value,
    WT_CURSOR *result_cursor)
{
	/* Unused parameters */
	(void)extractor;
	(void)session;
	(void)key;

	result_cursor->set_key(result_cursor, value);
	return (result_cursor->insert(result_cursor));
}
/*! [WT_EXTRACTOR] */

static void
add_extractor(WT_CONNECTION *conn)
{
	/*! [WT_EXTRACTOR register] */
	static WT_EXTRACTOR my_extractor = {my_extract, NULL, NULL};

	error_check(conn->add_extractor(
	    conn, "my_extractor", &my_extractor, NULL));
	/*! [WT_EXTRACTOR register] */
}

static void
connection_ops(WT_CONNECTION *conn)
{
#ifdef MIGHT_NOT_RUN
	/*! [Load an extension] */
	error_check(conn->load_extension(conn, "my_extension.dll", NULL));

	error_check(conn->load_extension(conn,
	    "datasource/libdatasource.so",
	    "config=[device=/dev/sd1,alignment=64]"));
	/*! [Load an extension] */
#endif

	add_collator(conn);
	add_extractor(conn);

	/*! [Reconfigure a connection] */
	error_check(conn->reconfigure(conn, "eviction_target=75"));
	/*! [Reconfigure a connection] */

	/*! [Get the database home directory] */
	printf("The database home is %s\n", conn->get_home(conn));
	/*! [Get the database home directory] */

	/*! [Check if the database is newly created] */
	if (conn->is_new(conn)) {
		/* First time initialization. */
	}
	/*! [Check if the database is newly created] */

	/*! [Validate a configuration string] */
	/*
	 * Validate a configuration string for a WiredTiger function or method.
	 *
	 * Functions are specified by name (for example, "wiredtiger_open").
	 *
	 * Methods are specified using a concatenation of the handle name, a
	 * period and the method name (for example, session create would be
	 * "WT_SESSION.create" and cursor close would be WT_CURSOR.close").
	 */
	error_check(wiredtiger_config_validate(
	    NULL, NULL, "WT_SESSION.create", "allocation_size=32KB"));
	/*! [Validate a configuration string] */

	{
	/*! [Open a session] */
	WT_SESSION *session;
	error_check(conn->open_session(conn, NULL, NULL, &session));
	/*! [Open a session] */

	session_ops(session);
	}

	/*! [Configure method configuration] */
	/*
	 * Applications opening a cursor for the data-source object "my_data"
	 * have an additional configuration option "entries", which is an
	 * integer type, defaults to 5, and must be an integer between 1 and 10.
	 *
	 * The method being configured is specified using a concatenation of the
	 * handle name, a period and the method name.
	 */
	error_check(conn->configure_method(conn,
	    "WT_SESSION.open_cursor",
	    "my_data:", "entries=5", "int", "min=1,max=10"));

	/*
	 * Applications opening a cursor for the data-source object "my_data"
	 * have an additional configuration option "devices", which is a list
	 * of strings.
	 */
	error_check(conn->configure_method(conn,
	    "WT_SESSION.open_cursor", "my_data:", "devices", "list", NULL));
	/*! [Configure method configuration] */

	/*! [Close a connection] */
	error_check(conn->close(conn, NULL));
	/*! [Close a connection] */
}

static void
pack_ops(WT_SESSION *session)
{
	{
	/*! [Get the packed size] */
	size_t size;
	error_check(wiredtiger_struct_size(
	    session, &size, "iSh", 42, "hello", -3));
	/*! [Get the packed size] */
	}

	{
	/*! [Pack fields into a buffer] */
	char buf[100];
	error_check(wiredtiger_struct_pack(
	    session, buf, sizeof(buf), "iSh", 42, "hello", -3));
	/*! [Pack fields into a buffer] */

	{
	/*! [Unpack fields from a buffer] */
	int i;
	char *s;
	short h;
	error_check(wiredtiger_struct_unpack(
	    session, buf, sizeof(buf), "iSh", &i, &s, &h));
	/*! [Unpack fields from a buffer] */
	}
	}
}

static void
backup(WT_SESSION *session)
{
	char buf[1024];

	/*! [backup]*/
	WT_CURSOR *cursor;
	const char *filename;
	int ret;

	/* Create the backup directory. */
	error_check(mkdir("/path/database.backup", 077));

	/* Open the backup data source. */
	error_check(session->open_cursor(
	    session, "backup:", NULL, NULL, &cursor));

	/* Copy the list of files. */
	while ((ret = cursor->next(cursor)) == 0) {
		error_check(cursor->get_key(cursor, &filename));
		(void)snprintf(buf, sizeof(buf),
		    "cp /path/database/%s /path/database.backup/%s",
		    filename, filename);
		error_check(system(buf));
	}
	scan_end_check(ret == WT_NOTFOUND);

	error_check(cursor->close(cursor));
	/*! [backup]*/

	/*! [incremental backup]*/
	/* Open the backup data source for incremental backup. */
	error_check(session->open_cursor(
	    session, "backup:", NULL, "target=(\"log:\")", &cursor));
	/*! [incremental backup]*/
	error_check(cursor->close(cursor));

	/*! [backup of a checkpoint]*/
	error_check(session->checkpoint(
	    session, "drop=(from=June01),name=June01"));
	/*! [backup of a checkpoint]*/
}

int
main(int argc, char *argv[])
{
	WT_CONNECTION *conn;

	home = example_setup(argc, argv);

	/*! [Open a connection] */
	error_check(wiredtiger_open(home, NULL,
	    "create,cache_size=5GB,log=(enabled,recover=on),statistics=(all)",
	    &conn));
	/*! [Open a connection] */

	connection_ops(conn);
	/*
	 * The connection has been closed.
	 */

#ifdef MIGHT_NOT_RUN
	/*
	 * This example code gets run, and the compression libraries might not
	 * be installed, causing the open to fail.  The documentation requires
	 * the code snippets, use #ifdef's to avoid running it.
	 */
	/*! [Configure lz4 extension] */
	error_check(wiredtiger_open(home, NULL,
	    "create,"
	    "extensions=[/usr/local/lib/libwiredtiger_lz4.so]", &conn));
	/*! [Configure lz4 extension] */
	error_check(conn->close(conn, NULL));

	/*! [Configure snappy extension] */
	error_check(wiredtiger_open(home, NULL,
	    "create,"
	    "extensions=[/usr/local/lib/libwiredtiger_snappy.so]", &conn));
	/*! [Configure snappy extension] */
	error_check(conn->close(conn, NULL));

	/*! [Configure zlib extension] */
	error_check(wiredtiger_open(home, NULL,
	    "create,"
	    "extensions=[/usr/local/lib/libwiredtiger_zlib.so]", &conn));
	/*! [Configure zlib extension] */
	error_check(conn->close(conn, NULL));

	/*! [Configure zlib extension with compression level] */
	error_check(wiredtiger_open(home, NULL,
	    "create,"
	    "extensions=[/usr/local/lib/"
	    "libwiredtiger_zlib.so=[config=[compression_level=3]]]", &conn));
	/*! [Configure zlib extension with compression level] */
	error_check(conn->close(conn, NULL));

	/*! [Configure zstd extension] */
	error_check(wiredtiger_open(home, NULL,
	    "create,"
	    "extensions=[/usr/local/lib/libwiredtiger_zstd.so]", &conn));
	/*! [Configure zstd extension] */
	error_check(conn->close(conn, NULL));

	/*! [Configure zstd extension with compression level] */
	error_check(wiredtiger_open(home, NULL,
	    "create,"
	    "extensions=[/usr/local/lib/"
	    "libwiredtiger_zstd.so=[config=[compression_level=9]]]", &conn));
	/*! [Configure zstd extension with compression level] */
	error_check(conn->close(conn, NULL));

	/*
	 * This example code gets run, and direct I/O might not be available,
	 * causing the open to fail.  The documentation requires code snippets,
	 * use #ifdef's to avoid running it.
	 */
	/* Might Not Run: direct I/O may not be available. */
	/*! [Configure direct_io for data files] */
	error_check(wiredtiger_open(
	    home, NULL, "create,direct_io=[data]", &conn));
	/*! [Configure direct_io for data files] */
	error_check(conn->close(conn, NULL));
#endif

	/*! [Configure file_extend] */
	error_check(wiredtiger_open(
	    home, NULL, "create,file_extend=(data=16MB)", &conn));
	/*! [Configure file_extend] */
	error_check(conn->close(conn, NULL));

	/*! [Eviction configuration] */
	/*
	 * Configure eviction to begin at 90% full, and run until the cache
	 * is only 75% dirty.
	 */
	error_check(wiredtiger_open(home, NULL,
	    "create,eviction_trigger=90,eviction_dirty_target=75", &conn));
	/*! [Eviction configuration] */
	error_check(conn->close(conn, NULL));

	/*! [Eviction worker configuration] */
	/* Configure up to four eviction threads */
	error_check(wiredtiger_open(home, NULL,
	    "create,eviction_trigger=90,eviction=(threads_max=4)", &conn));
	/*! [Eviction worker configuration] */
	error_check(conn->close(conn, NULL));

	/*! [Statistics configuration] */
	error_check(wiredtiger_open(
	    home, NULL, "create,statistics=(all)", &conn));
	/*! [Statistics configuration] */
	error_check(conn->close(conn, NULL));

	/*! [Statistics logging] */
	error_check(wiredtiger_open(
	    home, NULL, "create,statistics_log=(wait=30)", &conn));
	/*! [Statistics logging] */
	error_check(conn->close(conn, NULL));

#ifdef MIGHT_NOT_RUN
	/*
	 * Don't run this code, statistics logging doesn't yet support tables.
	 */
	/*! [Statistics logging with a table] */
	error_check(wiredtiger_open(home, NULL,
	    "create, statistics_log=("
	    "sources=(\"table:table1\",\"table:table2\"), wait=5)", &conn));
	/*! [Statistics logging with a table] */
	error_check(conn->close(conn, NULL));

	/*
	 * Don't run this code, statistics logging doesn't yet support indexes.
	 */
	/*! [Statistics logging with a source type] */
	error_check(wiredtiger_open(home, NULL,
	    "create, statistics_log=(sources=(\"index:\"), wait=5)", &conn));
	/*! [Statistics logging with a source type] */
	error_check(conn->close(conn, NULL));

	/*
	 * Don't run this code, because memory checkers get very upset when we
	 * leak memory.
	 */
	error_check(wiredtiger_open(home, NULL, "create", &conn));
	/*! [Connection close leaking memory] */
	error_check(conn->close(conn, "leak_memory=true"));
	/*! [Connection close leaking memory] */
#endif

	/*! [Get the WiredTiger library version #1] */
	printf("WiredTiger version %s\n", wiredtiger_version(NULL, NULL, NULL));
	/*! [Get the WiredTiger library version #1] */

	{
	/*! [Get the WiredTiger library version #2] */
	int major_v, minor_v, patch;
	(void)wiredtiger_version(&major_v, &minor_v, &patch);
	printf("WiredTiger version is %d, %d (patch %d)\n",
	    major_v, minor_v, patch);
	/*! [Get the WiredTiger library version #2] */
	}

	return (EXIT_SUCCESS);
}<|MERGE_RESOLUTION|>--- conflicted
+++ resolved
@@ -900,42 +900,25 @@
 	error_check(session->commit_transaction(session, NULL));
 	/*! [transaction isolation] */
 
-<<<<<<< HEAD
 #ifdef HAVE_TIMESTAMPS
 	{
-	/*! [transaction prepare] */
-	/*
-	 * An active transaction can be prepared, if successful will guarantee
-	 * a commit. No operations, apart from commit/rollback operation is
-	 * allowed on a prepared transaction, including session/cursor
-	 * operations. At the moment, prepare transaction is designed to
-	 * support mongodb exclusively.
-=======
 	/*! [transaction prepare] */
 	/*
 	 * Prepare a transaction which guarantees a subsequent commit will
 	 * succeed. Only commit and rollback are allowed on a transaction after
 	 * it has been prepared.
->>>>>>> ff4b4e84
 	 */
 	error_check(session->open_cursor(
 	    session, "table:mytable", NULL, NULL, &cursor));
 	error_check(session->begin_transaction(session, NULL));
 	cursor->set_key(cursor, "key");
 	cursor->set_value(cursor, "value");
-<<<<<<< HEAD
 	error_check(session->prepare_transaction(
 	    session, "prepare_timestamp=2a"));
 	error_check(session->commit_transaction(session, NULL));
 	/*! [transaction prepare] */
 	}
-#endif
-=======
-	session->prepare_transaction(session, "prepare_timestamp=2a");
-	error_check(session->commit_transaction(session, NULL));
-	/*! [transaction prepare] */
-
->>>>>>> ff4b4e84
+
 	/*! [session isolation configuration] */
 	/* Open a session configured for read-uncommitted isolation. */
 	error_check(conn->open_session(
