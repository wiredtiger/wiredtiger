--- conflicted
+++ resolved
@@ -845,11 +845,10 @@
 	error_check(session->transaction_pinned_range(session, &range));
 	/*! [transaction pinned range] */
 	}
-<<<<<<< HEAD
-=======
 
 	/*! [transaction timestamp] */
-	ret = session->timestamp_transaction(session, "commit_timestamp=2a");
+	error_check(
+	    session->timestamp_transaction(session, "commit_timestamp=2a"));
 	/*! [transaction timestamp] */
 
 	{
@@ -859,16 +858,14 @@
 	/*! [query timestamp] */
 	char timestamp_buf[2 * WT_TIMESTAMP_SIZE + 1];
 
-	ret = conn->query_timestamp(conn, timestamp_buf, "get=all_committed");
+	error_check(conn->query_timestamp(
+	    conn, timestamp_buf, "get=all_committed"));
 	/*! [query timestamp] */
 	}
 
 	/*! [set oldest timestamp] */
-	ret = conn->set_timestamp(conn, "oldest_timestamp=2a");
+	error_check(conn->set_timestamp(conn, "oldest_timestamp=2a"));
 	/*! [set oldest timestamp] */
-
-	return (ret);
->>>>>>> acd7c981
 }
 
 /*! [Implement WT_COLLATOR] */
