--- conflicted
+++ resolved
@@ -145,22 +145,9 @@
         error_check(__wt_thread_create(NULL, &threads[idx], print_thread, &(thread_args[idx])));
     }
 
-<<<<<<< HEAD
-    for (i = 0; i < 2; i++) {
-        if (i < SKIP_COUNT)
-            printf("Session should skip sleep...\n");
-        else
-            printf("Session sleeping...\n");
-        SESSION_CONTROL_POINT_DEFINE_SLEEP(session, WT_SESSION_CONTROL_POINT_ID_THREAD_0);
-    }
-
     /* Both this thread and threads[0] wait for the other to get to this control point. */
     CONNECTION_CONTROL_POINT_DEFINE_THREAD_BARRIER(
       session, WT_CONN_CONTROL_POINT_ID_MAIN_START_PRINTING);
-=======
-    /* Signal threads[0] which waits for this thread to get here. */
-    CONNECTION_CONTROL_POINT_DEFINE_TRIGGER(session, WT_CONN_CONTROL_POINT_ID_MAIN_START_PRINTING);
->>>>>>> 86c48456
 
     /* Both this thread and threads[NUM_THREADS - 1] wait for the other to get to this control
      * point, i.e. for threads[NUM_THREADS - 1] to finish. */
