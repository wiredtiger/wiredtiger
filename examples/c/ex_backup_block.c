--- conflicted
+++ resolved
@@ -33,7 +33,6 @@
 static const char *const home = "WT_BLOCK";
 static const char *const home_full = "WT_BLOCK_LOG_FULL";
 static const char *const home_incr = "WT_BLOCK_LOG_INCR";
-static const char *const home_src = "WT_BLOCK_LOG_SRCONLY";
 static const char *const logpath = "logpath";
 
 #define WTLOG "WiredTigerLog"
@@ -58,7 +57,6 @@
 #define CONN_CONFIG "create,cache_size=100MB,log=(enabled=true,path=logpath,file_max=100K)"
 #define MAX_ITERATIONS 5
 #define MAX_KEYS 10000
-#define SRCONLY_ID 1
 
 static int
 compare_backups(int i)
@@ -101,29 +99,6 @@
       ret == 0 ? "identical" : "differ");
     if (ret != 0)
         exit(1);
-
-    if (i == SRCONLY_ID) {
-        /*
-         * Now run dump on the src_id only directory.
-         */
-        (void)snprintf(
-          buf, sizeof(buf), "../../wt -R -h %s.%d dump main > %s.%d", home_src, i, incr_out, i);
-        error_check(system(buf));
-
-        /*
-         * Compare the files.
-         */
-        (void)snprintf(buf, sizeof(buf), "cmp %s.%d %s.%d", full_out, i, incr_out, i);
-        ret = system(buf);
-        (void)snprintf(msg, sizeof(msg), "%d", i);
-        printf("Iteration %s: Tables %s.%d and src_id-only %s.%d %s\n", msg, full_out, i, incr_out,
-          i, ret == 0 ? "identical" : "differ");
-        if (ret != 0)
-            exit(1);
-        /* Clean up only the directory. The output file will be deleted below. */
-        (void)snprintf(buf, sizeof(buf), "rm -rf %s.%d", home_src, i);
-        error_check(system(buf));
-    }
 
     /*
      * If they compare successfully, clean up.
@@ -163,11 +138,6 @@
         (void)snprintf(buf, sizeof(buf), "rm -rf %s.%d && mkdir -p %s.%d/%s", home_full, i,
           home_full, i, logpath);
         error_check(system(buf));
-        if (i == SRCONLY_ID) {
-            (void)snprintf(buf, sizeof(buf), "rm -rf %s.%d && mkdir -p %s.%d/%s", home_src, i,
-              home_src, i, logpath);
-            error_check(system(buf));
-        }
     }
 }
 
@@ -341,13 +311,6 @@
             printf("FULL %d: Copy: %s\n", i, buf);
 #endif
             error_check(system(buf));
-            if (i == SRCONLY_ID) {
-                (void)snprintf(buf, sizeof(buf), "cp %s/%s %s.%d/%s", home, f, home_src, SRCONLY_ID, f);
-#if 0
-                printf("FULL %d: Copy: %s\n", i, buf);
-#endif
-                error_check(system(buf));
-            }
         }
     }
     scan_end_check(ret == WT_NOTFOUND);
@@ -364,13 +327,8 @@
     size_t alloc, count, rdsize, tmp_sz;
     int j, ret, rfd, wfd;
     char buf[1024], h[256], *tmp;
-<<<<<<< HEAD
-    const char *filename;
-    bool first, src_only;
-=======
     const char *filename, *idstr;
     bool first;
->>>>>>> 789d7e0e
 
     tmp = NULL;
     tmp_sz = 0;
@@ -384,15 +342,8 @@
     /*! [Query existing IDs] */
 
     /* Open the backup data source for incremental backup. */
-    if (i == 1) {
-        (void)snprintf(buf, sizeof(buf), "incremental=(src_id=\"ID%d\")", i - 1);
-        src_only = true;
-    } else {
-redo:
-        (void)snprintf(
-          buf, sizeof(buf), "incremental=(src_id=\"ID%d\",this_id=\"ID%d\")", i - 1, i);
-        src_only = false;
-    }
+    (void)snprintf(buf, sizeof(buf), "incremental=(src_id=\"ID%d\",this_id=\"ID%d\"%s)", i - 1, i,
+      i % 2 == 0 ? "" : ",consolidate=true");
     error_check(session->open_cursor(session, "backup:", NULL, buf, &backup_cur));
     rfd = wfd = -1;
     count = 0;
@@ -403,29 +354,23 @@
     while ((ret = backup_cur->next(backup_cur)) == 0) {
         error_check(backup_cur->get_key(backup_cur, &filename));
         error_check(process_file(&flist, &count, &alloc, filename));
-        if (!src_only) {
-            (void)snprintf(h, sizeof(h), "%s.0", home_incr);
-            if (strncmp(filename, WTLOG, WTLOGLEN) == 0)
-                (void)snprintf(buf, sizeof(buf), "cp %s/%s/%s %s/%s/%s", home, logpath, filename, h,
-                  logpath, filename);
-            else
-                (void)snprintf(buf, sizeof(buf), "cp %s/%s %s/%s", home, filename, h, filename);
-#if 0
-            printf("Copying backup: %s\n", buf);
-#endif
-            error_check(system(buf));
-        }
-
+        (void)snprintf(h, sizeof(h), "%s.0", home_incr);
+        if (strncmp(filename, WTLOG, WTLOGLEN) == 0)
+            (void)snprintf(buf, sizeof(buf), "cp %s/%s/%s %s/%s/%s", home, logpath, filename, h,
+              logpath, filename);
+        else
+            (void)snprintf(buf, sizeof(buf), "cp %s/%s %s/%s", home, filename, h, filename);
+#if 0
+        printf("Copying backup: %s\n", buf);
+#endif
+        error_check(system(buf));
         first = true;
+
         (void)snprintf(buf, sizeof(buf), "incremental=(file=%s)", filename);
         error_check(session->open_cursor(session, NULL, backup_cur, buf, &incr_cur));
 #if 0
         printf("Taking incremental %d: File %s\n", i, filename);
 #endif
-        if (src_only)
-            (void)snprintf(h, sizeof(h), "%s.%d", home_src, i);
-        else
-            (void)snprintf(h, sizeof(h), "%s.%d", home_incr, i);
         while ((ret = incr_cur->next(incr_cur)) == 0) {
             error_check(incr_cur->get_key(incr_cur, &offset, &size, &type));
             scan_end_check(type == WT_BACKUP_FILE || type == WT_BACKUP_RANGE);
@@ -446,6 +391,7 @@
                 if (first) {
                     (void)snprintf(buf, sizeof(buf), "%s/%s", home, filename);
                     error_sys_check(rfd = open(buf, O_RDONLY, 0));
+                    (void)snprintf(h, sizeof(h), "%s.%d", home_incr, i);
                     (void)snprintf(buf, sizeof(buf), "%s/%s", h, filename);
                     error_sys_check(wfd = open(buf, O_WRONLY | O_CREAT, 0));
                     first = false;
@@ -492,24 +438,20 @@
          * that they start out at the same for the next incremental round. We then check each
          * incremental directory along the way.
          */
-        if (!src_only)
-            for (j = i; j < MAX_ITERATIONS; j++) {
-                (void)snprintf(h, sizeof(h), "%s.%d", home_incr, j);
-                if (strncmp(filename, WTLOG, WTLOGLEN) == 0)
-                    (void)snprintf(buf, sizeof(buf), "cp %s/%s/%s %s/%s/%s", home, logpath,
-                      filename, h, logpath, filename);
-                else
-                    (void)snprintf(buf, sizeof(buf), "cp %s/%s %s/%s", home, filename, h, filename);
-                error_check(system(buf));
-            }
+        for (j = i; j < MAX_ITERATIONS; j++) {
+            (void)snprintf(h, sizeof(h), "%s.%d", home_incr, j);
+            if (strncmp(filename, WTLOG, WTLOGLEN) == 0)
+                (void)snprintf(buf, sizeof(buf), "cp %s/%s/%s %s/%s/%s", home, logpath, filename, h,
+                  logpath, filename);
+            else
+                (void)snprintf(buf, sizeof(buf), "cp %s/%s %s/%s", home, filename, h, filename);
+            error_check(system(buf));
+        }
     }
     scan_end_check(ret == WT_NOTFOUND);
 
     /* Done processing all files. Close backup cursor. */
     error_check(backup_cur->close(backup_cur));
-    /* If we did a source-only, go back and copy the incremental for real. */
-    if (src_only)
-        goto redo;
     error_check(finalize_files(flist, count));
     free(tmp);
 }
