--- conflicted
+++ resolved
@@ -559,7 +559,6 @@
 	return (0);
 }
 
-<<<<<<< HEAD
 /*! [WT_DATA_SOURCE lsm_pre_merge] */
 static int
 my_lsm_pre_merge(WT_DATA_SOURCE *dsrc, WT_CURSOR *source, WT_CURSOR *dest)
@@ -572,9 +571,8 @@
 
 	return (0);
 }
-=======
+
 static const char *home;
->>>>>>> 2f1ec985
 
 int
 main(int argc, char *argv[])
