/*-
 * Public Domain 2014-2020 MongoDB, Inc.
 * Public Domain 2008-2014 WiredTiger, Inc.
 *
 * This is free and unencumbered software released into the public domain.
 *
 * Anyone is free to copy, modify, publish, use, compile, sell, or
 * distribute this software, either in source code form or as a compiled
 * binary, for any purpose, commercial or non-commercial, and by any
 * means.
 *
 * In jurisdictions that recognize copyright laws, the author or authors
 * of this software dedicate any and all copyright interest in the
 * software to the public domain. We make this dedication for the benefit
 * of the public at large and to the detriment of our heirs and
 * successors. We intend this dedication to be an overt act of
 * relinquishment in perpetuity of all present and future rights to this
 * software under copyright law.
 *
 * THE SOFTWARE IS PROVIDED "AS IS", WITHOUT WARRANTY OF ANY KIND,
 * EXPRESS OR IMPLIED, INCLUDING BUT NOT LIMITED TO THE WARRANTIES OF
 * MERCHANTABILITY, FITNESS FOR A PARTICULAR PURPOSE AND NONINFRINGEMENT.
 * IN NO EVENT SHALL THE AUTHORS BE LIABLE FOR ANY CLAIM, DAMAGES OR
 * OTHER LIABILITY, WHETHER IN AN ACTION OF CONTRACT, TORT OR OTHERWISE,
 * ARISING FROM, OUT OF OR IN CONNECTION WITH THE SOFTWARE OR THE USE OR
 * OTHER DEALINGS IN THE SOFTWARE.
 */

#include "format.h"

GLOBAL g;

static void format_die(void);
static void usage(void) WT_GCC_FUNC_DECL_ATTRIBUTE((noreturn));

extern int __wt_optind;
extern char *__wt_optarg;

/*
 * signal_handler --
 *     Generic signal handler, report the signal and exit.
 */
static void signal_handler(int signo) WT_GCC_FUNC_DECL_ATTRIBUTE((noreturn));
static void
signal_handler(int signo)
{
    fprintf(stderr, "format caught signal %d, exiting without error\n", signo);
    fflush(stderr);
    exit(EXIT_SUCCESS);
}

/*
 * signal_timer --
 *     Alarm signal handler.
 */
static void signal_timer(int signo) WT_GCC_FUNC_DECL_ATTRIBUTE((noreturn));
static void
signal_timer(int signo)
{
    /*
     * Direct I/O configurations can result in really long run times depending on how the test
     * machine is configured. If a direct I/O run timed out, don't bother dropping core.
     */
    if (g.c_direct_io) {
        fprintf(stderr, "format direct I/O configuration timed out\n");
        fprintf(stderr, "format caught signal %d, exiting with error\n", signo);
        fflush(stderr);
        exit(EXIT_FAILURE);
    }

    /* Note, format.sh checks for this message, so be cautious in changing the format. */
    fprintf(stderr, "format alarm timed out\n");
    fprintf(stderr, "format caught signal %d, exiting with error\n", signo);
    fprintf(stderr, "format attempting to create a core dump\n");
    fflush(stderr);
    __wt_abort(NULL);
    /* NOTREACHED */
}

/*
 * set_alarm --
 *     Set a timer.
 */
void
set_alarm(u_int seconds)
{
#ifdef HAVE_TIMER_CREATE
    struct itimerspec timer_val;
    timer_t timer_id;

    testutil_check(timer_create(CLOCK_REALTIME, NULL, &timer_id));
    memset(&timer_val, 0, sizeof(timer_val));
    timer_val.it_value.tv_sec = seconds;
    timer_val.it_value.tv_nsec = 0;
    testutil_check(timer_settime(timer_id, 0, &timer_val, NULL));
#endif
    (void)seconds;
}

/*
 * format_process_env --
 *     Set up the format process environment.
 */
static void
format_process_env(void)
{
/*
 * Windows and Linux support different sets of signals, be conservative about installing handlers.
 * If we time out unexpectedly, we want a core dump, otherwise, just exit.
 */
#ifdef SIGALRM
    (void)signal(SIGALRM, signal_timer);
#endif
#ifdef SIGHUP
    (void)signal(SIGHUP, signal_handler);
#endif
#ifdef SIGTERM
    (void)signal(SIGTERM, signal_handler);
#endif

    /* Initialize lock to ensure single threading during failure handling */
    testutil_check(pthread_rwlock_init(&g.death_lock, NULL));

#if 0
    /* Configure the GNU malloc for debugging. */
    (void)setenv("MALLOC_CHECK_", "2", 1);
#endif
#if 0
    /* Configure the FreeBSD malloc for debugging. */
    (void)setenv("MALLOC_OPTIONS", "AJ", 1);
#endif
}

/*
 * TIMED_MAJOR_OP --
 *	Set a timer and perform a major operation (for example, verify or salvage).
 */
#define TIMED_MAJOR_OP(call)                   \
    do {                                       \
        if (g.c_major_timeout != 0)            \
            set_alarm(g.c_major_timeout * 60); \
        call;                                  \
        if (g.c_major_timeout != 0)            \
            set_alarm(0);                      \
    } while (0)

int
main(int argc, char *argv[])
{
    uint64_t now, start;
    u_int ops_seconds;
    int ch, reps;
    const char *config, *home;
    bool one_flag, quiet_flag;

    custom_die = format_die; /* Local death handler. */

    config = NULL;

    (void)testutil_set_progname(argv);

    format_process_env();

    /* Set values from the command line. */
    home = NULL;
    one_flag = quiet_flag = false;
    while ((ch = __wt_getopt(progname, argc, argv, "1BC:c:h:qRrT:t")) != EOF)
        switch (ch) {
        case '1': /* One run and quit */
            one_flag = true;
            break;
        case 'B': /* Backward compatibility */
            g.backward_compatible = true;
            break;
        case 'C': /* wiredtiger_open config */
            g.config_open = __wt_optarg;
            break;
        case 'c': /* Read configuration from a file */
            config = __wt_optarg;
            break;
        case 'h':
            home = __wt_optarg;
            break;
        case 'q': /* Quiet */
            quiet_flag = true;
            break;
        case 'R': /* Reopen (start running on an existing database) */
            g.reopen = true;
            break;
        case 'T': /* Trace specifics. */
            if (trace_config(__wt_optarg) != 0) {
                fprintf(stderr, "unexpected trace configuration \"%s\"\n", __wt_optarg);
                usage();
            }
        /* FALLTHROUGH */
        case 't': /* Trace  */
            g.trace = true;
            break;
        default:
            usage();
        }
    argv += __wt_optind;

    /* Set up paths. */
    path_setup(home);

    /*
     * If it's a reopen, use the already existing home directory's CONFIG file.
     *
     * If we weren't given a configuration file, set values from "CONFIG", if it exists. Small hack
     * to ignore any CONFIG file named ".", that just makes it possible to ignore any local CONFIG
     * file, used when running checks.
     */
<<<<<<< HEAD
    if (g.reopen || g.replay) {
        if (g.reopen && g.replay)
            testutil_die(EINVAL, "-R incompatible with -r");
=======
    if (g.reopen) {
>>>>>>> 520f69ee
        if (config != NULL)
            testutil_die(EINVAL, "-c incompatible with -R");
        if (access(g.home_config, R_OK) != 0)
            testutil_die(ENOENT, "%s", g.home_config);
        config = g.home_config;
    }
    if (config == NULL && access("CONFIG", R_OK) == 0)
        config = "CONFIG";
    if (config != NULL && strcmp(config, ".") != 0)
        config_file(config);

    /*
     * Remaining arguments are individual configurations that modify the base configuration. Note
     * there's no restriction on command-line arguments when re-playing or re-opening a database,
     * which can lead to a lot of hurt if you're not careful.
     */
    for (; *argv != NULL; ++argv)
        config_single(*argv, true);

    /*
     * Let the command line -1 and -q flags override values configured from other sources.
     * Regardless, don't go all verbose if we're not talking to a terminal.
     */
    if (one_flag)
        g.c_runs = 1;
    if (quiet_flag || !isatty(1))
        g.c_quiet = 1;

    /*
     * Calculate how long each operations loop should run. Take any timer value and convert it to
     * seconds, then allocate 15 seconds to do initialization, verification, rebalance and/or
     * salvage tasks after the operations loop finishes. This is not intended to be exact in any
     * way, just enough to get us into an acceptable range of run times. The reason for this is
     * because we want to consume the legitimate run-time, but we also need to do the end-of-run
     * checking in all cases, even if we run out of time, otherwise it won't get done. So, in
     * summary pick a reasonable time and then don't check for timer expiration once the main
     * operations loop completes.
     */
    ops_seconds = g.c_timer == 0 ? 0 : ((g.c_timer * 60) - 15) / FORMAT_OPERATION_REPS;

    __wt_random_init_seed(NULL, &g.rnd); /* Initialize the RNG. */

    testutil_check(__wt_thread_str(g.tidbuf, sizeof(g.tidbuf)));

    printf("%s: process %" PRIdMAX " running\n", progname, (intmax_t)getpid());
    fflush(stdout);
    while (++g.run_cnt <= g.c_runs || g.c_runs == 0) {
        __wt_seconds(NULL, &start);
        track("starting up", 0ULL, NULL);

        config_run();

        if (g.reopen) {
            config_final();
            wts_open(g.home, &g.wts_conn, NULL, true);
        } else {
            wts_create(g.home);
            config_final();
            wts_open(g.home, &g.wts_conn, NULL, true);
            trace_init();

            TIMED_MAJOR_OP(wts_load()); /* Load and verify initial records */
<<<<<<< HEAD
            TIMED_MAJOR_OP(wts_verify("post-bulk verify"));

            /*
             * We support replay of threaded runs, but don't log random numbers after bulk load
             * finishes (when threaded operations start), there's no point.
             */
            if (!SINGLETHREADED)
                g.rand_log_stop = true;
=======
            TIMED_MAJOR_OP(wts_verify(g.wts_conn, "post-bulk verify"));
>>>>>>> 520f69ee
        }

        TIMED_MAJOR_OP(wts_read_scan());

        wts_checkpoints();

        /* Operations. */
        for (reps = 1; reps <= FORMAT_OPERATION_REPS; ++reps)
            operations(ops_seconds, reps == FORMAT_OPERATION_REPS);

        /* Copy out the run's statistics. */
        TIMED_MAJOR_OP(wts_stats());

        /*
         * Verify the objects. Verify closes the underlying handle and discards the statistics, read
         * them first.
         */
        TIMED_MAJOR_OP(wts_verify(g.wts_conn, "post-ops verify"));

        track("shutting down", 0ULL, NULL);
        wts_close(&g.wts_conn, NULL);

        /*
         * Rebalance testing.
         */
        TIMED_MAJOR_OP(wts_rebalance());

        /*
         * Salvage testing.
         */
        TIMED_MAJOR_OP(wts_salvage());

        trace_teardown();

        /* Overwrite the progress line with a completion line. */
        if (!g.c_quiet)
            printf("\r%78s\r", " ");
        __wt_seconds(NULL, &now);
        printf("%4" PRIu32 ": %s, %s (%" PRIu64 " seconds)\n", g.run_cnt, g.c_data_source,
          g.c_file_type, now - start);
        fflush(stdout);
    }

    config_print(false);

    config_clear();

    printf("%s: successful run completed\n", progname);

    return (EXIT_SUCCESS);
}

/*
 * die --
 *     Report an error, dumping the configuration.
 */
static void
format_die(void)
{

    /*
     * Turn off progress reports and logging so we don't obscure the error message. The lock we're
     * about to acquire will act as a barrier to flush the writes. This is really a "best effort"
     * more than a guarantee, there's too much stuff in flight to be sure.
     */
    g.c_quiet = 1;
    g.trace = false;

    /*
     * Single-thread error handling, our caller exits after calling us (we never release the lock).
     */
    (void)pthread_rwlock_wrlock(&g.death_lock);

    trace_teardown();

    fprintf(stderr, "\n%s: run FAILED\n", progname);

    /* Display the configuration that failed. */
    if (g.run_cnt)
        config_print(true);
}

/*
 * usage --
 *     Display usage statement and exit failure.
 */
static void
usage(void)
{
    fprintf(stderr,
      "usage: %s [-1BqRt] [-C wiredtiger-config]\n    "
      "[-c config-file] [-h home] [-T trace-options] [name=value ...]\n",
      progname);
    fprintf(stderr, "%s",
      "\t-1 run once then quit\n"
      "\t-B maintain 3.3 release log and configuration option compatibility\n"
      "\t-C specify wiredtiger_open configuration arguments\n"
      "\t-c read test program configuration from a file (default 'CONFIG')\n"
      "\t-h home directory (default 'RUNDIR')\n"
      "\t-q run quietly\n"
      "\t-R run on an existing database\n"
      "\t-T all|local\n"
      "\t-t log operations\n");

    config_error();
    exit(EXIT_FAILURE);
}<|MERGE_RESOLUTION|>--- conflicted
+++ resolved
@@ -211,13 +211,7 @@
      * to ignore any CONFIG file named ".", that just makes it possible to ignore any local CONFIG
      * file, used when running checks.
      */
-<<<<<<< HEAD
-    if (g.reopen || g.replay) {
-        if (g.reopen && g.replay)
-            testutil_die(EINVAL, "-R incompatible with -r");
-=======
     if (g.reopen) {
->>>>>>> 520f69ee
         if (config != NULL)
             testutil_die(EINVAL, "-c incompatible with -R");
         if (access(g.home_config, R_OK) != 0)
@@ -280,18 +274,7 @@
             trace_init();
 
             TIMED_MAJOR_OP(wts_load()); /* Load and verify initial records */
-<<<<<<< HEAD
-            TIMED_MAJOR_OP(wts_verify("post-bulk verify"));
-
-            /*
-             * We support replay of threaded runs, but don't log random numbers after bulk load
-             * finishes (when threaded operations start), there's no point.
-             */
-            if (!SINGLETHREADED)
-                g.rand_log_stop = true;
-=======
             TIMED_MAJOR_OP(wts_verify(g.wts_conn, "post-bulk verify"));
->>>>>>> 520f69ee
         }
 
         TIMED_MAJOR_OP(wts_read_scan());
