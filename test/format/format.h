--- conflicted
+++ resolved
@@ -156,14 +156,11 @@
 	char	*c_data_source;
 	uint32_t c_delete_pct;
 	uint32_t c_dictionary;
-<<<<<<< HEAD
 	uint32_t c_discard_filter;
-=======
 	uint32_t c_evict_max;
->>>>>>> b9a07c26
+	char	*c_file_type;
 	uint32_t c_firstfit;
 	uint32_t c_hot_backups;
-	char	*c_file_type;
 	uint32_t c_huffman_key;
 	uint32_t c_huffman_value;
 	uint32_t c_insert_pct;
