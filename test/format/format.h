--- conflicted
+++ resolved
@@ -161,11 +161,6 @@
 	uint32_t c_evict_max;
 	char	*c_file_type;
 	uint32_t c_firstfit;
-<<<<<<< HEAD
-	uint32_t c_hot_backups;
-=======
-	char	*c_file_type;
->>>>>>> d4b42f05
 	uint32_t c_huffman_key;
 	uint32_t c_huffman_value;
 	uint32_t c_insert_pct;
