/*-
 * Public Domain 2014-2017 MongoDB, Inc.
 * Public Domain 2008-2014 WiredTiger, Inc.
 *
 * This is free and unencumbered software released into the public domain.
 *
 * Anyone is free to copy, modify, publish, use, compile, sell, or
 * distribute this software, either in source code form or as a compiled
 * binary, for any purpose, commercial or non-commercial, and by any
 * means.
 *
 * In jurisdictions that recognize copyright laws, the author or authors
 * of this software dedicate any and all copyright interest in the
 * software to the public domain. We make this dedication for the benefit
 * of the public at large and to the detriment of our heirs and
 * successors. We intend this dedication to be an overt act of
 * relinquishment in perpetuity of all present and future rights to this
 * software under copyright law.
 *
 * THE SOFTWARE IS PROVIDED "AS IS", WITHOUT WARRANTY OF ANY KIND,
 * EXPRESS OR IMPLIED, INCLUDING BUT NOT LIMITED TO THE WARRANTIES OF
 * MERCHANTABILITY, FITNESS FOR A PARTICULAR PURPOSE AND NONINFRINGEMENT.
 * IN NO EVENT SHALL THE AUTHORS BE LIABLE FOR ANY CLAIM, DAMAGES OR
 * OTHER LIABILITY, WHETHER IN AN ACTION OF CONTRACT, TORT OR OTHERWISE,
 * ARISING FROM, OUT OF OR IN CONNECTION WITH THE SOFTWARE OR THE USE OR
 * OTHER DEALINGS IN THE SOFTWARE.
 */

#include "test_util.h"

#ifdef BDB
/*
 * Berkeley DB has an #ifdef we need to provide a value for, we'll see an
 * undefined error if it's unset during a strict compile.
 */
#ifndef	DB_DBM_HSEARCH
#define	DB_DBM_HSEARCH	0
#endif
#include <assert.h>
#include <db.h>
#endif

#define	EXTPATH	"../../ext/"			/* Extensions path */

#define	LZ4_PATH							\
	EXTPATH "compressors/lz4/.libs/libwiredtiger_lz4.so"
#define	SNAPPY_PATH							\
	EXTPATH "compressors/snappy/.libs/libwiredtiger_snappy.so"
#define	ZLIB_PATH							\
	EXTPATH "compressors/zlib/.libs/libwiredtiger_zlib.so"
#define	ZSTD_PATH							\
	EXTPATH "compressors/zstd/.libs/libwiredtiger_zstd.so"

#define	REVERSE_PATH							\
	EXTPATH "collators/reverse/.libs/libwiredtiger_reverse_collator.so"

#define	ROTN_PATH							\
	EXTPATH "encryptors/rotn/.libs/libwiredtiger_rotn.so"

#define	KVS_BDB_PATH							\
	EXTPATH "test/kvs_bdb/.libs/libwiredtiger_kvs_bdb.so"
#define	HELIUM_PATH							\
	EXTPATH "datasources/helium/.libs/libwiredtiger_helium.so"

#define	LZO_PATH	".libs/lzo_compress.so"

#undef	M
#define	M(v)		((v) * 1000000)		/* Million */
#undef	KILOBYTE
#define	KILOBYTE(v)	((v) * 1024)
#undef	MEGABYTE
#define	MEGABYTE(v)	((v) * 1048576)

#define	WT_NAME	"wt"				/* Object name */

#define	DATASOURCE(v)	(strcmp(v, g.c_data_source) == 0 ? 1 : 0)
#define	SINGLETHREADED	(g.c_threads == 1)

#define	FORMAT_OPERATION_REPS	3		/* 3 thread operations sets */

#define	MAX_MODIFY_ENTRIES	5		/* maximum change vectors */

typedef struct {
	char *home;				/* Home directory */
	char *home_backup;			/* Hot-backup directory */
	char *home_backup_init;			/* Initialize backup command */
	char *home_bdb;				/* BDB directory */
	char *home_config;			/* Run CONFIG file path */
	char *home_init;			/* Initialize home command */
	char *home_log;				/* Operation log file path */
	char *home_rand;			/* RNG log file path */
	char *home_salvage_copy;		/* Salvage copy command */
	char *home_stats;			/* Statistics file path */

	char *helium_mount;			/* Helium volume */

	char wiredtiger_open_config[8 * 1024];	/* Database open config */

#ifdef HAVE_BERKELEY_DB
	void *bdb;				/* BDB comparison handle */
	void *dbc;				/* BDB cursor handle */
#endif

	WT_CONNECTION	 *wts_conn;
	WT_EXTENSION_API *wt_api;

	int   rand_log_stop;			/* Logging turned off */
	FILE *randfp;				/* Random number log */

	uint32_t run_cnt;			/* Run counter */

	enum {
	    LOG_FILE=1,				/* Use a log file */
	    LOG_OPS=2				/* Log all operations */
	} logging;
	FILE *logfp;				/* Log file */

	int replay;				/* Replaying a run. */
	int workers_finished;			/* Operations completed */

	pthread_rwlock_t backup_lock;		/* Backup running */
	pthread_rwlock_t checkpoint_lock;	/* Checkpoint running */

	WT_RAND_STATE rnd;			/* Global RNG state */

	/*
	 * We have a list of records that are appended, but not yet "resolved",
	 * that is, we haven't yet incremented the g.rows value to reflect the
	 * new records.
	 */
	uint64_t *append;			/* Appended records */
	size_t    append_max;			/* Maximum unresolved records */
	size_t	  append_cnt;			/* Current unresolved records */
	pthread_rwlock_t append_lock;		/* Single-thread resolution */

	pthread_rwlock_t death_lock;		/* Single-thread failure */

	char *uri;				/* Object name */

	char *config_open;			/* Command-line configuration */

	uint32_t c_abort;			/* Config values */
	uint32_t c_alter;
	uint32_t c_auto_throttle;
	uint32_t c_backups;
	uint32_t c_bitcnt;
	uint32_t c_bloom;
	uint32_t c_bloom_bit_count;
	uint32_t c_bloom_hash_count;
	uint32_t c_bloom_oldest;
	uint32_t c_cache;
<<<<<<< HEAD
	uint32_t c_compact;
	char *c_compat;
=======
>>>>>>> 4641a458
	uint32_t c_checkpoints;
	char	*c_checksum;
	uint32_t c_chunk_size;
	uint32_t c_compact;
	char	*c_compression;
	char	*c_config_open;
	uint32_t c_data_extend;
	char	*c_data_source;
	uint32_t c_delete_pct;
	uint32_t c_dictionary;
	uint32_t c_direct_io;
	char	*c_encryption;
	uint32_t c_evict_max;
	char	*c_file_type;
	uint32_t c_firstfit;
	uint32_t c_huffman_key;
	uint32_t c_huffman_value;
	uint32_t c_in_memory;
	uint32_t c_insert_pct;
	uint32_t c_internal_key_truncation;
	uint32_t c_intl_page_max;
	char	*c_isolation;
	uint32_t c_key_gap;
	uint32_t c_key_max;
	uint32_t c_key_min;
	uint32_t c_leaf_page_max;
	uint32_t c_leak_memory;
	uint32_t c_logging;
	uint32_t c_logging_archive;
	char	*c_logging_compression;
	uint32_t c_logging_prealloc;
	uint32_t c_long_running_txn;
	uint32_t c_lsm_worker_threads;
	uint32_t c_merge_max;
	uint32_t c_mmap;
	uint32_t c_modify_pct;
	uint32_t c_ops;
	uint32_t c_prefix_compression;
	uint32_t c_prefix_compression_min;
	uint32_t c_quiet;
	uint32_t c_read_pct;
	uint32_t c_rebalance;
	uint32_t c_repeat_data_pct;
	uint32_t c_reverse;
	uint32_t c_rows;
	uint32_t c_runs;
	uint32_t c_salvage;
	uint32_t c_split_pct;
	uint32_t c_statistics;
	uint32_t c_statistics_server;
	uint32_t c_threads;
	uint32_t c_timer;
	uint32_t c_txn_freq;
	uint32_t c_value_max;
	uint32_t c_value_min;
	uint32_t c_verify;
	uint32_t c_write_pct;

#define	FIX				1
#define	ROW				2
#define	VAR				3
	u_int type;				/* File type's flag value */

#define	CHECKSUM_OFF			1
#define	CHECKSUM_ON			2
#define	CHECKSUM_UNCOMPRESSED		3
	u_int c_checksum_flag;			/* Checksum flag value */

#define	COMPAT_NONE			1
#define	COMPAT_V1			2
#define	COMPAT_V2			3
	u_int c_compat_flag;			/* Compatibility flag value */

#define	COMPRESS_NONE			1
#define	COMPRESS_LZ4			2
#define	COMPRESS_LZ4_NO_RAW		3
#define	COMPRESS_LZO			4
#define	COMPRESS_SNAPPY			5
#define	COMPRESS_ZLIB			6
#define	COMPRESS_ZLIB_NO_RAW		7
#define	COMPRESS_ZSTD			8
	u_int c_compression_flag;		/* Compression flag value */
	u_int c_logging_compression_flag;	/* Log compression flag value */

#define	ENCRYPT_NONE			1
#define	ENCRYPT_ROTN_7			2
	u_int c_encryption_flag;		/* Encryption flag value */

#define	ISOLATION_RANDOM		1
#define	ISOLATION_READ_UNCOMMITTED	2
#define	ISOLATION_READ_COMMITTED	3
#define	ISOLATION_SNAPSHOT		4
	u_int c_isolation_flag;			/* Isolation flag value */

	uint64_t key_cnt;			/* Keys loaded so far */
	uint64_t rows;				/* Total rows */

	uint32_t key_rand_len[1031];		/* Key lengths */
} GLOBAL;
extern GLOBAL g;

typedef struct {
	WT_RAND_STATE rnd;			/* thread RNG state */

	uint64_t search;			/* operations */
	uint64_t insert;
	uint64_t update;
	uint64_t remove;
	uint64_t ops;

	uint64_t commit;			/* transaction resolution */
	uint64_t rollback;
	uint64_t deadlock;

	int       id;				/* simple thread ID */
	pthread_t tid;				/* thread ID */

	int quit;				/* thread should quit */

#define	TINFO_RUNNING	1			/* Running */
#define	TINFO_COMPLETE	2			/* Finished */
#define	TINFO_JOINED	3			/* Resolved */
	volatile int state;			/* state */
} TINFO;

#ifdef HAVE_BERKELEY_DB
void	 bdb_close(void);
void	 bdb_insert(const void *, size_t, const void *, size_t);
void	 bdb_np(int, void *, size_t *, void *, size_t *, int *);
void	 bdb_open(void);
void	 bdb_read(uint64_t, void *, size_t *, int *);
void	 bdb_remove(uint64_t, int *);
void	 bdb_update(const void *, size_t, const void *, size_t);
#endif

void	*alter(void *);
void	*backup(void *);
void	*compact(void *);
void	*compat(void *);
void	 config_clear(void);
void	 config_error(void);
void	 config_file(const char *);
void	 config_print(int);
void	 config_setup(void);
void	 config_single(const char *, int);
void	 fclose_and_clear(FILE **);
void	 key_gen(WT_ITEM *, uint64_t);
void	 key_gen_insert(WT_RAND_STATE *, WT_ITEM *, uint64_t);
void	 key_gen_setup(WT_ITEM *);
void	 key_len_setup(void);
void	*lrt(void *);
void	 path_setup(const char *);
int	 read_row(WT_CURSOR *, WT_ITEM *, WT_ITEM *, uint64_t);
uint32_t rng(WT_RAND_STATE *);
void	 track(const char *, uint64_t, TINFO *);
void	 val_gen(WT_RAND_STATE *, WT_ITEM *, uint64_t);
void	 val_gen_setup(WT_RAND_STATE *, WT_ITEM *);
void	 wts_close(void);
void	 wts_dump(const char *, int);
void	 wts_init(void);
void	 wts_load(void);
void	 wts_open(const char *, bool, WT_CONNECTION **);
void	 wts_ops(int);
void	 wts_read_scan(void);
void	 wts_rebalance(void);
void	 wts_reopen(void);
void	 wts_salvage(void);
void	 wts_stats(void);
void	 wts_verify(const char *);

/*
 * mmrand --
 *	Return a random value between a min/max pair.
 */
static inline uint32_t
mmrand(WT_RAND_STATE *rnd, u_int min, u_int max)
{
	return (rng(rnd) % (((max) + 1) - (min)) + (min));
}<|MERGE_RESOLUTION|>--- conflicted
+++ resolved
@@ -149,15 +149,11 @@
 	uint32_t c_bloom_hash_count;
 	uint32_t c_bloom_oldest;
 	uint32_t c_cache;
-<<<<<<< HEAD
-	uint32_t c_compact;
-	char *c_compat;
-=======
->>>>>>> 4641a458
 	uint32_t c_checkpoints;
 	char	*c_checksum;
 	uint32_t c_chunk_size;
 	uint32_t c_compact;
+	char	*c_compat;
 	char	*c_compression;
 	char	*c_config_open;
 	uint32_t c_data_extend;
