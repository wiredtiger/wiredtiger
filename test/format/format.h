/*-
 * Public Domain 2014-2017 MongoDB, Inc.
 * Public Domain 2008-2014 WiredTiger, Inc.
 *
 * This is free and unencumbered software released into the public domain.
 *
 * Anyone is free to copy, modify, publish, use, compile, sell, or
 * distribute this software, either in source code form or as a compiled
 * binary, for any purpose, commercial or non-commercial, and by any
 * means.
 *
 * In jurisdictions that recognize copyright laws, the author or authors
 * of this software dedicate any and all copyright interest in the
 * software to the public domain. We make this dedication for the benefit
 * of the public at large and to the detriment of our heirs and
 * successors. We intend this dedication to be an overt act of
 * relinquishment in perpetuity of all present and future rights to this
 * software under copyright law.
 *
 * THE SOFTWARE IS PROVIDED "AS IS", WITHOUT WARRANTY OF ANY KIND,
 * EXPRESS OR IMPLIED, INCLUDING BUT NOT LIMITED TO THE WARRANTIES OF
 * MERCHANTABILITY, FITNESS FOR A PARTICULAR PURPOSE AND NONINFRINGEMENT.
 * IN NO EVENT SHALL THE AUTHORS BE LIABLE FOR ANY CLAIM, DAMAGES OR
 * OTHER LIABILITY, WHETHER IN AN ACTION OF CONTRACT, TORT OR OTHERWISE,
 * ARISING FROM, OUT OF OR IN CONNECTION WITH THE SOFTWARE OR THE USE OR
 * OTHER DEALINGS IN THE SOFTWARE.
 */

#include "test_util.h"

#ifdef BDB
/*
 * Berkeley DB has an #ifdef we need to provide a value for, we'll see an
 * undefined error if it's unset during a strict compile.
 */
#ifndef	DB_DBM_HSEARCH
#define	DB_DBM_HSEARCH	0
#endif
#include <assert.h>
#include <db.h>
#endif

#define	EXTPATH	"../../ext/"			/* Extensions path */

#define	LZ4_PATH							\
	EXTPATH "compressors/lz4/.libs/libwiredtiger_lz4.so"
#define	SNAPPY_PATH							\
	EXTPATH "compressors/snappy/.libs/libwiredtiger_snappy.so"
#define	ZLIB_PATH							\
	EXTPATH "compressors/zlib/.libs/libwiredtiger_zlib.so"
#define	ZSTD_PATH							\
	EXTPATH "compressors/zstd/.libs/libwiredtiger_zstd.so"

#define	REVERSE_PATH							\
	EXTPATH "collators/reverse/.libs/libwiredtiger_reverse_collator.so"

#define	ROTN_PATH							\
	EXTPATH "encryptors/rotn/.libs/libwiredtiger_rotn.so"

#define	KVS_BDB_PATH							\
	EXTPATH "test/kvs_bdb/.libs/libwiredtiger_kvs_bdb.so"
#define	HELIUM_PATH							\
	EXTPATH "datasources/helium/.libs/libwiredtiger_helium.so"

#define	LZO_PATH	".libs/lzo_compress.so"

#undef	M
#define	M(v)		((v) * 1000000)		/* Million */
#undef	KILOBYTE
#define	KILOBYTE(v)	((v) * 1024)
#undef	MEGABYTE
#define	MEGABYTE(v)	((v) * 1048576)

#define	WT_NAME	"wt"				/* Object name */

#define	DATASOURCE(v)	(strcmp(v, g.c_data_source) == 0 ? 1 : 0)
#define	SINGLETHREADED	(g.c_threads == 1)

#define	FORMAT_OPERATION_REPS	3		/* 3 thread operations sets */

#define	MAX_MODIFY_ENTRIES	5		/* maximum change vectors */

typedef struct {
	char *home;				/* Home directory */
	char *home_backup;			/* Hot-backup directory */
	char *home_backup_init;			/* Initialize backup command */
	char *home_bdb;				/* BDB directory */
	char *home_config;			/* Run CONFIG file path */
	char *home_init;			/* Initialize home command */
	char *home_log;				/* Operation log file path */
	char *home_rand;			/* RNG log file path */
	char *home_salvage_copy;		/* Salvage copy command */
	char *home_stats;			/* Statistics file path */

	char *helium_mount;			/* Helium volume */

	char wiredtiger_open_config[8 * 1024];	/* Database open config */

#ifdef HAVE_BERKELEY_DB
	void *bdb;				/* BDB comparison handle */
	void *dbc;				/* BDB cursor handle */
#endif

	WT_CONNECTION	 *wts_conn;
	WT_EXTENSION_API *wt_api;

	int   rand_log_stop;			/* Logging turned off */
	FILE *randfp;				/* Random number log */

	uint32_t run_cnt;			/* Run counter */

	enum {
	    LOG_FILE=1,				/* Use a log file */
	    LOG_OPS=2				/* Log all operations */
	} logging;
	FILE *logfp;				/* Log file */

	int replay;				/* Replaying a run. */
	int workers_finished;			/* Operations completed */

	pthread_rwlock_t backup_lock;		/* Backup running */
	pthread_rwlock_t checkpoint_lock;	/* Checkpoint running */

	WT_RAND_STATE rnd;			/* Global RNG state */

	/*
	 * We have a list of records that are appended, but not yet "resolved",
	 * that is, we haven't yet incremented the g.rows value to reflect the
	 * new records.
	 */
	uint64_t *append;			/* Appended records */
	size_t    append_max;			/* Maximum unresolved records */
	size_t	  append_cnt;			/* Current unresolved records */
	pthread_rwlock_t append_lock;		/* Single-thread resolution */

	pthread_rwlock_t death_lock;		/* Single-thread failure */

	char *uri;				/* Object name */

	char *config_open;			/* Command-line configuration */

	uint32_t c_abort;			/* Config values */
	uint32_t c_alter;
	uint32_t c_auto_throttle;
	uint32_t c_backups;
	uint32_t c_bitcnt;
	uint32_t c_bloom;
	uint32_t c_bloom_bit_count;
	uint32_t c_bloom_hash_count;
	uint32_t c_bloom_oldest;
	uint32_t c_cache;
	uint32_t c_checkpoints;
	char	*c_checksum;
	uint32_t c_chunk_size;
	uint32_t c_compact;
	char	*c_compat;
	char	*c_compression;
	char	*c_config_open;
	uint32_t c_data_extend;
	char	*c_data_source;
	uint32_t c_delete_pct;
	uint32_t c_dictionary;
	uint32_t c_direct_io;
	char	*c_encryption;
	uint32_t c_evict_max;
	char	*c_file_type;
	uint32_t c_firstfit;
	uint32_t c_huffman_key;
	uint32_t c_huffman_value;
	uint32_t c_in_memory;
	uint32_t c_insert_pct;
	uint32_t c_internal_key_truncation;
	uint32_t c_intl_page_max;
	char	*c_isolation;
	uint32_t c_key_gap;
	uint32_t c_key_max;
	uint32_t c_key_min;
	uint32_t c_leaf_page_max;
	uint32_t c_leak_memory;
	uint32_t c_logging;
	uint32_t c_logging_archive;
	char	*c_logging_compression;
	uint32_t c_logging_prealloc;
	uint32_t c_long_running_txn;
	uint32_t c_lsm_worker_threads;
	uint32_t c_merge_max;
	uint32_t c_mmap;
	uint32_t c_modify_pct;
	uint32_t c_ops;
	uint32_t c_prefix_compression;
	uint32_t c_prefix_compression_min;
	uint32_t c_quiet;
	uint32_t c_read_pct;
	uint32_t c_rebalance;
	uint32_t c_repeat_data_pct;
	uint32_t c_reverse;
	uint32_t c_rows;
	uint32_t c_runs;
	uint32_t c_salvage;
	uint32_t c_split_pct;
	uint32_t c_statistics;
	uint32_t c_statistics_server;
	uint32_t c_threads;
	uint32_t c_timer;
	uint32_t c_txn_freq;
	uint32_t c_value_max;
	uint32_t c_value_min;
	uint32_t c_verify;
	uint32_t c_write_pct;

#define	FIX				1
#define	ROW				2
#define	VAR				3
	u_int type;				/* File type's flag value */

#define	CHECKSUM_OFF			1
#define	CHECKSUM_ON			2
#define	CHECKSUM_UNCOMPRESSED		3
	u_int c_checksum_flag;			/* Checksum flag value */

#define	COMPAT_NONE			1
#define	COMPAT_V1			2
#define	COMPAT_V2			3
	u_int c_compat_flag;			/* Compatibility flag value */

#define	COMPRESS_NONE			1
#define	COMPRESS_LZ4			2
#define	COMPRESS_LZ4_NO_RAW		3
#define	COMPRESS_LZO			4
#define	COMPRESS_SNAPPY			5
#define	COMPRESS_ZLIB			6
#define	COMPRESS_ZLIB_NO_RAW		7
#define	COMPRESS_ZSTD			8
	u_int c_compression_flag;		/* Compression flag value */
	u_int c_logging_compression_flag;	/* Log compression flag value */

#define	ENCRYPT_NONE			1
#define	ENCRYPT_ROTN_7			2
	u_int c_encryption_flag;		/* Encryption flag value */

#define	ISOLATION_RANDOM		1
#define	ISOLATION_READ_UNCOMMITTED	2
#define	ISOLATION_READ_COMMITTED	3
#define	ISOLATION_SNAPSHOT		4
	u_int c_isolation_flag;			/* Isolation flag value */

	uint64_t key_cnt;			/* Keys loaded so far */
	uint64_t rows;				/* Total rows */

	uint32_t key_rand_len[1031];		/* Key lengths */
} GLOBAL;
extern GLOBAL g;

typedef struct {
	WT_RAND_STATE rnd;			/* thread RNG state */

	uint64_t search;			/* operations */
	uint64_t insert;
	uint64_t update;
	uint64_t remove;
	uint64_t ops;

	uint64_t commit;			/* transaction resolution */
	uint64_t rollback;
	uint64_t deadlock;

	int       id;				/* simple thread ID */
	wt_thread_t tid;			/* thread ID */

	int quit;				/* thread should quit */

#define	TINFO_RUNNING	1			/* Running */
#define	TINFO_COMPLETE	2			/* Finished */
#define	TINFO_JOINED	3			/* Resolved */
	volatile int state;			/* state */
} TINFO;

#ifdef HAVE_BERKELEY_DB
void	 bdb_close(void);
void	 bdb_insert(const void *, size_t, const void *, size_t);
void	 bdb_np(int, void *, size_t *, void *, size_t *, int *);
void	 bdb_open(void);
void	 bdb_read(uint64_t, void *, size_t *, int *);
void	 bdb_remove(uint64_t, int *);
void	 bdb_update(const void *, size_t, const void *, size_t);
#endif

<<<<<<< HEAD
void	*alter(void *);
void	*backup(void *);
void	*compact(void *);
void	*compat(void *);
=======
WT_THREAD_RET alter(void *);
WT_THREAD_RET backup(void *);
WT_THREAD_RET compact(void *);
>>>>>>> 92c2258c
void	 config_clear(void);
void	 config_error(void);
void	 config_file(const char *);
void	 config_print(int);
void	 config_setup(void);
void	 config_single(const char *, int);
void	 fclose_and_clear(FILE **);
void	 key_gen(WT_ITEM *, uint64_t);
void	 key_gen_insert(WT_RAND_STATE *, WT_ITEM *, uint64_t);
void	 key_gen_setup(WT_ITEM *);
void	 key_len_setup(void);
WT_THREAD_RET lrt(void *);
void	 path_setup(const char *);
int	 read_row(WT_CURSOR *, WT_ITEM *, WT_ITEM *, uint64_t);
uint32_t rng(WT_RAND_STATE *);
void	 track(const char *, uint64_t, TINFO *);
void	 val_gen(WT_RAND_STATE *, WT_ITEM *, uint64_t);
void	 val_gen_setup(WT_RAND_STATE *, WT_ITEM *);
void	 wts_close(void);
void	 wts_dump(const char *, int);
void	 wts_init(void);
void	 wts_load(void);
void	 wts_open(const char *, bool, WT_CONNECTION **);
void	 wts_ops(int);
void	 wts_read_scan(void);
void	 wts_rebalance(void);
void	 wts_reopen(void);
void	 wts_salvage(void);
void	 wts_stats(void);
void	 wts_verify(const char *);

/*
 * mmrand --
 *	Return a random value between a min/max pair.
 */
static inline uint32_t
mmrand(WT_RAND_STATE *rnd, u_int min, u_int max)
{
	return (rng(rnd) % (((max) + 1) - (min)) + (min));
}<|MERGE_RESOLUTION|>--- conflicted
+++ resolved
@@ -285,16 +285,10 @@
 void	 bdb_update(const void *, size_t, const void *, size_t);
 #endif
 
-<<<<<<< HEAD
-void	*alter(void *);
-void	*backup(void *);
-void	*compact(void *);
-void	*compat(void *);
-=======
 WT_THREAD_RET alter(void *);
 WT_THREAD_RET backup(void *);
 WT_THREAD_RET compact(void *);
->>>>>>> 92c2258c
+WT_THREAD_RET compat(void *);
 void	 config_clear(void);
 void	 config_error(void);
 void	 config_file(const char *);
