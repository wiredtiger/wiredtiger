/*-
 * Public Domain 2014-present MongoDB, Inc.
 * Public Domain 2008-2014 WiredTiger, Inc.
 *
 * This is free and unencumbered software released into the public domain.
 *
 * Anyone is free to copy, modify, publish, use, compile, sell, or
 * distribute this software, either in source code form or as a compiled
 * binary, for any purpose, commercial or non-commercial, and by any
 * means.
 *
 * In jurisdictions that recognize copyright laws, the author or authors
 * of this software dedicate any and all copyright interest in the
 * software to the public domain. We make this dedication for the benefit
 * of the public at large and to the detriment of our heirs and
 * successors. We intend this dedication to be an overt act of
 * relinquishment in perpetuity of all present and future rights to this
 * software under copyright law.
 *
 * THE SOFTWARE IS PROVIDED "AS IS", WITHOUT WARRANTY OF ANY KIND,
 * EXPRESS OR IMPLIED, INCLUDING BUT NOT LIMITED TO THE WARRANTIES OF
 * MERCHANTABILITY, FITNESS FOR A PARTICULAR PURPOSE AND NONINFRINGEMENT.
 * IN NO EVENT SHALL THE AUTHORS BE LIABLE FOR ANY CLAIM, DAMAGES OR
 * OTHER LIABILITY, WHETHER IN AN ACTION OF CONTRACT, TORT OR OTHERWISE,
 * ARISING FROM, OUT OF OR IN CONNECTION WITH THE SOFTWARE OR THE USE OR
 * OTHER DEALINGS IN THE SOFTWARE.
 */

#include "test_util.h"

#ifdef HAVE_SETRLIMIT
#include <sys/resource.h>
#endif
#include <signal.h>

#define EXTPATH "../../ext/" /* Extensions path */

#ifndef LZ4_PATH
#define LZ4_PATH EXTPATH "compressors/lz4/.libs/libwiredtiger_lz4.so"
#endif

#ifndef SNAPPY_PATH
#define SNAPPY_PATH EXTPATH "compressors/snappy/.libs/libwiredtiger_snappy.so"
#endif

#ifndef ZLIB_PATH
#define ZLIB_PATH EXTPATH "compressors/zlib/.libs/libwiredtiger_zlib.so"
#endif

#ifndef ZSTD_PATH
#define ZSTD_PATH EXTPATH "compressors/zstd/.libs/libwiredtiger_zstd.so"
#endif

#ifndef REVERSE_PATH
#define REVERSE_PATH EXTPATH "collators/reverse/.libs/libwiredtiger_reverse_collator.so"
#endif

#ifndef ROTN_PATH
#define ROTN_PATH EXTPATH "encryptors/rotn/.libs/libwiredtiger_rotn.so"
#endif

#ifndef SODIUM_PATH
#define SODIUM_PATH EXTPATH "encryptors/sodium/.libs/libwiredtiger_sodium.so"
#endif

/*
 * To test the sodium encryptor, we use secretkey= rather than setting a keyid, because for a "real"
 * (vs. test-only) encryptor, keyids require some kind of key server, and (a) setting one up for
 * testing would be a nuisance and (b) currently the sodium encryptor doesn't support any anyway.
 *
 * It expects secretkey= to provide a hex-encoded 256-bit chacha20 key. This key will serve for
 * testing purposes.
 */
#define SODIUM_TESTKEY "0123456789abcdef0123456789abcdef0123456789abcdef0123456789abcdef"

#undef M
#define M(v) ((v)*WT_MILLION) /* Million */
#undef KILOBYTE
#define KILOBYTE(v) ((v)*WT_KILOBYTE)
#undef MEGABYTE
#define MEGABYTE(v) ((v)*WT_MEGABYTE)

#define BACKUP_INFO_FILE "BACKUP_INFO"         /* Format's backup information for restart */
#define BACKUP_INFO_FILE_TMP "BACKUP_INFO.TMP" /* Format's backup information for restart */
#define BACKUP_MAX_COPY MEGABYTE(64)           /* Maximum size we'll read/write at a time */
#define WT_NAME "wt"                           /* Object name */

#define DATASOURCE(v) (strcmp(v, g.c_data_source) == 0 ? 1 : 0)

#define FORMAT_OPERATION_REPS 3 /* 3 thread operations sets */

#define MAX_MODIFY_ENTRIES 5 /* maximum change vectors */

/*
 * Abstract lock that lets us use either pthread reader-writer locks or WiredTiger's own (likely
 * faster) implementation.
 */
typedef struct {
    union {
        WT_RWLOCK wt;
        pthread_rwlock_t pthread;
    } l;
    enum { LOCK_NONE = 0, LOCK_WT, LOCK_PTHREAD } lock_type;
} RWLOCK;

#define LOCK_INITIALIZED(lock) ((lock)->lock_type != LOCK_NONE)

typedef struct {
    char tidbuf[128]; /* thread ID in printable form */

    WT_CONNECTION *wts_conn;
    WT_CONNECTION *wts_conn_inmemory;
    WT_SESSION *wts_session;

    char *uri; /* Object name */

    bool backward_compatible; /* Backward compatibility testing */
    bool reopen;              /* Reopen an existing database */
    bool workers_finished;    /* Operations completed */

    char *home;          /* Home directory */
    char *home_config;   /* Run CONFIG file path */
    char *home_hsdump;   /* HS dump filename */
    char *home_init;     /* Initialize home command */
    char *home_key;      /* Key file filename */
    char *home_log;      /* Operation log file path */
    char *home_pagedump; /* Page dump filename */
    char *home_rand;     /* RNG log file path */
    char *home_stats;    /* Statistics file path */

    char *config_open; /* Command-line configuration */

    uint32_t run_cnt; /* Run counter */

    bool trace;                /* trace operations  */
    bool trace_all;            /* trace all operations  */
    bool trace_local;          /* write trace to the primary database */
    WT_CONNECTION *trace_conn; /* optional tracing database */
    WT_SESSION *trace_session;

    RWLOCK backup_lock; /* Backup running */
    uint64_t backup_id; /* Block incremental id */

    WT_RAND_STATE rnd; /* Global RNG state */

    uint32_t rts_no_check; /* track unsuccessful RTS checking */

    /*
     * Prepare will return an error if the prepare timestamp is less than any active read timestamp.
     * Lock across allocating prepare and read timestamps.
     *
     * We get the last committed timestamp periodically in order to update the oldest timestamp,
     * that requires locking out transactional ops that set a timestamp.
     */
    RWLOCK ts_lock;
    /*
     * Lock to prevent the stable timestamp from moving during the commit of prepared transactions.
     * Otherwise, it may panic if the stable timestamp is moved to greater than or equal to the
     * prepared transaction's durable timestamp when it is committing.
     */
    RWLOCK prepare_commit_lock;

    uint64_t timestamp;        /* Counter for timestamps */
    uint64_t oldest_timestamp; /* Last timestamp used for oldest */
    uint64_t stable_timestamp; /* Last timestamp used for stable */

    uint64_t truncate_cnt; /* Counter for truncation */

    /*
     * Single-thread failure. Always use pthread lock rather than WT lock in case WT library is
     * misbehaving.
     */
    pthread_rwlock_t death_lock;
    WT_CURSOR *page_dump_cursor; /* Snapshot isolation read failed, modifies failure handling. */

    uint32_t c_abort; /* Config values */
    uint32_t c_alter;
    uint32_t c_assert_read_timestamp;
    uint32_t c_assert_write_timestamp;
    uint32_t c_auto_throttle;
    char *c_backup_incremental;
    uint32_t c_backup_incr_granularity;
    uint32_t c_backups;
    uint32_t c_bitcnt;
    uint32_t c_bloom;
    uint32_t c_bloom_bit_count;
    uint32_t c_bloom_hash_count;
    uint32_t c_bloom_oldest;
    uint32_t c_cache;
    uint32_t c_cache_minimum;
    char *c_checkpoint;
    uint32_t c_checkpoint_log_size;
    uint32_t c_checkpoint_wait;
    char *c_checksum;
    uint32_t c_chunk_size;
    uint32_t c_compact;
    char *c_compression;
    char *c_config_open;
    uint32_t c_data_extend;
    char *c_data_source;
    uint32_t c_delete_pct;
    uint32_t c_dictionary;
    uint32_t c_direct_io;
    char *c_encryption;
    uint32_t c_evict_max;
    char *c_file_type;
    uint32_t c_firstfit;
    uint32_t c_hs_cursor;
    uint32_t c_huffman_value;
    uint32_t c_import;
    uint32_t c_in_memory;
    uint32_t c_independent_thread_rng;
    uint32_t c_insert_pct;
    uint32_t c_internal_key_truncation;
    uint32_t c_intl_page_max;
    uint32_t c_key_max;
    uint32_t c_key_min;
    uint32_t c_leaf_page_max;
    uint32_t c_leak_memory;
    uint32_t c_logging;
    uint32_t c_logging_archive;
    char *c_logging_compression;
    uint32_t c_logging_file_max;
    uint32_t c_logging_prealloc;
    uint32_t c_lsm_worker_threads;
    uint32_t c_major_timeout;
    uint32_t c_memory_page_max;
    uint32_t c_merge_max;
    uint32_t c_mmap;
    uint32_t c_mmap_all;
    uint32_t c_modify_pct;
    uint32_t c_ops;
    uint32_t c_prefix;
    uint32_t c_prefix_compression;
    uint32_t c_prefix_compression_min;
    uint32_t c_prepare;
    uint32_t c_quiet;
    uint32_t c_random_cursor;
    uint32_t c_range_stat;
    uint32_t c_read_pct;
    uint32_t c_repeat_data_pct;
    uint32_t c_reverse;
    char *c_rowbyte;
    uint32_t c_rows;
    uint32_t c_runs;
    uint32_t c_salvage;
    uint32_t c_split_pct;
    uint32_t c_statistics;
    uint32_t c_statistics_server;
    uint32_t c_threads;
    uint32_t c_timer;
    uint32_t c_timing_stress_aggressive_sweep;
    uint32_t c_timing_stress_checkpoint;
<<<<<<< HEAD
    uint32_t c_timing_stress_checkpoint_prepare;
=======
    uint32_t c_timing_stress_checkpoint_reserved_txnid_delay;
>>>>>>> 4f223980
    uint32_t c_timing_stress_failpoint_hs_delete_key_from_ts;
    uint32_t c_timing_stress_failpoint_hs_insert_1;
    uint32_t c_timing_stress_failpoint_hs_insert_2;
    uint32_t c_timing_stress_hs_checkpoint_delay;
    uint32_t c_timing_stress_hs_search;
    uint32_t c_timing_stress_hs_sweep;
    uint32_t c_timing_stress_split_1;
    uint32_t c_timing_stress_split_2;
    uint32_t c_timing_stress_split_3;
    uint32_t c_timing_stress_split_4;
    uint32_t c_timing_stress_split_5;
    uint32_t c_timing_stress_split_6;
    uint32_t c_timing_stress_split_7;
    uint32_t c_timing_stress_split_8;
    uint32_t c_truncate;
    uint32_t c_txn_implicit;
    uint32_t c_txn_timestamps;
    uint32_t c_value_max;
    uint32_t c_value_min;
    uint32_t c_verify;
    uint32_t c_verify_failure_dump;
    uint32_t c_write_pct;
    uint32_t c_wt_mutex;

#define FIX 1
#define ROW 2
#define VAR 3
    u_int type; /* File type's flag value */

#define INCREMENTAL_BLOCK 1
#define INCREMENTAL_LOG 2
#define INCREMENTAL_OFF 3
    u_int c_backup_incr_flag; /* Incremental backup flag value */

#define CHECKPOINT_OFF 1
#define CHECKPOINT_ON 2
#define CHECKPOINT_WIREDTIGER 3
    u_int c_checkpoint_flag; /* Checkpoint flag value */

#define CHECKSUM_OFF 1
#define CHECKSUM_ON 2
#define CHECKSUM_UNCOMPRESSED 3
#define CHECKSUM_UNENCRYPTED 4
    u_int c_checksum_flag; /* Checksum flag value */

#define COMPRESS_NONE 1
#define COMPRESS_LZ4 2
#define COMPRESS_SNAPPY 3
#define COMPRESS_ZLIB 4
#define COMPRESS_ZSTD 5
    u_int c_compression_flag;         /* Compression flag value */
    u_int c_logging_compression_flag; /* Log compression flag value */

#define ENCRYPT_NONE 1
#define ENCRYPT_ROTN_7 2
#define ENCRYPT_SODIUM 3
    u_int c_encryption_flag; /* Encryption flag value */

#define ROWBYTE_ON 1
#define ROWBYTE_OFF 2
#define ROWBYTE_MIXED 3
    u_int c_rowbyte_flag; /* Row/byte-count configuration flag value */

/* The page must be a multiple of the allocation size, and 512 always works. */
#define BLOCK_ALLOCATION_SIZE 512
    uint32_t intl_page_max; /* Maximum page sizes */
    uint32_t leaf_page_max;

    uint64_t rows; /* Total rows */

    uint32_t prefix_len;         /* Common key prefix length */
    uint32_t key_rand_len[1031]; /* Key lengths */
} GLOBAL;
extern GLOBAL g;

/* Worker thread operations. */
typedef enum { INSERT = 1, MODIFY, READ, REMOVE, TRUNCATE, UPDATE } thread_op;

/* Worker read operations. */
typedef enum { NEXT, PREV, SEARCH, SEARCH_NEAR } read_operation;

typedef struct {
    thread_op op;  /* Operation */
    uint64_t opid; /* Operation ID */

    uint64_t keyno; /* Row number */

    uint64_t ts;     /* Read/commit timestamp */
    bool repeatable; /* Operation can be repeated */

    uint64_t last; /* Inclusive end of a truncate range */

    void *kdata; /* If an insert, the generated key */
    size_t ksize;
    size_t kmemsize;

    void *vdata; /* If not a delete, the value */
    size_t vsize;
    size_t vmemsize;
} SNAP_OPS;

typedef struct {
    SNAP_OPS *snap_state_current;
    SNAP_OPS *snap_state_end;
    SNAP_OPS *snap_state_first;
    SNAP_OPS *snap_state_list;
} SNAP_STATE;

typedef struct {
    int id;           /* simple thread ID */
    wt_thread_t tid;  /* thread ID */
    char tidbuf[128]; /* thread ID in printable form */

    WT_RAND_STATE rnd; /* thread RNG state */

    volatile bool quit; /* thread should quit */

    uint64_t ops;    /* total operations */
    uint64_t commit; /* operation counts */
    uint64_t insert;
    uint64_t prepare;
    uint64_t remove;
    uint64_t rollback;
    uint64_t search;
    uint64_t truncate;
    uint64_t update;

    WT_SESSION *session; /* WiredTiger session */
    WT_CURSOR *cursor;   /* WiredTiger cursor */

    WT_SESSION *trace; /* WiredTiger operations tracing session */

    uint64_t keyno;     /* key */
    WT_ITEM *key, _key; /* key, value */
    WT_ITEM *value, _value;

    uint64_t last; /* truncate range */
    WT_ITEM *lastkey, _lastkey;

    bool repeatable_reads; /* if read ops repeatable */
    bool repeatable_wrap;  /* if circular buffer wrapped */
    uint64_t opid;         /* Operation ID */
    uint64_t read_ts;      /* read timestamp */
    uint64_t commit_ts;    /* commit timestamp */
    uint64_t stable_ts;    /* stable timestamp */
    SNAP_STATE snap_states[2];
    SNAP_STATE *s; /* points to one of the snap_states */

#define snap_current s->snap_state_current
#define snap_end s->snap_state_end
#define snap_first s->snap_state_first
#define snap_list s->snap_state_list

    uint64_t insert_list[256]; /* column-store inserted records */
    u_int insert_list_cnt;

    WT_ITEM vprint; /* Temporary buffer for printable values */

#define TINFO_RUNNING 1  /* Running */
#define TINFO_COMPLETE 2 /* Finished */
#define TINFO_JOINED 3   /* Resolved */
    volatile int state;  /* state */
} TINFO;
extern TINFO **tinfo_list;

#define SNAP_LIST_SIZE 512

WT_THREAD_RET alter(void *);
WT_THREAD_RET backup(void *);
WT_THREAD_RET checkpoint(void *);
WT_THREAD_RET compact(void *);
WT_THREAD_RET hs_cursor(void *);
WT_THREAD_RET import(void *);
WT_THREAD_RET random_kv(void *);
WT_THREAD_RET range_stat(void *);
WT_THREAD_RET timestamp(void *);

void config_clear(void);
void config_compat(const char **);
void config_error(void);
void config_file(const char *);
void config_final(void);
void config_print(bool);
void config_run(void);
void config_single(const char *, bool);
void create_database(const char *home, WT_CONNECTION **connp);
void fclose_and_clear(FILE **);
bool fp_readv(FILE *, char *, uint32_t *);
void key_gen_common(WT_ITEM *, uint64_t, const char *);
void key_gen_init(WT_ITEM *);
void key_gen_teardown(WT_ITEM *);
void key_init(void);
void lock_destroy(WT_SESSION *, RWLOCK *);
void lock_init(WT_SESSION *, RWLOCK *);
void operations(u_int, bool);
void path_setup(const char *);
void set_alarm(u_int);
void set_core_off(void);
void set_oldest_timestamp(void);
void snap_init(TINFO *);
void snap_teardown(TINFO *);
void snap_op_init(TINFO *, uint64_t, bool);
void snap_repeat_rollback(WT_CURSOR *, TINFO **, size_t);
void snap_repeat_single(WT_CURSOR *, TINFO *);
int snap_repeat_txn(WT_CURSOR *, TINFO *);
void snap_repeat_update(TINFO *, bool);
void snap_track(TINFO *, thread_op);
void timestamp_init(void);
void timestamp_once(WT_SESSION *, bool, bool);
void timestamp_teardown(WT_SESSION *);
int trace_config(const char *);
void trace_init(void);
void trace_ops_init(TINFO *);
void trace_teardown(void);
void track(const char *, uint64_t, TINFO *);
void val_gen(WT_RAND_STATE *, WT_ITEM *, uint64_t);
void val_gen_init(WT_ITEM *);
void val_gen_teardown(WT_ITEM *);
void val_init(void);
void wts_checkpoints(void);
void wts_close(WT_CONNECTION **, WT_SESSION **);
void wts_create(const char *);
void wts_dump(const char *, bool);
void wts_load(void);
void wts_open(const char *, WT_CONNECTION **, WT_SESSION **, bool);
void wts_read_scan(void);
void wts_reopen(void);
void wts_salvage(void);
void wts_stats(void);
void wts_verify(WT_CONNECTION *, const char *);

#if !defined(CUR2S)
#define CUR2S(c) ((WT_SESSION_IMPL *)((WT_CURSOR *)c)->session)
#endif

#include "format.i"<|MERGE_RESOLUTION|>--- conflicted
+++ resolved
@@ -251,11 +251,8 @@
     uint32_t c_timer;
     uint32_t c_timing_stress_aggressive_sweep;
     uint32_t c_timing_stress_checkpoint;
-<<<<<<< HEAD
     uint32_t c_timing_stress_checkpoint_prepare;
-=======
     uint32_t c_timing_stress_checkpoint_reserved_txnid_delay;
->>>>>>> 4f223980
     uint32_t c_timing_stress_failpoint_hs_delete_key_from_ts;
     uint32_t c_timing_stress_failpoint_hs_insert_1;
     uint32_t c_timing_stress_failpoint_hs_insert_2;
