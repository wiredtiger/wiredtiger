--- conflicted
+++ resolved
@@ -194,19 +194,14 @@
 		    ",eviction=(threads_max=%" PRIu32 ")", g.c_evict_max);
 
 	/* Logging configuration. */
-<<<<<<< HEAD
 	if (g.c_logging) {
-		p += snprintf(p, REMAIN(p, end),
-=======
-	if (g.c_logging)
-		CONFIG_APPEND(p,
->>>>>>> a5b3166a
+		CONFIG_APPEND(p,
 		    ",log=(enabled=true,archive=%d,prealloc=%d"
 		    ",compressor=\"%s\")",
 		    g.c_logging_archive ? 1 : 0,
 		    g.c_logging_prealloc ? 1 : 0,
 		    compressor(g.c_logging_compression_flag));
-		p += snprintf(p, REMAIN(p, end),
+		CONFIG_APPEND(p,
 		    ",compatibility=(release=%s)",
 		    compatibility(g.c_compat_flag));
 	}
