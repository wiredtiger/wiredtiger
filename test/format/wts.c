--- conflicted
+++ resolved
@@ -181,128 +181,6 @@
 static void
 configure_timing_stress(char *p, size_t max)
 {
-    CONFIG_APPEND(p, ",timing_stress_for_test=[");
-    if (g.c_timing_stress_aggressive_sweep)
-        CONFIG_APPEND(p, ",aggressive_sweep");
-    if (g.c_timing_stress_checkpoint)
-        CONFIG_APPEND(p, ",checkpoint_slow");
-    if (g.c_timing_stress_checkpoint_prepare)
-        CONFIG_APPEND(p, ",prepare_checkpoint_delay");
-    if (g.c_timing_stress_checkpoint_reserved_txnid_delay)
-        CONFIG_APPEND(p, ",checkpoint_reserved_txnid_delay");
-    if (g.c_timing_stress_failpoint_hs_delete_key_from_ts)
-        CONFIG_APPEND(p, ",failpoint_history_store_delete_key_from_ts");
-    if (g.c_timing_stress_failpoint_hs_insert_1)
-        CONFIG_APPEND(p, ",failpoint_history_store_insert_1");
-    if (g.c_timing_stress_failpoint_hs_insert_2)
-        CONFIG_APPEND(p, ",failpoint_history_store_insert_2");
-    if (g.c_timing_stress_hs_checkpoint_delay)
-        CONFIG_APPEND(p, ",history_store_checkpoint_delay");
-    if (g.c_timing_stress_hs_search)
-        CONFIG_APPEND(p, ",history_store_search");
-    if (g.c_timing_stress_hs_sweep)
-        CONFIG_APPEND(p, ",history_store_sweep_race");
-    if (g.c_timing_stress_split_1)
-        CONFIG_APPEND(p, ",split_1");
-    if (g.c_timing_stress_split_2)
-        CONFIG_APPEND(p, ",split_2");
-    if (g.c_timing_stress_split_3)
-        CONFIG_APPEND(p, ",split_3");
-    if (g.c_timing_stress_split_4)
-        CONFIG_APPEND(p, ",split_4");
-    if (g.c_timing_stress_split_5)
-        CONFIG_APPEND(p, ",split_5");
-    if (g.c_timing_stress_split_6)
-        CONFIG_APPEND(p, ",split_6");
-    if (g.c_timing_stress_split_7)
-        CONFIG_APPEND(p, ",split_7");
-    CONFIG_APPEND(p, "]");
-}
-
-/*
- * create_database --
- *     Create a WiredTiger database.
- */
-void
-create_database(const char *home, WT_CONNECTION **connp)
-{
-    WT_CONNECTION *conn;
-    size_t max;
-    char config[8 * 1024], *p;
-    const char *enc;
-
-    p = config;
-    max = sizeof(config);
-
-    CONFIG_APPEND(p,
-      "create=true"
-      ",cache_size=%" PRIu32
-      "MB"
-      ",checkpoint_sync=false"
-      ",error_prefix=\"%s\""
-      ",operation_timeout_ms=2000",
-      g.c_cache, progname);
-
-    /* In-memory configuration. */
-    if (g.c_in_memory != 0)
-        CONFIG_APPEND(p, ",in_memory=1");
-
-    /* LSM configuration. */
-    if (DATASOURCE("lsm"))
-        CONFIG_APPEND(p, ",lsm_manager=(worker_thread_max=%" PRIu32 "),", g.c_lsm_worker_threads);
-
-    if (DATASOURCE("lsm") || g.c_cache < 20)
-        CONFIG_APPEND(p, ",eviction_dirty_trigger=95");
-
-    /* Eviction worker configuration. */
-    if (g.c_evict_max != 0)
-        CONFIG_APPEND(p, ",eviction=(threads_max=%" PRIu32 ")", g.c_evict_max);
-
-    /* Logging configuration. */
-    if (g.c_logging)
-        CONFIG_APPEND(p,
-          ",log=(enabled=true,archive=%d,prealloc=%d,file_max=%" PRIu32 ",compressor=\"%s\")",
-          g.c_logging_archive ? 1 : 0, g.c_logging_prealloc ? 1 : 0, KILOBYTE(g.c_logging_file_max),
-          compressor(g.c_logging_compression_flag));
-
-    /* Encryption. */
-    if (g.c_encryption) {
-        enc = encryptor(g.c_encryption_flag);
-        if (enc != NULL)
-            CONFIG_APPEND(p, ",encryption=(name=%s)", enc);
-    }
-
-/* Miscellaneous. */
-#ifdef HAVE_POSIX_MEMALIGN
-    CONFIG_APPEND(p, ",buffer_alignment=512");
-#endif
-
-    if (g.c_mmap)
-        CONFIG_APPEND(p, ",mmap=1");
-    if (g.c_mmap_all)
-        CONFIG_APPEND(p, ",mmap_all=1");
-
-    if (g.c_direct_io)
-        CONFIG_APPEND(p, ",direct_io=(data)");
-
-    if (g.c_data_extend)
-        CONFIG_APPEND(p, ",file_extend=(data=8MB)");
-
-    /*
-     * Run the statistics server and/or maintain statistics in the engine. Sometimes specify a set
-     * of sources just to exercise that code.
-     */
-    if (g.c_statistics_server) {
-        if (mmrand(NULL, 0, 5) == 1 && memcmp(g.uri, "file:", strlen("file:")) == 0)
-            CONFIG_APPEND(
-              p, ",statistics=(fast),statistics_log=(json,on_close,wait=5,sources=(\"file:\"))");
-        else
-            CONFIG_APPEND(p, ",statistics=(fast),statistics_log=(json,on_close,wait=5)");
-    } else
-        CONFIG_APPEND(p, ",statistics=(%s)", g.c_statistics ? "fast" : "none");
-
-<<<<<<< HEAD
-    /* Optionally stress operations. */
     CONFIG_APPEND(p, ",timing_stress_for_test=[");
     if (g.c_timing_stress_aggressive_sweep)
         CONFIG_APPEND(p, ",aggressive_sweep");
@@ -335,10 +213,92 @@
     if (g.c_timing_stress_split_7)
         CONFIG_APPEND(p, ",split_7");
     CONFIG_APPEND(p, "]");
-=======
+}
+
+/*
+ * create_database --
+ *     Create a WiredTiger database.
+ */
+void
+create_database(const char *home, WT_CONNECTION **connp)
+{
+    WT_CONNECTION *conn;
+    size_t max;
+    char config[8 * 1024], *p;
+    const char *enc;
+
+    p = config;
+    max = sizeof(config);
+
+    CONFIG_APPEND(p,
+      "create=true"
+      ",cache_size=%" PRIu32
+      "MB"
+      ",checkpoint_sync=false"
+      ",error_prefix=\"%s\""
+      ",operation_timeout_ms=2000",
+      g.c_cache, progname);
+
+    /* In-memory configuration. */
+    if (g.c_in_memory != 0)
+        CONFIG_APPEND(p, ",in_memory=1");
+
+    /* LSM configuration. */
+    if (DATASOURCE("lsm"))
+        CONFIG_APPEND(p, ",lsm_manager=(worker_thread_max=%" PRIu32 "),", g.c_lsm_worker_threads);
+
+    if (DATASOURCE("lsm") || g.c_cache < 20)
+        CONFIG_APPEND(p, ",eviction_dirty_trigger=95");
+
+    /* Eviction worker configuration. */
+    if (g.c_evict_max != 0)
+        CONFIG_APPEND(p, ",eviction=(threads_max=%" PRIu32 ")", g.c_evict_max);
+
+    /* Logging configuration. */
+    if (g.c_logging)
+        CONFIG_APPEND(p,
+          ",log=(enabled=true,archive=%d,prealloc=%d,file_max=%" PRIu32 ",compressor=\"%s\")",
+          g.c_logging_archive ? 1 : 0, g.c_logging_prealloc ? 1 : 0, KILOBYTE(g.c_logging_file_max),
+          compressor(g.c_logging_compression_flag));
+
+    /* Encryption. */
+    if (g.c_encryption) {
+        enc = encryptor(g.c_encryption_flag);
+        if (enc != NULL)
+            CONFIG_APPEND(p, ",encryption=(name=%s)", enc);
+    }
+
+/* Miscellaneous. */
+#ifdef HAVE_POSIX_MEMALIGN
+    CONFIG_APPEND(p, ",buffer_alignment=512");
+#endif
+
+    if (g.c_mmap)
+        CONFIG_APPEND(p, ",mmap=1");
+    if (g.c_mmap_all)
+        CONFIG_APPEND(p, ",mmap_all=1");
+
+    if (g.c_direct_io)
+        CONFIG_APPEND(p, ",direct_io=(data)");
+
+    if (g.c_data_extend)
+        CONFIG_APPEND(p, ",file_extend=(data=8MB)");
+
+    /*
+     * Run the statistics server and/or maintain statistics in the engine. Sometimes specify a set
+     * of sources just to exercise that code.
+     */
+    if (g.c_statistics_server) {
+        if (mmrand(NULL, 0, 5) == 1 && memcmp(g.uri, "file:", strlen("file:")) == 0)
+            CONFIG_APPEND(
+              p, ",statistics=(fast),statistics_log=(json,on_close,wait=5,sources=(\"file:\"))");
+        else
+            CONFIG_APPEND(p, ",statistics=(fast),statistics_log=(json,on_close,wait=5)");
+    } else
+        CONFIG_APPEND(p, ",statistics=(%s)", g.c_statistics ? "fast" : "none");
+
     /* Optional timing stress. */
     configure_timing_stress(p, max);
->>>>>>> 854df2c9
 
     /* Extensions. */
     CONFIG_APPEND(p, ",extensions=[\"%s\", \"%s\", \"%s\", \"%s\", \"%s\", \"%s\", \"%s\"],",
@@ -531,47 +491,10 @@
     if (enc != NULL)
         CONFIG_APPEND(p, ",encryption=(name=%s)", enc);
 
-<<<<<<< HEAD
-    /*
-     * Timing stress options aren't persisted in the base config and need to be added to the
-     * configuration for re-open.
-     */
-    CONFIG_APPEND(p, ",timing_stress_for_test=[");
-    if (g.c_timing_stress_aggressive_sweep)
-        CONFIG_APPEND(p, ",aggressive_sweep");
-    if (g.c_timing_stress_checkpoint)
-        CONFIG_APPEND(p, ",checkpoint_slow");
-    if (g.c_timing_stress_checkpoint_prepare)
-        CONFIG_APPEND(p, ",prepare_checkpoint_delay");
-    if (g.c_timing_stress_failpoint_hs_delete_key_from_ts)
-        CONFIG_APPEND(p, ",failpoint_history_store_delete_key_from_ts");
-    if (g.c_timing_stress_hs_checkpoint_delay)
-        CONFIG_APPEND(p, ",history_store_checkpoint_delay");
-    if (g.c_timing_stress_hs_search)
-        CONFIG_APPEND(p, ",history_store_search");
-    if (g.c_timing_stress_hs_sweep)
-        CONFIG_APPEND(p, ",history_store_sweep_race");
-    if (g.c_timing_stress_split_1)
-        CONFIG_APPEND(p, ",split_1");
-    if (g.c_timing_stress_split_2)
-        CONFIG_APPEND(p, ",split_2");
-    if (g.c_timing_stress_split_3)
-        CONFIG_APPEND(p, ",split_3");
-    if (g.c_timing_stress_split_4)
-        CONFIG_APPEND(p, ",split_4");
-    if (g.c_timing_stress_split_5)
-        CONFIG_APPEND(p, ",split_5");
-    if (g.c_timing_stress_split_6)
-        CONFIG_APPEND(p, ",split_6");
-    if (g.c_timing_stress_split_7)
-        CONFIG_APPEND(p, ",split_7");
-    CONFIG_APPEND(p, "]");
-=======
     CONFIG_APPEND(p, "error_prefix=\"%s\"", progname);
 
     /* Optional timing stress. */
     configure_timing_stress(p, max);
->>>>>>> 854df2c9
 
     /* If in-memory, there's only a single, shared WT_CONNECTION handle. */
     if (g.c_in_memory != 0)
