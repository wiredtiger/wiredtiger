--- conflicted
+++ resolved
@@ -160,15 +160,7 @@
         CONFIG_APPEND(p, ",checkpoint_reserved_txnid_delay");
     if (GV(STRESS_FAILPOINT_HS_DELETE_KEY_FROM_TS))
         CONFIG_APPEND(p, ",failpoint_history_store_delete_key_from_ts");
-<<<<<<< HEAD
-    if (g.c_timing_stress_hs_checkpoint_delay)
-=======
-    if (GV(STRESS_FAILPOINT_HS_INSERT_1))
-        CONFIG_APPEND(p, ",failpoint_history_store_insert_1");
-    if (GV(STRESS_FAILPOINT_HS_INSERT_2))
-        CONFIG_APPEND(p, ",failpoint_history_store_insert_2");
     if (GV(STRESS_HS_CHECKPOINT_DELAY))
->>>>>>> a6df08f7
         CONFIG_APPEND(p, ",history_store_checkpoint_delay");
     if (GV(STRESS_HS_SEARCH))
         CONFIG_APPEND(p, ",history_store_search");
