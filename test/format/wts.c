/*-
 * Public Domain 2014-present MongoDB, Inc.
 * Public Domain 2008-2014 WiredTiger, Inc.
 *
 * This is free and unencumbered software released into the public domain.
 *
 * Anyone is free to copy, modify, publish, use, compile, sell, or
 * distribute this software, either in source code form or as a compiled
 * binary, for any purpose, commercial or non-commercial, and by any
 * means.
 *
 * In jurisdictions that recognize copyright laws, the author or authors
 * of this software dedicate any and all copyright interest in the
 * software to the public domain. We make this dedication for the benefit
 * of the public at large and to the detriment of our heirs and
 * successors. We intend this dedication to be an overt act of
 * relinquishment in perpetuity of all present and future rights to this
 * software under copyright law.
 *
 * THE SOFTWARE IS PROVIDED "AS IS", WITHOUT WARRANTY OF ANY KIND,
 * EXPRESS OR IMPLIED, INCLUDING BUT NOT LIMITED TO THE WARRANTIES OF
 * MERCHANTABILITY, FITNESS FOR A PARTICULAR PURPOSE AND NONINFRINGEMENT.
 * IN NO EVENT SHALL THE AUTHORS BE LIABLE FOR ANY CLAIM, DAMAGES OR
 * OTHER LIABILITY, WHETHER IN AN ACTION OF CONTRACT, TORT OR OTHERWISE,
 * ARISING FROM, OUT OF OR IN CONNECTION WITH THE SOFTWARE OR THE USE OR
 * OTHER DEALINGS IN THE SOFTWARE.
 */

#include "format.h"

static void create_object(TABLE *, void *);

/*
 * encryptor --
 *     Configure encryption.
 */
static const char *
encryptor(void)
{
    const char *p, *s;

    s = GVS(DISK_ENCRYPTION);
    if (strcmp(s, "off") == 0)
        p = "none";
    else if (strcmp(s, "rotn-7") == 0)
        p = "rotn,keyid=7";
    else if (strcmp(s, "sodium") == 0)
        p = "sodium,secretkey=" SODIUM_TESTKEY;
    else
        testutil_die(EINVAL, "illegal encryption configuration: %s", s);

    /* Returns "none" or the name of an encryptor. */
    return (p);
}

/*
 * encryptor_at_open --
 *     Configure encryption for wts_open().
 *
 * This must set any secretkey. When keyids are in use it can return NULL.
 */
static const char *
encryptor_at_open(void)
{
    const char *p, *s;

    s = GVS(DISK_ENCRYPTION);
    if (strcmp(s, "off") == 0)
        p = NULL;
    else if (strcmp(s, "rotn-7") == 0)
        p = NULL;
    else if (strcmp(s, "sodium") == 0)
        p = "sodium,secretkey=" SODIUM_TESTKEY;
    else
        testutil_die(EINVAL, "illegal encryption configuration: %s", s);

    /* Returns NULL or the name of an encryptor. */
    return (p);
}

/*
 * handle_message --
 *     Event handler for verbose and error messages.
 */
static int
handle_message(WT_EVENT_HANDLER *handler, WT_SESSION *session, const char *message)
{
    SAP *sap;
    WT_DECL_RET;
    int nw;
    bool printf_msg;

    (void)handler;

    /*
     * If Antithesis is enabled and the message starts with ANTITHESIS: then make sure it always
     * goes to stdout and is flushed.
     */
    printf_msg = false;
#ifdef ENABLE_ANTITHESIS
    printf_msg = WT_PREFIX_MATCH(message, "ANTITHESIS:");
#endif

    /*
     * Log to the trace database when tracing messages. In threaded paths there will be a per-thread
     * session reference to the tracing database, but that requires a session, and verbose messages
     * can be generated in the library when we don't have a session. There's a global session we can
     * use, but that requires locking.
     */
    if (g.trace_conn != NULL && (sap = session->app_private) != NULL && sap->trace != NULL) {
        testutil_check(sap->trace->log_printf(sap->trace, "%s", message));
        if (!printf_msg)
            return (0);
    } else if (g.trace_session != NULL) {
        __wt_spin_lock((WT_SESSION_IMPL *)g.trace_session, &g.trace_lock);
        testutil_check(g.trace_session->log_printf(g.trace_session, "%s", message));
        __wt_spin_unlock((WT_SESSION_IMPL *)g.trace_session, &g.trace_lock);
        if (!printf_msg)
            return (0);
    }

    /* Write and flush the message so we're up-to-date on error. */
    nw = printf("%p:%s\n", (void *)session, message);
    ret = fflush(stdout);
    return (nw < 0 ? EIO : (ret == EOF ? errno : 0));
}

/*
 * handle_progress --
 *     Event handler for progress messages.
 */
static int
handle_progress(
  WT_EVENT_HANDLER *handler, WT_SESSION *session, const char *operation, uint64_t progress)
{
    char buf[256];

    (void)handler;

    if (session->app_private != NULL) {
        testutil_snprintf(buf, sizeof(buf), "%s %s", (char *)session->app_private, operation);
        track(buf, progress);
        return (0);
    }

    track(operation, progress);
    return (0);
}

static WT_EVENT_HANDLER event_handler = {NULL, handle_message, handle_progress, NULL, NULL};

#define CONFIG_APPEND(p, ...)                                   \
    do {                                                        \
        size_t __len;                                           \
        testutil_snprintf_len_set(p, max, &__len, __VA_ARGS__); \
        if (__len > max)                                        \
            __len = max;                                        \
        p += __len;                                             \
        max -= __len;                                           \
    } while (0)

/*
 * configure_timing_stress --
 *     Configure stressing settings.
 */
static void
configure_timing_stress(char **p, size_t max)
{
    CONFIG_APPEND(*p, ",timing_stress_for_test=[");
    if (GV(STRESS_AGGRESSIVE_STASH_FREE))
        CONFIG_APPEND(*p, ",aggressive_stash_free");
    if (GV(STRESS_AGGRESSIVE_SWEEP))
        CONFIG_APPEND(*p, ",aggressive_sweep");
    if (GV(STRESS_CHECKPOINT))
        CONFIG_APPEND(*p, ",checkpoint_slow");
    if (GV(STRESS_CHECKPOINT_EVICT_PAGE))
        CONFIG_APPEND(*p, ",checkpoint_evict_page");
    if (GV(STRESS_CHECKPOINT_PREPARE))
        CONFIG_APPEND(*p, ",prepare_checkpoint_delay");
    if (GV(STRESS_COMPACT_SLOW))
        CONFIG_APPEND(*p, ",compact_slow");
    if (GV(STRESS_EVICT_REPOSITION))
        CONFIG_APPEND(*p, ",evict_reposition");
    if (GV(STRESS_FAILPOINT_EVICTION_SPLIT))
        CONFIG_APPEND(*p, ",failpoint_eviction_split");
    if (GV(STRESS_FAILPOINT_HS_DELETE_KEY_FROM_TS))
        CONFIG_APPEND(*p, ",failpoint_history_store_delete_key_from_ts");
    if (GV(STRESS_HS_CHECKPOINT_DELAY))
        CONFIG_APPEND(*p, ",history_store_checkpoint_delay");
    if (GV(STRESS_HS_SEARCH))
        CONFIG_APPEND(*p, ",history_store_search");
    if (GV(STRESS_HS_SWEEP))
        CONFIG_APPEND(*p, ",history_store_sweep_race");
    if (GV(STRESS_PREPARE_RESOLUTION_1))
        CONFIG_APPEND(*p, ",prepare_resolution_1");
    if (GV(STRESS_SLEEP_BEFORE_READ_OVERFLOW_ONPAGE))
        CONFIG_APPEND(*p, ",sleep_before_read_overflow_onpage");
    if (GV(STRESS_SPLIT_1))
        CONFIG_APPEND(*p, ",split_1");
    if (GV(STRESS_SPLIT_2))
        CONFIG_APPEND(*p, ",split_2");
    if (GV(STRESS_SPLIT_3))
        CONFIG_APPEND(*p, ",split_3");
    if (GV(STRESS_SPLIT_4))
        CONFIG_APPEND(*p, ",split_4");
    if (GV(STRESS_SPLIT_5))
        CONFIG_APPEND(*p, ",split_5");
    if (GV(STRESS_SPLIT_6))
        CONFIG_APPEND(*p, ",split_6");
    if (GV(STRESS_SPLIT_7))
        CONFIG_APPEND(*p, ",split_7");
    if (GV(STRESS_SPLIT_8))
        CONFIG_APPEND(*p, ",split_8");
    CONFIG_APPEND(*p, "]");
}

/*
 * configure_file_manager --
 *     Configure file manager settings.
 */
static void
configure_file_manager(char **p, size_t max)
{
    CONFIG_APPEND(*p, ",file_manager=[");
    if (GV(FILE_MANAGER_CLOSE_HANDLE_MINIMUM) != 0)
        CONFIG_APPEND(*p, ",close_handle_minimum=%" PRIu32, GV(FILE_MANAGER_CLOSE_HANDLE_MINIMUM));
    if (GV(FILE_MANAGER_CLOSE_IDLE_TIME) != 0)
        CONFIG_APPEND(*p, ",close_idle_time=%" PRIu32, GV(FILE_MANAGER_CLOSE_IDLE_TIME));
    if (GV(FILE_MANAGER_CLOSE_SCAN_INTERVAL) != 0)
        CONFIG_APPEND(*p, ",close_scan_interval=%" PRIu32, GV(FILE_MANAGER_CLOSE_SCAN_INTERVAL));
    CONFIG_APPEND(*p, "]");
}

/*
 * configure_debug_mode --
 *     Configure debug settings.
 */
static void
configure_debug_mode(char **p, size_t max)
{
    CONFIG_APPEND(*p, ",debug_mode=[");

    if (GV(DEBUG_BACKGROUND_COMPACT))
        CONFIG_APPEND(*p, ",background_compact=true");
    if (GV(DEBUG_CHECKPOINT_RETENTION) != 0)
        CONFIG_APPEND(*p, ",checkpoint_retention=%" PRIu32, GV(DEBUG_CHECKPOINT_RETENTION));
    if (GV(DEBUG_CURSOR_REPOSITION))
        CONFIG_APPEND(*p, ",cursor_reposition=true");
    if (GV(DEBUG_EVICTION))
        CONFIG_APPEND(*p, ",eviction=true");
    /*
     * Don't configure log retention debug mode during backward compatibility mode. Compatibility
     * requires removing log files on reconfigure. When the version is changed for compatibility,
     * reconfigure requires removing earlier log files and log retention can make that seem to hang.
     */
    if (GV(DEBUG_LOG_RETENTION) != 0 && !g.backward_compatible)
        CONFIG_APPEND(*p, ",log_retention=%" PRIu32, GV(DEBUG_LOG_RETENTION));
    if (GV(DEBUG_REALLOC_EXACT))
        CONFIG_APPEND(*p, ",realloc_exact=true");
    if (GV(DEBUG_REALLOC_MALLOC))
        CONFIG_APPEND(*p, ",realloc_malloc=true");
    if (GV(DEBUG_SLOW_CHECKPOINT))
        CONFIG_APPEND(*p, ",slow_checkpoint=true");
    if (GV(DEBUG_TABLE_LOGGING))
        CONFIG_APPEND(*p, ",table_logging=true");
    if (GV(DEBUG_UPDATE_RESTORE_EVICT))
        CONFIG_APPEND(*p, ",update_restore_evict=true");
    CONFIG_APPEND(*p, "]");
}

/*
<<<<<<< HEAD
 * configure_eviction --
 *     Configure eviction settings.
 */
static void
configure_eviction(char **p, size_t max)
{
    CONFIG_APPEND(*p, ",eviction=(");

    if (GV(CACHE_EVICT_MAX) != 0)
        CONFIG_APPEND(*p, ",threads_max=%" PRIu32 "", GV(CACHE_EVICT_MAX));

    if (GV(EVICTION_EVICT_USE_SOFTPTR))
        CONFIG_APPEND(*p, ",evict_use_softptr=true");

    CONFIG_APPEND(*p, ")");
}

/*
 * configure_live_restore --
 *     Configure live_restore settings.
 */
static void
configure_live_restore(char **p, size_t max)
{
    if (GV(BACKUP) && GV(BACKUP_LIVE_RESTORE) && g.backup_verify)
        CONFIG_APPEND(*p,
          ",live_restore=(enabled=true,path=\"%s/BACKUP\",read_size=%" PRIu32
          "K,threads_max=%" PRIu32 ")",
          g.home, GV(BACKUP_LIVE_RESTORE_READ_SIZE), GV(BACKUP_LIVE_RESTORE_THREADS));
=======
 * configure_disagg_storage --
 *     Configure disaggregated storage settings for opening a connection.
 */
static void
configure_disagg_storage(const char *home, char **p, size_t max, char *ext_cfg, size_t ext_cfg_size)
{
    TEST_OPTS opts;
    char disagg_cfg[1024];

    if (!g.disagg_storage_config) {
        testutil_assert(ext_cfg_size > 0);
        ext_cfg[0] = '\0';
        return;
    }

    memset(&opts, 0, sizeof(opts));
    opts.disagg_storage = true;

    /*
     * We need to cast these values. Normally, testutil allocates and fills these strings based on
     * command line arguments and frees them when done. Format doesn't use the standard test command
     * line parser and doesn't rely on testutil to free anything in this struct. We're only using
     * the options struct on a temporary basis to help create the disagg configuration.
     */
    opts.disagg_page_log = (char *)GVS(DISAGG_PAGE_LOG);
    opts.home = (char *)home;
    opts.build_dir = (char *)BUILDDIR;
    opts.palm_map_size_mb = 2048; /* 2 Gigabytes for PALM map */

    testutil_disagg_storage_configuration(
      &opts, home, disagg_cfg, sizeof(disagg_cfg), ext_cfg, ext_cfg_size);
    CONFIG_APPEND(*p, ",%s", disagg_cfg);
>>>>>>> 22ecfe73
}

/*
 * configure_tiered_storage --
 *     Configure tiered storage settings for opening a connection.
 */
static void
configure_tiered_storage(const char *home, char **p, size_t max, char *ext_cfg, size_t ext_cfg_size)
{
    TEST_OPTS opts;
    char tiered_cfg[1024];

    if (!g.tiered_storage_config) {
        testutil_assert(ext_cfg_size > 0);
        ext_cfg[0] = '\0';
        return;
    }

    memset(&opts, 0, sizeof(opts));
    opts.tiered_storage = true;

    /*
     * We need to cast these values. Normally, testutil allocates and fills these strings based on
     * command line arguments and frees them when done. Format doesn't use the standard test command
     * line parser and doesn't rely on testutil to free anything in this struct. We're only using
     * the options struct on a temporary basis to help create the tiered storage configuration.
     */
    opts.tiered_storage_source = (char *)GVS(TIERED_STORAGE_STORAGE_SOURCE);
    opts.home = (char *)home;
    opts.build_dir = (char *)BUILDDIR;

    /*
     * Have testutil create the bucket directory for us when using the directory store.
     */
    opts.make_bucket_dir = true;

    /*
     * Use an absolute path for the bucket directory when using the directory store. Then we can
     * create copies of the home directory to be used for backup, and we'll be able to find the
     * bucket.
     */
    opts.absolute_bucket_dir = true;

    testutil_tiered_storage_configuration(
      &opts, home, tiered_cfg, sizeof(tiered_cfg), ext_cfg, ext_cfg_size);
    CONFIG_APPEND(*p, ",%s", tiered_cfg);
}

/*
 * configure_chunkcache --
 *     Configure chunk cache settings for opening a connection.
 */
static void
configure_chunkcache(char **p, size_t max)
{
    char chunkcache_ext_cfg[512];

    if (GV(CHUNK_CACHE)) {
        if (strcmp(GVS(CHUNK_CACHE_TYPE), "FILE") == 0)
            testutil_snprintf(chunkcache_ext_cfg, sizeof(chunkcache_ext_cfg), "storage_path=%s,",
              strcmp(GVS(CHUNK_CACHE_STORAGE_PATH), "off") != 0 ? GVS(CHUNK_CACHE_STORAGE_PATH) :
                                                                  "WiredTigerChunkCache");
        else
            chunkcache_ext_cfg[0] = '\0';

        CONFIG_APPEND(*p,
          ",chunk_cache=(enabled=true,capacity=%" PRIu32 "MB,chunk_size=%" PRIu32 "MB,type=%s,%s)",
          GV(CHUNK_CACHE_CAPACITY), GV(CHUNK_CACHE_CHUNK_SIZE), GVS(CHUNK_CACHE_TYPE),
          chunkcache_ext_cfg);
    }
}

/*
 * configure_prefetch --
 *     Configure prefetch settings for opening a connection. When enabled, this allows sessions to
 *     use the prefetch feature.
 */
static void
configure_prefetch(char **p, size_t max)
{
    if (GV(PREFETCH))
        CONFIG_APPEND(*p, ",prefetch=(available=true,default=false)");
}

/*
 * configure_obsolete_cleanup --
 *     Configure obsolete cleanup settings.
 */
static void
configure_obsolete_cleanup(char **p, size_t max)
{
    CONFIG_APPEND(*p, ",checkpoint_cleanup=[");

    /* Strategy. */
    if (strcmp(GVS(OBSOLETE_CLEANUP_METHOD), "off") != 0)
        CONFIG_APPEND(*p, "method=%s", (char *)GVS(OBSOLETE_CLEANUP_METHOD));

    /* Interval. */
    CONFIG_APPEND(*p, ",wait=%" PRIu32, GV(OBSOLETE_CLEANUP_WAIT));

    CONFIG_APPEND(*p, "]");
}

/*
 * create_database --
 *     Create a WiredTiger database.
 */
void
create_database(const char *home, WT_CONNECTION **connp)
{
    WT_CONNECTION *conn;
    size_t max;
    char config[8 * 1024], disagg_ext_cfg[1024], *p, tiered_ext_cfg[1024];
    const char *s, *sources;

    p = config;
    max = sizeof(config);

    CONFIG_APPEND(p,
      "create=true"
      ",cache_size=%" PRIu32
      "MB"
      ",checkpoint_sync=false"
      ",error_prefix=\"%s\""
      ",statistics=(%s)",
      GV(CACHE), progname, GVS(STATISTICS_MODE));

    /* Eviction (dirty) configuration. */
    if (GV(CACHE_EVICTION_DIRTY_TARGET) != 0)
        CONFIG_APPEND(p, ",eviction_dirty_target=%" PRIu32, GV(CACHE_EVICTION_DIRTY_TARGET));
    if (GV(CACHE_EVICTION_DIRTY_TRIGGER) != 0)
        CONFIG_APPEND(p, ",eviction_dirty_trigger=%" PRIu32, GV(CACHE_EVICTION_DIRTY_TRIGGER));

    /* Statistics log configuration. */
    sources = GVS(STATISTICS_LOG_SOURCES);
    if (strcmp(sources, "off") != 0)
        CONFIG_APPEND(p, ",statistics_log=(json,on_close,wait=5,sources=(\"%s\"))", sources);
    else
        CONFIG_APPEND(p, ",statistics_log=(json,on_close,wait=5)");

    /* In-memory configuration. */
    if (GV(RUNS_IN_MEMORY) != 0)
        CONFIG_APPEND(p, ",in_memory=1");

    /* Block cache configuration. */
    if (GV(BLOCK_CACHE) != 0)
        CONFIG_APPEND(p,
          ",block_cache=(enabled=true,type=\"dram\""
          ",cache_on_checkpoint=%s"
          ",cache_on_writes=%s"
          ",size=%" PRIu32 "MB)",
          GV(BLOCK_CACHE_CACHE_ON_CHECKPOINT) == 0 ? "false" : "true",
          GV(BLOCK_CACHE_CACHE_ON_WRITES) == 0 ? "false" : "true", GV(BLOCK_CACHE_SIZE));

    /* Eviction configuration. */
    configure_eviction(&p, max);

    /* Logging configuration. */
    if (GV(LOGGING)) {
        s = GVS(LOGGING_COMPRESSION);
        CONFIG_APPEND(p,
          ",log=(enabled=true,%s=%d,prealloc=%d,file_max=%" PRIu32 ",compressor=\"%s\")",
          g.backward_compatible ? "archive" : "remove", GV(LOGGING_REMOVE) ? 1 : 0,
          GV(LOGGING_PREALLOC) ? 1 : 0, KILOBYTE(GV(LOGGING_FILE_MAX)),
          strcmp(s, "off") == 0 ? "none" : s);
    }

    /* Encryption. */
    CONFIG_APPEND(p, ",encryption=(name=%s)", encryptor());

    if (GV(DISK_MMAP))
        CONFIG_APPEND(p, ",mmap=1");
    if (GV(DISK_MMAP_ALL))
        CONFIG_APPEND(p, ",mmap_all=1");

    if (GV(DISK_DATA_EXTEND))
        CONFIG_APPEND(p, ",file_extend=(data=8MB)");

    /* Optional timing stress. */
    configure_timing_stress(&p, max);

    /* Optional file manager. */
    configure_file_manager(&p, max);

    /* Optional debug mode. */
    configure_debug_mode(&p, max);

    /* Optional disaggregated storage. */
    configure_disagg_storage(home, &p, max, disagg_ext_cfg, sizeof(disagg_ext_cfg));

    /* Optional tiered storage. */
    configure_tiered_storage(home, &p, max, tiered_ext_cfg, sizeof(tiered_ext_cfg));

    /* Optional chunk cache. */
    configure_chunkcache(&p, max);

    /* Optional prefetch. */
    configure_prefetch(&p, max);

    /* Obsolete cleanup. */
    configure_obsolete_cleanup(&p, max);

#define EXTENSION_PATH(path) (access((path), R_OK) == 0 ? (path) : "")

    /* Extensions. */
    CONFIG_APPEND(p,
      ",extensions=["
      "\"%s\", \"%s\", \"%s\", \"%s\", \"%s\", \"%s\", \"%s\", %s, %s],",
      /* Collators. */
      REVERSE_PATH,
      /* Compressors. */
      EXTENSION_PATH(LZ4_PATH), EXTENSION_PATH(SNAPPY_PATH), EXTENSION_PATH(ZLIB_PATH),
      EXTENSION_PATH(ZSTD_PATH),
      /* Encryptors. */
      EXTENSION_PATH(ROTN_PATH), EXTENSION_PATH(SODIUM_PATH),
      /* Page log. */
      disagg_ext_cfg,
      /* Storage source. */
      tiered_ext_cfg);

    /*
     * Put configuration file configuration options second to last. Put command line configuration
     * options at the end. Do this so they override the standard configuration.
     */
    s = GVS(WIREDTIGER_CONFIG);
    if (strcmp(s, "off") != 0)
        CONFIG_APPEND(p, ",%s", s);
    if (g.config_open != NULL)
        CONFIG_APPEND(p, ",%s", g.config_open);

    if (max == 0)
        testutil_die(ENOMEM, "wiredtiger_open configuration buffer too small");

    testutil_checkfmt(wiredtiger_open(home, &event_handler, config, &conn), "%s", home);

    *connp = conn;
}

/*
 * create_object --
 *     Create the database object.
 */
static void
create_object(TABLE *table, void *arg)
{
    SAP sap;
    WT_CONNECTION *conn;
    WT_SESSION *session;
    size_t max;
    uint32_t maxleafkey, maxleafvalue;
    char config[4096], *p;
    const char *s;

    conn = (WT_CONNECTION *)arg;
    testutil_assert(table != NULL);

    p = config;
    max = sizeof(config);

/* The page must be a multiple of the allocation size, and 512 always works. */
#define BLOCK_ALLOCATION_SIZE 512
    CONFIG_APPEND(p,
      "key_format=%s,allocation_size=%d,%s,internal_page_max=%" PRIu32 ",leaf_page_max=%" PRIu32
      ",memory_page_max=%" PRIu32,
      (table->type == ROW) ? "u" : "r", BLOCK_ALLOCATION_SIZE,
      TV(DISK_FIRSTFIT) ? "block_allocation=first" : "", table->max_intl_page, table->max_leaf_page,
      table->max_mem_page);

    /*
     * Configure the maximum key/value sizes, but leave it as the default if we come up with
     * something crazy.
     */
    maxleafkey = mmrand(&g.extra_rnd, table->max_leaf_page / 50, table->max_leaf_page / 40);
    if (maxleafkey > 20)
        CONFIG_APPEND(p, ",leaf_key_max=%" PRIu32, maxleafkey);
    maxleafvalue = mmrand(&g.extra_rnd, table->max_leaf_page * 10, table->max_leaf_page / 40);
    if (maxleafvalue > 40 && maxleafvalue < 100 * 1024)
        CONFIG_APPEND(p, ",leaf_value_max=%" PRIu32, maxleafvalue);

    switch (table->type) {
    case FIX:
        CONFIG_APPEND(p, ",value_format=%" PRIu32 "t", TV(BTREE_BITCNT));
        break;
    case ROW:
        CONFIG_APPEND(p, ",prefix_compression=%s,prefix_compression_min=%" PRIu32,
          TV(BTREE_PREFIX_COMPRESSION) == 0 ? "false" : "true", TV(BTREE_PREFIX_COMPRESSION_MIN));
        if (TV(BTREE_REVERSE))
            CONFIG_APPEND(p, ",collator=reverse");
    /* FALLTHROUGH */
    case VAR:
        if (TV(BTREE_DICTIONARY))
            CONFIG_APPEND(p, ",dictionary=%" PRIu32, mmrand(&g.extra_rnd, 123, 517));
        break;
    }

    /* Configure checksums. */
    CONFIG_APPEND(p, ",checksum=\"%s\"", TVS(DISK_CHECKSUM));

    /* Configure compression. */
    s = TVS(BTREE_COMPRESSION);
    CONFIG_APPEND(p, ",block_compressor=\"%s\"", strcmp(s, "off") == 0 ? "none" : s);

    /* Configure Btree. */
    CONFIG_APPEND(
      p, ",internal_key_truncate=%s", TV(BTREE_INTERNAL_KEY_TRUNCATION) ? "true" : "false");
    CONFIG_APPEND(p, ",split_pct=%" PRIu32, TV(BTREE_SPLIT_PCT));

    /* Timestamps */
    if (g.transaction_timestamps_config)
        CONFIG_APPEND(p, ",log=(enabled=false)");

    /* Assertions: assertions slow down the code for additional diagnostic checking.  */
    if (GV(ASSERT_READ_TIMESTAMP))
        CONFIG_APPEND(
          p, ",assert=(read_timestamp=%s)", g.transaction_timestamps_config ? "none" : "never");

<<<<<<< HEAD
=======
    /* Configure LSM. */
    if (DATASOURCE(table, "lsm")) {
        CONFIG_APPEND(p, ",type=lsm,lsm=(");
        CONFIG_APPEND(p, "auto_throttle=%s,", TV(LSM_AUTO_THROTTLE) ? "true" : "false");
        CONFIG_APPEND(p, "chunk_size=%" PRIu32 "MB,", TV(LSM_CHUNK_SIZE));
        /*
         * We can't set bloom_oldest without bloom, and we want to test with Bloom filters on most
         * of the time anyway.
         */
        if (TV(LSM_BLOOM_OLDEST))
            TV(LSM_BLOOM) = 1;
        CONFIG_APPEND(p, "bloom=%s,", TV(LSM_BLOOM) ? "true" : "false");
        CONFIG_APPEND(p, "bloom_bit_count=%" PRIu32 ",", TV(LSM_BLOOM_BIT_COUNT));
        CONFIG_APPEND(p, "bloom_hash_count=%" PRIu32 ",", TV(LSM_BLOOM_HASH_COUNT));
        CONFIG_APPEND(p, "bloom_oldest=%s,", TV(LSM_BLOOM_OLDEST) ? "true" : "false");
        CONFIG_APPEND(p, "merge_max=%" PRIu32 ",", TV(LSM_MERGE_MAX));
        CONFIG_APPEND(p, ",)");
    }
    /*
     * Configure layered. Although disagg support is separated from layered support, we expect them
     * to be used together, at least for now.
     */
    if (DATASOURCE(table, "layered") != TV(DISAGG_ENABLED))
        testutil_die(EINVAL, "disagg setting expected to match layered setting");
    if (DATASOURCE(table, "layered"))
        CONFIG_APPEND(p, ",type=layered");
    if (TV(DISAGG_ENABLED))
        CONFIG_APPEND(p, ",block_manager=disagg");

>>>>>>> 22ecfe73
    if (max == 0)
        testutil_die(ENOMEM, "WT_SESSION.create configuration buffer too small");

    /*
     * Create the underlying store.
     */
    memset(&sap, 0, sizeof(sap));
    wt_wrap_open_session(conn, &sap, NULL, NULL, &session);
    testutil_checkfmt(session->create(session, table->uri, config), "%s", table->uri);
    wt_wrap_close_session(session);
}

/*
 * disagg_conn_init --
 *     For disaggregated storage, do some extra initialization of a connection.
 */
static void
disagg_conn_init(WT_CONNECTION *conn)
{
    /*
     * We do a separate wiredtiger_open call to create a the database and tables, and when we close
     * that connection, a checkpoint is done. Disaggregated storage uses precise checkpoints, which
     * require the stable timestamp to be set. Set it to the minimum value, which should not
     * interfere with any later operations.
     */
    testutil_check(conn->set_timestamp(conn, "stable_timestamp=1"));
}

/*
 * wts_create_home --
 *     Remove and re-create the directory.
 */
void
wts_create_home(void)
{
    testutil_recreate_dir(g.home);
}

/*
 * wts_create_database --
 *     Create the database.
 */
void
wts_create_database(void)
{
    WT_CONNECTION *conn;

    create_database(g.home, &conn);
    if (GVS(DISAGG_PAGE_LOG) != NULL)
        disagg_conn_init(conn);

    g.wts_conn = conn;
    tables_apply(create_object, g.wts_conn);
    if (GV(RUNS_IN_MEMORY) != 0)
        g.wts_conn_inmemory = g.wts_conn;
    else
        testutil_check(conn->close(conn, NULL));
    g.wts_conn = NULL;
}

/*
 * wts_open --
 *     Open a connection to a WiredTiger database.
 */
void
wts_open(const char *home, WT_CONNECTION **connp, bool verify_metadata)
{
    WT_CONNECTION *conn;
    size_t max;
    char config[1024], *p;
    const char *enc, *s;

    *connp = NULL;

    p = config;
    max = sizeof(config);
    config[0] = '\0';

    /* Configuration settings that are not persistent between open calls. */
    enc = encryptor_at_open();
    if (enc != NULL)
        CONFIG_APPEND(p, ",encryption=(name=%s)", enc);

    CONFIG_APPEND(
      p, ",error_prefix=\"%s\",statistics=(fast),statistics_log=(json,on_close,wait=5)", progname);

    /* Optional timing stress. */
    configure_timing_stress(&p, max);

    /* Optional file manager. */
    configure_file_manager(&p, max);

    /* Optional debug mode. */
    configure_debug_mode(&p, max);

    /* Optional live restore. */
    configure_live_restore(&p, max);

    /* Optional prefetch. */
    configure_prefetch(&p, max);

    /* Obsolete cleanup. */
    configure_obsolete_cleanup(&p, max);

    /* If in-memory, there's only a single, shared WT_CONNECTION handle. */
    if (GV(RUNS_IN_MEMORY) != 0)
        conn = g.wts_conn_inmemory;
    else {
        /*
         * Put configuration file configuration options second to last. Put command line
         * configuration options at the end. Do this so they override the standard configuration.
         */
        s = GVS(WIREDTIGER_CONFIG);
        if (strcmp(s, "off") != 0)
            CONFIG_APPEND(p, ",%s", s);
        if (g.config_open != NULL)
            CONFIG_APPEND(p, ",%s", g.config_open);
        if (GV(CHECKPOINT_PRECISE))
            CONFIG_APPEND(p, ",checkpoint=(precise=true)");

#if WIREDTIGER_VERSION_MAJOR >= 10
        if (GV(OPS_VERIFY) && verify_metadata)
            CONFIG_APPEND(p, ",verify_metadata=true");
#else
        WT_UNUSED(verify_metadata);
#endif
        testutil_checkfmt(wiredtiger_open(home, &event_handler, config, &conn), "%s", home);
    }

    *connp = conn;
}

/*
 * wts_close --
 *     Close the open database.
 */
void
wts_close(WT_CONNECTION **connp)
{
    WT_CONNECTION *conn;

    conn = *connp;
    *connp = NULL;

    /*
     * If running in-memory, there's only a single, shared WT_CONNECTION handle. Format currently
     * doesn't perform the operations coded to close and then re-open the database on in-memory
     * databases (for example, salvage), so the close gets all references, it doesn't have to avoid
     * closing the real handle.
     */
    if (conn == g.wts_conn_inmemory)
        g.wts_conn_inmemory = NULL;

    if (g.backward_compatible)
        testutil_check(conn->reconfigure(conn, "compatibility=(release=3.3)"));

    testutil_check(conn->close(conn, GV(WIREDTIGER_LEAK_MEMORY) ? "leak_memory" : NULL));
}

struct stats_args {
    FILE *fp;
    WT_SESSION *session;
};

/*
 * stats_data_print --
 *     Print out the statistics.
 */
static void
stats_data_print(WT_SESSION *session, const char *uri, FILE *fp)
{
    WT_CURSOR *cursor;
    WT_DECL_RET;
    uint64_t v;
    const char *desc, *pval;

    wt_wrap_open_cursor(session, uri, NULL, &cursor);
    while (
      (ret = cursor->next(cursor)) == 0 && (ret = cursor->get_value(cursor, &desc, &pval, &v)) == 0)
        testutil_assert(fprintf(fp, "%s=%s\n", desc, pval) >= 0);
    testutil_assert(ret == WT_NOTFOUND);
    testutil_check(cursor->close(cursor));
}

/*
 * stats_data_source --
 *     Dump each data source's statistics.
 */
static void
stats_data_source(TABLE *table, void *arg)
{
    struct stats_args *args;
    FILE *fp;
    WT_SESSION *session;
    char buf[1024];

    args = arg;
    testutil_assert(table != NULL);

    fp = args->fp;
    session = args->session;

    testutil_assert(fprintf(fp, "\n\n====== Data source statistics: %s\n", table->uri) >= 0);
    testutil_snprintf(buf, sizeof(buf), "statistics:%s", table->uri);
    stats_data_print(session, buf, fp);
}

/*
 * wts_stats --
 *     Dump the run's statistics.
 */
void
wts_stats(void)
{
    struct stats_args args;
    FILE *fp;
    SAP sap;
    WT_CONNECTION *conn;
    WT_SESSION *session;

    conn = g.wts_conn;
    track("stat", 0ULL);

    /* Connection statistics. */
    testutil_assert((fp = fopen(g.home_stats, "w")) != NULL);
    testutil_assert(fprintf(fp, "====== Connection statistics:\n") >= 0);

    memset(&sap, 0, sizeof(sap));
    wt_wrap_open_session(conn, &sap, NULL, NULL, &session);
    stats_data_print(session, "statistics:", fp);

    args.fp = fp;
    args.session = session;
    tables_apply(stats_data_source, &args);

    wt_wrap_close_session(session);

    fclose_and_clear(&fp);
}<|MERGE_RESOLUTION|>--- conflicted
+++ resolved
@@ -269,7 +269,6 @@
 }
 
 /*
-<<<<<<< HEAD
  * configure_eviction --
  *     Configure eviction settings.
  */
@@ -299,7 +298,9 @@
           ",live_restore=(enabled=true,path=\"%s/BACKUP\",read_size=%" PRIu32
           "K,threads_max=%" PRIu32 ")",
           g.home, GV(BACKUP_LIVE_RESTORE_READ_SIZE), GV(BACKUP_LIVE_RESTORE_THREADS));
-=======
+}
+
+/*
  * configure_disagg_storage --
  *     Configure disaggregated storage settings for opening a connection.
  */
@@ -332,7 +333,6 @@
     testutil_disagg_storage_configuration(
       &opts, home, disagg_cfg, sizeof(disagg_cfg), ext_cfg, ext_cfg_size);
     CONFIG_APPEND(*p, ",%s", disagg_cfg);
->>>>>>> 22ecfe73
 }
 
 /*
@@ -649,26 +649,6 @@
         CONFIG_APPEND(
           p, ",assert=(read_timestamp=%s)", g.transaction_timestamps_config ? "none" : "never");
 
-<<<<<<< HEAD
-=======
-    /* Configure LSM. */
-    if (DATASOURCE(table, "lsm")) {
-        CONFIG_APPEND(p, ",type=lsm,lsm=(");
-        CONFIG_APPEND(p, "auto_throttle=%s,", TV(LSM_AUTO_THROTTLE) ? "true" : "false");
-        CONFIG_APPEND(p, "chunk_size=%" PRIu32 "MB,", TV(LSM_CHUNK_SIZE));
-        /*
-         * We can't set bloom_oldest without bloom, and we want to test with Bloom filters on most
-         * of the time anyway.
-         */
-        if (TV(LSM_BLOOM_OLDEST))
-            TV(LSM_BLOOM) = 1;
-        CONFIG_APPEND(p, "bloom=%s,", TV(LSM_BLOOM) ? "true" : "false");
-        CONFIG_APPEND(p, "bloom_bit_count=%" PRIu32 ",", TV(LSM_BLOOM_BIT_COUNT));
-        CONFIG_APPEND(p, "bloom_hash_count=%" PRIu32 ",", TV(LSM_BLOOM_HASH_COUNT));
-        CONFIG_APPEND(p, "bloom_oldest=%s,", TV(LSM_BLOOM_OLDEST) ? "true" : "false");
-        CONFIG_APPEND(p, "merge_max=%" PRIu32 ",", TV(LSM_MERGE_MAX));
-        CONFIG_APPEND(p, ",)");
-    }
     /*
      * Configure layered. Although disagg support is separated from layered support, we expect them
      * to be used together, at least for now.
@@ -680,7 +660,6 @@
     if (TV(DISAGG_ENABLED))
         CONFIG_APPEND(p, ",block_manager=disagg");
 
->>>>>>> 22ecfe73
     if (max == 0)
         testutil_die(ENOMEM, "WT_SESSION.create configuration buffer too small");
 
