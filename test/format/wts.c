--- conflicted
+++ resolved
@@ -351,12 +351,6 @@
 
     /* Configure Btree. */
     CONFIG_APPEND(p, ",internal_key_truncate=%s", g.c_internal_key_truncation ? "true" : "false");
-<<<<<<< HEAD
-
-    /* Configure Btree split page percentage. */
-=======
-    CONFIG_APPEND(p, ",key_gap=%" PRIu32, g.c_key_gap);
->>>>>>> ab61cd3d
     CONFIG_APPEND(p, ",split_pct=%" PRIu32, g.c_split_pct);
 
     /* Assertions: assertions slow down the code for additional diagnostic checking.  */
