/*-
 * Public Domain 2014-present MongoDB, Inc.
 * Public Domain 2008-2014 WiredTiger, Inc.
 *
 * This is free and unencumbered software released into the public domain.
 *
 * Anyone is free to copy, modify, publish, use, compile, sell, or
 * distribute this software, either in source code form or as a compiled
 * binary, for any purpose, commercial or non-commercial, and by any
 * means.
 *
 * In jurisdictions that recognize copyright laws, the author or authors
 * of this software dedicate any and all copyright interest in the
 * software to the public domain. We make this dedication for the benefit
 * of the public at large and to the detriment of our heirs and
 * successors. We intend this dedication to be an overt act of
 * relinquishment in perpetuity of all present and future rights to this
 * software under copyright law.
 *
 * THE SOFTWARE IS PROVIDED "AS IS", WITHOUT WARRANTY OF ANY KIND,
 * EXPRESS OR IMPLIED, INCLUDING BUT NOT LIMITED TO THE WARRANTIES OF
 * MERCHANTABILITY, FITNESS FOR A PARTICULAR PURPOSE AND NONINFRINGEMENT.
 * IN NO EVENT SHALL THE AUTHORS BE LIABLE FOR ANY CLAIM, DAMAGES OR
 * OTHER LIABILITY, WHETHER IN AN ACTION OF CONTRACT, TORT OR OTHERWISE,
 * ARISING FROM, OUT OF OR IN CONNECTION WITH THE SOFTWARE OR THE USE OR
 * OTHER DEALINGS IN THE SOFTWARE.
 */

#include "format.h"

/*
 * Home directory initialize command: create the directory if it doesn't exist, else remove
 * everything except the RNG log file.
 *
 * Redirect the "cd" command to /dev/null so chatty cd implementations don't add the new working
 * directory to our output.
 */
#define FORMAT_HOME_INIT_CMD   \
    "test -e %s || mkdir %s; " \
    "cd %s > /dev/null && rm -rf `ls | sed /CONFIG.rand/d`"

/*
 * compressor --
 *     Configure compression.
 */
static const char *
compressor(uint32_t compress_flag)
{
    const char *p;

    p = "unrecognized compressor flag";
    switch (compress_flag) {
    case COMPRESS_NONE:
        p = "none";
        break;
    case COMPRESS_LZ4:
        p = "lz4";
        break;
    case COMPRESS_SNAPPY:
        p = "snappy";
        break;
    case COMPRESS_ZLIB:
        p = "zlib";
        break;
    case COMPRESS_ZSTD:
        p = "zstd";
        break;
    default:
        testutil_die(EINVAL, "illegal compression flag: %#" PRIx32, compress_flag);
        /* NOTREACHED */
    }
    return (p);
}

/*
 * encryptor --
 *     Configure encryption.
 */
static const char *
encryptor(uint32_t encrypt_flag)
{
    const char *p;

    p = "unrecognized encryptor flag";
    switch (encrypt_flag) {
    case ENCRYPT_NONE:
        p = "none";
        break;
    case ENCRYPT_ROTN_7:
        p = "rotn,keyid=7";
        break;
    case ENCRYPT_SODIUM:
        p = "sodium,secretkey=" SODIUM_TESTKEY;
        break;
    default:
        testutil_die(EINVAL, "illegal encryption flag: %#" PRIx32, encrypt_flag);
        /* NOTREACHED */
    }
    return (p);
}

/*
 * encryptor_at_open --
 *     Configure encryption for wts_open().
 *
 * This must set any secretkey. When keyids are in use it can return NULL.
 */
static const char *
encryptor_at_open(uint32_t encrypt_flag)
{
    const char *p;

    p = NULL;
    switch (encrypt_flag) {
    case ENCRYPT_NONE:
        break;
    case ENCRYPT_ROTN_7:
        break;
    case ENCRYPT_SODIUM:
        p = "sodium,secretkey=" SODIUM_TESTKEY;
        break;
    default:
        testutil_die(EINVAL, "illegal encryption flag: %#" PRIx32, encrypt_flag);
        /* NOTREACHED */
    }
    return (p);
}

static int
handle_message(WT_EVENT_HANDLER *handler, WT_SESSION *session, const char *message)
{
    WT_DECL_RET;
    int nw;

    (void)(handler);
    (void)(session);

    /*
     * WiredTiger logs a verbose message when the read timestamp is set to a value older than the
     * oldest timestamp. Ignore the message, it happens when repeating operations to confirm
     * timestamped values don't change underneath us.
     */
    if (strstr(message, "less than the oldest timestamp") != NULL)
        return (0);

    /* Write and flush the message so we're up-to-date on error. */
    nw = printf("%p:%s\n", (void *)session, message);
    ret = fflush(stdout);
    return (nw < 0 ? EIO : (ret == EOF ? errno : 0));
}

static int
handle_progress(
  WT_EVENT_HANDLER *handler, WT_SESSION *session, const char *operation, uint64_t progress)
{
    (void)(handler);
    (void)(session);

    track(operation, progress, NULL);
    return (0);
}

static WT_EVENT_HANDLER event_handler = {
  NULL, handle_message, handle_progress, NULL /* Close handler. */
};

#define CONFIG_APPEND(p, ...)                                               \
    do {                                                                    \
        size_t __len;                                                       \
        testutil_check(__wt_snprintf_len_set(p, max, &__len, __VA_ARGS__)); \
        if (__len > max)                                                    \
            __len = max;                                                    \
        p += __len;                                                         \
        max -= __len;                                                       \
    } while (0)

/*
 * create_database --
 *     Create a WiredTiger database.
 */
void
create_database(const char *home, WT_CONNECTION **connp)
{
    WT_CONNECTION *conn;
    size_t max;
    char config[8 * 1024], *p;
    const char *enc;

    p = config;
    max = sizeof(config);

    CONFIG_APPEND(p,
      "create=true"
      ",cache_size=%" PRIu32
      "MB"
      ",checkpoint_sync=false"
      ",error_prefix=\"%s\""
      ",operation_timeout_ms=2000",
      g.c_cache, progname);

    /* In-memory configuration. */
    if (g.c_in_memory != 0)
        CONFIG_APPEND(p, ",in_memory=1");

    /* LSM configuration. */
    if (DATASOURCE("lsm"))
        CONFIG_APPEND(p, ",lsm_manager=(worker_thread_max=%" PRIu32 "),", g.c_lsm_worker_threads);

    if (DATASOURCE("lsm") || g.c_cache < 20)
        CONFIG_APPEND(p, ",eviction_dirty_trigger=95");

    /* Eviction worker configuration. */
    if (g.c_evict_max != 0)
        CONFIG_APPEND(p, ",eviction=(threads_max=%" PRIu32 ")", g.c_evict_max);

    /* Logging configuration. */
    if (g.c_logging)
        CONFIG_APPEND(p,
          ",log=(enabled=true,archive=%d,prealloc=%d,file_max=%" PRIu32 ",compressor=\"%s\")",
          g.c_logging_archive ? 1 : 0, g.c_logging_prealloc ? 1 : 0, KILOBYTE(g.c_logging_file_max),
          compressor(g.c_logging_compression_flag));

    /* Encryption. */
    if (g.c_encryption) {
        enc = encryptor(g.c_encryption_flag);
        if (enc != NULL)
            CONFIG_APPEND(p, ",encryption=(name=%s)", enc);
    }

/* Miscellaneous. */
#ifdef HAVE_POSIX_MEMALIGN
    CONFIG_APPEND(p, ",buffer_alignment=512");
#endif

    if (g.c_mmap)
        CONFIG_APPEND(p, ",mmap=1");
    if (g.c_mmap_all)
        CONFIG_APPEND(p, ",mmap_all=1");

    if (g.c_direct_io)
        CONFIG_APPEND(p, ",direct_io=(data)");

    if (g.c_data_extend)
        CONFIG_APPEND(p, ",file_extend=(data=8MB)");

    /*
     * Run the statistics server and/or maintain statistics in the engine. Sometimes specify a set
     * of sources just to exercise that code.
     */
    if (g.c_statistics_server) {
        if (mmrand(NULL, 0, 5) == 1 && memcmp(g.uri, "file:", strlen("file:")) == 0)
            CONFIG_APPEND(
              p, ",statistics=(fast),statistics_log=(json,on_close,wait=5,sources=(\"file:\"))");
        else
            CONFIG_APPEND(p, ",statistics=(fast),statistics_log=(json,on_close,wait=5)");
    } else
        CONFIG_APPEND(p, ",statistics=(%s)", g.c_statistics ? "fast" : "none");

    /* Optionally stress operations. */
    CONFIG_APPEND(p, ",timing_stress_for_test=[");
    if (g.c_timing_stress_aggressive_sweep)
        CONFIG_APPEND(p, ",aggressive_sweep");
    if (g.c_timing_stress_checkpoint)
        CONFIG_APPEND(p, ",checkpoint_slow");
    if (g.c_timing_stress_checkpoint_prepare)
        CONFIG_APPEND(p, ",prepare_checkpoint_delay");
<<<<<<< HEAD
    if (g.c_timing_stress_checkpoint_invisible_txnid_delay)
        CONFIG_APPEND(p, ",checkpoint_invisible_txnid_delay");
=======
    if (g.c_timing_stress_failpoint_hs_delete_key_from_ts)
        CONFIG_APPEND(p, ",failpoint_history_store_delete_key_from_ts");
    if (g.c_timing_stress_failpoint_hs_insert_1)
        CONFIG_APPEND(p, ",failpoint_history_store_insert_1");
    if (g.c_timing_stress_failpoint_hs_insert_2)
        CONFIG_APPEND(p, ",failpoint_history_store_insert_2");
>>>>>>> 54076f37
    if (g.c_timing_stress_hs_checkpoint_delay)
        CONFIG_APPEND(p, ",history_store_checkpoint_delay");
    if (g.c_timing_stress_hs_search)
        CONFIG_APPEND(p, ",history_store_search");
    if (g.c_timing_stress_hs_sweep)
        CONFIG_APPEND(p, ",history_store_sweep_race");
    if (g.c_timing_stress_split_1)
        CONFIG_APPEND(p, ",split_1");
    if (g.c_timing_stress_split_2)
        CONFIG_APPEND(p, ",split_2");
    if (g.c_timing_stress_split_3)
        CONFIG_APPEND(p, ",split_3");
    if (g.c_timing_stress_split_4)
        CONFIG_APPEND(p, ",split_4");
    if (g.c_timing_stress_split_5)
        CONFIG_APPEND(p, ",split_5");
    if (g.c_timing_stress_split_6)
        CONFIG_APPEND(p, ",split_6");
    if (g.c_timing_stress_split_7)
        CONFIG_APPEND(p, ",split_7");
    if (g.c_timing_stress_split_8)
        CONFIG_APPEND(p, ",split_8");
    CONFIG_APPEND(p, "]");

    /* Extensions. */
    CONFIG_APPEND(p, ",extensions=[\"%s\", \"%s\", \"%s\", \"%s\", \"%s\", \"%s\", \"%s\"],",
      g.c_reverse ? REVERSE_PATH : "", access(LZ4_PATH, R_OK) == 0 ? LZ4_PATH : "",
      access(ROTN_PATH, R_OK) == 0 ? ROTN_PATH : "",
      access(SNAPPY_PATH, R_OK) == 0 ? SNAPPY_PATH : "",
      access(ZLIB_PATH, R_OK) == 0 ? ZLIB_PATH : "", access(ZSTD_PATH, R_OK) == 0 ? ZSTD_PATH : "",
      access(SODIUM_PATH, R_OK) == 0 ? SODIUM_PATH : "");

    /*
     * Put configuration file configuration options second to last. Put command line configuration
     * options at the end. Do this so they override the standard configuration.
     */
    if (g.c_config_open != NULL)
        CONFIG_APPEND(p, ",%s", g.c_config_open);
    if (g.config_open != NULL)
        CONFIG_APPEND(p, ",%s", g.config_open);

    if (max == 0)
        testutil_die(ENOMEM, "wiredtiger_open configuration buffer too small");

    testutil_checkfmt(wiredtiger_open(home, &event_handler, config, &conn), "%s", home);

    *connp = conn;
}

/*
 * create_object --
 *     Create the database object.
 */
static void
create_object(WT_CONNECTION *conn)
{
    WT_SESSION *session;
    size_t max;
    uint32_t maxintlkey, maxleafkey, maxleafvalue;
    char config[4096], *p;

    p = config;
    max = sizeof(config);

    CONFIG_APPEND(p,
      "key_format=%s,allocation_size=%d,%s,internal_page_max=%" PRIu32 ",leaf_page_max=%" PRIu32
      ",memory_page_max=%" PRIu32,
      (g.type == ROW) ? "u" : "r", BLOCK_ALLOCATION_SIZE,
      g.c_firstfit ? "block_allocation=first" : "", g.intl_page_max, g.leaf_page_max,
      MEGABYTE(g.c_memory_page_max));

    /*
     * Configure the maximum key/value sizes, but leave it as the default if we come up with
     * something crazy.
     */
    maxintlkey = mmrand(NULL, g.intl_page_max / 50, g.intl_page_max / 40);
    if (maxintlkey > 20)
        CONFIG_APPEND(p, ",internal_key_max=%" PRIu32, maxintlkey);
    maxleafkey = mmrand(NULL, g.leaf_page_max / 50, g.leaf_page_max / 40);
    if (maxleafkey > 20)
        CONFIG_APPEND(p, ",leaf_key_max=%" PRIu32, maxleafkey);
    maxleafvalue = mmrand(NULL, g.leaf_page_max * 10, g.leaf_page_max / 40);
    if (maxleafvalue > 40 && maxleafvalue < 100 * 1024)
        CONFIG_APPEND(p, ",leaf_value_max=%" PRIu32, maxleafvalue);

    switch (g.type) {
    case FIX:
        CONFIG_APPEND(p, ",value_format=%" PRIu32 "t", g.c_bitcnt);
        break;
    case ROW:
        CONFIG_APPEND(p, ",prefix_compression=%s,prefix_compression_min=%" PRIu32,
          g.c_prefix_compression == 0 ? "false" : "true", g.c_prefix_compression_min);
        if (g.c_reverse)
            CONFIG_APPEND(p, ",collator=reverse");
    /* FALLTHROUGH */
    case VAR:
        if (g.c_huffman_value)
            CONFIG_APPEND(p, ",huffman_value=english");
        if (g.c_dictionary)
            CONFIG_APPEND(p, ",dictionary=%" PRIu32, mmrand(NULL, 123, 517));
        break;
    }

    /* Configure checksums. */
    switch (g.c_checksum_flag) {
    case CHECKSUM_OFF:
        CONFIG_APPEND(p, ",checksum=\"off\"");
        break;
    case CHECKSUM_ON:
        CONFIG_APPEND(p, ",checksum=\"on\"");
        break;
    case CHECKSUM_UNCOMPRESSED:
        CONFIG_APPEND(p, ",checksum=\"uncompressed\"");
        break;
    case CHECKSUM_UNENCRYPTED:
        CONFIG_APPEND(p, ",checksum=\"unencrypted\"");
        break;
    }

    /* Configure compression. */
    if (g.c_compression_flag != COMPRESS_NONE)
        CONFIG_APPEND(p, ",block_compressor=\"%s\"", compressor(g.c_compression_flag));

    /* Configure Btree. */
    CONFIG_APPEND(p, ",internal_key_truncate=%s", g.c_internal_key_truncation ? "true" : "false");
    CONFIG_APPEND(p, ",split_pct=%" PRIu32, g.c_split_pct);

    /* Assertions: assertions slow down the code for additional diagnostic checking.  */
    if (g.c_assert_read_timestamp)
        CONFIG_APPEND(p, ",assert=(read_timestamp=%s)", g.c_txn_timestamps ? "always" : "never");
    if (g.c_assert_write_timestamp)
        CONFIG_APPEND(p, ",assert=(write_timestamp=on),write_timestamp_usage=%s",
          g.c_txn_timestamps ? "key_consistent" : "never");

    /* Configure LSM. */
    if (DATASOURCE("lsm")) {
        CONFIG_APPEND(p, ",type=lsm,lsm=(");
        CONFIG_APPEND(p, "auto_throttle=%s,", g.c_auto_throttle ? "true" : "false");
        CONFIG_APPEND(p, "chunk_size=%" PRIu32 "MB,", g.c_chunk_size);
        /*
         * We can't set bloom_oldest without bloom, and we want to test with Bloom filters on most
         * of the time anyway.
         */
        if (g.c_bloom_oldest)
            g.c_bloom = 1;
        CONFIG_APPEND(p, "bloom=%s,", g.c_bloom ? "true" : "false");
        CONFIG_APPEND(p, "bloom_bit_count=%" PRIu32 ",", g.c_bloom_bit_count);
        CONFIG_APPEND(p, "bloom_hash_count=%" PRIu32 ",", g.c_bloom_hash_count);
        CONFIG_APPEND(p, "bloom_oldest=%s,", g.c_bloom_oldest ? "true" : "false");
        CONFIG_APPEND(p, "merge_max=%" PRIu32 ",", g.c_merge_max);
        CONFIG_APPEND(p, ",)");
    }

    if (max == 0)
        testutil_die(ENOMEM, "WT_SESSION.create configuration buffer too small");

    /*
     * Create the underlying store.
     */
    testutil_check(conn->open_session(conn, NULL, NULL, &session));
    testutil_checkfmt(session->create(session, g.uri, config), "%s", g.uri);
    testutil_check(session->close(session, NULL));
}

/*
 * wts_create --
 *     Create the database home and objects.
 */
void
wts_create(const char *home)
{
    WT_CONNECTION *conn;
    WT_DECL_RET;
    size_t len;
    char *cmd;

    len = strlen(g.home) * 3 + strlen(FORMAT_HOME_INIT_CMD) + 1;
    cmd = dmalloc(len);
    testutil_check(__wt_snprintf(cmd, len, FORMAT_HOME_INIT_CMD, g.home, g.home, g.home));
    if ((ret = system(cmd)) != 0)
        testutil_die(ret, "home initialization (\"%s\") failed", cmd);
    free(cmd);

    create_database(home, &conn);
    create_object(conn);
    if (g.c_in_memory != 0)
        g.wts_conn_inmemory = conn;
    else
        testutil_check(conn->close(conn, NULL));
}

/*
 * wts_open --
 *     Open a connection to a WiredTiger database.
 */
void
wts_open(const char *home, WT_CONNECTION **connp, WT_SESSION **sessionp, bool allow_verify)
{
    WT_CONNECTION *conn;
    size_t max;
    char config[1024], *p;
    const char *enc;

    *connp = NULL;
    *sessionp = NULL;

    p = config;
    max = sizeof(config);
    config[0] = '\0';

    enc = encryptor_at_open(g.c_encryption_flag);
    if (enc != NULL)
        CONFIG_APPEND(p, ",encryption=(name=%s)", enc);

    /*
     * Timing stress options aren't persisted in the base config and need to be added to the
     * configuration for re-open.
     */
    CONFIG_APPEND(p, ",timing_stress_for_test=[");
    if (g.c_timing_stress_aggressive_sweep)
        CONFIG_APPEND(p, ",aggressive_sweep");
    if (g.c_timing_stress_checkpoint)
        CONFIG_APPEND(p, ",checkpoint_slow");
    if (g.c_timing_stress_checkpoint_prepare)
        CONFIG_APPEND(p, ",prepare_checkpoint_delay");
    if (g.c_timing_stress_failpoint_hs_delete_key_from_ts)
        CONFIG_APPEND(p, ",failpoint_history_store_delete_key_from_ts");
    if (g.c_timing_stress_failpoint_hs_insert_1)
        CONFIG_APPEND(p, ",failpoint_history_store_insert_1");
    if (g.c_timing_stress_failpoint_hs_insert_2)
        CONFIG_APPEND(p, ",failpoint_history_store_insert_2");
    if (g.c_timing_stress_hs_checkpoint_delay)
        CONFIG_APPEND(p, ",history_store_checkpoint_delay");
    if (g.c_timing_stress_hs_search)
        CONFIG_APPEND(p, ",history_store_search");
    if (g.c_timing_stress_hs_sweep)
        CONFIG_APPEND(p, ",history_store_sweep_race");
    if (g.c_timing_stress_split_1)
        CONFIG_APPEND(p, ",split_1");
    if (g.c_timing_stress_split_2)
        CONFIG_APPEND(p, ",split_2");
    if (g.c_timing_stress_split_3)
        CONFIG_APPEND(p, ",split_3");
    if (g.c_timing_stress_split_4)
        CONFIG_APPEND(p, ",split_4");
    if (g.c_timing_stress_split_5)
        CONFIG_APPEND(p, ",split_5");
    if (g.c_timing_stress_split_6)
        CONFIG_APPEND(p, ",split_6");
    if (g.c_timing_stress_split_7)
        CONFIG_APPEND(p, ",split_7");
    if (g.c_timing_stress_split_8)
        CONFIG_APPEND(p, ",split_8");
    CONFIG_APPEND(p, "]");

    /* If in-memory, there's only a single, shared WT_CONNECTION handle. */
    if (g.c_in_memory != 0)
        conn = g.wts_conn_inmemory;
    else {
#if WIREDTIGER_VERSION_MAJOR >= 10
        if (g.c_verify && allow_verify)
            CONFIG_APPEND(p, ",verify_metadata=true");
#else
        WT_UNUSED(allow_verify);
#endif
        testutil_checkfmt(wiredtiger_open(home, &event_handler, config, &conn), "%s", home);
    }

    testutil_check(conn->open_session(conn, NULL, NULL, sessionp));
    *connp = conn;
}

void
wts_close(WT_CONNECTION **connp, WT_SESSION **sessionp)
{
    WT_CONNECTION *conn;

    conn = *connp;
    *connp = NULL;

    /*
     * If running in-memory, there's only a single, shared WT_CONNECTION handle. Format currently
     * doesn't perform the operations coded to close and then re-open the database on in-memory
     * databases (for example, salvage), so the close gets all references, it doesn't have to avoid
     * closing the real handle.
     */
    if (conn == g.wts_conn_inmemory)
        g.wts_conn_inmemory = NULL;
    *sessionp = NULL;

    if (g.backward_compatible)
        testutil_check(conn->reconfigure(conn, "compatibility=(release=3.3)"));

    testutil_check(conn->close(conn, g.c_leak_memory ? "leak_memory" : NULL));
}

void
wts_verify(WT_CONNECTION *conn, const char *tag)
{
    WT_DECL_RET;
    WT_SESSION *session;

    if (g.c_verify == 0)
        return;

    track("verify", 0ULL, NULL);

    testutil_check(conn->open_session(conn, NULL, NULL, &session));
    trace_msg("%s", "=============== verify start");

    /*
     * Verify can return EBUSY if the handle isn't available. Don't yield and retry, in the case of
     * LSM, the handle may not be available for a long time.
     */
    ret = session->verify(session, g.uri, "strict");
    testutil_assertfmt(ret == 0 || ret == EBUSY, "session.verify: %s: %s", g.uri, tag);

    trace_msg("%s", "=============== verify stop");
    testutil_check(session->close(session, NULL));
}

/*
 * wts_stats --
 *     Dump the run's statistics.
 */
void
wts_stats(void)
{
    FILE *fp;
    WT_CONNECTION *conn;
    WT_CURSOR *cursor;
    WT_DECL_RET;
    WT_SESSION *session;
    size_t len;
    uint64_t v;
    char *stat_name;
    const char *desc, *pval;

    /* Ignore statistics if they're not configured. */
    if (g.c_statistics == 0)
        return;

    conn = g.wts_conn;
    track("stat", 0ULL, NULL);

    testutil_check(conn->open_session(conn, NULL, NULL, &session));

    if ((fp = fopen(g.home_stats, "w")) == NULL)
        testutil_die(errno, "fopen: %s", g.home_stats);

    /* Connection statistics. */
    fprintf(fp, "====== Connection statistics:\n");
    testutil_check(session->open_cursor(session, "statistics:", NULL, NULL, &cursor));

    while (
      (ret = cursor->next(cursor)) == 0 && (ret = cursor->get_value(cursor, &desc, &pval, &v)) == 0)
        if (fprintf(fp, "%s=%s\n", desc, pval) < 0)
            testutil_die(errno, "fprintf");

    if (ret != WT_NOTFOUND)
        testutil_die(ret, "cursor.next");
    testutil_check(cursor->close(cursor));

    /* Data source statistics. */
    fprintf(fp, "\n\n====== Data source statistics:\n");
    len = strlen("statistics:") + strlen(g.uri) + 1;
    stat_name = dmalloc(len);
    testutil_check(__wt_snprintf(stat_name, len, "statistics:%s", g.uri));
    testutil_check(session->open_cursor(session, stat_name, NULL, NULL, &cursor));
    free(stat_name);

    while (
      (ret = cursor->next(cursor)) == 0 && (ret = cursor->get_value(cursor, &desc, &pval, &v)) == 0)
        if (fprintf(fp, "%s=%s\n", desc, pval) < 0)
            testutil_die(errno, "fprintf");

    if (ret != WT_NOTFOUND)
        testutil_die(ret, "cursor.next");
    testutil_check(cursor->close(cursor));

    fclose_and_clear(&fp);

    testutil_check(session->close(session, NULL));
}<|MERGE_RESOLUTION|>--- conflicted
+++ resolved
@@ -264,17 +264,14 @@
         CONFIG_APPEND(p, ",checkpoint_slow");
     if (g.c_timing_stress_checkpoint_prepare)
         CONFIG_APPEND(p, ",prepare_checkpoint_delay");
-<<<<<<< HEAD
     if (g.c_timing_stress_checkpoint_invisible_txnid_delay)
         CONFIG_APPEND(p, ",checkpoint_invisible_txnid_delay");
-=======
     if (g.c_timing_stress_failpoint_hs_delete_key_from_ts)
         CONFIG_APPEND(p, ",failpoint_history_store_delete_key_from_ts");
     if (g.c_timing_stress_failpoint_hs_insert_1)
         CONFIG_APPEND(p, ",failpoint_history_store_insert_1");
     if (g.c_timing_stress_failpoint_hs_insert_2)
         CONFIG_APPEND(p, ",failpoint_history_store_insert_2");
->>>>>>> 54076f37
     if (g.c_timing_stress_hs_checkpoint_delay)
         CONFIG_APPEND(p, ",history_store_checkpoint_delay");
     if (g.c_timing_stress_hs_search)
