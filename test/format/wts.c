/*-
 * Public Domain 2014-present MongoDB, Inc.
 * Public Domain 2008-2014 WiredTiger, Inc.
 *
 * This is free and unencumbered software released into the public domain.
 *
 * Anyone is free to copy, modify, publish, use, compile, sell, or
 * distribute this software, either in source code form or as a compiled
 * binary, for any purpose, commercial or non-commercial, and by any
 * means.
 *
 * In jurisdictions that recognize copyright laws, the author or authors
 * of this software dedicate any and all copyright interest in the
 * software to the public domain. We make this dedication for the benefit
 * of the public at large and to the detriment of our heirs and
 * successors. We intend this dedication to be an overt act of
 * relinquishment in perpetuity of all present and future rights to this
 * software under copyright law.
 *
 * THE SOFTWARE IS PROVIDED "AS IS", WITHOUT WARRANTY OF ANY KIND,
 * EXPRESS OR IMPLIED, INCLUDING BUT NOT LIMITED TO THE WARRANTIES OF
 * MERCHANTABILITY, FITNESS FOR A PARTICULAR PURPOSE AND NONINFRINGEMENT.
 * IN NO EVENT SHALL THE AUTHORS BE LIABLE FOR ANY CLAIM, DAMAGES OR
 * OTHER LIABILITY, WHETHER IN AN ACTION OF CONTRACT, TORT OR OTHERWISE,
 * ARISING FROM, OUT OF OR IN CONNECTION WITH THE SOFTWARE OR THE USE OR
 * OTHER DEALINGS IN THE SOFTWARE.
 */

#include "format.h"

static void create_object(TABLE *, void *);

/*
 * encryptor --
 *     Configure encryption.
 */
static const char *
encryptor(void)
{
    char *s;
    const char *p;

    s = GVS(DISK_ENCRYPTION);
    if (strcmp(s, "none") == 0)
        p = "none";
    else if (strcmp(s, "rotn-7") == 0)
        p = "rotn,keyid=7";
    else if (strcmp(s, "sodium") == 0)
        p = "sodium,secretkey=" SODIUM_TESTKEY;
    else
        testutil_die(EINVAL, "illegal encryption configuration: %s", s);
    return (p);
}

/*
 * encryptor_at_open --
 *     Configure encryption for wts_open().
 *
 * This must set any secretkey. When keyids are in use it can return NULL.
 */
static const char *
encryptor_at_open(void)
{
    char *s;
    const char *p;

    s = GVS(DISK_ENCRYPTION);
    if (strcmp(s, "none") == 0)
        p = NULL;
    else if (strcmp(s, "rotn-7") == 0)
        p = NULL;
    else if (strcmp(s, "sodium") == 0)
        p = "sodium,secretkey=" SODIUM_TESTKEY;
    else
        testutil_die(EINVAL, "illegal encryption configuration: %s", s);
    return (p);
}

/*
 * handle_message --
 *     Event handler for verbose and error messages.
 */
static int
handle_message(WT_EVENT_HANDLER *handler, WT_SESSION *session, const char *message)
{
    WT_DECL_RET;
    int nw;

    (void)handler;
    (void)session;

    /*
     * WiredTiger logs a verbose message when the read timestamp is set to a value older than the
     * oldest timestamp. Ignore the message, it happens when repeating operations to confirm
     * timestamped values don't change underneath us.
     */
    if (strstr(message, "less than the oldest timestamp") != NULL)
        return (0);

    /* Write and flush the message so we're up-to-date on error. */
    nw = printf("%p:%s\n", (void *)session, message);
    ret = fflush(stdout);
    return (nw < 0 ? EIO : (ret == EOF ? errno : 0));
}

/*
 * handle_progress --
 *     Event handler for progress messages.
 */
static int
handle_progress(
  WT_EVENT_HANDLER *handler, WT_SESSION *session, const char *operation, uint64_t progress)
{
    char buf[256];

    (void)handler;
    (void)session;

    if (session->app_private == NULL)
        track(operation, progress);
    else {
        testutil_check(
          __wt_snprintf(buf, sizeof(buf), "%s %s", (char *)session->app_private, operation));
        track(buf, progress);
    }
    return (0);
}

static WT_EVENT_HANDLER event_handler = {
  NULL, handle_message, handle_progress, NULL /* Close handler. */
};

#define CONFIG_APPEND(p, ...)                                               \
    do {                                                                    \
        size_t __len;                                                       \
        testutil_check(__wt_snprintf_len_set(p, max, &__len, __VA_ARGS__)); \
        if (__len > max)                                                    \
            __len = max;                                                    \
        p += __len;                                                         \
        max -= __len;                                                       \
    } while (0)

/*
 * configure_timing_stress --
 *     Configure stressing settings.
 */
static void
configure_timing_stress(char *p, size_t max)
{
    CONFIG_APPEND(p, ",timing_stress_for_test=[");
    if (g.c_timing_stress_aggressive_sweep)
        CONFIG_APPEND(p, ",aggressive_sweep");
    if (g.c_timing_stress_checkpoint)
        CONFIG_APPEND(p, ",checkpoint_slow");
    if (g.c_timing_stress_checkpoint_prepare)
        CONFIG_APPEND(p, ",prepare_checkpoint_delay");
    if (g.c_timing_stress_checkpoint_reserved_txnid_delay)
        CONFIG_APPEND(p, ",checkpoint_reserved_txnid_delay");
    if (g.c_timing_stress_failpoint_hs_delete_key_from_ts)
        CONFIG_APPEND(p, ",failpoint_history_store_delete_key_from_ts");
    if (g.c_timing_stress_failpoint_hs_insert_1)
        CONFIG_APPEND(p, ",failpoint_history_store_insert_1");
    if (g.c_timing_stress_failpoint_hs_insert_2)
        CONFIG_APPEND(p, ",failpoint_history_store_insert_2");
    if (g.c_timing_stress_hs_checkpoint_delay)
        CONFIG_APPEND(p, ",history_store_checkpoint_delay");
    if (g.c_timing_stress_hs_search)
        CONFIG_APPEND(p, ",history_store_search");
    if (g.c_timing_stress_hs_sweep)
        CONFIG_APPEND(p, ",history_store_sweep_race");
    if (g.c_timing_stress_split_1)
        CONFIG_APPEND(p, ",split_1");
    if (g.c_timing_stress_split_2)
        CONFIG_APPEND(p, ",split_2");
    if (g.c_timing_stress_split_3)
        CONFIG_APPEND(p, ",split_3");
    if (g.c_timing_stress_split_4)
        CONFIG_APPEND(p, ",split_4");
    if (g.c_timing_stress_split_5)
        CONFIG_APPEND(p, ",split_5");
    if (g.c_timing_stress_split_6)
        CONFIG_APPEND(p, ",split_6");
    if (g.c_timing_stress_split_7)
        CONFIG_APPEND(p, ",split_7");
    CONFIG_APPEND(p, "]");
}

/*
 * create_database --
 *     Create a WiredTiger database.
 */
void
create_database(const char *home, WT_CONNECTION **connp)
{
    WT_CONNECTION *conn;
    size_t max;
    char config[8 * 1024], *p, *s;
    const char *enc;

    p = config;
    max = sizeof(config);

    CONFIG_APPEND(p,
      "create=true"
      ",cache_size=%" PRIu32
      "MB"
      ",checkpoint_sync=false"
      ",error_prefix=\"%s\""
      ",operation_timeout_ms=2000",
      GV(CACHE), progname);

    /* In-memory configuration. */
    if (GV(RUNS_IN_MEMORY) != 0)
        CONFIG_APPEND(p, ",in_memory=1");

    /* LSM configuration. */
    if (g.lsm_config)
        CONFIG_APPEND(p, ",lsm_manager=(worker_thread_max=%" PRIu32 "),", GV(LSM_WORKER_THREADS));

    if (g.lsm_config || GV(CACHE) < 20)
        CONFIG_APPEND(p, ",eviction_dirty_trigger=95");

    /* Eviction worker configuration. */
    if (GV(CACHE_EVICT_MAX) != 0)
        CONFIG_APPEND(p, ",eviction=(threads_max=%" PRIu32 ")", GV(CACHE_EVICT_MAX));

    /* Logging configuration. */
    if (GV(LOGGING)) {
        s = GVS(LOGGING_COMPRESSION);
        CONFIG_APPEND(p,
          ",log=(enabled=true,archive=%d,prealloc=%d,file_max=%" PRIu32 ",compressor=\"%s\")",
          GV(LOGGING_ARCHIVE) ? 1 : 0, GV(LOGGING_PREALLOC) ? 1 : 0, KILOBYTE(GV(LOGGING_FILE_MAX)),
          s == NULL ? "none" : s);
    }

    /* Encryption. */
    enc = encryptor();
    if (enc != NULL)
        CONFIG_APPEND(p, ",encryption=(name=%s)", enc);

/* Miscellaneous. */
#ifdef HAVE_POSIX_MEMALIGN
    CONFIG_APPEND(p, ",buffer_alignment=512");
#endif

    if (GV(DISK_MMAP))
        CONFIG_APPEND(p, ",mmap=1");
    if (GV(DISK_MMAP_ALL))
        CONFIG_APPEND(p, ",mmap_all=1");

    if (GV(DISK_DIRECT_IO))
        CONFIG_APPEND(p, ",direct_io=(data)");

    if (GV(DISK_DATA_EXTEND))
        CONFIG_APPEND(p, ",file_extend=(data=8MB)");

    /*
     * Run the statistics server and/or maintain statistics in the engine. Sometimes specify a set
     * of sources just to exercise that code.
     */
    if (GV(STATISTICS_SERVER)) {
        if (mmrand(NULL, 0, 20) == 1)
            CONFIG_APPEND(
              p, ",statistics=(fast),statistics_log=(json,on_close,wait=5,sources=(\"file:\"))");
        else
            CONFIG_APPEND(p, ",statistics=(fast),statistics_log=(json,on_close,wait=5)");
    } else
        CONFIG_APPEND(p, ",statistics=(%s)", GV(STATISTICS) ? "fast" : "none");

<<<<<<< HEAD
    /* Optionally stress operations. */
    CONFIG_APPEND(p, ",timing_stress_for_test=[");
    if (GV(STRESS_AGGRESSIVE_SWEEP))
        CONFIG_APPEND(p, ",aggressive_sweep");
    if (GV(STRESS_CHECKPOINT))
        CONFIG_APPEND(p, ",checkpoint_slow");
    if (GV(STRESS_CHECKPOINT_PREPARE))
        CONFIG_APPEND(p, ",prepare_checkpoint_delay");
    if (GV(STRESS_CHECKPOINT_RESERVED_TXNID_DELAY))
        CONFIG_APPEND(p, ",checkpoint_reserved_txnid_delay");
    if (GV(STRESS_FAILPOINT_HS_DELETE_KEY_FROM_TS))
        CONFIG_APPEND(p, ",failpoint_history_store_delete_key_from_ts");
    if (GV(STRESS_FAILPOINT_HS_INSERT_1))
        CONFIG_APPEND(p, ",failpoint_history_store_insert_1");
    if (GV(STRESS_FAILPOINT_HS_INSERT_2))
        CONFIG_APPEND(p, ",failpoint_history_store_insert_2");
    if (GV(STRESS_HS_CHECKPOINT_DELAY))
        CONFIG_APPEND(p, ",history_store_checkpoint_delay");
    if (GV(STRESS_HS_SEARCH))
        CONFIG_APPEND(p, ",history_store_search");
    if (GV(STRESS_HS_SWEEP))
        CONFIG_APPEND(p, ",history_store_sweep_race");
    if (GV(STRESS_SPLIT_1))
        CONFIG_APPEND(p, ",split_1");
    if (GV(STRESS_SPLIT_2))
        CONFIG_APPEND(p, ",split_2");
    if (GV(STRESS_SPLIT_3))
        CONFIG_APPEND(p, ",split_3");
    if (GV(STRESS_SPLIT_4))
        CONFIG_APPEND(p, ",split_4");
    if (GV(STRESS_SPLIT_5))
        CONFIG_APPEND(p, ",split_5");
    if (GV(STRESS_SPLIT_6))
        CONFIG_APPEND(p, ",split_6");
    if (GV(STRESS_SPLIT_7))
        CONFIG_APPEND(p, ",split_7");
    CONFIG_APPEND(p, "]");
=======
    /* Optional timing stress. */
    configure_timing_stress(p, max);
>>>>>>> 5c24bfac

    /* Extensions. */
    CONFIG_APPEND(p, ",extensions=[\"%s\", \"%s\", \"%s\", \"%s\", \"%s\", \"%s\", \"%s\"],",
      REVERSE_PATH, access(LZ4_PATH, R_OK) == 0 ? LZ4_PATH : "",
      access(ROTN_PATH, R_OK) == 0 ? ROTN_PATH : "",
      access(SNAPPY_PATH, R_OK) == 0 ? SNAPPY_PATH : "",
      access(ZLIB_PATH, R_OK) == 0 ? ZLIB_PATH : "", access(ZSTD_PATH, R_OK) == 0 ? ZSTD_PATH : "",
      access(SODIUM_PATH, R_OK) == 0 ? SODIUM_PATH : "");

    /*
     * Put configuration file configuration options second to last. Put command line configuration
     * options at the end. Do this so they override the standard configuration.
     */
    s = GVS(WIREDTIGER_CONFIG);
    if (s != NULL)
        CONFIG_APPEND(p, ",%s", s);
    if (g.config_open != NULL)
        CONFIG_APPEND(p, ",%s", g.config_open);

    if (max == 0)
        testutil_die(ENOMEM, "wiredtiger_open configuration buffer too small");

    testutil_checkfmt(wiredtiger_open(home, &event_handler, config, &conn), "%s", home);

    *connp = conn;
}

/*
 * create_object --
 *     Create the database object.
 */
static void
create_object(TABLE *table, void *arg)
{
    WT_CONNECTION *conn;
    WT_SESSION *session;
    size_t max;
    uint32_t maxintlkey, maxleafkey, maxleafvalue;
    char config[4096], *p, *s;

    conn = (WT_CONNECTION *)arg;
    p = config;
    max = sizeof(config);

/* The page must be a multiple of the allocation size, and 512 always works. */
#define BLOCK_ALLOCATION_SIZE 512
    CONFIG_APPEND(p,
      "key_format=%s,allocation_size=%d,%s,internal_page_max=%" PRIu32 ",leaf_page_max=%" PRIu32
      ",memory_page_max=%" PRIu32,
      (table->type == ROW) ? "u" : "r", BLOCK_ALLOCATION_SIZE,
      TV(DISK_FIRSTFIT) ? "block_allocation=first" : "", table->max_intl_page, table->max_leaf_page,
      table->max_mem_page);

    /*
     * Configure the maximum key/value sizes, but leave it as the default if we come up with
     * something crazy.
     */
    maxintlkey = mmrand(NULL, table->max_intl_page / 50, table->max_intl_page / 40);
    if (maxintlkey > 20)
        CONFIG_APPEND(p, ",internal_key_max=%" PRIu32, maxintlkey);
    maxleafkey = mmrand(NULL, table->max_leaf_page / 50, table->max_leaf_page / 40);
    if (maxleafkey > 20)
        CONFIG_APPEND(p, ",leaf_key_max=%" PRIu32, maxleafkey);
    maxleafvalue = mmrand(NULL, table->max_leaf_page * 10, table->max_leaf_page / 40);
    if (maxleafvalue > 40 && maxleafvalue < 100 * 1024)
        CONFIG_APPEND(p, ",leaf_value_max=%" PRIu32, maxleafvalue);

    switch (table->type) {
    case FIX:
        CONFIG_APPEND(p, ",value_format=%" PRIu32 "t", TV(BTREE_BITCNT));
        break;
    case ROW:
        CONFIG_APPEND(p, ",prefix_compression=%s,prefix_compression_min=%" PRIu32,
          TV(BTREE_PREFIX_COMPRESSION) == 0 ? "false" : "true", TV(BTREE_PREFIX_COMPRESSION_MIN));
        if (TV(BTREE_REVERSE))
            CONFIG_APPEND(p, ",collator=reverse");
    /* FALLTHROUGH */
    case VAR:
        if (TV(BTREE_HUFFMAN_VALUE))
            CONFIG_APPEND(p, ",huffman_value=english");
        if (TV(BTREE_DICTIONARY))
            CONFIG_APPEND(p, ",dictionary=%" PRIu32, mmrand(NULL, 123, 517));
        break;
    }

    /* Configure checksums. */
    if ((s = TVS(DISK_CHECKSUM)) != NULL)
        CONFIG_APPEND(p, ",checksum=\"%s\"", s);

    /* Configure compression. */
    if ((s = TVS(BTREE_COMPRESSION)) != NULL)
        CONFIG_APPEND(p, ",block_compressor=\"%s\"", s);

    /* Configure Btree. */
    CONFIG_APPEND(
      p, ",internal_key_truncate=%s", TV(BTREE_INTERNAL_KEY_TRUNCATION) ? "true" : "false");
    CONFIG_APPEND(p, ",split_pct=%" PRIu32, TV(BTREE_SPLIT_PCT));

    /* Assertions: assertions slow down the code for additional diagnostic checking.  */
    if (GV(ASSERT_READ_TIMESTAMP))
        CONFIG_APPEND(
          p, ",assert=(read_timestamp=%s)", g.transaction_timestamps_config ? "always" : "never");
    if (GV(ASSERT_WRITE_TIMESTAMP))
        CONFIG_APPEND(p, ",assert=(write_timestamp=on),write_timestamp_usage=%s",
          g.transaction_timestamps_config ? "key_consistent" : "never");

    /* Configure LSM. */
    if (DATASOURCE(table, "lsm")) {
        CONFIG_APPEND(p, ",type=lsm,lsm=(");
        CONFIG_APPEND(p, "auto_throttle=%s,", TV(LSM_AUTO_THROTTLE) ? "true" : "false");
        CONFIG_APPEND(p, "chunk_size=%" PRIu32 "MB,", TV(LSM_CHUNK_SIZE));
        /*
         * We can't set bloom_oldest without bloom, and we want to test with Bloom filters on most
         * of the time anyway.
         */
        if (TV(LSM_BLOOM_OLDEST))
            TV(LSM_BLOOM) = 1;
        CONFIG_APPEND(p, "bloom=%s,", TV(LSM_BLOOM) ? "true" : "false");
        CONFIG_APPEND(p, "bloom_bit_count=%" PRIu32 ",", TV(LSM_BLOOM_BIT_COUNT));
        CONFIG_APPEND(p, "bloom_hash_count=%" PRIu32 ",", TV(LSM_BLOOM_HASH_COUNT));
        CONFIG_APPEND(p, "bloom_oldest=%s,", TV(LSM_BLOOM_OLDEST) ? "true" : "false");
        CONFIG_APPEND(p, "merge_max=%" PRIu32 ",", TV(LSM_MERGE_MAX));
        CONFIG_APPEND(p, ",)");
    }

    if (max == 0)
        testutil_die(ENOMEM, "WT_SESSION.create configuration buffer too small");

    /*
     * Create the underlying store.
     */
    testutil_check(conn->open_session(conn, NULL, NULL, &session));
    testutil_checkfmt(session->create(session, table->uri, config), "%s", table->uri);
    testutil_check(session->close(session, NULL));
}

/*
 * wts_create_home --
 *     Remove and re-create the directory.
 */
void
wts_create_home(void)
{
    char buf[MAX_FORMAT_PATH * 2];

    testutil_check(__wt_snprintf(buf, sizeof(buf), "rm -rf %s && mkdir %s", g.home, g.home));
    testutil_checkfmt(system(buf), "database home creation (\"%s\") failed", buf);
}

/*
 * wts_create_database --
 *     Create the database.
 */
void
wts_create_database(void)
{
    WT_CONNECTION *conn;

    create_database(g.home, &conn);

    g.wts_conn = conn;
    tables_apply(create_object, g.wts_conn);
    if (GV(RUNS_IN_MEMORY) != 0)
        g.wts_conn_inmemory = g.wts_conn;
    else
        testutil_check(conn->close(conn, NULL));
    g.wts_conn = NULL;
}

/*
 * wts_open --
 *     Open a connection to a WiredTiger database.
 */
void
wts_open(const char *home, WT_CONNECTION **connp, WT_SESSION **sessionp, bool allow_verify)
{
    WT_CONNECTION *conn;
    size_t max;
    char config[1024], *p;
    const char *enc;

    *connp = NULL;
    *sessionp = NULL;

    p = config;
    max = sizeof(config);
    config[0] = '\0';

<<<<<<< HEAD
    enc = encryptor_at_open();
    if (enc != NULL)
        CONFIG_APPEND(p, ",encryption=(name=%s)", enc);

    /*
     * Timing stress options aren't persisted in the base config and need to be added to the
     * configuration for re-open.
     */
    CONFIG_APPEND(p, ",timing_stress_for_test=[");
    if (GV(STRESS_AGGRESSIVE_SWEEP))
        CONFIG_APPEND(p, ",aggressive_sweep");
    if (GV(STRESS_CHECKPOINT))
        CONFIG_APPEND(p, ",checkpoint_slow");
    if (GV(STRESS_CHECKPOINT_PREPARE))
        CONFIG_APPEND(p, ",prepare_checkpoint_delay");
    if (GV(STRESS_FAILPOINT_HS_DELETE_KEY_FROM_TS))
        CONFIG_APPEND(p, ",failpoint_history_store_delete_key_from_ts");
    if (GV(STRESS_FAILPOINT_HS_INSERT_1))
        CONFIG_APPEND(p, ",failpoint_history_store_insert_1");
    if (GV(STRESS_FAILPOINT_HS_INSERT_2))
        CONFIG_APPEND(p, ",failpoint_history_store_insert_2");
    if (GV(STRESS_HS_CHECKPOINT_DELAY))
        CONFIG_APPEND(p, ",history_store_checkpoint_delay");
    if (GV(STRESS_HS_SEARCH))
        CONFIG_APPEND(p, ",history_store_search");
    if (GV(STRESS_HS_SWEEP))
        CONFIG_APPEND(p, ",history_store_sweep_race");
    if (GV(STRESS_SPLIT_1))
        CONFIG_APPEND(p, ",split_1");
    if (GV(STRESS_SPLIT_2))
        CONFIG_APPEND(p, ",split_2");
    if (GV(STRESS_SPLIT_3))
        CONFIG_APPEND(p, ",split_3");
    if (GV(STRESS_SPLIT_4))
        CONFIG_APPEND(p, ",split_4");
    if (GV(STRESS_SPLIT_5))
        CONFIG_APPEND(p, ",split_5");
    if (GV(STRESS_SPLIT_6))
        CONFIG_APPEND(p, ",split_6");
    if (GV(STRESS_SPLIT_7))
        CONFIG_APPEND(p, ",split_7");
    CONFIG_APPEND(p, "]");
=======
    /* Configuration settings that are not persistent between open calls. */
    enc = encryptor_at_open(g.c_encryption_flag);
    if (enc != NULL)
        CONFIG_APPEND(p, ",encryption=(name=%s)", enc);

    CONFIG_APPEND(p, "error_prefix=\"%s\"", progname);

    /* Optional timing stress. */
    configure_timing_stress(p, max);
>>>>>>> 5c24bfac

    /* If in-memory, there's only a single, shared WT_CONNECTION handle. */
    if (GV(RUNS_IN_MEMORY) != 0)
        conn = g.wts_conn_inmemory;
    else {
#if WIREDTIGER_VERSION_MAJOR >= 10
        if (GV(OPS_VERIFY) && allow_verify)
            CONFIG_APPEND(p, ",verify_metadata=true");
#else
        WT_UNUSED(allow_verify);
#endif
        testutil_checkfmt(wiredtiger_open(home, &event_handler, config, &conn), "%s", home);
    }

    testutil_check(conn->open_session(conn, NULL, NULL, sessionp));
    *connp = conn;
}

/*
 * wts_close --
 *     Close the open database.
 */
void
wts_close(WT_CONNECTION **connp, WT_SESSION **sessionp)
{
    WT_CONNECTION *conn;

    conn = *connp;
    *connp = NULL;

    /*
     * If running in-memory, there's only a single, shared WT_CONNECTION handle. Format currently
     * doesn't perform the operations coded to close and then re-open the database on in-memory
     * databases (for example, salvage), so the close gets all references, it doesn't have to avoid
     * closing the real handle.
     */
    if (conn == g.wts_conn_inmemory)
        g.wts_conn_inmemory = NULL;
    *sessionp = NULL;

    if (g.backward_compatible)
        testutil_check(conn->reconfigure(conn, "compatibility=(release=3.3)"));

    testutil_check(conn->close(conn, GV(WIREDTIGER_LEAK_MEMORY) ? "leak_memory" : NULL));
}

/*
 * wts_verify --
 *     Verify a table.
 */
void
wts_verify(TABLE *table, void *arg)
{
    WT_CONNECTION *conn;
    WT_DECL_RET;
    WT_SESSION *session;

    conn = (WT_CONNECTION *)arg;

    if (GV(OPS_VERIFY) == 0)
        return;

    /*
     * Verify can return EBUSY if the handle isn't available. Don't yield and retry, in the case of
     * LSM, the handle may not be available for a long time.
     */
    testutil_check(conn->open_session(conn, NULL, NULL, &session));
    session->app_private = table->track_prefix;
    ret = session->verify(session, table->uri, "strict");
    testutil_assert(ret == 0 || ret == EBUSY);
    testutil_check(session->close(session, NULL));
}

struct stats_args {
    FILE *fp;
    WT_SESSION *session;
};

/*
 * stats_data_source --
 *     Dump each data source's statistics.
 */
static void
stats_data_source(TABLE *table, void *arg)
{
    struct stats_args *args;
    FILE *fp;
    WT_CURSOR *cursor;
    WT_DECL_RET;
    WT_SESSION *session;
    uint64_t v;
    char buf[1024];
    const char *desc, *pval;

    args = arg;
    fp = args->fp;
    session = args->session;

    fprintf(fp, "\n\n====== Data source statistics: %s\n", table->uri);

    testutil_check(__wt_snprintf(buf, sizeof(buf), "statistics:%s", table->uri));
    testutil_check(session->open_cursor(session, buf, NULL, NULL, &cursor));
    while (
      (ret = cursor->next(cursor)) == 0 && (ret = cursor->get_value(cursor, &desc, &pval, &v)) == 0)
        if (fprintf(fp, "%s=%s\n", desc, pval) < 0)
            testutil_die(errno, "fprintf");

    testutil_assert(ret == WT_NOTFOUND);
    testutil_check(cursor->close(cursor));
}

/*
 * wts_stats --
 *     Dump the run's statistics.
 */
void
wts_stats(void)
{
    struct stats_args args;
    FILE *fp;
    WT_CONNECTION *conn;
    WT_CURSOR *cursor;
    WT_DECL_RET;
    WT_SESSION *session;
    uint64_t v;
    const char *desc, *pval;

    /* Ignore statistics if they're not configured. */
    if (GV(STATISTICS) == 0)
        return;

    conn = g.wts_conn;
    track("stat", 0ULL);

    testutil_check(conn->open_session(conn, NULL, NULL, &session));

    if ((fp = fopen(g.home_stats, "w")) == NULL)
        testutil_die(errno, "fopen: %s", g.home_stats);

    /* Connection statistics. */
    fprintf(fp, "====== Connection statistics:\n");
    testutil_check(session->open_cursor(session, "statistics:", NULL, NULL, &cursor));

    while (
      (ret = cursor->next(cursor)) == 0 && (ret = cursor->get_value(cursor, &desc, &pval, &v)) == 0)
        if (fprintf(fp, "%s=%s\n", desc, pval) < 0)
            testutil_die(errno, "fprintf");
    testutil_assert(ret == WT_NOTFOUND);
    testutil_check(cursor->close(cursor));

    /* Data source statistics. */
    args.fp = fp;
    args.session = session;
    tables_apply(stats_data_source, &args);

    fclose_and_clear(&fp);

    testutil_check(session->close(session, NULL));
}<|MERGE_RESOLUTION|>--- conflicted
+++ resolved
@@ -267,48 +267,8 @@
     } else
         CONFIG_APPEND(p, ",statistics=(%s)", GV(STATISTICS) ? "fast" : "none");
 
-<<<<<<< HEAD
-    /* Optionally stress operations. */
-    CONFIG_APPEND(p, ",timing_stress_for_test=[");
-    if (GV(STRESS_AGGRESSIVE_SWEEP))
-        CONFIG_APPEND(p, ",aggressive_sweep");
-    if (GV(STRESS_CHECKPOINT))
-        CONFIG_APPEND(p, ",checkpoint_slow");
-    if (GV(STRESS_CHECKPOINT_PREPARE))
-        CONFIG_APPEND(p, ",prepare_checkpoint_delay");
-    if (GV(STRESS_CHECKPOINT_RESERVED_TXNID_DELAY))
-        CONFIG_APPEND(p, ",checkpoint_reserved_txnid_delay");
-    if (GV(STRESS_FAILPOINT_HS_DELETE_KEY_FROM_TS))
-        CONFIG_APPEND(p, ",failpoint_history_store_delete_key_from_ts");
-    if (GV(STRESS_FAILPOINT_HS_INSERT_1))
-        CONFIG_APPEND(p, ",failpoint_history_store_insert_1");
-    if (GV(STRESS_FAILPOINT_HS_INSERT_2))
-        CONFIG_APPEND(p, ",failpoint_history_store_insert_2");
-    if (GV(STRESS_HS_CHECKPOINT_DELAY))
-        CONFIG_APPEND(p, ",history_store_checkpoint_delay");
-    if (GV(STRESS_HS_SEARCH))
-        CONFIG_APPEND(p, ",history_store_search");
-    if (GV(STRESS_HS_SWEEP))
-        CONFIG_APPEND(p, ",history_store_sweep_race");
-    if (GV(STRESS_SPLIT_1))
-        CONFIG_APPEND(p, ",split_1");
-    if (GV(STRESS_SPLIT_2))
-        CONFIG_APPEND(p, ",split_2");
-    if (GV(STRESS_SPLIT_3))
-        CONFIG_APPEND(p, ",split_3");
-    if (GV(STRESS_SPLIT_4))
-        CONFIG_APPEND(p, ",split_4");
-    if (GV(STRESS_SPLIT_5))
-        CONFIG_APPEND(p, ",split_5");
-    if (GV(STRESS_SPLIT_6))
-        CONFIG_APPEND(p, ",split_6");
-    if (GV(STRESS_SPLIT_7))
-        CONFIG_APPEND(p, ",split_7");
-    CONFIG_APPEND(p, "]");
-=======
     /* Optional timing stress. */
     configure_timing_stress(p, max);
->>>>>>> 5c24bfac
 
     /* Extensions. */
     CONFIG_APPEND(p, ",extensions=[\"%s\", \"%s\", \"%s\", \"%s\", \"%s\", \"%s\", \"%s\"],",
@@ -497,60 +457,15 @@
     max = sizeof(config);
     config[0] = '\0';
 
-<<<<<<< HEAD
+    /* Configuration settings that are not persistent between open calls. */
     enc = encryptor_at_open();
     if (enc != NULL)
         CONFIG_APPEND(p, ",encryption=(name=%s)", enc);
 
-    /*
-     * Timing stress options aren't persisted in the base config and need to be added to the
-     * configuration for re-open.
-     */
-    CONFIG_APPEND(p, ",timing_stress_for_test=[");
-    if (GV(STRESS_AGGRESSIVE_SWEEP))
-        CONFIG_APPEND(p, ",aggressive_sweep");
-    if (GV(STRESS_CHECKPOINT))
-        CONFIG_APPEND(p, ",checkpoint_slow");
-    if (GV(STRESS_CHECKPOINT_PREPARE))
-        CONFIG_APPEND(p, ",prepare_checkpoint_delay");
-    if (GV(STRESS_FAILPOINT_HS_DELETE_KEY_FROM_TS))
-        CONFIG_APPEND(p, ",failpoint_history_store_delete_key_from_ts");
-    if (GV(STRESS_FAILPOINT_HS_INSERT_1))
-        CONFIG_APPEND(p, ",failpoint_history_store_insert_1");
-    if (GV(STRESS_FAILPOINT_HS_INSERT_2))
-        CONFIG_APPEND(p, ",failpoint_history_store_insert_2");
-    if (GV(STRESS_HS_CHECKPOINT_DELAY))
-        CONFIG_APPEND(p, ",history_store_checkpoint_delay");
-    if (GV(STRESS_HS_SEARCH))
-        CONFIG_APPEND(p, ",history_store_search");
-    if (GV(STRESS_HS_SWEEP))
-        CONFIG_APPEND(p, ",history_store_sweep_race");
-    if (GV(STRESS_SPLIT_1))
-        CONFIG_APPEND(p, ",split_1");
-    if (GV(STRESS_SPLIT_2))
-        CONFIG_APPEND(p, ",split_2");
-    if (GV(STRESS_SPLIT_3))
-        CONFIG_APPEND(p, ",split_3");
-    if (GV(STRESS_SPLIT_4))
-        CONFIG_APPEND(p, ",split_4");
-    if (GV(STRESS_SPLIT_5))
-        CONFIG_APPEND(p, ",split_5");
-    if (GV(STRESS_SPLIT_6))
-        CONFIG_APPEND(p, ",split_6");
-    if (GV(STRESS_SPLIT_7))
-        CONFIG_APPEND(p, ",split_7");
-    CONFIG_APPEND(p, "]");
-=======
-    /* Configuration settings that are not persistent between open calls. */
-    enc = encryptor_at_open(g.c_encryption_flag);
-    if (enc != NULL)
-        CONFIG_APPEND(p, ",encryption=(name=%s)", enc);
-
     CONFIG_APPEND(p, "error_prefix=\"%s\"", progname);
 
     /* Optional timing stress. */
     configure_timing_stress(p, max);
->>>>>>> 5c24bfac
 
     /* If in-memory, there's only a single, shared WT_CONNECTION handle. */
     if (GV(RUNS_IN_MEMORY) != 0)
