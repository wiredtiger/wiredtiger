/*-
 * Public Domain 2014-2020 MongoDB, Inc.
 * Public Domain 2008-2014 WiredTiger, Inc.
 *
 * This is free and unencumbered software released into the public domain.
 *
 * Anyone is free to copy, modify, publish, use, compile, sell, or
 * distribute this software, either in source code form or as a compiled
 * binary, for any purpose, commercial or non-commercial, and by any
 * means.
 *
 * In jurisdictions that recognize copyright laws, the author or authors
 * of this software dedicate any and all copyright interest in the
 * software to the public domain. We make this dedication for the benefit
 * of the public at large and to the detriment of our heirs and
 * successors. We intend this dedication to be an overt act of
 * relinquishment in perpetuity of all present and future rights to this
 * software under copyright law.
 *
 * THE SOFTWARE IS PROVIDED "AS IS", WITHOUT WARRANTY OF ANY KIND,
 * EXPRESS OR IMPLIED, INCLUDING BUT NOT LIMITED TO THE WARRANTIES OF
 * MERCHANTABILITY, FITNESS FOR A PARTICULAR PURPOSE AND NONINFRINGEMENT.
 * IN NO EVENT SHALL THE AUTHORS BE LIABLE FOR ANY CLAIM, DAMAGES OR
 * OTHER LIABILITY, WHETHER IN AN ACTION OF CONTRACT, TORT OR OTHERWISE,
 * ARISING FROM, OUT OF OR IN CONNECTION WITH THE SOFTWARE OR THE USE OR
 * OTHER DEALINGS IN THE SOFTWARE.
 */

#include "format.h"

void
track(const char *tag, uint64_t cnt, TINFO *tinfo)
{
    static size_t lastlen = 0;
    size_t len;
    char msg[128];

    if (g.c_quiet || tag == NULL)
        return;

    if (tinfo == NULL && cnt == 0)
        testutil_check(
          __wt_snprintf_len_set(msg, sizeof(msg), &len, "%4" PRIu32 ": %s", g.run_cnt, tag));
    else if (tinfo == NULL)
        testutil_check(__wt_snprintf_len_set(
          msg, sizeof(msg), &len, "%4" PRIu32 ": %s: %" PRIu64, g.run_cnt, tag, cnt));
    else
        testutil_check(__wt_snprintf_len_set(msg, sizeof(msg), &len, "%4" PRIu32 ": %s: "
                                                                     "search %" PRIu64 "%s, "
                                                                     "insert %" PRIu64 "%s, "
                                                                     "update %" PRIu64 "%s, "
                                                                     "remove %" PRIu64 "%s",
          g.run_cnt, tag, tinfo->search > M(9) ? tinfo->search / M(1) : tinfo->search,
          tinfo->search > M(9) ? "M" : "",
          tinfo->insert > M(9) ? tinfo->insert / M(1) : tinfo->insert,
          tinfo->insert > M(9) ? "M" : "",
          tinfo->update > M(9) ? tinfo->update / M(1) : tinfo->update,
          tinfo->update > M(9) ? "M" : "",
          tinfo->remove > M(9) ? tinfo->remove / M(1) : tinfo->remove,
          tinfo->remove > M(9) ? "M" : ""));

    if (lastlen > len) {
        memset(msg + len, ' ', (size_t)(lastlen - len));
        msg[lastlen] = '\0';
    }
    lastlen = len;

    if (printf("%s\r", msg) < 0)
        testutil_die(EIO, "printf");
    if (fflush(stdout) == EOF)
        testutil_die(errno, "fflush");
}

/*
 * path_setup --
 *     Build the standard paths and shell commands we use.
 */
void
path_setup(const char *home)
{
    size_t len;
    const char *name;

    /* Home directory. */
    g.home = dstrdup(home == NULL ? "RUNDIR" : home);

    /* Configuration file. */
    name = "CONFIG";
    len = strlen(g.home) + strlen(name) + 2;
    g.home_config = dmalloc(len);
    testutil_check(__wt_snprintf(g.home_config, len, "%s/%s", g.home, name));

    /* Key length configuration file. */
    name = "CONFIG.keylen";
    len = strlen(g.home) + strlen(name) + 2;
    g.home_key = dmalloc(len);
    testutil_check(__wt_snprintf(g.home_key, len, "%s/%s", g.home, name));

    /* RNG log file. */
    name = "CONFIG.rand";
    len = strlen(g.home) + strlen(name) + 2;
    g.home_rand = dmalloc(len);
    testutil_check(__wt_snprintf(g.home_rand, len, "%s/%s", g.home, name));

    /* Log file. */
    name = "OPERATIONS.log";
    len = strlen(g.home) + strlen(name) + 2;
    g.home_log = dmalloc(len);
    testutil_check(__wt_snprintf(g.home_log, len, "%s/%s", g.home, name));

    /* History store dump file. */
    name = "FAIL.HSdump";
    len = strlen(g.home) + strlen(name) + 2;
    g.home_hsdump = dmalloc(len);
    testutil_check(__wt_snprintf(g.home_hsdump, len, "%s/%s", g.home, name));

    /* Page dump file. */
    name = "FAIL.pagedump";
    len = strlen(g.home) + strlen(name) + 2;
    g.home_pagedump = dmalloc(len);
    testutil_check(__wt_snprintf(g.home_pagedump, len, "%s/%s", g.home, name));

    /* Statistics file. */
    name = "OPERATIONS.stats";
    len = strlen(g.home) + strlen(name) + 2;
    g.home_stats = dmalloc(len);
    testutil_check(__wt_snprintf(g.home_stats, len, "%s/%s", g.home, name));
}

/*
 * fp_readv --
 *     Read and return a value from a file.
 */
bool
fp_readv(FILE *fp, char *name, bool eof_ok, uint32_t *vp)
{
    u_long ulv;
    char *endptr, buf[100];

    if (fgets(buf, sizeof(buf), fp) == NULL) {
        if (feof(g.randfp)) {
            if (eof_ok)
                return (true);
            testutil_die(errno, "%s: read-value EOF", name);
        }
        testutil_die(errno, "%s: read-value error", name);
    }

    errno = 0;
    ulv = strtoul(buf, &endptr, 10);
    testutil_assert(errno == 0 && endptr[0] == '\n');
    testutil_assert(ulv <= UINT32_MAX);
    *vp = (uint32_t)ulv;
    return (false);
}

/*
 * rng_slow --
 *     Return a random number, doing the real work.
 */
uint32_t
rng_slow(WT_RAND_STATE *rnd)
{
    uint32_t v;

    /*
     * We can reproduce a single-threaded run based on the random numbers used in the initial run,
     * plus the configuration files.
     */
    if (g.replay) {
        if (fp_readv(g.randfp, g.home_rand, true, &v)) {
            fprintf(stderr,
              "\n"
              "end of random number log reached\n");
            exit(EXIT_SUCCESS);
        }
        return (v);
    }

    v = __wt_random(rnd);

    /* Save and flush the random number so we're up-to-date on error. */
    (void)fprintf(g.randfp, "%" PRIu32 "\n", v);
    (void)fflush(g.randfp);

    return (v);
}

/*
 * handle_init --
 *     Initialize logging/random number handles for a run.
 */
void
handle_init(void)
{
    /* Open/truncate logging/random number handles. */
    if (g.logging && (g.logfp = fopen(g.home_log, "w")) == NULL)
        testutil_die(errno, "fopen: %s", g.home_log);
    if ((g.randfp = fopen(g.home_rand, g.replay ? "r" : "w")) == NULL)
        testutil_die(errno, "%s", g.home_rand);
}

/*
 * handle_teardown --
 *     Shutdown logging/random number handles for a run.
 */
void
handle_teardown(void)
{
    /* Flush/close logging/random number handles. */
    fclose_and_clear(&g.logfp);
    fclose_and_clear(&g.randfp);
}

/*
 * fclose_and_clear --
 *     Close a file and clear the handle so we don't close twice.
 */
void
fclose_and_clear(FILE **fpp)
{
    FILE *fp;

    if ((fp = *fpp) == NULL)
        return;
    *fpp = NULL;
    if (fclose(fp) != 0)
        testutil_die(errno, "fclose");
}

/*
 * timestamp_once --
 *     Update the timestamp once.
 */
void
timestamp_once(WT_SESSION *session)
{
    static const char *oldest_timestamp_str = "oldest_timestamp=";
    static const char *stable_timestamp_str = "stable_timestamp=";
    WT_CONNECTION *conn;
    WT_DECL_RET;
    char buf[WT_TS_HEX_STRING_SIZE * 2 + 64], tsbuf[WT_TS_HEX_STRING_SIZE + 1];

    conn = g.wts_conn;

    /*
     * Lock out transaction timestamp operations. The lock acts as a barrier ensuring we've checked
     * if the workers have finished, we don't want that line reordered. We can also be called from
     * places, such as bulk load, where we are single-threaded and the locks haven't been
     * initialized.
     */
<<<<<<< HEAD
    testutil_check(pthread_rwlock_wrlock(&g.ts_lock));
    ret = conn->query_timestamp(conn, tsbuf, "get=all_durable");
=======
    if (LOCK_INITIALIZED(&g.ts_lock))
        lock_writelock(session, &g.ts_lock);

    ret = conn->query_timestamp(conn, buf + strlen(oldest_timestamp_str), "get=all_durable");
>>>>>>> 10b6a26b
    testutil_assert(ret == 0 || ret == WT_NOTFOUND);
    if (ret == 0) {
        testutil_check(__wt_snprintf(
          buf, sizeof(buf), "%s%s,%s%s", oldest_timestamp_str, tsbuf, stable_timestamp_str, tsbuf));
        testutil_check(conn->set_timestamp(conn, buf));
<<<<<<< HEAD
    }
    testutil_check(pthread_rwlock_unlock(&g.ts_lock));
=======

    if (LOCK_INITIALIZED(&g.ts_lock))
        lock_writeunlock(session, &g.ts_lock);
>>>>>>> 10b6a26b
}

/*
 * timestamp --
 *     Periodically update the oldest timestamp.
 */
WT_THREAD_RET
timestamp(void *arg)
{
    WT_CONNECTION *conn;
    WT_SESSION *session;
    bool done;

    (void)(arg);
    conn = g.wts_conn;

    /* Locks need session */
    testutil_check(conn->open_session(conn, NULL, NULL, &session));

    /* Update the oldest timestamp at least once every 15 seconds. */
    done = false;
    do {
        /*
         * Do a final bump of the oldest timestamp as part of shutting down the worker threads,
         * otherwise recent operations can prevent verify from running.
         */
        if (g.workers_finished)
            done = true;
        else
            random_sleep(&g.rnd, 15);

        timestamp_once(session);

    } while (!done);

    testutil_check(session->close(session, NULL));
    return (WT_THREAD_RET_VALUE);
}

/*
 * alter --
 *     Periodically alter a table's metadata.
 */
WT_THREAD_RET
alter(void *arg)
{
    WT_CONNECTION *conn;
    WT_DECL_RET;
    WT_SESSION *session;
    u_int period;
    char buf[32];
    bool access_value;

    (void)(arg);
    conn = g.wts_conn;

    /*
     * Only alter the access pattern hint. If we alter the cache resident setting we may end up with
     * a setting that fills cache and doesn't allow it to be evicted.
     */
    access_value = false;

    /* Open a session */
    testutil_check(conn->open_session(conn, NULL, NULL, &session));

    while (!g.workers_finished) {
        period = mmrand(NULL, 1, 10);

        testutil_check(__wt_snprintf(
          buf, sizeof(buf), "access_pattern_hint=%s", access_value ? "random" : "none"));
        access_value = !access_value;
        /*
         * Alter can return EBUSY if concurrent with other operations.
         */
        while ((ret = session->alter(session, g.uri, buf)) != 0 && ret != EBUSY)
            testutil_die(ret, "session.alter");
        while (period > 0 && !g.workers_finished) {
            --period;
            __wt_sleep(1, 0);
        }
    }

    testutil_check(session->close(session, NULL));
    return (WT_THREAD_RET_VALUE);
}

/*
 * lock_init --
 *     Initialize abstract lock that can use either pthread of wt reader-writer locks.
 */
void
lock_init(WT_SESSION *session, RWLOCK *lock)
{
    testutil_assert(lock->lock_type == LOCK_NONE);

    if (g.c_wt_mutex) {
        testutil_check(__wt_rwlock_init((WT_SESSION_IMPL *)session, &lock->l.wt));
        lock->lock_type = LOCK_WT;
    } else {
        testutil_check(pthread_rwlock_init(&lock->l.pthread, NULL));
        lock->lock_type = LOCK_PTHREAD;
    }
}

/*
 * lock_destroy --
 *     Destroy abstract lock.
 */
void
lock_destroy(WT_SESSION *session, RWLOCK *lock)
{
    testutil_assert(LOCK_INITIALIZED(lock));

    if (lock->lock_type == LOCK_WT) {
        __wt_rwlock_destroy((WT_SESSION_IMPL *)session, &lock->l.wt);
    } else {
        testutil_check(pthread_rwlock_destroy(&lock->l.pthread));
    }
    lock->lock_type = LOCK_NONE;
}<|MERGE_RESOLUTION|>--- conflicted
+++ resolved
@@ -249,28 +249,19 @@
      * places, such as bulk load, where we are single-threaded and the locks haven't been
      * initialized.
      */
-<<<<<<< HEAD
-    testutil_check(pthread_rwlock_wrlock(&g.ts_lock));
-    ret = conn->query_timestamp(conn, tsbuf, "get=all_durable");
-=======
     if (LOCK_INITIALIZED(&g.ts_lock))
         lock_writelock(session, &g.ts_lock);
 
-    ret = conn->query_timestamp(conn, buf + strlen(oldest_timestamp_str), "get=all_durable");
->>>>>>> 10b6a26b
+    ret = conn->query_timestamp(conn, tsbuf, "get=all_durable");
     testutil_assert(ret == 0 || ret == WT_NOTFOUND);
     if (ret == 0) {
         testutil_check(__wt_snprintf(
           buf, sizeof(buf), "%s%s,%s%s", oldest_timestamp_str, tsbuf, stable_timestamp_str, tsbuf));
         testutil_check(conn->set_timestamp(conn, buf));
-<<<<<<< HEAD
-    }
-    testutil_check(pthread_rwlock_unlock(&g.ts_lock));
-=======
+    }
 
     if (LOCK_INITIALIZED(&g.ts_lock))
         lock_writeunlock(session, &g.ts_lock);
->>>>>>> 10b6a26b
 }
 
 /*
