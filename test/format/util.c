/*-
 * Public Domain 2014-2017 MongoDB, Inc.
 * Public Domain 2008-2014 WiredTiger, Inc.
 *
 * This is free and unencumbered software released into the public domain.
 *
 * Anyone is free to copy, modify, publish, use, compile, sell, or
 * distribute this software, either in source code form or as a compiled
 * binary, for any purpose, commercial or non-commercial, and by any
 * means.
 *
 * In jurisdictions that recognize copyright laws, the author or authors
 * of this software dedicate any and all copyright interest in the
 * software to the public domain. We make this dedication for the benefit
 * of the public at large and to the detriment of our heirs and
 * successors. We intend this dedication to be an overt act of
 * relinquishment in perpetuity of all present and future rights to this
 * software under copyright law.
 *
 * THE SOFTWARE IS PROVIDED "AS IS", WITHOUT WARRANTY OF ANY KIND,
 * EXPRESS OR IMPLIED, INCLUDING BUT NOT LIMITED TO THE WARRANTIES OF
 * MERCHANTABILITY, FITNESS FOR A PARTICULAR PURPOSE AND NONINFRINGEMENT.
 * IN NO EVENT SHALL THE AUTHORS BE LIABLE FOR ANY CLAIM, DAMAGES OR
 * OTHER LIABILITY, WHETHER IN AN ACTION OF CONTRACT, TORT OR OTHERWISE,
 * ARISING FROM, OUT OF OR IN CONNECTION WITH THE SOFTWARE OR THE USE OR
 * OTHER DEALINGS IN THE SOFTWARE.
 */

#include "format.h"

#ifndef MAX
#define	MAX(a, b)	(((a) > (b)) ? (a) : (b))
#endif

void
key_len_setup(void)
{
	size_t i;
	uint32_t max;

	/*
	 * The key is a variable length item with a leading 10-digit value.
	 * Since we have to be able re-construct it from the record number
	 * (when doing row lookups), we pre-load a set of random lengths in
	 * a lookup table, and then use the record number to choose one of
	 * the pre-loaded lengths.
	 *
	 * Fill in the random key lengths.
	 *
	 * Focus on relatively small items, admitting the possibility of larger
	 * items. Pick a size close to the minimum most of the time, only create
	 * a larger item 1 in 20 times.
	 */
	for (i = 0;
	    i < sizeof(g.key_rand_len) / sizeof(g.key_rand_len[0]); ++i) {
		max = g.c_key_max;
		if (i % 20 != 0 && max > g.c_key_min + 20)
			max = g.c_key_min + 20;
		g.key_rand_len[i] = mmrand(NULL, g.c_key_min, max);
	}
}

void
key_gen_setup(WT_ITEM *key)
{
	size_t i, len;
	char *p;

	len = MAX(KILOBYTE(100), g.c_key_max);
	p = dmalloc(len);
	for (i = 0; i < len; ++i)
		p[i] = "abcdefghijklmnopqrstuvwxyz"[i % 26];

	key->mem = p;
	key->memsize = len;
	key->data = key->mem;
	key->size = 0;
}

static void
key_gen_common(WT_ITEM *key, uint64_t keyno, const char * const suffix)
{
	int len;
	char *p;

	p = key->mem;

	/*
	 * The key always starts with a 10-digit string (the specified row)
	 * followed by two digits, a random number between 1 and 15 if it's
	 * an insert, otherwise 00.
	 */
	u64_to_string_zf(keyno, key->mem, 11);
	p[10] = '.';
	p[11] = suffix[0];
	p[12] = suffix[1];
	len = 13;

	/*
	 * In a column-store, the key is only used for Berkeley DB inserts,
	 * and so it doesn't need a random length.
	 */
	if (g.type == ROW) {
		p[len] = '/';

		/*
		 * Because we're doing table lookup for key sizes, we weren't
		 * able to set really big keys sizes in the table, the table
		 * isn't big enough to keep our hash from selecting too many
		 * big keys and blowing out the cache. Handle that here, use a
		 * really big key 1 in 2500 times.
		 */
		len = keyno % 2500 == 0 && g.c_key_max < KILOBYTE(80) ?
		    KILOBYTE(80) :
		    (int)g.key_rand_len[keyno % WT_ELEMENTS(g.key_rand_len)];
	}

	key->data = key->mem;
	key->size = (size_t)len;
}

void
key_gen(WT_ITEM *key, uint64_t keyno)
{
	key_gen_common(key, keyno, "00");
}

void
key_gen_insert(WT_RAND_STATE *rnd, WT_ITEM *key, uint64_t keyno)
{
	static const char * const suffix[15] = {
	    "01", "02", "03", "04", "05",
	    "06", "07", "08", "09", "10",
	    "11", "12", "13", "14", "15"
	};

	key_gen_common(key, keyno, suffix[mmrand(rnd, 1, 15) - 1]);
}

static uint32_t val_dup_data_len;	/* Length of duplicate data items */

static inline uint32_t
value_len(WT_RAND_STATE *rnd, uint64_t keyno, uint32_t min, uint32_t max)
{
	/*
	 * Focus on relatively small items, admitting the possibility of larger
	 * items. Pick a size close to the minimum most of the time, only create
	 * a larger item 1 in 20 times, and a really big item 1 in somewhere
	 * around 2500 items.
	 */
	if (keyno % 2500 == 0 && max < KILOBYTE(80)) {
		min = KILOBYTE(80);
		max = KILOBYTE(100);
	} else if (keyno % 20 != 0 && max > min + 20)
		max = min + 20;
	return (mmrand(rnd, min, max));
}

void
val_gen_setup(WT_RAND_STATE *rnd, WT_ITEM *value)
{
	size_t i, len;
	char *p;

	memset(value, 0, sizeof(WT_ITEM));

	/*
	 * Set initial buffer contents to recognizable text.
	 *
	 * Add a few extra bytes in order to guarantee we can always offset
	 * into the buffer by a few extra bytes, used to generate different
	 * data for column-store run-length encoded files.
	 */
	len = MAX(KILOBYTE(100), g.c_value_max) + 20;
	p = dmalloc(len);
	for (i = 0; i < len; ++i)
		p[i] = "ABCDEFGHIJKLMNOPQRSTUVWXYZ"[i % 26];

	value->mem = p;
	value->memsize = len;
	value->data = value->mem;
	value->size = 0;

	val_dup_data_len = value_len(rnd,
	    (uint64_t)mmrand(rnd, 1, 20), g.c_value_min, g.c_value_max);
}

void
val_gen(WT_RAND_STATE *rnd, WT_ITEM *value, uint64_t keyno)
{
	char *p;

	p = value->mem;
	value->data = value->mem;

	/*
	 * Fixed-length records: take the low N bits from the last digit of
	 * the record number.
	 */
	if (g.type == FIX) {
		switch (g.c_bitcnt) {
		case 8: p[0] = (char)mmrand(rnd, 1, 0xff); break;
		case 7: p[0] = (char)mmrand(rnd, 1, 0x7f); break;
		case 6: p[0] = (char)mmrand(rnd, 1, 0x3f); break;
		case 5: p[0] = (char)mmrand(rnd, 1, 0x1f); break;
		case 4: p[0] = (char)mmrand(rnd, 1, 0x0f); break;
		case 3: p[0] = (char)mmrand(rnd, 1, 0x07); break;
		case 2: p[0] = (char)mmrand(rnd, 1, 0x03); break;
		case 1: p[0] = 1; break;
		}
		value->size = 1;
		return;
	}

	/*
	 * WiredTiger doesn't store zero-length data items in row-store files,
	 * test that by inserting a zero-length data item every so often.
	 */
	if (keyno % 63 == 0) {
		p[0] = '\0';
		value->size = 0;
		return;
	}

	/*
	 * Data items have unique leading numbers by default and random lengths;
	 * variable-length column-stores use a duplicate data value to test RLE.
	 */
	if (g.type == VAR && mmrand(rnd, 1, 100) < g.c_repeat_data_pct) {
		(void)strcpy(p, "DUPLICATEV");
		p[10] = '/';
		value->size = val_dup_data_len;
	} else {
		u64_to_string_zf(keyno, p, 11);
		p[10] = '/';
		value->size =
		    value_len(rnd, keyno, g.c_value_min, g.c_value_max);
	}
}

void
track(const char *tag, uint64_t cnt, TINFO *tinfo)
{
	static size_t lastlen = 0;
	size_t len;
	char msg[128];

	if (g.c_quiet || tag == NULL)
		return;

	if (tinfo == NULL && cnt == 0)
		testutil_check(__wt_snprintf_len_set(
		    msg, sizeof(msg), &len, "%4d: %s", g.run_cnt, tag));
	else if (tinfo == NULL)
		testutil_check(__wt_snprintf_len_set(
		    msg, sizeof(msg), &len,
		    "%4d: %s: %" PRIu64, g.run_cnt, tag, cnt));
	else
		testutil_check(__wt_snprintf_len_set(
		    msg, sizeof(msg), &len,
		    "%4d: %s: "
		    "search %" PRIu64 "%s, "
		    "insert %" PRIu64 "%s, "
		    "update %" PRIu64 "%s, "
		    "remove %" PRIu64 "%s",
		    g.run_cnt, tag,
		    tinfo->search > M(9) ? tinfo->search / M(1) : tinfo->search,
		    tinfo->search > M(9) ? "M" : "",
		    tinfo->insert > M(9) ? tinfo->insert / M(1) : tinfo->insert,
		    tinfo->insert > M(9) ? "M" : "",
		    tinfo->update > M(9) ? tinfo->update / M(1) : tinfo->update,
		    tinfo->update > M(9) ? "M" : "",
		    tinfo->remove > M(9) ? tinfo->remove / M(1) : tinfo->remove,
		    tinfo->remove > M(9) ? "M" : ""));

	if (lastlen > len) {
		memset(msg + len, ' ', (size_t)(lastlen - len));
		msg[lastlen] = '\0';
	}
	lastlen = len;

	if (printf("%s\r", msg) < 0)
		testutil_die(EIO, "printf");
	if (fflush(stdout) == EOF)
		testutil_die(errno, "fflush");
}

/*
 * path_setup --
 *	Build the standard paths and shell commands we use.
 */
void
path_setup(const char *home)
{
	size_t len;

	/* Home directory. */
	g.home = dstrdup(home == NULL ? "RUNDIR" : home);

	/* Log file. */
	len = strlen(g.home) + strlen("log") + 2;
	g.home_log = dmalloc(len);
	testutil_check(__wt_snprintf(g.home_log, len, "%s/%s", g.home, "log"));

	/* RNG log file. */
	len = strlen(g.home) + strlen("rand") + 2;
	g.home_rand = dmalloc(len);
	testutil_check(__wt_snprintf(
	    g.home_rand, len, "%s/%s", g.home, "rand"));

	/* Run file. */
	len = strlen(g.home) + strlen("CONFIG") + 2;
	g.home_config = dmalloc(len);
	testutil_check(__wt_snprintf(
	    g.home_config, len, "%s/%s", g.home, "CONFIG"));

	/* Statistics file. */
	len = strlen(g.home) + strlen("stats") + 2;
	g.home_stats = dmalloc(len);
	testutil_check(__wt_snprintf(
	    g.home_stats, len, "%s/%s", g.home, "stats"));

	/* BDB directory. */
	len = strlen(g.home) + strlen("bdb") + 2;
	g.home_bdb = dmalloc(len);
	testutil_check(__wt_snprintf(g.home_bdb, len, "%s/%s", g.home, "bdb"));

	/*
	 * Home directory initialize command: create the directory if it doesn't
	 * exist, else remove everything except the RNG log file, create the KVS
	 * subdirectory.
	 *
	 * Redirect the "cd" command to /dev/null so chatty cd implementations
	 * don't add the new working directory to our output.
	 */
#undef	CMD
#ifdef _WIN32
#define	CMD  "del /q rand.copy & " \
	     "(IF EXIST %s\\rand copy /y %s\\rand rand.copy) & "	\
	     "(IF EXIST %s rd /s /q %s) & mkdir %s & "			\
	     "(IF EXIST rand.copy copy rand.copy %s\\rand) & " \
	     "cd %s & mkdir KVS"
	len = strlen(g.home) * 7 + strlen(CMD) + 1;
	g.home_init = dmalloc(len);
	testutil_check(__wt_snprintf(g.home_init, len, CMD,
	    g.home, g.home, g.home, g.home, g.home, g.home, g.home));
#else
#define	CMD	"test -e %s || mkdir %s; "				\
		"cd %s > /dev/null && rm -rf `ls | sed /rand/d`; "	\
		"mkdir KVS"
	len = strlen(g.home) * 3 + strlen(CMD) + 1;
	g.home_init = dmalloc(len);
	testutil_check(__wt_snprintf(
	    g.home_init, len, CMD, g.home, g.home, g.home));
#endif

	/* Primary backup directory. */
	len = strlen(g.home) + strlen("BACKUP") + 2;
	g.home_backup = dmalloc(len);
	testutil_check(__wt_snprintf(
	    g.home_backup, len, "%s/%s", g.home, "BACKUP"));

	/*
	 * Backup directory initialize command, remove and re-create the primary
	 * backup directory, plus a copy we maintain for recovery testing.
	 */
#undef	CMD
#ifdef _WIN32
#define	CMD	"rd /s /q %s\\%s %s\\%s & mkdir %s\\%s %s\\%s"
#else
#define	CMD	"rm -rf %s/%s %s/%s && mkdir %s/%s %s/%s"
#endif
	len = strlen(g.home) * 4 +
	    strlen("BACKUP") * 2 + strlen("BACKUP_COPY") * 2 + strlen(CMD) + 1;
	g.home_backup_init = dmalloc(len);
	testutil_check(__wt_snprintf(g.home_backup_init, len, CMD,
	    g.home, "BACKUP", g.home, "BACKUP_COPY",
	    g.home, "BACKUP", g.home, "BACKUP_COPY"));

	/*
	 * Salvage command, save the interesting files so we can replay the
	 * salvage command as necessary.
	 *
	 * Redirect the "cd" command to /dev/null so chatty cd implementations
	 * don't add the new working directory to our output.
	 */
#undef	CMD
#ifdef _WIN32
#define	CMD								\
	"cd %s && "							\
	"rd /q /s slvg.copy & mkdir slvg.copy && "			\
	"copy WiredTiger* slvg.copy\\ >:nul && copy wt* slvg.copy\\ >:nul"
#else
#define	CMD								\
	"cd %s > /dev/null && "						\
	"rm -rf slvg.copy && mkdir slvg.copy && "			\
	"cp WiredTiger* wt* slvg.copy/"
#endif
	len = strlen(g.home) + strlen(CMD) + 1;
	g.home_salvage_copy = dmalloc(len);
	testutil_check(__wt_snprintf(g.home_salvage_copy, len, CMD, g.home));
}

/*
 * rng --
 *	Return a random number.
 */
uint32_t
rng(WT_RAND_STATE *rnd)
{
	char buf[64];
	uint32_t r;

	/*
	 * Threaded operations have their own RNG information, otherwise we
	 * use the default.
	 */
	if (rnd == NULL)
		rnd = &g.rnd;

	/*
	 * We can reproduce a single-threaded run based on the random numbers
	 * used in the initial run, plus the configuration files.
	 *
	 * Check g.replay and g.rand_log_stop: multithreaded runs log/replay
	 * until they get to the operations phase, then turn off log/replay,
	 * threaded operation order can't be replayed.
	 */
	if (g.rand_log_stop)
		return (__wt_random(rnd));

	if (g.replay) {
		if (fgets(buf, sizeof(buf), g.randfp) == NULL) {
			if (feof(g.randfp)) {
				fprintf(stderr,
				    "\n" "end of random number log reached\n");
				exit(EXIT_SUCCESS);
			}
			testutil_die(errno, "random number log");
		}

		return ((uint32_t)strtoul(buf, NULL, 10));
	}

	r = __wt_random(rnd);

	/* Save and flush the random number so we're up-to-date on error. */
	(void)fprintf(g.randfp, "%" PRIu32 "\n", r);
	(void)fflush(g.randfp);

	return (r);
}

/*
 * fclose_and_clear --
 *	Close a file and clear the handle so we don't close twice.
 */
void
fclose_and_clear(FILE **fpp)
{
	FILE *fp;

	if ((fp = *fpp) == NULL)
		return;
	*fpp = NULL;
	if (fclose(fp) != 0)
		testutil_die(errno, "fclose");
	return;
}

/*
 * alter --
 *	Periodically alter a table's metadata.
 */
WT_THREAD_RET
alter(void *arg)
{
	WT_CONNECTION *conn;
	WT_SESSION *session;
	u_int period;
	bool access_value;
	char buf[32];

	(void)(arg);
	conn = g.wts_conn;

	/*
	 * Only alter the access pattern hint.  If we alter the cache resident
	 * setting we may end up with a setting that fills cache and doesn't
	 * allow it to be evicted.
	 */
	access_value = false;

	/* Open a session */
	testutil_check(conn->open_session(conn, NULL, NULL, &session));

	while (!g.workers_finished) {
		period = mmrand(NULL, 1, 10);

		testutil_check(__wt_snprintf(buf, sizeof(buf),
		    "access_pattern_hint=%s",
		    access_value ? "random" : "none"));
		access_value = !access_value;
		if (session->alter(session, g.uri, buf) != 0)
			break;
		while (period > 0 && !g.workers_finished) {
			--period;
			sleep(1);
		}
	}

	testutil_check(session->close(session, NULL));
<<<<<<< HEAD
	return (NULL);
}

#define	COMPATSTR_V1	"compatibility=(release=2.6)"
#define	COMPATSTR_V2	"compatibility=(release=3.0)"

/*
 * compat --
 *	Periodically reconfigure the compatibility option.
 */
void *
compat(void *arg)
{
	WT_CONNECTION *conn;
	WT_DECL_RET;
	u_int count, period;
	const char *str;

	(void)(arg);

	conn = g.wts_conn;
	str = NULL;
	/*
	 * Perform compatibility swaps at somewhere under 10 seconds (so we
	 * get at least one done), and then at 7 second intervals.
	 */
	for (period = mmrand(NULL, 1, 10), count = 0;; ++count, period = 7) {
		if (count % 2 == 0)
			str = COMPATSTR_V1;
		else
			str = COMPATSTR_V2;
		if ((ret = conn->reconfigure(conn, str)) != 0)
			testutil_die(ret, "conn.reconfigure");

		/* Sleep for short periods so we don't make the run wait. */
		while (period > 0 && !g.workers_finished) {
			--period;
			sleep(1);
		}
		if (g.workers_finished)
			break;
	}
	return (NULL);
=======
	return (WT_THREAD_RET_VALUE);
>>>>>>> 92c2258c
}<|MERGE_RESOLUTION|>--- conflicted
+++ resolved
@@ -510,8 +510,7 @@
 	}
 
 	testutil_check(session->close(session, NULL));
-<<<<<<< HEAD
-	return (NULL);
+	return (WT_THREAD_RET_VALUE);
 }
 
 #define	COMPATSTR_V1	"compatibility=(release=2.6)"
@@ -554,7 +553,4 @@
 			break;
 	}
 	return (NULL);
-=======
-	return (WT_THREAD_RET_VALUE);
->>>>>>> 92c2258c
 }