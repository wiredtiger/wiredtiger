--- conflicted
+++ resolved
@@ -463,22 +463,6 @@
 
     wiredtiger_begin_transaction(session, NULL);
 
-<<<<<<< HEAD
-    /*
-     * Otherwise, pick a current timestamp.
-     *
-     * Prepare returns an error if the prepare timestamp is less than any active read timestamp,
-     * single-thread transaction prepare and begin.
-     *
-     * Lock out the oldest timestamp update.
-     */
-    lock_writelock(session, &g.ts_lock);
-    ts = __wt_atomic_addv64(&g.timestamp, 1);
-    testutil_check(session->timestamp_transaction_uint(session, WT_TS_TXN_TYPE_READ, ts));
-    lock_writeunlock(session, &g.ts_lock);
-
-=======
->>>>>>> d1261c2d
     snap_op_init(tinfo, ts, false);
     trace_uri_op(tinfo, NULL, "begin snapshot read-ts=%" PRIu64 " (not repeatable)", ts);
 }
