/*-
 * Public Domain 2014-2020 MongoDB, Inc.
 * Public Domain 2008-2014 WiredTiger, Inc.
 *
 * This is free and unencumbered software released into the public domain.
 *
 * Anyone is free to copy, modify, publish, use, compile, sell, or
 * distribute this software, either in source code form or as a compiled
 * binary, for any purpose, commercial or non-commercial, and by any
 * means.
 *
 * In jurisdictions that recognize copyright laws, the author or authors
 * of this software dedicate any and all copyright interest in the
 * software to the public domain. We make this dedication for the benefit
 * of the public at large and to the detriment of our heirs and
 * successors. We intend this dedication to be an overt act of
 * relinquishment in perpetuity of all present and future rights to this
 * software under copyright law.
 *
 * THE SOFTWARE IS PROVIDED "AS IS", WITHOUT WARRANTY OF ANY KIND,
 * EXPRESS OR IMPLIED, INCLUDING BUT NOT LIMITED TO THE WARRANTIES OF
 * MERCHANTABILITY, FITNESS FOR A PARTICULAR PURPOSE AND NONINFRINGEMENT.
 * IN NO EVENT SHALL THE AUTHORS BE LIABLE FOR ANY CLAIM, DAMAGES OR
 * OTHER LIABILITY, WHETHER IN AN ACTION OF CONTRACT, TORT OR OTHERWISE,
 * ARISING FROM, OUT OF OR IN CONNECTION WITH THE SOFTWARE OR THE USE OR
 * OTHER DEALINGS IN THE SOFTWARE.
 */

#include "format.h"

static int col_insert(TINFO *, WT_CURSOR *);
static void col_insert_resolve(TINFO *);
static int col_modify(TINFO *, WT_CURSOR *, bool);
static int col_remove(TINFO *, WT_CURSOR *, bool);
static int col_reserve(TINFO *, WT_CURSOR *, bool);
static int col_truncate(TINFO *, WT_CURSOR *);
static int col_update(TINFO *, WT_CURSOR *, bool);
static int nextprev(TINFO *, WT_CURSOR *, bool);
static WT_THREAD_RET ops(void *);
static int read_row(TINFO *, WT_CURSOR *);
static int row_insert(TINFO *, WT_CURSOR *, bool);
static int row_modify(TINFO *, WT_CURSOR *, bool);
static int row_remove(TINFO *, WT_CURSOR *, bool);
static int row_reserve(TINFO *, WT_CURSOR *, bool);
static int row_truncate(TINFO *, WT_CURSOR *);
static int row_update(TINFO *, WT_CURSOR *, bool);

static char modify_repl[256];

/*
 * modify_repl_init --
 *     Initialize the replacement information.
 */
static void
modify_repl_init(void)
{
    size_t i;

    for (i = 0; i < sizeof(modify_repl); ++i)
        modify_repl[i] = "zyxwvutsrqponmlkjihgfedcba"[i % 26];
}

/*
 * set_core_off --
 *     Turn off core dumps.
 */
void
set_core_off(void)
{
#ifdef HAVE_SETRLIMIT
    struct rlimit rlim;

    rlim.rlim_cur = rlim.rlim_max = 0;
    testutil_check(setrlimit(RLIMIT_CORE, &rlim));
#endif
}

/*
 * random_failure --
 *     Fail the process.
 */
static void
random_failure(void)
{
    static char *core = NULL;

    /*
     * Let our caller know. Note, format.sh checks for this message, so be cautious in changing the
     * format.
     */
    printf("%s: aborting to test recovery\n", progname);
    fflush(stdout);

    /* Turn off core dumps. */
    set_core_off();

    /* Fail at a random moment. */
    *core = 0;
}

TINFO **tinfo_list;

/*
 * tinfo_init --
 *     Initialize the worker thread structures.
 */
static void
tinfo_init(WT_SESSION *session)
{
    TINFO *tinfo;
    u_int i;

    /* Allocate the thread structures separately to minimize false sharing. */
    if (tinfo_list == NULL) {
        tinfo_list = dcalloc((size_t)g.c_threads + 1, sizeof(TINFO *));
        for (i = 0; i < g.c_threads; ++i) {
            tinfo_list[i] = dcalloc(1, sizeof(TINFO));
            tinfo = tinfo_list[i];

            tinfo->id = (int)i + 1;

            /*
             * Characterize the per-thread random number generator. Normally we want independent
             * behavior so threads start in different parts of the RNG space, but we've found bugs
             * by having the threads pound on the same key/value pairs, that is, by making them
             * traverse the same RNG space. 75% of the time we run in independent RNG space.
             */
            if (g.c_independent_thread_rng)
                __wt_random_init_seed((WT_SESSION_IMPL *)session, &tinfo->rnd);
            else
                __wt_random_init(&tinfo->rnd);

            /* Set up the default key and value buffers. */
            tinfo->key = &tinfo->_key;
            key_gen_init(tinfo->key);
            tinfo->value = &tinfo->_value;
            val_gen_init(tinfo->value);
            tinfo->lastkey = &tinfo->_lastkey;
            key_gen_init(tinfo->lastkey);
            tinfo->tbuf = &tinfo->_tbuf;

            snap_init(tinfo);
        }
    }

    /* Cleanup for each new run. */
    for (i = 0; i < g.c_threads; ++i) {
        tinfo = tinfo_list[i];

        tinfo->ops = 0;
        tinfo->commit = 0;
        tinfo->insert = 0;
        tinfo->prepare = 0;
        tinfo->remove = 0;
        tinfo->rollback = 0;
        tinfo->search = 0;
        tinfo->truncate = 0;
        tinfo->update = 0;

        tinfo->session = NULL;
        tinfo->cursor = NULL;

        tinfo->insert_list_cnt = 0;

        tinfo->state = TINFO_RUNNING;
    }
}

/*
 * tinfo_teardown --
 *     Tear down the worker thread structures.
 */
static void
tinfo_teardown(void)
{
    TINFO *tinfo;
    u_int i;

    for (i = 0; i < g.c_threads; ++i) {
        tinfo = tinfo_list[i];

        /*
         * Assert records were not removed unless configured to do so, otherwise subsequent runs can
         * incorrectly report scan errors.
         */
        testutil_assert(g.c_delete_pct != 0 || tinfo->remove == 0);

        for (i = 0; i < WT_ELEMENTS(tinfo->snap_list); ++i) {
            free(tinfo->snap_list[i].kdata);
            free(tinfo->snap_list[i].vdata);
        }
        key_gen_teardown(tinfo->key);
        val_gen_teardown(tinfo->value);
        key_gen_teardown(tinfo->lastkey);
        free(tinfo->tbuf->mem);

        free(tinfo);
    }
    free(tinfo_list);
    tinfo_list = NULL;
}

/*
 * operations --
 *     Perform a number of operations in a set of threads.
 */
void
operations(u_int ops_seconds, bool lastrun)
{
    TINFO *tinfo, total;
    WT_CONNECTION *conn;
    WT_SESSION *session;
    wt_thread_t alter_tid, backup_tid, checkpoint_tid, compact_tid, random_tid;
    wt_thread_t timestamp_tid;
    int64_t fourths, quit_fourths, thread_ops;
    uint32_t i;
    bool running;

    conn = g.wts_conn;

    session = NULL; /* -Wconditional-uninitialized */
    memset(&alter_tid, 0, sizeof(alter_tid));
    memset(&backup_tid, 0, sizeof(backup_tid));
    memset(&checkpoint_tid, 0, sizeof(checkpoint_tid));
    memset(&compact_tid, 0, sizeof(compact_tid));
    memset(&random_tid, 0, sizeof(random_tid));
    memset(&timestamp_tid, 0, sizeof(timestamp_tid));

    modify_repl_init();

    /*
     * There are two mechanisms to specify the length of the run, a number of operations and a
     * timer, when either expire the run terminates.
     *
     * Each thread does an equal share of the total operations (and make sure that it's not 0).
     *
     * Calculate how many fourth-of-a-second sleeps until the timer expires. If the timer expires
     * and threads don't return in 15 minutes, assume there is something hung, and force the quit.
     */
    if (g.c_ops == 0)
        thread_ops = -1;
    else {
        if (g.c_ops < g.c_threads)
            g.c_ops = g.c_threads;
        thread_ops = g.c_ops / g.c_threads;
    }
    if (ops_seconds == 0)
        fourths = quit_fourths = -1;
    else {
        fourths = ops_seconds * 4;
        quit_fourths = fourths + 15 * 4 * 60;
    }

<<<<<<< HEAD
    /* Get a session. */
    testutil_check(conn->open_session(conn, NULL, NULL, &session));

    /* Initialize and start the worker threads. */
    tinfo_init(session);
    logop(session, "%s", "=============== thread start");
=======
    /*
     * We support replay of threaded runs, but don't log random numbers after threaded operations
     * start, there's no point.
     */
    if (!SINGLETHREADED)
        g.rand_log_stop = true;

    testutil_check(conn->open_session(conn, NULL, NULL, &session));
    logop(session, "%s", "=============== thread ops start");

    /* Initialize locks to single-thread backups, failures, and timestamp updates. */
    lock_init(session, &g.backup_lock);
    lock_init(session, &g.ts_lock);

    /*
     * Create the per-thread structures and start the worker threads. Allocate the thread structures
     * separately to minimize false sharing.
     */
    tinfo_list = dcalloc((size_t)g.c_threads + 1, sizeof(TINFO *));
>>>>>>> 10b6a26b
    for (i = 0; i < g.c_threads; ++i) {
        tinfo = tinfo_list[i];
        testutil_check(__wt_thread_create(NULL, &tinfo->tid, ops, tinfo));
    }

    /* Start optional special-purpose threads. */
    if (g.c_alter)
        testutil_check(__wt_thread_create(NULL, &alter_tid, alter, NULL));
    if (g.c_backups)
        testutil_check(__wt_thread_create(NULL, &backup_tid, backup, NULL));
    if (g.c_compact)
        testutil_check(__wt_thread_create(NULL, &compact_tid, compact, NULL));
    if (g.c_random_cursor)
        testutil_check(__wt_thread_create(NULL, &random_tid, random_kv, NULL));
    if (g.c_txn_timestamps)
        testutil_check(__wt_thread_create(NULL, &timestamp_tid, timestamp, tinfo_list));

    /*
     * Configuring WiredTiger library checkpoints is done separately, rather than as part of the
     * original database open because format tests small caches and you can get into cache stuck
     * trouble during the initial load (where bulk load isn't configured). There's a single thread
     * doing lots of inserts and creating huge leaf pages. Those pages can't be evicted if there's a
     * checkpoint running in the tree, and the cache can get stuck. That workload is unlikely enough
     * we're not going to fix it in the library, so configure it away by delaying checkpoint start.
     */
    if (g.c_checkpoint_flag == CHECKPOINT_WIREDTIGER)
        wts_checkpoints();
    if (g.c_checkpoint_flag == CHECKPOINT_ON)
        testutil_check(__wt_thread_create(NULL, &checkpoint_tid, checkpoint, NULL));

    /* Spin on the threads, calculating the totals. */
    for (;;) {
        /* Clear out the totals each pass. */
        memset(&total, 0, sizeof(total));
        for (i = 0, running = false; i < g.c_threads; ++i) {
            tinfo = tinfo_list[i];
            total.commit += tinfo->commit;
            total.insert += tinfo->insert;
            total.prepare += tinfo->prepare;
            total.remove += tinfo->remove;
            total.rollback += tinfo->rollback;
            total.search += tinfo->search;
            total.truncate += tinfo->truncate;
            total.update += tinfo->update;

            switch (tinfo->state) {
            case TINFO_RUNNING:
                running = true;
                break;
            case TINFO_COMPLETE:
                tinfo->state = TINFO_JOINED;
                testutil_check(__wt_thread_join(NULL, &tinfo->tid));
                break;
            case TINFO_JOINED:
                break;
            }

            /*
             * If the timer has expired or this thread has completed its operations, notify the
             * thread it should quit.
             */
            if (fourths == 0 || (thread_ops != -1 && tinfo->ops >= (uint64_t)thread_ops)) {
                /*
                 * On the last execution, optionally drop core for recovery testing.
                 */
                if (lastrun && g.c_abort)
                    random_failure();
                tinfo->quit = true;
            }
        }
        track("ops", 0ULL, &total);
        if (!running)
            break;
        __wt_sleep(0, 250000); /* 1/4th of a second */
        if (fourths != -1)
            --fourths;
        if (quit_fourths != -1 && --quit_fourths == 0) {
            fprintf(stderr, "%s\n", "format run more than 15 minutes past the maximum time");
            fprintf(stderr, "%s\n",
              "format run dumping cache and transaction state, then aborting the process");

            /*
             * If the library is deadlocked, we might just join the mess, set a two-minute timer to
             * limit our exposure.
             */
            set_alarm(120);

            (void)conn->debug_info(conn, "txn");
            (void)conn->debug_info(conn, "cache");

            __wt_abort(NULL);
        }
    }

    /* Wait for the special-purpose threads. */
    g.workers_finished = true;
    if (g.c_alter)
        testutil_check(__wt_thread_join(NULL, &alter_tid));
    if (g.c_backups)
        testutil_check(__wt_thread_join(NULL, &backup_tid));
    if (g.c_checkpoint_flag == CHECKPOINT_ON)
        testutil_check(__wt_thread_join(NULL, &checkpoint_tid));
    if (g.c_compact)
        testutil_check(__wt_thread_join(NULL, &compact_tid));
    if (g.c_random_cursor)
        testutil_check(__wt_thread_join(NULL, &random_tid));
    if (g.c_txn_timestamps)
        testutil_check(__wt_thread_join(NULL, &timestamp_tid));
    g.workers_finished = false;

<<<<<<< HEAD
    logop(session, "%s", "=============== thread stop");
    testutil_check(session->close(session, NULL));
=======
    lock_destroy(session, &g.backup_lock);
    lock_destroy(session, &g.ts_lock);

    logop(session, "%s", "=============== thread ops stop");
    testutil_check(session->close(session, NULL));

    for (i = 0; i < g.c_threads; ++i) {
        tinfo = tinfo_list[i];
>>>>>>> 10b6a26b

    if (lastrun)
        tinfo_teardown();
}

/*
 * begin_transaction_ts --
 *     Begin a timestamped transaction.
 */
static void
begin_transaction_ts(TINFO *tinfo, u_int *iso_configp)
{
    TINFO **tlp;
    WT_DECL_RET;
    WT_SESSION *session;
    uint64_t ts;
    const char *config;
    char buf[64];

    session = tinfo->session;

    config = "isolation=snapshot";
    *iso_configp = ISOLATION_SNAPSHOT;

    /*
     * Transaction reads are normally repeatable, but WiredTiger timestamps allow rewriting commits,
     * that is, applications can specify at commit time the timestamp at which the commit happens.
     * If that happens, our read might no longer be repeatable. Test in both modes: pick a read
     * timestamp we know is repeatable (because it's at least as old as the oldest resolved commit
     * timestamp in any thread), and pick a current timestamp, 50% of the time.
     */
    ts = 0;
    if (mmrand(&tinfo->rnd, 1, 2) == 1)
        for (ts = UINT64_MAX, tlp = tinfo_list; *tlp != NULL; ++tlp)
            ts = WT_MIN(ts, (*tlp)->commit_ts);
    if (ts != 0) {
        wiredtiger_begin_transaction(session, config);

        /*
         * If the timestamp has aged out of the system, we'll get EINVAL when we try and set it.
         * That kills the transaction, we have to restart.
         */
        testutil_check(__wt_snprintf(buf, sizeof(buf), "read_timestamp=%" PRIx64, ts));
        ret = session->timestamp_transaction(session, buf);
        if (ret == 0) {
            snap_op_init(tinfo, ts, true);
            logop(session, "begin snapshot read-ts=%" PRIu64 " (repeatable)", ts);
            return;
        }
        if (ret != EINVAL)
            testutil_check(ret);

        testutil_check(session->rollback_transaction(session, NULL));
    }

    wiredtiger_begin_transaction(session, config);

    /*
     * Otherwise, pick a current timestamp.
     *
     * Prepare returns an error if the prepare timestamp is less than any active read timestamp,
     * single-thread transaction prepare and begin.
     *
     * Lock out the oldest timestamp update.
     */
    lock_writelock(session, &g.ts_lock);

    ts = __wt_atomic_addv64(&g.timestamp, 1);
    testutil_check(__wt_snprintf(buf, sizeof(buf), "read_timestamp=%" PRIx64, ts));
    testutil_check(session->timestamp_transaction(session, buf));

    lock_writeunlock(session, &g.ts_lock);

    snap_op_init(tinfo, ts, false);
    logop(session, "begin snapshot read-ts=%" PRIu64 " (not repeatable)", ts);
}

/*
 * begin_transaction --
 *     Choose an isolation configuration and begin a transaction.
 */
static void
begin_transaction(TINFO *tinfo, u_int *iso_configp)
{
    WT_SESSION *session;
    u_int v;
    const char *config, *log;

    session = tinfo->session;

    if ((v = g.c_isolation_flag) == ISOLATION_RANDOM)
        v = mmrand(&tinfo->rnd, 1, 3);
    switch (v) {
    case 1:
        v = ISOLATION_READ_UNCOMMITTED;
        log = "read-uncommitted";
        config = "isolation=read-uncommitted";
        break;
    case 2:
        v = ISOLATION_READ_COMMITTED;
        log = "read-committed";
        config = "isolation=read-committed";
        break;
    case 3:
    default:
        v = ISOLATION_SNAPSHOT;
        log = "snapshot";
        config = "isolation=snapshot";
        break;
    }
    *iso_configp = v;

    wiredtiger_begin_transaction(session, config);

    snap_op_init(tinfo, WT_TS_NONE, false);
    logop(session, "begin %s", log);
}

/*
 * commit_transaction --
 *     Commit a transaction.
 */
static void
commit_transaction(TINFO *tinfo, bool prepared)
{
    WT_SESSION *session;
    uint64_t ts;
    char buf[64];

    ++tinfo->commit;

    session = tinfo->session;

    ts = 0; /* -Wconditional-uninitialized */
    if (g.c_txn_timestamps) {
        /* Lock out the oldest timestamp update. */
        lock_writelock(session, &g.ts_lock);

        ts = __wt_atomic_addv64(&g.timestamp, 1);
        testutil_check(__wt_snprintf(buf, sizeof(buf), "commit_timestamp=%" PRIx64, ts));
        testutil_check(session->timestamp_transaction(session, buf));

        if (prepared) {
            testutil_check(__wt_snprintf(buf, sizeof(buf), "durable_timestamp=%" PRIx64, ts));
            testutil_check(session->timestamp_transaction(session, buf));
        }

        lock_writeunlock(session, &g.ts_lock);
    }
    testutil_check(session->commit_transaction(session, NULL));

    /* Remember our oldest commit timestamp. */
    tinfo->commit_ts = ts;

    logop(
      session, "commit read-ts=%" PRIu64 ", commit-ts=%" PRIu64, tinfo->read_ts, tinfo->commit_ts);
}

/*
 * rollback_transaction --
 *     Rollback a transaction.
 */
static void
rollback_transaction(TINFO *tinfo)
{
    WT_SESSION *session;

    session = tinfo->session;

    ++tinfo->rollback;

    testutil_check(session->rollback_transaction(session, NULL));

    logop(session, "abort read-ts=%" PRIu64, tinfo->read_ts);
}

/*
 * prepare_transaction --
 *     Prepare a transaction if timestamps are in use.
 */
static int
prepare_transaction(TINFO *tinfo)
{
    WT_DECL_RET;
    WT_SESSION *session;
    uint64_t ts;
    char buf[64];

    session = tinfo->session;

    ++tinfo->prepare;

    /*
     * Prepare timestamps must be less than or equal to the eventual commit timestamp. Set the
     * prepare timestamp to whatever the global value is now. The subsequent commit will increment
     * it, ensuring correctness.
     *
     * Prepare returns an error if the prepare timestamp is less than any active read timestamp,
     * single-thread transaction prepare and begin.
     *
     * Lock out the oldest timestamp update.
     */
    lock_writelock(session, &g.ts_lock);

    ts = __wt_atomic_addv64(&g.timestamp, 1);
    testutil_check(__wt_snprintf(buf, sizeof(buf), "prepare_timestamp=%" PRIx64, ts));
    ret = session->prepare_transaction(session, buf);

    logop(session, "prepare ts=%" PRIu64, ts);

    lock_writeunlock(session, &g.ts_lock);

    return (ret);
}

/*
 * OP_FAILED --
 *	General error handling.
 */
#define OP_FAILED(notfound_ok)                                                                \
    do {                                                                                      \
        positioned = false;                                                                   \
        if (intxn && (ret == WT_CACHE_FULL || ret == WT_ROLLBACK))                            \
            goto rollback;                                                                    \
        testutil_assert(                                                                      \
          (notfound_ok && ret == WT_NOTFOUND) || ret == WT_CACHE_FULL || ret == WT_ROLLBACK); \
    } while (0)

/*
 * Rollback updates returning prepare-conflict, they're unlikely to succeed unless the prepare
 * aborts. Reads wait out the error, so it's unexpected.
 */
#define READ_OP_FAILED(notfound_ok) OP_FAILED(notfound_ok)
#define WRITE_OP_FAILED(notfound_ok)    \
    do {                                \
        if (ret == WT_PREPARE_CONFLICT) \
            ret = WT_ROLLBACK;          \
        OP_FAILED(notfound_ok);         \
    } while (0)

/*
 * When in a transaction on the live table with snapshot isolation, track operations for later
 * repetition.
 */
#define SNAP_TRACK(tinfo, op)                          \
    do {                                               \
        if (intxn && iso_config == ISOLATION_SNAPSHOT) \
            snap_track(tinfo, op);                     \
    } while (0)

/*
 * ops_open_session --
 *     Create a new session/cursor pair for the thread.
 */
static void
ops_open_session(TINFO *tinfo)
{
    WT_CONNECTION *conn;
    WT_CURSOR *cursor;
    WT_DECL_RET;
    WT_SESSION *session;

    conn = g.wts_conn;

    /* Close any open session/cursor. */
    if ((session = tinfo->session) != NULL)
        testutil_check(session->close(session, NULL));

    testutil_check(conn->open_session(conn, NULL, NULL, &session));

    /*
     * Configure "append", in the case of column stores, we append when inserting new rows.
     *
     * WT_SESSION.open_cursor can return EBUSY if concurrent with a metadata operation, retry.
     */
    while ((ret = session->open_cursor(session, g.uri, NULL, "append", &cursor)) == EBUSY)
        __wt_yield();
    testutil_checkfmt(ret, "%s", g.uri);

    tinfo->session = session;
    tinfo->cursor = cursor;
}

/*
 * ops --
 *     Per-thread operations.
 */
static WT_THREAD_RET
ops(void *arg)
{
    TINFO *tinfo;
    WT_CURSOR *cursor;
    WT_DECL_RET;
    WT_SESSION *session;
    thread_op op;
    uint64_t reset_op, session_op, truncate_op;
    uint32_t range, rnd;
    u_int i, j, iso_config;
    bool greater_than, intxn, next, positioned, prepared;

    tinfo = arg;

    iso_config = ISOLATION_RANDOM; /* -Wconditional-uninitialized */

    /* Set the first operation where we'll create sessions and cursors. */
    cursor = NULL;
    session = NULL;
    session_op = 0;

    /* Set the first operation where we'll reset the session. */
    reset_op = mmrand(&tinfo->rnd, 100, 10000);
    /* Set the first operation where we'll truncate a range. */
    truncate_op = g.c_truncate == 0 ? UINT64_MAX : mmrand(&tinfo->rnd, 100, 10000);

    for (intxn = false; !tinfo->quit; ++tinfo->ops) {
        /* Periodically open up a new session and cursors. */
        if (tinfo->ops > session_op || session == NULL || cursor == NULL) {
            /*
             * We can't swap sessions/cursors if in a transaction, resolve any running transaction.
             */
            if (intxn) {
                commit_transaction(tinfo, false);
                intxn = false;
            }

            ops_open_session(tinfo);

            /* Pick the next session/cursor close/open. */
            session_op += mmrand(&tinfo->rnd, 100, 5000);

            session = tinfo->session;
            cursor = tinfo->cursor;
        }

        /*
         * If not in a transaction, reset the session now and then, just to make sure that operation
         * gets tested. The test is not for equality, we have to do the reset outside of a
         * transaction so we aren't likely to get an exact match.
         */
        if (!intxn && tinfo->ops > reset_op) {
            testutil_check(session->reset(session));

            /* Pick the next reset operation. */
            reset_op += mmrand(&tinfo->rnd, 20000, 50000);
        }

        /*
         * If not in a transaction, have a live handle and running in a timestamp world,
         * occasionally repeat a timestamped operation.
         */
        if (!intxn && g.c_txn_timestamps && mmrand(&tinfo->rnd, 1, 15) == 1) {
            ++tinfo->search;
            snap_repeat_single(cursor, tinfo);
        }

        /*
         * If not in a transaction and have a live handle, choose an isolation level and start a
         * transaction some percentage of the time.
         */
        if (!intxn && (g.c_txn_timestamps || mmrand(&tinfo->rnd, 1, 100) <= g.c_txn_freq)) {
            if (g.c_txn_timestamps)
                begin_transaction_ts(tinfo, &iso_config);
            else
                begin_transaction(tinfo, &iso_config);
            intxn = true;
        }

        /* Select an operation. */
        op = READ;
        i = mmrand(&tinfo->rnd, 1, 100);
        if (i < g.c_delete_pct && tinfo->ops > truncate_op) {
            op = TRUNCATE;

            /* Pick the next truncate operation. */
            truncate_op += mmrand(&tinfo->rnd, 20000, 100000);
        } else if (i < g.c_delete_pct)
            op = REMOVE;
        else if (i < g.c_delete_pct + g.c_insert_pct)
            op = INSERT;
        else if (i < g.c_delete_pct + g.c_insert_pct + g.c_modify_pct)
            op = MODIFY;
        else if (i < g.c_delete_pct + g.c_insert_pct + g.c_modify_pct + g.c_write_pct)
            op = UPDATE;

        /* Select a row. */
        tinfo->keyno = mmrand(&tinfo->rnd, 1, (u_int)g.rows);

        /*
         * Inserts, removes and updates can be done following a cursor set-key, or based on a cursor
         * position taken from a previous search. If not already doing a read, position the cursor
         * at an existing point in the tree 20% of the time.
         */
        positioned = false;
        if (op != READ && mmrand(&tinfo->rnd, 1, 5) == 1) {
            ++tinfo->search;
            ret = read_row(tinfo, cursor);
            if (ret == 0) {
                positioned = true;
                SNAP_TRACK(tinfo, READ);
            } else
                READ_OP_FAILED(true);
        }

        /*
         * Optionally reserve a row. Reserving a row before a read isn't all that sensible, but not
         * unexpected, either.
         */
        if (intxn && mmrand(&tinfo->rnd, 0, 20) == 1) {
            switch (g.type) {
            case ROW:
                ret = row_reserve(tinfo, cursor, positioned);
                break;
            case FIX:
            case VAR:
                ret = col_reserve(tinfo, cursor, positioned);
                break;
            }
            if (ret == 0) {
                positioned = true;

                __wt_yield(); /* Let other threads proceed. */
            } else
                WRITE_OP_FAILED(true);
        }

        /* Perform the operation. */
        switch (op) {
        case INSERT:
            switch (g.type) {
            case ROW:
                ret = row_insert(tinfo, cursor, positioned);
                break;
            case FIX:
            case VAR:
                /*
                 * We can only append so many new records, once we reach that limit, update a record
                 * instead of inserting.
                 */
                if (tinfo->insert_list_cnt >= WT_ELEMENTS(tinfo->insert_list))
                    goto update_instead_of_chosen_op;

                ret = col_insert(tinfo, cursor);
                break;
            }

            /* Insert never leaves the cursor positioned. */
            positioned = false;
            if (ret == 0) {
                ++tinfo->insert;
                SNAP_TRACK(tinfo, INSERT);
            } else
                WRITE_OP_FAILED(false);
            break;
        case MODIFY:
            /*
             * Change modify into update if not part of a snapshot isolation transaction, modify
             * isn't supported in those cases.
             */
            if (!intxn || iso_config != ISOLATION_SNAPSHOT)
                goto update_instead_of_chosen_op;

            ++tinfo->update;
            switch (g.type) {
            case ROW:
                ret = row_modify(tinfo, cursor, positioned);
                break;
            case VAR:
                ret = col_modify(tinfo, cursor, positioned);
                break;
            }
            if (ret == 0) {
                positioned = true;
                SNAP_TRACK(tinfo, MODIFY);
            } else
                WRITE_OP_FAILED(true);
            break;
        case READ:
            ++tinfo->search;
            ret = read_row(tinfo, cursor);
            if (ret == 0) {
                positioned = true;
                SNAP_TRACK(tinfo, READ);
            } else
                READ_OP_FAILED(true);
            break;
        case REMOVE:
            switch (g.type) {
            case ROW:
                ret = row_remove(tinfo, cursor, positioned);
                break;
            case FIX:
            case VAR:
                ret = col_remove(tinfo, cursor, positioned);
                break;
            }
            if (ret == 0) {
                ++tinfo->remove;
                /*
                 * Don't set positioned: it's unchanged from the previous state, but not necessarily
                 * set.
                 */
                SNAP_TRACK(tinfo, REMOVE);
            } else
                WRITE_OP_FAILED(true);
            break;
        case TRUNCATE:
            /*
             * A maximum of 2 truncation operations at a time, more than that can lead to serious
             * thrashing.
             */
            if (__wt_atomic_addv64(&g.truncate_cnt, 1) > 2) {
                (void)__wt_atomic_subv64(&g.truncate_cnt, 1);
                goto update_instead_of_chosen_op;
            }

            if (!positioned)
                tinfo->keyno = mmrand(&tinfo->rnd, 1, (u_int)g.rows);

            /*
             * Truncate up to 5% of the table. If the range overlaps the beginning/end of the table,
             * set the key to 0 (the truncate function then sets a cursor to NULL so that code is
             * tested).
             *
             * This gets tricky: there are 2 directions (truncating from lower keys to the current
             * position or from the current position to higher keys), and collation order
             * (truncating from lower keys to higher keys or vice-versa).
             */
            greater_than = mmrand(&tinfo->rnd, 0, 1) == 1;
            range = g.rows < 20 ? 0 : mmrand(&tinfo->rnd, 0, (u_int)g.rows / 20);
            tinfo->last = tinfo->keyno;
            if (greater_than) {
                if (g.c_reverse) {
                    if (tinfo->keyno <= range)
                        tinfo->last = 0;
                    else
                        tinfo->last -= range;
                } else {
                    tinfo->last += range;
                    if (tinfo->last > g.rows)
                        tinfo->last = 0;
                }
            } else {
                if (g.c_reverse) {
                    tinfo->keyno += range;
                    if (tinfo->keyno > g.rows)
                        tinfo->keyno = 0;
                } else {
                    if (tinfo->keyno <= range)
                        tinfo->keyno = 0;
                    else
                        tinfo->keyno -= range;
                }
            }
            switch (g.type) {
            case ROW:
                ret = row_truncate(tinfo, cursor);
                break;
            case FIX:
            case VAR:
                ret = col_truncate(tinfo, cursor);
                break;
            }
            (void)__wt_atomic_subv64(&g.truncate_cnt, 1);

            /* Truncate never leaves the cursor positioned. */
            positioned = false;
            if (ret == 0) {
                ++tinfo->truncate;
                SNAP_TRACK(tinfo, TRUNCATE);
            } else
                WRITE_OP_FAILED(false);
            break;
        case UPDATE:
update_instead_of_chosen_op:
            ++tinfo->update;
            switch (g.type) {
            case ROW:
                ret = row_update(tinfo, cursor, positioned);
                break;
            case FIX:
            case VAR:
                ret = col_update(tinfo, cursor, positioned);
                break;
            }
            if (ret == 0) {
                positioned = true;
                SNAP_TRACK(tinfo, UPDATE);
            } else
                WRITE_OP_FAILED(false);
            break;
        }

        /* If we have pending inserts, try and update the total rows. */
        if (tinfo->insert_list_cnt > 0)
            col_insert_resolve(tinfo);

        /*
         * The cursor is positioned if we did any operation other than insert, do a small number of
         * next/prev cursor operations in a random direction.
         */
        if (positioned) {
            next = mmrand(&tinfo->rnd, 0, 1) == 1;
            j = mmrand(&tinfo->rnd, 1, 100);
            for (i = 0; i < j; ++i) {
                if ((ret = nextprev(tinfo, cursor, next)) == 0)
                    continue;

                READ_OP_FAILED(true);
                break;
            }
        }

        /* Reset the cursor: there is no reason to keep pages pinned. */
        testutil_check(cursor->reset(cursor));

        /*
         * Continue if not in a transaction, else add more operations to the transaction half the
         * time.
         */
        if (!intxn || (rnd = mmrand(&tinfo->rnd, 1, 10)) > 5)
            continue;

        /*
         * Ending a transaction. If on a live handle and the transaction was configured for snapshot
         * isolation, repeat the operations and confirm the results are unchanged.
         */
        if (intxn && iso_config == ISOLATION_SNAPSHOT) {
            __wt_yield(); /* Encourage races */

            ret = snap_repeat_txn(cursor, tinfo);
            testutil_assert(ret == 0 || ret == WT_ROLLBACK);
            if (ret == WT_ROLLBACK)
                goto rollback;
        }

        /*
         * If prepare configured, prepare the transaction 10% of the time.
         */
        prepared = false;
        if (g.c_prepare && mmrand(&tinfo->rnd, 1, 10) == 1) {
            ret = prepare_transaction(tinfo);
            if (ret != 0)
                WRITE_OP_FAILED(false);

            __wt_yield(); /* Encourage races */
            prepared = true;
        }

        /*
         * If we're in a transaction, commit 40% of the time and rollback 10% of the time.
         */
        switch (rnd) {
        case 1:
        case 2:
        case 3:
        case 4: /* 40% */
            commit_transaction(tinfo, prepared);
            snap_repeat_update(tinfo, true);
            break;
        case 5: /* 10% */
rollback:
            rollback_transaction(tinfo);
            snap_repeat_update(tinfo, false);
            break;
        }

        intxn = false;
    }

    if (session != NULL) {
        testutil_check(session->close(session, NULL));
        tinfo->cursor = NULL;
        tinfo->session = NULL;
    }

    tinfo->state = TINFO_COMPLETE;
    return (WT_THREAD_RET_VALUE);
}

/*
 * wts_read_scan --
 *     Read and verify a subset of the elements in a file.
 */
void
wts_read_scan(void)
{
    WT_CONNECTION *conn;
    WT_CURSOR *cursor;
    WT_DECL_RET;
    WT_ITEM key, value;
    WT_SESSION *session;
    uint64_t keyno;

    conn = g.wts_conn;

    /*
     * We're not configuring transactions or read timestamps, if there's a diagnostic check, skip
     * the scan.
     */
    if (g.c_assert_read_timestamp)
        return;

    /* Set up the default key/value buffers. */
    key_gen_init(&key);
    val_gen_init(&value);

    /* Open a session and cursor pair. */
    testutil_check(conn->open_session(conn, NULL, NULL, &session));
    /*
     * open_cursor can return EBUSY if concurrent with a metadata operation, retry in that case.
     */
    while ((ret = session->open_cursor(session, g.uri, NULL, NULL, &cursor)) == EBUSY)
        __wt_yield();
    testutil_check(ret);

    /* Check a random subset of the records using the key. */
    for (keyno = 0; keyno < g.rows;) {
        keyno += mmrand(NULL, 1, 1000);
        if (keyno > g.rows)
            keyno = g.rows;

        switch (ret = read_row_worker(cursor, keyno, &key, &value, false)) {
        case 0:
        case WT_NOTFOUND:
        case WT_ROLLBACK:
        case WT_PREPARE_CONFLICT:
            break;
        default:
            testutil_die(ret, "wts_read_scan: read row %" PRIu64, keyno);
        }
    }

    testutil_check(session->close(session, NULL));

    key_gen_teardown(&key);
    val_gen_teardown(&value);
}

/*
 * read_row_worker --
 *     Read and verify a single element in a row- or column-store file.
 */
int
read_row_worker(WT_CURSOR *cursor, uint64_t keyno, WT_ITEM *key, WT_ITEM *value, bool sn)
{
    WT_SESSION *session;
    uint8_t bitfield;
    int exact, ret;

    session = cursor->session;

    /* Retrieve the key/value pair by key. */
    switch (g.type) {
    case FIX:
    case VAR:
        cursor->set_key(cursor, keyno);
        break;
    case ROW:
        key_gen(key, keyno);
        cursor->set_key(cursor, key);
        break;
    }

    if (sn) {
        ret = read_op(cursor, SEARCH_NEAR, &exact);
        if (ret == 0 && exact != 0)
            ret = WT_NOTFOUND;
    } else
        ret = read_op(cursor, SEARCH, NULL);
    switch (ret) {
    case 0:
        if (g.type == FIX) {
            testutil_check(cursor->get_value(cursor, &bitfield));
            *(uint8_t *)(value->data) = bitfield;
            value->size = 1;
        } else
            testutil_check(cursor->get_value(cursor, value));
        break;
    case WT_NOTFOUND:
        /*
         * In fixed length stores, zero values at the end of the key space are returned as
         * not-found. Treat this the same as a zero value in the key space, to match BDB's behavior.
         * The WiredTiger cursor has lost its position though, so we return not-found, the cursor
         * movement can't continue.
         */
        if (g.type == FIX) {
            *(uint8_t *)(value->data) = 0;
            value->size = 1;
        }
        break;
    default:
        return (ret);
    }

    /* Log the operation */
    if (ret == 0)
        switch (g.type) {
        case FIX:
            logop(session, "%-10s%" PRIu64 " {0x%02x}", "read", keyno, ((char *)value->data)[0]);
            break;
        case ROW:
        case VAR:
            logop(session, "%-10s%" PRIu64 " {%.*s}", "read", keyno, (int)value->size,
              (char *)value->data);
            break;
        }

    return (ret);
}

/*
 * read_row --
 *     Read and verify a single element in a row- or column-store file.
 */
static int
read_row(TINFO *tinfo, WT_CURSOR *cursor)
{
    /* 25% of the time we call search-near. */
    return (read_row_worker(
      cursor, tinfo->keyno, tinfo->key, tinfo->value, mmrand(&tinfo->rnd, 0, 3) == 1));
}

/*
 * nextprev --
 *     Read and verify the next/prev element in a row- or column-store file.
 */
static int
nextprev(TINFO *tinfo, WT_CURSOR *cursor, bool next)
{
    WT_DECL_RET;
    WT_ITEM key, value;
    uint64_t keyno, keyno_prev;
    uint8_t bitfield;
    int cmp;
    const char *which;
    bool incrementing, record_gaps;

    keyno = 0;
    which = next ? "next" : "prev";

    switch (ret = read_op(cursor, next ? NEXT : PREV, NULL)) {
    case 0:
        switch (g.type) {
        case FIX:
            if ((ret = cursor->get_key(cursor, &keyno)) == 0 &&
              (ret = cursor->get_value(cursor, &bitfield)) == 0) {
                value.data = &bitfield;
                value.size = 1;
            }
            break;
        case ROW:
            if ((ret = cursor->get_key(cursor, &key)) == 0)
                ret = cursor->get_value(cursor, &value);
            break;
        case VAR:
            if ((ret = cursor->get_key(cursor, &keyno)) == 0)
                ret = cursor->get_value(cursor, &value);
            break;
        }
        if (ret != 0)
            testutil_die(ret, "nextprev: get_key/get_value");

        /* Check that keys are never returned out-of-order. */
        /*
         * XXX WT-3889 LSM has a bug that prevents cursor order checks from working, skip the test
         * for now.
         */
        if (DATASOURCE("lsm"))
            break;

        /*
         * Compare the returned key with the previously returned key, and assert the order is
         * correct. If not deleting keys, and the rows aren't in the column-store insert name space,
         * also assert we don't skip groups of records (that's a page-split bug symptom). Note a
         * previous run that performed salvage might have corrupted a chunk of space such that
         * records were removed. If this is a reopen of an existing database, assume salvage might
         * have happened.
         */
        record_gaps = g.c_delete_pct != 0 || g.reopen;
        switch (g.type) {
        case FIX:
        case VAR:
            if (tinfo->keyno > g.c_rows || keyno > g.c_rows)
                record_gaps = true;
            if (!next) {
                if (tinfo->keyno < keyno || (!record_gaps && keyno != tinfo->keyno - 1))
                    goto order_error_col;
            } else if (tinfo->keyno > keyno || (!record_gaps && keyno != tinfo->keyno + 1))
                goto order_error_col;
            if (0) {
order_error_col:
                testutil_die(
                  0, "%s returned %" PRIu64 " then %" PRIu64, which, tinfo->keyno, keyno);
            }

            tinfo->keyno = keyno;
            break;
        case ROW:
            incrementing = (next && !g.c_reverse) || (!next && g.c_reverse);
            cmp = memcmp(tinfo->key->data, key.data, WT_MIN(tinfo->key->size, key.size));
            if (incrementing) {
                if (cmp > 0 || (cmp == 0 && tinfo->key->size < key.size))
                    goto order_error_row;
            } else if (cmp < 0 || (cmp == 0 && tinfo->key->size > key.size))
                goto order_error_row;
            if (!record_gaps) {
                /*
                 * Convert the keys to record numbers and then compare less-than-or-equal. (Not
                 * less-than, row-store inserts new rows in-between rows by appending a new suffix
                 * to the row's key.)
                 */
                testutil_check(__wt_buf_fmt((WT_SESSION_IMPL *)cursor->session, tinfo->tbuf, "%.*s",
                  (int)tinfo->key->size, (char *)tinfo->key->data));
                keyno_prev = strtoul(tinfo->tbuf->data, NULL, 10);
                testutil_check(__wt_buf_fmt((WT_SESSION_IMPL *)cursor->session, tinfo->tbuf, "%.*s",
                  (int)key.size, (char *)key.data));
                keyno = strtoul(tinfo->tbuf->data, NULL, 10);
                if (incrementing) {
                    if (keyno_prev != keyno && keyno_prev + 1 != keyno)
                        goto order_error_row;
                } else if (keyno_prev != keyno && keyno_prev - 1 != keyno)
                    goto order_error_row;
            }
            if (0) {
order_error_row:
                testutil_die(0, "%s returned {%.*s} then {%.*s}", which, (int)tinfo->key->size,
                  (char *)tinfo->key->data, (int)key.size, (char *)key.data);
            }

            testutil_check(
              __wt_buf_set((WT_SESSION_IMPL *)cursor->session, tinfo->key, key.data, key.size));
            break;
        }
        break;
    case WT_NOTFOUND:
        break;
    default:
        return (ret);
    }

    if (ret == 0)
        switch (g.type) {
        case FIX:
            logop(
              cursor->session, "%-10s%" PRIu64 " {0x%02x}", which, keyno, ((char *)value.data)[0]);
            break;
        case ROW:
            logop(cursor->session, "%-10s%" PRIu64 " {%.*s}, {%.*s}", which, keyno, (int)key.size,
              (char *)key.data, (int)value.size, (char *)value.data);
            break;
        case VAR:
            logop(cursor->session, "%-10s%" PRIu64 " {%.*s}", which, keyno, (int)value.size,
              (char *)value.data);
            break;
        }

    return (ret);
}

/*
 * row_reserve --
 *     Reserve a row in a row-store file.
 */
static int
row_reserve(TINFO *tinfo, WT_CURSOR *cursor, bool positioned)
{
    WT_DECL_RET;

    if (!positioned) {
        key_gen(tinfo->key, tinfo->keyno);
        cursor->set_key(cursor, tinfo->key);
    }

    if ((ret = cursor->reserve(cursor)) != 0)
        return (ret);

    logop(cursor->session, "%-10s%" PRIu64 " {%.*s}", "reserve", tinfo->keyno,
      (int)tinfo->key->size, (char *)tinfo->key->data);

    return (0);
}

/*
 * col_reserve --
 *     Reserve a row in a column-store file.
 */
static int
col_reserve(TINFO *tinfo, WT_CURSOR *cursor, bool positioned)
{
    WT_DECL_RET;

    if (!positioned)
        cursor->set_key(cursor, tinfo->keyno);

    if ((ret = cursor->reserve(cursor)) != 0)
        return (ret);

    logop(cursor->session, "%-10s%" PRIu64, "reserve", tinfo->keyno);

    return (0);
}

/*
 * modify_build --
 *     Generate a set of modify vectors.
 */
static void
modify_build(TINFO *tinfo, WT_MODIFY *entries, int *nentriesp)
{
    int i, nentries;

    /* Randomly select a number of byte changes, offsets and lengths. */
    nentries = (int)mmrand(&tinfo->rnd, 1, MAX_MODIFY_ENTRIES);
    for (i = 0; i < nentries; ++i) {
        entries[i].data.data = modify_repl + mmrand(&tinfo->rnd, 1, sizeof(modify_repl) - 10);
        entries[i].data.size = (size_t)mmrand(&tinfo->rnd, 0, 10);
        /*
         * Start at least 11 bytes into the buffer so we skip leading key information.
         */
        entries[i].offset = (size_t)mmrand(&tinfo->rnd, 20, 40);
        entries[i].size = (size_t)mmrand(&tinfo->rnd, 0, 10);
    }

    *nentriesp = (int)nentries;
}

/*
 * row_modify --
 *     Modify a row in a row-store file.
 */
static int
row_modify(TINFO *tinfo, WT_CURSOR *cursor, bool positioned)
{
    WT_DECL_RET;
    WT_MODIFY entries[MAX_MODIFY_ENTRIES];
    int nentries;

    if (!positioned) {
        key_gen(tinfo->key, tinfo->keyno);
        cursor->set_key(cursor, tinfo->key);
    }

    modify_build(tinfo, entries, &nentries);
    if ((ret = cursor->modify(cursor, entries, nentries)) != 0)
        return (ret);

    testutil_check(cursor->get_value(cursor, tinfo->value));

    logop(cursor->session, "%-10s%" PRIu64 " {%.*s}, {%.*s}", "modify", tinfo->keyno,
      (int)tinfo->key->size, (char *)tinfo->key->data, (int)tinfo->value->size,
      (char *)tinfo->value->data);

    return (0);
}

/*
 * col_modify --
 *     Modify a row in a column-store file.
 */
static int
col_modify(TINFO *tinfo, WT_CURSOR *cursor, bool positioned)
{
    WT_DECL_RET;
    WT_MODIFY entries[MAX_MODIFY_ENTRIES];
    int nentries;

    if (!positioned)
        cursor->set_key(cursor, tinfo->keyno);

    modify_build(tinfo, entries, &nentries);
    if ((ret = cursor->modify(cursor, entries, nentries)) != 0)
        return (ret);

    testutil_check(cursor->get_value(cursor, tinfo->value));

    logop(cursor->session, "%-10s%" PRIu64 ", {%.*s}", "modify", tinfo->keyno,
      (int)tinfo->value->size, (char *)tinfo->value->data);

    return (0);
}

/*
 * row_truncate --
 *     Truncate rows in a row-store file.
 */
static int
row_truncate(TINFO *tinfo, WT_CURSOR *cursor)
{
    WT_CURSOR *c2;
    WT_DECL_RET;
    WT_SESSION *session;

    session = cursor->session;

    /*
     * The code assumes we're never truncating the entire object, assert that fact.
     */
    testutil_assert(tinfo->keyno != 0 || tinfo->last != 0);

    c2 = NULL;
    if (tinfo->keyno == 0) {
        key_gen(tinfo->key, tinfo->last);
        cursor->set_key(cursor, tinfo->key);
        ret = session->truncate(session, NULL, NULL, cursor, NULL);
    } else if (tinfo->last == 0) {
        key_gen(tinfo->key, tinfo->keyno);
        cursor->set_key(cursor, tinfo->key);
        ret = session->truncate(session, NULL, cursor, NULL, NULL);
    } else {
        key_gen(tinfo->key, tinfo->keyno);
        cursor->set_key(cursor, tinfo->key);

        testutil_check(session->open_cursor(session, g.uri, NULL, NULL, &c2));
        key_gen(tinfo->lastkey, tinfo->last);
        cursor->set_key(c2, tinfo->lastkey);

        ret = session->truncate(session, NULL, cursor, c2, NULL);
        testutil_check(c2->close(c2));
    }

    if (ret != 0)
        return (ret);

    logop(session, "%-10s%" PRIu64 ", %" PRIu64, "truncate", tinfo->keyno, tinfo->last);

    return (0);
}

/*
 * col_truncate --
 *     Truncate rows in a column-store file.
 */
static int
col_truncate(TINFO *tinfo, WT_CURSOR *cursor)
{
    WT_CURSOR *c2;
    WT_DECL_RET;
    WT_SESSION *session;

    session = cursor->session;

    /*
     * The code assumes we're never truncating the entire object, assert that fact.
     */
    testutil_assert(tinfo->keyno != 0 || tinfo->last != 0);

    c2 = NULL;
    if (tinfo->keyno == 0) {
        cursor->set_key(cursor, tinfo->last);
        ret = session->truncate(session, NULL, NULL, cursor, NULL);
    } else if (tinfo->last == 0) {
        cursor->set_key(cursor, tinfo->keyno);
        ret = session->truncate(session, NULL, cursor, NULL, NULL);
    } else {
        cursor->set_key(cursor, tinfo->keyno);

        testutil_check(session->open_cursor(session, g.uri, NULL, NULL, &c2));
        cursor->set_key(c2, tinfo->last);

        ret = session->truncate(session, NULL, cursor, c2, NULL);
        testutil_check(c2->close(c2));
    }
    if (ret != 0)
        return (ret);

    logop(session, "%-10s%" PRIu64 "-%" PRIu64, "truncate", tinfo->keyno, tinfo->last);

    return (0);
}

/*
 * row_update --
 *     Update a row in a row-store file.
 */
static int
row_update(TINFO *tinfo, WT_CURSOR *cursor, bool positioned)
{
    WT_DECL_RET;

    if (!positioned) {
        key_gen(tinfo->key, tinfo->keyno);
        cursor->set_key(cursor, tinfo->key);
    }
    val_gen(&tinfo->rnd, tinfo->value, tinfo->keyno);
    cursor->set_value(cursor, tinfo->value);

    if ((ret = cursor->update(cursor)) != 0)
        return (ret);

    logop(cursor->session, "%-10s%" PRIu64 " {%.*s}, {%.*s}", "update", tinfo->keyno,
      (int)tinfo->key->size, (char *)tinfo->key->data, (int)tinfo->value->size,
      (char *)tinfo->value->data);

    return (0);
}

/*
 * col_update --
 *     Update a row in a column-store file.
 */
static int
col_update(TINFO *tinfo, WT_CURSOR *cursor, bool positioned)
{
    WT_DECL_RET;

    if (!positioned)
        cursor->set_key(cursor, tinfo->keyno);
    val_gen(&tinfo->rnd, tinfo->value, tinfo->keyno);
    if (g.type == FIX)
        cursor->set_value(cursor, *(uint8_t *)tinfo->value->data);
    else
        cursor->set_value(cursor, tinfo->value);

    if ((ret = cursor->update(cursor)) != 0)
        return (ret);

    if (g.type == FIX)
        logop(cursor->session, "%-10s%" PRIu64 " {0x%02" PRIx8 "}", "update", tinfo->keyno,
          ((uint8_t *)tinfo->value->data)[0]);
    else
        logop(cursor->session, "%-10s%" PRIu64 " {%.*s}", "update", tinfo->keyno,
          (int)tinfo->value->size, (char *)tinfo->value->data);

    return (0);
}

/*
 * row_insert --
 *     Insert a row in a row-store file.
 */
static int
row_insert(TINFO *tinfo, WT_CURSOR *cursor, bool positioned)
{
    WT_DECL_RET;

    /*
     * If we positioned the cursor already, it's a test of an update using the insert method.
     * Otherwise, generate a unique key and insert.
     */
    if (!positioned) {
        key_gen_insert(&tinfo->rnd, tinfo->key, tinfo->keyno);
        cursor->set_key(cursor, tinfo->key);
    }
    val_gen(&tinfo->rnd, tinfo->value, tinfo->keyno);
    cursor->set_value(cursor, tinfo->value);

    if ((ret = cursor->insert(cursor)) != 0)
        return (ret);

    /* Log the operation */
    logop(cursor->session, "%-10s%" PRIu64 " {%.*s}, {%.*s}", "insert", tinfo->keyno,
      (int)tinfo->key->size, (char *)tinfo->key->data, (int)tinfo->value->size,
      (char *)tinfo->value->data);

    return (0);
}

/*
 * col_insert_resolve --
 *     Resolve newly inserted records.
 */
static void
col_insert_resolve(TINFO *tinfo)
{
    uint64_t v, *p;
    u_int i;

    /*
     * We don't want to ignore column-store records we insert, which requires we update the "last
     * row" so other threads consider them. Threads allocating record numbers can race with other
     * threads, so the thread allocating record N may return after the thread allocating N + 1. We
     * can't update a record before it's been inserted, and so we can't leave gaps when the count of
     * records in the table is incremented.
     *
     * The solution is a per-thread array which contains an unsorted list of inserted records. If
     * there are pending inserts, we review the table after every operation, trying to update the
     * total rows. This is wasteful, but we want to give other threads immediate access to the row,
     * ideally they'll collide with our insert before we resolve.
     *
     * Process the existing records and advance the last row count until we can't go further.
     */
    do {
        WT_ORDERED_READ(v, g.rows);
        for (i = 0, p = tinfo->insert_list; i < WT_ELEMENTS(tinfo->insert_list); ++i) {
            if (*p == v + 1) {
                testutil_assert(__wt_atomic_casv64(&g.rows, v, v + 1));
                *p = 0;
                --tinfo->insert_list_cnt;
                break;
            }
            testutil_assert(*p == 0 || *p > v);
        }
    } while (tinfo->insert_list_cnt > 0 && i < WT_ELEMENTS(tinfo->insert_list));
}

/*
 * col_insert_add --
 *     Add newly inserted records.
 */
static void
col_insert_add(TINFO *tinfo)
{
    u_int i;

    /* Add the inserted record to the array. */
    for (i = 0; i < WT_ELEMENTS(tinfo->insert_list); ++i)
        if (tinfo->insert_list[i] == 0) {
            tinfo->insert_list[i] = tinfo->keyno;
            ++tinfo->insert_list_cnt;
            break;
        }
    testutil_assert(i < WT_ELEMENTS(tinfo->insert_list));
}

/*
 * col_insert --
 *     Insert an element in a column-store file.
 */
static int
col_insert(TINFO *tinfo, WT_CURSOR *cursor)
{
    WT_DECL_RET;

    val_gen(&tinfo->rnd, tinfo->value, g.rows + 1);
    if (g.type == FIX)
        cursor->set_value(cursor, *(uint8_t *)tinfo->value->data);
    else
        cursor->set_value(cursor, tinfo->value);

    if ((ret = cursor->insert(cursor)) != 0)
        return (ret);

    testutil_check(cursor->get_key(cursor, &tinfo->keyno));

    col_insert_add(tinfo); /* Extend the object. */

    if (g.type == FIX)
        logop(cursor->session, "%-10s%" PRIu64 " {0x%02" PRIx8 "}", "insert", tinfo->keyno,
          ((uint8_t *)tinfo->value->data)[0]);
    else
        logop(cursor->session, "%-10s%" PRIu64 " {%.*s}", "insert", tinfo->keyno,
          (int)tinfo->value->size, (char *)tinfo->value->data);

    return (0);
}

/*
 * row_remove --
 *     Remove an row from a row-store file.
 */
static int
row_remove(TINFO *tinfo, WT_CURSOR *cursor, bool positioned)
{
    WT_DECL_RET;

    if (!positioned) {
        key_gen(tinfo->key, tinfo->keyno);
        cursor->set_key(cursor, tinfo->key);
    }

    /* We use the cursor in overwrite mode, check for existence. */
    if ((ret = read_op(cursor, SEARCH, NULL)) == 0)
        ret = cursor->remove(cursor);

    if (ret != 0 && ret != WT_NOTFOUND)
        return (ret);

    logop(cursor->session, "%-10s%" PRIu64, "remove", tinfo->keyno);

    return (ret);
}

/*
 * col_remove --
 *     Remove a row from a column-store file.
 */
static int
col_remove(TINFO *tinfo, WT_CURSOR *cursor, bool positioned)
{
    WT_DECL_RET;

    if (!positioned)
        cursor->set_key(cursor, tinfo->keyno);

    /* We use the cursor in overwrite mode, check for existence. */
    if ((ret = read_op(cursor, SEARCH, NULL)) == 0)
        ret = cursor->remove(cursor);

    if (ret != 0 && ret != WT_NOTFOUND)
        return (ret);

    logop(cursor->session, "%-10s%" PRIu64, "remove", tinfo->keyno);

    return (ret);
}<|MERGE_RESOLUTION|>--- conflicted
+++ resolved
@@ -105,11 +105,12 @@
  *     Initialize the worker thread structures.
  */
 static void
-tinfo_init(WT_SESSION *session)
+tinfo_init(WT_SESSION *session, bool rollback)
 {
     TINFO *tinfo;
     u_int i;
 
+    (void)rollback;             /* TODO */
     /* Allocate the thread structures separately to minimize false sharing. */
     if (tinfo_list == NULL) {
         tinfo_list = dcalloc((size_t)g.c_threads + 1, sizeof(TINFO *));
@@ -205,7 +206,7 @@
  *     Perform a number of operations in a set of threads.
  */
 void
-operations(u_int ops_seconds, bool lastrun)
+operations(u_int ops_seconds, bool lastrun, bool rollback)
 {
     TINFO *tinfo, total;
     WT_CONNECTION *conn;
@@ -251,34 +252,17 @@
         quit_fourths = fourths + 15 * 4 * 60;
     }
 
-<<<<<<< HEAD
     /* Get a session. */
     testutil_check(conn->open_session(conn, NULL, NULL, &session));
 
     /* Initialize and start the worker threads. */
-    tinfo_init(session);
+    tinfo_init(session, rollback);
     logop(session, "%s", "=============== thread start");
-=======
-    /*
-     * We support replay of threaded runs, but don't log random numbers after threaded operations
-     * start, there's no point.
-     */
-    if (!SINGLETHREADED)
-        g.rand_log_stop = true;
-
-    testutil_check(conn->open_session(conn, NULL, NULL, &session));
-    logop(session, "%s", "=============== thread ops start");
 
     /* Initialize locks to single-thread backups, failures, and timestamp updates. */
     lock_init(session, &g.backup_lock);
     lock_init(session, &g.ts_lock);
 
-    /*
-     * Create the per-thread structures and start the worker threads. Allocate the thread structures
-     * separately to minimize false sharing.
-     */
-    tinfo_list = dcalloc((size_t)g.c_threads + 1, sizeof(TINFO *));
->>>>>>> 10b6a26b
     for (i = 0; i < g.c_threads; ++i) {
         tinfo = tinfo_list[i];
         testutil_check(__wt_thread_create(NULL, &tinfo->tid, ops, tinfo));
@@ -389,19 +373,10 @@
         testutil_check(__wt_thread_join(NULL, &timestamp_tid));
     g.workers_finished = false;
 
-<<<<<<< HEAD
+    lock_destroy(session, &g.backup_lock);
+    lock_destroy(session, &g.ts_lock);
     logop(session, "%s", "=============== thread stop");
     testutil_check(session->close(session, NULL));
-=======
-    lock_destroy(session, &g.backup_lock);
-    lock_destroy(session, &g.ts_lock);
-
-    logop(session, "%s", "=============== thread ops stop");
-    testutil_check(session->close(session, NULL));
-
-    for (i = 0; i < g.c_threads; ++i) {
-        tinfo = tinfo_list[i];
->>>>>>> 10b6a26b
 
     if (lastrun)
         tinfo_teardown();
