/*-
 * Public Domain 2014-2020 MongoDB, Inc.
 * Public Domain 2008-2014 WiredTiger, Inc.
 *
 * This is free and unencumbered software released into the public domain.
 *
 * Anyone is free to copy, modify, publish, use, compile, sell, or
 * distribute this software, either in source code form or as a compiled
 * binary, for any purpose, commercial or non-commercial, and by any
 * means.
 *
 * In jurisdictions that recognize copyright laws, the author or authors
 * of this software dedicate any and all copyright interest in the
 * software to the public domain. We make this dedication for the benefit
 * of the public at large and to the detriment of our heirs and
 * successors. We intend this dedication to be an overt act of
 * relinquishment in perpetuity of all present and future rights to this
 * software under copyright law.
 *
 * THE SOFTWARE IS PROVIDED "AS IS", WITHOUT WARRANTY OF ANY KIND,
 * EXPRESS OR IMPLIED, INCLUDING BUT NOT LIMITED TO THE WARRANTIES OF
 * MERCHANTABILITY, FITNESS FOR A PARTICULAR PURPOSE AND NONINFRINGEMENT.
 * IN NO EVENT SHALL THE AUTHORS BE LIABLE FOR ANY CLAIM, DAMAGES OR
 * OTHER LIABILITY, WHETHER IN AN ACTION OF CONTRACT, TORT OR OTHERWISE,
 * ARISING FROM, OUT OF OR IN CONNECTION WITH THE SOFTWARE OR THE USE OR
 * OTHER DEALINGS IN THE SOFTWARE.
 */

#include "format.h"

static int col_insert(TINFO *, WT_CURSOR *);
static void col_insert_resolve(TINFO *);
static int col_modify(TINFO *, WT_CURSOR *, bool);
static int col_remove(TINFO *, WT_CURSOR *, bool);
static int col_reserve(TINFO *, WT_CURSOR *, bool);
static int col_truncate(TINFO *, WT_CURSOR *);
static int col_update(TINFO *, WT_CURSOR *, bool);
static int nextprev(TINFO *, WT_CURSOR *, bool);
static WT_THREAD_RET ops(void *);
static int read_row(TINFO *, WT_CURSOR *);
static int read_row_worker(WT_CURSOR *, TINFO *, uint64_t, WT_ITEM *, WT_ITEM *, bool);
static int row_insert(TINFO *, WT_CURSOR *, bool);
static int row_modify(TINFO *, WT_CURSOR *, bool);
static int row_remove(TINFO *, WT_CURSOR *, bool);
static int row_reserve(TINFO *, WT_CURSOR *, bool);
static int row_truncate(TINFO *, WT_CURSOR *);
static int row_update(TINFO *, WT_CURSOR *, bool);

static char modify_repl[256];

/*
 * modify_repl_init --
 *     Initialize the replacement information.
 */
static void
modify_repl_init(void)
{
    size_t i;

    for (i = 0; i < sizeof(modify_repl); ++i)
        modify_repl[i] = "zyxwvutsrqponmlkjihgfedcba"[i % 26];
}

/*
 * set_core_off --
 *     Turn off core dumps.
 */
void
set_core_off(void)
{
#ifdef HAVE_SETRLIMIT
    struct rlimit rlim;

    rlim.rlim_cur = rlim.rlim_max = 0;
    testutil_check(setrlimit(RLIMIT_CORE, &rlim));
#endif
}

/*
 * random_failure --
 *     Fail the process.
 */
static void
random_failure(void)
{
    static char *core = NULL;

    /*
     * Let our caller know. Note, format.sh checks for this message, so be cautious in changing the
     * format.
     */
    printf("%s: aborting to test recovery\n", progname);
    fflush(stdout);

    /* Turn off core dumps. */
    set_core_off();

    /* Fail at a random moment. */
    *core = 0;
}

TINFO **tinfo_list;

/*
 * tinfo_init --
 *     Initialize the worker thread structures.
 */
static void
tinfo_init(void)
{
    TINFO *tinfo;
    u_int i;

    /* Allocate the thread structures separately to minimize false sharing. */
    if (tinfo_list == NULL) {
        tinfo_list = dcalloc((size_t)g.c_threads + 1, sizeof(TINFO *));
        for (i = 0; i < g.c_threads; ++i) {
            tinfo_list[i] = dcalloc(1, sizeof(TINFO));
            tinfo = tinfo_list[i];

            tinfo->id = (int)i + 1;

            /* Set up the default key and value buffers. */
            tinfo->key = &tinfo->_key;
            key_gen_init(tinfo->key);
            tinfo->value = &tinfo->_value;
            val_gen_init(tinfo->value);
            tinfo->lastkey = &tinfo->_lastkey;
            key_gen_init(tinfo->lastkey);

            snap_init(tinfo);
        }
    }

    /* Cleanup for each new run. */
    for (i = 0; i < g.c_threads; ++i) {
        tinfo = tinfo_list[i];

        tinfo->ops = 0;
        tinfo->commit = 0;
        tinfo->insert = 0;
        tinfo->prepare = 0;
        tinfo->remove = 0;
        tinfo->rollback = 0;
        tinfo->search = 0;
        tinfo->truncate = 0;
        tinfo->update = 0;

        tinfo->session = NULL;
        tinfo->cursor = NULL;

        tinfo->insert_list_cnt = 0;

        tinfo->state = TINFO_RUNNING;
        tinfo->quit = false;
    }
}

/*
 * tinfo_teardown --
 *     Tear down the worker thread structures.
 */
static void
tinfo_teardown(void)
{
    TINFO *tinfo;
    u_int i;

    for (i = 0; i < g.c_threads; ++i) {
        tinfo = tinfo_list[i];

        /*
         * Assert records were not removed unless configured to do so, otherwise subsequent runs can
         * incorrectly report scan errors.
         */
        testutil_assert(g.c_delete_pct != 0 || tinfo->remove == 0);

        snap_teardown(tinfo);
        key_gen_teardown(tinfo->key);
        val_gen_teardown(tinfo->value);
        key_gen_teardown(tinfo->lastkey);

        free(tinfo);
    }
    free(tinfo_list);
    tinfo_list = NULL;
}

/*
 * tinfo_rollback_to_stable_check --
 *     Check the worker thread structures after a rollback to stable
 */
static void
tinfo_rollback_to_stable_check(void)
{
    WT_CURSOR *cursor;
    WT_SESSION *session;
    uint32_t count;
    char buf[512];

    /* Open a session and cursor pair. */
    testutil_check(g.wts_conn->open_session(g.wts_conn, NULL, NULL, &session));
    testutil_check(session->open_cursor(session, g.uri, NULL, NULL, &cursor));

    track("rollback_to_stable: checking", 0ULL, NULL);
    count = snap_repeat_rollback(cursor, tinfo_list, g.c_threads);
    testutil_check(
      __wt_snprintf(buf, sizeof(buf), "rollback_to_stable: %" PRIu32 " ops repeated\n", count));

    track(buf, 0ULL, NULL);
    testutil_check(session->close(session, NULL));
}

/*
 * Command used before rollback to stable to save the interesting files so we can replay the command
 * as necessary.
 *
 * Redirect the "cd" command to /dev/null so chatty cd implementations don't add the new working
 * directory to our output.
 */
#define ROLLBACK_STABLE_COPY_CMD                      \
    "cd %s > /dev/null && "                           \
    "rm -rf ROLLBACK.copy && mkdir ROLLBACK.copy && " \
    "cp WiredTiger* wt* ROLLBACK.copy/"

/*
 * operations --
 *     Perform a number of operations in a set of threads.
 */
void
operations(u_int ops_seconds, bool lastrun)
{
    TINFO *tinfo, total;
    WT_CONNECTION *conn;
    WT_DECL_RET;
    WT_SESSION *session;
    wt_thread_t alter_tid, backup_tid, checkpoint_tid, compact_tid, hs_tid, random_tid;
    wt_thread_t timestamp_tid;
    int64_t fourths, quit_fourths, thread_ops;
    uint32_t i;
    bool running;
    char cmd[1024];

    conn = g.wts_conn;

    session = NULL; /* -Wconditional-uninitialized */
    memset(&alter_tid, 0, sizeof(alter_tid));
    memset(&backup_tid, 0, sizeof(backup_tid));
    memset(&checkpoint_tid, 0, sizeof(checkpoint_tid));
    memset(&compact_tid, 0, sizeof(compact_tid));
    memset(&hs_tid, 0, sizeof(hs_tid));
    memset(&random_tid, 0, sizeof(random_tid));
    memset(&timestamp_tid, 0, sizeof(timestamp_tid));

    modify_repl_init();

    /*
     * There are two mechanisms to specify the length of the run, a number of operations and a
     * timer, when either expire the run terminates.
     *
     * Each thread does an equal share of the total operations (and make sure that it's not 0).
     *
     * Calculate how many fourth-of-a-second sleeps until the timer expires. If the timer expires
     * and threads don't return in 15 minutes, assume there is something hung, and force the quit.
     */
    if (g.c_ops == 0)
        thread_ops = -1;
    else {
        if (g.c_ops < g.c_threads)
            g.c_ops = g.c_threads;
        thread_ops = g.c_ops / g.c_threads;
    }
    if (ops_seconds == 0)
        fourths = quit_fourths = -1;
    else {
        fourths = ops_seconds * 4;
        quit_fourths = fourths + 15 * 4 * 60;
    }

    /* Get a session. */
    testutil_check(conn->open_session(conn, NULL, NULL, &session));
<<<<<<< HEAD

    /* Initialize and start the worker threads. */
    tinfo_init();
    tracemsg("%s", "=============== thread ops start");
=======
    trace_msg("%s", "=============== thread ops start");
>>>>>>> 080a424b

    /* Initialize locks to single-thread backups, failures, and timestamp updates. */
    lock_init(session, &g.backup_lock);
    lock_init(session, &g.ts_lock);

    for (i = 0; i < g.c_threads; ++i) {
        tinfo = tinfo_list[i];
        testutil_check(__wt_thread_create(NULL, &tinfo->tid, ops, tinfo));
    }

    /* Start optional special-purpose threads. */
    if (g.c_alter)
        testutil_check(__wt_thread_create(NULL, &alter_tid, alter, NULL));
    if (g.c_backups)
        testutil_check(__wt_thread_create(NULL, &backup_tid, backup, NULL));
    if (g.c_compact)
        testutil_check(__wt_thread_create(NULL, &compact_tid, compact, NULL));
    if (g.c_hs_cursor)
        testutil_check(__wt_thread_create(NULL, &hs_tid, hs_cursor, NULL));
    if (g.c_random_cursor)
        testutil_check(__wt_thread_create(NULL, &random_tid, random_kv, NULL));
    if (g.c_txn_timestamps)
        testutil_check(__wt_thread_create(NULL, &timestamp_tid, timestamp, tinfo_list));

    if (g.c_checkpoint_flag == CHECKPOINT_ON)
        testutil_check(__wt_thread_create(NULL, &checkpoint_tid, checkpoint, NULL));

    /* Spin on the threads, calculating the totals. */
    for (;;) {
        /* Clear out the totals each pass. */
        memset(&total, 0, sizeof(total));
        for (i = 0, running = false; i < g.c_threads; ++i) {
            tinfo = tinfo_list[i];
            total.commit += tinfo->commit;
            total.insert += tinfo->insert;
            total.prepare += tinfo->prepare;
            total.remove += tinfo->remove;
            total.rollback += tinfo->rollback;
            total.search += tinfo->search;
            total.truncate += tinfo->truncate;
            total.update += tinfo->update;

            switch (tinfo->state) {
            case TINFO_RUNNING:
                running = true;
                break;
            case TINFO_COMPLETE:
                tinfo->state = TINFO_JOINED;
                testutil_check(__wt_thread_join(NULL, &tinfo->tid));
                break;
            case TINFO_JOINED:
                break;
            }

            /*
             * If the timer has expired or this thread has completed its operations, notify the
             * thread it should quit.
             */
            if (fourths == 0 || (thread_ops != -1 && tinfo->ops >= (uint64_t)thread_ops)) {
                /*
                 * On the last execution, optionally drop core for recovery testing.
                 */
                if (lastrun && g.c_abort)
                    random_failure();
                tinfo->quit = true;
            }
        }
        track("ops", 0ULL, &total);
        if (!running)
            break;
        __wt_sleep(0, 250000); /* 1/4th of a second */
        if (fourths != -1)
            --fourths;
        if (quit_fourths != -1 && --quit_fourths == 0) {
            fprintf(stderr, "%s\n", "format run more than 15 minutes past the maximum time");
            fprintf(stderr, "%s\n",
              "format run dumping cache and transaction state, then aborting the process");

            /*
             * If the library is deadlocked, we might just join the mess, set a two-minute timer to
             * limit our exposure.
             */
            set_alarm(120);

            (void)conn->debug_info(conn, "txn");
            (void)conn->debug_info(conn, "cache");

            __wt_abort(NULL);
        }
    }

    /* Wait for the special-purpose threads. */
    g.workers_finished = true;
    if (g.c_alter)
        testutil_check(__wt_thread_join(NULL, &alter_tid));
    if (g.c_backups)
        testutil_check(__wt_thread_join(NULL, &backup_tid));
    if (g.c_checkpoint_flag == CHECKPOINT_ON)
        testutil_check(__wt_thread_join(NULL, &checkpoint_tid));
    if (g.c_compact)
        testutil_check(__wt_thread_join(NULL, &compact_tid));
    if (g.c_hs_cursor)
        testutil_check(__wt_thread_join(NULL, &hs_tid));
    if (g.c_random_cursor)
        testutil_check(__wt_thread_join(NULL, &random_tid));
    if (g.c_txn_timestamps)
        testutil_check(__wt_thread_join(NULL, &timestamp_tid));
    g.workers_finished = false;

    lock_destroy(session, &g.backup_lock);
    lock_destroy(session, &g.ts_lock);

<<<<<<< HEAD
    tracemsg("%s", "=============== thread ops stop");
=======
    trace_msg("%s", "=============== thread ops stop");
    testutil_check(session->close(session, NULL));
>>>>>>> 080a424b

    /* XXX: temporary debug - get all data to disk before copying for rolling back. */
    if (g.c_txn_rollback_to_stable)
        testutil_check(session->checkpoint(session, NULL));

<<<<<<< HEAD
    testutil_check(session->close(session, NULL));

    if (g.c_txn_rollback_to_stable) {
        track("rollback_to_stable", 0ULL, NULL);
        testutil_check(__wt_snprintf(cmd, sizeof(cmd), ROLLBACK_STABLE_COPY_CMD, g.home));
        if ((ret = system(cmd)) != 0)
            testutil_die(ret, "rollback to stable copy (\"%s\") failed", cmd);
        tracemsg("%-10s ts=%" PRIu64, "rts", g.stable_timestamp);
        g.wts_conn->rollback_to_stable(g.wts_conn, NULL);
        tinfo_rollback_to_stable_check();
=======
        __wt_buf_free(NULL, &tinfo->vprint);

        /*
         * Assert records were not removed unless configured to do so, otherwise subsequent runs can
         * incorrectly report scan errors.
         */
        testutil_assert(g.c_delete_pct != 0 || tinfo->remove == 0);
        free(tinfo);
>>>>>>> 080a424b
    }

    if (lastrun)
        tinfo_teardown();
}

/*
 * begin_transaction_ts --
 *     Begin a timestamped transaction.
 */
static void
begin_transaction_ts(TINFO *tinfo, u_int *iso_configp)
{
    TINFO **tlp;
    WT_DECL_RET;
    WT_SESSION *session;
    uint64_t ts;
    const char *config;
    char buf[64];

    session = tinfo->session;

    config = "isolation=snapshot";
    *iso_configp = ISOLATION_SNAPSHOT;

    /*
     * Transaction reads are normally repeatable, but WiredTiger timestamps allow rewriting commits,
     * that is, applications can specify at commit time the timestamp at which the commit happens.
     * If that happens, our read might no longer be repeatable. Test in both modes: pick a read
     * timestamp we know is repeatable (because it's at least as old as the oldest resolved commit
     * timestamp in any thread), and pick a current timestamp, 50% of the time.
     */
    ts = 0;
    if (mmrand(&tinfo->rnd, 1, 2) == 1)
        for (ts = UINT64_MAX, tlp = tinfo_list; *tlp != NULL; ++tlp)
            ts = WT_MIN(ts, (*tlp)->commit_ts);
    if (ts != 0) {
        wiredtiger_begin_transaction(session, config);

        /*
         * If the timestamp has aged out of the system, we'll get EINVAL when we try and set it.
         * That kills the transaction, we have to restart.
         */
        testutil_check(__wt_snprintf(buf, sizeof(buf), "read_timestamp=%" PRIx64, ts));
        ret = session->timestamp_transaction(session, buf);
        if (ret == 0) {
<<<<<<< HEAD
            snap_op_init(tinfo, ts, true);
            traceop(tinfo, "begin snapshot read-ts=%" PRIu64 " (repeatable)", ts);
=======
            snap_init(tinfo, ts, true);
            trace_op(tinfo, "begin snapshot read-ts=%" PRIu64 " (repeatable)", ts);
>>>>>>> 080a424b
            return;
        }
        if (ret != EINVAL)
            testutil_check(ret);

        testutil_check(session->rollback_transaction(session, NULL));
    }

    wiredtiger_begin_transaction(session, config);

    /*
     * Otherwise, pick a current timestamp.
     *
     * Prepare returns an error if the prepare timestamp is less than any active read timestamp,
     * single-thread transaction prepare and begin.
     *
     * Lock out the oldest timestamp update.
     */
    lock_writelock(session, &g.ts_lock);

    ts = __wt_atomic_addv64(&g.timestamp, 1);
    testutil_check(__wt_snprintf(buf, sizeof(buf), "read_timestamp=%" PRIx64, ts));
    testutil_check(session->timestamp_transaction(session, buf));

    lock_writeunlock(session, &g.ts_lock);

<<<<<<< HEAD
    snap_op_init(tinfo, ts, false);
    traceop(tinfo, "begin snapshot read-ts=%" PRIu64 " (not repeatable)", ts);
=======
    snap_init(tinfo, ts, false);
    trace_op(tinfo, "begin snapshot read-ts=%" PRIu64 " (not repeatable)", ts);
>>>>>>> 080a424b
}

/*
 * begin_transaction --
 *     Choose an isolation configuration and begin a transaction.
 */
static void
begin_transaction(TINFO *tinfo, u_int *iso_configp)
{
    WT_SESSION *session;
    u_int v;
    const char *config;

    session = tinfo->session;

    if ((v = g.c_isolation_flag) == ISOLATION_RANDOM)
        v = mmrand(&tinfo->rnd, 1, 3);
    switch (v) {
    case 1:
        v = ISOLATION_READ_UNCOMMITTED;
        config = "isolation=read-uncommitted";
        break;
    case 2:
        v = ISOLATION_READ_COMMITTED;
        config = "isolation=read-committed";
        break;
    case 3:
    default:
        v = ISOLATION_SNAPSHOT;
        config = "isolation=snapshot";
        break;
    }
    *iso_configp = v;

    wiredtiger_begin_transaction(session, config);

<<<<<<< HEAD
    snap_op_init(tinfo, WT_TS_NONE, false);
    traceop(tinfo, "begin %s", log);
=======
    snap_init(tinfo, WT_TS_NONE, false);
    trace_op(tinfo, "begin %s", config);
>>>>>>> 080a424b
}

/*
 * commit_transaction --
 *     Commit a transaction.
 */
static void
commit_transaction(TINFO *tinfo, bool prepared)
{
    WT_SESSION *session;
    uint64_t ts;
    char buf[64];

    ++tinfo->commit;

    session = tinfo->session;

    ts = 0; /* -Wconditional-uninitialized */
    if (g.c_txn_timestamps) {
        /* Lock out the oldest timestamp update. */
        lock_writelock(session, &g.ts_lock);

        ts = __wt_atomic_addv64(&g.timestamp, 1);
        testutil_check(__wt_snprintf(buf, sizeof(buf), "commit_timestamp=%" PRIx64, ts));
        testutil_check(session->timestamp_transaction(session, buf));

        if (prepared) {
            testutil_check(__wt_snprintf(buf, sizeof(buf), "durable_timestamp=%" PRIx64, ts));
            testutil_check(session->timestamp_transaction(session, buf));
        }

        lock_writeunlock(session, &g.ts_lock);
    }
    testutil_check(session->commit_transaction(session, NULL));

    /* Remember our oldest commit timestamp. */
    tinfo->commit_ts = ts;

<<<<<<< HEAD
    snap_op_end(tinfo, true);
    traceop(
=======
    trace_op(
>>>>>>> 080a424b
      tinfo, "commit read-ts=%" PRIu64 ", commit-ts=%" PRIu64, tinfo->read_ts, tinfo->commit_ts);
}

/*
 * rollback_transaction --
 *     Rollback a transaction.
 */
static void
rollback_transaction(TINFO *tinfo)
{
    WT_SESSION *session;

    session = tinfo->session;

    ++tinfo->rollback;

    testutil_check(session->rollback_transaction(session, NULL));

<<<<<<< HEAD
    snap_op_end(tinfo, false);
    traceop(tinfo, "abort read-ts=%" PRIu64, tinfo->read_ts);
=======
    trace_op(tinfo, "abort read-ts=%" PRIu64, tinfo->read_ts);
>>>>>>> 080a424b
}

/*
 * prepare_transaction --
 *     Prepare a transaction if timestamps are in use.
 */
static int
prepare_transaction(TINFO *tinfo)
{
    WT_DECL_RET;
    WT_SESSION *session;
    uint64_t ts;
    uint32_t longwait, pause_ms;
    char buf[64];

    session = tinfo->session;

    ++tinfo->prepare;

    /*
     * Prepare timestamps must be less than or equal to the eventual commit timestamp. Set the
     * prepare timestamp to whatever the global value is now. The subsequent commit will increment
     * it, ensuring correctness.
     *
     * Prepare returns an error if the prepare timestamp is less than any active read timestamp,
     * single-thread transaction prepare and begin.
     *
     * Lock out the oldest timestamp update.
     */
    lock_writelock(session, &g.ts_lock);

    ts = __wt_atomic_addv64(&g.timestamp, 1);
    testutil_check(__wt_snprintf(buf, sizeof(buf), "prepare_timestamp=%" PRIx64, ts));
    ret = session->prepare_transaction(session, buf);

    trace_op(tinfo, "prepare ts=%" PRIu64, ts);

    lock_writeunlock(session, &g.ts_lock);

    /*
     * Sometimes add a delay after prepare to induce extra memory stress. For 80% of the threads,
     * there is never a delay, so there is always a dedicated set of threads trying to do work. For
     * the other 20%, we'll sometimes delay. For these threads, 99% of the time, proceed without
     * delay. The rest of the time, pause up to 5 seconds, weighted toward the smaller delays.
     */
    if (tinfo->id % 5 == 0) {
        longwait = mmrand(&tinfo->rnd, 0, 999);
        if (longwait < 10) {
            pause_ms = mmrand(&tinfo->rnd, 1, 10) << longwait;
            __wt_sleep(0, (uint64_t)pause_ms * WT_THOUSAND);
        }
    }
    return (ret);
}

/*
 * OP_FAILED --
 *	General error handling.
 */
#define OP_FAILED(notfound_ok)                                                                \
    do {                                                                                      \
        positioned = false;                                                                   \
        if (intxn && (ret == WT_CACHE_FULL || ret == WT_ROLLBACK))                            \
            goto rollback;                                                                    \
        testutil_assert(                                                                      \
          (notfound_ok && ret == WT_NOTFOUND) || ret == WT_CACHE_FULL || ret == WT_ROLLBACK); \
    } while (0)

/*
 * Rollback updates returning prepare-conflict, they're unlikely to succeed unless the prepare
 * aborts. Reads wait out the error, so it's unexpected.
 */
#define READ_OP_FAILED(notfound_ok) OP_FAILED(notfound_ok)
#define WRITE_OP_FAILED(notfound_ok)    \
    do {                                \
        if (ret == WT_PREPARE_CONFLICT) \
            ret = WT_ROLLBACK;          \
        OP_FAILED(notfound_ok);         \
    } while (0)

/*
 * When in a transaction on the live table with snapshot isolation, track operations for later
 * repetition.
 */
#define SNAP_TRACK(tinfo, op)                          \
    do {                                               \
        if (intxn && iso_config == ISOLATION_SNAPSHOT) \
            snap_track(tinfo, op);                     \
    } while (0)

/*
 * ops_open_session --
 *     Create a new session/cursor pair for the thread.
 */
static void
ops_open_session(TINFO *tinfo)
{
    WT_CONNECTION *conn;
    WT_CURSOR *cursor;
    WT_DECL_RET;
    WT_SESSION *session;

    conn = g.wts_conn;

    /* Close any open session/cursor. */
    if ((session = tinfo->session) != NULL)
        testutil_check(session->close(session, NULL));

    testutil_check(conn->open_session(conn, NULL, NULL, &session));

    /*
     * Configure "append", in the case of column stores, we append when inserting new rows.
     *
     * WT_SESSION.open_cursor can return EBUSY if concurrent with a metadata operation, retry.
     */
    while ((ret = session->open_cursor(session, g.uri, NULL, "append", &cursor)) == EBUSY)
        __wt_yield();
    testutil_checkfmt(ret, "%s", g.uri);

    tinfo->session = session;
    tinfo->cursor = cursor;
}

/*
 * ops --
 *     Per-thread operations.
 */
static WT_THREAD_RET
ops(void *arg)
{
    TINFO *tinfo;
    WT_CURSOR *cursor;
    WT_DECL_RET;
    WT_SESSION *session;
    thread_op op;
    uint64_t reset_op, session_op, truncate_op;
    uint32_t range, rnd;
    u_int i, j, iso_config;
    bool greater_than, intxn, next, positioned, prepared;

    tinfo = arg;
    testutil_check(__wt_thread_str(tinfo->tidbuf, sizeof(tinfo->tidbuf)));

    /*
     * Characterize the per-thread random number generator. Normally we want independent behavior so
     * threads start in different parts of the RNG space, but we've found bugs by having the threads
     * pound on the same key/value pairs, that is, by making them traverse the same RNG space. 75%
     * of the time we run in independent RNG space.
     */
    if (g.c_independent_thread_rng)
        __wt_random_init_seed(NULL, &tinfo->rnd);
    else
        __wt_random_init(&tinfo->rnd);

    iso_config = ISOLATION_RANDOM; /* -Wconditional-uninitialized */

    /* Set the first operation where we'll create sessions and cursors. */
    cursor = NULL;
    session = NULL;
    session_op = 0;

    /* Set the first operation where we'll reset the session. */
    reset_op = mmrand(&tinfo->rnd, 100, 10000);
    /* Set the first operation where we'll truncate a range. */
    truncate_op = g.c_truncate == 0 ? UINT64_MAX : mmrand(&tinfo->rnd, 100, 10000);

    /* Initialize operation trace. */
    trace_ops_init(tinfo);

    for (intxn = false; !tinfo->quit; ++tinfo->ops) {
        /* Periodically open up a new session and cursors. */
        if (tinfo->ops > session_op || session == NULL || cursor == NULL) {
            /*
             * We can't swap sessions/cursors if in a transaction, resolve any running transaction.
             */
            if (intxn) {
                commit_transaction(tinfo, false);
                intxn = false;
            }

            ops_open_session(tinfo);

            /* Pick the next session/cursor close/open. */
            session_op += mmrand(&tinfo->rnd, 100, 5000);

            session = tinfo->session;
            cursor = tinfo->cursor;
        }

        /*
         * If not in a transaction, reset the session now and then, just to make sure that operation
         * gets tested. The test is not for equality, we have to do the reset outside of a
         * transaction so we aren't likely to get an exact match.
         */
        if (!intxn && tinfo->ops > reset_op) {
            testutil_check(session->reset(session));

            /* Pick the next reset operation. */
            reset_op += mmrand(&tinfo->rnd, 20000, 50000);
        }

        /*
         * If not in a transaction, have a live handle and running in a timestamp world,
         * occasionally repeat a timestamped operation.
         */
        if (!intxn && g.c_txn_timestamps && mmrand(&tinfo->rnd, 1, 15) == 1) {
            ++tinfo->search;
            snap_repeat_single(cursor, tinfo);
        }

        /*
         * If not in a transaction and have a live handle, choose an isolation level and start a
         * transaction some percentage of the time.
         */
        if (!intxn && (g.c_txn_timestamps || mmrand(&tinfo->rnd, 1, 100) <= g.c_txn_freq)) {
            if (g.c_txn_timestamps)
                begin_transaction_ts(tinfo, &iso_config);
            else
                begin_transaction(tinfo, &iso_config);
            intxn = true;
        }

        /* Select an operation. */
        op = READ;
        i = mmrand(&tinfo->rnd, 1, 100);
        if (i < g.c_delete_pct && tinfo->ops > truncate_op) {
            op = TRUNCATE;

            /* Pick the next truncate operation. */
            truncate_op += mmrand(&tinfo->rnd, 20000, 100000);
        } else if (i < g.c_delete_pct)
            op = REMOVE;
        else if (i < g.c_delete_pct + g.c_insert_pct)
            op = INSERT;
        else if (i < g.c_delete_pct + g.c_insert_pct + g.c_modify_pct)
            op = MODIFY;
        else if (i < g.c_delete_pct + g.c_insert_pct + g.c_modify_pct + g.c_write_pct)
            op = UPDATE;

        /* Select a row. */
        tinfo->keyno = mmrand(&tinfo->rnd, 1, (u_int)g.rows);

        /*
         * Inserts, removes and updates can be done following a cursor set-key, or based on a cursor
         * position taken from a previous search. If not already doing a read, position the cursor
         * at an existing point in the tree 20% of the time.
         */
        positioned = false;
        if (op != READ && mmrand(&tinfo->rnd, 1, 5) == 1) {
            ++tinfo->search;
            ret = read_row(tinfo, cursor);
            if (ret == 0) {
                positioned = true;
                SNAP_TRACK(tinfo, READ);
            } else
                READ_OP_FAILED(true);
        }

        /*
         * Optionally reserve a row. Reserving a row before a read isn't all that sensible, but not
         * unexpected, either.
         */
        if (intxn && mmrand(&tinfo->rnd, 0, 20) == 1) {
            switch (g.type) {
            case ROW:
                ret = row_reserve(tinfo, cursor, positioned);
                break;
            case FIX:
            case VAR:
                ret = col_reserve(tinfo, cursor, positioned);
                break;
            }
            if (ret == 0) {
                positioned = true;

                __wt_yield(); /* Let other threads proceed. */
            } else
                WRITE_OP_FAILED(true);
        }

        /* Perform the operation. */
        switch (op) {
        case INSERT:
            switch (g.type) {
            case ROW:
                ret = row_insert(tinfo, cursor, positioned);
                break;
            case FIX:
            case VAR:
                /*
                 * We can only append so many new records, once we reach that limit, update a record
                 * instead of inserting.
                 */
                if (tinfo->insert_list_cnt >= WT_ELEMENTS(tinfo->insert_list))
                    goto update_instead_of_chosen_op;

                ret = col_insert(tinfo, cursor);
                break;
            }

            /* Insert never leaves the cursor positioned. */
            positioned = false;
            if (ret == 0) {
                ++tinfo->insert;
                SNAP_TRACK(tinfo, INSERT);
            } else
                WRITE_OP_FAILED(false);
            break;
        case MODIFY:
            /*
             * Change modify into update if not part of a snapshot isolation transaction, modify
             * isn't supported in those cases.
             */
            if (!intxn || iso_config != ISOLATION_SNAPSHOT)
                goto update_instead_of_chosen_op;

            ++tinfo->update;
            switch (g.type) {
            case ROW:
                ret = row_modify(tinfo, cursor, positioned);
                break;
            case VAR:
                ret = col_modify(tinfo, cursor, positioned);
                break;
            }
            if (ret == 0) {
                positioned = true;
                SNAP_TRACK(tinfo, MODIFY);
            } else
                WRITE_OP_FAILED(true);
            break;
        case READ:
            ++tinfo->search;
            ret = read_row(tinfo, cursor);
            if (ret == 0) {
                positioned = true;
                SNAP_TRACK(tinfo, READ);
            } else
                READ_OP_FAILED(true);
            break;
        case REMOVE:
            switch (g.type) {
            case ROW:
                ret = row_remove(tinfo, cursor, positioned);
                break;
            case FIX:
            case VAR:
                ret = col_remove(tinfo, cursor, positioned);
                break;
            }
            if (ret == 0) {
                ++tinfo->remove;
                /*
                 * Don't set positioned: it's unchanged from the previous state, but not necessarily
                 * set.
                 */
                SNAP_TRACK(tinfo, REMOVE);
            } else
                WRITE_OP_FAILED(true);
            break;
        case TRUNCATE:
            /*
             * A maximum of 2 truncation operations at a time, more than that can lead to serious
             * thrashing.
             */
            if (__wt_atomic_addv64(&g.truncate_cnt, 1) > 2) {
                (void)__wt_atomic_subv64(&g.truncate_cnt, 1);
                goto update_instead_of_chosen_op;
            }

            if (!positioned)
                tinfo->keyno = mmrand(&tinfo->rnd, 1, (u_int)g.rows);

            /*
             * Truncate up to 5% of the table. If the range overlaps the beginning/end of the table,
             * set the key to 0 (the truncate function then sets a cursor to NULL so that code is
             * tested).
             *
             * This gets tricky: there are 2 directions (truncating from lower keys to the current
             * position or from the current position to higher keys), and collation order
             * (truncating from lower keys to higher keys or vice-versa).
             */
            greater_than = mmrand(&tinfo->rnd, 0, 1) == 1;
            range = g.rows < 20 ? 0 : mmrand(&tinfo->rnd, 0, (u_int)g.rows / 20);
            tinfo->last = tinfo->keyno;
            if (greater_than) {
                if (g.c_reverse) {
                    if (tinfo->keyno <= range)
                        tinfo->last = 0;
                    else
                        tinfo->last -= range;
                } else {
                    tinfo->last += range;
                    if (tinfo->last > g.rows)
                        tinfo->last = 0;
                }
            } else {
                if (g.c_reverse) {
                    tinfo->keyno += range;
                    if (tinfo->keyno > g.rows)
                        tinfo->keyno = 0;
                } else {
                    if (tinfo->keyno <= range)
                        tinfo->keyno = 0;
                    else
                        tinfo->keyno -= range;
                }
            }
            switch (g.type) {
            case ROW:
                ret = row_truncate(tinfo, cursor);
                break;
            case FIX:
            case VAR:
                ret = col_truncate(tinfo, cursor);
                break;
            }
            (void)__wt_atomic_subv64(&g.truncate_cnt, 1);

            /* Truncate never leaves the cursor positioned. */
            positioned = false;
            if (ret == 0) {
                ++tinfo->truncate;
                SNAP_TRACK(tinfo, TRUNCATE);
            } else
                WRITE_OP_FAILED(false);
            break;
        case UPDATE:
update_instead_of_chosen_op:
            ++tinfo->update;
            switch (g.type) {
            case ROW:
                ret = row_update(tinfo, cursor, positioned);
                break;
            case FIX:
            case VAR:
                ret = col_update(tinfo, cursor, positioned);
                break;
            }
            if (ret == 0) {
                positioned = true;
                SNAP_TRACK(tinfo, UPDATE);
            } else
                WRITE_OP_FAILED(false);
            break;
        }

        /* If we have pending inserts, try and update the total rows. */
        if (tinfo->insert_list_cnt > 0)
            col_insert_resolve(tinfo);

        /*
         * The cursor is positioned if we did any operation other than insert, do a small number of
         * next/prev cursor operations in a random direction.
         */
        if (positioned) {
            next = mmrand(&tinfo->rnd, 0, 1) == 1;
            j = mmrand(&tinfo->rnd, 1, 100);
            for (i = 0; i < j; ++i) {
                if ((ret = nextprev(tinfo, cursor, next)) == 0)
                    continue;

                READ_OP_FAILED(true);
                break;
            }
        }

        /* Reset the cursor: there is no reason to keep pages pinned. */
        testutil_check(cursor->reset(cursor));

        /*
         * Continue if not in a transaction, else add more operations to the transaction half the
         * time.
         */
        if (!intxn || (rnd = mmrand(&tinfo->rnd, 1, 10)) > 5)
            continue;

        /*
         * Ending a transaction. If on a live handle and the transaction was configured for snapshot
         * isolation, repeat the operations and confirm the results are unchanged.
         */
        if (intxn && iso_config == ISOLATION_SNAPSHOT) {
            __wt_yield(); /* Encourage races */

            ret = snap_repeat_txn(cursor, tinfo);
            testutil_assert(ret == 0 || ret == WT_ROLLBACK);
            if (ret == WT_ROLLBACK)
                goto rollback;
        }

        /*
         * If prepare configured, prepare the transaction 10% of the time.
         */
        prepared = false;
        if (g.c_prepare && mmrand(&tinfo->rnd, 1, 10) == 1) {
            ret = prepare_transaction(tinfo);
            if (ret != 0)
                WRITE_OP_FAILED(false);

            __wt_yield(); /* Encourage races */
            prepared = true;
        }

        /*
         * If we're in a transaction, commit 40% of the time and rollback 10% of the time.
         */
        switch (rnd) {
        case 1:
        case 2:
        case 3:
        case 4: /* 40% */
            commit_transaction(tinfo, prepared);
            snap_repeat_update(tinfo, true);
            break;
        case 5: /* 10% */
rollback:
            rollback_transaction(tinfo);
            snap_repeat_update(tinfo, false);
            break;
        }

        intxn = false;
    }

    if (session != NULL) {
        testutil_check(session->close(session, NULL));
        tinfo->cursor = NULL;
        tinfo->session = NULL;
    }

    tinfo->state = TINFO_COMPLETE;
    return (WT_THREAD_RET_VALUE);
}

/*
 * wts_read_scan --
 *     Read and verify a subset of the elements in a file.
 */
void
wts_read_scan(void)
{
    WT_CONNECTION *conn;
    WT_CURSOR *cursor;
    WT_DECL_RET;
    WT_ITEM key, value;
    WT_SESSION *session;
    uint64_t keyno;

    conn = g.wts_conn;

    /*
     * We're not configuring transactions or read timestamps, if there's a diagnostic check, skip
     * the scan.
     */
    if (g.c_assert_read_timestamp)
        return;

    /* Set up the default key/value buffers. */
    key_gen_init(&key);
    val_gen_init(&value);

    /* Open a session and cursor pair. */
    testutil_check(conn->open_session(conn, NULL, NULL, &session));
    /*
     * open_cursor can return EBUSY if concurrent with a metadata operation, retry in that case.
     */
    while ((ret = session->open_cursor(session, g.uri, NULL, NULL, &cursor)) == EBUSY)
        __wt_yield();
    testutil_check(ret);

    /* Check a random subset of the records using the key. */
    for (keyno = 0; keyno < g.rows;) {
        keyno += mmrand(NULL, 1, 1000);
        if (keyno > g.rows)
            keyno = g.rows;

        switch (ret = read_row_worker(cursor, NULL, keyno, &key, &value, false)) {
        case 0:
        case WT_NOTFOUND:
        case WT_ROLLBACK:
        case WT_PREPARE_CONFLICT:
            break;
        default:
            testutil_die(ret, "wts_read_scan: read row %" PRIu64, keyno);
        }
    }

    testutil_check(session->close(session, NULL));

    key_gen_teardown(&key);
    val_gen_teardown(&value);
}

/*
 * read_row_worker --
 *     Read and verify a single element in a row- or column-store file.
 */
static int
read_row_worker(
  WT_CURSOR *cursor, TINFO *tinfo, uint64_t keyno, WT_ITEM *key, WT_ITEM *value, bool sn)
{
    uint8_t bitfield;
    int exact, ret;

    /* Retrieve the key/value pair by key. */
    switch (g.type) {
    case FIX:
    case VAR:
        cursor->set_key(cursor, keyno);
        break;
    case ROW:
        key_gen(key, keyno);
        cursor->set_key(cursor, key);
        break;
    }

    if (sn) {
        ret = read_op(cursor, SEARCH_NEAR, &exact);
        if (ret == 0 && exact != 0)
            ret = WT_NOTFOUND;
    } else
        ret = read_op(cursor, SEARCH, NULL);
    switch (ret) {
    case 0:
        if (g.type == FIX) {
            testutil_check(cursor->get_value(cursor, &bitfield));
            *(uint8_t *)(value->data) = bitfield;
            value->size = 1;
        } else
            testutil_check(cursor->get_value(cursor, value));
        break;
    case WT_NOTFOUND:
        /*
         * In fixed length stores, zero values at the end of the key space are returned as
         * not-found. Treat this the same as a zero value in the key space, to match BDB's behavior.
         * The WiredTiger cursor has lost its position though, so we return not-found, the cursor
         * movement can't continue.
         */
        if (g.type == FIX) {
            *(uint8_t *)(value->data) = 0;
            value->size = 1;
        }
        break;
    default:
        return (ret);
    }

    /* Log the operation */
    if (ret == 0)
        switch (g.type) {
        case FIX:
            if (tinfo == NULL && g.trace_all)
                trace_msg("read %" PRIu64 " {0x%02x}", keyno, ((char *)value->data)[0]);
            if (tinfo != NULL)
                trace_op(tinfo, "read %" PRIu64 " {0x%02x}", keyno, ((char *)value->data)[0]);

            break;
        case ROW:
        case VAR:
            if (tinfo == NULL && g.trace_all)
                trace_msg("read %" PRIu64 " {%.*s}", keyno, (int)value->size, (char *)value->data);
            if (tinfo != NULL)
                trace_op(tinfo, "read %" PRIu64 " {%s}", keyno, trace_item(tinfo, value));
            break;
        }

    return (ret);
}

/*
 * read_row --
 *     Read and verify a single element in a row- or column-store file.
 */
static int
read_row(TINFO *tinfo, WT_CURSOR *cursor)
{
    /* 25% of the time we call search-near. */
    return (read_row_worker(
      cursor, tinfo, tinfo->keyno, tinfo->key, tinfo->value, mmrand(&tinfo->rnd, 0, 3) == 1));
}

/*
 * nextprev --
 *     Read and verify the next/prev element in a row- or column-store file.
 */
static int
nextprev(TINFO *tinfo, WT_CURSOR *cursor, bool next)
{
    WT_DECL_RET;
    WT_ITEM key, value;
    uint64_t keyno, keyno_prev;
    uint8_t bitfield;
    int cmp;
    const char *which;
    bool incrementing, record_gaps;

    keyno = 0;
    which = next ? "next" : "prev";

    switch (ret = read_op(cursor, next ? NEXT : PREV, NULL)) {
    case 0:
        switch (g.type) {
        case FIX:
            if ((ret = cursor->get_key(cursor, &keyno)) == 0 &&
              (ret = cursor->get_value(cursor, &bitfield)) == 0) {
                value.data = &bitfield;
                value.size = 1;
            }
            break;
        case ROW:
            if ((ret = cursor->get_key(cursor, &key)) == 0)
                ret = cursor->get_value(cursor, &value);
            break;
        case VAR:
            if ((ret = cursor->get_key(cursor, &keyno)) == 0)
                ret = cursor->get_value(cursor, &value);
            break;
        }
        if (ret != 0)
            testutil_die(ret, "nextprev: get_key/get_value");

        /* Check that keys are never returned out-of-order. */
        /*
         * XXX WT-3889 LSM has a bug that prevents cursor order checks from working, skip the test
         * for now.
         */
        if (DATASOURCE("lsm"))
            break;

        /*
         * Compare the returned key with the previously returned key, and assert the order is
         * correct. If not deleting keys, and the rows aren't in the column-store insert name space,
         * also assert we don't skip groups of records (that's a page-split bug symptom). Note a
         * previous run that performed salvage might have corrupted a chunk of space such that
         * records were removed. If this is a reopen of an existing database, assume salvage might
         * have happened.
         */
        record_gaps = g.c_delete_pct != 0 || g.reopen;
        switch (g.type) {
        case FIX:
        case VAR:
            if (tinfo->keyno > g.c_rows || keyno > g.c_rows)
                record_gaps = true;
            if (!next) {
                if (tinfo->keyno < keyno || (!record_gaps && keyno != tinfo->keyno - 1))
                    goto order_error_col;
            } else if (tinfo->keyno > keyno || (!record_gaps && keyno != tinfo->keyno + 1))
                goto order_error_col;
            if (0) {
order_error_col:
                testutil_die(
                  0, "%s returned %" PRIu64 " then %" PRIu64, which, tinfo->keyno, keyno);
            }

            tinfo->keyno = keyno;
            break;
        case ROW:
            incrementing = (next && !g.c_reverse) || (!next && g.c_reverse);
            cmp = memcmp(tinfo->key->data, key.data, WT_MIN(tinfo->key->size, key.size));
            if (incrementing) {
                if (cmp > 0 || (cmp == 0 && tinfo->key->size < key.size))
                    goto order_error_row;
            } else if (cmp < 0 || (cmp == 0 && tinfo->key->size > key.size))
                goto order_error_row;
            if (!record_gaps) {
                /*
                 * Convert the keys to record numbers and then compare less-than-or-equal. (It's not
                 * less-than, row-store inserts new rows in-between rows by appending a new suffix
                 * to the row's key.) Keys are strings with terminating '/' values, so absent key
                 * corruption, we can simply do the underlying string conversion on the key string.
                 */
                keyno_prev = strtoul(tinfo->key->data, NULL, 10);
                keyno = strtoul(key.data, NULL, 10);
                if (incrementing) {
                    if (keyno_prev != keyno && keyno_prev + 1 != keyno)
                        goto order_error_row;
                } else if (keyno_prev != keyno && keyno_prev - 1 != keyno)
                    goto order_error_row;
            }
            if (0) {
order_error_row:
                testutil_die(0, "%s returned {%.*s} then {%.*s}", which, (int)tinfo->key->size,
                  (char *)tinfo->key->data, (int)key.size, (char *)key.data);
            }

            testutil_check(__wt_buf_set(CUR2S(cursor), tinfo->key, key.data, key.size));
            break;
        }
        break;
    case WT_NOTFOUND:
        break;
    default:
        return (ret);
    }

    if (g.trace_all && ret == 0)
        switch (g.type) {
        case FIX:
            trace_op(tinfo, "%s %" PRIu64 " {0x%02x}", which, keyno, ((char *)value.data)[0]);
            break;
        case ROW:
            trace_op(tinfo, "%s %" PRIu64 " {%.*s}, {%s}", which, keyno, (int)key.size,
              (char *)key.data, trace_item(tinfo, &value));
            break;
        case VAR:
            trace_op(tinfo, "%s %" PRIu64 " {%s}", which, keyno, trace_item(tinfo, &value));
            break;
        }

    return (ret);
}

/*
 * row_reserve --
 *     Reserve a row in a row-store file.
 */
static int
row_reserve(TINFO *tinfo, WT_CURSOR *cursor, bool positioned)
{
    WT_DECL_RET;

    if (!positioned) {
        key_gen(tinfo->key, tinfo->keyno);
        cursor->set_key(cursor, tinfo->key);
    }

    if ((ret = cursor->reserve(cursor)) != 0)
        return (ret);

    trace_op(tinfo, "reserve %" PRIu64 " {%.*s}", tinfo->keyno, (int)tinfo->key->size,
      (char *)tinfo->key->data);

    return (0);
}

/*
 * col_reserve --
 *     Reserve a row in a column-store file.
 */
static int
col_reserve(TINFO *tinfo, WT_CURSOR *cursor, bool positioned)
{
    WT_DECL_RET;

    if (!positioned)
        cursor->set_key(cursor, tinfo->keyno);

    if ((ret = cursor->reserve(cursor)) != 0)
        return (ret);

    trace_op(tinfo, "reserve %" PRIu64, tinfo->keyno);

    return (0);
}

/*
 * modify_build --
 *     Generate a set of modify vectors.
 */
static void
modify_build(TINFO *tinfo, WT_MODIFY *entries, int *nentriesp)
{
    int i, nentries;

    /* Randomly select a number of byte changes, offsets and lengths. */
    nentries = (int)mmrand(&tinfo->rnd, 1, MAX_MODIFY_ENTRIES);
    for (i = 0; i < nentries; ++i) {
        entries[i].data.data = modify_repl + mmrand(&tinfo->rnd, 1, sizeof(modify_repl) - 10);
        entries[i].data.size = (size_t)mmrand(&tinfo->rnd, 0, 10);
        /*
         * Start at least 11 bytes into the buffer so we skip leading key information.
         */
        entries[i].offset = (size_t)mmrand(&tinfo->rnd, 20, 40);
        entries[i].size = (size_t)mmrand(&tinfo->rnd, 0, 10);
    }

    *nentriesp = (int)nentries;
}

/*
 * row_modify --
 *     Modify a row in a row-store file.
 */
static int
row_modify(TINFO *tinfo, WT_CURSOR *cursor, bool positioned)
{
    WT_DECL_RET;
    WT_MODIFY entries[MAX_MODIFY_ENTRIES];
    int nentries;

    if (!positioned) {
        key_gen(tinfo->key, tinfo->keyno);
        cursor->set_key(cursor, tinfo->key);
    }

    modify_build(tinfo, entries, &nentries);
    if ((ret = cursor->modify(cursor, entries, nentries)) != 0)
        return (ret);

    testutil_check(cursor->get_value(cursor, tinfo->value));

    trace_op(tinfo, "modify %" PRIu64 " {%.*s}, {%s}", tinfo->keyno, (int)tinfo->key->size,
      (char *)tinfo->key->data, trace_item(tinfo, tinfo->value));

    return (0);
}

/*
 * col_modify --
 *     Modify a row in a column-store file.
 */
static int
col_modify(TINFO *tinfo, WT_CURSOR *cursor, bool positioned)
{
    WT_DECL_RET;
    WT_MODIFY entries[MAX_MODIFY_ENTRIES];
    int nentries;

    if (!positioned)
        cursor->set_key(cursor, tinfo->keyno);

    modify_build(tinfo, entries, &nentries);
    if ((ret = cursor->modify(cursor, entries, nentries)) != 0)
        return (ret);

    testutil_check(cursor->get_value(cursor, tinfo->value));

    trace_op(tinfo, "modify %" PRIu64 ", {%s}", tinfo->keyno, trace_item(tinfo, tinfo->value));

    return (0);
}

/*
 * row_truncate --
 *     Truncate rows in a row-store file.
 */
static int
row_truncate(TINFO *tinfo, WT_CURSOR *cursor)
{
    WT_CURSOR *c2;
    WT_DECL_RET;
    WT_SESSION *session;

    session = cursor->session;

    /*
     * The code assumes we're never truncating the entire object, assert that fact.
     */
    testutil_assert(tinfo->keyno != 0 || tinfo->last != 0);

    c2 = NULL;
    if (tinfo->keyno == 0) {
        key_gen(tinfo->key, tinfo->last);
        cursor->set_key(cursor, tinfo->key);
        ret = session->truncate(session, NULL, NULL, cursor, NULL);
    } else if (tinfo->last == 0) {
        key_gen(tinfo->key, tinfo->keyno);
        cursor->set_key(cursor, tinfo->key);
        ret = session->truncate(session, NULL, cursor, NULL, NULL);
    } else {
        key_gen(tinfo->key, tinfo->keyno);
        cursor->set_key(cursor, tinfo->key);

        testutil_check(session->open_cursor(session, g.uri, NULL, NULL, &c2));
        key_gen(tinfo->lastkey, tinfo->last);
        cursor->set_key(c2, tinfo->lastkey);

        ret = session->truncate(session, NULL, cursor, c2, NULL);
        testutil_check(c2->close(c2));
    }

    if (ret != 0)
        return (ret);

    trace_op(tinfo, "truncate %" PRIu64 ", %" PRIu64, "truncate", tinfo->keyno, tinfo->last);

    return (0);
}

/*
 * col_truncate --
 *     Truncate rows in a column-store file.
 */
static int
col_truncate(TINFO *tinfo, WT_CURSOR *cursor)
{
    WT_CURSOR *c2;
    WT_DECL_RET;
    WT_SESSION *session;

    session = cursor->session;

    /*
     * The code assumes we're never truncating the entire object, assert that fact.
     */
    testutil_assert(tinfo->keyno != 0 || tinfo->last != 0);

    c2 = NULL;
    if (tinfo->keyno == 0) {
        cursor->set_key(cursor, tinfo->last);
        ret = session->truncate(session, NULL, NULL, cursor, NULL);
    } else if (tinfo->last == 0) {
        cursor->set_key(cursor, tinfo->keyno);
        ret = session->truncate(session, NULL, cursor, NULL, NULL);
    } else {
        cursor->set_key(cursor, tinfo->keyno);

        testutil_check(session->open_cursor(session, g.uri, NULL, NULL, &c2));
        cursor->set_key(c2, tinfo->last);

        ret = session->truncate(session, NULL, cursor, c2, NULL);
        testutil_check(c2->close(c2));
    }
    if (ret != 0)
        return (ret);

    trace_op(tinfo, "truncate %" PRIu64 "-%" PRIu64, tinfo->keyno, tinfo->last);

    return (0);
}

/*
 * row_update --
 *     Update a row in a row-store file.
 */
static int
row_update(TINFO *tinfo, WT_CURSOR *cursor, bool positioned)
{
    WT_DECL_RET;

    if (!positioned) {
        key_gen(tinfo->key, tinfo->keyno);
        cursor->set_key(cursor, tinfo->key);
    }
    val_gen(&tinfo->rnd, tinfo->value, tinfo->keyno);
    cursor->set_value(cursor, tinfo->value);

    if ((ret = cursor->update(cursor)) != 0)
        return (ret);

    trace_op(tinfo, "update %" PRIu64 " {%.*s}, {%s}", tinfo->keyno, (int)tinfo->key->size,
      (char *)tinfo->key->data, trace_item(tinfo, tinfo->value));

    return (0);
}

/*
 * col_update --
 *     Update a row in a column-store file.
 */
static int
col_update(TINFO *tinfo, WT_CURSOR *cursor, bool positioned)
{
    WT_DECL_RET;

    if (!positioned)
        cursor->set_key(cursor, tinfo->keyno);
    val_gen(&tinfo->rnd, tinfo->value, tinfo->keyno);
    if (g.type == FIX)
        cursor->set_value(cursor, *(uint8_t *)tinfo->value->data);
    else
        cursor->set_value(cursor, tinfo->value);

    if ((ret = cursor->update(cursor)) != 0)
        return (ret);

    if (g.type == FIX)
        trace_op(tinfo, "update %" PRIu64 " {0x%02" PRIx8 "}", tinfo->keyno,
          ((uint8_t *)tinfo->value->data)[0]);
    else
        trace_op(tinfo, "update %" PRIu64 " {%s}", tinfo->keyno, trace_item(tinfo, tinfo->value));

    return (0);
}

/*
 * row_insert --
 *     Insert a row in a row-store file.
 */
static int
row_insert(TINFO *tinfo, WT_CURSOR *cursor, bool positioned)
{
    WT_DECL_RET;

    /*
     * If we positioned the cursor already, it's a test of an update using the insert method.
     * Otherwise, generate a unique key and insert.
     */
    if (!positioned) {
        key_gen_insert(&tinfo->rnd, tinfo->key, tinfo->keyno);
        cursor->set_key(cursor, tinfo->key);
    }
    val_gen(&tinfo->rnd, tinfo->value, tinfo->keyno);
    cursor->set_value(cursor, tinfo->value);

    if ((ret = cursor->insert(cursor)) != 0)
        return (ret);

    /* Log the operation */
    trace_op(tinfo, "insert %" PRIu64 " {%.*s}, {%s}", tinfo->keyno, (int)tinfo->key->size,
      (char *)tinfo->key->data, trace_item(tinfo, tinfo->value));

    return (0);
}

/*
 * col_insert_resolve --
 *     Resolve newly inserted records.
 */
static void
col_insert_resolve(TINFO *tinfo)
{
    uint64_t v, *p;
    u_int i;

    /*
     * We don't want to ignore column-store records we insert, which requires we update the "last
     * row" so other threads consider them. Threads allocating record numbers can race with other
     * threads, so the thread allocating record N may return after the thread allocating N + 1. We
     * can't update a record before it's been inserted, and so we can't leave gaps when the count of
     * records in the table is incremented.
     *
     * The solution is a per-thread array which contains an unsorted list of inserted records. If
     * there are pending inserts, we review the table after every operation, trying to update the
     * total rows. This is wasteful, but we want to give other threads immediate access to the row,
     * ideally they'll collide with our insert before we resolve.
     *
     * Process the existing records and advance the last row count until we can't go further.
     */
    do {
        WT_ORDERED_READ(v, g.rows);
        for (i = 0, p = tinfo->insert_list; i < WT_ELEMENTS(tinfo->insert_list); ++i) {
            if (*p == v + 1) {
                testutil_assert(__wt_atomic_casv64(&g.rows, v, v + 1));
                *p = 0;
                --tinfo->insert_list_cnt;
                break;
            }
            testutil_assert(*p == 0 || *p > v);
        }
    } while (tinfo->insert_list_cnt > 0 && i < WT_ELEMENTS(tinfo->insert_list));
}

/*
 * col_insert_add --
 *     Add newly inserted records.
 */
static void
col_insert_add(TINFO *tinfo)
{
    u_int i;

    /* Add the inserted record to the array. */
    for (i = 0; i < WT_ELEMENTS(tinfo->insert_list); ++i)
        if (tinfo->insert_list[i] == 0) {
            tinfo->insert_list[i] = tinfo->keyno;
            ++tinfo->insert_list_cnt;
            break;
        }
    testutil_assert(i < WT_ELEMENTS(tinfo->insert_list));
}

/*
 * col_insert --
 *     Insert an element in a column-store file.
 */
static int
col_insert(TINFO *tinfo, WT_CURSOR *cursor)
{
    WT_DECL_RET;

    val_gen(&tinfo->rnd, tinfo->value, g.rows + 1);
    if (g.type == FIX)
        cursor->set_value(cursor, *(uint8_t *)tinfo->value->data);
    else
        cursor->set_value(cursor, tinfo->value);

    if ((ret = cursor->insert(cursor)) != 0)
        return (ret);

    testutil_check(cursor->get_key(cursor, &tinfo->keyno));

    col_insert_add(tinfo); /* Extend the object. */

    if (g.type == FIX)
        trace_op(tinfo, "insert %" PRIu64 " {0x%02" PRIx8 "}", tinfo->keyno,
          ((uint8_t *)tinfo->value->data)[0]);
    else
        trace_op(tinfo, "insert %" PRIu64 " {%s}", tinfo->keyno, trace_item(tinfo, tinfo->value));

    return (0);
}

/*
 * row_remove --
 *     Remove an row from a row-store file.
 */
static int
row_remove(TINFO *tinfo, WT_CURSOR *cursor, bool positioned)
{
    WT_DECL_RET;

    if (!positioned) {
        key_gen(tinfo->key, tinfo->keyno);
        cursor->set_key(cursor, tinfo->key);
    }

    /* We use the cursor in overwrite mode, check for existence. */
    if ((ret = read_op(cursor, SEARCH, NULL)) == 0)
        ret = cursor->remove(cursor);

    if (ret != 0 && ret != WT_NOTFOUND)
        return (ret);

    trace_op(tinfo, "remove %" PRIu64, tinfo->keyno);

    return (ret);
}

/*
 * col_remove --
 *     Remove a row from a column-store file.
 */
static int
col_remove(TINFO *tinfo, WT_CURSOR *cursor, bool positioned)
{
    WT_DECL_RET;

    if (!positioned)
        cursor->set_key(cursor, tinfo->keyno);

    /* We use the cursor in overwrite mode, check for existence. */
    if ((ret = read_op(cursor, SEARCH, NULL)) == 0)
        ret = cursor->remove(cursor);

    if (ret != 0 && ret != WT_NOTFOUND)
        return (ret);

    trace_op(tinfo, "remove %" PRIu64, tinfo->keyno);

    return (ret);
}<|MERGE_RESOLUTION|>--- conflicted
+++ resolved
@@ -169,6 +169,8 @@
     for (i = 0; i < g.c_threads; ++i) {
         tinfo = tinfo_list[i];
 
+        __wt_buf_free(NULL, &tinfo->vprint);
+
         /*
          * Assert records were not removed unless configured to do so, otherwise subsequent runs can
          * incorrectly report scan errors.
@@ -279,14 +281,10 @@
 
     /* Get a session. */
     testutil_check(conn->open_session(conn, NULL, NULL, &session));
-<<<<<<< HEAD
 
     /* Initialize and start the worker threads. */
     tinfo_init();
-    tracemsg("%s", "=============== thread ops start");
-=======
     trace_msg("%s", "=============== thread ops start");
->>>>>>> 080a424b
 
     /* Initialize locks to single-thread backups, failures, and timestamp updates. */
     lock_init(session, &g.backup_lock);
@@ -399,18 +397,12 @@
     lock_destroy(session, &g.backup_lock);
     lock_destroy(session, &g.ts_lock);
 
-<<<<<<< HEAD
-    tracemsg("%s", "=============== thread ops stop");
-=======
     trace_msg("%s", "=============== thread ops stop");
-    testutil_check(session->close(session, NULL));
->>>>>>> 080a424b
 
     /* XXX: temporary debug - get all data to disk before copying for rolling back. */
     if (g.c_txn_rollback_to_stable)
         testutil_check(session->checkpoint(session, NULL));
 
-<<<<<<< HEAD
     testutil_check(session->close(session, NULL));
 
     if (g.c_txn_rollback_to_stable) {
@@ -418,19 +410,9 @@
         testutil_check(__wt_snprintf(cmd, sizeof(cmd), ROLLBACK_STABLE_COPY_CMD, g.home));
         if ((ret = system(cmd)) != 0)
             testutil_die(ret, "rollback to stable copy (\"%s\") failed", cmd);
-        tracemsg("%-10s ts=%" PRIu64, "rts", g.stable_timestamp);
+        trace_msg("%-10s ts=%" PRIu64, "rts", g.stable_timestamp);
         g.wts_conn->rollback_to_stable(g.wts_conn, NULL);
         tinfo_rollback_to_stable_check();
-=======
-        __wt_buf_free(NULL, &tinfo->vprint);
-
-        /*
-         * Assert records were not removed unless configured to do so, otherwise subsequent runs can
-         * incorrectly report scan errors.
-         */
-        testutil_assert(g.c_delete_pct != 0 || tinfo->remove == 0);
-        free(tinfo);
->>>>>>> 080a424b
     }
 
     if (lastrun)
@@ -477,13 +459,8 @@
         testutil_check(__wt_snprintf(buf, sizeof(buf), "read_timestamp=%" PRIx64, ts));
         ret = session->timestamp_transaction(session, buf);
         if (ret == 0) {
-<<<<<<< HEAD
             snap_op_init(tinfo, ts, true);
-            traceop(tinfo, "begin snapshot read-ts=%" PRIu64 " (repeatable)", ts);
-=======
-            snap_init(tinfo, ts, true);
             trace_op(tinfo, "begin snapshot read-ts=%" PRIu64 " (repeatable)", ts);
->>>>>>> 080a424b
             return;
         }
         if (ret != EINVAL)
@@ -510,13 +487,8 @@
 
     lock_writeunlock(session, &g.ts_lock);
 
-<<<<<<< HEAD
     snap_op_init(tinfo, ts, false);
-    traceop(tinfo, "begin snapshot read-ts=%" PRIu64 " (not repeatable)", ts);
-=======
-    snap_init(tinfo, ts, false);
     trace_op(tinfo, "begin snapshot read-ts=%" PRIu64 " (not repeatable)", ts);
->>>>>>> 080a424b
 }
 
 /*
@@ -553,13 +525,8 @@
 
     wiredtiger_begin_transaction(session, config);
 
-<<<<<<< HEAD
     snap_op_init(tinfo, WT_TS_NONE, false);
-    traceop(tinfo, "begin %s", log);
-=======
-    snap_init(tinfo, WT_TS_NONE, false);
     trace_op(tinfo, "begin %s", config);
->>>>>>> 080a424b
 }
 
 /*
@@ -598,12 +565,8 @@
     /* Remember our oldest commit timestamp. */
     tinfo->commit_ts = ts;
 
-<<<<<<< HEAD
     snap_op_end(tinfo, true);
-    traceop(
-=======
     trace_op(
->>>>>>> 080a424b
       tinfo, "commit read-ts=%" PRIu64 ", commit-ts=%" PRIu64, tinfo->read_ts, tinfo->commit_ts);
 }
 
@@ -622,12 +585,8 @@
 
     testutil_check(session->rollback_transaction(session, NULL));
 
-<<<<<<< HEAD
     snap_op_end(tinfo, false);
-    traceop(tinfo, "abort read-ts=%" PRIu64, tinfo->read_ts);
-=======
     trace_op(tinfo, "abort read-ts=%" PRIu64, tinfo->read_ts);
->>>>>>> 080a424b
 }
 
 /*
