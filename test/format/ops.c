/*-
 * Public Domain 2014-2016 MongoDB, Inc.
 * Public Domain 2008-2014 WiredTiger, Inc.
 *
 * This is free and unencumbered software released into the public domain.
 *
 * Anyone is free to copy, modify, publish, use, compile, sell, or
 * distribute this software, either in source code form or as a compiled
 * binary, for any purpose, commercial or non-commercial, and by any
 * means.
 *
 * In jurisdictions that recognize copyright laws, the author or authors
 * of this software dedicate any and all copyright interest in the
 * software to the public domain. We make this dedication for the benefit
 * of the public at large and to the detriment of our heirs and
 * successors. We intend this dedication to be an overt act of
 * relinquishment in perpetuity of all present and future rights to this
 * software under copyright law.
 *
 * THE SOFTWARE IS PROVIDED "AS IS", WITHOUT WARRANTY OF ANY KIND,
 * EXPRESS OR IMPLIED, INCLUDING BUT NOT LIMITED TO THE WARRANTIES OF
 * MERCHANTABILITY, FITNESS FOR A PARTICULAR PURPOSE AND NONINFRINGEMENT.
 * IN NO EVENT SHALL THE AUTHORS BE LIABLE FOR ANY CLAIM, DAMAGES OR
 * OTHER LIABILITY, WHETHER IN AN ACTION OF CONTRACT, TORT OR OTHERWISE,
 * ARISING FROM, OUT OF OR IN CONNECTION WITH THE SOFTWARE OR THE USE OR
 * OTHER DEALINGS IN THE SOFTWARE.
 */

#include "format.h"

static int   col_insert(TINFO *, WT_CURSOR *, WT_ITEM *, WT_ITEM *, uint64_t *);
static int   col_remove(WT_CURSOR *, WT_ITEM *, uint64_t, bool);
static int   col_update(
		TINFO *, WT_CURSOR *, WT_ITEM *, WT_ITEM *, uint64_t, bool);
static int   nextprev(WT_CURSOR *, int);
<<<<<<< HEAD
static void  *ops(void *);
static int   row_insert(WT_CURSOR *, WT_ITEM *, WT_ITEM *, uint64_t);
static int   row_remove(WT_CURSOR *, WT_ITEM *, uint64_t);
static int   row_update(WT_CURSOR *, WT_ITEM *, WT_ITEM *, uint64_t);
=======
static void *ops(void *);
static int   row_insert(
		TINFO *, WT_CURSOR *, WT_ITEM *, WT_ITEM *, uint64_t, bool);
static int   row_remove(WT_CURSOR *, WT_ITEM *, uint64_t, bool);
static int   row_update(
		TINFO *, WT_CURSOR *, WT_ITEM *, WT_ITEM *, uint64_t, bool);
>>>>>>> a5b3166a
static void  table_append_init(void);

#ifdef HAVE_BERKELEY_DB
static int   notfound_chk(const char *, int, int, uint64_t);
static void  print_item(const char *, WT_ITEM *);
#endif

/*
 * wts_ops --
 *	Perform a number of operations in a set of threads.
 */
void
wts_ops(int lastrun)
{
	TINFO **tinfo_list, *tinfo, total;
	WT_CONNECTION *conn;
	WT_SESSION *session;
	pthread_t alter_tid, backup_tid, compact_tid, compat_tid, lrt_tid;
	int64_t fourths, thread_ops;
	uint32_t i;
	int running;

	conn = g.wts_conn;

	session = NULL;			/* -Wconditional-uninitialized */
	memset(&alter_tid, 0, sizeof(alter_tid));
	memset(&backup_tid, 0, sizeof(backup_tid));
	memset(&compact_tid, 0, sizeof(compact_tid));
	memset(&compat_tid, 0, sizeof(compat_tid));
	memset(&lrt_tid, 0, sizeof(lrt_tid));

	/*
	 * There are two mechanisms to specify the length of the run, a number
	 * of operations and a timer, when either expire the run terminates.
	 * Each thread does an equal share of the total operations (and make
	 * sure that it's not 0).
	 *
	 * Calculate how many fourth-of-a-second sleeps until any timer expires.
	 */
	if (g.c_ops == 0)
		thread_ops = -1;
	else {
		if (g.c_ops < g.c_threads)
			g.c_ops = g.c_threads;
		thread_ops = g.c_ops / g.c_threads;
	}
	if (g.c_timer == 0)
		fourths = -1;
	else
		fourths = ((int64_t)g.c_timer * 4 * 60) / FORMAT_OPERATION_REPS;

	/* Initialize the table extension code. */
	table_append_init();

	/*
	 * We support replay of threaded runs, but don't log random numbers
	 * after threaded operations start, there's no point.
	 */
	if (!SINGLETHREADED)
		g.rand_log_stop = 1;

	/* Open a session. */
	if (g.logging != 0) {
		testutil_check(conn->open_session(conn, NULL, NULL, &session));
		(void)g.wt_api->msg_printf(g.wt_api, session,
		    "=============== thread ops start ===============");
	}

	/*
	 * Create the per-thread structures and start the worker threads.
	 * Allocate the thread structures separately to minimize false sharing.
	 */
	tinfo_list = dcalloc((size_t)g.c_threads, sizeof(TINFO *));
	for (i = 0; i < g.c_threads; ++i) {
		tinfo_list[i] = tinfo = dcalloc(1, sizeof(TINFO));
		tinfo->id = (int)i + 1;
		tinfo->state = TINFO_RUNNING;
		testutil_check(pthread_create(&tinfo->tid, NULL, ops, tinfo));
	}

	/*
	 * If a multi-threaded run, start optional backup, compaction and
	 * long-running reader threads.
	 */
	if (g.c_alter)
		testutil_check(pthread_create(&alter_tid, NULL, alter, NULL));
	if (g.c_backups)
		testutil_check(pthread_create(&backup_tid, NULL, backup, NULL));
	if (g.c_compact)
		testutil_check(
		    pthread_create(&compact_tid, NULL, compact, NULL));
	if (g.c_compat_flag != COMPAT_NONE)
		testutil_check(pthread_create(&compat_tid, NULL, compat, NULL));
	if (!SINGLETHREADED && g.c_long_running_txn)
		testutil_check(pthread_create(&lrt_tid, NULL, lrt, NULL));

	/* Spin on the threads, calculating the totals. */
	for (;;) {
		/* Clear out the totals each pass. */
		memset(&total, 0, sizeof(total));
		for (i = 0, running = 0; i < g.c_threads; ++i) {
			tinfo = tinfo_list[i];
			total.commit += tinfo->commit;
			total.deadlock += tinfo->deadlock;
			total.insert += tinfo->insert;
			total.remove += tinfo->remove;
			total.rollback += tinfo->rollback;
			total.search += tinfo->search;
			total.update += tinfo->update;

			switch (tinfo->state) {
			case TINFO_RUNNING:
				running = 1;
				break;
			case TINFO_COMPLETE:
				tinfo->state = TINFO_JOINED;
				(void)pthread_join(tinfo->tid, NULL);
				break;
			case TINFO_JOINED:
				break;
			}

			/*
			 * If the timer has expired or this thread has completed
			 * its operations, notify the thread it should quit.
			 */
			if (fourths == 0 ||
			    (thread_ops != -1 &&
			    tinfo->ops >= (uint64_t)thread_ops)) {
				/*
				 * On the last execution, optionally drop core
				 * for recovery testing.
				 */
				if (lastrun && g.c_abort) {
					static char *core = NULL;
					*core = 0;
				}
				tinfo->quit = 1;
			}
		}
		track("ops", 0ULL, &total);
		if (!running)
			break;
		(void)usleep(250000);		/* 1/4th of a second */
		if (fourths != -1)
			--fourths;
	}
	for (i = 0; i < g.c_threads; ++i)
		free(tinfo_list[i]);
	free(tinfo_list);

	/* Wait for the other threads. */
	g.workers_finished = 1;
	if (g.c_alter)
		(void)pthread_join(alter_tid, NULL);
	if (g.c_backups)
		(void)pthread_join(backup_tid, NULL);
	if (g.c_compact)
		(void)pthread_join(compact_tid, NULL);
	if (g.c_compat_flag != COMPAT_NONE)
		(void)pthread_join(compat_tid, NULL);
	if (!SINGLETHREADED && g.c_long_running_txn)
		(void)pthread_join(lrt_tid, NULL);
	g.workers_finished = 0;

	if (g.logging != 0) {
		(void)g.wt_api->msg_printf(g.wt_api, session,
		    "=============== thread ops stop ===============");
		testutil_check(session->close(session, NULL));
	}
}

/*
 * isolation_config --
 *	Return an isolation configuration.
 */
static inline const char *
isolation_config(WT_RAND_STATE *rnd, bool *iso_snapshotp)
{
	u_int v;

	if ((v = g.c_isolation_flag) == ISOLATION_RANDOM)
		v = mmrand(rnd, 2, 4);
	switch (v) {
	case ISOLATION_READ_UNCOMMITTED:
		*iso_snapshotp = false;
		return ("isolation=read-uncommitted");
	case ISOLATION_READ_COMMITTED:
		*iso_snapshotp = false;
		return ("isolation=read-committed");
	case ISOLATION_SNAPSHOT:
	default:
		*iso_snapshotp = true;
		return ("isolation=snapshot");
	}
}

typedef struct {
	uint64_t keyno;			/* Row number */

	void    *kdata;			/* If an insert, the generated key */
	size_t   ksize;
	size_t   kmemsize;

	void    *vdata;			/* If not a delete, the value */
	size_t   vsize;
	size_t   vmemsize;

	bool     deleted;		/* Delete operation */
	bool     insert;		/* Insert operation */
} SNAP_OPS;

#define	SNAP_TRACK							\
	(snap != NULL && (size_t)(snap - snap_list) < WT_ELEMENTS(snap_list))

/*
 * snap_track --
 *     Add a single snapshot isolation returned value to the list.
 */
static void
snap_track(SNAP_OPS *snap, uint64_t keyno, WT_ITEM *key, WT_ITEM *value)
{
	snap->keyno = keyno;
	if (key == NULL)
		snap->insert = false;
	else {
		snap->insert = true;

		if (snap->kmemsize < key->size) {
			snap->kdata = drealloc(snap->kdata, key->size);
			snap->kmemsize = key->size;
		}
		memcpy(snap->kdata, key->data, snap->ksize = key->size);
	}
	if (value == NULL)
		snap->deleted = true;
	else  {
		snap->deleted = false;
		if (snap->vmemsize < value->size) {
			snap->vdata = drealloc(snap->vdata, value->size);
			snap->vmemsize = value->size;
		}
		memcpy(snap->vdata, value->data, snap->vsize = value->size);
	}
}

/*
 * snap_check --
 *	Check snapshot isolation operations are repeatable.
 */
static int
snap_check(WT_CURSOR *cursor,
    SNAP_OPS *start, SNAP_OPS *stop, WT_ITEM *key, WT_ITEM *value)
{
	WT_DECL_RET;
	SNAP_OPS *p;
	uint8_t bitfield;

	for (; start < stop; ++start) {
		/* Check for subsequent changes to this record. */
		for (p = start + 1; p < stop && p->keyno != start->keyno; ++p)
			;
		if (p != stop)
			continue;

		/*
		 * Retrieve the key/value pair by key. Row-store inserts have a
		 * unique generated key we saved, else generate the key from the
		 * key number.
		 */
		if (start->insert == 0) {
			switch (g.type) {
			case FIX:
			case VAR:
				cursor->set_key(cursor, start->keyno);
				break;
			case ROW:
				key_gen(key, start->keyno);
				cursor->set_key(cursor, key);
				break;
			}
		} else {
			key->data = start->kdata;
			key->size = start->ksize;
			cursor->set_key(cursor, key);
		}
		if ((ret = cursor->search(cursor)) == 0) {
			if (g.type == FIX) {
				testutil_check(
				    cursor->get_value(cursor, &bitfield));
				*(uint8_t *)(value->data) = bitfield;
				value->size = 1;
			} else
				testutil_check(
				    cursor->get_value(cursor, value));
		} else
			if (ret != WT_NOTFOUND)
				return (ret);

		/* Check for simple matches. */
		if (ret == 0 && !start->deleted &&
		    value->size == start->vsize &&
		    memcmp(value->data, start->vdata, value->size) == 0)
			continue;
		if (ret == WT_NOTFOUND && start->deleted)
			continue;

		/*
		 * In fixed length stores, zero values at the end of the key
		 * space are returned as not-found, and not-found row reads
		 * are saved as zero values. Map back-and-forth for simplicity.
		 */
		if (g.type == FIX) {
			if (ret == WT_NOTFOUND &&
			    start->vsize == 1 && *(uint8_t *)start->vdata == 0)
				continue;
			if (start->deleted &&
			    value->size == 1 && *(uint8_t *)value->data == 0)
				continue;
		}

		/* Things went pear-shaped. */
		switch (g.type) {
		case FIX:
			testutil_die(ret,
			    "snapshot-isolation: %" PRIu64 " search: "
			    "expected {0x%02x}, found {0x%02x}",
			    start->keyno,
			    start->deleted ? 0 : *(uint8_t *)start->vdata,
			    ret == WT_NOTFOUND ? 0 : *(uint8_t *)value->data);
			/* NOTREACHED */
		case ROW:
			testutil_die(ret,
			    "snapshot-isolation: %.*s search: "
			    "expected {%.*s}, found {%.*s}",
			    (int)key->size, key->data,
			    start->deleted ?
			    (int)strlen("deleted") : (int)start->vsize,
			    start->deleted ? "deleted" : start->vdata,
			    ret == WT_NOTFOUND ?
			    (int)strlen("deleted") : (int)value->size,
			    ret == WT_NOTFOUND ? "deleted" : value->data);
			/* NOTREACHED */
		case VAR:
			testutil_die(ret,
			    "snapshot-isolation: %" PRIu64 " search: "
			    "expected {%.*s}, found {%.*s}",
			    start->keyno,
			    start->deleted ?
			    (int)strlen("deleted") : (int)start->vsize,
			    start->deleted ? "deleted" : start->vdata,
			    ret == WT_NOTFOUND ?
			    (int)strlen("deleted") : (int)value->size,
			    ret == WT_NOTFOUND ? "deleted" : value->data);
			/* NOTREACHED */
		}
	}
	return (0);
}

/*
 * ops --
 *     Per-thread operations.
 */
static void *
ops(void *arg)
{
	enum { INSERT, READ, REMOVE, UPDATE } op;
	SNAP_OPS *snap, snap_list[64];
	TINFO *tinfo;
	WT_CONNECTION *conn;
	WT_CURSOR *cursor;
	WT_DECL_RET;
	WT_ITEM *key, _key, *value, _value;
	WT_SESSION *session;
	uint64_t keyno, ckpt_op, reset_op, session_op;
	uint32_t rnd;
	u_int i;
	int dir;
	char *ckpt_config, ckpt_name[64];
	bool ckpt_available, intxn, iso_snapshot, positioned, readonly;

	tinfo = arg;

	conn = g.wts_conn;
	readonly = false;		/* -Wconditional-uninitialized */

	/* Initialize tracking of snapshot isolation transaction returns. */
	snap = NULL;
	iso_snapshot = false;
	memset(snap_list, 0, sizeof(snap_list));

	/* Initialize the per-thread random number generator. */
	__wt_random_init(&tinfo->rnd);

	/* Set up the default key and value buffers. */
	key = &_key;
	key_gen_setup(key);
	value = &_value;
	val_gen_setup(&tinfo->rnd, value);

	/* Set the first operation where we'll create sessions and cursors. */
	cursor = NULL;
	session = NULL;
	session_op = 0;

	/* Set the first operation where we'll perform checkpoint operations. */
	ckpt_op = g.c_checkpoints ? mmrand(&tinfo->rnd, 100, 10000) : 0;
	ckpt_available = false;

	/* Set the first operation where we'll reset the session. */
	reset_op = mmrand(&tinfo->rnd, 100, 10000);

	for (intxn = false; !tinfo->quit; ++tinfo->ops) {
		/*
		 * We can't checkpoint or swap sessions/cursors while in a
		 * transaction, resolve any running transaction.
		 */
		if (intxn &&
		    (tinfo->ops == ckpt_op || tinfo->ops == session_op)) {
			testutil_check(
			    session->commit_transaction(session, NULL));
			++tinfo->commit;
			intxn = false;
		}

		/* Open up a new session and cursors. */
		if (tinfo->ops == session_op ||
		    session == NULL || cursor == NULL) {
			if (session != NULL)
				testutil_check(session->close(session, NULL));

			testutil_check(
			    conn->open_session(conn, NULL, NULL, &session));

			/*
			 * 10% of the time, perform some read-only operations
			 * from a checkpoint.
			 *
			 * Skip that if we are single-threaded and doing checks
			 * against a Berkeley DB database, because that won't
			 * work because the Berkeley DB database records won't
			 * match the checkpoint.  Also skip if we are using
			 * LSM, because it doesn't support reads from
			 * checkpoints.
			 */
			if (!SINGLETHREADED && !DATASOURCE("lsm") &&
			    ckpt_available && mmrand(&tinfo->rnd, 1, 10) == 1) {
				testutil_check(session->open_cursor(session,
				    g.uri, NULL, ckpt_name, &cursor));

				/* Pick the next session/cursor close/open. */
				session_op += 250;

				/* Checkpoints are read-only. */
				readonly = true;
			} else {
				/*
				 * Configure "append", in the case of column
				 * stores, we append when inserting new rows.
				 */
				testutil_check(session->open_cursor(
				    session, g.uri, NULL, "append", &cursor));

				/* Pick the next session/cursor close/open. */
				session_op += mmrand(&tinfo->rnd, 100, 5000);

				/* Updates supported. */
				readonly = false;
			}
		}

		/* Checkpoint the database. */
		if (tinfo->ops == ckpt_op && g.c_checkpoints) {
			/*
			 * Checkpoints are single-threaded inside WiredTiger,
			 * skip our checkpoint if another thread is already
			 * doing one.
			 */
			ret = pthread_rwlock_trywrlock(&g.checkpoint_lock);
			if (ret == EBUSY)
				goto skip_checkpoint;
			testutil_check(ret);

			/*
			 * LSM and data-sources don't support named checkpoints
			 * and we can't drop a named checkpoint while there's a
			 * backup in progress, otherwise name the checkpoint 5%
			 * of the time.
			 */
			if (mmrand(&tinfo->rnd, 1, 20) != 1 ||
			    DATASOURCE("helium") ||
			    DATASOURCE("kvsbdb") || DATASOURCE("lsm") ||
			    pthread_rwlock_trywrlock(&g.backup_lock) == EBUSY)
				ckpt_config = NULL;
			else {
				testutil_check(__wt_snprintf(
				    ckpt_name, sizeof(ckpt_name),
				    "name=thread-%d", tinfo->id));
				ckpt_config = ckpt_name;
			}

			ret = session->checkpoint(session, ckpt_config);
			/*
			 * We may be trying to create a named checkpoint while
			 * we hold a cursor open to the previous checkpoint.
			 * Tolerate EBUSY.
			 */
			if (ret != 0 && ret != EBUSY)
				testutil_die(ret, "%s",
				    ckpt_config == NULL ? "" : ckpt_config);
			ret = 0;

			if (ckpt_config != NULL)
				testutil_check(
				    pthread_rwlock_unlock(&g.backup_lock));
			testutil_check(
			    pthread_rwlock_unlock(&g.checkpoint_lock));

			/* Rephrase the checkpoint name for cursor open. */
			if (ckpt_config == NULL)
				strcpy(ckpt_name,
				    "checkpoint=WiredTigerCheckpoint");
			else
				testutil_check(__wt_snprintf(
				    ckpt_name, sizeof(ckpt_name),
				    "checkpoint=thread-%d", tinfo->id));
			ckpt_available = true;

skip_checkpoint:	/* Pick the next checkpoint operation. */
			ckpt_op += mmrand(&tinfo->rnd, 5000, 20000);
		}

		/*
		 * Reset the session every now and then, just to make sure that
		 * operation gets tested. Note the test is not for equality, we
		 * have to do the reset outside of a transaction.
		 */
		if (tinfo->ops > reset_op && !intxn) {
			testutil_check(session->reset(session));

			/* Pick the next reset operation. */
			reset_op += mmrand(&tinfo->rnd, 20000, 50000);
		}

		/*
		 * If we're not single-threaded and not in a transaction, choose
		 * an isolation level and start a transaction some percentage of
		 * the time.
		 */
		if (!SINGLETHREADED &&
		    !intxn && mmrand(&tinfo->rnd, 1, 100) >= g.c_txn_freq) {
			testutil_check(
			    session->reconfigure(session,
				isolation_config(&tinfo->rnd, &iso_snapshot)));
			testutil_check(
			    session->begin_transaction(session, NULL));

			snap = iso_snapshot ? snap_list : NULL;
			intxn = true;
		}

		/* Select a row. */
		keyno = mmrand(&tinfo->rnd, 1, (u_int)g.rows);
		positioned = false;

		/* Select an operation. */
		op = READ;
		if (!readonly) {
			i = mmrand(&tinfo->rnd, 1, 100);
			if (i < g.c_delete_pct)
				op = REMOVE;
			else if (i < g.c_delete_pct + g.c_insert_pct)
				op = INSERT;
			else if (i <
			    g.c_delete_pct + g.c_insert_pct + g.c_write_pct)
				op = UPDATE;
			else
				op = READ;
		}

		/*
		 * Inserts, removes and updates can be done following a cursor
		 * set-key, or based on a cursor position taken from a previous
		 * search. If not already doing a read, position the cursor at
		 * an existing point in the tree 20% of the time.
		 */
		positioned = false;
		if (op != READ && mmrand(&tinfo->rnd, 1, 5) == 1) {
			++tinfo->search;
			ret = read_row(cursor, key, value, keyno);
			if (ret == 0) {
				positioned = true;
				if (SNAP_TRACK)
					snap_track(snap++, keyno, NULL, value);
			} else {
				positioned = false;
				if (ret == WT_ROLLBACK && intxn)
					goto deadlock;
				testutil_assert(ret == WT_NOTFOUND);
			}
		}
#if 0
		/* Optionally reserve a row. */
		if (!readonly && intxn && mmrand(&tinfo->rnd, 0, 20) == 1) {
			switch (g.type) {
			case ROW:
				ret =
				    row_reserve(cursor, key, keyno, positioned);
				break;
			case FIX:
			case VAR:
				ret = col_reserve(cursor, keyno, positioned);
				break;
			}
			if (ret == 0) {
				positioned = true;
				__wt_yield();
			} else {
				positioned = false;
				if (ret == WT_ROLLBACK && intxn)
					goto deadlock;
				testutil_assert(ret == WT_NOTFOUND);
			}
		}
#endif
		/* Perform the operation. */
		switch (op) {
		case INSERT:
			switch (g.type) {
			case ROW:
				ret = row_insert(tinfo,
				    cursor, key, value, keyno, positioned);
				break;
			case FIX:
			case VAR:
				/*
				 * We can only append so many new records, once
				 * we reach that limit, update a record instead
				 * of inserting.
				 */
				if (g.append_cnt >= g.append_max)
					goto update_instead_of_insert;

				ret = col_insert(
				    tinfo, cursor, key, value, &keyno);
				break;
			}

			/* Insert never leaves the cursor positioned. */
			positioned = false;
			if (ret == 0) {
				++tinfo->insert;
				if (SNAP_TRACK)
					snap_track(snap++, keyno,
					    g.type == ROW ? key : NULL, value);
			} else {
				if (ret == WT_ROLLBACK && intxn)
					goto deadlock;
				testutil_assert(ret == 0 || ret == WT_ROLLBACK);
			}
			break;
		case READ:
			++tinfo->search;
			ret = read_row(cursor, key, value, keyno);
			if (ret == 0) {
				positioned = true;
				if (SNAP_TRACK)
					snap_track(snap++, keyno, NULL, value);
			} else {
				positioned = false;
				if (ret == WT_ROLLBACK && intxn)
					goto deadlock;
				testutil_assert(ret == WT_NOTFOUND);
			}
			break;
		case REMOVE:
			switch (g.type) {
			case ROW:
				ret =
				    row_remove(cursor, key, keyno, positioned);
				break;
			case FIX:
			case VAR:
				ret =
				    col_remove(cursor, key, keyno, positioned);
				break;
			}
			if (ret == 0) {
				++tinfo->remove;
				/*
				 * Don't set positioned: it's unchanged from the
				 * previous state, but not necessarily set.
				 */
				if (SNAP_TRACK)
					snap_track(snap++, keyno, NULL, NULL);
			} else {
				positioned = false;
				if (ret == WT_ROLLBACK && intxn)
					goto deadlock;
				testutil_assert(ret == WT_NOTFOUND);
			}
			break;
		case UPDATE:
update_instead_of_insert:
			++tinfo->update;

			/* Update the row. */
			switch (g.type) {
			case ROW:
				ret = row_update(tinfo,
				    cursor, key, value, keyno, positioned);
				break;
			case FIX:
			case VAR:
				ret = col_update(tinfo,
				    cursor, key, value, keyno, positioned);
				break;
			}
			if (ret == 0) {
				positioned = true;
				if (SNAP_TRACK)
					snap_track(snap++, keyno, NULL, value);
			} else {
				positioned = false;
				if (ret == WT_ROLLBACK && intxn)
					goto deadlock;
				testutil_assert(ret == 0 || ret == WT_ROLLBACK);
			}
			break;
		}

		/*
		 * The cursor is positioned if we did any operation other than
		 * insert, do a small number of next/prev cursor operations in
		 * a random direction.
		 */
		if (positioned) {
			dir = (int)mmrand(&tinfo->rnd, 0, 1);
			for (i = 0; i < mmrand(&tinfo->rnd, 1, 100); ++i) {
				if ((ret = nextprev(cursor, dir)) == 0)
					continue;
				if (ret == WT_ROLLBACK && intxn)
					goto deadlock;
				break;
			}
		}

		/* Reset the cursor: there is no reason to keep pages pinned. */
		testutil_check(cursor->reset(cursor));

		/*
		 * Continue if not in a transaction, else add more operations
		 * to the transaction half the time.
		 */
		if (!intxn || (rnd = mmrand(&tinfo->rnd, 1, 10)) > 5)
			continue;

		/*
		 * Ending the transaction. If in snapshot isolation, repeat the
		 * operations and confirm they're unchanged.
		 */
		if (snap != NULL && (ret = snap_check(
		    cursor, snap_list, snap, key, value)) == WT_ROLLBACK)
			goto deadlock;

		/*
		 * If we're in a transaction, commit 40% of the time and
		 * rollback 10% of the time.
		 */
		switch (rnd) {
		case 1: case 2: case 3: case 4:			/* 40% */
			testutil_check(
			    session->commit_transaction(session, NULL));
			++tinfo->commit;
			break;
		case 5:						/* 10% */
			if (0) {
deadlock:			++tinfo->deadlock;
			}
			testutil_check(
			    session->rollback_transaction(session, NULL));
			++tinfo->rollback;
			break;
		}

		intxn = false;
		snap = NULL;
	}

	if (session != NULL)
		testutil_check(session->close(session, NULL));

	for (i = 0; i < WT_ELEMENTS(snap_list); ++i) {
		free(snap_list[i].kdata);
		free(snap_list[i].vdata);
	}
	free(key->mem);
	free(value->mem);

	tinfo->state = TINFO_COMPLETE;
	return (NULL);
}

/*
 * wts_read_scan --
 *	Read and verify all elements in a file.
 */
void
wts_read_scan(void)
{
	WT_CONNECTION *conn;
	WT_CURSOR *cursor;
	WT_DECL_RET;
	WT_ITEM key, value;
	WT_SESSION *session;
	uint64_t keyno, last_keyno;

	conn = g.wts_conn;

	/* Set up the default key/value buffers. */
	key_gen_setup(&key);
	val_gen_setup(NULL, &value);

	/* Open a session and cursor pair. */
	testutil_check(conn->open_session(conn, NULL, NULL, &session));
	testutil_check(
	    session->open_cursor(session, g.uri, NULL, NULL, &cursor));

	/* Check a random subset of the records using the key. */
	for (last_keyno = keyno = 0; keyno < g.key_cnt;) {
		keyno += mmrand(NULL, 1, 17);
		if (keyno > g.rows)
			keyno = g.rows;
		if (keyno - last_keyno > 1000) {
			track("read row scan", keyno, NULL);
			last_keyno = keyno;
		}

		switch (ret = read_row(cursor, &key, &value, keyno)) {
		case 0:
		case WT_NOTFOUND:
		case WT_ROLLBACK:
			break;
		default:
			testutil_die(
			    ret, "wts_read_scan: read row %" PRIu64, keyno);
		}
	}

	testutil_check(session->close(session, NULL));

	free(key.mem);
	free(value.mem);
}

/*
 * read_row --
 *	Read and verify a single element in a row- or column-store file.
 */
int
read_row(WT_CURSOR *cursor, WT_ITEM *key, WT_ITEM *value, uint64_t keyno)
{
	static int sn = 0;
	WT_SESSION *session;
	int exact, ret;
	uint8_t bitfield;

	session = cursor->session;

	/* Log the operation */
	if (g.logging == LOG_OPS)
		(void)g.wt_api->msg_printf(g.wt_api,
		    session, "%-10s%" PRIu64, "read", keyno);

	/* Retrieve the key/value pair by key. */
	switch (g.type) {
	case FIX:
	case VAR:
		cursor->set_key(cursor, keyno);
		break;
	case ROW:
		key_gen(key, keyno);
		cursor->set_key(cursor, key);
		break;
	}

	if (sn) {
		ret = cursor->search_near(cursor, &exact);
		if (ret == 0 && exact != 0)
			ret = WT_NOTFOUND;
		sn = 0;
	} else {
		ret = cursor->search(cursor);
		sn = 1;
	}
	switch (ret) {
	case 0:
		if (g.type == FIX) {
			testutil_check(cursor->get_value(cursor, &bitfield));
			*(uint8_t *)(value->data) = bitfield;
			value->size = 1;
		} else
			testutil_check(cursor->get_value(cursor, value));
		break;
	case WT_NOTFOUND:
		/*
		 * In fixed length stores, zero values at the end of the key
		 * space are returned as not found.  Treat this the same as
		 * a zero value in the key space, to match BDB's behavior.
		 */
		if (g.type == FIX) {
			*(uint8_t *)(value->data) = 0;
			value->size = 1;
			ret = 0;
		}
		break;
	case WT_ROLLBACK:
		return (WT_ROLLBACK);
	default:
		testutil_die(ret, "read_row: read row %" PRIu64, keyno);
	}

#ifdef HAVE_BERKELEY_DB
	if (!SINGLETHREADED)
		return (ret);

	/* Retrieve the BDB value. */
	{
	WT_ITEM bdb_value;
	int notfound;

	bdb_read(keyno, &bdb_value.data, &bdb_value.size, &notfound);

	/* Check for not-found status. */
	if (notfound_chk("read_row", ret, notfound, keyno))
		return (ret);

	/* Compare the two. */
	if (value->size != bdb_value.size ||
	    memcmp(value->data, bdb_value.data, value->size) != 0) {
		fprintf(stderr,
		    "read_row: value mismatch %" PRIu64 ":\n", keyno);
		print_item("bdb", &bdb_value);
		print_item(" wt", value);
		testutil_die(0, NULL);
	}
	}
#endif
	return (ret);
}

/*
 * nextprev --
 *	Read and verify the next/prev element in a row- or column-store file.
 */
static int
nextprev(WT_CURSOR *cursor, int next)
{
	WT_DECL_RET;
	WT_ITEM key, value;
	uint64_t keyno;
	uint8_t bitfield;
	const char *which;

	keyno = 0;
	which = next ? "next" : "prev";

	switch (ret = (next ? cursor->next(cursor) : cursor->prev(cursor))) {
	case 0:
		switch (g.type) {
		case FIX:
			if ((ret = cursor->get_key(cursor, &keyno)) == 0 &&
			    (ret = cursor->get_value(cursor, &bitfield)) == 0) {
				value.data = &bitfield;
				value.size = 1;
			}
			break;
		case ROW:
			if ((ret = cursor->get_key(cursor, &key)) == 0)
				ret = cursor->get_value(cursor, &value);
			break;
		case VAR:
			if ((ret = cursor->get_key(cursor, &keyno)) == 0)
				ret = cursor->get_value(cursor, &value);
			break;
		}
		if (ret != 0)
			testutil_die(ret, "nextprev: get_key/get_value");
		break;
	case WT_NOTFOUND:
		break;
	case WT_ROLLBACK:
		return (WT_ROLLBACK);
	default:
		testutil_die(ret, "%s", which);
	}

#ifdef HAVE_BERKELEY_DB
	if (!SINGLETHREADED)
		return (ret);

	{
	WT_ITEM bdb_key, bdb_value;
	WT_SESSION *session;
	int notfound;
	char *p;

	session = cursor->session;

	/* Retrieve the BDB value. */
	bdb_np(next, &bdb_key.data, &bdb_key.size,
	    &bdb_value.data, &bdb_value.size, &notfound);
	if (notfound_chk(
	    next ? "nextprev(next)" : "nextprev(prev)", ret, notfound, keyno))
		return (ret);

	/* Compare the two. */
	if (g.type == ROW) {
		if (key.size != bdb_key.size ||
		    memcmp(key.data, bdb_key.data, key.size) != 0) {
			fprintf(stderr, "nextprev: %s key mismatch:\n", which);
			print_item("bdb-key", &bdb_key);
			print_item(" wt-key", &key);
			testutil_die(0, NULL);
		}
	} else {
		if (keyno != (uint64_t)atoll(bdb_key.data)) {
			if ((p = strchr((char *)bdb_key.data, '.')) != NULL)
				*p = '\0';
			fprintf(stderr,
			    "nextprev: %s key mismatch: %.*s != %" PRIu64 "\n",
			    which,
			    (int)bdb_key.size, (char *)bdb_key.data, keyno);
			testutil_die(0, NULL);
		}
	}
	if (value.size != bdb_value.size ||
	    memcmp(value.data, bdb_value.data, value.size) != 0) {
		fprintf(stderr, "nextprev: %s value mismatch:\n", which);
		print_item("bdb-value", &bdb_value);
		print_item(" wt-value", &value);
		testutil_die(0, NULL);
	}

	if (g.logging == LOG_OPS)
		switch (g.type) {
		case FIX:
			(void)g.wt_api->msg_printf(g.wt_api,
			    session, "%-10s%" PRIu64 " {0x%02x}", which,
			    keyno, ((char *)value.data)[0]);
			break;
		case ROW:
			(void)g.wt_api->msg_printf(
			    g.wt_api, session, "%-10s{%.*s/%.*s}", which,
			    (int)key.size, (char *)key.data,
			    (int)value.size, (char *)value.data);
			break;
		case VAR:
			(void)g.wt_api->msg_printf(g.wt_api, session,
			    "%-10s%" PRIu64 " {%.*s}", which,
			    keyno, (int)value.size, (char *)value.data);
			break;
		}
	}
#endif
	return (ret);
}

#if 0
/*
 * row_reserve --
 *	Reserve a row in a row-store file.
 */
static int
row_reserve(WT_CURSOR *cursor, WT_ITEM *key, uint64_t keyno, bool positioned)
{
	WT_DECL_RET;

	if (!positioned) {
		key_gen(key, keyno);
		cursor->set_key(cursor, key);
	}

	if (g.logging == LOG_OPS)
		(void)g.wt_api->msg_printf(g.wt_api, cursor->session,
		    "%-10s{%.*s}", "reserve", (int)key->size, key->data);

	switch (ret = cursor->reserve(cursor)) {
	case 0:
		break;
	case WT_CACHE_FULL:
	case WT_ROLLBACK:
		return (WT_ROLLBACK);
	case WT_NOTFOUND:
		return (WT_NOTFOUND);
	default:
		testutil_die(ret,
		    "row_reserve: reserve row %" PRIu64 " by key", keyno);
	}
	return (0);
}

/*
 * col_reserve --
 *	Reserve a row in a column-store file.
 */
static int
col_reserve(WT_CURSOR *cursor, uint64_t keyno, bool positioned)
{
	WT_DECL_RET;

	if (!positioned)
		cursor->set_key(cursor, keyno);

	if (g.logging == LOG_OPS)
		(void)g.wt_api->msg_printf(g.wt_api, cursor->session,
		    "%-10s%" PRIu64, "reserve", keyno);

	switch (ret = cursor->reserve(cursor)) {
	case 0:
		break;
	case WT_CACHE_FULL:
	case WT_ROLLBACK:
		return (WT_ROLLBACK);
	case WT_NOTFOUND:
		return (WT_NOTFOUND);
	default:
		testutil_die(ret, "col_reserve: %" PRIu64, keyno);
	}
	return (0);
}
#endif

/*
 * row_update --
 *	Update a row in a row-store file.
 */
static int
row_update(TINFO *tinfo, WT_CURSOR *cursor,
    WT_ITEM *key, WT_ITEM *value, uint64_t keyno, bool positioned)
{
	WT_DECL_RET;

	if (!positioned) {
		key_gen(key, keyno);
		cursor->set_key(cursor, key);
	}
	val_gen(&tinfo->rnd, value, keyno);
	cursor->set_value(cursor, value);

	if (g.logging == LOG_OPS)
		(void)g.wt_api->msg_printf(g.wt_api, cursor->session,
		    "%-10s{%.*s}, {%.*s}",
		    "put",
		    (int)key->size, key->data, (int)value->size, value->data);

	switch (ret = cursor->update(cursor)) {
	case 0:
		break;
	case WT_CACHE_FULL:
	case WT_ROLLBACK:
		return (WT_ROLLBACK);
	default:
		testutil_die(ret,
		    "row_update: update row %" PRIu64 " by key", keyno);
	}

#ifdef HAVE_BERKELEY_DB
	if (!SINGLETHREADED)
		return (0);

	bdb_update(key->data, key->size, value->data, value->size);
#endif
	return (0);
}

/*
 * col_update --
 *	Update a row in a column-store file.
 */
static int
col_update(TINFO *tinfo, WT_CURSOR *cursor,
    WT_ITEM *key, WT_ITEM *value, uint64_t keyno, bool positioned)
{
	WT_DECL_RET;

	if (!positioned)
		cursor->set_key(cursor, keyno);
	val_gen(&tinfo->rnd, value, keyno);
	if (g.type == FIX)
		cursor->set_value(cursor, *(uint8_t *)value->data);
	else
		cursor->set_value(cursor, value);

	if (g.logging == LOG_OPS) {
		if (g.type == FIX)
			(void)g.wt_api->msg_printf(g.wt_api, cursor->session,
			    "%-10s%" PRIu64 " {0x%02" PRIx8 "}",
			    "update", keyno,
			    ((uint8_t *)value->data)[0]);
		else
			(void)g.wt_api->msg_printf(g.wt_api, cursor->session,
			    "%-10s%" PRIu64 " {%.*s}",
			    "update", keyno,
			    (int)value->size, (char *)value->data);
	}

	switch (ret = cursor->update(cursor)) {
	case 0:
		break;
	case WT_CACHE_FULL:
	case WT_ROLLBACK:
		return (WT_ROLLBACK);
	default:
		testutil_die(ret, "col_update: %" PRIu64, keyno);
	}

#ifdef HAVE_BERKELEY_DB
	if (!SINGLETHREADED)
		return (0);

	key_gen(key, keyno);
	bdb_update(key->data, key->size, value->data, value->size);
#else
	(void)key;				/* [-Wunused-variable] */
#endif
	return (0);
}

/*
 * table_append_init --
 *	Re-initialize the appended records list.
 */
static void
table_append_init(void)
{
	/* Append up to 10 records per thread before waiting on resolution. */
	g.append_max = (size_t)g.c_threads * 10;
	g.append_cnt = 0;

	free(g.append);
	g.append = dcalloc(g.append_max, sizeof(uint64_t));
}

/*
 * table_append --
 *	Resolve the appended records.
 */
static void
table_append(uint64_t keyno)
{
	uint64_t *p, *ep;
	int done;

	ep = g.append + g.append_max;

	/*
	 * We don't want to ignore records we append, which requires we update
	 * the "last row" as we insert new records. Threads allocating record
	 * numbers can race with other threads, so the thread allocating record
	 * N may return after the thread allocating N + 1.  We can't update a
	 * record before it's been inserted, and so we can't leave gaps when the
	 * count of records in the table is incremented.
	 *
	 * The solution is the append table, which contains an unsorted list of
	 * appended records.  Every time we finish appending a record, process
	 * the table, trying to update the total records in the object.
	 *
	 * First, enter the new key into the append list.
	 *
	 * It's technically possible to race: we allocated space for 10 records
	 * per thread, but the check for the maximum number of records being
	 * appended doesn't lock.  If a thread allocated a new record and went
	 * to sleep (so the append table fills up), then N threads of control
	 * used the same g.append_cnt value to decide there was an available
	 * slot in the append table and both allocated new records, we could run
	 * out of space in the table. It's unfortunately not even unlikely in
	 * the case of a large number of threads all inserting as fast as they
	 * can and a single thread going to sleep for an unexpectedly long time.
	 * If it happens, sleep and retry until earlier records are resolved
	 * and we find a slot.
	 */
	for (done = 0;;) {
		testutil_check(pthread_rwlock_wrlock(&g.append_lock));

		/*
		 * If this is the thread we've been waiting for, and its record
		 * won't fit, we'd loop infinitely.  If there are many append
		 * operations and a thread goes to sleep for a little too long,
		 * it can happen.
		 */
		if (keyno == g.rows + 1) {
			g.rows = keyno;
			done = 1;

			/*
			 * Clean out the table, incrementing the total count of
			 * records until we don't find the next key.
			 */
			for (;;) {
				for (p = g.append; p < ep; ++p)
					if (*p == g.rows + 1) {
						g.rows = *p;
						*p = 0;
						--g.append_cnt;
						break;
					}
				if (p == ep)
					break;
			}
		} else
			/* Enter the key into the table. */
			for (p = g.append; p < ep; ++p)
				if (*p == 0) {
					*p = keyno;
					++g.append_cnt;
					done = 1;
					break;
				}

		testutil_check(pthread_rwlock_unlock(&g.append_lock));

		if (done)
			break;
		sleep(1);
	}
}

/*
 * row_insert --
 *	Insert a row in a row-store file.
 */
static int
row_insert(TINFO *tinfo, WT_CURSOR *cursor,
    WT_ITEM *key, WT_ITEM *value, uint64_t keyno, bool positioned)
{
	WT_DECL_RET;

	/*
	 * If we positioned the cursor already, it's a test of an update using
	 * the insert method. Otherwise, generate a unique key and insert.
	 */
	if (!positioned) {
		key_gen_insert(&tinfo->rnd, key, keyno);
		cursor->set_key(cursor, key);
	}
	val_gen(&tinfo->rnd, value, keyno);
	cursor->set_value(cursor, value);

	/* Log the operation */
	if (g.logging == LOG_OPS)
		(void)g.wt_api->msg_printf(g.wt_api, cursor->session,
		    "%-10s{%.*s}, {%.*s}",
		    "insert",
		    (int)key->size, key->data, (int)value->size, value->data);

	switch (ret = cursor->insert(cursor)) {
	case 0:
		break;
	case WT_CACHE_FULL:
	case WT_ROLLBACK:
		return (WT_ROLLBACK);
	default:
		testutil_die(ret,
		    "row_insert: insert row %" PRIu64 " by key", keyno);
	}

#ifdef HAVE_BERKELEY_DB
	if (!SINGLETHREADED)
		return (0);

	bdb_update(key->data, key->size, value->data, value->size);
#endif
	return (0);
}

/*
 * col_insert --
 *	Insert an element in a column-store file.
 */
static int
col_insert(TINFO *tinfo,
    WT_CURSOR *cursor, WT_ITEM *key, WT_ITEM *value, uint64_t *keynop)
{
	WT_DECL_RET;
	uint64_t keyno;

	val_gen(&tinfo->rnd, value, g.rows + 1);
	if (g.type == FIX)
		cursor->set_value(cursor, *(uint8_t *)value->data);
	else
		cursor->set_value(cursor, value);
	switch (ret = cursor->insert(cursor)) {
	case 0:
		break;
	case WT_CACHE_FULL:
	case WT_ROLLBACK:
		return (WT_ROLLBACK);
	default:
		testutil_die(ret, "cursor.insert");
	}
	testutil_check(cursor->get_key(cursor, &keyno));
	*keynop = (uint32_t)keyno;

	table_append(keyno);			/* Extend the object. */

	if (g.logging == LOG_OPS) {
		if (g.type == FIX)
			(void)g.wt_api->msg_printf(g.wt_api, cursor->session,
			    "%-10s%" PRIu64 " {0x%02" PRIx8 "}",
			    "insert", keyno,
			    ((uint8_t *)value->data)[0]);
		else
			(void)g.wt_api->msg_printf(g.wt_api, cursor->session,
			    "%-10s%" PRIu64 " {%.*s}",
			    "insert", keyno,
			    (int)value->size, (char *)value->data);
	}

#ifdef HAVE_BERKELEY_DB
	if (!SINGLETHREADED)
		return (0);

	key_gen(key, keyno);
	bdb_update(key->data, key->size, value->data, value->size);
#else
	(void)key;				/* [-Wunused-variable] */
#endif
	return (0);
}

/*
 * row_remove --
 *	Remove an row from a row-store file.
 */
static int
row_remove(WT_CURSOR *cursor, WT_ITEM *key, uint64_t keyno, bool positioned)
{
	WT_DECL_RET;

	if (!positioned) {
		key_gen(key, keyno);
		cursor->set_key(cursor, key);
	}

	if (g.logging == LOG_OPS)
		(void)g.wt_api->msg_printf(g.wt_api,
		    cursor->session, "%-10s%" PRIu64, "remove", keyno);

	/* We use the cursor in overwrite mode, check for existence. */
	if ((ret = cursor->search(cursor)) == 0)
		ret = cursor->remove(cursor);
	switch (ret) {
	case 0:
	case WT_NOTFOUND:
		break;
	case WT_ROLLBACK:
		return (WT_ROLLBACK);
	default:
		testutil_die(ret,
		    "row_remove: remove %" PRIu64 " by key", keyno);
	}

#ifdef HAVE_BERKELEY_DB
	if (!SINGLETHREADED)
		return (ret);

	{
	int notfound;

	bdb_remove(keyno, &notfound);
	(void)notfound_chk("row_remove", ret, notfound, keyno);
	}
#else
	(void)key;				/* [-Wunused-variable] */
#endif
	return (ret);
}

/*
 * col_remove --
 *	Remove a row from a column-store file.
 */
static int
col_remove(WT_CURSOR *cursor, WT_ITEM *key, uint64_t keyno, bool positioned)
{
	WT_DECL_RET;

	if (!positioned)
		cursor->set_key(cursor, keyno);

	if (g.logging == LOG_OPS)
		(void)g.wt_api->msg_printf(g.wt_api,
		    cursor->session, "%-10s%" PRIu64, "remove", keyno);

	/* We use the cursor in overwrite mode, check for existence. */
	if ((ret = cursor->search(cursor)) == 0)
		ret = cursor->remove(cursor);
	switch (ret) {
	case 0:
	case WT_NOTFOUND:
		break;
	case WT_ROLLBACK:
		return (WT_ROLLBACK);
	default:
		testutil_die(ret,
		    "col_remove: remove %" PRIu64 " by key", keyno);
	}

#ifdef HAVE_BERKELEY_DB
	if (!SINGLETHREADED)
		return (ret);

	/*
	 * Deleting a fixed-length item is the same as setting the bits to 0;
	 * do the same thing for the BDB store.
	 */
	if (g.type == FIX) {
		key_gen(key, keyno);
		bdb_update(key->data, key->size, "\0", 1);
	} else {
		int notfound;

		bdb_remove(keyno, &notfound);
		(void)notfound_chk("col_remove", ret, notfound, keyno);
	}
#else
	(void)key;				/* [-Wunused-variable] */
#endif
	return (ret);
}

#ifdef HAVE_BERKELEY_DB
/*
 * notfound_chk --
 *	Compare notfound returns for consistency.
 */
static int
notfound_chk(const char *f, int wt_ret, int bdb_notfound, uint64_t keyno)
{
	/* Check for not found status. */
	if (bdb_notfound && wt_ret == WT_NOTFOUND)
		return (1);

	if (bdb_notfound) {
		fprintf(stderr, "%s: %s:", progname, f);
		if (keyno != 0)
			fprintf(stderr, " row %" PRIu64 ":", keyno);
		fprintf(stderr,
		    " not found in Berkeley DB, found in WiredTiger\n");
		testutil_die(0, NULL);
	}
	if (wt_ret == WT_NOTFOUND) {
		fprintf(stderr, "%s: %s:", progname, f);
		if (keyno != 0)
			fprintf(stderr, " row %" PRIu64 ":", keyno);
		fprintf(stderr,
		    " found in Berkeley DB, not found in WiredTiger\n");
		testutil_die(0, NULL);
	}
	return (0);
}

/*
 * print_item --
 *	Display a single data/size pair, with a tag.
 */
static void
print_item(const char *tag, WT_ITEM *item)
{
	static const char hex[] = "0123456789abcdef";
	const uint8_t *data;
	size_t size;
	u_char ch;

	data = item->data;
	size = item->size;

	fprintf(stderr, "\t%s {", tag);
	if (g.type == FIX)
		fprintf(stderr, "0x%02x", data[0]);
	else
		for (; size > 0; --size, ++data) {
			ch = data[0];
			if (__wt_isprint(ch))
				fprintf(stderr, "%c", (int)ch);
			else
				fprintf(stderr, "%x%x",
				    hex[(data[0] & 0xf0) >> 4],
				    hex[data[0] & 0x0f]);
		}
	fprintf(stderr, "}\n");
}
#endif<|MERGE_RESOLUTION|>--- conflicted
+++ resolved
@@ -33,19 +33,12 @@
 static int   col_update(
 		TINFO *, WT_CURSOR *, WT_ITEM *, WT_ITEM *, uint64_t, bool);
 static int   nextprev(WT_CURSOR *, int);
-<<<<<<< HEAD
-static void  *ops(void *);
-static int   row_insert(WT_CURSOR *, WT_ITEM *, WT_ITEM *, uint64_t);
-static int   row_remove(WT_CURSOR *, WT_ITEM *, uint64_t);
-static int   row_update(WT_CURSOR *, WT_ITEM *, WT_ITEM *, uint64_t);
-=======
 static void *ops(void *);
 static int   row_insert(
 		TINFO *, WT_CURSOR *, WT_ITEM *, WT_ITEM *, uint64_t, bool);
 static int   row_remove(WT_CURSOR *, WT_ITEM *, uint64_t, bool);
 static int   row_update(
 		TINFO *, WT_CURSOR *, WT_ITEM *, WT_ITEM *, uint64_t, bool);
->>>>>>> a5b3166a
 static void  table_append_init(void);
 
 #ifdef HAVE_BERKELEY_DB
