/*-
 * Public Domain 2014-2020 MongoDB, Inc.
 * Public Domain 2008-2014 WiredTiger, Inc.
 *
 * This is free and unencumbered software released into the public domain.
 *
 * Anyone is free to copy, modify, publish, use, compile, sell, or
 * distribute this software, either in source code form or as a compiled
 * binary, for any purpose, commercial or non-commercial, and by any
 * means.
 *
 * In jurisdictions that recognize copyright laws, the author or authors
 * of this software dedicate any and all copyright interest in the
 * software to the public domain. We make this dedication for the benefit
 * of the public at large and to the detriment of our heirs and
 * successors. We intend this dedication to be an overt act of
 * relinquishment in perpetuity of all present and future rights to this
 * software under copyright law.
 *
 * THE SOFTWARE IS PROVIDED "AS IS", WITHOUT WARRANTY OF ANY KIND,
 * EXPRESS OR IMPLIED, INCLUDING BUT NOT LIMITED TO THE WARRANTIES OF
 * MERCHANTABILITY, FITNESS FOR A PARTICULAR PURPOSE AND NONINFRINGEMENT.
 * IN NO EVENT SHALL THE AUTHORS BE LIABLE FOR ANY CLAIM, DAMAGES OR
 * OTHER LIABILITY, WHETHER IN AN ACTION OF CONTRACT, TORT OR OTHERWISE,
 * ARISING FROM, OUT OF OR IN CONNECTION WITH THE SOFTWARE OR THE USE OR
 * OTHER DEALINGS IN THE SOFTWARE.
 */

#include "format.h"

static int col_insert(TINFO *, WT_CURSOR *);
static void col_insert_resolve(TINFO *);
static int col_modify(TINFO *, WT_CURSOR *, bool);
static int col_remove(TINFO *, WT_CURSOR *, bool);
static int col_reserve(TINFO *, WT_CURSOR *, bool);
static int col_truncate(TINFO *, WT_CURSOR *);
static int col_update(TINFO *, WT_CURSOR *, bool);
static int nextprev(TINFO *, WT_CURSOR *, bool);
static WT_THREAD_RET ops(void *);
static int read_row(TINFO *, WT_CURSOR *);
static int read_row_worker(WT_CURSOR *, TINFO *, uint64_t, WT_ITEM *, WT_ITEM *, bool);
static int row_insert(TINFO *, WT_CURSOR *, bool);
static int row_modify(TINFO *, WT_CURSOR *, bool);
static int row_remove(TINFO *, WT_CURSOR *, bool);
static int row_reserve(TINFO *, WT_CURSOR *, bool);
static int row_truncate(TINFO *, WT_CURSOR *);
static int row_update(TINFO *, WT_CURSOR *, bool);

static char modify_repl[256];

/*
 * modify_repl_init --
 *     Initialize the replacement information.
 */
static void
modify_repl_init(void)
{
    size_t i;

    for (i = 0; i < sizeof(modify_repl); ++i)
        modify_repl[i] = "zyxwvutsrqponmlkjihgfedcba"[i % 26];
}

/*
 * set_core_off --
 *     Turn off core dumps.
 */
void
set_core_off(void)
{
#ifdef HAVE_SETRLIMIT
    struct rlimit rlim;

    rlim.rlim_cur = rlim.rlim_max = 0;
    testutil_check(setrlimit(RLIMIT_CORE, &rlim));
#endif
}

/*
 * random_failure --
 *     Fail the process.
 */
static void
random_failure(void)
{
    static char *core = NULL;

    /*
     * Let our caller know. Note, format.sh checks for this message, so be cautious in changing the
     * format.
     */
    printf("%s: aborting to test recovery\n", progname);
    fflush(stdout);

    /* Turn off core dumps. */
    set_core_off();

    /* Fail at a random moment. */
    *core = 0;
}

TINFO **tinfo_list;

/*
 * tinfo_init --
 *     Initialize the worker thread structures.
 */
static void
tinfo_init(WT_SESSION *session)
{
    TINFO *tinfo;
    u_int i;

    /* Allocate the thread structures separately to minimize false sharing. */
    if (tinfo_list == NULL) {
        tinfo_list = dcalloc((size_t)g.c_threads + 1, sizeof(TINFO *));
        for (i = 0; i < g.c_threads; ++i) {
            tinfo_list[i] = dcalloc(1, sizeof(TINFO));
            tinfo = tinfo_list[i];

            tinfo->id = (int)i + 1;

            /*
             * Characterize the per-thread random number generator. Normally we want independent
             * behavior so threads start in different parts of the RNG space, but we've found bugs
             * by having the threads pound on the same key/value pairs, that is, by making them
             * traverse the same RNG space. 75% of the time we run in independent RNG space.
             */
            if (g.c_independent_thread_rng)
                __wt_random_init_seed((WT_SESSION_IMPL *)session, &tinfo->rnd);
            else
                __wt_random_init(&tinfo->rnd);

            /* Set up the default key and value buffers. */
            tinfo->key = &tinfo->_key;
            key_gen_init(tinfo->key);
            tinfo->value = &tinfo->_value;
            val_gen_init(tinfo->value);
            tinfo->lastkey = &tinfo->_lastkey;
            key_gen_init(tinfo->lastkey);
            tinfo->tbuf = &tinfo->_tbuf;

            snap_init(tinfo);
        }
    }

    /* Cleanup for each new run. */
    for (i = 0; i < g.c_threads; ++i) {
        tinfo = tinfo_list[i];

        tinfo->ops = 0;
        tinfo->commit = 0;
        tinfo->insert = 0;
        tinfo->prepare = 0;
        tinfo->remove = 0;
        tinfo->rollback = 0;
        tinfo->search = 0;
        tinfo->truncate = 0;
        tinfo->update = 0;

        tinfo->session = NULL;
        tinfo->cursor = NULL;

        tinfo->insert_list_cnt = 0;

        tinfo->state = TINFO_RUNNING;
        tinfo->quit = false;
    }
}

/*
 * tinfo_teardown --
 *     Tear down the worker thread structures.
 */
static void
tinfo_teardown(void)
{
    TINFO *tinfo;
    u_int i;

    for (i = 0; i < g.c_threads; ++i) {
        tinfo = tinfo_list[i];

        /*
         * Assert records were not removed unless configured to do so, otherwise subsequent runs can
         * incorrectly report scan errors.
         */
        testutil_assert(g.c_delete_pct != 0 || tinfo->remove == 0);

        snap_teardown(tinfo);
        key_gen_teardown(tinfo->key);
        val_gen_teardown(tinfo->value);
        key_gen_teardown(tinfo->lastkey);
        free(tinfo->tbuf->mem);

        free(tinfo);
    }
    free(tinfo_list);
    tinfo_list = NULL;
}

/*
 * tinfo_rollback_to_stable_check --
 *     Check the worker thread structures after a rollback to stable
 */
static void
tinfo_rollback_to_stable_check(void)
{
    WT_CURSOR *cursor;
    WT_SESSION *session;
    uint32_t count;
    char buf[512];

    /* Open a session and cursor pair. */
    testutil_check(g.wts_conn->open_session(g.wts_conn, NULL, NULL, &session));
    testutil_check(session->open_cursor(session, g.uri, NULL, NULL, &cursor));

    count = snap_repeat_rollback(cursor, tinfo_list, g.c_threads);
    testutil_check(
      __wt_snprintf(buf, sizeof(buf), "rollback_to_stable: %" PRIu32 " ops repeated\n", count));

    track(buf, 0ULL, NULL);
    testutil_check(session->close(session, NULL));
}

/*
 * Command used before rollback to stable to save the interesting files so we can replay the command
 * as necessary.
 *
 * Redirect the "cd" command to /dev/null so chatty cd implementations don't add the new working
 * directory to our output.
 */
#define ROLLBACK_STABLE_COPY_CMD                      \
    "cd %s > /dev/null && "                           \
    "rm -rf ROLLBACK.copy && mkdir ROLLBACK.copy && " \
    "cp WiredTiger* wt* ROLLBACK.copy/"

/*
 * operations --
 *     Perform a number of operations in a set of threads.
 */
void
operations(u_int ops_seconds, bool lastrun)
{
    TINFO *tinfo, total;
    WT_CONNECTION *conn;
    WT_DECL_RET;
    WT_SESSION *session;
    wt_thread_t alter_tid, backup_tid, checkpoint_tid, compact_tid, hs_tid, random_tid;
    wt_thread_t timestamp_tid;
    int64_t fourths, quit_fourths, thread_ops;
    uint32_t i;
    bool running;
    char cmd[1024];

    conn = g.wts_conn;

    session = NULL; /* -Wconditional-uninitialized */
    memset(&alter_tid, 0, sizeof(alter_tid));
    memset(&backup_tid, 0, sizeof(backup_tid));
    memset(&checkpoint_tid, 0, sizeof(checkpoint_tid));
    memset(&compact_tid, 0, sizeof(compact_tid));
    memset(&hs_tid, 0, sizeof(hs_tid));
    memset(&random_tid, 0, sizeof(random_tid));
    memset(&timestamp_tid, 0, sizeof(timestamp_tid));

    modify_repl_init();

    /*
     * There are two mechanisms to specify the length of the run, a number of operations and a
     * timer, when either expire the run terminates.
     *
     * Each thread does an equal share of the total operations (and make sure that it's not 0).
     *
     * Calculate how many fourth-of-a-second sleeps until the timer expires. If the timer expires
     * and threads don't return in 15 minutes, assume there is something hung, and force the quit.
     */
    if (g.c_ops == 0)
        thread_ops = -1;
    else {
        if (g.c_ops < g.c_threads)
            g.c_ops = g.c_threads;
        thread_ops = g.c_ops / g.c_threads;
    }
    if (ops_seconds == 0)
        fourths = quit_fourths = -1;
    else {
        fourths = ops_seconds * 4;
        quit_fourths = fourths + 15 * 4 * 60;
    }

<<<<<<< HEAD
    /* Get a session. */
    testutil_check(conn->open_session(conn, NULL, NULL, &session));

    /* Initialize and start the worker threads. */
    tinfo_init(session);
    logop(session, "%s", "=============== thread start");
=======
    testutil_check(conn->open_session(conn, NULL, NULL, &session));
    tracemsg("%s", "=============== thread ops start");
>>>>>>> 520f69ee

    /* Initialize locks to single-thread backups, failures, and timestamp updates. */
    lock_init(session, &g.backup_lock);
    lock_init(session, &g.ts_lock);

    for (i = 0; i < g.c_threads; ++i) {
<<<<<<< HEAD
        tinfo = tinfo_list[i];
=======
        tinfo_list[i] = tinfo = dcalloc(1, sizeof(TINFO));

        tinfo->id = (int)i + 1;
        tinfo->state = TINFO_RUNNING;
>>>>>>> 520f69ee
        testutil_check(__wt_thread_create(NULL, &tinfo->tid, ops, tinfo));
    }

    /* Start optional special-purpose threads. */
    if (g.c_alter)
        testutil_check(__wt_thread_create(NULL, &alter_tid, alter, NULL));
    if (g.c_backups)
        testutil_check(__wt_thread_create(NULL, &backup_tid, backup, NULL));
    if (g.c_compact)
        testutil_check(__wt_thread_create(NULL, &compact_tid, compact, NULL));
    if (g.c_hs_cursor)
        testutil_check(__wt_thread_create(NULL, &hs_tid, hs_cursor, NULL));
    if (g.c_random_cursor)
        testutil_check(__wt_thread_create(NULL, &random_tid, random_kv, NULL));
    if (g.c_txn_timestamps)
        testutil_check(__wt_thread_create(NULL, &timestamp_tid, timestamp, tinfo_list));

    if (g.c_checkpoint_flag == CHECKPOINT_ON)
        testutil_check(__wt_thread_create(NULL, &checkpoint_tid, checkpoint, NULL));

    /* Spin on the threads, calculating the totals. */
    for (;;) {
        /* Clear out the totals each pass. */
        memset(&total, 0, sizeof(total));
        for (i = 0, running = false; i < g.c_threads; ++i) {
            tinfo = tinfo_list[i];
            total.commit += tinfo->commit;
            total.insert += tinfo->insert;
            total.prepare += tinfo->prepare;
            total.remove += tinfo->remove;
            total.rollback += tinfo->rollback;
            total.search += tinfo->search;
            total.truncate += tinfo->truncate;
            total.update += tinfo->update;

            switch (tinfo->state) {
            case TINFO_RUNNING:
                running = true;
                break;
            case TINFO_COMPLETE:
                tinfo->state = TINFO_JOINED;
                testutil_check(__wt_thread_join(NULL, &tinfo->tid));
                break;
            case TINFO_JOINED:
                break;
            }

            /*
             * If the timer has expired or this thread has completed its operations, notify the
             * thread it should quit.
             */
            if (fourths == 0 || (thread_ops != -1 && tinfo->ops >= (uint64_t)thread_ops)) {
                /*
                 * On the last execution, optionally drop core for recovery testing.
                 */
                if (lastrun && g.c_abort)
                    random_failure();
                tinfo->quit = true;
            }
        }
        track("ops", 0ULL, &total);
        if (!running)
            break;
        __wt_sleep(0, 250000); /* 1/4th of a second */
        if (fourths != -1)
            --fourths;
        if (quit_fourths != -1 && --quit_fourths == 0) {
            fprintf(stderr, "%s\n", "format run more than 15 minutes past the maximum time");
            fprintf(stderr, "%s\n",
              "format run dumping cache and transaction state, then aborting the process");

            /*
             * If the library is deadlocked, we might just join the mess, set a two-minute timer to
             * limit our exposure.
             */
            set_alarm(120);

            (void)conn->debug_info(conn, "txn");
            (void)conn->debug_info(conn, "cache");

            __wt_abort(NULL);
        }
    }

    /* Wait for the special-purpose threads. */
    g.workers_finished = true;
    if (g.c_alter)
        testutil_check(__wt_thread_join(NULL, &alter_tid));
    if (g.c_backups)
        testutil_check(__wt_thread_join(NULL, &backup_tid));
    if (g.c_checkpoint_flag == CHECKPOINT_ON)
        testutil_check(__wt_thread_join(NULL, &checkpoint_tid));
    if (g.c_compact)
        testutil_check(__wt_thread_join(NULL, &compact_tid));
    if (g.c_hs_cursor)
        testutil_check(__wt_thread_join(NULL, &hs_tid));
    if (g.c_random_cursor)
        testutil_check(__wt_thread_join(NULL, &random_tid));
    if (g.c_txn_timestamps)
        testutil_check(__wt_thread_join(NULL, &timestamp_tid));
    g.workers_finished = false;

    lock_destroy(session, &g.backup_lock);
    lock_destroy(session, &g.ts_lock);

<<<<<<< HEAD
    logop(session, "%s", "=============== thread stop");
=======
    tracemsg("%s", "=============== thread ops stop");
    testutil_check(session->close(session, NULL));
>>>>>>> 520f69ee

    // TODO: temporary debug - get it all on disk before copying for rolling back.
    if (g.c_txn_rollback_to_stable)
        testutil_check(session->checkpoint(session, NULL));

    testutil_check(session->close(session, NULL));

    if (g.c_txn_rollback_to_stable) {
        track("rollback_to_stable", 0ULL, NULL);
        testutil_check(__wt_snprintf(cmd, sizeof(cmd), ROLLBACK_STABLE_COPY_CMD, g.home));
        if ((ret = system(cmd)) != 0)
            testutil_die(ret, "rollback to stable copy (\"%s\") failed", cmd);
        logop(NULL, "%-10s ts=%" PRIu64, "rts", g.stable_timestamp);
        g.wts_conn->rollback_to_stable(g.wts_conn, NULL);
        tinfo_rollback_to_stable_check();
    }

    if (lastrun)
        tinfo_teardown();
}

/*
 * begin_transaction_ts --
 *     Begin a timestamped transaction.
 */
static void
begin_transaction_ts(TINFO *tinfo, u_int *iso_configp)
{
    TINFO **tlp;
    WT_DECL_RET;
    WT_SESSION *session;
    uint64_t ts;
    const char *config;
    char buf[64];

    session = tinfo->session;

    config = "isolation=snapshot";
    *iso_configp = ISOLATION_SNAPSHOT;

    /*
     * Transaction reads are normally repeatable, but WiredTiger timestamps allow rewriting commits,
     * that is, applications can specify at commit time the timestamp at which the commit happens.
     * If that happens, our read might no longer be repeatable. Test in both modes: pick a read
     * timestamp we know is repeatable (because it's at least as old as the oldest resolved commit
     * timestamp in any thread), and pick a current timestamp, 50% of the time.
     */
    ts = 0;
    if (mmrand(&tinfo->rnd, 1, 2) == 1)
        for (ts = UINT64_MAX, tlp = tinfo_list; *tlp != NULL; ++tlp)
            ts = WT_MIN(ts, (*tlp)->commit_ts);
    if (ts != 0) {
        wiredtiger_begin_transaction(session, config);

        /*
         * If the timestamp has aged out of the system, we'll get EINVAL when we try and set it.
         * That kills the transaction, we have to restart.
         */
        testutil_check(__wt_snprintf(buf, sizeof(buf), "read_timestamp=%" PRIx64, ts));
        ret = session->timestamp_transaction(session, buf);
        if (ret == 0) {
<<<<<<< HEAD
            snap_op_init(tinfo, ts, true);
            logop(session, "begin snapshot read-ts=%" PRIu64 " (repeatable)", ts);
=======
            snap_init(tinfo, ts, true);
            traceop(tinfo, "begin snapshot read-ts=%" PRIu64 " (repeatable)", ts);
>>>>>>> 520f69ee
            return;
        }
        if (ret != EINVAL)
            testutil_check(ret);

        testutil_check(session->rollback_transaction(session, NULL));
    }

    wiredtiger_begin_transaction(session, config);

    /*
     * Otherwise, pick a current timestamp.
     *
     * Prepare returns an error if the prepare timestamp is less than any active read timestamp,
     * single-thread transaction prepare and begin.
     *
     * Lock out the oldest timestamp update.
     */
    lock_writelock(session, &g.ts_lock);

    ts = __wt_atomic_addv64(&g.timestamp, 1);
    testutil_check(__wt_snprintf(buf, sizeof(buf), "read_timestamp=%" PRIx64, ts));
    testutil_check(session->timestamp_transaction(session, buf));

    lock_writeunlock(session, &g.ts_lock);

<<<<<<< HEAD
    snap_op_init(tinfo, ts, false);
    logop(session, "begin snapshot read-ts=%" PRIu64 " (not repeatable)", ts);
=======
    snap_init(tinfo, ts, false);
    traceop(tinfo, "begin snapshot read-ts=%" PRIu64 " (not repeatable)", ts);
>>>>>>> 520f69ee
}

/*
 * begin_transaction --
 *     Choose an isolation configuration and begin a transaction.
 */
static void
begin_transaction(TINFO *tinfo, u_int *iso_configp)
{
    WT_SESSION *session;
    u_int v;
    const char *config, *log;

    session = tinfo->session;

    if ((v = g.c_isolation_flag) == ISOLATION_RANDOM)
        v = mmrand(&tinfo->rnd, 1, 3);
    switch (v) {
    case 1:
        v = ISOLATION_READ_UNCOMMITTED;
        log = "read-uncommitted";
        config = "isolation=read-uncommitted";
        break;
    case 2:
        v = ISOLATION_READ_COMMITTED;
        log = "read-committed";
        config = "isolation=read-committed";
        break;
    case 3:
    default:
        v = ISOLATION_SNAPSHOT;
        log = "snapshot";
        config = "isolation=snapshot";
        break;
    }
    *iso_configp = v;

    wiredtiger_begin_transaction(session, config);

<<<<<<< HEAD
    snap_op_init(tinfo, WT_TS_NONE, false);
    logop(session, "begin %s", log);
=======
    snap_init(tinfo, WT_TS_NONE, false);
    traceop(tinfo, "begin %s", log);
>>>>>>> 520f69ee
}

/*
 * commit_transaction --
 *     Commit a transaction.
 */
static void
commit_transaction(TINFO *tinfo, bool prepared)
{
    WT_SESSION *session;
    uint64_t ts;
    char buf[64];

    ++tinfo->commit;

    session = tinfo->session;

    ts = 0; /* -Wconditional-uninitialized */
    if (g.c_txn_timestamps) {
        /* Lock out the oldest timestamp update. */
        lock_writelock(session, &g.ts_lock);

        ts = __wt_atomic_addv64(&g.timestamp, 1);
        testutil_check(__wt_snprintf(buf, sizeof(buf), "commit_timestamp=%" PRIx64, ts));
        testutil_check(session->timestamp_transaction(session, buf));

        if (prepared) {
            testutil_check(__wt_snprintf(buf, sizeof(buf), "durable_timestamp=%" PRIx64, ts));
            testutil_check(session->timestamp_transaction(session, buf));
        }

        lock_writeunlock(session, &g.ts_lock);
    }
    testutil_check(session->commit_transaction(session, NULL));

    /* Remember our oldest commit timestamp. */
    tinfo->commit_ts = ts;

<<<<<<< HEAD
    snap_op_end(tinfo, true);
    logop(
      session, "commit read-ts=%" PRIu64 ", commit-ts=%" PRIu64, tinfo->read_ts, tinfo->commit_ts);
=======
    traceop(
      tinfo, "commit read-ts=%" PRIu64 ", commit-ts=%" PRIu64, tinfo->read_ts, tinfo->commit_ts);
>>>>>>> 520f69ee
}

/*
 * rollback_transaction --
 *     Rollback a transaction.
 */
static void
rollback_transaction(TINFO *tinfo)
{
    WT_SESSION *session;

    session = tinfo->session;

    ++tinfo->rollback;

    testutil_check(session->rollback_transaction(session, NULL));

<<<<<<< HEAD
    snap_op_end(tinfo, false);
    logop(session, "abort read-ts=%" PRIu64, tinfo->read_ts);
=======
    traceop(tinfo, "abort read-ts=%" PRIu64, tinfo->read_ts);
>>>>>>> 520f69ee
}

/*
 * prepare_transaction --
 *     Prepare a transaction if timestamps are in use.
 */
static int
prepare_transaction(TINFO *tinfo)
{
    WT_DECL_RET;
    WT_SESSION *session;
    uint64_t ts;
    uint32_t longwait, pause_ms;
    char buf[64];

    session = tinfo->session;

    ++tinfo->prepare;

    /*
     * Prepare timestamps must be less than or equal to the eventual commit timestamp. Set the
     * prepare timestamp to whatever the global value is now. The subsequent commit will increment
     * it, ensuring correctness.
     *
     * Prepare returns an error if the prepare timestamp is less than any active read timestamp,
     * single-thread transaction prepare and begin.
     *
     * Lock out the oldest timestamp update.
     */
    lock_writelock(session, &g.ts_lock);

    ts = __wt_atomic_addv64(&g.timestamp, 1);
    testutil_check(__wt_snprintf(buf, sizeof(buf), "prepare_timestamp=%" PRIx64, ts));
    ret = session->prepare_transaction(session, buf);

    traceop(tinfo, "prepare ts=%" PRIu64, ts);

    lock_writeunlock(session, &g.ts_lock);

    /*
     * Sometimes add a delay after prepare to induce extra memory stress. For 80% of the threads,
     * there is never a delay, so there is always a dedicated set of threads trying to do work. For
     * the other 20%, we'll sometimes delay. For these threads, 99% of the time, proceed without
     * delay. The rest of the time, pause up to 5 seconds, weighted toward the smaller delays.
     */
    if (tinfo->id % 5 == 0) {
        longwait = mmrand(&tinfo->rnd, 0, 999);
        if (longwait < 10) {
            pause_ms = mmrand(&tinfo->rnd, 1, 10) << longwait;
            __wt_sleep(0, (uint64_t)pause_ms * WT_THOUSAND);
        }
    }
    return (ret);
}

/*
 * OP_FAILED --
 *	General error handling.
 */
#define OP_FAILED(notfound_ok)                                                                \
    do {                                                                                      \
        positioned = false;                                                                   \
        if (intxn && (ret == WT_CACHE_FULL || ret == WT_ROLLBACK))                            \
            goto rollback;                                                                    \
        testutil_assert(                                                                      \
          (notfound_ok && ret == WT_NOTFOUND) || ret == WT_CACHE_FULL || ret == WT_ROLLBACK); \
    } while (0)

/*
 * Rollback updates returning prepare-conflict, they're unlikely to succeed unless the prepare
 * aborts. Reads wait out the error, so it's unexpected.
 */
#define READ_OP_FAILED(notfound_ok) OP_FAILED(notfound_ok)
#define WRITE_OP_FAILED(notfound_ok)    \
    do {                                \
        if (ret == WT_PREPARE_CONFLICT) \
            ret = WT_ROLLBACK;          \
        OP_FAILED(notfound_ok);         \
    } while (0)

/*
 * When in a transaction on the live table with snapshot isolation, track operations for later
 * repetition.
 */
#define SNAP_TRACK(tinfo, op)                          \
    do {                                               \
        if (intxn && iso_config == ISOLATION_SNAPSHOT) \
            snap_track(tinfo, op);                     \
    } while (0)

/*
 * ops_open_session --
 *     Create a new session/cursor pair for the thread.
 */
static void
ops_open_session(TINFO *tinfo)
{
    WT_CONNECTION *conn;
    WT_CURSOR *cursor;
    WT_DECL_RET;
    WT_SESSION *session;

    conn = g.wts_conn;

    /* Close any open session/cursor. */
    if ((session = tinfo->session) != NULL)
        testutil_check(session->close(session, NULL));

    testutil_check(conn->open_session(conn, NULL, NULL, &session));

    /*
     * Configure "append", in the case of column stores, we append when inserting new rows.
     *
     * WT_SESSION.open_cursor can return EBUSY if concurrent with a metadata operation, retry.
     */
    while ((ret = session->open_cursor(session, g.uri, NULL, "append", &cursor)) == EBUSY)
        __wt_yield();
    testutil_checkfmt(ret, "%s", g.uri);

    tinfo->session = session;
    tinfo->cursor = cursor;
}

/*
 * ops --
 *     Per-thread operations.
 */
static WT_THREAD_RET
ops(void *arg)
{
    TINFO *tinfo;
    WT_CURSOR *cursor;
    WT_DECL_RET;
    WT_SESSION *session;
    thread_op op;
    uint64_t reset_op, session_op, truncate_op;
    uint32_t range, rnd;
    u_int i, j, iso_config;
    bool greater_than, intxn, next, positioned, prepared;

    tinfo = arg;
    testutil_check(__wt_thread_str(tinfo->tidbuf, sizeof(tinfo->tidbuf)));

    /*
     * Characterize the per-thread random number generator. Normally we want independent behavior
     * so threads start in different parts of the RNG space, but we've found bugs by having the
     * threads pound on the same key/value pairs, that is, by making them traverse the same RNG
     *  space. 75% of the time we run in independent RNG space.
     */
    if (g.c_independent_thread_rng)
        __wt_random_init_seed(NULL, &tinfo->rnd);
    else
        __wt_random_init(&tinfo->rnd);

    iso_config = ISOLATION_RANDOM; /* -Wconditional-uninitialized */

<<<<<<< HEAD
=======
    /* Tracking of transactional snapshot isolation operations. */
    tinfo->snap = tinfo->snap_first = tinfo->snap_list;

    /* Set up the default key and value buffers. */
    tinfo->key = &tinfo->_key;
    key_gen_init(tinfo->key);
    tinfo->value = &tinfo->_value;
    val_gen_init(tinfo->value);
    tinfo->lastkey = &tinfo->_lastkey;
    key_gen_init(tinfo->lastkey);

>>>>>>> 520f69ee
    /* Set the first operation where we'll create sessions and cursors. */
    cursor = NULL;
    session = NULL;
    session_op = 0;

    /* Set the first operation where we'll reset the session. */
    reset_op = mmrand(&tinfo->rnd, 100, 10000);
    /* Set the first operation where we'll truncate a range. */
    truncate_op = g.c_truncate == 0 ? UINT64_MAX : mmrand(&tinfo->rnd, 100, 10000);

    /* Initialize operation trace. */
    trace_ops_init(tinfo);

    for (intxn = false; !tinfo->quit; ++tinfo->ops) {
        /* Periodically open up a new session and cursors. */
        if (tinfo->ops > session_op || session == NULL || cursor == NULL) {
            /*
             * We can't swap sessions/cursors if in a transaction, resolve any running transaction.
             */
            if (intxn) {
                commit_transaction(tinfo, false);
                intxn = false;
            }

            ops_open_session(tinfo);

            /* Pick the next session/cursor close/open. */
            session_op += mmrand(&tinfo->rnd, 100, 5000);

            session = tinfo->session;
            cursor = tinfo->cursor;
        }

        /*
         * If not in a transaction, reset the session now and then, just to make sure that operation
         * gets tested. The test is not for equality, we have to do the reset outside of a
         * transaction so we aren't likely to get an exact match.
         */
        if (!intxn && tinfo->ops > reset_op) {
            testutil_check(session->reset(session));

            /* Pick the next reset operation. */
            reset_op += mmrand(&tinfo->rnd, 20000, 50000);
        }

        /*
         * If not in a transaction, have a live handle and running in a timestamp world,
         * occasionally repeat a timestamped operation.
         */
        if (!intxn && g.c_txn_timestamps && mmrand(&tinfo->rnd, 1, 15) == 1) {
            ++tinfo->search;
            snap_repeat_single(cursor, tinfo);
        }

        /*
         * If not in a transaction and have a live handle, choose an isolation level and start a
         * transaction some percentage of the time.
         */
        if (!intxn && (g.c_txn_timestamps || mmrand(&tinfo->rnd, 1, 100) <= g.c_txn_freq)) {
            if (g.c_txn_timestamps)
                begin_transaction_ts(tinfo, &iso_config);
            else
                begin_transaction(tinfo, &iso_config);
            intxn = true;
        }

        /* Select an operation. */
        op = READ;
        i = mmrand(&tinfo->rnd, 1, 100);
        if (i < g.c_delete_pct && tinfo->ops > truncate_op) {
            op = TRUNCATE;

            /* Pick the next truncate operation. */
            truncate_op += mmrand(&tinfo->rnd, 20000, 100000);
        } else if (i < g.c_delete_pct)
            op = REMOVE;
        else if (i < g.c_delete_pct + g.c_insert_pct)
            op = INSERT;
        else if (i < g.c_delete_pct + g.c_insert_pct + g.c_modify_pct)
            op = MODIFY;
        else if (i < g.c_delete_pct + g.c_insert_pct + g.c_modify_pct + g.c_write_pct)
            op = UPDATE;

        /* Select a row. */
        tinfo->keyno = mmrand(&tinfo->rnd, 1, (u_int)g.rows);

        /*
         * Inserts, removes and updates can be done following a cursor set-key, or based on a cursor
         * position taken from a previous search. If not already doing a read, position the cursor
         * at an existing point in the tree 20% of the time.
         */
        positioned = false;
        if (op != READ && mmrand(&tinfo->rnd, 1, 5) == 1) {
            ++tinfo->search;
            ret = read_row(tinfo, cursor);
            if (ret == 0) {
                positioned = true;
                SNAP_TRACK(tinfo, READ);
            } else
                READ_OP_FAILED(true);
        }

        /*
         * Optionally reserve a row. Reserving a row before a read isn't all that sensible, but not
         * unexpected, either.
         */
        if (intxn && mmrand(&tinfo->rnd, 0, 20) == 1) {
            switch (g.type) {
            case ROW:
                ret = row_reserve(tinfo, cursor, positioned);
                break;
            case FIX:
            case VAR:
                ret = col_reserve(tinfo, cursor, positioned);
                break;
            }
            if (ret == 0) {
                positioned = true;

                __wt_yield(); /* Let other threads proceed. */
            } else
                WRITE_OP_FAILED(true);
        }

        /* Perform the operation. */
        switch (op) {
        case INSERT:
            switch (g.type) {
            case ROW:
                ret = row_insert(tinfo, cursor, positioned);
                break;
            case FIX:
            case VAR:
                /*
                 * We can only append so many new records, once we reach that limit, update a record
                 * instead of inserting.
                 */
                if (tinfo->insert_list_cnt >= WT_ELEMENTS(tinfo->insert_list))
                    goto update_instead_of_chosen_op;

                ret = col_insert(tinfo, cursor);
                break;
            }

            /* Insert never leaves the cursor positioned. */
            positioned = false;
            if (ret == 0) {
                ++tinfo->insert;
                SNAP_TRACK(tinfo, INSERT);
            } else
                WRITE_OP_FAILED(false);
            break;
        case MODIFY:
            /*
             * Change modify into update if not part of a snapshot isolation transaction, modify
             * isn't supported in those cases.
             */
            if (!intxn || iso_config != ISOLATION_SNAPSHOT)
                goto update_instead_of_chosen_op;

            ++tinfo->update;
            switch (g.type) {
            case ROW:
                ret = row_modify(tinfo, cursor, positioned);
                break;
            case VAR:
                ret = col_modify(tinfo, cursor, positioned);
                break;
            }
            if (ret == 0) {
                positioned = true;
                SNAP_TRACK(tinfo, MODIFY);
            } else
                WRITE_OP_FAILED(true);
            break;
        case READ:
            ++tinfo->search;
            ret = read_row(tinfo, cursor);
            if (ret == 0) {
                positioned = true;
                SNAP_TRACK(tinfo, READ);
            } else
                READ_OP_FAILED(true);
            break;
        case REMOVE:
            switch (g.type) {
            case ROW:
                ret = row_remove(tinfo, cursor, positioned);
                break;
            case FIX:
            case VAR:
                ret = col_remove(tinfo, cursor, positioned);
                break;
            }
            if (ret == 0) {
                ++tinfo->remove;
                /*
                 * Don't set positioned: it's unchanged from the previous state, but not necessarily
                 * set.
                 */
                SNAP_TRACK(tinfo, REMOVE);
            } else
                WRITE_OP_FAILED(true);
            break;
        case TRUNCATE:
            /*
             * A maximum of 2 truncation operations at a time, more than that can lead to serious
             * thrashing.
             */
            if (__wt_atomic_addv64(&g.truncate_cnt, 1) > 2) {
                (void)__wt_atomic_subv64(&g.truncate_cnt, 1);
                goto update_instead_of_chosen_op;
            }

            if (!positioned)
                tinfo->keyno = mmrand(&tinfo->rnd, 1, (u_int)g.rows);

            /*
             * Truncate up to 5% of the table. If the range overlaps the beginning/end of the table,
             * set the key to 0 (the truncate function then sets a cursor to NULL so that code is
             * tested).
             *
             * This gets tricky: there are 2 directions (truncating from lower keys to the current
             * position or from the current position to higher keys), and collation order
             * (truncating from lower keys to higher keys or vice-versa).
             */
            greater_than = mmrand(&tinfo->rnd, 0, 1) == 1;
            range = g.rows < 20 ? 0 : mmrand(&tinfo->rnd, 0, (u_int)g.rows / 20);
            tinfo->last = tinfo->keyno;
            if (greater_than) {
                if (g.c_reverse) {
                    if (tinfo->keyno <= range)
                        tinfo->last = 0;
                    else
                        tinfo->last -= range;
                } else {
                    tinfo->last += range;
                    if (tinfo->last > g.rows)
                        tinfo->last = 0;
                }
            } else {
                if (g.c_reverse) {
                    tinfo->keyno += range;
                    if (tinfo->keyno > g.rows)
                        tinfo->keyno = 0;
                } else {
                    if (tinfo->keyno <= range)
                        tinfo->keyno = 0;
                    else
                        tinfo->keyno -= range;
                }
            }
            switch (g.type) {
            case ROW:
                ret = row_truncate(tinfo, cursor);
                break;
            case FIX:
            case VAR:
                ret = col_truncate(tinfo, cursor);
                break;
            }
            (void)__wt_atomic_subv64(&g.truncate_cnt, 1);

            /* Truncate never leaves the cursor positioned. */
            positioned = false;
            if (ret == 0) {
                ++tinfo->truncate;
                SNAP_TRACK(tinfo, TRUNCATE);
            } else
                WRITE_OP_FAILED(false);
            break;
        case UPDATE:
update_instead_of_chosen_op:
            ++tinfo->update;
            switch (g.type) {
            case ROW:
                ret = row_update(tinfo, cursor, positioned);
                break;
            case FIX:
            case VAR:
                ret = col_update(tinfo, cursor, positioned);
                break;
            }
            if (ret == 0) {
                positioned = true;
                SNAP_TRACK(tinfo, UPDATE);
            } else
                WRITE_OP_FAILED(false);
            break;
        }

        /* If we have pending inserts, try and update the total rows. */
        if (tinfo->insert_list_cnt > 0)
            col_insert_resolve(tinfo);

        /*
         * The cursor is positioned if we did any operation other than insert, do a small number of
         * next/prev cursor operations in a random direction.
         */
        if (positioned) {
            next = mmrand(&tinfo->rnd, 0, 1) == 1;
            j = mmrand(&tinfo->rnd, 1, 100);
            for (i = 0; i < j; ++i) {
                if ((ret = nextprev(tinfo, cursor, next)) == 0)
                    continue;

                READ_OP_FAILED(true);
                break;
            }
        }

        /* Reset the cursor: there is no reason to keep pages pinned. */
        testutil_check(cursor->reset(cursor));

        /*
         * Continue if not in a transaction, else add more operations to the transaction half the
         * time.
         */
        if (!intxn || (rnd = mmrand(&tinfo->rnd, 1, 10)) > 5)
            continue;

        /*
         * Ending a transaction. If on a live handle and the transaction was configured for snapshot
         * isolation, repeat the operations and confirm the results are unchanged.
         */
        if (intxn && iso_config == ISOLATION_SNAPSHOT) {
            __wt_yield(); /* Encourage races */

            ret = snap_repeat_txn(cursor, tinfo);
            testutil_assert(ret == 0 || ret == WT_ROLLBACK);
            if (ret == WT_ROLLBACK)
                goto rollback;
        }

        /*
         * If prepare configured, prepare the transaction 10% of the time.
         */
        prepared = false;
        if (g.c_prepare && mmrand(&tinfo->rnd, 1, 10) == 1) {
            ret = prepare_transaction(tinfo);
            if (ret != 0)
                WRITE_OP_FAILED(false);

            __wt_yield(); /* Encourage races */
            prepared = true;
        }

        /*
         * If we're in a transaction, commit 40% of the time and rollback 10% of the time.
         */
        switch (rnd) {
        case 1:
        case 2:
        case 3:
        case 4: /* 40% */
            commit_transaction(tinfo, prepared);
            snap_repeat_update(tinfo, true);
            break;
        case 5: /* 10% */
rollback:
            rollback_transaction(tinfo);
            snap_repeat_update(tinfo, false);
            break;
        }

        intxn = false;
    }

    if (session != NULL) {
        testutil_check(session->close(session, NULL));
        tinfo->cursor = NULL;
        tinfo->session = NULL;
    }
<<<<<<< HEAD
=======
    key_gen_teardown(tinfo->key);
    val_gen_teardown(tinfo->value);
    key_gen_teardown(tinfo->lastkey);
>>>>>>> 520f69ee

    tinfo->state = TINFO_COMPLETE;
    return (WT_THREAD_RET_VALUE);
}

/*
 * wts_read_scan --
 *     Read and verify a subset of the elements in a file.
 */
void
wts_read_scan(void)
{
    WT_CONNECTION *conn;
    WT_CURSOR *cursor;
    WT_DECL_RET;
    WT_ITEM key, value;
    WT_SESSION *session;
    uint64_t keyno;

    conn = g.wts_conn;

    /*
     * We're not configuring transactions or read timestamps, if there's a diagnostic check, skip
     * the scan.
     */
    if (g.c_assert_read_timestamp)
        return;

    /* Set up the default key/value buffers. */
    key_gen_init(&key);
    val_gen_init(&value);

    /* Open a session and cursor pair. */
    testutil_check(conn->open_session(conn, NULL, NULL, &session));
    /*
     * open_cursor can return EBUSY if concurrent with a metadata operation, retry in that case.
     */
    while ((ret = session->open_cursor(session, g.uri, NULL, NULL, &cursor)) == EBUSY)
        __wt_yield();
    testutil_check(ret);

    /* Check a random subset of the records using the key. */
    for (keyno = 0; keyno < g.rows;) {
        keyno += mmrand(NULL, 1, 1000);
        if (keyno > g.rows)
            keyno = g.rows;

        switch (ret = read_row_worker(cursor, NULL, keyno, &key, &value, false)) {
        case 0:
        case WT_NOTFOUND:
        case WT_ROLLBACK:
        case WT_PREPARE_CONFLICT:
            break;
        default:
            testutil_die(ret, "wts_read_scan: read row %" PRIu64, keyno);
        }
    }

    testutil_check(session->close(session, NULL));

    key_gen_teardown(&key);
    val_gen_teardown(&value);
}

/*
 * read_row_worker --
 *     Read and verify a single element in a row- or column-store file.
 */
static int
read_row_worker(
  WT_CURSOR *cursor, TINFO *tinfo, uint64_t keyno, WT_ITEM *key, WT_ITEM *value, bool sn)
{
    uint8_t bitfield;
    int exact, ret;

    /* Retrieve the key/value pair by key. */
    switch (g.type) {
    case FIX:
    case VAR:
        cursor->set_key(cursor, keyno);
        break;
    case ROW:
        key_gen(key, keyno);
        cursor->set_key(cursor, key);
        break;
    }

    if (sn) {
        ret = read_op(cursor, SEARCH_NEAR, &exact);
        if (ret == 0 && exact != 0)
            ret = WT_NOTFOUND;
    } else
        ret = read_op(cursor, SEARCH, NULL);
    switch (ret) {
    case 0:
        if (g.type == FIX) {
            testutil_check(cursor->get_value(cursor, &bitfield));
            *(uint8_t *)(value->data) = bitfield;
            value->size = 1;
        } else
            testutil_check(cursor->get_value(cursor, value));
        break;
    case WT_NOTFOUND:
        /*
         * In fixed length stores, zero values at the end of the key space are returned as
         * not-found. Treat this the same as a zero value in the key space, to match BDB's behavior.
         * The WiredTiger cursor has lost its position though, so we return not-found, the cursor
         * movement can't continue.
         */
        if (g.type == FIX) {
            *(uint8_t *)(value->data) = 0;
            value->size = 1;
        }
        break;
    default:
        return (ret);
    }

    /* Log the operation */
    if (ret == 0)
        switch (g.type) {
        case FIX:
            if (tinfo == NULL && g.trace_all)
                tracemsg("%-10s%" PRIu64 " {0x%02x}", "read", keyno, ((char *)value->data)[0]);
            if (tinfo != NULL)
                traceop(
                  tinfo, "%-10s%" PRIu64 " {0x%02x}", "read", keyno, ((char *)value->data)[0]);

            break;
        case ROW:
        case VAR:
            if (tinfo == NULL && g.trace_all)
                tracemsg(
                  "%-10s%" PRIu64 " {%.*s}", "read", keyno, (int)value->size, (char *)value->data);
            if (tinfo != NULL)
                traceop(tinfo, "%-10s%" PRIu64 " {%.*s}", "read", keyno, (int)value->size,
                  (char *)value->data);
            break;
        }

    return (ret);
}

/*
 * read_row --
 *     Read and verify a single element in a row- or column-store file.
 */
static int
read_row(TINFO *tinfo, WT_CURSOR *cursor)
{
    /* 25% of the time we call search-near. */
    return (read_row_worker(
      cursor, tinfo, tinfo->keyno, tinfo->key, tinfo->value, mmrand(&tinfo->rnd, 0, 3) == 1));
}

/*
 * nextprev --
 *     Read and verify the next/prev element in a row- or column-store file.
 */
static int
nextprev(TINFO *tinfo, WT_CURSOR *cursor, bool next)
{
    WT_DECL_RET;
    WT_ITEM key, value;
    uint64_t keyno, keyno_prev;
    uint8_t bitfield;
    int cmp;
    const char *which;
    bool incrementing, record_gaps;

    keyno = 0;
    which = next ? "next" : "prev";

    switch (ret = read_op(cursor, next ? NEXT : PREV, NULL)) {
    case 0:
        switch (g.type) {
        case FIX:
            if ((ret = cursor->get_key(cursor, &keyno)) == 0 &&
              (ret = cursor->get_value(cursor, &bitfield)) == 0) {
                value.data = &bitfield;
                value.size = 1;
            }
            break;
        case ROW:
            if ((ret = cursor->get_key(cursor, &key)) == 0)
                ret = cursor->get_value(cursor, &value);
            break;
        case VAR:
            if ((ret = cursor->get_key(cursor, &keyno)) == 0)
                ret = cursor->get_value(cursor, &value);
            break;
        }
        if (ret != 0)
            testutil_die(ret, "nextprev: get_key/get_value");

        /* Check that keys are never returned out-of-order. */
        /*
         * XXX WT-3889 LSM has a bug that prevents cursor order checks from working, skip the test
         * for now.
         */
        if (DATASOURCE("lsm"))
            break;

        /*
         * Compare the returned key with the previously returned key, and assert the order is
         * correct. If not deleting keys, and the rows aren't in the column-store insert name space,
         * also assert we don't skip groups of records (that's a page-split bug symptom). Note a
         * previous run that performed salvage might have corrupted a chunk of space such that
         * records were removed. If this is a reopen of an existing database, assume salvage might
         * have happened.
         */
        record_gaps = g.c_delete_pct != 0 || g.reopen;
        switch (g.type) {
        case FIX:
        case VAR:
            if (tinfo->keyno > g.c_rows || keyno > g.c_rows)
                record_gaps = true;
            if (!next) {
                if (tinfo->keyno < keyno || (!record_gaps && keyno != tinfo->keyno - 1))
                    goto order_error_col;
            } else if (tinfo->keyno > keyno || (!record_gaps && keyno != tinfo->keyno + 1))
                goto order_error_col;
            if (0) {
order_error_col:
                testutil_die(
                  0, "%s returned %" PRIu64 " then %" PRIu64, which, tinfo->keyno, keyno);
            }

            tinfo->keyno = keyno;
            break;
        case ROW:
            incrementing = (next && !g.c_reverse) || (!next && g.c_reverse);
            cmp = memcmp(tinfo->key->data, key.data, WT_MIN(tinfo->key->size, key.size));
            if (incrementing) {
                if (cmp > 0 || (cmp == 0 && tinfo->key->size < key.size))
                    goto order_error_row;
            } else if (cmp < 0 || (cmp == 0 && tinfo->key->size > key.size))
                goto order_error_row;
            if (!record_gaps) {
                /*
                 * Convert the keys to record numbers and then compare less-than-or-equal. (It's not
                 * less-than, row-store inserts new rows in-between rows by appending a new suffix
                 * to the row's key.) Keys are strings with terminating '/' values, so absent key
                 * corruption, we can simply do the underlying string conversion on the key string.
                 */
                keyno_prev = strtoul(tinfo->key->data, NULL, 10);
                keyno = strtoul(key.data, NULL, 10);
                if (incrementing) {
                    if (keyno_prev != keyno && keyno_prev + 1 != keyno)
                        goto order_error_row;
                } else if (keyno_prev != keyno && keyno_prev - 1 != keyno)
                    goto order_error_row;
            }
            if (0) {
order_error_row:
                testutil_die(0, "%s returned {%.*s} then {%.*s}", which, (int)tinfo->key->size,
                  (char *)tinfo->key->data, (int)key.size, (char *)key.data);
            }

            testutil_check(__wt_buf_set(CUR2S(cursor), tinfo->key, key.data, key.size));
            break;
        }
        break;
    case WT_NOTFOUND:
        break;
    default:
        return (ret);
    }

    if (g.trace_all && ret == 0)
        switch (g.type) {
        case FIX:
            traceop(tinfo, "%-10s%" PRIu64 " {0x%02x}", which, keyno, ((char *)value.data)[0]);
            break;
        case ROW:
            traceop(tinfo, "%-10s%" PRIu64 " {%.*s}, {%.*s}", which, keyno, (int)key.size,
              (char *)key.data, (int)value.size, (char *)value.data);
            break;
        case VAR:
            traceop(
              tinfo, "%-10s%" PRIu64 " {%.*s}", which, keyno, (int)value.size, (char *)value.data);
            break;
        }

    return (ret);
}

/*
 * row_reserve --
 *     Reserve a row in a row-store file.
 */
static int
row_reserve(TINFO *tinfo, WT_CURSOR *cursor, bool positioned)
{
    WT_DECL_RET;

    if (!positioned) {
        key_gen(tinfo->key, tinfo->keyno);
        cursor->set_key(cursor, tinfo->key);
    }

    if ((ret = cursor->reserve(cursor)) != 0)
        return (ret);

    traceop(tinfo, "%-10s%" PRIu64 " {%.*s}", "reserve", tinfo->keyno, (int)tinfo->key->size,
      (char *)tinfo->key->data);

    return (0);
}

/*
 * col_reserve --
 *     Reserve a row in a column-store file.
 */
static int
col_reserve(TINFO *tinfo, WT_CURSOR *cursor, bool positioned)
{
    WT_DECL_RET;

    if (!positioned)
        cursor->set_key(cursor, tinfo->keyno);

    if ((ret = cursor->reserve(cursor)) != 0)
        return (ret);

    traceop(tinfo, "%-10s%" PRIu64, "reserve", tinfo->keyno);

    return (0);
}

/*
 * modify_build --
 *     Generate a set of modify vectors.
 */
static void
modify_build(TINFO *tinfo, WT_MODIFY *entries, int *nentriesp)
{
    int i, nentries;

    /* Randomly select a number of byte changes, offsets and lengths. */
    nentries = (int)mmrand(&tinfo->rnd, 1, MAX_MODIFY_ENTRIES);
    for (i = 0; i < nentries; ++i) {
        entries[i].data.data = modify_repl + mmrand(&tinfo->rnd, 1, sizeof(modify_repl) - 10);
        entries[i].data.size = (size_t)mmrand(&tinfo->rnd, 0, 10);
        /*
         * Start at least 11 bytes into the buffer so we skip leading key information.
         */
        entries[i].offset = (size_t)mmrand(&tinfo->rnd, 20, 40);
        entries[i].size = (size_t)mmrand(&tinfo->rnd, 0, 10);
    }

    *nentriesp = (int)nentries;
}

/*
 * row_modify --
 *     Modify a row in a row-store file.
 */
static int
row_modify(TINFO *tinfo, WT_CURSOR *cursor, bool positioned)
{
    WT_DECL_RET;
    WT_MODIFY entries[MAX_MODIFY_ENTRIES];
    int nentries;

    if (!positioned) {
        key_gen(tinfo->key, tinfo->keyno);
        cursor->set_key(cursor, tinfo->key);
    }

    modify_build(tinfo, entries, &nentries);
    if ((ret = cursor->modify(cursor, entries, nentries)) != 0)
        return (ret);

    testutil_check(cursor->get_value(cursor, tinfo->value));

    traceop(tinfo, "%-10s%" PRIu64 " {%.*s}, {%.*s}", "modify", tinfo->keyno, (int)tinfo->key->size,
      (char *)tinfo->key->data, (int)tinfo->value->size, (char *)tinfo->value->data);

    return (0);
}

/*
 * col_modify --
 *     Modify a row in a column-store file.
 */
static int
col_modify(TINFO *tinfo, WT_CURSOR *cursor, bool positioned)
{
    WT_DECL_RET;
    WT_MODIFY entries[MAX_MODIFY_ENTRIES];
    int nentries;

    if (!positioned)
        cursor->set_key(cursor, tinfo->keyno);

    modify_build(tinfo, entries, &nentries);
    if ((ret = cursor->modify(cursor, entries, nentries)) != 0)
        return (ret);

    testutil_check(cursor->get_value(cursor, tinfo->value));

    traceop(tinfo, "%-10s%" PRIu64 ", {%.*s}", "modify", tinfo->keyno, (int)tinfo->value->size,
      (char *)tinfo->value->data);

    return (0);
}

/*
 * row_truncate --
 *     Truncate rows in a row-store file.
 */
static int
row_truncate(TINFO *tinfo, WT_CURSOR *cursor)
{
    WT_CURSOR *c2;
    WT_DECL_RET;
    WT_SESSION *session;

    session = cursor->session;

    /*
     * The code assumes we're never truncating the entire object, assert that fact.
     */
    testutil_assert(tinfo->keyno != 0 || tinfo->last != 0);

    c2 = NULL;
    if (tinfo->keyno == 0) {
        key_gen(tinfo->key, tinfo->last);
        cursor->set_key(cursor, tinfo->key);
        ret = session->truncate(session, NULL, NULL, cursor, NULL);
    } else if (tinfo->last == 0) {
        key_gen(tinfo->key, tinfo->keyno);
        cursor->set_key(cursor, tinfo->key);
        ret = session->truncate(session, NULL, cursor, NULL, NULL);
    } else {
        key_gen(tinfo->key, tinfo->keyno);
        cursor->set_key(cursor, tinfo->key);

        testutil_check(session->open_cursor(session, g.uri, NULL, NULL, &c2));
        key_gen(tinfo->lastkey, tinfo->last);
        cursor->set_key(c2, tinfo->lastkey);

        ret = session->truncate(session, NULL, cursor, c2, NULL);
        testutil_check(c2->close(c2));
    }

    if (ret != 0)
        return (ret);

    traceop(tinfo, "%-10s%" PRIu64 ", %" PRIu64, "truncate", tinfo->keyno, tinfo->last);

    return (0);
}

/*
 * col_truncate --
 *     Truncate rows in a column-store file.
 */
static int
col_truncate(TINFO *tinfo, WT_CURSOR *cursor)
{
    WT_CURSOR *c2;
    WT_DECL_RET;
    WT_SESSION *session;

    session = cursor->session;

    /*
     * The code assumes we're never truncating the entire object, assert that fact.
     */
    testutil_assert(tinfo->keyno != 0 || tinfo->last != 0);

    c2 = NULL;
    if (tinfo->keyno == 0) {
        cursor->set_key(cursor, tinfo->last);
        ret = session->truncate(session, NULL, NULL, cursor, NULL);
    } else if (tinfo->last == 0) {
        cursor->set_key(cursor, tinfo->keyno);
        ret = session->truncate(session, NULL, cursor, NULL, NULL);
    } else {
        cursor->set_key(cursor, tinfo->keyno);

        testutil_check(session->open_cursor(session, g.uri, NULL, NULL, &c2));
        cursor->set_key(c2, tinfo->last);

        ret = session->truncate(session, NULL, cursor, c2, NULL);
        testutil_check(c2->close(c2));
    }
    if (ret != 0)
        return (ret);

    traceop(tinfo, "%-10s%" PRIu64 "-%" PRIu64, "truncate", tinfo->keyno, tinfo->last);

    return (0);
}

/*
 * row_update --
 *     Update a row in a row-store file.
 */
static int
row_update(TINFO *tinfo, WT_CURSOR *cursor, bool positioned)
{
    WT_DECL_RET;

    if (!positioned) {
        key_gen(tinfo->key, tinfo->keyno);
        cursor->set_key(cursor, tinfo->key);
    }
    val_gen(&tinfo->rnd, tinfo->value, tinfo->keyno);
    cursor->set_value(cursor, tinfo->value);

    if ((ret = cursor->update(cursor)) != 0)
        return (ret);

    traceop(tinfo, "%-10s%" PRIu64 " {%.*s}, {%.*s}", "update", tinfo->keyno, (int)tinfo->key->size,
      (char *)tinfo->key->data, (int)tinfo->value->size, (char *)tinfo->value->data);

    return (0);
}

/*
 * col_update --
 *     Update a row in a column-store file.
 */
static int
col_update(TINFO *tinfo, WT_CURSOR *cursor, bool positioned)
{
    WT_DECL_RET;

    if (!positioned)
        cursor->set_key(cursor, tinfo->keyno);
    val_gen(&tinfo->rnd, tinfo->value, tinfo->keyno);
    if (g.type == FIX)
        cursor->set_value(cursor, *(uint8_t *)tinfo->value->data);
    else
        cursor->set_value(cursor, tinfo->value);

    if ((ret = cursor->update(cursor)) != 0)
        return (ret);

    if (g.type == FIX)
        traceop(tinfo, "%-10s%" PRIu64 " {0x%02" PRIx8 "}", "update", tinfo->keyno,
          ((uint8_t *)tinfo->value->data)[0]);
    else
        traceop(tinfo, "%-10s%" PRIu64 " {%.*s}", "update", tinfo->keyno, (int)tinfo->value->size,
          (char *)tinfo->value->data);

    return (0);
}

/*
 * row_insert --
 *     Insert a row in a row-store file.
 */
static int
row_insert(TINFO *tinfo, WT_CURSOR *cursor, bool positioned)
{
    WT_DECL_RET;

    /*
     * If we positioned the cursor already, it's a test of an update using the insert method.
     * Otherwise, generate a unique key and insert.
     */
    if (!positioned) {
        key_gen_insert(&tinfo->rnd, tinfo->key, tinfo->keyno);
        cursor->set_key(cursor, tinfo->key);
    }
    val_gen(&tinfo->rnd, tinfo->value, tinfo->keyno);
    cursor->set_value(cursor, tinfo->value);

    if ((ret = cursor->insert(cursor)) != 0)
        return (ret);

    /* Log the operation */
    traceop(tinfo, "%-10s%" PRIu64 " {%.*s}, {%.*s}", "insert", tinfo->keyno, (int)tinfo->key->size,
      (char *)tinfo->key->data, (int)tinfo->value->size, (char *)tinfo->value->data);

    return (0);
}

/*
 * col_insert_resolve --
 *     Resolve newly inserted records.
 */
static void
col_insert_resolve(TINFO *tinfo)
{
    uint64_t v, *p;
    u_int i;

    /*
     * We don't want to ignore column-store records we insert, which requires we update the "last
     * row" so other threads consider them. Threads allocating record numbers can race with other
     * threads, so the thread allocating record N may return after the thread allocating N + 1. We
     * can't update a record before it's been inserted, and so we can't leave gaps when the count of
     * records in the table is incremented.
     *
     * The solution is a per-thread array which contains an unsorted list of inserted records. If
     * there are pending inserts, we review the table after every operation, trying to update the
     * total rows. This is wasteful, but we want to give other threads immediate access to the row,
     * ideally they'll collide with our insert before we resolve.
     *
     * Process the existing records and advance the last row count until we can't go further.
     */
    do {
        WT_ORDERED_READ(v, g.rows);
        for (i = 0, p = tinfo->insert_list; i < WT_ELEMENTS(tinfo->insert_list); ++i) {
            if (*p == v + 1) {
                testutil_assert(__wt_atomic_casv64(&g.rows, v, v + 1));
                *p = 0;
                --tinfo->insert_list_cnt;
                break;
            }
            testutil_assert(*p == 0 || *p > v);
        }
    } while (tinfo->insert_list_cnt > 0 && i < WT_ELEMENTS(tinfo->insert_list));
}

/*
 * col_insert_add --
 *     Add newly inserted records.
 */
static void
col_insert_add(TINFO *tinfo)
{
    u_int i;

    /* Add the inserted record to the array. */
    for (i = 0; i < WT_ELEMENTS(tinfo->insert_list); ++i)
        if (tinfo->insert_list[i] == 0) {
            tinfo->insert_list[i] = tinfo->keyno;
            ++tinfo->insert_list_cnt;
            break;
        }
    testutil_assert(i < WT_ELEMENTS(tinfo->insert_list));
}

/*
 * col_insert --
 *     Insert an element in a column-store file.
 */
static int
col_insert(TINFO *tinfo, WT_CURSOR *cursor)
{
    WT_DECL_RET;

    val_gen(&tinfo->rnd, tinfo->value, g.rows + 1);
    if (g.type == FIX)
        cursor->set_value(cursor, *(uint8_t *)tinfo->value->data);
    else
        cursor->set_value(cursor, tinfo->value);

    if ((ret = cursor->insert(cursor)) != 0)
        return (ret);

    testutil_check(cursor->get_key(cursor, &tinfo->keyno));

    col_insert_add(tinfo); /* Extend the object. */

    if (g.type == FIX)
        traceop(tinfo, "%-10s%" PRIu64 " {0x%02" PRIx8 "}", "insert", tinfo->keyno,
          ((uint8_t *)tinfo->value->data)[0]);
    else
        traceop(tinfo, "%-10s%" PRIu64 " {%.*s}", "insert", tinfo->keyno, (int)tinfo->value->size,
          (char *)tinfo->value->data);

    return (0);
}

/*
 * row_remove --
 *     Remove an row from a row-store file.
 */
static int
row_remove(TINFO *tinfo, WT_CURSOR *cursor, bool positioned)
{
    WT_DECL_RET;

    if (!positioned) {
        key_gen(tinfo->key, tinfo->keyno);
        cursor->set_key(cursor, tinfo->key);
    }

    /* We use the cursor in overwrite mode, check for existence. */
    if ((ret = read_op(cursor, SEARCH, NULL)) == 0)
        ret = cursor->remove(cursor);

    if (ret != 0 && ret != WT_NOTFOUND)
        return (ret);

    traceop(tinfo, "%-10s%" PRIu64, "remove", tinfo->keyno);

    return (ret);
}

/*
 * col_remove --
 *     Remove a row from a column-store file.
 */
static int
col_remove(TINFO *tinfo, WT_CURSOR *cursor, bool positioned)
{
    WT_DECL_RET;

    if (!positioned)
        cursor->set_key(cursor, tinfo->keyno);

    /* We use the cursor in overwrite mode, check for existence. */
    if ((ret = read_op(cursor, SEARCH, NULL)) == 0)
        ret = cursor->remove(cursor);

    if (ret != 0 && ret != WT_NOTFOUND)
        return (ret);

    traceop(tinfo, "%-10s%" PRIu64, "remove", tinfo->keyno);

    return (ret);
}<|MERGE_RESOLUTION|>--- conflicted
+++ resolved
@@ -120,17 +120,6 @@
 
             tinfo->id = (int)i + 1;
 
-            /*
-             * Characterize the per-thread random number generator. Normally we want independent
-             * behavior so threads start in different parts of the RNG space, but we've found bugs
-             * by having the threads pound on the same key/value pairs, that is, by making them
-             * traverse the same RNG space. 75% of the time we run in independent RNG space.
-             */
-            if (g.c_independent_thread_rng)
-                __wt_random_init_seed((WT_SESSION_IMPL *)session, &tinfo->rnd);
-            else
-                __wt_random_init(&tinfo->rnd);
-
             /* Set up the default key and value buffers. */
             tinfo->key = &tinfo->_key;
             key_gen_init(tinfo->key);
@@ -138,7 +127,6 @@
             val_gen_init(tinfo->value);
             tinfo->lastkey = &tinfo->_lastkey;
             key_gen_init(tinfo->lastkey);
-            tinfo->tbuf = &tinfo->_tbuf;
 
             snap_init(tinfo);
         }
@@ -191,7 +179,6 @@
         key_gen_teardown(tinfo->key);
         val_gen_teardown(tinfo->value);
         key_gen_teardown(tinfo->lastkey);
-        free(tinfo->tbuf->mem);
 
         free(tinfo);
     }
@@ -289,31 +276,19 @@
         quit_fourths = fourths + 15 * 4 * 60;
     }
 
-<<<<<<< HEAD
     /* Get a session. */
     testutil_check(conn->open_session(conn, NULL, NULL, &session));
 
     /* Initialize and start the worker threads. */
     tinfo_init(session);
-    logop(session, "%s", "=============== thread start");
-=======
-    testutil_check(conn->open_session(conn, NULL, NULL, &session));
     tracemsg("%s", "=============== thread ops start");
->>>>>>> 520f69ee
 
     /* Initialize locks to single-thread backups, failures, and timestamp updates. */
     lock_init(session, &g.backup_lock);
     lock_init(session, &g.ts_lock);
 
     for (i = 0; i < g.c_threads; ++i) {
-<<<<<<< HEAD
         tinfo = tinfo_list[i];
-=======
-        tinfo_list[i] = tinfo = dcalloc(1, sizeof(TINFO));
-
-        tinfo->id = (int)i + 1;
-        tinfo->state = TINFO_RUNNING;
->>>>>>> 520f69ee
         testutil_check(__wt_thread_create(NULL, &tinfo->tid, ops, tinfo));
     }
 
@@ -419,12 +394,7 @@
     lock_destroy(session, &g.backup_lock);
     lock_destroy(session, &g.ts_lock);
 
-<<<<<<< HEAD
-    logop(session, "%s", "=============== thread stop");
-=======
     tracemsg("%s", "=============== thread ops stop");
-    testutil_check(session->close(session, NULL));
->>>>>>> 520f69ee
 
     // TODO: temporary debug - get it all on disk before copying for rolling back.
     if (g.c_txn_rollback_to_stable)
@@ -437,7 +407,7 @@
         testutil_check(__wt_snprintf(cmd, sizeof(cmd), ROLLBACK_STABLE_COPY_CMD, g.home));
         if ((ret = system(cmd)) != 0)
             testutil_die(ret, "rollback to stable copy (\"%s\") failed", cmd);
-        logop(NULL, "%-10s ts=%" PRIu64, "rts", g.stable_timestamp);
+        tracemsg("%-10s ts=%" PRIu64, "rts", g.stable_timestamp);
         g.wts_conn->rollback_to_stable(g.wts_conn, NULL);
         tinfo_rollback_to_stable_check();
     }
@@ -486,13 +456,8 @@
         testutil_check(__wt_snprintf(buf, sizeof(buf), "read_timestamp=%" PRIx64, ts));
         ret = session->timestamp_transaction(session, buf);
         if (ret == 0) {
-<<<<<<< HEAD
             snap_op_init(tinfo, ts, true);
-            logop(session, "begin snapshot read-ts=%" PRIu64 " (repeatable)", ts);
-=======
-            snap_init(tinfo, ts, true);
             traceop(tinfo, "begin snapshot read-ts=%" PRIu64 " (repeatable)", ts);
->>>>>>> 520f69ee
             return;
         }
         if (ret != EINVAL)
@@ -519,13 +484,8 @@
 
     lock_writeunlock(session, &g.ts_lock);
 
-<<<<<<< HEAD
     snap_op_init(tinfo, ts, false);
-    logop(session, "begin snapshot read-ts=%" PRIu64 " (not repeatable)", ts);
-=======
-    snap_init(tinfo, ts, false);
     traceop(tinfo, "begin snapshot read-ts=%" PRIu64 " (not repeatable)", ts);
->>>>>>> 520f69ee
 }
 
 /*
@@ -565,13 +525,8 @@
 
     wiredtiger_begin_transaction(session, config);
 
-<<<<<<< HEAD
     snap_op_init(tinfo, WT_TS_NONE, false);
-    logop(session, "begin %s", log);
-=======
-    snap_init(tinfo, WT_TS_NONE, false);
     traceop(tinfo, "begin %s", log);
->>>>>>> 520f69ee
 }
 
 /*
@@ -610,14 +565,9 @@
     /* Remember our oldest commit timestamp. */
     tinfo->commit_ts = ts;
 
-<<<<<<< HEAD
     snap_op_end(tinfo, true);
-    logop(
-      session, "commit read-ts=%" PRIu64 ", commit-ts=%" PRIu64, tinfo->read_ts, tinfo->commit_ts);
-=======
     traceop(
       tinfo, "commit read-ts=%" PRIu64 ", commit-ts=%" PRIu64, tinfo->read_ts, tinfo->commit_ts);
->>>>>>> 520f69ee
 }
 
 /*
@@ -635,12 +585,8 @@
 
     testutil_check(session->rollback_transaction(session, NULL));
 
-<<<<<<< HEAD
     snap_op_end(tinfo, false);
-    logop(session, "abort read-ts=%" PRIu64, tinfo->read_ts);
-=======
     traceop(tinfo, "abort read-ts=%" PRIu64, tinfo->read_ts);
->>>>>>> 520f69ee
 }
 
 /*
@@ -785,10 +731,10 @@
     testutil_check(__wt_thread_str(tinfo->tidbuf, sizeof(tinfo->tidbuf)));
 
     /*
-     * Characterize the per-thread random number generator. Normally we want independent behavior
-     * so threads start in different parts of the RNG space, but we've found bugs by having the
-     * threads pound on the same key/value pairs, that is, by making them traverse the same RNG
-     *  space. 75% of the time we run in independent RNG space.
+     * Characterize the per-thread random number generator. Normally we want independent behavior so
+     * threads start in different parts of the RNG space, but we've found bugs by having the threads
+     * pound on the same key/value pairs, that is, by making them traverse the same RNG space. 75%
+     * of the time we run in independent RNG space.
      */
     if (g.c_independent_thread_rng)
         __wt_random_init_seed(NULL, &tinfo->rnd);
@@ -797,20 +743,6 @@
 
     iso_config = ISOLATION_RANDOM; /* -Wconditional-uninitialized */
 
-<<<<<<< HEAD
-=======
-    /* Tracking of transactional snapshot isolation operations. */
-    tinfo->snap = tinfo->snap_first = tinfo->snap_list;
-
-    /* Set up the default key and value buffers. */
-    tinfo->key = &tinfo->_key;
-    key_gen_init(tinfo->key);
-    tinfo->value = &tinfo->_value;
-    val_gen_init(tinfo->value);
-    tinfo->lastkey = &tinfo->_lastkey;
-    key_gen_init(tinfo->lastkey);
-
->>>>>>> 520f69ee
     /* Set the first operation where we'll create sessions and cursors. */
     cursor = NULL;
     session = NULL;
@@ -1184,12 +1116,6 @@
         tinfo->cursor = NULL;
         tinfo->session = NULL;
     }
-<<<<<<< HEAD
-=======
-    key_gen_teardown(tinfo->key);
-    val_gen_teardown(tinfo->value);
-    key_gen_teardown(tinfo->lastkey);
->>>>>>> 520f69ee
 
     tinfo->state = TINFO_COMPLETE;
     return (WT_THREAD_RET_VALUE);
