/*-
 * Public Domain 2014-2017 MongoDB, Inc.
 * Public Domain 2008-2014 WiredTiger, Inc.
 *
 * This is free and unencumbered software released into the public domain.
 *
 * Anyone is free to copy, modify, publish, use, compile, sell, or
 * distribute this software, either in source code form or as a compiled
 * binary, for any purpose, commercial or non-commercial, and by any
 * means.
 *
 * In jurisdictions that recognize copyright laws, the author or authors
 * of this software dedicate any and all copyright interest in the
 * software to the public domain. We make this dedication for the benefit
 * of the public at large and to the detriment of our heirs and
 * successors. We intend this dedication to be an overt act of
 * relinquishment in perpetuity of all present and future rights to this
 * software under copyright law.
 *
 * THE SOFTWARE IS PROVIDED "AS IS", WITHOUT WARRANTY OF ANY KIND,
 * EXPRESS OR IMPLIED, INCLUDING BUT NOT LIMITED TO THE WARRANTIES OF
 * MERCHANTABILITY, FITNESS FOR A PARTICULAR PURPOSE AND NONINFRINGEMENT.
 * IN NO EVENT SHALL THE AUTHORS BE LIABLE FOR ANY CLAIM, DAMAGES OR
 * OTHER LIABILITY, WHETHER IN AN ACTION OF CONTRACT, TORT OR OTHERWISE,
 * ARISING FROM, OUT OF OR IN CONNECTION WITH THE SOFTWARE OR THE USE OR
 * OTHER DEALINGS IN THE SOFTWARE.
 */

#include "format.h"

static int   col_insert(TINFO *, WT_CURSOR *, WT_ITEM *, WT_ITEM *, uint64_t *);
static int   col_modify(
		TINFO *, WT_CURSOR *, WT_ITEM *, WT_ITEM *, uint64_t, bool);
static int   col_remove(WT_CURSOR *, WT_ITEM *, uint64_t, bool);
static int   col_reserve(WT_CURSOR *, uint64_t, bool);
static int   col_update(
		TINFO *, WT_CURSOR *, WT_ITEM *, WT_ITEM *, uint64_t, bool);
static int   nextprev(WT_CURSOR *, int);
static WT_THREAD_RET ops(void *);
static int   row_insert(
		TINFO *, WT_CURSOR *, WT_ITEM *, WT_ITEM *, uint64_t, bool);
static int   row_modify(
		TINFO *, WT_CURSOR *, WT_ITEM *, WT_ITEM *, uint64_t, bool);
static int   row_remove(WT_CURSOR *, WT_ITEM *, uint64_t, bool);
static int   row_reserve(WT_CURSOR *, WT_ITEM *, uint64_t, bool);
static int   row_update(
		TINFO *, WT_CURSOR *, WT_ITEM *, WT_ITEM *, uint64_t, bool);
static void  table_append_init(void);

#ifdef HAVE_BERKELEY_DB
static int   notfound_chk(const char *, int, int, uint64_t);
static void  print_item(const char *, WT_ITEM *);
#endif

/*
 * wts_ops --
 *	Perform a number of operations in a set of threads.
 */
void
wts_ops(int lastrun)
{
	TINFO **tinfo_list, *tinfo, total;
	WT_CONNECTION *conn;
	WT_SESSION *session;
<<<<<<< HEAD
	pthread_t alter_tid, backup_tid, compact_tid, compat_tid, lrt_tid;
=======
	wt_thread_t alter_tid, backup_tid, compact_tid, lrt_tid;
>>>>>>> 92c2258c
	int64_t fourths, thread_ops;
	uint32_t i;
	int running;

	conn = g.wts_conn;

	session = NULL;			/* -Wconditional-uninitialized */
	memset(&alter_tid, 0, sizeof(alter_tid));
	memset(&backup_tid, 0, sizeof(backup_tid));
	memset(&compact_tid, 0, sizeof(compact_tid));
	memset(&compat_tid, 0, sizeof(compat_tid));
	memset(&lrt_tid, 0, sizeof(lrt_tid));

	/*
	 * There are two mechanisms to specify the length of the run, a number
	 * of operations and a timer, when either expire the run terminates.
	 * Each thread does an equal share of the total operations (and make
	 * sure that it's not 0).
	 *
	 * Calculate how many fourth-of-a-second sleeps until any timer expires.
	 */
	if (g.c_ops == 0)
		thread_ops = -1;
	else {
		if (g.c_ops < g.c_threads)
			g.c_ops = g.c_threads;
		thread_ops = g.c_ops / g.c_threads;
	}
	if (g.c_timer == 0)
		fourths = -1;
	else
		fourths = ((int64_t)g.c_timer * 4 * 60) / FORMAT_OPERATION_REPS;

	/* Initialize the table extension code. */
	table_append_init();

	/*
	 * We support replay of threaded runs, but don't log random numbers
	 * after threaded operations start, there's no point.
	 */
	if (!SINGLETHREADED)
		g.rand_log_stop = 1;

	/* Open a session. */
	if (g.logging != 0) {
		testutil_check(conn->open_session(conn, NULL, NULL, &session));
		(void)g.wt_api->msg_printf(g.wt_api, session,
		    "=============== thread ops start ===============");
	}

	/*
	 * Create the per-thread structures and start the worker threads.
	 * Allocate the thread structures separately to minimize false sharing.
	 */
	tinfo_list = dcalloc((size_t)g.c_threads, sizeof(TINFO *));
	for (i = 0; i < g.c_threads; ++i) {
		tinfo_list[i] = tinfo = dcalloc(1, sizeof(TINFO));
		tinfo->id = (int)i + 1;
		tinfo->state = TINFO_RUNNING;
		testutil_check(
		    __wt_thread_create(NULL, &tinfo->tid, ops, tinfo));
	}

	/*
	 * If a multi-threaded run, start optional backup, compaction and
	 * long-running reader threads.
	 */
	if (g.c_alter)
		testutil_check(
		    __wt_thread_create(NULL, &alter_tid, alter, NULL));
	if (g.c_backups)
		testutil_check(
		    __wt_thread_create(NULL, &backup_tid, backup, NULL));
	if (g.c_compact)
		testutil_check(
<<<<<<< HEAD
		    pthread_create(&compact_tid, NULL, compact, NULL));
	if (g.c_compat_flag != COMPAT_NONE)
		testutil_check(pthread_create(&compat_tid, NULL, compat, NULL));
=======
		    __wt_thread_create(NULL, &compact_tid, compact, NULL));
>>>>>>> 92c2258c
	if (!SINGLETHREADED && g.c_long_running_txn)
		testutil_check(__wt_thread_create(NULL, &lrt_tid, lrt, NULL));

	/* Spin on the threads, calculating the totals. */
	for (;;) {
		/* Clear out the totals each pass. */
		memset(&total, 0, sizeof(total));
		for (i = 0, running = 0; i < g.c_threads; ++i) {
			tinfo = tinfo_list[i];
			total.commit += tinfo->commit;
			total.deadlock += tinfo->deadlock;
			total.insert += tinfo->insert;
			total.remove += tinfo->remove;
			total.rollback += tinfo->rollback;
			total.search += tinfo->search;
			total.update += tinfo->update;

			switch (tinfo->state) {
			case TINFO_RUNNING:
				running = 1;
				break;
			case TINFO_COMPLETE:
				tinfo->state = TINFO_JOINED;
				testutil_check(
				    __wt_thread_join(NULL, tinfo->tid));
				break;
			case TINFO_JOINED:
				break;
			}

			/*
			 * If the timer has expired or this thread has completed
			 * its operations, notify the thread it should quit.
			 */
			if (fourths == 0 ||
			    (thread_ops != -1 &&
			    tinfo->ops >= (uint64_t)thread_ops)) {
				/*
				 * On the last execution, optionally drop core
				 * for recovery testing.
				 */
				if (lastrun && g.c_abort) {
					static char *core = NULL;
					*core = 0;
				}
				tinfo->quit = 1;
			}
		}
		track("ops", 0ULL, &total);
		if (!running)
			break;
		(void)usleep(250000);		/* 1/4th of a second */
		if (fourths != -1)
			--fourths;
	}
	for (i = 0; i < g.c_threads; ++i)
		free(tinfo_list[i]);
	free(tinfo_list);

	/* Wait for the other threads. */
	g.workers_finished = 1;
	if (g.c_alter)
		testutil_check(__wt_thread_join(NULL, alter_tid));
	if (g.c_backups)
		testutil_check(__wt_thread_join(NULL, backup_tid));
	if (g.c_compact)
<<<<<<< HEAD
		(void)pthread_join(compact_tid, NULL);
	if (g.c_compat_flag != COMPAT_NONE)
		(void)pthread_join(compat_tid, NULL);
=======
		testutil_check(__wt_thread_join(NULL, compact_tid));
>>>>>>> 92c2258c
	if (!SINGLETHREADED && g.c_long_running_txn)
		testutil_check(__wt_thread_join(NULL, lrt_tid));
	g.workers_finished = 0;

	if (g.logging != 0) {
		(void)g.wt_api->msg_printf(g.wt_api, session,
		    "=============== thread ops stop ===============");
		testutil_check(session->close(session, NULL));
	}
}

/*
 * isolation_config --
 *	Return an isolation configuration.
 */
static inline const char *
isolation_config(WT_RAND_STATE *rnd, bool *iso_snapshotp)
{
	u_int v;

	if ((v = g.c_isolation_flag) == ISOLATION_RANDOM)
		v = mmrand(rnd, 2, 4);
	switch (v) {
	case ISOLATION_READ_UNCOMMITTED:
		*iso_snapshotp = false;
		return ("isolation=read-uncommitted");
	case ISOLATION_READ_COMMITTED:
		*iso_snapshotp = false;
		return ("isolation=read-committed");
	case ISOLATION_SNAPSHOT:
	default:
		*iso_snapshotp = true;
		return ("isolation=snapshot");
	}
}

typedef struct {
	uint64_t keyno;			/* Row number */

	void    *kdata;			/* If an insert, the generated key */
	size_t   ksize;
	size_t   kmemsize;

	void    *vdata;			/* If not a delete, the value */
	size_t   vsize;
	size_t   vmemsize;

	bool     deleted;		/* Delete operation */
	bool     insert;		/* Insert operation */
} SNAP_OPS;

#define	SNAP_TRACK							\
	(snap != NULL && (size_t)(snap - snap_list) < WT_ELEMENTS(snap_list))

/*
 * snap_track --
 *     Add a single snapshot isolation returned value to the list.
 */
static void
snap_track(SNAP_OPS *snap, uint64_t keyno, WT_ITEM *key, WT_ITEM *value)
{
	snap->keyno = keyno;
	if (key == NULL)
		snap->insert = false;
	else {
		snap->insert = true;

		if (snap->kmemsize < key->size) {
			snap->kdata = drealloc(snap->kdata, key->size);
			snap->kmemsize = key->size;
		}
		memcpy(snap->kdata, key->data, snap->ksize = key->size);
	}
	if (value == NULL)
		snap->deleted = true;
	else  {
		snap->deleted = false;
		if (snap->vmemsize < value->size) {
			snap->vdata = drealloc(snap->vdata, value->size);
			snap->vmemsize = value->size;
		}
		memcpy(snap->vdata, value->data, snap->vsize = value->size);
	}
}

/*
 * snap_check --
 *	Check snapshot isolation operations are repeatable.
 */
static int
snap_check(WT_CURSOR *cursor,
    SNAP_OPS *start, SNAP_OPS *stop, WT_ITEM *key, WT_ITEM *value)
{
	WT_DECL_RET;
	SNAP_OPS *p;
	uint8_t bitfield;

	for (; start < stop; ++start) {
		/* Check for subsequent changes to this record. */
		for (p = start + 1; p < stop && p->keyno != start->keyno; ++p)
			;
		if (p != stop)
			continue;

		/*
		 * Retrieve the key/value pair by key. Row-store inserts have a
		 * unique generated key we saved, else generate the key from the
		 * key number.
		 */
		if (start->insert == 0) {
			switch (g.type) {
			case FIX:
			case VAR:
				cursor->set_key(cursor, start->keyno);
				break;
			case ROW:
				key_gen(key, start->keyno);
				cursor->set_key(cursor, key);
				break;
			}
		} else {
			key->data = start->kdata;
			key->size = start->ksize;
			cursor->set_key(cursor, key);
		}
		if ((ret = cursor->search(cursor)) == 0) {
			if (g.type == FIX) {
				testutil_check(
				    cursor->get_value(cursor, &bitfield));
				*(uint8_t *)(value->data) = bitfield;
				value->size = 1;
			} else
				testutil_check(
				    cursor->get_value(cursor, value));
		} else
			if (ret != WT_NOTFOUND)
				return (ret);

		/* Check for simple matches. */
		if (ret == 0 && !start->deleted &&
		    value->size == start->vsize &&
		    memcmp(value->data, start->vdata, value->size) == 0)
			continue;
		if (ret == WT_NOTFOUND && start->deleted)
			continue;

		/*
		 * In fixed length stores, zero values at the end of the key
		 * space are returned as not-found, and not-found row reads
		 * are saved as zero values. Map back-and-forth for simplicity.
		 */
		if (g.type == FIX) {
			if (ret == WT_NOTFOUND &&
			    start->vsize == 1 && *(uint8_t *)start->vdata == 0)
				continue;
			if (start->deleted &&
			    value->size == 1 && *(uint8_t *)value->data == 0)
				continue;
		}

		/* Things went pear-shaped. */
		switch (g.type) {
		case FIX:
			testutil_die(ret,
			    "snapshot-isolation: %" PRIu64 " search: "
			    "expected {0x%02x}, found {0x%02x}",
			    start->keyno,
			    start->deleted ? 0 : *(uint8_t *)start->vdata,
			    ret == WT_NOTFOUND ? 0 : *(uint8_t *)value->data);
			/* NOTREACHED */
		case ROW:
			testutil_die(ret,
			    "snapshot-isolation: %.*s search: "
			    "expected {%.*s}, found {%.*s}",
			    (int)key->size, key->data,
			    start->deleted ?
			    (int)strlen("deleted") : (int)start->vsize,
			    start->deleted ? "deleted" : start->vdata,
			    ret == WT_NOTFOUND ?
			    (int)strlen("deleted") : (int)value->size,
			    ret == WT_NOTFOUND ? "deleted" : value->data);
			/* NOTREACHED */
		case VAR:
			testutil_die(ret,
			    "snapshot-isolation: %" PRIu64 " search: "
			    "expected {%.*s}, found {%.*s}",
			    start->keyno,
			    start->deleted ?
			    (int)strlen("deleted") : (int)start->vsize,
			    start->deleted ? "deleted" : start->vdata,
			    ret == WT_NOTFOUND ?
			    (int)strlen("deleted") : (int)value->size,
			    ret == WT_NOTFOUND ? "deleted" : value->data);
			/* NOTREACHED */
		}
	}
	return (0);
}

/*
 * ops --
 *     Per-thread operations.
 */
static WT_THREAD_RET
ops(void *arg)
{
	enum { INSERT, MODIFY, READ, REMOVE, UPDATE } op;
	SNAP_OPS *snap, snap_list[64];
	TINFO *tinfo;
	WT_CONNECTION *conn;
	WT_CURSOR *cursor;
	WT_DECL_RET;
	WT_ITEM *key, _key, *value, _value;
	WT_SESSION *session;
	uint64_t keyno, ckpt_op, reset_op, session_op;
	uint32_t rnd;
	u_int i;
	int dir;
	char *ckpt_config, ckpt_name[64];
	bool ckpt_available, intxn, iso_snapshot, positioned, readonly;

	tinfo = arg;

	conn = g.wts_conn;
	readonly = false;		/* -Wconditional-uninitialized */

	/* Initialize tracking of snapshot isolation transaction returns. */
	snap = NULL;
	iso_snapshot = false;
	memset(snap_list, 0, sizeof(snap_list));

	/* Initialize the per-thread random number generator. */
	__wt_random_init(&tinfo->rnd);

	/* Set up the default key and value buffers. */
	key = &_key;
	key_gen_setup(key);
	value = &_value;
	val_gen_setup(&tinfo->rnd, value);

	/* Set the first operation where we'll create sessions and cursors. */
	cursor = NULL;
	session = NULL;
	session_op = 0;

	/* Set the first operation where we'll perform checkpoint operations. */
	ckpt_op = g.c_checkpoints ? mmrand(&tinfo->rnd, 100, 10000) : 0;
	ckpt_available = false;

	/* Set the first operation where we'll reset the session. */
	reset_op = mmrand(&tinfo->rnd, 100, 10000);

	for (intxn = false; !tinfo->quit; ++tinfo->ops) {
		/*
		 * We can't checkpoint or swap sessions/cursors while in a
		 * transaction, resolve any running transaction.
		 */
		if (intxn &&
		    (tinfo->ops == ckpt_op || tinfo->ops == session_op)) {
			testutil_check(
			    session->commit_transaction(session, NULL));
			++tinfo->commit;
			intxn = false;
		}

		/* Open up a new session and cursors. */
		if (tinfo->ops == session_op ||
		    session == NULL || cursor == NULL) {
			if (session != NULL)
				testutil_check(session->close(session, NULL));

			testutil_check(
			    conn->open_session(conn, NULL, NULL, &session));

			/*
			 * 10% of the time, perform some read-only operations
			 * from a checkpoint.
			 *
			 * Skip that if we are single-threaded and doing checks
			 * against a Berkeley DB database, because that won't
			 * work because the Berkeley DB database records won't
			 * match the checkpoint.  Also skip if we are using
			 * LSM, because it doesn't support reads from
			 * checkpoints.
			 */
			if (!SINGLETHREADED && !DATASOURCE("lsm") &&
			    ckpt_available && mmrand(&tinfo->rnd, 1, 10) == 1) {
				testutil_check(session->open_cursor(session,
				    g.uri, NULL, ckpt_name, &cursor));

				/* Pick the next session/cursor close/open. */
				session_op += 250;

				/* Checkpoints are read-only. */
				readonly = true;
			} else {
				/*
				 * Configure "append", in the case of column
				 * stores, we append when inserting new rows.
				 */
				testutil_check(session->open_cursor(
				    session, g.uri, NULL, "append", &cursor));

				/* Pick the next session/cursor close/open. */
				session_op += mmrand(&tinfo->rnd, 100, 5000);

				/* Updates supported. */
				readonly = false;
			}
		}

		/* Checkpoint the database. */
		if (tinfo->ops == ckpt_op && g.c_checkpoints) {
			/*
			 * Checkpoints are single-threaded inside WiredTiger,
			 * skip our checkpoint if another thread is already
			 * doing one.
			 */
			ret = pthread_rwlock_trywrlock(&g.checkpoint_lock);
			if (ret == EBUSY)
				goto skip_checkpoint;
			testutil_check(ret);

			/*
			 * LSM and data-sources don't support named checkpoints
			 * and we can't drop a named checkpoint while there's a
			 * backup in progress, otherwise name the checkpoint 5%
			 * of the time.
			 */
			if (mmrand(&tinfo->rnd, 1, 20) != 1 ||
			    DATASOURCE("helium") ||
			    DATASOURCE("kvsbdb") || DATASOURCE("lsm") ||
			    pthread_rwlock_trywrlock(&g.backup_lock) == EBUSY)
				ckpt_config = NULL;
			else {
				testutil_check(__wt_snprintf(
				    ckpt_name, sizeof(ckpt_name),
				    "name=thread-%d", tinfo->id));
				ckpt_config = ckpt_name;
			}

			ret = session->checkpoint(session, ckpt_config);
			/*
			 * We may be trying to create a named checkpoint while
			 * we hold a cursor open to the previous checkpoint.
			 * Tolerate EBUSY.
			 */
			if (ret != 0 && ret != EBUSY)
				testutil_die(ret, "%s",
				    ckpt_config == NULL ? "" : ckpt_config);
			ret = 0;

			if (ckpt_config != NULL)
				testutil_check(
				    pthread_rwlock_unlock(&g.backup_lock));
			testutil_check(
			    pthread_rwlock_unlock(&g.checkpoint_lock));

			/* Rephrase the checkpoint name for cursor open. */
			if (ckpt_config == NULL)
				strcpy(ckpt_name,
				    "checkpoint=WiredTigerCheckpoint");
			else
				testutil_check(__wt_snprintf(
				    ckpt_name, sizeof(ckpt_name),
				    "checkpoint=thread-%d", tinfo->id));
			ckpt_available = true;

skip_checkpoint:	/* Pick the next checkpoint operation. */
			ckpt_op += mmrand(&tinfo->rnd, 5000, 20000);
		}

		/*
		 * Reset the session every now and then, just to make sure that
		 * operation gets tested. Note the test is not for equality, we
		 * have to do the reset outside of a transaction.
		 */
		if (tinfo->ops > reset_op && !intxn) {
			testutil_check(session->reset(session));

			/* Pick the next reset operation. */
			reset_op += mmrand(&tinfo->rnd, 20000, 50000);
		}

		/*
		 * If we're not single-threaded and not in a transaction, choose
		 * an isolation level and start a transaction some percentage of
		 * the time.
		 */
		if (!SINGLETHREADED &&
		    !intxn && mmrand(&tinfo->rnd, 1, 100) >= g.c_txn_freq) {
			testutil_check(
			    session->reconfigure(session,
				isolation_config(&tinfo->rnd, &iso_snapshot)));
			testutil_check(
			    session->begin_transaction(session, NULL));

			snap = iso_snapshot ? snap_list : NULL;
			intxn = true;
		}

		/* Select a row. */
		keyno = mmrand(&tinfo->rnd, 1, (u_int)g.rows);
		positioned = false;

		/* Select an operation. */
		op = READ;
		if (!readonly) {
			i = mmrand(&tinfo->rnd, 1, 100);
			if (i < g.c_delete_pct)
				op = REMOVE;
			else if (i < g.c_delete_pct + g.c_insert_pct)
				op = INSERT;
			else if (i < g.c_delete_pct +
			    g.c_insert_pct + g.c_modify_pct)
				op = MODIFY;
			else if (i < g.c_delete_pct +
			    g.c_insert_pct + g.c_modify_pct + g.c_write_pct)
				op = UPDATE;
		}

		/*
		 * Inserts, removes and updates can be done following a cursor
		 * set-key, or based on a cursor position taken from a previous
		 * search. If not already doing a read, position the cursor at
		 * an existing point in the tree 20% of the time.
		 */
		positioned = false;
		if (op != READ && mmrand(&tinfo->rnd, 1, 5) == 1) {
			++tinfo->search;
			ret = read_row(cursor, key, value, keyno);
			if (ret == 0) {
				positioned = true;
				if (SNAP_TRACK)
					snap_track(snap++, keyno, NULL, value);
			} else {
				positioned = false;
				if (ret == WT_ROLLBACK && intxn)
					goto deadlock;
				testutil_assert(ret == WT_NOTFOUND);
			}
		}

		/* Optionally reserve a row. */
		if (!readonly && intxn && mmrand(&tinfo->rnd, 0, 20) == 1) {
			switch (g.type) {
			case ROW:
				ret =
				    row_reserve(cursor, key, keyno, positioned);
				break;
			case FIX:
			case VAR:
				ret = col_reserve(cursor, keyno, positioned);
				break;
			}
			if (ret == 0) {
				positioned = true;
				__wt_yield();
			} else {
				positioned = false;
				if (ret == WT_ROLLBACK && intxn)
					goto deadlock;
				testutil_assert(ret == WT_NOTFOUND);
			}
		}

		/* Perform the operation. */
		switch (op) {
		case INSERT:
			switch (g.type) {
			case ROW:
				ret = row_insert(tinfo,
				    cursor, key, value, keyno, positioned);
				break;
			case FIX:
			case VAR:
				/*
				 * We can only append so many new records, once
				 * we reach that limit, update a record instead
				 * of inserting.
				 */
				if (g.append_cnt >= g.append_max)
					goto update_instead_of_insert;

				ret = col_insert(
				    tinfo, cursor, key, value, &keyno);
				break;
			}

			/* Insert never leaves the cursor positioned. */
			positioned = false;
			if (ret == 0) {
				++tinfo->insert;
				if (SNAP_TRACK)
					snap_track(snap++, keyno,
					    g.type == ROW ? key : NULL, value);
			} else {
				if (ret == WT_ROLLBACK && intxn)
					goto deadlock;
				testutil_assert(ret == 0 || ret == WT_ROLLBACK);
			}
			break;
		case MODIFY:
			++tinfo->update;
			switch (g.type) {
			case ROW:
				ret = row_modify(tinfo, cursor,
				    key, value, keyno, positioned);
				break;
			case VAR:
				ret = col_modify(tinfo, cursor,
				    key, value, keyno, positioned);
				break;
			}
			if (ret == 0) {
				positioned = true;
				if (SNAP_TRACK)
					snap_track(snap++, keyno, NULL, value);
			} else {
				positioned = false;
				if (ret == WT_ROLLBACK && intxn)
					goto deadlock;
				testutil_assert(ret == 0 ||
				    ret == WT_NOTFOUND || ret == WT_ROLLBACK);
			}
			break;
		case READ:
			++tinfo->search;
			ret = read_row(cursor, key, value, keyno);
			if (ret == 0) {
				positioned = true;
				if (SNAP_TRACK)
					snap_track(snap++, keyno, NULL, value);
			} else {
				positioned = false;
				if (ret == WT_ROLLBACK && intxn)
					goto deadlock;
				testutil_assert(ret == WT_NOTFOUND);
			}
			break;
		case REMOVE:
			switch (g.type) {
			case ROW:
				ret =
				    row_remove(cursor, key, keyno, positioned);
				break;
			case FIX:
			case VAR:
				ret =
				    col_remove(cursor, key, keyno, positioned);
				break;
			}
			if (ret == 0) {
				++tinfo->remove;
				/*
				 * Don't set positioned: it's unchanged from the
				 * previous state, but not necessarily set.
				 */
				if (SNAP_TRACK)
					snap_track(snap++, keyno, NULL, NULL);
			} else {
				positioned = false;
				if (ret == WT_ROLLBACK && intxn)
					goto deadlock;
				testutil_assert(ret == WT_NOTFOUND);
			}
			break;
		case UPDATE:
update_instead_of_insert:
			++tinfo->update;
			switch (g.type) {
			case ROW:
				ret = row_update(tinfo, cursor,
				    key, value, keyno, positioned);
				break;
			case FIX:
			case VAR:
				ret = col_update(tinfo, cursor,
				    key, value, keyno, positioned);
				break;
			}
			if (ret == 0) {
				positioned = true;
				if (SNAP_TRACK)
					snap_track(snap++, keyno, NULL, value);
			} else {
				positioned = false;
				if (ret == WT_ROLLBACK && intxn)
					goto deadlock;
				testutil_assert(ret == 0 || ret == WT_ROLLBACK);
			}
			break;
		}

		/*
		 * The cursor is positioned if we did any operation other than
		 * insert, do a small number of next/prev cursor operations in
		 * a random direction.
		 */
		if (positioned) {
			dir = (int)mmrand(&tinfo->rnd, 0, 1);
			for (i = 0; i < mmrand(&tinfo->rnd, 1, 100); ++i) {
				if ((ret = nextprev(cursor, dir)) == 0)
					continue;
				if (ret == WT_ROLLBACK && intxn)
					goto deadlock;
				break;
			}
		}

		/* Reset the cursor: there is no reason to keep pages pinned. */
		testutil_check(cursor->reset(cursor));

		/*
		 * Continue if not in a transaction, else add more operations
		 * to the transaction half the time.
		 */
		if (!intxn || (rnd = mmrand(&tinfo->rnd, 1, 10)) > 5)
			continue;

		/*
		 * Ending the transaction. If in snapshot isolation, repeat the
		 * operations and confirm they're unchanged.
		 */
		if (snap != NULL && (ret = snap_check(
		    cursor, snap_list, snap, key, value)) == WT_ROLLBACK)
			goto deadlock;

		/*
		 * If we're in a transaction, commit 40% of the time and
		 * rollback 10% of the time.
		 */
		switch (rnd) {
		case 1: case 2: case 3: case 4:			/* 40% */
			testutil_check(
			    session->commit_transaction(session, NULL));
			++tinfo->commit;
			break;
		case 5:						/* 10% */
			if (0) {
deadlock:			++tinfo->deadlock;
			}
			testutil_check(
			    session->rollback_transaction(session, NULL));
			++tinfo->rollback;
			break;
		}

		intxn = false;
		snap = NULL;
	}

	if (session != NULL)
		testutil_check(session->close(session, NULL));

	for (i = 0; i < WT_ELEMENTS(snap_list); ++i) {
		free(snap_list[i].kdata);
		free(snap_list[i].vdata);
	}
	free(key->mem);
	free(value->mem);

	tinfo->state = TINFO_COMPLETE;
	return (WT_THREAD_RET_VALUE);
}

/*
 * wts_read_scan --
 *	Read and verify all elements in a file.
 */
void
wts_read_scan(void)
{
	WT_CONNECTION *conn;
	WT_CURSOR *cursor;
	WT_DECL_RET;
	WT_ITEM key, value;
	WT_SESSION *session;
	uint64_t keyno, last_keyno;

	conn = g.wts_conn;

	/* Set up the default key/value buffers. */
	key_gen_setup(&key);
	val_gen_setup(NULL, &value);

	/* Open a session and cursor pair. */
	testutil_check(conn->open_session(conn, NULL, NULL, &session));
	testutil_check(
	    session->open_cursor(session, g.uri, NULL, NULL, &cursor));

	/* Check a random subset of the records using the key. */
	for (last_keyno = keyno = 0; keyno < g.key_cnt;) {
		keyno += mmrand(NULL, 1, 17);
		if (keyno > g.rows)
			keyno = g.rows;
		if (keyno - last_keyno > 1000) {
			track("read row scan", keyno, NULL);
			last_keyno = keyno;
		}

		switch (ret = read_row(cursor, &key, &value, keyno)) {
		case 0:
		case WT_NOTFOUND:
		case WT_ROLLBACK:
			break;
		default:
			testutil_die(
			    ret, "wts_read_scan: read row %" PRIu64, keyno);
		}
	}

	testutil_check(session->close(session, NULL));

	free(key.mem);
	free(value.mem);
}

/*
 * read_row --
 *	Read and verify a single element in a row- or column-store file.
 */
int
read_row(WT_CURSOR *cursor, WT_ITEM *key, WT_ITEM *value, uint64_t keyno)
{
	static int sn = 0;
	WT_SESSION *session;
	int exact, ret;
	uint8_t bitfield;

	session = cursor->session;

	/* Log the operation */
	if (g.logging == LOG_OPS)
		(void)g.wt_api->msg_printf(g.wt_api,
		    session, "%-10s%" PRIu64, "read", keyno);

	/* Retrieve the key/value pair by key. */
	switch (g.type) {
	case FIX:
	case VAR:
		cursor->set_key(cursor, keyno);
		break;
	case ROW:
		key_gen(key, keyno);
		cursor->set_key(cursor, key);
		break;
	}

	if (sn) {
		ret = cursor->search_near(cursor, &exact);
		if (ret == 0 && exact != 0)
			ret = WT_NOTFOUND;
		sn = 0;
	} else {
		ret = cursor->search(cursor);
		sn = 1;
	}
	switch (ret) {
	case 0:
		if (g.type == FIX) {
			testutil_check(cursor->get_value(cursor, &bitfield));
			*(uint8_t *)(value->data) = bitfield;
			value->size = 1;
		} else
			testutil_check(cursor->get_value(cursor, value));
		break;
	case WT_NOTFOUND:
		/*
		 * In fixed length stores, zero values at the end of the key
		 * space are returned as not found.  Treat this the same as
		 * a zero value in the key space, to match BDB's behavior.
		 */
		if (g.type == FIX) {
			*(uint8_t *)(value->data) = 0;
			value->size = 1;
			ret = 0;
		}
		break;
	case WT_ROLLBACK:
		return (WT_ROLLBACK);
	default:
		testutil_die(ret, "read_row: read row %" PRIu64, keyno);
	}

#ifdef HAVE_BERKELEY_DB
	if (!SINGLETHREADED)
		return (ret);

	/* Retrieve the BDB value. */
	{
	WT_ITEM bdb_value;
	int notfound;

	bdb_read(keyno, &bdb_value.data, &bdb_value.size, &notfound);

	/* Check for not-found status. */
	if (notfound_chk("read_row", ret, notfound, keyno))
		return (ret);

	/* Compare the two. */
	if (value->size != bdb_value.size ||
	    memcmp(value->data, bdb_value.data, value->size) != 0) {
		fprintf(stderr,
		    "read_row: value mismatch %" PRIu64 ":\n", keyno);
		print_item("bdb", &bdb_value);
		print_item(" wt", value);
		testutil_die(0, NULL);
	}
	}
#endif
	return (ret);
}

/*
 * nextprev --
 *	Read and verify the next/prev element in a row- or column-store file.
 */
static int
nextprev(WT_CURSOR *cursor, int next)
{
	WT_DECL_RET;
	WT_ITEM key, value;
	uint64_t keyno;
	uint8_t bitfield;
	const char *which;

	keyno = 0;
	which = next ? "next" : "prev";

	switch (ret = (next ? cursor->next(cursor) : cursor->prev(cursor))) {
	case 0:
		switch (g.type) {
		case FIX:
			if ((ret = cursor->get_key(cursor, &keyno)) == 0 &&
			    (ret = cursor->get_value(cursor, &bitfield)) == 0) {
				value.data = &bitfield;
				value.size = 1;
			}
			break;
		case ROW:
			if ((ret = cursor->get_key(cursor, &key)) == 0)
				ret = cursor->get_value(cursor, &value);
			break;
		case VAR:
			if ((ret = cursor->get_key(cursor, &keyno)) == 0)
				ret = cursor->get_value(cursor, &value);
			break;
		}
		if (ret != 0)
			testutil_die(ret, "nextprev: get_key/get_value");
		break;
	case WT_NOTFOUND:
		break;
	case WT_ROLLBACK:
		return (WT_ROLLBACK);
	default:
		testutil_die(ret, "%s", which);
	}

#ifdef HAVE_BERKELEY_DB
	if (!SINGLETHREADED)
		return (ret);

	{
	WT_ITEM bdb_key, bdb_value;
	WT_SESSION *session;
	int notfound;
	char *p;

	session = cursor->session;

	/* Retrieve the BDB value. */
	bdb_np(next, &bdb_key.data, &bdb_key.size,
	    &bdb_value.data, &bdb_value.size, &notfound);
	if (notfound_chk(
	    next ? "nextprev(next)" : "nextprev(prev)", ret, notfound, keyno))
		return (ret);

	/* Compare the two. */
	if (g.type == ROW) {
		if (key.size != bdb_key.size ||
		    memcmp(key.data, bdb_key.data, key.size) != 0) {
			fprintf(stderr, "nextprev: %s key mismatch:\n", which);
			print_item("bdb-key", &bdb_key);
			print_item(" wt-key", &key);
			testutil_die(0, NULL);
		}
	} else {
		if (keyno != (uint64_t)atoll(bdb_key.data)) {
			if ((p = strchr((char *)bdb_key.data, '.')) != NULL)
				*p = '\0';
			fprintf(stderr,
			    "nextprev: %s key mismatch: %.*s != %" PRIu64 "\n",
			    which,
			    (int)bdb_key.size, (char *)bdb_key.data, keyno);
			testutil_die(0, NULL);
		}
	}
	if (value.size != bdb_value.size ||
	    memcmp(value.data, bdb_value.data, value.size) != 0) {
		fprintf(stderr, "nextprev: %s value mismatch:\n", which);
		print_item("bdb-value", &bdb_value);
		print_item(" wt-value", &value);
		testutil_die(0, NULL);
	}

	if (g.logging == LOG_OPS)
		switch (g.type) {
		case FIX:
			(void)g.wt_api->msg_printf(g.wt_api,
			    session, "%-10s%" PRIu64 " {0x%02x}", which,
			    keyno, ((char *)value.data)[0]);
			break;
		case ROW:
			(void)g.wt_api->msg_printf(
			    g.wt_api, session, "%-10s{%.*s/%.*s}", which,
			    (int)key.size, (char *)key.data,
			    (int)value.size, (char *)value.data);
			break;
		case VAR:
			(void)g.wt_api->msg_printf(g.wt_api, session,
			    "%-10s%" PRIu64 " {%.*s}", which,
			    keyno, (int)value.size, (char *)value.data);
			break;
		}
	}
#endif
	return (ret);
}

/*
 * row_reserve --
 *	Reserve a row in a row-store file.
 */
static int
row_reserve(WT_CURSOR *cursor, WT_ITEM *key, uint64_t keyno, bool positioned)
{
	WT_DECL_RET;

	if (!positioned) {
		key_gen(key, keyno);
		cursor->set_key(cursor, key);
	}

	if (g.logging == LOG_OPS)
		(void)g.wt_api->msg_printf(g.wt_api, cursor->session,
		    "%-10s{%.*s}", "reserve", (int)key->size, key->data);

	switch (ret = cursor->reserve(cursor)) {
	case 0:
		break;
	case WT_CACHE_FULL:
	case WT_ROLLBACK:
		return (WT_ROLLBACK);
	case WT_NOTFOUND:
		return (WT_NOTFOUND);
	default:
		testutil_die(ret,
		    "row_reserve: reserve row %" PRIu64 " by key", keyno);
	}
	return (0);
}

/*
 * col_reserve --
 *	Reserve a row in a column-store file.
 */
static int
col_reserve(WT_CURSOR *cursor, uint64_t keyno, bool positioned)
{
	WT_DECL_RET;

	if (!positioned)
		cursor->set_key(cursor, keyno);

	if (g.logging == LOG_OPS)
		(void)g.wt_api->msg_printf(g.wt_api, cursor->session,
		    "%-10s%" PRIu64, "reserve", keyno);

	switch (ret = cursor->reserve(cursor)) {
	case 0:
		break;
	case WT_CACHE_FULL:
	case WT_ROLLBACK:
		return (WT_ROLLBACK);
	case WT_NOTFOUND:
		return (WT_NOTFOUND);
	default:
		testutil_die(ret, "col_reserve: %" PRIu64, keyno);
	}
	return (0);
}

/*
 * modify_build --
 *	Generate a set of modify vectors, and copy what the final result
 * should be into the value buffer.
 */
static bool
modify_build(TINFO *tinfo,
    WT_CURSOR *cursor, WT_MODIFY *entries, int *nentriesp, WT_ITEM *value)
{
	static char repl[64];
	size_t len, size;
	u_int i, nentries;
	WT_ITEM *ta, _ta, *tb, _tb, *tmp;

	if (repl[0] == '\0')
		memset(repl, '+', sizeof(repl));

	ta = &_ta;
	memset(ta, 0, sizeof(*ta));
	tb = &_tb;
	memset(tb, 0, sizeof(*tb));

	testutil_check(cursor->get_value(cursor, value));

	/*
	 * Randomly select a number of byte changes, offsets and lengths. Start
	 * at least 11 bytes in so we skip the leading key information.
	 */
	nentries = mmrand(&tinfo->rnd, 1, MAX_MODIFY_ENTRIES);
	for (i = 0; i < nentries; ++i) {
		entries[i].data.data = repl;
		entries[i].data.size = (size_t)mmrand(&tinfo->rnd, 0, 10);
		entries[i].offset = (size_t)mmrand(&tinfo->rnd, 20, 40);
		entries[i].size = (size_t)mmrand(&tinfo->rnd, 0, 10);
	}

	/*
	 * Process the entries to figure out how large a buffer we need. This is
	 * a bit pessimistic because we're ignoring replacement bytes, but it's
	 * a simpler calculation.
	 */
	for (size = cursor->value.size, i = 0; i < nentries; ++i) {
		if (entries[i].offset >= size)
			size = entries[i].offset;
		size += entries[i].data.size;
	}

	/* If size is larger than the available buffer size, skip this one. */
	if (size >= value->memsize)
		return (false);

	/* Allocate a pair of buffers. */
	ta->mem = dcalloc(size, sizeof(uint8_t));
	tb->mem = dcalloc(size, sizeof(uint8_t));

	/*
	 * Use a brute-force process to create the value WiredTiger will create
	 * from this change vector. Don't do anything tricky to speed it up, we
	 * want to use a different algorithm from WiredTiger's, the idea is to
	 * bug-check the library.
	 */
	memcpy(ta->mem, value->data, value->size);
	ta->size = value->size;
	for (i = 0; i < nentries; ++i) {
		/* Take leading bytes from the original, plus any gap bytes. */
		if (entries[i].offset >= ta->size) {
			memcpy(tb->mem, ta->mem, ta->size);
			if (entries[i].offset > ta->size)
				memset((uint8_t *)tb->mem + ta->size,
				    '\0', entries[i].offset - ta->size);
		} else
			if (entries[i].offset > 0)
				memcpy(tb->mem, ta->mem, entries[i].offset);
		tb->size = entries[i].offset;

		/* Take replacement bytes. */
		if (entries[i].data.size > 0) {
			memcpy((uint8_t *)tb->mem + tb->size,
			    entries[i].data.data, entries[i].data.size);
			tb->size += entries[i].data.size;
		}

		/* Take trailing bytes from the original. */
		len = entries[i].offset + entries[i].size;
		if (ta->size > len) {
			memcpy((uint8_t *)tb->mem + tb->size,
			    (uint8_t *)ta->mem + len, ta->size - len);
			tb->size += ta->size - len;
		}
		testutil_assert(tb->size <= size);

		tmp = ta;
		ta = tb;
		tb = tmp;
	}

	/* Copy the expected result into the value structure. */
	memcpy(value->mem, ta->mem, ta->size);
	value->data = value->mem;
	value->size = ta->size;

	free(ta->mem);
	free(tb->mem);

	*nentriesp = (int)nentries;
	return (true);
}

/*
 * row_modify --
 *	Modify a row in a row-store file.
 */
static int
row_modify(TINFO *tinfo, WT_CURSOR *cursor,
    WT_ITEM *key, WT_ITEM *value, uint64_t keyno, bool positioned)
{
	WT_DECL_RET;
	WT_MODIFY entries[MAX_MODIFY_ENTRIES];
	int nentries;

	if (!positioned) {
		key_gen(key, keyno);
		cursor->set_key(cursor, key);
		switch (ret = cursor->search(cursor)) {
		case 0:
			break;
		case WT_CACHE_FULL:
		case WT_ROLLBACK:
			return (WT_ROLLBACK);
		case WT_NOTFOUND:
			return (WT_NOTFOUND);
		default:
			testutil_die(ret,
			    "row_modify: read row %" PRIu64 " by key", keyno);
		}
	}

	/*
	 * Generate a set of change vectors and copy the expected result into
	 * the value buffer. If the return value is non-zero, there wasn't a
	 * big enough value to work with, or for some reason we couldn't build
	 * a reasonable change vector.
	 */
	ret = WT_NOTFOUND;
	if (modify_build(tinfo, cursor, entries, &nentries, value))
		ret = cursor->modify(cursor, entries, nentries);
	switch (ret) {
	case 0:
		break;
	case WT_CACHE_FULL:
	case WT_ROLLBACK:
		return (WT_ROLLBACK);
	case WT_NOTFOUND:
		return (WT_NOTFOUND);
	default:
		testutil_die(ret,
		    "row_modify: modify row %" PRIu64 " by key", keyno);
	}

#ifdef HAVE_BERKELEY_DB
	if (!SINGLETHREADED)
		return (0);

	bdb_update(key->data, key->size, value->data, value->size);
#endif
	return (0);
}

/*
 * col_modify --
 *	Modify a row in a column-store file.
 */
static int
col_modify(TINFO *tinfo, WT_CURSOR *cursor,
    WT_ITEM *key, WT_ITEM *value, uint64_t keyno, bool positioned)
{
	WT_DECL_RET;
	WT_MODIFY entries[MAX_MODIFY_ENTRIES];
	int nentries;

	if (!positioned) {
		cursor->set_key(cursor, keyno);
		switch (ret = cursor->search(cursor)) {
		case 0:
			break;
		case WT_CACHE_FULL:
		case WT_ROLLBACK:
			return (WT_ROLLBACK);
		case WT_NOTFOUND:
			return (WT_NOTFOUND);
		default:
			testutil_die(ret,
			    "col_modify: read row %" PRIu64, keyno);
		}
	}

	/*
	 * Generate a set of change vectors and copy the expected result into
	 * the value buffer. If the return value is non-zero, there wasn't a
	 * big enough value to work with, or for some reason we couldn't build
	 * a reasonable change vector.
	 */
	ret = WT_NOTFOUND;
	if (modify_build(tinfo, cursor, entries, &nentries, value))
		ret = cursor->modify(cursor, entries, nentries);
	switch (ret) {
	case 0:
		break;
	case WT_CACHE_FULL:
	case WT_ROLLBACK:
		return (WT_ROLLBACK);
	case WT_NOTFOUND:
		return (WT_NOTFOUND);
	default:
		testutil_die(ret, "col_modify: modify row %" PRIu64, keyno);
	}

#ifdef HAVE_BERKELEY_DB
	if (!SINGLETHREADED)
		return (0);

	key_gen(key, keyno);
	bdb_update(key->data, key->size, value->data, value->size);
#else
	(void)key;				/* [-Wunused-variable] */
#endif
	return (0);
}

/*
 * row_update --
 *	Update a row in a row-store file.
 */
static int
row_update(TINFO *tinfo, WT_CURSOR *cursor,
    WT_ITEM *key, WT_ITEM *value, uint64_t keyno, bool positioned)
{
	WT_DECL_RET;

	if (!positioned) {
		key_gen(key, keyno);
		cursor->set_key(cursor, key);
	}
	val_gen(&tinfo->rnd, value, keyno);
	cursor->set_value(cursor, value);

	if (g.logging == LOG_OPS)
		(void)g.wt_api->msg_printf(g.wt_api, cursor->session,
		    "%-10s{%.*s}, {%.*s}",
		    "put",
		    (int)key->size, key->data, (int)value->size, value->data);

	switch (ret = cursor->update(cursor)) {
	case 0:
		break;
	case WT_CACHE_FULL:
	case WT_ROLLBACK:
		return (WT_ROLLBACK);
	default:
		testutil_die(ret,
		    "row_update: update row %" PRIu64 " by key", keyno);
	}

#ifdef HAVE_BERKELEY_DB
	if (!SINGLETHREADED)
		return (0);

	bdb_update(key->data, key->size, value->data, value->size);
#endif
	return (0);
}

/*
 * col_update --
 *	Update a row in a column-store file.
 */
static int
col_update(TINFO *tinfo, WT_CURSOR *cursor,
    WT_ITEM *key, WT_ITEM *value, uint64_t keyno, bool positioned)
{
	WT_DECL_RET;

	if (!positioned)
		cursor->set_key(cursor, keyno);
	val_gen(&tinfo->rnd, value, keyno);
	if (g.type == FIX)
		cursor->set_value(cursor, *(uint8_t *)value->data);
	else
		cursor->set_value(cursor, value);

	if (g.logging == LOG_OPS) {
		if (g.type == FIX)
			(void)g.wt_api->msg_printf(g.wt_api, cursor->session,
			    "%-10s%" PRIu64 " {0x%02" PRIx8 "}",
			    "update", keyno,
			    ((uint8_t *)value->data)[0]);
		else
			(void)g.wt_api->msg_printf(g.wt_api, cursor->session,
			    "%-10s%" PRIu64 " {%.*s}",
			    "update", keyno,
			    (int)value->size, (char *)value->data);
	}

	switch (ret = cursor->update(cursor)) {
	case 0:
		break;
	case WT_CACHE_FULL:
	case WT_ROLLBACK:
		return (WT_ROLLBACK);
	default:
		testutil_die(ret, "col_update: %" PRIu64, keyno);
	}

#ifdef HAVE_BERKELEY_DB
	if (!SINGLETHREADED)
		return (0);

	key_gen(key, keyno);
	bdb_update(key->data, key->size, value->data, value->size);
#else
	(void)key;				/* [-Wunused-variable] */
#endif
	return (0);
}

/*
 * table_append_init --
 *	Re-initialize the appended records list.
 */
static void
table_append_init(void)
{
	/* Append up to 10 records per thread before waiting on resolution. */
	g.append_max = (size_t)g.c_threads * 10;
	g.append_cnt = 0;

	free(g.append);
	g.append = dcalloc(g.append_max, sizeof(uint64_t));
}

/*
 * table_append --
 *	Resolve the appended records.
 */
static void
table_append(uint64_t keyno)
{
	uint64_t *p, *ep;
	int done;

	ep = g.append + g.append_max;

	/*
	 * We don't want to ignore records we append, which requires we update
	 * the "last row" as we insert new records. Threads allocating record
	 * numbers can race with other threads, so the thread allocating record
	 * N may return after the thread allocating N + 1.  We can't update a
	 * record before it's been inserted, and so we can't leave gaps when the
	 * count of records in the table is incremented.
	 *
	 * The solution is the append table, which contains an unsorted list of
	 * appended records.  Every time we finish appending a record, process
	 * the table, trying to update the total records in the object.
	 *
	 * First, enter the new key into the append list.
	 *
	 * It's technically possible to race: we allocated space for 10 records
	 * per thread, but the check for the maximum number of records being
	 * appended doesn't lock.  If a thread allocated a new record and went
	 * to sleep (so the append table fills up), then N threads of control
	 * used the same g.append_cnt value to decide there was an available
	 * slot in the append table and both allocated new records, we could run
	 * out of space in the table. It's unfortunately not even unlikely in
	 * the case of a large number of threads all inserting as fast as they
	 * can and a single thread going to sleep for an unexpectedly long time.
	 * If it happens, sleep and retry until earlier records are resolved
	 * and we find a slot.
	 */
	for (done = 0;;) {
		testutil_check(pthread_rwlock_wrlock(&g.append_lock));

		/*
		 * If this is the thread we've been waiting for, and its record
		 * won't fit, we'd loop infinitely.  If there are many append
		 * operations and a thread goes to sleep for a little too long,
		 * it can happen.
		 */
		if (keyno == g.rows + 1) {
			g.rows = keyno;
			done = 1;

			/*
			 * Clean out the table, incrementing the total count of
			 * records until we don't find the next key.
			 */
			for (;;) {
				for (p = g.append; p < ep; ++p)
					if (*p == g.rows + 1) {
						g.rows = *p;
						*p = 0;
						--g.append_cnt;
						break;
					}
				if (p == ep)
					break;
			}
		} else
			/* Enter the key into the table. */
			for (p = g.append; p < ep; ++p)
				if (*p == 0) {
					*p = keyno;
					++g.append_cnt;
					done = 1;
					break;
				}

		testutil_check(pthread_rwlock_unlock(&g.append_lock));

		if (done)
			break;
		sleep(1);
	}
}

/*
 * row_insert --
 *	Insert a row in a row-store file.
 */
static int
row_insert(TINFO *tinfo, WT_CURSOR *cursor,
    WT_ITEM *key, WT_ITEM *value, uint64_t keyno, bool positioned)
{
	WT_DECL_RET;

	/*
	 * If we positioned the cursor already, it's a test of an update using
	 * the insert method. Otherwise, generate a unique key and insert.
	 */
	if (!positioned) {
		key_gen_insert(&tinfo->rnd, key, keyno);
		cursor->set_key(cursor, key);
	}
	val_gen(&tinfo->rnd, value, keyno);
	cursor->set_value(cursor, value);

	/* Log the operation */
	if (g.logging == LOG_OPS)
		(void)g.wt_api->msg_printf(g.wt_api, cursor->session,
		    "%-10s{%.*s}, {%.*s}",
		    "insert",
		    (int)key->size, key->data, (int)value->size, value->data);

	switch (ret = cursor->insert(cursor)) {
	case 0:
		break;
	case WT_CACHE_FULL:
	case WT_ROLLBACK:
		return (WT_ROLLBACK);
	default:
		testutil_die(ret,
		    "row_insert: insert row %" PRIu64 " by key", keyno);
	}

#ifdef HAVE_BERKELEY_DB
	if (!SINGLETHREADED)
		return (0);

	bdb_update(key->data, key->size, value->data, value->size);
#endif
	return (0);
}

/*
 * col_insert --
 *	Insert an element in a column-store file.
 */
static int
col_insert(TINFO *tinfo,
    WT_CURSOR *cursor, WT_ITEM *key, WT_ITEM *value, uint64_t *keynop)
{
	WT_DECL_RET;
	uint64_t keyno;

	val_gen(&tinfo->rnd, value, g.rows + 1);
	if (g.type == FIX)
		cursor->set_value(cursor, *(uint8_t *)value->data);
	else
		cursor->set_value(cursor, value);
	switch (ret = cursor->insert(cursor)) {
	case 0:
		break;
	case WT_CACHE_FULL:
	case WT_ROLLBACK:
		return (WT_ROLLBACK);
	default:
		testutil_die(ret, "cursor.insert");
	}
	testutil_check(cursor->get_key(cursor, &keyno));
	*keynop = (uint32_t)keyno;

	table_append(keyno);			/* Extend the object. */

	if (g.logging == LOG_OPS) {
		if (g.type == FIX)
			(void)g.wt_api->msg_printf(g.wt_api, cursor->session,
			    "%-10s%" PRIu64 " {0x%02" PRIx8 "}",
			    "insert", keyno,
			    ((uint8_t *)value->data)[0]);
		else
			(void)g.wt_api->msg_printf(g.wt_api, cursor->session,
			    "%-10s%" PRIu64 " {%.*s}",
			    "insert", keyno,
			    (int)value->size, (char *)value->data);
	}

#ifdef HAVE_BERKELEY_DB
	if (!SINGLETHREADED)
		return (0);

	key_gen(key, keyno);
	bdb_update(key->data, key->size, value->data, value->size);
#else
	(void)key;				/* [-Wunused-variable] */
#endif
	return (0);
}

/*
 * row_remove --
 *	Remove an row from a row-store file.
 */
static int
row_remove(WT_CURSOR *cursor, WT_ITEM *key, uint64_t keyno, bool positioned)
{
	WT_DECL_RET;

	if (!positioned) {
		key_gen(key, keyno);
		cursor->set_key(cursor, key);
	}

	if (g.logging == LOG_OPS)
		(void)g.wt_api->msg_printf(g.wt_api,
		    cursor->session, "%-10s%" PRIu64, "remove", keyno);

	/* We use the cursor in overwrite mode, check for existence. */
	if ((ret = cursor->search(cursor)) == 0)
		ret = cursor->remove(cursor);
	switch (ret) {
	case 0:
	case WT_NOTFOUND:
		break;
	case WT_ROLLBACK:
		return (WT_ROLLBACK);
	default:
		testutil_die(ret,
		    "row_remove: remove %" PRIu64 " by key", keyno);
	}

#ifdef HAVE_BERKELEY_DB
	if (!SINGLETHREADED)
		return (ret);

	{
	int notfound;

	bdb_remove(keyno, &notfound);
	(void)notfound_chk("row_remove", ret, notfound, keyno);
	}
#else
	(void)key;				/* [-Wunused-variable] */
#endif
	return (ret);
}

/*
 * col_remove --
 *	Remove a row from a column-store file.
 */
static int
col_remove(WT_CURSOR *cursor, WT_ITEM *key, uint64_t keyno, bool positioned)
{
	WT_DECL_RET;

	if (!positioned)
		cursor->set_key(cursor, keyno);

	if (g.logging == LOG_OPS)
		(void)g.wt_api->msg_printf(g.wt_api,
		    cursor->session, "%-10s%" PRIu64, "remove", keyno);

	/* We use the cursor in overwrite mode, check for existence. */
	if ((ret = cursor->search(cursor)) == 0)
		ret = cursor->remove(cursor);
	switch (ret) {
	case 0:
	case WT_NOTFOUND:
		break;
	case WT_ROLLBACK:
		return (WT_ROLLBACK);
	default:
		testutil_die(ret,
		    "col_remove: remove %" PRIu64 " by key", keyno);
	}

#ifdef HAVE_BERKELEY_DB
	if (!SINGLETHREADED)
		return (ret);

	/*
	 * Deleting a fixed-length item is the same as setting the bits to 0;
	 * do the same thing for the BDB store.
	 */
	if (g.type == FIX) {
		key_gen(key, keyno);
		bdb_update(key->data, key->size, "\0", 1);
	} else {
		int notfound;

		bdb_remove(keyno, &notfound);
		(void)notfound_chk("col_remove", ret, notfound, keyno);
	}
#else
	(void)key;				/* [-Wunused-variable] */
#endif
	return (ret);
}

#ifdef HAVE_BERKELEY_DB
/*
 * notfound_chk --
 *	Compare notfound returns for consistency.
 */
static int
notfound_chk(const char *f, int wt_ret, int bdb_notfound, uint64_t keyno)
{
	/* Check for not found status. */
	if (bdb_notfound && wt_ret == WT_NOTFOUND)
		return (1);

	if (bdb_notfound) {
		fprintf(stderr, "%s: %s:", progname, f);
		if (keyno != 0)
			fprintf(stderr, " row %" PRIu64 ":", keyno);
		fprintf(stderr,
		    " not found in Berkeley DB, found in WiredTiger\n");
		testutil_die(0, NULL);
	}
	if (wt_ret == WT_NOTFOUND) {
		fprintf(stderr, "%s: %s:", progname, f);
		if (keyno != 0)
			fprintf(stderr, " row %" PRIu64 ":", keyno);
		fprintf(stderr,
		    " found in Berkeley DB, not found in WiredTiger\n");
		testutil_die(0, NULL);
	}
	return (0);
}

/*
 * print_item --
 *	Display a single data/size pair, with a tag.
 */
static void
print_item(const char *tag, WT_ITEM *item)
{
	static const char hex[] = "0123456789abcdef";
	const uint8_t *data;
	size_t size;
	u_char ch;

	data = item->data;
	size = item->size;

	fprintf(stderr, "\t%s {", tag);
	if (g.type == FIX)
		fprintf(stderr, "0x%02x", data[0]);
	else
		for (; size > 0; --size, ++data) {
			ch = data[0];
			if (__wt_isprint(ch))
				fprintf(stderr, "%c", (int)ch);
			else
				fprintf(stderr, "%x%x",
				    hex[(data[0] & 0xf0) >> 4],
				    hex[data[0] & 0x0f]);
		}
	fprintf(stderr, "}\n");
}
#endif<|MERGE_RESOLUTION|>--- conflicted
+++ resolved
@@ -62,11 +62,7 @@
 	TINFO **tinfo_list, *tinfo, total;
 	WT_CONNECTION *conn;
 	WT_SESSION *session;
-<<<<<<< HEAD
-	pthread_t alter_tid, backup_tid, compact_tid, compat_tid, lrt_tid;
-=======
-	wt_thread_t alter_tid, backup_tid, compact_tid, lrt_tid;
->>>>>>> 92c2258c
+	wt_thread_t alter_tid, backup_tid, compact_tid, compat_tid, lrt_tid;
 	int64_t fourths, thread_ops;
 	uint32_t i;
 	int running;
@@ -142,13 +138,10 @@
 		    __wt_thread_create(NULL, &backup_tid, backup, NULL));
 	if (g.c_compact)
 		testutil_check(
-<<<<<<< HEAD
-		    pthread_create(&compact_tid, NULL, compact, NULL));
+		    __wt_thread_create(NULL, &compact_tid, compact, NULL));
 	if (g.c_compat_flag != COMPAT_NONE)
-		testutil_check(pthread_create(&compat_tid, NULL, compat, NULL));
-=======
-		    __wt_thread_create(NULL, &compact_tid, compact, NULL));
->>>>>>> 92c2258c
+		testutil_check(
+		    __wt_thread_create(NULL, &compat_tid, compat, NULL));
 	if (!SINGLETHREADED && g.c_long_running_txn)
 		testutil_check(__wt_thread_create(NULL, &lrt_tid, lrt, NULL));
 
@@ -215,13 +208,9 @@
 	if (g.c_backups)
 		testutil_check(__wt_thread_join(NULL, backup_tid));
 	if (g.c_compact)
-<<<<<<< HEAD
-		(void)pthread_join(compact_tid, NULL);
+		testutil_check(__wt_thread_join(NULL, compact_tid));
 	if (g.c_compat_flag != COMPAT_NONE)
-		(void)pthread_join(compat_tid, NULL);
-=======
-		testutil_check(__wt_thread_join(NULL, compact_tid));
->>>>>>> 92c2258c
+		testutil_check(__wt_thread_join(NULL, compat_tid));
 	if (!SINGLETHREADED && g.c_long_running_txn)
 		testutil_check(__wt_thread_join(NULL, lrt_tid));
 	g.workers_finished = 0;
