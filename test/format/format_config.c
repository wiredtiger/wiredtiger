--- conflicted
+++ resolved
@@ -712,28 +712,9 @@
     if (GV(CACHE) < cache)
         GV(CACHE) = (uint32_t)cache;
 
-<<<<<<< HEAD
-    /*
-     * Ensure cache size sanity for LSM runs. An LSM tree open requires 3 chunks plus a page for
-     * each participant in up to three concurrent merges. Integrate a thread count into that
-     * calculation by requiring 3 chunks/pages per configured thread. That might be overkill, but
-     * LSM runs are more sensitive to small caches than other runs, and a generous cache avoids
-     * stalls we're not interested in chasing.
-     */
-    if (g.lsm_config) {
-        cache = WT_LSM_TREE_MINIMUM_SIZE(table_sumv(V_TABLE_LSM_CHUNK_SIZE) * WT_MEGABYTE,
-          workers * table_sumv(V_TABLE_LSM_MERGE_MAX),
-          workers * table_sumv(V_TABLE_BTREE_LEAF_PAGE_MAX) * WT_MEGABYTE);
-        cache = (cache + (WT_MEGABYTE - 1)) / WT_MEGABYTE;
-        if (GV(CACHE) < cache)
-            GV(CACHE) = (uint32_t)cache;
-    }
-
     if (GV(CHECKPOINT_PRECISE) && GV(CACHE) < 2048)
         GV(CACHE) = 2048;
 
-=======
->>>>>>> a2818484
     if (cache_maximum_explicit && GV(CACHE) > GV(CACHE_MAXIMUM))
         GV(CACHE) = GV(CACHE_MAXIMUM);
 
