/*-
 * Public Domain 2014-present MongoDB, Inc.
 * Public Domain 2008-2014 WiredTiger, Inc.
 *
 * This is free and unencumbered software released into the public domain.
 *
 * Anyone is free to copy, modify, publish, use, compile, sell, or
 * distribute this software, either in source code form or as a compiled
 * binary, for any purpose, commercial or non-commercial, and by any
 * means.
 *
 * In jurisdictions that recognize copyright laws, the author or authors
 * of this software dedicate any and all copyright interest in the
 * software to the public domain. We make this dedication for the benefit
 * of the public at large and to the detriment of our heirs and
 * successors. We intend this dedication to be an overt act of
 * relinquishment in perpetuity of all present and future rights to this
 * software under copyright law.
 *
 * THE SOFTWARE IS PROVIDED "AS IS", WITHOUT WARRANTY OF ANY KIND,
 * EXPRESS OR IMPLIED, INCLUDING BUT NOT LIMITED TO THE WARRANTIES OF
 * MERCHANTABILITY, FITNESS FOR A PARTICULAR PURPOSE AND NONINFRINGEMENT.
 * IN NO EVENT SHALL THE AUTHORS BE LIABLE FOR ANY CLAIM, DAMAGES OR
 * OTHER LIABILITY, WHETHER IN AN ACTION OF CONTRACT, TORT OR OTHERWISE,
 * ARISING FROM, OUT OF OR IN CONNECTION WITH THE SOFTWARE OR THE USE OR
 * OTHER DEALINGS IN THE SOFTWARE.
 */

#include "format.h"

static void config_backup_incr(void);
static void config_backup_incr_granularity(void);
static void config_backward_compatible(void);
static void config_cache(void);
static void config_checkpoint(void);
static void config_checksum(TABLE *);
static void config_chunk_cache(void);
static void config_compact(void);
static void config_compression(TABLE *, const char *);
<<<<<<< HEAD
=======
static void config_directio(void);
static void config_disagg_storage(void);
>>>>>>> 22ecfe73
static void config_encryption(void);
static bool config_explicit(TABLE *, const char *);
static const char *config_file_type(u_int);
static bool config_fix(TABLE *);
static void config_in_memory(void);
static void config_in_memory_reset(void);
static void config_map_backup_incr(const char *, bool *);
static void config_map_checkpoint(const char *, u_int *);
static void config_map_file_type(const char *, u_int *);
static void config_mirrors(void);
static void config_mirrors_disable_reverse(void);
static void config_obsolete_cleanup(void);
static void config_off(TABLE *, const char *);
static void config_off_all(const char *);
static void config_pct(TABLE *);
static void config_run_length(void);
static void config_statistics(void);
static void config_tiered_storage(void);
static void config_transaction(void);
static bool config_var(TABLE *);

/*
 * config_random_generator --
 *     For a given seed/RNG combination, generate a seed if not given, and initialize the RNG.
 */
static void
config_random_generator(
  const char *config_name, uint64_t seed, uint32_t rand_count, WT_RAND_STATE *rnd)
{
    char buf[128];
    bool seed_set;

    /* See if the seed is already present in the configuration. */
    seed_set = (seed != 0);

    /* Initialize the RNG, and potentially the seed. */
    testutil_random_init(rnd, &seed, rand_count);

    /* If we generated a seed just now, put it into the configuration file. */
    if (!seed_set) {
        testutil_assert(seed != 0);
        testutil_snprintf(buf, sizeof(buf), "%s=%" PRIu64, config_name, seed);
        config_single(NULL, buf, true);
    }

    /* Make sure the generator is ready. */
    testutil_assert(rnd->v != 0);
}

/*
 * config_random_generators --
 *     Initialize our global random generators using provided seeds.
 */
static void
config_random_generators(void)
{
    config_random_generator("random.data_seed", GV(RANDOM_DATA_SEED), 0, &g.data_rnd);
    config_random_generator("random.extra_seed", GV(RANDOM_EXTRA_SEED), 1, &g.extra_rnd);
}

/*
 * config_random_generators_before_run --
 *     One use case for predictable replay is to run test/format once with little or no
 *     configuration values set. test/format rolls the dice and picks the configuration, recording
 *     it along with the random seeds. If we want to rerun it predictably, we can use the same
 *     seeds. However, the second run will not need to roll the dice during configuration, so the
 *     state of the RNG after configuration would be different than after configuration during the
 *     first run. To make everything line up, we re-seed the generator after the configuration, and
 *     before execution begins.
 */
static void
config_random_generators_before_run(void)
{
    testutil_random_from_seed(&g.data_rnd, GV(RANDOM_DATA_SEED));
    testutil_random_from_seed(&g.extra_rnd, GV(RANDOM_EXTRA_SEED));
}

/*
 * config_random --
 *     Do random configuration on the remaining global or table space.
 */
static void
config_random(TABLE *table, bool table_only)
{
    CONFIG *cp;
    CONFIGV *v;
    char buf[128];

    for (cp = configuration_list; cp->name != NULL; ++cp) {
        if (F_ISSET(cp, C_IGNORE))
            continue;
        if (table_only && !F_ISSET(cp, C_TABLE))
            continue;
        if (!table_only && F_ISSET(cp, C_TABLE))
            continue;

        /*
         * Don't randomly configure runs.tables if we read a CONFIG file, that prevents us from
         * turning old-style CONFIG files into multi-table tests.
         */
        if (cp->off == V_GLOBAL_RUNS_TABLES && !g.multi_table_config)
            continue;

        v = &table->v[cp->off];
        if (v->set)
            continue;

        /* Configure key prefixes only rarely, 5% if the length isn't set explicitly. */
        if (cp->off == V_TABLE_BTREE_PREFIX_LEN && mmrand(&g.extra_rnd, 1, 100) > 5)
            continue;

        /*
         * Boolean flags are 0 or 1, where the variable's "min" value is the percent chance the flag
         * is "on" (so "on" if random rolled <= N, otherwise "off").
         */
        if (F_ISSET(cp, C_BOOL))
            testutil_snprintf(buf, sizeof(buf), "%s=%s", cp->name,
              mmrand(&g.data_rnd, 1, 100) <= cp->min ? "on" : "off");
        else if (F_ISSET(cp, C_POW2)) {
            double max, min;
            uint32_t vbits, val_p2;

            max = log2((double)cp->maxrand);
            testutil_assert(max < 32);
            min = log2((double)cp->min);
            vbits = mmrand(&g.data_rnd, (uint32_t)min, (uint32_t)max);
            val_p2 = (uint32_t)(1 << vbits);
            testutil_snprintf(buf, sizeof(buf), "%s=%" PRIu32, cp->name, val_p2);
        } else
            testutil_snprintf(
              buf, sizeof(buf), "%s=%" PRIu32, cp->name, mmrand(&g.data_rnd, cp->min, cp->maxrand));
        config_single(table, buf, false);
    }
}

/*
 * config_promote --
 *     Promote a base value to a table.
 */
static void
config_promote(TABLE *table, CONFIG *cp, CONFIGV *v)
{
    char buf[128];

    if (F_ISSET(cp, C_STRING))
        testutil_snprintf(buf, sizeof(buf), "%s=%s", cp->name, v->vstr);
    else
        testutil_snprintf(buf, sizeof(buf), "%s=%" PRIu32, cp->name, v->v);
    config_single(table, buf, true);
}

/*
 * config_table_am --
 *     Configure the table's access methods (type and source).
 */
static void
config_table_am(TABLE *table)
{
    char buf[128];

    /*
     * The runs.type configuration allows more than a single type, for example, choosing from either
     * RS and VLCS but not FLCS. If there's no table value but there was a global value, re-evaluate
     * the original global specification, not the choice set for the global table.
     */
    if (!table->v[V_TABLE_RUNS_TYPE].set && tables[0]->v[V_TABLE_RUNS_TYPE].set) {
        testutil_snprintf(buf, sizeof(buf), "runs.type=%s", g.runs_type);
        config_single(table, buf, true);
    }

    if (!config_explicit(table, "runs.type")) {
<<<<<<< HEAD
        if (config_explicit(table, "runs.source"))
=======
        if (config_explicit(table, "runs.source") && DATASOURCE(table, "layered"))
            config_single(table, "runs.type=row", false);
        else if (config_explicit(table, "runs.source") && DATASOURCE(table, "lsm"))
>>>>>>> 22ecfe73
            config_single(table, "runs.type=row", false);
        else
            switch (mmrand(&g.data_rnd, 1, 10)) {
            case 1:
            case 2:
            case 3: /* 30% */
                if (config_var(table)) {
                    config_single(table, "runs.type=var", false);
                    break;
                }
                /* FALLTHROUGH */
            case 4: /* 10% */
                if (config_fix(table)) {
                    config_single(table, "runs.type=fix", false);
                    break;
                }
                /* FALLTHROUGH */ /* 60% */
            case 5:
            case 6:
            case 7:
            case 8:
            case 9:
            case 10:
                config_single(table, "runs.type=row", false);
                break;
            }
    }

    if (!config_explicit(table, "runs.source"))
        switch (mmrand(&g.data_rnd, 1, 5)) {
        case 1: /* 20% */
            config_single(table, "runs.source=file", false);
            break;
        case 2: /* 20% */
            /* FALLTHROUGH */
        case 3:
        case 4:
        case 5: /* 60% */
            config_single(table, "runs.source=table", false);
            break;
        }
}

/*
 * config_table --
 *     Finish initialization of a single table.
 */
static void
config_table(TABLE *table, void *arg)
{
    CONFIG *cp;

    (void)arg; /* unused argument */

    testutil_assert(table != NULL);

    /*
     * Choose a file format and a data source: they're interrelated and other items depend on them.
     */
    config_table_am(table);

    /*
     * Next, for any values set in the base configuration, export them to this table (where this
     * table doesn't already have a value set). This is done after picking an access method as the
     * access method is more complicated, the base value might be set to "row,var", to pick from two
     * possible access methods, and so we do that before blindly taking any already set values from
     * the base configuration. Also, don't copy the mirror setting, it's more complicated as well.
     */
    if (ntables != 0)
        for (cp = configuration_list; cp->name != NULL; ++cp)
            if (F_ISSET(cp, C_TABLE) && cp->off != V_TABLE_RUNS_MIRROR && !table->v[cp->off].set &&
              tables[0]->v[cp->off].set)
                config_promote(table, cp, &tables[0]->v[cp->off]);

    /*
     * Build the top-level object name: we're overloading data_source in our configuration.
     */
    if (ntables == 0)
        testutil_snprintf(
          table->uri, sizeof(table->uri), "%s", DATASOURCE(table, "file") ? "file:wt" : "table:wt");
    else
        testutil_snprintf(table->uri, sizeof(table->uri),
          DATASOURCE(table, "file") ? "file:F%05u" : "table:T%05u", table->id);
    testutil_snprintf(table->track_prefix, sizeof(table->track_prefix), "table %u", table->id);

    /* Fill in random values for the rest of the run. */
    config_random(table, true);

    /* Page sizes are configured using powers-of-two or megabytes, convert them. */
    table->max_intl_page = 1U << TV(BTREE_INTERNAL_PAGE_MAX);
    table->max_leaf_page = 1U << TV(BTREE_LEAF_PAGE_MAX);
    table->max_mem_page = MEGABYTE(TV(BTREE_MEMORY_PAGE_MAX));

    /*
     * Keep the number of rows and keys/values small for in-memory (overflow items aren't an issue
     * for in-memory configurations and it helps prevents cache overflow).
     */
    if (GV(RUNS_IN_MEMORY)) {
        /*
         * Always limit the row count if it's greater than one million and in memory wasn't
         * explicitly set.
         */
        if (GV(RUNS_IN_MEMORY) && TV(RUNS_ROWS) > WT_MILLION &&
          config_explicit(NULL, "runs.in_memory")) {
            WARN("limiting table%" PRIu32
                 ".runs.rows to %d as runs.in_memory has been automatically enabled",
              table->id, WT_MILLION);
            config_single(table, "runs.rows=" XSTR(WT_MILLION_LITERAL), false);
        }
        if (!config_explicit(table, "btree.key_max"))
            config_single(table, "btree.key_max=32", false);
        if (!config_explicit(table, "btree.key_min"))
            config_single(table, "btree.key_min=15", false);
        if (!config_explicit(table, "btree.value_max"))
            config_single(table, "btree.value_max=80", false);
        if (!config_explicit(table, "btree.value_min"))
            config_single(table, "btree.value_min=20", false);
    }

    /*
     * Limit the rows to one million if the realloc exact and realloc malloc configs are on and not
     * all explicitly set. Realloc exact config allocates the exact amount of memory, which causes a
     * new realloc call every time we append to an array. Realloc malloc turns a single realloc call
     * to a malloc, a memcpy, and a free. The combination of both will significantly slow the
     * execution.
     */
    if ((!config_explicit(NULL, "debug.realloc_exact") ||
          !config_explicit(NULL, "debug.realloc_malloc")) &&
      GV(DEBUG_REALLOC_EXACT) && GV(DEBUG_REALLOC_MALLOC) && TV(RUNS_ROWS) > WT_MILLION) {
        config_single(table, "runs.rows=" XSTR(WT_MILLION_LITERAL), true);
        WARN("limiting table%" PRIu32
             ".runs.rows to %d if realloc_exact or realloc_malloc has been automatically set",
          table->id, WT_MILLION);
    }

#ifndef WT_STANDALONE_BUILD
    /*
     * Non-standalone builds do not support writing fast truncate information to disk, as this
     * information is required to rollback any unstable fast truncate operation.
     *
     * To avoid this problem to occur during the test, disable the truncate operation whenever
     * timestamp or prepare is enabled.
     */
    if (GV(TRANSACTION_TIMESTAMPS) || config_explicit(NULL, "transaction.timestamps") ||
      GV(OPS_PREPARE) || config_explicit(NULL, "ops.prepare"))
        config_off(table, "ops.truncate");
#endif

    /*
     * Key/value minimum/maximum are related, correct unless specified by the configuration. Key
     * sizes are a row-store consideration: column-store doesn't store keys, a constant of 8 will
     * reserve a small amount of additional space.
     */
    if (table->type == ROW) {
        if (!config_explicit(table, "btree.key_min") && TV(BTREE_KEY_MIN) > TV(BTREE_KEY_MAX))
            TV(BTREE_KEY_MIN) = TV(BTREE_KEY_MAX);
        if (!config_explicit(table, "btree.key_max") && TV(BTREE_KEY_MAX) < TV(BTREE_KEY_MIN))
            TV(BTREE_KEY_MAX) = TV(BTREE_KEY_MIN);
        if (TV(BTREE_KEY_MIN) > TV(BTREE_KEY_MAX))
            testutil_die(EINVAL, "btree.key_min may not be larger than btree.key_max");
    } else
        TV(BTREE_KEY_MIN) = TV(BTREE_KEY_MAX) = 8;
    if (!config_explicit(table, "btree.value_min") && TV(BTREE_VALUE_MIN) > TV(BTREE_VALUE_MAX))
        TV(BTREE_VALUE_MIN) = TV(BTREE_VALUE_MAX);
    if (!config_explicit(table, "btree.value_max") && TV(BTREE_VALUE_MAX) < TV(BTREE_VALUE_MIN))
        TV(BTREE_VALUE_MAX) = TV(BTREE_VALUE_MIN);
    if (TV(BTREE_VALUE_MIN) > TV(BTREE_VALUE_MAX))
        testutil_die(EINVAL, "btree.value_min may not be larger than btree.value_max");

    if (GV(RUNS_PREDICTABLE_REPLAY)) {
        /*
         * In predictable replay, force the number of rows in a table to be a manageable size so we
         * can modify key numbers without problems.
         */
        TV(RUNS_ROWS) = WT_MAX(TV(RUNS_ROWS), 2 * LANE_COUNT);

        /*
         * We don't support some operations in predictable replay.
         */
        if (!replay_operation_enabled(MODIFY)) {
            if (config_explicit(table, "ops.pct.modify") && TV(OPS_PCT_MODIFY))
                WARN("turning off modify operations for table%" PRIu32
                     " to work with predictable replay",
                  table->id);
            config_single(table, "ops.pct.modify=0", false);
        }
        if (!replay_operation_enabled(TRUNCATE)) {
            if (config_explicit(table, "ops.truncate") && TV(OPS_TRUNCATE))
                WARN("turning off truncate for table%" PRIu32 " to work with predictable replay",
                  table->id);
            config_single(table, "ops.truncate=0", false);
        }

        /*
         * We don't support the hs_search stress point with pareto distribution in predictable
         * replay as it prevents us stopping in time.
         */
        if (GV(STRESS_HS_SEARCH) && TV(OPS_PARETO)) {
            if (config_explicit(NULL, "stress.hs_search"))
                WARN("turning off stress.hs_search to work with predictable replay as table%" PRIu32
                     " has pareto enabled",
                  table->id);
            config_single(NULL, "stress.hs_search=0", false);
        }
    }

    /*
     * If common key prefixes are configured, add prefix compression if no explicit choice was made
     * and track the largest common key prefix in the run.
     */
    if (TV(BTREE_PREFIX_LEN) != 0) {
        if (TV(BTREE_PREFIX_COMPRESSION) == 0 &&
          !config_explicit(table, "btree.prefix_compression"))
            config_single(table, "btree.prefix_compression=on", false);
        g.prefix_len_max = WT_MAX(g.prefix_len_max, TV(BTREE_PREFIX_LEN));
    }

    config_checksum(table);
    config_compression(table, "btree.compression");
    config_pct(table);

    /* Column-store tables require special row insert resolution. */
    if (table->type != ROW)
        g.column_store_config = true;

    /* Only row-store tables support a collation order. */
    if (table->type != ROW)
        config_off(table, "btree.reverse");
}

/*
 * config_run --
 *     Run initialization.
 */
void
config_run(void)
{
    config_random_generators(); /* Configure the random number generators. */

    config_random(tables[0], false); /* Configure the remaining global name space. */

    /*
     * Limit the number of tables to REALLOC_MAX_TABLES if realloc exact and realloc malloc are both
     * on and not all explicitly set to reduce the running time to an acceptable level.
     */
    if ((!config_explicit(NULL, "debug.realloc_exact") ||
          !config_explicit(NULL, "debug.realloc_malloc")) &&
      GV(DEBUG_REALLOC_EXACT) && GV(DEBUG_REALLOC_MALLOC) && ntables > REALLOC_MAX_TABLES) {
        ntables = REALLOC_MAX_TABLES;
        /*
         * The following config_single has no effect. It is just to overwrite the config in memory
         * so that we can dump the correct config.
         */
        config_single(NULL, "runs.tables=" XSTR(REALLOC_MAX_TABLES), true);
        WARN(
          "limiting runs.tables to %d if realloc_exact or realloc_malloc has been automatically "
          "set",
          REALLOC_MAX_TABLES);
    }

    if (GV(RUNS_PREDICTABLE_REPLAY)) {
        /*
         * Predictable replays can get extremely slow with throttling.
         *
         * FIXME-WT-11782: Investigate why predictable replays get stuck with ops.throttling
         * enabled. It can indicate a bug in predictable replay or in WiredTiger.
         */
        if (GV(OPS_THROTTLE)) {
            if (config_explicit(NULL, "ops.throttle"))
                WARN("%s", "turning off ops.throttle to work with predictable replay");
            config_single(NULL, "ops.throttle=0", false);
        }
    }

    config_in_memory(); /* Periodically run in-memory. */

    tables_apply(config_table, NULL); /* Configure the tables. */

    /* TODO: Temporarily disable salvage test due to increased failures. */
    config_off(NULL, "ops.salvage");

    /* Order can be important, don't shuffle without careful consideration. */
    config_tiered_storage();                         /* Tiered storage */
    config_disagg_storage();                         /* Disaggregated storage */
    config_chunk_cache();                            /* Chunk cache */
    config_transaction();                            /* Transactions */
    config_backup_incr();                            /* Incremental backup */
    config_checkpoint();                             /* Checkpoints */
    config_compression(NULL, "logging.compression"); /* Logging compression */
    config_encryption();                             /* Encryption */
    config_in_memory_reset();                        /* Reset in-memory as needed */
    config_backward_compatible();                    /* Reset backward compatibility as needed */
    config_mirrors();                                /* Mirrors */
    config_statistics();                             /* Statistics */
    config_compact();                                /* Compaction */
    config_obsolete_cleanup();                       /* Obsolete cleanup */

    /* Configure the cache last, cache size depends on everything else. */
    config_cache();

    /* Adjust run length if needed. */
    config_run_length();

    config_random_generators_before_run();
}

/*
 * config_backup_incr --
 *     Incremental backup configuration.
 */
static void
config_backup_incr(void)
{
    if (GV(BACKUP) == 0) {
        config_off(NULL, "backup.incremental");
        return;
    }

    /*
     * Incremental backup using log files is incompatible with automatic log removals. Testing log
     * file removal doesn't seem as useful as testing backup, let the backup configuration override.
     */
    if (config_explicit(NULL, "backup.incremental")) {
        if (g.backup_incr)
            config_backup_incr_granularity();
        return;
    }

    /*
     * Choose a type of incremental backup, where the log remove setting can eliminate incremental
     * backup based on log files.
     */
    switch (mmrand(&g.extra_rnd, 1, 5)) {
    case 1: /* 40% full backup only */
    case 2:
        config_off(NULL, "backup.incremental");
        break;
    case 3: /* 60% block based incremental */
    case 4:
    case 5:
        config_single(NULL, "backup.incremental=block", false);
        config_backup_incr_granularity();
        break;
    }
}

/*
 * config_backup_incr_granularity --
 *     Configuration of block granularity for incremental backup
 */
static void
config_backup_incr_granularity(void)
{
    uint32_t granularity, i;
    char confbuf[128];

    if (config_explicit(NULL, "backup.incr_granularity"))
        return;

    /*
     * Three block sizes are interesting. 16MB is the default for WiredTiger and MongoDB. 1MB is the
     * minimum allowed by MongoDB. Smaller sizes stress block tracking and are good for testing. The
     * granularity is in units of KB.
     */
    granularity = 0;
    i = mmrand(&g.extra_rnd, 1, 10);
    switch (i) {
    case 1: /* 50% small size for stress testing */
    case 2:
    case 3:
    case 4:
    case 5:
        granularity = 4 * i;
        break;
    case 6: /* 20% 1MB granularity */
    case 7:
        granularity = 1024;
        break;
    case 8: /* 30% 16MB granularity */
    case 9:
    case 10:
        granularity = 16 * 1024;
        break;
    }

    testutil_snprintf(confbuf, sizeof(confbuf), "backup.incr_granularity=%" PRIu32, granularity);
    config_single(NULL, confbuf, false);
}

/*
 * config_backward_compatible_table --
 *     Backward compatibility configuration, per table.
 */
static void
config_backward_compatible_table(TABLE *table, void *arg)
{
    (void)arg; /* unused argument */
    testutil_assert(table != NULL);

#undef BC_CHECK
#define BC_CHECK(name, flag)                                                               \
    if (TV(flag)) {                                                                        \
        if (config_explicit(table, name))                                                  \
            testutil_die(EINVAL, "%s not supported in backward compatibility mode", name); \
        config_off(table, name);                                                           \
    }
    BC_CHECK("btree.prefix_len", BTREE_PREFIX_LEN);
}

/*
 * config_backward_compatible --
 *     Backward compatibility configuration.
 */
static void
config_backward_compatible(void)
{
    /*
     * If built in a branch that doesn't support all current options, or creating a database for
     * such an environment, strip out configurations that won't work.
     */
    if (!g.backward_compatible)
        return;

#undef BC_CHECK
#define BC_CHECK(name, flag)                                                               \
    if (GV(flag)) {                                                                        \
        if (config_explicit(NULL, name))                                                   \
            testutil_die(EINVAL, "%s not supported in backward compatibility mode", name); \
        config_off(NULL, name);                                                            \
    }

    BC_CHECK("disk.mmap_all", DISK_MMAP_ALL);
    BC_CHECK("block_cache", BLOCK_CACHE);
    BC_CHECK("stress.hs_checkpoint_delay", STRESS_HS_CHECKPOINT_DELAY);
    BC_CHECK("stress.hs_search", STRESS_HS_SEARCH);
    BC_CHECK("stress.hs_sweep", STRESS_HS_SWEEP);

    tables_apply(config_backward_compatible_table, NULL);
}

/*
 * config_cache --
 *     Cache configuration.
 */
static void
config_cache(void)
{
    uint64_t cache, workers;
    bool cache_maximum_explicit;

    /* The maximum cache is only set if it is non-zero and explicitly set. */
    cache_maximum_explicit = GV(CACHE_MAXIMUM) != 0 && config_explicit(NULL, "cache.maximum");

    /* Sum the number of workers. */
    workers = GV(RUNS_THREADS);
    if (GV(OPS_HS_CURSOR))
        ++workers;
    if (GV(OPS_RANDOM_CURSOR))
        ++workers;

    /* Check if both min and max cache sizes have been specified and if they're consistent. */
    if (config_explicit(NULL, "cache")) {
        if (config_explicit(NULL, "cache.minimum") && GV(CACHE) < GV(CACHE_MINIMUM))
            testutil_die(EINVAL, "minimum cache set larger than cache (%" PRIu32 " > %" PRIu32 ")",
              GV(CACHE_MINIMUM), GV(CACHE));
        if (cache_maximum_explicit && GV(CACHE) > GV(CACHE_MAXIMUM))
            testutil_die(EINVAL, "cache set larger than maximum cache (%" PRIu32 " > %" PRIu32 ")",
              GV(CACHE), GV(CACHE_MAXIMUM));
        goto dirty_eviction_config;
    }

    /*
     * If the min and max cache have been explicitly set, we need to check that the min cache size
     * is less than or equal to the max cache size.
     */
    if (config_explicit(NULL, "cache.minimum") && cache_maximum_explicit &&
      GV(CACHE_MINIMUM) > GV(CACHE_MAXIMUM))
        testutil_die(EINVAL,
          "configured minimum cache set larger than cache maximum (%" PRIu32 " > %" PRIu32 ")",
          GV(CACHE_MINIMUM), GV(CACHE_MAXIMUM));

    GV(CACHE) = GV(CACHE_MINIMUM);

    /*
     * If it's an in-memory run, size the cache at 2x the maximum initial data set. This calculation
     * is done in bytes, convert to megabytes before testing against the cache.
     */
    if (GV(RUNS_IN_MEMORY)) {
        cache = table_sumv(V_TABLE_BTREE_KEY_MAX) + table_sumv(V_TABLE_BTREE_VALUE_MAX);
        cache *= table_sumv(V_TABLE_RUNS_ROWS);
        cache *= 2;
        cache /= WT_MEGABYTE; /* NOT in MB units, convert for cache test */
        if (GV(CACHE) < cache)
            GV(CACHE) = (uint32_t)cache;
    }

    /*
     * Maximum internal/leaf page size sanity.
     *
     * Ensure we can service at least one operation per-thread concurrently without filling the
     * cache with pinned pages, that is, every thread consuming an internal page and a leaf page (or
     * a pair of leaf pages for cursor movements).
     *
     * This code is what dramatically increases the cache size when there are lots of threads, it
     * grows the cache to several megabytes per thread.
     */
    cache = table_sumv(V_TABLE_BTREE_MEMORY_PAGE_MAX); /* in MB units, no conversion to cache */
    cache *= workers;
    cache *= 2;

    if (GV(CHECKPOINT_PRECISE))
        cache *= 4;

    if (GV(CACHE) < cache)
        GV(CACHE) = (uint32_t)cache;

    if (GV(CHECKPOINT_PRECISE) && GV(CACHE) < 2048)
        GV(CACHE) = 2048;

    if (cache_maximum_explicit && GV(CACHE) > GV(CACHE_MAXIMUM))
        GV(CACHE) = GV(CACHE_MAXIMUM);

    /* Give any block cache 20% of the total cache size, over and above the cache. */
    if (GV(BLOCK_CACHE) != 0)
        GV(BLOCK_CACHE_SIZE) = (GV(CACHE) + 4) / 5;

dirty_eviction_config:
    /* Adjust the dirty eviction settings to reduce test driven cache stuck failures. */
    if (GV(CACHE) < 20) {
        WARN("%s", "Setting cache.eviction_dirty_trigger=95 due to micro cache");
        config_single(NULL, "cache.eviction_dirty_trigger=95", false);
    } else if (GV(CACHE) / workers <= 2 && !config_explicit(NULL, "cache.eviction_dirty_trigger")) {
        WARN("Cache is minimally configured (%" PRIu32
             "mb), setting cache.eviction_dirty_trigger=40 and "
             "cache.eviction_dirty_target=10",
          GV(CACHE));
        config_single(NULL, "cache.eviction_dirty_trigger=40", false);
        config_single(NULL, "cache.eviction_dirty_target=10", false);
    }
}

/*
 * config_checkpoint --
 *     Checkpoint configuration.
 */
static void
config_checkpoint(void)
{
    /* Choose a checkpoint mode if nothing was specified. */
    if (!config_explicit(NULL, "checkpoint"))
        switch (mmrand(&g.extra_rnd, 1, 20)) {
        case 1:
        case 2:
        case 3:
        case 4: /* 20% */
            config_single(NULL, "checkpoint=wiredtiger", false);
            break;
        case 5: /* 5% */
            config_off(NULL, "checkpoint");
            break;
        default: /* 75% */
            config_single(NULL, "checkpoint=on", false);
            /* 50% */
            if (mmrand(&g.extra_rnd, 1, 10) > 5)
                config_single(NULL, "checkpoint=on", false);
            break;
        }

    if (GV(OPS_PREPARE))
        config_off(NULL, "checkpoint.precise");
}

/*
 * config_checksum --
 *     Checksum configuration.
 */
static void
config_checksum(TABLE *table)
{
    /* Choose a checksum mode if nothing was specified. */
    if (!config_explicit(table, "disk.checksum"))
        switch (mmrand(&g.extra_rnd, 1, 10)) {
        case 1:
        case 2:
        case 3:
        case 4: /* 40% */
            config_single(table, "disk.checksum=on", false);
            break;
        case 5: /* 10% */
            config_off(table, "disk.checksum");
            break;
        case 6: /* 10% */
            config_single(table, "disk.checksum=uncompressed", false);
            break;
        default: /* 40% */
            config_single(table, "disk.checksum=unencrypted", false);
            break;
        }
}

/*
 * config_compression --
 *     Compression configuration.
 */
static void
config_compression(TABLE *table, const char *conf_name)
{
    char confbuf[128];
    const char *cstr;

    /* Ignore logging compression if we're not doing logging. */
    if (strcmp(conf_name, "logging.compression") == 0 && GV(LOGGING) == 0) {
        config_off(NULL, "logging.compression");
        return;
    }

    /* Return if already specified and it's a current compression engine. */
    if (config_explicit(table, conf_name)) {
        cstr = "off";
        if (strcmp(conf_name, "logging.compression") == 0)
            cstr = GVS(LOGGING_COMPRESSION);
        else if (strcmp(conf_name, "btree.compression") == 0)
            cstr = TVS(BTREE_COMPRESSION);
        if (memcmp(cstr, "bzip", strlen("bzip")) != 0)
            return;
        WARN("%s: bzip compression no longer supported", conf_name);
    }

    /*
     * Select a compression type from the list of built-in engines. Listed percentages are only
     * correct if all of the possible engines are compiled in.
     */
    cstr = "off";
    switch (mmrand(&g.extra_rnd, 1, 20)) {
#ifdef HAVE_BUILTIN_EXTENSION_LZ4
    case 1:
    case 2:
    case 3: /* 15% lz4 */
        cstr = "lz4";
        break;
#endif
#ifdef HAVE_BUILTIN_EXTENSION_SNAPPY
    case 4:
    case 5:
    case 6:
    case 7:
    case 8:
    case 9: /* 30% snappy */
        cstr = "snappy";
        break;
#endif
#ifdef HAVE_BUILTIN_EXTENSION_ZLIB
    case 10:
    case 11:
    case 12:
    case 13: /* 20% zlib */
        cstr = "zlib";
        break;
#endif
#ifdef HAVE_BUILTIN_EXTENSION_ZSTD
    case 14:
    case 15:
    case 16:
    case 17: /* 20% zstd */
        cstr = "zstd";
        break;
#endif
    case 18:
    case 19:
    case 20: /* 15% no compression */
    default:
        break;
    }

    testutil_snprintf(confbuf, sizeof(confbuf), "%s=%s", conf_name, cstr);
    config_single(table, confbuf, false);
}

/*
 * config_encryption --
 *     Encryption configuration.
 */
static void
config_encryption(void)
{
    /* Encryption: choose something if encryption wasn't specified. */
    if (config_explicit(NULL, "disk.encryption"))
        return;

    /* 70% no encryption, 30% rotn */
    if (mmrand(&g.data_rnd, 1, 10) < 8)
        config_off(NULL, "disk.encryption");
    else
        config_single(NULL, "disk.encryption=rotn-7", false);
}

/*
 * config_fix --
 *     Fixed-length column-store configuration.
 */
static bool
config_fix(TABLE *table)
{
    /*
     * Fixed-length column stores don't support modify operations, and can't be used with
     * predictable replay with insertions.
     */
    return (!config_explicit(table, "ops.pct.modify") &&
      (!GV(RUNS_PREDICTABLE_REPLAY) || !config_explicit(table, "ops.pct.insert")));
}

/*
 * config_var --
 *     Variable-length column-store configuration.
 */
static bool
config_var(TABLE *table)
{
    /*
     * Variable-length column store insertions can't be used with predictable replay.
     */
    return (!GV(RUNS_PREDICTABLE_REPLAY) || !config_explicit(table, "ops.pct.insert"));
}

/*
 * config_in_memory --
 *     Periodically set up an in-memory configuration.
 */
static void
config_in_memory(void)
{
    /*
     * Configure in-memory before anything else, in-memory has many related requirements. Don't
     * configure in-memory if there's any incompatible configurations.
     *
     * Limit the number of tables in any in-memory run, otherwise it's too easy to blow out the
     * cache.
     */
    if (ntables > 10)
        return;
    if (config_explicit(NULL, "background_compact"))
        return;
    if (config_explicit(NULL, "backup"))
        return;
    if (config_explicit(NULL, "block_cache"))
        return;
    if (config_explicit(NULL, "btree.compression"))
        return;
    if (config_explicit(NULL, "checkpoint"))
        return;
    if (config_explicit(NULL, "format.abort"))
        return;
    if (config_explicit(NULL, "import"))
        return;
    if (config_explicit(NULL, "logging"))
        return;
    if (config_explicit(NULL, "ops.alter"))
        return;
    if (config_explicit(NULL, "ops.compaction"))
        return;
    if (config_explicit(NULL, "ops.hs_cursor"))
        return;
    if (config_explicit(NULL, "ops.salvage"))
        return;
    if (config_explicit(NULL, "ops.verify"))
        return;
    if (config_explicit(NULL, "runs.mirror"))
        return;
    if (config_explicit(NULL, "runs.predictable_replay"))
        return;

    if (!config_explicit(NULL, "runs.in_memory") && mmrand(&g.extra_rnd, 1, 20) == 1) {
        config_single(NULL, "runs.in_memory=1", false);
        /* Use table[0] to access the global value (RUN_ROWS is a table value). */
        if (NTV(tables[0], RUNS_ROWS) > WT_MILLION) {
            WARN("limiting runs.rows to %d as runs.in_memory has been automatically enabled",
              WT_MILLION);
            config_single(NULL, "runs.rows=" XSTR(WT_MILLION_LITERAL), true);
        }
    }
}

/*
 * config_in_memory_reset --
 *     In-memory configuration review.
 */
static void
config_in_memory_reset(void)
{
    /* If doing an in-memory run, make sure we haven't configured something that won't work. */
    if (!GV(RUNS_IN_MEMORY))
        return;

    /* Turn off a lot of stuff. */
    if (!config_explicit(NULL, "background_compact"))
        config_off(NULL, "background_compact");
    if (!config_explicit(NULL, "backup"))
        config_off(NULL, "backup");
    if (!config_explicit(NULL, "block_cache"))
        config_off(NULL, "block_cache");
    if (!config_explicit(NULL, "checkpoint"))
        config_off(NULL, "checkpoint");
    if (!config_explicit(NULL, "import"))
        config_off(NULL, "import");
    if (!config_explicit(NULL, "logging"))
        config_off(NULL, "logging");
    if (!config_explicit(NULL, "ops.alter"))
        config_off(NULL, "ops.alter");
    if (!config_explicit(NULL, "ops.compaction"))
        config_off(NULL, "ops.compaction");
    if (!config_explicit(NULL, "ops.hs_cursor"))
        config_off(NULL, "ops.hs_cursor");
    if (!config_explicit(NULL, "ops.salvage"))
        config_off(NULL, "ops.salvage");
    if (!config_explicit(NULL, "ops.verify"))
        config_off(NULL, "ops.verify");
    if (!config_explicit(NULL, "prefetch"))
        config_off(NULL, "prefetch");
}

/*
 * config_mirrors --
 *     Configure table mirroring.
 */
static void
config_mirrors(void)
{
    u_int available_tables, i, mirrors;
    char buf[100];
    bool already_set, explicit_mirror;

    g.mirror_col_store = false;

    /*
     * In theory, mirroring should work with predictable replay, although there's some overlap in
     * functionality. That is, we usually do multiple runs with the same key with predictable replay
     * and would notice if data was different or missing. We disable it to keep runs simple.
     */
    if (GV(RUNS_PREDICTABLE_REPLAY)) {
        WARN("%s", "turning off mirroring for predictable replay");
        config_off_all("runs.mirror");
        return;
    }

    /* Check for a CONFIG file that's already set up for mirroring. */
    for (already_set = false, i = 1; i <= ntables; ++i)
        if (NTV(tables[i], RUNS_MIRROR)) {
            already_set = tables[i]->mirror = true;
            if (tables[i]->type == FIX || tables[i]->type == VAR)
                g.mirror_col_store = true;
            if (g.base_mirror == NULL && tables[i]->type != FIX)
                g.base_mirror = tables[i];
        }
    if (already_set) {
        if (g.base_mirror == NULL)
            testutil_die(EINVAL, "no table configured that can act as the base mirror");

        /* A custom collator would complicate the cursor traversal when comparing tables. */
        config_mirrors_disable_reverse();

        /*
         * Assume that mirroring is already configured if one of the tables has explicitly
         * configured it on. This isn't optimal since there could still be other tables that haven't
         * set it at all (and might be usable as extra mirrors), but that's an uncommon scenario and
         * it lets us avoid a bunch of extra logic around figuring out whether we have an acceptable
         * minimum number of tables.
         */
        return;
    }

    /*
     * Mirror configuration is potentially confusing: it's a per-table configuration (because it has
     * to be set for subsequent runs so we can tell which tables are part of the mirror group), but
     * it's configured on a global basis, causing the random selection of a group of tables for the
     * mirror group. If it's configured anywhere, it's configured everywhere; otherwise configure it
     * 20% of the time. Once that's done, turn off all mirroring, it's turned back on for selected
     * tables.
     */
    explicit_mirror = config_explicit(NULL, "runs.mirror");
    if (!explicit_mirror && mmrand(&g.data_rnd, 1, 10) < 9) {
        config_off_all("runs.mirror");
        return;
    }

    /*
     * We can't mirror if we don't have enough tables. A FLCS table can be a mirror, but it can't be
     * the source of the bulk-load mirror records. Find the first table we can use as a base.
     */
    for (i = 1; i <= ntables; ++i)
        if (tables[i]->type != FIX && !NT_EXPLICIT_OFF(tables[i], RUNS_MIRROR))
            break;

    if (i > ntables) {
        if (explicit_mirror)
            WARN("%s", "table selection didn't support mirroring, turning off mirroring");
        config_off_all("runs.mirror");
        return;
    }

    /*
     * We also can't mirror if we don't have enough tables that have allowed mirroring. It's
     * possible for a table to explicitly set tableX.runs.mirror=0, so check how many tables have
     * done that and remove them from the count of tables we can use for mirroring.
     */
    available_tables = ntables;
    for (i = 1; i <= ntables; ++i)
        if (NT_EXPLICIT_OFF(tables[i], RUNS_MIRROR))
            --available_tables;

    if (available_tables < 2) {
        if (explicit_mirror)
            WARN("%s", "not enough tables left mirroring enabled, turning off mirroring");
        config_off_all("runs.mirror");
        return;
    }

    /* A custom collator would complicate the cursor traversal when comparing tables. */
    config_mirrors_disable_reverse();

    /* Good to go: pick the first non-FLCS table that allows mirroring as our base. */
    for (i = 1; i <= ntables; ++i)
        if (tables[i]->type != FIX && !NT_EXPLICIT_OFF(tables[i], RUNS_MIRROR))
            break;
    tables[i]->mirror = true;
    config_single(tables[i], "runs.mirror=1", false);
    g.base_mirror = tables[i];
    if (tables[i]->type == VAR)
        g.mirror_col_store = true;
    /*
     * Pick some number of tables to mirror, then turn on mirroring the next (n-1) tables, where
     * allowed.
     */
    for (mirrors = mmrand(&g.data_rnd, 2, ntables) - 1, i = 1; i <= ntables; ++i) {
        if (NT_EXPLICIT_OFF(tables[i], RUNS_MIRROR))
            continue;
        if (tables[i] != g.base_mirror) {
            tables[i]->mirror = true;
            config_single(tables[i], "runs.mirror=1", false);
            if (tables[i]->type == FIX || tables[i]->type == VAR)
                g.mirror_col_store = true;
            if (--mirrors == 0)
                break;
        }
    }

    /*
     * Give each mirror the same number of rows (it's not necessary, we could treat end-of-table on
     * a mirror as OK, but this lets us assert matching rows).
     */
    testutil_snprintf(buf, sizeof(buf), "runs.rows=%" PRIu32, NTV(g.base_mirror, RUNS_ROWS));
    for (i = 1; i <= ntables; ++i)
        if (tables[i]->mirror && tables[i] != g.base_mirror)
            config_single(tables[i], buf, false);
}

/*
 * config_mirrors_disable_reverse --
 *     Disable reverse if mirroring enabled.
 */
static void
config_mirrors_disable_reverse(void)
{
    u_int i;

    for (i = 1; i <= ntables; ++i)
        if (NTV(tables[i], BTREE_REVERSE) && config_explicit(tables[i], "btree.reverse")) {
            WARN(
              "%s", "mirroring incompatible with reverse collation, turning off reverse collation");
            break;
        }
    config_off_all("btree.reverse");
}

/*
 * config_pct --
 *     Configure operation percentages.
 */
static void
config_pct(TABLE *table)
{
    struct {
        const char *name; /* Operation */
        uint32_t *vp;     /* Value store */
        u_int order;      /* Order of assignment */
        bool enabled;     /* Enabled for this configuration */
    } list[5];
    u_int i, max_order, max_slot, n, pct;
    bool slot_available;

    /* We explicitly disable modify operations for predictable replay. */
    list[0].name = "ops.pct.delete";
    list[0].vp = &TV(OPS_PCT_DELETE);
    list[0].order = 0;
    list[0].enabled = replay_operation_enabled(REMOVE);
    list[1].name = "ops.pct.insert";
    list[1].vp = &TV(OPS_PCT_INSERT);
    list[1].order = 0;
    list[1].enabled = replay_operation_enabled(INSERT);
    list[2].name = "ops.pct.modify";
    list[2].vp = &TV(OPS_PCT_MODIFY);
    list[2].order = 0;
    list[2].enabled = replay_operation_enabled(MODIFY);
    list[3].name = "ops.pct.read";
    list[3].vp = &TV(OPS_PCT_READ);
    list[3].order = 0;
    list[3].enabled = replay_operation_enabled(READ);
    list[4].name = "ops.pct.write";
    list[4].vp = &TV(OPS_PCT_WRITE);
    list[4].order = 0;
    list[4].enabled = replay_operation_enabled(UPDATE);

    /*
     * Walk the list of operations, checking for an illegal configuration and creating a random
     * order in the list.
     */
    pct = 0;
    slot_available = false;
    for (i = 0; i < WT_ELEMENTS(list); ++i)
        if (list[i].enabled) {
            if (config_explicit(table, list[i].name))
                pct += *list[i].vp;
            else {
                list[i].order = mmrand(&g.data_rnd, 1, WT_THOUSAND);
                slot_available = true;
            }
        }

    /*
     * Some older configurations had broken percentages. If summing the explicitly specified
     * percentages maxes us out, warn and keep running, leaving unspecified operations at 0.
     */
    if (pct > 100 || (pct < 100 && !slot_available)) {
        WARN("operation percentages %s than 100, resetting to random values",
          pct > 100 ? "greater" : "less");
        for (i = 0; i < WT_ELEMENTS(list); ++i)
            list[i].order = mmrand(&g.data_rnd, 1, WT_THOUSAND);
        pct = 0;
    }

    /*
     * Walk the list, allocating random numbers of operations in a random order.
     *
     * If the "order" field is non-zero, we need to create a value for this operation. Find the
     * largest order field in the array; if one non-zero order field is found, it's the last entry
     * and gets the remainder of the operations.
     */
    for (pct = 100 - pct;;) {
        for (i = n = max_order = max_slot = 0; i < WT_ELEMENTS(list); ++i) {
            if (list[i].order != 0 && list[i].enabled)
                ++n;
            if (list[i].order > max_order && list[i].enabled) {
                max_order = list[i].order;
                max_slot = i;
            }
        }
        if (n == 0)
            break;
        if (n == 1) {
            *list[max_slot].vp = pct;
            break;
        }
        *list[max_slot].vp = mmrand(&g.data_rnd, 0, pct);
        list[max_slot].order = 0;
        pct -= *list[max_slot].vp;
    }

    testutil_assert(TV(OPS_PCT_DELETE) + TV(OPS_PCT_INSERT) + TV(OPS_PCT_MODIFY) +
        TV(OPS_PCT_READ) + TV(OPS_PCT_WRITE) ==
      100);
}

/*
 * config_run_length --
 *     Run length configuration.
 */
static void
config_run_length(void)
{
    /*
     * Run-length is configured by a number of operations and a timer.
     *
     * If the operation count and the timer are both configured, do nothing. If only the timer is
     * configured, clear the operations count. If only the operation count is configured, limit the
     * run to 6 hours. If neither is configured, leave the operations count alone and limit the run
     * to 30 minutes.
     *
     * In other words, if we rolled the dice on everything, do a short run. If we chose a number of
     * operations but the rest of the configuration means operations take a long time to complete
     * (for example, a small cache and many worker threads), don't let it run forever.
     */
    if (config_explicit(NULL, "runs.timer")) {
        if (!config_explicit(NULL, "runs.ops"))
            config_single(NULL, "runs.ops=0", false);
    } else {
        if (!config_explicit(NULL, "runs.ops"))
            config_single(NULL, "runs.timer=30", false);
        else
            config_single(NULL, "runs.timer=360", false);
    }

    /*
     * There are combinations that can cause out of disk space issues and here we try to prevent
     * those. CONFIG.stress causes runs.timer to be considered explicit which limits when we can
     * override the run length to extreme cases.
     */
    if (GV(RUNS_TIMER) > 10 && GV(LOGGING) && !GV(LOGGING_REMOVE) && GV(BACKUP) &&
      GV(OPS_SALVAGE)) {
        WARN(
          "limiting runs.timer=%d as logging=1, backup=1, ops.salvage=1, and logging.remove=0", 10);
        config_single(NULL, "runs.timer=10", true);
    }
}

/*
 * config_statistics --
 *     Statistics configuration.
 */
static void
config_statistics(void)
{
    /* Sources is only applicable when the mode is all. */
    if (strcmp(GVS(STATISTICS_MODE), "all") != 0 && strcmp(GVS(STATISTICS_LOG_SOURCES), "off") != 0)
        testutil_die(EINVAL, "statistics sources requires mode to be all");

    if (!config_explicit(NULL, "statistics.mode")) {
        /* 70% of the time set statistics to fast. */
        if (mmrand(&g.extra_rnd, 1, 10) < 8)
            config_single(NULL, "statistics.mode=fast", false);
        else
            config_single(NULL, "statistics.mode=all", false);
    }

    if (!config_explicit(NULL, "statistics_log.sources")) {
        /* 10% of the time use sources if all. */
        if (strcmp(GVS(STATISTICS_MODE), "all") == 0 && mmrand(&g.extra_rnd, 1, 10) == 1)
            config_single(NULL, "statistics_log.sources=file:", false);
    }
}

/*
 * config_chunk_cache --
 *     Chunk cache configuration.
 */
static void
config_chunk_cache(void)
{
    char buf[128];
    const char *chunkcache_type;

    chunkcache_type = NULL;

    /* Chunk cache does not work unless tiered storage is configured. */
    if (!g.tiered_storage_config) {
        if (config_explicit(NULL, "chunk_cache") && GV(CHUNK_CACHE))
            testutil_die(EINVAL,
              "%s: chunk cache cannot be enabled unless tiered storage is configured.", progname);
        return;
    }

    if (!config_explicit(NULL, "chunk_cache")) {
        /*
         * Make sure no configurations related to chunk caching are set if chunk cache is not
         * enabled.
         */
        if (config_explicit(NULL, "chunk_cache.capacity") ||
          config_explicit(NULL, "chunk_cache.chunk_size") ||
          config_explicit(NULL, "chunk_cache.type") ||
          config_explicit(NULL, "chunk_cache.storage_path"))
            testutil_die(EINVAL,
              "%s: Enable chunk caching (chunk_cache=on) to allow configuring other chunk cache "
              "settings",
              progname);

        /* Enable chunk cache 50% of the time if not explicit set. */
        testutil_snprintf(
          buf, sizeof(buf), "chunk_cache=%s", mmrand(&g.data_rnd, 1, 100) <= 50 ? "on" : "off");
        config_single(NULL, buf, false);
    }

    if (GV(CHUNK_CACHE)) {
        if (config_explicit(NULL, "chunk_cache.type")) {
            chunkcache_type = GVS(CHUNK_CACHE_TYPE);
            if (strcmp(chunkcache_type, "FILE") != 0 && strcmp(chunkcache_type, "DRAM") != 0)
                testutil_die(EINVAL, "illegal chunkcache.type configuration: %s", chunkcache_type);

            if (GV(RUNS_IN_MEMORY) && strcmp(chunkcache_type, "FILE") == 0)
                testutil_die(EINVAL,
                  "%s: chunk caching cannot be enabled for in-memory runs as chunkcache.type is "
                  "set to FILE.",
                  progname);
        } else {
            if (GV(RUNS_IN_MEMORY))
                config_single(NULL, "chunk_cache.type=DRAM", false);
            else {
                /*
                 * Alternate between running chunk cache with the 'File' type and the 'DRAM' type.
                 */
                testutil_snprintf(buf, sizeof(buf), "chunk_cache.type=%s",
                  mmrand(&g.data_rnd, 1, 100) <= 50 ? "DRAM" : "FILE");
                config_single(NULL, buf, false);
            }
        }

        if (strcmp(GVS(CHUNK_CACHE_TYPE), "DRAM") == 0 &&
          config_explicit(NULL, "chunk_cache.storage_path"))
            testutil_die(EINVAL,
              "For chunk_cache.type=%s, passing in the chunk_cache.storage_path=%s is unnecessary.",
              chunkcache_type, GVS(CHUNK_CACHE_STORAGE_PATH));

        if (!config_explicit(NULL, "chunk_cache.capacity") &&
          !config_explicit(NULL, "chunk_cache.chunk_size"))
            if (GV(CHUNK_CACHE_CAPACITY) <= GV(CHUNK_CACHE_CHUNK_SIZE))
                GV(CHUNK_CACHE_CHUNK_SIZE) = GV(CHUNK_CACHE_CAPACITY) / 10;

        /* Always ensure that capacity greater than chunk_size. */
        testutil_assert(GV(CHUNK_CACHE_CAPACITY) > GV(CHUNK_CACHE_CHUNK_SIZE));
    }
}

/*
 * config_tiered_storage --
 *     Tiered storage configuration.
 */
static void
config_tiered_storage(void)
{
    const char *storage_source;

    storage_source = GVS(TIERED_STORAGE_STORAGE_SOURCE);

    g.tiered_storage_config =
      (strcmp(storage_source, "off") != 0 && strcmp(storage_source, "none") != 0);
    if (g.tiered_storage_config) {
        /* Tiered storage requires timestamps. */
        config_off(NULL, "transaction.implicit");
        config_single(NULL, "transaction.timestamps=on", true);

        /* If we are flushing, we need a checkpoint thread. */
        if (GV(TIERED_STORAGE_FLUSH_FREQUENCY) > 0)
            config_single(NULL, "checkpoint=on", false);

        /* Salvage and verify are not supported for tiered storage. */
        config_off(NULL, "ops.salvage");
        config_off(NULL, "ops.verify");

        /* Backup is not supported for tiered tables. */
        config_off(NULL, "backup");
        config_off(NULL, "backup.incremental");

        /* Compact is not supported for tiered tables. */
        config_off(NULL, "ops.compaction");
        config_off(NULL, "background_compact");
    } else
        /* Never try flush to tiered storage unless running with tiered storage. */
        config_single(NULL, "tiered_storage.flush_frequency=0", true);
}

/*
 * config_disagg_storage --
 *     Disaggregated storage configuration.
 */
static void
config_disagg_storage(void)
{
    const char *page_log;

    page_log = GVS(DISAGG_PAGE_LOG);

    g.disagg_storage_config = (strcmp(page_log, "off") != 0 && strcmp(page_log, "none") != 0);
    if (g.disagg_storage_config) {
        /* Disaggregated storage requires timestamps. */
        config_off(NULL, "transaction.implicit");
        config_single(NULL, "transaction.timestamps=on", true);

        /* It makes sense to do checkpoints. */
        config_single(NULL, "checkpoint=on", false);

        /* TODO: Some operations are not yet supported for disaggregated storage. */
        config_off(NULL, "ops.salvage");
        config_off(NULL, "ops.verify");
        config_off(NULL, "backup");
        config_off(NULL, "backup.incremental");
        config_off(NULL, "ops.compaction");
        config_off(NULL, "background_compact");
    }
}

/*
 * config_transaction --
 *     Transaction configuration.
 */
static void
config_transaction(void)
{
    /* Predictable replay requires timestamps. */
    if (GV(RUNS_PREDICTABLE_REPLAY)) {
        config_off(NULL, "transaction.implicit");
        config_single(NULL, "transaction.timestamps=on", true);
    }

    /* Transaction prepare requires timestamps and is incompatible with logging. */
    if (GV(OPS_PREPARE) && config_explicit(NULL, "ops.prepare")) {
        if (!GV(TRANSACTION_TIMESTAMPS) && config_explicit(NULL, "transaction.timestamps"))
            testutil_die(EINVAL, "prepare requires transaction timestamps");
        if (GV(LOGGING) && config_explicit(NULL, "logging"))
            testutil_die(EINVAL, "prepare is incompatible with logging");
    }

    /* Transaction timestamps are incompatible with implicit transactions, logging and salvage. */
    if (GV(TRANSACTION_TIMESTAMPS) && config_explicit(NULL, "transaction.timestamps")) {
        if (GV(TRANSACTION_IMPLICIT) && config_explicit(NULL, "transaction.implicit"))
            testutil_die(
              EINVAL, "transaction.timestamps is incompatible with implicit transactions");
        if (GV(OPS_SALVAGE) && config_explicit(NULL, "ops.salvage")) /* FIXME WT-6431 */
            testutil_die(EINVAL, "transaction.timestamps is incompatible with salvage");
        if (GV(LOGGING) && config_explicit(NULL, "logging"))
            testutil_die(EINVAL, "transaction.timestamps is incompatible with logging");
    }

    /*
     * Incompatible permanent configurations have been checked, now turn off any incompatible flags.
     * Honor the choice if something was set explicitly, next retain a configured prepare (it's not
     * configured often), then match however timestamps are configured.
     */
    if (GV(OPS_PREPARE) && config_explicit(NULL, "ops.prepare")) {
        config_off(NULL, "logging");
        config_single(NULL, "transaction.timestamps=on", false);
        config_off(NULL, "transaction.implicit");
        config_off(NULL, "ops.salvage");
    }
    if (GV(TRANSACTION_TIMESTAMPS) && config_explicit(NULL, "transaction.timestamps")) {
        config_off(NULL, "transaction.implicit");
        config_off(NULL, "ops.salvage");
        config_off(NULL, "logging");
    }
    if (!GV(TRANSACTION_TIMESTAMPS) && config_explicit(NULL, "transaction.timestamps"))
        config_off(NULL, "ops.prepare");
    if (GV(TRANSACTION_IMPLICIT) && config_explicit(NULL, "transaction.implicit")) {
        config_off(NULL, "transaction.timestamps");
        config_off(NULL, "ops.prepare");
    }
    if (GV(LOGGING) && config_explicit(NULL, "logging")) {
        config_off(NULL, "transaction.timestamps");
        config_off(NULL, "ops.prepare");
    }
    if (GV(OPS_SALVAGE) && config_explicit(NULL, "ops.salvage")) { /* FIXME WT-6431 */
        config_off(NULL, "transaction.timestamps");
        config_off(NULL, "ops.prepare");
    }
    if (GV(OPS_PREPARE)) {
        config_off(NULL, "logging");
        config_single(NULL, "transaction.timestamps=on", false);
        config_off(NULL, "transaction.implicit");
        config_off(NULL, "ops.salvage");
    }
    if (GV(TRANSACTION_TIMESTAMPS)) {
        config_off(NULL, "transaction.implicit");
        config_off(NULL, "ops.salvage");
        config_off(NULL, "logging");
    }
    if (!GV(TRANSACTION_TIMESTAMPS)) {
        config_off(NULL, "ops.prepare");
        config_off(NULL, "checkpoint.precise");
    }

    /* Set a default transaction timeout limit if one is not specified. */
    if (!config_explicit(NULL, "transaction.operation_timeout_ms"))
        config_single(NULL, "transaction.operation_timeout_ms=2000", false);

    g.operation_timeout_ms = GV(TRANSACTION_OPERATION_TIMEOUT_MS);
    g.transaction_timestamps_config = GV(TRANSACTION_TIMESTAMPS) != 0;
}

/*
 * config_error --
 *     Display configuration information on error.
 */
void
config_error(void)
{
    CONFIG *cp;
    size_t max_name;

    /* Display configuration names. */
    fprintf(stderr, "\n");
    fprintf(stderr, "=-=-=-=-=-=-=-=-=-=-=-=-=-=-=-=-=-=-=-=-=-=-=-=-=\n");
    fprintf(stderr, "Configuration values:\n");
    fprintf(stderr, "%10s: %s\n", "off", "boolean off");
    fprintf(stderr, "%10s: %s\n", "on", "boolean on");
    fprintf(stderr, "%10s: %s\n", "0", "boolean off");
    fprintf(stderr, "%10s: %s\n", "1", "boolean on");
    fprintf(stderr, "%10s: %s\n", "NNN", "unsigned number");
    fprintf(stderr, "%10s: %s\n", "NNN-NNN", "number range, each number equally likely");
    fprintf(stderr, "%10s: %s\n", "NNN:NNN", "number range, lower numbers more likely");
    fprintf(stderr, "%10s: %s\n", "string", "configuration value");
    fprintf(stderr, "\n");
    fprintf(stderr, "=-=-=-=-=-=-=-=-=-=-=-=-=-=-=-=-=-=-=-=-=-=-=-=-=\n");
    fprintf(stderr, "Configuration names:\n");
    for (max_name = 0, cp = configuration_list; cp->name != NULL; ++cp)
        max_name = WT_MAX(max_name, strlen(cp->name));
    for (cp = configuration_list; cp->name != NULL; ++cp)
        fprintf(stderr, "%*s: %s\n", (int)max_name, cp->name, cp->desc);
}

/*
 * config_print_one --
 *     Print out a single configuration setting.
 */
static void
config_print_one(FILE *fp, CONFIG *cp, CONFIGV *v, const char *prefix)
{
    const char *cstr;

    /* Historic versions of format expect "none", instead of "off", for a few configurations. */
    if (F_ISSET(cp, C_STRING)) {
        cstr = v->vstr == NULL ? "off" : v->vstr;
        if (strcmp(cstr, "off") == 0 &&
          (cp->off == V_GLOBAL_DISK_ENCRYPTION || cp->off == V_GLOBAL_LOGGING_COMPRESSION ||
            cp->off == V_TABLE_BTREE_COMPRESSION))
            cstr = "none";
        fprintf(fp, "%s%s=%s\n", prefix, cp->name, cstr);
        return;
    }

    /* Historic versions of format expect log=(archive), not log=(remove). */
    if (g.backward_compatible && cp->off == V_GLOBAL_LOGGING_REMOVE) {
        fprintf(fp, "%slogging.archive=%" PRIu32 "\n", prefix, v->v);
        return;
    }

    fprintf(fp, "%s%s=%" PRIu32 "\n", prefix, cp->name, v->v);
}

/*
 * config_print_table --
 *     Print per-table information.
 */
static void
config_print_table(FILE *fp, TABLE *table)
{
    CONFIG *cp;
    CONFIGV *v, *gv;
    char buf[128];

    testutil_snprintf(buf, sizeof(buf), "table%u.", table->id);
    fprintf(fp, "############################################\n");
    fprintf(fp, "#  TABLE PARAMETERS: table %u\n", table->id);
    fprintf(fp, "############################################\n");

    for (cp = configuration_list; cp->name != NULL; ++cp) {
        /* Skip global items. */
        if (!F_ISSET(cp, C_TABLE))
            continue;
        if (!C_TYPE_MATCH(cp, table->type))
            continue;

        gv = &tables[0]->v[cp->off];
        v = &table->v[cp->off];

        /* Skip entries that match any global setting. */
        if (gv->set && v->v == gv->v &&
          ((v->vstr == NULL && gv->vstr == NULL) ||
            (v->vstr != NULL && gv->vstr != NULL && strcmp(v->vstr, gv->vstr) == 0)))
            continue;

        config_print_one(fp, cp, v, buf);
    }
}

/*
 * config_print --
 *     Print configuration information.
 */
void
config_print(bool error_display)
{
    CONFIG *cp;
    CONFIGV *gv;
    FILE *fp;
    uint32_t i;

    /* Reopening an existing database should leave the existing CONFIG file. */
    if (g.reopen)
        return;

    if (error_display)
        fp = stdout;
    else if ((fp = fopen(g.home_config, "w")) == NULL)
        testutil_die(errno, "fopen: %s", g.home_config);

    fprintf(fp, "############################################\n");
    fprintf(fp, "#  RUN PARAMETERS: V3\n");
    fprintf(fp, "############################################\n");

    /* Display global configuration values. */
    for (cp = configuration_list; cp->name != NULL; ++cp) {
        /* Skip table count if tables not configured (implying an old-style CONFIG file). */
        if (ntables == 0 && cp->off == V_GLOBAL_RUNS_TABLES)
            continue;

        /* Skip mismatched table items if the global table is the only table. */
        if (ntables == 0 && F_ISSET(cp, C_TABLE) && !C_TYPE_MATCH(cp, tables[0]->type))
            continue;

        /* Skip table items if not explicitly set and the global table isn't the only table. */
        gv = &tables[0]->v[cp->off];
        if (ntables > 0 && F_ISSET(cp, C_TABLE) && !gv->set)
            continue;

        /* Print everything else. */
        config_print_one(fp, cp, gv, "");
    }

    /* Display per-table configuration values. */
    if (ntables != 0)
        for (i = 1; i <= ntables; ++i)
            config_print_table(fp, tables[i]);

    /* Flush so we're up-to-date on error. */
    (void)fflush(fp);

    if (fp != stdout)
        fclose_and_clear(&fp);
}

/*
 * config_file --
 *     Read configuration values from a file.
 */
void
config_file(const char *name)
{
    FILE *fp;
    char buf[256], *p;

    /*
     * Turn off multi-table configuration for all configuration files, for backward compatibility.
     * This doesn't stop multiple table configurations, using either "runs.tables" or an explicit
     * mention of a table, it only prevents CONFIG files without a table reference from configuring
     * tables. This should only affect putting some non-table-specific configurations into a file
     * and running that file as a CONFIG, expecting a multi-table test, and means old-style CONFIG
     * files don't suddenly turn into multiple table tests.
     */
    g.multi_table_config = false;

    if ((fp = fopen(name, "r")) == NULL)
        testutil_die(errno, "fopen: %s", name);

    /*
     * Skip whitespace leading up to the configuration. Skip Evergreen timestamps by skipping a pair
     * of enclosing braces and trailing whitespace. This is fragile: we're in trouble if Evergreen
     * changes its timestamp format.
     */
    while (fgets(buf, sizeof(buf), fp) != NULL) {
        /* Replace any newline character. */
        for (p = buf; *p != '\0'; ++p)
            if (*p == '\n') {
                *p = '\0';
                break;
            }

        /* Skip any leading whitespace. */
        for (p = buf; *p != '\0'; ++p)
            if (!isblank((unsigned char)*p))
                break;

        /* Skip any Evergreen timestamp. */
        if (*p == '[')
            for (; *p != '\0'; ++p)
                if (*p == ']') {
                    ++p;
                    break;
                }

        /* Skip any trailing whitespace. */
        for (; *p != '\0'; ++p)
            if (!isblank((unsigned char)*p))
                break;

        /* Skip any comments or empty lines. */
        if (*p != '\0' && *p != '#')
            config_single(NULL, p, true);
    }
    fclose_and_clear(&fp);
}

/*
 * config_clear --
 *     Clear all configuration values.
 */
void
config_clear(void)
{
    u_int i, j, slots;

    /* Clear all allocated configuration data in the tables array. */
    slots = ntables == 0 ? 1 : ntables;
    for (i = 0; i < slots; ++i) {
        free(tables[i]->val_base);

        for (j = 0; j < V_ELEMENT_COUNT; ++j)
            free(tables[i]->v[j].vstr);
        free(tables[i]);
    }
}

/*
 * config_find --
 *     Find a specific configuration entry.
 */
static CONFIG *
config_find(const char *s, size_t len, bool fatal)
{
    CONFIG *cp;

    for (cp = configuration_list; cp->name != NULL; ++cp)
        if (strncmp(s, cp->name, len) == 0 && cp->name[len] == '\0')
            return (cp);

    /* Optionally ignore unknown keywords, it makes it easier to run old CONFIG files. */
    if (fatal)
        testutil_die(EINVAL, "%s: %s: unknown required configuration keyword", progname, s);

    WARN("%s: ignoring unknown configuration keyword", s);
    return (NULL);
}

/*
 * config_off --
 *     Turn a configuration value off.
 */
static void
config_off(TABLE *table, const char *s)
{
    CONFIG *cp;
    char buf[100];

    cp = config_find(s, strlen(s), true);
    testutil_snprintf(buf, sizeof(buf), "%s=%s", s, F_ISSET(cp, C_BOOL | C_STRING) ? "off" : "0");
    config_single(table, buf, false);
}

/*
 * config_off_all --
 *     Turn a configuration value off for all possible entries.
 */
static void
config_off_all(const char *s)
{
    u_int i;

    config_off(tables[0], s);
    for (i = 1; i <= ntables; ++i)
        config_off(tables[i], s);
}

/*
 * config_table_extend --
 *     Extend the tables array as necessary.
 */
static void
config_table_extend(u_int ntable)
{
    u_int i;

    if (g.backward_compatible)
        testutil_die(0, "multiple tables not supported in backward compatibility mode");

    if (ntable <= ntables)
        return;

    /*
     * Allocate any new tables structures. (We do it this way, rather than reallocating the whole
     * tables array, because our caller doesn't know we're extending the list of tables, and is
     * likely holding pointers into the current list of tables. Reallocating the whole array would
     * require handling reallocation in our caller, and it's not worth the effort.)
     *
     * This might be the first extension, reset the base table's ID (for debugging, we should never
     * be using a table with ID 0).
     */
    for (i = 0; i <= ntable; ++i) {
        if (tables[i] == NULL)
            tables[i] = dcalloc(1, sizeof(TABLE));
        tables[i]->id = i;
    }
    ntables = ntable;
}

/*
 * config_single --
 *     Set a single configuration structure value.
 */
void
config_single(TABLE *table, const char *s, bool explicit)
{
    WT_RAND_STATE *rnd;
    enum { RANGE_FIXED, RANGE_NONE, RANGE_WEIGHTED } range;
    CONFIG *cp;
    CONFIGV *v;
    uint32_t steps, v1, v2;
    u_long ntable;
    u_int i;
    const u_char *t;
    const char *equalp, *vp1, *vp2;
    char *endptr;

    /*
     * Check for corrupted input. Format has a syntax checking mode and this simplifies that work by
     * checking for any unexpected characters. It's complicated by wiredtiger.config, as that
     * configuration option includes JSON characters.
     */
    for (t = (const u_char *)s; *t != '\0'; ++t)
        if (!__wt_isalnum(*t) && !__wt_isspace(*t) && strchr("\"'()-.:=[]_/,", *t) == NULL)
            testutil_die(
              EINVAL, "%s: configuration contains unexpected character %#x", progname, (u_int)*t);

    /* Skip leading white space. */
    while (__wt_isspace((u_char)*s))
        ++s;

    /*
     * If configuring a single table, the table argument will be non-NULL. The configuration itself
     * may include a table reference, in which case we extend the table as necessary and select the
     * table.
     */
    if (table == NULL) {
        table = tables[0];
        if (strncmp(s, "table", strlen("table")) == 0) {
            errno = 0;
            ntable = strtoul(s + strlen("table"), &endptr, 10);
            testutil_assert(errno == 0 && endptr[0] == '.');
            config_table_extend((uint32_t)ntable);
            table = tables[ntable];

            s = endptr + 1;
        }
    }

    /* Process backward compatibility configuration. */
    config_compat(&s);

    if ((equalp = strchr(s, '=')) == NULL)
        testutil_die(EINVAL, "%s: %s: configuration missing \'=\' character", progname, s);

    /* Find the configuration value, and assert it's not a table/global mismatch. */
    if ((cp = config_find(s, (size_t)(equalp - s), false)) == NULL)
        return;
    testutil_assert(F_ISSET(cp, C_TABLE) || table == tables[0]);

    /* Ignore tables settings in backward compatible runs. */
    if (g.backward_compatible && cp->off == V_GLOBAL_RUNS_TABLES) {
        WARN("backward compatible run, ignoring %s setting", s);
        return;
    }

    ++equalp;
    v = &table->v[cp->off];

    /*
     * Use the data RNG for these options, that's conservative.
     */
    rnd = &g.data_rnd;

    if (F_ISSET(cp, C_STRING)) {
        /*
         * Historically, both "none" and "off" were used for turning off string configurations, now
         * we only use "off".
         */
        if (strcmp(equalp, "none") == 0)
            equalp = "off";

        if (strncmp(s, "backup.incremental", strlen("backup.incremental")) == 0)
            config_map_backup_incr(equalp, &g.backup_incr);
        else if (strncmp(s, "checkpoint", strlen("checkpoint")) == 0)
            config_map_checkpoint(equalp, &g.checkpoint_config);
        else if (strncmp(s, "runs.source", strlen("runs.source")) == 0 &&
          strncmp("file", equalp, strlen("file")) != 0 &&
<<<<<<< HEAD
=======
          strncmp("layered", equalp, strlen("layered")) != 0 &&
          strncmp("lsm", equalp, strlen("lsm")) != 0 &&
>>>>>>> 22ecfe73
          strncmp("table", equalp, strlen("table")) != 0) {
            testutil_die(EINVAL, "Invalid data source option: %s", equalp);
        } else if (strncmp(s, "runs.type", strlen("runs.type")) == 0) {
            /* Save any global configuration for later table configuration. */
            if (table == tables[0])
                testutil_snprintf(g.runs_type, sizeof(g.runs_type), "%s", equalp);

            config_map_file_type(equalp, &table->type);
            equalp = config_file_type(table->type);
        }

        /* Free the previous setting if a configuration has been passed in twice. */
        free(v->vstr);

        v->vstr = dstrdup(equalp);
        v->set = explicit;
        return;
    }

    if (F_ISSET(cp, C_BOOL)) {
        if (strncmp(equalp, "off", strlen("off")) == 0)
            v1 = 0;
        else if (strncmp(equalp, "on", strlen("on")) == 0)
            v1 = 1;
        else {
            v1 = atou32(s, equalp, '\0');
            if (v1 != 0 && v1 != 1)
                testutil_die(EINVAL, "%s: %s: value of boolean not 0 or 1", progname, s);
        }

        v->v = v1;
        v->set = explicit;
        return;
    }

    if (F_ISSET(cp, C_POW2)) {
        v1 = atou32(s, equalp, '\0');
        if (v1 != 0 && !__wt_ispo2(v1))
            testutil_die(EINVAL, "%s: %s: value is not a power of 2", progname, s);

        v->v = v1;
        v->set = explicit;
        return;
    }

    /*
     * Three possible syntax elements: a number, two numbers separated by a dash, two numbers
     * separated by an colon. The first is a fixed value, the second is a range where all values are
     * equally possible, the third is a weighted range where lower values are more likely.
     */
    vp1 = equalp;
    range = RANGE_NONE;
    if ((vp2 = strchr(vp1, '-')) != NULL) {
        ++vp2;
        range = RANGE_FIXED;
    } else if ((vp2 = strchr(vp1, ':')) != NULL) {
        ++vp2;
        range = RANGE_WEIGHTED;
    }

    /*
     * Get the value and check the range; zero is optionally an out-of-band "don't set this
     * variable" value.
     */
    v1 = atou32(s, vp1, range == RANGE_NONE ? '\0' : (range == RANGE_FIXED ? '-' : ':'));
    if (!(v1 == 0 && F_ISSET(cp, C_ZERO_NOTSET)) && (v1 < cp->min || v1 > cp->maxset)) {
        /*
         * Historically, btree.split_pct support ranges < 50; correct the value.
         *
         * Historically, btree.key_min allows ranges under the minimum; correct the value
         */
        if (cp->off == V_TABLE_BTREE_SPLIT_PCT && v1 < 50) {
            v1 = 50;
            WARN("correcting btree.split_pct value to %" PRIu32, v1);
        } else if (cp->off == V_TABLE_BTREE_KEY_MIN && v1 < KEY_LEN_CONFIG_MIN) {
            v1 = KEY_LEN_CONFIG_MIN;
            WARN("correcting btree.key_min value to %" PRIu32, v1);
        } else
            testutil_die(EINVAL, "%s: %s: value outside min/max values of %" PRIu32 "-%" PRIu32,
              progname, s, cp->min, cp->maxset);
    }

    if (range != RANGE_NONE) {
        v2 = atou32(s, vp2, '\0');
        if (v2 < cp->min || v2 > cp->maxset)
            testutil_die(EINVAL, "%s: %s: value outside min/max values of %" PRIu32 "-%" PRIu32,
              progname, s, cp->min, cp->maxset);
        if (v1 > v2)
            testutil_die(EINVAL, "%s: %s: illegal numeric range", progname, s);

        if (range == RANGE_FIXED)
            v1 = mmrand(rnd, (u_int)v1, (u_int)v2);
        else {
            /*
             * Roll dice, 50% chance of proceeding to the next larger value, and 5 steps to the
             * maximum value.
             */
            steps = ((v2 - v1) + 4) / 5;
            if (steps == 0)
                steps = 1;
            for (i = 0; i < 5; ++i, v1 += steps)
                if (mmrand(rnd, 0, 1) == 0)
                    break;
            v1 = WT_MIN(v1, v2);
        }
    }

    v->v = v1;
    v->set = explicit;

    if (strncmp(s, "runs.tables", strlen("runs.tables")) == 0)
        config_table_extend((uint32_t)v1);
}

/*
 * config_map_file_type --
 *     Map a file type configuration to a flag.
 */
static void
config_map_file_type(const char *s, u_int *vp)
{
    uint32_t v;
    const char *arg;
    bool fix, row, var;

    arg = s;

    /* Accumulate choices. */
    fix = row = var = false;
    while (*s != '\0') {
        if (WT_PREFIX_SKIP(s, "fixed-length column-store") || WT_PREFIX_SKIP(s, "fix"))
            fix = true;
        else if (WT_PREFIX_SKIP(s, "row-store") || WT_PREFIX_SKIP(s, "row"))
            row = true;
        else if (WT_PREFIX_SKIP(s, "variable-length column-store") || WT_PREFIX_SKIP(s, "var"))
            var = true;
        else
            testutil_die(EINVAL, "illegal file type configuration: %s", arg);

        if (*s == ',') /* Allow, but don't require, comma-separators. */
            ++s;
    }
    if (!fix && !row && !var)
        testutil_die(EINVAL, "illegal file type configuration: %s", arg);

    /* Check for a single configuration. */
    if (fix && !row && !var) {
        *vp = FIX;
        return;
    }
    if (!fix && row && !var) {
        *vp = ROW;
        return;
    }
    if (!fix && !row && var) {
        *vp = VAR;
        return;
    }

    /*
     * Handle multiple configurations.
     *
     * Fixed-length column-store is 10% in all cases.
     *
     * Variable-length column-store is 90% vs. fixed, 30% vs. fixed and row, and 40% vs row.
     */
    v = mmrand(&g.data_rnd, 1, 10);
    if (fix && v == 1)
        *vp = FIX;
    else if (var && (v < 5 || !row))
        *vp = VAR;
    else
        *vp = ROW;
}

/*
 * config_map_backup_incr --
 *     Map an incremental backup configuration to a flag.
 */
static void
config_map_backup_incr(const char *s, bool *vp)
{
    if (strcmp(s, "block") == 0)
        *vp = true;
    else if (strcmp(s, "off") == 0)
        *vp = false;
    /* Compatibility for old configurations. */
    else if (strcmp(s, "log") == 0)
        *vp = false;
    else
        testutil_die(EINVAL, "illegal incremental backup configuration: %s", s);
}

/*
 * config_map_checkpoint --
 *     Map a checkpoint configuration to a flag.
 */
static void
config_map_checkpoint(const char *s, u_int *vp)
{
    /* Checkpoint configuration used to be 1/0, let it continue to work. */
    if (strcmp(s, "on") == 0 || strcmp(s, "1") == 0)
        *vp = CHECKPOINT_ON;
    else if (strcmp(s, "off") == 0 || strcmp(s, "0") == 0)
        *vp = CHECKPOINT_OFF;
    else if (strcmp(s, "wiredtiger") == 0)
        *vp = CHECKPOINT_WIREDTIGER;
    else
        testutil_die(EINVAL, "illegal checkpoint configuration: %s", s);
}

/*
 * config_explicit --
 *     Return if a configuration entry is explicitly set (as opposed to being randomly set).
 */
static bool
config_explicit(TABLE *table, const char *s)
{
    CONFIG *cp;
    u_int i;

    /* Look up the configuration option. */
    cp = config_find(s, strlen(s), true);

    /*
     * If it's a global option, assert our caller didn't ask for a table value, and return if it's
     * set in the base values.
     */
    if (!F_ISSET(cp, C_TABLE)) {
        testutil_assert(table == NULL);
        return (tables[0]->v[cp->off].set);
    }

    /* If checking a single table, the table argument is non-NULL. */
    if (table != NULL)
        return (table->v[cp->off].set);

    /* Otherwise, check if it's set in the base values or in any table. */
    if (tables[0]->v[cp->off].set)
        return (true);
    for (i = 1; i < ntables; ++i)
        if (tables[i]->v[cp->off].set)
            return (true);
    return (false);
}

/*
 * config_file_type --
 *     Return the file type as a string.
 */
static const char *
config_file_type(u_int type)
{
    switch (type) {
    case FIX:
        return ("fixed-length column-store");
    case VAR:
        return ("variable-length column-store");
    case ROW:
        return ("row-store");
    default:
        break;
    }
    return ("error: unknown file type");
}

/*
 * config_compact --
 *     Generate compaction related configurations.
 */
static void
config_compact(void)
{
    /* Compaction does not work on in-memory databases, disable it. */
    if (GV(RUNS_IN_MEMORY)) {
        if (config_explicit(NULL, "background_compact") && GV(BACKGROUND_COMPACT))
            testutil_die(
              EINVAL, "%s: Background compaction cannot be enabled for in-memory runs", progname);
        if (config_explicit(NULL, "ops.compaction") && GV(OPS_COMPACTION))
            testutil_die(
              EINVAL, "%s: Foreground compaction cannot be enabled for in-memory runs", progname);
        config_off(NULL, "background_compact");
        config_off(NULL, "ops.compaction");
    }
}

/*
 * config_obsolete_cleanup --
 *     Obsolete cleanup configuration.
 */
static void
config_obsolete_cleanup(void)
{
    uint32_t wait_seconds;
    char confbuf[128];

    if (!config_explicit(NULL, "obsolete_cleanup.method")) {
        if (mmrand(&g.extra_rnd, 1, 10) < 2)
            config_single(NULL, "obsolete_cleanup.method=reclaim_space", false);
    }

    if (!config_explicit(NULL, "obsolete_cleanup.wait")) {
        wait_seconds = mmrand(&g.extra_rnd, 1, 3600);
        testutil_snprintf(confbuf, sizeof(confbuf), "obsolete_cleanup.wait=%" PRIu32, wait_seconds);
        config_single(NULL, confbuf, false);
    }
}<|MERGE_RESOLUTION|>--- conflicted
+++ resolved
@@ -37,11 +37,7 @@
 static void config_chunk_cache(void);
 static void config_compact(void);
 static void config_compression(TABLE *, const char *);
-<<<<<<< HEAD
-=======
-static void config_directio(void);
 static void config_disagg_storage(void);
->>>>>>> 22ecfe73
 static void config_encryption(void);
 static bool config_explicit(TABLE *, const char *);
 static const char *config_file_type(u_int);
@@ -213,13 +209,7 @@
     }
 
     if (!config_explicit(table, "runs.type")) {
-<<<<<<< HEAD
-        if (config_explicit(table, "runs.source"))
-=======
         if (config_explicit(table, "runs.source") && DATASOURCE(table, "layered"))
-            config_single(table, "runs.type=row", false);
-        else if (config_explicit(table, "runs.source") && DATASOURCE(table, "lsm"))
->>>>>>> 22ecfe73
             config_single(table, "runs.type=row", false);
         else
             switch (mmrand(&g.data_rnd, 1, 10)) {
@@ -1997,11 +1987,7 @@
             config_map_checkpoint(equalp, &g.checkpoint_config);
         else if (strncmp(s, "runs.source", strlen("runs.source")) == 0 &&
           strncmp("file", equalp, strlen("file")) != 0 &&
-<<<<<<< HEAD
-=======
           strncmp("layered", equalp, strlen("layered")) != 0 &&
-          strncmp("lsm", equalp, strlen("lsm")) != 0 &&
->>>>>>> 22ecfe73
           strncmp("table", equalp, strlen("table")) != 0) {
             testutil_die(EINVAL, "Invalid data source option: %s", equalp);
         } else if (strncmp(s, "runs.type", strlen("runs.type")) == 0) {
