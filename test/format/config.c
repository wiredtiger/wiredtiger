--- conflicted
+++ resolved
@@ -92,13 +92,8 @@
 	}
 	config_map_file_type(g.c_file_type, &g.type);
 
-<<<<<<< HEAD
-	config_single("data_source=table", false);
-	if (!config_is_perm("data_source"))
-=======
 	if (!config_is_perm("data_source")) {
-		config_single("data_source=table", 0);
->>>>>>> 2fa11c04
+		config_single("data_source=table", false);
 		switch (mmrand(NULL, 1, 5)) {
 		case 1:						/* 20% */
 			config_single("data_source=file", false);
