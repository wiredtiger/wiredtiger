/*-
 * Public Domain 2014-2017 MongoDB, Inc.
 * Public Domain 2008-2014 WiredTiger, Inc.
 *
 * This is free and unencumbered software released into the public domain.
 *
 * Anyone is free to copy, modify, publish, use, compile, sell, or
 * distribute this software, either in source code form or as a compiled
 * binary, for any purpose, commercial or non-commercial, and by any
 * means.
 *
 * In jurisdictions that recognize copyright laws, the author or authors
 * of this software dedicate any and all copyright interest in the
 * software to the public domain. We make this dedication for the benefit
 * of the public at large and to the detriment of our heirs and
 * successors. We intend this dedication to be an overt act of
 * relinquishment in perpetuity of all present and future rights to this
 * software under copyright law.
 *
 * THE SOFTWARE IS PROVIDED "AS IS", WITHOUT WARRANTY OF ANY KIND,
 * EXPRESS OR IMPLIED, INCLUDING BUT NOT LIMITED TO THE WARRANTIES OF
 * MERCHANTABILITY, FITNESS FOR A PARTICULAR PURPOSE AND NONINFRINGEMENT.
 * IN NO EVENT SHALL THE AUTHORS BE LIABLE FOR ANY CLAIM, DAMAGES OR
 * OTHER LIABILITY, WHETHER IN AN ACTION OF CONTRACT, TORT OR OTHERWISE,
 * ARISING FROM, OUT OF OR IN CONNECTION WITH THE SOFTWARE OR THE USE OR
 * OTHER DEALINGS IN THE SOFTWARE.
 */

#include "format.h"
#include "config.h"

static void	   config_checksum(void);
static void	   config_compression(const char *);
static void	   config_encryption(void);
static const char *config_file_type(u_int);
<<<<<<< HEAD
=======
static CONFIG	  *config_find(const char *, size_t);
static void	   config_helium_reset(void);
>>>>>>> fe0851d5
static void	   config_in_memory(void);
static void	   config_in_memory_reset(void);
static int	   config_is_perm(const char *);
static void	   config_isolation(void);
static void	   config_lrt(void);
static void	   config_map_checksum(const char *, u_int *);
static void	   config_map_compression(const char *, u_int *);
static void	   config_map_encryption(const char *, u_int *);
static void	   config_map_file_type(const char *, u_int *);
static void	   config_map_isolation(const char *, u_int *);
static void	   config_pct(void);
static void	   config_reset(void);

/*
 * config_setup --
 *	Initialize configuration for a run.
 */
void
config_setup(void)
{
	CONFIG *cp;

	/* Clear any temporary values. */
	config_reset();

	/* Periodically run in-memory. */
	config_in_memory();

	/*
	 * Choose a file format and a data source: they're interrelated (LSM is
	 * only compatible with row-store) and other items depend on them.
	 */
	if (!config_is_perm("file_type")) {
		if (config_is_perm("data_source") && DATASOURCE("lsm"))
			config_single("file_type=row", 0);
		else
			switch (mmrand(NULL, 1, 10)) {
			case 1:					/* 10% */
				if (!config_is_perm("modify_pct")) {
					config_single("file_type=fix", 0);
					break;
				}
				/* FALLTHROUGH */
			case 2: case 3: case 4:			/* 30% */
				config_single("file_type=var", 0);
				break;				/* 60% */
			case 5: case 6: case 7: case 8: case 9: case 10:
				config_single("file_type=row", 0);
				break;
			}
	}
	config_map_file_type(g.c_file_type, &g.type);

	if (!config_is_perm("data_source"))
		switch (mmrand(NULL, 1, 3)) {
		case 1:
			config_single("data_source=file", 0);
			break;
		case 2:
			config_single("data_source=table", 0);
			break;
		case 3:
			if (g.c_in_memory || g.type != ROW)
				config_single("data_source=table", 0);
			else
				config_single("data_source=lsm", 0);
			break;
		}

	/*
	 * If data_source and file_type were both "permanent", we may still
	 * have a mismatch.
	 */
	if (DATASOURCE("lsm") && g.type != ROW) {
		fprintf(stderr,
	    "%s: lsm data_source is only compatible with row file_type\n",
		    progname);
		exit(EXIT_FAILURE);
	}

	/*
	 * Build the top-level object name: we're overloading data_source in
	 * our configuration, LSM or KVS devices are "tables", but files are
	 * tested as well.
	 */
	g.uri = dmalloc(256);
	strcpy(g.uri, DATASOURCE("file") ? "file:" : "table:");
	if (DATASOURCE("helium"))
		strcat(g.uri, "dev1/");
	strcat(g.uri, WT_NAME);

	/* Fill in random values for the rest of the run. */
	for (cp = c; cp->name != NULL; ++cp) {
		if (F_ISSET(cp, C_IGNORE | C_PERM | C_TEMP))
			continue;

		/*
		 * Boolean flags are 0 or 1, but only set N in 100 where the
		 * variable's min value is N.  Set the flag if we rolled >=
		 * the min, 0 otherwise.
		 */
		if (F_ISSET(cp, C_BOOL))
			*cp->v = mmrand(NULL, 1, 100) <= cp->min ? 1 : 0;
		else
			*cp->v = mmrand(NULL, cp->min, cp->maxrand);
	}

	/* Required shared libraries. */
	if (DATASOURCE("helium") && access(HELIUM_PATH, R_OK) != 0)
		testutil_die(errno, "Helium shared library: %s", HELIUM_PATH);
	if (DATASOURCE("kvsbdb") && access(KVS_BDB_PATH, R_OK) != 0)
		testutil_die(errno, "kvsbdb shared library: %s", KVS_BDB_PATH);

	/* Some data-sources don't support user-specified collations. */
	if (DATASOURCE("kvsbdb"))
		config_single("reverse=off", 0);

	/*
	 * Periodically, run single-threaded so we can compare the results to
	 * a Berkeley DB copy, as long as the thread-count isn't nailed down.
	 * Don't do it on the first run, all our smoke tests would hit it.
	 */
	if (!g.replay && g.run_cnt % 20 == 19 && !config_is_perm("threads"))
		g.c_threads = 1;

	config_checksum();
	config_compression("compression");
	config_compression("logging_compression");
	config_encryption();
	config_isolation();
	config_lrt();
	config_pct();

	/*
	 * If this is an LSM run, ensure cache size sanity.
	 * Ensure there is at least 1MB of cache per thread.
	 */
	if (!config_is_perm("cache")) {
		if (DATASOURCE("lsm"))
			g.c_cache = 30 * g.c_chunk_size;
		if (g.c_cache < g.c_threads)
			g.c_cache = g.c_threads;
	}

	/* Give Helium configuration a final review. */
	if (DATASOURCE("helium"))
		config_helium_reset();

	/* Give in-memory configuration a final review. */
	if (g.c_in_memory != 0)
		config_in_memory_reset();

	/*
	 * Run-length configured by a number of operations and a timer. If the
	 * operation count and the timer are both set by a configuration, there
	 * isn't anything to do. If only the operation count was configured,
	 * set a default maximum-run of 20 minutes. If only the timer is set,
	 * clear the operations count (which was set randomly).
	 */
	if (config_is_perm("timer")) {
		if (!config_is_perm("ops"))
			config_single("ops=0", 0);
	} else
		config_single("timer=20", 0);

	/*
	 * Key/value minimum/maximum are related, correct unless specified by
	 * the configuration.
	 */
	if (!config_is_perm("key_min") && g.c_key_min > g.c_key_max)
		g.c_key_min = g.c_key_max;
	if (!config_is_perm("key_max") && g.c_key_max < g.c_key_min)
		g.c_key_max = g.c_key_min;
	if (g.c_key_min > g.c_key_max)
		testutil_die(EINVAL, "key_min may not be larger than key_max");

	if (!config_is_perm("value_min") && g.c_value_min > g.c_value_max)
		g.c_value_min = g.c_value_max;
	if (!config_is_perm("value_max") && g.c_value_max < g.c_value_min)
		g.c_value_max = g.c_value_min;
	if (g.c_value_min > g.c_value_max)
		testutil_die(EINVAL,
		    "value_min may not be larger than value_max");

	/* Reset the key count. */
	g.key_cnt = 0;
}

/*
 * config_checksum --
 *	Checksum configuration.
 */
static void
config_checksum(void)
{
	/* Choose a checksum mode if nothing was specified. */
	if (!config_is_perm("checksum"))
		switch (mmrand(NULL, 1, 10)) {
		case 1:					/* 10% */
			config_single("checksum=on", 0);
			break;
		case 2:					/* 10% */
			config_single("checksum=off", 0);
			break;
		default:				/* 80% */
			config_single("checksum=uncompressed", 0);
			break;
		}
}

/*
 * config_compression --
 *	Compression configuration.
 */
static void
config_compression(const char *conf_name)
{
	const char *cstr;
	char confbuf[128];

	/* Return if already specified. */
	if (config_is_perm(conf_name))
		return;

	/*
	 * Don't configure a compression engine for logging if logging isn't
	 * configured (it won't break, but it's confusing).
	 */
	cstr = "none";
	if (strcmp(conf_name, "logging_compression") == 0 && g.c_logging == 0) {
		testutil_check(__wt_snprintf(
		    confbuf, sizeof(confbuf), "%s=%s", conf_name, cstr));
		config_single(confbuf, 0);
		return;
	}

	/*
	 * Select a compression type from the list of built-in engines.
	 *
	 * Listed percentages are only correct if all of the possible engines
	 * are compiled in.
	 */
	switch (mmrand(NULL, 1, 20)) {
#ifdef HAVE_BUILTIN_EXTENSION_LZ4
	case 1: case 2:				/* 10% lz4 */
		cstr = "lz4";
		break;
	case 3:					/* 5% lz4-no-raw */
		cstr = "lz4-noraw";
		break;
#endif
#ifdef HAVE_BUILTIN_EXTENSION_SNAPPY
	case 4: case 5: case 6: case 7:		/* 30% snappy */
	case 8: case 9:
		cstr = "snappy";
		break;
#endif
#ifdef HAVE_BUILTIN_EXTENSION_ZLIB
	case 10: case 11: case 12: case 13:	/* 20% zlib */
		cstr = "zlib";
		break;
	case 14:				/* 5% zlib-no-raw */
		cstr = "zlib-noraw";
		break;
#endif
#ifdef HAVE_BUILTIN_EXTENSION_ZSTD
	case 15: case 16: case 17:		/* 15% zstd */
		cstr = "zstd";
		break;
#endif
	case 18: case 19: case 20:		/* 15% no compression */
	default:
		break;
	}

	testutil_check(__wt_snprintf(
	    confbuf, sizeof(confbuf), "%s=%s", conf_name, cstr));
	config_single(confbuf, 0);
}

/*
 * config_encryption --
 *	Encryption configuration.
 */
static void
config_encryption(void)
{
	const char *cstr;

	/*
	 * Encryption: choose something if encryption wasn't specified.
	 */
	if (!config_is_perm("encryption")) {
		cstr = "encryption=none";
		switch (mmrand(NULL, 1, 10)) {
		case 1: case 2: case 3: case 4: case 5:	/* 70% no encryption */
		case 6: case 7:
			break;
		case 8: case 9: case 10:		/* 30% rotn */
			cstr = "encryption=rotn-7";
			break;
		}

		config_single(cstr, 0);
	}
}

/*
 * config_helium_reset --
 *	Helium configuration review.
 */
static void
config_helium_reset(void)
{
	/* Turn off a lot of stuff. */
	if (!config_is_perm("alter"))
		config_single("alter=off", 0);
	if (!config_is_perm("backups"))
		config_single("backups=off", 0);
	if (!config_is_perm("checkpoints"))
		config_single("checkpoints=off", 0);
	if (!config_is_perm("compression"))
		config_single("compression=none", 0);
	if (!config_is_perm("in_memory"))
		config_single("in_memory=off", 0);
	if (!config_is_perm("logging"))
		config_single("logging=off", 0);
	if (!config_is_perm("rebalance"))
		config_single("rebalance=off", 0);
	if (!config_is_perm("reverse"))
		config_single("reverse=off", 0);
	if (!config_is_perm("salvage"))
		config_single("salvage=off", 0);
	if (!config_is_perm("transaction_timestamps"))
		config_single("transaction_timestamps=off", 0);
}

/*
 * config_in_memory --
 *	Periodically set up an in-memory configuration.
 */
static void
config_in_memory(void)
{
	/*
	 * Configure in-memory before configuring anything else, in-memory has
	 * many related requirements. Don't configure in-memory if there's any
	 * incompatible configurations, so we don't have to configure in-memory
	 * every time we configure something like LSM, that's too painful.
	 */
	if (config_is_perm("backups"))
		return;
	if (config_is_perm("checkpoints"))
		return;
	if (config_is_perm("compression"))
		return;
	if (config_is_perm("data_source") && DATASOURCE("lsm"))
		return;
	if (config_is_perm("logging"))
		return;
	if (config_is_perm("rebalance"))
		return;
	if (config_is_perm("salvage"))
		return;
	if (config_is_perm("verify"))
		return;

	if (!config_is_perm("in_memory") && mmrand(NULL, 1, 20) == 1)
		g.c_in_memory = 1;
}

/*
 * config_in_memory_reset --
 *	In-memory configuration review.
 */
static void
config_in_memory_reset(void)
{
	uint32_t cache;

	/* Turn off a lot of stuff. */
	if (!config_is_perm("alter"))
		config_single("alter=off", 0);
	if (!config_is_perm("backups"))
		config_single("backups=off", 0);
	if (!config_is_perm("checkpoints"))
		config_single("checkpoints=off", 0);
	if (!config_is_perm("compression"))
		config_single("compression=none", 0);
	if (!config_is_perm("logging"))
		config_single("logging=off", 0);
	if (!config_is_perm("rebalance"))
		config_single("rebalance=off", 0);
	if (!config_is_perm("salvage"))
		config_single("salvage=off", 0);
	if (!config_is_perm("verify"))
		config_single("verify=off", 0);

	/*
	 * Keep keys/values small, overflow items aren't an issue for in-memory
	 * configurations and it keeps us from overflowing the cache.
	 */
	if (!config_is_perm("key_max"))
		config_single("key_max=32", 0);
	if (!config_is_perm("value_max"))
		config_single("value_max=80", 0);

	/*
	 * Size the cache relative to the initial data set, use 2x the base
	 * size as a minimum.
	 */
	if (!config_is_perm("cache")) {
		cache = g.c_value_max;
		if (g.type == ROW)
			cache += g.c_key_max;
		cache *= g.c_rows;
		cache *= 2;
		cache /= WT_MEGABYTE;
		if (g.c_cache < cache)
			g.c_cache = cache;
	}
}

/*
 * config_isolation --
 *	Isolation configuration.
 */
static void
config_isolation(void)
{
	const char *cstr;

	/*
	 * Isolation: choose something if isolation wasn't specified.
	 */
	if (!config_is_perm("isolation")) {
		/* Avoid "maybe uninitialized" warnings. */
		switch (mmrand(NULL, 1, 4)) {
		case 1:
			cstr = "isolation=random";
			break;
		case 2:
			cstr = "isolation=read-uncommitted";
			break;
		case 3:
			cstr = "isolation=read-committed";
			break;
		case 4:
		default:
			cstr = "isolation=snapshot";
			break;
		}
		config_single(cstr, 0);
	}
}

/*
 * config_lrt --
 *	Long-running transaction configuration.
 */
static void
config_lrt(void)
{
	/*
	 * WiredTiger doesn't support a lookaside file for fixed-length column
	 * stores.
	 */
	if (g.type == FIX) {
		if (config_is_perm("long_running_txn") && g.c_long_running_txn)
			testutil_die(EINVAL,
			    "long_running_txn not supported with fixed-length "
			    "column store");
		config_single("long_running_txn=off", 0);
	}
}

/*
 * config_pct --
 *	Configure operation percentages.
 */
static void
config_pct(void)
{
	static struct {
		const char *name;		/* Operation */
		uint32_t  *vp;			/* Value store */
		u_int	   order;		/* Order of assignment */
	} list[] = {
#define	CONFIG_DELETE_ENTRY	0
		{ "delete_pct", &g.c_delete_pct, 0 },
		{ "insert_pct", &g.c_insert_pct, 0 },
#define	CONFIG_MODIFY_ENTRY	2
		{ "modify_pct", &g.c_modify_pct, 0 },
		{ "read_pct", &g.c_read_pct, 0 },
		{ "write_pct", &g.c_write_pct, 0 },
	};
	u_int i, max_order, max_slot, n, pct;

	/*
	 * Walk the list of operations, checking for an illegal configuration
	 * and creating a random order in the list.
	 */
	pct = 0;
	for (i = 0; i < WT_ELEMENTS(list); ++i)
		if (config_is_perm(list[i].name))
			pct += *list[i].vp;
		else
			list[i].order = mmrand(NULL, 1, 1000);
	if (pct > 100)
		testutil_die(EINVAL,
		    "operation percentages do not total to 100%%");

	/* Cursor modify isn't possible for fixed-length column store. */
	if (g.type == FIX) {
		if (config_is_perm("modify_pct"))
			testutil_die(EINVAL,
			    "WT_CURSOR.modify not supported by fixed-length "
			    "column store");
		list[CONFIG_MODIFY_ENTRY].order = 0;
		*list[CONFIG_MODIFY_ENTRY].vp = 0;
	}

	/*
	 * Cursor modify isn't possible for read-uncommitted transactions.
	 * If both forced, it's an error, else, prefer the forced one, else,
	 * prefer modify operations.
	 */
	if (g.c_isolation_flag == ISOLATION_READ_UNCOMMITTED) {
		if (config_is_perm("isolation")) {
			if (config_is_perm("modify_pct"))
				testutil_die(EINVAL,
				    "WT_CURSOR.modify not supported with "
				    "read-uncommitted transactions");
			list[CONFIG_MODIFY_ENTRY].order = 0;
			*list[CONFIG_MODIFY_ENTRY].vp = 0;
		} else
			config_single("isolation=random", 0);
	}

	/*
	 * If the delete percentage isn't nailed down, periodically set it to
	 * 0 so salvage gets run. Don't do it on the first run, all our smoke
	 * tests would hit it.
	 */
	if (!config_is_perm("delete_pct") && !g.replay && g.run_cnt % 10 == 9) {
		list[CONFIG_DELETE_ENTRY].order = 0;
		*list[CONFIG_DELETE_ENTRY].vp = 0;
	}

	/*
	 * Walk the list, allocating random numbers of operations in a random
	 * order.
	 *
	 * If the "order" field is non-zero, we need to create a value for this
	 * operation. Find the largest order field in the array; if one non-zero
	 * order field is found, it's the last entry and gets the remainder of
	 * the operations.
	 */
	for (pct = 100 - pct;;) {
		for (i = n =
		    max_order = max_slot = 0; i < WT_ELEMENTS(list); ++i) {
			if (list[i].order != 0)
				++n;
			if (list[i].order > max_order) {
				max_order = list[i].order;
				max_slot = i;
			}
		}
		if (n == 0)
			break;
		if (n == 1) {
			*list[max_slot].vp = pct;
			break;
		}
		*list[max_slot].vp = mmrand(NULL, 0, pct);
		list[max_slot].order = 0;
		pct -= *list[max_slot].vp;
	}

	testutil_assert(g.c_delete_pct + g.c_insert_pct +
	    g.c_modify_pct + g.c_read_pct + g.c_write_pct == 100);
}

/*
 * config_error --
 *	Display configuration information on error.
 */
void
config_error(void)
{
	CONFIG *cp;

	/* Display configuration names. */
	fprintf(stderr, "\n");
	fprintf(stderr, "Configuration names:\n");
	for (cp = c; cp->name != NULL; ++cp)
		if (strlen(cp->name) > 17)
			fprintf(stderr,
			    "%s\n%17s: %s\n", cp->name, " ", cp->desc);
		else
			fprintf(stderr, "%17s: %s\n", cp->name, cp->desc);
}

/*
 * config_print --
 *	Print configuration information.
 */
void
config_print(int error_display)
{
	CONFIG *cp;
	FILE *fp;

	if (error_display)
		fp = stdout;
	else
		if ((fp = fopen(g.home_config, "w")) == NULL)
			testutil_die(errno, "fopen: %s", g.home_config);

	fprintf(fp, "############################################\n");
	fprintf(fp, "#  RUN PARAMETERS\n");
	fprintf(fp, "############################################\n");

	/* Display configuration values. */
	for (cp = c; cp->name != NULL; ++cp)
		if (F_ISSET(cp, C_STRING))
			fprintf(fp, "%s=%s\n", cp->name,
			    *cp->vstr == NULL ? "" : *cp->vstr);
		else
			fprintf(fp, "%s=%" PRIu32 "\n", cp->name, *cp->v);

	fprintf(fp, "############################################\n");

	/* Flush so we're up-to-date on error. */
	(void)fflush(fp);

	if (fp != stdout)
		fclose_and_clear(&fp);
}

/*
 * config_file --
 *	Read configuration values from a file.
 */
void
config_file(const char *name)
{
	FILE *fp;
	char *p, buf[256];

	if ((fp = fopen(name, "r")) == NULL)
		testutil_die(errno, "fopen: %s", name);
	while (fgets(buf, sizeof(buf), fp) != NULL) {
		for (p = buf; *p != '\0' && *p != '\n'; ++p)
			;
		*p = '\0';
		if (buf[0] == '\0' || buf[0] == '#')
			continue;
		config_single(buf, 1);
	}
	fclose_and_clear(&fp);
}

/*
 * config_clear --
 *	Clear all configuration values.
 */
void
config_clear(void)
{
	CONFIG *cp;

	/* Clear all allocated configuration data. */
	for (cp = c; cp->name != NULL; ++cp)
		if (cp->vstr != NULL) {
			free((void *)*cp->vstr);
			*cp->vstr = NULL;
		}
	free(g.uri);
	g.uri = NULL;
}

/*
 * config_reset --
 *	Clear per-run configuration values.
 */
static void
config_reset(void)
{
	CONFIG *cp;

	/* Clear temporary allocated configuration data. */
	for (cp = c; cp->name != NULL; ++cp) {
		F_CLR(cp, C_TEMP);
		if (!F_ISSET(cp, C_PERM) && cp->vstr != NULL) {
			free((void *)*cp->vstr);
			*cp->vstr = NULL;
		}
	}
	free(g.uri);
	g.uri = NULL;
}

/*
 * config_find
 *	Find a specific configuration entry.
 */
static CONFIG *
config_find(const char *s, size_t len, bool fatal)
{
	CONFIG *cp;

	for (cp = c; cp->name != NULL; ++cp)
		if (strncmp(s, cp->name, len) == 0 && cp->name[len] == '\0')
			return (cp);

	/*
	 * Optionally ignore unknown keywords, it makes it easier to run old
	 * CONFIG files.
	 */
	if (fatal) {
		fprintf(stderr,
		    "%s: %s: unknown required configuration keyword\n",
		    progname, s);
		exit(EXIT_FAILURE);
	}
	fprintf(stderr,
	    "%s: %s: WARNING, ignoring unknown configuration keyword\n",
	    progname, s);
	return (NULL);
}

/*
 * config_single --
 *	Set a single configuration structure value.
 */
void
config_single(const char *s, int perm)
{
	CONFIG *cp;
	long vlong;
	uint32_t v;
	char *p;
	const char *ep;

	if ((ep = strchr(s, '=')) == NULL) {
		fprintf(stderr,
		    "%s: %s: illegal configuration value\n", progname, s);
		exit(EXIT_FAILURE);
	}

	if ((cp = config_find(s, (size_t)(ep - s), false)) == NULL)
		return;

	F_SET(cp, perm ? C_PERM : C_TEMP);
	++ep;

	if (F_ISSET(cp, C_STRING)) {
		if (strncmp(s, "data_source", strlen("data_source")) == 0 &&
		    strncmp("file", ep, strlen("file")) != 0 &&
		    strncmp("helium", ep, strlen("helium")) != 0 &&
		    strncmp("kvsbdb", ep, strlen("kvsbdb")) != 0 &&
		    strncmp("lsm", ep, strlen("lsm")) != 0 &&
		    strncmp("table", ep, strlen("table")) != 0) {
			    fprintf(stderr,
				"Invalid data source option: %s\n", ep);
			    exit(EXIT_FAILURE);
		}

		/*
		 * Free the previous setting if a configuration has been
		 * passed in twice.
		 */
		if (*cp->vstr != NULL) {
			free(*cp->vstr);
			*cp->vstr = NULL;
		}

		if (strncmp(s, "checksum", strlen("checksum")) == 0) {
			config_map_checksum(ep, &g.c_checksum_flag);
			*cp->vstr = dstrdup(ep);
		} else if (strncmp(
		    s, "compression", strlen("compression")) == 0) {
			config_map_compression(ep, &g.c_compression_flag);
			*cp->vstr = dstrdup(ep);
		} else if (strncmp(
		    s, "encryption", strlen("encryption")) == 0) {
			config_map_encryption(ep, &g.c_encryption_flag);
			*cp->vstr = dstrdup(ep);
		} else if (strncmp(s, "isolation", strlen("isolation")) == 0) {
			config_map_isolation(ep, &g.c_isolation_flag);
			*cp->vstr = dstrdup(ep);
		} else if (strncmp(s, "file_type", strlen("file_type")) == 0) {
			config_map_file_type(ep, &g.type);
			*cp->vstr = dstrdup(config_file_type(g.type));
		} else if (strncmp(s, "logging_compression",
		    strlen("logging_compression")) == 0) {
			config_map_compression(ep,
			    &g.c_logging_compression_flag);
			*cp->vstr = dstrdup(ep);
		} else {
			free((void *)*cp->vstr);
			*cp->vstr = dstrdup(ep);
		}

		return;
	}

	vlong = -1;
	if (F_ISSET(cp, C_BOOL)) {
		if (strncmp(ep, "off", strlen("off")) == 0)
			vlong = 0;
		else if (strncmp(ep, "on", strlen("on")) == 0)
			vlong = 1;
	}
	if (vlong == -1) {
		vlong = strtol(ep, &p, 10);
		if (*p != '\0') {
			fprintf(stderr, "%s: %s: illegal numeric value\n",
			    progname, s);
			exit(EXIT_FAILURE);
		}
	}
	v = (uint32_t)vlong;
	if (F_ISSET(cp, C_BOOL)) {
		if (v != 0 && v != 1) {
			fprintf(stderr, "%s: %s: value of boolean not 0 or 1\n",
			    progname, s);
			exit(EXIT_FAILURE);
		}
	} else if (v < cp->min || v > cp->maxset) {
		fprintf(stderr, "%s: %s: value outside min/max values of %"
		    PRIu32 "-%" PRIu32 "\n",
		    progname, s, cp->min, cp->maxset);
		exit(EXIT_FAILURE);
	}
	*cp->v = v;
}

/*
 * config_map_file_type --
 *	Map a file type configuration to a flag.
 */
static void
config_map_file_type(const char *s, u_int *vp)
{
	if (strcmp(s, "fix") == 0 ||
	    strcmp(s, "fixed-length column-store") == 0)
		*vp = FIX;
	else if (strcmp(s, "var") == 0 ||
	    strcmp(s, "variable-length column-store") == 0)
		*vp = VAR;
	else if (strcmp(s, "row") == 0 ||
	    strcmp(s, "row-store") == 0)
		*vp = ROW;
	else
		testutil_die(EINVAL, "illegal file type configuration: %s", s);
}

/*
 * config_map_checksum --
 *	Map a checksum configuration to a flag.
 */
static void
config_map_checksum(const char *s, u_int *vp)
{
	if (strcmp(s, "on") == 0)
		*vp = CHECKSUM_ON;
	else if (strcmp(s, "off") == 0)
		*vp = CHECKSUM_ON;
	else if (strcmp(s, "uncompressed") == 0)
		*vp = CHECKSUM_UNCOMPRESSED;
	else
		testutil_die(EINVAL, "illegal checksum configuration: %s", s);
}

/*
 * config_map_compression --
 *	Map a compression configuration to a flag.
 */
static void
config_map_compression(const char *s, u_int *vp)
{
	if (strcmp(s, "none") == 0)
		*vp = COMPRESS_NONE;
	else if (strcmp(s, "lz4") == 0)
		*vp = COMPRESS_LZ4;
	else if (strcmp(s, "lz4-noraw") == 0)
		*vp = COMPRESS_LZ4_NO_RAW;
	else if (strcmp(s, "lzo") == 0)
		*vp = COMPRESS_LZO;
	else if (strcmp(s, "snappy") == 0)
		*vp = COMPRESS_SNAPPY;
	else if (strcmp(s, "zlib") == 0)
		*vp = COMPRESS_ZLIB;
	else if (strcmp(s, "zlib-noraw") == 0)
		*vp = COMPRESS_ZLIB_NO_RAW;
	else if (strcmp(s, "zstd") == 0)
		*vp = COMPRESS_ZSTD;
	else
		testutil_die(EINVAL,
		    "illegal compression configuration: %s", s);
}

/*
 * config_map_encryption --
 *	Map a encryption configuration to a flag.
 */
static void
config_map_encryption(const char *s, u_int *vp)
{
	if (strcmp(s, "none") == 0)
		*vp = ENCRYPT_NONE;
	else if (strcmp(s, "rotn-7") == 0)
		*vp = ENCRYPT_ROTN_7;
	else
		testutil_die(EINVAL, "illegal encryption configuration: %s", s);
}

/*
 * config_map_isolation --
 *	Map an isolation configuration to a flag.
 */
static void
config_map_isolation(const char *s, u_int *vp)
{
	if (strcmp(s, "random") == 0)
		*vp = ISOLATION_RANDOM;
	else if (strcmp(s, "read-uncommitted") == 0)
		*vp = ISOLATION_READ_UNCOMMITTED;
	else if (strcmp(s, "read-committed") == 0)
		*vp = ISOLATION_READ_COMMITTED;
	else if (strcmp(s, "snapshot") == 0)
		*vp = ISOLATION_SNAPSHOT;
	else
		testutil_die(EINVAL, "illegal isolation configuration: %s", s);
}

/*
 * config_is_perm
 *	Return if a specific configuration entry was permanently set.
 */
static int
config_is_perm(const char *s)
{
	CONFIG *cp;

	cp = config_find(s, strlen(s), true);
	return (F_ISSET(cp, C_PERM) ? 1 : 0);
}

/*
 * config_file_type --
 *	Return the file type as a string.
 */
static const char *
config_file_type(u_int type)
{
	switch (type) {
	case FIX:
		return ("fixed-length column-store");
	case VAR:
		return ("variable-length column-store");
	case ROW:
		return ("row-store");
	default:
		break;
	}
	return ("error: unknown file type");
}<|MERGE_RESOLUTION|>--- conflicted
+++ resolved
@@ -33,11 +33,7 @@
 static void	   config_compression(const char *);
 static void	   config_encryption(void);
 static const char *config_file_type(u_int);
-<<<<<<< HEAD
-=======
-static CONFIG	  *config_find(const char *, size_t);
 static void	   config_helium_reset(void);
->>>>>>> fe0851d5
 static void	   config_in_memory(void);
 static void	   config_in_memory_reset(void);
 static int	   config_is_perm(const char *);
