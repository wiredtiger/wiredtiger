/*-
 * Public Domain 2014-2020 MongoDB, Inc.
 * Public Domain 2008-2014 WiredTiger, Inc.
 *
 * This is free and unencumbered software released into the public domain.
 *
 * Anyone is free to copy, modify, publish, use, compile, sell, or
 * distribute this software, either in source code form or as a compiled
 * binary, for any purpose, commercial or non-commercial, and by any
 * means.
 *
 * In jurisdictions that recognize copyright laws, the author or authors
 * of this software dedicate any and all copyright interest in the
 * software to the public domain. We make this dedication for the benefit
 * of the public at large and to the detriment of our heirs and
 * successors. We intend this dedication to be an overt act of
 * relinquishment in perpetuity of all present and future rights to this
 * software under copyright law.
 *
 * THE SOFTWARE IS PROVIDED "AS IS", WITHOUT WARRANTY OF ANY KIND,
 * EXPRESS OR IMPLIED, INCLUDING BUT NOT LIMITED TO THE WARRANTIES OF
 * MERCHANTABILITY, FITNESS FOR A PARTICULAR PURPOSE AND NONINFRINGEMENT.
 * IN NO EVENT SHALL THE AUTHORS BE LIABLE FOR ANY CLAIM, DAMAGES OR
 * OTHER LIABILITY, WHETHER IN AN ACTION OF CONTRACT, TORT OR OTHERWISE,
 * ARISING FROM, OUT OF OR IN CONNECTION WITH THE SOFTWARE OR THE USE OR
 * OTHER DEALINGS IN THE SOFTWARE.
 */

#include "format.h"

/*
 * salvage --
 *     A single salvage.
 */
static void
salvage(void)
{
    WT_CONNECTION *conn;
    WT_SESSION *session;

    conn = g.wts_conn;
    track("salvage", 0ULL, NULL);

    testutil_check(conn->open_session(conn, NULL, NULL, &session));
    testutil_check(session->salvage(session, g.uri, "force=true"));
    testutil_check(session->close(session, NULL));
}

/*
 * corrupt --
 *     Corrupt the file in a random way.
 */
static int
corrupt(void)
{
    struct stat sb;
    FILE *fp;
    wt_off_t offset;
    size_t len, nw;
    int fd, ret;
    char copycmd[2 * 1024], path[1024];
    const char *smash;

    /*
     * If it's a single Btree file (not LSM), open the file, and corrupt roughly 2% of the file at a
     * random spot, including the beginning of the file and overlapping the end.
     *
     * It's a little tricky: if the data source is a file, we're looking for "wt", if the data
     * source is a table, we're looking for "wt.wt".
     */
    testutil_check(__wt_snprintf(path, sizeof(path), "%s/%s", g.home, WT_NAME));
    if ((fd = open(path, O_RDWR)) != -1) {
        testutil_check(__wt_snprintf(copycmd, sizeof(copycmd),
          "cp %s/%s %s/SALVAGE.copy/%s.corrupted", g.home, WT_NAME, g.home, WT_NAME));
        goto found;
    }
    testutil_check(__wt_snprintf(path, sizeof(path), "%s/%s.wt", g.home, WT_NAME));
    if ((fd = open(path, O_RDWR)) != -1) {
        testutil_check(__wt_snprintf(copycmd, sizeof(copycmd),
          "cp %s/%s.wt %s/SALVAGE.copy/%s.wt.corrupted", g.home, WT_NAME, g.home, WT_NAME));
        goto found;
    }
    return (0);

found:
    if (fstat(fd, &sb) == -1)
        testutil_die(errno, "salvage-corrupt: fstat");

    offset = mmrand(NULL, 0, (u_int)sb.st_size);
    len = (size_t)(20 + (sb.st_size / 100) * 2);
    testutil_check(__wt_snprintf(path, sizeof(path), "%s/SALVAGE.corrupt", g.home));
    if ((fp = fopen(path, "w")) == NULL)
        testutil_die(errno, "salvage-corrupt: open: %s", path);
    (void)fprintf(fp, "salvage-corrupt: offset %" PRIuMAX ", length %" WT_SIZET_FMT "\n",
      (uintmax_t)offset, len);
    fclose_and_clear(&fp);

    if (lseek(fd, offset, SEEK_SET) == -1)
        testutil_die(errno, "salvage-corrupt: lseek");

    smash = "!!! memory corrupted by format to test salvage ";
    for (; len > 0; len -= nw) {
        nw = (size_t)(len > strlen(smash) ? strlen(smash) : len);
        if (write(fd, smash, nw) == -1)
            testutil_die(errno, "salvage-corrupt: write");
    }

    if (close(fd) == -1)
        testutil_die(errno, "salvage-corrupt: close");

    /*
     * Save a copy of the corrupted file so we can replay the salvage step as necessary.
     */
    if ((ret = system(copycmd)) != 0)
        testutil_die(ret, "salvage corrupt copy step failed");

    return (1);
}

/*
 * Salvage command, save the interesting files so we can replay the salvage command as necessary.
 *
 * Redirect the "cd" command to /dev/null so chatty cd implementations don't add the new working
 * directory to our output.
 */
#define SALVAGE_COPY_CMD                            \
    "cd %s > /dev/null && "                         \
    "rm -rf SALVAGE.copy && mkdir SALVAGE.copy && " \
    "cp WiredTiger* wt* SALVAGE.copy/"

/*
 * wts_salvage --
 *     Salvage testing.
 */
void
wts_salvage(void)
{
    WT_DECL_RET;
    size_t len;
    char *cmd;

    if (g.c_salvage == 0)
        return;

    /* Save a copy of the interesting files so we can replay the salvage step as necessary. */
    len = strlen(g.home) + strlen(SALVAGE_COPY_CMD) + 1;
    cmd = dmalloc(len);
    testutil_check(__wt_snprintf(cmd, len, SALVAGE_COPY_CMD, g.home));
    if ((ret = system(cmd)) != 0)
        testutil_die(ret, "salvage copy (\"%s\"), failed", cmd);
    free(cmd);

    /* Salvage, then verify. */
    wts_open(g.home, true, &g.wts_conn, false);
    salvage();
#if 0
    wts_verify("post-salvage verify");
#endif
    wts_close();

    /* Corrupt the file randomly, salvage, then verify. */
    if (corrupt()) {
        wts_open(g.home, true, &g.wts_conn, true);
        salvage();
<<<<<<< HEAD
=======
#if 0
        wts_verify("post-corrupt-salvage verify");
#endif
>>>>>>> cfe884f0
        wts_close();
    }
}<|MERGE_RESOLUTION|>--- conflicted
+++ resolved
@@ -162,12 +162,6 @@
     if (corrupt()) {
         wts_open(g.home, true, &g.wts_conn, true);
         salvage();
-<<<<<<< HEAD
-=======
-#if 0
-        wts_verify("post-corrupt-salvage verify");
-#endif
->>>>>>> cfe884f0
         wts_close();
     }
 }