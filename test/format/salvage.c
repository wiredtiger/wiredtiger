/*-
 * Public Domain 2008-2014 WiredTiger, Inc.
 *
 * This is free and unencumbered software released into the public domain.
 *
 * Anyone is free to copy, modify, publish, use, compile, sell, or
 * distribute this software, either in source code form or as a compiled
 * binary, for any purpose, commercial or non-commercial, and by any
 * means.
 *
 * In jurisdictions that recognize copyright laws, the author or authors
 * of this software dedicate any and all copyright interest in the
 * software to the public domain. We make this dedication for the benefit
 * of the public at large and to the detriment of our heirs and
 * successors. We intend this dedication to be an overt act of
 * relinquishment in perpetuity of all present and future rights to this
 * software under copyright law.
 *
 * THE SOFTWARE IS PROVIDED "AS IS", WITHOUT WARRANTY OF ANY KIND,
 * EXPRESS OR IMPLIED, INCLUDING BUT NOT LIMITED TO THE WARRANTIES OF
 * MERCHANTABILITY, FITNESS FOR A PARTICULAR PURPOSE AND NONINFRINGEMENT.
 * IN NO EVENT SHALL THE AUTHORS BE LIABLE FOR ANY CLAIM, DAMAGES OR
 * OTHER LIABILITY, WHETHER IN AN ACTION OF CONTRACT, TORT OR OTHERWISE,
 * ARISING FROM, OUT OF OR IN CONNECTION WITH THE SOFTWARE OR THE USE OR
 * OTHER DEALINGS IN THE SOFTWARE.
 */

#include "format.h"

/*
 * salvage --
 *	A single salvage.
 */
static void
salvage(void)
{
	WT_CONNECTION *conn;
	WT_SESSION *session;
	int ret;

	conn = g.wts_conn;
	track("salvage", 0ULL, NULL);

	if ((ret = conn->open_session(conn, NULL, NULL, &session)) != 0)
		die(ret, "connection.open_session");
	if ((ret = session->salvage(session, g.uri, "force=true")) != 0)
		die(ret, "session.salvage: %s", g.uri);
	if ((ret = session->close(session, NULL)) != 0)
		die(ret, "session.close");
}

/*
 * corrupt --
 *	Corrupt the file in a random way.
 */
static int
corrupt(void)
{
	FILE *fp;
	struct stat sb;
	off_t offset;
	size_t len, nw;
<<<<<<< HEAD
	int fd;
	char buf[2 * 1024];
=======
	int fd, ret;
	char buf[8 * 1024], copycmd[2 * 1024];
>>>>>>> 4c63f1e5

	/*
	 * If it's a single Btree file (not LSM), open the file, and corrupt
	 * roughly 2% of the file at a random spot, including the beginning
	 * of the file and overlapping the end.
	 *
	 * It's a little tricky: if the data source is a file, we're looking
	 * for "wt", if the data source is a table, we're looking for "wt.wt".
	 */
	(void)snprintf(buf, sizeof(buf), "%s/%s", g.home, WT_NAME);
	if ((fd = open(buf, O_RDWR)) != -1) {
		(void)snprintf(copycmd, sizeof(copycmd),
		    "cp %s/%s %s/slvg.copy/%s.corrupted",
		    g.home, WT_NAME, g.home, WT_NAME);
		goto found;
	}
	(void)snprintf(buf, sizeof(buf), "%s/%s.wt", g.home, WT_NAME);
	if ((fd = open(buf, O_RDWR)) != -1) {
		(void)snprintf(copycmd, sizeof(copycmd),
		    "cp %s/%s.wt %s/slvg.copy/%s.wt.corrupted",
		    g.home, WT_NAME, g.home, WT_NAME);
		goto found;
	}
	return (0);

found:	if (fstat(fd, &sb) == -1)
		die(errno, "salvage-corrupt: fstat");

	offset = MMRAND(0, sb.st_size);
	len = (size_t)(20 + (sb.st_size / 100) * 2);
	(void)snprintf(buf, sizeof(buf), "%s/slvg.corrupt", g.home);
	if ((fp = fopen(buf, "w")) == NULL)
		die(errno, "salvage-corrupt: open: %s", buf);
	(void)fprintf(fp,
	    "salvage-corrupt: offset %" PRIuMAX ", length %zu\n",
	    (uintmax_t)offset, len);
	(void)fclose(fp);

	if (lseek(fd, offset, SEEK_SET) == -1)
		die(errno, "salvage-corrupt: lseek");

	memset(buf, 'z', sizeof(buf));
	for (; len > 0; len -= nw) {
		nw = (size_t)(len > sizeof(buf) ? sizeof(buf) : len);
		if (write(fd, buf, nw) == -1)
			die(errno, "salvage-corrupt: write");
	}

	if (close(fd) == -1)
		die(errno, "salvage-corrupt: close");

	/*
	 * Save a copy of the corrupted file so we can replay the salvage step
	 * as necessary.
	 */
	if ((ret = system(copycmd)) != 0)
		die(ret, "salvage corrupt copy step failed");

	return (1);
}

/*
 * wts_salvage --
 *	Salvage testing.
 */
void
wts_salvage(void)
{
	int ret;

	/* Some data-sources don't support salvage. */
	if (DATASOURCE("helium") || DATASOURCE("kvsbdb"))
		return;

	/*
	 * Save a copy of the interesting files so we can replay the salvage
	 * step as necessary.
	 */
	if ((ret = system(g.home_salvage_copy)) != 0)
		die(ret, "salvage copy step failed");

	/* Salvage, then verify. */
	wts_open(g.home, 1, &g.wts_conn);
	salvage();
	wts_verify("post-salvage verify");
	wts_close();

	/*
	 * If no records were deleted, dump and compare against Berkeley DB.
	 * (The problem with deleting records is salvage restores deleted
	 * records if a page splits leaving a deleted record on one side of
	 * the split, so we cannot depend on correctness in that case.)
	 */
	if (g.c_delete_pct == 0)
		wts_dump("salvage", SINGLETHREADED);

	/* Corrupt the file randomly, salvage, then verify. */
	if (corrupt()) {
		wts_open(g.home, 1, &g.wts_conn);
		salvage();
		wts_verify("post-corrupt-salvage verify");
		wts_close();
	}
}<|MERGE_RESOLUTION|>--- conflicted
+++ resolved
@@ -60,13 +60,8 @@
 	struct stat sb;
 	off_t offset;
 	size_t len, nw;
-<<<<<<< HEAD
-	int fd;
-	char buf[2 * 1024];
-=======
 	int fd, ret;
 	char buf[8 * 1024], copycmd[2 * 1024];
->>>>>>> 4c63f1e5
 
 	/*
 	 * If it's a single Btree file (not LSM), open the file, and corrupt
