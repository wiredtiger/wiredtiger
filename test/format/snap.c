/*-
 * Public Domain 2014-2020 MongoDB, Inc.
 * Public Domain 2008-2014 WiredTiger, Inc.
 *
 * This is free and unencumbered software released into the public domain.
 *
 * Anyone is free to copy, modify, publish, use, compile, sell, or
 * distribute this software, either in source code form or as a compiled
 * binary, for any purpose, commercial or non-commercial, and by any
 * means.
 *
 * In jurisdictions that recognize copyright laws, the author or authors
 * of this software dedicate any and all copyright interest in the
 * software to the public domain. We make this dedication for the benefit
 * of the public at large and to the detriment of our heirs and
 * successors. We intend this dedication to be an overt act of
 * relinquishment in perpetuity of all present and future rights to this
 * software under copyright law.
 *
 * THE SOFTWARE IS PROVIDED "AS IS", WITHOUT WARRANTY OF ANY KIND,
 * EXPRESS OR IMPLIED, INCLUDING BUT NOT LIMITED TO THE WARRANTIES OF
 * MERCHANTABILITY, FITNESS FOR A PARTICULAR PURPOSE AND NONINFRINGEMENT.
 * IN NO EVENT SHALL THE AUTHORS BE LIABLE FOR ANY CLAIM, DAMAGES OR
 * OTHER LIABILITY, WHETHER IN AN ACTION OF CONTRACT, TORT OR OTHERWISE,
 * ARISING FROM, OUT OF OR IN CONNECTION WITH THE SOFTWARE OR THE USE OR
 * OTHER DEALINGS IN THE SOFTWARE.
 */

#include "format.h"

/*
 * Increment the snap pointer, wrapping around as needed.
 */
#define SNAP_NEXT(tinfo, snap) (((snap) + 1 >= (tinfo)->snap_end) ? (tinfo)->snap_list : (snap) + 1)

/*
 * snap_init --
 *     Initialize the repeatable operation tracking.
 */
void
snap_init(TINFO *tinfo)
{
    /*
     * We maintain two snap lists. The current one is indicated by tinfo->s, and keeps the most
     * recent operations. The other one is used when we are running with rollback_to_stable. When
     * each thread notices that the stable timestamp has changed, it stashes the current snap list
     * and starts fresh with the other snap list. After we've completed a rollback_to_stable, we can
     * the secondary snap list to see the state of keys/values seen and updated at the time of the
     * rollback.
     */
    if (g.c_txn_rollback_to_stable) {
        tinfo->s = &tinfo->snap_states[1];
        tinfo->snap_list = dcalloc(SNAP_LIST_SIZE, sizeof(SNAP_OPS));
        tinfo->snap_end = &tinfo->snap_list[SNAP_LIST_SIZE];
    }
    tinfo->s = &tinfo->snap_states[0];
    tinfo->snap_list = dcalloc(SNAP_LIST_SIZE, sizeof(SNAP_OPS));
    tinfo->snap_end = &tinfo->snap_list[SNAP_LIST_SIZE];
    tinfo->snap_current = tinfo->snap_list;
}

/*
 * snap_teardown --
 *     Tear down the repeatable operation tracking structures.
 */
void
snap_teardown(TINFO *tinfo)
{
    SNAP_OPS *snaplist;
    u_int i, snap_index;

    for (snap_index = 0; snap_index < WT_ELEMENTS(tinfo->snap_states); snap_index++)
        if ((snaplist = tinfo->snap_states[snap_index].snap_state_list) != NULL) {
            for (i = 0; i < SNAP_LIST_SIZE; ++i) {
                free(snaplist[i].kdata);
                free(snaplist[i].vdata);
            }
            free(snaplist);
        }
}

/*
 * snap_clear --
 *     Clear the snap list.
 */
static void
snap_clear_one(SNAP_OPS *snap, bool free_data)
{
    WT_ITEM *ksave, *vsave;

    if (free_data) {
        free(snap->kdata);
        free(snap->vdata);
        WT_CLEAR(*snap);
    } else {
        /* Preserve allocated memory */
        ksave = snap->kdata;
        vsave = snap->vdata;
        WT_CLEAR(*snap);
        snap->kdata = ksave;
        snap->vdata = vsave;
    }
}

/*
 * snap_clear --
 *     Clear the snap list.
 */
static void
snap_clear(TINFO *tinfo)
{
    SNAP_OPS *snap;

    for (snap = tinfo->snap_list; snap < tinfo->snap_end; ++snap)
        snap_clear_one(snap, false);
}

/*
 * snap_clear_range --
 *     Clear a portion of the snap list.
 */
static void
snap_clear_range(TINFO *tinfo, SNAP_OPS *begin, SNAP_OPS *end)
{
    SNAP_OPS *snap;

    for (snap = begin; snap != end; snap = SNAP_NEXT(tinfo, snap))
        snap_clear_one(snap, false);
}

/*
 * snap_op_end --
 *     Finish a set of repeatable operations (transaction).
 */
void
snap_op_end(TINFO *tinfo, bool committed)
{
    SNAP_OPS *snap;

    /*
     * There's some extra work we need to do that's only applicable to rollback_to_stable checking.
     */
    if (g.c_txn_rollback_to_stable) {
        /*
         * If we wrapped the buffer, clear it out, it won't be useful for rollback checking.
         */
        if (tinfo->repeatable_wrap)
            snap_clear(tinfo);
        else if (!committed) {
            snap_clear_range(tinfo, tinfo->snap_first, tinfo->snap_current);
            tinfo->snap_current = tinfo->snap_first;
        } else
            /*
             * For write operations in this transaction, set the timestamp to be the commit
             * timestamp.
             */
            for (snap = tinfo->snap_first; snap != tinfo->snap_current;
                 snap = SNAP_NEXT(tinfo, snap)) {
                testutil_assert(snap->opid == tinfo->opid);
                if (snap->op != READ)
                    snap->ts = tinfo->commit_ts;
            }
    }
}

/*
 * snap_op_init --
 *     Initialize the repeatable operation tracking for each new operation.
 */
void
snap_op_init(TINFO *tinfo, uint64_t read_ts, bool repeatable_reads)
{
    uint64_t stable_ts;

    ++tinfo->opid;
    tinfo->op_order = 0;

    if (g.c_txn_rollback_to_stable) {
        /*
         * If the stable timestamp has changed and we've advanced beyond it, preserve the current
         * snapshot history up to this point, we'll use it verify rollback_to_stable. Switch our
         * tracking to the other snap list.
         */
        stable_ts = __wt_atomic_addv64(&g.stable_timestamp, 0);
        if (stable_ts != tinfo->stable_ts && read_ts > stable_ts) {
            tinfo->stable_ts = stable_ts;
            if (tinfo->s == &tinfo->snap_states[0])
                tinfo->s = &tinfo->snap_states[1];
            else
                tinfo->s = &tinfo->snap_states[0];
            tinfo->snap_current = tinfo->snap_list;

            /* Clear out older info from the snap list. */
            snap_clear(tinfo);
        }
    }

    tinfo->snap_first = tinfo->snap_current;

    tinfo->read_ts = read_ts;
    tinfo->repeatable_reads = repeatable_reads;
    tinfo->repeatable_wrap = false;
}

/*
 * snap_track --
 *     Add a single snapshot isolation returned value to the list.
 */
void
snap_track(TINFO *tinfo, thread_op op)
{
    WT_ITEM *ip;
    SNAP_OPS *snap;

    snap = tinfo->snap_current;
    snap->op = op;
    snap->opid = tinfo->opid;
    snap->op_order = tinfo->op_order++;
    snap->keyno = tinfo->keyno;
    snap->ts = WT_TS_NONE;
    snap->repeatable = false;
    snap->last = op == TRUNCATE ? tinfo->last : 0;
    snap->ksize = snap->vsize = 0;

    if (op == INSERT && g.type == ROW) {
        ip = tinfo->key;
        if (snap->kmemsize < ip->size) {
            snap->kdata = drealloc(snap->kdata, ip->size);
            snap->kmemsize = ip->size;
        }
        memcpy(snap->kdata, ip->data, snap->ksize = ip->size);
    }

    if (op != REMOVE && op != TRUNCATE) {
        ip = tinfo->value;
        if (snap->vmemsize < ip->size) {
            snap->vdata = drealloc(snap->vdata, ip->size);
            snap->vmemsize = ip->size;
        }
        memcpy(snap->vdata, ip->data, snap->vsize = ip->size);
    }

    /* Move to the next slot, wrap at the end of the circular buffer. */
    if (++tinfo->snap_current >= tinfo->snap_end)
        tinfo->snap_current = tinfo->snap_list;

    /*
     * It's possible to pass this transaction's buffer starting point and start replacing our own
     * entries. If that happens, we can't repeat operations because we don't know which ones were
     * previously modified.
     */
    if (tinfo->snap_current->opid == tinfo->opid)
        tinfo->repeatable_wrap = true;
}

/*
 * print_item_data --
 *     Display a single data/size pair, with a tag.
 */
static void
print_item_data(const char *tag, const uint8_t *data, size_t size)
{
<<<<<<< HEAD
    u_char ch;

    fprintf(stderr, "%s {", tag);
    if (g.type == FIX)
        fprintf(stderr, "0x%02x", data[0]);
    else
        for (; size > 0; --size, ++data) {
            ch = data[0];
            if (ch == '\\')
                fprintf(stderr, "\\\\");
            else if (__wt_isprint(ch))
                fprintf(stderr, "%c", (int)ch);
            else
                fprintf(stderr, "\\%x%x", (u_int)((ch & 0xf0) >> 4), (u_int)(ch & 0x0f));
        }
    fprintf(stderr, "}\n");
=======
    WT_ITEM tmp;

    if (g.type == FIX) {
        fprintf(stderr, "%s {0x%02x}\n", tag, data[0]);
        return;
    }

    memset(&tmp, 0, sizeof(tmp));
    testutil_check(__wt_raw_to_esc_hex(NULL, data, size, &tmp));
    fprintf(stderr, "%s {%s}\n", tag, (char *)tmp.mem);
    __wt_buf_free(NULL, &tmp);
>>>>>>> 080a424b
}

/*
 * snap_verify --
 *     Repeat a read and verify the contents.
 */
static int
snap_verify(WT_CURSOR *cursor, TINFO *tinfo, SNAP_OPS *snap)
{
    WT_DECL_RET;
    WT_ITEM *key, *value;
    uint64_t keyno;
    uint8_t bitfield;

    testutil_assert(snap->op != TRUNCATE);

    key = tinfo->key;
    value = tinfo->value;
    keyno = snap->keyno;

    /*
     * Retrieve the key/value pair by key. Row-store inserts have a unique generated key we saved,
     * else generate the key from the key number.
     */
    if (snap->op == INSERT && g.type == ROW) {
        key->data = snap->kdata;
        key->size = snap->ksize;
        cursor->set_key(cursor, key);
    } else {
        switch (g.type) {
        case FIX:
        case VAR:
            cursor->set_key(cursor, keyno);
            break;
        case ROW:
            key_gen(key, keyno);
            cursor->set_key(cursor, key);
            break;
        }
    }

    switch (ret = read_op(cursor, SEARCH, NULL)) {
    case 0:
        if (g.type == FIX) {
            testutil_check(cursor->get_value(cursor, &bitfield));
            *(uint8_t *)(value->data) = bitfield;
            value->size = 1;
        } else
            testutil_check(cursor->get_value(cursor, value));
        break;
    case WT_NOTFOUND:
        break;
    default:
        return (ret);
    }

    /* Check for simple matches. */
    if (ret == 0 && snap->op != REMOVE && value->size == snap->vsize &&
      memcmp(value->data, snap->vdata, value->size) == 0)
        return (0);
    if (ret == WT_NOTFOUND && snap->op == REMOVE)
        return (0);

    /*
     * In fixed length stores, zero values at the end of the key space are returned as not-found,
     * and not-found row reads are saved as zero values. Map back-and-forth for simplicity.
     */
    if (g.type == FIX) {
        if (ret == WT_NOTFOUND && snap->vsize == 1 && *(uint8_t *)snap->vdata == 0)
            return (0);
        if (snap->op == REMOVE && value->size == 1 && *(uint8_t *)value->data == 0)
            return (0);
    }

    /* Things went pear-shaped. */
    switch (g.type) {
    case FIX:
        fprintf(stderr,
          "snapshot-isolation: %" PRIu64 " search: expected {0x%02x}, found {0x%02x}\n", keyno,
          snap->op == REMOVE ? 0U : *(uint8_t *)snap->vdata,
          ret == WT_NOTFOUND ? 0U : *(uint8_t *)value->data);
        break;
    case ROW:
        fprintf(
          stderr, "snapshot-isolation %.*s search mismatch\n", (int)key->size, (char *)key->data);

        if (snap->op == REMOVE)
            fprintf(stderr, "expected {deleted}\n");
        else
            print_item_data("expected", snap->vdata, snap->vsize);
        if (ret == WT_NOTFOUND)
            fprintf(stderr, "   found {deleted}\n");
        else
            print_item_data("   found", value->data, value->size);
        break;
    case VAR:
        fprintf(stderr, "snapshot-isolation %" PRIu64 " search mismatch\n", keyno);

        if (snap->op == REMOVE)
            fprintf(stderr, "expected {deleted}\n");
        else
            print_item_data("expected", snap->vdata, snap->vsize);
        if (ret == WT_NOTFOUND)
            fprintf(stderr, "   found {deleted}\n");
        else
            print_item_data("   found", value->data, value->size);
        break;
    }

    g.page_dump_cursor = cursor;
    testutil_assert(0);

    /* NOTREACHED */
    return (1);
}

/*
 * snap_ts_clear --
 *     Clear snapshots at or before a specified timestamp.
 */
static void
snap_ts_clear(TINFO *tinfo, uint64_t ts)
{
    SNAP_OPS *snap;

    /* Check from the first slot to the last. */
    for (snap = tinfo->snap_list; snap < tinfo->snap_end; ++snap)
        if (snap->repeatable && snap->ts <= ts)
            snap->repeatable = false;
}

/*
 * snap_repeat_ok_match --
 *     Compare two operations and see if they modified the same record.
 */
static bool
snap_repeat_ok_match(SNAP_OPS *current, SNAP_OPS *a)
{
    /* Reads are never a problem, there's no modification. */
    if (a->op == READ)
        return (true);

    /* Check for a matching single record modification. */
    if (a->keyno == current->keyno)
        return (false);

    /* Truncates are slightly harder, make sure the ranges don't overlap. */
    if (a->op == TRUNCATE) {
        if (g.c_reverse && (a->keyno == 0 || a->keyno >= current->keyno) &&
          (a->last == 0 || a->last <= current->keyno))
            return (false);
        if (!g.c_reverse && (a->keyno == 0 || a->keyno <= current->keyno) &&
          (a->last == 0 || a->last >= current->keyno))
            return (false);
    }

    return (true);
}

/*
 * snap_repeat_ok_commit --
 *     Return if an operation in the transaction can be repeated, where the transaction isn't yet
 *     committed (so all locks are in place), or has already committed successfully.
 */
static bool
snap_repeat_ok_commit(TINFO *tinfo, SNAP_OPS *current)
{
    SNAP_OPS *p;

    /*
     * Truncates can't be repeated, we don't know the exact range of records that were removed (if
     * any).
     */
    if (current->op == TRUNCATE)
        return (false);

    /*
     * For updates, check for subsequent changes to the record and don't repeat the read. For reads,
     * check for either subsequent or previous changes to the record and don't repeat the read. (The
     * reads are repeatable, but only at the commit timestamp, and the update will do the repeatable
     * read in that case.)
     */
    for (p = current;;) {
        /* Wrap at the end of the circular buffer. */
        if (++p >= tinfo->snap_end)
            p = tinfo->snap_list;
        if (p->opid != tinfo->opid)
            break;

        if (!snap_repeat_ok_match(current, p))
            return (false);
    }

    if (current->op != READ)
        return (true);
    for (p = current;;) {
        /* Wrap at the beginning of the circular buffer. */
        if (--p < tinfo->snap_list)
            p = &tinfo->snap_list[SNAP_LIST_SIZE - 1];
        if (p->opid != tinfo->opid)
            break;

        if (!snap_repeat_ok_match(current, p))
            return (false);
    }
    return (true);
}

/*
 * snap_repeat_ok_rollback --
 *     Return if an operation in the transaction can be repeated, after a transaction has rolled
 *     back.
 */
static bool
snap_repeat_ok_rollback(TINFO *tinfo, SNAP_OPS *current)
{
    SNAP_OPS *p;

    /* Ignore update operations, they can't be repeated after rollback. */
    if (current->op != READ)
        return (false);

    /*
     * Check for previous changes to the record and don't attempt to repeat the read in that case.
     */
    for (p = current;;) {
        /* Wrap at the beginning of the circular buffer. */
        if (--p < tinfo->snap_list)
            p = &tinfo->snap_list[SNAP_LIST_SIZE - 1];
        if (p->opid != tinfo->opid)
            break;

        if (!snap_repeat_ok_match(current, p))
            return (false);
    }
    return (true);
}

/*
 * snap_repeat_txn --
 *     Repeat each operation done within a snapshot isolation transaction.
 */
int
snap_repeat_txn(WT_CURSOR *cursor, TINFO *tinfo)
{
    SNAP_OPS *current;

    /* If we wrapped the buffer, we can't repeat operations. */
    if (tinfo->repeatable_wrap)
        return (0);

    /* Check from the first operation we saved to the last. */
    for (current = tinfo->snap_first;; ++current) {
        /* Wrap at the end of the circular buffer. */
        if (current >= tinfo->snap_end)
            current = tinfo->snap_list;
        if (current->opid != tinfo->opid)
            break;

        /*
         * The transaction is not yet resolved, so the rules are as if the transaction has
         * committed. Note we are NOT checking if reads are repeatable based on the chosen
         * timestamp. This is because we expect snapshot isolation to work even in the presence of
         * other threads of control committing in our past, until the transaction resolves.
         */
        if (snap_repeat_ok_commit(tinfo, current))
            WT_RET(snap_verify(cursor, tinfo, current));
    }

    return (0);
}

/*
 * snap_repeat_update --
 *     Update the list of snapshot operations based on final transaction resolution.
 */
void
snap_repeat_update(TINFO *tinfo, bool committed)
{
    SNAP_OPS *current;

    /* If we wrapped the buffer, we can't repeat operations. */
    if (tinfo->repeatable_wrap)
        return;

    /* Check from the first operation we saved to the last. */
    for (current = tinfo->snap_first;; ++current) {
        /* Wrap at the end of the circular buffer. */
        if (current >= tinfo->snap_end)
            current = tinfo->snap_list;
        if (current->opid != tinfo->opid)
            break;

        /*
         * First, reads may simply not be repeatable because the read timestamp chosen wasn't older
         * than all concurrently running uncommitted updates.
         */
        if (!tinfo->repeatable_reads && current->op == READ)
            continue;

        /*
         * Second, check based on the transaction resolution (the rules are different if the
         * transaction committed or rolled back).
         */
        current->repeatable = committed ? snap_repeat_ok_commit(tinfo, current) :
                                          snap_repeat_ok_rollback(tinfo, current);

        /*
         * Repeat reads at the transaction's read timestamp and updates at the commit timestamp.
         */
        if (current->repeatable)
            current->ts = current->op == READ ? tinfo->read_ts : tinfo->commit_ts;
    }
}

/*
 * snap_repeat_single --
 *     Repeat an historic operation.
 */
void
snap_repeat_single(WT_CURSOR *cursor, TINFO *tinfo)
{
    SNAP_OPS *snap;
    WT_DECL_RET;
    WT_SESSION *session;
    int count;
    u_int v;
    char buf[64];

    session = cursor->session;

    /*
     * Start at a random spot in the list of operations and look for a read to retry. Stop when
     * we've walked the entire list or found one.
     */
    v = mmrand(&tinfo->rnd, 1, SNAP_LIST_SIZE) - 1;
    for (snap = &tinfo->snap_list[v], count = SNAP_LIST_SIZE; count > 0; --count, ++snap) {
        /* Wrap at the end of the circular buffer. */
        if (snap >= tinfo->snap_end)
            snap = tinfo->snap_list;

        if (snap->repeatable)
            break;
    }

    if (count == 0)
        return;

    /*
     * Start a new transaction. Set the read timestamp. Verify the record. Discard the transaction.
     */
    while ((ret = session->begin_transaction(session, "isolation=snapshot")) == WT_CACHE_FULL)
        __wt_yield();
    testutil_check(ret);

    /*
     * If the timestamp has aged out of the system, we'll get EINVAL when we try and set it.
     */
    testutil_check(__wt_snprintf(buf, sizeof(buf), "read_timestamp=%" PRIx64, snap->ts));

    ret = session->timestamp_transaction(session, buf);
    if (ret == 0) {
        trace_op(tinfo, "repeat %" PRIu64 " ts=%" PRIu64 " {%s}", snap->keyno, snap->ts,
          trace_bytes(tinfo, snap->vdata, snap->vsize));

        /* The only expected error is rollback. */
        ret = snap_verify(cursor, tinfo, snap);

        if (ret != 0 && ret != WT_ROLLBACK)
            testutil_check(ret);
    } else if (ret == EINVAL)
        snap_ts_clear(tinfo, snap->ts);
    else
        testutil_check(ret);

    /* Discard the transaction. */
    testutil_check(session->rollback_transaction(session, NULL));
}

/*
 * compare_snap_ts --
 *     Compare for qsort.
 */
static int
compare_snap_ts(const void *a, const void *b)
{
    SNAP_OPS *snap_a, *snap_b;

    snap_a = *(SNAP_OPS **)a;
    snap_b = *(SNAP_OPS **)b;

    /*
     * Compare so that the highest timestamp sorts first. If timestamps are equal, the operations
     * are from the same transaction, and since it's possible that both operations modified the same
     * record, choose the latest.
     */
    if (snap_a->ts > snap_b->ts)
        return (-1);
    else if (snap_a->ts < snap_b->ts)
        return (1);
    else if (snap_a->op_order > snap_b->op_order)
        return (-1);
    else if (snap_a->op_order < snap_b->op_order)
        return (1);
    else
        return (0);
}

/*
 * snap_repeat_rollback --
 *     Repeat all known operations after a rollback. Returns the number of verified ops, or -1 if we
 *     haven't kept data for the stable timestamp.
 */
uint32_t
snap_repeat_rollback(WT_CURSOR *cursor, TINFO **tinfo_array, size_t tinfo_count)
{
    SNAP_STATE *state;
    SNAP_OPS **psnap, *snap, **sorted_end, **sorted_snaps;
    TINFO *first_tinfo, *tinfo, **tinfop;
    WT_CURSOR *seen_cursor;
    WT_DECL_RET;
    WT_ITEM null_value;
    WT_SESSION *session;
    u_int64_t newest_oldest_ts, oldest_ts, newest_truncate;
    u_int count;
    size_t i, statenum;
    char buf[64];

    count = 0;
    session = cursor->session;
    first_tinfo = *tinfo_array;

    /*
     * Since rolling back to stable effects all changes made, we need to look at changes made by all
     * threads collectively. We'll work backwards from the most recent operations since rollback to
     * stable, repeating each one. To do this, we first collect all snap operations from all threads
     * that may be relevant.
     *
     * We need to limit how back we can examine. For example, if we see a modification for key X in
     * thread T, there may in fact have been a more recent modification for key X in thread U, but
     * we can't see it because the snap list for U has wrapped past the modification for key X. We
     * need to look at the oldest timestamp recorded in the snaps for each thread, and use the
     * maximum of all of these for our limit. That's the newest, oldest timestamp.
     */
    newest_oldest_ts = 0ULL;
    newest_truncate = 0ULL;
    sorted_end = sorted_snaps = dcalloc(SNAP_LIST_SIZE * tinfo_count, sizeof(SNAP_OPS *));

    for (i = 0, tinfop = tinfo_array; i < tinfo_count; ++i, ++tinfop) {
        tinfo = *tinfop;
        /*
         * If this thread has knowledge of the current stable timestamp, that means its "other" snap
         * list stores up to the stable timestamp, it's the one we want to use. If this thread
         * doesn't yet have knowledge of the current stable, that means the current snap list is the
         * one we want.
         */
        if (tinfo->stable_ts != g.stable_timestamp)
            state = tinfo->s;
        else if (tinfo->s == &tinfo->snap_states[0])
            state = &tinfo->snap_states[1];
        else
            state = &tinfo->snap_states[0];
        oldest_ts = UINT64_MAX;
        for (snap = state->snap_state_list; snap < state->snap_state_end; ++snap) {
            /*
             * Only keep entries that aren't cleared out and may have relevant timestamps. We don't
             * fully know which timestamps are relevant, since we haven't computed the newest oldest
             * yet. We do keep entries that are not marked repeatable, we won't retry unrepeatable
             * reads, but we need them to invalidate keys that we shouldn't check.
             *
             * Truncates change a range a records, and we don't really know which ones. So keep
             * track of all truncates, we won't check any entries that are older than any truncate.
             */
            if (snap->op == TRUNCATE)
                newest_truncate = WT_MAX(newest_truncate, snap->ts);

            if (snap->op != 0 && snap->ts != 0 && snap->ts <= g.stable_timestamp) {
                oldest_ts = WT_MIN(oldest_ts, snap->ts);
                *sorted_end++ = snap;
            }
        }

        /*
         * If there aren't any entries older than the stable timestamp, we've wrapped around. This
         * thread may have made changes to any key right up to the stable time that have now been
         * overwritten. There's no way to get an accurate accounting, so we skip checking for this
         * run.
         */
        if (oldest_ts == UINT64_MAX)
            goto cleanup;
        newest_oldest_ts = WT_MAX(newest_oldest_ts, oldest_ts);
    }

    /*
     * Don't go as far back as the last truncate, we don't know exactly which keys truncate has
     * affected.
     */
    newest_oldest_ts = WT_MAX(newest_oldest_ts, newest_truncate + 1);
    __wt_qsort(
      sorted_snaps, (size_t)(sorted_end - sorted_snaps), sizeof(SNAP_OPS *), compare_snap_ts);

    /*
     * Start a new transaction. Verify all repeatable records. Discard the transaction.
     */
    while ((ret = session->begin_transaction(session, "isolation=snapshot")) == WT_CACHE_FULL)
        __wt_yield();
    testutil_check(ret);

    if (g.c_assert_read_timestamp) {
        testutil_check(
          __wt_snprintf(buf, sizeof(buf), "read_timestamp=%" PRIx64, g.stable_timestamp));
        testutil_check(session->timestamp_transaction(session, buf));
    }

    testutil_check(session->create(session, "table:wt_snap_keys", "key_format=u,value_format=u"));
    testutil_check(session->truncate(session, "table:wt_snap_keys", NULL, NULL, NULL));
    testutil_check(session->open_cursor(session, "table:wt_snap_keys", NULL, NULL, &seen_cursor));

    /*
     * Now apply them, taking note of what keys have been seen. If we've seen a key previously,
     * we've already checked it, against a more recent value.
     */
    null_value.data = NULL;
    null_value.size = 0;
    for (psnap = sorted_snaps; psnap < sorted_end; ++psnap) {
        snap = *psnap;
        if (snap->ts < newest_oldest_ts)
            continue;
        key_gen(first_tinfo->key, snap->keyno);
        seen_cursor->set_key(seen_cursor, first_tinfo->key);
        if ((ret = seen_cursor->search(seen_cursor)) == 0)
            continue;
        if (ret != WT_NOTFOUND)
            testutil_check(ret);
        seen_cursor->set_value(seen_cursor, &null_value);
        testutil_check(seen_cursor->insert(seen_cursor));

        if (snap->repeatable || snap->op != READ) {
            /*
             * The tinfo argument is used to stash the key value pair found during checking.
             */
            testutil_check(snap_verify(cursor, first_tinfo, snap));
            count++;
        }
    }
    testutil_check(seen_cursor->close(seen_cursor));

    /* Discard the transaction. */
    testutil_check(session->rollback_transaction(session, NULL));

cleanup:
    /*
     * After a rollback_to_stable, we can't trust some of our snap data. Rather than figure out what
     * is good or bad, we'll invalidate it all.
     */
    for (i = 0, tinfop = tinfo_array; i < tinfo_count; ++i, ++tinfop) {
        tinfo = *tinfop;
        for (statenum = 0; statenum < WT_ELEMENTS(tinfo->snap_states); statenum++) {
            state = &tinfo->snap_states[statenum];
            for (snap = state->snap_state_list; snap < state->snap_state_end; ++snap)
                snap_clear_one(snap, true);
        }
    }

    return (count);
}<|MERGE_RESOLUTION|>--- conflicted
+++ resolved
@@ -260,24 +260,6 @@
 static void
 print_item_data(const char *tag, const uint8_t *data, size_t size)
 {
-<<<<<<< HEAD
-    u_char ch;
-
-    fprintf(stderr, "%s {", tag);
-    if (g.type == FIX)
-        fprintf(stderr, "0x%02x", data[0]);
-    else
-        for (; size > 0; --size, ++data) {
-            ch = data[0];
-            if (ch == '\\')
-                fprintf(stderr, "\\\\");
-            else if (__wt_isprint(ch))
-                fprintf(stderr, "%c", (int)ch);
-            else
-                fprintf(stderr, "\\%x%x", (u_int)((ch & 0xf0) >> 4), (u_int)(ch & 0x0f));
-        }
-    fprintf(stderr, "}\n");
-=======
     WT_ITEM tmp;
 
     if (g.type == FIX) {
@@ -289,7 +271,6 @@
     testutil_check(__wt_raw_to_esc_hex(NULL, data, size, &tmp));
     fprintf(stderr, "%s {%s}\n", tag, (char *)tmp.mem);
     __wt_buf_free(NULL, &tmp);
->>>>>>> 080a424b
 }
 
 /*
