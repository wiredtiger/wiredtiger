/*-
 * Public Domain 2014-present MongoDB, Inc.
 * Public Domain 2008-2014 WiredTiger, Inc.
 *
 * This is free and unencumbered software released into the public domain.
 *
 * Anyone is free to copy, modify, publish, use, compile, sell, or
 * distribute this software, either in source code form or as a compiled
 * binary, for any purpose, commercial or non-commercial, and by any
 * means.
 *
 * In jurisdictions that recognize copyright laws, the author or authors
 * of this software dedicate any and all copyright interest in the
 * software to the public domain. We make this dedication for the benefit
 * of the public at large and to the detriment of our heirs and
 * successors. We intend this dedication to be an overt act of
 * relinquishment in perpetuity of all present and future rights to this
 * software under copyright law.
 *
 * THE SOFTWARE IS PROVIDED "AS IS", WITHOUT WARRANTY OF ANY KIND,
 * EXPRESS OR IMPLIED, INCLUDING BUT NOT LIMITED TO THE WARRANTIES OF
 * MERCHANTABILITY, FITNESS FOR A PARTICULAR PURPOSE AND NONINFRINGEMENT.
 * IN NO EVENT SHALL THE AUTHORS BE LIABLE FOR ANY CLAIM, DAMAGES OR
 * OTHER LIABILITY, WHETHER IN AN ACTION OF CONTRACT, TORT OR OTHERWISE,
 * ARISING FROM, OUT OF OR IN CONNECTION WITH THE SOFTWARE OR THE USE OR
 * OTHER DEALINGS IN THE SOFTWARE.
 */

#include "format.h"

static const char *list[] = {
  "abort=",
  "format.abort",
  "alter=",
  "ops.alter",
  "assert_commit_timestamp=",
  "assert.commit_timestamp",
  "assert_read_timestamp=",
  "assert.read_timestamp",
  "auto_throttle=",
  "lsm.auto_throttle",
  "backup_incremental=",
  "backup.incremental",
  "backups=",
  "backup",
  "bitcnt=",
  "btree.bitcnt",
  "bloom=",
  "lsm.bloom",
  "bloom_bit_count=",
  "lsm.bloom_bit_count",
  "bloom_hash_count=",
  "lsm.bloom_hash_count",
  "bloom_oldest=",
  "lsm.bloom_oldest",
  "cache=",
  "cache",
  "cache_minimum=",
  "cache.minimum",
  "checkpoint_log_size=",
  "checkpoint.log_size",
  "checkpoint_wait=",
  "checkpoint.wait",
  "checkpoints=",
  "checkpoint",
  "checksum=",
  "disk.checksum",
  "chunk_size=",
  "lsm.chunk_size",
  "compaction=",
  "ops.compaction",
  "compression=",
  "btree.compression",
  "data_extend=",
  "disk.data_extend",
  "data_source=",
  "runs.source",
  "delete_pct=",
  "ops.pct.delete",
  "dictionary=",
  "btree.dictionary",
  "direct_io=",
  "disk.direct_io",
  "encryption=",
  "disk.encryption",
  "evict_max=",
  "cache.evict_max",
  "file_type=",
  "runs.type",
  "firstfit=",
  "disk.firstfit",
  "huffman_value=",
  "btree.huffman_value",
  "in_memory=",
  "runs.in_memory",
  "independent_thread_rng=",
  "format.independent_thread_rng",
  "insert_pct=",
  "ops.pct.insert",
  "internal_key_truncation=",
  "btree.internal_key_truncation",
  "internal_page_max=",
  "btree.internal_page_max",
<<<<<<< HEAD
  "isolation=",
  "transaction.isolation",
=======
  "key_gap=",
  "btree.key_gap",
>>>>>>> ab61cd3d
  "key_max=",
  "btree.key_max",
  "key_min=",
  "btree.key_min",
  "leaf_page_max=",
  "btree.leaf_page_max",
  "leak_memory=",
  "wiredtiger.leak_memory",
  "logging_archive=",
  "logging.archive",
  "logging_compression=",
  "logging.compression",
  "logging_file_max=",
  "logging.file_max",
  "logging_prealloc=",
  "logging.prealloc",
  "lsm_worker_threads=",
  "lsm.worker_threads",
  "major_timeout=",
  "format.major_timeout",
  "memory_page_max=",
  "btree.memory_page_max",
  "merge_max=",
  "lsm.merge_max",
  "mmap=",
  "disk.mmap",
  "mmap_all=",
  "disk.mmap_all",
  "modify_pct=",
  "ops.pct.modify",
  "ops=",
  "runs.ops",
  "prefix_compression=",
  "btree.prefix_compression",
  "prefix_compression_min=",
  "btree.prefix_compression_min",
  "prepare=",
  "ops.prepare",
  "random_cursor=",
  "ops.random_cursor",
  "read_pct=",
  "ops.pct.read",
  "repeat_data_pct=",
  "btree.repeat_data_pct",
  "reverse=",
  "btree.reverse",
  "rows=",
  "runs.rows",
  "salvage=",
  "ops.salvage",
  "split_pct=",
  "btree.split_pct",
  "statistics=",
  "statistics",
  "statistics_server=",
  "statistics.server",
  "threads=",
  "runs.threads",
  "timer=",
  "runs.timer",
  "timing_stress_aggressive_sweep=",
  "stress.aggressive_sweep",
  "timing_stress_checkpoint=",
  "stress.checkpoint",
  "timing_stress_hs_sweep=",
  "stress.hs_sweep",
  "timing_stress_split_1=",
  "stress.split_1",
  "timing_stress_split_2=",
  "stress.split_2",
  "timing_stress_split_3=",
  "stress.split_3",
  "timing_stress_split_4=",
  "stress.split_4",
  "timing_stress_split_5=",
  "stress.split_5",
  "timing_stress_split_6=",
  "stress.split_6",
  "timing_stress_split_7=",
  "stress.split_7",
  "timing_stress_split_8=",
  "stress.split_8",
  "transaction-frequency=",
  "transaction.frequency",
  "transaction_timestamps=",
  "transaction.timestamps",
  "truncate=",
  "ops.truncate",
  "value_max=",
  "btree.value_max",
  "value_min=",
  "btree.value_min",
  "verify=",
  "ops.verify",
  "wiredtiger_config=",
  "wiredtiger.config",
  "write_pct=",
  "ops.pct.write",
  NULL,
  NULL,
};

/*
 * config_compat --
 *     Convert old names to new ones.
 */
void
config_compat(const char **origp)
{
    static char conv[100];
    const char *equalp, *orig, **p;

    orig = *origp;
    if ((equalp = strchr(orig, '=')) == NULL)
        return;

    for (p = list; *p != NULL; p += 2)
        if (strncmp(orig, *p, (size_t)((equalp - orig) + 1)) == 0) {
            testutil_check(__wt_snprintf(conv, sizeof(conv), "%s%s", *++p, equalp));
            *origp = conv;
            break;
        }
}<|MERGE_RESOLUTION|>--- conflicted
+++ resolved
@@ -101,13 +101,6 @@
   "btree.internal_key_truncation",
   "internal_page_max=",
   "btree.internal_page_max",
-<<<<<<< HEAD
-  "isolation=",
-  "transaction.isolation",
-=======
-  "key_gap=",
-  "btree.key_gap",
->>>>>>> ab61cd3d
   "key_max=",
   "btree.key_max",
   "key_min=",
