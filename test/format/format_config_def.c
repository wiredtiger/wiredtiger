--- conflicted
+++ resolved
@@ -105,9 +105,6 @@
   {"debug.checkpoint_retention", "adjust log removal to retain the log records",
     0x0, 0, 128, 1024, V_GLOBAL_DEBUG_CHECKPOINT_RETENTION},
 
-<<<<<<< HEAD
-  {"debug.eviction", "modify internal algorithms to force history store eviction to happen more aggressively",
-=======
   {"debug.cursor_reposition",
     "cursor temporarily releases any page requiring forced eviction and then repositions back to "
     "the page for further operations",
@@ -115,7 +112,6 @@
 
   {"debug.eviction",
     "modify internal algorithms to force history store eviction to happen more aggressively",
->>>>>>> 339cc7ed
     C_BOOL, 2, 0, 0, V_GLOBAL_DEBUG_EVICTION},
 
   {"debug.log_retention", "adjust log removal to retain at least this number of log files",
@@ -164,13 +160,10 @@
   {"file_manager.close_idle_time", "amount of time in seconds a file handle needs to be idle before attempting to close it. A setting of 0 means that idle handles are not closed",
     0x0, 0, 60, 100000, V_GLOBAL_FILE_MANAGER_CLOSE_IDLE_TIME},
 
-<<<<<<< HEAD
   {"file_manager.close_scan_interval", "interval in seconds at which to check for files that are inactive and close them",
     0x0, 0, 30, 100000, V_GLOBAL_FILE_MANAGER_CLOSE_SCAN_INTERVAL},
-=======
   {"format.major_timeout", "long-running operations timeout (minutes)", C_IGNORE, 0, 0, WT_THOUSAND,
     V_GLOBAL_FORMAT_MAJOR_TIMEOUT},
->>>>>>> 339cc7ed
 
   {"format.abort", "drop core during timed run",
     C_BOOL, 0, 0, 0, V_GLOBAL_FORMAT_ABORT},
@@ -195,13 +188,8 @@
   {"logging.compression", "logging compression (off | lz4 | snappy | zlib | zstd)",
     C_IGNORE | C_STRING, 0, 0, 0, V_GLOBAL_LOGGING_COMPRESSION},
 
-<<<<<<< HEAD
-  {"logging.file_max", "maximum log file size (KB)",
-    0x0, 100, 512000, 2097152, V_GLOBAL_LOGGING_FILE_MAX},
-=======
   {"logging.file_max", "maximum log file size (KB)", 0x0, 100, 512 * WT_THOUSAND, 2097152,
     V_GLOBAL_LOGGING_FILE_MAX},
->>>>>>> 339cc7ed
 
   {"logging.prealloc", "configure log file pre-allocation",
     C_BOOL, 50, 0, 0, V_GLOBAL_LOGGING_PREALLOC},
@@ -215,13 +203,8 @@
   {"lsm.bloom", "configure bloom filters",
     C_BOOL | C_TABLE | C_TYPE_LSM, 95, 0, 0, V_TABLE_LSM_BLOOM},
 
-<<<<<<< HEAD
-  {"lsm.bloom_bit_count", "number of bits per item for bloom filters",
-    C_TABLE | C_TYPE_LSM, 4, 64, 1000, V_TABLE_LSM_BLOOM_BIT_COUNT},
-=======
   {"lsm.bloom_bit_count", "number of bits per item for bloom filters", C_TABLE | C_TYPE_LSM, 4, 64,
     WT_THOUSAND, V_TABLE_LSM_BLOOM_BIT_COUNT},
->>>>>>> 339cc7ed
 
   {"lsm.bloom_hash_count", "number of hash values per item for bloom filters",
     C_TABLE | C_TYPE_LSM, 4, 32, 100, V_TABLE_LSM_BLOOM_HASH_COUNT},
