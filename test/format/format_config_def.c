--- conflicted
+++ resolved
@@ -53,8 +53,8 @@
   {"btree.memory_page_max", "maximum cache page size", C_TABLE, 1, 10, 128,
     V_TABLE_BTREE_MEMORY_PAGE_MAX},
 
-  {"btree.prefix_len", "common key prefix",
-    C_TABLE | C_TYPE_ROW | C_ZERO_NOTSET, PREFIX_LEN_CONFIG_MIN, PREFIX_LEN_CONFIG_MAX, PREFIX_LEN_CONFIG_MAX, V_TABLE_BTREE_PREFIX_LEN},
+  {"btree.prefix_len", "common key prefix", C_TABLE | C_TYPE_ROW | C_ZERO_NOTSET,
+    PREFIX_LEN_CONFIG_MIN, PREFIX_LEN_CONFIG_MAX, PREFIX_LEN_CONFIG_MAX, V_TABLE_BTREE_PREFIX_LEN},
 
   {"btree.prefix_compression", "configure prefix compressed keys", C_BOOL | C_TABLE | C_TYPE_ROW,
     80, 0, 0, V_TABLE_BTREE_PREFIX_COMPRESSION},
@@ -99,12 +99,6 @@
   {"debug.checkpoint_retention", "adjust log removal to retain the log records", 0x0, 0, 10, 1024,
     V_GLOBAL_DEBUG_CHECKPOINT_RETENTION},
 
-<<<<<<< HEAD
-  {"debug.cursor_reposition", "cursor temporarily releases any page requiring forced eviction and then repositions back to the page for further operations",
-    C_BOOL, 5, 0, 0, V_GLOBAL_DEBUG_CURSOR_REPOSITION},
-
-  {"debug.eviction", "modify internal algorithms to force history store eviction to happen more aggressively",
-=======
   {"debug.cursor_reposition",
     "cursor temporarily releases any page requiring forced eviction and then repositions back to "
     "the page for further operations",
@@ -112,7 +106,6 @@
 
   {"debug.eviction",
     "modify internal algorithms to force history store eviction to happen more aggressively",
->>>>>>> ec00c7eb
     C_BOOL, 2, 0, 0, V_GLOBAL_DEBUG_EVICTION},
 
   {"debug.log_retention", "adjust log removal to retain at least this number of log files", 0x0, 0,
@@ -124,26 +117,16 @@
   {"debug.realloc_malloc", "every realloc call will force a new memory allocation by using malloc",
     C_BOOL, 5, 0, 0, V_GLOBAL_DEBUG_REALLOC_MALLOC},
 
-<<<<<<< HEAD
-  {"debug.slow_checkpoint", "slow down checkpoint creation by slowing down internal page processing",
-    C_BOOL, 2, 0, 0, V_GLOBAL_DEBUG_SLOW_CHECKPOINT},
-=======
   {"debug.slow_checkpoint",
     "slow down checkpoint creation by slowing down internal page processing", C_BOOL, 2, 0, 0,
     V_GLOBAL_DEBUG_SLOW_CHECKPOINT},
->>>>>>> ec00c7eb
 
   {"debug.table_logging", "write transaction related information to the log for all operations",
     C_BOOL, 2, 0, 0, V_GLOBAL_DEBUG_TABLE_LOGGING},
 
-<<<<<<< HEAD
-  {"debug.update_restore_evict", "control all dirty page evictions through forcing update restore eviction",
-    C_BOOL, 2, 0, 0, V_GLOBAL_DEBUG_UPDATE_RESTORE_EVICT},
-=======
   {"debug.update_restore_evict",
     "control all dirty page evictions through forcing update restore eviction", C_BOOL, 2, 0, 0,
     V_GLOBAL_DEBUG_UPDATE_RESTORE_EVICT},
->>>>>>> ec00c7eb
 
   {"disk.checksum", "checksum type (on | off | uncompressed | unencrypted)",
     C_IGNORE | C_STRING | C_TABLE, 0, 0, 0, V_TABLE_DISK_CHECKSUM},
@@ -164,17 +147,6 @@
   {"disk.mmap_all", "configure mmap operations (read and write)", C_BOOL, 5, 0, 0,
     V_GLOBAL_DISK_MMAP_ALL},
 
-<<<<<<< HEAD
-/* Test format can only handle 32 tables so we use a maximum value of 32 here. */
-  {"file_manager.close_handle_minimum", "number of handles open before the file manager will look for handles to close",
-    0x0, 0, 32, 32, V_GLOBAL_FILE_MANAGER_CLOSE_HANDLE_MINIMUM},
-
-  {"file_manager.close_idle_time", "amount of time in seconds a file handle needs to be idle before attempting to close it. A setting of 0 means that idle handles are not closed",
-    0x0, 0, 60, 100000, V_GLOBAL_FILE_MANAGER_CLOSE_IDLE_TIME},
-
-  {"file_manager.close_scan_interval", "interval in seconds at which to check for files that are inactive and close them",
-    0x0, 0, 30, 100000, V_GLOBAL_FILE_MANAGER_CLOSE_SCAN_INTERVAL},
-=======
   /* Test format can only handle 32 tables so we use a maximum value of 32 here. */
   {"file_manager.close_handle_minimum",
     "number of handles open before the file manager will look for handles to close", 0x0, 0, 32, 32,
@@ -188,7 +160,6 @@
   {"file_manager.close_scan_interval",
     "interval in seconds at which to check for files that are inactive and close them", 0x0, 0, 30,
     100000, V_GLOBAL_FILE_MANAGER_CLOSE_SCAN_INTERVAL},
->>>>>>> ec00c7eb
 
   {"format.abort", "drop core during timed run", C_BOOL, 0, 0, 0, V_GLOBAL_FORMAT_ABORT},
 
@@ -331,14 +302,9 @@
   {"stress.evict_reposition", "stress evict reposition", C_BOOL, 2, 0, 0,
     V_GLOBAL_STRESS_EVICT_REPOSITION},
 
-<<<<<<< HEAD
-  {"stress.failpoint_eviction_fail_after_reconciliation", "stress failpoint eviction fail after reconciliation",
-    C_BOOL, 30, 0, 0, V_GLOBAL_STRESS_FAILPOINT_EVICTION_FAIL_AFTER_RECONCILIATION},
-=======
   {"stress.failpoint_eviction_fail_after_reconciliation",
     "stress failpoint eviction fail after reconciliation", C_BOOL, 30, 0, 0,
     V_GLOBAL_STRESS_FAILPOINT_EVICTION_FAIL_AFTER_RECONCILIATION},
->>>>>>> ec00c7eb
 
   {"stress.failpoint_hs_delete_key_from_ts", "stress failpoint history store delete key from ts",
     C_BOOL, 30, 0, 0, V_GLOBAL_STRESS_FAILPOINT_HS_DELETE_KEY_FROM_TS},
@@ -375,19 +341,16 @@
   {"transaction.timestamps", "all transactions (or none), have timestamps", C_BOOL, 80, 0, 0,
     V_GLOBAL_TRANSACTION_TIMESTAMPS},
 
-<<<<<<< HEAD
-  {"tiered_storage.flush_frequency", "calls to checkpoint that are flush_tier, if tiered storage enabled (percentage)",
-    0x0, 0, 50, 100 , V_GLOBAL_TIERED_STORAGE_FLUSH_FREQUENCY},
-
-  {"tiered_storage.storage_source", "storage source used (azure_store | dir_store | gcp_store | none | s3_store)",
+  {"tiered_storage.flush_frequency",
+    "calls to checkpoint that are flush_tier, if tiered storage enabled (percentage)", 0x0, 0, 50,
+    100, V_GLOBAL_TIERED_STORAGE_FLUSH_FREQUENCY},
+
+  {"tiered_storage.storage_source",
+    "storage source used (azure_store | dir_store | gcp_store | none | off | s3_store)",
     C_IGNORE | C_STRING, 0, 0, 0, V_GLOBAL_TIERED_STORAGE_STORAGE_SOURCE},
 
-  {"wiredtiger.config", "wiredtiger_open API configuration string",
-    C_IGNORE | C_STRING, 0, 0, 0, V_GLOBAL_WIREDTIGER_CONFIG},
-=======
   {"wiredtiger.config", "wiredtiger_open API configuration string", C_IGNORE | C_STRING, 0, 0, 0,
     V_GLOBAL_WIREDTIGER_CONFIG},
->>>>>>> ec00c7eb
 
   {"wiredtiger.rwlock", "configure wiredtiger read/write mutexes", C_BOOL, 80, 0, 0,
     V_GLOBAL_WIREDTIGER_RWLOCK},
