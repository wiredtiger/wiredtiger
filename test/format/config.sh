--- conflicted
+++ resolved
@@ -140,13 +140,9 @@
 
 {"debug.checkpoint_retention", "adjust log removal to retain the log records", C_NEUTRAL, 0, 10, 1024}
 
-<<<<<<< HEAD
+{"debug.cursor_reposition", "cursor temporarily releases any page requiring forced eviction and then repositions back to the page for further operations", C_BOOL, 5, 0, 0}
+
 {"debug.eviction", "modify internal algorithms to force history store eviction to happen more aggressively", C_BOOL | C_NEUTRAL, 2, 0, 0}
-=======
-{"debug.cursor_reposition", "cursor temporarily releases any page requiring forced eviction and then repositions back to the page for further operations", C_BOOL, 5, 0, 0}
-
-{"debug.eviction", "modify internal algorithms to force history store eviction to happen more aggressively", C_BOOL, 2, 0, 0}
->>>>>>> f1ca320e
 
 {"debug.log_retention", "adjust log removal to retain at least this number of log files", C_NEUTRAL, 0, 10, 1024}
 
