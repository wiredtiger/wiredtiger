#! /bin/bash

[ -z $BASH_VERSION ] && {
	echo "$0 is a bash script: \$BASH_VERSION not set, exiting"
	exit 1
}

name=$(basename $0)

msg()
{
    echo "$name: $@"
}
fatal_msg()
{
    msg "$@"
    exit 1
}
verbose=0
verbose()
{
    [[ $verbose -ne 0 ]] && msg "$@"
}

force_quit=0
force_quit_reason()
{
    msg "$@"
    msg "ending run"
    force_quit=1
}

onintr()
{
	force_quit_reason "interrupted"
}
trap 'onintr' 2

usage() {
	echo "usage: $0 [-aEFRSv] [-b format-binary] [-c config] [-D directory]"
	echo "    [-e env-var] [-h home] [-j parallel-jobs] [-n total-jobs] [-r live-record-binary]"
	echo "    [-t minutes] [format-configuration]"
	echo
	echo "    -a           configure format abort/recovery testing (defaults to off)"
	echo "    -b binary    format binary (defaults to "./t")"
	echo "    -c config    format configuration file (defaults to CONFIG.stress)"
	echo "    -D directory directory of format configuration files (named \"CONFIG.*\")"
	echo "    -E           skip known errors (defaults to off)"
	echo "    -e envvar    Environment variable setting (default to none)"
	echo "    -F           quit on first failure (defaults to off)"
	echo "    -h home      run directory (defaults to .)"
	echo "    -j parallel  jobs to execute in parallel (defaults to 8)"
	echo "    -n total     total jobs to execute (defaults to no limit)"
	echo "    -R           add configuration for randomized split stress (defaults to none)"
	echo "    -r binary    record with UndoDB binary (defaults to no recording)"
	echo "    -S           run smoke-test configurations (defaults to off)"
	echo "    -T           turn on format tracing (defaults to off)"
	echo "    -t minutes   minutes to run (defaults to no limit)"
	echo "    -v           verbose output (defaults to off)"
	echo "    --           separates $name arguments from additional format arguments"

	exit 1
}

# Smoke-tests.
smoke_base_1="runs.source=table rows=100000 threads=6 timer=4"
smoke_base_2="$smoke_base_1 leaf_page_max=9 internal_page_max=9"
smoke_list=(
	# Three access methods.
	"$smoke_base_1 file_type=row"
	"$smoke_base_1 file_type=fix"
	"$smoke_base_1 file_type=var"

	# Huffman value encoding.
	"$smoke_base_1 file_type=row huffman_value=1"
	"$smoke_base_1 file_type=var huffman_value=1"

	# LSM
    # Temporarily disabled: FIXME LSM
	# "$smoke_base_1 file_type=row runs.source=lsm"

	# Force the statistics server.
	"$smoke_base_1 file_type=row statistics_server=1"

	# Overflow testing.
	"$smoke_base_2 file_type=row key_min=256"
	"$smoke_base_2 file_type=row key_min=256 value_min=256"
	"$smoke_base_2 file_type=var value_min=256"
)

smoke_next=0
smoke_test=0

directory_next=0
directory_total=0

abort_test=0
build=""
config="CONFIG.stress"
first_failure=0
format_args=""
format_binary="./t"
home="."
live_record_binary=""
minutes=0
parallel_jobs=8
quit=0
skip_errors=0
stress_split_test=0
total_jobs=0
<<<<<<< HEAD
trace=""
verbose=0
=======
>>>>>>> 3ff05eff

while :; do
	case "$1" in
	-a)
		abort_test=1
		shift ;;
	-b)
		format_binary="$2"
		shift ; shift ;;
	-c)
		config="$2"
		shift ; shift ;;
	-D)
		# Format changes directories, get absolute paths to the CONFIG files.
		dir="$2"
		[[ "$dir" == /* ]] || dir="$PWD/$dir"
		directory_list=($dir/CONFIG.*)
		directory_total=${#directory_list[@]}
		[[ -f "${directory_list[0]}" ]] ||
		    fatal_msg "no CONFIG files found in $2"
		shift ; shift ;;
	-E)
		skip_errors=1
		shift ;;
	-e)
		export "$2"
		shift ; shift ;;
	-F)
		first_failure=1
		shift ;;
	-h)
		home="$2"
		shift ; shift ;;
	-j)
		parallel_jobs="$2"
		[[ "$parallel_jobs" =~ ^[1-9][0-9]*$ ]] ||
			fatal_msg "-j option argument must be a non-zero integer"
		shift ; shift ;;
	-n)
		total_jobs="$2"
		[[ "$total_jobs" =~ ^[1-9][0-9]*$ ]] ||
			fatal_msg "-n option argument must be an non-zero integer"
		shift ; shift ;;
	-R)
		stress_split_test=1
		shift ;;
        -r)
		live_record_binary="$2"
		if [ ! $(command -v "$live_record_binary") ]; then
			msg "-r option argument \"${live_record_binary}\" does not exist in path"
			msg "usage and setup instructions can be found at: https://wiki.corp.mongodb.com/display/KERNEL/UndoDB+Usage"
			exit 1
		fi
		shift; shift ;;
	-S)
		smoke_test=1
		shift ;;
	-T)
		trace='-t ,,'
		shift ;;
	-t)
		minutes="$2"
		[[ "$minutes" =~ ^[1-9][0-9]*$ ]] ||
			fatal_msg "-t option argument must be a non-zero integer"
		shift ; shift ;;
	-v)
		verbose=1
		shift ;;
	--)
		shift; break;;
	-*)
		usage ;;
	*)
		break ;;
	esac
done
format_args="$*"

msg "run starting at $(date)"

# Home is possibly relative to our current directory and we're about to change directories.
# Get an absolute path for home.
[[ -d "$home" ]] ||
	fatal_msg "directory \"$home\" not found"
home=$(cd $home > /dev/null || exit 1 && echo $PWD)

# From the Bash FAQ, shuffle an array.
shuffle() {
    local i tmp size max rand

    size=${#directory_list[*]}
    for ((i=size-1; i>0; i--)); do
       # RANDOM % (i+1) is biased because of the limited range of $RANDOM
       # Compensate by using a range which is a multiple of the rand modulus.

       max=$(( 32768 / (i+1) * (i+1) ))
       while (( (rand=RANDOM) >= max )); do :; done
       rand=$(( rand % (i+1) ))
       tmp=${directory_list[i]} directory_list[i]=${directory_list[rand]} directory_list[rand]=$tmp
    done
}

# If we have a directory of CONFIGs, shuffle it. The directory has to be an absolute path so there
# is no additional path checking to do.
config_found=0
[[ $directory_total -ne 0 ]] && {
    shuffle
    config_found=1
}

# Config is possibly relative to our current directory and we're about to change directories.
# Get an absolute path for config if it's local.
[[ $config_found -eq 0 ]] && [[ -f "$config" ]] && {
    [[ "$config" == /* ]] || config="$PWD/$config"
    config_found=1
}

# Move to the format.sh directory (assumed to be in a WiredTiger build tree).
cd $(dirname $0) || exit 1

# If we haven't already found it, check for the config file (by default it's CONFIG.stress which
# lives in the same directory of the WiredTiger build tree as format.sh. We're about to change
# directories if we don't find the format binary here, get an absolute path for config if it's
# local.
[[ $config_found -eq 0 ]] && [[ -f "$config" ]] && {
    config="$PWD/$config"
    config_found=1
}

# Find the last part of format_binary, which is format binary file. Builds are normally in the
# WiredTiger source tree, in which case it's in the same directory as format.sh, else it's in
# the build_posix tree. If the build is in the build_posix tree, move there, we have to run in
# the directory where the format binary lives because the format binary "knows" the wt utility
# is two directory levels above it.
[[ -x ${format_binary##* } ]] || {
	build_posix_directory="../../build_posix/test/format"
	[[ ! -d $build_posix_directory ]] || cd $build_posix_directory || exit 1
	[[ -x ${format_binary##* } ]] ||
		fatal_msg "format program \"${format_binary##* }\" not found"
}

<<<<<<< HEAD
=======
# Find the wt binary (required for abort/recovery testing).
wt_binary="../../wt"
[[ -x $wt_binary ]] ||
	fatal_msg "wt program \"$wt_binary\" not found"

>>>>>>> 3ff05eff
# We tested for the CONFIG file in the original directory, then in the WiredTiger source directory,
# the last place to check is in the WiredTiger build directory. Fail if we don't find it.
[[ $config_found -eq 0 ]] && {
    [[ -f "$config" ]] ||
	fatal_msg "configuration file \"$config\" not found"
}

msg "configuration: $format_binary [-c $config]\
[-h $home] [-j $parallel_jobs] [-n $total_jobs] [-t $minutes] $format_args"

failure=0
success=0
running=0
status="format.sh-status"

# skip_known_errors
# return 0 - Error found and skip
# return 1 - skip_errors flag not set or no (known error) match found
skip_known_errors()
{
	# Return if "skip_errors" is not set or -E option is not passed
	[[ $skip_errors -ne 1 ]] && return 1

	log=$1

	# skip_error_list is a list of errors to skip. Each array entry can have multiple signatures
	# for finger-grained matching. For example:
	#
	#       err_1=("heap-buffer-overflow" "__split_parent")
	skip_error_list=( err_1[@] )

	# Loop through the skip list and search in the log file.
	err_count=${#skip_error_list[@]}
	for ((i=0; i<$err_count; i++))
	do
		# Tokenize the multi-signature error
		err_tokens[0]=${!skip_error_list[i]:0:1}
		err_tokens[1]=${!skip_error_list[i]:1:1}

		grep -q "${err_tokens[0]}" $log && grep -q "${err_tokens[1]}" $log

		[[ $? -eq 0 ]] &&
			fatal_msg "Skip error :  { ${err_tokens[0]} && ${err_tokens[1]} }"
	done
	return 1
}

# Categorize the failures
# $1 Log file
categorize_failure()
{
	log=$1

	# Add any important configs to be picked from the detailed failed configuration.
	configs=("backup=" "runs.source" "runs.type" "transaction.isolation" "transaction.rollback_to_stable"
			 "ops.prepare" "transaction.timestamps")
	count=${#configs[@]}

	search_string=""

	# now loop through the config array
	for ((i=0; i<$count; i++))
	do
		if [ $i == $(($count - 1)) ]
		then
			search_string+=${configs[i]}
		else
			search_string+="${configs[i]}|"
		fi
	done

	echo "############################################"
	echo "test/format run configuration highlights"
	echo "############################################"
	grep -E "$search_string" $log
	echo "############################################"
}

# Report a failure.
# $1 directory name
report_failure()
{
	# Note the directory may not yet exist, only the log file.
	dir=$1
	log="$dir.log"

	# DO NOT CURRENTLY SKIP ANY ERRORS.
	#skip_known_errors $log
	#skip_ret=$?

	failure=$(($failure + 1))

	# Forcibly quit if first-failure configured.
	[[ $first_failure -ne 0 ]] && force_quit=1

	msg "job in $dir failed"
	sed 's/^/    /' < $log

	# Note the directory may not yet exist, only the log file. If the directory doesn't exist,
	# quit, we don't have any way to track that we've already reported this failure and it's
	# not worth the effort to try and figure one out, in all likelihood the configuration is
	# invalid.
	[[ -d "$dir" ]] || {
	    force_quit_reason "$dir does not exist, $name unable to continue"
	    return
	}
	echo "$dir/CONFIG:"
	sed 's/^/    /' < $dir/CONFIG

	categorize_failure $log

	echo "$name: failure status reported" > $dir/$status
}

# Resolve/cleanup completed jobs.
resolve()
{
	running=0
	list=$(ls $home | grep '^RUNDIR.[0-9]*.log')
	for i in $list; do
		# Note the directory may not yet exist, only the log file.
		dir="$home/${i%.*}"
		log="$home/$i"

		# Skip failures we've already reported.
		[[ -f "$dir/$status" ]] && continue

		# Leave any process waiting for a gdb attach running, but report it as a failure.
		grep -E 'waiting for debugger' $log > /dev/null && {
			report_failure $dir
			continue
		}

		# Get the process ID. There is a window where the PID might not yet be written, in
		# which case we ignore the log file. If the job is still running, ignore it unless
		# we're forcibly quitting. If it's not still running, wait for it and get an exit
		# status.
		pid=`awk '/process.*running/{print $3}' $log`
		[[ "$pid" =~ ^[1-9][0-9]*$ ]] || continue
		kill -s 0 $pid > /dev/null 2>&1 && {
			[[ $force_quit -eq 0 ]] && {
				running=$((running + 1))
				continue
			}

			# Kill the process group to catch any child processes.
			msg "job in $dir killed"
			kill -KILL -- -$pid
			wait $pid

			# Remove jobs we killed, they count as neither success or failure.
			rm -rf $dir $log
			continue
		}
		wait $pid
		eret=$?

		# Remove successful jobs.
		grep 'successful run completed' $log > /dev/null && {
			rm -rf $dir $log
			success=$(($success + 1))
			msg "job in $dir successfully completed"
			continue
		}

		# Check for Evergreen running out of disk space, and forcibly quit.
		grep -E -i 'no space left on device' $log > /dev/null && {
			rm -rf $dir $log
			force_quit_reason "job in $dir ran out of disk space"
			continue
		}

		# Test recovery on jobs configured for random abort. */
		grep 'aborting to test recovery' $log > /dev/null && {
			cp -pr $dir $dir.RECOVER

			(echo
			 echo "$name: running recovery after abort test"
			 echo "$name: original directory copied into $dir.RECOVER"
			 echo) >> $log

			if $format_binary -Rqv -h $dir $trace > $log 2>&1; then
			    rm -rf $dir $dir.RECOVER $log
			    success=$(($success + 1))
			    msg "job in $dir successfully completed"
			else
			    msg "job in $dir failed abort/recovery testing"
			    report_failure $dir
			fi
			continue
		}

		# Check for the library abort message, or an error from format.
		grep -E \
		    'aborting WiredTiger library|format alarm timed out|run FAILED' \
		    $log > /dev/null && {
			report_failure $dir
			continue
		}

		# There's some chance we just dropped core. We have the exit status of the process,
		# but there's no way to be sure. There are reasons the process' exit status looks
		# like a core dump was created (format deliberately causes a segfault in the case
		# of abort/recovery testing, and does work that can often segfault in the case of a
		# snapshot-isolation mismatch failure), but those cases have already been handled,
		# format is responsible for logging a failure before the core can happen. If the
		# process exited with a likely failure, call it a failure.
		signame=""
		case $eret in
		$((128 + 3)))
			signame="SIGQUIT";;
		$((128 + 4)))
			signame="SIGILL";;
		$((128 + 6)))
			signame="SIGABRT";;
		$((128 + 7)))
			signame="SIGBUS";;
		$((128 + 8)))
			signame="SIGFPE";;
		$((128 + 9)))
			# SIGKILL is the Linux out-of-memory kill signal.
			signame="SIGKILL (suspected Linux OOM failure)";;
		$((128 + 11)))
			signame="SIGSEGV";;
		$((128 + 24)))
			signame="SIGXCPU";;
		$((128 + 25)))
			signame="SIGXFSZ";;
		$((128 + 31)))
			signame="SIGSYS";;
		esac
		[[ -z $signame ]] || {
			(echo
			 echo "$name: job in $dir killed with signal $signame"
			 echo "$name: there may be a core dump associated with this failure"
			 echo) >> $log

			msg "job in $dir killed with signal $signame"
			msg "there may be a core dump associated with this failure"

			report_failure $dir
			continue
		}

		# If we don't understand why the job exited, report it as a failure and flag
		# a problem in this script.
		msg "job in $dir exited with status $eret for an unknown reason"
		msg "reporting job in $dir as a failure"
		report_failure $dir
	done
	return 0
}

# Start a single job.
count_jobs=0
format()
{
	count_jobs=$(($count_jobs + 1))
	dir="$home/RUNDIR.$count_jobs"
	log="$dir.log"

	args=""
	if [[ $smoke_test -ne 0 ]]; then
		args=${smoke_list[$smoke_next]}
		smoke_next=$(($smoke_next + 1))
	fi
	if [[ $directory_total -ne 0 ]]; then
		config="${directory_list[$directory_next]}"
		directory_next=$(($directory_next + 1))
	fi
	if [[ $abort_test -ne 0 ]]; then
		args+=" format.abort=1"
	fi
	if [[ $stress_split_test -ne 0 ]]; then
		for k in {1..8}; do
			args+=" stress_split_$k=$(($RANDOM%2))"
		done
	fi
	args+=" $format_args"
	msg "starting job in $dir ($(date))"

	# If we're using UndoDB, append our default arguments.
	#
	# This script is typically left running until a failure is hit. To avoid filling up the
	# disk, we should avoid keeping recordings from successful runs.
	if [[ ! -z $live_record_binary ]]; then
		live_record_binary="$live_record_binary --save-on=error"
	fi

<<<<<<< HEAD
	cmd="$live_record_binary $format_binary -c "$config" -h "$dir" $trace $args quiet=1"
	echo "$name: $cmd"
=======
	cmd="$live_record_binary $format_binary -c "$config" -h "$dir" $args quiet=1"
	msg "$cmd"
>>>>>>> 3ff05eff

	# Disassociate the command from the shell script so we can exit and let the command
	# continue to run.
	# Run format in its own session so child processes are in their own process groups
	# and we can individually terminate (and clean up) running jobs and their children.
	nohup setsid $cmd > $log 2>&1 &

	# Check for setsid command failed execution, and forcibly quit (setsid exits 0 if the
	# command execution fails so we can't check the exit status). The RUNDIR directory is
	# not created in this failure type, check the log file explicitly.
	sleep 1
	grep -E -i 'setsid: failed to execute' $log > /dev/null && {
		failure=$(($failure + 1))
		force_quit_reason "job in $dir failed to execute"
	}
}

seconds=$((minutes * 60))
start_time="$(date -u +%s)"
while :; do
	# Check if our time has expired.
	[[ $seconds -ne 0 ]] && {
		now="$(date -u +%s)"
		elapsed=$(($now - $start_time))

		# If we've run out of time, terminate all running jobs.
		[[ $elapsed -ge $seconds ]] &&
			force_quit_reason "run timed out at $(date), after $elapsed seconds"
	}

	# Check if we're only running the smoke-tests and we're done.
	[[ $smoke_test -ne 0 ]] && [[ $smoke_next -ge ${#smoke_list[@]} ]] && quit=1

	# Check if we're running CONFIGs from a directory and we're done.
	[[ $directory_total -ne 0 ]] && [[ $directory_next -ge $directory_total ]] && quit=1

	# Check if the total number of jobs has been reached.
	[[ $total_jobs -ne 0 ]] && [[ $count_jobs -ge $total_jobs ]] && quit=1

	# Check if less than 60 seconds left on any timer. The goal is to avoid killing jobs that
	# haven't yet configured signal handlers, because we rely on handler output to determine
	# their final status.
	[[ $seconds -ne 0 ]] && [[ $(($seconds - $elapsed)) -lt 60 ]] && quit=1

	# Start another job if we're not quitting for any reason and the maximum number of jobs
	# in parallel has not yet been reached.
	[[ $force_quit -eq 0 ]] && [[ $quit -eq 0 ]] && [[ $running -lt $parallel_jobs ]] && {
		running=$(($running + 1))
		format
	}

	# Clean up and update status.
	success_save=$success
	failure_save=$failure
	resolve
	[[ $success -ne $success_save ]] || [[ $failure -ne $failure_save ]] &&
	    msg "$success successful jobs, $failure failed jobs"

	# Quit if we're done and there aren't any jobs left to wait for.
	[[ $quit -ne 0 ]] || [[ $force_quit -ne 0 ]] && [[ $running -eq 0 ]] && break

	# Wait for awhile, unless we're killing everything or there are jobs to start. Always wait
	# for a short period so we don't pound the system creating new jobs.
	[[ $force_quit -eq 0 ]] && [[ $running -ge $parallel_jobs ]] && sleep 8
	sleep 2
done

msg "$success successful jobs, $failure failed jobs"

msg "run ending at $(date)"
[[ $failure -ne 0 ]] && exit 1
[[ $success -eq 0 ]] && exit 1
exit 0<|MERGE_RESOLUTION|>--- conflicted
+++ resolved
@@ -108,11 +108,7 @@
 skip_errors=0
 stress_split_test=0
 total_jobs=0
-<<<<<<< HEAD
 trace=""
-verbose=0
-=======
->>>>>>> 3ff05eff
 
 while :; do
 	case "$1" in
@@ -254,14 +250,11 @@
 		fatal_msg "format program \"${format_binary##* }\" not found"
 }
 
-<<<<<<< HEAD
-=======
 # Find the wt binary (required for abort/recovery testing).
 wt_binary="../../wt"
 [[ -x $wt_binary ]] ||
 	fatal_msg "wt program \"$wt_binary\" not found"
 
->>>>>>> 3ff05eff
 # We tested for the CONFIG file in the original directory, then in the WiredTiger source directory,
 # the last place to check is in the WiredTiger build directory. Fail if we don't find it.
 [[ $config_found -eq 0 ]] && {
@@ -551,13 +544,8 @@
 		live_record_binary="$live_record_binary --save-on=error"
 	fi
 
-<<<<<<< HEAD
 	cmd="$live_record_binary $format_binary -c "$config" -h "$dir" $trace $args quiet=1"
-	echo "$name: $cmd"
-=======
-	cmd="$live_record_binary $format_binary -c "$config" -h "$dir" $args quiet=1"
 	msg "$cmd"
->>>>>>> 3ff05eff
 
 	# Disassociate the command from the shell script so we can exit and let the command
 	# continue to run.
