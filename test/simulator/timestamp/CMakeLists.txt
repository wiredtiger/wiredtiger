project(timestamp_simulator CXX)

<<<<<<< HEAD
# Create a simulator library.
add_library(simulator SHARED
    src/connection_simulator.cpp
    src/session_simulator.cpp
    src/timestamp_manager.cpp
)
target_include_directories(simulator PUBLIC src/include)
=======
# Create a timestamp_simulator library.
add_library(timestamp_simulator SHARED
    src/connection_simulator.cpp
    src/session_simulator.cpp
)
target_include_directories(timestamp_simulator PUBLIC src/include)
>>>>>>> be70e2d8

target_compile_options(
    simulator
    PUBLIC -std=c++17
    PRIVATE ${COMPILER_DIAGNOSTIC_CXX_FLAGS}
)

# Build call log manager.
add_subdirectory(call_log_manager)<|MERGE_RESOLUTION|>--- conflicted
+++ resolved
@@ -1,27 +1,18 @@
 project(timestamp_simulator CXX)
 
-<<<<<<< HEAD
-# Create a simulator library.
-add_library(simulator SHARED
+# Create a timestamp_simulator library.
+add_library(timestamp_simulator SHARED
     src/connection_simulator.cpp
     src/session_simulator.cpp
     src/timestamp_manager.cpp
 )
-target_include_directories(simulator PUBLIC src/include)
-=======
-# Create a timestamp_simulator library.
-add_library(timestamp_simulator SHARED
-    src/connection_simulator.cpp
-    src/session_simulator.cpp
-)
 target_include_directories(timestamp_simulator PUBLIC src/include)
->>>>>>> be70e2d8
 
-target_compile_options(
-    simulator
-    PUBLIC -std=c++17
-    PRIVATE ${COMPILER_DIAGNOSTIC_CXX_FLAGS}
-)
+# target_compile_options(
+#     simulator
+#     PUBLIC -std=c++17
+#     PRIVATE ${COMPILER_DIAGNOSTIC_CXX_FLAGS}
+# )
 
 # Build call log manager.
 add_subdirectory(call_log_manager)