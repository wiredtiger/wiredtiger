--- conflicted
+++ resolved
@@ -67,14 +67,11 @@
 void
 session_simulator::set_commit_timestamp(uint64_t ts)
 {
-<<<<<<< HEAD
     if (!_has_commit_ts){
         _first_commit_ts = ts;
         _has_commit_ts = true;
     }
 
-=======
->>>>>>> ce8912a1
     _commit_ts = ts;
 }
 
@@ -112,7 +109,59 @@
         set_prepare_timestamp(ts);
     } else if (ts_type == "read") {
         set_read_timestamp(ts);
-<<<<<<< HEAD
+    } else {
+        WT_SIM_RET_MSG(
+          EINVAL, "Invalid timestamp type (" + ts_type + ") passed to timestamp transaction uint.");
+    }
+
+    return (0);
+}
+
+void
+session_simulator::set_commit_timestamp(uint64_t ts)
+{
+    if (!_has_commit_ts){
+        _first_commit_ts = ts;
+        _has_commit_ts = true;
+    }
+
+    _commit_ts = ts;
+}
+
+void
+session_simulator::set_durable_timestamp(uint64_t ts)
+{
+    _durable_ts = ts;
+}
+
+void
+session_simulator::set_prepare_timestamp(uint64_t ts)
+{
+    _prepare_ts = ts;
+}
+
+void
+session_simulator::set_read_timestamp(uint64_t ts)
+{
+    _read_ts = ts;
+}
+
+int
+session_simulator::timestamp_transaction_uint(const std::string &ts_type, uint64_t ts)
+{
+    /* Zero timestamp is not permitted. */
+    if (ts == 0) {
+        WT_SIM_RET_MSG(EINVAL, "Illegal " + std::to_string(ts) + " timestamp: zero not permitted.");
+    }
+
+    if (ts_type == "commit") {
+        set_commit_timestamp(ts);
+    } else if (ts_type == "durable") {
+        set_durable_timestamp(ts);
+    } else if (ts_type == "prepare") {
+        set_prepare_timestamp(ts);
+    } else if (ts_type == "read") {
+        set_read_timestamp(ts);
     }
 
     return (0);
@@ -169,12 +218,5 @@
 
     std::cout << "Queried session ts: " << config << " = " << hex_ts << std::endl;
 
-=======
-    } else {
-        WT_SIM_RET_MSG(
-          EINVAL, "Invalid timestamp type (" + ts_type + ") passed to timestamp transaction uint.");
-    }
-
->>>>>>> ce8912a1
     return (0);
 }