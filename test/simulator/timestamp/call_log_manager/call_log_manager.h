/*-
 * Public Domain 2014-present MongoDB, Inc.
 * Public Domain 2008-2014 WiredTiger, Inc.
 *
 * This is free and unencumbered software released into the public domain.
 *
 * Anyone is free to copy, modify, publish, use, compile, sell, or
 * distribute this software, either in source code form or as a compiled
 * binary, for any purpose, commercial or non-commercial, and by any
 * means.
 *
 * In jurisdictions that recognize copyright laws, the author or authors
 * of this software dedicate any and all copyright interest in the
 * software to the public domain. We make this dedication for the benefit
 * of the public at large and to the detriment of our heirs and
 * successors. We intend this dedication to be an overt act of
 * relinquishment in perpetuity of all present and future rights to this
 * software under copyright law.
 *
 * THE SOFTWARE IS PROVIDED "AS IS", WITHOUT WARRANTY OF ANY KIND,
 * EXPRESS OR IMPLIED, INCLUDING BUT NOT LIMITED TO THE WARRANTIES OF
 * MERCHANTABILITY, FITNESS FOR A PARTICULAR PURPOSE AND NONINFRINGEMENT.
 * IN NO EVENT SHALL THE AUTHORS BE LIABLE FOR ANY CLAIM, DAMAGES OR
 * OTHER LIABILITY, WHETHER IN AN ACTION OF CONTRACT, TORT OR OTHERWISE,
 * ARISING FROM, OUT OF OR IN CONNECTION WITH THE SOFTWARE OR THE USE OR
 * OTHER DEALINGS IN THE SOFTWARE.
 */

#pragma once

#include "connection_simulator.h"
#include "nlohmann/json.hpp"

using json = nlohmann::json;

enum class api_method {
<<<<<<< HEAD
    begin_transaction,
    close_session,
    open_session,
    set_timestamp,
    wiredtiger_open
=======
    close_session,
    open_session,
    query_timestamp,
    set_timestamp,
>>>>>>> ddb8aced
};

class call_log_manager {
    /* Methods */
    public:
    call_log_manager(const std::string &);
    void process_call_log();

    private:
    void process_call_log_entry(json);
    void api_map_setup();

    /* Member variables */
    private:
    connection_simulator *_conn;
    json _call_log;
    std::map<std::string, api_method> _api_map;
    std::map<std::string, session_simulator *> _session_map;
};<|MERGE_RESOLUTION|>--- conflicted
+++ resolved
@@ -34,18 +34,11 @@
 using json = nlohmann::json;
 
 enum class api_method {
-<<<<<<< HEAD
     begin_transaction,
-    close_session,
-    open_session,
-    set_timestamp,
-    wiredtiger_open
-=======
     close_session,
     open_session,
     query_timestamp,
     set_timestamp,
->>>>>>> ddb8aced
 };
 
 class call_log_manager {
