--- conflicted
+++ resolved
@@ -33,11 +33,7 @@
 
 using json = nlohmann::json;
 
-<<<<<<< HEAD
-enum class api_method { open_session, set_timestamp, wiredtiger_open };
-=======
-enum class api_method { close_session, open_session, wiredtiger_open };
->>>>>>> 1741b228
+enum class api_method { close_session, open_session, set_timestamp, wiredtiger_open };
 
 class call_log_manager {
     /* Methods */
