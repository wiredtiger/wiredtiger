--- conflicted
+++ resolved
@@ -123,7 +123,6 @@
             }
             break;
         }
-<<<<<<< HEAD
         case api_method::begin_transaction: {
             const std::string session_id = call_log_entry["session_id"].get<std::string>();
 
@@ -141,7 +140,9 @@
             session_simulator *session = _session_map.at(session_id);
 
             session->begin_transaction();
-=======
+
+            break;
+        }
         case api_method::query_timestamp: {
             /* Convert the config char * to a string object. */
             std::string config = call_log_entry["input"]["config"].get<std::string>();
@@ -165,7 +166,6 @@
                     throw std::runtime_error("The expected timestamp (" + hex_ts_expected +
                       ") is not equal to the timestamp queried (" + hex_ts + ") in the simulator");
             }
->>>>>>> ddb8aced
 
             break;
         }
