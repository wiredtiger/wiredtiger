project(csuite)

include(${CMAKE_SOURCE_DIR}/cmake/helpers.cmake)

set(c_tests)

define_c_test(
<<<<<<< HEAD
    TARGET test_wt10461_skip_list_stress
    SOURCES wt10461_skip_list_stress/main.c
    DIR_NAME wt10461_skip_list_stress
    EXEC_SCRIPT ${CMAKE_CURRENT_SOURCE_DIR}/wt10461_skip_list_stress/smoke.sh
    ARGUMENTS $<TARGET_FILE:test_wt10461_skip_list_stress>
=======
    TARGET test_skip_list_stress
    SOURCES skip_list_stress/main.c
    DIR_NAME skip_list_stress
    EXEC_SCRIPT ${CMAKE_CURRENT_SOURCE_DIR}/skip_list_stress/smoke.sh
    ARGUMENTS $<TARGET_FILE:test_skip_list_stress>
>>>>>>> 5b0f251f
    DEPENDS "WT_POSIX"
)

define_c_test(
    TARGET test_incr_backup
    SOURCES incr_backup/main.c
    DIR_NAME incr_backup
    EXEC_SCRIPT ${CMAKE_CURRENT_SOURCE_DIR}/incr_backup/smoke.sh
    ARGUMENTS $<TARGET_FILE:test_incr_backup>
    DEPENDS "WT_POSIX"
)

define_c_test(
    TARGET test_random
    SOURCES random/main.c
    DIR_NAME random
    DEPENDS "WT_POSIX"
)

define_c_test(
    TARGET test_random_abort
    SOURCES random_abort/main.c
    DIR_NAME random_abort
    EXEC_SCRIPT ${CMAKE_CURRENT_SOURCE_DIR}/random_abort/smoke.sh
    ARGUMENTS $<TARGET_FILE:test_random_abort>
    DEPENDS "WT_POSIX"
)

define_c_test(
    TARGET test_random_abort_lazyfs
    SOURCES random_abort/main.c
    DIR_NAME random_abort
    EXEC_SCRIPT ${CMAKE_CURRENT_SOURCE_DIR}/random_abort/smoke_lazyfs.sh
    ARGUMENTS $<TARGET_FILE:test_random_abort_lazyfs>
    DEPENDS "WT_POSIX" "ENABLE_LAZYFS"
)

define_c_test(
    TARGET test_random_directio
    SOURCES
        random_directio/main.c
        random_directio/util.c
    DIR_NAME random_directio
    EXEC_SCRIPT ${CMAKE_CURRENT_SOURCE_DIR}/random_directio/smoke.sh
    ARGUMENTS $<TARGET_FILE:test_random_directio>
    DEPENDS "WT_POSIX"
)

define_c_test(
    TARGET test_rwlock
    SOURCES rwlock/main.c
    DIR_NAME rwlock
    ARGUMENTS -h $<SHELL_PATH:$<TARGET_FILE_DIR:test_rwlock>/WT_HOME>
    DEPENDS "WT_POSIX"
    ADDITIONAL_FILES
        ${CMAKE_CURRENT_SOURCE_DIR}/time_shift_test.sh
)

define_c_test(
    TARGET test_schema_abort
    SOURCES schema_abort/main.c
    DIR_NAME schema_abort
    EXEC_SCRIPT ${CMAKE_CURRENT_SOURCE_DIR}/schema_abort/smoke.sh
    ARGUMENTS $<TARGET_FILE:test_schema_abort>
    DEPENDS "WT_POSIX"
)

define_c_test(
    TARGET test_schema_abort_lazyfs
    SOURCES schema_abort/main.c
    DIR_NAME schema_abort
    EXEC_SCRIPT ${CMAKE_CURRENT_SOURCE_DIR}/schema_abort/smoke_lazyfs.sh
    ARGUMENTS $<TARGET_FILE:test_schema_abort_lazyfs>
    DEPENDS "WT_POSIX" "ENABLE_LAZYFS"
)

define_c_test(
    TARGET test_scope
    SOURCES scope/main.c
    DIR_NAME scope
    ARGUMENTS -h $<SHELL_PATH:$<TARGET_FILE_DIR:test_scope>/WT_HOME>
)

# Currently the tiered abort test does not consisently pass, thus comment out the tiered abort test
# from our csuite, until we gain more confidence in flush tier. For now, just compile the test.
# define_c_test(
#     TARGET test_tiered_abort
#     SOURCES tiered_abort/main.c
#     DIR_NAME tiered_abort
#     # We need to manually specify the location of the local store library
#     # and build directory as the build path is more dynamic.
#     FLAGS "-DWT_STORAGE_LIB=\"ext/storage_sources/dir_store/libwiredtiger_dir_store.so\""
#     VARIANTS
#         "test_tiered_abort_5_thread;-b ${CMAKE_BINARY_DIR} -t 10 -T 5"
#     DEPENDS "WT_POSIX"
# )
if (WT_POSIX)
    create_test_executable(test_tiered_abort
        SOURCES tiered_abort/main.c
        FLAGS "-DWT_STORAGE_LIB=\"ext/storage_sources/dir_store/libwiredtiger_dir_store.so\""
        BINARY_DIR ${CMAKE_CURRENT_BINARY_DIR}/tiered_abort
        ADDITIONAL_FILES
            ${CMAKE_CURRENT_SOURCE_DIR}/tiered_abort/smoke.sh
    )
endif()

define_c_test(
    TARGET test_timestamp_abort
    SOURCES timestamp_abort/main.c
    DIR_NAME timestamp_abort
    EXEC_SCRIPT ${CMAKE_CURRENT_SOURCE_DIR}/timestamp_abort/smoke.sh
    ARGUMENTS -b $<TARGET_FILE:test_timestamp_abort>
    DEPENDS "WT_POSIX"
)

define_c_test(
    TARGET test_timestamp_abort_lazyfs
    SOURCES timestamp_abort/main.c
    DIR_NAME timestamp_abort
    EXEC_SCRIPT ${CMAKE_CURRENT_SOURCE_DIR}/timestamp_abort/smoke_lazyfs.sh
    ARGUMENTS -b $<TARGET_FILE:test_timestamp_abort_lazyfs>
    DEPENDS "WT_POSIX" "ENABLE_LAZYFS"
)

define_c_test(
    TARGET test_truncated_log
    SOURCES truncated_log/main.c
    DIR_NAME truncated_log
    EXEC_SCRIPT ${CMAKE_CURRENT_SOURCE_DIR}/truncated_log/smoke.sh
    ARGUMENTS $<TARGET_FILE:test_truncated_log>
    DEPENDS "WT_POSIX"
)

define_c_test(
    TARGET test_wt1965_col_efficiency
    SOURCES wt1965_col_efficiency/main.c
    DIR_NAME wt1965_col_efficiency
    ARGUMENTS -h $<SHELL_PATH:$<TARGET_FILE_DIR:test_wt1965_col_efficiency>/WT_HOME>
    DEPENDS "WT_POSIX"
)

define_c_test(
    TARGET test_wt2403_lsm_workload
    SOURCES wt2403_lsm_workload/main.c
    DIR_NAME wt2403_lsm_workload
    ARGUMENTS -h $<SHELL_PATH:$<TARGET_FILE_DIR:test_wt2403_lsm_workload>/WT_HOME>
    DEPENDS "WT_POSIX"
)

define_c_test(
    TARGET test_wt2246_col_append
    SOURCES wt2246_col_append/main.c
    DIR_NAME wt2246_col_append
    ARGUMENTS -h $<SHELL_PATH:$<TARGET_FILE_DIR:test_wt2246_col_append>/WT_HOME>
)

define_c_test(
    TARGET test_wt2323_join_visibility
    SOURCES wt2323_join_visibility/main.c
    DIR_NAME wt2323_join_visibility
    ARGUMENTS -h $<SHELL_PATH:$<TARGET_FILE_DIR:test_wt2323_join_visibility>/WT_HOME>
    DEPENDS "WT_POSIX"
)

define_c_test(
    TARGET test_wt2535_insert_race
    SOURCES wt2535_insert_race/main.c
    DIR_NAME wt2535_insert_race
    EXEC_SCRIPT ${CMAKE_CURRENT_SOURCE_DIR}/wt2535_insert_race/smoke.sh
    ARGUMENTS $<TARGET_FILE:test_wt2535_insert_race>
    DEPENDS "WT_POSIX"
)

define_c_test(
    TARGET test_wt2447_join_main_table
    SOURCES wt2447_join_main_table/main.c
    DIR_NAME wt2447_join_main_table
    VARIANTS
        "test_wt2447_join_main_table_row;-t r"
        "test_wt2447_join_main_table_col;-t c"
)

define_c_test(
    TARGET test_wt2695_checksum
    SOURCES wt2695_checksum/main.c
    DIR_NAME wt2695_checksum
    ARGUMENTS -h $<SHELL_PATH:$<TARGET_FILE_DIR:test_wt2695_checksum>/WT_HOME>
)

define_c_test(
    TARGET test_wt2592_join_schema
    SOURCES wt2592_join_schema/main.c
    DIR_NAME wt2592_join_schema
    ARGUMENTS -h $<SHELL_PATH:$<TARGET_FILE_DIR:test_wt2592_join_schema>/WT_HOME>
)

define_c_test(
    TARGET test_wt2719_reconfig
    SOURCES wt2719_reconfig/main.c
    DIR_NAME wt2719_reconfig
    ARGUMENTS -h $<SHELL_PATH:$<TARGET_FILE_DIR:test_wt2719_reconfig>/WT_HOME>
    DEPENDS "WT_POSIX"
)

define_c_test(
    TARGET test_wt2834_join_bloom_fix
    SOURCES wt2834_join_bloom_fix/main.c
    DIR_NAME wt2834_join_bloom_fix
    ARGUMENTS -h $<SHELL_PATH:$<TARGET_FILE_DIR:test_wt2834_join_bloom_fix>/WT_HOME>
)

define_c_test(
    TARGET test_wt2909_checkpoint_integrity
    SOURCES wt2909_checkpoint_integrity/main.c
    DIR_NAME wt2909_checkpoint_integrity
    # We need to manually specify the location of the fail fs library
    # and build directory as the build path is more dynamic.
    FLAGS "-DWT_FAIL_FS_LIB=\"ext/test/fail_fs/libwiredtiger_fail_fs.so\""
    EXEC_SCRIPT ${CMAKE_CURRENT_SOURCE_DIR}/wt2909_checkpoint_integrity/smoke.sh
    ARGUMENTS -b ${CMAKE_BINARY_DIR} $<TARGET_FILE:test_wt2909_checkpoint_integrity>
    DEPENDS "WT_POSIX"
)

define_c_test(
    TARGET test_wt2999_join_extractor
    SOURCES wt2999_join_extractor/main.c
    DIR_NAME wt2999_join_extractor
    ARGUMENTS -h $<SHELL_PATH:$<TARGET_FILE_DIR:test_wt2999_join_extractor>/WT_HOME>
)

define_c_test(
    TARGET test_wt3120_filesys
    SOURCES wt3120_filesys/main.c
    DIR_NAME wt3120_filesys
    # We need to manually specify the location of the fail fs library
    # and build directory as the build path is more dynamic.
    FLAGS "-DWT_FAIL_FS_LIB=\"ext/test/fail_fs/libwiredtiger_fail_fs.so\""
    ARGUMENTS -b ${CMAKE_BINARY_DIR} -h $<SHELL_PATH:$<TARGET_FILE_DIR:test_wt3120_filesys>/WT_HOME>
    DEPENDS "WT_POSIX"
)

define_c_test(
    TARGET test_wt3135_search_near_collator
    SOURCES wt3135_search_near_collator/main.c
    DIR_NAME wt3135_search_near_collator
    ARGUMENTS -h $<SHELL_PATH:$<TARGET_FILE_DIR:test_wt3135_search_near_collator>/WT_HOME>
)

define_c_test(
    TARGET test_wt3184_dup_index_collator
    SOURCES wt3184_dup_index_collator/main.c
    DIR_NAME wt3184_dup_index_collator
    ARGUMENTS -h $<SHELL_PATH:$<TARGET_FILE_DIR:test_wt3184_dup_index_collator>/WT_HOME>
)

define_c_test(
    TARGET test_wt3338_partial_update
    SOURCES wt3338_partial_update/main.c
    DIR_NAME wt3338_partial_update
    ARGUMENTS -h $<SHELL_PATH:$<TARGET_FILE_DIR:test_wt3338_partial_update>/WT_HOME>
    DEPENDS "WT_POSIX"
)

define_c_test(
    TARGET test_wt3363_checkpoint_op_races
    SOURCES wt3363_checkpoint_op_races/main.c
    DIR_NAME wt3363_checkpoint_op_races
    ARGUMENTS -h $<SHELL_PATH:$<TARGET_FILE_DIR:test_wt3363_checkpoint_op_races>/WT_HOME>
    DEPENDS "WT_POSIX"
)

define_c_test(
    TARGET test_wt3874_pad_byte_collator
    SOURCES wt3874_pad_byte_collator/main.c
    DIR_NAME wt3874_pad_byte_collator
    ARGUMENTS -h $<SHELL_PATH:$<TARGET_FILE_DIR:test_wt3874_pad_byte_collator>/WT_HOME>
)

define_c_test(
    TARGET test_wt4105_large_doc_small_upd
    SOURCES wt4105_large_doc_small_upd/main.c
    DIR_NAME wt4105_large_doc_small_upd
    EXEC_SCRIPT ${CMAKE_CURRENT_SOURCE_DIR}/wt4105_large_doc_small_upd/smoke.sh
    ARGUMENTS $<TARGET_FILE:test_wt4105_large_doc_small_upd>
    DEPENDS "WT_POSIX"
)

define_c_test(
    TARGET test_wt4117_checksum
    SOURCES wt4117_checksum/main.c
    DIR_NAME wt4117_checksum
    ARGUMENTS -h $<SHELL_PATH:$<TARGET_FILE_DIR:test_wt4117_checksum>/WT_HOME>
)

define_c_test(
    TARGET test_wt4156_metadata_salvage
    SOURCES wt4156_metadata_salvage/main.c
    DIR_NAME wt4156_metadata_salvage
    ARGUMENTS -h $<SHELL_PATH:$<TARGET_FILE_DIR:test_wt4156_metadata_salvage>/WT_HOME>
    DEPENDS "WT_POSIX"
)

define_c_test(
    TARGET test_wt4333_handle_locks
    SOURCES wt4333_handle_locks/main.c
    DIR_NAME wt4333_handle_locks
    ARGUMENTS -h $<SHELL_PATH:$<TARGET_FILE_DIR:test_wt4333_handle_locks>/WT_HOME>
    DEPENDS "WT_POSIX"
)

define_c_test(
    TARGET test_wt4699_json
    SOURCES wt4699_json/main.c
    DIR_NAME wt4699_json
    ARGUMENTS -h $<SHELL_PATH:$<TARGET_FILE_DIR:test_wt4699_json>/WT_HOME>
)

define_c_test(
    TARGET test_wt4803_history_store_abort
    SOURCES wt4803_history_store_abort/main.c
    DIR_NAME wt4803_history_store_abort
    ARGUMENTS -h $<SHELL_PATH:$<TARGET_FILE_DIR:test_wt4803_history_store_abort>/WT_HOME>
    DEPENDS "WT_POSIX"
)

define_c_test(
    TARGET test_wt4891_meta_ckptlist_get_alloc
    SOURCES wt4891_meta_ckptlist_get_alloc/main.c
    DIR_NAME wt4891_meta_ckptlist_get_alloc
    ARGUMENTS -h $<SHELL_PATH:$<TARGET_FILE_DIR:test_wt4891_meta_ckptlist_get_alloc>/WT_HOME>
)

define_c_test(
    TARGET test_wt6185_modify_ts
    SOURCES wt6185_modify_ts/main.c
    DIR_NAME wt6185_modify_ts
    EXEC_SCRIPT ${CMAKE_CURRENT_SOURCE_DIR}/wt6185_modify_ts/smoke.sh
    ARGUMENTS $<TARGET_FILE:test_wt6185_modify_ts>
    DEPENDS "WT_POSIX"
)

define_c_test(
    TARGET test_wt6616_checkpoint_oldest_ts
    SOURCES wt6616_checkpoint_oldest_ts/main.c
    DIR_NAME wt6616_checkpoint_oldest_ts
    EXEC_SCRIPT ${CMAKE_CURRENT_SOURCE_DIR}/wt6616_checkpoint_oldest_ts/smoke.sh
    ARGUMENTS $<TARGET_FILE:test_wt6616_checkpoint_oldest_ts>
    DEPENDS "WT_POSIX"
)

define_c_test(
    TARGET test_wt7989_compact_checkpoint
    SOURCES wt7989_compact_checkpoint/main.c
    DIR_NAME wt7989_compact_checkpoint
    ARGUMENTS -h $<SHELL_PATH:$<TARGET_FILE_DIR:test_wt7989_compact_checkpoint>/WT_HOME>
    DEPENDS "WT_POSIX"
)

define_c_test(
    TARGET test_wt8057_compact_stress
    SOURCES wt8057_compact_stress/main.c
    DIR_NAME wt8057_compact_stress
    ARGUMENTS -h $<SHELL_PATH:$<TARGET_FILE_DIR:test_wt8057_compact_stress>/WT_HOME>
    DEPENDS "WT_POSIX"
)

define_c_test(
    TARGET test_wt8246_compact_rts_data_correctness
    SOURCES wt8246_compact_rts_data_correctness/main.c
    DIR_NAME wt8246_compact_rts_data_correctness
    ARGUMENTS -h $<SHELL_PATH:$<TARGET_FILE_DIR:test_wt8246_compact_rts_data_correctness>/WT_HOME>
    DEPENDS "WT_POSIX"
)

define_c_test(
    TARGET test_wt8659_reconstruct_database_from_logs
    SOURCES wt8659_reconstruct_database_from_logs/main.c
    DIR_NAME wt8659_reconstruct_database_from_logs
    ARGUMENTS -h $<SHELL_PATH:$<TARGET_FILE_DIR:test_wt8659_reconstruct_database_from_logs>/WT_HOME>
    DEPENDS "WT_POSIX"
)

define_c_test(
    TARGET test_wt8963_insert_stress
    SOURCES wt8963_insert_stress/main.c
    DIR_NAME wt8963_insert_stress
    ARGUMENTS -h $<SHELL_PATH:$<TARGET_FILE_DIR:test_wt8963_insert_stress>/WT_HOME>
    DEPENDS "WT_POSIX"
)

define_c_test(
    TARGET test_wt9937_parse_opts
    SOURCES wt9937_parse_opts/main.c
    DIR_NAME wt9937_parse_opts
    ARGUMENTS
    DEPENDS "WT_POSIX"
)

define_c_test(
    TARGET test_wt10897_compact_quick_interrupt
    SOURCES wt10897_compact_quick_interrupt/main.c
    DIR_NAME wt10897_compact_quick_interrupt
    ARGUMENTS
    DEPENDS "WT_POSIX"
)<|MERGE_RESOLUTION|>--- conflicted
+++ resolved
@@ -5,19 +5,20 @@
 set(c_tests)
 
 define_c_test(
-<<<<<<< HEAD
     TARGET test_wt10461_skip_list_stress
     SOURCES wt10461_skip_list_stress/main.c
     DIR_NAME wt10461_skip_list_stress
     EXEC_SCRIPT ${CMAKE_CURRENT_SOURCE_DIR}/wt10461_skip_list_stress/smoke.sh
     ARGUMENTS $<TARGET_FILE:test_wt10461_skip_list_stress>
-=======
+    DEPENDS "WT_POSIX"
+)
+
+define_c_test(
     TARGET test_skip_list_stress
     SOURCES skip_list_stress/main.c
     DIR_NAME skip_list_stress
     EXEC_SCRIPT ${CMAKE_CURRENT_SOURCE_DIR}/skip_list_stress/smoke.sh
     ARGUMENTS $<TARGET_FILE:test_skip_list_stress>
->>>>>>> 5b0f251f
     DEPENDS "WT_POSIX"
 )
 
