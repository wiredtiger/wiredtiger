--- conflicted
+++ resolved
@@ -262,21 +262,6 @@
 )
 
 define_c_test(
-<<<<<<< HEAD
-    TARGET test_wt4803_history_store_abort
-    SOURCES wt4803_history_store_abort/main.c
-    DIR_NAME wt4803_history_store_abort
-    ARGUMENTS -h $<SHELL_PATH:$<TARGET_FILE_DIR:test_wt4803_history_store_abort>/WT_HOME>
-    DEPENDS "WT_POSIX"
-=======
-    TARGET test_wt4699_json
-    SOURCES wt4699_json/main.c
-    DIR_NAME wt4699_json
-    ARGUMENTS -h $<SHELL_PATH:$<TARGET_FILE_DIR:test_wt4699_json>/WT_HOME>
->>>>>>> c7cae16f
-)
-
-define_c_test(
     TARGET test_wt4891_meta_ckptlist_get_alloc
     SOURCES wt4891_meta_ckptlist_get_alloc/main.c
     DIR_NAME wt4891_meta_ckptlist_get_alloc
