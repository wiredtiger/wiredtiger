/*-
 * Public Domain 2014-present MongoDB, Inc.
 * Public Domain 2008-2014 WiredTiger, Inc.
 *
 * This is free and unencumbered software released into the public domain.
 *
 * Anyone is free to copy, modify, publish, use, compile, sell, or
 * distribute this software, either in source code form or as a compiled
 * binary, for any purpose, commercial or non-commercial, and by any
 * means.
 *
 * In jurisdictions that recognize copyright laws, the author or authors
 * of this software dedicate any and all copyright interest in the
 * software to the public domain. We make this dedication for the benefit
 * of the public at large and to the detriment of our heirs and
 * successors. We intend this dedication to be an overt act of
 * relinquishment in perpetuity of all present and future rights to this
 * software under copyright law.
 *
 * THE SOFTWARE IS PROVIDED "AS IS", WITHOUT WARRANTY OF ANY KIND,
 * EXPRESS OR IMPLIED, INCLUDING BUT NOT LIMITED TO THE WARRANTIES OF
 * MERCHANTABILITY, FITNESS FOR A PARTICULAR PURPOSE AND NONINFRINGEMENT.
 * IN NO EVENT SHALL THE AUTHORS BE LIABLE FOR ANY CLAIM, DAMAGES OR
 * OTHER LIABILITY, WHETHER IN AN ACTION OF CONTRACT, TORT OR OTHERWISE,
 * ARISING FROM, OUT OF OR IN CONNECTION WITH THE SOFTWARE OR THE USE OR
 * OTHER DEALINGS IN THE SOFTWARE.
 */

/*
 * This program tests incremental backup in a randomized way. The random seed used is reported and
 * can be used in another run.
 */

#include "test_util.h"

#include <sys/wait.h>
#include <signal.h>

#define BACKUP_RETAIN 4
#define BACKUP_SRC "backup.src."

#define ITERATIONS 10
#define MAX_NTABLES 100

#define MAX_KEY_SIZE 100
#define MAX_VALUE_SIZE (10 * WT_THOUSAND)
#define MAX_MODIFY_ENTRIES 10
#define MAX_MODIFY_DIFF 500

#define URI_MAX_LEN 32
#define URI_FORMAT "table:t%d-%d"
#define KEY_FORMAT "key-%d-%d"
#define TABLE_FORMAT "key_format=S,value_format=u"

#define CONN_CONFIG_COMMON                                                                        \
    "timing_stress_for_test=[backup_rename],statistics=(all),statistics_log=(json,on_close,wait=" \
    "1)"

#define NUM_ALLOC 5
static const char *alloc_sizes[] = {"512B", "8K", "64K", "1M", "16M"};

static const char *run_alloc;
static int run_gran = 0;
static int total_ranges = 0;
static int verbose_level = 0;
static uint64_t seed = 0;

static void usage(void) WT_GCC_FUNC_DECL_ATTRIBUTE((noreturn));

static bool do_drop = true;

#define VERBOSE(level, fmt, ...)      \
    do {                              \
        if (level <= verbose_level)   \
            printf(fmt, __VA_ARGS__); \
    } while (0)

/*
 * We keep an array of tables, each one may or may not be in use. "In use" means it has been
 * created, and will be updated from time to time.
 */
typedef struct {
    char *name;            /* non-null entries represent tables in use */
    uint32_t name_index;   /* bumped when we drop, so we get unique names. */
    uint64_t change_count; /* number of changes so far to the table */
    WT_RAND_STATE rand;
    uint32_t max_value_size;
} TABLE;
#define TABLE_VALID(tablep) ((tablep)->name != NULL)

/*
 * The set of all tables in play, and other information used for this run.
 */
typedef struct {
    TABLE *table;           /* set of potential tables */
    uint32_t table_count;   /* size of table array */
    uint32_t tables_in_use; /* count of tables that exist */
    uint32_t full_backup_number;
    uint32_t incr_backup_number;
} TABLE_INFO;

extern int __wt_optind;
extern char *__wt_optarg;

/*
 * The choices of operations we do to each table. Please do not initialize enum elements with custom
 * values as there's an assumption that the first element has the default value of 0 and the last
 * element is always reserved to check count on elements.
 */
typedef enum { INSERT, MODIFY, REMOVE, UPDATE, _OPERATION_TYPE_COUNT } OPERATION_TYPE;

/*
 * Cycle of changes to a table.
 *
 * When making changes to a table, the first KEYS_PER_TABLE changes are all inserts, the next
 * KEYS_PER_TABLE are updates of the same records. The next KEYS_PER_TABLE are modifications of
 * existing records, and the last KEYS_PER_TABLE will be removes. This defines one "cycle", and
 * CHANGES_PER_CYCLE is the number of changes in a complete cycle. Thus at the end/beginning of each
 * cycle, there are zero keys in the table.
 *
 * Having a predictable cycle makes it easy on the checking side (knowing how many total changes
 * have been made) to check the state of the table.
 */
#define KEYS_PER_TABLE (10 * WT_THOUSAND)
#define CHANGES_PER_CYCLE (KEYS_PER_TABLE * _OPERATION_TYPE_COUNT)

/*
 * usage --
 *     Print usage message and exit.
 */
static void
usage(void)
{
    fprintf(stderr, "usage: %s [-h dir] [-S seed] [-v verbose_level]\n", progname);
    exit(EXIT_FAILURE);
}

/*
 * die --
 *     Called when testutil_assert or testutil_check fails.
 */
static void
die(void)
{
    fprintf(stderr,
      "**** FAILURE\n"
      "To reproduce, please rerun with: %s -S %" PRIu64 "\n",
      progname, seed);
}

/*
 * get_operation_type --
 *     Get operation type based on the number of changes.
 */
static OPERATION_TYPE
get_operation_type(uint64_t change_count)
{
    int32_t op_type;

    op_type = ((change_count % CHANGES_PER_CYCLE) / KEYS_PER_TABLE);
    testutil_assert(op_type <= _OPERATION_TYPE_COUNT);

    return (OPERATION_TYPE)op_type;
}

/*
 * key_value --
 *     Return the key, value and operation type for a given change to a table. See "Cycle of changes
 *     to a table" above.
 *
 * The keys generated are unique among the 10000, but we purposely don't make them sequential, so
 *     that insertions tend to be scattered among the pages in the B-tree.
 *
 * "key-0-0", "key-1-0", "key-2-0""... "key-99-0", "key-0-1", "key-1-1", ...
 */
static void
key_value(uint64_t change_count, char *key, size_t key_size, WT_ITEM *item, OPERATION_TYPE *typep)
{
    uint32_t key_num;
    OPERATION_TYPE op_type;
    size_t pos, value_size;
    char *cp;
    char ch;

    key_num = change_count % KEYS_PER_TABLE;
    *typep = op_type = get_operation_type(change_count);

    testutil_snprintf(key, key_size, KEY_FORMAT, (int)(key_num % 100), (int)(key_num / 100));
    if (op_type == REMOVE)
        return; /* remove needs no key */

    /* The value sizes vary "predictably" up to the max value size for this table. */
    value_size = (change_count * 103) % (item->size + 1);
    testutil_assert(value_size <= item->size);

    /*
     * For a given key, a value is first inserted, then later updated, then modified. When a value
     * is inserted, it is all the letter 'a'. When the value is updated, is it mostly 'b', with some
     * 'c' mixed in. When the value is to modified, we'll end up with a value with mostly 'b' and
     * 'M' mixed in, in different spots. Thus the modify operation will have both additions ('M')
     * and subtractions ('c') from the previous version.
     */
    if (op_type == INSERT)
        ch = 'a';
    else
        ch = 'b';

    cp = (char *)item->data;
    for (pos = 0; pos < value_size; pos++) {
        cp[pos] = ch;
        if (op_type == UPDATE && ((50 < pos && pos < 60) || (150 < pos && pos < 160)))
            cp[pos] = 'c';
        else if (op_type == MODIFY && ((20 < pos && pos < 30) || (120 < pos && pos < 130)))
            cp[pos] = 'M';
    }
    item->size = value_size;
}

/*
 * table_changes --
 *     Potentially make changes to a single table.
 */
static void
table_changes(WT_SESSION *session, TABLE *table)
{
    WT_CURSOR *cur;
    WT_ITEM item, item2;
    WT_MODIFY modify_entries[MAX_MODIFY_ENTRIES];
    OPERATION_TYPE op_type;
    uint64_t change_count;
    uint32_t i, nrecords;
    int modify_count;
    u_char *value, *value2;
    char key[MAX_KEY_SIZE];

    /*
     * We change each table in use about half the time.
     */
    if (__wt_random(&table->rand) % 2 == 0) {
        value = dcalloc(1, table->max_value_size);
        value2 = dcalloc(1, table->max_value_size);
        nrecords = __wt_random(&table->rand) % WT_THOUSAND;
        VERBOSE(4, "changing %" PRIu32 " records in %s\n", nrecords, table->name);
        testutil_check(session->open_cursor(session, table->name, NULL, NULL, &cur));
        for (i = 0; i < nrecords; i++) {
            change_count = table->change_count++;
            item.data = value;
            item.size = table->max_value_size;
            key_value(change_count, key, sizeof(key), &item, &op_type);
            cur->set_key(cur, key);

            /*
             * To satisfy code analysis checks, we must handle all elements of the enum in the
             * switch statement.
             */
            switch (op_type) {
            case INSERT:
                cur->set_value(cur, &item);
                testutil_check(cur->insert(cur));
                break;
            case MODIFY:
                item2.data = value2;
                item2.size = table->max_value_size;
                key_value(change_count - KEYS_PER_TABLE, NULL, 0, &item2, &op_type);
                modify_count = MAX_MODIFY_ENTRIES;
                testutil_check(wiredtiger_calc_modify(
                  session, &item2, &item, MAX_MODIFY_DIFF, modify_entries, &modify_count));
                testutil_check(cur->modify(cur, modify_entries, modify_count));
                break;
            case REMOVE:
                testutil_check(cur->remove(cur));
                break;
            case UPDATE:
                cur->set_value(cur, &item);
                testutil_check(cur->update(cur));
                break;
            case _OPERATION_TYPE_COUNT:
                testutil_die(0, "Unexpected OPERATION_TYPE: _OPERATION_TYPE_COUNT");
            }
        }
        free(value);
        free(value2);
        testutil_check(cur->close(cur));
    }
}

/*
 * create_table --
 *     Create a table for the given slot.
 */
static void
create_table(WT_SESSION *session, WT_RAND_STATE *rand, TABLE_INFO *tinfo, uint32_t slot)
{
    uint32_t alloc;
    char buf[4096], *uri;
    const char *allocstr;

    testutil_assert(!TABLE_VALID(&tinfo->table[slot]));
    uri = dcalloc(1, URI_MAX_LEN);
    testutil_snprintf(
      uri, URI_MAX_LEN, URI_FORMAT, (int)slot, (int)tinfo->table[slot].name_index++);

    /*
     * A quarter of the time use a non-default allocation size on the table. This is set
     * independently of the granularity to stress mismatched values.
     */
    if (__wt_random(rand) % 4 == 0) {
        alloc = __wt_random(rand) % NUM_ALLOC;
        allocstr = alloc_sizes[alloc];
        run_alloc = allocstr;
        testutil_snprintf(buf, sizeof(buf),
          "%s,allocation_size=%s,internal_page_max=%s,leaf_page_max=%s", TABLE_FORMAT, allocstr,
          allocstr, allocstr);
    } else
        testutil_snprintf(buf, sizeof(buf), "%s", TABLE_FORMAT);
    VERBOSE(3, "create %s: %s\n", uri, buf);
    testutil_check(session->create(session, uri, buf));
    tinfo->table[slot].name = uri;
    tinfo->tables_in_use++;
}

/*
 * drop_table --
 *     TODO: Add a comment describing this function.
 */
static void
drop_table(WT_SESSION *session, TABLE_INFO *tinfo, uint32_t slot)
{
    char *uri;

    testutil_assert(TABLE_VALID(&tinfo->table[slot]));
    uri = tinfo->table[slot].name;

    VERBOSE(3, "drop %s\n", uri);
    WT_OP_CHECKPOINT_WAIT(session, session->drop(session, uri, NULL));
    free(uri);
    tinfo->table[slot].name = NULL;
    tinfo->table[slot].change_count = 0;
    tinfo->tables_in_use--;
}

/*
 * tables_free --
 *     Free the list of tables.
 */
static void
tables_free(TABLE_INFO *tinfo)
{
    uint32_t slot;

    for (slot = 0; slot < tinfo->table_count; slot++) {
        if (tinfo->table[slot].name != NULL) {
            free(tinfo->table[slot].name);
            tinfo->table[slot].name = NULL;
        }
    }
    free(tinfo->table);
    tinfo->table = NULL;
}

/*
 * base_backup --
 *     TODO: Add a comment describing this function.
 */
static void
base_backup(WT_CONNECTION *conn, WT_RAND_STATE *rand, const char *home, TABLE_INFO *tinfo)
{
    uint32_t granularity, granularity_kb;
    int id, nfiles;
    bool consolidate;

    nfiles = 0;
    id = (int)tinfo->full_backup_number;

    /* Half of the runs with very low granularity to stress bitmaps */
    granularity = __wt_random(rand) % 20;
    if (__wt_random(rand) % 2 == 0) {
        granularity += 4;
        granularity_kb = granularity;
    } else {
        granularity += 1;
        granularity_kb = granularity * 1024;
    }
    run_gran = (int)granularity_kb;
    if (__wt_random(rand) % 2 == 0)
        consolidate = true;
    else
        consolidate = false;
    /* Use the same ID for the directory name and configuration */
    testutil_backup_create_full(conn, home, id, consolidate, granularity_kb, &nfiles);
    VERBOSE(2, " finished base backup: %d files\n", nfiles);
}

/*
 * incr_backup --
 *     Perform an incremental backup into an existing backup directory.
 */
static void
incr_backup(WT_CONNECTION *conn, const char *home, TABLE_INFO *tinfo)
{
    int nfiles, nranges, num_modified;

    VERBOSE(2, "INCREMENTAL BACKUP: START: %" PRIu32 " source=%" PRIu32 "\n",
      tinfo->incr_backup_number, tinfo->full_backup_number);

    nfiles = nranges = num_modified = 0;
    testutil_backup_create_incremental(conn, home, (int)tinfo->incr_backup_number,
      (int)tinfo->full_backup_number, true /* verbose */, &nfiles, &nranges, &num_modified);
    VERBOSE(2,
      "INCREMENTAL BACKUP: COMPLETE: %" PRIu32 " files=%" PRId32 ", ranges=%" PRId32
      ", unmodified=%" PRId32 "\n",
      tinfo->incr_backup_number, nfiles, nranges, num_modified);
    total_ranges += nranges;
}

/*
 * check_table --
 *     TODO: Add a comment describing this function.
 */
static void
check_table(WT_SESSION *session, TABLE *table)
{
    WT_CURSOR *cursor;
    WT_ITEM item, got_value;
    OPERATION_TYPE op_type;
    uint64_t boundary, change_count, expect_records, got_records, total_changes;
    int keylow, keyhigh, ret;
    u_char *value;
    char *got_key;
    char key[MAX_KEY_SIZE];

    expect_records = 0;
    total_changes = table->change_count;
    boundary = total_changes % KEYS_PER_TABLE;
    op_type = get_operation_type(total_changes);
    value = dcalloc(1, table->max_value_size);

    VERBOSE(3, "Checking: %s\n", table->name);

    /*
     * To satisfy code analysis checks, we must handle all elements of the enum in the switch
     * statement.
     */
    switch (op_type) {
    case INSERT:
        expect_records = total_changes % KEYS_PER_TABLE;
        break;
    case MODIFY:
    case UPDATE:
        expect_records = KEYS_PER_TABLE;
        break;
    case REMOVE:
        expect_records = KEYS_PER_TABLE - (total_changes % KEYS_PER_TABLE);
        break;
    case _OPERATION_TYPE_COUNT:
        testutil_die(0, "Unexpected OPERATION_TYPE: _OPERATION_TYPE_COUNT");
    }

    testutil_check(session->open_cursor(session, table->name, NULL, NULL, &cursor));
    got_records = 0;
    while ((ret = cursor->next(cursor)) == 0) {
        got_records++;
        testutil_check(cursor->get_key(cursor, &got_key));
        testutil_check(cursor->get_value(cursor, &got_value));

        /*
         * Reconstruct the change number from the key. See key_value() for details on how the key is
         * constructed.
         */
        testutil_assert(sscanf(got_key, KEY_FORMAT, &keylow, &keyhigh) == 2);
        change_count = (u_int)keyhigh * 100 + (u_int)keylow;
        item.data = value;
        item.size = table->max_value_size;
        if (op_type == INSERT || (op_type == UPDATE && change_count < boundary))
            change_count += 0;
        else if (op_type == UPDATE || (op_type == MODIFY && change_count < boundary))
            change_count += KEYS_PER_TABLE;
        else if (op_type == MODIFY || (op_type == REMOVE && change_count < boundary))
            change_count += 20 * WT_THOUSAND;
        else
            testutil_assert(false);
        key_value(change_count, key, sizeof(key), &item, &op_type);
        testutil_assert(strcmp(key, got_key) == 0);
        testutil_assert(got_value.size == item.size);
        testutil_assert(memcmp(got_value.data, item.data, item.size) == 0);
    }
    testutil_assert(got_records == expect_records);
    testutil_assert(ret == WT_NOTFOUND);
    testutil_check(cursor->close(cursor));
    free(value);
}

/*
 * check_backup --
 *     Verify the backup to make sure the proper tables exist and have the correct content.
 */
static void
check_backup(uint32_t backup_iter, TABLE_INFO *tinfo)
{
    WT_CONNECTION *conn;
    WT_SESSION *session;
    uint32_t slot;
    char backup_check[PATH_MAX], backup_home[PATH_MAX];

    /*
     * Generate the names for the backup home directory and the temporary backup directory for
     * verification.
     */
    testutil_snprintf(backup_check, sizeof(backup_check), CHECK_BASE "%" PRIu32, backup_iter);
    testutil_snprintf(backup_home, sizeof(backup_home), BACKUP_BASE "%" PRIu32, backup_iter);

    VERBOSE(
      2, "CHECK BACKUP: copy %s to %s, then check %s\n", backup_home, backup_check, backup_check);

    testutil_remove(backup_check);
    testutil_copy(backup_home, backup_check);

    testutil_check(wiredtiger_open(backup_check, NULL, CONN_CONFIG_COMMON, &conn));
    testutil_check(conn->open_session(conn, NULL, NULL, &session));

    for (slot = 0; slot < tinfo->table_count; slot++) {
        if (TABLE_VALID(&tinfo->table[slot]))
            check_table(session, &tinfo->table[slot]);
    }

    testutil_check(session->close(session, NULL));
    testutil_check(conn->close(conn, NULL));
    testutil_remove(backup_check);
}

/*
 * run_test --
 *     Performs an incremental backup test using the rnd state as a seed for the random number
 *     generator, facilitating deterministic testing.
 */
static void
run_test(char const *working_dir, WT_RAND_STATE *rnd, bool preserve)
{
    WT_CONNECTION *conn;
    WT_FILE_COPY_OPTS copy_opts;
    WT_SESSION *session;
    TABLE_INFO tinfo;
    uint32_t file_max, iter, max_value_size, next_checkpoint, rough_size, slot;
    const char *backup_verbose;
    int ncheckpoints, nreopens;
    char backup_src[1024], conf[1024], home[1024];
    char cwd_start[PATH_MAX];

    /* Save the rnd state in the seed global variable for error reporting */
    seed = rnd->v;

    ncheckpoints = nreopens = 0;
    WT_CLEAR(tinfo);

    memset(&copy_opts, 0, sizeof(copy_opts));

    testutil_work_dir_from_path(home, sizeof(home), working_dir);
    printf("Seed: %" PRIu64 " (0x%" PRIx64 ")\n", seed, seed);

    testutil_recreate_dir(home);

    /* Remember the current working directory. */
    testutil_assert_errno(getcwd(cwd_start, sizeof(cwd_start)) != NULL);

    /*
     * Go inside the home directory and create the database home. We also use the home directory as
     * the top level for creating the backup directories and check directory.
     */
    if (chdir(home) != 0)
        testutil_die(errno, "parent chdir: %s", home);
    testutil_recreate_dir(WT_HOME_DIR);

    backup_verbose = (verbose_level >= 4) ? "verbose=(backup)" : "";

    /*
     * We create an overall max_value_size.  From that, we'll set a random max_value_size per table.
     * In addition, individual values put into each table vary randomly in size, up to the
     * max_value_size of the table.
     * This tends to make sure that 1) each table has a "personality" of size ranges within it
     * 2) there are some runs that tend to have a lot more data than other runs.  If we made every
     * insert choose a uniform random size between 1 and MAX_VALUE_SIZE, once we did a bunch
     * of inserts, each run would look very much the same with respect to value size.
     */
    max_value_size = __wt_random(rnd) % MAX_VALUE_SIZE;

    /* Compute a random value of file_max. */
    rough_size = __wt_random(rnd) % 3;
    if (rough_size == 0)
        file_max = 100 + __wt_random(rnd) % 100; /* small log files, min 100K */
    else if (rough_size == 1)
        file_max = 200 + __wt_random(rnd) % WT_THOUSAND; /* 200K to ~1M */
    else
        file_max = WT_THOUSAND + __wt_random(rnd) % (20 * WT_THOUSAND); /* 1M to ~20M */
    testutil_snprintf(conf, sizeof(conf), "%s,create,%s,log=(enabled=true,file_max=%" PRIu32 "K)",
      CONN_CONFIG_COMMON, backup_verbose, file_max);
    VERBOSE(2, "wiredtiger config: %s\n", conf);
    testutil_check(wiredtiger_open(WT_HOME_DIR, NULL, conf, &conn));
    testutil_check(conn->open_session(conn, NULL, NULL, &session));

    tinfo.table_count = __wt_random(rnd) % MAX_NTABLES + 1;
    tinfo.table = dcalloc(tinfo.table_count, sizeof(tinfo.table[0]));

    /*
     * Give each table its own random generator. This makes it easier to simplify a failing test to
     * use fewer tables, but have those just tables behave the same.
     */
    for (slot = 0; slot < tinfo.table_count; slot++) {
        tinfo.table[slot].rand.v = seed + slot;
        testutil_assert(!TABLE_VALID(&tinfo.table[slot]));
        tinfo.table[slot].max_value_size = __wt_random(rnd) % (max_value_size + 1);
    }

    /* How many files should we update until next checkpoint. */
    next_checkpoint = __wt_random(rnd) % tinfo.table_count;

    for (iter = 0; iter < ITERATIONS; iter++) {
        VERBOSE(1, "**** iteration %" PRIu32 " ****\n", iter);

        /*
         * We have schema changes during about half the iterations. The number of schema changes
         * varies, averaging 10.
         */
        if (tinfo.tables_in_use == 0 || __wt_random(rnd) % 2 != 0) {
            while (__wt_random(rnd) % 10 != 0) {
                /*
                 * For schema events, we choose to create or drop tables. We pick a random slot, and
                 * if it is empty, create a table there. Otherwise we drop. That should give us a
                 * steady state with slots mostly filled.
                 */
                slot = __wt_random(rnd) % tinfo.table_count;
                if (!TABLE_VALID(&tinfo.table[slot]))
                    create_table(session, rnd, &tinfo, slot);
                else if (do_drop)
                    drop_table(session, &tinfo, slot);
            }
        }
        for (slot = 0; slot < tinfo.table_count; slot++) {
            if (TABLE_VALID(&tinfo.table[slot]))
                table_changes(session, &tinfo.table[slot]);
            if (next_checkpoint-- == 0) {
                VERBOSE(2, "Checkpoint %d\n", ncheckpoints);
                testutil_check(session->checkpoint(session, NULL));
                next_checkpoint = __wt_random(rnd) % tinfo.table_count;
                ncheckpoints++;
            }
        }
        /* Close and reopen the connection once in a while. */
        if (iter != 0 && __wt_random(rnd) % 5 == 0) {
            VERBOSE(2, "Close and reopen the connection %d\n", nreopens);
            testutil_check(conn->close(conn, NULL));
            testutil_snprintf(backup_src, sizeof(backup_src), BACKUP_SRC "%" PRIu32, iter);
            /* Check the source bitmap after restart. Copy while closed. */
            testutil_copy_ext(WT_HOME_DIR, backup_src, &copy_opts);

            testutil_check(wiredtiger_open(WT_HOME_DIR, NULL, conf, &conn));
            testutil_check(conn->open_session(conn, NULL, NULL, &session));

            testutil_remove(backup_src);
            nreopens++;
        }

        if (iter == 0) {
            VERBOSE(2, "Iteration %" PRIu32 ": taking full backup\n", iter);
            tinfo.full_backup_number = iter;
            base_backup(conn, rnd, WT_HOME_DIR, &tinfo);
            check_backup(iter, &tinfo);
        } else {
            /* Randomly restart with a full backup again. */
            if (__wt_random(rnd) % 10 == 0) {
                VERBOSE(2, "Iteration %" PRIu32 ": taking new full backup\n", iter);
                tinfo.full_backup_number = iter;
                base_backup(conn, rnd, WT_HOME_DIR, &tinfo);
                check_backup(iter, &tinfo);
            } else {
                VERBOSE(2, "Iteration %" PRIu32 ": taking incremental backup\n", iter);
                tinfo.incr_backup_number = iter;
                incr_backup(conn, WT_HOME_DIR, &tinfo);
                check_backup(iter, &tinfo);
            }
        }
        testutil_delete_old_backups(BACKUP_RETAIN);
    }
    testutil_check(session->close(session, NULL));
    testutil_check(conn->close(conn, NULL));
    tables_free(&tinfo);

    printf("Success.\n");
    if (!preserve) {
        testutil_delete_old_backups(0);
<<<<<<< HEAD
=======
        testutil_clean_test_artifacts(home);
        /*
         * We are in the home directory (typically WT_TEST), which we intend to delete. Go to the
         * start directory. We do this to avoid deleting the current directory, which is disallowed
         * on some platforms.
         */
        if (chdir(cwd_start) != 0)
            testutil_die(errno, "root chdir: %s", home);

        /* Delete the work directory. */
>>>>>>> 25b49581
        testutil_remove(home);
    }
}

/*
 * main --
 *     The main function for the incremental backup test.
 */
int
main(int argc, char *argv[])
{
    WT_RAND_STATE rnd;
    uint64_t seed_param;
    int ch;
    const char *working_dir;
    bool preserve;

    preserve = false;
    seed_param = 0;
    working_dir = "WT_TEST.incr_backup";

    (void)testutil_set_progname(argv);
    custom_die = die; /* Set our own abort handler */

    while ((ch = __wt_getopt(progname, argc, argv, "h:pS:v:")) != EOF)
        switch (ch) {
        case 'h':
            working_dir = __wt_optarg;
            break;
        case 'p':
            preserve = true;
            break;
        case 'S':
            seed_param = strtoull(__wt_optarg, NULL, 0);
            break;
        case 'v':
            verbose_level = atoi(__wt_optarg);
            break;
        default:
            usage();
        }
    argc -= __wt_optind;
    if (argc != 0)
        usage();

    if (seed_param == 0) {
        /*
         * Run with fixed seeds, and then with a random seed.
         *
         * NOTE: changing this test, and/or random number generation, may change the behavior of
         * this test with the following seeds.
         *
         * A seed of 123456789 can reproduce the incremental bitmap backup bug that was fixed in
         * WT-10551, which the subsequently added checks can detect if the WT-10551 fix is commented
         * out.
         *
         * Whereas a seed of 0x9b1bde3f111fe316 will succeed even if the WT-10551 fix is commented
         * out because that seed doesn't generate the right set of steps to hit the issue.
         */

        /*
         * TODO: WT-14558 - incr_backup test artifacts are generated and retained in a nested manner
         * (WT_TEST.incr_backup/WT_TEST.incr_backup...) when preserve is true. These artifacts
         * should instead be alongside the WT_TEST directory.
         */
        rnd.v = 0x9b1bde3f111fe316;
        run_test(working_dir, &rnd, preserve);

        rnd.v = 123456789;
        run_test(working_dir, &rnd, preserve);

        __wt_random_init_default(&rnd);
        run_test(working_dir, &rnd, preserve);
    } else {
        rnd.v = seed_param;
        run_test(working_dir, &rnd, preserve);
    }
    printf("Total backup %dKB ranges copied: %d Alloc %s\n", run_gran, total_ranges, run_alloc);

    return (EXIT_SUCCESS);
}<|MERGE_RESOLUTION|>--- conflicted
+++ resolved
@@ -687,9 +687,6 @@
     printf("Success.\n");
     if (!preserve) {
         testutil_delete_old_backups(0);
-<<<<<<< HEAD
-=======
-        testutil_clean_test_artifacts(home);
         /*
          * We are in the home directory (typically WT_TEST), which we intend to delete. Go to the
          * start directory. We do this to avoid deleting the current directory, which is disallowed
@@ -699,7 +696,6 @@
             testutil_die(errno, "root chdir: %s", home);
 
         /* Delete the work directory. */
->>>>>>> 25b49581
         testutil_remove(home);
     }
 }
