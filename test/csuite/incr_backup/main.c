--- conflicted
+++ resolved
@@ -619,13 +619,7 @@
                  */
                 slot = __wt_random(rnd) % tinfo.table_count;
                 if (!TABLE_VALID(&tinfo.table[slot]))
-<<<<<<< HEAD
                     create_table(session, rnd, &tinfo, slot);
-                else if (__wt_random(rnd) % 3 == 0 && do_rename)
-                    rename_table(session, &tinfo, slot);
-=======
-                    create_table(session, &rnd, &tinfo, slot);
->>>>>>> 0df7ce13
                 else if (do_drop)
                     drop_table(session, &tinfo, slot);
             }
