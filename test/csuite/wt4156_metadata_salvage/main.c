--- conflicted
+++ resolved
@@ -328,7 +328,6 @@
 	}
 }
 
-<<<<<<< HEAD
 /*
  * copy_database --
  *	Copy the database to the specified suffix. In addition, make a copy
@@ -412,15 +411,10 @@
  * wt_open_corrupt --
  *	Call wiredtiger_open and expect a corruption error.
  */
-static int
-wt_open_corrupt(const char *sfx)
-=======
 static void wt_open_corrupt(const char *)
     WT_GCC_FUNC_DECL_ATTRIBUTE((noreturn));
 static void
-wt_open_corrupt(const char *home)
-
->>>>>>> fdf300b5
+wt_open_corrupt(const char *sfx)
 {
 	WT_CONNECTION *conn;
 	int ret;
@@ -495,9 +489,11 @@
 	    &event_handler, "salvage=true", &conn));
 	testutil_assert(conn != NULL);
 	if (sfx != NULL)
-		sprintf(buf, "%s.%s/%s", home, sfx, WT_METAFILE_SLVG);
+		testutil_check(__wt_snprintf(buf, sizeof(buf),
+		    "%s.%s/%s", home, sfx, WT_METAFILE_SLVG));
 	else
-		sprintf(buf, "%s/%s", home, WT_METAFILE_SLVG);
+		testutil_check(__wt_snprintf(buf, sizeof(buf),
+		    "%s/%s", home, WT_METAFILE_SLVG));
 	testutil_assert(file_exists(buf));
 
 	/*
@@ -714,40 +710,11 @@
 	/*
 	 * We've created a lot of directories. Manually clean them up.
 	 */
-<<<<<<< HEAD
 	testutil_check(__wt_snprintf(buf, sizeof(buf),
-	    "rm -rf %s*", home));
+	    "rm -rf core* %s*", home));
 	printf("cleanup and remove: %s\n", buf);
 	if ((ret = system(buf)) < 0)
 		testutil_die(ret, "system: %s", buf);
-=======
-	test_abort = true;
-	testutil_check(wiredtiger_open(opts->home,
-	    &event_handler, "salvage=true,verbose=(salvage)", &opts->conn));
-	testutil_assert(opts->conn != NULL);
-	testutil_check(__wt_snprintf(
-	    buf, sizeof(buf), "%s/%s", opts->home, WT_METAFILE_SLVG));
-	testutil_assert(file_exists(buf));
-
-	/*
-	 * Confirm we salvaged the metadata file by looking for the saved
-	 * copy of the original metadata.
-	 */
-	printf("verify with salvaged connection\n");
-	verify_metadata(opts->conn, &table_data[0]);
-
-	/*
-	 * Close and reopen the connection and verify again.
-	 */
-	testutil_check(opts->conn->close(opts->conn, NULL));
-	opts->conn = NULL;
-	testutil_check(wiredtiger_open(opts->home,
-	    &event_handler, NULL, &opts->conn));
-	printf("close and reopen connection, verify\n");
-	verify_metadata(opts->conn, &table_data[0]);
-
-	testutil_cleanup(opts);
->>>>>>> fdf300b5
 
 	return (EXIT_SUCCESS);
 }