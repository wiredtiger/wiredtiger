--- conflicted
+++ resolved
@@ -258,16 +258,6 @@
      */
     remove_records(session, uri, 60);
 
-<<<<<<< HEAD
-=======
-    /*
-     * Create the compact_started file so that the parent process can start its timer.
-     */
-    testutil_check(__wt_snprintf(compact_file, sizeof(compact_file), compact_file_fmt, home));
-    testutil_assert_errno((fp = fopen(compact_file, "w")) != NULL);
-    testutil_assert_errno(fclose(fp) == 0);
-
->>>>>>> b6bca85e
     run_compact(session, uri);
 }
 
