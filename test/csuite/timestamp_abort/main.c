--- conflicted
+++ resolved
@@ -825,17 +825,13 @@
     uint64_t commit_fp, durable_fp, stable_val;
     uint32_t i, rand_value, timeout;
     int ch, status, ret;
-    char buf[PATH_MAX], config[512], fname[64], kname[64], statname[1024], bucket[512];
+    char buf[PATH_MAX], fname[64], kname[64], statname[1024], bucket[512];
     char cwd_start[PATH_MAX]; /* The working directory when we started */
     char ts_string[WT_TS_HEX_STRING_SIZE];
     bool fatal, rand_th, rand_time, verify_only;
 
     (void)testutil_set_progname(argv);
 
-<<<<<<< HEAD
-    config[0] = '\0';
-=======
->>>>>>> 3c9d2cb2
     opts = &_opts;
     memset(opts, 0, sizeof(*opts));
 
@@ -959,17 +955,11 @@
           opts->compat ? "true" : "false", opts->inmem ? "true" : "false",
           stress ? "true" : "false", use_ts ? "true" : "false");
         printf("Parent: Create %" PRIu32 " threads; sleep %" PRIu32 " seconds\n", nth, timeout);
-        printf("CONFIG: %s%s%s%s%s%s%s -h %s -T %" PRIu32 " -t %" PRIu32 " " TESTUTIL_SEED_FORMAT
+        printf("CONFIG: %s%s%s%s%s%s%s%s -h %s -T %" PRIu32 " -t %" PRIu32 " " TESTUTIL_SEED_FORMAT
                "\n",
-<<<<<<< HEAD
           progname, opts->compat ? " -C" : "", columns ? " -c" : "", use_lazyfs ? " -l" : "",
-          opts->inmem ? " -m" : "", stress ? " -s" : "", !use_ts ? " -z" : "", opts->home, nth,
-          timeout, opts->data_seed, opts->extra_seed);
-=======
-          progname, opts->compat ? " -C" : "", columns ? " -c" : "", opts->inmem ? " -m" : "",
-          opts->tiered_storage ? " -PT" : "", stress ? " -s" : "", !use_ts ? " -z" : "", opts->home,
-          nth, timeout, opts->data_seed, opts->extra_seed);
->>>>>>> 3c9d2cb2
+          opts->inmem ? " -m" : "", opts->tiered_storage ? " -PT" : "", stress ? " -s" : "",
+          !use_ts ? " -z" : "", opts->home, nth, timeout, opts->data_seed, opts->extra_seed);
         /*
          * Fork a child to insert as many items. We will then randomly kill the child, run recovery
          * and make sure all items we wrote exist after recovery runs.
@@ -1032,11 +1022,7 @@
     /*
      * Open the connection which forces recovery to be run.
      */
-<<<<<<< HEAD
-    testutil_wiredtiger_open(opts, WT_HOME_DIR, config, &my_event, &conn, true, false);
-=======
-    testutil_wiredtiger_open(opts, NULL, NULL, &my_event, &conn, true, false);
->>>>>>> 3c9d2cb2
+    testutil_wiredtiger_open(opts, WT_HOME_DIR, NULL, &my_event, &conn, true, false);
 
     printf("Connection open and recovery complete. Verify content\n");
     /* Sleep to guarantee the statistics thread has enough time to run. */
