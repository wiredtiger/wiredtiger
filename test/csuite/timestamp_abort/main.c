--- conflicted
+++ resolved
@@ -1149,39 +1149,11 @@
 }
 
 /*
-<<<<<<< HEAD
- * handler --
- *     Signal handler to catch if the child died unexpectedly.
- */
-static void
-handler(int sig)
-{
-    pid_t pid;
-
-    WT_UNUSED(sig);
-    pid = wait(NULL);
-    if (pid < 0)
-        testutil_die(errno, "Failed while waiting for the child process to stop.");
-
-    /*
-     * The core file will indicate why the child exited. Choose EINVAL here.
-     */
-    testutil_die(EINVAL, "Child process %" PRIu64 " abnormally exited", (uint64_t)pid);
-}
-
-/*
  * recover_and_verify --
  *     Run the recovery and verify the database or the given backup (use 0 for the main database).
  */
 static int
 recover_and_verify(uint32_t backup_index)
-=======
- * recover_and_verify --
- *     Run the recovery and verify the database.
- */
-static int
-recover_and_verify(void)
->>>>>>> f4438fce
 {
     FILE *fp;
     REPORT c_rep[MAX_TH], l_rep[MAX_TH], o_rep[MAX_TH];
@@ -1196,19 +1168,14 @@
     char ts_string[WT_TS_HEX_STRING_SIZE];
     bool fatal;
 
-<<<<<<< HEAD
     if (backup_index == 0)
         printf("Open database and run recovery\n");
     else
         printf("Verify backup %" PRIu32 "\n", backup_index);
-=======
-    printf("Open database and run recovery\n");
->>>>>>> f4438fce
 
     /*
      * Open the connection which forces recovery to be run.
      */
-<<<<<<< HEAD
     if (backup_index == 0) {
         testutil_wiredtiger_open(opts, WT_HOME_DIR, NULL, &my_event, &conn, true, false);
         printf("Connection open and recovery complete. Verify content\n");
@@ -1217,11 +1184,6 @@
         testutil_system("rm -rf check; cp -rf %s check", buf);
         testutil_wiredtiger_open(opts, "check", NULL, &my_event, &conn, true, false);
     }
-=======
-    testutil_wiredtiger_open(opts, WT_HOME_DIR, NULL, &my_event, &conn, true, false);
-
-    printf("Connection open and recovery complete. Verify content\n");
->>>>>>> f4438fce
 
     /* Sleep to guarantee the statistics thread has enough time to run. */
     usleep(USEC_STAT + 10);
@@ -1444,7 +1406,6 @@
 }
 
 /*
-<<<<<<< HEAD
  * backup_exists --
  *     Check whether the backup with the given ID exists in the database.
  */
@@ -1516,7 +1477,9 @@
         }
     }
     testutil_check(closedir(d));
-=======
+}
+
+/*
  * handler --
  *     Signal handler to catch if the child died unexpectedly.
  */
@@ -1531,16 +1494,11 @@
      * The core file will indicate why the child exited. Choose EINVAL here.
      */
     testutil_die(EINVAL, "Child process %" PRIu64 " abnormally exited", (uint64_t)pid);
->>>>>>> f4438fce
 }
 
 /*
  * main --
-<<<<<<< HEAD
  *     The entry point for the test.
-=======
- *     TODO: Add a comment describing this function.
->>>>>>> f4438fce
  */
 int
 main(int argc, char *argv[])
@@ -1549,15 +1507,9 @@
     struct stat sb;
     WT_LAZY_FS lazyfs;
     pid_t pid;
-<<<<<<< HEAD
     uint32_t iteration, num_iterations, rand_value, timeout;
     int ch, status, ret;
     char buf[PATH_MAX], bucket[512];
-=======
-    uint32_t rand_value, timeout;
-    int ch, status, ret;
-    char buf[PATH_MAX], bucket[512], statname[1024];
->>>>>>> f4438fce
     char cwd_start[PATH_MAX]; /* The working directory when we started */
     bool rand_th, rand_time, verify_only;
 
@@ -1566,7 +1518,6 @@
     opts = &_opts;
     memset(opts, 0, sizeof(*opts));
 
-<<<<<<< HEAD
     backup_granularity_kb = 16;
     backup_quick_test = true;
     backup_verify_throughout = true;
@@ -1579,40 +1530,24 @@
     use_backups = false;
     use_lazyfs = lazyfs_is_implicitly_enabled();
     use_ts = true;
-=======
-    columns = stress = false;
-    use_lazyfs = lazyfs_is_implicitly_enabled();
-    use_ts = true;
-    nth = MIN_TH;
-    rand_th = rand_time = true;
-    timeout = MIN_TIME;
->>>>>>> f4438fce
     verify_only = false;
 
     testutil_parse_begin_opt(argc, argv, SHARED_PARSE_OPTIONS, opts);
 
-<<<<<<< HEAD
     while ((ch = __wt_getopt(progname, argc, argv, "Bci:LlsT:t:vz" SHARED_PARSE_OPTIONS)) != EOF)
         switch (ch) {
         case 'B':
             use_backups = true;
             break;
-=======
-    while ((ch = __wt_getopt(progname, argc, argv, "cLlsT:t:vz" SHARED_PARSE_OPTIONS)) != EOF)
-        switch (ch) {
->>>>>>> f4438fce
         case 'c':
             /* Variable-length columns only (for now) */
             columns = true;
             break;
-<<<<<<< HEAD
         case 'i':
             num_iterations = (uint32_t)atoi(__wt_optarg);
             if (num_iterations == 0)
                 num_iterations = 1;
             break;
-=======
->>>>>>> f4438fce
         case 'L':
             table_pfx = "lsm";
             break;
@@ -1669,11 +1604,7 @@
     /* Remember the current working directory. */
     testutil_assert_errno(getcwd(cwd_start, sizeof(cwd_start)) != NULL);
 
-<<<<<<< HEAD
     /* Set up the test. */
-=======
-    /* Create the database, run the test, and fail. */
->>>>>>> f4438fce
     if (!verify_only) {
         /* Create the test's home directory. */
         testutil_make_work_dir(home);
@@ -1689,12 +1620,8 @@
             testutil_lazyfs_setup(&lazyfs, home);
 
         if (opts->tiered_storage) {
-<<<<<<< HEAD
-            testutil_check(__wt_snprintf(bucket, sizeof(bucket), "%s/bucket", home));
-=======
             testutil_check(
               __wt_snprintf(bucket, sizeof(bucket), "%s/%s/bucket", home, WT_HOME_DIR));
->>>>>>> f4438fce
             testutil_make_work_dir(bucket);
         }
 
@@ -1726,7 +1653,6 @@
           opts->compat ? "true" : "false", opts->inmem ? "true" : "false",
           stress ? "true" : "false", use_ts ? "true" : "false");
         printf("Parent: Create %" PRIu32 " threads; sleep %" PRIu32 " seconds\n", nth, timeout);
-<<<<<<< HEAD
         printf("CONFIG: %s%s%s%s%s%s%s%s%s -h %s -i %" PRIu32 " -T %" PRIu32 " -t %" PRIu32
                " " TESTUTIL_SEED_FORMAT "\n",
           progname, use_backups ? " -B" : "", opts->compat ? " -C" : "", columns ? " -c" : "",
@@ -1874,75 +1800,6 @@
                 backup_verify();
         }
     }
-=======
-        printf("CONFIG: %s%s%s%s%s%s%s%s -h %s -T %" PRIu32 " -t %" PRIu32 " " TESTUTIL_SEED_FORMAT
-               "\n",
-          progname, opts->compat ? " -C" : "", columns ? " -c" : "", use_lazyfs ? " -l" : "",
-          opts->inmem ? " -m" : "", opts->tiered_storage ? " -PT" : "", stress ? " -s" : "",
-          !use_ts ? " -z" : "", opts->home, nth, timeout, opts->data_seed, opts->extra_seed);
-
-        /*
-         * Fork a child to insert as many items. We will then randomly kill the child, run recovery
-         * and make sure all items we wrote exist after recovery runs.
-         */
-        memset(&sa, 0, sizeof(sa));
-        sa.sa_handler = handler;
-        testutil_assert_errno(sigaction(SIGCHLD, &sa, NULL) == 0);
-        testutil_assert_errno((pid = fork()) >= 0);
-
-        if (pid == 0) { /* child */
-            run_workload();
-            /* NOTREACHED */
-        }
-
-        /* parent */
-        /*
-         * Sleep for the configured amount of time before killing the child. Start the timeout from
-         * the time we notice that the file has been created. That allows the test to run correctly
-         * on really slow machines.
-         */
-        testutil_check(__wt_snprintf(statname, sizeof(statname), "%s/%s", home, ckpt_file));
-        while (stat(statname, &sb) != 0)
-            testutil_sleep_wait(1, pid);
-        sleep(timeout);
-        sa.sa_handler = SIG_DFL;
-        testutil_assert_errno(sigaction(SIGCHLD, &sa, NULL) == 0);
-
-        /*
-         * !!! It should be plenty long enough to make sure more than
-         * one log file exists.  If wanted, that check would be added
-         * here.
-         */
-        printf("Kill child\n");
-        testutil_assert_errno(kill(pid, SIGKILL) == 0);
-        testutil_assert_errno(waitpid(pid, &status, 0) != -1);
-    }
-
-    /*
-     * !!! If we wanted to take a copy of the directory before recovery,
-     * this is the place to do it. Don't do it all the time because
-     * it can use a lot of disk space, which can cause test machine
-     * issues.
-     */
-    if (chdir(home) != 0)
-        testutil_die(errno, "parent chdir: %s", home);
-
-    /* Copy the data to a separate folder for debugging purpose. */
-    testutil_copy_data(home);
-
-    /*
-     * Clear the cache, if we are using LazyFS. Do this after we save the data for debugging
-     * purposes, so that we can see what we might have lost. If we are using LazyFS, the underlying
-     * directory shows the state that we'd get after we clear the cache.
-     */
-    if (!verify_only && use_lazyfs)
-        testutil_lazyfs_clear_cache(&lazyfs);
-
-    /*
-     * Recover and verify the database.
-     */
-    ret = recover_and_verify();
->>>>>>> f4438fce
 
     /*
      * Clean up.
