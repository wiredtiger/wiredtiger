/*-
 * Public Domain 2014-present MongoDB, Inc.
 * Public Domain 2008-2014 WiredTiger, Inc.
 *
 * This is free and unencumbered software released into the public domain.
 *
 * Anyone is free to copy, modify, publish, use, compile, sell, or
 * distribute this software, either in source code form or as a compiled
 * binary, for any purpose, commercial or non-commercial, and by any
 * means.
 *
 * In jurisdictions that recognize copyright laws, the author or authors
 * of this software dedicate any and all copyright interest in the
 * software to the public domain. We make this dedication for the benefit
 * of the public at large and to the detriment of our heirs and
 * successors. We intend this dedication to be an overt act of
 * relinquishment in perpetuity of all present and future rights to this
 * software under copyright law.
 *
 * THE SOFTWARE IS PROVIDED "AS IS", WITHOUT WARRANTY OF ANY KIND,
 * EXPRESS OR IMPLIED, INCLUDING BUT NOT LIMITED TO THE WARRANTIES OF
 * MERCHANTABILITY, FITNESS FOR A PARTICULAR PURPOSE AND NONINFRINGEMENT.
 * IN NO EVENT SHALL THE AUTHORS BE LIABLE FOR ANY CLAIM, DAMAGES OR
 * OTHER LIABILITY, WHETHER IN AN ACTION OF CONTRACT, TORT OR OTHERWISE,
 * ARISING FROM, OUT OF OR IN CONNECTION WITH THE SOFTWARE OR THE USE OR
 * OTHER DEALINGS IN THE SOFTWARE.
 */

#include "test_util.h"

#include <sys/wait.h>
#include <signal.h>

static char home[1024]; /* Program working dir */
static bool use_columns = false;

/*
 * Spin up a child process to do operations and checkpoint. For each set of operations on a key,
 * insert key X at timestamp X, move the stable timestamp to X, and delete the key at timestamp X+1.
 * If the amount of data is larger than MAX_DATA, move the oldest timestamp to make half of the data
 * obsolete.
 *
 * In verification, kill the child process and reopen the database to run recovery. Query the
 * database to get the stable and oldest timestamp. For keys from oldest to stable timestamp, make
 * sure each key X is visible at timestamp X.
 *
 * The test is only for non-logged tables. For logged tables, the current implementation only
 * guarantees the user to see a consistent snapshot view of data at the last successful commit after
 * recovery by reading without a timestamp. Whether it is possible to read historical versions based
 * on timestamps from a logged table after recovery is not defined and implemented yet.
 */
#define ROW_KEY_FORMAT ("%010" PRIu64)

#define MAX_CKPT_INVL 5 /* Maximum interval between checkpoints */
#define MAX_DATA WT_THOUSAND
#define MAX_TIME 40
#define MIN_TIME 10

static const char *const uri = "table:wt6616-checkpoint-oldest-ts";

static const char *const ckpt_file = "checkpoint_done";

#define ENV_CONFIG                                            \
    "cache_size=50M,"                                         \
    "create,"                                                 \
    "eviction_updates_target=20,eviction_updates_trigger=90," \
    "log=(enabled,file_max=10M,remove=true),"                 \
    "statistics=(all),statistics_log=(json,on_close,wait=1)," \
    "timing_stress_for_test=[checkpoint_slow]"

static void handler(int) WT_GCC_FUNC_DECL_ATTRIBUTE((noreturn));
static void usage(void) WT_GCC_FUNC_DECL_ATTRIBUTE((noreturn));

/*
 * usage --
 *     TODO: Add a comment describing this function.
 */
static void
usage(void)
{
    fprintf(stderr, "usage: %s [-h dir] [-t time]\n", progname);
    exit(EXIT_FAILURE);
}

/*
 * thread_ckpt_run --
 *     Runner function for the checkpoint thread.
 */
static WT_THREAD_RET
thread_ckpt_run(void *arg)
{
    WT_CONNECTION *conn;
    WT_RAND_STATE rnd;
    WT_SESSION *session;
    uint64_t stable;
    uint32_t sleep_time;
    int i;
    char ts_string[WT_TS_HEX_STRING_SIZE];
    bool first_ckpt;

    __wt_random_init_default(&rnd);

    conn = (WT_CONNECTION *)arg;
    /* Keep a separate file with the records we wrote for checking. */
    (void)unlink(ckpt_file);
    testutil_check(conn->open_session(conn, NULL, NULL, &session));
    first_ckpt = true;
    for (i = 0;; ++i) {
        sleep_time = __wt_random(&rnd) % MAX_CKPT_INVL;
        sleep(sleep_time);
        /* Run checkpoint with timestamps. */
        testutil_check(session->checkpoint(session, "use_timestamp=true"));
        testutil_check(conn->query_timestamp(conn, ts_string, "get=last_checkpoint"));
        testutil_assert(sscanf(ts_string, "%" SCNx64, &stable) == 1);
        printf("Checkpoint %d complete at stable %" PRIu64 ".\n", i, stable);
        fflush(stdout);
        /*
         * Create the checkpoint file so that the parent process knows at least one checkpoint has
         * finished with the oldest timestamp set so it can start its timer.
         */
        if (first_ckpt && stable > MAX_DATA) {
            testutil_sentinel(NULL, ckpt_file);
            first_ckpt = false;
        }
    }
    /* NOTREACHED */
}

/*
 * thread_run --
 *     Runner function for the worker thread.
 */
static WT_THREAD_RET
thread_run(void *arg)
{
    WT_CONNECTION *conn;
    WT_CURSOR *cursor;
    WT_ITEM data;
    WT_SESSION *session;
    uint64_t oldest_ts, ts;
    char kname[64], tscfg[64];

    conn = (WT_CONNECTION *)arg;
    memset(kname, 0, sizeof(kname));

    testutil_check(conn->open_session(conn, NULL, "isolation=snapshot", &session));
    testutil_check(session->open_cursor(session, uri, NULL, NULL, &cursor));

    /* Insert and then delete the keys until we're killed. */
    printf("Worker thread started.\n");
    for (oldest_ts = 0, ts = 1;; ++ts) {
        testutil_snprintf(kname, sizeof(kname), ROW_KEY_FORMAT, ts);

        /* Insert the same value for key and value. */
        testutil_check(session->begin_transaction(session, NULL));
        if (use_columns)
            cursor->set_key(cursor, ts);
        else
            cursor->set_key(cursor, kname);
        data.data = kname;
        data.size = sizeof(kname);
        cursor->set_value(cursor, &data);
        testutil_check(cursor->insert(cursor));
        testutil_snprintf(tscfg, sizeof(tscfg), "commit_timestamp=%" PRIx64, ts);
        testutil_check(session->commit_transaction(session, tscfg));

        /* Update stable timestamp to the current timestamp. */
        testutil_snprintf(tscfg, sizeof(tscfg), "stable_timestamp=%" PRIx64, ts);
        testutil_check(conn->set_timestamp(conn, tscfg));

        /* Remove the key using a higher timestamp. */
        testutil_check(session->begin_transaction(session, NULL));
        cursor->set_key(cursor, kname);
        testutil_check_error_ok(cursor->remove(cursor), WT_NOTFOUND);
        testutil_snprintf(tscfg, sizeof(tscfg), "commit_timestamp=%" PRIx64, ts + 1);
        testutil_check(session->commit_transaction(session, tscfg));

        /* Set the oldest timestamp to make half of the data obsolete. */
        if (ts - oldest_ts > MAX_DATA) {
            oldest_ts = ts - MAX_DATA / 2;
            testutil_snprintf(tscfg, sizeof(tscfg), "oldest_timestamp=%" PRIx64, oldest_ts);
            testutil_check(conn->set_timestamp(conn, tscfg));
        }
    }
    /* NOTREACHED */
}

static void run_workload(void) WT_GCC_FUNC_DECL_ATTRIBUTE((noreturn));

/*
 * run_workload --
 *     Child process creates the database and table, and then creates the worker thread to add data
 *     until it is killed by the parent.
 */
static void
run_workload(void)
{
    WT_CONNECTION *conn;
    WT_SESSION *session;
    wt_thread_t *thr;
    uint32_t i;
    char envconf[512], tableconf[512];

    thr = dcalloc(2, sizeof(*thr));

    if (chdir(home) != 0)
        testutil_die(errno, "Child chdir: %s", home);
    testutil_snprintf(envconf, sizeof(envconf), ENV_CONFIG);

    printf("wiredtiger_open configuration: %s\n", envconf);
    testutil_check(wiredtiger_open(NULL, NULL, envconf, &conn));
    testutil_check(conn->open_session(conn, NULL, NULL, &session));

    /* Create the table. */
    testutil_snprintf(tableconf, sizeof(tableconf),
      "key_format=%s,value_format=u,log=(enabled=false)", use_columns ? "r" : "S");
    testutil_check(session->create(session, uri, tableconf));
    testutil_check(session->close(session, NULL));

    /* The checkpoint thread is added at the end. */
    printf("Create checkpoint thread\n");
    testutil_check(__wt_thread_create(NULL, &thr[0], thread_ckpt_run, conn));
    printf("Create the worker thread\n");
    testutil_check(__wt_thread_create(NULL, &thr[1], thread_run, conn));

    /* The threads never exit, so the child will just wait here until it is killed. */
    fflush(stdout);
    for (i = 0; i <= 2; ++i)
        testutil_check(__wt_thread_join(NULL, &thr[i]));

    /* NOTREACHED */
    free(thr);
    _exit(EXIT_SUCCESS);
}

/*
 * handler --
 *     Signal handler to catch if the child died unexpectedly.
 */
static void
handler(int sig)
{
    pid_t pid;

    WT_UNUSED(sig);
    pid = wait(NULL);
    /* The core file will indicate why the child exited. Choose EINVAL here. */
    testutil_die(EINVAL, "Child process %" PRIu64 " abnormally exited", (uint64_t)pid);
}

extern int __wt_optind;
extern char *__wt_optarg;

/*
 * main --
 *     TODO: Add a comment describing this function.
 */
int
main(int argc, char *argv[])
{
    struct sigaction sa;
    WT_CONNECTION *conn;
    WT_CURSOR *cursor;
    WT_DECL_RET;
    WT_RAND_STATE rnd;
    WT_SESSION *session;
    pid_t pid;
    uint64_t oldest_ts, stable_ts, ts;
    uint32_t timeout;
    int ch, status;
    char cwd_start[PATH_MAX];
    char kname[64], tscfg[64];
    char ts_string[WT_TS_HEX_STRING_SIZE];
    const char *working_dir;
    bool fatal, preserve, rand_time;

    (void)testutil_set_progname(argv);

    preserve = false;
    rand_time = true;
    timeout = MIN_TIME;
    working_dir = "WT_TEST.wt6616-checkpoint-oldest-ts";

    while ((ch = __wt_getopt(progname, argc, argv, "ch:pt:")) != EOF)
        switch (ch) {
        case 'c':
            /* Variable-length columns only (for now) */
            use_columns = true;
            break;
        case 'h':
            working_dir = __wt_optarg;
            break;
        case 'p':
            preserve = true;
            break;
        case 't':
            rand_time = false;
            timeout = (uint32_t)atoi(__wt_optarg);
            break;
        default:
            usage();
        }
    argc -= __wt_optind;
    if (argc != 0)
        usage();

    testutil_work_dir_from_path(home, sizeof(home), working_dir);
    testutil_recreate_dir(home);

<<<<<<< HEAD
    /* Remember the current working directory. */
    testutil_assert_errno(getcwd(cwd_start, sizeof(cwd_start)) != NULL);

    __wt_random_init_seed(NULL, &rnd);
=======
    __wt_random_init_default(&rnd);
>>>>>>> c2fa193c
    if (rand_time) {
        timeout = __wt_random(&rnd) % MAX_TIME;
        if (timeout < MIN_TIME)
            timeout = MIN_TIME;
    }

    printf("CONFIG: %s -h %s -t %" PRIu32 "\n", progname, working_dir, timeout);
    /*
     * Fork a child to insert and delete as many items. We will then randomly kill the child, run
     * recovery and make sure all items from the oldest to stable timestamps of the checkpoint exist
     * after recovery runs.
     */
    memset(&sa, 0, sizeof(sa));
    sa.sa_handler = handler;
    testutil_assert_errno(sigaction(SIGCHLD, &sa, NULL) == 0);
    testutil_assert_errno((pid = fork()) >= 0);

    if (pid == 0) { /* child */
        run_workload();
        /* NOTREACHED */
    }

    /* parent */
    /*
     * Sleep for the configured amount of time before killing the child. Start the timeout from the
     * time we notice that the file has been created. That allows the test to run correctly on
     * really slow machines.
     */
    while (!testutil_exists(home, ckpt_file))
        testutil_sleep_wait(1, pid);
    sleep(timeout);
    sa.sa_handler = SIG_DFL;
    testutil_assert_errno(sigaction(SIGCHLD, &sa, NULL) == 0);

    printf("Kill child\n");
    testutil_assert_errno(kill(pid, SIGKILL) == 0);
    testutil_assert_errno(waitpid(pid, &status, 0) != -1);

    /*
     * !!! If we wanted to take a copy of the directory before recovery,
     * this is the place to do it. Don't do it all the time because
     * it can use a lot of disk space, which can cause test machine
     * issues.
     */

    /* Go inside the home directory (typically WT_TEST). */
    if (chdir(home) != 0)
        testutil_die(errno, "parent chdir: %s", home);

    /* Copy the data to a separate folder for debugging purpose. */
    testutil_copy_data();

    printf("Open database and run recovery\n");

    /* Open the connection which forces recovery to be run. */
    testutil_check(wiredtiger_open(NULL, NULL, TESTUTIL_ENV_CONFIG_REC, &conn));
    testutil_check(conn->open_session(conn, NULL, NULL, &session));

    /* Get the stable timestamp from the stable timestamp of the last successful checkpoint. */
    testutil_check(conn->query_timestamp(conn, ts_string, "get=stable_timestamp"));
    stable_ts = testutil_timestamp_parse(ts_string);

    /* Get the oldest timestamp from the oldest timestamp of the last successful checkpoint. */
    testutil_check(conn->query_timestamp(conn, ts_string, "get=oldest_timestamp"));
    oldest_ts = testutil_timestamp_parse(ts_string);

    printf("Verify data from oldest timestamp %" PRIu64 " to stable timestamp %" PRIu64 "\n",
      oldest_ts, stable_ts);

    /* Open a cursor on the table. */
    testutil_check(session->open_cursor(session, uri, NULL, NULL, &cursor));

    fatal = false;
    for (ts = oldest_ts; ts <= stable_ts; ++ts) {
        testutil_snprintf(tscfg, sizeof(tscfg), "read_timestamp=%" PRIx64, ts);
        testutil_check(session->begin_transaction(session, tscfg));
        testutil_snprintf(kname, sizeof(kname), ROW_KEY_FORMAT, ts);
        if (use_columns)
            cursor->set_key(cursor, ts);
        else
            cursor->set_key(cursor, kname);
        ret = cursor->search(cursor);
        if (ret == WT_NOTFOUND) {
            fatal = true;
            printf("Data corruption detected: missing key: %s\n", kname);
        } else
            testutil_check(ret);
        testutil_check(session->commit_transaction(session, NULL));
    }
    testutil_check(conn->close(conn, NULL));
    if (fatal)
        return (EXIT_FAILURE);
    printf("Verification successful\n");
    if (!preserve) {
        testutil_clean_test_artifacts();

        /*
         * We are in the home directory (typically WT_TEST), which we intend to delete. Go to the
         * start directory. We do this to avoid deleting the current directory, which is disallowed
         * on some platforms.
         */
        if (chdir(cwd_start) != 0)
            testutil_die(errno, "root chdir: %s", home);

        /* Delete the work directory. */
        testutil_remove(home);
    }
    return (EXIT_SUCCESS);
}<|MERGE_RESOLUTION|>--- conflicted
+++ resolved
@@ -307,14 +307,10 @@
     testutil_work_dir_from_path(home, sizeof(home), working_dir);
     testutil_recreate_dir(home);
 
-<<<<<<< HEAD
     /* Remember the current working directory. */
     testutil_assert_errno(getcwd(cwd_start, sizeof(cwd_start)) != NULL);
 
-    __wt_random_init_seed(NULL, &rnd);
-=======
     __wt_random_init_default(&rnd);
->>>>>>> c2fa193c
     if (rand_time) {
         timeout = __wt_random(&rnd) % MAX_TIME;
         if (timeout < MIN_TIME)
