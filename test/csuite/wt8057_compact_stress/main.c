--- conflicted
+++ resolved
@@ -82,16 +82,6 @@
 static void sig_handler(int) WT_GCC_FUNC_DECL_ATTRIBUTE((noreturn));
 
 /* Forward declarations. */
-<<<<<<< HEAD
-static void run_test(const char *home);
-static void populate(WT_SESSION *session, int start, int end);
-static void remove_records(WT_SESSION *session, const char *uri, int start, int end);
-static void verify_tables(WT_SESSION *session);
-static int verify_tables_helper(WT_SESSION *session, const char *table1, const char *table2);
-static uint64_t get_file_size(WT_SESSION *session, const char *uri);
-static void get_compact_progress(WT_SESSION *session, const char *uri, uint64_t *pages_reviewed,
-  uint64_t *pages_selected, uint64_t *pages_rewritten);
-=======
 static int run_test(bool, bool);
 static void workload_compact(const char *, const char *);
 static void populate(WT_SESSION *, uint64_t, uint64_t);
@@ -100,8 +90,9 @@
 static int verify_tables_helper(WT_SESSION *, const char *, const char *);
 static void get_file_stats(WT_SESSION *, const char *, uint64_t *, uint64_t *);
 static void log_db_size(WT_SESSION *, const char *);
-
->>>>>>> 0d11c311
+static void get_compact_progress(
+  WT_SESSION *session, const char *, uint64_t *, uint64_t *, uint64_t *);
+
 /*
  * Signal handler to catch if the child died unexpectedly.
  */
@@ -272,12 +263,10 @@
         log_db_size(session, uri1);
 
         /* If we made progress with compact, verify that compact stats support that. */
-        if (file_sz_after < file_sz_before) {
-            get_compact_progress(session, uri1, &pages_reviewed, &pages_rewritten, &pages_selected);
-            printf(" - Pages reviewed: %" PRIu64 "\n", pages_reviewed);
-            printf(" - Pages selected for being rewritten: %" PRIu64 "\n", pages_selected);
-            printf(" - Pages actually rewritten: %" PRIu64 "\n", pages_rewritten);
-        }
+        get_compact_progress(session, uri1, &pages_reviewed, &pages_rewritten, &pages_selected);
+        printf(" - Pages reviewed: %" PRIu64 "\n", pages_reviewed);
+        printf(" - Pages selected for being rewritten: %" PRIu64 "\n", pages_selected);
+        printf(" - Pages actually rewritten: %" PRIu64 "\n", pages_rewritten);
 
         /* Put the deleted records back. */
         populate(session, key_range_start, key_range_start + NUM_RECORDS / 3);
@@ -427,8 +416,11 @@
 
     get_file_stats(session, uri, &file_sz, &avail_bytes);
 
-<<<<<<< HEAD
-    return (val);
+    /* Check if there's maximum of 10% space available after compaction. */
+    available_pct = (avail_bytes * 100) / file_sz;
+    printf(" - Compacted file size: %" PRIu64 "MB (%" PRIu64 "B)\n - Available for reuse: %" PRIu64
+           "MB (%" PRIu64 "B)\n - %" PRIu64 "%% space available in the file.\n",
+      file_sz / WT_MEGABYTE, file_sz, avail_bytes / WT_MEGABYTE, avail_bytes, available_pct);
 }
 
 static void
@@ -454,11 +446,4 @@
     testutil_check(cur_stat->get_value(cur_stat, &descr, &str_val, pages_rewritten));
 
     testutil_check(cur_stat->close(cur_stat));
-=======
-    /* Check if there's maximum of 10% space available after compaction. */
-    available_pct = (avail_bytes * 100) / file_sz;
-    printf(" - Compacted file size: %" PRIu64 "MB (%" PRIu64 "B)\n - Available for reuse: %" PRIu64
-           "MB (%" PRIu64 "B)\n - %" PRIu64 "%% space available in the file.\n",
-      file_sz / WT_MEGABYTE, file_sz, avail_bytes / WT_MEGABYTE, avail_bytes, available_pct);
->>>>>>> 0d11c311
 }