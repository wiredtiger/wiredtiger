--- conflicted
+++ resolved
@@ -96,35 +96,6 @@
  *  - our set of "fictional" arguments.
  *
  */
-<<<<<<< HEAD
-#define UNUSED_OPTS 0, 0, 0, 0, 0, 0, 0, 0, 0, 0, 0, 0, 0, 0, 0,
-static TEST_DRIVER driver[] = {
-  {{"parse_opts", "-b", "builddir", "-T", "21", NULL},
-    {NULL, NULL, {0}, NULL, (char *)"builddir", NULL, TABLE_NOT_SET, NULL, NULL, false, false,
-      false, false, false, 0, 0, 21, UNUSED_OPTS},
-    {NULL, 0, 0, 0}},
-
-  {{"parse_opts", "-bbuilddir", "-T21", NULL},
-    {NULL, NULL, {0}, NULL, (char *)"builddir", NULL, TABLE_NOT_SET, NULL, NULL, false, false,
-      false, false, false, 0, 0, 21, UNUSED_OPTS},
-    {NULL, 0, 0, 0}},
-
-  /* If -PT is used, the tiered_storage source is set to dir_store, even if -Po is not used. */
-  {{"parse_opts", "-v", "-PT", NULL},
-    {NULL, NULL, {0}, NULL, NULL, (char *)"dir_store", TABLE_NOT_SET, NULL, NULL, false, false,
-      true, true, false, 0, 0, 0, UNUSED_OPTS},
-    {NULL, 0, 0, 0}},
-
-  {{"parse_opts", "-v", "-Po", "my_store", "-PT", NULL},
-    {NULL, NULL, {0}, NULL, NULL, (char *)"my_store", TABLE_NOT_SET, NULL, NULL, false, false, true,
-      true, false, 0, 0, 0, UNUSED_OPTS},
-    {NULL, 0, 0, 0}},
-
-  {{"parse_opts", "-vPomy_store", "-PT", NULL},
-    {NULL, NULL, {0}, NULL, NULL, (char *)"my_store", TABLE_NOT_SET, NULL, NULL, false, false, true,
-      true, false, 0, 0, 0, UNUSED_OPTS},
-    {NULL, 0, 0, 0}},
-=======
 static TEST_DRIVER driver[] = {
   {{"parse_opts", "-b", "builddir", "-T", "21", NULL}, {"builddir", NULL, false, false, 21},
     {NULL, 0, 0, 0}},
@@ -139,37 +110,12 @@
     {NULL, 0, 0, 0}},
 
   {{"parse_opts", "-vPomy_store", "-PT", NULL}, {NULL, "my_store", true, true, 0}, {NULL, 0, 0, 0}},
->>>>>>> 0dd3dbbf
 
   /*
    * From here on, we are using some "extended" options, see previous comment. We set the argv[0] to
    * "parse_single_opt" to indicate to use the extended parsing idiom.
    */
   {{"parse_single_opt", "-vd", "-Pomy_store", "-c", "string_opt", "-PT", NULL},
-<<<<<<< HEAD
-    {NULL, NULL, {0}, NULL, NULL, (char *)"my_store", TABLE_NOT_SET, NULL, NULL, false, false, true,
-      true, false, 0, 0, 0, UNUSED_OPTS},
-    {(char *)"string_opt", true, false, 0}},
-
-  {{"parse_single_opt", "-dv", "-Pomy_store", "-cstring_opt", "-PT", NULL},
-    {NULL, NULL, {0}, NULL, NULL, (char *)"my_store", TABLE_NOT_SET, NULL, NULL, false, false, true,
-      true, false, 0, 0, 0, UNUSED_OPTS},
-    {(char *)"string_opt", true, false, 0}},
-
-  {{"parse_single_opt", "-ev", "-cstring_opt", "-Pomy_store", "-PT", "-f", "22", NULL},
-    {NULL, NULL, {0}, NULL, NULL, (char *)"my_store", TABLE_NOT_SET, NULL, NULL, false, false, true,
-      true, false, 0, 0, 0, UNUSED_OPTS},
-    {(char *)"string_opt", false, true, 22}},
-
-  {{"parse_single_opt", "-evd", "-Pomy_store", "-PT", "-f22", NULL},
-    {NULL, NULL, {0}, NULL, NULL, (char *)"my_store", TABLE_NOT_SET, NULL, NULL, false, false, true,
-      true, false, 0, 0, 0, UNUSED_OPTS},
-    {NULL, true, true, 22}},
-
-  {{"parse_single_opt", "-v", "-Pomy_store", "-PT", NULL},
-    {NULL, NULL, {0}, NULL, NULL, (char *)"my_store", TABLE_NOT_SET, NULL, NULL, false, false, true,
-      true, false, 0, 0, 0, UNUSED_OPTS},
-=======
     {NULL, "my_store", true, true, 0}, {(char *)"string_opt", true, false, 0}},
 
   {{"parse_single_opt", "-dv", "-Pomy_store", "-cstring_opt", "-PT", NULL},
@@ -182,7 +128,6 @@
     {NULL, "my_store", true, true, 0}, {NULL, true, true, 22}},
 
   {{"parse_single_opt", "-v", "-Pomy_store", "-PT", NULL}, {NULL, "my_store", true, true, 0},
->>>>>>> 0dd3dbbf
     {NULL, false, false, 0}},
 };
 
