--- conflicted
+++ resolved
@@ -347,11 +347,7 @@
 			verbose = true;
 			break;
 		default:
-<<<<<<< HEAD
-			fprintf(stderr, "usage: %s -v\n", argv[0]);
-=======
 			fprintf(stderr, "usage: %s [-v]\n", argv[0]);
->>>>>>> 1a6c5d42
 			return (EXIT_FAILURE);
 		}
 	}
