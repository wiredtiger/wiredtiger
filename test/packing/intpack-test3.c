/*-
 * Public Domain 2014-2016 MongoDB, Inc.
 * Public Domain 2008-2014 WiredTiger, Inc.
 *
 * This is free and unencumbered software released into the public domain.
 *
 * Anyone is free to copy, modify, publish, use, compile, sell, or
 * distribute this software, either in source code form or as a compiled
 * binary, for any purpose, commercial or non-commercial, and by any
 * means.
 *
 * In jurisdictions that recognize copyright laws, the author or authors
 * of this software dedicate any and all copyright interest in the
 * software to the public domain. We make this dedication for the benefit
 * of the public at large and to the detriment of our heirs and
 * successors. We intend this dedication to be an overt act of
 * relinquishment in perpetuity of all present and future rights to this
 * software under copyright law.
 *
 * THE SOFTWARE IS PROVIDED "AS IS", WITHOUT WARRANTY OF ANY KIND,
 * EXPRESS OR IMPLIED, INCLUDING BUT NOT LIMITED TO THE WARRANTIES OF
 * MERCHANTABILITY, FITNESS FOR A PARTICULAR PURPOSE AND NONINFRINGEMENT.
 * IN NO EVENT SHALL THE AUTHORS BE LIABLE FOR ANY CLAIM, DAMAGES OR
 * OTHER LIABILITY, WHETHER IN AN ACTION OF CONTRACT, TORT OR OTHERWISE,
 * ARISING FROM, OUT OF OR IN CONNECTION WITH THE SOFTWARE OR THE USE OR
 * OTHER DEALINGS IN THE SOFTWARE.
 */

#include "test_util.i"

void (*custom_die)(void) = NULL;

void test_value(int64_t);
void test_spread(int64_t, int64_t, int64_t);

void
test_value(int64_t val)
{
	const uint8_t *cp;
	uint8_t buf[10], *p;
	int64_t sinput, soutput;
	uint64_t uinput, uoutput;
	size_t used_len;

	soutput = 0;	/* -Werror=maybe-uninitialized */
	sinput = val;
	soutput = 0;	/* Make GCC happy. */
	p = buf;
	testutil_check(__wt_vpack_int(&p, sizeof(buf), sinput));
	used_len = (size_t)(p - buf);
	cp = buf;
	testutil_check(__wt_vunpack_int(&cp, used_len, &soutput));
	/* Ensure we got the correct value back */
	if (sinput != soutput) {
		fprintf(stderr, "mismatch %" PRIu64 ", %" PRIu64 "\n",
		    sinput, soutput);
		abort();
	}
	/* Ensure that decoding used the correct amount of buffer */
	if (cp != p) {
		fprintf(stderr,
		    "Unpack consumed wrong size for %" PRId64
		    ", expected %" WT_SIZET_FMT ", got %" WT_SIZET_FMT "\n",
		    sinput, used_len, cp > p ?
		    used_len + (size_t)(cp - p) : /* More than buf used */
		    used_len - (size_t)(p - cp)); /* Less than buf used */
		abort();
	}

	/* Test unsigned, convert negative into bigger positive values */
	uinput = (uint64_t)val;

	p = buf;
	testutil_check(__wt_vpack_uint(&p, sizeof(buf), uinput));
	cp = buf;
<<<<<<< HEAD
	testutil_check(__wt_vunpack_uint(
	    &cp, sizeof(buf), &uoutput));
=======
	testutil_check(__wt_vunpack_uint(&cp, sizeof(buf), &uoutput));
>>>>>>> b59476e0
	/* Ensure we got the correct value back */
	if (sinput != soutput) {
		fprintf(stderr, "mismatch %" PRIu64 ", %" PRIu64 "\n",
		    sinput, soutput);
		abort();
	}
	/* Ensure that decoding used the correct amount of buffer */
	if (cp != p) {
		fprintf(stderr,
		    "Unpack consumed wrong size for %" PRId64
		    ", expected %" WT_SIZET_FMT ", got %" WT_SIZET_FMT "\n",
		    sinput, used_len, cp > p ?
		    used_len + (size_t)(cp - p) :
		    used_len - (size_t)(p - cp));
		abort();
	}
}

void
test_spread(int64_t start, int64_t before, int64_t after)
{
	int64_t i;

	printf(
	    "Testing range: %" PRId64 " to %" PRId64 ". Spread: % " PRId64 "\n",
	    start - before, start + after, before + after);
	for (i = start - before; i < start + after; i++)
		test_value(i);
}

int
main(void)
{
	int64_t i;

	/*
	 * Test all values in a range, to ensure pack/unpack of small numbers
	 * (which most actively use different numbers of bits) works.
	 */
	test_spread(0, 100000, 100000);
	test_spread(INT16_MAX, 1025, 1025);
	test_spread(INT32_MAX, 1025, 1025);
	test_spread(INT64_MAX, 1025, 1025);
	/* Test bigger numbers */
	for (i = INT64_MAX; i > 0; i = i / 2)
		test_spread(i, 1025, 1025);
	printf("\n");

	return (0);
}<|MERGE_RESOLUTION|>--- conflicted
+++ resolved
@@ -73,12 +73,7 @@
 	p = buf;
 	testutil_check(__wt_vpack_uint(&p, sizeof(buf), uinput));
 	cp = buf;
-<<<<<<< HEAD
-	testutil_check(__wt_vunpack_uint(
-	    &cp, sizeof(buf), &uoutput));
-=======
 	testutil_check(__wt_vunpack_uint(&cp, sizeof(buf), &uoutput));
->>>>>>> b59476e0
 	/* Ensure we got the correct value back */
 	if (sinput != soutput) {
 		fprintf(stderr, "mismatch %" PRIu64 ", %" PRIu64 "\n",
