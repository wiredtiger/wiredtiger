/*-
 * Public Domain 2014-present MongoDB, Inc.
 * Public Domain 2008-2014 WiredTiger, Inc.
 *
 * This is free and unencumbered software released into the public domain.
 *
 * Anyone is free to copy, modify, publish, use, compile, sell, or
 * distribute this software, either in source code form or as a compiled
 * binary, for any purpose, commercial or non-commercial, and by any
 * means.
 *
 * In jurisdictions that recognize copyright laws, the author or authors
 * of this software dedicate any and all copyright interest in the
 * software to the public domain. We make this dedication for the benefit
 * of the public at large and to the detriment of our heirs and
 * successors. We intend this dedication to be an overt act of
 * relinquishment in perpetuity of all present and future rights to this
 * software under copyright law.
 *
 * THE SOFTWARE IS PROVIDED "AS IS", WITHOUT WARRANTY OF ANY KIND,
 * EXPRESS OR IMPLIED, INCLUDING BUT NOT LIMITED TO THE WARRANTIES OF
 * MERCHANTABILITY, FITNESS FOR A PARTICULAR PURPOSE AND NONINFRINGEMENT.
 * IN NO EVENT SHALL THE AUTHORS BE LIABLE FOR ANY CLAIM, DAMAGES OR
 * OTHER LIABILITY, WHETHER IN AN ACTION OF CONTRACT, TORT OR OTHERWISE,
 * ARISING FROM, OUT OF OR IN CONNECTION WITH THE SOFTWARE OR THE USE OR
 * OTHER DEALINGS IN THE SOFTWARE.
 */

#include "test_checkpoint.h"

GLOBAL g;

static int handle_error(WT_EVENT_HANDLER *, WT_SESSION *, int, const char *);
static int handle_message(WT_EVENT_HANDLER *, WT_SESSION *, const char *);
static void onint(int) WT_GCC_FUNC_DECL_ATTRIBUTE((noreturn));
static void cleanup(bool);
static int usage(void);
static int wt_connect(const char *);
static int wt_shutdown(void);

extern int __wt_optind;
extern char *__wt_optarg;

int
main(int argc, char *argv[])
{
    table_type ttype;
    int ch, cnt, i, ret, runs;
    char *working_dir;
    const char *config_open;
    bool verify_only;

    (void)testutil_set_progname(argv);

    config_open = NULL;
    ret = 0;
    working_dir = NULL;
    ttype = MIX;
    g.checkpoint_name = "WiredTigerCheckpoint";
    g.debug_mode = false;
    g.home = dmalloc(512);
    g.nkeys = 10000;
    g.nops = 100000;
    g.ntables = 3;
    g.nworkers = 1;
    g.sweep_stress = g.use_timestamps = false;
    g.failpoint_hs_delete_key_from_ts = g.failpoint_hs_insert_1 = g.failpoint_hs_insert_2 = false;
<<<<<<< HEAD
    g.hs_checkpoint_timing_stress = g.invisible_txnid_timing_stress = false;
    g.checkpoint_slow_timing_stress = false;
=======
    g.mixed_mode_deletes = false;
>>>>>>> c4180980
    runs = 1;
    verify_only = false;

    while ((ch = __wt_getopt(progname, argc, argv, "C:c:Dh:k:l:mn:pr:s:T:t:vW:xX")) != EOF)
        switch (ch) {
        case 'c':
            g.checkpoint_name = __wt_optarg;
            break;
        case 'C': /* wiredtiger_open config */
            config_open = __wt_optarg;
            break;
        case 'D':
            g.debug_mode = true;
            break;
        case 'h': /* wiredtiger_open config */
            working_dir = __wt_optarg;
            break;
        case 'k': /* rows */
            g.nkeys = (u_int)atoi(__wt_optarg);
            break;
        case 'l': /* log */
            if ((g.logfp = fopen(__wt_optarg, "w")) == NULL) {
                fprintf(stderr, "%s: %s\n", __wt_optarg, strerror(errno));
                return (EXIT_FAILURE);
            }
            break;
        case 'm':
            g.mixed_mode_deletes = true;
            break;
        case 'n': /* operations */
            g.nops = (u_int)atoi(__wt_optarg);
            break;
        case 'p': /* prepare */
            g.prepare = true;
            break;
        case 'r': /* runs */
            runs = atoi(__wt_optarg);
            break;
        case 's':
            switch (__wt_optarg[0]) {
            case '1':
                g.sweep_stress = true;
                break;
            case '2':
                g.failpoint_hs_delete_key_from_ts = true;
                break;
            case '3':
                g.failpoint_hs_insert_1 = true;
                break;
            case '4':
                g.failpoint_hs_insert_2 = true;
                break;
            case '5':
                g.hs_checkpoint_timing_stress = true;
                break;
            case '6':
                g.invisible_txnid_timing_stress = true;
                break;
            case '7':
                g.checkpoint_slow_timing_stress = true;
                break;
            default:
                return (usage());
            }
            break;
        case 't':
            switch (__wt_optarg[0]) {
            case 'c':
                ttype = COL;
                break;
            case 'l':
                ttype = LSM;
                break;
            case 'm':
                ttype = MIX;
                break;
            case 'r':
                ttype = ROW;
                break;
            default:
                return (usage());
            }
            break;
        case 'T':
            g.ntables = atoi(__wt_optarg);
            break;
        case 'v':
            verify_only = true;
            break;
        case 'W':
            g.nworkers = atoi(__wt_optarg);
            break;
        case 'x':
            g.use_timestamps = true;
            break;
        case 'X':
            g.use_timestamps = g.race_timetamps = true;
            break;
        default:
            return (usage());
        }

    argc -= __wt_optind;
    if (argc != 0)
        return (usage());

    /* Clean up on signal. */
    (void)signal(SIGINT, onint);

    testutil_work_dir_from_path(g.home, 512, working_dir);

    /* Start time at 1 since 0 is not a valid timestamp. */
    g.ts_stable = 1;

    printf("%s: process %" PRIu64 "\n", progname, (uint64_t)getpid());
    for (cnt = 1; (runs == 0 || cnt <= runs) && g.status == 0; ++cnt) {
        cleanup(cnt == 1 && !verify_only); /* Clean up previous runs */

        printf("    %d: %d workers, %d tables\n", cnt, g.nworkers, g.ntables);

        /* Setup a fresh set of cookies in the global array. */
        if ((g.cookies = calloc((size_t)(g.ntables), sizeof(COOKIE))) == NULL) {
            (void)log_print_err("No memory", ENOMEM, 1);
            break;
        }

        for (i = 0; i < g.ntables; ++i) {
            g.cookies[i].id = i;
            if (ttype == MIX)
                g.cookies[i].type = (table_type)((i % MAX_TABLE_TYPE) + 1);
            else
                g.cookies[i].type = ttype;
            testutil_check(__wt_snprintf(
              g.cookies[i].uri, sizeof(g.cookies[i].uri), "%s%04d", URI_BASE, g.cookies[i].id));
        }

        g.running = 1;

        if ((ret = wt_connect(config_open)) != 0) {
            (void)log_print_err("Connection failed", ret, 1);
            break;
        }

        if (verify_only) {
            WT_SESSION *session;

            if ((ret = g.conn->open_session(g.conn, NULL, NULL, &session)) != 0) {
                (void)log_print_err("conn.open_session", ret, 1);
                break;
            }

            verify_consistency(session, NULL);
            goto run_complete;
        }

        start_checkpoints();
        if ((ret = start_workers()) != 0) {
            (void)log_print_err("Start workers failed", ret, 1);
            break;
        }

        g.running = 0;
        end_checkpoints();

run_complete:
        free(g.cookies);
        g.cookies = NULL;
        if ((ret = wt_shutdown()) != 0) {
            (void)log_print_err("Shutdown failed", ret, 1);
            break;
        }
    }
    if (g.logfp != NULL)
        (void)fclose(g.logfp);

    /* Ensure that cleanup is done on error. */
    (void)wt_shutdown();
    free(g.cookies);
    return (g.status);
}

#define DEBUG_MODE_CFG ",debug_mode=(eviction=true,table_logging=true),verbose=(recovery)"
/*
 * wt_connect --
 *     Configure the WiredTiger connection.
 */
static int
wt_connect(const char *config_open)
{
    static WT_EVENT_HANDLER event_handler = {
      handle_error, handle_message, NULL, NULL /* Close handler. */
    };
    int ret;
    char config[512];
    char timing_stress_cofing[512];
    bool timing_stress;

    timing_stress = false;

    if (g.sweep_stress || g.failpoint_hs_delete_key_from_ts || g.failpoint_hs_insert_1 ||
      g.failpoint_hs_insert_2 || g.hs_checkpoint_timing_stress || g.invisible_txnid_timing_stress ||
      g.checkpoint_slow_timing_stress) {
        timing_stress = true;
        testutil_check(__wt_snprintf(timing_stress_cofing, sizeof(timing_stress_cofing),
          ",timing_stress_for_test=[%s%s%s%s%s%s%s]", g.sweep_stress ? "aggressive_sweep" : "",
          g.failpoint_hs_delete_key_from_ts ? "failpoint_history_store_delete_key_from_ts" : "",
          g.failpoint_hs_insert_1 ? "failpoint_history_store_insert_1" : "",
          g.failpoint_hs_insert_2 ? "failpoint_history_store_insert_2" : "",
          g.hs_checkpoint_timing_stress ? "history_store_checkpoint_delay" : "",
          g.invisible_txnid_timing_stress ? "checkpoint_invisible_txnid_delay" : "",
          g.checkpoint_slow_timing_stress ? "checkpoint_slow" : ""));
    }

    /*
     * If we want to stress sweep, we have a lot of additional configuration settings to set.
     */
    if (g.sweep_stress)
        testutil_check(__wt_snprintf(config, sizeof(config),
          "create,cache_cursors=false,statistics=(fast),statistics_log=(json,wait=1),error_prefix="
          "\"%s\",file_manager=(close_handle_minimum=1,close_idle_time=1,close_scan_interval=1),"
          "log=(enabled),cache_size=1GB%s%s%s%s",
          progname, timing_stress_cofing, g.debug_mode ? DEBUG_MODE_CFG : "",
          config_open == NULL ? "" : ",", config_open == NULL ? "" : config_open));
    else {
        testutil_check(__wt_snprintf(config, sizeof(config),
          "create,cache_cursors=false,statistics=(fast),statistics_log=(json,wait=1),error_prefix="
          "\"%s\"%s%s%s%s",
          progname, g.debug_mode ? DEBUG_MODE_CFG : "", config_open == NULL ? "" : ",",
          config_open == NULL ? "" : config_open, timing_stress ? timing_stress_cofing : ""));
    }
    printf("WT open config: %s\n", config);
    if ((ret = wiredtiger_open(g.home, &event_handler, config, &g.conn)) != 0)
        return (log_print_err("wiredtiger_open", ret, 1));
    return (0);
}

/*
 * wt_shutdown --
 *     Shut down the WiredTiger connection.
 */
static int
wt_shutdown(void)
{
    int ret;

    if (g.conn == NULL)
        return (0);

    printf("Closing connection\n");
    ret = g.conn->close(g.conn, NULL);
    g.conn = NULL;
    if (ret != 0)
        return (log_print_err("conn.close", ret, 1));
    return (0);
}

/*
 * cleanup --
 *     Clean up from previous runs.
 */
static void
cleanup(bool remove_dir)
{
    g.running = 0;
    g.ntables_created = 0;
    g.ts_oldest = 0;

    if (remove_dir)
        testutil_make_work_dir(g.home);
}

static int
handle_error(WT_EVENT_HANDLER *handler, WT_SESSION *session, int error, const char *errmsg)
{
    WT_UNUSED(handler);
    WT_UNUSED(session);
    WT_UNUSED(error);

    return (fprintf(stderr, "%s\n", errmsg) < 0 ? -1 : 0);
}

static int
handle_message(WT_EVENT_HANDLER *handler, WT_SESSION *session, const char *message)
{
    WT_UNUSED(handler);
    WT_UNUSED(session);

    if (g.logfp != NULL)
        return (fprintf(g.logfp, "%s\n", message) < 0 ? -1 : 0);

    return (printf("%s\n", message) < 0 ? -1 : 0);
}

/*
 * onint --
 *     Interrupt signal handler.
 */
static void
onint(int signo)
{
    WT_UNUSED(signo);

    cleanup(false);

    fprintf(stderr, "\n");
    exit(EXIT_FAILURE);
}

/*
 * log_print_err --
 *     Report an error and return the error.
 */
int
log_print_err(const char *m, int e, int fatal)
{
    if (fatal) {
        g.running = 0;
        g.status = e;
    }
    fprintf(stderr, "%s: %s: %s\n", progname, m, wiredtiger_strerror(e));
    if (g.logfp != NULL)
        fprintf(g.logfp, "%s: %s: %s\n", progname, m, wiredtiger_strerror(e));
    return (e);
}

/*
 * path_setup --
 *     Build the standard paths and shell commands we use.
 */
const char *
type_to_string(table_type type)
{
    if (type == COL)
        return ("COL");
    if (type == LSM)
        return ("LSM");
    if (type == ROW)
        return ("ROW");
    if (type == MIX)
        return ("MIX");
    return ("INVALID");
}

/*
 * usage --
 *     Display usage statement and exit failure.
 */
static int
usage(void)
{
    fprintf(stderr,
      "usage: %s [-C wiredtiger-config] [-c checkpoint] [-h home] [-k keys]\n\t[-l log] [-m] "
      "[-n ops] [-r runs] [-s 1|2|3|4] [-T table-config] [-t f|r|v]\n\t[-W workers]\n",
      progname);
    fprintf(stderr, "%s",
      "\t-C specify wiredtiger_open configuration arguments\n"
      "\t-c checkpoint name to used named checkpoints\n"
      "\t-h set a database home directory\n"
      "\t-k set number of keys to load\n"
      "\t-l specify a log file\n"
      "\t-m run with mixed mode delete operations\n"
      "\t-n set number of operations each thread does\n"
      "\t-p use prepare\n"
      "\t-r set number of runs (0 for continuous)\n"
      "\t-s specify which timing stress configuration to use ( 1 | 2 | 3 | 4 | 5 | 6 | 7 )\n"
      "\t\t1: sweep_stress\n"
      "\t\t2: failpoint_hs_delete_key_from_ts\n"
      "\t\t3: failpoint_hs_insert_1\n"
      "\t\t4: failpoint_hs_insert_2\n"
      "\t\t5: hs_checkpoint_timing_stress\n"
      "\t\t6: invisible_txnid_timing_stress\n"
      "\t\t7: checkpoint_slow_timing_stress\n"
      "\t-T specify a table configuration\n"
      "\t-t set a file type ( col | mix | row | lsm )\n"
      "\t-v verify only\n"
      "\t-W set number of worker threads\n"
      "\t-x use timestamps\n"
      "\t-X race timestamp updates with checkpoints\n");
    return (EXIT_FAILURE);
}<|MERGE_RESOLUTION|>--- conflicted
+++ resolved
@@ -65,12 +65,9 @@
     g.nworkers = 1;
     g.sweep_stress = g.use_timestamps = false;
     g.failpoint_hs_delete_key_from_ts = g.failpoint_hs_insert_1 = g.failpoint_hs_insert_2 = false;
-<<<<<<< HEAD
     g.hs_checkpoint_timing_stress = g.invisible_txnid_timing_stress = false;
     g.checkpoint_slow_timing_stress = false;
-=======
     g.mixed_mode_deletes = false;
->>>>>>> c4180980
     runs = 1;
     verify_only = false;
 
