/*-
 * Public Domain 2014-present MongoDB, Inc.
 * Public Domain 2008-2014 WiredTiger, Inc.
 *
 * This is free and unencumbered software released into the public domain.
 *
 * Anyone is free to copy, modify, publish, use, compile, sell, or
 * distribute this software, either in source code form or as a compiled
 * binary, for any purpose, commercial or non-commercial, and by any
 * means.
 *
 * In jurisdictions that recognize copyright laws, the author or authors
 * of this software dedicate any and all copyright interest in the
 * software to the public domain. We make this dedication for the benefit
 * of the public at large and to the detriment of our heirs and
 * successors. We intend this dedication to be an overt act of
 * relinquishment in perpetuity of all present and future rights to this
 * software under copyright law.
 *
 * THE SOFTWARE IS PROVIDED "AS IS", WITHOUT WARRANTY OF ANY KIND,
 * EXPRESS OR IMPLIED, INCLUDING BUT NOT LIMITED TO THE WARRANTIES OF
 * MERCHANTABILITY, FITNESS FOR A PARTICULAR PURPOSE AND NONINFRINGEMENT.
 * IN NO EVENT SHALL THE AUTHORS BE LIABLE FOR ANY CLAIM, DAMAGES OR
 * OTHER LIABILITY, WHETHER IN AN ACTION OF CONTRACT, TORT OR OTHERWISE,
 * ARISING FROM, OUT OF OR IN CONNECTION WITH THE SOFTWARE OR THE USE OR
 * OTHER DEALINGS IN THE SOFTWARE.
 */

#include "test_checkpoint.h"

GLOBAL g;

static int handle_error(WT_EVENT_HANDLER *, WT_SESSION *, int, const char *);
static int handle_message(WT_EVENT_HANDLER *, WT_SESSION *, const char *);
static void onint(int) WT_GCC_FUNC_DECL_ATTRIBUTE((noreturn));
static void cleanup(bool);
static int usage(void);
static int wt_connect(const char *);
static int wt_shutdown(void);

extern int __wt_optind;
extern char *__wt_optarg;

int
main(int argc, char *argv[])
{
    table_type ttype;
    int ch, cnt, i, ret, runs;
    char *working_dir;
    const char *config_open;
    bool verify_only;

    (void)testutil_set_progname(argv);

    config_open = NULL;
    ret = 0;
    working_dir = NULL;
    ttype = MIX;
    g.checkpoint_name = "WiredTigerCheckpoint";
    g.debug_mode = false;
    g.home = dmalloc(512);
    g.nkeys = 10000;
    g.nops = 100000;
    g.ntables = 3;
    g.nworkers = 1;
    g.sweep_stress = g.use_timestamps = false;
<<<<<<< HEAD
    g.hs_checkpoint_timing_stress = g.invisible_txnid_timing_stress = false;
    runs = 1;
    verify_only = false;

    while ((ch = __wt_getopt(progname, argc, argv, "abC:c:Dh:k:l:n:pr:sT:t:vW:xX")) != EOF)
=======
    g.failpoint_hs_delete_key_from_ts = g.failpoint_hs_insert_1 = g.failpoint_hs_insert_2 = false;
    runs = 1;
    verify_only = false;

    while ((ch = __wt_getopt(progname, argc, argv, "C:c:Dh:k:l:n:pr:s:T:t:vW:xX")) != EOF)
>>>>>>> 54076f37
        switch (ch) {
        case 'a':
            g.hs_checkpoint_timing_stress = true;
            break;
        case 'b':
            g.invisible_txnid_timing_stress = true;
            break;
        case 'c':
            g.checkpoint_name = __wt_optarg;
            break;
        case 'C': /* wiredtiger_open config */
            config_open = __wt_optarg;
            break;
        case 'D':
            g.debug_mode = true;
            break;
        case 'h': /* wiredtiger_open config */
            working_dir = __wt_optarg;
            break;
        case 'k': /* rows */
            g.nkeys = (u_int)atoi(__wt_optarg);
            break;
        case 'l': /* log */
            if ((g.logfp = fopen(__wt_optarg, "w")) == NULL) {
                fprintf(stderr, "%s: %s\n", __wt_optarg, strerror(errno));
                return (EXIT_FAILURE);
            }
            break;
        case 'n': /* operations */
            g.nops = (u_int)atoi(__wt_optarg);
            break;
        case 'p': /* prepare */
            g.prepare = true;
            break;
        case 'r': /* runs */
            runs = atoi(__wt_optarg);
            break;
        case 's':
            switch (__wt_optarg[0]) {
            case '1':
                g.sweep_stress = true;
                break;
            case '2':
                g.failpoint_hs_delete_key_from_ts = true;
                break;
            case '3':
                g.failpoint_hs_insert_1 = true;
                break;
            case '4':
                g.failpoint_hs_insert_2 = true;
                break;
            default:
                return (usage());
            }
            break;
        case 't':
            switch (__wt_optarg[0]) {
            case 'c':
                ttype = COL;
                break;
            case 'l':
                ttype = LSM;
                break;
            case 'm':
                ttype = MIX;
                break;
            case 'r':
                ttype = ROW;
                break;
            default:
                return (usage());
            }
            break;
        case 'T':
            g.ntables = atoi(__wt_optarg);
            break;
        case 'v':
            verify_only = true;
            break;
        case 'W':
            g.nworkers = atoi(__wt_optarg);
            break;
        case 'x':
            g.use_timestamps = true;
            break;
        case 'X':
            g.use_timestamps = g.race_timetamps = true;
            break;
        default:
            return (usage());
        }

    argc -= __wt_optind;
    if (argc != 0)
        return (usage());

    /* Clean up on signal. */
    (void)signal(SIGINT, onint);

    testutil_work_dir_from_path(g.home, 512, working_dir);

    /* Start time at 1 since 0 is not a valid timestamp. */
    g.ts_stable = 1;

    printf("%s: process %" PRIu64 "\n", progname, (uint64_t)getpid());
    for (cnt = 1; (runs == 0 || cnt <= runs) && g.status == 0; ++cnt) {
        cleanup(cnt == 1 && !verify_only); /* Clean up previous runs */

        printf("    %d: %d workers, %d tables\n", cnt, g.nworkers, g.ntables);

        /* Setup a fresh set of cookies in the global array. */
        if ((g.cookies = calloc((size_t)(g.ntables), sizeof(COOKIE))) == NULL) {
            (void)log_print_err("No memory", ENOMEM, 1);
            break;
        }

        for (i = 0; i < g.ntables; ++i) {
            g.cookies[i].id = i;
            if (ttype == MIX)
                g.cookies[i].type = (table_type)((i % MAX_TABLE_TYPE) + 1);
            else
                g.cookies[i].type = ttype;
            testutil_check(__wt_snprintf(
              g.cookies[i].uri, sizeof(g.cookies[i].uri), "%s%04d", URI_BASE, g.cookies[i].id));
        }

        g.running = 1;

        if ((ret = wt_connect(config_open)) != 0) {
            (void)log_print_err("Connection failed", ret, 1);
            break;
        }

        if (verify_only) {
            WT_SESSION *session;

            if ((ret = g.conn->open_session(g.conn, NULL, NULL, &session)) != 0) {
                (void)log_print_err("conn.open_session", ret, 1);
                break;
            }

            verify_consistency(session, NULL);
            goto run_complete;
        }

        start_checkpoints();
        if ((ret = start_workers()) != 0) {
            (void)log_print_err("Start workers failed", ret, 1);
            break;
        }

        g.running = 0;
        end_checkpoints();

run_complete:
        free(g.cookies);
        g.cookies = NULL;
        if ((ret = wt_shutdown()) != 0) {
            (void)log_print_err("Shutdown failed", ret, 1);
            break;
        }
    }
    if (g.logfp != NULL)
        (void)fclose(g.logfp);

    /* Ensure that cleanup is done on error. */
    (void)wt_shutdown();
    free(g.cookies);
    return (g.status);
}

#define DEBUG_MODE_CFG ",debug_mode=(eviction=true,table_logging=true),verbose=(recovery)"
/*
 * wt_connect --
 *     Configure the WiredTiger connection.
 */
static int
wt_connect(const char *config_open)
{
    static WT_EVENT_HANDLER event_handler = {
      handle_error, handle_message, NULL, NULL /* Close handler. */
    };
    int ret;
    char config[512];
<<<<<<< HEAD
    char timing_stress_cofing[512];
    bool timing_stress;

    timing_stress = false;

    if (g.sweep_stress || g.hs_checkpoint_timing_stress || g.invisible_txnid_timing_stress) {
        timing_stress = true;
        testutil_check(__wt_snprintf(timing_stress_cofing, sizeof(timing_stress_cofing),
          ",timing_stress_for_test=[%s%s%s]", g.sweep_stress ? ",aggressive_sweep" : "",
          g.hs_checkpoint_timing_stress ? ",history_store_checkpoint_delay" : "",
          g.invisible_txnid_timing_stress ? ",checkpoint_invisible_txnid_delay" : ""));
    }
=======
    const char *failpoint_config;

    failpoint_config = "";
>>>>>>> 54076f37

    /*
     * If we want to stress sweep, we have a lot of additional configuration settings to set.
     */
    if (g.sweep_stress)
        testutil_check(__wt_snprintf(config, sizeof(config),
          "create,cache_cursors=false,statistics=(fast),statistics_log=(json,wait=1),error_prefix="
          "\"%s\",file_manager=(close_handle_minimum=1,close_idle_time=1,close_scan_interval=1),"
<<<<<<< HEAD
          "log=(enabled),cache_size=1GB%s%s%s%s",
          progname, timing_stress_cofing, g.debug_mode ? DEBUG_MODE_CFG : "",
          config_open == NULL ? "" : ",", config_open == NULL ? "" : config_open));
    else
=======
          "log=(enabled),cache_size=1GB,timing_stress_for_test=(aggressive_sweep)%s%s%s",
          progname, g.debug_mode ? DEBUG_MODE_CFG : "", config_open == NULL ? "" : ",",
          config_open == NULL ? "" : config_open));
    else {
        if (g.failpoint_hs_delete_key_from_ts)
            failpoint_config =
              ",timing_stress_for_test=(failpoint_history_store_delete_key_from_ts)";
        if (g.failpoint_hs_insert_1)
            failpoint_config = ",timing_stress_for_test=(failpoint_history_store_insert_1)";
        if (g.failpoint_hs_insert_2)
            failpoint_config = ",timing_stress_for_test=(failpoint_history_store_insert_2)";

>>>>>>> 54076f37
        testutil_check(__wt_snprintf(config, sizeof(config),
          "create,cache_cursors=false,statistics=(fast),statistics_log=(json,wait=1),error_prefix="
          "\"%s\"%s%s%s%s",
          progname, g.debug_mode ? DEBUG_MODE_CFG : "", config_open == NULL ? "" : ",",
<<<<<<< HEAD
          config_open == NULL ? "" : config_open, timing_stress ? timing_stress_cofing : ""));

=======
          config_open == NULL ? "" : config_open, failpoint_config));
    }
>>>>>>> 54076f37
    if ((ret = wiredtiger_open(g.home, &event_handler, config, &g.conn)) != 0)
        return (log_print_err("wiredtiger_open", ret, 1));
    return (0);
}

/*
 * wt_shutdown --
 *     Shut down the WiredTiger connection.
 */
static int
wt_shutdown(void)
{
    int ret;

    if (g.conn == NULL)
        return (0);

    printf("Closing connection\n");
    ret = g.conn->close(g.conn, NULL);
    g.conn = NULL;
    if (ret != 0)
        return (log_print_err("conn.close", ret, 1));
    return (0);
}

/*
 * cleanup --
 *     Clean up from previous runs.
 */
static void
cleanup(bool remove_dir)
{
    g.running = 0;
    g.ntables_created = 0;
    g.ts_oldest = 0;

    if (remove_dir)
        testutil_make_work_dir(g.home);
}

static int
handle_error(WT_EVENT_HANDLER *handler, WT_SESSION *session, int error, const char *errmsg)
{
    WT_UNUSED(handler);
    WT_UNUSED(session);
    WT_UNUSED(error);

    return (fprintf(stderr, "%s\n", errmsg) < 0 ? -1 : 0);
}

static int
handle_message(WT_EVENT_HANDLER *handler, WT_SESSION *session, const char *message)
{
    WT_UNUSED(handler);
    WT_UNUSED(session);

    if (g.logfp != NULL)
        return (fprintf(g.logfp, "%s\n", message) < 0 ? -1 : 0);

    return (printf("%s\n", message) < 0 ? -1 : 0);
}

/*
 * onint --
 *     Interrupt signal handler.
 */
static void
onint(int signo)
{
    WT_UNUSED(signo);

    cleanup(false);

    fprintf(stderr, "\n");
    exit(EXIT_FAILURE);
}

/*
 * log_print_err --
 *     Report an error and return the error.
 */
int
log_print_err(const char *m, int e, int fatal)
{
    if (fatal) {
        g.running = 0;
        g.status = e;
    }
    fprintf(stderr, "%s: %s: %s\n", progname, m, wiredtiger_strerror(e));
    if (g.logfp != NULL)
        fprintf(g.logfp, "%s: %s: %s\n", progname, m, wiredtiger_strerror(e));
    return (e);
}

/*
 * path_setup --
 *     Build the standard paths and shell commands we use.
 */
const char *
type_to_string(table_type type)
{
    if (type == COL)
        return ("COL");
    if (type == LSM)
        return ("LSM");
    if (type == ROW)
        return ("ROW");
    if (type == MIX)
        return ("MIX");
    return ("INVALID");
}

/*
 * usage --
 *     Display usage statement and exit failure.
 */
static int
usage(void)
{
    fprintf(stderr,
      "usage: %s [-C wiredtiger-config] [-c checkpoint] [-h home] [-k keys]\n\t[-l log] [-n ops] "
      "[-r runs] [-s 1|2|3|4] [-T table-config] [-t f|r|v]\n\t[-W workers]\n",
      progname);
    fprintf(stderr, "%s",
      "\t-a enable history store checkpoint delay timing stress\n"
      "\t-b enable checkpoint allocating next transaction id delay timing stress\n"
      "\t-C specify wiredtiger_open configuration arguments\n"
      "\t-c checkpoint name to used named checkpoints\n"
      "\t-h set a database home directory\n"
      "\t-k set number of keys to load\n"
      "\t-l specify a log file\n"
      "\t-n set number of operations each thread does\n"
      "\t-p use prepare\n"
      "\t-r set number of runs (0 for continuous)\n"
      "\t-s specify which timing stress configuration to use\n"
      "\t-T specify a table configuration\n"
      "\t-t set a file type ( col | mix | row | lsm )\n"
      "\t-v verify only\n"
      "\t-W set number of worker threads\n"
      "\t-x use timestamps\n"
      "\t-X race timestamp updates with checkpoints\n");
    return (EXIT_FAILURE);
}<|MERGE_RESOLUTION|>--- conflicted
+++ resolved
@@ -64,19 +64,12 @@
     g.ntables = 3;
     g.nworkers = 1;
     g.sweep_stress = g.use_timestamps = false;
-<<<<<<< HEAD
+    g.failpoint_hs_delete_key_from_ts = g.failpoint_hs_insert_1 = g.failpoint_hs_insert_2 = false;
     g.hs_checkpoint_timing_stress = g.invisible_txnid_timing_stress = false;
     runs = 1;
     verify_only = false;
 
-    while ((ch = __wt_getopt(progname, argc, argv, "abC:c:Dh:k:l:n:pr:sT:t:vW:xX")) != EOF)
-=======
-    g.failpoint_hs_delete_key_from_ts = g.failpoint_hs_insert_1 = g.failpoint_hs_insert_2 = false;
-    runs = 1;
-    verify_only = false;
-
-    while ((ch = __wt_getopt(progname, argc, argv, "C:c:Dh:k:l:n:pr:s:T:t:vW:xX")) != EOF)
->>>>>>> 54076f37
+    while ((ch = __wt_getopt(progname, argc, argv, "abC:c:Dh:k:l:n:pr:s:T:t:vW:xX")) != EOF)
         switch (ch) {
         case 'a':
             g.hs_checkpoint_timing_stress = true;
@@ -261,10 +254,12 @@
     };
     int ret;
     char config[512];
-<<<<<<< HEAD
     char timing_stress_cofing[512];
     bool timing_stress;
 
+    const char *failpoint_config;
+
+    failpoint_config = "";
     timing_stress = false;
 
     if (g.sweep_stress || g.hs_checkpoint_timing_stress || g.invisible_txnid_timing_stress) {
@@ -274,11 +269,6 @@
           g.hs_checkpoint_timing_stress ? ",history_store_checkpoint_delay" : "",
           g.invisible_txnid_timing_stress ? ",checkpoint_invisible_txnid_delay" : ""));
     }
-=======
-    const char *failpoint_config;
-
-    failpoint_config = "";
->>>>>>> 54076f37
 
     /*
      * If we want to stress sweep, we have a lot of additional configuration settings to set.
@@ -287,15 +277,9 @@
         testutil_check(__wt_snprintf(config, sizeof(config),
           "create,cache_cursors=false,statistics=(fast),statistics_log=(json,wait=1),error_prefix="
           "\"%s\",file_manager=(close_handle_minimum=1,close_idle_time=1,close_scan_interval=1),"
-<<<<<<< HEAD
           "log=(enabled),cache_size=1GB%s%s%s%s",
           progname, timing_stress_cofing, g.debug_mode ? DEBUG_MODE_CFG : "",
           config_open == NULL ? "" : ",", config_open == NULL ? "" : config_open));
-    else
-=======
-          "log=(enabled),cache_size=1GB,timing_stress_for_test=(aggressive_sweep)%s%s%s",
-          progname, g.debug_mode ? DEBUG_MODE_CFG : "", config_open == NULL ? "" : ",",
-          config_open == NULL ? "" : config_open));
     else {
         if (g.failpoint_hs_delete_key_from_ts)
             failpoint_config =
@@ -305,18 +289,13 @@
         if (g.failpoint_hs_insert_2)
             failpoint_config = ",timing_stress_for_test=(failpoint_history_store_insert_2)";
 
->>>>>>> 54076f37
         testutil_check(__wt_snprintf(config, sizeof(config),
           "create,cache_cursors=false,statistics=(fast),statistics_log=(json,wait=1),error_prefix="
-          "\"%s\"%s%s%s%s",
+          "\"%s\"%s%s%s%s%s",
           progname, g.debug_mode ? DEBUG_MODE_CFG : "", config_open == NULL ? "" : ",",
-<<<<<<< HEAD
-          config_open == NULL ? "" : config_open, timing_stress ? timing_stress_cofing : ""));
-
-=======
-          config_open == NULL ? "" : config_open, failpoint_config));
+          config_open == NULL ? "" : config_open, timing_stress ? timing_stress_cofing : "",
+          failpoint_config));
     }
->>>>>>> 54076f37
     if ((ret = wiredtiger_open(g.home, &event_handler, config, &g.conn)) != 0)
         return (log_print_err("wiredtiger_open", ret, 1));
     return (0);
