/*-
 * Public Domain 2014-present MongoDB, Inc.
 * Public Domain 2008-2014 WiredTiger, Inc.
 *
 * This is free and unencumbered software released into the public domain.
 *
 * Anyone is free to copy, modify, publish, use, compile, sell, or
 * distribute this software, either in source code form or as a compiled
 * binary, for any purpose, commercial or non-commercial, and by any
 * means.
 *
 * In jurisdictions that recognize copyright laws, the author or authors
 * of this software dedicate any and all copyright interest in the
 * software to the public domain. We make this dedication for the benefit
 * of the public at large and to the detriment of our heirs and
 * successors. We intend this dedication to be an overt act of
 * relinquishment in perpetuity of all present and future rights to this
 * software under copyright law.
 *
 * THE SOFTWARE IS PROVIDED "AS IS", WITHOUT WARRANTY OF ANY KIND,
 * EXPRESS OR IMPLIED, INCLUDING BUT NOT LIMITED TO THE WARRANTIES OF
 * MERCHANTABILITY, FITNESS FOR A PARTICULAR PURPOSE AND NONINFRINGEMENT.
 * IN NO EVENT SHALL THE AUTHORS BE LIABLE FOR ANY CLAIM, DAMAGES OR
 * OTHER LIABILITY, WHETHER IN AN ACTION OF CONTRACT, TORT OR OTHERWISE,
 * ARISING FROM, OUT OF OR IN CONNECTION WITH THE SOFTWARE OR THE USE OR
 * OTHER DEALINGS IN THE SOFTWARE.
 */

#include "test_checkpoint.h"

#define MAX_MODIFY_ENTRIES 5

static char modify_repl[256];
static int real_worker(void);
static WT_THREAD_RET worker(void *);

/*
 * create_table --
 *     Create a WiredTiger table of the configured type for this cookie.
 */
static int
create_table(WT_SESSION *session, COOKIE *cookie)
{
    int ret;
    char config[256];

    /*
     * If we're using timestamps, turn off logging for the table.
     */
    if (g.use_timestamps)
        testutil_check(__wt_snprintf(config, sizeof(config),
          "key_format=%s,value_format=S,allocation_size=512,"
          "leaf_page_max=1KB,internal_page_max=1KB,"
          "memory_page_max=64KB,log=(enabled=false),%s",
          cookie->type == COL ? "r" : "q", cookie->type == LSM ? ",type=lsm" : ""));
    else
        testutil_check(__wt_snprintf(config, sizeof(config), "key_format=%s,value_format=S,%s",
          cookie->type == COL ? "r" : "q", cookie->type == LSM ? ",type=lsm" : ""));

    if ((ret = session->create(session, cookie->uri, config)) != 0)
        if (ret != EEXIST)
            return (log_print_err("session.create", ret, 1));
    ++g.ntables_created;
    return (0);
}

/*
 * modify_repl_init --
 *     Initialize the replacement information.
 */
static void
modify_repl_init(void)
{
    size_t i;

    for (i = 0; i < sizeof(modify_repl); ++i)
        modify_repl[i] = "0123456789"[i % 10];
}

/*
 * start_workers --
 *     Setup the configuration for the tables being populated, then start the worker thread(s) and
 *     wait for them to finish.
 */
int
start_workers(void)
{
    struct timeval start, stop;
    WT_SESSION *session;
    wt_thread_t *tids;
    double seconds;
    int i, ret;

    ret = 0;

    modify_repl_init();

    /* Create statistics and thread structures. */
    if ((tids = calloc((size_t)(g.nworkers), sizeof(*tids))) == NULL)
        return (log_print_err("calloc", errno, 1));

    if ((ret = g.conn->open_session(g.conn, NULL, NULL, &session)) != 0) {
        (void)log_print_err("conn.open_session", ret, 1);
        goto err;
    }

    /* Create tables */
    for (i = 0; i < g.ntables; ++i) {
        /* Should probably be atomic to avoid races. */
        if ((ret = create_table(session, &g.cookies[i])) != 0)
            goto err;
    }

    testutil_check(session->close(session, NULL));

    (void)gettimeofday(&start, NULL);

    /* Create threads. */
    for (i = 0; i < g.nworkers; ++i)
        testutil_check(__wt_thread_create(NULL, &tids[i], worker, &g.cookies[i]));

    /* Wait for the threads. */
    for (i = 0; i < g.nworkers; ++i)
        testutil_check(__wt_thread_join(NULL, &tids[i]));

    (void)gettimeofday(&stop, NULL);
    seconds = (stop.tv_sec - start.tv_sec) + (stop.tv_usec - start.tv_usec) * 1e-6;
    printf("Ran workers for: %f seconds\n", seconds);

err:
    free(tids);

    return (ret);
}

/*
<<<<<<< HEAD
 * modify_build --
 *     Generate a set of modify vectors.
 */
static void
modify_build(WT_MODIFY *entries, int *nentriesp, u_int seed)
{
    int i, nentries;

    /* Deterministically generate modifies based on the seed. */
    nentries = (int)seed % MAX_MODIFY_ENTRIES + 1;
    for (i = 0; i < nentries; ++i) {
        entries[i].data.data = modify_repl + seed % 10;
        entries[i].data.size = seed % 8 + 1;
        entries[i].offset = seed % 40;
        entries[i].size = seed % 10 + 1;
    }

    *nentriesp = (int)nentries;
=======
 * worker_mm_delete --
 *     Delete a key with a mixed mode timestamp.
 */
static inline int
worker_mm_delete(WT_CURSOR *cursor, uint64_t keyno)
{
    int ret;

    cursor->set_key(cursor, keyno);
    ret = cursor->search(cursor);
    if (ret == 0)
        ret = cursor->remove(cursor);
    else if (ret == WT_NOTFOUND)
        ret = 0;

    return (ret);
>>>>>>> c4180980
}

/*
 * worker_op --
 *     Write operation.
 */
static inline int
worker_op(WT_CURSOR *cursor, uint64_t keyno, u_int new_val)
{
    WT_MODIFY entries[MAX_MODIFY_ENTRIES];
    int cmp, ret;
    int nentries;
    char valuebuf[64];

    cursor->set_key(cursor, keyno);
    /* Roughly half inserts, then balanced inserts / range removes. */
    if (new_val > g.nops / 2 && new_val % 39 == 0) {
        if ((ret = cursor->search_near(cursor, &cmp)) != 0) {
            if (ret == WT_NOTFOUND)
                return (0);
            if (ret == WT_ROLLBACK)
                return (WT_ROLLBACK);
            return (log_print_err("cursor.search_near", ret, 1));
        }
        if (cmp < 0) {
            if ((ret = cursor->next(cursor)) != 0) {
                if (ret == WT_NOTFOUND)
                    return (0);
                if (ret == WT_ROLLBACK)
                    return (WT_ROLLBACK);
                return (log_print_err("cursor.next", ret, 1));
            }
        }
        for (int i = 10; i > 0; i--) {
            if ((ret = cursor->remove(cursor)) != 0) {
                if (ret == WT_ROLLBACK)
                    return (WT_ROLLBACK);
                return (log_print_err("cursor.remove", ret, 1));
            }
            if ((ret = cursor->next(cursor)) != 0) {
                if (ret == WT_NOTFOUND)
                    return (0);
                if (ret == WT_ROLLBACK)
                    return (WT_ROLLBACK);
                return (log_print_err("cursor.next", ret, 1));
            }
        }
        if (g.sweep_stress)
            testutil_check(cursor->reset(cursor));
    } else if (new_val % 39 < 10) {
        if ((ret = cursor->search(cursor)) != 0 && ret != WT_NOTFOUND) {
            if (ret == WT_ROLLBACK)
                return (WT_ROLLBACK);
            return (log_print_err("cursor.search", ret, 1));
        }
        if (g.sweep_stress)
            testutil_check(cursor->reset(cursor));
    } else {
        if (new_val % 39 < 30) {
            // Do modify
            if ((ret = cursor->search(cursor)) == 0) {
                modify_build(entries, &nentries, new_val);
                if ((ret = cursor->modify(cursor, entries, nentries)) != 0) {
                    if (ret == WT_ROLLBACK)
                        return (WT_ROLLBACK);
                    return (log_print_err("cursor.modify", ret, 1));
                }
            } else if (ret != WT_NOTFOUND) {
                if (ret == WT_ROLLBACK)
                    return (WT_ROLLBACK);
                return (log_print_err("cursor.search", ret, 1));
            }
        }

        // If key doesn't exist, turn modify into an insert.
        testutil_check(__wt_snprintf(valuebuf, sizeof(valuebuf), "%052u", new_val));
        cursor->set_value(cursor, valuebuf);
        if ((ret = cursor->insert(cursor)) != 0) {
            if (ret == WT_ROLLBACK)
                return (WT_ROLLBACK);
            return (log_print_err("cursor.insert", ret, 1));
        }
    }

    return (0);
}

/*
 * worker --
 *     Worker thread start function.
 */
static WT_THREAD_RET
worker(void *arg)
{
    char tid[128];

    WT_UNUSED(arg);

    testutil_check(__wt_thread_str(tid, sizeof(tid)));
    printf("worker thread starting: tid: %s\n", tid);

    (void)real_worker();
    return (WT_THREAD_RET_VALUE);
}

/*
 * real_worker --
 *     A single worker thread that transactionally updates all tables with consistent values.
 */
static int
real_worker(void)
{
    WT_CURSOR **cursors;
    WT_RAND_STATE rnd;
    WT_SESSION *session;
    u_int i, keyno, next_rnd;
    int j, ret, t_ret;
    char buf[128];
    const char *begin_cfg;
    bool reopen_cursors, start_txn, new_txn;

    ret = t_ret = 0;
    reopen_cursors = false;
    start_txn = true;
    new_txn = false;

    if ((cursors = calloc((size_t)(g.ntables), sizeof(WT_CURSOR *))) == NULL)
        return (log_print_err("malloc", ENOMEM, 1));

    if ((ret = g.conn->open_session(g.conn, NULL, "isolation=snapshot", &session)) != 0) {
        (void)log_print_err("conn.open_session", ret, 1);
        goto err;
    }

    if (g.use_timestamps)
        begin_cfg = "read_timestamp=1,roundup_timestamps=(read=true)";
    else
        begin_cfg = NULL;

    __wt_random_init_seed((WT_SESSION_IMPL *)session, &rnd);

    for (j = 0; j < g.ntables; j++)
        if ((ret = session->open_cursor(session, g.cookies[j].uri, NULL, NULL, &cursors[j])) != 0) {
            (void)log_print_err("session.open_cursor", ret, 1);
            goto err;
        }

    for (i = 0; i < g.nops && g.running; ++i, __wt_yield()) {
        if (start_txn) {
            if ((ret = session->begin_transaction(session, begin_cfg)) != 0) {
                (void)log_print_err("real_worker:begin_transaction", ret, 1);
                goto err;
            }
            new_txn = true;
            start_txn = false;
        }
        keyno = __wt_random(&rnd) % g.nkeys + 1;
        /* If we have specified to run with mix mode deletes we need to do it in it's own txn. */
        if (g.use_timestamps && g.mixed_mode_deletes && new_txn && __wt_random(&rnd) % 72 == 0) {
            new_txn = false;
            for (j = 0; ret == 0 && j < g.ntables; j++) {
                ret = worker_mm_delete(cursors[j], keyno);
                if (ret != 0)
                    goto err;
            }
            if ((ret = session->commit_transaction(session, NULL)) != 0) {
                (void)log_print_err("real_worker:commit_mm_transaction", ret, 1);
                goto err;
            }
            start_txn = true;
            continue;
        } else
            new_txn = false;

        for (j = 0; ret == 0 && j < g.ntables; j++)
            ret = worker_op(cursors[j], keyno, i);
        if (ret != 0 && ret != WT_ROLLBACK) {
            (void)log_print_err("worker op failed", ret, 1);
            goto err;
        } else if (ret == 0) {
            next_rnd = __wt_random(&rnd);
            if (next_rnd % 7 == 0) {
                if (g.use_timestamps) {
                    if (__wt_try_readlock((WT_SESSION_IMPL *)session, &g.clock_lock) == 0) {
                        next_rnd = __wt_random(&rnd);
                        if (g.prepare && next_rnd % 2 == 0) {
                            testutil_check(__wt_snprintf(
                              buf, sizeof(buf), "prepare_timestamp=%x", g.ts_stable + 1));
                            if ((ret = session->prepare_transaction(session, buf)) != 0) {
                                (void)log_print_err("real_worker:prepare_transaction", ret, 1);
                                goto err;
                            }
                            testutil_check(__wt_snprintf(buf, sizeof(buf),
                              "durable_timestamp=%x,commit_timestamp=%x", g.ts_stable + 3,
                              g.ts_stable + 1));
                        } else
                            testutil_check(__wt_snprintf(
                              buf, sizeof(buf), "commit_timestamp=%x", g.ts_stable + 1));

                        // Commit majority of times
                        if (next_rnd % 49 != 0) {
                            if ((ret = session->commit_transaction(session, buf)) != 0) {
                                __wt_readunlock((WT_SESSION_IMPL *)session, &g.clock_lock);
                                (void)log_print_err("real_worker:commit_transaction", ret, 1);
                                goto err;
                            }
                        } else {
                            if ((ret = session->rollback_transaction(session, NULL)) != 0) {
                                __wt_readunlock((WT_SESSION_IMPL *)session, &g.clock_lock);
                                (void)log_print_err("real_worker:rollback_transaction", ret, 1);
                                goto err;
                            }
                        }
                        __wt_readunlock((WT_SESSION_IMPL *)session, &g.clock_lock);
                        start_txn = true;
                        /* Occasionally reopen cursors after transaction finish. */
                        if (next_rnd % 13 == 0) {
                            reopen_cursors = true;
                        }
                    }
                } else {
                    // Commit majority of times
                    if (next_rnd % 49 != 0) {
                        if ((ret = session->commit_transaction(session, NULL)) != 0) {
                            __wt_readunlock((WT_SESSION_IMPL *)session, &g.clock_lock);
                            (void)log_print_err("real_worker:commit_transaction", ret, 1);
                            goto err;
                        }
                    } else {
                        if ((ret = session->rollback_transaction(session, NULL)) != 0) {
                            __wt_readunlock((WT_SESSION_IMPL *)session, &g.clock_lock);
                            (void)log_print_err("real_worker:rollback_transaction", ret, 1);
                            goto err;
                        }
                    }
                    start_txn = true;
                }
            } else if (next_rnd % 15 == 0)
                /* Occasionally reopen cursors during a running transaction. */
                reopen_cursors = true;
        } else {
            if ((ret = session->rollback_transaction(session, NULL)) != 0) {
                (void)log_print_err("real_worker:rollback_transaction", ret, 1);
                goto err;
            }
            start_txn = true;
        }
        if (reopen_cursors) {
            for (j = 0; j < g.ntables; j++) {
                testutil_check(cursors[j]->close(cursors[j]));
                if ((ret = session->open_cursor(
                       session, g.cookies[j].uri, NULL, NULL, &cursors[j])) != 0) {
                    (void)log_print_err("session.open_cursor", ret, 1);
                    goto err;
                }
            }
            reopen_cursors = false;
        }
    }

err:
    if (session != NULL && (t_ret = session->close(session, NULL)) != 0 && ret == 0) {
        ret = t_ret;
        (void)log_print_err("session.close", ret, 1);
    }
    free(cursors);

    return (ret);
}<|MERGE_RESOLUTION|>--- conflicted
+++ resolved
@@ -134,7 +134,6 @@
 }
 
 /*
-<<<<<<< HEAD
  * modify_build --
  *     Generate a set of modify vectors.
  */
@@ -153,7 +152,9 @@
     }
 
     *nentriesp = (int)nentries;
-=======
+}
+
+/*
  * worker_mm_delete --
  *     Delete a key with a mixed mode timestamp.
  */
@@ -170,7 +171,6 @@
         ret = 0;
 
     return (ret);
->>>>>>> c4180980
 }
 
 /*
