--- conflicted
+++ resolved
@@ -21,11 +21,7 @@
 recovery=$home.recovery
 
 #./t -t r -W 3 -D -X -n 100000 -k 100000 -C cache_size=100MB -h $home > $home.out 2>&1 &
-<<<<<<< HEAD
 ./t ${config} -h ${home} > $home.out 2>&1 &
-=======
-./t -t r -s 2 -m -W 3 -D -p -x -n 100000 -k 100000 -C cache_size=100MB -h $home > $home.out 2>&1 &
->>>>>>> 1f7ecde9
 pid=$!
 
 trap "kill -9 $pid" 0 1 2 3 13 15
