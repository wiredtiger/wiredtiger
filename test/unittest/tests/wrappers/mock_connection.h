/*-
 * Copyright (c) 2014-present MongoDB, Inc.
 * Copyright (c) 2008-2014 WiredTiger, Inc.
 *      All rights reserved.
 *
 * See the file LICENSE for redistribution information.
 */

#pragma once

#include <memory>

#include "wt_internal.h"

/*
 * Prefer a mock class over a "real" one when the operations you want to perform don't need a fully
 * fleshed-out connection (or session). There are large speed advantages here, since the real thing
 * will write a bunch of files to disk during the test, which also need to be removed.
 */
class mock_connection {
public:
    ~mock_connection();
    WT_CONNECTION_IMPL *
    get_wt_connection_impl()
    {
        return _connection_impl;
    };
    WT_CONNECTION *
    get_wt_connection()
    {
        return reinterpret_cast<WT_CONNECTION *>(_connection_impl);
    };

<<<<<<< HEAD
    static std::shared_ptr<MockConnection> buildTestMockConnection();
    int setupChunkCache(WT_SESSION_IMPL *, uint64_t, size_t, WT_CHUNKCACHE *&);
    int setupBlockManager(WT_SESSION_IMPL *);
=======
    static std::shared_ptr<mock_connection> build_test_mock_connection();
    int setup_chunk_cache(WT_SESSION_IMPL *, uint64_t, size_t, WT_CHUNKCACHE *&);
    // Initialize the data structures, in-memory file system and variables used for file handles and
    // blocks. The block manager requires both to perform file type operations.
    int setup_block_manager(WT_SESSION_IMPL *);
>>>>>>> 885f0c6d

private:
    explicit mock_connection(WT_CONNECTION_IMPL *connection_impl);

    // This class is implemented such that it owns, and is responsible for freeing,
    // this pointer
    WT_CONNECTION_IMPL *_connection_impl;
};<|MERGE_RESOLUTION|>--- conflicted
+++ resolved
@@ -31,17 +31,11 @@
         return reinterpret_cast<WT_CONNECTION *>(_connection_impl);
     };
 
-<<<<<<< HEAD
-    static std::shared_ptr<MockConnection> buildTestMockConnection();
-    int setupChunkCache(WT_SESSION_IMPL *, uint64_t, size_t, WT_CHUNKCACHE *&);
-    int setupBlockManager(WT_SESSION_IMPL *);
-=======
     static std::shared_ptr<mock_connection> build_test_mock_connection();
     int setup_chunk_cache(WT_SESSION_IMPL *, uint64_t, size_t, WT_CHUNKCACHE *&);
     // Initialize the data structures, in-memory file system and variables used for file handles and
     // blocks. The block manager requires both to perform file type operations.
     int setup_block_manager(WT_SESSION_IMPL *);
->>>>>>> 885f0c6d
 
 private:
     explicit mock_connection(WT_CONNECTION_IMPL *connection_impl);
