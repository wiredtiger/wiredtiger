/*-
 * Copyright (c) 2014-present MongoDB, Inc.
 * Copyright (c) 2008-2014 WiredTiger, Inc.
 *      All rights reserved.
 *
 * See the file LICENSE for redistribution information.
 */
#include <filesystem>

#include "mock_connection.h"
#include "../utils.h"

const int DEFAULT_HASH_SIZE = 512;

mock_connection::mock_connection(WT_CONNECTION_IMPL *connection_impl)
    : _connection_impl(connection_impl)
{
}

mock_connection::~mock_connection()
{
    if (_connection_impl->blockhash != nullptr)
        __wt_free(nullptr, _connection_impl->blockhash);
    if (_connection_impl->fhhash != nullptr)
        __wt_free(nullptr, _connection_impl->fhhash);
    if (_connection_impl->block_lock.initialized == 1)
        __wt_spin_destroy(nullptr, &_connection_impl->block_lock);
    __wt_free(nullptr, _connection_impl->chunkcache.free_bitmap);
    __wt_free(nullptr, _connection_impl);
}

std::shared_ptr<mock_connection>
mock_connection::build_test_mock_connection()
{
    WT_CONNECTION_IMPL *connection_impl = nullptr;
    utils::throw_if_non_zero(__wt_calloc(nullptr, 1, sizeof(WT_CONNECTION_IMPL), &connection_impl));
    // Construct a Session object that will now own session.
    return std::shared_ptr<mock_connection>(new mock_connection(connection_impl));
}

int
mock_connection::setup_chunk_cache(
  WT_SESSION_IMPL *session, uint64_t capacity, size_t chunk_size, WT_CHUNKCACHE *&chunkcache)
{
    chunkcache = &_connection_impl->chunkcache;
    memset(chunkcache, 0, sizeof(WT_CHUNKCACHE));
    chunkcache->capacity = capacity;
    chunkcache->chunk_size = chunk_size;
    WT_RET(
      __wt_calloc(session, WT_CHUNKCACHE_BITMAP_SIZE(chunkcache->capacity, chunkcache->chunk_size),
        sizeof(uint8_t), &chunkcache->free_bitmap));

    return 0;
}

int
mock_connection::setup_block_manager(WT_SESSION_IMPL *session)
{
    // Check that there should be no connection flags set.
    WT_ASSERT(session, _connection_impl->flags == 0);

    // Initialize the checksum function.
    __wt_process.checksum = wiredtiger_crc32c_func();

    // Initialize block and file hashmap.
    _connection_impl->hash_size = DEFAULT_HASH_SIZE;
    WT_RET(__wt_calloc_def(session, _connection_impl->hash_size, &_connection_impl->blockhash));
    WT_RET(__wt_calloc_def(session, _connection_impl->hash_size, &_connection_impl->fhhash));
    for (int i = 0; i < _connection_impl->hash_size; ++i) {
        TAILQ_INIT(&_connection_impl->blockhash[i]);
        TAILQ_INIT(&_connection_impl->fhhash[i]);
    }

    // Initialize block and file handle queue.
    TAILQ_INIT(&_connection_impl->blockqh);
    TAILQ_INIT(&_connection_impl->fhqh);

    // Initialize the block manager and file list lock.
    WT_RET(__wt_spin_init(session, &_connection_impl->fh_lock, "file list"));
    WT_RET(__wt_spin_init(session, &_connection_impl->block_lock, "block manager"));

<<<<<<< HEAD
=======
    // Initialize a file system layer used for testing purposes.
>>>>>>> 9ce96b09
    _connection_impl->home = "";
#if defined(_MSC_VER)
    WT_RET(__wt_os_win(session));
#else
    WT_RET(__wt_os_posix(session));
#endif
    return 0;
}<|MERGE_RESOLUTION|>--- conflicted
+++ resolved
@@ -79,10 +79,7 @@
     WT_RET(__wt_spin_init(session, &_connection_impl->fh_lock, "file list"));
     WT_RET(__wt_spin_init(session, &_connection_impl->block_lock, "block manager"));
 
-<<<<<<< HEAD
-=======
     // Initialize a file system layer used for testing purposes.
->>>>>>> 9ce96b09
     _connection_impl->home = "";
 #if defined(_MSC_VER)
     WT_RET(__wt_os_win(session));
