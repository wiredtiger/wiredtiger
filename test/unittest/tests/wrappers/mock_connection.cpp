--- conflicted
+++ resolved
@@ -9,32 +9,25 @@
 #include "mock_connection.h"
 #include "../utils.h"
 
-<<<<<<< HEAD
+const int DEFAULT_HASH_SIZE = 512;
+
 mock_connection::mock_connection(WT_CONNECTION_IMPL *connection_impl)
     : _connection_impl(connection_impl)
-=======
-const int DEFAULT_HASH_SIZE = 512;
-
-MockConnection::MockConnection(WT_CONNECTION_IMPL *connectionImpl) : _connectionImpl(connectionImpl)
->>>>>>> 3f506d1a
 {
 }
 
 mock_connection::~mock_connection()
 {
-<<<<<<< HEAD
+    if (_connection_impl->blockhash != nullptr)
+        __wt_free(nullptr, _connection_impl->blockhash);
+    if (_connection_impl->fhhash != nullptr)
+        __wt_free(nullptr, _connection_impl->fhhash);
+    if (_connection_impl->block_lock.initialized == 1)
+        __wt_spin_destroy(nullptr, &_connection_impl->block_lock);
     __wt_free(nullptr, _connection_impl->chunkcache.free_bitmap);
     __wt_free(nullptr, _connection_impl);
-=======
-    if (_connectionImpl->blockhash != nullptr)
-        __wt_free(nullptr, _connectionImpl->blockhash);
-    if (_connectionImpl->fhhash != nullptr)
-        __wt_free(nullptr, _connectionImpl->fhhash);
-    if (_connectionImpl->block_lock.initialized == 1)
-        __wt_spin_destroy(nullptr, &_connectionImpl->block_lock);
-    __wt_free(nullptr, _connectionImpl->chunkcache.free_bitmap);
-    __wt_free(nullptr, _connectionImpl);
->>>>>>> 3f506d1a
+    __wt_free(nullptr, _connection_impl->chunkcache.free_bitmap);
+    __wt_free(nullptr, _connection_impl);
 }
 
 std::shared_ptr<mock_connection>
@@ -65,28 +58,28 @@
 MockConnection::setupBlockManager(WT_SESSION_IMPL *session)
 {
     // Check that there should be no connection flags set.
-    WT_ASSERT(session, _connectionImpl->flags == 0);
+    WT_ASSERT(session, _connection_impl->flags == 0);
 
     // Initialize block and file hashmap.
-    _connectionImpl->hash_size = DEFAULT_HASH_SIZE;
-    WT_RET(__wt_calloc_def(session, _connectionImpl->hash_size, &_connectionImpl->blockhash));
-    WT_RET(__wt_calloc_def(session, _connectionImpl->hash_size, &_connectionImpl->fhhash));
-    for (int i = 0; i < _connectionImpl->hash_size; ++i) {
-        TAILQ_INIT(&_connectionImpl->blockhash[i]);
-        TAILQ_INIT(&_connectionImpl->fhhash[i]);
+    _connection_impl->hash_size = DEFAULT_HASH_SIZE;
+    WT_RET(__wt_calloc_def(session, _connection_impl->hash_size, &_connection_impl->blockhash));
+    WT_RET(__wt_calloc_def(session, _connection_impl->hash_size, &_connection_impl->fhhash));
+    for (int i = 0; i < _connection_impl->hash_size; ++i) {
+        TAILQ_INIT(&_connection_impl->blockhash[i]);
+        TAILQ_INIT(&_connection_impl->fhhash[i]);
     }
 
     // Initialize block and file handle queue.
-    TAILQ_INIT(&_connectionImpl->blockqh);
-    TAILQ_INIT(&_connectionImpl->fhqh);
+    TAILQ_INIT(&_connection_impl->blockqh);
+    TAILQ_INIT(&_connection_impl->fhqh);
 
     // Initialize the block manager and file list lock.
-    WT_RET(__wt_spin_init(session, &_connectionImpl->fh_lock, "file list"));
-    WT_RET(__wt_spin_init(session, &_connectionImpl->block_lock, "block manager"));
+    WT_RET(__wt_spin_init(session, &_connection_impl->fh_lock, "file list"));
+    WT_RET(__wt_spin_init(session, &_connection_impl->block_lock, "block manager"));
 
     // Initialize an in-memory file system layer used for testing purposes.
-    F_SET(_connectionImpl, WT_CONN_IN_MEMORY);
-    _connectionImpl->home = "";
+    F_SET(_connection_impl, WT_CONN_IN_MEMORY);
+    _connection_impl->home = "";
     WT_RET(__wt_os_inmemory(session));
     return 0;
 }