--- conflicted
+++ resolved
@@ -15,17 +15,12 @@
 MockSession::MockSession(WT_SESSION_IMPL *session, std::shared_ptr<MockConnection> mockConnection)
     : _sessionImpl(session), _mockConnection(std::move(mockConnection))
 {
-<<<<<<< HEAD
-    __wt_os_stdio(_sessionImpl);
-    __wt_event_handler_set(_sessionImpl, nullptr);
-=======
     // We could initialize this in the list but order is important and this seems easier.
     _handler_wrap.handler = {
       handleWiredTigerError, handleWiredTigerMessage, nullptr, nullptr, nullptr};
     _handler_wrap.mock_session = this;
 
     _sessionImpl->event_handler = &_handler_wrap.handler;
->>>>>>> c4623e4b
 }
 
 MockSession::~MockSession()
@@ -57,8 +52,6 @@
       __wt_calloc(nullptr, 1, sizeof(WT_BLOCK_MGR_SESSION), &_sessionImpl->block_manager));
 
     return static_cast<WT_BLOCK_MGR_SESSION *>(_sessionImpl->block_manager);
-<<<<<<< HEAD
-=======
 }
 
 int
@@ -73,5 +66,4 @@
 {
     reinterpret_cast<event_handler_wrap *>(handler)->mock_session->add_callback_message(message);
     return (0);
->>>>>>> c4623e4b
 }