--- conflicted
+++ resolved
@@ -26,15 +26,6 @@
 
 mock_session::~mock_session()
 {
-<<<<<<< HEAD
-    WT_CONNECTION_IMPL *connection_impl = _mockConnection->getWtConnectionImpl();
-    if (_sessionImpl->block_manager != nullptr)
-        __wt_free(nullptr, _sessionImpl->block_manager);
-    if (connection_impl->file_system != nullptr)
-        utils::throwIfNonZero(connection_impl->file_system->terminate(
-          connection_impl->file_system, reinterpret_cast<WT_SESSION *>(_sessionImpl)));
-    __wt_free(nullptr, _sessionImpl);
-=======
     WT_CONNECTION_IMPL *connection_impl = _mock_connection->get_wt_connection_impl();
     if (_session_impl->block_manager != nullptr)
         __wt_free(nullptr, _session_impl->block_manager);
@@ -43,7 +34,6 @@
         utils::throw_if_non_zero(connection_impl->file_system->terminate(
           connection_impl->file_system, reinterpret_cast<WT_SESSION *>(_session_impl)));
     __wt_free(nullptr, _session_impl);
->>>>>>> 885f0c6d
 }
 
 std::shared_ptr<mock_session>
