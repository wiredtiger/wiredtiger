--- conflicted
+++ resolved
@@ -15,17 +15,12 @@
 MockSession::MockSession(WT_SESSION_IMPL *session, std::shared_ptr<MockConnection> mockConnection)
     : _sessionImpl(session), _mockConnection(std::move(mockConnection))
 {
-<<<<<<< HEAD
-    __wt_os_stdio(_sessionImpl);
-    __wt_event_handler_set(_sessionImpl, nullptr);
-=======
     // We could initialize this in the list but order is important and this seems easier.
     _handler_wrap.handler = {
       handleWiredTigerError, handleWiredTigerMessage, nullptr, nullptr, nullptr};
     _handler_wrap.mock_session = this;
 
     _sessionImpl->event_handler = &_handler_wrap.handler;
->>>>>>> 896d8765
 }
 
 MockSession::~MockSession()
@@ -48,7 +43,6 @@
     return std::shared_ptr<MockSession>(new MockSession(sessionImpl, mockConnection));
 }
 
-<<<<<<< HEAD
 WT_BLOCK_MGR_SESSION *
 MockSession::setupBlockManagerSession()
 {
@@ -58,7 +52,8 @@
       __wt_calloc(nullptr, 1, sizeof(WT_BLOCK_MGR_SESSION), &_sessionImpl->block_manager));
 
     return static_cast<WT_BLOCK_MGR_SESSION *>(_sessionImpl->block_manager);
-=======
+}
+
 int
 handleWiredTigerError(WT_EVENT_HANDLER *handler, WT_SESSION *session, int, const char *message)
 {
@@ -71,5 +66,4 @@
 {
     reinterpret_cast<event_handler_wrap *>(handler)->mock_session->add_callback_message(message);
     return (0);
->>>>>>> 896d8765
 }