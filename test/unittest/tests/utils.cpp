--- conflicted
+++ resolved
@@ -78,8 +78,4 @@
 {
     INFO(">> " << file << " line " << line << ": " << func);
 }
-<<<<<<< HEAD
-} // namespace utils
-=======
-} // namespace utils.
->>>>>>> 6bb1acd8
+} // namespace utils.