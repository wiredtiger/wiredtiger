/*-
 * Copyright (c) 2014-present MongoDB, Inc.
 * Copyright (c) 2008-2014 WiredTiger, Inc.
 *	All rights reserved.
 *
 * See the file LICENSE for redistribution information.
 */

/*
 * [extent_list2]: block_ext.c
 * Test extent list functions part 3. (More to come.)
 *
 * Test extent list search functions: __block_off_srch_pair, and __block_off_match.
 */

#include <algorithm>
#include <catch2/catch.hpp>
#include <memory>
#include <sstream>
#include <string>

#include "wt_internal.h"
#include "../wrappers/mock_session.h"
#include "test_util.h"
#include "../utils.h"
#include "../utils_extlist.h"

using namespace utils;

/*!
 * A test (off) and expected values (before and after) for __block_srch_pair.
 */
struct search_before_after {
    wt_off_t off;
    off_size *before;
    off_size *after;

    search_before_after(wt_off_t off, off_size *before, off_size *after)
        : off(off), before(before), after(after)
    {
    }
};

TEST_CASE("Extent Lists: block_off_srch_pair", "[extent_list2]")
{
    /* Build Mock session, this will automatically create a mock connection. */
    std::shared_ptr<MockSession> mock_session = MockSession::buildTestMockSession();
    WT_SESSION_IMPL *session = mock_session->getWtSessionImpl();

    std::vector<WT_EXT **> stack(WT_SKIP_MAXDEPTH, nullptr);

    SECTION("search an empty list")
    {
        BREAK;
        /* Offsets to search for. */
        std::vector<wt_off_t> test_list{0, 4096, 3 * 4096}; // 3, 4096, 12,288.

        /* Setup. */
        WT_EXTLIST extlist = {};

        /* Test. */
        WT_EXT dummy;
        for (const wt_off_t &test : test_list) {
            INFO("Search: off " << test);
            /* Set to an invalid value to determine whether __block_off_srch_pair changed them. */
            WT_EXT *before = &dummy;
            WT_EXT *after = &dummy;
            /* Call. */
            __ut_block_off_srch_pair(&extlist, test, &before, &after);
            /* Verify: All should be not found. */
            REQUIRE(before == nullptr);
            REQUIRE(after == nullptr);
        }
    }

    SECTION("search a non-empty list")
    {
        BREAK;
        /* Extents to insert to create an extent list to search. */
        std::vector<off_size> insert_list{
          off_size(3 * 4096, 4096), // Second [12,288, 16,383].
          off_size(4096, 4096),     // First [4,096, 8,191].
          off_size(5 * 4096, 4096), // Third [20,480, 24,575].
        };

        /* Tests and expected values for __block_srch_pair. */
        std::vector<search_before_after> expected_before_after{
          search_before_after(0, nullptr, &insert_list[1]),    // Before first 0.
          search_before_after(4096, nullptr, &insert_list[1]), // At first 4,096.
          search_before_after(
            2 * 4096, &insert_list[1], &insert_list[0]), // Between first and second 8,192.
          search_before_after(3 * 4096, &insert_list[1], &insert_list[0]), // At second 12,288.
          search_before_after(
            4 * 4096, &insert_list[0], &insert_list[2]), // Between second and third 16,384.
          search_before_after(5 * 4096, &insert_list[0], &insert_list[2]), // At third 20,480.
          search_before_after(6 * 4096, &insert_list[2], nullptr),         // After third 24,576.
        };

        /* Setup. */
        WT_EXTLIST extlist = {};

        /* Insert extents. */
        for (const off_size &to_insert : insert_list) {
<<<<<<< HEAD
            INFO("Insert: {off " << std::showbase << to_insert.off << ", size " << to_insert.size
                                 << ", end " << to_insert.end() << "}");
=======

            INFO("Insert: " << &to_insert);
>>>>>>> babb6dd1
            REQUIRE(__ut_block_off_insert(session, &extlist, to_insert.off, to_insert.size) == 0);
        }

        extlist_print_off(extlist);

        /* Test. */
        WT_EXT dummy;
        uint32_t idx = 0;
        for (const search_before_after &expected : expected_before_after) {
            WT_EXT *before = &dummy;
            WT_EXT *after = &dummy;
            /* Call. */
            __ut_block_off_srch_pair(&extlist, expected.off, &before, &after);

            std::ostringstream line_stream;
            line_stream << "Verify: " << idx << ". off " << expected.off
                        << "; Expected: before: " << expected.before
                        << ", after: " << expected.after << "; Actual: before: " << before
                        << ", after: " << after;

            INFO(line_stream.str());

            /* Verify. */
            if (expected.before != nullptr) {
                REQUIRE(before != nullptr);
                REQUIRE(before->off == expected.before->off);
                REQUIRE(before->size == expected.before->size);
            } else
                REQUIRE(before == nullptr);

            if (expected.after != nullptr) {
                REQUIRE(after != nullptr);
                REQUIRE(after->off == expected.after->off);
                REQUIRE(after->size == expected.after->size);
            } else
                REQUIRE(after == nullptr);
            ++idx;
        }

        /* Cleanup. */
        extlist_free(session, extlist);
    }
}

#ifdef HAVE_DIAGNOSTIC
/*!
 * A test (test_off_size) and the expected value (match) for __block_off_match.
 */
struct search_match {
    off_size test_off_size;
    bool match;

    search_match(const off_size &test_off_size, bool match)
        : test_off_size(test_off_size), match(match)
    {
    }
    search_match(wt_off_t off, wt_off_t size, bool match) : test_off_size(off, size), match(match)
    {
    }

    /*!
     * end --
     *     Return the end of the closed interval represented by test_off_size.
     */
    wt_off_t
    end(void) const
    {
        return (test_off_size.off + test_off_size.size - 1);
    }
};

TEST_CASE("Extent Lists: block_off_match", "[extent_list2]")
{
    /* Build Mock session, this will automatically create a mock connection. */
    std::shared_ptr<MockSession> mock_session = MockSession::buildTestMockSession();
    WT_SESSION_IMPL *session = mock_session->getWtSessionImpl();

    /* Extents to insert to create an extent list to search. */
    std::vector<off_size> insert_list{
      off_size(3 * 4096, 4096), // Second [12,288, 16,383].
      off_size(4096, 4096),     // First [4,096, 8,191].
      off_size(5 * 4096, 4096), // Third [20,480, 24,575].
    };

    /* Tests and expected values for __block_off_match. */
    std::vector<search_match> expected_match
    {
        search_match(0, 0, false),      // Empty: Before first 0.
          search_match(4095, 0, false), // Empty: Just before first 4,095.
          search_match(4096, 0, false), // Empty: At the start of first 4,096.
#if 0 // Failed: Verify: 3. Expected: off=8191, size=0, end=8190, match=false; Actual: match = true.
      // When FIXME-WT-13440 is fixed, enable this test. It is a reproducer.
          search_match(4096 + 4095, 0, false), // Empty: At end first 8,191.
#endif
          search_match(2 * 4096, 0, false),      // Empty: Just after first 8,192.
          search_match(2 * 4096 + 64, 0, false), // Empty: Between first and second 8,256.
          search_match(3 * 4096, 0, false),      // Empty: At the start of second 12,288.
          search_match(4 * 4096 + 64, 0, false), // Empty: Between second and third 16,448.
          search_match(5 * 4096, 0, false),      // Empty: At the start of third 20,480.
          search_match(6 * 4096, 0, false),      // Empty: Just after third 24,576.
          search_match(4096 - 128, 64, false),   // Before first [3,968, 4,031].
          search_match(4095, 1, false),          // Just before first, i.e. touching [4,095, 4,095].
          search_match(2 * 4096, 1, false),      // Just after first [8,192, 8,192].
          search_match(4096 - 64, 128, true),    // Overlapping the start of first [4,032, 4,160].
          search_match(4096, 1, true),           // Just the start of first [4,096, 4,096].
          search_match(4096, 64, true),          // At the start of first [4,096, 4,159].
          search_match(4096 + 64, 64, true),     // Within first [4,160, 4,223].
          search_match(2 * 4096 - 64, 64, true), // At the end of first [8,128, 8,191].
          search_match(2 * 4096 - 1, 1, true),   // Just the end of first [8,191, 8,191].
          search_match(2 * 4096 - 64, 128, true),    // Overlapping the end of first [8,128, 8,255].
          search_match(4096, 4096, true),            // The same as first [4,096, 8191].
          search_match(4096 - 64, 4096 + 128, true), // Completely overlapping first [4,032, 8,255].
    };

    std::vector<WT_EXT **> stack(WT_SKIP_MAXDEPTH, nullptr);

    SECTION("search an empty list")
    {
        BREAK;
        /* Setup. */
        WT_EXTLIST extlist = {};

        /* Test. */
        uint32_t idx = 0;
        for (const search_match &expected : expected_match) {
            /* Call. */
            bool match = __ut_block_off_match(
              &extlist, expected.test_off_size.off, expected.test_off_size.size);

            const char *match_str = match ? "true" : "false";
            INFO("Verify: " << idx << ". Expected: " << &expected.test_off_size
                            << ", match false; Actual: match " << match_str);

            /* Verify: All should be not found. */
            REQUIRE(match == false);
            ++idx;
        }
    }

    SECTION("search a non-empty list")
    {
        BREAK;
        /* Setup. */
        WT_EXTLIST extlist = {};

        /* Insert extents. */
        for (const off_size &to_insert : insert_list) {
            INFO("Insert: " << &to_insert);
            REQUIRE(__ut_block_off_insert(session, &extlist, to_insert.off, to_insert.size) == 0);
        }

        extlist_print_off(extlist);

        /* Test. */
        uint32_t idx = 0;
        for (const search_match &expected : expected_match) {
            /* Call. */
            bool match = __ut_block_off_match(
              &extlist, expected.test_off_size.off, expected.test_off_size.size);

            const char *match_str = match ? "true" : "false";
            INFO("Verify: " << idx << ". Expected: " << &expected.test_off_size
                            << ", match false; Actual: match " << match_str);

            /* Verify. */
            REQUIRE(match == expected.match);
            ++idx;
        }

        /* Cleanup. */
        extlist_free(session, extlist);
    }
}
#endif<|MERGE_RESOLUTION|>--- conflicted
+++ resolved
@@ -101,13 +101,7 @@
 
         /* Insert extents. */
         for (const off_size &to_insert : insert_list) {
-<<<<<<< HEAD
-            INFO("Insert: {off " << std::showbase << to_insert.off << ", size " << to_insert.size
-                                 << ", end " << to_insert.end() << "}");
-=======
-
             INFO("Insert: " << &to_insert);
->>>>>>> babb6dd1
             REQUIRE(__ut_block_off_insert(session, &extlist, to_insert.off, to_insert.size) == 0);
         }
 
