/*-
 * Copyright (c) 2014-present MongoDB, Inc.
 * Copyright (c) 2008-2014 WiredTiger, Inc.
 *	All rights reserved.
 *
 * See the file LICENSE for redistribution information.
 */

/*
 * [block_other]: block.h
 * This file unit tests the __wt_block_header_byteswap, __wt_block_header_byteswap_copy and
 * __wt_block_eligible_for_sweep functions.
 */

#include <catch2/catch.hpp>

#include "wt_internal.h"

static void
test_block_header_byteswap_copy(WT_BLOCK_HEADER *from, WT_BLOCK_HEADER *to)
{
    WT_BLOCK_HEADER prev_from;

    // Save the original values before any potential byte re-orderings.
    prev_from.disk_size = from->disk_size;
    prev_from.checksum = from->checksum;

    __wt_block_header_byteswap_copy(from, to);

#ifdef WORDS_BIGENDIAN
    REQUIRE(to->checksum == __wt_bswap32(prev_from.checksum));
    REQUIRE(to->disk_size == __wt_bswap32(prev_from.disk_size));
<<<<<<< HEAD
=======
#else
    // Test that the byte orderings remain the same in both block headers.
    WT_BLOCK_HEADER prev_to;
    prev_to.disk_size = to->disk_size;
    prev_to.checksum = to->checksum;

    REQUIRE(from->disk_size == prev_from.disk_size);
    REQUIRE(from->checksum == prev_from.checksum);
    REQUIRE(to->disk_size == prev_to.disk_size);
    REQUIRE(to->checksum == prev_to.checksum);
>>>>>>> e67dc598
#endif

    /*
     * Test that the block header we are copying from is not changed. The byte swap function is
     * allowed to swap blocks in-place, so only check this when we copy into a different block.
     */
    if (from != to) {
        REQUIRE(from->disk_size == prev_from.disk_size);
        REQUIRE(from->checksum == prev_from.checksum);
    }
}

TEST_CASE("Block manager: header byteswap copy", "[block_other]")
{
    WT_BLOCK_HEADER from, to;

    // Test the block header byteswap logic with non-zero values.
    SECTION("Test case 1")
    {
        from.disk_size = 12121;
        from.checksum = 24358;
        to.disk_size = to.checksum = 0;

        // Test using WiredTiger byte swap functions.
        test_block_header_byteswap_copy(&from, &to);

        // Test manually against known results.
#ifdef WORDS_BIGENDIAN
        // 12121 (59 2F 00 00) -> 1496252416 (00 00 2F 59).
        // 24358 (26 5F 00 00) -> 643760128 (00 00 5F 26).
        REQUIRE(to.disk_size == 1496252416);
        REQUIRE(to.checksum == 643760128);
#else
        // The byte contents are unchanged
        REQUIRE(to.disk_size == from.disk_size);
        REQUIRE(to.checksum == from.checksum);
#endif
    }

    // Test the block header byteswap logic with zero values.
    SECTION("Test case 2")
    {
        from.disk_size = from.checksum = to.disk_size = to.checksum = 0;

        // Test all zero values using WiredTiger byte swap functions.
        test_block_header_byteswap_copy(&from, &to);

        // Test manually against known results.
#ifdef WORDS_BIGENDIAN
        REQUIRE(to.disk_size == 0);
        REQUIRE(to.checksum == 0);
#else
        // The byte contents are unchanged
        REQUIRE(to.disk_size == from.disk_size);
        REQUIRE(to.checksum == from.checksum);
#endif
    }

    // Test the block header byteswap logic with non-zero values.
    SECTION("Test case 3")
    {
        from.disk_size = 28;
        from.checksum = 66666;
        to.disk_size = to.checksum = 0;

        // Test using WiredTiger byte swap functions.
        test_block_header_byteswap_copy(&from, &to);

        // Test manually against known results.
#ifdef WORDS_BIGENDIAN
        // 28 (00 00 00 1C) -> 469762048 (1C 00 00 00).
        // 66666 (00 01 04 6A) -> 1778647296 (6A 04 01 00).
        REQUIRE(to.disk_size == 469762048);
        REQUIRE(to.checksum == 1778647296);
#else
        // The byte contents are unchanged
        REQUIRE(to.disk_size == from.disk_size);
        REQUIRE(to.checksum == from.checksum);
#endif
    }

    // Test the block header byteswap logic with values containing all non-zero bytes.
    SECTION("Test case 4")
    {
        from.disk_size = 440156763;
        from.checksum = 2024418449;
        to.disk_size = to.checksum = 0;

        // Test using WiredTiger byte swap functions.
        test_block_header_byteswap_copy(&from, &to);

        // Test manually against known results.
#ifdef WORDS_BIGENDIAN
        // 440156763 (1A 3C 42 5B) -> 1531067418 (5B 42 3C 1A).
        // 2024418449 (78 AA 2C 91) -> 2435623544 (91 2C AA 78).
        REQUIRE(to.disk_size == 1531067418);
        REQUIRE(to.checksum == 2435623544);
#else
        // The byte contents are unchanged
        REQUIRE(to.disk_size == from.disk_size);
        REQUIRE(to.checksum == from.checksum);
#endif
    }
}

TEST_CASE("Block manager: block header byteswap", "[block_other]")
{
    WT_BLOCK_HEADER to;
    to.disk_size = 12121;
    to.checksum = 24358;

    /*
     * The block manager function that does the byte swap in place simply calls the same function
     * used for byte swap copy and simply passes in the same struct as both the 'to' and 'from'
     * headers.
     */
    test_block_header_byteswap_copy(&to, &to);

    // Test manually against known results.
#ifdef WORDS_BIGENDIAN
    // 12121 (59 2F 00 00) -> 1496252416 (00 00 2F 59).
    // 24358 (26 5F 00 00) -> 643760128 (00 00 5F 26).
    REQUIRE(to.disk_size == 1496252416);
    REQUIRE(to.checksum == 643760128);
#else
    // The byte contents are unchanged
    REQUIRE(to.disk_size == 12121);
    REQUIRE(to.checksum == 24358);
#endif
}

TEST_CASE("Block manager: block eligible for sweep", "[block_other]")
{
    WT_BLOCK block;
    WT_BM bm;

    SECTION("Block is local")
    {
        block.remote = false;
        block.objectid = 0;
        bm.max_flushed_objectid = 0;

        // Test that blocks that have been flushed are eligible for sweep.
        REQUIRE(__wt_block_eligible_for_sweep(&bm, &block) == true);

        // Test that blocks that haven't been flushed should not be eligible for sweep.
        block.objectid = 1;
        REQUIRE(__wt_block_eligible_for_sweep(&bm, &block) == false);
    }

    SECTION("Block is remote")
    {
        block.remote = true;
        block.objectid = 0;
        bm.max_flushed_objectid = 0;

        // Only local blocks need to be swept.
        REQUIRE(__wt_block_eligible_for_sweep(&bm, &block) == false);
    }
}<|MERGE_RESOLUTION|>--- conflicted
+++ resolved
@@ -30,19 +30,6 @@
 #ifdef WORDS_BIGENDIAN
     REQUIRE(to->checksum == __wt_bswap32(prev_from.checksum));
     REQUIRE(to->disk_size == __wt_bswap32(prev_from.disk_size));
-<<<<<<< HEAD
-=======
-#else
-    // Test that the byte orderings remain the same in both block headers.
-    WT_BLOCK_HEADER prev_to;
-    prev_to.disk_size = to->disk_size;
-    prev_to.checksum = to->checksum;
-
-    REQUIRE(from->disk_size == prev_from.disk_size);
-    REQUIRE(from->checksum == prev_from.checksum);
-    REQUIRE(to->disk_size == prev_to.disk_size);
-    REQUIRE(to->checksum == prev_to.checksum);
->>>>>>> e67dc598
 #endif
 
     /*
