project(unittest CXX)

Include(FetchContent)

FetchContent_Declare(
    Catch2
    GIT_REPOSITORY https://github.com/catchorg/Catch2.git
    GIT_TAG        v2.13.8
)


# Note, the preferred solution of using FetchContent_MakeAvailable()
# is not available in 3.11.0 (it arrived in 3.11.4), so we do some extra steps to achieve the same result.
#
# See https://cmake.org/cmake/help/v3.23/module/FetchContent.html
#
# Once we can rely on having 3.11.4 or greater, then the following call can be restored, and the
# code between the Start and End comments below can be removed.

# FetchContent_MakeAvailable(Catch2)

# Start of code that achieves what FetchContent_MakeAvailable(Catch2) would do.
FetchContent_Populate(Catch2)
add_subdirectory(${catch2_SOURCE_DIR} ${catch2_BINARY_DIR})
# End of code that achieves what FetchContent_MakeAvailable(Catch2) would do.

set(unittest_sources
    tests/main.cpp
    tests/extent_list.cpp
    tests/pow.cpp
<<<<<<< HEAD
    tests/packing/test_intpack.cpp
=======
    tests/fnv.cpp
>>>>>>> f29b3e0a
    tests/wrappers/block_mods.cpp
    tests/wrappers/connection_wrapper.cpp
    tests/wrappers/error_handler.cpp
    tests/wrappers/session_wrapper.cpp
    tests/block/test_bitstring.cpp
    tests/block/test_block_ckpt.cpp
)

create_test_executable(unittests
    SOURCES ${unittest_sources}
    FLAGS -Wno-missing-declarations
    CXX
)

set_target_properties(unittests PROPERTIES CXX_STANDARD 17)
target_compile_options(
    unittests
    PRIVATE ${COMPILER_DIAGNOSTIC_CXX_FLAGS}
)

target_link_libraries(unittests Catch2::Catch2)
if(ENABLE_TCMALLOC)
    target_link_libraries(unittests wt::tcmalloc)
endif()

add_test(NAME unittest COMMAND ${CMAKE_CURRENT_BINARY_DIR}/unittests)
set_tests_properties(unittest PROPERTIES LABELS "check;unittest")<|MERGE_RESOLUTION|>--- conflicted
+++ resolved
@@ -28,11 +28,8 @@
     tests/main.cpp
     tests/extent_list.cpp
     tests/pow.cpp
-<<<<<<< HEAD
     tests/packing/test_intpack.cpp
-=======
     tests/fnv.cpp
->>>>>>> f29b3e0a
     tests/wrappers/block_mods.cpp
     tests/wrappers/connection_wrapper.cpp
     tests/wrappers/error_handler.cpp
