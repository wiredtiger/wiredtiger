project(unittest CXX)

Include(FetchContent)

FetchContent_Declare(
    Catch2
    GIT_REPOSITORY https://github.com/catchorg/Catch2.git
    GIT_TAG        v2.13.8
)


# Note, the preferred solution of using FetchContent_MakeAvailable()
# is not available in 3.11.0 (it arrived in 3.11.4), so we do some extra steps to achieve the same result.
#
# See https://cmake.org/cmake/help/v3.23/module/FetchContent.html
#
# Once we can rely on having 3.11.4 or greater, then the following call can be restored, and the
# code between the Start and End comments below can be removed.

# FetchContent_MakeAvailable(Catch2)

# Start of code that achieves what FetchContent_MakeAvailable(Catch2) would do.
FetchContent_Populate(Catch2)
add_subdirectory(${catch2_SOURCE_DIR} ${catch2_BINARY_DIR})
# End of code that achieves what FetchContent_MakeAvailable(Catch2) would do.

set(unittest_sources
<<<<<<< HEAD
    tests/main.cxx
    tests/extent_list.cxx
    tests/packing/test_intpack.cpp
=======
    tests/main.cpp
    tests/extent_list.cpp
    tests/pow.cpp
>>>>>>> bdf613e2
    tests/wrappers/block_mods.cpp
    tests/wrappers/connection_wrapper.cpp
    tests/wrappers/error_handler.cpp
    tests/wrappers/session_wrapper.cpp
    tests/block/test_bitstring.cpp
    tests/block/test_block_ckpt.cpp
)

create_test_executable(unittests
    SOURCES ${unittest_sources}
    FLAGS -Wno-missing-declarations
    CXX
)

set_target_properties(unittests PROPERTIES CXX_STANDARD 17)
target_compile_options(
    unittests
    PRIVATE ${COMPILER_DIAGNOSTIC_CXX_FLAGS}
)

target_link_libraries(unittests Catch2::Catch2)
if(ENABLE_TCMALLOC)
    target_link_libraries(unittests wt::tcmalloc)
endif()

add_test(NAME unittest COMMAND ${CMAKE_CURRENT_BINARY_DIR}/unittests)
set_tests_properties(unittest PROPERTIES LABELS "check;unittest")<|MERGE_RESOLUTION|>--- conflicted
+++ resolved
@@ -25,15 +25,10 @@
 # End of code that achieves what FetchContent_MakeAvailable(Catch2) would do.
 
 set(unittest_sources
-<<<<<<< HEAD
-    tests/main.cxx
-    tests/extent_list.cxx
-    tests/packing/test_intpack.cpp
-=======
     tests/main.cpp
     tests/extent_list.cpp
     tests/pow.cpp
->>>>>>> bdf613e2
+    tests/packing/test_intpack.cpp
     tests/wrappers/block_mods.cpp
     tests/wrappers/connection_wrapper.cpp
     tests/wrappers/error_handler.cpp
