--- conflicted
+++ resolved
@@ -26,13 +26,9 @@
         tests/block/test_bitstring.cpp
         tests/block/test_block_addr.cpp
         tests/block/test_block_ckpt.cpp
-<<<<<<< HEAD
-        tests/block/test_block_session.cpp
-        tests/block/test_extent_list_insert_wo_block.cpp
-=======
         tests/block/test_block_session_ext.cpp
         tests/block/test_block_session_size.cpp
->>>>>>> 876064ec
+        tests/block/test_extent_list_insert_wo_block.cpp
         tests/cursors/test_bulk_cursor.cpp
         tests/cursors/test_cursor_get_raw_key_value.cpp
         tests/packing/test_intpack.cpp
