--- conflicted
+++ resolved
@@ -37,10 +37,6 @@
         /* Test that the API returns expected default values. */
         CHECK(err == 0);
         CHECK(sub_level_err == WT_NONE);
-<<<<<<< HEAD
-        CHECK(strcmp(err_msg, "") == 0);
-=======
         CHECK(strcmp(err_msg, "WT_NONE: No additional context") == 0);
->>>>>>> cc454261
     }
 }