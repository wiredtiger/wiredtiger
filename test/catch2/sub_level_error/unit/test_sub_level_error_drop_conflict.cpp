/*-
 * Copyright (c) 2014-present MongoDB, Inc.
 * Copyright (c) 2008-2014 WiredTiger, Inc.
 *	All rights reserved.
 *
 * See the file LICENSE for redistribution information.
 */

#include <thread>
#include <catch2/catch.hpp>

#include "wt_internal.h"
#include "../../wrappers/connection_wrapper.h"
#include "../utils_sub_level_error.h"
#include "../../../utility/test_util.h"

/*
 * [sub_level_error_drop_conflict]: test_sub_level_error_drop_conflict.cpp
 * Tests the drop workflows that lead to EBUSY errors, and ensure that the correct sub level error
 * codes and messages are stored.
 */

#define URI "table:test_drop_conflict"
#define CONFLICT_BACKUP_MSG "the table is currently performing backup and cannot be dropped"
#define CONFLICT_DHANDLE_MSG "another thread is currently holding the data handle of the table"
#define CONFLICT_CHECKPOINT_LOCK_MSG "another thread is currently holding the checkpoint lock"
#define CONFLICT_SCHEMA_LOCK_MSG "another thread is currently holding the schema lock"
#define CONFLICT_TABLE_LOCK_MSG "another thread is currently holding the table lock"

/*
<<<<<<< HEAD
 * This test case covers EBUSY errors resulting from drop while cursors are still open on the
 table.
=======
 * prepare_session_and_error --
 *     Prepare a session and error_info struct to be used by the drop conflict tests.
 */
void
prepare_session_and_error(
  connection_wrapper *conn_wrapper, WT_SESSION **session, WT_ERROR_INFO **err_info)
{
    WT_CONNECTION *conn = conn_wrapper->get_wt_connection();
    REQUIRE(conn->open_session(conn, NULL, NULL, session) == 0);
    *err_info = &(((WT_SESSION_IMPL *)(*session))->err_info);
}

/*
 * This test case covers EBUSY errors resulting from drop while cursors are still open on the table.
>>>>>>> c447aed0
 */
TEST_CASE("Test WT_CONFLICT_BACKUP and WT_CONFLICT_DHANDLE", "[sub_level_error_drop_conflict]")
{
    std::string config = "key_format=S,value_format=S";
    WT_SESSION *session = NULL;
    WT_ERROR_INFO *err_info = NULL;

    SECTION("Test WT_CONFLICT_BACKUP")
    {
        connection_wrapper conn_wrapper = connection_wrapper(".", "create");
        utils::prepare_session_and_error(&conn_wrapper, &session, &err_info);
        REQUIRE(session->create(session, URI, config.c_str()) == 0);

        /* Open a backup cursor, then attempt to drop the table. */
        WT_CURSOR *backup_cursor;
        REQUIRE(session->open_cursor(session, "backup:", NULL, NULL, &backup_cursor) == 0);
        REQUIRE(session->drop(session, URI, NULL) == EBUSY);
        utils::check_error_info(err_info, EBUSY, WT_CONFLICT_BACKUP, CONFLICT_BACKUP_MSG);
    }

    /* This section gives us coverage in __drop_file. */
    SECTION("Test WT_CONFLICT_DHANDLE with simple table")
    {
        connection_wrapper conn_wrapper = connection_wrapper(".", "create");
        utils::prepare_session_and_error(&conn_wrapper, &session, &err_info);
        REQUIRE(session->create(session, URI, config.c_str()) == 0);

        /* Open a cursor on a table, then attempt to drop the table. */
        WT_CURSOR *cursor;
        REQUIRE(session->open_cursor(session, URI, NULL, NULL, &cursor) == 0);
        REQUIRE(session->drop(session, URI, NULL) == EBUSY);
        utils::check_error_info(err_info, EBUSY, WT_CONFLICT_DHANDLE, CONFLICT_DHANDLE_MSG);
    }

    /* This section gives us coverage in __drop_table. */
    SECTION("Test WT_CONFLICT_DHANDLE with columns")
    {
        config += ",columns=(col1,col2)";
        connection_wrapper conn_wrapper = connection_wrapper(".", "create");
        utils::prepare_session_and_error(&conn_wrapper, &session, &err_info);
        REQUIRE(session->create(session, URI, config.c_str()) == 0);

        /* Open a cursor on a table with columns, then attempt to drop the table. */
        WT_CURSOR *cursor;
        REQUIRE(session->open_cursor(session, URI, NULL, NULL, &cursor) == 0);
        REQUIRE(session->drop(session, URI, NULL) == EBUSY);
        utils::check_error_info(err_info, EBUSY, WT_CONFLICT_DHANDLE, CONFLICT_DHANDLE_MSG);
    }

    /*
     * This section gives us coverage in __drop_tiered. The dir_store extension is only supported
     * for POSIX systems, so we skip this section on Windows.
     */
#ifndef _WIN32
    SECTION("Test WT_CONFLICT_DHANDLE with tiered storage")
    {
        /* Set up the connection and session to use tiered storage. */
        const char *home = "WT_TEST";
        testutil_system("rm -rf %s && mkdir %s && mkdir %s/%s", home, home, home, "bucket");
        connection_wrapper conn_wrapper = connection_wrapper(home,
          "create,tiered_storage=(bucket=bucket,bucket_prefix=pfx-,name=dir_store),extensions=(./"
          "ext/storage_sources/dir_store/libwiredtiger_dir_store.so)");

        utils::prepare_session_and_error(&conn_wrapper, &session, &err_info);
        REQUIRE(session->create(session, URI, config.c_str()) == 0);

        /* Open a cursor on a table that uses tiered storage, then attempt to drop the table. */
        WT_CURSOR *cursor;
        REQUIRE(session->open_cursor(session, URI, NULL, NULL, &cursor) == 0);
        REQUIRE(session->drop(session, URI, NULL) == EBUSY);
        utils::check_error_info(err_info, EBUSY, WT_CONFLICT_DHANDLE, CONFLICT_DHANDLE_MSG);
    }
#endif
}

/*
 * This test case covers EBUSY errors resulting from drop while a lock is held by another session.
 */
TEST_CASE("Test conflicts with checkpoint/schema/table locks", "[sub_level_error_drop_conflict]")
{
    std::string config = "key_format=S,value_format=S";
    WT_SESSION *session_a = NULL;
    WT_SESSION *session_b = NULL;
    WT_ERROR_INFO *err_info_a = NULL;
    WT_ERROR_INFO *err_info_b = NULL;

    connection_wrapper conn_wrapper = connection_wrapper(".", "create");
<<<<<<< HEAD
    utils::prepare_session_and_error(&conn_wrapper, &session_a, &err_info_a);
    utils::prepare_session_and_error(&conn_wrapper, &session_b, &err_info_b);
=======
    prepare_session_and_error(&conn_wrapper, &session_a, &err_info_a);
    prepare_session_and_error(&conn_wrapper, &session_b, &err_info_b);
>>>>>>> c447aed0
    REQUIRE(session_a->create(session_a, URI, config.c_str()) == 0);

    /*
     * The Windows implementation of __wt_spin_lock/__wt_try_spin_lock will still manage to take the
     * lock if it has already been taken by a different session in the same thread, resulting in a
     * successful (no conflicts) drop.
     *
     * These CHECKPOINT_LOCK/SCHEMA_LOCK sections will therefore fail on Windows - we have decided
     * to skip them in this case rather than have the tests use multithreading.
     */
#ifndef _WIN32
    SECTION("Test CONFLICT_CHECKPOINT_LOCK")
    {
<<<<<<< HEAD
=======
        /* Attempt to drop the table while the checkpoint lock is taken by another session. */
        WT_WITH_CHECKPOINT_LOCK(((WT_SESSION_IMPL *)session_b),
          REQUIRE(session_a->drop(session_a, URI, "lock_wait=0") == EBUSY));

        utils::check_error_info(
          err_info_a, EBUSY, WT_CONFLICT_CHECKPOINT_LOCK, CONFLICT_CHECKPOINT_LOCK_MSG);
        utils::check_error_info(err_info_b, 0, WT_NONE, WT_ERROR_INFO_EMPTY);
    }

    SECTION("Test CONFLICT_SCHEMA_LOCK")
    {
>>>>>>> c447aed0
        /* Attempt to drop the table while the schema lock is taken by another session. */
        WT_WITH_SCHEMA_LOCK(((WT_SESSION_IMPL *)session_b),
          REQUIRE(session_a->drop(session_a, URI, "lock_wait=0") == EBUSY));

        utils::check_error_info(
          err_info_a, EBUSY, WT_CONFLICT_SCHEMA_LOCK, CONFLICT_SCHEMA_LOCK_MSG);
        utils::check_error_info(err_info_b, 0, WT_NONE, WT_ERROR_INFO_EMPTY);
    }
#endif

    SECTION("Test CONFLICT_TABLE_LOCK")
    {
        /* Attempt to drop the table while the table write lock is taken by another session. */
        WT_WITH_TABLE_WRITE_LOCK(((WT_SESSION_IMPL *)session_b),
                                 REQUIRE(session_a->drop(session_a, URI, "lock_wait=0") == EBUSY););

        utils::check_error_info(err_info_a, EBUSY, WT_CONFLICT_TABLE_LOCK, CONFLICT_TABLE_LOCK_MSG);
        utils::check_error_info(err_info_b, 0, WT_NONE, WT_ERROR_INFO_EMPTY);
    }
}<|MERGE_RESOLUTION|>--- conflicted
+++ resolved
@@ -28,25 +28,8 @@
 #define CONFLICT_TABLE_LOCK_MSG "another thread is currently holding the table lock"
 
 /*
-<<<<<<< HEAD
  * This test case covers EBUSY errors resulting from drop while cursors are still open on the
- table.
-=======
- * prepare_session_and_error --
- *     Prepare a session and error_info struct to be used by the drop conflict tests.
- */
-void
-prepare_session_and_error(
-  connection_wrapper *conn_wrapper, WT_SESSION **session, WT_ERROR_INFO **err_info)
-{
-    WT_CONNECTION *conn = conn_wrapper->get_wt_connection();
-    REQUIRE(conn->open_session(conn, NULL, NULL, session) == 0);
-    *err_info = &(((WT_SESSION_IMPL *)(*session))->err_info);
-}
-
-/*
- * This test case covers EBUSY errors resulting from drop while cursors are still open on the table.
->>>>>>> c447aed0
+ * table.
  */
 TEST_CASE("Test WT_CONFLICT_BACKUP and WT_CONFLICT_DHANDLE", "[sub_level_error_drop_conflict]")
 {
@@ -134,13 +117,8 @@
     WT_ERROR_INFO *err_info_b = NULL;
 
     connection_wrapper conn_wrapper = connection_wrapper(".", "create");
-<<<<<<< HEAD
     utils::prepare_session_and_error(&conn_wrapper, &session_a, &err_info_a);
     utils::prepare_session_and_error(&conn_wrapper, &session_b, &err_info_b);
-=======
-    prepare_session_and_error(&conn_wrapper, &session_a, &err_info_a);
-    prepare_session_and_error(&conn_wrapper, &session_b, &err_info_b);
->>>>>>> c447aed0
     REQUIRE(session_a->create(session_a, URI, config.c_str()) == 0);
 
     /*
@@ -154,8 +132,6 @@
 #ifndef _WIN32
     SECTION("Test CONFLICT_CHECKPOINT_LOCK")
     {
-<<<<<<< HEAD
-=======
         /* Attempt to drop the table while the checkpoint lock is taken by another session. */
         WT_WITH_CHECKPOINT_LOCK(((WT_SESSION_IMPL *)session_b),
           REQUIRE(session_a->drop(session_a, URI, "lock_wait=0") == EBUSY));
@@ -167,7 +143,6 @@
 
     SECTION("Test CONFLICT_SCHEMA_LOCK")
     {
->>>>>>> c447aed0
         /* Attempt to drop the table while the schema lock is taken by another session. */
         WT_WITH_SCHEMA_LOCK(((WT_SESSION_IMPL *)session_b),
           REQUIRE(session_a->drop(session_a, URI, "lock_wait=0") == EBUSY));
