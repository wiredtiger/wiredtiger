--- conflicted
+++ resolved
@@ -7,34 +7,19 @@
 else()
     set(unittests
         misc_tests/test_acquire_release_macros.cpp
-<<<<<<< HEAD
-=======
-        misc_tests/test_api_end.cpp
->>>>>>> 4981d0e3
         misc_tests/test_binary_search_string.cpp
         misc_tests/test_bitmap.cpp
         misc_tests/test_crc32.cpp
         misc_tests/test_error.cpp
         misc_tests/test_fnv.cpp
         misc_tests/test_futex.cpp
-<<<<<<< HEAD
         misc_tests/test_mock_session.cpp
-=======
->>>>>>> 4981d0e3
         misc_tests/test_intpack.cpp
-        misc_tests/test_is_valid_sub_level_error.cpp
         misc_tests/test_mock_session.cpp
-        misc_tests/test_msg_macros.cpp
         misc_tests/test_pow.cpp
         misc_tests/test_prepare_mod_sort.cpp
         misc_tests/test_reconciliation_tracking.cpp
         misc_tests/test_session_config.cpp
-<<<<<<< HEAD
-=======
-        misc_tests/test_session_get_last_error.cpp
-        misc_tests/test_session_set_last_error.cpp
-        misc_tests/test_strerror.cpp
->>>>>>> 4981d0e3
         misc_tests/test_string_match.cpp
         misc_tests/test_tailq.cpp
         block/api/test_block_api_misc.cpp
@@ -56,6 +41,7 @@
         cursors/unit/test_cursor_get_raw_key_value.cpp
         sub_level_error/api/test_sub_level_error_session_get_last_error.cpp
         sub_level_error/api/test_sub_level_error_strerror.cpp
+        sub_level_error/unit/test_sub_level_error_api_end.cpp
         sub_level_error/unit/test_sub_level_error_compact.cpp
         sub_level_error/unit/test_sub_level_error_is_valid_sub_level_error.cpp
         sub_level_error/unit/test_sub_level_error_msg_macros.cpp
