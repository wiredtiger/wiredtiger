--- conflicted
+++ resolved
@@ -79,17 +79,14 @@
     FILE *progress_fp; /* Progress tracking file */
     char *progress_file_name;
 
-<<<<<<< HEAD
-    WT_RAND_STATE write_rnd;   /* PRNG state for write ops */
-    WT_RAND_STATE read_rnd;    /* PRNG state for read ops */
-    uint64_t write_seed;       /* Random seed for write ops */
-    uint64_t read_seed;        /* Random seed for read ops */
-
-#define TESTUTIL_SEED_FORMAT  "-PSW%" PRIu64 ",R%" PRIu64
-
-=======
+    WT_RAND_STATE write_rnd; /* PRNG state for write ops */
+    WT_RAND_STATE read_rnd;  /* PRNG state for read ops */
+    uint64_t write_seed;     /* Random seed for write ops */
+    uint64_t read_seed;      /* Random seed for read ops */
+
+#define TESTUTIL_SEED_FORMAT "-PSW%" PRIu64 ",R%" PRIu64
+
     bool compat;               /* Compatibility */
->>>>>>> e032d616
     bool do_data_ops;          /* Have schema ops use data */
     bool inmem;                /* In-memory */
     bool preserve;             /* Don't remove files on exit */
