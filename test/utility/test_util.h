/*-
 * Public Domain 2014-2017 MongoDB, Inc.
 * Public Domain 2008-2014 WiredTiger, Inc.
 *
 * This is free and unencumbered software released into the public domain.
 *
 * Anyone is free to copy, modify, publish, use, compile, sell, or
 * distribute this software, either in source code form or as a compiled
 * binary, for any purpose, commercial or non-commercial, and by any
 * means.
 *
 * In jurisdictions that recognize copyright laws, the author or authors
 * of this software dedicate any and all copyright interest in the
 * software to the public domain. We make this dedication for the benefit
 * of the public at large and to the detriment of our heirs and
 * successors. We intend this dedication to be an overt act of
 * relinquishment in perpetuity of all present and future rights to this
 * software under copyright law.
 *
 * THE SOFTWARE IS PROVIDED "AS IS", WITHOUT WARRANTY OF ANY KIND,
 * EXPRESS OR IMPLIED, INCLUDING BUT NOT LIMITED TO THE WARRANTIES OF
 * MERCHANTABILITY, FITNESS FOR A PARTICULAR PURPOSE AND NONINFRINGEMENT.
 * IN NO EVENT SHALL THE AUTHORS BE LIABLE FOR ANY CLAIM, DAMAGES OR
 * OTHER LIABILITY, WHETHER IN AN ACTION OF CONTRACT, TORT OR OTHERWISE,
 * ARISING FROM, OUT OF OR IN CONNECTION WITH THE SOFTWARE OR THE USE OR
 * OTHER DEALINGS IN THE SOFTWARE.
 */
#include "wt_internal.h"

#ifdef _WIN32
#define	DIR_DELIM		'\\'
#define	DIR_DELIM_STR		"\\"
#define	DIR_EXISTS_COMMAND	"IF EXIST "
#define	RM_COMMAND		"rd /s /q "
#else
#define	DIR_DELIM		'/'
#define	DIR_DELIM_STR		"/"
#define	RM_COMMAND		"rm -rf "
#endif

#define	DEFAULT_DIR	"WT_TEST"
#define	MKDIR_COMMAND	"mkdir "

#ifdef _WIN32
#include "windows_shim.h"
#endif

/* Generic option parsing structure shared by all test cases. */
typedef struct {
	char  *home;
	const char  *progname;
	enum {	TABLE_COL=1,	/* Fixed-length column store */
		TABLE_FIX=2,	/* Variable-length column store */
		TABLE_ROW=3	/* Row-store */
	} table_type;
	bool	     preserve;			/* Don't remove files on exit */
	bool	     verbose;			/* Run in verbose mode */
	uint64_t     nrecords;			/* Number of records */
	uint64_t     nops;			/* Number of operations */
	uint64_t     nthreads;			/* Number of threads */
	uint64_t     n_append_threads;		/* Number of append threads */
	uint64_t     n_read_threads;		/* Number of read threads */
	uint64_t     n_write_threads;		/* Number of write threads */

	/*
	 * Fields commonly shared within a test program. The test cleanup
	 * function will attempt to automatically free and close non-null
	 * resources.
	 */
	WT_CONNECTION *conn;
	WT_SESSION    *session;
	bool	   running;
	char	  *uri;
	volatile uint64_t   next_threadid;
	uint64_t   unique_id;
	uint64_t   max_inserted_id;
} TEST_OPTS;

/*
 * A structure for the data specific to a single thread of those used by the
 * group of threads defined below.
 */
typedef struct {
	TEST_OPTS *testopts;
	int threadnum;
	int thread_counter;
} TEST_PER_THREAD_OPTS;

/*
 * testutil_assert --
 *	Complain and quit if something isn't true.
 */
#define	testutil_assert(a) do {						\
	if (!(a))							\
		testutil_die(0, "%s/%d: %s", __func__, __LINE__, #a);	\
} while (0)

/*
 * testutil_assertfmt --
 *	Complain and quit if something isn't true.
 */
#define	testutil_assertfmt(a, fmt, ...) do {				\
	if (!(a))							\
		testutil_die(0, "%s/%d: %s: " fmt,			\
		__func__, __LINE__, #a, __VA_ARGS__);			\
} while (0)

/*
 * testutil_check --
 *	Complain and quit if a function call fails.
 */
#define	testutil_check(call) do {					\
	int __r;							\
	if ((__r = (call)) != 0)					\
		testutil_die(						\
		    __r, "%s/%d: %s", __func__, __LINE__, #call);	\
} while (0)

/*
 * testutil_checkfmt --
 *	Complain and quit if a function call fails, with additional arguments.
 */
#define	testutil_checkfmt(call, fmt, ...) do {				\
	int __r;							\
	if ((__r = (call)) != 0)					\
		testutil_die(__r, "%s/%d: %s: " fmt,			\
		    __func__, __LINE__, #call, __VA_ARGS__);		\
} while (0)

/*
 * error_check --
 *	Complain and quit if a function call fails. The same as testutil_check,
 * but with a different name because it appears in the documentation.
 */
#define	error_check(call)	testutil_check(call)

/*
 * scan_end_check --
 *	Complain and quit if something isn't true. The same as testutil_assert,
 * with a different name because it appears in the documentation.
 */
#define	scan_end_check(a)	testutil_assert(a)

/*
 * u64_to_string --
 *	Convert a uint64_t to a text string.
 *
 * Algorithm from Andrei Alexandrescu's talk: "Three Optimization Tips for C++"
 */
static inline void
u64_to_string(uint64_t n, char **pp)
{
	static const char hundred_lookup[201] =
	    "0001020304050607080910111213141516171819"
	    "2021222324252627282930313233343536373839"
	    "4041424344454647484950515253545556575859"
	    "6061626364656667686970717273747576777879"
	    "8081828384858687888990919293949596979899";
	u_int i;
	char *p;

	/*
	 * The argument pointer references the last element of a buffer (which
	 * must be large enough to hold any possible value).
	 *
	 * Nul-terminate the buffer.
	 */
	for (p = *pp, *p-- = '\0'; n >= 100; n /= 100) {
		i = (n % 100) * 2;
		*p-- = hundred_lookup[i + 1];
		*p-- = hundred_lookup[i];
	}

	/* Handle the last two digits. */
	i = (u_int)n * 2;
	*p = hundred_lookup[i + 1];
	if (n >= 10)
		*--p = hundred_lookup[i];

	/* Return a pointer to the first byte of the text string. */
	*pp = p;
}

/*
 * u64_to_string_zf --
 *	Convert a uint64_t to a text string, zero-filling the buffer.
 */
static inline void
u64_to_string_zf(uint64_t n, char *buf, size_t len)
{
	char *p;

	p = buf + (len - 1);
	u64_to_string(n, &p);

	while (p > buf)
		*--p = '0';
}

/* Allow tests to add their own death handling. */
extern void (*custom_die)(void);

void testutil_die(int, const char *, ...)
    WT_GCC_FUNC_DECL_ATTRIBUTE((noreturn));

void *dcalloc(size_t, size_t);
void *dmalloc(size_t);
void *drealloc(void *, size_t);
void *dstrdup(const void *);
void *dstrndup(const char *, size_t);
<<<<<<< HEAD

/*
 * The functions below can generate errors that we wish to ignore. We have
 * handler functions available for them here, to avoid making tests crash
 * prematurely.
 */
int handle_op_error(WT_EVENT_HANDLER *, WT_SESSION *, int, const char *);
int handle_op_message(WT_EVENT_HANDLER *, WT_SESSION *, const char *);
void *op_bulk(void *);
void *op_bulk_unique(void *);
void *op_cursor(void *);
void *op_create(void *);
void *op_create_unique(void *);
void *op_drop(void *);
=======
const char *example_setup(int, char * const *);
>>>>>>> f380bcf2
void  testutil_clean_work_dir(const char *);
void  testutil_cleanup(TEST_OPTS *);
bool  testutil_enable_long_tests(void);
void  testutil_make_work_dir(const char *);
int   testutil_parse_opts(int, char * const *, TEST_OPTS *);
void  testutil_work_dir_from_path(char *, size_t, const char *);
void *thread_append(void *);
void *thread_insert_append(void *);
void *thread_prev(void *);

extern const char *progname;
const char *testutil_set_progname(char * const *);<|MERGE_RESOLUTION|>--- conflicted
+++ resolved
@@ -208,7 +208,7 @@
 void *drealloc(void *, size_t);
 void *dstrdup(const void *);
 void *dstrndup(const char *, size_t);
-<<<<<<< HEAD
+const char *example_setup(int, char * const *);
 
 /*
  * The functions below can generate errors that we wish to ignore. We have
@@ -223,9 +223,6 @@
 void *op_create(void *);
 void *op_create_unique(void *);
 void *op_drop(void *);
-=======
-const char *example_setup(int, char * const *);
->>>>>>> f380bcf2
 void  testutil_clean_work_dir(const char *);
 void  testutil_cleanup(TEST_OPTS *);
 bool  testutil_enable_long_tests(void);
