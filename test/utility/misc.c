--- conflicted
+++ resolved
@@ -416,11 +416,8 @@
     testutil_check(__wt_snprintf(buf, sizeof(buf), "%s%s%s%s", config == NULL ? "" : config,
       (rerun ? TESTUTIL_ENV_CONFIG_REC : ""), (opts->compat ? TESTUTIL_ENV_CONFIG_COMPAT : ""),
       (opts->tiered_storage ? tiered_ext_cfg : "")));
-<<<<<<< HEAD
     if (opts->verbose)
         printf("wiredtiger_open configuration: %s\n", buf);
-=======
->>>>>>> b183ecb4
     testutil_check(wiredtiger_open(home, event_handler, buf, connectionp));
 }
 
