--- conflicted
+++ resolved
@@ -292,14 +292,12 @@
 }
 
 /*
-<<<<<<< HEAD
  * testutil_cleanup --
  *	Delete the existing work directory and free the options structure.
  */
 static inline void
 testutil_cleanup(TEST_OPTS *opts)
 {
-
 	if (opts->conn != NULL)
 		testutil_check(opts->conn->close(opts->conn, NULL));
 
@@ -313,7 +311,9 @@
 	if (opts->uri != NULL)
 		free(opts->uri);
 	free(opts->home);
-=======
+}
+
+/*
  * dcalloc --
  *	Call calloc, dying on failure.
  */
@@ -366,5 +366,4 @@
 	if ((p = strdup(str)) != NULL)
 		return (p);
 	testutil_die(errno, "strdup");
->>>>>>> b59476e0
 }