--- conflicted
+++ resolved
@@ -109,11 +109,7 @@
  * parse_tiered_opt --
  *     Parse a command line option for the tiered storage configurations.
  */
-<<<<<<< HEAD
 static int
-=======
-static void
->>>>>>> e032d616
 parse_tiered_opt(TEST_OPTS *opts)
 {
     switch (*__wt_optarg++) {
@@ -164,15 +160,10 @@
 
     testutil_check(__wt_snprintf(opts->usage, sizeof(opts->usage), "%s%s%s%s%s%s%s%s%s%s%s%s%s%s%s",
       USAGE_STR('A', " [-A append thread count]"), USAGE_STR('b', " [-b build directory]"),
-<<<<<<< HEAD
-      USAGE_STR('d', " [-d add data]"), USAGE_STR('h', " [-h home]"),
-      USAGE_STR('n', " [-n record count]"), USAGE_STR('o', " [-o op count]"),
-      USAGE_STR('P', " [-PT] [-Po storage source] [-PSW<write_seed>,R<read_seed>]"),
-=======
       USAGE_STR('C', " [-C]"), USAGE_STR('d', " [-d add data]"), USAGE_STR('h', " [-h home]"),
       USAGE_STR('m', " [-m]"), USAGE_STR('n', " [-n record count]"),
-      USAGE_STR('o', " [-o op count]"), USAGE_STR('P', " [-PT] [-Po storage source]"),
->>>>>>> e032d616
+      USAGE_STR('o', " [-o op count]"),
+      USAGE_STR('P', " [-PT] [-Po storage source] [-PSW<write_seed>,R<read_seed>]"),
       USAGE_STR('p', " [-p]"), USAGE_STR('R', " [-R read thread count]"),
       USAGE_STR('T', " [-T thread count]"), USAGE_STR('t', " [-t c|f|r table type]"),
       USAGE_STR('v', " [-v]"), USAGE_STR('W', " [-W write thread count]")));
