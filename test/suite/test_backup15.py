#!/usr/bin/env python
#
# Public Domain 2014-2020 MongoDB, Inc.
# Public Domain 2008-2014 WiredTiger, Inc.
#
# This is free and unencumbered software released into the public domain.
#
# Anyone is free to copy, modify, publish, use, compile, sell, or
# distribute this software, either in source code form or as a compiled
# binary, for any purpose, commercial or non-commercial, and by any
# means.
#
# In jurisdictions that recognize copyright laws, the author or authors
# of this software dedicate any and all copyright interest in the
# software to the public domain. We make this dedication for the benefit
# of the public at large and to the detriment of our heirs and
# successors. We intend this dedication to be an overt act of
# relinquishment in perpetuity of all present and future rights to this
# software under copyright law.
#
# THE SOFTWARE IS PROVIDED "AS IS", WITHOUT WARRANTY OF ANY KIND,
# EXPRESS OR IMPLIED, INCLUDING BUT NOT LIMITED TO THE WARRANTIES OF
# MERCHANTABILITY, FITNESS FOR A PARTICULAR PURPOSE AND NONINFRINGEMENT.
# IN NO EVENT SHALL THE AUTHORS BE LIABLE FOR ANY CLAIM, DAMAGES OR
# OTHER LIABILITY, WHETHER IN AN ACTION OF CONTRACT, TORT OR OTHERWISE,
# ARISING FROM, OUT OF OR IN CONNECTION WITH THE SOFTWARE OR THE USE OR
# OTHER DEALINGS IN THE SOFTWARE.

import wiredtiger
import os, shutil
<<<<<<< HEAD
from test_backup_base import test_backup_base
=======
from wtbackup import backup_base
>>>>>>> 31b19b4b
from wtdataset import simple_key
from wtscenario import make_scenarios
import glob

# test_backup15.py
# Test cursor backup with a block-based incremental cursor.
class test_backup15(backup_base):
    bkp_home = "WT_BLOCK"
    counter=0
    conn_config='cache_size=1G,log=(enabled,file_max=100K)'
    logmax="100K"
    mult=0
    nops=100000
    savefirst=0
    savekey='NOTSET'
    uri="table:main"

    dir='backup.dir'                    # Backup directory name
    home_full = "WT_BLOCK_LOG_FULL"
    home_incr = "WT_BLOCK_LOG_INCR"

<<<<<<< HEAD
    full_out = "./backup_block_full"
    incr_out = "./backup_block_incr"
=======
    logpath = "logpath"
>>>>>>> 31b19b4b
    new_table=False

    pfx = 'test_backup'
    # Set the key and value big enough that we modify a few blocks.
    bigkey = 'Key' * 100
    bigval = 'Value' * 100

    options = {
        'initial_backup': False,
        'max_iteration': 5,
        'logpath': "logpath"
    }

    def range_copy(self, filename, offset, size):
        read_from = filename
        old_to = self.home_incr + '.' + str(self.counter - 1) + '/' + filename
        write_to = self.home_incr + '.' + str(self.counter) + '/' + filename
        rfp = open(read_from, "r+b")
        self.pr('RANGE CHECK file ' + old_to + ' offset ' + str(offset) + ' len ' + str(size))
        rfp2 = open(old_to, "r+b")
        rfp.seek(offset, 0)
        rfp2.seek(offset, 0)
        buf = rfp.read(size)
        buf2 = rfp2.read(size)
        # This assertion tests that the offset range we're given actually changed
        # from the previous backup.
        self.assertNotEqual(buf, buf2)
        wfp = open(write_to, "w+b")
        wfp.seek(offset, 0)
        wfp.write(buf)
        rfp.close()
        rfp2.close()
        wfp.close()

    def take_incr_backup(self):
        self.assertTrue(self.counter > 0)
        # Open the backup data source for incremental backup.
        buf = 'incremental=(src_id="ID' +  str(self.counter - 1) + '",this_id="ID' + str(self.counter) + '")'
        self.pr(buf)
        bkup_c = self.session.open_cursor('backup:', None, buf)

        # We cannot use 'for newfile in bkup_c:' usage because backup cursors don't have
        # values and adding in get_values returns ENOTSUP and causes the usage to fail.
        # If that changes then this, and the use of the duplicate below can change.
        while True:
            ret = bkup_c.next()
            if ret != 0:
                break
            newfile = bkup_c.get_key()
            h = self.home_incr + '.0'
            copy_from = newfile
            # If it is log file, prepend the path.
            if ("WiredTigerLog" in newfile):
                copy_to = h + '/' + self.options['logpath']
            else:
                copy_to = h

            shutil.copy(copy_from, copy_to)
            first = True
            config = 'incremental=(file=' + newfile + ')'
            dup_cnt = 0
            # For each file listed, open a duplicate backup cursor and copy the blocks.
            incr_c = self.session.open_cursor(None, bkup_c, config)

            # We cannot use 'for newfile in incr_c:' usage because backup cursors don't have
            # values and adding in get_values returns ENOTSUP and causes the usage to fail.
            # If that changes then this, and the use of the duplicate below can change.
            while True:
                ret = incr_c.next()
                if ret != 0:
                    break
                incrlist = incr_c.get_keys()
                offset = incrlist[0]
                size = incrlist[1]
                curtype = incrlist[2]
                self.assertTrue(curtype == wiredtiger.WT_BACKUP_FILE or curtype == wiredtiger.WT_BACKUP_RANGE)
                if curtype == wiredtiger.WT_BACKUP_FILE:
                    # Copy the whole file.
                    if first == True:
                        h = self.home_incr + '.' + str(self.counter)
                        first = False

                    copy_from = newfile
                    if ("WiredTigerLog" in newfile):
                        copy_to = h + '/' + self.options['logpath']
                    else:
                        copy_to = h
                    shutil.copy(copy_from, copy_to)
                else:
                    # Copy the block range.
                    self.pr('Range copy file ' + newfile + ' offset ' + str(offset) + ' len ' + str(size))
                    self.range_copy(newfile, offset, size)
                dup_cnt += 1
            self.assertEqual(ret, wiredtiger.WT_NOTFOUND)
            incr_c.close()

            # For each file, we want to copy it into each of the later incremental directories.
            for i in range(self.counter, self.options['max_iteration']):
                h = self.home_incr + '.' + str(i)
                copy_from = newfile
                if ("WiredTigerLog" in newfile):
                    copy_to = h + '/' + self.options['logpath']
                else:
                    copy_to = h
                shutil.copy(copy_from, copy_to)
        self.assertEqual(ret, wiredtiger.WT_NOTFOUND)
        bkup_c.close()
    #
    # Add data to the given uri.
    #
    def add_complex_data(self, uri):
        c = self.session.open_cursor(uri, None, None)
        # The first time we want to add in a lot of data. Then after that we want to
        # rapidly change a single key to create a hotspot in one block.
        if self.savefirst < 2:
            nops = self.nops
        else:
            nops = self.nops // 10
        for i in range(0, nops):
            num = i + (self.mult * nops)
            if self.savefirst >= 2:
                key = self.savekey
            else:
                key = str(num) + self.bigkey + str(num)
            val = str(num) + self.bigval + str(num)
            c[key] = val
        if self.savefirst == 0:
            self.savekey = key
        self.savefirst += 1
        c.close()

        # Increase the multiplier so that later calls insert unique items.
        self.mult += 1
        # Increase the counter so that later backups have unique ids.
        if self.options['initial_backup'] == False:
            self.counter += 1

    def test_backup15(self):
        os.mkdir(self.bkp_home)
        self.home = self.bkp_home
        self.session.create(self.uri, "key_format=S,value_format=S")

        self.setup_directories(self.options['max_iteration'], self.home_incr, self.home_full, self.options['logpath'])

        self.pr('*** Add data, checkpoint, take backups and validate ***')
        self.pr('Adding initial data')
<<<<<<< HEAD
        self.options['initial_backup'] = True
        self.add_data(self.uri)

        self.take_full_backup(self.home_incr, self.options)
        self.options['initial_backup'] = False
=======
        self.initial_backup = True
        self.add_complex_data(self.uri)
        self.take_full_backup()
        self.initial_backup = False
>>>>>>> 31b19b4b
        self.session.checkpoint()

        # Each call now to take a full backup will make a copy into a full directory. Then
        # each incremental will take an incremental backup and we can compare them.
<<<<<<< HEAD
        for i in range(1, self.options['max_iteration']):
            self.add_data(self.uri)
=======
        for i in range(1, self.max_iteration):
            self.add_complex_data(self.uri)
>>>>>>> 31b19b4b
            self.session.checkpoint()
            # Swap the order of the full and incremental backups. It should not matter. They
            # should not interfere with each other.
            if i % 2 == 0:
                self.take_full_backup(self.home_full + '.' + str(self.counter), self.options)
                self.take_incr_backup()
            else:
                self.take_incr_backup()
<<<<<<< HEAD
                self.take_full_backup(self.home_full + '.' + str(self.counter), self.options)
            full_backup_out = self.full_out + '.' + str(self.counter)
            full_backup_dir = self.home_full + '.' + str(self.counter)
            if self.counter == 0:
                full_backup_dir = self.home

            incr_backup_out = self.incr_out + '.' + str(self.counter)
            incr_backup_dir = self.home_incr + '.' + str(self.counter)
            self.compare_backups(self.uri, full_backup_dir, full_backup_out, True, incr_backup_dir, incr_backup_out)
=======
                self.take_full_backup()
            self.compare_backups(self.uri, self.home_full, self.home_incr, str(self.counter))
>>>>>>> 31b19b4b

if __name__ == '__main__':
    wttest.run()<|MERGE_RESOLUTION|>--- conflicted
+++ resolved
@@ -28,11 +28,7 @@
 
 import wiredtiger
 import os, shutil
-<<<<<<< HEAD
-from test_backup_base import test_backup_base
-=======
 from wtbackup import backup_base
->>>>>>> 31b19b4b
 from wtdataset import simple_key
 from wtscenario import make_scenarios
 import glob
@@ -54,12 +50,7 @@
     home_full = "WT_BLOCK_LOG_FULL"
     home_incr = "WT_BLOCK_LOG_INCR"
 
-<<<<<<< HEAD
-    full_out = "./backup_block_full"
-    incr_out = "./backup_block_incr"
-=======
     logpath = "logpath"
->>>>>>> 31b19b4b
     new_table=False
 
     pfx = 'test_backup'
@@ -206,29 +197,16 @@
 
         self.pr('*** Add data, checkpoint, take backups and validate ***')
         self.pr('Adding initial data')
-<<<<<<< HEAD
-        self.options['initial_backup'] = True
-        self.add_data(self.uri)
-
-        self.take_full_backup(self.home_incr, self.options)
-        self.options['initial_backup'] = False
-=======
         self.initial_backup = True
         self.add_complex_data(self.uri)
-        self.take_full_backup()
+        self.take_full_backup(self.home_incr, self.options)
         self.initial_backup = False
->>>>>>> 31b19b4b
         self.session.checkpoint()
 
         # Each call now to take a full backup will make a copy into a full directory. Then
         # each incremental will take an incremental backup and we can compare them.
-<<<<<<< HEAD
-        for i in range(1, self.options['max_iteration']):
-            self.add_data(self.uri)
-=======
         for i in range(1, self.max_iteration):
             self.add_complex_data(self.uri)
->>>>>>> 31b19b4b
             self.session.checkpoint()
             # Swap the order of the full and incremental backups. It should not matter. They
             # should not interfere with each other.
@@ -237,20 +215,8 @@
                 self.take_incr_backup()
             else:
                 self.take_incr_backup()
-<<<<<<< HEAD
-                self.take_full_backup(self.home_full + '.' + str(self.counter), self.options)
-            full_backup_out = self.full_out + '.' + str(self.counter)
-            full_backup_dir = self.home_full + '.' + str(self.counter)
-            if self.counter == 0:
-                full_backup_dir = self.home
-
-            incr_backup_out = self.incr_out + '.' + str(self.counter)
-            incr_backup_dir = self.home_incr + '.' + str(self.counter)
-            self.compare_backups(self.uri, full_backup_dir, full_backup_out, True, incr_backup_dir, incr_backup_out)
-=======
                 self.take_full_backup()
             self.compare_backups(self.uri, self.home_full, self.home_incr, str(self.counter))
->>>>>>> 31b19b4b
 
 if __name__ == '__main__':
     wttest.run()