--- conflicted
+++ resolved
@@ -85,13 +85,8 @@
 
         # Background compaction should exclude all files.
         while self.get_bg_compaction_files_excluded() < self.n_tables:
-<<<<<<< HEAD
-            time.sleep(0.1)
-        assert self.get_files_compacted() == 0
-=======
             time.sleep(1)
         assert self.get_files_compacted(uris) == 0
->>>>>>> d70e91e3
         num_files_excluded = self.get_bg_compaction_files_excluded()
         assert num_files_excluded == self.n_tables
 
@@ -111,15 +106,9 @@
         assert self.get_bg_compaction_files_excluded() == num_files_excluded + 1
 
         # We should now start compacting the second table.
-<<<<<<< HEAD
-        while self.get_files_compacted() == 0:
-            time.sleep(0.1)
-        assert self.get_files_compacted() == 1
-=======
         while self.get_files_compacted(uris) == 0:
             time.sleep(1)
         assert self.get_files_compacted(uris) == 1
->>>>>>> d70e91e3
 
         # Make sure we have compacted the right table.
         uri = self.uri_prefix + '_0'
