#!/usr/bin/env python
#
# Public Domain 2014-present MongoDB, Inc.
# Public Domain 2008-2014 WiredTiger, Inc.
#
# This is free and unencumbered software released into the public domain.
#
# Anyone is free to copy, modify, publish, use, compile, sell, or
# distribute this software, either in source code form or as a compiled
# binary, for any purpose, commercial or non-commercial, and by any
# means.
#
# In jurisdictions that recognize copyright laws, the author or authors
# of this software dedicate any and all copyright interest in the
# software to the public domain. We make this dedication for the benefit
# of the public at large and to the detriment of our heirs and
# successors. We intend this dedication to be an overt act of
# relinquishment in perpetuity of all present and future rights to this
# software under copyright law.
#
# THE SOFTWARE IS PROVIDED "AS IS", WITHOUT WARRANTY OF ANY KIND,
# EXPRESS OR IMPLIED, INCLUDING BUT NOT LIMITED TO THE WARRANTIES OF
# MERCHANTABILITY, FITNESS FOR A PARTICULAR PURPOSE AND NONINFRINGEMENT.
# IN NO EVENT SHALL THE AUTHORS BE LIABLE FOR ANY CLAIM, DAMAGES OR
# OTHER LIABILITY, WHETHER IN AN ACTION OF CONTRACT, TORT OR OTHERWISE,
# ARISING FROM, OUT OF OR IN CONNECTION WITH THE SOFTWARE OR THE USE OR
# OTHER DEALINGS IN THE SOFTWARE.

import inspect, os, wiredtiger, wttest
from wtscenario import make_scenarios
from helper_tiered import generate_s3_prefix, get_auth_token
from helper_tiered import get_bucket1_name, get_bucket2_name
FileSystem = wiredtiger.FileSystem  # easy access to constants

# test_tiered06.py
# Note that the APIs we are testing are not meant to be used directly
# by any WiredTiger application, these APIs are used internally.
# However, it is useful to do tests of this API independently.

class test_tiered06(wttest.WiredTigerTestCase):
    storage_sources = [
        ('dir_store', dict(auth_token = get_auth_token('dir_store'),
            bucket1 = get_bucket1_name('dir_store'),
            bucket2 = get_bucket2_name('dir_store'),
            bucket_prefix_base = "pfx_",
            ss_name = 'dir_store')),
        ('s3', dict(auth_token = get_auth_token('s3_store'),
            bucket1 = get_bucket1_name('s3_store'),
            bucket2 = get_bucket2_name('s3_store'),
            bucket_prefix_base = generate_s3_prefix(),
            ss_name = 's3_store')),
    ]
    # Make scenarios for different cloud service providers
    scenarios = make_scenarios(storage_sources)

    # Load the storage store extension.
    def conn_extensions(self, extlist):
        config = ''
        # S3 store is built as an optional loadable extension, not all test environments build S3.
        if self.ss_name == 's3_store':
<<<<<<< HEAD
            # config = '=(config=\"(verbose=[api:1,version,tiered:1])\")'
=======
            #config = '=(config=\"(verbose=[api:1,version,tiered:1])\")'
>>>>>>> a248b175
            extlist.skip_if_missing = True
        #if self.ss_name == 'dir_store':
            #config = '=(config=\"(verbose=1,delay_ms=200,force_delay=3)\")'
        # Windows doesn't support dynamically loaded extension libraries.
        if os.name == 'nt':
            extlist.skip_if_missing = True
        extlist.extension('storage_sources', self.ss_name + config)

    def breakpoint(self):
        import pdb, sys
        sys.stdin = open('/dev/tty', 'r')
        sys.stdout = open('/dev/tty', 'w')
        sys.stderr = open('/dev/tty', 'w')
        pdb.set_trace()

    def get_storage_source(self):
        return self.conn.get_storage_source(self.ss_name)
    
    def get_fs_config(self, prefix = '', cache_dir = ''):
        conf = ''
        if prefix:
            conf += ',prefix=' + prefix
        if cache_dir:
            conf += ',cache_directory=' + cache_dir
        return conf

    def test_ss_basic(self):
        # Test some basic functionality of the storage source API, calling
        # each supported method in the API at least once.

        session = self.session
        ss = self.get_storage_source()

        # Since this class has multiple tests, append test name to the prefix to
        # avoid namespace collison. 0th element on the stack is the current function.
        prefix = self.bucket_prefix_base + inspect.stack()[0][3] + '/'

        # The directory store needs the bucket created as a directory on the filesystem.
        if self.ss_name == 'dir_store':
            os.mkdir(self.bucket1)

        fs = ss.ss_customize_file_system(session, self.bucket1, self.auth_token,
            self.get_fs_config(prefix))

        # The object doesn't exist yet.
        self.assertFalse(fs.fs_exist(session, 'foobar'))

        # We cannot use the file system to create files, it is readonly.
        # So use python I/O to build up the file.
        f = open('foobar', 'wb')

        # The object still doesn't exist yet.
        self.assertFalse(fs.fs_exist(session, 'foobar'))

        outbytes = ('MORE THAN ENOUGH DATA\n'*100000).encode()
        f.write(outbytes)
        f.close()

        # Nothing is in the directory list until a flush.
        self.assertEquals(fs.fs_directory_list(session, '', ''), [])

        # Flushing copies the file into the file system.
        ss.ss_flush(session, fs, 'foobar', 'foobar', None)
        ss.ss_flush_finish(session, fs, 'foobar', 'foobar', None)

        # The object exists now.
        self.assertEquals(fs.fs_directory_list(session, '', ''), ['foobar'])
        self.assertTrue(fs.fs_exist(session, 'foobar'))

        fh = fs.fs_open_file(session, 'foobar', FileSystem.open_file_type_data, FileSystem.open_readonly)
        inbytes = bytes(1000000)         # An empty buffer with a million zero bytes.
        fh.fh_read(session, 0, inbytes)  # Read into the buffer.
        self.assertEquals(outbytes[0:1000000], inbytes)
        self.assertEquals(fs.fs_size(session, 'foobar'), len(outbytes))
        self.assertEquals(fh.fh_size(session), len(outbytes))
        fh.close(session)

        # The fh_lock call doesn't do anything in the directory and S3 store implementation.
        fh = fs.fs_open_file(session, 'foobar', FileSystem.open_file_type_data, FileSystem.open_readonly)
        fh.fh_lock(session, True)
        fh.fh_lock(session, False)
        fh.close(session)

        # Attempt to open a file with incorrect name.
        if self.ss_name == 's3_store':
            msg = 'No such file or directory'
            with self.expectedStderrPattern('.*HTTP response code: 404.*'):
                self.assertRaisesException(wiredtiger.WiredTigerError, 
                    lambda: fs.fs_open_file(session, 'foobar2', FileSystem.open_file_type_data, 
                        FileSystem.open_readonly), msg)

        # Files that have been flushed cannot be manipulated.
        with self.expectedStderrPattern('foobar: rename of file not supported'):
            self.assertRaisesException(wiredtiger.WiredTigerError,
                lambda: fs.fs_rename(session, 'foobar', 'barfoo', 0))
        self.assertEquals(fs.fs_directory_list(session, '', ''), ['foobar'])

        # Files that have been flushed cannot be manipulated through the custom file system.
        with self.expectedStderrPattern('foobar: remove of file not supported'):
            self.assertRaisesException(wiredtiger.WiredTigerError,
                lambda: fs.fs_remove(session, 'foobar', 0))
        self.assertEquals(fs.fs_directory_list(session, '', ''), ['foobar'])

        fs.terminate(session)
        ss.terminate(session)

    def test_ss_write_read(self):
        # Write and read to a file non-sequentially.

        session = self.session
        ss = self.get_storage_source()

        # Since this class has multiple tests, append test name to the prefix to
        # avoid namespace collison. 0th element on the stack is the current function.
        prefix = self.bucket_prefix_base + inspect.stack()[0][3] + '/'

        cachedir = self.bucket1 + '_cache'
        os.mkdir(cachedir)

        # Directory store needs the bucket created as a directory on the filesystem.
        if self.ss_name == 'dir_store':
            os.mkdir(self.bucket1)
        
        fs = ss.ss_customize_file_system(session, self.bucket1, self.auth_token,
            self.get_fs_config(prefix, cachedir))

        # We call these 4K chunks of data "blocks" for this test, but that doesn't
        # necessarily relate to WT block sizing.
        nblocks = 1000
        block_size = 4096
        f = open('abc', 'wb')

        # Create some blocks filled with 'a', etc.
        a_block = ('a' * block_size).encode()
        b_block = ('b' * block_size).encode()
        c_block = ('c' * block_size).encode()
        file_size = nblocks * block_size

        # Write all blocks as 'a', but in reverse order.
        for pos in range(file_size - block_size, 0, -block_size):
            f.seek(pos)
            f.write(a_block)

        # Write the even blocks as 'b', forwards.
        for pos in range(0, file_size, block_size * 2):
            f.seek(pos)
            f.write(b_block)

        # Write every third block as 'c', backwards.
        for pos in range(file_size - block_size, 0, -block_size * 3):
            f.seek(pos)
            f.write(c_block)
        f.close()

        # Flushing copies the file into the file system.
        ss.ss_flush(session, fs, 'abc', 'abc', None)
        ss.ss_flush_finish(session, fs, 'abc', 'abc', None)

        # Use the file system to open and read the file.
        # We do this twice, and between iterations, we remove the cached file to make sure
        # it is copied back from the bucket.
        #
        # XXX: this uses knowledge of the implementation, but at the current time,
        # we don't have a way via the API to "age out" a file from the cache.
        for i in range(0, 2):
            in_block = bytes(block_size)
            fh = fs.fs_open_file(session, 'abc', FileSystem.open_file_type_data, FileSystem.open_readonly)

            # Do some spot checks, reading non-sequentially.
            fh.fh_read(session, 500 * block_size, in_block)  # divisible by 2, not 3
            self.assertEquals(in_block, b_block)
            fh.fh_read(session, 333 * block_size, in_block)  # divisible by 3, not 2
            self.assertEquals(in_block, c_block)
            fh.fh_read(session, 401 * block_size, in_block)  # not divisible by 2 or 3
            self.assertEquals(in_block, a_block)

            # Read the whole file, backwards checking to make sure
            # each block was written correctly.
            for block_num in range(nblocks - 1, 0, -1):
                pos = block_num * block_size
                fh.fh_read(session, pos, in_block)
                if block_num % 3 == 0:
                    self.assertEquals(in_block, c_block)
                elif block_num % 2 == 0:
                    self.assertEquals(in_block, b_block)
                else:
                    self.assertEquals(in_block, a_block)
            fh.close(session)
            os.remove(os.path.join(cachedir, 'abc'))

        ss.terminate(session)

    def create_with_fs(self, fs, fname):
        session = self.session
        f = open(fname, 'wb')
        f.write('some stuff'.encode())
        f.close()

    cachedir1 = "./cache1"
    cachedir2 = "./cache2"

    # Add a suffix to each in a list.
    def suffix(self, lst, sfx):
        return [x + '.' + sfx for x in lst]

    def check_dirlist(self, fs, prefix, expect):
        # We don't require any sorted output for directory lists,
        # so we'll sort before comparing.'
        got = sorted(fs.fs_directory_list(self.session, '', prefix))
        expect = sorted(self.suffix(expect, 'wtobj'))
        self.assertEquals(got, expect)

    # Check for data files in the WiredTiger home directory.
    def check_home(self, expect):
        # Get list of all .wt files in home, prune out the WiredTiger produced ones.
        got = sorted(list(os.listdir(self.home)))
        got = [x for x in got if not x.startswith('WiredTiger') and x.endswith('.wt')]
        expect = sorted(self.suffix(expect, 'wt'))
        self.assertEquals(got, expect)

    # Check that objects are "in the cloud" for the directory store after a flush.
    # Using the directory storage module, they are actually going to be in either
    # bucket1 or bucket2.
    def check_local_objects(self, expect1, expect2):
        if self.ss_name != 'dir_store':
            return

        got = sorted(list(os.listdir(self.bucket1)))
        expect = sorted(self.suffix(expect1, 'wtobj'))
        self.assertEquals(got, expect)
        got = sorted(list(os.listdir(self.bucket2)))
        expect = sorted(self.suffix(expect2, 'wtobj'))
        self.assertEquals(got, expect)

    # Check that objects are in the cache directory after flush_finish.
    def check_caches(self, expect1, expect2):
        got = sorted(list(os.listdir(self.cachedir1)))
        expect = sorted(self.suffix(expect1, 'wtobj'))
        self.assertEquals(got, expect)
        got = sorted(list(os.listdir(self.cachedir2)))
        expect = sorted(self.suffix(expect2, 'wtobj'))
        self.assertEquals(got, expect)

    def create_wt_file(self, name):
        with open(name + '.wt', 'w') as f:
            f.write('hello')

    def test_ss_file_systems(self):

        # Test using various buckets, hosts.
        session = self.session
        ss = self.get_storage_source()

        # Since this class has multiple tests, append test name to the prefix to
        # avoid namespace collison. 0th element on the stack is the current function.
        prefix = self.bucket_prefix_base + inspect.stack()[0][3] + '/'

        # Directory store needs the bucket created as a directory on the filesystem.
        if self.ss_name == 'dir_store':
            os.mkdir(self.bucket1)
            os.mkdir(self.bucket2)

        os.mkdir(self.cachedir1)
        os.mkdir(self.cachedir2)
        bad_bucket = "./objects_BAD"
        bad_cachedir = '/BAD'

        # Create file system objects. First try some error cases.
        errmsg = '/No such /'
        self.assertRaisesWithMessage(wiredtiger.WiredTigerError,
            lambda: ss.ss_customize_file_system(session, self.bucket1, self.auth_token,
                self.get_fs_config(prefix, bad_cachedir)), errmsg)

        # S3 store expects a region with the bucket
        if self.ss_name == 's3_store':
            bad_bucket += ';us-east-2'

        self.assertRaisesWithMessage(wiredtiger.WiredTigerError,
            lambda: ss.ss_customize_file_system(session, bad_bucket, self.auth_token,
                self.get_fs_config(prefix, self.cachedir1)), errmsg)

        # For directory store - Create an empty file, try to use it as a directory.
        if self.ss_name == 'dir_store':
            with open("some_file", "w"):
                pass
            errmsg = '/Invalid argument/'
            self.assertRaisesWithMessage(wiredtiger.WiredTigerError,
                lambda: ss.ss_customize_file_system(
                    session, "some_file", self.auth_token, ',cache_directory=' + self.bucket1), errmsg)

        # Now create some file systems that should succeed.
        # Use either different bucket directories or different prefixes,
        # so activity that happens in the various file systems should be independent.
        fs1 = ss.ss_customize_file_system(session, self.bucket1, self.auth_token,
            self.get_fs_config(prefix, self.cachedir1))
        fs2 = ss.ss_customize_file_system(session, self.bucket2, self.auth_token,
            self.get_fs_config(prefix, self.cachedir2))
        
        # Create files in the wt home directory.
        for a in ['beagle', 'bird', 'bison', 'bat']:
            self.create_wt_file(a)
        for a in ['cat', 'cougar', 'coyote', 'cub']:
            self.create_wt_file(a)

        # Everything is in wt home, nothing in the file system yet.
        self.check_home(['beagle', 'bird', 'bison', 'bat', 'cat', 'cougar', 'coyote', 'cub'])
        self.check_dirlist(fs1, '', [])
        self.check_dirlist(fs2, '', [])
        self.check_caches([], [])
        self.check_local_objects([], [])

        # A flush copies to the cloud, nothing is removed.
        ss.ss_flush(session, fs1, 'beagle.wt', 'beagle.wtobj')
        self.check_home(['beagle', 'bird', 'bison', 'bat', 'cat', 'cougar', 'coyote', 'cub'])
        self.check_dirlist(fs1, '', ['beagle'])
        self.check_dirlist(fs2, '', [])
        self.check_caches([], [])
        self.check_local_objects(['beagle'], [])

        # Bad file to flush.
        errmsg = '/No such file/'
        self.assertRaisesWithMessage(wiredtiger.WiredTigerError,
            lambda: ss.ss_flush(session, fs1, 'bad.wt', 'bad.wtobj'), errmsg)

        # It's okay to flush again, nothing changes.
        ss.ss_flush(session, fs1, 'beagle.wt', 'beagle.wtobj')
        self.check_home(['beagle', 'bird', 'bison', 'bat', 'cat', 'cougar', 'coyote', 'cub'])
        self.check_dirlist(fs1, '', ['beagle'])
        self.check_dirlist(fs2, '', [])
        self.check_caches([], [])
        self.check_local_objects(['beagle'], [])

        # When we flush_finish, the local file will be in both the local and cache directory.
        ss.ss_flush_finish(session, fs1, 'beagle.wt', 'beagle.wtobj')
        self.check_home(['beagle', 'bird', 'bison', 'bat', 'cat', 'cougar', 'coyote', 'cub'])
        self.check_dirlist(fs1, '', ['beagle'])
        self.check_dirlist(fs2, '', [])
        self.check_caches(['beagle'], [])
        self.check_local_objects(['beagle'], [])

        # Do a some more in each file system.
        ss.ss_flush(session, fs1, 'bison.wt', 'bison.wtobj')
        ss.ss_flush(session, fs2, 'cat.wt', 'cat.wtobj')
        ss.ss_flush(session, fs1, 'bat.wt', 'bat.wtobj')
        ss.ss_flush_finish(session, fs2, 'cat.wt', 'cat.wtobj')
        ss.ss_flush(session, fs2, 'cub.wt', 'cub.wtobj')
        ss.ss_flush_finish(session, fs1, 'bat.wt', 'bat.wtobj')

        self.check_home(['beagle', 'bird', 'bison', 'bat', 'cat', 'cougar', 'coyote', 'cub'])
        self.check_dirlist(fs1, '', ['beagle', 'bat', 'bison'])
        self.check_dirlist(fs2, '', ['cat', 'cub'])
        self.check_caches(['beagle', 'bat'], ['cat'])
        self.check_local_objects(['beagle', 'bat', 'bison'], ['cat', 'cub'])

        # Test directory listing prefixes.
        self.check_dirlist(fs1, '', ['beagle', 'bat', 'bison'])
        self.check_dirlist(fs1, 'ba', ['bat'])
        self.check_dirlist(fs1, 'be', ['beagle'])
        self.check_dirlist(fs1, 'x', [])

        # Terminate just one of the custom file systems.
        # We should be able to terminate file systems, but we should
        # also be able to terminate the storage source without terminating
        # all the file systems we created.
        fs1.terminate(session)
        ss.terminate(session)

if __name__ == '__main__':
    wttest.run()<|MERGE_RESOLUTION|>--- conflicted
+++ resolved
@@ -58,11 +58,7 @@
         config = ''
         # S3 store is built as an optional loadable extension, not all test environments build S3.
         if self.ss_name == 's3_store':
-<<<<<<< HEAD
-            # config = '=(config=\"(verbose=[api:1,version,tiered:1])\")'
-=======
             #config = '=(config=\"(verbose=[api:1,version,tiered:1])\")'
->>>>>>> a248b175
             extlist.skip_if_missing = True
         #if self.ss_name == 'dir_store':
             #config = '=(config=\"(verbose=1,delay_ms=200,force_delay=3)\")'
