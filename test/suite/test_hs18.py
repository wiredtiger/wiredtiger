#!/usr/bin/env python
#
# Public Domain 2014-present MongoDB, Inc.
# Public Domain 2008-2014 WiredTiger, Inc.
#
# This is free and unencumbered software released into the public domain.
#
# Anyone is free to copy, modify, publish, use, compile, sell, or
# distribute this software, either in source code form or as a compiled
# binary, for any purpose, commercial or non-commercial, and by any
# means.
#
# In jurisdictions that recognize copyright laws, the author or authors
# of this software dedicate any and all copyright interest in the
# software to the public domain. We make this dedication for the benefit
# of the public at large and to the detriment of our heirs and
# successors. We intend this dedication to be an overt act of
# relinquishment in perpetuity of all present and future rights to this
# software under copyright law.
#
# THE SOFTWARE IS PROVIDED "AS IS", WITHOUT WARRANTY OF ANY KIND,
# EXPRESS OR IMPLIED, INCLUDING BUT NOT LIMITED TO THE WARRANTIES OF
# MERCHANTABILITY, FITNESS FOR A PARTICULAR PURPOSE AND NONINFRINGEMENT.
# IN NO EVENT SHALL THE AUTHORS BE LIABLE FOR ANY CLAIM, DAMAGES OR
# OTHER LIABILITY, WHETHER IN AN ACTION OF CONTRACT, TORT OR OTHERWISE,
# ARISING FROM, OUT OF OR IN CONNECTION WITH THE SOFTWARE OR THE USE OR
# OTHER DEALINGS IN THE SOFTWARE.

import time, wiredtiger, wttest, unittest
from wtscenario import make_scenarios

# test_hs18.py
# Test various older reader scenarios
class test_hs18(wttest.WiredTigerTestCase):
    conn_config = 'cache_size=5MB,eviction=(threads_max=1)'
    session_config = 'isolation=snapshot'
    format_values = [
        ('column', dict(key_format='r', value_format='S')),
        ('column-fix', dict(key_format='r', value_format='8t')),
        ('string-row', dict(key_format='S', value_format='S'))
    ]
    scenarios = make_scenarios(format_values)

    def create_key(self, i):
        if self.key_format == 'S':
            return str(i)
        return i

    def check_value(self, cursor, value):
        cursor.set_key(self.create_key(1))
        self.assertEqual(cursor.search(), 0)
        self.assertEqual(cursor.get_value(), value)
        cursor.reset()

    def start_txn(self, sessions, cursors, values, i):
        # Start a transaction that will see update 0.
        sessions[i].begin_transaction()
        self.check_value(cursors[i], values[i])

    def evict_key(self, uri):
        # Evict the update using a debug cursor
        evict_cursor = self.session.open_cursor(uri, None, "debug=(release_evict)")
        evict_cursor.set_key(self.create_key(1))
        self.assertEqual(evict_cursor.search(), 0)
        evict_cursor.reset()
        evict_cursor.close()

    def test_base_scenario(self):
        uri = 'table:test_base_scenario'
        format = 'key_format={},value_format={}'.format(self.key_format, self.value_format)
        self.session.create(uri, format)
        session2 = self.setUpSessionOpen(self.conn)
        cursor = self.session.open_cursor(uri)
        cursor2 = session2.open_cursor(uri)

        if self.value_format == '8t':
            value0 = 102
            value1 = 97
            value2 = 98
            value3 = 99
            value4 = 100
            value5 = 101
        else:
            value0 = 'f' * 500
            value1 = 'a' * 500
            value2 = 'b' * 500
            value3 = 'c' * 500
            value4 = 'd' * 500
            value5 = 'e' * 500

        # Insert an update at timestamp 3
        self.session.begin_transaction()
        cursor[self.create_key(1)] = value0
        self.session.commit_transaction('commit_timestamp=' + self.timestamp_str(3))

        # Start a long running transaction which could see update 0.
        session2.begin_transaction()
        self.check_value(cursor2, value0)

        # Insert an update at timestamp 5
        self.session.begin_transaction()
        cursor[self.create_key(1)] = value1
        self.session.commit_transaction('commit_timestamp=' + self.timestamp_str(5))

        # Insert another update at timestamp 10
        self.session.begin_transaction()
        cursor[self.create_key(1)] = value2
        self.session.commit_transaction('commit_timestamp=' + self.timestamp_str(10))

        # Evict the update using a debug cursor
        cursor.reset()
        self.evict_key(uri)

        # Commit an update without a timestamp on our original key
        self.session.begin_transaction()
        cursor[self.create_key(1)] = value4
        self.session.commit_transaction()

        # Commit an update with timestamp 15
        self.session.begin_transaction()
        cursor[self.create_key(1)] = value5
        self.session.commit_transaction('commit_timestamp=' + self.timestamp_str(15))

        # Check our value is still correct.
        self.check_value(cursor2, value0)

        # Evict the update using a debug cursor
        cursor.reset()
        self.evict_key(uri)

        # Check our value is still correct.
        self.check_value(cursor2, value0)

    # Test that we don't get the wrong value if we read with a timestamp originally.
    def test_read_timestamp_weirdness(self):
        uri = 'table:test_hs18'
        format = 'key_format={},value_format={}'.format(self.key_format, self.value_format)
        self.session.create(uri, format)
        cursor = self.session.open_cursor(uri)
        session2 = self.setUpSessionOpen(self.conn)
        cursor2 = session2.open_cursor(uri)
        session3 = self.setUpSessionOpen(self.conn)
        cursor3 = session3.open_cursor(uri)

        if self.value_format == '8t':
            value1 = 97
            value2 = 98
            value3 = 99
            value4 = 100
            value5 = 101
        else:
            value1 = 'a' * 500
            value2 = 'b' * 500
            value3 = 'c' * 500
            value4 = 'd' * 500
            value5 = 'e' * 500

        # Insert an update at timestamp 3
        self.session.begin_transaction()
        cursor[self.create_key(1)] = value1
        self.session.commit_transaction('commit_timestamp=' + self.timestamp_str(3))

        # Start a long running transaction which could see update 0.
        session2.begin_transaction('read_timestamp=' + self.timestamp_str(5))
        # Check our value is still correct.
        self.check_value(cursor2, value1)

        # Insert another update at timestamp 10
        self.session.begin_transaction()
        cursor[self.create_key(1)] = value2
        self.session.commit_transaction('commit_timestamp=' + self.timestamp_str(10))

        # Start a long running transaction which could see update 0.
        session3.begin_transaction('read_timestamp=' + self.timestamp_str(5))
        # Check our value is still correct.
        self.check_value(cursor3, value1)

        # Evict the update using a debug cursor
        cursor.reset()
        self.evict_key(uri)

        # Commit an update without a timestamp on our original key
        self.session.begin_transaction()
        cursor[self.create_key(1)] = value4
        self.session.commit_transaction()

        # Commit an update with timestamp 15
        self.session.begin_transaction()
        cursor[self.create_key(1)] = value5
        self.session.commit_transaction('commit_timestamp=' + self.timestamp_str(15))

        # Check our value is still correct.
        self.check_value(cursor2, value1)
        self.check_value(cursor3, value1)

        # Evict the update using a debug cursor
        cursor.reset()
        self.evict_key(uri)

        # Check our value is still correct.
        self.check_value(cursor2, value1)
        # Here our value will be wrong as we're reading with a timestamp, and can now see a newer value.
        self.check_value(cursor3, value2)

    # Test that forces us to ignore tombstone in order to not remove the first non timestamped updated.
    def test_ignore_tombstone(self):
        uri = 'table:test_ignore_tombstone'
        format = 'key_format={},value_format={}'.format(self.key_format, self.value_format)
        self.session.create(uri, format)
        session2 = self.setUpSessionOpen(self.conn)
        cursor = self.session.open_cursor(uri)
        cursor2 = session2.open_cursor(uri)

        if self.value_format == '8t':
            value0 = 65
            value1 = 97
            value2 = 98
            value3 = 99
            value4 = 100
        else:
            value0 = 'A' * 500
            value1 = 'a' * 500
            value2 = 'b' * 500
            value3 = 'c' * 500
            value4 = 'd' * 500

        # Insert an update without a timestamp
        self.session.begin_transaction()
        cursor[self.create_key(1)] = value0
        self.session.commit_transaction()

        # Start a long running transaction which could see update 0.
        session2.begin_transaction()

        # Check our value is still correct.
        self.check_value(cursor2, value0)

        # Insert an update at timestamp 5
        self.session.begin_transaction()
        cursor[self.create_key(1)] = value1
        self.session.commit_transaction('commit_timestamp=' + self.timestamp_str(5))

        # Insert another update at timestamp 10
        self.session.begin_transaction()
        cursor[self.create_key(1)] = value2
        self.session.commit_transaction('commit_timestamp=' + self.timestamp_str(10))

        # Evict the update using a debug cursor
        cursor.reset()
        self.evict_key(uri)

        # Check our value is still correct.
        self.check_value(cursor2, value0)

        # Commit an update without a timestamp on our original key
        self.session.begin_transaction()
        cursor[self.create_key(1)] = value4
        self.session.commit_transaction()

        # Evict the update using a debug cursor
        cursor.reset()
        self.evict_key(uri)

        # Check our value is still correct.
        self.check_value(cursor2, value0)

    # Test older readers for each of the updates moved to the history store.
    def test_multiple_older_readers(self):
        uri = 'table:test_multiple_older_readers'
        format = 'key_format={},value_format={}'.format(self.key_format, self.value_format)
        self.session.create(uri, format)
        cursor = self.session.open_cursor(uri)

        # The ID of the session corresponds the value it should see.
        sessions = []
        cursors = []
        values = []
        for i in range(0, 5):
            sessions.append(self.setUpSessionOpen(self.conn))
            cursors.append(sessions[i].open_cursor(uri))
            if self.value_format == '8t':
                values.append(i + 48)
            else:
                values.append(str(i) * 10)

<<<<<<< HEAD
        if self.value_format == '8t':
            value_junk = 126 # tilde
        else:
            value_junk = 'aaaaa' * 100

=======
>>>>>>> 4a4a0259
        # Insert an update at timestamp 3
        self.session.begin_transaction()
        cursor[self.create_key(1)] = values[0]
        self.session.commit_transaction('commit_timestamp=' + self.timestamp_str(3))

        # Start a transaction that will see update 0.
        self.start_txn(sessions, cursors, values, 0)

        # Insert an update at timestamp 5
        self.session.begin_transaction()
        cursor[self.create_key(1)] = values[1]
        self.session.commit_transaction('commit_timestamp=' + self.timestamp_str(5))

        # Start a transaction that will see update 1.
        self.start_txn(sessions, cursors, values, 1)

        # Insert another update at timestamp 10
        self.session.begin_transaction()
        cursor[self.create_key(1)] = values[2]
        self.session.commit_transaction('commit_timestamp=' + self.timestamp_str(10))

        # Start a transaction that will see update 2.
        self.start_txn(sessions, cursors, values, 2)

        # Evict the update using a debug cursor
        cursor.reset()
        self.evict_key(uri)

        # Commit an update without a timestamp on our original key
        self.session.begin_transaction()
        cursor[self.create_key(1)] = values[3]
        self.session.commit_transaction()

        # Start a transaction that will see update 3.
        self.start_txn(sessions, cursors, values, 3)

        # Commit an update with timestamp 15
        self.session.begin_transaction()
        cursor[self.create_key(1)] = values[4]
        self.session.commit_transaction('commit_timestamp=' + self.timestamp_str(15))

        # Evict the update using a debug cursor
        cursor.reset()
        self.evict_key(uri)

        # Validate all values are visible and correct.
        for i in range(0, 3):
            cursors[i].set_key(self.create_key(1))
            self.assertEqual(cursors[i].search(), 0)
            self.assertEqual(cursors[i].get_value(), values[i])
            cursors[i].reset()

    def test_multiple_older_readers_with_multiple_mixed_mode(self):
        uri = 'table:test_multiple_older_readers'
        format = 'key_format={},value_format={}'.format(self.key_format, self.value_format)
        self.session.create(uri, format)
        cursor = self.session.open_cursor(uri)

        # The ID of the session corresponds the value it should see.
        sessions = []
        cursors = []
        values = []
        for i in range(0, 9):
            sessions.append(self.setUpSessionOpen(self.conn))
            cursors.append(sessions[i].open_cursor(uri))
            if self.value_format == '8t':
                values.append(i + 48)
            else:
                values.append(str(i) * 10)

<<<<<<< HEAD
        if self.value_format == '8t':
            value_junk = 126 # tilde
        else:
            value_junk = 'aaaaa' * 100

=======
>>>>>>> 4a4a0259
        # Insert an update at timestamp 3
        self.session.begin_transaction()
        cursor[self.create_key(1)] = values[0]
        self.session.commit_transaction('commit_timestamp=' + self.timestamp_str(3))

        # Start a transaction that will see update 0.
        self.start_txn(sessions, cursors, values, 0)

        # Insert an update at timestamp 5
        self.session.begin_transaction()
        cursor[self.create_key(1)] = values[1]
        self.session.commit_transaction('commit_timestamp=' + self.timestamp_str(5))

        # Start a transaction that will see update 1.
        self.start_txn(sessions, cursors, values, 1)

        # Insert another update at timestamp 10
        self.session.begin_transaction()
        cursor[self.create_key(1)] = values[2]
        self.session.commit_transaction('commit_timestamp=' + self.timestamp_str(10))

        # Start a transaction that will see update 2.
        self.start_txn(sessions, cursors, values, 2)

        # Evict the update using a debug cursor
        cursor.reset()
        self.evict_key(uri)

        # Commit an update without a timestamp on our original key
        self.session.begin_transaction()
        cursor[self.create_key(1)] = values[3]
        self.session.commit_transaction()

        # Start a transaction that will see update 4.
        self.start_txn(sessions, cursors, values, 3)

        # Commit an update with timestamp 5
        self.session.begin_transaction()
        cursor[self.create_key(1)] = values[4]
        self.session.commit_transaction('commit_timestamp=' + self.timestamp_str(5))

        # Start a transaction that will see update 4.
        self.start_txn(sessions, cursors, values, 4)

        # Commit an update with timestamp 10
        self.session.begin_transaction()
        cursor[self.create_key(1)] = values[5]
        self.session.commit_transaction('commit_timestamp=' + self.timestamp_str(10))

        # Start a transaction that will see update 5.
        self.start_txn(sessions, cursors, values, 5)

        # Commit an update with timestamp 15
        self.session.begin_transaction()
        cursor[self.create_key(1)] = values[6]
        self.session.commit_transaction('commit_timestamp=' + self.timestamp_str(15))

        # Start a transaction that will see update 6.
        self.start_txn(sessions, cursors, values, 6)

        # Evict the update using a debug cursor
        cursor.reset()
        self.evict_key(uri)

        # Validate all values are visible and correct.
        for i in range(0, 6):
            cursors[i].set_key(self.create_key(1))
            self.assertEqual(cursors[i].search(), 0)
            self.assertEqual(cursors[i].get_value(), values[i])
            cursors[i].reset()

        # Commit an update without a timestamp on our original key
        self.session.begin_transaction()
        cursor[self.create_key(1)] = values[7]
        self.session.commit_transaction()

        # Start a transaction that will see update 7.
        self.start_txn(sessions, cursors, values, 7)

        # Commit an update with timestamp 5
        self.session.begin_transaction()
        cursor[self.create_key(1)] = values[8]
        self.session.commit_transaction('commit_timestamp=' + self.timestamp_str(5))

        # Evict the update using a debug cursor
        cursor.reset()
        self.evict_key(uri)

        # Validate all values are visible and correct.
        for i in range(0, 7):
            cursors[i].set_key(self.create_key(1))
            self.assertEqual(cursors[i].search(), 0)
            self.assertEqual(cursors[i].get_value(), values[i])
            cursors[i].reset()

    def test_modifies(self):
        # FLCS doesn't support modify, so just skip this case.
        if self.value_format == '8t':
            return

        uri = 'table:test_modifies'
        format = 'key_format={},value_format={}'.format(self.key_format, self.value_format)
        self.session.create(uri, format)
        cursor = self.session.open_cursor(uri)
        session_ts_reader = self.setUpSessionOpen(self.conn)
        cursor_ts_reader = session_ts_reader.open_cursor(uri)

        # The ID of the session corresponds the value it should see.
        sessions = []
        cursors = []
        values = []
        for i in range(0, 5):
            sessions.append(self.setUpSessionOpen(self.conn))
            cursors.append(sessions[i].open_cursor(uri))

        values.append('f' * 10)
        values.append('a' + values[0])
        values.append('b' + values[1])
        values.append('g' * 10)
        values.append('e' + values[3])

        # Insert an update at timestamp 3
        self.session.begin_transaction()
        cursor[self.create_key(1)] = values[0]
        self.session.commit_transaction('commit_timestamp=' + self.timestamp_str(3))

        # Start a long running transaction which could see update 0.
        self.start_txn(sessions, cursors, values, 0)

        # Insert an update at timestamp 5
        self.session.begin_transaction()
        cursor.set_key(self.create_key(1))
        cursor.modify([wiredtiger.Modify('a', 0, 0)])
        self.session.commit_transaction('commit_timestamp=' + self.timestamp_str(5))

        session_ts_reader.begin_transaction('read_timestamp=3')
        self.check_value(cursor_ts_reader, values[0])

        # Start a long running transaction which could see modify 0.
        self.start_txn(sessions, cursors, values, 1)

        # Insert another modify at timestamp 10
        self.session.begin_transaction()
        cursor.set_key(self.create_key(1))
        cursor.modify([wiredtiger.Modify('b', 0, 0)])
        self.session.commit_transaction('commit_timestamp=' + self.timestamp_str(10))

        # Start a long running transaction which could see modify 1.
        self.start_txn(sessions, cursors, values, 2)

        # Evict the update using a debug cursor
        cursor.reset()
        self.evict_key(uri)

        # Commit a modify without a timestamp on our original key
        self.session.begin_transaction()
        cursor[self.create_key(1)] = values[3]
        self.session.commit_transaction()

        # Start a long running transaction which could see value 5.
        self.start_txn(sessions, cursors, values, 3)

        # Commit a final modify.
        self.session.begin_transaction()
        cursor.set_key(self.create_key(1))
        cursor.modify([wiredtiger.Modify('e', 0, 0)])
        self.session.commit_transaction('commit_timestamp=' + self.timestamp_str(15))

        # Start a long running transaction which could see modify 2.
        sessions[4].begin_transaction()
        # Check our values are still correct.
        for i in range(0, 5):
            self.check_value(cursors[i], values[i])

        # Evict the update using a debug cursor
        cursor.reset()
        self.evict_key(uri)

        # Check our values are still correct.
        for i in range(0, 5):
            self.check_value(cursors[i], values[i])

        # Check our ts reader sees the value ahead of it
        self.check_value(cursor_ts_reader, values[1])<|MERGE_RESOLUTION|>--- conflicted
+++ resolved
@@ -283,14 +283,6 @@
             else:
                 values.append(str(i) * 10)
 
-<<<<<<< HEAD
-        if self.value_format == '8t':
-            value_junk = 126 # tilde
-        else:
-            value_junk = 'aaaaa' * 100
-
-=======
->>>>>>> 4a4a0259
         # Insert an update at timestamp 3
         self.session.begin_transaction()
         cursor[self.create_key(1)] = values[0]
@@ -361,14 +353,6 @@
             else:
                 values.append(str(i) * 10)
 
-<<<<<<< HEAD
-        if self.value_format == '8t':
-            value_junk = 126 # tilde
-        else:
-            value_junk = 'aaaaa' * 100
-
-=======
->>>>>>> 4a4a0259
         # Insert an update at timestamp 3
         self.session.begin_transaction()
         cursor[self.create_key(1)] = values[0]
