#!/usr/bin/env python
#
# Public Domain 2014-present MongoDB, Inc.
# Public Domain 2008-2014 WiredTiger, Inc.
#
# This is free and unencumbered software released into the public domain.
#
# Anyone is free to copy, modify, publish, use, compile, sell, or
# distribute this software, either in source code form or as a compiled
# binary, for any purpose, commercial or non-commercial, and by any
# means.
#
# In jurisdictions that recognize copyright laws, the author or authors
# of this software dedicate any and all copyright interest in the
# software to the public domain. We make this dedication for the benefit
# of the public at large and to the detriment of our heirs and
# successors. We intend this dedication to be an overt act of
# relinquishment in perpetuity of all present and future rights to this
# software under copyright law.
#
# THE SOFTWARE IS PROVIDED "AS IS", WITHOUT WARRANTY OF ANY KIND,
# EXPRESS OR IMPLIED, INCLUDING BUT NOT LIMITED TO THE WARRANTIES OF
# MERCHANTABILITY, FITNESS FOR A PARTICULAR PURPOSE AND NONINFRINGEMENT.
# IN NO EVENT SHALL THE AUTHORS BE LIABLE FOR ANY CLAIM, DAMAGES OR
# OTHER LIABILITY, WHETHER IN AN ACTION OF CONTRACT, TORT OR OTHERWISE,
# ARISING FROM, OUT OF OR IN CONNECTION WITH THE SOFTWARE OR THE USE OR
# OTHER DEALINGS IN THE SOFTWARE.

import os, wiredtiger, wttest
from helper_tiered import TieredConfigMixin, gen_tiered_storage_sources, get_shared_conn_config
from wtscenario import make_scenarios

StorageSource = wiredtiger.StorageSource  # easy access to constants

# test_oligarch1.py
#    Basic oligarch tree creation test
class test_oligarch1(wttest.WiredTigerTestCase, TieredConfigMixin):

    uri_base = "test_oligarch1"
<<<<<<< HEAD
    conn_config = 'log=(enabled),verbose=[oligarch],oligarch=(role="leader"),' \
                + 'disaggregated=(stable_prefix=.,storage_source=dir_store)'
=======
    conn_config = 'oligarch_log=(enabled),verbose=[oligarch]'
>>>>>>> bb44a3bb

    uri = "oligarch:" + uri_base

    metadata_uris = [
            (uri, ''),
            ("file:" + uri_base + ".wt_ingest", ''),
            ("file:" + uri_base + ".wt_stable", '')
            ]

    # Load the directory store extension, which has object storage support
    def conn_extensions(self, extlist):
        if os.name == 'nt':
            extlist.skip_if_missing = True
        extlist.extension('storage_sources', 'dir_store')

    # Custom test case setup
    def early_setup(self):
        # FIXME: This shouldn't take an absolute path
        os.mkdir('foo') # Hard coded to match library for now.
        os.mkdir('bar') # Hard coded to match library for now.

    # Check for a specific string as part of the uri's metadata.
    def check_metadata(self, uri, val_str):
        c = self.session.open_cursor('metadata:create')
        val = c[uri]
        c.close()
        self.assertTrue(val_str in val)

    # Test calling the create API for an oligarch table.
    def test_oligarch1(self):
        base_create = 'key_format=S,value_format=S,disaggregated=(storage_source=dir_store)'

        self.pr("create oligarch tree")
        #conf = ',oligarch=true'
        conf = ''
        self.session.create(self.uri, base_create + conf)

        for u in self.metadata_uris:
            #print("Checking " + u[0])
            self.check_metadata(u[0], u[1])
<|MERGE_RESOLUTION|>--- conflicted
+++ resolved
@@ -37,12 +37,8 @@
 class test_oligarch1(wttest.WiredTigerTestCase, TieredConfigMixin):
 
     uri_base = "test_oligarch1"
-<<<<<<< HEAD
-    conn_config = 'log=(enabled),verbose=[oligarch],oligarch=(role="leader"),' \
+    conn_config = 'oligarch_log=(enabled),verbose=[oligarch],oligarch=(role="leader"),' \
                 + 'disaggregated=(stable_prefix=.,storage_source=dir_store)'
-=======
-    conn_config = 'oligarch_log=(enabled),verbose=[oligarch]'
->>>>>>> bb44a3bb
 
     uri = "oligarch:" + uri_base
 
