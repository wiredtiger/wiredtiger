#!/usr/bin/env python
#
# Public Domain 2014-present MongoDB, Inc.
# Public Domain 2008-2014 WiredTiger, Inc.
#
# This is free and unencumbered software released into the public domain.
#
# Anyone is free to copy, modify, publish, use, compile, sell, or
# distribute this software, either in source code form or as a compiled
# binary, for any purpose, commercial or non-commercial, and by any
# means.
#
# In jurisdictions that recognize copyright laws, the author or authors
# of this software dedicate any and all copyright interest in the
# software to the public domain. We make this dedication for the benefit
# of the public at large and to the detriment of our heirs and
# successors. We intend this dedication to be an overt act of
# relinquishment in perpetuity of all present and future rights to this
# software under copyright law.
#
# THE SOFTWARE IS PROVIDED "AS IS", WITHOUT WARRANTY OF ANY KIND,
# EXPRESS OR IMPLIED, INCLUDING BUT NOT LIMITED TO THE WARRANTIES OF
# MERCHANTABILITY, FITNESS FOR A PARTICULAR PURPOSE AND NONINFRINGEMENT.
# IN NO EVENT SHALL THE AUTHORS BE LIABLE FOR ANY CLAIM, DAMAGES OR
# OTHER LIABILITY, WHETHER IN AN ACTION OF CONTRACT, TORT OR OTHERWISE,
# ARISING FROM, OUT OF OR IN CONNECTION WITH THE SOFTWARE OR THE USE OR
# OTHER DEALINGS IN THE SOFTWARE.
#
# test_timestamp06.py
#   Timestamps: multistep transactions
#

from helper import copy_wiredtiger_home
import random
from suite_subprocess import suite_subprocess
import wiredtiger, wttest
from wtscenario import make_scenarios

class test_timestamp06(wttest.WiredTigerTestCase, suite_subprocess):
    table_ts_log     = 'table:ts06_ts_logged'
    table_ts_nolog   = 'table:ts06_ts_nologged'

    types = [
        ('col_fix', dict(empty=1, extra_config=',key_format=r,value_format=8t')),
        ('col_var', dict(empty=0, extra_config=',key_format=r')),
        ('lsm', dict(empty=0, extra_config=',type=lsm')),
        ('row', dict(empty=0, extra_config='',)),
    ]
    ckpt = [
        ('ckpt_ts_def', dict(ckptcfg='', ckpt_ts=True)),
        ('ckpt_ts_false', dict(ckptcfg='use_timestamp=false', ckpt_ts=False)),
        ('ckpt_ts_true', dict(ckptcfg='use_timestamp=true', ckpt_ts=True)),
    ]

    conncfg = [
<<<<<<< HEAD
        ('V1',
            dict(conn_config='create,log=(archive=false,enabled),compatibility=(release="2.9")')),
        ('V2', dict(conn_config='create,log=(archive=false,enabled)')),
=======
        ('nolog', dict(conn_config='create', using_log=False)),
        ('V1', dict(conn_config='create,log=(enabled,remove=false),compatibility=(release="2.9")', using_log=True)),
        ('V2', dict(conn_config='create,log=(enabled,remove=false)', using_log=True)),
>>>>>>> 945c520f
    ]

    scenarios = make_scenarios(conncfg, types, ckpt)

    # Check that a cursor (optionally started in a new transaction), sees the
    # expected values.
    def check(self, session, txn_config, tablename, expected):
        if txn_config:
            session.begin_transaction(txn_config)

        cur = session.open_cursor(tablename, None)
        actual = dict((k, v) for k, v in cur if v != 0)
        if actual != expected:
            print("missing: ", sorted(set(expected.items()) - set(actual.items())))
            print("extras: ", sorted(set(actual.items()) - set(expected.items())))
        self.assertTrue(actual == expected)
        # Search for the expected items as well as iterating
        for k, v in expected.items():
            self.assertEqual(cur[k], v, "for key " + str(k))
        cur.close()
        if txn_config:
            session.commit_transaction()

    # Take a backup of the database and verify that the value we want to
    # check exists in the tables the expected number of times.
    def backup_check(self, check_value, expected_ts_log, expected_ts_nolog):
        newdir = "BACKUP"
        copy_wiredtiger_home(self, '.', newdir, True)

        conn = self.setUpConnectionOpen(newdir)
        session = self.setUpSessionOpen(conn)
        cur_ts_log      = session.open_cursor(self.table_ts_log)
        cur_ts_nolog    = session.open_cursor(self.table_ts_nolog)
        # Count how many times the given value is present in the
        # logged timestamp table.
        actual_ts_log = 0
        for k, v in cur_ts_log:
            if check_value == v:
                actual_ts_log += 1
        cur_ts_log.close()
        # Count how many times the given value is present in the
        # not logged timestamp table
        actual_ts_nolog = 0
        for k, v in cur_ts_nolog:
            if check_value == v:
                actual_ts_nolog += 1
        cur_ts_nolog.close()
        conn.close()
        self.assertEqual(actual_ts_log, expected_ts_log)
        self.assertEqual(actual_ts_nolog, expected_ts_nolog)

    # Check that a cursor sees the expected values after a checkpoint.
    def ckpt_backup(self, check_value, valcnt_ts_log, valcnt_ts_nolog):
        # Take a checkpoint.  Make a copy of the database.  Open the
        # copy and verify whether or not the expected data is in there.
        self.pr("CKPT: " + self.ckptcfg)
        ckptcfg = self.ckptcfg

        self.session.checkpoint(ckptcfg)
        self.backup_check(check_value, valcnt_ts_log, valcnt_ts_nolog)

    def test_timestamp06(self):
        # Open two tables:
        # 1. Table is logged and so timestamps are ignored.
        # 2. Table is not logged and uses timestamps.
        self.session.create(self.table_ts_log, 'key_format=i,value_format=i' + self.extra_config)
        cur_ts_log = self.session.open_cursor(self.table_ts_log)
        self.session.create(self.table_ts_nolog,
            'key_format=i,value_format=i,log=(enabled=false)' + self.extra_config)
        cur_ts_nolog = self.session.open_cursor(self.table_ts_nolog)

        # Insert keys 1..100
        nkeys = 100
        orig_keys = list(range(1, nkeys+1))
        keys = orig_keys[:]
        random.shuffle(keys)

        self.session.begin_transaction()
        # Make three updates with different timestamps.
        self.session.timestamp_transaction('commit_timestamp=' + self.timestamp_str(1))
        for k in keys:
            cur_ts_log[k] = 1
            cur_ts_nolog[k] = 1

        self.session.timestamp_transaction('commit_timestamp=' + self.timestamp_str(101))
        for k in keys:
            cur_ts_log[k] = 2
            cur_ts_nolog[k] = 2

        self.session.timestamp_transaction('commit_timestamp=' + self.timestamp_str(201))
        for k in keys:
            cur_ts_log[k] = 3
            cur_ts_nolog[k] = 3

        self.session.commit_transaction('commit_timestamp=' + self.timestamp_str(301))
        cur_ts_log.close()
        cur_ts_nolog.close()

        # Scenario: 1
        # Check that we see all the latest values (i.e. 3) as per transaction visibility when
        # reading without the read timestamp. All tables should see all the values.
        self.check(self.session, "", self.table_ts_log,
            dict((k, 3) for k in orig_keys))
        self.check(self.session, "", self.table_ts_nolog,
            dict((k, 3) for k in orig_keys))

        # Scenario: 2
        # Check that we see the values correctly from checkpointed data files in case of multistep
        # transactions.
        # Set oldest and stable timestamps
        old_ts = self.timestamp_str(100)
        # Set the stable timestamp such that last update is beyond it.
        stable_ts = self.timestamp_str(200)
        self.conn.set_timestamp('oldest_timestamp=' + old_ts)
        self.conn.set_timestamp('stable_timestamp=' + stable_ts)

        # Logged tables always see the latest value, non-logged tables should see values at the
        # specified timestamp.
        self.check(self.session, 'read_timestamp=' + stable_ts,
            self.table_ts_log, dict((k, 3) for k in orig_keys))
        self.check(self.session, 'read_timestamp=' + stable_ts,
            self.table_ts_nolog, dict((k, 2) for k in orig_keys))

        # For logged table we should see latest values.
        valcnt_ts_log = nkeys

        # For non-logged table we should not see the values beyond the stable timestamp with
        # timestamped checkpoints.
        if self.ckpt_ts == True:
            valcnt_ts_nolog = 0
        else:
            valcnt_ts_nolog = nkeys

        # Check to see the count of latest values as expected from checkpoint.
        self.ckpt_backup(3, valcnt_ts_log, valcnt_ts_nolog)
        self.ckpt_backup(2, (nkeys - valcnt_ts_log), (nkeys - valcnt_ts_nolog))

        # Scenario: 3
        # Check we see all the data values correctly after rollback. Skip the case where the most
        # recent checkpoint wasn't based on the last stable timestamp, those can't be rolled back.
        if self.ckpt_ts == False:
                return
        self.conn.rollback_to_stable()

        # Logged tables see the latest value, non-logged tables should see the values as of the
        # specified timestamp.
        self.check(self.session, 'read_timestamp=' + stable_ts,
            self.table_ts_log, dict((k, 3) for k in orig_keys))
        self.check(self.session, 'read_timestamp=' + stable_ts,
            self.table_ts_nolog, dict((k, 2) for k in orig_keys))

        # Scenario: 4
        # Check that we see the values correctly when read without any timestamp. Logged tables
        # always see the latest value, non-logged tables should not see the values beyond the
        # stable timestamp with timestamped checkpoints.
        self.check(self.session, "", self.table_ts_log, dict((k, 3) for k in orig_keys))
        self.check(self.session, "", self.table_ts_nolog, dict((k, 2) for k in orig_keys))

if __name__ == '__main__':
    wttest.run()<|MERGE_RESOLUTION|>--- conflicted
+++ resolved
@@ -53,15 +53,9 @@
     ]
 
     conncfg = [
-<<<<<<< HEAD
         ('V1',
-            dict(conn_config='create,log=(archive=false,enabled),compatibility=(release="2.9")')),
-        ('V2', dict(conn_config='create,log=(archive=false,enabled)')),
-=======
-        ('nolog', dict(conn_config='create', using_log=False)),
-        ('V1', dict(conn_config='create,log=(enabled,remove=false),compatibility=(release="2.9")', using_log=True)),
-        ('V2', dict(conn_config='create,log=(enabled,remove=false)', using_log=True)),
->>>>>>> 945c520f
+            dict(conn_config='create,log=(enabled,remove=false),compatibility=(release="2.9")')),
+        ('V2', dict(conn_config='create,log=(enabled,remove=false)')),
     ]
 
     scenarios = make_scenarios(conncfg, types, ckpt)
