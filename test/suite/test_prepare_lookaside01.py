#!/usr/bin/env python
#
# Public Domain 2014-2019 MongoDB, Inc.
# Public Domain 2008-2014 WiredTiger, Inc.
#
# This is free and unencumbered software released into the public domain.
#
# Anyone is free to copy, modify, publish, use, compile, sell, or
# distribute this software, either in source code form or as a compiled
# binary, for any purpose, commercial or non-commercial, and by any
# means.
#
# In jurisdictions that recognize copyright laws, the author or authors
# of this software dedicate any and all copyright interest in the
# software to the public domain. We make this dedication for the benefit
# of the public at large and to the detriment of our heirs and
# successors. We intend this dedication to be an overt act of
# relinquishment in perpetuity of all present and future rights to this
# software under copyright law.
#
# THE SOFTWARE IS PROVIDED "AS IS", WITHOUT WARRANTY OF ANY KIND,
# EXPRESS OR IMPLIED, INCLUDING BUT NOT LIMITED TO THE WARRANTIES OF
# MERCHANTABILITY, FITNESS FOR A PARTICULAR PURPOSE AND NONINFRINGEMENT.
# IN NO EVENT SHALL THE AUTHORS BE LIABLE FOR ANY CLAIM, DAMAGES OR
# OTHER LIABILITY, WHETHER IN AN ACTION OF CONTRACT, TORT OR OTHERWISE,
# ARISING FROM, OUT OF OR IN CONNECTION WITH THE SOFTWARE OR THE USE OR
# OTHER DEALINGS IN THE SOFTWARE.

from helper import copy_wiredtiger_home
import wiredtiger, wttest
from wtdataset import SimpleDataSet

def timestamp_str(t):
    return '%x' % t

# test_prepare_lookaside01.py
# test to ensure lookaside eviction is working for prepared transactions.
class test_prepare_lookaside01(wttest.WiredTigerTestCase):
    # Force a small cache.
    conn_config = 'cache_size=50MB'

    def prepare_updates(self, uri, ds, nrows, nsessions, nkeys):
        # Update a large number of records in their individual transactions.
        # This will force eviction and start lookaside eviction of committed
        # updates.
        #
        # Follow this by updating a number of records in prepared transactions
        # under multiple sessions. We'll hang if lookaside table isn't doing its
        # thing. If we do all updates in a single session, then hang will be due
        # to uncommitted updates, instead of prepared updates.
        #
        # Do another set of updates in that many transactions. This forces the
        # pages that have been evicted to lookaside to be re-read and brought in
        # memory. Hence testing if we can read prepared updates from lookaside.

        # Start with setting a stable timestamp to pin history in cache
        self.conn.set_timestamp('stable_timestamp=' + timestamp_str(1))

        # Commit some updates to get eviction and lookaside fired up
        bigvalue1 = b"bbbbb" * 100
        cursor = self.session.open_cursor(uri)
<<<<<<< HEAD
        for i in range(2, nsessions * nkeys):
            self.session.begin_transaction()
=======
        for i in range(1, nsessions * nkeys):
            self.session.begin_transaction('isolation=snapshot')
>>>>>>> 1af9265e
            cursor.set_key(ds.key(nrows + i))
            cursor.set_value(bigvalue1)
            self.assertEquals(cursor.insert(), 0)
            self.session.commit_transaction('commit_timestamp=' + timestamp_str(1))

        # Have prepared updates in multiple sessions. This should ensure writing
        # prepared updates to the lookaside
        sessions = [0] * nsessions
        cursors = [0] * nsessions
        bigvalue2 = b"ccccc" * 100
        for j in range (0, nsessions):
            sessions[j] = self.conn.open_session()
            sessions[j].begin_transaction('isolation=snapshot')
            cursors[j] = sessions[j].open_cursor(uri)
            # Each session will update many consecutive keys.
            start = (j * nkeys)
            end = start + nkeys
            for i in range(start, end):
                cursors[j].set_key(ds.key(nrows + i))
                cursors[j].set_value(bigvalue2)
                self.assertEquals(cursors[j].insert(), 0)
            sessions[j].prepare_transaction('prepare_timestamp=' + timestamp_str(2))

        # Re-read the original versions of all the data.  To do this, the pages
        # that were just evicted need to be read back. This ensures reading
        # prepared updates from the lookaside
        cursor = self.session.open_cursor(uri)
        self.session.begin_transaction('read_timestamp=' + timestamp_str(1))
        for i in range(1, nsessions * nkeys):
            cursor.set_key(ds.key(nrows + i))
            self.assertEquals(cursor.search(), 0)
        cursor.close()
        self.session.commit_transaction()

        # Close all cursors and sessions, this will cause prepared updates to be
        # rollback-ed
        for j in range (0, nsessions):
            cursors[j].close()
            sessions[j].close()

    def test_prepare_lookaside(self):
        # Create a small table.
        uri = "table:test_prepare_lookaside01"
        nrows = 100
        ds = SimpleDataSet(self, uri, nrows, key_format="S", value_format='u')
        ds.populate()
        bigvalue = b"aaaaa" * 100

        # Initially load huge data
        cursor = self.session.open_cursor(uri)
        for i in range(1, 10000):
            cursor.set_key(ds.key(nrows + i))
            cursor.set_value(bigvalue)
            self.assertEquals(cursor.insert(), 0)
        cursor.close()
        self.session.checkpoint()

        # Check if lookaside is working properly with prepare transactions.
        # We put prepared updates in multiple sessions so that we do not hang
        # because of cache being full with uncommitted updates.
        nsessions = 3
        nkeys = 4000
        self.prepare_updates(uri, ds, nrows, nsessions, nkeys)

if __name__ == '__main__':
    wttest.run()<|MERGE_RESOLUTION|>--- conflicted
+++ resolved
@@ -59,13 +59,9 @@
         # Commit some updates to get eviction and lookaside fired up
         bigvalue1 = b"bbbbb" * 100
         cursor = self.session.open_cursor(uri)
-<<<<<<< HEAD
+
         for i in range(2, nsessions * nkeys):
-            self.session.begin_transaction()
-=======
-        for i in range(1, nsessions * nkeys):
             self.session.begin_transaction('isolation=snapshot')
->>>>>>> 1af9265e
             cursor.set_key(ds.key(nrows + i))
             cursor.set_value(bigvalue1)
             self.assertEquals(cursor.insert(), 0)
