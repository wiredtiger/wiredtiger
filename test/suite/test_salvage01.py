--- conflicted
+++ resolved
@@ -58,16 +58,6 @@
         self.session_params = format
 
         if self.value_format == '8t':
-<<<<<<< HEAD
-            # If the test starts failing weirdly, try picking a different byte. Don't forget to
-            # set value_modulus to some smaller value. It had better be < 127 so the mandatory
-            # Python trip through UTF-8 doesn't blow up. Currently it is set to 125, which at
-            # least gets to the salvage code; 126 apparently corrupts the root page and then
-            # nothing works. Update: 125 started failing, so it's now 122.
-            self.unique = 122
-            self.value_modulus = 113
-            self.uniquebytes = bytes([self.unique])
-=======
             # For FLCS, we write out a sequence of known bytes in adjacent rows and search for
             # that sequence when we want to corrupt the table. This eliminates the problem
             # earlier versions of this test had where it was looking for a single row value,
@@ -86,7 +76,6 @@
             self.unique = [92, 53, 34, 114, 103, 38, 53, 94]
             self.uniquelen = len(self.unique)
             self.uniquebytes = bytes(self.unique)
->>>>>>> 973a8a01
 
         else:
             # For VLCS and row-store, write out a single known value in one row as the target
