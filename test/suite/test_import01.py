#!/usr/bin/env python
#
# Public Domain 2014-present MongoDB, Inc.
# Public Domain 2008-2014 WiredTiger, Inc.
#
# This is free and unencumbered software released into the public domain.
#
# Anyone is free to copy, modify, publish, use, compile, sell, or
# distribute this software, either in source code form or as a compiled
# binary, for any purpose, commercial or non-commercial, and by any
# means.
#
# In jurisdictions that recognize copyright laws, the author or authors
# of this software dedicate any and all copyright interest in the
# software to the public domain. We make this dedication for the benefit
# of the public at large and to the detriment of our heirs and
# successors. We intend this dedication to be an overt act of
# relinquishment in perpetuity of all present and future rights to this
# software under copyright law.
#
# THE SOFTWARE IS PROVIDED "AS IS", WITHOUT WARRANTY OF ANY KIND,
# EXPRESS OR IMPLIED, INCLUDING BUT NOT LIMITED TO THE WARRANTIES OF
# MERCHANTABILITY, FITNESS FOR A PARTICULAR PURPOSE AND NONINFRINGEMENT.
# IN NO EVENT SHALL THE AUTHORS BE LIABLE FOR ANY CLAIM, DAMAGES OR
# OTHER LIABILITY, WHETHER IN AN ACTION OF CONTRACT, TORT OR OTHERWISE,
# ARISING FROM, OUT OF OR IN CONNECTION WITH THE SOFTWARE OR THE USE OR
# OTHER DEALINGS IN THE SOFTWARE.
#
# test_import01.py
# Import a file into a running database for the following scenarios:
# - The source database and destination database are different.
# - The source database and destination database are the same.

import os, random, re, shutil, string
import wiredtiger, wttest

# Shared base class used by import tests.
class test_import_base(wttest.WiredTigerTestCase):

    # Insert or update a key/value at the supplied timestamp.
    def update(self, uri, key, value, ts):
        cursor = self.session.open_cursor(uri)
        self.session.begin_transaction()
        if type(value) in [list, tuple]:
            cursor.set_key(key)
            cursor.set_value(*value)
            cursor.insert()
        else:
            cursor[key] = value
        self.session.commit_transaction('commit_timestamp=' + self.timestamp_str(ts))
        cursor.close()

    def delete(self, uri, key, ts):
        cursor = self.session.open_cursor(uri)
        self.session.begin_transaction()
        cursor.set_key(key)
        self.assertEqual(0, cursor.remove())
        self.session.commit_transaction('commit_timestamp=' + self.timestamp_str(ts))
        cursor.close()

    # Verify the specified key/value is visible at the supplied timestamp.
    def check_record(self, uri, key, value):
        cursor = self.session.open_cursor(uri)
        cursor.set_key(key)
        self.assertEqual(0, cursor.search())
        self.assertEqual(value, cursor.get_value())
        cursor.close()

    # Verify a range of records/timestamps.
    def check(self, uri, keys, values):
        for i in range(len(keys)):
            if type(values[i]) in [tuple]:
                self.check_record(uri, keys[i], list(values[i]))
            else:
                self.check_record(uri, keys[i], values[i])

    # We know the ID can be different between configs, so just remove it from comparison.
    # Everything else should be the same.
    def config_compare(self, aconf, bconf):
        a = re.sub('id=\d+,?', '', aconf)
        a = (re.sub('\w+=\(.*?\)+,?', '', a).strip(',').split(',') +
             re.findall('\w+=\(.*?\)+', a))
        b = re.sub('id=\d+,?', '', bconf)
        b = (re.sub('\w+=\(.*?\)+,?', '', b).strip(',').split(',') +
             re.findall('\w+=\(.*?\)+', b))
        self.assertTrue(a.sort() == b.sort())

    # Populate a database with N tables, each having M rows.
    def populate(self, ntables, nrows):
        for table in range(0, ntables):
            uri = 'table:test_import_{}'.format(
                ''.join(random.choice(string.ascii_letters) for i in range(10)))
            self.session.create(uri, 'key_format=i,value_format=S')
            cursor = self.session.open_cursor(uri)
            for key in range(0, nrows):
                cursor[key] = 'value_{}_{}'.format(table, key)
            cursor.close()

    # Copy a file from a source directory to a destination directory.
    def copy_file(self, file_name, src_dir, dest_dir):
        src_path = os.path.join(src_dir, file_name)
        if os.path.isfile(src_path) and "WiredTiger.lock" not in file_name:
            shutil.copy(src_path, dest_dir)

# test_import01
class test_import01(test_import_base):

<<<<<<< HEAD
    conn_config = 'cache_size=50MB'
    session_config = 'isolation=snapshot'
=======
    conn_config = 'cache_size=50MB,log=(enabled)'
>>>>>>> be77e039

    original_db_file = 'original_db_file'
    uri = 'file:' + original_db_file

    nrows = 100
    ntables = 10
    keys = [b'1', b'2', b'3', b'4', b'5', b'6']
    values = [b'\x01\x02aaa\x03\x04', b'\x01\x02bbb\x03\x04', b'\x01\x02ccc\x03\x04',
              b'\x01\x02ddd\x03\x04', b'\x01\x02eee\x03\x04', b'\x01\x02fff\x03\x04']
    ts = [10*k for k in range(1, len(keys)+1)]
    create_config = 'allocation_size=512,key_format=u,value_format=u'

    def test_file_import(self):
        self.session.create(self.uri, self.create_config)

        # Add data and perform a checkpoint.
        min_idx = 0
        max_idx = len(self.keys) // 3
        for i in range(min_idx, max_idx):
            self.update(self.uri, self.keys[i], self.values[i], self.ts[i])
        self.session.checkpoint()

        # Add more data and checkpoint again.
        min_idx = max_idx
        max_idx = 2*len(self.keys) // 3
        for i in range(min_idx, max_idx):
            self.update(self.uri, self.keys[i], self.values[i], self.ts[i])
        self.session.checkpoint()

        # Export the metadata for the table.
        c = self.session.open_cursor('metadata:', None, None)
        original_db_file_config = c[self.uri]
        c.close()

        self.printVerbose(3, '\nFile configuration:\n' + original_db_file_config)

        # Close the connection.
        self.close_conn()

        # Create a new database and connect to it.
        newdir = 'IMPORT_DB'
        shutil.rmtree(newdir, ignore_errors=True)
        os.mkdir(newdir)
        self.conn = self.setUpConnectionOpen(newdir)
        self.session = self.setUpSessionOpen(self.conn)

        # Make a bunch of files and fill them with data.
        self.populate(self.ntables, self.nrows)
        self.session.checkpoint()

        # Bring forward the oldest to be past or equal to the timestamps we'll be importing.
        self.conn.set_timestamp('oldest_timestamp=' + self.timestamp_str(self.ts[max_idx]))

        # Copy over the datafiles for the object we want to import.
        self.copy_file(self.original_db_file, '.', newdir)

        # Contruct the config string.
        import_config = 'import=(enabled,repair=false,file_metadata=(' + \
            original_db_file_config + '))'

        # Import the file.
        self.session.create(self.uri, import_config)

        # Verify object.
        self.session.verify(self.uri)

        # Check that the previously inserted values survived the import.
        self.check(self.uri, self.keys[:max_idx], self.values[:max_idx])

        # Compare configuration metadata.
        c = self.session.open_cursor('metadata:', None, None)
        current_db_file_config = c[self.uri]
        c.close()
        self.config_compare(original_db_file_config, current_db_file_config)

        # Add some data and check that the table operates as usual after importing.
        min_idx = max_idx
        max_idx = len(self.keys)
        for i in range(min_idx, max_idx):
            self.update(self.uri, self.keys[i], self.values[i], self.ts[i])
        self.check(self.uri, self.keys, self.values)

        # Perform a checkpoint.
        self.session.checkpoint()

    def test_file_import_dropped_file(self):
        self.session.create(self.uri, self.create_config)

        # Add data and perform a checkpoint.
        for i in range(0, len(self.keys)):
            self.update(self.uri, self.keys[i], self.values[i], self.ts[i])
        self.session.checkpoint()

        # Export the metadata for the table.
        c = self.session.open_cursor('metadata:', None, None)
        original_db_file_config = c[self.uri]
        c.close()

        self.printVerbose(3, '\nFile configuration:\n' + original_db_file_config)

        # Make a bunch of files and fill them with data.
        self.populate(self.ntables, self.nrows)

        # Bring forward the oldest to be past or equal to the timestamps we'll be importing.
        self.conn.set_timestamp('oldest_timestamp=' + self.timestamp_str(self.ts[-1]))

        # Make a copy of the data file that we're about to drop.
        backup_dir = 'BACKUP'
        shutil.rmtree(backup_dir, ignore_errors=True)
        os.mkdir(backup_dir)
        self.copy_file(self.original_db_file, '.', backup_dir)

        # Drop the table.
        # We'll be importing it back into our database shortly.
        self.session.drop(self.uri)

        # Now copy it back to our database directory.
        self.copy_file(self.original_db_file, backup_dir, '.')

        # Contruct the config string.
        import_config = 'import=(enabled,repair=false,file_metadata=(' + \
            original_db_file_config + '))'

        # Import the file.
        self.session.create(self.uri, import_config)

        # Verify object.
        self.session.verify(self.uri)

        # Check that the previously inserted values survived the import.
        self.check(self.uri, self.keys, self.values)

        # Compare configuration metadata.
        c = self.session.open_cursor('metadata:', None, None)
        current_db_file_config = c[self.uri]
        c.close()
        self.config_compare(original_db_file_config, current_db_file_config)

if __name__ == '__main__':
    wttest.run()<|MERGE_RESOLUTION|>--- conflicted
+++ resolved
@@ -104,13 +104,7 @@
 
 # test_import01
 class test_import01(test_import_base):
-
-<<<<<<< HEAD
     conn_config = 'cache_size=50MB'
-    session_config = 'isolation=snapshot'
-=======
-    conn_config = 'cache_size=50MB,log=(enabled)'
->>>>>>> be77e039
 
     original_db_file = 'original_db_file'
     uri = 'file:' + original_db_file
