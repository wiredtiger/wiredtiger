#!/usr/bin/env python
#
# Public Domain 2014-2018 MongoDB, Inc.
# Public Domain 2008-2014 WiredTiger, Inc.
#
# This is free and unencumbered software released into the public domain.
#
# Anyone is free to copy, modify, publish, use, compile, sell, or
# distribute this software, either in source code form or as a compiled
# binary, for any purpose, commercial or non-commercial, and by any
# means.
#
# In jurisdictions that recognize copyright laws, the author or authors
# of this software dedicate any and all copyright interest in the
# software to the public domain. We make this dedication for the benefit
# of the public at large and to the detriment of our heirs and
# successors. We intend this dedication to be an overt act of
# relinquishment in perpetuity of all present and future rights to this
# software under copyright law.
#
# THE SOFTWARE IS PROVIDED "AS IS", WITHOUT WARRANTY OF ANY KIND,
# EXPRESS OR IMPLIED, INCLUDING BUT NOT LIMITED TO THE WARRANTIES OF
# MERCHANTABILITY, FITNESS FOR A PARTICULAR PURPOSE AND NONINFRINGEMENT.
# IN NO EVENT SHALL THE AUTHORS BE LIABLE FOR ANY CLAIM, DAMAGES OR
# OTHER LIABILITY, WHETHER IN AN ACTION OF CONTRACT, TORT OR OTHERWISE,
# ARISING FROM, OUT OF OR IN CONNECTION WITH THE SOFTWARE OR THE USE OR
# OTHER DEALINGS IN THE SOFTWARE.
#
# test_compat01.py
# Check compatibility API

import fnmatch, os
import wiredtiger, wttest
from suite_subprocess import suite_subprocess
from wtdataset import SimpleDataSet, simple_key
from wtscenario import make_scenarios

class test_compat01(wttest.WiredTigerTestCase, suite_subprocess):
    # Add enough entries and use a small log size to generate more than
    # one log file.
    entries = 2000
    logmax = "100K"
    tablename = 'test_compat01'
    uri = 'table:' + tablename
<<<<<<< HEAD
=======
    sync_list = [
        '(method=fsync,enabled)',
        '(method=none,enabled)',
    ]
    # Declare the log versions that do and do not have prevlsn.
    # Log version 1 does not have the prevlsn record.
    # Log version 2 introduced that record.
    # Log version 3 continues to have that record.
    min_logv = 2
>>>>>>> d93106dc

    # The API uses only the major and minor numbers but accepts with
    # and without the patch number.  Test both.
    start_compat = [
        ('def', dict(compat1='none', logv1=3)),
        ('31', dict(compat1="3.1", logv1=3)),
        ('31_patch', dict(compat1="3.1.0", logv1=3)),
        ('30', dict(compat1="3.0", logv1=2)),
        ('30_patch', dict(compat1="3.0.0", logv1=2)),
        ('26', dict(compat1="2.6", logv1=1)),
        ('26_patch', dict(compat1="2.6.1", logv1=1)),
        ('old', dict(compat1="1.8", logv1=1)),
        ('old_patch', dict(compat1="1.8.1", logv1=1)),
    ]
    restart_compat = [
        ('def2', dict(compat2='none', logv2=3)),
        ('31.2', dict(compat2="3.1", logv2=3)),
        ('31_patch2', dict(compat2="3.1.0", logv2=3)),
        ('30.2', dict(compat2="3.0", logv2=2)),
        ('30_patch2', dict(compat2="3.0.0", logv2=2)),
        ('26.2', dict(compat2="2.6", logv2=1)),
        ('26_patch2', dict(compat2="2.6.1", logv2=1)),
        ('old2', dict(compat2="1.8", logv2=1)),
        ('old_patch2', dict(compat2="1.8.1", logv2=1)),
    ]
    scenarios = make_scenarios(restart_compat, start_compat)

    def make_compat_str(self, create):
        compat_str = ''
        if (create == True and self.compat1 != 'none'):
            #compat_str = 'verbose=(temporary),compatibility=(release="%s"),' % self.compat1
            compat_str = 'compatibility=(release="%s"),' % self.compat1
        elif (create == False and self.compat2 != 'none'):
            #compat_str = 'verbose=(temporary),compatibility=(release="%s"),' % self.compat2
            compat_str = 'compatibility=(release="%s"),' % self.compat2
        return compat_str

    def conn_config(self):
        # Set archive false on the home directory.
        log_str = 'log=(archive=false,enabled,file_max=%s),' % self.logmax
        compat_str = self.make_compat_str(True)
        self.pr("Conn config:" + log_str + compat_str)
        return log_str + compat_str

    def check_prev_lsn(self, conn_close, prev_lsn_count):
        #
        # Run printlog and look for the prev_lsn log record.  Verify its
        # existence with the passed in expected result.  We don't use
        # check_file_contains because that only looks in the first 100K and
        # we don't know how big our text-based log output is.  Look through
        # the entire file if needed and set a boolean for comparison.
        #
        self.runWt(['printlog'], outfilename='printlog.out', closeconn=conn_close)
        pstr = str(prev_lsn_count)
        self.pr("CHECK PREV: Looking for " + pstr + " prev LSN entries")
        contains = 0
        with open('printlog.out') as logfile:
            for line in logfile:
                if 'optype' in line and 'prev_lsn' in line:
                    contains += 1
        self.assertEqual(prev_lsn_count, contains)

    def check_log(self, reconfig):
        orig_logs = fnmatch.filter(os.listdir('.'), "*gerLog*")
        compat_str = self.make_compat_str(False)
        if self.logv1 >= self.min_logv:
            prev_lsn_logs = len(orig_logs)
        else:
            prev_lsn_logs = 0
        pstr = str(prev_lsn_logs)
        self.pr("CHECK LOG: Orig " + pstr + " prev LSN log files")

        if not reconfig:
            #
            # Close and open the connection to force recovery and reset the
            # compatibility string on startup.
            #
            self.conn.close()
            log_str = 'log=(enabled,file_max=%s,archive=false),' % self.logmax
            restart_config = log_str + compat_str
            self.pr("Restart conn " + restart_config)
            #
            # Open a connection to force it to run recovery.
            #
            conn = self.wiredtiger_open('.', restart_config)
            conn.close()
            check_close = False
            #
            # If the version was upgraded we'll see a new log file containing
            # the new log record no matter what the original setting was.
            #
            if self.logv2 > 1:
                prev_lsn_logs += 1
        else:
            self.pr("Reconfigure: " + compat_str)
            self.conn.reconfigure(compat_str)
            check_close = True
            #
            # If we're reconfiguring, we'll see another new log file
            # when transitioning between log version numbers. Staying
            # at the same version has no effect. We'll only see another
            # new log file with the prevlsn if the new version supports it.
            #
            if self.logv1 != self.logv2 and self.logv2 >= self.min_logv:
                prev_lsn_logs += 1

        # Run printlog and verify the new record does or does not exist.
        # Need to check count of log files that should and should not have
        # the prev_lsn record based on the count of log files that exist
        # before and after.  Pass that into this function and check the
        # number of prev_lsn records we see.
        self.check_prev_lsn(check_close, prev_lsn_logs)

    def run_test(self, reconfig):
        # If reconfiguring with the empty string there is nothing to do.
        if reconfig == True and self.compat2 == 'none':
            return
        self.session.create(self.uri, 'key_format=i,value_format=i')
        c = self.session.open_cursor(self.uri, None)
        #
        # Add some entries to generate log files.
        #
        for i in range(self.entries):
            c[i] = i + 1
        c.close()

        # Check the log state after the entire op completes
        # and run recovery with the restart compatibility mode.
        self.check_log(reconfig)

    # Run the same test but reset the compatibility via
    # reconfigure or changing it when reopening the connection.
    def test_reconfig(self):
        self.run_test(True)

    def test_restart(self):
        self.run_test(False)

class test_reconfig_fail(wttest.WiredTigerTestCase):

    # Test an active transaction blocks upgrade/downgrade configuration.
    def test_reconfig_fail(self):
        uri = 'table:reconfig_fail'
        ds = SimpleDataSet(self, uri, 100, key_format='S')
        ds.populate()

        self.session.begin_transaction("isolation=snapshot")
        c = self.session.open_cursor(uri, None)
        c.set_key(ds.key(20))
        c.set_value("abcde")
        self.assertEquals(c.update(), 0)

        compat_str = 'compatibility=(release="3.0.0")'
        msg = '/system must be quiescent/'
        self.assertRaisesWithMessage(wiredtiger.WiredTigerError,
            lambda:self.conn.reconfigure(compat_str), msg)

if __name__ == '__main__':
    wttest.run()<|MERGE_RESOLUTION|>--- conflicted
+++ resolved
@@ -42,18 +42,11 @@
     logmax = "100K"
     tablename = 'test_compat01'
     uri = 'table:' + tablename
-<<<<<<< HEAD
-=======
-    sync_list = [
-        '(method=fsync,enabled)',
-        '(method=none,enabled)',
-    ]
     # Declare the log versions that do and do not have prevlsn.
     # Log version 1 does not have the prevlsn record.
     # Log version 2 introduced that record.
     # Log version 3 continues to have that record.
     min_logv = 2
->>>>>>> d93106dc
 
     # The API uses only the major and minor numbers but accepts with
     # and without the patch number.  Test both.
