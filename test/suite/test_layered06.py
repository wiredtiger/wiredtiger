--- conflicted
+++ resolved
@@ -26,14 +26,9 @@
 # ARISING FROM, OUT OF OR IN CONNECTION WITH THE SOFTWARE OR THE USE OR
 # OTHER DEALINGS IN THE SOFTWARE.
 
-<<<<<<< HEAD
-import os, time, wttest
-from helper_disagg import DisaggConfigMixin
-=======
 import os, time, wiredtiger, wttest
 from helper_disagg import DisaggConfigMixin, disagg_test_class
 from wiredtiger import stat
->>>>>>> 9458dd25
 from wtscenario import make_scenarios
 
 # test_layered06.py
