--- conflicted
+++ resolved
@@ -26,14 +26,8 @@
 # ARISING FROM, OUT OF OR IN CONNECTION WITH THE SOFTWARE OR THE USE OR
 # OTHER DEALINGS IN THE SOFTWARE.
 
-<<<<<<< HEAD
-import fnmatch, os, shutil, time
-from helper import copy_wiredtiger_home, simulate_crash_restart
+from helper import simulate_crash_restart
 from rollback_to_stable_util import test_rollback_to_stable_base
-=======
-from helper import simulate_crash_restart
-from test_rollback_to_stable01 import test_rollback_to_stable_base
->>>>>>> f3d0bad2
 from wiredtiger import stat
 from wtdataset import SimpleDataSet
 from wtscenario import make_scenarios
