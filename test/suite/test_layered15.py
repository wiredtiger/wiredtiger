#!/usr/bin/env python3
#
# Public Domain 2014-present MongoDB, Inc.
# Public Domain 2008-2014 WiredTiger, Inc.
#
# This is free and unencumbered software released into the public domain.
#
# Anyone is free to copy, modify, publish, use, compile, sell, or
# distribute this software, either in source code form or as a compiled
# binary, for any purpose, commercial or non-commercial, and by any
# means.
#
# In jurisdictions that recognize copyright laws, the author or authors
# of this software dedicate any and all copyright interest in the
# software to the public domain. We make this dedication for the benefit
# of the public at large and to the detriment of our heirs and
# successors. We intend this dedication to be an overt act of
# relinquishment in perpetuity of all present and future rights to this
# software under copyright law.
#
# THE SOFTWARE IS PROVIDED "AS IS", WITHOUT WARRANTY OF ANY KIND,
# EXPRESS OR IMPLIED, INCLUDING BUT NOT LIMITED TO THE WARRANTIES OF
# MERCHANTABILITY, FITNESS FOR A PARTICULAR PURPOSE AND NONINFRINGEMENT.
# IN NO EVENT SHALL THE AUTHORS BE LIABLE FOR ANY CLAIM, DAMAGES OR
# OTHER LIABILITY, WHETHER IN AN ACTION OF CONTRACT, TORT OR OTHERWISE,
# ARISING FROM, OUT OF OR IN CONNECTION WITH THE SOFTWARE OR THE USE OR
# OTHER DEALINGS IN THE SOFTWARE.

<<<<<<< HEAD
import os, os.path, shutil, time, wttest
from helper_disagg import DisaggConfigMixin, gen_disagg_storages
=======
import os, os.path, shutil, time, wiredtiger, wttest
from helper_disagg import DisaggConfigMixin, disagg_test_class, gen_disagg_storages
>>>>>>> 9458dd25
from wtscenario import make_scenarios

# test_layered15.py
#    Start without local files.
@disagg_test_class
class test_layered15(wttest.WiredTigerTestCase, DisaggConfigMixin):
    nitems = 500

    conn_config = 'statistics=(all),statistics_log=(wait=1,json=true,on_close=true),' \
                + 'disaggregated=(stable_prefix=.,page_log=palm,role="follower"),'

    create_session_config = 'key_format=S,value_format=S'

    layered_uris = ["layered:test_layered15a", "layered:test_layered15b"]
    file_uris = ["file:test_layered15c"]
    table_uris = ["table:test_layered15d"]
    all_uris = layered_uris + file_uris + table_uris

    update_uris = [table_uris[0]] + ([layered_uris[0]] if len(layered_uris) > 0 else [])
    same_uris = list(set(all_uris) - set(update_uris))

    disagg_storages = gen_disagg_storages('test_layered15', disagg_only = True)
    scenarios = make_scenarios(disagg_storages)

    num_restarts = 0

    # Load the page log extension, which has object storage support
    def conn_extensions(self, extlist):
        if os.name == 'nt':
            extlist.skip_if_missing = True
        DisaggConfigMixin.conn_extensions(self, extlist)

    # Custom test case setup
    def early_setup(self):
        os.mkdir('kv_home')

    # Restart the node without local files
    def restart_without_local_files(self):
        # Close the current connection
        self.close_conn()

        # Move the local files to another directory
        self.num_restarts += 1
        dir = f'SAVE.{self.num_restarts}'
        os.mkdir(dir)
        for f in os.listdir():
            if os.path.isdir(f):
                continue
            if f.startswith('WiredTiger') or f.startswith('test_'):
                os.rename(f, os.path.join(dir, f))

        # Also save the PALM database (to aid debugging)
        shutil.copytree('kv_home', os.path.join(dir, 'kv_home'))

        # Reopen the connection
        self.open_conn()

    # Ensure that the metadata cursor has all the expected URIs.
    def check_metadata_cursor(self, expect_contains, expect_missing = []):
        cursor = self.session.open_cursor('metadata:', None, None)
        metadata = {}
        while cursor.next() == 0:
            metadata[cursor.get_key()] = cursor.get_value()
        for uri in expect_contains:
            self.assertTrue(uri in metadata)
        for uri in expect_missing:
            self.assertFalse(uri in metadata)
        cursor.close()

    # Ensure that the shared metadata has all the expected URIs.
    def check_shared_metadata(self, expect_contains, expect_missing = []):
        cursor = self.session.open_cursor('file:WiredTigerShared.wt_stable', None, None)
        metadata = {}
        while cursor.next() == 0:
            metadata[cursor.get_key()] = cursor.get_value()
        for uri in expect_contains:
            self.assertTrue(uri in metadata)
        for uri in expect_missing:
            self.assertFalse(uri in metadata)
        cursor.close()

    # Test starting without local files.
    def test_layered15(self):
        # The node started as a follower, so step it up as the leader
        self.conn.reconfigure('disaggregated=(role="leader")')

        # Create tables
        for uri in self.all_uris:
            cfg = self.create_session_config
            if not uri.startswith('layered'):
                cfg += ',block_manager=disagg,log=(enabled=false)'
            self.session.create(uri, cfg)

        # Put data to tables
        value_prefix = 'aaa'
        for uri in self.all_uris:
            cursor = self.session.open_cursor(uri, None, None)
            for i in range(self.nitems):
                cursor[str(i)] = value_prefix + str(i)
                if i % 250 == 0:
                    time.sleep(1)
            cursor.close()

        time.sleep(1)
        self.session.checkpoint()
        time.sleep(1)
        checkpoint_meta = self.disagg_get_complete_checkpoint_meta()

        # Ensure that the shared metadata table has all the expected URIs
        self.check_shared_metadata(self.all_uris)

        #
        # ------------------------------ Restart 1 ------------------------------
        #

        # Reopen the connection
        self.restart_without_local_files()

        # There should be no shared URIs in the metadata table at this point
        self.check_metadata_cursor([], self.all_uris)

        # Pick up the checkpoint
        self.conn.reconfigure(f'disaggregated=(checkpoint_meta="{checkpoint_meta}")')

        # Ensure that the shared metadata table has all the expected URIs
        self.check_shared_metadata(self.all_uris)

        # Ensure that the metadata cursor has all the expected URIs
        self.check_metadata_cursor(self.all_uris)

        # Check tables after the restart, but before we step up as a leader
        # FIXME-SLS-760: Opening a layered table here would cause a failure in __assert_ckpt_matches
        # for uri in self.all_uris:
        for uri in self.table_uris + self.file_uris:
            cursor = self.session.open_cursor(uri, None, None)
            for i in range(self.nitems):
                self.assertEquals(cursor[str(i)], value_prefix + str(i))
            cursor.close()

        # Become the leader
        self.conn.reconfigure(f'disaggregated=(role="leader")')

        # Check tables again after stepping up
        for uri in self.all_uris:
            cursor = self.session.open_cursor(uri, None, None)
            for i in range(self.nitems):
                self.assertEquals(cursor[str(i)], value_prefix + str(i))
            cursor.close()

        # Do a few more updates to ensure that the tables continue to be writable
        value_prefix2 = 'bbb'
        for uri in self.update_uris:
            cursor = self.session.open_cursor(uri, None, None)
            for i in range(self.nitems):
                if i % 10 == 0:
                    cursor[str(i)] = value_prefix2 + str(i)
                if i % 250 == 0:
                    time.sleep(1)
            cursor.close()

        # Ensure that the leader sees its own writes before a checkpoint
        for uri in self.update_uris:
            cursor = self.session.open_cursor(uri, None, None)
            for i in range(self.nitems):
                if i % 10 == 0:
                    self.assertEquals(cursor[str(i)], value_prefix2 + str(i))
                else:
                    self.assertEquals(cursor[str(i)], value_prefix + str(i))
            cursor.close()
        for uri in self.same_uris:
            cursor = self.session.open_cursor(uri, None, None)
            for i in range(self.nitems):
                self.assertEquals(cursor[str(i)], value_prefix + str(i))
            cursor.close()

        # Ensure that the shared metadata table has all the expected URIs
        self.check_shared_metadata(self.all_uris)

        time.sleep(1)
        self.session.checkpoint()
        time.sleep(1)
        (_, checkpoint_id, _, checkpoint_meta) = self.disagg_get_complete_checkpoint_ext()

        # Ensure that the shared metadata table has all the expected URIs after the checkpoint
        self.check_shared_metadata(self.all_uris)

        # Ensure that the leader sees its own writes after a checkpoint
        for uri in self.update_uris:
            cursor = self.session.open_cursor(uri, None, None)
            for i in range(self.nitems):
                if i % 10 == 0:
                    self.assertEquals(cursor[str(i)], value_prefix2 + str(i))
                else:
                    self.assertEquals(cursor[str(i)], value_prefix + str(i))
            cursor.close()
        for uri in self.same_uris:
            cursor = self.session.open_cursor(uri, None, None)
            for i in range(self.nitems):
                self.assertEquals(cursor[str(i)], value_prefix + str(i))
            cursor.close()

        # Ensure that the shared metadata table has all the expected URIs
        self.check_shared_metadata(self.all_uris)

        # Ensure that the metadata cursor has all the expected URIs
        self.check_metadata_cursor(self.all_uris)

        #
        # ------------------------------ Restart 2 ------------------------------
        #

        # Reopen the connection
        self.restart_without_local_files()

        # Pick up the checkpoint using its ID to ensure it still works until we deprecate it
        self.conn.reconfigure(f'disaggregated=(checkpoint_id={checkpoint_id})')
        # After the deprecation, replace it with:
        #   self.conn.reconfigure(f'disaggregated=(checkpoint_meta="{checkpoint_meta}")')

        # Become the leader
        self.conn.reconfigure(f'disaggregated=(role="leader")')

        # Ensure that the shared metadata table has all the expected URIs
        self.check_shared_metadata(self.all_uris)

        # Ensure that the metadata cursor has all the expected URIs
        self.check_metadata_cursor(self.all_uris)

        # Check tables after the restart
        for uri in self.update_uris:
            cursor = self.session.open_cursor(uri, None, None)
            for i in range(self.nitems):
                if i % 10 == 0:
                    self.assertEquals(cursor[str(i)], value_prefix2 + str(i))
                else:
                    self.assertEquals(cursor[str(i)], value_prefix + str(i))
            cursor.close()
        for uri in self.same_uris:
            cursor = self.session.open_cursor(uri, None, None)
            for i in range(self.nitems):
                self.assertEquals(cursor[str(i)], value_prefix + str(i))
            cursor.close()<|MERGE_RESOLUTION|>--- conflicted
+++ resolved
@@ -26,13 +26,8 @@
 # ARISING FROM, OUT OF OR IN CONNECTION WITH THE SOFTWARE OR THE USE OR
 # OTHER DEALINGS IN THE SOFTWARE.
 
-<<<<<<< HEAD
-import os, os.path, shutil, time, wttest
-from helper_disagg import DisaggConfigMixin, gen_disagg_storages
-=======
 import os, os.path, shutil, time, wiredtiger, wttest
 from helper_disagg import DisaggConfigMixin, disagg_test_class, gen_disagg_storages
->>>>>>> 9458dd25
 from wtscenario import make_scenarios
 
 # test_layered15.py
