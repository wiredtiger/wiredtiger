--- conflicted
+++ resolved
@@ -32,12 +32,7 @@
 # test_gc05.py
 # Verify a locked checkpoint is not removed during garbage collection.
 class test_gc05(test_gc_base):
-<<<<<<< HEAD
     conn_config = 'cache_size=50MB,statistics=(all)'
-    session_config = 'isolation=snapshot'
-=======
-    conn_config = 'cache_size=50MB,log=(enabled),statistics=(all)'
->>>>>>> be77e039
 
     def test_gc(self):
         uri = "table:gc05"
