#!/usr/bin/env python
#
# Public Domain 2014-present MongoDB, Inc.
# Public Domain 2008-2014 WiredTiger, Inc.
#
# This is free and unencumbered software released into the public domain.
#
# Anyone is free to copy, modify, publish, use, compile, sell, or
# distribute this software, either in source code form or as a compiled
# binary, for any purpose, commercial or non-commercial, and by any
# means.
#
# In jurisdictions that recognize copyright laws, the author or authors
# of this software dedicate any and all copyright interest in the
# software to the public domain. We make this dedication for the benefit
# of the public at large and to the detriment of our heirs and
# successors. We intend this dedication to be an overt act of
# relinquishment in perpetuity of all present and future rights to this
# software under copyright law.
#
# THE SOFTWARE IS PROVIDED "AS IS", WITHOUT WARRANTY OF ANY KIND,
# EXPRESS OR IMPLIED, INCLUDING BUT NOT LIMITED TO THE WARRANTIES OF
# MERCHANTABILITY, FITNESS FOR A PARTICULAR PURPOSE AND NONINFRINGEMENT.
# IN NO EVENT SHALL THE AUTHORS BE LIABLE FOR ANY CLAIM, DAMAGES OR
# OTHER LIABILITY, WHETHER IN AN ACTION OF CONTRACT, TORT OR OTHERWISE,
# ARISING FROM, OUT OF OR IN CONNECTION WITH THE SOFTWARE OR THE USE OR
# OTHER DEALINGS IN THE SOFTWARE.
#
# test_tiered13.py
# Check that importing tiered tables returns an error.

import os, shutil, wiredtiger
from helper_tiered import get_conn_config, gen_tiered_storage_sources, TieredConfigMixin
from test_import01 import test_import_base
from wtscenario import make_scenarios
import wttest 

class test_tiered13(test_import_base, TieredConfigMixin):
    storage_sources = gen_tiered_storage_sources(wttest.getss_random_prefix(), 'test_tiered13', tiered_only=True)
    # Make scenarios for different cloud service providers
    scenarios = make_scenarios(storage_sources)

    # If the 'uri' changes all the other names must change with it.
    base = 'test_tiered13-000000000'
    fileuri_base = 'file:' + base
    file1uri = fileuri_base + '1.wtobj'
    file2 = base + '2.wtobj'
    file2uri = fileuri_base + '2.wtobj'
    otherfile = 'other.wt'
    otheruri = 'file:' + otherfile
    uri = "table:test_tiered13"

    # Load the storage store extension.
    def conn_extensions(self, extlist):
        TieredConfigMixin.conn_extensions(self, extlist)

    def conn_config(self):
        self.saved_conn = get_conn_config(self) + '),create'
        return self.saved_conn

    def test_tiered13(self):
        # Create a new tiered table.
        self.session.create(self.uri, 'key_format=S,value_format=S,')
        # Add first data. Checkpoint, flush and close the connection.
        c = self.session.open_cursor(self.uri)
        c["0"] = "0"
        c.close()
        self.session.checkpoint()
        self.session.flush_tier(None)
        c = self.session.open_cursor(self.uri)
        c["1"] = "1"
        c.close()
        self.session.checkpoint()
        # We now have the second object existing, with data in it.

        # Set up for the test.
        # - Create the tiered table (above).
        # - Find the metadata for the current file: object.
        # - Set up a new database for importing.
        #
        # Testing import and tiered tables. All should error:
        # - Try to import via the table:uri.
        # - Try to import via the table:uri with the file object's metadata.
        # - Try to import via the file:uri.
        # - Try to import via the file:uri with the file object's metadata.
        # - Try to import via a renamed file:name.wt.
        # - Try to import via a renamed file:name.wt with the file object's metadata.

        # Export the metadata for the current file object 2.
        cursor = self.session.open_cursor('metadata:', None, None)
        for k, v in cursor:
            if k.startswith(self.file2uri):
                fileobj_config = cursor[k]
            if k.startswith(self.uri):
                table_config = cursor[k]
        cursor.close()
        self.close_conn()
        # Contruct the config strings.
        import_enabled = 'import=(enabled,repair=true)'
        import_meta = 'import=(enabled,repair=false,file_metadata=(' + \
            fileobj_config + '))'
        table_import_meta = table_config + ',import=(enabled,repair=false,file_metadata=(' + \
            fileobj_config + '))'

        # Set up the import database.
        newdir = 'IMPORT_DB'
        shutil.rmtree(newdir, ignore_errors=True)
        os.mkdir(newdir)
        newbucket = os.path.join(newdir, self.bucket)
        if self.ss_name == 'dir_store':
            os.mkdir(newbucket)
        # It is tricky to work around the extension and connection bucket setup for
        # creating the new import directory that is tiered-enabled.
        ext = self.extensionsConfig()
        conn_params = self.saved_conn + ext
        self.conn = self.wiredtiger_open(newdir, conn_params)
        self.session = self.setUpSessionOpen(self.conn)

        # Copy the file to the file names we're going to test later.
        self.copy_file(self.file2, '.', newdir)
        copy_from = self.file2
        copy_to = os.path.join(newdir, self.otherfile)
        shutil.copy(copy_from, copy_to)

        msg = '/Operation not supported/'
        enoent = '/No such file/'
        invalid = "/import for tiered storage is incompatible with the 'file_metadata' setting/"
        # Try to import via the table:uri. This fails with ENOENT because
        # it is looking for the normal on-disk file name. It cannot tell it
        # is a tiered table in this case.
        self.assertRaisesWithMessage(wiredtiger.WiredTigerError,
            lambda: self.session.create(self.uri, import_enabled), enoent)
        # Try to import via the table:uri with file metadata.
        self.assertRaisesWithMessage(wiredtiger.WiredTigerError,
            lambda: self.session.create(self.uri, table_import_meta), invalid)
        # Try to import via the file:uri.
        self.assertRaisesWithMessage(wiredtiger.WiredTigerError,
            lambda: self.session.create(self.file2uri, import_enabled), msg)
        # Try to import via the file:uri with file metadata.
        self.assertRaisesWithMessage(wiredtiger.WiredTigerError,
            lambda: self.session.create(self.file2uri, import_meta), invalid)

        # Try to import via a renamed object. If we don't send in metadata,
        # we cannot tell it was a tiered table until we read in the root page.
        # Only test this in diagnostic mode which has an assertion.
        #
        # FIXME-8644 There is an error path bug in wt_bm_read preventing this from
        # working correctly although the code to return an error is in the code.
        # Uncomment these lines when that bug is fixed.

        #if wiredtiger.diagnostic_build():
        #    self.assertRaisesWithMessage(wiredtiger.WiredTigerError,
        #        lambda: self.session.create(self.otheruri, import_enabled), msg)

        # Try to import via a renamed object with metadata.
        self.assertRaisesWithMessage(wiredtiger.WiredTigerError,
<<<<<<< HEAD
            lambda: self.session.create(self.otheruri, import_meta), invalid)
=======
            lambda: self.session.create(self.otheruri, import_meta), msg)
>>>>>>> a2850a8b
<|MERGE_RESOLUTION|>--- conflicted
+++ resolved
@@ -154,8 +154,4 @@
 
         # Try to import via a renamed object with metadata.
         self.assertRaisesWithMessage(wiredtiger.WiredTigerError,
-<<<<<<< HEAD
-            lambda: self.session.create(self.otheruri, import_meta), invalid)
-=======
-            lambda: self.session.create(self.otheruri, import_meta), msg)
->>>>>>> a2850a8b
+            lambda: self.session.create(self.otheruri, import_meta), invalid)