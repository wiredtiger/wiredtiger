--- conflicted
+++ resolved
@@ -35,12 +35,7 @@
 # Test that truncate with history store entries and timestamps gives expected results.
 class test_hs02(wttest.WiredTigerTestCase):
     # Force a small cache.
-<<<<<<< HEAD
     conn_config = 'cache_size=50MB'
-    session_config = 'isolation=snapshot'
-=======
-    conn_config = 'cache_size=50MB,log=(enabled)'
->>>>>>> be77e039
 
     format_values = [
         ('string-row', dict(key_format='S', value_format='S')),
