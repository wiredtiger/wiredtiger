--- conflicted
+++ resolved
@@ -36,13 +36,7 @@
 # Test the history store sweep cleans the obsolete history store entries and gives expected results.
 class test_hs07(wttest.WiredTigerTestCase):
     # Force a small cache.
-<<<<<<< HEAD
     conn_config = ('cache_size=50MB,eviction_updates_trigger=95,eviction_updates_target=80')
-    session_config = 'isolation=snapshot'
-=======
-    conn_config = ('cache_size=50MB,eviction_updates_trigger=95,'
-                   'eviction_updates_target=80,log=(enabled)')
->>>>>>> be77e039
 
     format_values = (
         ('column', dict(key_format='r', value_format='S')),
