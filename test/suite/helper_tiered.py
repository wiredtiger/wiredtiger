--- conflicted
+++ resolved
@@ -190,21 +190,7 @@
         # Windows doesn't support dynamically loaded extension libraries.
         if os.name == 'nt':
             extlist.skip_if_missing = True
-<<<<<<< HEAD
         extlist.extension('storage_sources', self.ss_name + config)
-=======
-        extlist.extension('storage_sources', self.ss_name + config)
-
-    # Wrapper around session.alter call
-    def alter(self, uri, alter_param):
-        # Tiered storage does not fully support alter operation. FIXME WT-9027.
-        try:
-            self.session.alter(uri, alter_param)
-        except BaseException as err:
-            if self.is_tiered_scenario() and str(err) == 'Operation not supported':
-                self.skipTest('Tiered storage does not fully support alter operation.')
-            else:
-                raise    
 
     def download_objects(self, bucket_name, prefix):
         import boto3
@@ -225,5 +211,4 @@
 
         for o in objects:
             filename = s3_object_files_path + '/' + o.key.split('/')[-1]
-            bucket.download_file(o.key, filename)
->>>>>>> a2850a8b
+            bucket.download_file(o.key, filename)