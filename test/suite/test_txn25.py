--- conflicted
+++ resolved
@@ -34,12 +34,7 @@
 from wtscenario import make_scenarios
 
 class test_txn25(wttest.WiredTigerTestCase):
-<<<<<<< HEAD
     conn_config = 'cache_size=50MB'
-    session_config = 'isolation=snapshot'
-=======
-    conn_config = 'cache_size=50MB,log=(enabled)'
->>>>>>> be77e039
 
     format_values = [
         ('string-row', dict(key_format='S', usestrings=True, value_format='S')),
