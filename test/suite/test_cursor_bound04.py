#!/usr/bin/env python
#
# Public Domain 2014-present MongoDB, Inc.
# Public Domain 2008-2014 WiredTiger, Inc.
#
# This is free and unencumbered software released into the public domain.
#
# Anyone is free to copy, modify, publish, use, compile, sell, or
# distribute this software, either in source code form or as a compiled
# binary, for any purpose, commercial or non-commercial, and by any
# means.
#
# In jurisdictions that recognize copyright laws, the author or authors
# of this software dedicate any and all copyright interest in the
# software to the public domain. We make this dedication for the benefit
# of the public at large and to the detriment of our heirs and
# successors. We intend this dedication to be an overt act of
# relinquishment in perpetuity of all present and future rights to this
# software under copyright law.
#
# THE SOFTWARE IS PROVIDED "AS IS", WITHOUT WARRANTY OF ANY KIND,
# EXPRESS OR IMPLIED, INCLUDING BUT NOT LIMITED TO THE WARRANTIES OF
# MERCHANTABILITY, FITNESS FOR A PARTICULAR PURPOSE AND NONINFRINGEMENT.
# IN NO EVENT SHALL THE AUTHORS BE LIABLE FOR ANY CLAIM, DAMAGES OR
# OTHER LIABILITY, WHETHER IN AN ACTION OF CONTRACT, TORT OR OTHERWISE,
# ARISING FROM, OUT OF OR IN CONNECTION WITH THE SOFTWARE OR THE USE OR
# OTHER DEALINGS IN THE SOFTWARE.

import wiredtiger, wttest
from wtscenario import make_scenarios
from wtbound import bound_base

# test_cursor_bound04.py
# Test the next() and prev() calls in the cursor bound API. There are two scenarios that are
# tested in this python test.
#   1. Test combination scenarios of using next() and prev() together.
#   2. Test clearing bounds and special scenarios of the cursor API usage.
class test_cursor_bound04(bound_base):
    file_name = 'test_cursor_bound04'

    types = [
        ('file', dict(uri='file:', use_colgroup=False)),
        ('table', dict(uri='table:', use_colgroup=False)),
        ('colgroup', dict(uri='table:', use_colgroup=True))
    ]

    key_formats = [
        ('string', dict(key_format='S')),
        ('var', dict(key_format='r')),
        ('int', dict(key_format='i')),
        ('bytes', dict(key_format='u')),
        ('composite_string', dict(key_format='SSS')),
        ('composite_int_string', dict(key_format='iS')),
        ('composite_complex', dict(key_format='iSru')),
    ]

    value_formats = [
        ('string', dict(value_format='S')),
        ('complex-string', dict(value_format='SS')),
    ]

    config = [
        ('evict', dict(evict=True)),
        ('no-evict', dict(evict=False))
    ]
    scenarios = make_scenarios(types, key_formats, value_formats, config)

    def test_bound_special_scenario(self):
        cursor = self.create_session_and_cursor()

<<<<<<< HEAD
=======
        # Test bound api: Test lower bound clearing works.
        self.set_bounds(cursor, 45, "lower")
        cursor.bound("action=clear")
        self.assertEqual(cursor.next(), 0)
        key = cursor.get_key()
        self.assertEqual(key, self.check_key(self.start_key))
        cursor.reset()

>>>>>>> bb2bb7d8
        # Test bound api: Test lower bound setting with positioned cursor.
        self.set_bounds(cursor, 45, "lower")
        self.assertEqual(cursor.next(), 0)
        key = cursor.get_key()
        self.assertEqual(key, self.check_key(45))
        cursor.set_key(self.gen_key(40))
        self.assertRaisesWithMessage(wiredtiger.WiredTigerError, lambda: self.set_bounds(cursor, 50, "lower"), '/Invalid argument/')
        cursor.reset()

        self.set_bounds(cursor, 45, "lower")
        self.assertEqual(cursor.next(), 0)
        key = cursor.get_key()
        self.assertEqual(key, self.check_key(45))
        cursor.set_key(self.gen_key(90))
        self.assertRaisesWithMessage(wiredtiger.WiredTigerError, lambda: self.set_bounds(cursor, 50, "lower"), '/Invalid argument/')
        cursor.reset()

        self.set_bounds(cursor, 45, "lower")
        self.assertEqual(cursor.next(), 0)
        key = cursor.get_key()
        self.assertEqual(key, self.check_key(45))
        cursor.set_key(self.gen_key(10))
        self.assertRaisesWithMessage(wiredtiger.WiredTigerError, lambda: self.set_bounds(cursor, 50, "lower"), '/Invalid argument/')
        cursor.reset()

        # Test bound api: Test upper bound setting with positioned cursor.
        self.set_bounds(cursor, 55, "upper")
        self.assertEqual(cursor.next(), 0)
        key = cursor.get_key()
        self.assertEqual(key, self.check_key(self.start_key))
        cursor.set_key(self.gen_key(60))
        self.assertRaisesWithMessage(wiredtiger.WiredTigerError, lambda: self.set_bounds(cursor, 50, "upper"), '/Invalid argument/')
        cursor.reset()

        self.set_bounds(cursor, 55, "upper")
        self.assertEqual(cursor.next(), 0)
        key = cursor.get_key()
        self.assertEqual(key, self.check_key(self.start_key))
        cursor.set_key(self.gen_key(90))
        self.assertRaisesWithMessage(wiredtiger.WiredTigerError, lambda: self.set_bounds(cursor, 50, "upper"),
            '/Invalid argument/')
        cursor.reset()

        self.set_bounds(cursor, 55, "upper")
        self.assertEqual(cursor.next(), 0)
        key = cursor.get_key()
        self.assertEqual(key, self.check_key(self.start_key))
        cursor.set_key(self.gen_key(10))
        self.assertRaisesWithMessage(wiredtiger.WiredTigerError, lambda: self.set_bounds(cursor, 50, "upper"),
            '/Invalid argument/')
        cursor.reset()

        # Test bound api: Test inclusive lower bound setting with positioned cursor.
        self.set_bounds(cursor, 55, "lower")
        self.assertEqual(cursor.next(), 0)
        key = cursor.get_key()
        self.assertEqual(key, self.check_key(55))
        self.assertRaisesWithMessage(wiredtiger.WiredTigerError, lambda: cursor.bound("bound=upper,inclusive=false"),
            '/Invalid argument/')
        cursor.reset()
        
        # Test bound api: Test inclusive upper bound setting with positioned cursor.
        self.set_bounds(cursor, 55, "upper")
        self.assertEqual(cursor.next(), 0)
        key = cursor.get_key()
        self.assertEqual(key, self.check_key(self.start_key))
        self.assertRaisesWithMessage(wiredtiger.WiredTigerError, lambda: cursor.bound("bound=upper,inclusive=false"),
            '/Invalid argument/')
        cursor.reset()

        # Test bound api: Test clearing bounds on a positioned cursor.
        self.set_bounds(cursor, 55, "lower")
        self.assertEqual(cursor.next(), 0)
        key = cursor.get_key()
        self.assertEqual(key, self.check_key(55))
        self.assertEqual(cursor.bound("action=clear"), 0)
        self.cursor_traversal_bound(cursor, None, None, True,  self.end_key - 55)
        cursor.reset()

        self.set_bounds(cursor, 55, "upper")
        self.assertEqual(cursor.next(), 0)
        key = cursor.get_key()
        self.assertEqual(key, self.check_key(self.start_key))
        self.assertEqual(cursor.bound("action=clear"), 0)
        self.cursor_traversal_bound(cursor, None, None, True,  self.end_key - self.start_key)
        cursor.reset()
        cursor.close()

    def test_bound_combination_scenario(self):
        cursor = self.create_session_and_cursor()

        # Test basic cases of setting lower bound and performing combination of next() and
        # prev() calls.
        self.set_bounds(cursor, 45, "lower")
        self.assertEqual(cursor.next(), 0)
        key = cursor.get_key()
        self.assertEqual(key, self.check_key(45))
        self.assertEqual(cursor.next(), 0)
        key = cursor.get_key()
        self.assertEqual(key, self.check_key(46))
        self.assertEqual(cursor.prev(), 0)
        key = cursor.get_key()
        self.assertEqual(key, self.check_key(45))
        self.assertEqual(cursor.prev(), wiredtiger.WT_NOTFOUND)

        # Test basic cases of setting upper bound and performing combination of next() and
        # prev() calls.
        self.set_bounds(cursor, 60, "upper")
        self.assertEqual(cursor.prev(), 0)
        key = cursor.get_key()
        self.assertEqual(key, self.check_key(60))
        self.assertEqual(cursor.prev(), 0)
        key = cursor.get_key()
        self.assertEqual(key, self.check_key(59))
        self.assertEqual(cursor.next(), 0)
        key = cursor.get_key()
        self.assertEqual(key, self.check_key(60))
        self.assertEqual(cursor.next(), wiredtiger.WT_NOTFOUND)

        # Test bound api: Test that prev() works after next() traversal.
        self.set_bounds(cursor, 45, "lower")
        self.set_bounds(cursor, 50, "upper")
        self.cursor_traversal_bound(cursor, 45, 50, True)
        self.assertEqual(cursor.prev(), 0)
        key = cursor.get_key()
        self.assertEqual(key, self.check_key(50))  
        cursor.reset()

        # Test bound api: Test that next() works after prev() traversal.
        self.set_bounds(cursor, 45, "lower")
        self.set_bounds(cursor, 50, "upper")
        self.cursor_traversal_bound(cursor, 45, 50, False)
        self.assertEqual(cursor.next(), 0)
        key = cursor.get_key()
        self.assertEqual(key, self.check_key(45)) 
        cursor.reset()

        # Test special case where we position with bounds then clear, then traverse opposite
        # direction.
        self.set_bounds(cursor, 45, "lower")
        self.assertEqual(cursor.next(), 0)
        key = cursor.get_key()
        self.assertEqual(key, self.check_key(45))
        self.assertEqual(cursor.bound("action=clear"), 0)
        self.cursor_traversal_bound(cursor, None, None, False,  45 - self.start_key)
        cursor.reset()

        self.set_bounds(cursor, 45, "upper")
        self.assertEqual(cursor.prev(), 0)
        key = cursor.get_key()
        self.assertEqual(key, self.check_key(45))
        self.assertEqual(cursor.bound("action=clear"), 0)
        self.cursor_traversal_bound(cursor, None, None, True,  self.end_key - 45)
        cursor.reset()

        cursor.close()

if __name__ == '__main__':
    wttest.run()<|MERGE_RESOLUTION|>--- conflicted
+++ resolved
@@ -68,8 +68,6 @@
     def test_bound_special_scenario(self):
         cursor = self.create_session_and_cursor()
 
-<<<<<<< HEAD
-=======
         # Test bound api: Test lower bound clearing works.
         self.set_bounds(cursor, 45, "lower")
         cursor.bound("action=clear")
@@ -77,8 +75,7 @@
         key = cursor.get_key()
         self.assertEqual(key, self.check_key(self.start_key))
         cursor.reset()
-
->>>>>>> bb2bb7d8
+        
         # Test bound api: Test lower bound setting with positioned cursor.
         self.set_bounds(cursor, 45, "lower")
         self.assertEqual(cursor.next(), 0)
