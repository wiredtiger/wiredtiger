#!/usr/bin/env python
#
# Public Domain 2014-present MongoDB, Inc.
# Public Domain 2008-2014 WiredTiger, Inc.
#
# This is free and unencumbered software released into the public domain.
#
# Anyone is free to copy, modify, publish, use, compile, sell, or
# distribute this software, either in source code form or as a compiled
# binary, for any purpose, commercial or non-commercial, and by any
# means.
#
# In jurisdictions that recognize copyright laws, the author or authors
# of this software dedicate any and all copyright interest in the
# software to the public domain. We make this dedication for the benefit
# of the public at large and to the detriment of our heirs and
# successors. We intend this dedication to be an overt act of
# relinquishment in perpetuity of all present and future rights to this
# software under copyright law.
#
# THE SOFTWARE IS PROVIDED "AS IS", WITHOUT WARRANTY OF ANY KIND,
# EXPRESS OR IMPLIED, INCLUDING BUT NOT LIMITED TO THE WARRANTIES OF
# MERCHANTABILITY, FITNESS FOR A PARTICULAR PURPOSE AND NONINFRINGEMENT.
# IN NO EVENT SHALL THE AUTHORS BE LIABLE FOR ANY CLAIM, DAMAGES OR
# OTHER LIABILITY, WHETHER IN AN ACTION OF CONTRACT, TORT OR OTHERWISE,
# ARISING FROM, OUT OF OR IN CONNECTION WITH THE SOFTWARE OR THE USE OR
# OTHER DEALINGS IN THE SOFTWARE.

from helper import copy_wiredtiger_home
import wiredtiger, wttest
from wiredtiger import stat
from wtdataset import SimpleDataSet
from wtscenario import make_scenarios

# test_hs01.py
# Test that update and modify operations are durable across crash and recovery.
# Additionally test that checkpoint inserts content into the history store.
class test_hs01(wttest.WiredTigerTestCase):
    conn_config = 'cache_size=200MB,statistics=(all)'
    session_config = 'isolation=snapshot'
    key_format_values = [
        ('column', dict(key_format='r')),
<<<<<<< HEAD
        ('integer-row', dict(key_format='i')),
        ('string-row', dict(key_format='S'))
=======
        ('row_integer', dict(key_format='i')),
        ('row_string', dict(key_format='S'))
>>>>>>> 0cbc1d8d
    ]
    scenarios = make_scenarios(key_format_values)

    def get_stat(self, stat):
        stat_cursor = self.session.open_cursor('statistics:')
        val = stat_cursor[stat][2]
        stat_cursor.close()
        return val

    def large_updates(self, session, uri, value, ds, nrows, timestamp=False):
        cursor = session.open_cursor(uri)
        for i in range(1, nrows):
            if timestamp == True:
                session.begin_transaction()
            cursor.set_key(ds.key(i))
            cursor.set_value(value)
            self.assertEqual(cursor.update(), 0)
            if timestamp == True:
                session.commit_transaction('commit_timestamp=' + self.timestamp_str(i + 1))
        cursor.close()

    def large_modifies(self, session, uri, offset, ds, nrows, timestamp=False):
        cursor = session.open_cursor(uri)
        for i in range(1, nrows):
            # Unlike inserts and updates, modify operations do not implicitly start/commit a transaction.
            # Hence, we begin/commit transaction manually.
            session.begin_transaction()
            cursor.set_key(ds.key(i))
            mods = []
            mod = wiredtiger.Modify('A', offset, 1)
            mods.append(mod)
            self.assertEqual(cursor.modify(mods), 0)

            if timestamp == True:
                session.commit_transaction('commit_timestamp=' + self.timestamp_str(i + 1))
            else:
                session.commit_transaction()
        cursor.close()

    def durable_check(self, check_value, uri, ds):
        # Simulating recovery.
        newdir = "BACKUP"
        copy_wiredtiger_home(self, '.', newdir, True)
        conn = self.setUpConnectionOpen(newdir)
        session = self.setUpSessionOpen(conn)
        cursor = session.open_cursor(uri, None)

        cursor.next()
        self.assertTrue(check_value == cursor.get_value(),
            "for key " + str(1) + ", expected " + str(check_value) +
            ", got " + str(cursor.get_value()))
        cursor.close()
        session.close()
        conn.close()

    def test_hs(self):
        # Create a small table.
        uri = "table:test_hs01"
        ds = SimpleDataSet(self, uri, 0, key_format=self.key_format, value_format='u')
        ds.populate()

        # Initially insert a lot of data.
        nrows = 10000
        bigvalue = b"aaaaa" * 100
        cursor = self.session.open_cursor(uri)
        for i in range(1, nrows):
            cursor.set_key(ds.key(i))
            cursor.set_value(bigvalue)
            self.assertEqual(cursor.insert(), 0)
        cursor.close()
        self.session.checkpoint()

        # Scenario: 1
        # Check to see if the history store is working with the old reader.
        bigvalue2 = b"ccccc" * 100
        # Open session 2.
        session2 = self.conn.open_session()
        session2.begin_transaction('isolation=snapshot')
        # Large updates with session 1.
        self.large_updates(self.session, uri, bigvalue2, ds, nrows)

        # Checkpoint and then assert that the (nrows-1) insertions were moved to history store from data store.
        self.session.checkpoint()
        hs_writes = self.get_stat(stat.conn.cache_hs_insert)
        self.assertEqual(hs_writes, nrows-1)

        # Check to see the latest updated value after recovery.
        self.durable_check(bigvalue2, uri, ds)
        session2.rollback_transaction()
        session2.close()

        # Scenario: 2
        # Check to see the history store working with modify operations.
        bigvalue3 = b"ccccc" * 100
        bigvalue3 = b'AA' + bigvalue3[2:]
        # Open session 2.
        session2 = self.conn.open_session()
        session2.begin_transaction('isolation=snapshot')
        # Apply two modify operations (session1)- replacing the first two items with 'A'.
        self.large_modifies(self.session, uri, 0, ds, nrows)
        self.large_modifies(self.session, uri, 1, ds, nrows)

        # Checkpoint and then assert if updates (nrows-1) and first large modifies (nrows-1) were moved to history store.
        self.session.checkpoint()
        hs_writes = self.get_stat(stat.conn.cache_hs_insert)
        # The updates in data store: nrows-1
        # The first modifies in cache: nrows-1
        # The stats was already set at: nrows-1 (previous hs stats)
        # Total: (nrows-1)*3
        self.assertEqual(hs_writes, (nrows-1) * 3)

        # Check to see the modified value after recovery.
        self.durable_check(bigvalue3, uri, ds)
        session2.rollback_transaction()
        session2.close()

        # Scenario: 3
        # Check to see if the history store is working with the old timestamp.
        bigvalue4 = b"ddddd" * 100
        self.conn.set_timestamp('stable_timestamp=' + self.timestamp_str(1))
        self.large_updates(self.session, uri, bigvalue4, ds, nrows, timestamp=True)

        self.session.checkpoint()
        # Check if the (nrows-1) modifications were moved to history store from data store.
        # The stats was already set at: (nrows-1)*3 (previous hs stats)
        # Total: (nrows-1)*4
        hs_writes = self.get_stat(stat.conn.cache_hs_insert)
        self.assertEqual(hs_writes, (nrows-1) * 4)

        # Check to see data can be see only till the stable_timestamp.
        self.durable_check(bigvalue3, uri, ds)

        self.conn.set_timestamp('stable_timestamp=' + self.timestamp_str(i + 1))
        # No need to check history store stats here as nothing will be moved.
        self.session.checkpoint()
        # Check that the latest data can be seen.
        self.durable_check(bigvalue4, uri, ds)

if __name__ == '__main__':
    wttest.run()<|MERGE_RESOLUTION|>--- conflicted
+++ resolved
@@ -40,13 +40,8 @@
     session_config = 'isolation=snapshot'
     key_format_values = [
         ('column', dict(key_format='r')),
-<<<<<<< HEAD
-        ('integer-row', dict(key_format='i')),
-        ('string-row', dict(key_format='S'))
-=======
         ('row_integer', dict(key_format='i')),
         ('row_string', dict(key_format='S'))
->>>>>>> 0cbc1d8d
     ]
     scenarios = make_scenarios(key_format_values)
 
