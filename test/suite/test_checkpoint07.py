#!/usr/bin/env python
#
# Public Domain 2014-present MongoDB, Inc.
# Public Domain 2008-2014 WiredTiger, Inc.
#
# This is free and unencumbered software released into the public domain.
#
# Anyone is free to copy, modify, publish, use, compile, sell, or
# distribute this software, either in source code form or as a compiled
# binary, for any purpose, commercial or non-commercial, and by any
# means.
#
# In jurisdictions that recognize copyright laws, the author or authors
# of this software dedicate any and all copyright interest in the
# software to the public domain. We make this dedication for the benefit
# of the public at large and to the detriment of our heirs and
# successors. We intend this dedication to be an overt act of
# relinquishment in perpetuity of all present and future rights to this
# software under copyright law.
#
# THE SOFTWARE IS PROVIDED "AS IS", WITHOUT WARRANTY OF ANY KIND,
# EXPRESS OR IMPLIED, INCLUDING BUT NOT LIMITED TO THE WARRANTIES OF
# MERCHANTABILITY, FITNESS FOR A PARTICULAR PURPOSE AND NONINFRINGEMENT.
# IN NO EVENT SHALL THE AUTHORS BE LIABLE FOR ANY CLAIM, DAMAGES OR
# OTHER LIABILITY, WHETHER IN AN ACTION OF CONTRACT, TORT OR OTHERWISE,
# ARISING FROM, OUT OF OR IN CONNECTION WITH THE SOFTWARE OR THE USE OR
# OTHER DEALINGS IN THE SOFTWARE.
#
# test_checkpoint07.py
# Test that the checkpoints timing statistics are populated as expected.

import wiredtiger, wttest
from wiredtiger import stat
from wtdataset import SimpleDataSet

class test_checkpoint07(wttest.WiredTigerTestCase):
<<<<<<< HEAD
    conn_config = 'cache_size=50MB,statistics=(all)'
    session_config = 'isolation=snapshot'
=======
    conn_config = 'cache_size=50MB,log=(enabled),statistics=(all)'
>>>>>>> be77e039

    def get_stat(self, uri):
        stat_uri = 'statistics:' + uri
        stat_cursor = self.session.open_cursor(stat_uri)
        val = stat_cursor[stat.dsrc.btree_clean_checkpoint_timer][2]
        stat_cursor.close()
        return val

    def test_checkpoint07(self):
        self.uri1 = 'table:ckpt05.1'
        self.file1 = 'file:ckpt05.1.wt'
        self.uri2 = 'table:ckpt05.2'
        self.file2 = 'file:ckpt05.2.wt'
        self.uri3 = 'table:ckpt05.3'
        self.file3 = 'file:ckpt05.3.wt'
        self.session.create(self.uri1, 'key_format=i,value_format=i')
        self.session.create(self.uri2, 'key_format=i,value_format=i')
        self.session.create(self.uri3, 'key_format=i,value_format=i')

        # Setup: Insert some data and checkpoint it. Then modify only
        # the data in the first table and checkpoint. Verify the clean skip
        # timer is not set for the modified table and is set for the clean one.
        c1 = self.session.open_cursor(self.uri1, None)
        c2 = self.session.open_cursor(self.uri2, None)
        c3 = self.session.open_cursor(self.uri3, None)
        c1[1] = 1
        c2[1] = 1
        c3[1] = 1
        self.session.checkpoint(None)
        c1[2] = 2
        self.session.checkpoint(None)
        val1 = self.get_stat(self.file1)
        self.assertEqual(val1, 0)
        val2 = self.get_stat(self.file2)
        self.assertNotEqual(val2, 0)
        val3 = self.get_stat(self.file3)
        self.assertNotEqual(val3, 0)
        # It is possible that we could span the second timer when processing table
        # two and table three during the checkpoint. If they're different check
        # they are within 1 second of each other.
        if val2 != val3:
            self.assertTrue(val2 == val3 - 1 or val3 == val2 - 1)

        # Now force a checkpoint on clean tables. No clean timer should be set.
        self.session.checkpoint('force=true')
        val = self.get_stat(self.uri1)
        self.assertEqual(val, 0)
        val = self.get_stat(self.uri2)
        self.assertEqual(val, 0)
        val = self.get_stat(self.uri3)
        self.assertEqual(val, 0)

        # Modify the first two tables and reverify all three.
        c1[3] = 3
        c2[3] = 3
        self.session.checkpoint(None)
        val = self.get_stat(self.uri1)
        self.assertEqual(val, 0)
        val = self.get_stat(self.uri2)
        self.assertEqual(val, 0)
        val = self.get_stat(self.uri3)
        self.assertNotEqual(val, 0)

        # Open a backup cursor. This will pin the most recent checkpoint.
        # Modify table 1 and checkpoint, then modify table 2 and checkpoint.
        # The open backup cursor will cause table 1 to get the smaller timer.
        backup_cursor = self.session.open_cursor('backup:', None, None)
        c1[4] = 4
        self.session.checkpoint(None)
        val = self.get_stat(self.uri1)
        self.assertEqual(val, 0)

        c2[4] = 4
        self.session.checkpoint(None)
        val2 = self.get_stat(self.uri2)
        self.assertEqual(val2, 0)

        val1 = self.get_stat(self.uri1)
        val3 = self.get_stat(self.uri3)
        # Assert table 1 does not have the forever timer value, but it is set.
        # This assumes table 3 has the forever value.
        self.assertNotEqual(val1, 0)
        self.assertNotEqual(val3, 0)
        self.assertLess(val1, val3)
        # Save the old forever value from table 3.
        oldval3 = val3

        # Force a checkpoint while the backup cursor is open. Then write again
        # to table 2. Since table 1 and table 3 are clean again, this should
        # force both table 1 and table 3 to have the smaller timer.
        self.session.checkpoint('force=true')
        val1 = self.get_stat(self.uri1)
        val3 = self.get_stat(self.uri3)
        self.assertEqual(val1, 0)
        self.assertEqual(val3, 0)
        c2[5] = 5
        self.session.checkpoint(None)
        val2 = self.get_stat(self.uri2)
        self.assertEqual(val2, 0)

        val1 = self.get_stat(self.uri1)
        val3 = self.get_stat(self.uri3)
        self.assertNotEqual(val1, 0)
        self.assertNotEqual(val3, 0)
        self.assertLess(val3, oldval3)
        # It is possible that we could span the second timer when processing table
        # two and table three during the checkpoint. If they're different check
        # they are within 1 second of each other.
        if val1 != val3:
            self.assertTrue(val1 == val3 - 1 or val3 == val1 - 1)

        backup_cursor.close()

        # Repeat the sequence of forcing a checkpoint and then modifying after
        # closing the backup cursor to check that both tables are now marked
        # with the forever value.
        self.session.checkpoint('force=true')
        val1 = self.get_stat(self.uri1)
        val3 = self.get_stat(self.uri3)
        self.assertEqual(val1, 0)
        self.assertEqual(val3, 0)
        c2[6] = 6
        self.session.checkpoint(None)
        val2 = self.get_stat(self.uri2)
        self.assertEqual(val2, 0)

        val1 = self.get_stat(self.uri1)
        val3 = self.get_stat(self.uri3)
        self.assertNotEqual(val1, 0)
        self.assertNotEqual(val3, 0)
        # It is possible that we could span the second timer when processing table
        # two and table three during the checkpoint. If they're different check
        # they are within 1 second of each other.
        if val1 != val3:
            self.assertTrue(val1 == val3 - 1 or val3 == val1 - 1)
        self.assertEqual(val3, oldval3)

        self.session.close()

if __name__ == '__main__':
    wttest.run()<|MERGE_RESOLUTION|>--- conflicted
+++ resolved
@@ -34,12 +34,7 @@
 from wtdataset import SimpleDataSet
 
 class test_checkpoint07(wttest.WiredTigerTestCase):
-<<<<<<< HEAD
     conn_config = 'cache_size=50MB,statistics=(all)'
-    session_config = 'isolation=snapshot'
-=======
-    conn_config = 'cache_size=50MB,log=(enabled),statistics=(all)'
->>>>>>> be77e039
 
     def get_stat(self, uri):
         stat_uri = 'statistics:' + uri
