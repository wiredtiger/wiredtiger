#!/usr/bin/env python
#
# Public Domain 2014-present MongoDB, Inc.
# Public Domain 2008-2014 WiredTiger, Inc.
#
# This is free and unencumbered software released into the public domain.
#
# Anyone is free to copy, modify, publish, use, compile, sell, or
# distribute this software, either in source code form or as a compiled
# binary, for any purpose, commercial or non-commercial, and by any
# means.
#
# In jurisdictions that recognize copyright laws, the author or authors
# of this software dedicate any and all copyright interest in the
# software to the public domain. We make this dedication for the benefit
# of the public at large and to the detriment of our heirs and
# successors. We intend this dedication to be an overt act of
# relinquishment in perpetuity of all present and future rights to this
# software under copyright law.
#
# THE SOFTWARE IS PROVIDED "AS IS", WITHOUT WARRANTY OF ANY KIND,
# EXPRESS OR IMPLIED, INCLUDING BUT NOT LIMITED TO THE WARRANTIES OF
# MERCHANTABILITY, FITNESS FOR A PARTICULAR PURPOSE AND NONINFRINGEMENT.
# IN NO EVENT SHALL THE AUTHORS BE LIABLE FOR ANY CLAIM, DAMAGES OR
# OTHER LIABILITY, WHETHER IN AN ACTION OF CONTRACT, TORT OR OTHERWISE,
# ARISING FROM, OUT OF OR IN CONNECTION WITH THE SOFTWARE OR THE USE OR
# OTHER DEALINGS IN THE SOFTWARE.

import wiredtiger, wttest, unittest
from wtscenario import make_scenarios
from wtbound import bound_base

# test_cursor_bound03.py
# Test the next() and prev() calls in the cursor bound API. Test general use cases of bound API,
# including setting lower bounds and upper bounds.
class test_cursor_bound03(bound_base):
    file_name = 'test_cursor_bound03'

    types = [
        ('file', dict(uri='file:', use_colgroup=False)),
        ('table', dict(uri='table:', use_colgroup=False)),
        ('colgroup', dict(uri='table:', use_colgroup=True))
    ]

    key_format_values = [
<<<<<<< HEAD
        ('string', dict(key_format='S',value_format='S')),
        ('var', dict(key_format='r',value_format='S')),
        # ('fix', dict(key_format='r',value_format='8t')),
        ('int', dict(key_format='i',value_format='S')),
        ('bytes', dict(key_format='u',value_format='S')),
        ('composite_string', dict(key_format='SSS',value_format='S')),
        ('composite_int_string', dict(key_format='iS',value_format='S')),
        ('composite_complex', dict(key_format='iSru',value_format='S')),
=======
        ('string', dict(key_format='S')),
        ('var', dict(key_format='r')),
        ('int', dict(key_format='i')),
        ('bytes', dict(key_format='u')),
        ('composite_string', dict(key_format='SSS')),
        ('composite_int_string', dict(key_format='iS')),
        ('composite_complex', dict(key_format='iSru')),
>>>>>>> a4cf382c
    ]

    config = [
        ('inclusive-evict', dict(lower_inclusive=True,upper_inclusive=True,evict=True)),
        ('no-inclusive-evict', dict(lower_inclusive=False,upper_inclusive=False,evict=True)),
        ('lower-inclusive-evict', dict(lower_inclusive=True,upper_inclusive=False,evict=True)),
        ('upper-inclusive-evict', dict(lower_inclusive=False,upper_inclusive=True,evict=True)),
        ('inclusive-no-evict', dict(lower_inclusive=True,upper_inclusive=True,evict=False)),
        ('lower-inclusive-no-evict', dict(lower_inclusive=True,upper_inclusive=False,evict=False)),
        ('upper-inclusive-no-evict', dict(lower_inclusive=False,upper_inclusive=True,evict=False)),
        ('no-inclusive-no-evict', dict(lower_inclusive=False,upper_inclusive=False,evict=False))
    ]

    direction = [
        ('prev', dict(next=False)),
        ('next', dict(next=True)),
    ]

    scenarios = make_scenarios(types, key_format_values, config, direction)

    def create_session_and_cursor(self):
        uri = self.uri + self.file_name
        create_params = 'value_format=S,key_format={}'.format(self.key_format)
        if self.use_colgroup:
            create_params += self.gen_colgroup_create_param()
        self.session.create(uri, create_params)
        # Add in column group.
        if self.use_colgroup:
            create_params = 'columns=(v),'
            suburi = 'colgroup:{0}:g0'.format(self.file_name)
            self.session.create(suburi, create_params)

        cursor = self.session.open_cursor(uri)
        self.session.begin_transaction()
        for i in range(self.start_key, self.end_key + 1):
            cursor[self.gen_key(i)] = "value" + str(i)
        self.session.commit_transaction()

        if (self.evict):
            evict_cursor = self.session.open_cursor(uri, None, "debug=(release_evict)")
            for i in range(self.start_key, self.end_key):
                evict_cursor.set_key(self.gen_key(i))
                evict_cursor.search()
                evict_cursor.reset() 
        return cursor

<<<<<<< HEAD
    def cursor_traversal_bound(self, cursor, lower_key, upper_key, next=None, expected_count=None):
        if next == None:
            next = self.next

        start_range = self.start_key
        end_range = self.end_key
        if (upper_key):
            end_range = min(end_range, upper_key)
            cursor.set_key(self.gen_key(upper_key))
            self.set_bounds(cursor,"upper")
        
        if (lower_key):
            start_range = max(start_range, lower_key)
            cursor.set_key(self.gen_key(lower_key))
            self.set_bounds(cursor,"lower")

        count = ret = 0
        while True:
            if (next):
                ret = cursor.next()
            else:
                ret = cursor.prev()
            self.assertTrue(ret == 0 or ret == wiredtiger.WT_NOTFOUND)
            if ret == wiredtiger.WT_NOTFOUND:
                break
            count += 1
            key = cursor.get_key()

            if (lower_key):
                self.assertTrue(self.check_key(lower_key) <= key)
            if (upper_key):
                self.assertTrue(key <= self.check_key(upper_key))

        count = max(count - 1, 0)
        if (expected_count != None):
            self.assertEqual(expected_count, count)
        else:
            self.assertEqual(end_range - start_range, count)

    def test_bound_special_scenario(self):
        cursor = self.create_session_and_cursor()

        # Test bound api: Test upper bound clearing with only lower bounds.
        cursor.set_key(self.gen_key(45))
        self.set_bounds(cursor,"lower")
        cursor.bound("action=clear,bound=upper")
        self.assertEqual(cursor.next(), 0)
        key = cursor.get_key()
        self.assertEqual(key, self.check_key(45))
        cursor.reset()

        # Test bound api: Test lower bound clearing with lower bounds works.
        cursor.set_key(self.gen_key(45))
        self.set_bounds(cursor,"lower")
        cursor.bound("action=clear,bound=lower")
        self.assertEqual(cursor.next(), 0)
        key = cursor.get_key()
        self.assertEqual(key, self.check_key(self.start_key))
        cursor.reset()

        # Test bound api: Test lower bound setting with positioned cursor.
        cursor.set_key(self.gen_key(45))
        self.set_bounds(cursor,"lower")
        self.assertEqual(cursor.next(), 0)
        key = cursor.get_key()
        self.assertEqual(key, self.check_key(45))
        cursor.set_key(self.gen_key(40))
        self.assertRaisesWithMessage(wiredtiger.WiredTigerError, lambda: self.set_bounds(cursor,"lower"), '/Invalid argument/')
        cursor.reset()

        cursor.set_key(self.gen_key(45))
        self.set_bounds(cursor,"lower")
        self.assertEqual(cursor.next(), 0)
        key = cursor.get_key()
        self.assertEqual(key, self.check_key(45))
        cursor.set_key(self.gen_key(90))
        self.assertRaisesWithMessage(wiredtiger.WiredTigerError, lambda: self.set_bounds(cursor,"lower"), '/Invalid argument/')
        cursor.reset()

        cursor.set_key(self.gen_key(45))
        self.set_bounds(cursor,"lower")
        self.assertEqual(cursor.next(), 0)
        key = cursor.get_key()
        self.assertEqual(key, self.check_key(45))
        cursor.set_key(self.gen_key(10))
        self.assertRaisesWithMessage(wiredtiger.WiredTigerError, lambda: self.set_bounds(cursor,"lower"), '/Invalid argument/')
        cursor.reset()

        # Test bound api: Test upper bound setting with positioned cursor.
        cursor.set_key(self.gen_key(55))
        self.set_bounds(cursor,"upper")
        self.assertEqual(cursor.next(), 0)
        key = cursor.get_key()
        self.assertEqual(key, self.check_key(self.start_key))
        cursor.set_key(self.gen_key(60))
        self.assertRaisesWithMessage(wiredtiger.WiredTigerError, lambda: self.set_bounds(cursor,"upper"), '/Invalid argument/')
        cursor.reset()

        cursor.set_key(self.gen_key(55))
        self.set_bounds(cursor,"upper")
        self.assertEqual(cursor.next(), 0)
        key = cursor.get_key()
        self.assertEqual(key, self.check_key(self.start_key))
        cursor.set_key(self.gen_key(90))
        self.assertRaisesWithMessage(wiredtiger.WiredTigerError, lambda: self.set_bounds(cursor,"upper"),
            '/Invalid argument/')
        cursor.reset()

        cursor.set_key(self.gen_key(55))
        self.set_bounds(cursor,"upper")
        self.assertEqual(cursor.next(), 0)
        key = cursor.get_key()
        self.assertEqual(key, self.check_key(self.start_key))
        cursor.set_key(self.gen_key(10))
        self.assertRaisesWithMessage(wiredtiger.WiredTigerError, lambda: self.set_bounds(cursor,"upper"),
            '/Invalid argument/')
        cursor.reset()

        # Test bound api: Test inclusive lower bound setting with positioned cursor.
        cursor.set_key(self.gen_key(55))
        self.set_bounds(cursor,"lower")
        self.assertEqual(cursor.next(), 0)
        key = cursor.get_key()
        self.assertEqual(key, self.check_key(55))
        inclusive_config = "false" if self.lower_inclusive else "true"
        self.assertRaisesWithMessage(wiredtiger.WiredTigerError, lambda: cursor.bound("bound=upper,inclusive={0}".format(inclusive_config)),
            '/Invalid argument/')
        cursor.reset()
        
        # Test bound api: Test inclusive upper bound setting with positioned cursor.
        cursor.set_key(self.gen_key(55))
        self.set_bounds(cursor,"upper")
        self.assertEqual(cursor.next(), 0)
        key = cursor.get_key()
        self.assertEqual(key, self.check_key(self.start_key))
        inclusive_config = "false" if self.upper_inclusive else "true"
        self.assertRaisesWithMessage(wiredtiger.WiredTigerError, lambda: cursor.bound("bound=upper,inclusive={0}".format(inclusive_config)),
            '/Invalid argument/')
        cursor.reset()

        # Test bound api: Test inclusive upper bound setting with positioned cursor.
        cursor.set_key(self.gen_key(55))
        self.set_bounds(cursor,"lower")
        self.assertEqual(cursor.next(), 0)
        key = cursor.get_key()
        self.assertEqual(key, self.check_key(55))
        self.assertEqual(cursor.bound("action=clear"), 0)
        self.cursor_traversal_bound(cursor, None, None, True, self.end_key - 55 - 1)

    def test_bound_combination_scenario(self):
        cursor = self.create_session_and_cursor()

        # Test bound api: Test that prev() works after next() traversal.
        self.cursor_traversal_bound(cursor, 45, 50, self.direction, 5)
        self.assertEqual(cursor.prev(), 0)
        key = cursor.get_key()
        self.assertEqual(key, self.check_key(50))  
        cursor.reset()

        # Test bound api: Test that next() works after prev() traversal.
        self.cursor_traversal_bound(cursor, 45, 50, self.direction, 5)
        self.assertEqual(cursor.next(), 0)
        key = cursor.get_key()
        self.assertEqual(key, self.check_key(45)) 

=======
>>>>>>> a4cf382c
    def test_bound_general_scenario(self):
        cursor = self.create_session_and_cursor()

        # Test bound api: Test early exit works with upper bound.
        self.set_bounds(cursor, 50, "upper", self.upper_inclusive)
        self.cursor_traversal_bound(cursor, None, 50)
        self.assertEqual(cursor.bound("action=clear"), 0)

        # Test bound api: Test traversal works with lower bound.
        self.set_bounds(cursor, 45, "lower", self.lower_inclusive)
        self.cursor_traversal_bound(cursor, 45, None)
        self.assertEqual(cursor.bound("action=clear"), 0)

        # Test bound api: Test traversal with both bounds.
        self.set_bounds(cursor, 45, "lower", self.lower_inclusive)
        self.set_bounds(cursor, 50, "upper", self.upper_inclusive)
        self.cursor_traversal_bound(cursor, 45, 50)
        self.assertEqual(cursor.bound("action=clear"), 0)

        # Test bound api: Test traversal with lower bound (out of data range)
        self.set_bounds(cursor, self.start_key - 5, "lower", self.lower_inclusive)
        self.cursor_traversal_bound(cursor, self.start_key - 5, None)
        self.assertEqual(cursor.bound("action=clear"), 0)

        # Test bound api: Test traversal with upper bound (out of data range).
        self.set_bounds(cursor, 95, "upper", self.upper_inclusive)
        self.cursor_traversal_bound(cursor, None, 95)
        self.assertEqual(cursor.bound("action=clear"), 0)

        # Test bound api: Test traversal with both bounds (out of data range).
        self.set_bounds(cursor, 10, "lower", self.lower_inclusive)
        self.set_bounds(cursor, 95, "upper", self.upper_inclusive)
        self.cursor_traversal_bound(cursor, 10, 95)
        self.assertEqual(cursor.bound("action=clear"), 0)

        # Test bound api: Test traversal with both bounds with no data in range.
        self.set_bounds(cursor, 95, "lower", self.lower_inclusive)
        self.set_bounds(cursor, 99, "upper", self.upper_inclusive)
        self.cursor_traversal_bound(cursor, 95, 99, self.direction, 0)
        self.assertEqual(cursor.bound("action=clear"), 0)

        # Test bound api: Test that clearing bounds works.
        self.set_bounds(cursor, 45, "lower", self.lower_inclusive)
        self.set_bounds(cursor, 50, "upper", self.upper_inclusive)
        self.cursor_traversal_bound(cursor, 45, 50)
        self.assertEqual(cursor.bound("action=clear"), 0)
        self.cursor_traversal_bound(cursor, None, None, True)
        self.assertEqual(cursor.reset(), 0)

        # Test bound api: Test upper bound clearing with only lower bounds.
        self.set_bounds(cursor, 50, "lower")
        cursor.bound("action=clear,bound=upper")
        self.cursor_traversal_bound(cursor, None, None, self.direction, self.end_key - 50)

        cursor.bound("action=clear,bound=lower")
        self.cursor_traversal_bound(cursor, None, None)
        
        # Test bound api: Test that changing upper bounds works.
        self.set_bounds(cursor, 50, "upper", self.upper_inclusive)
        self.cursor_traversal_bound(cursor, None, 50)
        self.set_bounds(cursor, 55, "upper", self.upper_inclusive)
        self.cursor_traversal_bound(cursor, None, 55)
        self.assertEqual(cursor.bound("action=clear"), 0)

        # Test bound api: Test that changing upper bounds works (out of data range).
        self.set_bounds(cursor, 50, "upper", self.upper_inclusive)
        self.cursor_traversal_bound(cursor, None, 50)
        self.set_bounds(cursor, 95, "upper", self.upper_inclusive)
        self.cursor_traversal_bound(cursor, None, 95)
        self.assertEqual(cursor.bound("action=clear"), 0)

        # Test bound api: Test that changing upper bounds works into data range.
        self.set_bounds(cursor, 95, "upper", self.upper_inclusive)
        self.cursor_traversal_bound(cursor, None, 95)
        self.set_bounds(cursor, 50, "upper", self.upper_inclusive)
        self.cursor_traversal_bound(cursor, None, 50)
        self.assertEqual(cursor.bound("action=clear"), 0)

        # Test bound api: Test that changing lower bounds works.
        self.set_bounds(cursor, 50, "lower", self.lower_inclusive)
        self.cursor_traversal_bound(cursor, 50, None)
        self.set_bounds(cursor, 45, "lower", self.lower_inclusive)
        self.cursor_traversal_bound(cursor, 45, None)
        self.assertEqual(cursor.bound("action=clear"), 0)

        # Test bound api: Test that changing lower bounds works (out of data range).
        self.set_bounds(cursor, 50, "lower", self.lower_inclusive)
        self.cursor_traversal_bound(cursor, 50, None)
        self.set_bounds(cursor, 15, "lower", self.lower_inclusive)
        self.cursor_traversal_bound(cursor, 15, None)
        self.assertEqual(cursor.bound("action=clear"), 0)

        cursor.close()

if __name__ == '__main__':
    wttest.run()<|MERGE_RESOLUTION|>--- conflicted
+++ resolved
@@ -43,16 +43,6 @@
     ]
 
     key_format_values = [
-<<<<<<< HEAD
-        ('string', dict(key_format='S',value_format='S')),
-        ('var', dict(key_format='r',value_format='S')),
-        # ('fix', dict(key_format='r',value_format='8t')),
-        ('int', dict(key_format='i',value_format='S')),
-        ('bytes', dict(key_format='u',value_format='S')),
-        ('composite_string', dict(key_format='SSS',value_format='S')),
-        ('composite_int_string', dict(key_format='iS',value_format='S')),
-        ('composite_complex', dict(key_format='iSru',value_format='S')),
-=======
         ('string', dict(key_format='S')),
         ('var', dict(key_format='r')),
         ('int', dict(key_format='i')),
@@ -60,7 +50,6 @@
         ('composite_string', dict(key_format='SSS')),
         ('composite_int_string', dict(key_format='iS')),
         ('composite_complex', dict(key_format='iSru')),
->>>>>>> a4cf382c
     ]
 
     config = [
@@ -107,174 +96,6 @@
                 evict_cursor.reset() 
         return cursor
 
-<<<<<<< HEAD
-    def cursor_traversal_bound(self, cursor, lower_key, upper_key, next=None, expected_count=None):
-        if next == None:
-            next = self.next
-
-        start_range = self.start_key
-        end_range = self.end_key
-        if (upper_key):
-            end_range = min(end_range, upper_key)
-            cursor.set_key(self.gen_key(upper_key))
-            self.set_bounds(cursor,"upper")
-        
-        if (lower_key):
-            start_range = max(start_range, lower_key)
-            cursor.set_key(self.gen_key(lower_key))
-            self.set_bounds(cursor,"lower")
-
-        count = ret = 0
-        while True:
-            if (next):
-                ret = cursor.next()
-            else:
-                ret = cursor.prev()
-            self.assertTrue(ret == 0 or ret == wiredtiger.WT_NOTFOUND)
-            if ret == wiredtiger.WT_NOTFOUND:
-                break
-            count += 1
-            key = cursor.get_key()
-
-            if (lower_key):
-                self.assertTrue(self.check_key(lower_key) <= key)
-            if (upper_key):
-                self.assertTrue(key <= self.check_key(upper_key))
-
-        count = max(count - 1, 0)
-        if (expected_count != None):
-            self.assertEqual(expected_count, count)
-        else:
-            self.assertEqual(end_range - start_range, count)
-
-    def test_bound_special_scenario(self):
-        cursor = self.create_session_and_cursor()
-
-        # Test bound api: Test upper bound clearing with only lower bounds.
-        cursor.set_key(self.gen_key(45))
-        self.set_bounds(cursor,"lower")
-        cursor.bound("action=clear,bound=upper")
-        self.assertEqual(cursor.next(), 0)
-        key = cursor.get_key()
-        self.assertEqual(key, self.check_key(45))
-        cursor.reset()
-
-        # Test bound api: Test lower bound clearing with lower bounds works.
-        cursor.set_key(self.gen_key(45))
-        self.set_bounds(cursor,"lower")
-        cursor.bound("action=clear,bound=lower")
-        self.assertEqual(cursor.next(), 0)
-        key = cursor.get_key()
-        self.assertEqual(key, self.check_key(self.start_key))
-        cursor.reset()
-
-        # Test bound api: Test lower bound setting with positioned cursor.
-        cursor.set_key(self.gen_key(45))
-        self.set_bounds(cursor,"lower")
-        self.assertEqual(cursor.next(), 0)
-        key = cursor.get_key()
-        self.assertEqual(key, self.check_key(45))
-        cursor.set_key(self.gen_key(40))
-        self.assertRaisesWithMessage(wiredtiger.WiredTigerError, lambda: self.set_bounds(cursor,"lower"), '/Invalid argument/')
-        cursor.reset()
-
-        cursor.set_key(self.gen_key(45))
-        self.set_bounds(cursor,"lower")
-        self.assertEqual(cursor.next(), 0)
-        key = cursor.get_key()
-        self.assertEqual(key, self.check_key(45))
-        cursor.set_key(self.gen_key(90))
-        self.assertRaisesWithMessage(wiredtiger.WiredTigerError, lambda: self.set_bounds(cursor,"lower"), '/Invalid argument/')
-        cursor.reset()
-
-        cursor.set_key(self.gen_key(45))
-        self.set_bounds(cursor,"lower")
-        self.assertEqual(cursor.next(), 0)
-        key = cursor.get_key()
-        self.assertEqual(key, self.check_key(45))
-        cursor.set_key(self.gen_key(10))
-        self.assertRaisesWithMessage(wiredtiger.WiredTigerError, lambda: self.set_bounds(cursor,"lower"), '/Invalid argument/')
-        cursor.reset()
-
-        # Test bound api: Test upper bound setting with positioned cursor.
-        cursor.set_key(self.gen_key(55))
-        self.set_bounds(cursor,"upper")
-        self.assertEqual(cursor.next(), 0)
-        key = cursor.get_key()
-        self.assertEqual(key, self.check_key(self.start_key))
-        cursor.set_key(self.gen_key(60))
-        self.assertRaisesWithMessage(wiredtiger.WiredTigerError, lambda: self.set_bounds(cursor,"upper"), '/Invalid argument/')
-        cursor.reset()
-
-        cursor.set_key(self.gen_key(55))
-        self.set_bounds(cursor,"upper")
-        self.assertEqual(cursor.next(), 0)
-        key = cursor.get_key()
-        self.assertEqual(key, self.check_key(self.start_key))
-        cursor.set_key(self.gen_key(90))
-        self.assertRaisesWithMessage(wiredtiger.WiredTigerError, lambda: self.set_bounds(cursor,"upper"),
-            '/Invalid argument/')
-        cursor.reset()
-
-        cursor.set_key(self.gen_key(55))
-        self.set_bounds(cursor,"upper")
-        self.assertEqual(cursor.next(), 0)
-        key = cursor.get_key()
-        self.assertEqual(key, self.check_key(self.start_key))
-        cursor.set_key(self.gen_key(10))
-        self.assertRaisesWithMessage(wiredtiger.WiredTigerError, lambda: self.set_bounds(cursor,"upper"),
-            '/Invalid argument/')
-        cursor.reset()
-
-        # Test bound api: Test inclusive lower bound setting with positioned cursor.
-        cursor.set_key(self.gen_key(55))
-        self.set_bounds(cursor,"lower")
-        self.assertEqual(cursor.next(), 0)
-        key = cursor.get_key()
-        self.assertEqual(key, self.check_key(55))
-        inclusive_config = "false" if self.lower_inclusive else "true"
-        self.assertRaisesWithMessage(wiredtiger.WiredTigerError, lambda: cursor.bound("bound=upper,inclusive={0}".format(inclusive_config)),
-            '/Invalid argument/')
-        cursor.reset()
-        
-        # Test bound api: Test inclusive upper bound setting with positioned cursor.
-        cursor.set_key(self.gen_key(55))
-        self.set_bounds(cursor,"upper")
-        self.assertEqual(cursor.next(), 0)
-        key = cursor.get_key()
-        self.assertEqual(key, self.check_key(self.start_key))
-        inclusive_config = "false" if self.upper_inclusive else "true"
-        self.assertRaisesWithMessage(wiredtiger.WiredTigerError, lambda: cursor.bound("bound=upper,inclusive={0}".format(inclusive_config)),
-            '/Invalid argument/')
-        cursor.reset()
-
-        # Test bound api: Test inclusive upper bound setting with positioned cursor.
-        cursor.set_key(self.gen_key(55))
-        self.set_bounds(cursor,"lower")
-        self.assertEqual(cursor.next(), 0)
-        key = cursor.get_key()
-        self.assertEqual(key, self.check_key(55))
-        self.assertEqual(cursor.bound("action=clear"), 0)
-        self.cursor_traversal_bound(cursor, None, None, True, self.end_key - 55 - 1)
-
-    def test_bound_combination_scenario(self):
-        cursor = self.create_session_and_cursor()
-
-        # Test bound api: Test that prev() works after next() traversal.
-        self.cursor_traversal_bound(cursor, 45, 50, self.direction, 5)
-        self.assertEqual(cursor.prev(), 0)
-        key = cursor.get_key()
-        self.assertEqual(key, self.check_key(50))  
-        cursor.reset()
-
-        # Test bound api: Test that next() works after prev() traversal.
-        self.cursor_traversal_bound(cursor, 45, 50, self.direction, 5)
-        self.assertEqual(cursor.next(), 0)
-        key = cursor.get_key()
-        self.assertEqual(key, self.check_key(45)) 
-
-=======
->>>>>>> a4cf382c
     def test_bound_general_scenario(self):
         cursor = self.create_session_and_cursor()
 
