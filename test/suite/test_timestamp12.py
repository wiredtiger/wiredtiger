#!/usr/bin/env python
#
# Public Domain 2014-present MongoDB, Inc.
# Public Domain 2008-2014 WiredTiger, Inc.
#
# This is free and unencumbered software released into the public domain.
#
# Anyone is free to copy, modify, publish, use, compile, sell, or
# distribute this software, either in source code form or as a compiled
# binary, for any purpose, commercial or non-commercial, and by any
# means.
#
# In jurisdictions that recognize copyright laws, the author or authors
# of this software dedicate any and all copyright interest in the
# software to the public domain. We make this dedication for the benefit
# of the public at large and to the detriment of our heirs and
# successors. We intend this dedication to be an overt act of
# relinquishment in perpetuity of all present and future rights to this
# software under copyright law.
#
# THE SOFTWARE IS PROVIDED "AS IS", WITHOUT WARRANTY OF ANY KIND,
# EXPRESS OR IMPLIED, INCLUDING BUT NOT LIMITED TO THE WARRANTIES OF
# MERCHANTABILITY, FITNESS FOR A PARTICULAR PURPOSE AND NONINFRINGEMENT.
# IN NO EVENT SHALL THE AUTHORS BE LIABLE FOR ANY CLAIM, DAMAGES OR
# OTHER LIABILITY, WHETHER IN AN ACTION OF CONTRACT, TORT OR OTHERWISE,
# ARISING FROM, OUT OF OR IN CONNECTION WITH THE SOFTWARE OR THE USE OR
# OTHER DEALINGS IN THE SOFTWARE.
#
# test_timestamp12.py
#   Timestamps: Test the use_timestamp setting when closing the connection.
#

<<<<<<< HEAD
import wiredtiger, wttest
=======
import wttest
>>>>>>> 6fb2e8db
from wtscenario import make_scenarios

class test_timestamp12(wttest.WiredTigerTestCase):
    conn_config = 'config_base=false,create,log=(enabled)'
    ckpt_uri = 'table:ckpt_table'
    logged_uri = 'table:logged_table'

    format_values = [
        ('integer-row', dict(key_format='i', value_format='i')),
        ('column', dict(key_format='r', value_format='i')),
        ('column-fix', dict(key_format='r', value_format='8t')),
    ]
    closecfg = [
        ('dfl', dict(close_cfg='', all_expected=False)),
        ('use_stable', dict(close_cfg='use_timestamp=true', all_expected=False)),
        ('all_dirty', dict(close_cfg='use_timestamp=false', all_expected=True)),
    ]
    scenarios = make_scenarios(format_values, closecfg)

    def verify_expected(self, logged_exp, ckpt_exp):
        c_logged = self.session.open_cursor(self.logged_uri)
        c_ckpt = self.session.open_cursor(self.ckpt_uri)
        logged_actual = dict((k, v) for k, v in c_logged if v != 0)
        ckpt_actual = dict((k, v) for k, v in c_ckpt if v != 0)
        #print "CHECK: Op Expected"
        #print logged_exp
        #print "CHECK: Op Actual"
        #print logged_actual
        self.assertTrue(logged_actual == logged_exp)
        #print "CHECK: Coll Expected"
        #print ckpt_exp
        #print "CHECK: Coll Actual"
        #print ckpt_actual
        self.assertTrue(ckpt_actual == ckpt_exp)

    def test_timestamp_recovery(self):
        #
        # Create a collection-like table that is checkpoint durability (that is, logging has been
        # turned off), and an oplog-like table that is commit-level durability. Add data to each
        # of them separately and checkpoint so each one has a different stable timestamp.
        #
        basecfg = 'key_format={},value_format={}'.format(self.key_format, self.value_format)
        self.session.create(self.logged_uri, basecfg)
        self.session.create(self.ckpt_uri, basecfg + ',log=(enabled=false)')
        c_logged = self.session.open_cursor(self.logged_uri)
        c_ckpt = self.session.open_cursor(self.ckpt_uri)

        # Begin by adding some data.
        nentries = 10
        first_range = range(1, nentries)
        second_range = range(nentries, nentries*2)
        all_keys = range(1, nentries*2)
        for i in first_range:
            self.session.begin_transaction()
            c_logged[i] = 1
            c_ckpt[i] = 1
            self.session.commit_transaction(
              'commit_timestamp=' + self.timestamp_str(i))
        # Set the oldest and stable timestamp to the end.
        self.conn.set_timestamp('oldest_timestamp=' + self.timestamp_str(nentries-1) +
        ',stable_timestamp=' + self.timestamp_str(nentries-1))

        # Add more data but don't advance the stable timestamp.
        for i in second_range:
            self.session.begin_transaction()
            c_logged[i] = 1
            c_ckpt[i] = 1
            self.pr("i: " + str(i))
            self.session.commit_transaction(
              'commit_timestamp=' + self.timestamp_str(i))

        # Close and reopen the connection. We cannot use reopen_conn because
        # we want to test the specific close configuration string.
        self.close_conn(self.close_cfg)
        self.open_conn()

        # Set up our expected data and verify after the reopen.
        logged_exp = dict((k, 1) for k in all_keys)
        if self.all_expected == True:
            ckpt_exp = dict((k, 1) for k in all_keys)
        else:
            ckpt_exp = dict((k, 1) for k in first_range)

        self.verify_expected(logged_exp, ckpt_exp)

if __name__ == '__main__':
    wttest.run()<|MERGE_RESOLUTION|>--- conflicted
+++ resolved
@@ -30,11 +30,7 @@
 #   Timestamps: Test the use_timestamp setting when closing the connection.
 #
 
-<<<<<<< HEAD
-import wiredtiger, wttest
-=======
 import wttest
->>>>>>> 6fb2e8db
 from wtscenario import make_scenarios
 
 class test_timestamp12(wttest.WiredTigerTestCase):
