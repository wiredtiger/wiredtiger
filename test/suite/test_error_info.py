#!/usr/bin/env python
#
# Public Domain 2014-present MongoDB, Inc.
# Public Domain 2008-2014 WiredTiger, Inc.
#
# This is free and unencumbered software released into the public domain.
#
# Anyone is free to copy, modify, publish, use, compile, sell, or
# distribute this software, either in source code form or as a compiled
# binary, for any purpose, commercial or non-commercial, and by any
# means.
#
# In jurisdictions that recognize copyright laws, the author or authors
# of this software dedicate any and all copyright interest in the
# software to the public domain. We make this dedication for the benefit
# of the public at large and to the detriment of our heirs and
# successors. We intend this dedication to be an overt act of
# relinquishment in perpetuity of all present and future rights to this
# software under copyright law.
#
# THE SOFTWARE IS PROVIDED "AS IS", WITHOUT WARRANTY OF ANY KIND,
# EXPRESS OR IMPLIED, INCLUDING BUT NOT LIMITED TO THE WARRANTIES OF
# MERCHANTABILITY, FITNESS FOR A PARTICULAR PURPOSE AND NONINFRINGEMENT.
# IN NO EVENT SHALL THE AUTHORS BE LIABLE FOR ANY CLAIM, DAMAGES OR
# OTHER LIABILITY, WHETHER IN AN ACTION OF CONTRACT, TORT OR OTHERWISE,
# ARISING FROM, OUT OF OR IN CONNECTION WITH THE SOFTWARE OR THE USE OR
# OTHER DEALINGS IN THE SOFTWARE.

import errno
import time
import wiredtiger
from compact_util import compact_util

# test_error_info.py
#   Test that the placeholder get_last_error() session API returns placeholder error values.
class test_error_info(compact_util):
    table_name1 = 'table:test_error'

<<<<<<< HEAD
    table_name1 = 'table:test_error_infoa.wt'
    table_name2 = 'table:test_error_infob.wt'
    table_name3 = 'table:test_error_infoc.wt'
=======
    def check_error(self, error, sub_level_error, error_msg):
        err, sub_level_err, err_msg = self.session.get_last_error()
        self.assertEqual(err, error)
        self.assertEqual(sub_level_err, sub_level_error)
        self.assertEqual(err_msg, error_msg)

    def test_compaction_already_running(self):
        # Enable the background compaction server.
        self.turn_on_bg_compact()

        # Attempt to reconfigure.
        self.assertRaisesException(wiredtiger.WiredTigerError, lambda: self.session.compact(None, f'background=true,free_space_target=10MB'))

        # Expect error code, sub-error code and error message to reflect compaction already running.
        self.check_error(errno.EINVAL, wiredtiger.WT_BACKGROUND_COMPACT_ALREADY_RUNNING, "Cannot reconfigure background compaction while it's already running.")

    def test_uncommitted_data(self):
        # Create a simple table.
        self.session.create(self.table_name1, 'key_format=S,value_format=S')
        cursor = self.session.open_cursor(self.table_name1)

        # Start a transaction and insert a key and value.
        self.session.begin_transaction()
        cursor.set_key('key')
        cursor.set_value('value')
        cursor.insert()
        cursor.close()

        # Attempt to drop the table without committing the transaction.
        self.assertRaisesException(wiredtiger.WiredTigerError, lambda: self.session.drop(self.table_name1, None))

        # Expect error code, sub-error code and error message to reflect uncommitted data.
        self.check_error(errno.EBUSY, wiredtiger.WT_UNCOMMITTED_DATA, "the table has uncommitted data and cannot be dropped yet")

    def test_dirty_data(self):
        # Create a simple table.
        self.session.create(self.table_name1, 'key_format=S,value_format=S')
        cursor = self.session.open_cursor(self.table_name1)

        # Start a transaction, insert a key and value, and commit the transaction.
        self.session.begin_transaction()
        cursor.set_key('key')
        cursor.set_value('value')
        self.assertEqual(cursor.update(), 0)
        self.assertEqual(self.session.commit_transaction(), 0)
        cursor.close()

        # Give time for the oldest id to update.
        time.sleep(1)

        # Attempt to drop the table without performing a checkpoint.
        self.assertRaisesException(wiredtiger.WiredTigerError, lambda: self.session.drop(self.table_name1, None))

        # Expect error code, sub-error code and error message to reflect dirty data.
        self.check_error(errno.EBUSY, wiredtiger.WT_DIRTY_DATA, "the table has dirty data and can not be dropped yet")

    def test_error_info(self):
        self.check_error(0, wiredtiger.WT_NONE, "")
>>>>>>> a3159e50

    repeat_call = False
    ERROR_INFO_EMPTY = ""
    ERROR_INFO_SUCCESS = "last API call was successful"
    EINVAL_message = "unknown configuration key 'expect_this_error'"

    def cursor_s(self, tablename, key):
        cursor = self.session.open_cursor(tablename, None, None)
        cursor.set_key(key)
        return cursor

    def api_call_with_success(self):
        """
        Create a table, add a key, get it back
        """
        self.session.create(self.table_name1, 'key_format=S,value_format=S')
        inscursor = self.cursor_s(self.table_name1, 'key1')
        inscursor.set_value('value1')
        inscursor.insert()
        inscursor.close()
        getcursor = self.cursor_s(self.table_name1, 'key1')
        getcursor.search()
        getcursor.close()

    def api_call_with_EINVAL(self):
        expectMessage = 'unknown configuration key'
        with self.expectedStderrPattern(expectMessage):
            try:
                self.session.create(self.table_name2, 'expect_this_error,okay?')
            except wiredtiger.WiredTigerError as e:
                self.assertTrue(str(e).find('nvalid argument') >= 0)

    def api_call_with_EBUSY(self):
        if self.repeat_call:
            self.session.rollback_transaction()
            self.session.checkpoint()
            self.session.drop(self.table_name3, None)
        else:
            self.repeat_call = True
        self.session.create(self.table_name3, 'key_format=S,value_format=S')
        cursor = self.session.open_cursor(self.table_name3)
        self.session.begin_transaction()
        cursor.set_key('key')
        cursor.set_value('value')
        self.assertEqual(cursor.update(), 0)
        cursor.close()
        self.assertRaisesException(wiredtiger.WiredTigerError, lambda: self.session.drop(self.table_name3, None))

    def assert_error_equal(self, err_val, sub_level_err_val, err_msg_val):
        err, sub_level_err, err_msg = self.session.get_last_error()
        self.assertEqual(err, err_val)
        self.assertEqual(sub_level_err, sub_level_err_val)
        self.assertEqual(err_msg, err_msg_val)

    def test_api_call_with_EINVAL(self):
        self.api_call_with_EINVAL()
        self.assert_error_equal(errno.EINVAL, wiredtiger.WT_NONE, self.EINVAL_message)

    def test_api_call_with_EBUSY(self):
        self.api_call_with_EBUSY()
        self.assert_error_equal(errno.EBUSY, wiredtiger.WT_NONE, self.ERROR_INFO_EMPTY)

    def test_api_call_with_success(self):
        self.api_call_with_success()
        self.assert_error_equal(0, wiredtiger.WT_NONE, self.ERROR_INFO_SUCCESS)

    def test_api_call_alternating(self):
        self.assert_error_equal(0, wiredtiger.WT_NONE, self.ERROR_INFO_EMPTY)
        self.test_api_call_with_success()
        self.test_api_call_with_EINVAL()
        self.test_api_call_with_EBUSY()
        self.test_api_call_with_success()
        self.test_api_call_with_EBUSY()
        self.test_api_call_with_EINVAL()
        self.test_api_call_with_success()

    def test_api_call_doubling(self):
        self.assert_error_equal(0, wiredtiger.WT_NONE, self.ERROR_INFO_EMPTY)
        self.test_api_call_with_success()
        self.test_api_call_with_success()
        self.test_api_call_with_EINVAL()
        self.test_api_call_with_EINVAL()
        self.test_api_call_with_EBUSY()
        self.test_api_call_with_EBUSY()<|MERGE_RESOLUTION|>--- conflicted
+++ resolved
@@ -34,72 +34,10 @@
 # test_error_info.py
 #   Test that the placeholder get_last_error() session API returns placeholder error values.
 class test_error_info(compact_util):
-    table_name1 = 'table:test_error'
 
-<<<<<<< HEAD
     table_name1 = 'table:test_error_infoa.wt'
     table_name2 = 'table:test_error_infob.wt'
     table_name3 = 'table:test_error_infoc.wt'
-=======
-    def check_error(self, error, sub_level_error, error_msg):
-        err, sub_level_err, err_msg = self.session.get_last_error()
-        self.assertEqual(err, error)
-        self.assertEqual(sub_level_err, sub_level_error)
-        self.assertEqual(err_msg, error_msg)
-
-    def test_compaction_already_running(self):
-        # Enable the background compaction server.
-        self.turn_on_bg_compact()
-
-        # Attempt to reconfigure.
-        self.assertRaisesException(wiredtiger.WiredTigerError, lambda: self.session.compact(None, f'background=true,free_space_target=10MB'))
-
-        # Expect error code, sub-error code and error message to reflect compaction already running.
-        self.check_error(errno.EINVAL, wiredtiger.WT_BACKGROUND_COMPACT_ALREADY_RUNNING, "Cannot reconfigure background compaction while it's already running.")
-
-    def test_uncommitted_data(self):
-        # Create a simple table.
-        self.session.create(self.table_name1, 'key_format=S,value_format=S')
-        cursor = self.session.open_cursor(self.table_name1)
-
-        # Start a transaction and insert a key and value.
-        self.session.begin_transaction()
-        cursor.set_key('key')
-        cursor.set_value('value')
-        cursor.insert()
-        cursor.close()
-
-        # Attempt to drop the table without committing the transaction.
-        self.assertRaisesException(wiredtiger.WiredTigerError, lambda: self.session.drop(self.table_name1, None))
-
-        # Expect error code, sub-error code and error message to reflect uncommitted data.
-        self.check_error(errno.EBUSY, wiredtiger.WT_UNCOMMITTED_DATA, "the table has uncommitted data and cannot be dropped yet")
-
-    def test_dirty_data(self):
-        # Create a simple table.
-        self.session.create(self.table_name1, 'key_format=S,value_format=S')
-        cursor = self.session.open_cursor(self.table_name1)
-
-        # Start a transaction, insert a key and value, and commit the transaction.
-        self.session.begin_transaction()
-        cursor.set_key('key')
-        cursor.set_value('value')
-        self.assertEqual(cursor.update(), 0)
-        self.assertEqual(self.session.commit_transaction(), 0)
-        cursor.close()
-
-        # Give time for the oldest id to update.
-        time.sleep(1)
-
-        # Attempt to drop the table without performing a checkpoint.
-        self.assertRaisesException(wiredtiger.WiredTigerError, lambda: self.session.drop(self.table_name1, None))
-
-        # Expect error code, sub-error code and error message to reflect dirty data.
-        self.check_error(errno.EBUSY, wiredtiger.WT_DIRTY_DATA, "the table has dirty data and can not be dropped yet")
-
-    def test_error_info(self):
-        self.check_error(0, wiredtiger.WT_NONE, "")
->>>>>>> a3159e50
 
     repeat_call = False
     ERROR_INFO_EMPTY = ""
@@ -183,4 +121,54 @@
         self.test_api_call_with_EINVAL()
         self.test_api_call_with_EINVAL()
         self.test_api_call_with_EBUSY()
-        self.test_api_call_with_EBUSY()+        self.test_api_call_with_EBUSY()
+
+    def test_compaction_already_running(self):
+        # Enable the background compaction server.
+        self.turn_on_bg_compact()
+
+        # Attempt to reconfigure.
+        self.assertRaisesException(wiredtiger.WiredTigerError, lambda: self.session.compact(None, f'background=true,free_space_target=10MB'))
+
+        # Expect error code, sub-error code and error message to reflect compaction already running.
+        self.assert_error_equal(errno.EINVAL, wiredtiger.WT_BACKGROUND_COMPACT_ALREADY_RUNNING, "Cannot reconfigure background compaction while it's already running.")
+
+    def test_uncommitted_data(self):
+        # Create a simple table.
+        self.session.create(self.table_name1, 'key_format=S,value_format=S')
+        cursor = self.session.open_cursor(self.table_name1)
+
+        # Start a transaction and insert a key and value.
+        self.session.begin_transaction()
+        cursor.set_key('key')
+        cursor.set_value('value')
+        cursor.insert()
+        cursor.close()
+
+        # Attempt to drop the table without committing the transaction.
+        self.assertRaisesException(wiredtiger.WiredTigerError, lambda: self.session.drop(self.table_name1, None))
+
+        # Expect error code, sub-error code and error message to reflect uncommitted data.
+        self.assert_error_equal(errno.EBUSY, wiredtiger.WT_UNCOMMITTED_DATA, "the table has uncommitted data and cannot be dropped yet")
+
+    def test_dirty_data(self):
+        # Create a simple table.
+        self.session.create(self.table_name1, 'key_format=S,value_format=S')
+        cursor = self.session.open_cursor(self.table_name1)
+
+        # Start a transaction, insert a key and value, and commit the transaction.
+        self.session.begin_transaction()
+        cursor.set_key('key')
+        cursor.set_value('value')
+        self.assertEqual(cursor.update(), 0)
+        self.assertEqual(self.session.commit_transaction(), 0)
+        cursor.close()
+
+        # Give time for the oldest id to update.
+        time.sleep(1)
+
+        # Attempt to drop the table without performing a checkpoint.
+        self.assertRaisesException(wiredtiger.WiredTigerError, lambda: self.session.drop(self.table_name1, None))
+
+        # Expect error code, sub-error code and error message to reflect dirty data.
+        self.assert_error_equal(errno.EBUSY, wiredtiger.WT_DIRTY_DATA, "the table has dirty data and can not be dropped yet")