#!/usr/bin/env python
#
# Public Domain 2014-present MongoDB, Inc.
# Public Domain 2008-2014 WiredTiger, Inc.
#
# This is free and unencumbered software released into the public domain.
#
# Anyone is free to copy, modify, publish, use, compile, sell, or
# distribute this software, either in source code form or as a compiled
# binary, for any purpose, commercial or non-commercial, and by any
# means.
#
# In jurisdictions that recognize copyright laws, the author or authors
# of this software dedicate any and all copyright interest in the
# software to the public domain. We make this dedication for the benefit
# of the public at large and to the detriment of our heirs and
# successors. We intend this dedication to be an overt act of
# relinquishment in perpetuity of all present and future rights to this
# software under copyright law.
#
# THE SOFTWARE IS PROVIDED "AS IS", WITHOUT WARRANTY OF ANY KIND,
# EXPRESS OR IMPLIED, INCLUDING BUT NOT LIMITED TO THE WARRANTIES OF
# MERCHANTABILITY, FITNESS FOR A PARTICULAR PURPOSE AND NONINFRINGEMENT.
# IN NO EVENT SHALL THE AUTHORS BE LIABLE FOR ANY CLAIM, DAMAGES OR
# OTHER LIABILITY, WHETHER IN AN ACTION OF CONTRACT, TORT OR OTHERWISE,
# ARISING FROM, OUT OF OR IN CONNECTION WITH THE SOFTWARE OR THE USE OR
# OTHER DEALINGS IN THE SOFTWARE.

import errno
<<<<<<< HEAD
import time
import wiredtiger
from compact_util import compact_util
=======
import wiredtiger, wttest, time
from wtdataset import SimpleDataSet
>>>>>>> 71f92d03

# test_error_info.py
#   Test that the placeholder get_last_error() session API returns placeholder error values.
class test_error_info(compact_util):
    table_name1 = 'table:test_error'

<<<<<<< HEAD
    def check_error(self, error, sub_level_error, error_msg):
        err, sub_level_err, err_msg = self.session.get_last_error()
        self.assertEqual(err, error)
        self.assertEqual(sub_level_err, sub_level_error)
        self.assertEqual(err_msg, error_msg)

    def test_compaction_already_running(self):
        # Enable the background compaction server.
        self.turn_on_bg_compact()

        # Attempt to reconfigure.
        self.assertRaisesException(wiredtiger.WiredTigerError, lambda: self.session.compact(None, f'background=true,free_space_target=10MB'))

        # Expect error code, sub-error code and error message to reflect compaction already running.
        self.check_error(errno.EINVAL, wiredtiger.WT_BACKGROUND_COMPACT_ALREADY_RUNNING, "Cannot reconfigure background compaction while it's already running.")

    def test_uncommitted_data(self):
        # Create a simple table.
        self.session.create(self.table_name1, 'key_format=S,value_format=S')
        cursor = self.session.open_cursor(self.table_name1)

        # Start a transaction and insert a key and value.
        self.session.begin_transaction()
        cursor.set_key('key')
        cursor.set_value('value')
        cursor.insert()
        cursor.close()

        # Attempt to drop the table without committing the transaction.
        self.assertRaisesException(wiredtiger.WiredTigerError, lambda: self.session.drop(self.table_name1, None))

        # Expect error code, sub-error code and error message to reflect uncommitted data.
        self.check_error(errno.EBUSY, wiredtiger.WT_UNCOMMITTED_DATA, "the table has uncommitted data and can not be dropped yet")

    def test_dirty_data(self):
        # Create a simple table.
        self.session.create(self.table_name1, 'key_format=S,value_format=S')
        cursor = self.session.open_cursor(self.table_name1)

        # Start a transaction, insert a key and value, and commit the transaction.
        self.session.begin_transaction()
        cursor.set_key('key')
        cursor.set_value('value')
        self.assertEqual(cursor.update(), 0)
        self.assertEqual(self.session.commit_transaction(), 0)
        cursor.close()

        # Give time for the oldest id to update.
        time.sleep(1)

        # Attempt to drop the table without performing a checkpoint.
        self.assertRaisesException(wiredtiger.WiredTigerError, lambda: self.session.drop(self.table_name1, None))

        # Expect error code, sub-error code and error message to reflect dirty data.
        self.check_error(errno.EBUSY, wiredtiger.WT_DIRTY_DATA, "the table has dirty data and can not be dropped yet")

    def test_error_info(self):
        self.check_error(0, wiredtiger.WT_NONE, "")
=======
    table_name1 = 'test_error_info.wt'

    def test_error_info(self):
        err, sub_level_err, err_msg = self.session.get_last_error()
        self.assertEqual(err, 0)
        self.assertEqual(sub_level_err, wiredtiger.WT_NONE)
        self.assertEqual(err_msg, "")

    def test_invalid_config(self):
        expectMessage = 'unknown configuration key'
        with self.expectedStderrPattern(expectMessage):
            try:
                self.session.create('table:' + self.table_name1,
                                    'expect_this_error,okay?')
            except wiredtiger.WiredTigerError as e:
                self.assertTrue(str(e).find('nvalid argument') >= 0)

        err, sub_level_err, err_msg = self.session.get_last_error()
        self.assertEqual(err, errno.EINVAL)
        self.assertEqual(sub_level_err, wiredtiger.WT_NONE)
        self.assertEqual(err_msg, "unknown configuration key 'expect_this_error'")
>>>>>>> 71f92d03
<|MERGE_RESOLUTION|>--- conflicted
+++ resolved
@@ -27,21 +27,15 @@
 # OTHER DEALINGS IN THE SOFTWARE.
 
 import errno
-<<<<<<< HEAD
 import time
 import wiredtiger
 from compact_util import compact_util
-=======
-import wiredtiger, wttest, time
-from wtdataset import SimpleDataSet
->>>>>>> 71f92d03
 
 # test_error_info.py
 #   Test that the placeholder get_last_error() session API returns placeholder error values.
 class test_error_info(compact_util):
     table_name1 = 'table:test_error'
 
-<<<<<<< HEAD
     def check_error(self, error, sub_level_error, error_msg):
         err, sub_level_err, err_msg = self.session.get_last_error()
         self.assertEqual(err, error)
@@ -100,8 +94,6 @@
 
     def test_error_info(self):
         self.check_error(0, wiredtiger.WT_NONE, "")
-=======
-    table_name1 = 'test_error_info.wt'
 
     def test_error_info(self):
         err, sub_level_err, err_msg = self.session.get_last_error()
@@ -121,5 +113,4 @@
         err, sub_level_err, err_msg = self.session.get_last_error()
         self.assertEqual(err, errno.EINVAL)
         self.assertEqual(sub_level_err, wiredtiger.WT_NONE)
-        self.assertEqual(err_msg, "unknown configuration key 'expect_this_error'")
->>>>>>> 71f92d03
+        self.assertEqual(err_msg, "unknown configuration key 'expect_this_error'")