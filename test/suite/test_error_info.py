--- conflicted
+++ resolved
@@ -27,88 +27,18 @@
 # OTHER DEALINGS IN THE SOFTWARE.
 
 import errno
-<<<<<<< HEAD
-import wiredtiger, time
-from compact_util import compact_util
-
-import unittest
-=======
 import time
 import wiredtiger
 from compact_util import compact_util
->>>>>>> a3159e50
 
 # test_error_info.py
 #   Test that the placeholder get_last_error() session API returns placeholder error values.
 class test_error_info(compact_util):
     table_name1 = 'table:test_error'
-<<<<<<< HEAD
     default_rollback_msg = "/conflict between concurrent operations/"
-=======
 
     def check_error(self, error, sub_level_error, error_msg):
         err, sub_level_err, err_msg = self.session.get_last_error()
-        self.assertEqual(err, error)
-        self.assertEqual(sub_level_err, sub_level_error)
-        self.assertEqual(err_msg, error_msg)
-
-    def test_compaction_already_running(self):
-        # Enable the background compaction server.
-        self.turn_on_bg_compact()
-
-        # Attempt to reconfigure.
-        self.assertRaisesException(wiredtiger.WiredTigerError, lambda: self.session.compact(None, f'background=true,free_space_target=10MB'))
-
-        # Expect error code, sub-error code and error message to reflect compaction already running.
-        self.check_error(errno.EINVAL, wiredtiger.WT_BACKGROUND_COMPACT_ALREADY_RUNNING, "Cannot reconfigure background compaction while it's already running.")
-
-    def test_uncommitted_data(self):
-        # Create a simple table.
-        self.session.create(self.table_name1, 'key_format=S,value_format=S')
-        cursor = self.session.open_cursor(self.table_name1)
-
-        # Start a transaction and insert a key and value.
-        self.session.begin_transaction()
-        cursor.set_key('key')
-        cursor.set_value('value')
-        cursor.insert()
-        cursor.close()
-
-        # Attempt to drop the table without committing the transaction.
-        self.assertRaisesException(wiredtiger.WiredTigerError, lambda: self.session.drop(self.table_name1, None))
-
-        # Expect error code, sub-error code and error message to reflect uncommitted data.
-        self.check_error(errno.EBUSY, wiredtiger.WT_UNCOMMITTED_DATA, "the table has uncommitted data and cannot be dropped yet")
-
-    def test_dirty_data(self):
-        # Create a simple table.
-        self.session.create(self.table_name1, 'key_format=S,value_format=S')
-        cursor = self.session.open_cursor(self.table_name1)
-
-        # Start a transaction, insert a key and value, and commit the transaction.
-        self.session.begin_transaction()
-        cursor.set_key('key')
-        cursor.set_value('value')
-        self.assertEqual(cursor.update(), 0)
-        self.assertEqual(self.session.commit_transaction(), 0)
-        cursor.close()
-
-        # Give time for the oldest id to update.
-        time.sleep(1)
-
-        # Attempt to drop the table without performing a checkpoint.
-        self.assertRaisesException(wiredtiger.WiredTigerError, lambda: self.session.drop(self.table_name1, None))
-
-        # Expect error code, sub-error code and error message to reflect dirty data.
-        self.check_error(errno.EBUSY, wiredtiger.WT_DIRTY_DATA, "the table has dirty data and can not be dropped yet")
-
-    def test_error_info(self):
-        self.check_error(0, wiredtiger.WT_NONE, "")
->>>>>>> a3159e50
-
-    def check_error(self, error, sub_level_error, error_msg):
-        err, sub_level_err, err_msg = self.session.get_last_error()
-<<<<<<< HEAD
         self.assertEqual(err, error)
         self.assertEqual(sub_level_err, sub_level_error)
         self.assertEqual(err_msg, error_msg)
@@ -228,14 +158,14 @@
         self.session.begin_transaction()
         cursor.set_key('key')
         cursor.set_value('value')
-        self.assertEqual(cursor.update(), 0)
+        cursor.insert()
         cursor.close()
 
         # Attempt to drop the table without committing the transaction.
         self.assertRaisesException(wiredtiger.WiredTigerError, lambda: self.session.drop(self.table_name1, None))
 
         # Expect error code, sub-error code and error message to reflect uncommitted data.
-        self.check_error(errno.EBUSY, wiredtiger.WT_UNCOMMITTED_DATA, "the table has uncommitted data and can not be dropped yet")
+        self.check_error(errno.EBUSY, wiredtiger.WT_UNCOMMITTED_DATA, "the table has uncommitted data and cannot be dropped yet")
 
     def test_dirty_data(self):
         # Create a simple table.
@@ -250,6 +180,7 @@
         self.assertEqual(self.session.commit_transaction(), 0)
         cursor.close()
 
+        # Give time for the oldest id to update.
         time.sleep(1)
 
         # Attempt to drop the table without performing a checkpoint.
@@ -260,10 +191,6 @@
 
     def test_error_info(self):
         self.check_error(0, wiredtiger.WT_NONE, "")
-=======
-        self.assertEqual(err, 0)
-        self.assertEqual(sub_level_err, wiredtiger.WT_NONE)
-        self.assertEqual(err_msg, "")
 
     def test_invalid_config(self):
         expectMessage = 'unknown configuration key'
@@ -277,5 +204,4 @@
         err, sub_level_err, err_msg = self.session.get_last_error()
         self.assertEqual(err, errno.EINVAL)
         self.assertEqual(sub_level_err, wiredtiger.WT_NONE)
-        self.assertEqual(err_msg, "unknown configuration key 'expect_this_error'")
->>>>>>> a3159e50
+        self.assertEqual(err_msg, "unknown configuration key 'expect_this_error'")