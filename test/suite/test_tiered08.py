#!/usr/bin/env python
#
# Public Domain 2014-present MongoDB, Inc.
# Public Domain 2008-2014 WiredTiger, Inc.
#
# This is free and unencumbered software released into the public domain.
#
# Anyone is free to copy, modify, publish, use, compile, sell, or
# distribute this software, either in source code form or as a compiled
# binary, for any purpose, commercial or non-commercial, and by any
# means.
#
# In jurisdictions that recognize copyright laws, the author or authors
# of this software dedicate any and all copyright interest in the
# software to the public domain. We make this dedication for the benefit
# of the public at large and to the detriment of our heirs and
# successors. We intend this dedication to be an overt act of
# relinquishment in perpetuity of all present and future rights to this
# software under copyright law.
#
# THE SOFTWARE IS PROVIDED "AS IS", WITHOUT WARRANTY OF ANY KIND,
# EXPRESS OR IMPLIED, INCLUDING BUT NOT LIMITED TO THE WARRANTIES OF
# MERCHANTABILITY, FITNESS FOR A PARTICULAR PURPOSE AND NONINFRINGEMENT.
# IN NO EVENT SHALL THE AUTHORS BE LIABLE FOR ANY CLAIM, DAMAGES OR
# OTHER LIABILITY, WHETHER IN AN ACTION OF CONTRACT, TORT OR OTHERWISE,
# ARISING FROM, OUT OF OR IN CONNECTION WITH THE SOFTWARE OR THE USE OR
# OTHER DEALINGS IN THE SOFTWARE.
#
# [TEST_TAGS]
# tiered_storage:checkpoint
# tiered_storage:flush_tier
# [END_TAGS]
#

import os, threading, time, wttest
from helper_tiered import TieredConfigMixin, tiered_storage_sources, get_conn_config
from wiredtiger import stat
from wtthread import checkpoint_thread, flush_tier_thread
from wtscenario import make_scenarios


# test_tiered08.py
#   Run background checkpoints and flush_tier operations while inserting
#   data into a table from another thread.
class test_tiered08(wttest.WiredTigerTestCase, TieredConfigMixin):
    # Make scenarios for different cloud service providers
    scenarios = make_scenarios(tiered_storage_sources[:2])

    batch_size = 100000

    # Keep inserting keys until we've done this many flush and checkpoint ops.
    ckpt_flush_target = 10

    uri = "table:test_tiered08"

    def conn_config(self):
<<<<<<< HEAD
        return get_conn_config(self) + '), tiered_manager=(wait=0)'
        
=======
        if self.ss_name == 'dir_store' and not os.path.exists(self.bucket):
            os.mkdir(self.bucket)
        return \
          'debug_mode=(flush_checkpoint=true),' + \
          'statistics=(fast),' + \
          'tiered_storage=(auth_token=%s,' % self.auth_token + \
          'bucket=%s,' % self.bucket + \
          'bucket_prefix=%s,' % self.bucket_prefix + \
          'name=%s),' % self.ss_name

>>>>>>> a39fc775
    # Load the storage store extension.
    def conn_extensions(self, extlist):
        TieredConfigMixin.conn_extensions(self, extlist)

    def get_stat(self, stat):
        stat_cursor = self.session.open_cursor('statistics:')
        val = stat_cursor[stat][2]
        stat_cursor.close()
        return val

    def key_gen(self, i):
        return 'KEY' + str(i)

    def value_gen(self, i):
        return 'VALUE_' + 'filler' * (i % 12) + str(i)

    # Populate the test table.  Keep adding keys until the desired number of flush and
    # checkpoint operations have happened.
    def populate(self):
        ckpt_count = 0
        flush_count = 0
        nkeys = 0

        self.pr('Populating tiered table')
        c = self.session.open_cursor(self.uri, None, None)
        while ckpt_count < self.ckpt_flush_target or flush_count < self.ckpt_flush_target:
            for i in range(nkeys, nkeys + self.batch_size):
                c[self.key_gen(i)] = self.value_gen(i)
            nkeys += self.batch_size
            ckpt_count = self.get_stat(stat.conn.txn_checkpoint)
            flush_count = self.get_stat(stat.conn.flush_tier)
        c.close()
        return nkeys

    def verify(self, key_count):
        self.pr('Verifying tiered table')
        c = self.session.open_cursor(self.uri, None, None)
        for i in range(key_count):
            self.assertEqual(c[self.key_gen(i)], self.value_gen(i))
        c.close()

    def test_tiered08(self):

        # FIXME-WT-7833
        #     This test can trigger races in file handle access during flush_tier.
        #     We will re-enable it when that is fixed.
        self.skipTest('Concurrent flush_tier and insert operations not supported yet.')

        cfg = self.conn_config()
        self.pr('Config is: ' + cfg)
        intl_page = 'internal_page_max=16K'
        base_create = 'key_format=S,value_format=S,' + intl_page
        self.session.create(self.uri, base_create)

        done = threading.Event()
        ckpt = checkpoint_thread(self.conn, done)
        flush = flush_tier_thread(self.conn, done)

        # Start background threads and give them a chance to start.
        ckpt.start()
        flush.start()
        time.sleep(0.5)

        key_count = self.populate()

        done.set()
        flush.join()
        ckpt.join()

        self.verify(key_count)

        self.close_conn()
        self.pr('Reopening tiered table')
        self.reopen_conn()

        self.verify(key_count)

if __name__ == '__main__':
    wttest.run()<|MERGE_RESOLUTION|>--- conflicted
+++ resolved
@@ -54,21 +54,8 @@
     uri = "table:test_tiered08"
 
     def conn_config(self):
-<<<<<<< HEAD
-        return get_conn_config(self) + '), tiered_manager=(wait=0)'
+        return get_conn_config(self) + '), tiered_manager=(wait=0),statistics=(fast)'
         
-=======
-        if self.ss_name == 'dir_store' and not os.path.exists(self.bucket):
-            os.mkdir(self.bucket)
-        return \
-          'debug_mode=(flush_checkpoint=true),' + \
-          'statistics=(fast),' + \
-          'tiered_storage=(auth_token=%s,' % self.auth_token + \
-          'bucket=%s,' % self.bucket + \
-          'bucket_prefix=%s,' % self.bucket_prefix + \
-          'name=%s),' % self.ss_name
-
->>>>>>> a39fc775
     # Load the storage store extension.
     def conn_extensions(self, extlist):
         TieredConfigMixin.conn_extensions(self, extlist)
