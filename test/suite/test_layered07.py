--- conflicted
+++ resolved
@@ -26,13 +26,8 @@
 # ARISING FROM, OUT OF OR IN CONNECTION WITH THE SOFTWARE OR THE USE OR
 # OTHER DEALINGS IN THE SOFTWARE.
 
-<<<<<<< HEAD
-import os, time, wttest
-from helper_disagg import DisaggConfigMixin
-=======
 import os, time, wiredtiger, wttest
 from helper_disagg import DisaggConfigMixin, disagg_test_class
->>>>>>> 9458dd25
 
 # test_layered07.py
 #    Start a second WT that becomes leader and checke that content appears in the first.
