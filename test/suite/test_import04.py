--- conflicted
+++ resolved
@@ -54,12 +54,7 @@
 from test_import01 import test_import_base
 
 class test_import04(test_import_base):
-<<<<<<< HEAD
     conn_config = 'cache_size=50MB'
-    session_config = 'isolation=snapshot'
-=======
-    conn_config = 'cache_size=50MB,log=(enabled)'
->>>>>>> be77e039
 
     ntables = 10
     nrows = 100
