--- conflicted
+++ resolved
@@ -165,15 +165,9 @@
         # Read timestamp >= Oldest timestamp
         self.conn.set_timestamp('oldest_timestamp=' + timestamp_str(7) +
             ',stable_timestamp=' + timestamp_str(7))
-<<<<<<< HEAD
-        self.assertRaisesException(wiredtiger.WiredTigerError,
-            lambda: self.session.begin_transaction('read_timestamp=' +
-                timestamp_str(6)))
-=======
         with self.expectedStdoutPattern('less than the oldest timestamp'):
             self.assertRaisesException(wiredtiger.WiredTigerError,
                 lambda: self.session.begin_transaction('read_timestamp=' + timestamp_str(6)))
->>>>>>> 2fa11c04
 
         # c[8] is not visible at read_timestamp < 8
         self.session.begin_transaction('read_timestamp=' + timestamp_str(7))
@@ -194,15 +188,9 @@
         # We can move the oldest timestamp backwards with "force"
         self.conn.set_timestamp(
             'oldest_timestamp=' + timestamp_str(5) + ',force')
-<<<<<<< HEAD
-        self.assertRaisesException(wiredtiger.WiredTigerError,
-            lambda: self.session.begin_transaction('read_timestamp=' +
-                timestamp_str(4)))
-=======
         with self.expectedStdoutPattern('less than the oldest timestamp'):
             self.assertRaisesException(wiredtiger.WiredTigerError,
                 lambda: self.session.begin_transaction('read_timestamp=' + timestamp_str(4)))
->>>>>>> 2fa11c04
         self.session.begin_transaction('read_timestamp=' + timestamp_str(6))
         self.assertTimestampsEqual(
             self.conn.query_timestamp('get=oldest_reader'), timestamp_str(6))
