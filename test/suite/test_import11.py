--- conflicted
+++ resolved
@@ -31,13 +31,8 @@
 #
 
 import glob, os, random, re, shutil, string
-<<<<<<< HEAD
 import wiredtiger, wttest
-from helper_tiered import TieredConfigMixin, tiered_storage_sources
-=======
-import wttest
 from helper_tiered import TieredConfigMixin, gen_tiered_storage_sources
->>>>>>> a2850a8b
 from wtscenario import make_scenarios
 
 # Shared base class used by import tests.
