--- conflicted
+++ resolved
@@ -783,17 +783,6 @@
                     raise err
                 session.checkpoint()
 
-<<<<<<< HEAD
-    def upgradeUntilSuccess(self, session, uri, config=None):
-        while True:
-            try:
-                session.upgrade(uri, config)
-                return
-            except wiredtiger.WiredTigerError as err:
-                if str(err) != os.strerror(errno.EBUSY):
-                    raise err
-                session.checkpoint()
-
     def renameUntilSuccess(self, session, uri, newUri, config=None):
         while True:
             try:
@@ -804,8 +793,6 @@
                     raise err
                 session.checkpoint()
 
-=======
->>>>>>> cc6bc645
     def salvageUntilSuccess(self, session, uri, config=None):
         while True:
             try:
