#!/usr/bin/env python
#
# Copyright (c) 2008-2012 WiredTiger, Inc.
#
# This is free and unencumbered software released into the public domain.
#
# Anyone is free to copy, modify, publish, use, compile, sell, or
# distribute this software, either in source code form or as a compiled
# binary, for any purpose, commercial or non-commercial, and by any
# means.
#
# In jurisdictions that recognize copyright laws, the author or authors
# of this software dedicate any and all copyright interest in the
# software to the public domain. We make this dedication for the benefit
# of the public at large and to the detriment of our heirs and
# successors. We intend this dedication to be an overt act of
# relinquishment in perpetuity of all present and future rights to this
# software under copyright law.
#
# THE SOFTWARE IS PROVIDED "AS IS", WITHOUT WARRANTY OF ANY KIND,
# EXPRESS OR IMPLIED, INCLUDING BUT NOT LIMITED TO THE WARRANTIES OF
# MERCHANTABILITY, FITNESS FOR A PARTICULAR PURPOSE AND NONINFRINGEMENT.
# IN NO EVENT SHALL THE AUTHORS BE LIABLE FOR ANY CLAIM, DAMAGES OR
# OTHER LIABILITY, WHETHER IN AN ACTION OF CONTRACT, TORT OR OTHERWISE,
# ARISING FROM, OUT OF OR IN CONNECTION WITH THE SOFTWARE OR THE USE OR
# OTHER DEALINGS IN THE SOFTWARE.
#

import os, string
import wiredtiger

# python has a filecmp.cmp function, but different versions of python approach
# file comparison differently.  To make sure we get byte for byte comparison,
# we define it here.
def compare_files(self, filename1, filename2):
    self.pr('compareFiles: ' + filename1 + ', ' + filename2)
    bufsize = 4096
    if os.path.getsize(filename1) != os.path.getsize(filename2):
        print filename1 + ' size = ' + str(os.path.getsize(filename1))
        print filename2 + ' size = ' + str(os.path.getsize(filename2))
        return False
    with open(filename1, "rb") as fp1:
        with open(filename2, "rb") as fp2:
            while True:
                b1 = fp1.read(bufsize)
                b2 = fp2.read(bufsize)
                if b1 != b2:
                    return False
                # files are identical size
                if not b1:
                    return True

# confirm a URI doesn't exist.
def confirm_does_not_exist(self, uri):
    self.pr('confirmDoesNotExist: ' + uri)
    self.assertRaises(wiredtiger.WiredTigerError,
        lambda: self.session.open_cursor(uri, None, None))
    import glob
    self.assertEqual(glob.glob('*' + uri.split(":")[1] + '*'), [],
        'confirmDoesNotExist: URI exists, file name matching \"' +
        uri.split(":")[1] + '\" found')

# confirm a URI exists and is empty.
def confirm_empty(self, uri, to_dup=None, config=None):
    self.pr('confirmEmpty: ' + uri)
    cursor = self.session.open_cursor(uri, to_dup, config)
    self.assertEqual(cursor.next(), wiredtiger.WT_NOTFOUND)
    cursor.close()

# create a simplePopulate or complexPopulate key
def keyPopulate(key_format, i):
    if key_format == 'i' or key_format == 'r' or key_format == 'u':
        return i
    elif key_format == 'S':
        return str('%015d' % i)
    else:
        raise AssertionError(
            'keyPopulate: object has unexpected key format: ' + key_format)

# population of a simple object, where the keys are the record number.
#    uri:       object
#    config:    prefix of the session.create configuration string
#    rows:      entries to insert
def simple_populate(self, uri, config, rows,\
        to_dup=None, cursor_config=None):
    self.pr('simplePopulate: ' + uri + ' with ' + str(rows) + ' rows')
    self.session.create(uri, config + ',value_format=S')
<<<<<<< HEAD
    cursor = self.session.open_cursor(uri, to_dup, cursor_config)
    if cursor.key_format == 'i' or cursor.key_format == 'u':
        for i in range(0, rows):
            cursor.set_key(i)
            cursor.set_value(str(i) + ': abcdefghijklmnopqrstuvwxyz')
            cursor.insert()
    elif cursor.key_format == 'S':
        for i in range(0, rows):
            cursor.set_key(str(i))
            cursor.set_value(str(i) + ': abcdefghijklmnopqrstuvwxyz')
            cursor.insert()
    else:
        raise AssertionError(
            'simplePopulate: cursor has unexpected key format: ' +
            cursor.key_format)
=======
    cursor = self.session.open_cursor(uri, None, None)
    for i in range(1, rows):
        cursor.set_key(keyPopulate(cursor.key_format, i))
        cursor.set_value(str(i) + ': abcdefghijklmnopqrstuvwxyz')
        cursor.insert()
>>>>>>> 7b8673cc
    cursor.close()

def simple_populate_check(self, uri, to_dup=None, config=None):
    self.pr('simplePopulateCheck: ' + uri)
<<<<<<< HEAD
    cursor = self.session.open_cursor(uri, to_dup, config)
    next = -1
    if cursor.key_format == 'i' or cursor.key_format == 'u':
        for key,val in cursor:
            next += 1
            self.assertEqual(key, next)
            self.assertEqual(val, str(next) + ': abcdefghijklmnopqrstuvwxyz')
    elif cursor.key_format == 'S':
        for key,val in cursor:
            next += 1
            self.assertEqual(key, str(next))
            self.assertEqual(val, str(next) + ': abcdefghijklmnopqrstuvwxyz')
    else:
        raise AssertionError(
            'simplePopulateCheck: cursor has unexpected key format: ' +
            cursor.key_format)
=======
    cursor = self.session.open_cursor(uri, None, None)
    i = 0
    for key,val in cursor:
        i += 1
        self.assertEqual(key, keyPopulate(cursor.key_format, i))
        self.assertEqual(val, str(i) + ': abcdefghijklmnopqrstuvwxyz')
>>>>>>> 7b8673cc
    cursor.close()

# population of a complex object, where the keys are the record number.
#    uri:       object
#    config:    prefix of the session.create configuration string
#    rows:      entries to insert
def complex_populate(self, uri, config, rows):
    self.session.create(uri,
        config + ',value_format=SiSS,' +
        'columns=(record,column2,column3,column4,column5),' +
        'colgroups=(cgroup1,cgroup2,cgroup3,cgroup4,cgroup5,cgroup6)')
    cgname = 'colgroup:' + uri.split(":")[1]
    self.session.create(cgname + ':cgroup1', 'columns=(column2)')
    self.session.create(cgname + ':cgroup2', 'columns=(column3)')
    self.session.create(cgname + ':cgroup3', 'columns=(column4)')
    self.session.create(cgname + ':cgroup4', 'columns=(column2,column3)')
    self.session.create(cgname + ':cgroup5', 'columns=(column3,column4)')
    self.session.create(
	cgname + ':cgroup6', 'columns=(column2,column4,column5)')
    indxname = 'index:' + uri.split(":")[1]
    self.session.create(indxname + ':indx1', 'columns=(column2)')
    self.session.create(indxname + ':indx2', 'columns=(column3)')
    self.session.create(indxname + ':indx3', 'columns=(column4)')
    self.session.create(indxname + ':indx4', 'columns=(column2,column4)')
    self.session.create(indxname + ':indx5', 'columns=(column3,column5)')
    self.session.create(
	indxname + ':indx6', 'columns=(column3,column5,column4)')
    cursor = self.session.open_cursor(uri, None, None)
    for i in range(1, rows):
        cursor.set_key(keyPopulate(cursor.key_format, i))
        cursor.set_value(
            str(i) + ': abcdefghijklmnopqrstuvwxyz'[0:i%26],
            i,
            str(i) + ': abcdefghijklmnopqrstuvwxyz'[0:i%23],
            str(i) + ': abcdefghijklmnopqrstuvwxyz'[0:i%18])
        cursor.insert()
    cursor.close()

def complex_populate_check(self, uri):
    self.pr('complexPopulateCheck: ' + uri)
    cursor = self.session.open_cursor(uri, None, None)
    i = 0
    for key, s1, i2, s3, s4 in cursor:
        i += 1
        self.assertEqual(key, keyPopulate(cursor.key_format, i))
        self.assertEqual(s1,
            str(i) + ': abcdefghijklmnopqrstuvwxyz'[0:i%26])
        self.assertEqual(i2, i)
        self.assertEqual(s3,
            str(i) + ': abcdefghijklmnopqrstuvwxyz'[0:i%23])
        self.assertEqual(s4,
            str(i) + ': abcdefghijklmnopqrstuvwxyz'[0:i%18])
        self.assertEqual(i2, i)
    cursor.close()<|MERGE_RESOLUTION|>--- conflicted
+++ resolved
@@ -25,8 +25,9 @@
 # ARISING FROM, OUT OF OR IN CONNECTION WITH THE SOFTWARE OR THE USE OR
 # OTHER DEALINGS IN THE SOFTWARE.
 #
-
-import os, string
+import glob
+import os
+import string
 import wiredtiger
 
 # python has a filecmp.cmp function, but different versions of python approach
@@ -55,7 +56,6 @@
     self.pr('confirmDoesNotExist: ' + uri)
     self.assertRaises(wiredtiger.WiredTigerError,
         lambda: self.session.open_cursor(uri, None, None))
-    import glob
     self.assertEqual(glob.glob('*' + uri.split(":")[1] + '*'), [],
         'confirmDoesNotExist: URI exists, file name matching \"' +
         uri.split(":")[1] + '\" found')
@@ -85,58 +85,21 @@
         to_dup=None, cursor_config=None):
     self.pr('simplePopulate: ' + uri + ' with ' + str(rows) + ' rows')
     self.session.create(uri, config + ',value_format=S')
-<<<<<<< HEAD
     cursor = self.session.open_cursor(uri, to_dup, cursor_config)
-    if cursor.key_format == 'i' or cursor.key_format == 'u':
-        for i in range(0, rows):
-            cursor.set_key(i)
-            cursor.set_value(str(i) + ': abcdefghijklmnopqrstuvwxyz')
-            cursor.insert()
-    elif cursor.key_format == 'S':
-        for i in range(0, rows):
-            cursor.set_key(str(i))
-            cursor.set_value(str(i) + ': abcdefghijklmnopqrstuvwxyz')
-            cursor.insert()
-    else:
-        raise AssertionError(
-            'simplePopulate: cursor has unexpected key format: ' +
-            cursor.key_format)
-=======
-    cursor = self.session.open_cursor(uri, None, None)
     for i in range(1, rows):
         cursor.set_key(keyPopulate(cursor.key_format, i))
         cursor.set_value(str(i) + ': abcdefghijklmnopqrstuvwxyz')
         cursor.insert()
->>>>>>> 7b8673cc
     cursor.close()
 
 def simple_populate_check(self, uri, to_dup=None, config=None):
     self.pr('simplePopulateCheck: ' + uri)
-<<<<<<< HEAD
     cursor = self.session.open_cursor(uri, to_dup, config)
-    next = -1
-    if cursor.key_format == 'i' or cursor.key_format == 'u':
-        for key,val in cursor:
-            next += 1
-            self.assertEqual(key, next)
-            self.assertEqual(val, str(next) + ': abcdefghijklmnopqrstuvwxyz')
-    elif cursor.key_format == 'S':
-        for key,val in cursor:
-            next += 1
-            self.assertEqual(key, str(next))
-            self.assertEqual(val, str(next) + ': abcdefghijklmnopqrstuvwxyz')
-    else:
-        raise AssertionError(
-            'simplePopulateCheck: cursor has unexpected key format: ' +
-            cursor.key_format)
-=======
-    cursor = self.session.open_cursor(uri, None, None)
     i = 0
     for key,val in cursor:
         i += 1
         self.assertEqual(key, keyPopulate(cursor.key_format, i))
         self.assertEqual(val, str(i) + ': abcdefghijklmnopqrstuvwxyz')
->>>>>>> 7b8673cc
     cursor.close()
 
 # population of a complex object, where the keys are the record number.
