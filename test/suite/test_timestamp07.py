--- conflicted
+++ resolved
@@ -52,12 +52,7 @@
     ]
 
     conncfg = [
-<<<<<<< HEAD
-        ('log', dict(conn_config='create,log=(file_max=1M,archive=false,enabled),cache_size=2M')),
-=======
-        ('nolog', dict(conn_config='create,cache_size=2M', using_log=False)),
-        ('log', dict(conn_config='create,log=(enabled,file_max=1M,remove=false),cache_size=2M', using_log=True)),
->>>>>>> 945c520f
+        ('log', dict(conn_config='create,log=(enabled,file_max=1M,remove=false),cache_size=2M')),
     ]
 
     nkeys = [
