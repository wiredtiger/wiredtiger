#!/usr/bin/env python
#
# Public Domain 2014-2019 MongoDB, Inc.
# Public Domain 2008-2014 WiredTiger, Inc.
#
# This is free and unencumbered software released into the public domain.
#
# Anyone is free to copy, modify, publish, use, compile, sell, or
# distribute this software, either in source code form or as a compiled
# binary, for any purpose, commercial or non-commercial, and by any
# means.
#
# In jurisdictions that recognize copyright laws, the author or authors
# of this software dedicate any and all copyright interest in the
# software to the public domain. We make this dedication for the benefit
# of the public at large and to the detriment of our heirs and
# successors. We intend this dedication to be an overt act of
# relinquishment in perpetuity of all present and future rights to this
# software under copyright law.
#
# THE SOFTWARE IS PROVIDED "AS IS", WITHOUT WARRANTY OF ANY KIND,
# EXPRESS OR IMPLIED, INCLUDING BUT NOT LIMITED TO THE WARRANTIES OF
# MERCHANTABILITY, FITNESS FOR A PARTICULAR PURPOSE AND NONINFRINGEMENT.
# IN NO EVENT SHALL THE AUTHORS BE LIABLE FOR ANY CLAIM, DAMAGES OR
# OTHER LIABILITY, WHETHER IN AN ACTION OF CONTRACT, TORT OR OTHERWISE,
# ARISING FROM, OUT OF OR IN CONNECTION WITH THE SOFTWARE OR THE USE OR
# OTHER DEALINGS IN THE SOFTWARE.
#
# test_timestamp07.py
#   Timestamps: checkpoints.
#

from helper import copy_wiredtiger_home
import random
from suite_subprocess import suite_subprocess
import unittest, wiredtiger, wttest
from wtscenario import make_scenarios
import unittest

def timestamp_str(t):
    return '%x' % t

class test_timestamp07(wttest.WiredTigerTestCase, suite_subprocess):
    tablename = 'ts07_ts_nologged'
    tablename2 = 'ts07_nots_logged'
    tablename3 = 'ts07_ts_logged'

    types = [
        ('file', dict(uri='file:', use_cg=False, use_index=False)),
        ('table-cg', dict(uri='table:', use_cg=True, use_index=False)),
    ]

    conncfg = [
        ('nolog', dict(conn_config='create,cache_size=2M', using_log=False)),
        ('log', dict(conn_config='create,log=(file_max=1M,archive=false,enabled),cache_size=2M', using_log=True)),
    ]
    session_config = 'isolation=snapshot'

    nkeys = [
        ('100keys', dict(nkeys=100)),
        ('500keys', dict(nkeys=500)),
        ('1000keys', dict(nkeys=1000)),
    ]

    scenarios = make_scenarios(types, conncfg, nkeys)

    # Binary values.
    value = u'\u0001\u0002abcd\u0007\u0004'
    value2 = u'\u0001\u0002dcba\u0007\u0004'
    value3 = u'\u0001\u0002cdef\u0007\u0004'

    # Check that a cursor (optionally started in a new transaction), sees the
    # expected value for a key
    def check(self, session, txn_config, k, expected):
        if txn_config:
            session.begin_transaction(txn_config)
        c = session.open_cursor(self.uri + self.tablename, None)
        if not expected:
            c.set_key(k)
            self.assertEqual(c.search(), wiredtiger.WT_NOTFOUND)
        else:
            self.assertEqual(c[k], expected)
        c.close()
        if txn_config:
            session.commit_transaction()

    # Check reads of all tables at a timestamp
    def check_reads(self, session, txn_config, check_value, valcnt, valcnt2, valcnt3):
        if txn_config:
            session.begin_transaction(txn_config)
        c = session.open_cursor(self.uri + self.tablename, None)
        c2 = session.open_cursor(self.uri + self.tablename2, None)
        c3 = session.open_cursor(self.uri + self.tablename3, None)
        count = 0
        for k, v in c:
            if check_value in str(v):
                count += 1
        c.close()
        count2 = 0
        for k, v in c2:
            if check_value in str(v):
                count2 += 1
        c2.close()
        count3 = 0
        for k, v in c3:
            if check_value in str(v):
                count3 += 1
        c3.close()
        if txn_config:
            session.commit_transaction()
        self.assertEqual(count, valcnt)
        self.assertEqual(count2, valcnt2)
        self.assertEqual(count3, valcnt3)

    #
    # Take a backup of the database and verify that the value we want to
    # check exists in the tables the expected number of times.
    #
    def backup_check(self, check_value, valcnt, valcnt2, valcnt3):
        newdir = "BACKUP"
        copy_wiredtiger_home('.', newdir, True)

        conn = self.setUpConnectionOpen(newdir)
        session = self.setUpSessionOpen(conn)
        c = session.open_cursor(self.uri + self.tablename, None)
        c2 = session.open_cursor(self.uri + self.tablename2, None)
        c3 = session.open_cursor(self.uri + self.tablename3, None)
        # Count how many times the second value is present
        count = 0
        for k, v in c:
            if check_value in str(v):
                # print "check_value found in key " + str(k)
                count += 1
        c.close()
        # Count how many times the second value is present in the
        # non-timestamp table.
        count2 = 0
        for k, v in c2:
            if check_value in str(v):
                # print "check_value found in key " + str(k)
                count2 += 1
        c2.close()
        # Count how many times the second value is present in the
        # logged timestamp table.
        count3 = 0
        for k, v in c3:
            if check_value in str(v):
                count3 += 1
        c3.close()
        conn.close()
        # print "CHECK BACKUP: Count " + str(count) + " Count2 " + str(count2) + " Count3 " + str(count3)
        # print "CHECK BACKUP: Expect value2 count " + str(valcnt)
        # print "CHECK BACKUP: 2nd table Expect value2 count " + str(valcnt2)
        # print "CHECK BACKUP: 3rd table Expect value2 count " + str(valcnt3)
        self.assertEqual(count, valcnt)
        self.assertEqual(count2, valcnt2)
        self.assertEqual(count3, valcnt3)

    # Check that a cursor sees the expected values after a checkpoint.
    def ckpt_backup(self, check_value, valcnt, valcnt2, valcnt3):

        # Take a checkpoint.  Make a copy of the database.  Open the
        # copy and verify whether or not the expected data is in there.
        ckptcfg = 'use_timestamp=true'
        self.session.checkpoint(ckptcfg)
        self.backup_check(check_value, valcnt, valcnt2, valcnt3)

    def check_stable(self, check_value, valcnt, valcnt2, valcnt3):
        # When reading as-of a timestamp, tables 1 and 3 should match (both
        # use timestamps and we're not running recovery, so logging behavior
        # should be irrelevant).
        self.check_reads(self.session, 'read_timestamp=' + self.stablets,
            check_value, valcnt, valcnt2, valcnt)

<<<<<<< HEAD
    @unittest.skip("timestamp07")
=======
    @unittest.skip("Temporarily disabled")
>>>>>>> 7ffb6884
    def test_timestamp07(self):
        uri = self.uri + self.tablename
        uri2 = self.uri + self.tablename2
        uri3 = self.uri + self.tablename3
        #
        # Open three tables:
        # 1. Table is not logged and uses timestamps.
        # 2. Table is logged and does not use timestamps.
        # 3. Table is logged and uses timestamps.
        #
        self.session.create(uri, 'key_format=i,value_format=S,log=(enabled=false)')
        c = self.session.open_cursor(uri)
        self.session.create(uri2, 'key_format=i,value_format=S')
        c2 = self.session.open_cursor(uri2)
        self.session.create(uri3, 'key_format=i,value_format=S')
        c3 = self.session.open_cursor(uri3)
        # print "tables created"

        # Insert keys 1..nkeys each with timestamp=key, in some order.
        orig_keys = list(range(1, self.nkeys+1))
        keys = orig_keys[:]
        random.shuffle(keys)

        for k in keys:
            c2[k] = self.value
            self.session.begin_transaction()
            c[k] = self.value
            c3[k] = self.value
            self.session.commit_transaction('commit_timestamp=' + timestamp_str(k))

        # print "value inserted in all tables, reading..."

        # Now check that we see the expected state when reading at each
        # timestamp.
        for k in orig_keys:
            self.check(self.session, 'read_timestamp=' + timestamp_str(k),
                k, self.value)
            self.check(self.session, 'read_timestamp=' + timestamp_str(k),
                k + 1, None)

        # print "all values read, updating timestamps"

        # Bump the oldest timestamp, we're not going back...
        self.assertTimestampsEqual(self.conn.query_timestamp(), timestamp_str(self.nkeys))
        self.oldts = self.stablets = timestamp_str(self.nkeys)
        self.conn.set_timestamp('oldest_timestamp=' + self.oldts)
        self.conn.set_timestamp('stable_timestamp=' + self.stablets)
        # print "Oldest " + self.oldts

        # print "inserting value2 in all tables"

        # Update them and retry.
        random.shuffle(keys)
        count = 0
        for k in keys:
            # Make sure a timestamp cursor is the last one to update.  This
            # tests the scenario for a bug we found where recovery replayed
            # the last record written into the log.
            #
            # print "Key " + str(k) + " to value2"
            c2[k] = self.value2
            self.session.begin_transaction()
            c[k] = self.value2
            c3[k] = self.value2
            ts = timestamp_str(k + self.nkeys)
            self.session.commit_transaction('commit_timestamp=' + ts)
            # print "Commit key " + str(k) + " ts " + ts
            count += 1

        # print "Updated " + str(count) + " keys to value2"

        # Take a checkpoint using the given configuration.  Then verify
        # whether value2 appears in a copy of that data or not.
        # print "check_stable 1"
        self.ckpt_backup(self.value2, self.nkeys, self.nkeys, self.nkeys);
        self.check_stable(self.value2, 0, self.nkeys, self.nkeys if self.using_log else 0)

        # Update the stable timestamp to the latest, but not the oldest
        # timestamp and make sure we can see the data.  Once the stable
        # timestamp is moved we should see all keys with value2.
        self.stablets = timestamp_str(self.nkeys*2)
        self.conn.set_timestamp('stable_timestamp=' + self.stablets)
        # print "check_stable 2"
        self.ckpt_backup(self.value2, self.nkeys, self.nkeys, self.nkeys);
        self.check_stable(self.value2, self.nkeys, self.nkeys, self.nkeys)

        # If we're not using the log we're done.
        if not self.using_log:
            return

        # Update the key and retry.  This time take a backup and recover.
        random.shuffle(keys)
        count = 0
        for k in keys:
            # Make sure a timestamp cursor is the last one to update.  This
            # tests the scenario for a bug we found where recovery replayed
            # the last record written into the log.
            #
            # print "Key " + str(k) + " to value3"
            c2[k] = self.value3
            self.session.begin_transaction()
            c[k] = self.value3
            c3[k] = self.value3
            ts = timestamp_str(k + self.nkeys*2)
            self.session.commit_transaction('commit_timestamp=' + ts)
            # print "Commit key " + str(k) + " ts " + ts
            count += 1

        # print "Updated " + str(count) + " keys to value3"

        # Flush the log but don't checkpoint
        self.session.log_flush('sync=on')

        # Take a backup and then verify whether value3 appears in a copy
        # of that data or not.  Both tables that are logged should see
        # all the data regardless of timestamps.  The table that is not
        # logged should not see any of it.
        # print "check_stable 3"
        self.ckpt_backup(self.value3, self.nkeys, self.nkeys, self.nkeys);
        self.check_stable(self.value3, 0, self.nkeys, self.nkeys)

if __name__ == '__main__':
    wttest.run()<|MERGE_RESOLUTION|>--- conflicted
+++ resolved
@@ -172,11 +172,7 @@
         self.check_reads(self.session, 'read_timestamp=' + self.stablets,
             check_value, valcnt, valcnt2, valcnt)
 
-<<<<<<< HEAD
-    @unittest.skip("timestamp07")
-=======
     @unittest.skip("Temporarily disabled")
->>>>>>> 7ffb6884
     def test_timestamp07(self):
         uri = self.uri + self.tablename
         uri2 = self.uri + self.tablename2
