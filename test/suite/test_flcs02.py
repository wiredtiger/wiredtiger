#!/usr/bin/env python
#
# Public Domain 2014-present MongoDB, Inc.
# Public Domain 2008-2014 WiredTiger, Inc.
#
# This is free and unencumbered software released into the public domain.
#
# Anyone is free to copy, modify, publish, use, compile, sell, or
# distribute this software, either in source code form or as a compiled
# binary, for any purpose, commercial or non-commercial, and by any
# means.
#
# In jurisdictions that recognize copyright laws, the author or authors
# of this software dedicate any and all copyright interest in the
# software to the public domain. We make this dedication for the benefit
# of the public at large and to the detriment of our heirs and
# successors. We intend this dedication to be an overt act of
# relinquishment in perpetuity of all present and future rights to this
# software under copyright law.
#
# THE SOFTWARE IS PROVIDED "AS IS", WITHOUT WARRANTY OF ANY KIND,
# EXPRESS OR IMPLIED, INCLUDING BUT NOT LIMITED TO THE WARRANTIES OF
# MERCHANTABILITY, FITNESS FOR A PARTICULAR PURPOSE AND NONINFRINGEMENT.
# IN NO EVENT SHALL THE AUTHORS BE LIABLE FOR ANY CLAIM, DAMAGES OR
# OTHER LIABILITY, WHETHER IN AN ACTION OF CONTRACT, TORT OR OTHERWISE,
# ARISING FROM, OUT OF OR IN CONNECTION WITH THE SOFTWARE OR THE USE OR
# OTHER DEALINGS IN THE SOFTWARE.

import wiredtiger, wttest
from wtdataset import SimpleDataSet
from wtscenario import make_scenarios

# test_flcs02.py
#
# Test various cases of deleting values and expecting them to read back as 0,
# in the presence of timestamps and history.
#
# FUTURE: it would be nice to pin the page to prevent reconciliation until we
# evict it explicitly, to make sure that the first section of the test exercises
# in-memory update records. (Testing on an in-memory database does not have that
# effect.)
class test_flcs02(wttest.WiredTigerTestCase):
    prepare_values = [
        ('no_prepare', dict(do_prepare=False)),
        ('prepare', dict(do_prepare=True))
    ]

    scenarios = make_scenarios(prepare_values)

    # Evict the page to force reconciliation.
    def evict(self, uri, key, check_value):
        evict_cursor = self.session.open_cursor(uri, None, "debug=(release_evict)")
        self.session.begin_transaction()
        v = evict_cursor[key]
        self.assertEqual(v, check_value)
        self.assertEqual(evict_cursor.reset(), 0)
        self.session.rollback_transaction()
        evict_cursor.close()

    def check_next(self, cursor, k, expected_val):
        cursor.set_key(k - 1)
        self.assertEqual(cursor.search(), 0)
        self.assertEqual(cursor.next(), 0)
        self.assertEqual(cursor.get_key(), k)
        self.assertEqual(cursor.get_value(), expected_val)
        cursor.reset()

    def check_prev(self, cursor, k, expected_val):
        cursor.set_key(k + 1)
        self.assertEqual(cursor.search(), 0)
        self.assertEqual(cursor.prev(), 0)
        self.assertEqual(cursor.get_key(), k)
        self.assertEqual(cursor.get_value(), expected_val)
        cursor.reset()

    def check_prev_fail(self, cursor, k):
        cursor.set_key(k + 1)
        self.assertEqual(cursor.search(), wiredtiger.WT_NOTFOUND)
        cursor.reset()

    # Delete a value and read it back in the same transaction.
    def delete_readback_abort(self, cursor, k, readts):
        self.session.begin_transaction('read_timestamp=' + self.timestamp_str(readts))
        cursor.set_key(k)
        self.assertEqual(cursor.remove(), 0)
        cursor.reset()
        v = cursor[k]
        self.assertEqual(v, 0)
        cursor.reset()
        self.check_next(cursor, k, 0)
        self.check_prev(cursor, k, 0)
        self.session.rollback_transaction()
        self.session.begin_transaction('read_timestamp=' + self.timestamp_str(readts - 5))
        v = cursor[k]
        self.assertEqual(v, k)
        cursor.reset()
        self.session.rollback_transaction()
        self.session.begin_transaction('read_timestamp=' + self.timestamp_str(readts))
        v = cursor[k]
        self.assertEqual(v, k)
        cursor.reset()
        self.session.rollback_transaction()
        self.session.begin_transaction('read_timestamp=' + self.timestamp_str(readts + 5))
        v = cursor[k]
        self.assertEqual(v, k)
        cursor.reset()
        self.session.rollback_transaction()

    # Delete a value and read it back from a different transaction.
    def delete_readback_commit(self, cursor, k, readts, committs):
        self.session.begin_transaction('read_timestamp=' + self.timestamp_str(readts))
        cursor.set_key(k)
        self.assertEqual(cursor.remove(), 0)
        cursor.reset()
        if self.do_prepare:
            preparets = committs - 1
            self.session.prepare_transaction('prepare_timestamp=' + self.timestamp_str(preparets))
            durable = ',durable_timestamp=' + self.timestamp_str(committs + 1)
        else:
            durable = ''
        commit = 'commit_timestamp=' + self.timestamp_str(committs) + durable
        self.session.commit_transaction(commit)

        self.session.begin_transaction('read_timestamp=' + self.timestamp_str(committs - 5))
        v = cursor[k]
        self.assertEqual(v, k)
        cursor.reset()
        self.session.rollback_transaction()

        if self.do_prepare:
            self.session.begin_transaction('read_timestamp=' + self.timestamp_str(preparets))
            v = cursor[k]
            self.assertEqual(v, k)
            cursor.reset()
            self.session.rollback_transaction()

        def readat(readts):
            self.session.begin_transaction('read_timestamp=' + self.timestamp_str(readts))
            v = cursor[k]
            self.assertEqual(v, 0)
            cursor.reset()
            self.check_next(cursor, k, 0)
            self.check_prev(cursor, k, 0)
            self.session.rollback_transaction()

        if not self.do_prepare:
<<<<<<< HEAD
            # Cannot read between commit and durable.
=======
            # Avoid reading between commit and durable.
>>>>>>> bafff542
            readat(committs)
        readat(committs+1)
        readat(committs+5)

    def test_flcs(self):
        uri = "table:test_flcs02"
        nrows = 44
        ds = SimpleDataSet(
            self, uri, 0, key_format='r', value_format='6t', config='leaf_page_max=4096')
        ds.populate()

        updatekey1 = 33
        updatekey2 = 37
        updatekey3 = 21
        updatekey4 = 11
        appendkey1 = nrows + 10
        appendkey2 = nrows + 17

        # Pin oldest and stable to timestamp 1.
        self.conn.set_timestamp('oldest_timestamp=' + self.timestamp_str(1) +
            ',stable_timestamp=' + self.timestamp_str(1))

        # Write a few records at time 10.
        cursor = self.session.open_cursor(uri)
        self.session.begin_transaction()
        for i in range(1, nrows + 1):
            cursor[i] = i
        self.session.commit_transaction('commit_timestamp=' + self.timestamp_str(10))

        # Doing that might or might not have extended the table before time 10.
        # Accept either behavior, at least for now.
        self.session.begin_transaction('read_timestamp=' + self.timestamp_str(5))
        cursor.set_key(1)
        result = cursor.search()
        if result != wiredtiger.WT_NOTFOUND:
            self.assertEqual(result, 0)
            v = cursor.get_value()
            self.assertEqual(v, 0)
        self.session.rollback_transaction()

        # Delete one of the values and read it back in the same transaction, at time 20.
        self.delete_readback_abort(cursor, updatekey1, 20)

        # Append a value, delete it, and read it back, at time 20.
        self.session.begin_transaction('read_timestamp=' + self.timestamp_str(20))
        cursor.set_key(appendkey1)
        cursor.set_value(appendkey1)
        self.assertEqual(cursor.update(), 0)
        cursor.reset()
        v = cursor[appendkey1]
        self.assertEqual(v, appendkey1)
        cursor.reset()
        cursor.set_key(appendkey1)
        self.assertEqual(cursor.remove(), 0)
        cursor.reset()
        v = cursor[appendkey1]
        self.assertEqual(v, 0)
        cursor.reset()
        self.check_next(cursor, appendkey1, 0)
        self.check_prev_fail(cursor, appendkey1)
        self.session.rollback_transaction()

        # Doing that might or might not have extended the table, including in the past.
        # Accept either behavior, at least for now.
        self.session.begin_transaction('read_timestamp=' + self.timestamp_str(10))
        cursor.set_key(appendkey1)
        result = cursor.search()
        if result != wiredtiger.WT_NOTFOUND:
            self.assertEqual(result, 0)
            v = cursor.get_value()
            self.assertEqual(v, 0)
        self.session.rollback_transaction()

        self.session.begin_transaction('read_timestamp=' + self.timestamp_str(20))
        cursor.set_key(appendkey1)
        result = cursor.search()
        if result != wiredtiger.WT_NOTFOUND:
            self.assertEqual(result, 0)
            v = cursor.get_value()
            self.assertEqual(v, 0)
        self.session.rollback_transaction()

        # Now, delete one of the values and read it back from a different transaction.
        self.delete_readback_commit(cursor, updatekey2, 20, 30)

        # Do the same with an append.
        self.session.begin_transaction('read_timestamp=' + self.timestamp_str(40))
        cursor.set_key(appendkey2)
        cursor.set_value(appendkey2)
        self.assertEqual(cursor.update(), 0)
        cursor.reset()
        v = cursor[appendkey2]
        self.assertEqual(v, appendkey2)
        cursor.reset()
        cursor.set_key(appendkey2)
        self.assertEqual(cursor.remove(), 0)
        cursor.reset()
        if self.do_prepare:
            self.session.prepare_transaction('prepare_timestamp=' + self.timestamp_str(49))
            durable = ',durable_timestamp=' + self.timestamp_str(51)
        else:
            durable = ''
        self.session.commit_transaction('commit_timestamp=' + self.timestamp_str(50) + durable)

        # This might have extended the table in the past.
        # Accept either behavior, at least for now.
        self.session.begin_transaction('read_timestamp=' + self.timestamp_str(20))
        cursor.set_key(appendkey2)
        result = cursor.search()
        if result != wiredtiger.WT_NOTFOUND:
            self.assertEqual(result, 0)
            v = cursor.get_value()
            self.assertEqual(v, 0)
        self.session.rollback_transaction()

        # This should definitely have extended the table in the present.
        read_ts = 51 if self.do_prepare else 50
        self.session.begin_transaction('read_timestamp=' + self.timestamp_str(read_ts))
        v = cursor[appendkey2]
        self.assertEqual(v, 0)
        cursor.reset()
        self.check_next(cursor, appendkey2, 0)
        self.check_prev_fail(cursor, appendkey2)
        self.session.rollback_transaction()

        # Evict the page to force reconciliation.
        self.evict(uri, 1, 1)

        # The committed zeros should still be there.
        self.session.begin_transaction('read_timestamp=' + self.timestamp_str(read_ts))
        v = cursor[updatekey2]
        self.assertEqual(v, 0)
        cursor.reset()
        self.check_next(cursor, updatekey2, 0)
        self.check_prev(cursor, updatekey2, 0)
        self.session.rollback_transaction()

        self.session.begin_transaction('read_timestamp=' + self.timestamp_str(read_ts))
        v = cursor[appendkey2]
        self.assertEqual(v, 0)
        cursor.reset()
        self.check_next(cursor, appendkey2, 0)
        self.check_prev_fail(cursor, appendkey2)
        self.session.rollback_transaction()

        # Now try both on-page deletes again.
        self.delete_readback_abort(cursor, updatekey3, 60)
        self.delete_readback_commit(cursor, updatekey4, 60, 70)<|MERGE_RESOLUTION|>--- conflicted
+++ resolved
@@ -144,11 +144,7 @@
             self.session.rollback_transaction()
 
         if not self.do_prepare:
-<<<<<<< HEAD
-            # Cannot read between commit and durable.
-=======
             # Avoid reading between commit and durable.
->>>>>>> bafff542
             readat(committs)
         readat(committs+1)
         readat(committs+5)
