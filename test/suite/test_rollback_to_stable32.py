#!/usr/bin/env python
#
# Public Domain 2014-present MongoDB, Inc.
# Public Domain 2008-2014 WiredTiger, Inc.
#
# This is free and unencumbered software released into the public domain.
#
# Anyone is free to copy, modify, publish, use, compile, sell, or
# distribute this software, either in source code form or as a compiled
# binary, for any purpose, commercial or non-commercial, and by any
# means.
#
# In jurisdictions that recognize copyright laws, the author or authors
# of this software dedicate any and all copyright interest in the
# software to the public domain. We make this dedication for the benefit
# of the public at large and to the detriment of our heirs and
# successors. We intend this dedication to be an overt act of
# relinquishment in perpetuity of all present and future rights to this
# software under copyright law.
#
# THE SOFTWARE IS PROVIDED "AS IS", WITHOUT WARRANTY OF ANY KIND,
# EXPRESS OR IMPLIED, INCLUDING BUT NOT LIMITED TO THE WARRANTIES OF
# MERCHANTABILITY, FITNESS FOR A PARTICULAR PURPOSE AND NONINFRINGEMENT.
# IN NO EVENT SHALL THE AUTHORS BE LIABLE FOR ANY CLAIM, DAMAGES OR
# OTHER LIABILITY, WHETHER IN AN ACTION OF CONTRACT, TORT OR OTHERWISE,
# ARISING FROM, OUT OF OR IN CONNECTION WITH THE SOFTWARE OR THE USE OR
# OTHER DEALINGS IN THE SOFTWARE.
<<<<<<< HEAD
from helper import simulate_crash_restart
from rollback_to_stable_util import test_rollback_to_stable_base
from wiredtiger import stat
=======
from test_rollback_to_stable01 import test_rollback_to_stable_base
>>>>>>> f3d0bad2
from wtdataset import SimpleDataSet
from wtscenario import make_scenarios

# test_rollback_to_stable32.py
# Test that update restore eviction correctly removes an on-disk
# tombstone. Previously it would trigger an assertion in reconciliation.
class test_rollback_to_stable32(test_rollback_to_stable_base):

    format_values = [
        ('column', dict(key_format='r', value_format='S')),
        ('column_fix', dict(key_format='r', value_format='8t')),
        ('row_integer', dict(key_format='i', value_format='S')),
    ]

    prepare_values = [
        ('no_prepare', dict(prepare=False)),
        ('prepare', dict(prepare=True))
    ]

    scenarios = make_scenarios(format_values, prepare_values)

    def conn_config(self):
        config = 'cache_size=100MB,statistics=(all),verbose=(rts:5)'
        return config

    def test_rollback_to_stable_with_update_restore_evict(self):
        nrows = 1000
        # Create a table.
        uri = "table:rollback_to_stable32"
        ds = SimpleDataSet(self, uri, 0, key_format=self.key_format, value_format=self.value_format,
            config='split_pct=50')
        ds.populate()

        if self.value_format == '8t':
            value_a = 97
            value_b = 98
            value_c = 99
        else:
            value_a = "aaaaa" * 100
            value_b = "bbbbb" * 100
            value_c = "ccccc" * 100

        # Pin oldest and stable to timestamp 10.
        self.conn.set_timestamp('oldest_timestamp=' + self.timestamp_str(10) +
            ',stable_timestamp=' + self.timestamp_str(10))

        # Perform several updates.
        self.large_updates(uri, value_a, ds, nrows, self.prepare, 20)
        # Perform several updates.
        self.large_updates(uri, value_b, ds, nrows, self.prepare, 30)
        # Perform several removes.
        self.large_removes(uri, ds, nrows, self.prepare, 40)
        # Pin stable to timestamp 50 if prepare otherwise 40.
        if self.prepare:
            self.conn.set_timestamp('stable_timestamp=' + self.timestamp_str(50))
        else:
            self.conn.set_timestamp('stable_timestamp=' + self.timestamp_str(40))
        # Perform several updates and checkpoint.
        self.large_updates(uri, value_c, ds, nrows, self.prepare, 60)
        self.session.checkpoint()

        # Verify data is visible and correct.
        # (In FLCS, the removed rows should read back as zero.)
        self.check(value_a, uri, nrows, None, 21 if self.prepare else 20)
        self.check(None, uri, 0, nrows, 41 if self.prepare else 40)
        self.check(value_c, uri, nrows, None, 61 if self.prepare else 60)
        self.evict_cursor(uri, nrows, value_c)

        self.conn.rollback_to_stable()

        self.conn.reconfigure("debug_mode=(eviction=false)")

        # Perform several updates and checkpoint.
        cursor = self.session.open_cursor(uri)
        self.session.begin_transaction()
        for i in range(1, nrows + 1):
            cursor[ds.key(i)] = value_c
        cursor.close()
        self.session.rollback_transaction()
        self.session.breakpoint()
        # Perform several updates and checkpoint.
        self.large_updates(uri, value_c, ds, nrows, self.prepare, 60)
        self.evict_cursor(uri, nrows, value_c)
        self.check(value_b, uri, nrows, None, 31 if self.prepare else 30)
        self.conn.close()<|MERGE_RESOLUTION|>--- conflicted
+++ resolved
@@ -25,13 +25,7 @@
 # OTHER LIABILITY, WHETHER IN AN ACTION OF CONTRACT, TORT OR OTHERWISE,
 # ARISING FROM, OUT OF OR IN CONNECTION WITH THE SOFTWARE OR THE USE OR
 # OTHER DEALINGS IN THE SOFTWARE.
-<<<<<<< HEAD
-from helper import simulate_crash_restart
 from rollback_to_stable_util import test_rollback_to_stable_base
-from wiredtiger import stat
-=======
-from test_rollback_to_stable01 import test_rollback_to_stable_base
->>>>>>> f3d0bad2
 from wtdataset import SimpleDataSet
 from wtscenario import make_scenarios
 
