#!/usr/bin/env python
#
# Public Domain 2014-present MongoDB, Inc.
# Public Domain 2008-2014 WiredTiger, Inc.
#
# This is free and unencumbered software released into the public domain.
#
# Anyone is free to copy, modify, publish, use, compile, sell, or
# distribute this software, either in source code form or as a compiled
# binary, for any purpose, commercial or non-commercial, and by any
# means.
#
# In jurisdictions that recognize copyright laws, the author or authors
# of this software dedicate any and all copyright interest in the
# software to the public domain. We make this dedication for the benefit
# of the public at large and to the detriment of our heirs and
# successors. We intend this dedication to be an overt act of
# relinquishment in perpetuity of all present and future rights to this
# software under copyright law.
#
# THE SOFTWARE IS PROVIDED "AS IS", WITHOUT WARRANTY OF ANY KIND,
# EXPRESS OR IMPLIED, INCLUDING BUT NOT LIMITED TO THE WARRANTIES OF
# MERCHANTABILITY, FITNESS FOR A PARTICULAR PURPOSE AND NONINFRINGEMENT.
# IN NO EVENT SHALL THE AUTHORS BE LIABLE FOR ANY CLAIM, DAMAGES OR
# OTHER LIABILITY, WHETHER IN AN ACTION OF CONTRACT, TORT OR OTHERWISE,
# ARISING FROM, OUT OF OR IN CONNECTION WITH THE SOFTWARE OR THE USE OR
# OTHER DEALINGS IN THE SOFTWARE.

import datetime, os, wiredtiger, wttest, random
FileSystem = wiredtiger.FileSystem  # easy access to constants

# test_s3_store01.py
#   Test minimal S3 extension with basic interactions with AWS S3CrtClient.
class test_s3_store01(wttest.WiredTigerTestCase):
    # Generates a unique prefix to be used with the object keys, eg:
    # "s3test_artefacts/python_2022-31-01-16-34-10_623843294/"
    fs_config = 'prefix='
    fs_config += 's3test_artefacts/python_'
    fs_config += datetime.datetime.now().strftime('%Y-%m-%d-%H-%M-%S')
    # Range upto int32_max, matches that of C++'s std::default_random_engine
    fs_config += '_' + str(random.randrange(1,2147483646))
    fs_config += "/"

    # Bucket name can be overridden by an environment variable.
    bucket_name = os.getenv('WT_S3_EXT_BUCKET')
    if bucket_name is None:
        bucket_name = "s3testext"

    # Load the s3 store extension, skip the test if missing.
    def conn_extensions(self, extlist):
        extlist.skip_if_missing = True
        extlist.extension('storage_sources', 's3_store=(config=\"(verbose=-3)\")')

    def get_s3_storage_source(self):
        return self.conn.get_storage_source('s3_store')

    def test_local_basic(self):
        # Test some basic functionality of the storage source API, calling
        # each supported method in the API at least once.
        session = self.session
        s3_store = self.get_s3_storage_source()

<<<<<<< HEAD
        fs = s3_store.ss_customize_file_system(session, self.bucket_name, "Secret", self.fs_config)
        fs.terminate(session)

        #s3_store.terminate(session)
=======
        fs = s3_store.ss_customize_file_system(session, "wt-bucket", "Secret", None)

        fs.terminate(session)
        s3_store.terminate(session)
>>>>>>> a899340b

if __name__ == '__main__':
    wttest.run()<|MERGE_RESOLUTION|>--- conflicted
+++ resolved
@@ -60,17 +60,10 @@
         session = self.session
         s3_store = self.get_s3_storage_source()
 
-<<<<<<< HEAD
         fs = s3_store.ss_customize_file_system(session, self.bucket_name, "Secret", self.fs_config)
         fs.terminate(session)
 
-        #s3_store.terminate(session)
-=======
-        fs = s3_store.ss_customize_file_system(session, "wt-bucket", "Secret", None)
-
-        fs.terminate(session)
         s3_store.terminate(session)
->>>>>>> a899340b
 
 if __name__ == '__main__':
     wttest.run()