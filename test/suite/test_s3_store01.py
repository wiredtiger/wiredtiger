#!/usr/bin/env python
#
# Public Domain 2014-present MongoDB, Inc.
# Public Domain 2008-2014 WiredTiger, Inc.
#
# This is free and unencumbered software released into the public domain.
#
# Anyone is free to copy, modify, publish, use, compile, sell, or
# distribute this software, either in source code form or as a compiled
# binary, for any purpose, commercial or non-commercial, and by any
# means.
#
# In jurisdictions that recognize copyright laws, the author or authors
# of this software dedicate any and all copyright interest in the
# software to the public domain. We make this dedication for the benefit
# of the public at large and to the detriment of our heirs and
# successors. We intend this dedication to be an overt act of
# relinquishment in perpetuity of all present and future rights to this
# software under copyright law.
#
# THE SOFTWARE IS PROVIDED "AS IS", WITHOUT WARRANTY OF ANY KIND,
# EXPRESS OR IMPLIED, INCLUDING BUT NOT LIMITED TO THE WARRANTIES OF
# MERCHANTABILITY, FITNESS FOR A PARTICULAR PURPOSE AND NONINFRINGEMENT.
# IN NO EVENT SHALL THE AUTHORS BE LIABLE FOR ANY CLAIM, DAMAGES OR
# OTHER LIABILITY, WHETHER IN AN ACTION OF CONTRACT, TORT OR OTHERWISE,
# ARISING FROM, OUT OF OR IN CONNECTION WITH THE SOFTWARE OR THE USE OR
# OTHER DEALINGS IN THE SOFTWARE.

import datetime, inspect, random, os, wiredtiger, wttest
from wtscenario import make_scenarios
FileSystem = wiredtiger.FileSystem  # easy access to constants

# test_s3_store01.py
<<<<<<< HEAD
# Note: This is a copy of tiered06, and will merged into it with WT-8791.
#    Test the storage source's file system implementation.
# Note that the APIs we are testing are not meant to be used directly
# by any WiredTiger application, these APIs are used internally.
# However, it is useful to do tests of this API independently.

def get_auth_token(storage_source):
    auth_token = None
    if storage_source is 'local_store':
        # Fake a secret token
        auth_token = "Secret"
    if storage_source is 's3_store':
        # Auth token is the AWS access key ID and the AWS secret key as comma-separated values.
        # We expect the values to have been provided through the environment variables.
        access_key = os.getenv('AWS_ACCESS_KEY_ID')
        secret_key = os.getenv('AWS_SECRET_ACCESS_KEY')
        if access_key and secret_key:
            auth_token = access_key + "," + secret_key
    return auth_token

def get_bucket_info(storage_source):
    if storage_source is 'local_store':
        return([('objects1',''), ('objects2','')])
    if storage_source is 's3_store':
        return([('s3testext',',region=ap-southeast-2'),
                ('s3testext-us',',region=us-east-2')])
    return None

def generate_s3_prefix(test_name = ''):
=======
#   Test minimal S3 extension with basic interactions with AWS S3CrtClient.
class test_s3_store01(wttest.WiredTigerTestCase):

    # Save all references so that we can cleanup properly on failure.
    storage_sources = []

>>>>>>> b6f7e357
    # Generates a unique prefix to be used with the object keys, eg:
    # "s3test_artefacts/python_2022-31-01-16-34-10_623843294/"
    prefix = 's3test_artefacts/python_'
    prefix += datetime.datetime.now().strftime('%Y-%m-%d-%H-%M-%S')
    # Range upto int32_max, matches that of C++'s std::default_random_engine
    prefix += '_' + str(random.randrange(1, 2147483646)) + '/'

<<<<<<< HEAD
    if test_name:
        prefix += test_name + '/'

    return prefix
=======
    fs_config = 'prefix=' + prefix + ',region=ap-southeast-2'
>>>>>>> b6f7e357

def get_fs_config(storage_source, additional_conf = '', test_name = ''):
    # There is no local store specific configuration needed
    if storage_source is 'local_store':
        return additional_conf

<<<<<<< HEAD
    # There is not need to generate a unique prefix for local store
    if storage_source is 's3_store':
        # If the calling function has not provided a name, extract it from the stack
        if not test_name:
            test_name = inspect.stack()[1][3]
        fs_conf = 'prefix=' + generate_s3_prefix(test_name)
        fs_conf += additional_conf
        return fs_conf
    
    return None

class test_s3_store01(wttest.WiredTigerTestCase):
=======
    # Auth token contains the AWS access key ID and the AWS secret key as comma-separated values.
    access_key = os.getenv('AWS_ACCESS_KEY_ID')
    secret_key = os.getenv('AWS_SECRET_ACCESS_KEY')
    auth_token = None

    if access_key and secret_key:
        auth_token = access_key + "," + secret_key
>>>>>>> b6f7e357

    storage_sources = [
        ('local', dict(ss_name='local_store',
            #ss_config='verbose=1,delay_ms=200,force_delay=3'
            ss_config='',
            ss_auth_token=get_auth_token('local_store'),
            ss_buckets=get_bucket_info('local_store'))),
        ('s3', dict(ss_name='s3_store',
            #ss_config='verbose=-3'
            ss_config='',
            ss_auth_token=get_auth_token('s3_store'),
            ss_buckets=get_bucket_info('s3_store')))
    ]

    # Make scenarios for different cloud service providers
    scenarios = make_scenarios(storage_sources)

    # Load the storage source extension, skip the test if missing..
    def conn_extensions(self, extlist):
        extlist.skip_if_missing = True
        # Windows doesn't support dynamically loaded extension libraries.
        if os.name == 'nt':
            extlist.skip_if_missing = True

        # Construct the configuration to load the storage source extension
        ss = self.ss_name
        if self.ss_config:
            ss += '=(config=\"('
            ss += self.ss_config
            ss += ')\")'
        extlist.extension('storage_sources', ss)

<<<<<<< HEAD
    def breakpoint(self):
        import pdb, sys
        sys.stdin = open('/dev/tty', 'r')
        sys.stdout = open('/dev/tty', 'w')
        sys.stderr = open('/dev/tty', 'w')
        pdb.set_trace()

    def get_storage_source(self):
        return self.conn.get_storage_source(self.ss_name)

    def test_ss_basic(self):
=======
    def get_s3_storage_source(self):
        ss = self.conn.get_storage_source('s3_store')
        self.storage_sources.append(ss)
        return ss
    
    # Override wttest tearDown to ensure storage sources are properly terminated
    # on both success and failure.
    def tearDown(self):
        for ss in self.storage_sources:
            ss.terminate(self.session)
        super(test_s3_store01, self).tearDown()

    def test_s3_storage_source(self):
>>>>>>> b6f7e357
        # Test some basic functionality of the storage source API, calling
        # each supported method in the API at least once.

        session = self.session
<<<<<<< HEAD
        ss = self.get_storage_source()

        # Local store needs the bucket created as a directory on the filesystem.
        bucket,bucket_conf = self.ss_buckets[0]
        if self.ss_name is 'local_store':
            os.mkdir(bucket)

        fs = ss.ss_customize_file_system(session, bucket, self.ss_auth_token,
            get_fs_config(self.ss_name, bucket_conf))

        # The object doesn't exist yet.
        self.assertFalse(fs.fs_exist(session, 'foobar'))

        # We cannot use the file system to create files, it is readonly.
        # So use python I/O to build up the file.
        f = open('foobar', 'wb')

        # The object still doesn't exist yet.
        self.assertFalse(fs.fs_exist(session, 'foobar'))

=======
        s3_store = self.get_s3_storage_source()
        fs = s3_store.ss_customize_file_system(session, self.bucket_name,
            self.auth_token, self.fs_config)

        # Test that we handle references correctly.
        s3_store_x = self.get_s3_storage_source()
        s3_store_y = self.get_s3_storage_source()

        # Test flush functionality and flushing to cache and checking if file exists.
        f = open(filename, 'wb')
>>>>>>> b6f7e357
        outbytes = ('MORE THAN ENOUGH DATA\n'*100000).encode()
        f.write(outbytes)
        f.close()

        # Nothing is in the directory list until a flush.
        self.assertEquals(fs.fs_directory_list(session, '', ''), [])

        # Flushing copies the file into the file system.
        ss.ss_flush(session, fs, 'foobar', 'foobar', None)
        ss.ss_flush_finish(session, fs, 'foobar', 'foobar', None)

        # The object exists now.
        self.assertEquals(fs.fs_directory_list(session, '', ''), ['foobar'])
        self.assertTrue(fs.fs_exist(session, 'foobar'))

<<<<<<< HEAD
        fh = fs.fs_open_file(session, 'foobar', FileSystem.open_file_type_data, FileSystem.open_readonly)
=======
        fh = fs.fs_open_file(session, filename, FileSystem.open_file_type_data,
            FileSystem.open_readonly)
>>>>>>> b6f7e357
        inbytes = bytes(1000000)         # An empty buffer with a million zero bytes.
        fh.fh_read(session, 0, inbytes)  # Read into the buffer.
        self.assertEquals(outbytes[0:1000000], inbytes)
        self.assertEquals(fs.fs_size(session, 'foobar'), len(outbytes))
        self.assertEquals(fh.fh_size(session), len(outbytes))
        fh.close(session)

<<<<<<< HEAD
        # The fh_lock call doesn't do anything in the local and S3 store implementation.
        fh = fs.fs_open_file(session, 'foobar', FileSystem.open_file_type_data, FileSystem.open_readonly)
        fh.fh_lock(session, True)
        fh.fh_lock(session, False)
        fh.close(session)

        # Files that have been flushed cannot be manipulated.
        with self.expectedStderrPattern('foobar: rename of file not supported'):
            self.assertRaisesException(wiredtiger.WiredTigerError,
                lambda: fs.fs_rename(session, 'foobar', 'barfoo', 0))
        self.assertEquals(fs.fs_directory_list(session, '', ''), ['foobar'])

        # Files that have been flushed cannot be manipulated through the custom file system.
        with self.expectedStderrPattern('foobar: remove of file not supported'):
            self.assertRaisesException(wiredtiger.WiredTigerError,
                lambda: fs.fs_remove(session, 'foobar', 0))
        self.assertEquals(fs.fs_directory_list(session, '', ''), ['foobar'])

        fs.terminate(session)
        ss.terminate(session)

    def test_ss_write_read(self):
        # Write and read to a file non-sequentially.

        session = self.session
        ss = self.get_storage_source()

        bucket,bucket_conf = self.ss_buckets[0]
        cachedir = bucket + '_cache'
        os.mkdir(cachedir)

        # Local store needs the bucket created as a directory on the filesystem.
        if self.ss_name is 'local_store':
            os.mkdir(bucket)
        
        cache_conf = ',cache_directory=' + cachedir
        fs = ss.ss_customize_file_system(session, bucket, self.ss_auth_token,
            get_fs_config(self.ss_name, bucket_conf + cache_conf))

        # We call these 4K chunks of data "blocks" for this test, but that doesn't
        # necessarily relate to WT block sizing.
        nblocks = 1000
        block_size = 4096
        f = open('abc', 'wb')

        # Create some blocks filled with 'a', etc.
        a_block = ('a' * block_size).encode()
        b_block = ('b' * block_size).encode()
        c_block = ('c' * block_size).encode()
        file_size = nblocks * block_size

        # Write all blocks as 'a', but in reverse order.
        for pos in range(file_size - block_size, 0, -block_size):
            f.seek(pos)
            f.write(a_block)

        # Write the even blocks as 'b', forwards.
        for pos in range(0, file_size, block_size * 2):
            f.seek(pos)
            f.write(b_block)

        # Write every third block as 'c', backwards.
        for pos in range(file_size - block_size, 0, -block_size * 3):
            f.seek(pos)
            f.write(c_block)
        f.close()

        # Flushing copies the file into the file system.
        ss.ss_flush(session, fs, 'abc', 'abc', None)
        ss.ss_flush_finish(session, fs, 'abc', 'abc', None)

        # Use the file system to open and read the file.
        # We do this twice, and between iterations, we remove the cached file to make sure
        # it is copied back from the bucket.
        #
        # XXX: this uses knowledge of the implementation, but at the current time,
        # we don't have a way via the API to "age out" a file from the cache.
        for i in range(0, 2):
            in_block = bytes(block_size)
            fh = fs.fs_open_file(session, 'abc', FileSystem.open_file_type_data, FileSystem.open_readonly)

            # Do some spot checks, reading non-sequentially.
            fh.fh_read(session, 500 * block_size, in_block)  # divisible by 2, not 3
            self.assertEquals(in_block, b_block)
            fh.fh_read(session, 333 * block_size, in_block)  # divisible by 3, not 2
            self.assertEquals(in_block, c_block)
            fh.fh_read(session, 401 * block_size, in_block)  # not divisible by 2 or 3
            self.assertEquals(in_block, a_block)

            # Read the whole file, backwards checking to make sure
            # each block was written correctly.
            for block_num in range(nblocks - 1, 0, -1):
                pos = block_num * block_size
                fh.fh_read(session, pos, in_block)
                if block_num % 3 == 0:
                    self.assertEquals(in_block, c_block)
                elif block_num % 2 == 0:
                    self.assertEquals(in_block, b_block)
                else:
                    self.assertEquals(in_block, a_block)
            fh.close(session)
            os.remove(os.path.join(cachedir, 'abc'))

        ss.terminate(session)

    def create_with_fs(self, fs, fname):
        session = self.session
        f = open(fname, 'wb')
        f.write('some stuff'.encode())
        f.close()

    bucket1 = ''
    bucket1_conf = ''
    bucket2 = ''
    bucket2_conf = ''

    #bucket1,bucket1_conf = self.ss_buckets[0]
    #bucket2,bucket2_conf = self.ss_buckets[1]

    cachedir1 = "./cache1"
    cachedir2 = "./cache2"

    # Add a suffix to each in a list.
    def suffix(self, lst, sfx):
        return [x + '.' + sfx for x in lst]

    def check_dirlist(self, fs, prefix, expect):
        # We don't require any sorted output for directory lists,
        # so we'll sort before comparing.'
        got = sorted(fs.fs_directory_list(self.session, '', prefix))
        expect = sorted(self.suffix(expect, 'wtobj'))
        self.assertEquals(got, expect)

    # Check for data files in the WiredTiger home directory.
    def check_home(self, expect):
        # Get list of all .wt files in home, prune out the WiredTiger produced ones.
        got = sorted(list(os.listdir(self.home)))
        got = [x for x in got if not x.startswith('WiredTiger') and x.endswith('.wt')]
        expect = sorted(self.suffix(expect, 'wt'))
        self.assertEquals(got, expect)

    # Check that objects are "in the cloud" fir the local store after a flush.
    # Using the local storage module, they are actually going to be in either
    # bucket1 or bucket2.
    def check_local_objects(self, expect1, expect2):
        if self.ss_name is not 'local_store':
            return

        got = sorted(list(os.listdir(self.bucket1)))
        expect = sorted(self.suffix(expect1, 'wtobj'))
        self.assertEquals(got, expect)
        got = sorted(list(os.listdir(self.bucket2)))
        expect = sorted(self.suffix(expect2, 'wtobj'))
        self.assertEquals(got, expect)

    # Check that objects are in the cache directory after flush_finish.
    def check_caches(self, expect1, expect2):
        got = sorted(list(os.listdir(self.cachedir1)))
        expect = sorted(self.suffix(expect1, 'wtobj'))
        self.assertEquals(got, expect)
        got = sorted(list(os.listdir(self.cachedir2)))
        expect = sorted(self.suffix(expect2, 'wtobj'))
        self.assertEquals(got, expect)

    def create_wt_file(self, name):
        with open(name + '.wt', 'w') as f:
            f.write('hello')

    def test_ss_file_systems(self):
        # Test using various buckets, hosts.
        self.bucket1,self.bucket1_conf = self.ss_buckets[0]
        self.bucket2,self.bucket2_conf = self.ss_buckets[1]

        session = self.session
        ss = self.get_storage_source()

        # Local store needs the bucket created as a directory on the filesystem.
        if self.ss_name is 'local_store':
            os.mkdir(self.bucket1)
            os.mkdir(self.bucket2)

        os.mkdir(self.cachedir1)
        os.mkdir(self.cachedir2)
        config1 = ",cache_directory=" + self.cachedir1
        config2 = ",cache_directory=" + self.cachedir2
        bad_config = ",cache_directory=/BAD"

        # Create file system objects. First try some error cases.
        errmsg = '/No such file or directory/'
        self.assertRaisesWithMessage(wiredtiger.WiredTigerError,
            lambda: ss.ss_customize_file_system(session, self.bucket1, self.ss_auth_token,
                get_fs_config(self.ss_name, self.bucket1_conf + bad_config)), errmsg)

        # Todo: For S3 need to handle the case where a bad bucket is provided, for now skip
        if self.ss_name is 'local_store':
            self.assertRaisesWithMessage(wiredtiger.WiredTigerError,
                lambda: ss.ss_customize_file_system(session, "./objects_BAD", self.ss_auth_token,
                    get_fs_config(self.ss_name, self.bucket1_conf + config1)), errmsg)

        # For local store - Create an empty file, try to use it as a directory.
        if self.ss_name is 'local_store':
            with open("some_file", "w"):
                pass
            errmsg = '/Invalid argument/'
            self.assertRaisesWithMessage(wiredtiger.WiredTigerError,
                lambda: ss.ss_customize_file_system(
                    session, "some_file", self.ss_auth_token, config1), errmsg)

        # Now create some file systems that should succeed.
        # Use either different bucket directories or different prefixes,
        # so activity that happens in the various file systems should be independent.
        fs1 = ss.ss_customize_file_system(session, self.bucket1, self.ss_auth_token,
            get_fs_config(self.ss_name, self.bucket1_conf + config1))
        fs2 = ss.ss_customize_file_system(session, self.bucket2, self.ss_auth_token,
            get_fs_config(self.ss_name, self.bucket2_conf + config2))
        
        # Create files in the wt home directory.
        for a in ['beagle', 'bird', 'bison', 'bat']:
            self.create_wt_file(a)
        for a in ['cat', 'cougar', 'coyote', 'cub']:
            self.create_wt_file(a)

        # Everything is in wt home, nothing in the file system yet.
        self.check_home(['beagle', 'bird', 'bison', 'bat', 'cat', 'cougar', 'coyote', 'cub'])
        self.check_dirlist(fs1, '', [])
        self.check_dirlist(fs2, '', [])
        self.check_caches([], [])
        self.check_local_objects([], [])

        # A flush copies to the cloud, nothing is removed.
        ss.ss_flush(session, fs1, 'beagle.wt', 'beagle.wtobj')
        self.check_home(['beagle', 'bird', 'bison', 'bat', 'cat', 'cougar', 'coyote', 'cub'])
        self.check_dirlist(fs1, '', ['beagle'])
        self.check_dirlist(fs2, '', [])
        self.check_caches([], [])
        self.check_local_objects(['beagle'], [])

        # Bad file to flush.
        errmsg = '/No such file/'
        self.assertRaisesWithMessage(wiredtiger.WiredTigerError,
            lambda: ss.ss_flush(session, fs1, 'bad.wt', 'bad.wtobj'), errmsg)

        # It's okay to flush again, nothing changes.
        ss.ss_flush(session, fs1, 'beagle.wt', 'beagle.wtobj')
        self.check_home(['beagle', 'bird', 'bison', 'bat', 'cat', 'cougar', 'coyote', 'cub'])
        self.check_dirlist(fs1, '', ['beagle'])
        self.check_dirlist(fs2, '', [])
        self.check_caches([], [])
        self.check_local_objects(['beagle'], [])

        # When we flush_finish, the local file will be in both the local and cache directory.
        ss.ss_flush_finish(session, fs1, 'beagle.wt', 'beagle.wtobj')
        self.check_home(['beagle', 'bird', 'bison', 'bat', 'cat', 'cougar', 'coyote', 'cub'])
        self.check_dirlist(fs1, '', ['beagle'])
        self.check_dirlist(fs2, '', [])
        self.check_caches(['beagle'], [])
        self.check_local_objects(['beagle'], [])

        # Do a some more in each file system.
        ss.ss_flush(session, fs1, 'bison.wt', 'bison.wtobj')
        ss.ss_flush(session, fs2, 'cat.wt', 'cat.wtobj')
        ss.ss_flush(session, fs1, 'bat.wt', 'bat.wtobj')
        ss.ss_flush_finish(session, fs2, 'cat.wt', 'cat.wtobj')
        ss.ss_flush(session, fs2, 'cub.wt', 'cub.wtobj')
        ss.ss_flush_finish(session, fs1, 'bat.wt', 'bat.wtobj')

        self.check_home(['beagle', 'bird', 'bison', 'bat', 'cat', 'cougar', 'coyote', 'cub'])
        self.check_dirlist(fs1, '', ['beagle', 'bat', 'bison'])
        self.check_dirlist(fs2, '', ['cat', 'cub'])
        self.check_caches(['beagle', 'bat'], ['cat'])
        self.check_local_objects(['beagle', 'bat', 'bison'], ['cat', 'cub'])

        # Test directory listing prefixes.
        self.check_dirlist(fs1, '', ['beagle', 'bat', 'bison'])
        self.check_dirlist(fs1, 'ba', ['bat'])
        self.check_dirlist(fs1, 'be', ['beagle'])
        self.check_dirlist(fs1, 'x', [])

        # Terminate just one of the custom file systems.
        # We should be able to terminate file systems, but we should
        # also be able to terminate the storage source without terminating
        # all the file systems we created.
        fs1.terminate(session)
        ss.terminate(session)
=======
        # Check that the file still exists in S3 after removing it from the cache.
        os.remove(cache_prefix + self.bucket_name + '/' + filename)
        self.assertTrue(fs.fs_exist(session, filename))
        file_list = [object_name]
        self.assertEquals(fs.fs_directory_list(session, None, None), file_list)

        fs2 = s3_store.ss_customize_file_system(session, self.bucket_name,
            self.auth_token, self.fs_config)
        self.assertEquals(fs.fs_directory_list(session, None, None), file_list)

        # Take one more reference for the road.
        s3_store_z = self.get_s3_storage_source()
>>>>>>> b6f7e357

if __name__ == '__main__':
    wttest.run()<|MERGE_RESOLUTION|>--- conflicted
+++ resolved
@@ -31,7 +31,6 @@
 FileSystem = wiredtiger.FileSystem  # easy access to constants
 
 # test_s3_store01.py
-<<<<<<< HEAD
 # Note: This is a copy of tiered06, and will merged into it with WT-8791.
 #    Test the storage source's file system implementation.
 # Note that the APIs we are testing are not meant to be used directly
@@ -61,14 +60,6 @@
     return None
 
 def generate_s3_prefix(test_name = ''):
-=======
-#   Test minimal S3 extension with basic interactions with AWS S3CrtClient.
-class test_s3_store01(wttest.WiredTigerTestCase):
-
-    # Save all references so that we can cleanup properly on failure.
-    storage_sources = []
-
->>>>>>> b6f7e357
     # Generates a unique prefix to be used with the object keys, eg:
     # "s3test_artefacts/python_2022-31-01-16-34-10_623843294/"
     prefix = 's3test_artefacts/python_'
@@ -76,21 +67,16 @@
     # Range upto int32_max, matches that of C++'s std::default_random_engine
     prefix += '_' + str(random.randrange(1, 2147483646)) + '/'
 
-<<<<<<< HEAD
     if test_name:
         prefix += test_name + '/'
 
     return prefix
-=======
-    fs_config = 'prefix=' + prefix + ',region=ap-southeast-2'
->>>>>>> b6f7e357
 
 def get_fs_config(storage_source, additional_conf = '', test_name = ''):
     # There is no local store specific configuration needed
     if storage_source is 'local_store':
         return additional_conf
 
-<<<<<<< HEAD
     # There is not need to generate a unique prefix for local store
     if storage_source is 's3_store':
         # If the calling function has not provided a name, extract it from the stack
@@ -103,15 +89,6 @@
     return None
 
 class test_s3_store01(wttest.WiredTigerTestCase):
-=======
-    # Auth token contains the AWS access key ID and the AWS secret key as comma-separated values.
-    access_key = os.getenv('AWS_ACCESS_KEY_ID')
-    secret_key = os.getenv('AWS_SECRET_ACCESS_KEY')
-    auth_token = None
-
-    if access_key and secret_key:
-        auth_token = access_key + "," + secret_key
->>>>>>> b6f7e357
 
     storage_sources = [
         ('local', dict(ss_name='local_store',
@@ -144,7 +121,6 @@
             ss += ')\")'
         extlist.extension('storage_sources', ss)
 
-<<<<<<< HEAD
     def breakpoint(self):
         import pdb, sys
         sys.stdin = open('/dev/tty', 'r')
@@ -152,16 +128,13 @@
         sys.stderr = open('/dev/tty', 'w')
         pdb.set_trace()
 
+    # Save all references so that we can cleanup properly on failure.
+    storage_sources = []
     def get_storage_source(self):
-        return self.conn.get_storage_source(self.ss_name)
-
-    def test_ss_basic(self):
-=======
-    def get_s3_storage_source(self):
-        ss = self.conn.get_storage_source('s3_store')
+        ss = self.conn.get_storage_source(self.ss_name)
         self.storage_sources.append(ss)
         return ss
-    
+
     # Override wttest tearDown to ensure storage sources are properly terminated
     # on both success and failure.
     def tearDown(self):
@@ -169,13 +142,11 @@
             ss.terminate(self.session)
         super(test_s3_store01, self).tearDown()
 
-    def test_s3_storage_source(self):
->>>>>>> b6f7e357
+    def test_ss_basic(self):
         # Test some basic functionality of the storage source API, calling
         # each supported method in the API at least once.
 
         session = self.session
-<<<<<<< HEAD
         ss = self.get_storage_source()
 
         # Local store needs the bucket created as a directory on the filesystem.
@@ -186,6 +157,10 @@
         fs = ss.ss_customize_file_system(session, bucket, self.ss_auth_token,
             get_fs_config(self.ss_name, bucket_conf))
 
+        # Test that we handle references correctly.
+        store_x = self.get_storage_source()
+        store_y = self.get_storage_source()
+
         # The object doesn't exist yet.
         self.assertFalse(fs.fs_exist(session, 'foobar'))
 
@@ -196,18 +171,6 @@
         # The object still doesn't exist yet.
         self.assertFalse(fs.fs_exist(session, 'foobar'))
 
-=======
-        s3_store = self.get_s3_storage_source()
-        fs = s3_store.ss_customize_file_system(session, self.bucket_name,
-            self.auth_token, self.fs_config)
-
-        # Test that we handle references correctly.
-        s3_store_x = self.get_s3_storage_source()
-        s3_store_y = self.get_s3_storage_source()
-
-        # Test flush functionality and flushing to cache and checking if file exists.
-        f = open(filename, 'wb')
->>>>>>> b6f7e357
         outbytes = ('MORE THAN ENOUGH DATA\n'*100000).encode()
         f.write(outbytes)
         f.close()
@@ -223,12 +186,7 @@
         self.assertEquals(fs.fs_directory_list(session, '', ''), ['foobar'])
         self.assertTrue(fs.fs_exist(session, 'foobar'))
 
-<<<<<<< HEAD
         fh = fs.fs_open_file(session, 'foobar', FileSystem.open_file_type_data, FileSystem.open_readonly)
-=======
-        fh = fs.fs_open_file(session, filename, FileSystem.open_file_type_data,
-            FileSystem.open_readonly)
->>>>>>> b6f7e357
         inbytes = bytes(1000000)         # An empty buffer with a million zero bytes.
         fh.fh_read(session, 0, inbytes)  # Read into the buffer.
         self.assertEquals(outbytes[0:1000000], inbytes)
@@ -236,7 +194,6 @@
         self.assertEquals(fh.fh_size(session), len(outbytes))
         fh.close(session)
 
-<<<<<<< HEAD
         # The fh_lock call doesn't do anything in the local and S3 store implementation.
         fh = fs.fs_open_file(session, 'foobar', FileSystem.open_file_type_data, FileSystem.open_readonly)
         fh.fh_lock(session, True)
@@ -256,7 +213,9 @@
         self.assertEquals(fs.fs_directory_list(session, '', ''), ['foobar'])
 
         fs.terminate(session)
-        ss.terminate(session)
+
+        # Take one more reference for the road.
+        store_z = self.get_storage_source()
 
     def test_ss_write_read(self):
         # Write and read to a file non-sequentially.
@@ -340,8 +299,6 @@
             fh.close(session)
             os.remove(os.path.join(cachedir, 'abc'))
 
-        ss.terminate(session)
-
     def create_with_fs(self, fs, fname):
         session = self.session
         f = open(fname, 'wb')
@@ -406,6 +363,9 @@
             f.write('hello')
 
     def test_ss_file_systems(self):
+        # Save all references so that we can cleanup properly on failure.
+        storage_sources = []
+
         # Test using various buckets, hosts.
         self.bucket1,self.bucket1_conf = self.ss_buckets[0]
         self.bucket2,self.bucket2_conf = self.ss_buckets[1]
@@ -520,21 +480,6 @@
         # also be able to terminate the storage source without terminating
         # all the file systems we created.
         fs1.terminate(session)
-        ss.terminate(session)
-=======
-        # Check that the file still exists in S3 after removing it from the cache.
-        os.remove(cache_prefix + self.bucket_name + '/' + filename)
-        self.assertTrue(fs.fs_exist(session, filename))
-        file_list = [object_name]
-        self.assertEquals(fs.fs_directory_list(session, None, None), file_list)
-
-        fs2 = s3_store.ss_customize_file_system(session, self.bucket_name,
-            self.auth_token, self.fs_config)
-        self.assertEquals(fs.fs_directory_list(session, None, None), file_list)
-
-        # Take one more reference for the road.
-        s3_store_z = self.get_s3_storage_source()
->>>>>>> b6f7e357
 
 if __name__ == '__main__':
     wttest.run()