#!/usr/bin/env python
#
# Public Domain 2014-present MongoDB, Inc.
# Public Domain 2008-2014 WiredTiger, Inc.
#
# This is free and unencumbered software released into the public domain.
#
# Anyone is free to copy, modify, publish, use, compile, sell, or
# distribute this software, either in source code form or as a compiled
# binary, for any purpose, commercial or non-commercial, and by any
# means.
#
# In jurisdictions that recognize copyright laws, the author or authors
# of this software dedicate any and all copyright interest in the
# software to the public domain. We make this dedication for the benefit
# of the public at large and to the detriment of our heirs and
# successors. We intend this dedication to be an overt act of
# relinquishment in perpetuity of all present and future rights to this
# software under copyright law.
#
# THE SOFTWARE IS PROVIDED "AS IS", WITHOUT WARRANTY OF ANY KIND,
# EXPRESS OR IMPLIED, INCLUDING BUT NOT LIMITED TO THE WARRANTIES OF
# MERCHANTABILITY, FITNESS FOR A PARTICULAR PURPOSE AND NONINFRINGEMENT.
# IN NO EVENT SHALL THE AUTHORS BE LIABLE FOR ANY CLAIM, DAMAGES OR
# OTHER LIABILITY, WHETHER IN AN ACTION OF CONTRACT, TORT OR OTHERWISE,
# ARISING FROM, OUT OF OR IN CONNECTION WITH THE SOFTWARE OR THE USE OR
# OTHER DEALINGS IN THE SOFTWARE.

<<<<<<< HEAD
import os, wiredtiger, wttest
FileSystem = wiredtiger.FileSystem  # easy access to constants
=======
import datetime, os, wttest, random
>>>>>>> c07b8113

# test_s3_store01.py
#   Test minimal S3 extension with basic interactions with AWS S3CrtClient.
class test_s3_store01(wttest.WiredTigerTestCase):
    # Generates a unique prefix to be used with the object keys, eg:
    # "s3test_artefacts/python_2022-31-01-16-34-10_623843294/"
    prefix = 's3test_artefacts/python_'
    prefix += datetime.datetime.now().strftime('%Y-%m-%d-%H-%M-%S')
    # Range upto int32_max, matches that of C++'s std::default_random_engine
    prefix += '_' + str(random.randrange(1,2147483646))
    prefix += "/"

    fs_config = 'prefix=' + prefix

    # Bucket name can be overridden by an environment variable.
    bucket_name = os.getenv('WT_S3_EXT_BUCKET')
    if bucket_name is None:
        bucket_name = "s3testext"

    # Load the s3 store extension, skip the test if missing.
    def conn_extensions(self, extlist):
        extlist.skip_if_missing = True
        extlist.extension('storage_sources', 's3_store=(config=\"(verbose=-3)\")')

    def get_s3_storage_source(self):
        return self.conn.get_storage_source('s3_store')

    def test_local_basic(self):
        # Test some basic functionality of the storage source API, calling
        # each supported method in the API at least once.
<<<<<<< HEAD
        bucket_name = "wt-bucket"
=======
>>>>>>> c07b8113
        cache_prefix = "cache-"
        filename = "foobar"
        object_name = "foobar"
    
        session = self.session
        s3_store = self.get_s3_storage_source()
        fs = s3_store.ss_customize_file_system(session, self.bucket_name, "Secret", self.fs_config)
       
        # Test flush functionality and flushing to cache and checking if file exists.
        f = open(filename, 'wb')
        outbytes = ('MORE THAN ENOUGH DATA\n'*100000).encode()
        f.write(outbytes)
        f.close()

        s3_store.ss_flush(session, fs, filename, object_name)
        s3_store.ss_flush_finish(session, fs, filename, object_name)
        self.assertTrue(fs.fs_exist(session, filename))

        # fh = fs.fs_open_file(session, filename, FileSystem.open_file_type_data, FileSystem.open_create)
        fh = fs.fs_open_file(session, filename, FileSystem.open_file_type_data, FileSystem.open_readonly)
        inbytes = bytes(1000000)         # An empty buffer with a million zero bytes.
        fh.fh_read(session, 0, inbytes)  # Read into the buffer.
        self.assertEquals(outbytes[0:1000000], inbytes)
        fh.close(session)

        # Checking that the file still exists in S3 after removing it from the cache.
        os.remove(cache_prefix + self.bucket_name + '/' + filename)
        self.assertTrue(fs.fs_exist(session, filename))

        file_list = [self.prefix + object_name]
        self.assertEquals(fs.fs_directory_list(session, None, None), file_list)

        fs2 = s3_store.ss_customize_file_system(session, self.bucket_name, "Secret", self.fs_config)
        self.assertEquals(fs.fs_directory_list(session, None, None), file_list)

        s3_store.terminate(session)

if __name__ == '__main__':
    wttest.run()<|MERGE_RESOLUTION|>--- conflicted
+++ resolved
@@ -26,12 +26,8 @@
 # ARISING FROM, OUT OF OR IN CONNECTION WITH THE SOFTWARE OR THE USE OR
 # OTHER DEALINGS IN THE SOFTWARE.
 
-<<<<<<< HEAD
-import os, wiredtiger, wttest
+import datetime, random, os, wiredtiger, wttest
 FileSystem = wiredtiger.FileSystem  # easy access to constants
-=======
-import datetime, os, wttest, random
->>>>>>> c07b8113
 
 # test_s3_store01.py
 #   Test minimal S3 extension with basic interactions with AWS S3CrtClient.
@@ -49,7 +45,7 @@
     # Bucket name can be overridden by an environment variable.
     bucket_name = os.getenv('WT_S3_EXT_BUCKET')
     if bucket_name is None:
-        bucket_name = "s3testext"
+        bucket_name = "wt-bucket"
 
     # Load the s3 store extension, skip the test if missing.
     def conn_extensions(self, extlist):
@@ -62,10 +58,6 @@
     def test_local_basic(self):
         # Test some basic functionality of the storage source API, calling
         # each supported method in the API at least once.
-<<<<<<< HEAD
-        bucket_name = "wt-bucket"
-=======
->>>>>>> c07b8113
         cache_prefix = "cache-"
         filename = "foobar"
         object_name = "foobar"
@@ -84,7 +76,6 @@
         s3_store.ss_flush_finish(session, fs, filename, object_name)
         self.assertTrue(fs.fs_exist(session, filename))
 
-        # fh = fs.fs_open_file(session, filename, FileSystem.open_file_type_data, FileSystem.open_create)
         fh = fs.fs_open_file(session, filename, FileSystem.open_file_type_data, FileSystem.open_readonly)
         inbytes = bytes(1000000)         # An empty buffer with a million zero bytes.
         fh.fh_read(session, 0, inbytes)  # Read into the buffer.
