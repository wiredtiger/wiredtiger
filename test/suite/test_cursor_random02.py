--- conflicted
+++ resolved
@@ -55,17 +55,14 @@
     def test_cursor_random_reasonable_distribution(self):
         uri = self.type
         num_entries = self.records
-        config = 'key_format=S'
         if uri == 'table:random':
-            config = 'leaf_page_max=100MB,' + config
+            config = 'leaf_page_max=100MB'
+        else:
+            config = ''
 
         # Set the leaf-page-max value, otherwise the page might split.
-<<<<<<< HEAD
-        ds = SimpleDataSet(self, uri, num_entries, config='leaf_page_max=100MB')
+        ds = SimpleDataSet(self, uri, num_entries, config=config)
         ds.populate()
-=======
-        simple_populate(self, uri, config, num_entries)
->>>>>>> 349f5349
         # Setup an array to track which keys are seen
         visitedKeys = [0] * (num_entries + 1)
         # Setup a counter to see when we find a sequential key
