--- conflicted
+++ resolved
@@ -33,12 +33,7 @@
 # test_gc03.py
 # Test that checkpoint cleans the obsolete history store pages that are in-memory.
 class test_gc03(test_gc_base):
-<<<<<<< HEAD
     conn_config = 'cache_size=4GB,statistics=(all),statistics_log=(wait=0,on_close=true)'
-    session_config = 'isolation=snapshot'
-=======
-    conn_config = 'cache_size=4GB,log=(enabled),statistics=(all),statistics_log=(wait=0,on_close=true)'
->>>>>>> be77e039
 
     def get_stat(self, stat):
         stat_cursor = self.session.open_cursor('statistics:')
