--- conflicted
+++ resolved
@@ -43,16 +43,6 @@
         ('colgroup', dict(uri='table:', use_colgroup=True))
     ]
 
-<<<<<<< HEAD
-    key_format_values = [
-        ('string', dict(key_format='S')),
-        ('var', dict(key_format='r')),
-        ('int', dict(key_format='i')),
-        ('bytes', dict(key_format='u')),
-        ('composite_string', dict(key_format='SSS')),
-        ('composite_int_string', dict(key_format='iS')),
-        ('composite_complex', dict(key_format='iSru')),
-=======
     format_values = [
         ('string', dict(key_format='S',value_format='S')),
         # FIXME-WT-9474: Uncomment once column store is implemented.
@@ -70,7 +60,6 @@
         ('composite_string', dict(key_format='SSS',value_format='Si')),
         ('composite_int_string', dict(key_format='iS',value_format='Si')),
         ('composite_complex', dict(key_format='iSru',value_format='Si')),
->>>>>>> 77ed9832
     ]
 
     inclusive = [
