--- conflicted
+++ resolved
@@ -31,11 +31,7 @@
 
 import os, time
 import wiredtiger, wttest
-<<<<<<< HEAD
-from helper import complex_populate, simple_populate
-=======
-from helper import complexPopulate, keyPopulate, simplePopulate
->>>>>>> 7b8673cc
+from helper import complex_populate, simple_populate, keyPopulate
 
 # Test session.open_cursor with cursor duplication.
 class test_duplicate_cursor(wttest.WiredTigerTestCase):
@@ -74,29 +70,16 @@
     def test_duplicate_cursor(self):
 	uri = self.uri + self.name
 
-<<<<<<< HEAD
-        # A simple, one-file file or table object.
-        simple_populate(self, uri, self.config, self.nentries)
-        self.iterate(uri)
-        self.session.drop(uri, None)
-
-        # A complex, multi-file table object.
-        if self.uri == "table:":
-            complex_populate(self, uri, self.config, self.nentries)
-            self.iterate(uri)
-            self.session.drop(uri, None)
-=======
 	# A simple, one-file file or table object.
-	simplePopulate(self, uri, self.config + self.fmt, self.nentries)
+	simple_populate(self, uri, self.config + self.fmt, self.nentries)
 	self.iterate(uri)
 	self.session.drop(uri, None)
 
 	# A complex, multi-file table object.
 	if self.uri == "table:":
-	    complexPopulate(self, uri, self.config + self.fmt, self.nentries)
+	    complex_populate(self, uri, self.config + self.fmt, self.nentries)
 	    self.iterate(uri)
 	    self.session.drop(uri, None)
->>>>>>> 7b8673cc
 
 if __name__ == '__main__':
     wttest.run()