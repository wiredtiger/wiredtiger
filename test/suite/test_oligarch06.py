--- conflicted
+++ resolved
@@ -36,12 +36,8 @@
     nitems = 100000
 
     # conn_config = 'log=(enabled),verbose=[oligarch:5]'
-<<<<<<< HEAD
-    conn_base_config = 'log=(enabled),statistics=(all),statistics_log=(wait=1,json=true,on_close=true),' \
+    conn_base_config = 'oligarch_log=(enabled),statistics=(all),statistics_log=(wait=1,json=true,on_close=true),' \
                      + 'disaggregated=(stable_prefix=.,storage_source=dir_store),'
-=======
-    conn_base_config = 'oligarch_log=(enabled),statistics=(all),statistics_log=(wait=1,json=true,on_close=true),'
->>>>>>> bb44a3bb
     conn_config = conn_base_config + 'oligarch=(role="leader")'
 
     # TODO do Python tests expect a field named uri?
