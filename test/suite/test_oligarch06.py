--- conflicted
+++ resolved
@@ -62,16 +62,6 @@
 
     # Test records into an oligarch tree and restarting
     def test_oligarch06(self):
-<<<<<<< HEAD
-        # TODO: debug this test.
-        # Sometimes there are data corruption bugs - apparently we act for an evicted
-        # page back, and get one with the wrong checksum.  When that doesn't happen,
-        # sometimes all items written to the leader have not gotten to the follower.
-        if self.nitems > 1000:
-            self.skipTest('fails due to data corruption')
-
-=======
->>>>>>> 2dc0a60f
         session_config = 'key_format=S,value_format=S'
 
         #
@@ -180,12 +170,7 @@
         session_follow.close()
         conn_follow.close()
         self.pr("reopen the follower")
-<<<<<<< HEAD
         conn_follow = self.wiredtiger_open('follower', self.extensionsConfig() + ',' + self.conn_base_config + "disaggregated=(role=\"follower\")")
-=======
-        # TODO figure out self.extensionsConfig()
-        conn_follow = self.wiredtiger_open('follower', 'extensions=["../../ext/page_log/palm/libwiredtiger_page_log.so"],create,' + self.conn_config)
->>>>>>> 2dc0a60f
         session_follow = conn_follow.open_session('')
 
         cursor_follow = session_follow.open_cursor(self.uri, None, None)
