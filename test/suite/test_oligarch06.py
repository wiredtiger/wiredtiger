--- conflicted
+++ resolved
@@ -105,6 +105,11 @@
         self.assertEqual(item_count, self.nitems * 3)
         cursor.close()
 
+        # Ensure that all data makes it to the follower before we check.
+        self.session.checkpoint()
+        session_follow.checkpoint()
+        time.sleep(2)
+
         cursor_follow2 = session_follow.open_cursor(self.uri, None, None)
         item_count = 0
         while cursor_follow2.next() == 0:
@@ -130,6 +135,11 @@
         cursor.close()
         time.sleep(2)
 
+        # Ensure that all data makes it to the follower before we check.
+        self.session.checkpoint()
+        session_follow.checkpoint()
+        time.sleep(2)
+
         cursor_follow3 = session_follow.open_cursor(self.uri, None, None)
         item_count = 0
         while cursor_follow3.next() == 0:
@@ -141,9 +151,23 @@
         cursor_follow2.close()
         cursor_follow3.close()
 
-<<<<<<< HEAD
         #
-        # Part 3: Reopen the follower to ensure it can open an existing table.
+        # Part 3: Check stats.
+        #
+
+        cursor = self.session.open_cursor(self.uri, None, None)
+        item_count = 0
+        while cursor.next() == 0:
+            item_count += 1
+
+        self.assertEqual(item_count, self.nitems * 6)
+        cursor.close()
+
+        # Allow time for stats to be updated
+        time.sleep(2)
+
+        #
+        # Part 4: Reopen the follower to ensure it can open an existing table.
         #
 
         # Checkpoint to ensure that we don't miss any items after we reopen the connection below.
@@ -169,19 +193,5 @@
         session_follow.close()
         conn_follow.close()
 
-        # TODO shouldn't need this
-        self.ignoreStderrPatternIfExists('No such file or directory')
-=======
-        cursor = self.session.open_cursor(self.uri, None, None)
-        item_count = 0
-        while cursor.next() == 0:
-            item_count += 1
-
-        self.assertEqual(item_count, self.nitems * 6)
-        cursor.close()
-
-        # Allow time for stats to be updated
-        time.sleep(2)
         # FIXME: Remove this once the cleanup & unexpected log output are fixed.
-        self.tty('---------------------- SUCCESS (ignore errors below) ----------------------')
->>>>>>> 902152eb
+        self.ignoreStderrPatternIfExists('No such file or directory')