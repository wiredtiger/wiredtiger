#!/usr/bin/env python
#
# Public Domain 2014-present MongoDB, Inc.
# Public Domain 2008-2014 WiredTiger, Inc.
#
# This is free and unencumbered software released into the public domain.
#
# Anyone is free to copy, modify, publish, use, compile, sell, or
# distribute this software, either in source code form or as a compiled
# binary, for any purpose, commercial or non-commercial, and by any
# means.
#
# In jurisdictions that recognize copyright laws, the author or authors
# of this software dedicate any and all copyright interest in the
# software to the public domain. We make this dedication for the benefit
# of the public at large and to the detriment of our heirs and
# successors. We intend this dedication to be an overt act of
# relinquishment in perpetuity of all present and future rights to this
# software under copyright law.
#
# THE SOFTWARE IS PROVIDED "AS IS", WITHOUT WARRANTY OF ANY KIND,
# EXPRESS OR IMPLIED, INCLUDING BUT NOT LIMITED TO THE WARRANTIES OF
# MERCHANTABILITY, FITNESS FOR A PARTICULAR PURPOSE AND NONINFRINGEMENT.
# IN NO EVENT SHALL THE AUTHORS BE LIABLE FOR ANY CLAIM, DAMAGES OR
# OTHER LIABILITY, WHETHER IN AN ACTION OF CONTRACT, TORT OR OTHERWISE,
# ARISING FROM, OUT OF OR IN CONNECTION WITH THE SOFTWARE OR THE USE OR
# OTHER DEALINGS IN THE SOFTWARE.

import time
import wiredtiger
from compact_util import compact_util
from wiredtiger import stat
import errno

# test_compact06.py
# Test background compaction API usage.
class test_compact06(compact_util):
    configuration_items = ['exclude=["table:a.wt"]', 'free_space_target=10MB', 'timeout=60']

    def test_background_compact_api(self):
        if self.runningHook('tiered'):
            self.skipTest("Compaction isn't supported on tiered tables")

        # We cannot trigger the background compaction on a specific API. Note that the URI is
        # not relevant here, the corresponding table does not need to exist for this check.
        self.assertRaisesWithMessage(wiredtiger.WiredTigerError, lambda:
            self.session.compact("file:123", 'background=true'),
            '/Background compaction does not work on specific URIs/')

        # We cannot set other configurations while turning off the background server.
        for item in self.configuration_items:
            self.assertRaisesWithMessage(wiredtiger.WiredTigerError, lambda:
                self.session.compact(None, f'background=false,{item}'),
                '/configuration cannot be set when disabling the background compaction server/')

        # We cannot exclude invalid URIs when enabling background compaction.
        self.assertRaisesWithMessage(wiredtiger.WiredTigerError, lambda:
            self.session.compact(None, 'background=true,exclude=["file:a"]'),
            '/can only exclude objects of type "table"/')

        # Enable the background compaction server.
        self.turn_on_bg_compact()

        # We cannot reconfigure the background server.
        for item in self.configuration_items:
            self.assertRaisesException(wiredtiger.WiredTigerError, lambda:
                self.session.compact(None, f'background=true,{item}'))
            err, sub_level_err, err_msg = self.session.get_last_error()
            self.assertEqual(err, errno.EINVAL)
<<<<<<< HEAD
            self.assertEqual(sub_level_err, wiredtiger.WT_COMPACTION_ALREADY_RUNNING)
=======
            self.assertEqual(sub_level_err, wiredtiger.WT_BACKGROUND_COMPACT_ALREADY_RUNNING)
>>>>>>> a3159e50
            self.assertEqual(err_msg, "Cannot reconfigure background compaction while it's already running.")

        # Wait for background compaction to start and skip the HS.
        while self.get_bg_compaction_files_skipped() == 0:
            time.sleep(1)

        # Disable the background compaction server.
        self.turn_off_bg_compact()

        # Background compaction should have skipped the HS file as it is less than 1MB.
        assert self.get_bg_compaction_files_skipped() == 1

        # Enable background and configure it to run once. Don't use the helper function as the
        # server may go to sleep before we have the time to check it is actually running.
        self.session.compact(None, 'background=true,run_once=true')

        # Wait for background compaction to start and skip the HS file again.
        while self.get_bg_compaction_files_skipped() == 1:
            time.sleep(1)

        # Ensure background compaction stops by itself.
        while self.get_bg_compaction_running():
            time.sleep(1)

        # Background compact should only skip the HS file once.
        assert self.get_bg_compaction_files_skipped() == 2

        # Enable the server again but with default options, the HS should be skipped.
        self.turn_on_bg_compact()

        while self.get_bg_compaction_files_skipped() == 2:
            time.sleep(1)

        self.turn_off_bg_compact()

        # Background compaction may have been inspecting a table when disabled, which is considered
        # as an interruption, ignore that message.
        self.ignoreStdoutPatternIfExists('background compact interrupted by application')<|MERGE_RESOLUTION|>--- conflicted
+++ resolved
@@ -67,11 +67,7 @@
                 self.session.compact(None, f'background=true,{item}'))
             err, sub_level_err, err_msg = self.session.get_last_error()
             self.assertEqual(err, errno.EINVAL)
-<<<<<<< HEAD
-            self.assertEqual(sub_level_err, wiredtiger.WT_COMPACTION_ALREADY_RUNNING)
-=======
             self.assertEqual(sub_level_err, wiredtiger.WT_BACKGROUND_COMPACT_ALREADY_RUNNING)
->>>>>>> a3159e50
             self.assertEqual(err_msg, "Cannot reconfigure background compaction while it's already running.")
 
         # Wait for background compaction to start and skip the HS.
