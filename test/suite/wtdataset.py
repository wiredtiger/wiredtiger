#!/usr/bin/env python
#
# Public Domain 2014-present MongoDB, Inc.
# Public Domain 2008-2014 WiredTiger, Inc.
#
# This is free and unencumbered software released into the public domain.
#
# Anyone is free to copy, modify, publish, use, compile, sell, or
# distribute this software, either in source code form or as a compiled
# binary, for any purpose, commercial or non-commercial, and by any
# means.
#
# In jurisdictions that recognize copyright laws, the author or authors
# of this software dedicate any and all copyright interest in the
# software to the public domain. We make this dedication for the benefit
# of the public at large and to the detriment of our heirs and
# successors. We intend this dedication to be an overt act of
# relinquishment in perpetuity of all present and future rights to this
# software under copyright law.
#
# THE SOFTWARE IS PROVIDED "AS IS", WITHOUT WARRANTY OF ANY KIND,
# EXPRESS OR IMPLIED, INCLUDING BUT NOT LIMITED TO THE WARRANTIES OF
# MERCHANTABILITY, FITNESS FOR A PARTICULAR PURPOSE AND NONINFRINGEMENT.
# IN NO EVENT SHALL THE AUTHORS BE LIABLE FOR ANY CLAIM, DAMAGES OR
# OTHER LIABILITY, WHETHER IN AN ACTION OF CONTRACT, TORT OR OTHERWISE,
# ARISING FROM, OUT OF OR IN CONNECTION WITH THE SOFTWARE OR THE USE OR
# OTHER DEALINGS IN THE SOFTWARE.
#
import wttimestamp

# Note: Parameter variant is used to select a set of values. One example usage is as follows:
# 1. Use transaction A to fill a table with variant 1. Commit transaction A.
# 2. Use transaction B to fill the same table with variant 2. Do not commit tranasation B.
# 3. Use transaction C to check the table with variant 1.
# 4. Commit transaction B.
# 5. Use transaction D to check the table with variant 2. Commit transaction D.

class BaseDataSet(object):
    """
    BaseDataSet is an abstract base class for other *DataSet classes.
    An object of this type should not be created directly.  These classes
    represent test data sets that can be used to populate tables and
    to check the contents of existing tables.
    """
    def __init__(self, testcase, uri, rows, **kwargs):
        self.testcase = testcase
        self.uri = uri
        self.rows = rows
        self.key_format = kwargs.get('key_format', 'S')
        self.value_format = kwargs.get('value_format', 'S')
        self.config = kwargs.get('config', '')

        # If the timestamp generator is not set, get it from the test case.
        self.timestamp = kwargs.get('timestamp', testcase.getTimestamp())

        # Get the tier populate share from the hook.
        tier_share_percent = testcase.getTierSharePercent()
        self.tier_share_value = (tier_share_percent * self.rows) // 100

        # Get the tier cache share from the hook.
        tier_cache_percent = testcase.getTierCachePercent()
        self.tier_cache_value =  (tier_cache_percent * self.rows) // 100

    def create(self):
        self.testcase.session.create(self.uri, 'key_format=' + self.key_format
                                     + ',value_format=' + self.value_format
                                     + ',' + self.config)

    def open_cursor(self, uri=None, todup=None, config=None, session=None):
        if uri == None:
            uri = self.uri
        if session == None:
            session = self.testcase.session
        c = session.open_cursor(uri, None, config)
        return wttimestamp.TimestampedCursor(session, c, self.timestamp, self.testcase)

    def truncate(self, uri, c1, c2, config, session=None):
        if session == None:
            session = self.testcase.session
        with wttimestamp.session_timestamped_transaction(session, self.timestamp):
            return session.truncate(uri, c1, c2, config)

    def store_one_cursor(self, c, i, variant=1):
        c[self.key(i)] = self.value(i, variant)

    def store_range(self, key, count, variant=1):
        c = self.open_cursor()
        for i in range(key, key + count):
            # Flush the data to tiered storage.
            if self.tier_share_value != 0 and self.tier_share_value == i:
                self.testcase.session.checkpoint('flush_tier=(enabled,force=true)')
            # Move the data from local cache to local disk by checkpointing and
            # re-opening a connection.
            if self.tier_cache_value != 0 and self.tier_cache_value == i:
                c.close()
                self.testcase.session.checkpoint('force=true')
                self.testcase.reopen_conn()
                c = self.open_cursor()
            self.store_one_cursor(c, i, variant)
        c.close()

    def fill(self, variant=1):
        self.store_range(1, self.rows, variant)

    def postfill_create(self):
        pass

    @classmethod
    def is_lsm(cls):
        return False

    def populate(self, create=True, variant=1):
        self.testcase.pr('populate variant ' + str(variant) + ': ' + self.uri + ' with '
                         + str(self.rows) + ' rows')
        if create:
            self.create()
        self.fill(variant)
        if create:
            self.postfill_create()

    # Create a key for a Simple or Complex data set.
    @staticmethod
    def key_by_format(i, key_format):
        if key_format == 'i' or key_format == 'r':
            return i
        elif key_format == 'u':
            return bytes(('%015d' % i).encode())
        elif key_format == 'S':
            return str('%015d' % i)
        else:
            raise AssertionError(
                'key: object has unexpected format: ' + key_format)

    # Deduce the source integer for a key in a Simple or Complex data set.
    @staticmethod
    def reverse_key_by_format(key, key_format):
        return int(key)

    # Create a value for a Simple data set.
    @staticmethod
    def value_by_format(i, value_format):
        if value_format == 'i' or value_format == 'r':
            return i
        elif value_format == 'u':
            return bytes((str(i) + ': abcdefghijklmnopqrstuvwxyz').encode())
        elif value_format == 'S':
            return str(i) + ': abcdefghijklmnopqrstuvwxyz'
        elif value_format == '8t':
            value = (
                0xa1, 0xa2, 0xa3, 0xa4, 0xa5, 0xa6, 0xa7, 0xa8, 0xaa, 0xab,
                0xac, 0xad, 0xae, 0xaf, 0xb1, 0xb2, 0xb3, 0xb4, 0xb5, 0xb6,
                0xb7, 0xb8, 0xba, 0xbb, 0xbc, 0xbd, 0xbe, 0xbf)
            return value[i % len(value)]
        elif value_format == '6t':
            value = (
                0x21, 0x22, 0x23, 0x24, 0x25, 0x26, 0x27, 0x28, 0x2a, 0x2b,
                0x2c, 0x2d, 0x2e, 0x2f, 0x31, 0x32, 0x33, 0x34, 0x35, 0x36,
                0x37, 0x38, 0x3a, 0x3b, 0x3c, 0x3d, 0x3e, 0x3f)
            return value[i % len(value)]
        else:
            raise AssertionError(
                'value: object has unexpected format: ' + value_format)

    # Create a key for this data set.  Simple and Complex data sets have
    # the same key space.
    def key(self, i):
        return BaseDataSet.key_by_format(i, self.key_format)

<<<<<<< HEAD
    def check(self):
        self.testcase.pr('check: ' + self.uri)
        cursor = self.open_cursor(self.uri)
        self.check_cursor(cursor)
=======
    def check(self, variant=1):
        self.testcase.pr('check variant ' + str(variant) + ': ' + self.uri)
        cursor = self.open_cursor(self.uri + self.projection)
        self.check_cursor(cursor, variant)
>>>>>>> bc9c23a0
        cursor.close()

class SimpleDataSet(BaseDataSet):
    """
    SimpleDataSet creates a table with a single key and value that is
    populated with predefined data, up to the requested number of rows.
    key_format and value_format may be set in the constructor to
    override the simple string defaults.
    """
    def __init__(self, testcase, uri, rows, **kwargs):
        super(SimpleDataSet, self).__init__(testcase, uri, rows, **kwargs)

    # A value suitable for checking the value returned by a cursor.
    def comparable_value(self, i, variant=1):
        return BaseDataSet.value_by_format(variant * i, self.value_format)

    # A value suitable for assigning to a cursor.
    def value(self, i, variant=1):
        return BaseDataSet.value_by_format(variant * i, self.value_format)

    def check_cursor(self, cursor, variant=1):
        i = 0
        for key, val in cursor:
            i += 1
            self.testcase.assertEqual(key, self.key(i))
            if cursor.value_format == '8t' and val == 0:    # deleted
                continue
            self.testcase.assertEqual(val, self.value(i, variant))
        self.testcase.assertEqual(i, self.rows)

class SimpleLSMDataSet(SimpleDataSet):
    """
    SimpleLSMDataSet is identical to SimpleDataSet, but using LSM files
    via the type=lsm configuration.
    """
    def __init__(self, testcase, uri, rows, **kwargs):
        kwargs['config'] = kwargs.get('config', '') + ',type=lsm'
        super(SimpleLSMDataSet, self).__init__(
            testcase, uri, rows, **kwargs)

    @classmethod
    def is_lsm(cls):
        return True

class SimpleIndexDataSet(SimpleDataSet):
    """
    SimpleIndexDataSet is identical to SimpleDataSet, adding one index
    that maps the value to the key.
    """
    def __init__(self, testcase, uri, rows, **kwargs):
        self.indexname = 'index:' + uri.split(":")[1] + ':index1'
        self.origconfig = kwargs.get('config', '')
        kwargs['config'] = self.origconfig + ',columns=(key0,value0)'
        super(SimpleIndexDataSet, self).__init__(
            testcase, uri, rows, **kwargs)

    def create(self):
        super(SimpleIndexDataSet, self).create()
        self.testcase.session.create(self.indexname, 'columns=(value0,key0),' +
            self.origconfig)

    def check(self, variant=1):
        BaseDataSet.check(self, variant)

        # Check values in the index.
        idxcursor = self.open_cursor(self.indexname)
        for i in range(1, self.rows + 1):
            k = self.key(i)
            v = self.value(i, variant)
            ik = (v, k)  # The index key is columns=(v,k).
            self.testcase.assertEqual(v, idxcursor[ik])
        idxcursor.close()

class SimpleIndexLSMDataSet(SimpleIndexDataSet):
    """
    SimpleIndexLSMDataSet is identical to SimpleIndexDataSet, but
    using LSM files.
    """
    def __init__(self, testcase, uri, rows, **kwargs):
        kwargs['config'] = kwargs.get('config', '') + ',type=lsm'
        super(SimpleIndexLSMDataSet, self).__init__(
            testcase, uri, rows, **kwargs)

    @classmethod
    def is_lsm(cls):
        return True

class ComplexDataSet(BaseDataSet):
    """
    ComplexDataSet populates a table with a mixed set of indices
    and column groups.  Some indices are created before the
    table is populated, some after.
    """
    def __init__(self, testcase, uri, rows, **kwargs):
        self.indexlist = [
            ['indx1', 'column2'],
            ['indx2', 'column3'],
            ['indx3', 'column4'],
            ['indx4', 'column2,column4'],
            ['indx5', 'column3,column5'],
            ['indx6', 'column3,column5,column4']]
        self.cglist = [
            ['cgroup1', 'column2'],
            ['cgroup2', 'column3'],
            ['cgroup3', 'column4'],
            ['cgroup4', 'column2,column3'],
            ['cgroup5', 'column3,column4'],
            ['cgroup6', 'column2,column4,column5']]
        self.cgconfig = kwargs.pop('cgconfig', '')
        config = kwargs.get('config', '')
        config += ',columns=(record,column2,column3,column4,column5),' + \
                  'colgroups=(cgroup1,cgroup2,cgroup3,cgroup4,cgroup5,cgroup6)'
        kwargs['config'] = config
        kwargs['value_format'] = 'SiSS'
        super(ComplexDataSet, self).__init__(testcase, uri, rows, **kwargs)

    def create(self):
        config = 'key_format=' + self.key_format + \
                 ',value_format=' + self.value_format + ',' + self.config
        session = self.testcase.session
        ##self.testcase.tty('URI=' + self.uri + 'CONFIG=' + config)
        session.create(self.uri, config)
        tablepart = self.uri.split(":")[1] + ':'
        for cg in self.cglist:
            session.create('colgroup:' + tablepart + cg[0],
                           ',columns=(' + cg[1] + '),' + self.cgconfig)
        for index in self.indexlist[0:4]:
            session.create('index:' + tablepart + index[0],
                           ',columns=(' + index[1] + '),' + self.config)

    def postfill_create(self):
        # add some indices after filling the table
        tablepart = self.uri.split(":")[1] + ':'
        session = self.testcase.session
        for index in self.indexlist[4:]:
            session.create('index:' + tablepart + index[0],
                           ',columns=(' + index[1] + ')')

    def colgroup_count(self):
        return len(self.cglist)

    def colgroup_name(self, i):
        return 'colgroup:' + self.uri.split(":")[1] + ':' + self.cglist[i][0]

    def index_count(self):
        return len(self.indexlist)

    def index_name(self, i):
        return 'index:' + self.uri.split(":")[1] + ':' + self.indexlist[i][0]

    # A value suitable for checking the value returned by a cursor, as
    # cursor.get_value() returns a list.
    def comparable_value(self, i, variant=1):
        iv = variant * i
        # Most of these columns are the keys for indices.  To make sure our indices
        # are ordered in a different order than the main btree, we'll reverse some
        # decimal strings to produce the column values.
        reversed = str(iv)[::-1]
        reversed18 = str(iv*18)[::-1]
        reversed23 = str(iv*23)[::-1]
        return [reversed + ': abcdefghijklmnopqrstuvwxyz'[0:iv%26],    # column2
                int(reversed),                                        # column3
                reversed23 + ': abcdefghijklmnopqrstuvwxyz'[0:iv%23],  # column4
                reversed18 + ': abcdefghijklmnopqrstuvwxyz'[0:iv%18]]  # column5

    # A value suitable for assigning to a cursor, as cursor.set_value() expects
    # a tuple when it is used with a single argument and the value is composite.
    def value(self, i, variant=1):
        return tuple(self.comparable_value(i, variant))

    def check_cursor(self, cursor, variant=1):
        i = 0
        for key, s1, i2, s3, s4 in cursor:
            i += 1
            self.testcase.assertEqual(key, self.key(i))
            v = self.value(i, variant)
            self.testcase.assertEqual(s1, v[0])
            self.testcase.assertEqual(i2, v[1])
            self.testcase.assertEqual(s3, v[2])
            self.testcase.assertEqual(s4, v[3])
        self.testcase.assertEqual(i, self.rows)

class ComplexLSMDataSet(ComplexDataSet):
    """
    ComplexLSMDataSet is identical to ComplexDataSet, but using LSM files.
    """
    def __init__(self, testcase, uri, rows, **kwargs):
        kwargs['cgconfig'] = kwargs.get('cgconfig', '') + ',type=lsm'
        super(ComplexLSMDataSet, self).__init__(
            testcase, uri, rows, **kwargs)

    @classmethod
    def is_lsm(cls):
        return True

<<<<<<< HEAD
=======
class ProjectionDataSet(SimpleDataSet):
    """
    ProjectionDataSet creates a table with predefined data identical to
    SimpleDataSet (single key and value), but when checking it, uses
    a cursor with a projection.
    """
    def __init__(self, testcase, uri, rows, **kwargs):
        kwargs['config'] = kwargs.get('config', '') + ',columns=(k,v0)'
        kwargs['projection'] = '(v0,v0,v0)'
        super(ProjectionDataSet, self).__init__(testcase, uri, rows, **kwargs)

    # A value suitable for checking the value returned by a cursor.
    def comparable_value(self, i, variant=1):
        v0 = self.value(i, variant)
        return [v0, v0, v0]

    def check_cursor(self, cursor, variant=1):
        i = 0
        for key, got0, got1, got2 in cursor:
            i += 1
            self.testcase.assertEqual(key, self.key(i))
            if cursor.value_format == '8t' and got0 == 0:    # deleted
                continue
            self.testcase.assertEqual([got0, got1, got2],
                self.comparable_value(i, variant))
        self.testcase.assertEqual(i, self.rows)

class ProjectionIndexDataSet(BaseDataSet):
    """
    ProjectionIndexDataSet creates a table with three values and
    an index.  Checks are made against a projection of the main table
    and a projection of the index.
    """
    def __init__(self, testcase, uri, rows, **kwargs):
        self.origconfig = kwargs.get('config', '')
        self.indexname = 'index:' + uri.split(":")[1] +  ':index0'
        kwargs['config'] = self.origconfig + ',columns=(k,v0,v1,v2)'
        kwargs['value_format'] = kwargs.get('value_format', 'SiS')
        kwargs['projection'] = '(v1,v2,v0)'
        super(ProjectionIndexDataSet, self).__init__(
            testcase, uri, rows, **kwargs)

    def value(self, i, variant=1):
        iv = variant * i
        return ('v0:' + str(iv), iv*iv, 'v2:' + str(iv))

    # Suitable for checking the value returned by a cursor using a projection.
    def comparable_value(self, i, variant=1):
        iv = variant * i
        return [iv*iv, 'v2:' + str(iv), 'v0:' + str(iv)]

    def create(self):
        super(ProjectionIndexDataSet, self).create()
        self.testcase.session.create(self.indexname, 'columns=(v2,v1),' +
            self.origconfig)

    def check_cursor(self, cursor, variant=1):
        i = 0
        for key, got0, got1, got2 in cursor:
            i += 1
            self.testcase.assertEqual(key, self.key(i))
            if cursor.value_format == '8t' and got0 == 0:    # deleted
                continue
            self.testcase.assertEqual([got0, got1, got2],
                self.comparable_value(i, variant))
        self.testcase.assertEqual(i, self.rows)

    def check_index_cursor(self, cursor, variant=1):
        for i in range(1, self.rows + 1):
            k = self.key(i)
            v = self.value(i, variant)
            ik = (v[2], v[1])  # The index key is (v2,v2)
            expect = [v[1],k,v[2],v[0]]
            self.testcase.assertEqual(expect, cursor[ik])

    def check(self, variant=1):
        BaseDataSet.check(self, variant)

        # Check values in the index.
        idxcursor = self.open_cursor(
            self.indexname + '(v1,k,v2,v0)')
        self.check_index_cursor(idxcursor, variant)
        idxcursor.close()

    def index_count(self):
        return 1

    def index_name(self, i):
        return self.indexname

>>>>>>> bc9c23a0
# A data set based on ComplexDataSet that allows large values (depending on a multiplier),
# the ability to update keys with different values, and track the expected value for each key.
class TrackedComplexDataSet(ComplexDataSet):
    alphabet = 'abcdefghijklmnopqrstuvwxyz'

    def __init__(self, testcase, uri, multiplier, **kwargs):
        super(TrackedComplexDataSet, self).__init__(testcase, uri, 0, **kwargs)
        self.multiplier = multiplier
        self.track_values = dict()
        self.refstr = ': ' + self.alphabet * multiplier

    def store_count(self, i):
        try:
            return self.track_values[i]
        except:
            return 0

    # override
    def store_one_cursor(self, c, i, variant=1):
        self.track_values[i] = self.store_count(i) + 1
        super().store_one_cursor(c, i, variant)

    # Redefine the value stored to get bigger depending on the multiplier,
    # and to mix up the value depending on how many times it has been updated.
    #
    # If multiplier is 0, use the basic value used by ComplexDataSet.
    # In this case, since it doesn't rely on the number of stores, updates
    # of the same key will store the same value each time.
    def comparable_value(self, i, variant=1):
        if self.multiplier == 0:
            return ComplexDataSet.comparable_value(self, i, variant)
        nstores = self.store_count(i)
        m = self.multiplier
        iv = variant * i
        bigiv = iv * m + nstores
        return [str(iv) + self.refstr[0 : bigiv % (26*m)],
                i,
                str(iv) + self.refstr[0 : bigiv % (23*m)],
                str(iv) + self.refstr[0 : bigiv % (18*m)]]

    def check_cursor(self, cursor, variant=1):
        expect = dict(self.track_values)
        for key, s1, i2, s3, s4 in cursor:
            i = BaseDataSet.reverse_key_by_format(key, self.key_format)
            v = self.value(i, variant)
            #self.testcase.tty('KEY: {} -> {}'.format(key, i))
            #self.testcase.tty('GOT: {},{},{},{}'.format(s1, i2, s3, s4))
            #self.testcase.tty('EXPECT: {}'.format(v))
            self.testcase.assertEqual(s1, v[0])
            self.testcase.assertEqual(i2, v[1])
            self.testcase.assertEqual(s3, v[2])
            self.testcase.assertEqual(s4, v[3])
            self.testcase.assertTrue(i in expect)
            del expect[i]
        self.testcase.assertEqual(len(expect), 0)

# A data set based on SimpleDataSet that allows large values (depending on a multiplier),
# the ability to update keys with different values, and track the expected value for each key.
class TrackedSimpleDataSet(SimpleDataSet):
    alphabet = 'abcdefghijklmnopqrstuvwxyz'

    def __init__(self, testcase, uri, multiplier, **kwargs):
        super(TrackedSimpleDataSet, self).__init__(testcase, uri, 0, **kwargs)
        self.multiplier = multiplier
        self.track_values = dict()
        self.refstr = ': ' + self.alphabet * multiplier

    def store_count(self, i):
        try:
            return self.track_values[i]
        except:
            return 0

    # override
    def store_one_cursor(self, c, i, variant=1):
        self.track_values[i] = self.store_count(i) + 1
        super().store_one_cursor(c, i, variant)

    # Redefine the value stored to get bigger depending on the multiplier,
    # and to mix up the value depending on how many times it has been updated.
    #
    # If multiplier is 0, use the basic value used by SimpleDataSet.
    # In this case, since it doesn't rely on the number of stores, updates
    # of the same key will store the same value each time.
    def comparable_value(self, i, variant=1):
        if self.multiplier == 0:
            return SimpleDataSet.comparable_value(self, i, variant)
        nstores = self.store_count(i)
        m = self.multiplier
        iv = variant * i
        bigiv = iv * m + nstores
        return str(iv) + self.refstr[0 : bigiv % (26*m)]

    def value(self, i, variant=1):
        return self.comparable_value(i, variant)

    def check_cursor(self, cursor, variant=1):
        expect = dict(self.track_values)
        for key, s in cursor:
            i = BaseDataSet.reverse_key_by_format(key, self.key_format)
            v = self.value(i, variant)
            #self.testcase.tty('KEY: {} -> {}'.format(key, i))
            #self.testcase.tty('GOT: {}'.format(s))
            #self.testcase.tty('EXPECT: {}'.format(v))
            self.testcase.assertEqual(s, v)
            del expect[i]
        self.testcase.assertEqual(len(expect), 0)

# create a key based on a cursor as a shortcut to creating a SimpleDataSet
def simple_key(cursor, i):
    return BaseDataSet.key_by_format(i, cursor.key_format)

# create a value based on a cursor as a shortcut to creating a SimpleDataSet
def simple_value(cursor, i, variant=1):
    return BaseDataSet.value_by_format(variant * i, cursor.value_format)

# create a key based on a cursor as a shortcut to creating a ComplexDataSet
def complex_key(cursor, i):
    return BaseDataSet.key_by_format(i, cursor.key_format)<|MERGE_RESOLUTION|>--- conflicted
+++ resolved
@@ -166,17 +166,10 @@
     def key(self, i):
         return BaseDataSet.key_by_format(i, self.key_format)
 
-<<<<<<< HEAD
-    def check(self):
-        self.testcase.pr('check: ' + self.uri)
-        cursor = self.open_cursor(self.uri)
-        self.check_cursor(cursor)
-=======
     def check(self, variant=1):
         self.testcase.pr('check variant ' + str(variant) + ': ' + self.uri)
-        cursor = self.open_cursor(self.uri + self.projection)
+        cursor = self.open_cursor(self.uri)
         self.check_cursor(cursor, variant)
->>>>>>> bc9c23a0
         cursor.close()
 
 class SimpleDataSet(BaseDataSet):
@@ -372,99 +365,6 @@
     def is_lsm(cls):
         return True
 
-<<<<<<< HEAD
-=======
-class ProjectionDataSet(SimpleDataSet):
-    """
-    ProjectionDataSet creates a table with predefined data identical to
-    SimpleDataSet (single key and value), but when checking it, uses
-    a cursor with a projection.
-    """
-    def __init__(self, testcase, uri, rows, **kwargs):
-        kwargs['config'] = kwargs.get('config', '') + ',columns=(k,v0)'
-        kwargs['projection'] = '(v0,v0,v0)'
-        super(ProjectionDataSet, self).__init__(testcase, uri, rows, **kwargs)
-
-    # A value suitable for checking the value returned by a cursor.
-    def comparable_value(self, i, variant=1):
-        v0 = self.value(i, variant)
-        return [v0, v0, v0]
-
-    def check_cursor(self, cursor, variant=1):
-        i = 0
-        for key, got0, got1, got2 in cursor:
-            i += 1
-            self.testcase.assertEqual(key, self.key(i))
-            if cursor.value_format == '8t' and got0 == 0:    # deleted
-                continue
-            self.testcase.assertEqual([got0, got1, got2],
-                self.comparable_value(i, variant))
-        self.testcase.assertEqual(i, self.rows)
-
-class ProjectionIndexDataSet(BaseDataSet):
-    """
-    ProjectionIndexDataSet creates a table with three values and
-    an index.  Checks are made against a projection of the main table
-    and a projection of the index.
-    """
-    def __init__(self, testcase, uri, rows, **kwargs):
-        self.origconfig = kwargs.get('config', '')
-        self.indexname = 'index:' + uri.split(":")[1] +  ':index0'
-        kwargs['config'] = self.origconfig + ',columns=(k,v0,v1,v2)'
-        kwargs['value_format'] = kwargs.get('value_format', 'SiS')
-        kwargs['projection'] = '(v1,v2,v0)'
-        super(ProjectionIndexDataSet, self).__init__(
-            testcase, uri, rows, **kwargs)
-
-    def value(self, i, variant=1):
-        iv = variant * i
-        return ('v0:' + str(iv), iv*iv, 'v2:' + str(iv))
-
-    # Suitable for checking the value returned by a cursor using a projection.
-    def comparable_value(self, i, variant=1):
-        iv = variant * i
-        return [iv*iv, 'v2:' + str(iv), 'v0:' + str(iv)]
-
-    def create(self):
-        super(ProjectionIndexDataSet, self).create()
-        self.testcase.session.create(self.indexname, 'columns=(v2,v1),' +
-            self.origconfig)
-
-    def check_cursor(self, cursor, variant=1):
-        i = 0
-        for key, got0, got1, got2 in cursor:
-            i += 1
-            self.testcase.assertEqual(key, self.key(i))
-            if cursor.value_format == '8t' and got0 == 0:    # deleted
-                continue
-            self.testcase.assertEqual([got0, got1, got2],
-                self.comparable_value(i, variant))
-        self.testcase.assertEqual(i, self.rows)
-
-    def check_index_cursor(self, cursor, variant=1):
-        for i in range(1, self.rows + 1):
-            k = self.key(i)
-            v = self.value(i, variant)
-            ik = (v[2], v[1])  # The index key is (v2,v2)
-            expect = [v[1],k,v[2],v[0]]
-            self.testcase.assertEqual(expect, cursor[ik])
-
-    def check(self, variant=1):
-        BaseDataSet.check(self, variant)
-
-        # Check values in the index.
-        idxcursor = self.open_cursor(
-            self.indexname + '(v1,k,v2,v0)')
-        self.check_index_cursor(idxcursor, variant)
-        idxcursor.close()
-
-    def index_count(self):
-        return 1
-
-    def index_name(self, i):
-        return self.indexname
-
->>>>>>> bc9c23a0
 # A data set based on ComplexDataSet that allows large values (depending on a multiplier),
 # the ability to update keys with different values, and track the expected value for each key.
 class TrackedComplexDataSet(ComplexDataSet):
