#!/usr/bin/env python
#
# Public Domain 2014-2019 MongoDB, Inc.
# Public Domain 2008-2014 WiredTiger, Inc.
#
# This is free and unencumbered software released into the public domain.
#
# Anyone is free to copy, modify, publish, use, compile, sell, or
# distribute this software, either in source code form or as a compiled
# binary, for any purpose, commercial or non-commercial, and by any
# means.
#
# In jurisdictions that recognize copyright laws, the author or authors
# of this software dedicate any and all copyright interest in the
# software to the public domain. We make this dedication for the benefit
# of the public at large and to the detriment of our heirs and
# successors. We intend this dedication to be an overt act of
# relinquishment in perpetuity of all present and future rights to this
# software under copyright law.
#
# THE SOFTWARE IS PROVIDED "AS IS", WITHOUT WARRANTY OF ANY KIND,
# EXPRESS OR IMPLIED, INCLUDING BUT NOT LIMITED TO THE WARRANTIES OF
# MERCHANTABILITY, FITNESS FOR A PARTICULAR PURPOSE AND NONINFRINGEMENT.
# IN NO EVENT SHALL THE AUTHORS BE LIABLE FOR ANY CLAIM, DAMAGES OR
# OTHER LIABILITY, WHETHER IN AN ACTION OF CONTRACT, TORT OR OTHERWISE,
# ARISING FROM, OUT OF OR IN CONNECTION WITH THE SOFTWARE OR THE USE OR
# OTHER DEALINGS IN THE SOFTWARE.
#
# test_timestamp10.py
#   Timestamps: Saving and querying the last checkpoint and recovery timestamps.
#

from suite_subprocess import suite_subprocess
import unittest, wiredtiger, wttest
from wtscenario import make_scenarios
import unittest

def timestamp_str(t):
    return '%x' % t

class test_timestamp10(wttest.WiredTigerTestCase, suite_subprocess):
    conn_config = 'config_base=false,create,log=(enabled)'
    session_config = 'isolation=snapshot'
    coll1_uri = 'table:collection10.1'
    coll2_uri = 'table:collection10.2'
    coll3_uri = 'table:collection10.3'
    oplog_uri = 'table:oplog10'

    nentries = 10
    table_cnt = 3

    types = [
        ('all', dict(use_stable='false', run_wt=0)),
        ('all+wt', dict(use_stable='false', run_wt=1)),
        ('all+wt2', dict(use_stable='false', run_wt=2)),
        ('default', dict(use_stable='default', run_wt=0)),
        ('default+wt', dict(use_stable='default', run_wt=1)),
        ('default+wt2', dict(use_stable='default', run_wt=2)),
        ('stable', dict(use_stable='true', run_wt=0)),
        ('stable+wt', dict(use_stable='true', run_wt=1)),
        ('stable+wt2', dict(use_stable='true', run_wt=2)),
    ]
    scenarios = make_scenarios(types)

    def data_and_checkpoint(self):
        #
        # Create several collection-like tables that are checkpoint durability.
        # Add data to each of them separately and checkpoint so that each one
        # has a different stable timestamp.
        #
        self.session.create(self.oplog_uri, 'key_format=i,value_format=i')
        self.session.create(self.coll1_uri, 'key_format=i,value_format=i,log=(enabled=false)')
        self.session.create(self.coll2_uri, 'key_format=i,value_format=i,log=(enabled=false)')
        self.session.create(self.coll3_uri, 'key_format=i,value_format=i,log=(enabled=false)')
        c_op = self.session.open_cursor(self.oplog_uri)
        c = []
        c.append(self.session.open_cursor(self.coll1_uri))
        c.append(self.session.open_cursor(self.coll2_uri))
        c.append(self.session.open_cursor(self.coll3_uri))

        # Begin by adding some data.
        for table in range(1,self.table_cnt+1):
            curs = c[table - 1]
            start = self.nentries * table
            end = start + self.nentries
            ts = (end - 3)
            self.pr("table: " + str(table))
            for i in range(start,end):
                self.session.begin_transaction()
                c_op[i] = i
                curs[i] = i
                self.pr("i: " + str(i))
                self.session.commit_transaction(
                  'commit_timestamp=' + timestamp_str(i))
            # Set the oldest and stable timestamp a bit earlier than the data
            # we inserted. Take a checkpoint to the stable timestamp.
            self.pr("stable ts: " + str(ts))
            self.conn.set_timestamp('oldest_timestamp=' + timestamp_str(ts) +
                ',stable_timestamp=' + timestamp_str(ts))
            # This forces a different checkpoint timestamp for each table.
            self.session.checkpoint()
            q = self.conn.query_timestamp('get=last_checkpoint')
            self.assertTimestampsEqual(q, timestamp_str(ts))
        return ts

    def close_and_recover(self, expected_rec_ts):
        #
        # Close with the close configuration string and optionally run
        # the 'wt' command. Then open the connection again and query the
        # recovery timestamp verifying it is the expected value.
        #
        if self.use_stable == 'true':
            close_cfg = 'use_timestamp=true'
        elif self.use_stable == 'false':
            close_cfg = 'use_timestamp=false'
        else:
            close_cfg = ''
        self.close_conn(close_cfg)

        # Run the wt command some number of times to get some runs in that do
        # not use timestamps. Make sure the recovery checkpoint is maintained.
        for i in range(0, self.run_wt):
            self.runWt(['-h', '.', '-R', 'list', '-v'], outfilename="list.out")

        self.open_conn()
        q = self.conn.query_timestamp('get=recovery')
        self.pr("query recovery ts: " + q)
        self.assertTimestampsEqual(q, timestamp_str(expected_rec_ts))

<<<<<<< HEAD
    @unittest.skip("timestamp recovery")
=======
    @unittest.skip("Temporarily disabled")
>>>>>>> 7ffb6884
    def test_timestamp_recovery(self):
        # Add some data and checkpoint at a stable timestamp.
        last_stable = self.data_and_checkpoint()

        expected = 0
        # Note: assumes default is true.
        if self.use_stable != 'false':
            expected = last_stable
        # Close and run recovery checking the stable timestamp.
        self.close_and_recover(expected)

        # Verify the data in the recovered database.
        c_op = self.session.open_cursor(self.oplog_uri)
        c = []
        c.append(self.session.open_cursor(self.coll1_uri))
        c.append(self.session.open_cursor(self.coll2_uri))
        c.append(self.session.open_cursor(self.coll3_uri))
        for table in range(1,self.table_cnt+1):
            curs = c[table - 1]
            start = self.nentries * table
            end = start + self.nentries
            ts = (end - 3)
            for i in range(start,end):
                # The oplog-like table is logged so it always has all the data.
                self.assertEquals(c_op[i], i)
                curs.set_key(i)
                # Earlier tables have all the data because later checkpoints
                # will save the last bit of data. Only the last table will
                # be missing some.
                if self.use_stable == 'false' or i <= ts or table != self.table_cnt:
                    self.assertEquals(curs[i], i)
                else:
                    self.assertEqual(curs.search(), wiredtiger.WT_NOTFOUND)

if __name__ == '__main__':
    wttest.run()<|MERGE_RESOLUTION|>--- conflicted
+++ resolved
@@ -127,11 +127,7 @@
         self.pr("query recovery ts: " + q)
         self.assertTimestampsEqual(q, timestamp_str(expected_rec_ts))
 
-<<<<<<< HEAD
-    @unittest.skip("timestamp recovery")
-=======
     @unittest.skip("Temporarily disabled")
->>>>>>> 7ffb6884
     def test_timestamp_recovery(self):
         # Add some data and checkpoint at a stable timestamp.
         last_stable = self.data_and_checkpoint()
