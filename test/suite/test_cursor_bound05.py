--- conflicted
+++ resolved
@@ -36,13 +36,10 @@
 class test_cursor_bound05(bound_base):
     file_name = 'test_cursor_bound05'
     key_format = 'S'
-<<<<<<< HEAD
-
+    value_format = 'S'
+    
     # The start and end key denotes the first and last key in the table. Since 1000 is a key itself, 
     # there are 1000 entries between the start and end key.
-=======
-    value_format = 'S'
->>>>>>> 1e0cbeb8
     start_key = 1000
     end_key = 1999
 
