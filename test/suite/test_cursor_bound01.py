--- conflicted
+++ resolved
@@ -67,13 +67,9 @@
         DisaggConfigMixin.conn_extensions(self, extlist)
 
     def test_bound_api(self):
-<<<<<<< HEAD
-        # LSM doesn't support column store type, therefore we can just return early here.
-        if (self.key_format == 'r' and (self.uri == 'lsm:' or self.uri == 'layered:')):
+        if (self.key_format == 'r' and self.uri == 'layered:'):
             return
 
-=======
->>>>>>> a2818484
         uri = self.uri + self.file_name
         create_params = 'value_format={},key_format={}'.format(self.value_format, self.key_format)
         if self.use_index or self.use_colgroup:
