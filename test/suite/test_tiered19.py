--- conflicted
+++ resolved
@@ -151,17 +151,12 @@
         ss.ss_customize_file_system(
             session, self.bucket, None, self.get_fs_config(prefix_2))
 
-<<<<<<< HEAD
         # The object doesn't exist yet.
         try:
             exists = azure_fs.fs_exist(session, 'foobar')
         except:
             self.assertEquals(azure_fs.fs_exist(session, 'foobar'), -1)
         self.assertFalse(exists)
-=======
-        # Check fs exist for non-existing object.
-        self.assertFalse(azure_fs.fs_exist(session, 'foobar'))
->>>>>>> 89a336be
 
         # We cannot use the file system to create files, it is readonly.
         # So use python I/O to build up the file.
@@ -180,7 +175,6 @@
         self.assertEqual(ss.ss_flush(session, azure_fs, 'foobar', 'foobar', None), 0)
         # Check that file exists in Azure.
         self.assertEqual(ss.ss_flush_finish(session, azure_fs, 'foobar', 'foobar', None), 0)
-<<<<<<< HEAD
 
         # The object exists now.
         self.assertEquals(azure_fs.fs_directory_list(session, '', prefix_1), [prefix_1 + 'foobar'])
@@ -189,7 +183,6 @@
         except:
             self.assertEquals(azure_fs.fs_exist(session, 'foobar'), -1)
         self.assertTrue(exists)
-=======
         # Check file system exists for an existing object.
         self.assertTrue(azure_fs.fs_exist(session, 'foobar'))
 
@@ -231,14 +224,12 @@
         self.assertRaisesHavingMessage(wiredtiger.WiredTigerError,
             lambda: azure_fs.fs_open_file(session, bad_file,
                 file_system.open_file_type_data,file_system.open_readonly), err_msg)
->>>>>>> 89a336be
 
         err_msg = '/Exception: No such file or directory/'
         # Flush non valid file into Azure will result in an exception.
         self.assertRaisesHavingMessage(wiredtiger.WiredTigerError,
             lambda: ss.ss_flush(session, azure_fs, 'non_existing_file', 'non_existing_file', None), err_msg)
         # Check that file does not exist in Azure.
-<<<<<<< HEAD
         self.assertEqual(ss.ss_flush_finish(session, azure_fs, 'non_existing_file', 'non_existing_file', None), 0)
 
         # Test that the no new objects exist after failed flush.
@@ -304,10 +295,6 @@
         self.assertRaisesHavingMessage(wiredtiger.WiredTigerError,
             lambda: azure_fs.fs_open_file(session, bad_file,
                 file_system.open_file_type_data,file_system.open_readonly), err_msg)
-=======
-        self.assertRaisesHavingMessage(wiredtiger.WiredTigerError,
-            lambda: ss.ss_flush_finish(session, azure_fs, 'non_existing_file', 'non_existing_file', None), err_msg)
->>>>>>> 89a336be
 
         # Test that azure file system terminate succeeds.
         self.assertEqual(azure_fs.terminate(session), 0)
