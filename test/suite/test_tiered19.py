--- conflicted
+++ resolved
@@ -26,22 +26,15 @@
 # ARISING FROM, OUT OF OR IN CONNECTION WITH THE SOFTWARE OR THE USE OR
 # OTHER DEALINGS IN THE SOFTWARE.
 
-<<<<<<< HEAD
-import wiredtiger, wttest, random, string
+import random, string, wiredtiger, wttest
 from helper_tiered import get_auth_token, TieredConfigMixin
 from wtscenario import make_scenarios
 
 file_system = wiredtiger.FileSystem
-=======
-import random, string, wiredtiger, wttest
-from helper_tiered import get_auth_token, TieredConfigMixin
-from wtscenario import make_scenarios
 
 # test_tiered19.py
 # Testing storage source functionality for the Azure Storage Store
 # and Google Cloud extensions.
->>>>>>> 82a6defa
-
 class test_tiered19(wttest.WiredTigerTestCase, TieredConfigMixin):
 
     tiered_storage_sources = [
@@ -77,7 +70,6 @@
     def conn_extensions(self, extlist):
         TieredConfigMixin.conn_extensions(self, extlist)
 
-<<<<<<< HEAD
     def test_gcp_filesystem(self): 
         # Test basic functionality of the storage source API, calling
         # each supported method in the API at least once.
@@ -127,12 +119,6 @@
 
         fs.terminate(session)
         ss.terminate(session)
-=======
-    def get_storage_source(self):
-        return self.conn.get_storage_source(self.ss_name)
-    
-    def get_fs_config(self, prefix = ''):
-        return ",prefix=" + prefix
 
     def test_ss_file_systems_gcp_and_azure(self):
         if self.ss_name != "azure_store":
@@ -169,5 +155,4 @@
         self.assertEqual(azure_fs_1.terminate(session), 0)
 
         # Test that azure storage source terminate succeeds.
-        self.assertEqual(ss.terminate(session), 0)
->>>>>>> 82a6defa
+        self.assertEqual(ss.terminate(session), 0)