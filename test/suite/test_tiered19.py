#!/usr/bin/env python
#
# Public Domain 2014-present MongoDB, Inc.
# Public Domain 2008-2014 WiredTiger, Inc.
#
# This is free and unencumbered software released into the public domain.
#
# Anyone is free to copy, modify, publish, use, compile, sell, or
# distribute this software, either in source code form or as a compiled
# binary, for any purpose, commercial or non-commercial, and by any
# means.
#
# In jurisdictions that recognize copyright laws, the author or authors
# of this software dedicate any and all copyright interest in the
# software to the public domain. We make this dedication for the benefit
# of the public at large and to the detriment of our heirs and
# successors. We intend this dedication to be an overt act of
# relinquishment in perpetuity of all present and future rights to this
# software under copyright law.
#
# THE SOFTWARE IS PROVIDED "AS IS", WITHOUT WARRANTY OF ANY KIND,
# EXPRESS OR IMPLIED, INCLUDING BUT NOT LIMITED TO THE WARRANTIES OF
# MERCHANTABILITY, FITNESS FOR A PARTICULAR PURPOSE AND NONINFRINGEMENT.
# IN NO EVENT SHALL THE AUTHORS BE LIABLE FOR ANY CLAIM, DAMAGES OR
# OTHER LIABILITY, WHETHER IN AN ACTION OF CONTRACT, TORT OR OTHERWISE,
# ARISING FROM, OUT OF OR IN CONNECTION WITH THE SOFTWARE OR THE USE OR
# OTHER DEALINGS IN THE SOFTWARE.

import random, string, wiredtiger, wttest
from helper_tiered import get_auth_token, TieredConfigMixin
from wtscenario import make_scenarios

file_system = wiredtiger.FileSystem

# test_tiered19.py
# Testing storage source functionality for the Azure Storage Store
# and Google Cloud extensions.
class test_tiered19(wttest.WiredTigerTestCase, TieredConfigMixin):

    tiered_storage_sources = [
        ('azure_store', dict(is_tiered = True,
            is_local_storage = False,
            auth_token = get_auth_token('azure_store'),
            bucket = 'pythontest',
            bucket_prefix = 'pfx_',
            ss_name = 'azure_store')),
        ('gcp_store', dict(is_tiered = True,
            is_local_storage = False,
            auth_token = get_auth_token('gcp_store'),
            bucket = 'test_tiered19',
            bucket_prefix = "pfx_",
            ss_name = 'gcp_store')),
    ]

    # Make scenarios for different cloud service providers
    scenarios = make_scenarios(tiered_storage_sources)

    def get_storage_source(self):
        return self.conn.get_storage_source(self.ss_name)

    def get_fs_config(self, prefix = '', cache_dir = ''):
        conf = ''
        if prefix:
            conf += ',prefix=' + prefix
        if cache_dir:
            conf += ',cache_directory=' + cache_dir
        return conf

    # Load the storage source extensions.
    def conn_extensions(self, extlist):
        TieredConfigMixin.conn_extensions(self, extlist)

    def test_gcp_filesystem(self):
        # Test basic functionality of the storage source API, calling
        # each supported method in the API at least once.

        if self.ss_name != 'gcp_store':
            return

        session = self.session
        ss = self.get_storage_source()

        # Since this class has multiple tests, append test name to the prefix to
        # avoid namespace collision. 0th element on the stack is the current function.
        prefix = self.bucket_prefix.join(random.choices(string.ascii_letters + string.digits, k=10))

        # Success case: an existing accessible bucket has been provided with the correct credentials file.
        fs = ss.ss_customize_file_system(session, self.bucket, self.auth_token, self.get_fs_config(prefix))

        # Error cases.
        err_msg = 'Exception: Invalid argument'

        # Do not provide bucket name and credentials.
        self.assertRaisesHavingMessage(wiredtiger.WiredTigerError,
            lambda: ss.ss_customize_file_system(
                session, None, None, self.get_fs_config(prefix)), err_msg)
        # Provide empty bucket string.
        self.assertRaisesHavingMessage(wiredtiger.WiredTigerError,
            lambda: ss.ss_customize_file_system(
                session, "", None, self.get_fs_config(prefix)), err_msg)
        # Provide credentials in incorrect form.
        self.assertRaisesHavingMessage(wiredtiger.WiredTigerError,
            lambda: ss.ss_customize_file_system(
                session, self.bucket, "gcp_cred", self.get_fs_config(prefix)), err_msg)
        # Provide empty credentials string.
        self.assertRaisesHavingMessage(wiredtiger.WiredTigerError,
            lambda: ss.ss_customize_file_system(
                session, self.bucket, "", self.get_fs_config(prefix)), err_msg)
        # Provide a bucket name that does not exist.
        non_exist_bucket = "non_exist"
        self.assertRaisesHavingMessage(wiredtiger.WiredTigerError,
            lambda: ss.ss_customize_file_system(
                session, non_exist_bucket, self.auth_token, self.get_fs_config(prefix)), err_msg)
        # Provide a bucket name that exists but we do not have access to.
        no_access_bucket = "test_cred"
        self.assertRaisesHavingMessage(wiredtiger.WiredTigerError,
            lambda: ss.ss_customize_file_system(
<<<<<<< HEAD
                session, no_access_bucket, None, self.get_fs_config(prefix)), err_msg)

=======
                session, no_access_bucket, self.auth_token, self.get_fs_config(prefix)), err_msg)

        # Test fs_open_file fails when the target file is not in the bucket and does not exist locally.
        self.assertRaisesHavingMessage(wiredtiger.WiredTigerError,
            lambda: fs.fs_open_file(
                session, 'test_put', file_system.open_file_type_data, file_system.open_readonly), err_msg)
        
        # We cannot use the file system to create files, it is read-only. So we use python I/O to
        # build up the file.
        f = open('foobar', 'wb')
        
        # Test fs_open_file fails when the target file exists locally but is not in the bucket.
        self.assertRaisesHavingMessage(wiredtiger.WiredTigerError,
            lambda: fs.fs_open_file(
                session, 'foobar', file_system.open_file_type_data, file_system.open_readonly), err_msg)
        
>>>>>>> 6b52192f
        # The file system is read only so cannot be used to create files because of this
        # the python I/O is used to build files.
        local_file_name = "test_tiered19_local_file"
        with open(local_file_name, 'wb') as local_file:
            outbytes = ('MORE THAN ENOUGH DATA\n'*100000).encode()
            local_file.write(outbytes)

        # We expect a valid file to flush to GCP.
        self.assertEquals(ss.ss_flush(session, fs, local_file_name, local_file_name, None), 0)
        self.assertEquals(ss.ss_flush_finish(session, fs, local_file_name, local_file_name, None), 0)

        # Open existing file in the cloud. Only one active file handle exists for each open file.
        # A reference count keeps track of open file instances so we can get a pointer to the same
        # file handle as long as there are more open file calls than close file calls (i.e. reference
        # count is greater than 0).
        fh_1 = fs.fs_open_file(session, local_file_name, file_system.open_file_type_data, file_system.open_readonly)
        assert(fh_1 != None)
        fh_2 = fs.fs_open_file(session, local_file_name, file_system.open_file_type_data, file_system.open_readonly)
        assert(fh_2 != None)

        # File handle lock call not used in GCP implementation.
        self.assertEqual(fh_1.fh_lock(session, True), 0)
        self.assertEqual(fh_1.fh_lock(session, False), 0)

        # Read using a valid file handle.
        inbytes_1 = bytes(1000000)
        self.assertEqual(fh_1.fh_read(session, 0, inbytes_1), 0)

        # Close a valid file handle.
        self.assertEqual(fh_1.close(session), 0)

        # Read using a valid file handle.
        inbytes_2 = bytes(1000000)
        self.assertEqual(fh_2.fh_read(session, 0, inbytes_2), 0)
        self.assertEquals(outbytes[0:1000000], inbytes_2)

        # File size succeeds.
        self.assertEqual(fh_2.fh_size(session), 2200000)

        # Close a valid file handle.
        self.assertEqual(fh_2.close(session), 0)

        # We expect an exception to be raised when flushing a file that does not exist.
        err_msg = "Exception: No such file or directory"
        self.assertRaisesHavingMessage(wiredtiger.WiredTigerError,
            lambda: ss.ss_flush(session, fs, 'non_existing_file', 'non_existing_file', None), err_msg)
        # Check that file does not exist in GCP.
        self.assertRaisesHavingMessage(wiredtiger.WiredTigerError,
            lambda: ss.ss_flush_finish(session, fs, 'non_existing_file', 'non_existing_file', None), err_msg)

        fs.terminate(session)
        ss.terminate(session)

    def test_ss_azure_file_system(self):
        if self.ss_name != "azure_store":
            return
        session = self.session
        ss = self.get_storage_source()

        prefix_1 = self.bucket_prefix.join(
            random.choices(string.ascii_letters + string.digits, k=10))
        prefix_2 = self.bucket_prefix.join(
            random.choices(string.ascii_letters + string.digits, k=10))

        # Test the customize file system function errors when there is an invalid bucket.
        err_msg = '/Exception: Invalid argument/'
        self.assertRaisesHavingMessage(wiredtiger.WiredTigerError,
            lambda: ss.ss_customize_file_system(
                session, "", None, self.get_fs_config(prefix_1)), err_msg)

        bad_bucket = "./bucket_BAD"
        err_msg = '/Exception: No such file or directory/'
        self.assertRaisesHavingMessage(wiredtiger.WiredTigerError,
            lambda: ss.ss_customize_file_system(
                session, bad_bucket, None, self.get_fs_config(prefix_1)), err_msg)

        # Test the customize file system function works when there is a valid bucket.
        azure_fs = ss.ss_customize_file_system(
            session, self.bucket, None, self.get_fs_config(prefix_1))

        # Create another file systems to make sure that terminate works.
        ss.ss_customize_file_system(
            session, self.bucket, None, self.get_fs_config(prefix_2))

        # The object doesn't exist yet.
        try:
            exists = azure_fs.fs_exist(session, 'foobar')
        except:
            self.assertEquals(azure_fs.fs_exist(session, 'foobar'), -1)
        self.assertFalse(exists)

        # We cannot use the file system to create files, it is readonly.
        # So use python I/O to build up the file.
        with open('foobar', 'wb') as f:
            outbytes = ('MORE THAN ENOUGH DATA\n'*100000).encode()
            f.write(outbytes)

        # The object still doesn't exist yet.
        try:
            exists = azure_fs.fs_exist(session, 'foobar')
        except:
            self.assertEquals(azure_fs.fs_exist(session, 'foobar'), -1)
        self.assertFalse(exists)

        # Flush valid file into Azure.
        self.assertEqual(ss.ss_flush(session, azure_fs, 'foobar', 'foobar', None), 0)
        # Check that file exists in Azure.
        self.assertEqual(ss.ss_flush_finish(session, azure_fs, 'foobar', 'foobar', None), 0)

        # The object exists now.
        self.assertEquals(azure_fs.fs_directory_list(session, None, None), [prefix_1 + 'foobar'])
        try:
            exists = azure_fs.fs_exist(session, 'foobar')
        except:
            self.assertEquals(azure_fs.fs_exist(session, 'foobar'), -1)
        self.assertTrue(exists)
        # Check file system exists for an existing object.
        self.assertTrue(azure_fs.fs_exist(session, 'foobar'))

        # Open existing file in the cloud. Only one active file handle exists for each open file.
        # A reference count keeps track of open file instances so we can get a pointer to the same
        # file handle as long as there are more open file calls than close file calls (i.e. reference
        # count is greater than 0).
        fh_1 = azure_fs.fs_open_file(session, 'foobar', file_system.open_file_type_data, file_system.open_readonly)
        assert(fh_1 != None)
        fh_2 = azure_fs.fs_open_file(session, 'foobar', file_system.open_file_type_data, file_system.open_readonly)
        assert(fh_2 != None)

        # File handle lock call not used in Azure implementation.
        self.assertEqual(fh_1.fh_lock(session, True), 0)
        self.assertEqual(fh_1.fh_lock(session, False), 0)

        # Read using a valid file handle.
        inbytes_1 = bytes(1000000)
        self.assertEqual(fh_1.fh_read(session, 0, inbytes_1), 0)
        self.assertEquals(outbytes[0:1000000], inbytes_1)

        # Close a valid file handle.
        self.assertEqual(fh_1.close(session), 0)

        # Read using a valid file handle.
        inbytes_2 = bytes(1000000)
        self.assertEqual(fh_2.fh_read(session, 0, inbytes_2), 0)
        self.assertEquals(outbytes[0:1000000], inbytes_2)

        # File size succeeds.
        self.assertEqual(fh_1.fh_size(session), 2200000)

        # Close a valid file handle.
        self.assertEquals(fh_2.close(session), 0)

        # Test that opening invalid file fails.
        bad_file = 'bad_file'
        err_msg = '/Exception: Invalid argument/'
        self.assertRaisesHavingMessage(wiredtiger.WiredTigerError,
            lambda: azure_fs.fs_open_file(session, bad_file,
                file_system.open_file_type_data,file_system.open_readonly), err_msg)

        err_msg = '/Exception: No such file or directory/'
        # Flush non valid file into Azure will result in an exception.
        self.assertRaisesHavingMessage(wiredtiger.WiredTigerError,
            lambda: ss.ss_flush(session, azure_fs, 'non_existing_file', 'non_existing_file', None), err_msg)
        # Check that file does not exist in Azure.
        self.assertEqual(ss.ss_flush_finish(session, azure_fs, 'non_existing_file', 'non_existing_file', None), 0)

        # Test that the no new objects exist after failed flush.
        self.assertEquals(azure_fs.fs_directory_list(session, None, None), [prefix_1 + 'foobar'])

        err_msg = '/Exception: Operation not supported/'

        # Test that POSIX Remove and Rename are not supported.
        self.assertRaisesHavingMessage(wiredtiger.WiredTigerError,
            lambda: azure_fs.fs_remove(session, 'foobar', 0), err_msg)
        self.assertEquals(azure_fs.fs_directory_list(session, None, None), [prefix_1 + 'foobar'])

        self.assertRaisesHavingMessage(wiredtiger.WiredTigerError,
            lambda: azure_fs.fs_rename(session, 'foobar', 'foobar2', 0), err_msg)
        self.assertEquals(azure_fs.fs_directory_list(session, None, None), [prefix_1 + 'foobar'])

        # Flush second valid file into Azure.
        self.assertEqual(ss.ss_flush(session, azure_fs, 'foobar', 'foobar2', None), 0)
        # Check that second file exists in Azure.
        self.assertEqual(ss.ss_flush_finish(session, azure_fs, 'foobar', 'foobar2', None), 0)

        # Directory list should show 2 objects in Azure.
        self.assertEquals(azure_fs.fs_directory_list(session, None, None), [prefix_1 + 'foobar', prefix_1 + 'foobar2'])

        # Directory list single should show 1 object.
        self.assertEquals(azure_fs.fs_directory_list_single(session, None, None), [prefix_1 + 'foobar'])

        # Verify that file system size returns the size in bytes of the 'foobar' object.
        self.assertEquals(azure_fs.fs_size(session, 'foobar'), len(outbytes))

        # Open existing file in the cloud. Only one active file handle exists for each open file.
        # A reference count keeps track of open file instances so we can get a pointer to the same
        # file handle as long as there are more open file calls than close file calls (i.e. reference
        # count is greater than 0).
        fh_1 = azure_fs.fs_open_file(session, 'foobar', file_system.open_file_type_data, file_system.open_readonly)
        assert(fh_1 != None)
        fh_2 = azure_fs.fs_open_file(session, 'foobar', file_system.open_file_type_data, file_system.open_readonly)
        assert(fh_2 != None)

        # File handle lock call not used in Azure implementation.
        self.assertEqual(fh_1.fh_lock(session, True), 0)
        self.assertEqual(fh_1.fh_lock(session, False), 0)

        # Read using a valid file handle.
        inbytes_1 = bytes(1000000)
        self.assertEqual(fh_1.fh_read(session, 0, inbytes_1), 0)
        self.assertEquals(outbytes[0:1000000], inbytes_1)

        # Close a valid file handle.
        self.assertEqual(fh_1.close(session), 0)

        # Read using a valid file handle.
        inbytes_2 = bytes(1000000)
        self.assertEqual(fh_2.fh_read(session, 0, inbytes_2), 0)
        self.assertEquals(outbytes[0:1000000], inbytes_2)

        # File size succeeds.
        self.assertEqual(fh_1.fh_size(session), 2200000)

        # Close a valid file handle.
        self.assertEquals(fh_2.close(session), 0)

        # Test that opening invalid file fails.
        bad_file = 'bad_file'
        err_msg = '/Exception: Invalid argument/'
        self.assertRaisesHavingMessage(wiredtiger.WiredTigerError,
            lambda: azure_fs.fs_open_file(session, bad_file,
                file_system.open_file_type_data,file_system.open_readonly), err_msg)

        # Test that azure file system terminate succeeds.
        self.assertEqual(azure_fs.terminate(session), 0)

        # Test that azure storage source terminate succeeds.
        self.assertEqual(ss.terminate(session), 0)<|MERGE_RESOLUTION|>--- conflicted
+++ resolved
@@ -115,10 +115,6 @@
         no_access_bucket = "test_cred"
         self.assertRaisesHavingMessage(wiredtiger.WiredTigerError,
             lambda: ss.ss_customize_file_system(
-<<<<<<< HEAD
-                session, no_access_bucket, None, self.get_fs_config(prefix)), err_msg)
-
-=======
                 session, no_access_bucket, self.auth_token, self.get_fs_config(prefix)), err_msg)
 
         # Test fs_open_file fails when the target file is not in the bucket and does not exist locally.
@@ -135,7 +131,6 @@
             lambda: fs.fs_open_file(
                 session, 'foobar', file_system.open_file_type_data, file_system.open_readonly), err_msg)
         
->>>>>>> 6b52192f
         # The file system is read only so cannot be used to create files because of this
         # the python I/O is used to build files.
         local_file_name = "test_tiered19_local_file"
