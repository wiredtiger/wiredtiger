--- conflicted
+++ resolved
@@ -458,8 +458,7 @@
         self.assertEqual(version_cursor.next(), 0)
         self.assertEqual(version_cursor.get_key(), 1)
         self.verify_value(version_cursor, 1, 1, 5, 5, 3, 0, 0)
-<<<<<<< HEAD
-        self.assertEquals(version_cursor.next(), wiredtiger.WT_NOTFOUND)
+        self.assertEqual(version_cursor.next(), wiredtiger.WT_NOTFOUND)
 
     def test_skip_invisible_updates(self):
         self.create()
@@ -940,7 +939,4 @@
         self.assertEquals(version_cursor.next(), 0)
         self.assertEquals(version_cursor.get_key(), 1)
         self.verify_value(version_cursor, 5, 5, 8, 8, 3, 0, 0, 2, 1)
-        self.assertEquals(version_cursor.next(), wiredtiger.WT_NOTFOUND)
-=======
-        self.assertEqual(version_cursor.next(), wiredtiger.WT_NOTFOUND)
->>>>>>> ee34957df+        self.assertEquals(version_cursor.next(), wiredtiger.WT_NOTFOUND)