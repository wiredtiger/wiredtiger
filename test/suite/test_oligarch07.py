#!/usr/bin/env python3
#
# Public Domain 2014-present MongoDB, Inc.
# Public Domain 2008-2014 WiredTiger, Inc.
#
# This is free and unencumbered software released into the public domain.
#
# Anyone is free to copy, modify, publish, use, compile, sell, or
# distribute this software, either in source code form or as a compiled
# binary, for any purpose, commercial or non-commercial, and by any
# means.
#
# In jurisdictions that recognize copyright laws, the author or authors
# of this software dedicate any and all copyright interest in the
# software to the public domain. We make this dedication for the benefit
# of the public at large and to the detriment of our heirs and
# successors. We intend this dedication to be an overt act of
# relinquishment in perpetuity of all present and future rights to this
# software under copyright law.
#
# THE SOFTWARE IS PROVIDED "AS IS", WITHOUT WARRANTY OF ANY KIND,
# EXPRESS OR IMPLIED, INCLUDING BUT NOT LIMITED TO THE WARRANTIES OF
# MERCHANTABILITY, FITNESS FOR A PARTICULAR PURPOSE AND NONINFRINGEMENT.
# IN NO EVENT SHALL THE AUTHORS BE LIABLE FOR ANY CLAIM, DAMAGES OR
# OTHER LIABILITY, WHETHER IN AN ACTION OF CONTRACT, TORT OR OTHERWISE,
# ARISING FROM, OUT OF OR IN CONNECTION WITH THE SOFTWARE OR THE USE OR
# OTHER DEALINGS IN THE SOFTWARE.

import os, time, wiredtiger, wttest

StorageSource = wiredtiger.StorageSource  # easy access to constants

# test_oligarch07.py
#    Start a second WT that becomes leader and checke that content appears in the first.
class test_oligarch07(wttest.WiredTigerTestCase):
    nitems = 500

<<<<<<< HEAD
    conn_base_config = 'log=(enabled),statistics=(all),statistics_log=(wait=1,json=true,on_close=true),' \
                     + 'disaggregated=(stable_prefix=.,storage_source=dir_store),'
=======
    conn_base_config = 'oligarch_log=(enabled),statistics=(all),statistics_log=(wait=1,json=true,on_close=true),'
>>>>>>> bb44a3bb
    conn_config = conn_base_config + 'oligarch=(role="leader")'

    create_session_config = 'key_format=S,value_format=S'

    uri = "oligarch:test_oligarch07"

    # Load the directory store extension, which has object storage support
    def conn_extensions(self, extlist):
        if os.name == 'nt':
            extlist.skip_if_missing = True
        extlist.extension('storage_sources', 'dir_store')
        self.pr(f"{extlist=}")

    # Custom test case setup
    def early_setup(self):
        # FIXME: This shouldn't take an absolute path
        os.mkdir('foo') # Hard coded to match library for now.
        os.mkdir('bar') # Hard coded to match library for now.
        os.mkdir('follower')
        os.mkdir('follower/foo')
        os.mkdir('follower/bar')

        # TODO shouldn't need these - work around code in __wt_open_fs that handles
        # non fixed-location files
        os.mkdir('follower/foo/follower')
        os.mkdir('follower/bar/follower')

    # Test inserting records into a follower that turned into a leader
    def test_oligarch07(self):
        #
        # Part 1: Create an oligarch table and insert some data to the leader.
        #
        self.pr("create oligarch tree")
        self.session.create(self.uri, self.create_session_config)

        self.pr("create second WT")
        # TODO figure out self.extensionsConfig()
        conn_follow = self.wiredtiger_open('follower', self.extensionsConfig() + ',create,' + self.conn_base_config + 'oligarch=(role="follower")')
        session_follow = conn_follow.open_session('')
        session_follow.create(self.uri, self.create_session_config)

        self.pr('opening cursor')
        cursor = self.session.open_cursor(self.uri, None, None)

        for i in range(self.nitems):
            cursor["Hello " + str(i)] = "World"
            cursor["Hi " + str(i)] = "There"
            cursor["OK " + str(i)] = "Go"
            if i % 100 == 0:
                time.sleep(1)
            if i == 0:
                cursor_follow1 = session_follow.open_cursor(self.uri, None, None) # TODO needed so we make the metadata watcher thread earlier

        # Ensure that all data makes it to the follower.
        cursor_follow1.close()
        cursor.close()
        time.sleep(1)
        self.session.checkpoint()
        session_follow.checkpoint()
        time.sleep(2)

        #
        # Part 2: The big switcheroo
        #
        self.pr('switch the leader and the follower')
        self.conn.reconfigure("oligarch=(role=\"follower\")")
        conn_follow.reconfigure("oligarch=(role=\"leader\")")
        time.sleep(2)

        #
        # Part 3: insert content to old follower
        #
        cursor = session_follow.open_cursor(self.uri, None, None)
        for i in range(self.nitems):
            cursor["* Hello " + str(i)] = "World"
            cursor["* Hi " + str(i)] = "There"
            cursor["* OK " + str(i)] = "Go"
            if i % 100 == 0:
                time.sleep(1)
            if i == 0:
                cursor_follow1 = self.session.open_cursor(self.uri, None, None)

        cursor.close()
        cursor_follow1.close()
        time.sleep(1)
        session_follow.checkpoint()
        self.session.checkpoint()
        time.sleep(2)

        #
        # Part 4: Ensure that all data is in both leader and follower.
        #
        cursor = session_follow.open_cursor(self.uri, None, None)
        item_count = 0
        while cursor.next() == 0:
            item_count += 1
        self.assertEqual(item_count, self.nitems * 6)
        cursor.close()

        cursor = self.session.open_cursor(self.uri, None, None)
        item_count = 0
        while cursor.next() == 0:
            item_count += 1
        self.assertEqual(item_count, self.nitems * 6)
        cursor.close()<|MERGE_RESOLUTION|>--- conflicted
+++ resolved
@@ -35,12 +35,8 @@
 class test_oligarch07(wttest.WiredTigerTestCase):
     nitems = 500
 
-<<<<<<< HEAD
-    conn_base_config = 'log=(enabled),statistics=(all),statistics_log=(wait=1,json=true,on_close=true),' \
+    conn_base_config = 'oligarch_log=(enabled),statistics=(all),statistics_log=(wait=1,json=true,on_close=true),' \
                      + 'disaggregated=(stable_prefix=.,storage_source=dir_store),'
-=======
-    conn_base_config = 'oligarch_log=(enabled),statistics=(all),statistics_log=(wait=1,json=true,on_close=true),'
->>>>>>> bb44a3bb
     conn_config = conn_base_config + 'oligarch=(role="leader")'
 
     create_session_config = 'key_format=S,value_format=S'
