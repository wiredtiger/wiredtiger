--- conflicted
+++ resolved
@@ -32,13 +32,8 @@
 #    Session statistics for bytes read into the cache.
 class test_stat08(wttest.WiredTigerTestCase):
 
-<<<<<<< HEAD
-    nentries = 400000
-    conn_config = 'cache_size=50MB,statistics=(all)'
-=======
     nentries = 350000
     conn_config = 'cache_size=10MB,statistics=(all)'
->>>>>>> 0240a87f
     entry_value = "abcde" * 40
     BYTES_READ = 4000
     READ_TIME = 4003
