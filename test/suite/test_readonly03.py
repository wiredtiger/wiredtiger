--- conflicted
+++ resolved
@@ -44,11 +44,7 @@
     conn_params_rd = 'readonly=true,operation_tracking=(enabled=false),'
 
     session_ops = [ 'alter', 'create', 'compact', 'drop', 'flush_tier', 'log_flush',
-<<<<<<< HEAD
-        'log_printf', 'rename', 'salvage', 'truncate', 'upgrade', ]
-=======
-        'log_printf', 'salvage', 'truncate', ]
->>>>>>> cc6bc645
+        'log_printf', 'rename', 'salvage', 'truncate', ]
     cursor_ops = [ 'insert', 'remove', 'update', ]
 
     def setUpConnectionOpen(self, dir):
