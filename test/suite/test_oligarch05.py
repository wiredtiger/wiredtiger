--- conflicted
+++ resolved
@@ -36,12 +36,8 @@
     nitems = 100000
     uri_base = "test_oligarch05"
     # conn_config = 'log=(enabled),verbose=[oligarch:5]'
-<<<<<<< HEAD
-    conn_config = 'log=(enabled),statistics=(all),statistics_log=(wait=1,json=true,on_close=true),oligarch=(role="leader"),' \
+    conn_config = 'oligarch_log=(enabled),statistics=(all),statistics_log=(wait=1,json=true,on_close=true),oligarch=(role="leader"),' \
                 + 'disaggregated=(stable_prefix=.,storage_source=dir_store),'
-=======
-    conn_config = 'oligarch_log=(enabled),statistics=(all),statistics_log=(wait=1,json=true,on_close=true),oligarch=(role="leader")'
->>>>>>> bb44a3bb
     # conn_config = 'log=(enabled)'
 
     uri = "oligarch:" + uri_base
