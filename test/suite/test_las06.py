#!/usr/bin/env python
#
# Public Domain 2014-2019 MongoDB, Inc.
# Public Domain 2008-2014 WiredTiger, Inc.
#
# This is free and unencumbered software released into the public domain.
#
# Anyone is free to copy, modify, publish, use, compile, sell, or
# distribute this software, either in source code form or as a compiled
# binary, for any purpose, commercial or non-commercial, and by any
# means.
#
# In jurisdictions that recognize copyright laws, the author or authors
# of this software dedicate any and all copyright interest in the
# software to the public domain. We make this dedication for the benefit
# of the public at large and to the detriment of our heirs and
# successors. We intend this dedication to be an overt act of
# relinquishment in perpetuity of all present and future rights to this
# software under copyright law.
#
# THE SOFTWARE IS PROVIDED "AS IS", WITHOUT WARRANTY OF ANY KIND,
# EXPRESS OR IMPLIED, INCLUDING BUT NOT LIMITED TO THE WARRANTIES OF
# MERCHANTABILITY, FITNESS FOR A PARTICULAR PURPOSE AND NONINFRINGEMENT.
# IN NO EVENT SHALL THE AUTHORS BE LIABLE FOR ANY CLAIM, DAMAGES OR
# OTHER LIABILITY, WHETHER IN AN ACTION OF CONTRACT, TORT OR OTHERWISE,
# ARISING FROM, OUT OF OR IN CONNECTION WITH THE SOFTWARE OR THE USE OR
# OTHER DEALINGS IN THE SOFTWARE.

import unittest, wiredtiger, wttest
from wiredtiger import stat
from wtscenario import make_scenarios

def timestamp_str(t):
    return '%x' % t

# test_las06.py
# Verify that triggering lookaside usage does not cause a spike in memory usage
# to form an update chain from the lookaside contents.
#
# The required value should be fetched from lookaside and then passed straight
# back to the user without putting together an update chain.
#
# TODO: Uncomment the checks after the main portion of the relevant history
# project work is complete.
class test_las06(wttest.WiredTigerTestCase):
    # Force a small cache.
    conn_config = 'cache_size=50MB,statistics=(fast)'
    session_config = 'isolation=snapshot'
    key_format_values = [
        ('column', dict(key_format='r')),
        ('integer', dict(key_format='i')),
        ('string', dict(key_format='S'))
    ]
    scenarios = make_scenarios(key_format_values)

    def get_stat(self, stat):
        stat_cursor = self.session.open_cursor('statistics:')
        val = stat_cursor[stat][2]
        stat_cursor.close()
        return val

    def get_non_page_image_memory_usage(self):
        return self.get_stat(stat.conn.cache_bytes_other)

    def create_key(self, i):
        if self.key_format == 'S':
            return str(i)
        return i

    @unittest.skip("Temporarily disabled")
    def test_las_reads(self):
        # Create a small table.
        uri = "table:test_las06"
        create_params = 'key_format={},value_format=S'.format(self.key_format)
        self.session.create(uri, create_params)

        value1 = 'a' * 500
        value2 = 'b' * 500

        # Load 5Mb of data.
        self.conn.set_timestamp('oldest_timestamp=' + timestamp_str(1))
        cursor = self.session.open_cursor(uri)
        self.session.begin_transaction()
        for i in range(1, 10000):
            cursor[self.create_key(i)] = value1
        self.session.commit_transaction('commit_timestamp=' + timestamp_str(2))

        # Load another 5Mb of data with a later timestamp.
        self.session.begin_transaction()
        for i in range(1, 10000):
            cursor[self.create_key(i)] = value2
        self.session.commit_transaction('commit_timestamp=' + timestamp_str(3))

        # Write a version of the data to disk.
        self.conn.set_timestamp('stable_timestamp=' + timestamp_str(2))
        self.session.checkpoint()

        # Check the checkpoint wrote the expected values.
        cursor2 = self.session.open_cursor(uri, None, 'checkpoint=WiredTigerCheckpoint')
        for key, value in cursor2:
            self.assertEqual(value, value1)
        cursor2.close()

        start_usage = self.get_non_page_image_memory_usage()

        # Whenever we request something out of cache of timestamp 2, we should
        # be reading it straight from lookaside without initialising a full
        # update chain of every version of the data.
        self.session.begin_transaction('read_timestamp=' + timestamp_str(2))
        for i in range(1, 10000):
            self.assertEqual(cursor[self.create_key(i)], value1)
        self.session.rollback_transaction()

        end_usage = self.get_non_page_image_memory_usage()

        # Non-page related memory usage shouldn't spike significantly.
        #
        # Prior to this change, this type of workload would use a lot of memory
        # to recreate update lists for each page.
        #
        # This check could be more aggressive but to avoid potential flakiness,
        # lets just ensure that it hasn't doubled.
        #
        # TODO: Uncomment this once the project work is done.
        # self.assertLessEqual(end_usage, (start_usage * 2))

<<<<<<< HEAD
    @unittest.skip("Temporarily disabled")
=======
    # WT-5336 causing the read at timestamp 4 returning the value committed at timestamp 5 or 3
    @unittest.skip("Temporarily disabled until WT-5336 is fixed")
>>>>>>> 06112abe
    def test_las_modify_reads(self):
        # Create a small table.
        uri = "table:test_las06"
        create_params = 'key_format={},value_format=S'.format(self.key_format)
        self.session.create(uri, create_params)

        # Create initial large values.
        value1 = 'a' * 500
        value2 = 'd' * 500

        # Load 5Mb of data.
        self.conn.set_timestamp('oldest_timestamp=' + timestamp_str(1))
        cursor = self.session.open_cursor(uri)
        self.session.begin_transaction()
        for i in range(1, 10000):
            cursor[self.create_key(i)] = value1
        self.session.commit_transaction('commit_timestamp=' + timestamp_str(2))

        # Load a slight modification with a later timestamp.
        self.session.begin_transaction()
        for i in range(1, 10000):
            cursor.set_key(self.create_key(i))
            mods = [wiredtiger.Modify('B', 100, 1)]
            self.assertEqual(cursor.modify(mods), 0)
        self.session.commit_transaction('commit_timestamp=' + timestamp_str(3))

        # And another.
        self.session.begin_transaction()
        for i in range(1, 10000):
            cursor.set_key(self.create_key(i))
            mods = [wiredtiger.Modify('C', 200, 1)]
            self.assertEqual(cursor.modify(mods), 0)
        self.session.commit_transaction('commit_timestamp=' + timestamp_str(4))

        # Now write something completely different.
        self.session.begin_transaction()
        for i in range(1, 10000):
            cursor[self.create_key(i)] = value2
        self.session.commit_transaction('commit_timestamp=' + timestamp_str(5))

        # Now the latest version will get written to the data file.
        self.session.checkpoint()

        expected = list(value1)
        expected[100] = 'B'
        expected[200] = 'C'
        expected = str().join(expected)

        # Whenever we request something of timestamp 4, this should be a modify
        # op. We should keep looking backwards in lookaside until we find the
        # newest whole update (timestamp 2).
        #
        # t5: value1 (full update)
        # t4: (delta) <= We're querying for t4 so we begin here.
        # t3: (delta)
        # t2: value2 (full update) <= And finish here, applying all deltas in
        #                             between on value1 to deduce value3.
        self.session.begin_transaction('read_timestamp=' + timestamp_str(4))
        for i in range(1, 10000):
            self.assertEqual(cursor[self.create_key(i)], expected)
        self.session.rollback_transaction()

    @unittest.skip("Temporarily disabled")
    def test_las_prepare_reads(self):
        # Create a small table.
        uri = "table:test_las06"
        create_params = 'key_format={},value_format=S'.format(self.key_format)
        self.session.create(uri, create_params)

        value1 = 'a' * 500
        value2 = 'b' * 500

        self.conn.set_timestamp('oldest_timestamp=' + timestamp_str(1))
        cursor = self.session.open_cursor(uri)
        for i in range(1, 10000):
            self.session.begin_transaction()
            cursor[self.create_key(i)] = value1
            self.session.commit_transaction('commit_timestamp=' + timestamp_str(2))

        # Load prepared data and leave it in a prepared state.
        prepare_session = self.conn.open_session(self.session_config)
        prepare_cursor = prepare_session.open_cursor(uri)
        prepare_session.begin_transaction()
        for i in range(1, 11):
            prepare_cursor[self.create_key(i)] = value2
        prepare_session.prepare_transaction(
            'prepare_timestamp=' + timestamp_str(3))

        # Write some more to cause eviction of the prepared data.
        for i in range(11, 10000):
            self.session.begin_transaction()
            cursor[self.create_key(i)] = value2
            self.session.commit_transaction('commit_timestamp=' + timestamp_str(4))

        self.session.checkpoint()

        # Try to read every key of the prepared data again.
        # Ensure that we read the lookaside to find the prepared update and
        # return a prepare conflict as appropriate.
        self.session.begin_transaction('read_timestamp=' + timestamp_str(3))
        for i in range(1, 11):
            cursor.set_key(self.create_key(i))
            self.assertRaisesException(
                wiredtiger.WiredTigerError,
                lambda: cursor.search(),
                '/conflict with a prepared update/')
        self.session.rollback_transaction()

        prepare_session.commit_transaction(
            'commit_timestamp=' + timestamp_str(5) + ',durable_timestamp=' + timestamp_str(6))

        self.session.begin_transaction('read_timestamp=' + timestamp_str(5))
        for i in range(1, 11):
            self.assertEquals(value2, cursor[self.create_key(i)])
        self.session.rollback_transaction()

    @unittest.skip("Temporarily disabled")
    def test_las_multiple_updates(self):
        # Create a small table.
        uri = "table:test_las06"
        create_params = 'key_format={},value_format=S'.format(self.key_format)
        self.session.create(uri, create_params)

        value1 = 'a' * 500
        value2 = 'b' * 500
        value3 = 'c' * 500
        value4 = 'd' * 500

        # Load 5Mb of data.
        self.conn.set_timestamp('oldest_timestamp=' + timestamp_str(1))
        cursor = self.session.open_cursor(uri)
        for i in range(1, 10000):
            self.session.begin_transaction()
            cursor[self.create_key(i)] = value1
            self.session.commit_transaction('commit_timestamp=' + timestamp_str(2))

        # Do two different updates to the same key with the same timestamp.
        # We want to make sure that the second value is the one that is visible even after eviction.
        for i in range(1, 11):
            self.session.begin_transaction()
            cursor[self.create_key(i)] = value2
            cursor[self.create_key(i)] = value3
            self.session.commit_transaction('commit_timestamp=' + timestamp_str(3))

        # Write a newer value on top.
        for i in range(1, 10000):
            self.session.begin_transaction()
            cursor[self.create_key(i)] = value4
            self.session.commit_transaction('commit_timestamp=' + timestamp_str(4))

        # Ensure that we see the last of the two updates that got applied.
        self.session.begin_transaction('read_timestamp=' + timestamp_str(3))
        for i in range(1, 11):
            self.assertEquals(cursor[self.create_key(i)], value3)
        self.session.rollback_transaction()

    @unittest.skip("Temporarily disabled")
    def test_las_multiple_modifies(self):
        # Create a small table.
        uri = "table:test_las06"
        create_params = 'key_format={},value_format=S'.format(self.key_format)
        self.session.create(uri, create_params)

        value1 = 'a' * 500
        value2 = 'b' * 500

        # Load 5Mb of data.
        self.conn.set_timestamp('oldest_timestamp=' + timestamp_str(1))
        cursor = self.session.open_cursor(uri)
        for i in range(1, 10000):
            self.session.begin_transaction()
            cursor[self.create_key(i)] = value1
            self.session.commit_transaction('commit_timestamp=' + timestamp_str(2))

        # Apply three sets of modifies.
        # They specifically need to be in separate modify calls.
        for i in range(1, 11):
            self.session.begin_transaction()
            cursor.set_key(self.create_key(i))
            self.assertEqual(cursor.modify([wiredtiger.Modify('B', 100, 1)]), 0)
            self.assertEqual(cursor.modify([wiredtiger.Modify('C', 200, 1)]), 0)
            self.assertEqual(cursor.modify([wiredtiger.Modify('D', 300, 1)]), 0)
            self.session.commit_transaction('commit_timestamp=' + timestamp_str(3))

        expected = list(value1)
        expected[100] = 'B'
        expected[200] = 'C'
        expected[300] = 'D'
        expected = str().join(expected)

        # Write a newer value on top.
        for i in range(1, 10000):
            self.session.begin_transaction()
            cursor[self.create_key(i)] = value2
            self.session.commit_transaction('commit_timestamp=' + timestamp_str(4))

        # Go back and read. We should get the initial value with the 3 modifies applied on top.
        self.session.begin_transaction('read_timestamp=' + timestamp_str(3))
        for i in range(1, 11):
            self.assertEqual(cursor[self.create_key(i)], expected)
        self.session.rollback_transaction()

    def test_las_instantiated_modify(self):
        # Create a small table.
        uri = "table:test_las06"
        create_params = 'key_format={},value_format=S'.format(self.key_format)
        self.session.create(uri, create_params)

        value1 = 'a' * 500
        value2 = 'b' * 500

        # Load 5Mb of data.
        self.conn.set_timestamp(
            'oldest_timestamp=' + timestamp_str(1) + ',stable_timestamp=' + timestamp_str(1))
        cursor = self.session.open_cursor(uri)
        for i in range(1, 10000):
            self.session.begin_transaction()
            cursor[self.create_key(i)] = value1
            self.session.commit_transaction('commit_timestamp=' + timestamp_str(2))

        # Apply three sets of modifies.
        for i in range(1, 11):
            self.session.begin_transaction()
            cursor.set_key(self.create_key(i))
            self.assertEqual(cursor.modify([wiredtiger.Modify('B', 100, 1)]), 0)
            self.session.commit_transaction('commit_timestamp=' + timestamp_str(3))

        for i in range(1, 11):
            self.session.begin_transaction()
            cursor.set_key(self.create_key(i))
            self.assertEqual(cursor.modify([wiredtiger.Modify('C', 200, 1)]), 0)
            self.session.commit_transaction('commit_timestamp=' + timestamp_str(4))

        # Since the stable timestamp is still at 1, there will be no birthmark record.
        # Lookaside instantiation should choose this update since it is the most recent.
        # We want to check that it gets converted into a standard update as appropriate.
        for i in range(1, 11):
            self.session.begin_transaction()
            cursor.set_key(self.create_key(i))
            self.assertEqual(cursor.modify([wiredtiger.Modify('D', 300, 1)]), 0)
            self.session.commit_transaction('commit_timestamp=' + timestamp_str(5))

        # Make a bunch of updates to another table to flush everything out of cache.
        uri2 = 'table:test_las06_extra'
        self.session.create(uri2, create_params)
        cursor2 = self.session.open_cursor(uri2)
        for i in range(1, 10000):
            self.session.begin_transaction()
            cursor2[self.create_key(i)] = value2
            self.session.commit_transaction('commit_timestamp=' + timestamp_str(6))

        expected = list(value1)
        expected[100] = 'B'
        expected[200] = 'C'
        expected[300] = 'D'
        expected = str().join(expected)

        # Go back and read. We should get the initial value with the 3 modifies applied on top.
        self.session.begin_transaction('read_timestamp=' + timestamp_str(5))
        for i in range(1, 11):
            self.assertEqual(cursor[self.create_key(i)], expected)
        self.session.rollback_transaction()

    def test_las_modify_birthmark_is_base_update(self):
        # Create a small table.
        uri = "table:test_las06"
        create_params = 'key_format={},value_format=S'.format(self.key_format)
        self.session.create(uri, create_params)

        value1 = 'a' * 500
        value2 = 'b' * 500

        # Load 5Mb of data.
        self.conn.set_timestamp(
            'oldest_timestamp=' + timestamp_str(1) + ',stable_timestamp=' + timestamp_str(1))

        # The base update is at timestamp 1.
        # When we lookaside evict these pages, the base update will be used as the birthmark since
        # it's the only thing behind the stable timestamp.
        cursor = self.session.open_cursor(uri)
        for i in range(1, 10000):
            self.session.begin_transaction()
            cursor[self.create_key(i)] = value1
            self.session.commit_transaction('commit_timestamp=' + timestamp_str(1))

        # Apply three sets of modifies.
        for i in range(1, 11):
            self.session.begin_transaction()
            cursor.set_key(self.create_key(i))
            self.assertEqual(cursor.modify([wiredtiger.Modify('B', 100, 1)]), 0)
            self.session.commit_transaction('commit_timestamp=' + timestamp_str(2))

        for i in range(1, 11):
            self.session.begin_transaction()
            cursor.set_key(self.create_key(i))
            self.assertEqual(cursor.modify([wiredtiger.Modify('C', 200, 1)]), 0)
            self.session.commit_transaction('commit_timestamp=' + timestamp_str(3))

        for i in range(1, 11):
            self.session.begin_transaction()
            cursor.set_key(self.create_key(i))
            self.assertEqual(cursor.modify([wiredtiger.Modify('D', 300, 1)]), 0)
            self.session.commit_transaction('commit_timestamp=' + timestamp_str(4))

        # Make a bunch of updates to another table to flush everything out of cache.
        uri2 = 'table:test_las06_extra'
        self.session.create(uri2, create_params)
        cursor2 = self.session.open_cursor(uri2)
        for i in range(1, 10000):
            self.session.begin_transaction()
            cursor2[self.create_key(i)] = value2
            self.session.commit_transaction('commit_timestamp=' + timestamp_str(5))

        expected = list(value1)
        expected[100] = 'B'
        expected[200] = 'C'
        expected[300] = 'D'
        expected = str().join(expected)

        # Go back and read. We should get the initial value with the 3 modifies applied on top.
        # Ensure that we're aware that the birthmark update could be the base update.
        self.session.begin_transaction('read_timestamp=' + timestamp_str(4))
        for i in range(1, 11):
            self.assertEqual(cursor[self.create_key(i)], expected)
        self.session.rollback_transaction()

    @unittest.skip("Temporarily disabled")
    def test_las_rec_modify(self):
        # Create a small table.
        uri = "table:test_las06"
        create_params = 'key_format={},value_format=S'.format(self.key_format)
        self.session.create(uri, create_params)

        value1 = 'a' * 500
        value2 = 'b' * 500

        self.conn.set_timestamp(
            'oldest_timestamp=' + timestamp_str(1) + ',stable_timestamp=' + timestamp_str(1))
        cursor = self.session.open_cursor(uri)

        # Base update.
        for i in range(1, 10000):
            self.session.begin_transaction()
            cursor[self.create_key(i)] = value1
            self.session.commit_transaction('commit_timestamp=' + timestamp_str(2))

        # Apply three sets of modifies.
        for i in range(1, 11):
            self.session.begin_transaction()
            cursor.set_key(self.create_key(i))
            self.assertEqual(cursor.modify([wiredtiger.Modify('B', 100, 1)]), 0)
            self.session.commit_transaction('commit_timestamp=' + timestamp_str(3))

        for i in range(1, 11):
            self.session.begin_transaction()
            cursor.set_key(self.create_key(i))
            self.assertEqual(cursor.modify([wiredtiger.Modify('C', 200, 1)]), 0)
            self.session.commit_transaction('commit_timestamp=' + timestamp_str(4))

        # This is the one we want to be selected by the checkpoint.
        for i in range(1, 11):
            self.session.begin_transaction()
            cursor.set_key(self.create_key(i))
            self.assertEqual(cursor.modify([wiredtiger.Modify('D', 300, 1)]), 0)
            self.session.commit_transaction('commit_timestamp=' + timestamp_str(5))

        # Apply another update and evict the pages with the modifies out of cache.
        for i in range(1, 10000):
            self.session.begin_transaction()
            cursor[self.create_key(i)] = value2
            self.session.commit_transaction('commit_timestamp=' + timestamp_str(6))

        # Checkpoint such that the modifies will be selected. When we grab it from lookaside, we'll
        # need to unflatten it before using it for reconciliation.
        self.conn.set_timestamp('stable_timestamp=' + timestamp_str(5))
        self.session.checkpoint()

        expected = list(value1)
        expected[100] = 'B'
        expected[200] = 'C'
        expected[300] = 'D'
        expected = str().join(expected)

        # Check that the correct value is visible after checkpoint.
        self.session.begin_transaction('read_timestamp=' + timestamp_str(5))
        for i in range(1, 11):
            self.assertEqual(cursor[self.create_key(i)], expected)
        self.session.rollback_transaction()

if __name__ == '__main__':
    wttest.run()<|MERGE_RESOLUTION|>--- conflicted
+++ resolved
@@ -124,12 +124,8 @@
         # TODO: Uncomment this once the project work is done.
         # self.assertLessEqual(end_usage, (start_usage * 2))
 
-<<<<<<< HEAD
-    @unittest.skip("Temporarily disabled")
-=======
     # WT-5336 causing the read at timestamp 4 returning the value committed at timestamp 5 or 3
     @unittest.skip("Temporarily disabled until WT-5336 is fixed")
->>>>>>> 06112abe
     def test_las_modify_reads(self):
         # Create a small table.
         uri = "table:test_las06"
