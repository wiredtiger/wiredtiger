#!/usr/bin/env python
#
# Public Domain 2014-present MongoDB, Inc.
# Public Domain 2008-2014 WiredTiger, Inc.
#
# This is free and unencumbered software released into the public domain.
#
# Anyone is free to copy, modify, publish, use, compile, sell, or
# distribute this software, either in source code form or as a compiled
# binary, for any purpose, commercial or non-commercial, and by any
# means.
#
# In jurisdictions that recognize copyright laws, the author or authors
# of this software dedicate any and all copyright interest in the
# software to the public domain. We make this dedication for the benefit
# of the public at large and to the detriment of our heirs and
# successors. We intend this dedication to be an overt act of
# relinquishment in perpetuity of all present and future rights to this
# software under copyright law.
#
# THE SOFTWARE IS PROVIDED "AS IS", WITHOUT WARRANTY OF ANY KIND,
# EXPRESS OR IMPLIED, INCLUDING BUT NOT LIMITED TO THE WARRANTIES OF
# MERCHANTABILITY, FITNESS FOR A PARTICULAR PURPOSE AND NONINFRINGEMENT.
# IN NO EVENT SHALL THE AUTHORS BE LIABLE FOR ANY CLAIM, DAMAGES OR
# OTHER LIABILITY, WHETHER IN AN ACTION OF CONTRACT, TORT OR OTHERWISE,
# ARISING FROM, OUT OF OR IN CONNECTION WITH THE SOFTWARE OR THE USE OR
# OTHER DEALINGS IN THE SOFTWARE.

import os, glob, time, wiredtiger, wttest
from wiredtiger import stat
from wtdataset import SimpleDataSet
from wtscenario import make_scenarios
from helper import copy_wiredtiger_home

# test_live_restore02.py
# Enable background thread migration and loop until it completes
@wttest.skip_for_hook("tiered", "using multiple WT homes")
class test_live_restore02(wttest.WiredTigerTestCase):
    format_values = [
        ('column', dict(key_format='r', value_format='S')),
        ('row_integer', dict(key_format='i', value_format='S')),
    ]

    read_sizes = [
        ('512B', dict(read_size='512B')),
        ('4KB', dict(read_size='4KB')),
        ('1MB', dict(read_size='1MB'))
    ]

    scenarios = make_scenarios(format_values, read_sizes)
    nrows = 10000

    def get_stat(self, statistic):
        stat_cursor = self.session.open_cursor("statistics:")
        val = stat_cursor[statistic][2]
        stat_cursor.close()
        return val

    def test_live_restore02(self):
        # Live restore is not supported on Windows.
        if os.name == 'nt':
            return

        uris = ['file:foo', 'file:bar', 'file:cat']
        # Create a data set with a 3 collections to restore on restart.
        # Populate 3 collections
        ds0 = SimpleDataSet(self, uris[0], self.nrows,
          key_format=self.key_format, value_format=self.value_format)
        ds0.populate()
        ds1 = SimpleDataSet(self, uris[1], self.nrows,
          key_format=self.key_format, value_format=self.value_format)
        ds1.populate()
        ds2 = SimpleDataSet(self, uris[2], self.nrows,
          key_format=self.key_format, value_format=self.value_format)
        ds2.populate()

        # Close the default connection.
        self.close_conn()

        copy_wiredtiger_home(self, '.', "SOURCE")

        # Remove everything but SOURCE / stderr / stdout.
        for f in glob.glob("*"):
            if not f == "SOURCE" and not f == "stderr.txt" and not f == "stdout.txt":
                os.remove(f)

<<<<<<< HEAD
        os.mkdir("DEST")
        self.open_conn("DEST", config="statistics=(all),live_restore=(enabled=true,path=\"SOURCE\",threads_max=1)")
=======
        self.open_conn(config="statistics=(all),live_restore=(enabled=true,path=\"SOURCE\",threads_max=1,read_size=" + self.read_size + ")")
>>>>>>> a0f64612

        state = 0
        timeout = 120
        iteration_count = 0
        # Build in a 2 minute timeout. Once we see the complete state exit the loop.
        while (iteration_count < timeout):
            state = self.get_stat(stat.conn.live_restore_state)
            self.pr("Looping until finish, live restore state is: " + str(state))
            # State 2 means the live restore has completed.
            if (state == 2):
                break
            time.sleep(1)
        self.assertEqual(state, 2)

        conn2 = self.setUpConnectionOpen('SOURCE/')
        session2 = self.setUpSessionOpen(conn2)
        session = self.setUpSessionOpen(self.conn)
        # Validate that the collections in source match ours in the destination.
        for uri in uris:
            cursor = session.open_cursor(uri)
            cursor2 = session2.open_cursor(uri)
            while True:
                ret = cursor.next()
                ret2 = cursor2.next()
                if ret != 0:
                    self.assertEqual(ret, wiredtiger.WT_NOTFOUND)
                    self.assertEqual(ret2, wiredtiger.WT_NOTFOUND)
                    break
                self.assertEqual(cursor.get_key(), cursor2.get_key())
                self.assertEqual(cursor.get_value(), cursor2.get_value())

        assert(len(glob.glob('WT_DEST/*.stop')) == 0)<|MERGE_RESOLUTION|>--- conflicted
+++ resolved
@@ -84,12 +84,8 @@
             if not f == "SOURCE" and not f == "stderr.txt" and not f == "stdout.txt":
                 os.remove(f)
 
-<<<<<<< HEAD
         os.mkdir("DEST")
-        self.open_conn("DEST", config="statistics=(all),live_restore=(enabled=true,path=\"SOURCE\",threads_max=1)")
-=======
-        self.open_conn(config="statistics=(all),live_restore=(enabled=true,path=\"SOURCE\",threads_max=1,read_size=" + self.read_size + ")")
->>>>>>> a0f64612
+        self.open_conn("DEST", config="statistics=(all),live_restore=(enabled=true,path=\"SOURCE\",threads_max=1,read_size=" + self.read_size + ")")
 
         state = 0
         timeout = 120
