#!/usr/bin/env python
#
# Public Domain 2014-present MongoDB, Inc.
# Public Domain 2008-2014 WiredTiger, Inc.
#
# This is free and unencumbered software released into the public domain.
#
# Anyone is free to copy, modify, publish, use, compile, sell, or
# distribute this software, either in source code form or as a compiled
# binary, for any purpose, commercial or non-commercial, and by any
# means.
#
# In jurisdictions that recognize copyright laws, the author or authors
# of this software dedicate any and all copyright interest in the
# software to the public domain. We make this dedication for the benefit
# of the public at large and to the detriment of our heirs and
# successors. We intend this dedication to be an overt act of
# relinquishment in perpetuity of all present and future rights to this
# software under copyright law.
#
# THE SOFTWARE IS PROVIDED "AS IS", WITHOUT WARRANTY OF ANY KIND,
# EXPRESS OR IMPLIED, INCLUDING BUT NOT LIMITED TO THE WARRANTIES OF
# MERCHANTABILITY, FITNESS FOR A PARTICULAR PURPOSE AND NONINFRINGEMENT.
# IN NO EVENT SHALL THE AUTHORS BE LIABLE FOR ANY CLAIM, DAMAGES OR
# OTHER LIABILITY, WHETHER IN AN ACTION OF CONTRACT, TORT OR OTHERWISE,
# ARISING FROM, OUT OF OR IN CONNECTION WITH THE SOFTWARE OR THE USE OR
# OTHER DEALINGS IN THE SOFTWARE.

import time, wiredtiger
from error_info_util import error_info_util

# test_error_info02.py
#   Test that the get_last_error() session API returns the last error for rollback error to
#   occur in the session.
class test_error_info02(error_info_util):
    uri = "table:test_error_info.wt"

    def assert_error_equal(self, err_val, sub_level_err_val, err_msg_val):
        err, sub_level_err, err_msg = self.session.get_last_error()
        self.assertEqual(err, err_val)
        self.assertEqual(sub_level_err, sub_level_err_val)
        self.assertEqual(err_msg, err_msg_val)

    def test_wt_rollback_cache_overflow(self):
        # FIXME-WT-14046
        self.skipTest("FIXME-WT-14046")
        """
        Try to insert a key value pair with an unreasonably low cache max wait time and
        application worker threads are attempting to do eviction.
        """
        # Configure the connection with an unrealistically small cache_max_wait_ms value and
        # a very low eviction trigger threshold.
        self.conn.reconfigure('cache_max_wait_ms=2,eviction_dirty_target=1,eviction_dirty_trigger=2')

        # Create a basic table.
        self.session.create(self.uri, 'key_format=S,value_format=S')

        # Open a session and cursor.
        cursor = self.session.open_cursor(self.uri)

<<<<<<< HEAD
        # Start a transaction and insert a value large enough to trigger eviction app worker
        # threads. Loop 100 times to ensure that the eviction server is busy evicting, and the
        # cache will be full when the application worker thread checks if eviction is needed.
        for i in range(100):
            self.session.begin_transaction()
            cursor.set_key(str(i))
            cursor.set_value(str(i)*1024*5000)

            try:
                cursor.update()
            except wiredtiger.WiredTigerError as e:
                if wiredtiger.wiredtiger_strerror(wiredtiger.WT_ROLLBACK) in str(e):
                    break
                else:
                    raise e

            self.session.commit_transaction()
=======
        # Start a transaction and insert a value large enough to trigger eviction app worker threads.
        self.session.begin_transaction()
        cursor.set_key("key_a")
        cursor.set_value("a"*1024*5000)
        cursor.update()
        self.session.commit_transaction()

        # Start a new transaction and attempt to insert a value. The very low cache_max_wait_ms
        # value should cause the eviction thread to time out.
        self.session.begin_transaction()
        cursor.set_key("key_b")
        cursor.set_value("b")

        # This reason is the default reason for WT_ROLLBACK errors so we need to catch it.
        self.assertRaisesException(wiredtiger.WiredTigerError, lambda: cursor.update(), wiredtiger.wiredtiger_strerror(wiredtiger.WT_ROLLBACK))
        self.assert_error_equal(wiredtiger.WT_ROLLBACK, wiredtiger.WT_CACHE_OVERFLOW, "Cache capacity has overflown")
>>>>>>> 85fbe31d

        self.ignoreStdoutPatternIfExists("transaction rolled back because of cache overflow")

    def test_wt_rollback_write_conflict_update_list(self):
        """
        Try to write conflicting data with two threads. There will be an update in the update list
        that is not visible to the second session, therefore, it cannot modify it.
        """
        # Create a basic table.
        self.session.create(self.uri, 'key_format=S,value_format=S')

        # Insert a key and value.
        cursor = self.session.open_cursor(self.uri)
        self.session.begin_transaction()
        cursor.set_key("key")
        cursor.set_value("value")
        cursor.update()
        self.session.commit_transaction()
        self.session.checkpoint()
        cursor.close()

        # Update the key in the first session.
        session1 = self.session
        cursor1 = session1.open_cursor(self.uri)
        session1.begin_transaction()
        cursor1["key"] = "aaa"

        # Insert the same key in the second session, expect a conflict error to be produced.
        session2 = self.conn.open_session()
        cursor2 = session2.open_cursor(self.uri)
        session2.begin_transaction()
        cursor2.set_key("key")
        cursor2.set_value("bbb")

        # Catch the default reason for WT_ROLLBACK errors.
        self.assertRaisesException(wiredtiger.WiredTigerError, lambda: cursor2.update(), wiredtiger.wiredtiger_strerror(wiredtiger.WT_ROLLBACK))

        # Expect the get_last_error reason to give us the true reason for the rollback.
        # The error will be set in the second session.
        self.session = session2
        self.assert_error_equal(wiredtiger.WT_ROLLBACK, wiredtiger.WT_WRITE_CONFLICT, "Write conflict between concurrent operations")

    def test_wt_rollback_write_conflict_time_start(self):
        """
        Try to write conflicting data with two threads. There will be an update from the first
        session that is written to disk, and it is not visible to second session, so there is a
        conflict.
        """
        # Create a basic table.
        self.session.create(self.uri, 'key_format=S,value_format=S')

        cursor1 = self.session.open_cursor(self.uri)
        session2 = self.conn.open_session()
        cursor2 = session2.open_cursor(self.uri, None, "debug=(release_evict)")

        # Begin a transaction on the first session and set a key and value.
        self.session.begin_transaction()
        cursor1.set_key('key')
        cursor1.set_value('value')

        # Insert a key and value within a transaction in the second session.
        session2.begin_transaction()
        cursor2.set_key('key')
        cursor2.set_value('abc')
        cursor2.update()
        session2.commit_transaction()

        # Evict the page from in-memory and write the page to disk.
        cursor2.set_key('key')
        cursor2.search()
        cursor2.reset()

        # Because the first session started a transaction earlier than the second session, the
        # update made by the second session will be invisible to the first session.
        self.assertRaisesException(wiredtiger.WiredTigerError, lambda: cursor1.insert(), wiredtiger.wiredtiger_strerror(wiredtiger.WT_ROLLBACK))
        self.assert_error_equal(wiredtiger.WT_ROLLBACK, wiredtiger.WT_WRITE_CONFLICT, "Write conflict between concurrent operations")

    def test_wt_rollback_write_conflict_time_stop(self):
        """
        Try to write conflicting data with two threads. There will be an overwrite update from the
        first session that is written to disk, and it is not visible to the second session, so
        there is a conflict.
        """
        # Create a basic table.
        self.session.create(self.uri, 'key_format=S,value_format=S')

        cursor1 = self.session.open_cursor(self.uri, None, "debug=(release_evict)")
        session2 = self.conn.open_session()
        cursor2 = session2.open_cursor(self.uri, None, "debug=(release_evict)")

        # Insert a key and value.
        self.session.begin_transaction()
        cursor1.set_key('key')
        cursor1.set_value('abc')
        cursor1.insert()
        self.session.commit_transaction()

        # Evict page from in-memory and write to disk.
        cursor1.set_key('key')
        cursor1.search()
        cursor1.reset()

        # Begin a transaction to update the same key on the first session.
        self.session.begin_transaction()
        cursor1.set_key('key')
        cursor1.set_value('value')

        # Overwrite the same key within a transaction on the second session.
        session2.begin_transaction()
        cursor2.set_key('key')
        cursor2.remove()
        session2.commit_transaction()

        # Evict page from in-memory and write to disk.
        cursor2.set_key('key')
        cursor2.search()
        cursor2.reset()

        # Because the first session started a transaction earlier than the second session, the
        # overwrite made by the second session will be invisible to the first session.
        self.assertRaisesException(wiredtiger.WiredTigerError, lambda: cursor1.insert(), wiredtiger.wiredtiger_strerror(wiredtiger.WT_ROLLBACK))
        self.assert_error_equal(wiredtiger.WT_ROLLBACK, wiredtiger.WT_WRITE_CONFLICT, "Write conflict between concurrent operations")

    def test_wt_rollback_oldest_for_eviction(self):
        """
        Try to insert a key value pair while the cache is full.
        """
        # Configure the connection with the min cache size.
        self.conn.reconfigure('cache_size=1MB')

        # Create a basic table.
        self.session.create(self.uri, 'key_format=S,value_format=S')

        cursor = self.session.open_cursor(self.uri)

        # Start a new transaction and insert a value far too large for cache.
        self.session.begin_transaction()
        cursor.set_key("key_a")
        cursor.set_value("a"*1024*5000)
        self.assertEqual(0, cursor.update())

        # Let WiredTiger's accounting catch up.
        time.sleep(2)

        # Attempt to insert another value with the same transaction. This will result in the
        # application thread being pulled into eviction and getting rolled back.
        cursor.set_key("key_b")
        cursor.set_value("b"*1024)

        # Catch the default reason for WT_ROLLBACK errors.
<<<<<<< HEAD
        self.assertRaisesException(wiredtiger.WiredTigerError, lambda: cursor.update())

    def test_wt_rollback_wt_cache_overflow(self):
        self.api_call_with_wt_rollback_wt_cache_overflow()
        self.assert_error_equal(wiredtiger.WT_ROLLBACK, wiredtiger.WT_CACHE_OVERFLOW, "Cache capacity has overflown")

    def test_wt_rollback_wt_write_conflict(self):
        self.api_call_with_wt_rollback_wt_write_conflict()
        self.assert_error_equal(wiredtiger.WT_ROLLBACK, wiredtiger.WT_WRITE_CONFLICT, "Write conflict between concurrent operations")

    def test_wt_rollback_wt_oldest_for_eviction(self):
        self.api_call_with_wt_rollback_wt__oldest_for_eviction()
=======
        self.assertRaisesException(wiredtiger.WiredTigerError, lambda: cursor.update(), wiredtiger.wiredtiger_strerror(wiredtiger.WT_ROLLBACK))
>>>>>>> 85fbe31d
        self.assert_error_equal(wiredtiger.WT_ROLLBACK, wiredtiger.WT_OLDEST_FOR_EVICTION, "Transaction has the oldest pinned transaction ID")<|MERGE_RESOLUTION|>--- conflicted
+++ resolved
@@ -42,8 +42,6 @@
         self.assertEqual(err_msg, err_msg_val)
 
     def test_wt_rollback_cache_overflow(self):
-        # FIXME-WT-14046
-        self.skipTest("FIXME-WT-14046")
         """
         Try to insert a key value pair with an unreasonably low cache max wait time and
         application worker threads are attempting to do eviction.
@@ -58,7 +56,6 @@
         # Open a session and cursor.
         cursor = self.session.open_cursor(self.uri)
 
-<<<<<<< HEAD
         # Start a transaction and insert a value large enough to trigger eviction app worker
         # threads. Loop 100 times to ensure that the eviction server is busy evicting, and the
         # cache will be full when the application worker thread checks if eviction is needed.
@@ -76,24 +73,9 @@
                     raise e
 
             self.session.commit_transaction()
-=======
-        # Start a transaction and insert a value large enough to trigger eviction app worker threads.
-        self.session.begin_transaction()
-        cursor.set_key("key_a")
-        cursor.set_value("a"*1024*5000)
-        cursor.update()
-        self.session.commit_transaction()
-
-        # Start a new transaction and attempt to insert a value. The very low cache_max_wait_ms
-        # value should cause the eviction thread to time out.
-        self.session.begin_transaction()
-        cursor.set_key("key_b")
-        cursor.set_value("b")
 
         # This reason is the default reason for WT_ROLLBACK errors so we need to catch it.
-        self.assertRaisesException(wiredtiger.WiredTigerError, lambda: cursor.update(), wiredtiger.wiredtiger_strerror(wiredtiger.WT_ROLLBACK))
         self.assert_error_equal(wiredtiger.WT_ROLLBACK, wiredtiger.WT_CACHE_OVERFLOW, "Cache capacity has overflown")
->>>>>>> 85fbe31d
 
         self.ignoreStdoutPatternIfExists("transaction rolled back because of cache overflow")
 
@@ -244,20 +226,5 @@
         cursor.set_value("b"*1024)
 
         # Catch the default reason for WT_ROLLBACK errors.
-<<<<<<< HEAD
-        self.assertRaisesException(wiredtiger.WiredTigerError, lambda: cursor.update())
-
-    def test_wt_rollback_wt_cache_overflow(self):
-        self.api_call_with_wt_rollback_wt_cache_overflow()
-        self.assert_error_equal(wiredtiger.WT_ROLLBACK, wiredtiger.WT_CACHE_OVERFLOW, "Cache capacity has overflown")
-
-    def test_wt_rollback_wt_write_conflict(self):
-        self.api_call_with_wt_rollback_wt_write_conflict()
-        self.assert_error_equal(wiredtiger.WT_ROLLBACK, wiredtiger.WT_WRITE_CONFLICT, "Write conflict between concurrent operations")
-
-    def test_wt_rollback_wt_oldest_for_eviction(self):
-        self.api_call_with_wt_rollback_wt__oldest_for_eviction()
-=======
         self.assertRaisesException(wiredtiger.WiredTigerError, lambda: cursor.update(), wiredtiger.wiredtiger_strerror(wiredtiger.WT_ROLLBACK))
->>>>>>> 85fbe31d
         self.assert_error_equal(wiredtiger.WT_ROLLBACK, wiredtiger.WT_OLDEST_FOR_EVICTION, "Transaction has the oldest pinned transaction ID")