#!/usr/bin/env python
#
# Public Domain 2014-present MongoDB, Inc.
# Public Domain 2008-2014 WiredTiger, Inc.
#
# This is free and unencumbered software released into the public domain.
#
# Anyone is free to copy, modify, publish, use, compile, sell, or
# distribute this software, either in source code form or as a compiled
# binary, for any purpose, commercial or non-commercial, and by any
# means.
#
# In jurisdictions that recognize copyright laws, the author or authors
# of this software dedicate any and all copyright interest in the
# software to the public domain. We make this dedication for the benefit
# of the public at large and to the detriment of our heirs and
# successors. We intend this dedication to be an overt act of
# relinquishment in perpetuity of all present and future rights to this
# software under copyright law.
#
# THE SOFTWARE IS PROVIDED "AS IS", WITHOUT WARRANTY OF ANY KIND,
# EXPRESS OR IMPLIED, INCLUDING BUT NOT LIMITED TO THE WARRANTIES OF
# MERCHANTABILITY, FITNESS FOR A PARTICULAR PURPOSE AND NONINFRINGEMENT.
# IN NO EVENT SHALL THE AUTHORS BE LIABLE FOR ANY CLAIM, DAMAGES OR
# OTHER LIABILITY, WHETHER IN AN ACTION OF CONTRACT, TORT OR OTHERWISE,
# ARISING FROM, OUT OF OR IN CONNECTION WITH THE SOFTWARE OR THE USE OR
# OTHER DEALINGS IN THE SOFTWARE.

from wiredtiger import stat
from wtdataset import SimpleDataSet
from wtscenario import make_scenarios
<<<<<<< HEAD
from helper import simulate_crash_restart
from rollback_to_stable_util import test_rollback_to_stable_base
=======
from test_rollback_to_stable01 import test_rollback_to_stable_base
>>>>>>> f3d0bad2

# test_rollback_to_stable37.py
# Test that the rollback to stable to restore proper stable update from history store when a no timestamp
# update has rewritten the history store data.
class test_rollback_to_stable37(test_rollback_to_stable_base):
    conn_config = 'cache_size=1GB,statistics=(all),statistics_log=(json,on_close,wait=1),log=(enabled=false),verbose=(rts:5)'

    format_values = [
        ('column', dict(key_format='r', value_format='S')),
        ('column_fix', dict(key_format='r', value_format='8t')),
        ('row_integer', dict(key_format='i', value_format='S')),
    ]

    dryrun_values = [
        ('no_dryrun', dict(dryrun=False)),
        ('dryrun', dict(dryrun=True))
    ]

    scenarios = make_scenarios(format_values, dryrun_values)

    def test_rollback_to_stable(self):
        uri = 'table:test_rollback_to_stable37'
        nrows = 1000

        if self.value_format == '8t':
            value_a = 97
            value_b = 98
            value_c = 99
            value_d = 100
        else:
            value_a = 'a' * 10
            value_b = 'b' * 10
            value_c = 'c' * 10
            value_d = 'd' * 10

        # Create our table.
        ds = SimpleDataSet(self, uri, 0, key_format=self.key_format, value_format=self.value_format)
        ds.populate()

        # Pin oldest and stable to timestamp 1.
        self.conn.set_timestamp('oldest_timestamp=' + self.timestamp_str(1) +
            ',stable_timestamp=' + self.timestamp_str(1))

        # Insert 300 updates to the same key.
        for i in range (20, 320):
            if self.value_format == '8t':
                self.large_updates(uri, value_a, ds, nrows, False, i)
            else:
                self.large_updates(uri, value_a + str(i), ds, nrows, False, i)

        old_reader_session = self.conn.open_session()
        old_reader_session.begin_transaction('read_timestamp=' + self.timestamp_str(10))

        self.large_updates(uri, value_b, ds, nrows, False, 2000)
        self.check(value_b, uri, nrows, None, 2000)

        self.evict_cursor(uri, nrows, value_b)

        # Insert update without a timestamp.
        self.large_updates(uri, value_c, ds, nrows, False, 0)
        self.check(value_c, uri, nrows, None, 0)

        self.evict_cursor(uri, nrows, value_c)

        self.large_updates(uri, value_d, ds, nrows, False, 3000)
        self.check(value_d, uri, nrows, None, 3000)

        old_reader_session.rollback_transaction()
        self.session.checkpoint()

        self.conn.set_timestamp('stable_timestamp=' + self.timestamp_str(2000))
        self.session.checkpoint()

        self.conn.rollback_to_stable('dryrun={}'.format('true' if self.dryrun else 'false'))

        self.check(value_c, uri, nrows, None, 1000)
        self.check(value_c, uri, nrows, None, 2000)

        if self.dryrun:
            self.check(value_d, uri, nrows, None, 3000)
        else:
            self.check(value_c, uri, nrows, None, 3000)

        stat_cursor = self.session.open_cursor('statistics:', None, None)
        keys_removed = stat_cursor[stat.conn.txn_rts_keys_removed][2]
        stat_cursor.close()

        self.assertEqual(keys_removed, 0)

if __name__ == '__main__':
    wttest.run()<|MERGE_RESOLUTION|>--- conflicted
+++ resolved
@@ -29,12 +29,7 @@
 from wiredtiger import stat
 from wtdataset import SimpleDataSet
 from wtscenario import make_scenarios
-<<<<<<< HEAD
-from helper import simulate_crash_restart
 from rollback_to_stable_util import test_rollback_to_stable_base
-=======
-from test_rollback_to_stable01 import test_rollback_to_stable_base
->>>>>>> f3d0bad2
 
 # test_rollback_to_stable37.py
 # Test that the rollback to stable to restore proper stable update from history store when a no timestamp
