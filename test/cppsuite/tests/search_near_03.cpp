--- conflicted
+++ resolved
@@ -86,17 +86,10 @@
         int ret = cursor->search_near(cursor.Get(), &exactPrefix);
         testutil_assert(ret == 0 || ret == WT_NOTFOUND);
         if (ret == 0) {
-<<<<<<< HEAD
             const char *keyTmp;
-            cursor->get_key(cursor.Get(), &keyTmp);
+            testutil_check(cursor->get_key(cursor.Get(), &keyTmp));
             testutil_assert(exactPrefix == 1);
             testutil_assert(prefixKey == GetPrefixFromKey(std::string(keyTmp)));
-=======
-            testutil_check(cursor->get_key(cursor.get(), &key_tmp));
-            ret_key = get_prefix_from_key(std::string(key_tmp));
-            testutil_assert(exact_prefix == 1);
-            testutil_assert(prefix_key == ret_key);
->>>>>>> 4066d887
             return false;
         }
 
@@ -119,19 +112,11 @@
          * Each populate thread perform unique index insertions on each collection, with a randomly
          * generated prefix and thread id.
          */
-<<<<<<< HEAD
         Collection &collection = threadWorker->database.GetCollection(threadWorker->id);
         ScopedCursor cursor = threadWorker->session.OpenScopedCursor(collection.name);
-        cursor->reconfigure(cursor.Get(), "prefix_search=true");
+        testutil_check(cursor->reconfigure(cursor.Get(), "prefix_search=true"));
         for (uint64_t count = 0; count < threadWorker->keyCount; ++count) {
             threadWorker->transaction.Start();
-=======
-        collection &coll = tc->db.get_collection(tc->id);
-        scoped_cursor cursor = tc->session.open_scoped_cursor(coll.name);
-        testutil_check(cursor->reconfigure(cursor.get(), "prefix_search=true"));
-        for (uint64_t count = 0; count < tc->key_count; ++count) {
-            tc->txn.begin();
->>>>>>> 4066d887
             /*
              * Generate the prefix key, and append a random generated key string based on the key
              * size configuration.
@@ -222,13 +207,8 @@
                   "Unexpected error %d returned from cursor->next()", ret);
                 if (ret == WT_NOTFOUND)
                     continue;
-<<<<<<< HEAD
-                cursor->get_key(cursor.Get(), &keyTmp);
+                testutil_check(cursor->get_key(cursor.Get(), &keyTmp));
                 prefixes.push_back(keyTmp);
-=======
-                testutil_check(cursor->get_key(cursor.get(), &key_tmp));
-                prefixes.push_back(std::string(key_tmp));
->>>>>>> 4066d887
             }
             existingPrefixes.push_back(prefixes);
         }
@@ -250,19 +230,11 @@
 
         while (threadWorker->Running()) {
             /* Get a collection and find a cached cursor. */
-<<<<<<< HEAD
             Collection &collection = threadWorker->database.GetRandomCollection();
             if (cursors.find(collection.id) == cursors.end()) {
                 ScopedCursor cursor = threadWorker->session.OpenScopedCursor(collection.name);
-                cursor->reconfigure(cursor.Get(), "prefix_search=true");
+                testutil_check(cursor->reconfigure(cursor.Get(), "prefix_search=true"));
                 cursors.emplace(collection.id, std::move(cursor));
-=======
-            collection &coll = tc->db.get_random_collection();
-            if (cursors.find(coll.id) == cursors.end()) {
-                scoped_cursor cursor = tc->session.open_scoped_cursor(coll.name);
-                testutil_check(cursor->reconfigure(cursor.get(), "prefix_search=true"));
-                cursors.emplace(coll.id, std::move(cursor));
->>>>>>> 4066d887
             }
 
             /* Do a second lookup now that we know it exists. */
