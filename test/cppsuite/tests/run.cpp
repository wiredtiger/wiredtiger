/*-
 * Public Domain 2014-present MongoDB, Inc.
 * Public Domain 2008-2014 WiredTiger, Inc.
 *
 * This is free and unencumbered software released into the public domain.
 *
 * Anyone is free to copy, modify, publish, use, compile, sell, or
 * distribute this software, either in source code form or as a compiled
 * binary, for any purpose, commercial or non-commercial, and by any
 * means.
 *
 * In jurisdictions that recognize copyright laws, the author or authors
 * of this software dedicate any and all copyright interest in the
 * software to the public domain. We make this dedication for the benefit
 * of the public at large and to the detriment of our heirs and
 * successors. We intend this dedication to be an overt act of
 * relinquishment in perpetuity of all present and future rights to this
 * software under copyright law.
 *
 * THE SOFTWARE IS PROVIDED "AS IS", WITHOUT WARRANTY OF ANY KIND,
 * EXPRESS OR IMPLIED, INCLUDING BUT NOT LIMITED TO THE WARRANTIES OF
 * MERCHANTABILITY, FITNESS FOR A PARTICULAR PURPOSE AND NONINFRINGEMENT.
 * IN NO EVENT SHALL THE AUTHORS BE LIABLE FOR ANY CLAIM, DAMAGES OR
 * OTHER LIABILITY, WHETHER IN AN ACTION OF CONTRACT, TORT OR OTHERWISE,
 * ARISING FROM, OUT OF OR IN CONNECTION WITH THE SOFTWARE OR THE USE OR
 * OTHER DEALINGS IN THE SOFTWARE.
 */

#include <fstream>
#include <iostream>
#include <string>

#include "test_harness/util/logger.h"
#include "test_harness/test.h"

#include "burst_inserts.cpp"
#include "cursor_bound_01.cpp"
#include "hs_cleanup.cpp"
#include "operations_test.cpp"
#include "search_near_01.cpp"
#include "search_near_02.cpp"
#include "search_near_03.cpp"
#include "test_template.cpp"
#include "bounded_cursor_perf.cpp"

/* Declarations to avoid the error raised by -Werror=missing-prototypes. */
const std::string parse_configuration_from_file(const std::string &filename);
void print_help();
int64_t run_test(
  const std::string &test_name, const std::string &config, const std::string &wt_open_config);

const std::string
parse_configuration_from_file(const std::string &filename)
{
    std::string cfg, line, error;
    std::ifstream cFile(filename);

    if (cFile.is_open()) {
        while (getline(cFile, line)) {
            /* Whitespaces are only for readability, they can be removed safely. */
            line.erase(std::remove_if(line.begin(), line.end(), isspace), line.end());
            if (line[0] == '#' || line.empty())
                continue;
            cfg += line;
        }

    } else {
        error = "Couldn't open " + filename + " file for reading.";
        testutil_die(EINVAL, error.c_str());
    }

    return (cfg);
}

void
print_help()
{
    std::cout << "NAME" << std::endl;
    std::cout << "\trun" << std::endl;
    std::cout << std::endl;
    std::cout << "SYNOPSIS" << std::endl;
    std::cout << "\trun [OPTIONS]" << std::endl;
    std::cout << "\trun -C [WIREDTIGER_OPEN_CONFIGURATION]" << std::endl;
    std::cout << "\trun -c [TEST_FRAMEWORK_CONFIGURATION]" << std::endl;
    std::cout << "\trun -f [FILE]" << std::endl;
    std::cout << "\trun -l [TRACE_LEVEL]" << std::endl;
    std::cout << "\trun -t [TEST_NAME]" << std::endl;
    std::cout << std::endl;
    std::cout << "DESCRIPTION" << std::endl;
    std::cout << "\trun  executes the test framework." << std::endl;
    std::cout << "\tIf no test is indicated, all tests are executed." << std::endl;
    std::cout
      << "\tIf no configuration is indicated, the default configuration for each test will be used."
      << std::endl;
    std::cout
      << "\tIf a configuration is indicated, the given configuration will be used either for "
         "all tests or the test indicated."
      << std::endl;
    std::cout << std::endl;
    std::cout << "OPTIONS" << std::endl;
    std::cout << "\t-h Output a usage message and exit." << std::endl;
    std::cout << "\t-C Additional wiredtiger open configuration." << std::endl;
    std::cout << "\t-c Test framework configuration. Cannot be used with -f." << std::endl;
    std::cout << "\t-f File that contains the configuration. Cannot be used with -C." << std::endl;
    std::cout << "\t-l Trace level from 0 to 3. "
                 "1 is the default level, all warnings and errors are logged."
              << std::endl;
    std::cout << "\t-t Test name to be executed." << std::endl;
}

/*
 * Run a specific test.
 * - test_name: specifies which test to run.
 * - config: defines the configuration used for the test.
 */
int64_t
run_test(const std::string &test_name, const std::string &config, const std::string &wt_open_config)
{
    int error_code = 0;

    test_harness::logger::log_msg(LOG_TRACE, "Configuration\t:" + config);

    if (test_name == "hs_cleanup")
        hs_cleanup(test_harness::test_args{config, test_name, wt_open_config}).run();
    else if (test_name == "burst_inserts")
        burst_inserts(test_harness::test_args{config, test_name, wt_open_config}).run();
    else if (test_name == "cursor_bound_01")
        cursor_bound_01(test_harness::test_args{config, test_name, wt_open_config}).run();
    else if (test_name == "operations_test")
        operations_test(test_harness::test_args{config, test_name, wt_open_config}).run();
    else if (test_name == "search_near_01")
        search_near_01(test_harness::test_args{config, test_name, wt_open_config}).run();
    else if (test_name == "search_near_02")
        search_near_02(test_harness::test_args{config, test_name, wt_open_config}).run();
    else if (test_name == "search_near_03")
        search_near_03(test_harness::test_args{config, test_name, wt_open_config}).run();
    else if (test_name == "test_template")
        test_template(test_harness::test_args{config, test_name, wt_open_config}).run();
    else if (test_name == "bounded_cursor_perf")
        bounded_cursor_perf(test_harness::test_args{config, test_name, wt_open_config}).run();
    else {
        test_harness::logger::log_msg(LOG_ERROR, "Test not found: " + test_name);
        error_code = -1;
    }

    if (error_code == 0)
        test_harness::logger::log_msg(LOG_INFO, "Test " + test_name + " done.");

    return (error_code);
}

static std::string
get_default_config_path(const std::string &test_name)
{
    return ("configs/" + test_name + "_default.txt");
}

int
main(int argc, char *argv[])
{
    std::string cfg, config_filename, current_cfg, current_test_name, test_name, wt_open_config;
    int64_t error_code = 0;
  
    const std::vector<std::string> all_tests = {"bounded_cursor_perf", "burst_inserts",
<<<<<<< HEAD
      "cursor_bound_01", "hs_cleanup", "operations_test", "search_near_01", "search_near_02",
      "search_near_03", "test_template"};

=======
      "hs_cleanup", "operations_test", "search_near_01", "search_near_02", "search_near_03",
      "test_template"};
  
>>>>>>> f83c3ad3
    /* Set the program name for error messages. */
    (void)testutil_set_progname(argv);

    /* Parse args
     * -C   : Additional wiredtiger_open configuration.
     * -c   : Test framework configuration. Cannot be used with -f. If no specific test is specified
     * to be run, the same configuration will be used for all existing tests.
     * -f   : Filename that contains the configuration. Cannot be used with -C. If no specific test
     * is specified to be run, the same configuration will be used for all existing tests.
     * -l   : Trace level.
     * -t   : Test to run. All tests are run if not specified.
     */
    for (size_t i = 1; (i < argc) && (error_code == 0); ++i) {
        if (std::string(argv[i]) == "-h") {
            print_help();
            return 0;
        } else if (std::string(argv[i]) == "-C") {
            if ((i + 1) < argc) {
                wt_open_config = argv[++i];
                /* Add a comma to the front if the user didn't supply one. */
                if (wt_open_config[0] != ',')
                    wt_open_config.insert(0, 1, ',');
            } else
                error_code = -1;
        } else if (std::string(argv[i]) == "-c") {
            if (!config_filename.empty()) {
                test_harness::logger::log_msg(LOG_ERROR, "Option -C cannot be used with -f");
                error_code = -1;
            } else if ((i + 1) < argc)
                cfg = argv[++i];
            else
                error_code = -1;
        } else if (std::string(argv[i]) == "-f") {
            if (!cfg.empty()) {
                test_harness::logger::log_msg(LOG_ERROR, "Option -f cannot be used with -C");
                error_code = -1;
            } else if ((i + 1) < argc)
                config_filename = argv[++i];
            else
                error_code = -1;
        } else if (std::string(argv[i]) == "-t") {
            if ((i + 1) < argc)
                test_name = argv[++i];
            else
                error_code = -1;
        } else if (std::string(argv[i]) == "-l") {
            if ((i + 1) < argc)
                test_harness::logger::trace_level = std::stoi(argv[++i]);
            else
                error_code = -1;
        } else
            error_code = -1;
    }

    if (error_code == 0) {
        test_harness::logger::log_msg(
          LOG_INFO, "Trace level: " + std::to_string(test_harness::logger::trace_level));
        if (test_name.empty()) {
            /* Run all tests. */
            test_harness::logger::log_msg(LOG_INFO, "Running all tests.");
            for (auto const &it : all_tests) {
                current_test_name = it;
                /* Configuration parsing. */
                if (!config_filename.empty())
                    current_cfg = parse_configuration_from_file(config_filename);
                else if (cfg.empty())
                    current_cfg =
                      parse_configuration_from_file(get_default_config_path(current_test_name));
                else
                    current_cfg = cfg;

                error_code = run_test(current_test_name, current_cfg, wt_open_config);
                if (error_code != 0)
                    break;
            }
        } else {
            current_test_name = test_name;
            /* Check the test exists. */
            if (std::find(all_tests.begin(), all_tests.end(), current_test_name) ==
              all_tests.end()) {
                test_harness::logger::log_msg(
                  LOG_ERROR, "The test " + current_test_name + " was not found.");
                error_code = -1;
            } else {
                /* Configuration parsing. */
                if (!config_filename.empty())
                    cfg = parse_configuration_from_file(config_filename);
                else if (cfg.empty())
                    cfg = parse_configuration_from_file(get_default_config_path(current_test_name));
                error_code = run_test(current_test_name, cfg, wt_open_config);
            }
        }

        if (error_code != 0)
            test_harness::logger::log_msg(LOG_ERROR, "Test " + current_test_name + " failed.");
    } else
        test_harness::logger::log_msg(LOG_ERROR,
          "Invalid command line arguments supplied. Try "
          "'./run -h' for help.");

    return (error_code);
}<|MERGE_RESOLUTION|>--- conflicted
+++ resolved
@@ -162,15 +162,9 @@
     int64_t error_code = 0;
   
     const std::vector<std::string> all_tests = {"bounded_cursor_perf", "burst_inserts",
-<<<<<<< HEAD
       "cursor_bound_01", "hs_cleanup", "operations_test", "search_near_01", "search_near_02",
       "search_near_03", "test_template"};
 
-=======
-      "hs_cleanup", "operations_test", "search_near_01", "search_near_02", "search_near_03",
-      "test_template"};
-  
->>>>>>> f83c3ad3
     /* Set the program name for error messages. */
     (void)testutil_set_progname(argv);
 
