--- conflicted
+++ resolved
@@ -289,17 +289,10 @@
             logger::log_msg(LOG_INFO, "Taking checkpoint");
             // 0.01% Checkpoint.
             testutil_check(session->checkpoint(session.get(), NULL));
-<<<<<<< HEAD
-        } else if (ran < 15) {
-            logger::log_msg(LOG_INFO, "Reopening connection");
-            reopen_conn(session, conn_config, home);
-
-=======
             logger::log_msg(LOG_INFO, "Taking checkpoint");
-        } else if (ran < 5 && !fresh_start) {
+        } else if (ran < 15 && !fresh_start) {
             logger::log_msg(LOG_INFO, "Commencing connection reopen");
             reopen_conn(session, conn_config, home);
->>>>>>> a0f64612
             session = std::move(connection_manager::instance().create_session());
         } else if (ran < 9000) {
             // 90% Write.
