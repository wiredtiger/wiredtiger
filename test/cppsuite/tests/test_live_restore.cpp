--- conflicted
+++ resolved
@@ -333,11 +333,8 @@
     /* Create a connection, set the cache size and specify the home directory. */
     const std::string verbose_string = verbose_level == 0 ?
       "" :
-<<<<<<< HEAD
-      "verbose=[recovery:1,recovery_progress:1,fileops:" + std::to_string(verbose_level) + "]";
-=======
-      "verbose=[live_restore_progress,live_restore:" + std::to_string(verbose_level) + "]";
->>>>>>> 7ed269dc
+      "verbose=[recovery:1,recovery_progress:1,live_restore_progress,live_restore:" +
+        std::to_string(verbose_level) + "]";
     const std::string conn_config = CONNECTION_CREATE +
       ",live_restore=(enabled=true,read_size=2MB,threads_max=" + std::to_string(thread_count) +
       ",path=\"" + source + "\"),cache_size=5GB," + verbose_string +
