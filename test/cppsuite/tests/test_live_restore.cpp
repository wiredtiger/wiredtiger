/*-
 * Public Domain 2014-present MongoDB, Inc.
 * Public Domain 2008-2014 WiredTiger, Inc.
 *
 * This is free and unencumbered software released into the public domain.
 *
 * Anyone is free to copy, modify, publish, use, compile, sell, or
 * distribute this software, either in source code form or as a compiled
 * binary, for any purpose, commercial or non-commercial, and by any
 * means.
 *
 * In jurisdictions that recognize copyright laws, the author or authors
 * of this software dedicate any and all copyright interest in the
 * software to the public domain. We make this dedication for the benefit
 * of the public at large and to the detriment of our heirs and
 * successors. We intend this dedication to be an overt act of
 * relinquishment in perpetuity of all present and future rights to this
 * software under copyright law.
 *
 * THE SOFTWARE IS PROVIDED "AS IS", WITHOUT WARRANTY OF ANY KIND,
 * EXPRESS OR IMPLIED, INCLUDING BUT NOT LIMITED TO THE WARRANTIES OF
 * MERCHANTABILITY, FITNESS FOR A PARTICULAR PURPOSE AND NONINFRINGEMENT.
 * IN NO EVENT SHALL THE AUTHORS BE LIABLE FOR ANY CLAIM, DAMAGES OR
 * OTHER LIABILITY, WHETHER IN AN ACTION OF CONTRACT, TORT OR OTHERWISE,
 * ARISING FROM, OUT OF OR IN CONNECTION WITH THE SOFTWARE OR THE USE OR
 * OTHER DEALINGS IN THE SOFTWARE.
 */

/*
 * [live_restore]: live_restore_fs.c
 * This file tests WiredTiger's live restore behavior. If called with the -f flag it will populate a
 * test database and place it in a "backup" folder. Subsequent runs that don't have -f will open
 * WiredTiger in live restore mode using the backup folder as the source. It will then perform
 * random updates to the database, testing that we can perform operations on the database while live
 * restore copies data across from source in parallel.
 */
#include "src/common/constants.h"
#include "src/common/logger.h"
#include "src/common/random_generator.h"
#include "src/common/thread_manager.h"
#include "src/storage/connection_manager.h"
#include "src/storage/scoped_session.h"
#include "src/main/thread_worker.h"

#include <vector>

extern "C" {
#include "wiredtiger.h"
#include "test_util.h"
}

using namespace test_harness;

class database_model {
public:
    /* Collection names start from zero. */
    void
    add_new_collection(scoped_session &session)
    {
        auto uri = database::build_collection_name(collection_count());
        testutil_check(
          session->create(session.get(), uri.c_str(), DEFAULT_FRAMEWORK_SCHEMA.c_str()));
        _collections.emplace_back(uri);
    }

    void
    add_and_open_existing_collection(scoped_session &session, const std::string &uri)
    {
        _collections.emplace_back(uri);
        // TODO: Is it possible to validate that the data we get from a collection is the same as
        // the data we saved to it? To check for bugs in filename logic in the file system?
        testutil_check(
          session->create(session.get(), uri.c_str(), DEFAULT_FRAMEWORK_SCHEMA.c_str()));
        scoped_cursor cursor = session.open_scoped_cursor(uri.c_str());
        WT_IGNORE_RET(cursor->next(cursor.get()));
    }

    std::string &
    get_random_collection()
    {
        return _collections.at(
          random_generator::instance().generate_integer(0ul, collection_count() - 1));
    }

    std::vector<std::string>::const_iterator
    begin() const
    {
        return _collections.cbegin();
    }

    std::vector<std::string>::const_iterator
    end() const
    {
        return _collections.cend();
    }

    size_t
    collection_count()
    {
        return _collections.size();
    }

private:
    std::vector<std::string> _collections;
};

static const int crud_ops = 20000;
static const int warmup_insertions = crud_ops / 3;
static database_model db;
static const int key_size = 10;
static const int value_size = 10;
static const char *SOURCE_DIR = "WT_LIVE_RESTORE_SOURCE";

/* Declarations to avoid the error raised by -Werror=missing-prototypes. */
void do_random_crud(scoped_session &session, bool fresh_start);
void create_collection(scoped_session &session);
void read(scoped_session &session);
void trigger_fs_truncate(scoped_session &session);
void write(scoped_session &session, bool fresh_start);
std::string key_to_str(uint64_t);
std::string generate_key();
std::string generate_value();
void insert(scoped_cursor &cursor, std::string &coll);
void update(scoped_cursor &cursor, std::string &coll);
void remove(scoped_session &session, scoped_cursor &cursor, std::string &coll);
void configure_database(scoped_session &session);

void
read(scoped_session &session)
{
    auto cursor = session.open_scoped_cursor(db.get_random_collection(), "next_random=true");
    auto ret = cursor->next(cursor.get());
    if (ret == WT_NOTFOUND)
        logger::log_msg(LOG_WARN, "Reading in a collection with no keys");
    else if (ret != 0)
        testutil_assert(ret == 0);
}

// Truncate from a random key to the end of the file and then call compact. This should
// result in the backing file on disk being fs_truncated.
void
trigger_fs_truncate(scoped_session &session)
{
    // Truncate from a random key all the way to the end of the collection and then call compact

    int ret;
    const std::string coll_name = db.get_random_collection();
    scoped_cursor rnd_cursor = session.open_scoped_cursor(coll_name, "next_random=true");
    ret = rnd_cursor->next(rnd_cursor.get());

    testutil_check_error_ok(ret, WT_NOTFOUND);
    if (ret == WT_NOTFOUND)
        // We've tried to truncate an empty collection. Nothing to do.
        return;

    testutil_check(session->truncate(session.get(), NULL, rnd_cursor.get(), nullptr, nullptr));
    testutil_check(session->compact(session.get(), coll_name.c_str(), nullptr));
}

std::string
generate_key()
{
    return random_generator::instance().generate_random_string(key_size);
}

std::string
generate_value()
{
    return random_generator::instance().generate_random_string(value_size);
}

void
insert(scoped_cursor &cursor, std::string &coll)
{
    std::string key = generate_key();
    std::string value = generate_value();
    cursor->set_key(cursor.get(), key.c_str());
    cursor->set_value(cursor.get(), value.c_str());
    testutil_check(cursor->insert(cursor.get()));
}

void
update(scoped_cursor &cursor, std::string &coll)
{
    std::string key = generate_key();
    std::string value = generate_value();
    cursor->set_key(cursor.get(), key.c_str());
    cursor->set_value(cursor.get(), value.c_str());
    testutil_check(cursor->update(cursor.get()));
}

void
remove(scoped_session &session, scoped_cursor &cursor, std::string &coll)
{
    auto ran_cursor = session.open_scoped_cursor(coll, "next_random=true");
    auto ret = cursor->next(ran_cursor.get());
    if (ret == WT_NOTFOUND) {
        // no keys in collection.
        logger::log_msg(LOG_WARN, "Removing in a collection with no keys");
        return;
    }
    testutil_assert(ret == 0);
    const char *tmp_key;
    testutil_check(ran_cursor->get_key(ran_cursor.get(), &tmp_key));
    cursor->set_key(cursor.get(), tmp_key);
    testutil_check(cursor->remove(cursor.get()));
}

void
write(scoped_session &session, bool fresh_start)
{
    /* Force insertions for a duration on a fresh start. */
    auto ran = fresh_start ? 1 : random_generator::instance().generate_integer(0, 2);
    auto &coll = db.get_random_collection();
    auto cursor = session.open_scoped_cursor(coll);
    if (ran == 0) {
        // Update.
        update(cursor, coll);
        return;
    }
    if (ran == 1) {
        // Insert.
        insert(cursor, coll);
        return;
    }
    if (ran == 2) {
        update(cursor, coll);
        // TODO:
        // remove(cursor, coll);
        return;
    }

    // Unreachable.
    testutil_assert(false);
}

void
create_collection(scoped_session &session)
{
    db.add_new_collection(session);
}

void
do_random_crud(scoped_session &session, bool fresh_start)
{
    bool file_created = fresh_start == false;

    /* Insert random data. */
    std::string key, value;
    for (int i = 0; i < crud_ops; i++) {
        auto ran = random_generator::instance().generate_integer(0, 10000);
        if (ran <= 1 || !file_created) {
            // Create a new file, if none exist force this path.s
            create_collection(session);
            file_created = true;
            continue;
        }

        if (i == 0) {
            for (int j = 0; j < warmup_insertions; j++)
                write(session, true);
            i = warmup_insertions;
        }

        if (ran < 5000) {
            // 50% Write.
            write(session, false);
        } else if (ran <= 9980) {
            // 49.8% Read.
            read(session);
        } else if (ran <= 10000) {
            // 0.2% fs_truncate
            trigger_fs_truncate(session);
        } else {
            logger::log_msg(LOG_ERROR,
              "do_random_crud RNG (" + std::to_string(ran) + ") didn't find an operation to run");
            testutil_assert(false);
        }

        // Unreachable.
    }
}

/* Setup the initial set of collections in the source path. */
void
configure_database(scoped_session &session)
{
    scoped_cursor cursor = session.open_scoped_cursor("metadata:", "");
    while (cursor->next(cursor.get()) != WT_NOTFOUND) {
        const char *key_str = nullptr;
        testutil_check(cursor->get_key(cursor.get(), &key_str));
        auto metadata_str = std::string(key_str);
        auto pos = metadata_str.find("table:");
        if (pos != std::string::npos) {
            testutil_assert(pos == 0);
            db.add_and_open_existing_collection(session, metadata_str);
            logger::log_msg(LOG_TRACE, "Adding collection: " + metadata_str);
        }
    }
}

int
main(int argc, char *argv[])
{
    /* Set the program name for error messages. */
    const std::string progname = testutil_set_progname(argv);
    /* Set the tracing level for the logger component. */
    logger::trace_level = LOG_TRACE;

    /* Create a connection, set the cache size and specify the home directory. */
    // TODO: Make verbosity level configurable at runtime.
<<<<<<< HEAD
    const std::string conn_config = CONNECTION_CREATE +
      ",live_restore=(enabled=true,threads_max=0,path=\"" + SOURCE_DIR +
      "\",debug=(fill_holes_on_close=true)),cache_size=1GB,verbose=[fileops:2],statistics=(all),"
      "statistics_log=(json,on_close,wait="
      "1)";
=======
    const std::string conn_config = CONNECTION_CREATE + ",live_restore=(enabled=true,path=\"" +
      SOURCE_DIR + "\"),cache_size=1GB,verbose=[fileops:2]";
>>>>>>> 25493658

    logger::log_msg(LOG_TRACE, "arg count: " + std::to_string(argc));
    bool fresh_start = false;
    if (argc > 1 && argv[1][1] == 'f') {
        fresh_start = true;
        logger::log_msg(LOG_WARN, "Started in -f mode will clean up existing directories");
        // Live restore expects the source directory to exist.
        testutil_recreate_dir(SOURCE_DIR);
        testutil_remove("WT_TEST");
    }
    // We will recreate this directory every time, on exit the contents in it will be moved to
    // WT_LIVE_RESTORE_SOURCE/.
    testutil_recreate_dir("WT_TEST");

    /* Create connection. */
    if (fresh_start)
        connection_manager::instance().create(conn_config, DEFAULT_DIR);
    else
        connection_manager::instance().reopen(conn_config, DEFAULT_DIR);

    auto crud_session = connection_manager::instance().create_session();

    if (!fresh_start)
        configure_database(crud_session);

    do_random_crud(crud_session, fresh_start);

    // We need to close the session here because the connection close will close it out for us if we
    // don't. Then we'll crash because we'll double close a WT session.
    crud_session.close_session();
    connection_manager::instance().close();
    testutil_remove(SOURCE_DIR);
    testutil_copy("WT_TEST", SOURCE_DIR);
    return (0);
}<|MERGE_RESOLUTION|>--- conflicted
+++ resolved
@@ -309,16 +309,8 @@
 
     /* Create a connection, set the cache size and specify the home directory. */
     // TODO: Make verbosity level configurable at runtime.
-<<<<<<< HEAD
-    const std::string conn_config = CONNECTION_CREATE +
-      ",live_restore=(enabled=true,threads_max=0,path=\"" + SOURCE_DIR +
-      "\",debug=(fill_holes_on_close=true)),cache_size=1GB,verbose=[fileops:2],statistics=(all),"
-      "statistics_log=(json,on_close,wait="
-      "1)";
-=======
     const std::string conn_config = CONNECTION_CREATE + ",live_restore=(enabled=true,path=\"" +
-      SOURCE_DIR + "\"),cache_size=1GB,verbose=[fileops:2]";
->>>>>>> 25493658
+      SOURCE_DIR + "\",debug=(fill_holes_on_close=true)),cache_size=1GB,verbose=[fileops:2]";
 
     logger::log_msg(LOG_TRACE, "arg count: " + std::to_string(argc));
     bool fresh_start = false;
