--- conflicted
+++ resolved
@@ -99,20 +99,12 @@
             auto burst_start = std::chrono::system_clock::now();
             while (threadWorker->Running() &&
               std::chrono::system_clock::now() - burst_start <
-<<<<<<< HEAD
                 std::chrono::seconds(_burstDurationSecs)) {
                 threadWorker->transaction.TryStart();
                 auto key = threadWorker->PadString(
                   std::to_string(startKey + addedCount), threadWorker->keySize);
                 cc.writeCursor->set_key(cc.writeCursor.Get(), key.c_str());
-                cc.writeCursor->search(cc.writeCursor.Get());
-=======
-                std::chrono::seconds(_burst_duration)) {
-                tc->txn.try_begin();
-                auto key = tc->pad_string(std::to_string(start_key + added_count), tc->key_size);
-                cc.write_cursor->set_key(cc.write_cursor.get(), key.c_str());
-                testutil_assert(cc.write_cursor->search(cc.write_cursor.get()) == WT_NOTFOUND);
->>>>>>> 4066d887
+                testutil_assert(cc.writeCursor->search(cc.writeCursor.Get()) == WT_NOTFOUND);
 
                 /* A return value of true implies the insert was successful. */
                 auto value = RandomGenerator::GetInstance().GeneratePseudoRandomString(
@@ -128,11 +120,7 @@
                 int ret = 0;
                 if ((ret = cc.readCursor->next(cc.readCursor.Get())) != 0) {
                     if (ret == WT_NOTFOUND) {
-<<<<<<< HEAD
-                        cc.readCursor->reset(cc.readCursor.Get());
-=======
-                        testutil_check(cc.read_cursor->reset(cc.read_cursor.get()));
->>>>>>> 4066d887
+                        testutil_check(cc.readCursor->reset(cc.readCursor.Get()));
                     } else if (ret == WT_ROLLBACK) {
                         threadWorker->transaction.Rollback();
                         addedCount = 0;
