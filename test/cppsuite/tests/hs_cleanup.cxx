/*-
 * Public Domain 2014-present MongoDB, Inc.
 * Public Domain 2008-2014 WiredTiger, Inc.
 *
 * This is free and unencumbered software released into the public domain.
 *
 * Anyone is free to copy, modify, publish, use, compile, sell, or
 * distribute this software, either in source code form or as a compiled
 * binary, for any purpose, commercial or non-commercial, and by any
 * means.
 *
 * In jurisdictions that recognize copyright laws, the author or authors
 * of this software dedicate any and all copyright interest in the
 * software to the public domain. We make this dedication for the benefit
 * of the public at large and to the detriment of our heirs and
 * successors. We intend this dedication to be an overt act of
 * relinquishment in perpetuity of all present and future rights to this
 * software under copyright law.
 *
 * THE SOFTWARE IS PROVIDED "AS IS", WITHOUT WARRANTY OF ANY KIND,
 * EXPRESS OR IMPLIED, INCLUDING BUT NOT LIMITED TO THE WARRANTIES OF
 * MERCHANTABILITY, FITNESS FOR A PARTICULAR PURPOSE AND NONINFRINGEMENT.
 * IN NO EVENT SHALL THE AUTHORS BE LIABLE FOR ANY CLAIM, DAMAGES OR
 * OTHER LIABILITY, WHETHER IN AN ACTION OF CONTRACT, TORT OR OTHERWISE,
 * ARISING FROM, OUT OF OR IN CONNECTION WITH THE SOFTWARE OR THE USE OR
 * OTHER DEALINGS IN THE SOFTWARE.
 */

#include "test_harness/test.h"

#include "test_harness/connection_manager.h"

using namespace test_harness;

/*
 * Here we want to age out entire pages, i.e. the stop time pair on a page should be globally
 * visible. To do so we'll update ranges of keys with increasing timestamps which will age out the
 * pre-existing data. It may not trigger a cleanup on the data file but should result in data
 * getting cleaned up from the history store.
 *
 * This is then tracked using the associated statistic which can be found in the runtime_monitor.
 */
class hs_cleanup : public test {
    public:
    hs_cleanup(const std::string &config, const std::string &name) : test(config, name) {}

    void
    update_operation(thread_context *tc) override final
    {
        WT_DECL_RET;
        const char *key_tmp;
        scoped_session session = connection_manager::instance().create_session();
        std::string collection_name = tc->database.get_collection_name(tc->id);
        wt_timestamp_t ts;

        /* In this test each thread gets a single collection. */
        testutil_assert(tc->database.get_collection_count() == tc->thread_count);
<<<<<<< HEAD
        scoped_cursor cursor = session.open_scoped_cursor(collection_name.c_str());
=======
        testutil_check(
          session->open_cursor(session, collection_name.c_str(), nullptr, nullptr, &cursor));
>>>>>>> b648f62e

        /* We don't know the keyrange we're operating over here so we can't be much smarter here. */
        while (tc->running()) {
            tc->sleep();
            ret = cursor->next(cursor.get());
            if (ret != 0) {
                if (ret == WT_NOTFOUND) {
                    testutil_check(cursor->reset(cursor.get()));
                    continue;
                } else
                    testutil_die(ret, "cursor->next() failed unexpectedly.");
            }
            testutil_check(cursor->get_key(cursor.get(), &key_tmp));

            /* Start a transaction if possible. */
            tc->transaction.try_begin(tc->session.get(), "");

            ts = tc->timestamp_manager->get_next_ts();
            if (tc->timestamp_manager->enabled())
                tc->transaction.set_commit_timestamp(
                  tc->session.get(), timestamp_manager::decimal_to_hex(ts));

            /* Update the record but take care to handle WT_ROLLBACK. */
            ret = update(tc->tracking, cursor, collection_name, key_value_t(key_tmp).c_str(),
<<<<<<< HEAD
              random_generator::instance().generate_string(tc->value_size).c_str(), ts);
=======
              random_generator::instance().generate_string(tc->value_size).c_str(), ts,
              tc->op_track_cursor);
>>>>>>> b648f62e
            /* Increment the current op count for the current transaction. */
            tc->transaction.op_count++;
            if (ret == WT_ROLLBACK)
                tc->transaction.rollback(tc->session.get(), "");
            else if (ret != 0)
                testutil_die(ret, "failed to update a key.");

            /* Commit our transaction. */
            tc->transaction.try_commit(tc->session.get(), "");
        }
        /* Ensure our last transaction is resolved. */
        if (tc->transaction.active())
            tc->transaction.commit(tc->session.get(), "");
    }
};<|MERGE_RESOLUTION|>--- conflicted
+++ resolved
@@ -55,12 +55,7 @@
 
         /* In this test each thread gets a single collection. */
         testutil_assert(tc->database.get_collection_count() == tc->thread_count);
-<<<<<<< HEAD
         scoped_cursor cursor = session.open_scoped_cursor(collection_name.c_str());
-=======
-        testutil_check(
-          session->open_cursor(session, collection_name.c_str(), nullptr, nullptr, &cursor));
->>>>>>> b648f62e
 
         /* We don't know the keyrange we're operating over here so we can't be much smarter here. */
         while (tc->running()) {
@@ -85,12 +80,8 @@
 
             /* Update the record but take care to handle WT_ROLLBACK. */
             ret = update(tc->tracking, cursor, collection_name, key_value_t(key_tmp).c_str(),
-<<<<<<< HEAD
-              random_generator::instance().generate_string(tc->value_size).c_str(), ts);
-=======
               random_generator::instance().generate_string(tc->value_size).c_str(), ts,
               tc->op_track_cursor);
->>>>>>> b648f62e
             /* Increment the current op count for the current transaction. */
             tc->transaction.op_count++;
             if (ret == WT_ROLLBACK)
