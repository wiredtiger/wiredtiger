--- conflicted
+++ resolved
@@ -49,23 +49,12 @@
     {
         WT_DECL_RET;
         const char *key_tmp;
-<<<<<<< HEAD
         scoped_session session = connection_manager::instance().create_session();
-        std::string collection_name = tc->database.get_collection_name(tc->id);
-        wt_timestamp_t ts;
-
-        /* In this test each thread gets a single collection. */
-        testutil_assert(tc->database.get_collection_count() == tc->thread_count);
-        scoped_cursor cursor = session.open_scoped_cursor(collection_name.c_str());
-=======
-        WT_SESSION *session = connection_manager::instance().create_session();
         collection& coll = tc->database.get_collection(tc->id);
 
         /* In this test each thread gets a single collection. */
         testutil_assert(tc->database.get_collection_count() == tc->thread_count);
-        testutil_check(
-          session->open_cursor(session, coll.name.c_str(), nullptr, nullptr, &cursor));
->>>>>>> 85bbd5e2
+        scoped_cursor cursor = session.open_scoped_cursor(coll.name.c_str());
 
         /* We don't know the keyrange we're operating over here so we can't be much smarter here. */
         while (tc->running()) {
@@ -73,7 +62,7 @@
             ret = cursor->next(cursor.get());
             if (ret != 0) {
                 if (ret == WT_NOTFOUND) {
-                    testutil_check(cursor->reset(cursor.get()));
+	                testutil_check(cursor->reset(cursor.get()));
                     continue;
                 } else
                     testutil_die(ret, "cursor->next() failed unexpectedly.");
@@ -83,23 +72,6 @@
             /* Start a transaction if possible. */
             tc->transaction.try_begin(tc->session.get(), "");
 
-<<<<<<< HEAD
-            ts = tc->timestamp_manager->get_next_ts();
-            if (tc->timestamp_manager->enabled())
-                tc->transaction.set_commit_timestamp(
-                  tc->session.get(), timestamp_manager::decimal_to_hex(ts));
-
-            /* Update the record but take care to handle WT_ROLLBACK. */
-            ret = update(tc->tracking, cursor, collection_name, key_value_t(key_tmp).c_str(),
-              random_generator::instance().generate_string(tc->value_size).c_str(), ts,
-              tc->op_track_cursor);
-            /* Increment the current op count for the current transaction. */
-            tc->transaction.op_count++;
-            if (ret == WT_ROLLBACK)
-                tc->transaction.rollback(tc->session.get(), "");
-            else if (ret != 0)
-                testutil_die(ret, "failed to update a key.");
-=======
             /*
              * The retrieved key needs to be passed inside the update function. However, the update
              * API doesn't guarantee our buffer will still be valid once it is called, as such we
@@ -107,13 +79,12 @@
              */
             if (!tc->update(cursor, coll.id, key_value_t(key_tmp)))
                 continue;
->>>>>>> 85bbd5e2
 
             /* Commit our transaction. */
             tc->transaction.try_commit(tc->session.get(), "");
         }
         /* Ensure our last transaction is resolved. */
         if (tc->transaction.active())
-            tc->transaction.commit(tc->session.get(), "");
+	        tc->transaction.commit(tc->session.get(), "");
     }
 };