--- conflicted
+++ resolved
@@ -32,14 +32,9 @@
     ),
     stat_cache_size=
     (
-<<<<<<< HEAD
         # FIXME-WT-7848: Enable cache usage check once cache exceed failure is fixed.
-        enabled=false,
-        limit=110
-=======
         max=110,
-        runtime=true,
->>>>>>> 0640a417
+        runtime=false,
     ),
     # The data files compress to around 25MB per table at the end of a run so 250MB total.
     # +1.4GB for the history store. With an additional 150MB margin.
