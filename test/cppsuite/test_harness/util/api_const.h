--- conflicted
+++ resolved
@@ -58,12 +58,8 @@
 static const char *READ_CONFIG = "read_config";
 static const char *STABLE_LAG = "stable_lag";
 static const char *STAT_CACHE_SIZE = "stat_cache_size";
-<<<<<<< HEAD
 static const char *STAT_DB_SIZE = "stat_db_size";
-static const char *UPDATE_THREADS = "update_threads";
-=======
 static const char *THREAD_COUNT = "thread_count";
->>>>>>> 7eae5d27
 static const char *UPDATE_CONFIG = "update_config";
 static const char *VALUE_SIZE = "value_size";
 
