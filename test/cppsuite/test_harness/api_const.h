/*-
 * Public Domain 2014-present MongoDB, Inc.
 * Public Domain 2008-2014 WiredTiger, Inc.
 *
 * This is free and unencumbered software released into the public domain.
 *
 * Anyone is free to copy, modify, publish, use, compile, sell, or
 * distribute this software, either in source code form or as a compiled
 * binary, for any purpose, commercial or non-commercial, and by any
 * means.
 *
 * In jurisdictions that recognize copyright laws, the author or authors
 * of this software dedicate any and all copyright interest in the
 * software to the public domain. We make this dedication for the benefit
 * of the public at large and to the detriment of our heirs and
 * successors. We intend this dedication to be an overt act of
 * relinquishment in perpetuity of all present and future rights to this
 * software under copyright law.
 *
 * THE SOFTWARE IS PROVIDED "AS IS", WITHOUT WARRANTY OF ANY KIND,
 * EXPRESS OR IMPLIED, INCLUDING BUT NOT LIMITED TO THE WARRANTIES OF
 * MERCHANTABILITY, FITNESS FOR A PARTICULAR PURPOSE AND NONINFRINGEMENT.
 * IN NO EVENT SHALL THE AUTHORS BE LIABLE FOR ANY CLAIM, DAMAGES OR
 * OTHER LIABILITY, WHETHER IN AN ACTION OF CONTRACT, TORT OR OTHERWISE,
 * ARISING FROM, OUT OF OR IN CONNECTION WITH THE SOFTWARE OR THE USE OR
 * OTHER DEALINGS IN THE SOFTWARE.
 */

#ifndef API_CONST_H
#define API_CONST_H

/* Define all constants related to WiredTiger APIs and testing. */
namespace test_harness {

/* Component names. */
static const char *RUNTIME_MONITOR = "runtime_monitor";
static const char *TIMESTAMP_MANAGER = "timestamp_manager";
static const char *WORKLOAD_GENERATOR = "workload_generator";
static const char *WORKLOAD_TRACKING = "workload_tracking";

/* Configuration API consts. */
static const char *CACHE_SIZE_MB = "cache_size_mb";
static const char *COLLECTION_COUNT = "collection_count";
static const char *DURATION_SECONDS = "duration_seconds";
static const char *ENABLED = "enabled";
<<<<<<< HEAD
=======
static const char *ENABLE_LOGGING = "enable_logging";
static const char *ENABLE_TIMESTAMP = "enable_timestamp";
static const char *ENABLE_TRACKING = "enable_tracking";
>>>>>>> f6216f19
static const char *KEY_COUNT = "key_count";
static const char *LIMIT = "limit";
static const char *MAX = "max";
static const char *MIN = "min";
static const char *OLDEST_LAG = "oldest_lag";
static const char *OPERATION_COUNT = "operation_count";
static const char *RATE_PER_SECOND = "rate_per_second";
static const char *READ_THREADS = "read_threads";
static const char *STABLE_LAG = "stable_lag";
static const char *STAT_CACHE_SIZE = "stat_cache_size";
static const char *VALUE_SIZE = "value_size";

/* WiredTiger API consts. */
static const char *COMMIT_TS = "commit_timestamp";
static const char *CONNECTION_CREATE = "create";
static const char *OLDEST_TS = "oldest_timestamp";
static const char *STABLE_TS = "stable_timestamp";

/* Test harness consts. */
static const char *TABLE_OPERATION_TRACKING = "table:operation_tracking";
static const char *TABLE_SCHEMA_TRACKING = "table:schema_tracking";
static const char *STATISTICS_URI = "statistics:";

} // namespace test_harness

#endif<|MERGE_RESOLUTION|>--- conflicted
+++ resolved
@@ -43,12 +43,7 @@
 static const char *COLLECTION_COUNT = "collection_count";
 static const char *DURATION_SECONDS = "duration_seconds";
 static const char *ENABLED = "enabled";
-<<<<<<< HEAD
-=======
 static const char *ENABLE_LOGGING = "enable_logging";
-static const char *ENABLE_TIMESTAMP = "enable_timestamp";
-static const char *ENABLE_TRACKING = "enable_tracking";
->>>>>>> f6216f19
 static const char *KEY_COUNT = "key_count";
 static const char *LIMIT = "limit";
 static const char *MAX = "max";
