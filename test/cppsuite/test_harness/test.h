--- conflicted
+++ resolved
@@ -101,11 +101,8 @@
     run()
     {
         int64_t cache_size_mb = 100, duration_seconds = 0;
-<<<<<<< HEAD
         bool is_success = true;
-=======
-        bool enable_logging, enable_tracking = false, is_success = true;
->>>>>>> ad389202
+        bool enable_logging, is_success = true;
 
         /* Build the database creation config string. */
         std::string db_create_config = CONNECTION_CREATE;
