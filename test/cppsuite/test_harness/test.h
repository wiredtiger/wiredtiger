/*-
 * Public Domain 2014-present MongoDB, Inc.
 * Public Domain 2008-2014 WiredTiger, Inc.
 *
 * This is free and unencumbered software released into the public domain.
 *
 * Anyone is free to copy, modify, publish, use, compile, sell, or
 * distribute this software, either in source code form or as a compiled
 * binary, for any purpose, commercial or non-commercial, and by any
 * means.
 *
 * In jurisdictions that recognize copyright laws, the author or authors
 * of this software dedicate any and all copyright interest in the
 * software to the public domain. We make this dedication for the benefit
 * of the public at large and to the detriment of our heirs and
 * successors. We intend this dedication to be an overt act of
 * relinquishment in perpetuity of all present and future rights to this
 * software under copyright law.
 *
 * THE SOFTWARE IS PROVIDED "AS IS", WITHOUT WARRANTY OF ANY KIND,
 * EXPRESS OR IMPLIED, INCLUDING BUT NOT LIMITED TO THE WARRANTIES OF
 * MERCHANTABILITY, FITNESS FOR A PARTICULAR PURPOSE AND NONINFRINGEMENT.
 * IN NO EVENT SHALL THE AUTHORS BE LIABLE FOR ANY CLAIM, DAMAGES OR
 * OTHER LIABILITY, WHETHER IN AN ACTION OF CONTRACT, TORT OR OTHERWISE,
 * ARISING FROM, OUT OF OR IN CONNECTION WITH THE SOFTWARE OR THE USE OR
 * OTHER DEALINGS IN THE SOFTWARE.
 */

#ifndef TEST_H
#define TEST_H

/* Required to build using older versions of g++. */
#include <cinttypes>
#include <vector>
#include <mutex>

extern "C" {
#include "wiredtiger.h"
}

#include "api_const.h"
#include "component.h"
#include "configuration.h"
#include "connection_manager.h"
#include "runtime_monitor.h"
#include "timestamp_manager.h"
#include "thread_manager.h"
#include "workload_generator.h"
#include "workload_validation.h"

namespace test_harness {
/*
 * The base class for a test, the standard usage pattern is to just call run().
 */
class test {
    public:
    test(const std::string &config) : _workload_tracking(nullptr)
    {
        _configuration = new configuration(name, config);
        _runtime_monitor = new runtime_monitor(_configuration);
        _timestamp_manager = new timestamp_manager(_configuration);
        _workload_tracking = new workload_tracking(_configuration, OPERATION_TRACKING_TABLE_CONFIG,
          TABLE_OPERATION_TRACKING, SCHEMA_TRACKING_TABLE_CONFIG, TABLE_SCHEMA_TRACKING);
        _workload_generator = new workload_generator(_configuration, _workload_tracking);
        _thread_manager = new thread_manager();
        /*
         * Ordering is not important here, any dependencies between components should be resolved
         * internally by the components.
         */
<<<<<<< HEAD
        _components = {_timestamp_manager, _workload_generator, _runtime_monitor};
=======
        _components = {
          _workload_tracking, _workload_generator, _timestamp_manager, _runtime_monitor};
>>>>>>> 30b8a488
    }

    ~test()
    {
        delete _configuration;
        delete _runtime_monitor;
        delete _timestamp_manager;
        delete _thread_manager;
        delete _workload_generator;
        delete _workload_tracking;
        _configuration = nullptr;
        _runtime_monitor = nullptr;
        _timestamp_manager = nullptr;
        _thread_manager = nullptr;
        _workload_generator = nullptr;
        _workload_tracking = nullptr;

        _components.clear();
    }

    /*
     * The primary run function that most tests will be able to utilize without much other code.
     */
    void
    run()
    {
        int64_t cache_size_mb = 100, duration_seconds = 0;
        bool enable_tracking = false, is_success = true;

        /* Build the database creation config string. */
        std::string db_create_config = CONNECTION_CREATE;

        testutil_check(_configuration->get_int(CACHE_SIZE_MB, cache_size_mb));
        db_create_config += ",statistics=(fast),cache_size=" + std::to_string(cache_size_mb) + "MB";

        /* Set up the test environment. */
        connection_manager::instance().create(db_create_config);

<<<<<<< HEAD
        /* Create the activity tracker if required. */
        testutil_check(_configuration->get_bool(ENABLE_TRACKING, enable_tracking));
        if (enable_tracking) {
            _workload_tracking =
              new workload_tracking(_configuration, OPERATION_TRACKING_TABLE_CONFIG,
                TABLE_OPERATION_TRACKING, SCHEMA_TRACKING_TABLE_CONFIG, TABLE_SCHEMA_TRACKING);
            /* Make sure the tracking component is loaded first to track all activities. */
            _components.insert(_components.begin(), _workload_tracking);
            /* Give the workload generator access to the tracker. */
            _workload_generator->set_tracker(_workload_tracking);
        }
        /* Give the workload generator access to the timestamp manager. */
        _workload_generator->set_timestamp_manager(_timestamp_manager);

=======
>>>>>>> 30b8a488
        /* Initiate the load stage of each component. */
        for (const auto &it : _components)
            it->load();

        /* Spawn threads for all component::run() functions. */
        for (const auto &it : _components)
            _thread_manager->add_thread(&component::run, it);

        /* Sleep duration seconds. */
        testutil_check(_configuration->get_int(DURATION_SECONDS, duration_seconds));
        testutil_assert(duration_seconds >= 0);
        std::this_thread::sleep_for(std::chrono::seconds(duration_seconds));

        /* End the test. */
        for (const auto &it : _components)
            it->finish();
        _thread_manager->join();

        /* Validation stage. */
        if (enable_tracking) {
            workload_validation wv;
            is_success = wv.validate(_workload_tracking->get_operation_table_name(),
              _workload_tracking->get_schema_table_name());
        }

        if (is_success)
            std::cout << "SUCCESS" << std::endl;
        else
            std::cout << "FAILED" << std::endl;

        connection_manager::instance().close();
    }

    /*
     * Getters for all the major components, used if a test wants more control over the test
     * program.
     */
    workload_generator *
    get_workload_generator()
    {
        return _workload_generator;
    }

    runtime_monitor *
    get_runtime_monitor()
    {
        return _runtime_monitor;
    }

    timestamp_manager *
    get_timestamp_manager()
    {
        return _timestamp_manager;
    }

    thread_manager *
    get_thread_manager()
    {
        return _thread_manager;
    }

    static const std::string name;
    static const std::string default_config;

    private:
    std::vector<component *> _components;
    configuration *_configuration;
    runtime_monitor *_runtime_monitor;
    thread_manager *_thread_manager;
    timestamp_manager *_timestamp_manager;
    workload_generator *_workload_generator;
    workload_tracking *_workload_tracking;
};
} // namespace test_harness

#endif<|MERGE_RESOLUTION|>--- conflicted
+++ resolved
@@ -54,25 +54,22 @@
  */
 class test {
     public:
-    test(const std::string &config) : _workload_tracking(nullptr)
+    test(const std::string &config)
     {
         _configuration = new configuration(name, config);
         _runtime_monitor = new runtime_monitor(_configuration);
         _timestamp_manager = new timestamp_manager(_configuration);
         _workload_tracking = new workload_tracking(_configuration, OPERATION_TRACKING_TABLE_CONFIG,
           TABLE_OPERATION_TRACKING, SCHEMA_TRACKING_TABLE_CONFIG, TABLE_SCHEMA_TRACKING);
-        _workload_generator = new workload_generator(_configuration, _workload_tracking);
+        _workload_generator =
+          new workload_generator(_configuration, _timestamp_manager, _workload_tracking);
         _thread_manager = new thread_manager();
         /*
          * Ordering is not important here, any dependencies between components should be resolved
          * internally by the components.
          */
-<<<<<<< HEAD
-        _components = {_timestamp_manager, _workload_generator, _runtime_monitor};
-=======
         _components = {
           _workload_tracking, _workload_generator, _timestamp_manager, _runtime_monitor};
->>>>>>> 30b8a488
     }
 
     ~test()
@@ -111,23 +108,6 @@
         /* Set up the test environment. */
         connection_manager::instance().create(db_create_config);
 
-<<<<<<< HEAD
-        /* Create the activity tracker if required. */
-        testutil_check(_configuration->get_bool(ENABLE_TRACKING, enable_tracking));
-        if (enable_tracking) {
-            _workload_tracking =
-              new workload_tracking(_configuration, OPERATION_TRACKING_TABLE_CONFIG,
-                TABLE_OPERATION_TRACKING, SCHEMA_TRACKING_TABLE_CONFIG, TABLE_SCHEMA_TRACKING);
-            /* Make sure the tracking component is loaded first to track all activities. */
-            _components.insert(_components.begin(), _workload_tracking);
-            /* Give the workload generator access to the tracker. */
-            _workload_generator->set_tracker(_workload_tracking);
-        }
-        /* Give the workload generator access to the timestamp manager. */
-        _workload_generator->set_timestamp_manager(_timestamp_manager);
-
-=======
->>>>>>> 30b8a488
         /* Initiate the load stage of each component. */
         for (const auto &it : _components)
             it->load();
