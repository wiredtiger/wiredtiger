/*-
 * Public Domain 2014-present MongoDB, Inc.
 * Public Domain 2008-2014 WiredTiger, Inc.
 *
 * This is free and unencumbered software released into the public domain.
 *
 * Anyone is free to copy, modify, publish, use, compile, sell, or
 * distribute this software, either in source code form or as a compiled
 * binary, for any purpose, commercial or non-commercial, and by any
 * means.
 *
 * In jurisdictions that recognize copyright laws, the author or authors
 * of this software dedicate any and all copyright interest in the
 * software to the public domain. We make this dedication for the benefit
 * of the public at large and to the detriment of our heirs and
 * successors. We intend this dedication to be an overt act of
 * relinquishment in perpetuity of all present and future rights to this
 * software under copyright law.
 *
 * THE SOFTWARE IS PROVIDED "AS IS", WITHOUT WARRANTY OF ANY KIND,
 * EXPRESS OR IMPLIED, INCLUDING BUT NOT LIMITED TO THE WARRANTIES OF
 * MERCHANTABILITY, FITNESS FOR A PARTICULAR PURPOSE AND NONINFRINGEMENT.
 * IN NO EVENT SHALL THE AUTHORS BE LIABLE FOR ANY CLAIM, DAMAGES OR
 * OTHER LIABILITY, WHETHER IN AN ACTION OF CONTRACT, TORT OR OTHERWISE,
 * ARISING FROM, OUT OF OR IN CONNECTION WITH THE SOFTWARE OR THE USE OR
 * OTHER DEALINGS IN THE SOFTWARE.
 */

#ifndef WORKLOAD_GENERATOR_H
#define WORKLOAD_GENERATOR_H

#include <algorithm>
#include <atomic>
#include <map>

#include "database_model.h"
#include "random_generator.h"
#include "workload_tracking.h"

namespace test_harness {
/*
 * Class that can execute operations based on a given configuration.
 */
class workload_generator : public component {
    public:
    workload_generator(configuration *configuration, timestamp_manager *timestamp_manager,
      workload_tracking *tracking)
        : component(configuration), _timestamp_manager(timestamp_manager), _tracking(tracking)
    {
    }

    ~workload_generator()
    {
        for (auto &it : _workers)
            delete it;
    }

    /* Delete the copy constructor and the assignment operator. */
    workload_generator(const workload_generator &) = delete;
    workload_generator &operator=(const workload_generator &) = delete;

    /*
     * Function that performs the following steps using the configuration that is defined by the
     * test:
     *  - Create the working dir.
     *  - Open a connection.
     *  - Open a session.
     *  - Create n collections as per the configuration.
     *      - Open a cursor on each collection.
     *      - Insert m key/value pairs in each collection. Values are random strings which size is
     * defined by the configuration.
     *      - Store in memory the created collections and the generated keys that were inserted.
     */
    void
    populate(database &database)
    {
        WT_CURSOR *cursor;
        WT_SESSION *session;
        wt_timestamp_t ts;
        int64_t collection_count, key_count, key_cpt, key_size, value_size;
        std::string collection_name, config, home;
        key_value_t generated_key, generated_value;
        bool ts_enabled = _timestamp_manager->is_enabled();

        cursor = nullptr;
        collection_count = key_count = key_size = value_size = 0;

        /* Get a session. */
        session = connection_manager::instance().create_session();
        /* Create n collections as per the configuration and store each collection name. */
        testutil_check(_config->get_int(COLLECTION_COUNT, collection_count));
        for (int i = 0; i < collection_count; ++i) {
            collection_name = "table:collection" + std::to_string(i);
            database._collections[collection_name] = {};
            testutil_check(
              session->create(session, collection_name.c_str(), DEFAULT_FRAMEWORK_SCHEMA));
            ts = _timestamp_manager->get_next_ts();
            testutil_check(_tracking->save(tracking_operation::CREATE, collection_name, 0, "", ts));
        }
        debug_print(std::to_string(collection_count) + " collections created", DEBUG_TRACE);

        /* Open a cursor on each collection and use the configuration to insert key/value pairs. */
        testutil_check(_config->get_int(KEY_COUNT, key_count));
        testutil_check(_config->get_int(VALUE_SIZE, value_size));
        testutil_assert(value_size > 0);
        testutil_check(_config->get_int(KEY_SIZE, key_size));
        testutil_assert(key_size > 0);
        /* Keys must be unique. */
        testutil_assert(key_count <= pow(10, key_size));

        for (const auto &it_collections : database._collections) {
            collection_name = it_collections.first;
            key_cpt = 0;
            /* WiredTiger lets you open a cursor on a collection using the same pointer. When a
             * session is closed, WiredTiger APIs close the cursors too. */
            testutil_check(
              session->open_cursor(session, collection_name.c_str(), NULL, NULL, &cursor));
            for (size_t j = 0; j < key_count; ++j) {
                /* Generation of a unique key. */
                generated_key = number_to_string(key_size, key_cpt);
                ++key_cpt;
                /*
                 * Generation of a random string value using the size defined in the test
                 * configuration.
                 */
                generated_value =
                  random_generator::random_generator::instance().generate_string(value_size);
                ts = _timestamp_manager->get_next_ts();
                if (ts_enabled)
                    testutil_check(session->begin_transaction(session, ""));
                testutil_check(insert(
                  cursor, collection_name, generated_key.c_str(), generated_value.c_str(), ts));
                if (ts_enabled) {
                    config = std::string(COMMIT_TS) + "=" + _timestamp_manager->decimal_to_hex(ts);
                    testutil_check(session->commit_transaction(session, config.c_str()));
                }
                /* Update the memory representation of the collections. */
                database._collections[collection_name].keys[generated_key].exists = true;
                /* Values are not stored here. */
                database._collections[collection_name].values = nullptr;
            }
        }
        debug_print("Populate stage done", DEBUG_TRACE);
    }

    /* Do the work of the main part of the workload. */
    void
    run()
    {
        configuration *sub_config;
<<<<<<< HEAD
        int64_t read_threads, update_threads, min_operation_per_transaction,
          max_operation_per_transaction, value_size;
=======
        int64_t read_threads, min_operation_per_transaction, max_operation_per_transaction,
          value_size;
        std::vector<std::string> collection_names;
>>>>>>> 437d4d1a

        /* Populate the database. */
        populate(_database);

        /* Retrieve useful parameters from the test configuration. */
        testutil_check(_config->get_int(READ_THREADS, read_threads));
        testutil_check(_config->get_int(UPDATE_THREADS, update_threads));
        sub_config = _config->get_subconfig(OPS_PER_TRANSACTION);
        testutil_check(sub_config->get_int(MIN, min_operation_per_transaction));
        testutil_check(sub_config->get_int(MAX, max_operation_per_transaction));
        testutil_assert(max_operation_per_transaction >= min_operation_per_transaction);
        testutil_check(_config->get_int(VALUE_SIZE, value_size));
        testutil_assert(value_size >= 0);

        delete sub_config;

        collection_names = _database.get_collection_names();

        /* Generate threads to execute read operations on the collections. */
        for (int i = 0; i < read_threads; ++i) {
            thread_context *tc = new thread_context(_timestamp_manager, _tracking, collection_names,
              thread_operation::READ, max_operation_per_transaction, min_operation_per_transaction,
              value_size);
            _workers.push_back(tc);
            _thread_manager.add_thread(tc, &execute_operation);
        }

        /* Generate threads to execute update operations on the collections. */
        for (int i = 0; i < update_threads; ++i) {
            thread_context *tc = new thread_context(_timestamp_manager, _tracking,
              _collection_names, thread_operation::UPDATE, max_operation_per_transaction,
              min_operation_per_transaction, value_size);
            _workers.push_back(tc);
            _thread_manager.add_thread(tc, &execute_operation);
        }
    }

    void
    finish()
    {
        for (const auto &it : _workers) {
            it->finish();
        }
        _thread_manager.join();
        debug_print("Workload generator: run stage done", DEBUG_TRACE);
    }

    database &
    get_database()
    {
        return _database;
    }

    /* Workload threaded operations. */
    static void
    execute_operation(thread_context &context)
    {
        WT_SESSION *session;

        session = connection_manager::instance().create_session();

        switch (context.get_thread_operation()) {
        case thread_operation::READ:
            read_operation(context, session);
            break;
        case thread_operation::REMOVE:
        case thread_operation::INSERT:
            /* Sleep until it is implemented. */
            while (context.is_running())
                std::this_thread::sleep_for(std::chrono::seconds(1));
            break;
        case thread_operation::UPDATE:
            update_operation(context, session);
            break;
        default:
            testutil_die(DEBUG_ABORT, "system: thread_operation is unknown : %d",
              static_cast<int>(context.get_thread_operation()));
            break;
        }
    }

    /*
     * Basic update operation that currently update the same key with a random value in each
     * collection.
     */
    static void
    update_operation(thread_context &context, WT_SESSION *session)
    {
        WT_CURSOR *cursor;
        wt_timestamp_t ts;
        std::vector<WT_CURSOR *> cursors;
        std::string collection_name;
        std::vector<std::string> collection_names;
        key_value_t generated_value, key;
        bool has_committed = true;
        int64_t cpt, value_size = context.get_value_size();

        testutil_assert(session != nullptr);
        /* Get a cursor for each collection in collection_names. */
        for (const auto &it : context.get_collection_names()) {
            testutil_check(session->open_cursor(session, it.c_str(), NULL, NULL, &cursor));
            cursors.push_back(cursor);
            collection_names.push_back(it);
        }

        while (context.is_running()) {
            cpt = 0;
            context.begin_transaction(session, "");
            ts = context.set_commit_timestamp(session);
<<<<<<< HEAD
            /* Walk each cursor. */
=======
            cpt = 0;
            /* The key to update is hard coded to 1 for now. */
            key = 1;
>>>>>>> 437d4d1a
            for (const auto &it : cursors) {
                collection_name = collection_names[cpt];
                generated_value =
                  random_generator::random_generator::instance().generate_string(value_size);
                testutil_check(update(context.get_tracking(), it, collection_name, key.c_str(),
                  generated_value.c_str(), ts));
                ++cpt;
            }
            has_committed = context.commit_transaction(session, "");
        }

        /* Make sure the last operation is committed now the work is finished. */
        if (!has_committed)
            context.commit_transaction(session, "");
    }

    /* Basic read operation that walks a cursors across all collections. */
    static void
    read_operation(thread_context &context, WT_SESSION *session)
    {
        WT_CURSOR *cursor;
        std::vector<WT_CURSOR *> cursors;

        testutil_assert(session != nullptr);
        /* Get a cursor for each collection in collection_names. */
        for (const auto &it : context.get_collection_names()) {
            testutil_check(session->open_cursor(session, it.c_str(), NULL, NULL, &cursor));
            cursors.push_back(cursor);
        }

        while (context.is_running()) {
            /* Walk each cursor. */
            for (const auto &it : cursors) {
                if (it->next(it) != 0)
                    it->reset(it);
            }
        }
    }

    /* WiredTiger APIs wrappers for single operations. */
    template <typename K, typename V>
    int
    insert(WT_CURSOR *cursor, const std::string &collection_name, const K &key, const V &value,
      wt_timestamp_t ts)
    {
        int error_code;

        testutil_assert(cursor != nullptr);
        cursor->set_key(cursor, key);
        cursor->set_value(cursor, value);
        error_code = cursor->insert(cursor);

        if (error_code == 0) {
            debug_print("key/value inserted", DEBUG_TRACE);
            error_code =
              _tracking->save(tracking_operation::INSERT, collection_name, key, value, ts);
        } else
            debug_print("key/value insertion failed", DEBUG_ERROR);

        return (error_code);
    }

    static int
    search(WT_CURSOR *cursor)
    {
        testutil_assert(cursor != nullptr);
        return (cursor->search(cursor));
    }

    static int
    search_near(WT_CURSOR *cursor, int *exact)
    {
        testutil_assert(cursor != nullptr);
        return (cursor->search_near(cursor, exact));
    }

    template <typename K, typename V>
    static int
    update(workload_tracking *tracking, WT_CURSOR *cursor, const std::string &collection_name,
      K key, V value, wt_timestamp_t ts)
    {
        int error_code;

        testutil_assert(tracking != nullptr);
        testutil_assert(cursor != nullptr);
        cursor->set_key(cursor, key);
        cursor->set_value(cursor, value);
        error_code = cursor->update(cursor);

        if (error_code == 0) {
            debug_print("key/value update", DEBUG_TRACE);
            error_code =
              tracking->save(tracking_operation::UPDATE, collection_name, key, value, ts);
        } else
            debug_print("key/value update failed", DEBUG_ERROR);

        return (error_code);
    }

    private:
    /*
     * Convert a number to a string. If the resulting string is less than the given length, padding
     * of '0' is added.
     */
    static std::string
    number_to_string(uint64_t size, uint64_t value)
    {
        std::string str, value_str = std::to_string(value);
        testutil_assert(size >= value_str.size());
        uint64_t diff = size - value_str.size();
        std::string s(diff, '0');
        str = s.append(value_str);
        return (str);
    }

    database _database;
    thread_manager _thread_manager;
    timestamp_manager *_timestamp_manager;
    workload_tracking *_tracking;
    std::vector<thread_context *> _workers;
};
} // namespace test_harness

#endif<|MERGE_RESOLUTION|>--- conflicted
+++ resolved
@@ -148,14 +148,9 @@
     run()
     {
         configuration *sub_config;
-<<<<<<< HEAD
-        int64_t read_threads, update_threads, min_operation_per_transaction,
-          max_operation_per_transaction, value_size;
-=======
-        int64_t read_threads, min_operation_per_transaction, max_operation_per_transaction,
-          value_size;
+        int64_t min_operation_per_transaction, max_operation_per_transaction, read_threads,
+          update_threads, value_size;
         std::vector<std::string> collection_names;
->>>>>>> 437d4d1a
 
         /* Populate the database. */
         populate(_database);
@@ -186,8 +181,8 @@
         /* Generate threads to execute update operations on the collections. */
         for (int i = 0; i < update_threads; ++i) {
             thread_context *tc = new thread_context(_timestamp_manager, _tracking,
-              _collection_names, thread_operation::UPDATE, max_operation_per_transaction,
-              min_operation_per_transaction, value_size);
+              _database.get_collection_names(), thread_operation::UPDATE,
+              max_operation_per_transaction, min_operation_per_transaction, value_size);
             _workers.push_back(tc);
             _thread_manager.add_thread(tc, &execute_operation);
         }
@@ -262,16 +257,11 @@
         }
 
         while (context.is_running()) {
+            // TODO whcih key to update ?
             cpt = 0;
             context.begin_transaction(session, "");
             ts = context.set_commit_timestamp(session);
-<<<<<<< HEAD
             /* Walk each cursor. */
-=======
-            cpt = 0;
-            /* The key to update is hard coded to 1 for now. */
-            key = 1;
->>>>>>> 437d4d1a
             for (const auto &it : cursors) {
                 collection_name = collection_names[cpt];
                 generated_value =
