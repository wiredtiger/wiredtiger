/*-
 * Public Domain 2014-present MongoDB, Inc.
 * Public Domain 2008-2014 WiredTiger, Inc.
 *
 * This is free and unencumbered software released into the public domain.
 *
 * Anyone is free to copy, modify, publish, use, compile, sell, or
 * distribute this software, either in source code form or as a compiled
 * binary, for any purpose, commercial or non-commercial, and by any
 * means.
 *
 * In jurisdictions that recognize copyright laws, the author or authors
 * of this software dedicate any and all copyright interest in the
 * software to the public domain. We make this dedication for the benefit
 * of the public at large and to the detriment of our heirs and
 * successors. We intend this dedication to be an overt act of
 * relinquishment in perpetuity of all present and future rights to this
 * software under copyright law.
 *
 * THE SOFTWARE IS PROVIDED "AS IS", WITHOUT WARRANTY OF ANY KIND,
 * EXPRESS OR IMPLIED, INCLUDING BUT NOT LIMITED TO THE WARRANTIES OF
 * MERCHANTABILITY, FITNESS FOR A PARTICULAR PURPOSE AND NONINFRINGEMENT.
 * IN NO EVENT SHALL THE AUTHORS BE LIABLE FOR ANY CLAIM, DAMAGES OR
 * OTHER LIABILITY, WHETHER IN AN ACTION OF CONTRACT, TORT OR OTHERWISE,
 * ARISING FROM, OUT OF OR IN CONNECTION WITH THE SOFTWARE OR THE USE OR
 * OTHER DEALINGS IN THE SOFTWARE.
 */

#ifndef WORKLOAD_GENERATOR_H
#define WORKLOAD_GENERATOR_H

#include <algorithm>
#include <atomic>
#include <map>

#include "random_generator.h"
#include "workload_tracking.h"

namespace test_harness {
/*
 * Class that can execute operations based on a given configuration.
 */
class workload_generator : public component {
    public:
    workload_generator(configuration *configuration, timestamp_manager *timestamp_manager,
      workload_tracking *tracking)
        : component(configuration), _timestamp_manager(timestamp_manager), _tracking(tracking)
    {
    }

    ~workload_generator()
    {
        for (auto &it : _workers)
            delete it;
    }

    /* Delete the copy constructor and the assignment operator. */
    workload_generator(const workload_generator &) = delete;
    workload_generator &operator=(const workload_generator &) = delete;

    /*
     * Function that performs the following steps using the configuration that is defined by the
     * test:
     *  - Create the working dir.
     *  - Open a connection.
     *  - Open a session.
     *  - Create n collections as per the configuration.
     *      - Open a cursor on each collection.
     *      - Insert m key/value pairs in each collection. Values are random strings which size is
     * defined by the configuration.
     */
    void
    populate()
    {
        WT_CURSOR *cursor;
        WT_SESSION *session;
        wt_timestamp_t ts;
        int64_t collection_count, key_count, value_size;
        std::string collection_name, config, generated_value, home;
        bool ts_enabled = _timestamp_manager->is_enabled();

        cursor = nullptr;
        collection_count = key_count = value_size = 0;
        collection_name = "";

        /* Get a session. */
        session = connection_manager::instance().create_session();
        /* Create n collections as per the configuration and store each collection name. */
        testutil_check(_config->get_int(COLLECTION_COUNT, collection_count));
        for (int i = 0; i < collection_count; ++i) {
            collection_name = "table:collection" + std::to_string(i);
            testutil_check(session->create(session, collection_name.c_str(), DEFAULT_TABLE_SCHEMA));
            ts = _timestamp_manager->get_next_ts();
            testutil_check(_tracking->save(tracking_operation::CREATE, collection_name, 0, "", ts));
            _collection_names.push_back(collection_name);
        }
        debug_info(
          std::to_string(collection_count) + " collections created", _trace_level, DEBUG_INFO);

        /* Open a cursor on each collection and use the configuration to insert key/value pairs. */
        testutil_check(_config->get_int(KEY_COUNT, key_count));
        testutil_check(_config->get_int(VALUE_SIZE, value_size));
        testutil_assert(value_size >= 0);
        for (const auto &collection_name : _collection_names) {
            /* WiredTiger lets you open a cursor on a collection using the same pointer. When a
             * session is closed, WiredTiger APIs close the cursors too. */
            testutil_check(
              session->open_cursor(session, collection_name.c_str(), NULL, NULL, &cursor));
            for (size_t j = 0; j < key_count; ++j) {
                /*
                 * Generation of a random string value using the size defined in the test
                 * configuration.
                 */
                generated_value =
                  random_generator::random_generator::instance().generate_string(value_size);
                ts = _timestamp_manager->get_next_ts();
                if (ts_enabled)
                    testutil_check(session->begin_transaction(session, ""));
                testutil_check(insert(cursor, collection_name, j + 1, generated_value.c_str(), ts));
                if (ts_enabled) {
                    config = std::string(COMMIT_TS) + "=" + _timestamp_manager->decimal_to_hex(ts);
                    testutil_check(session->commit_transaction(session, config.c_str()));
                }
            }
        }
        debug_info("Populate stage done", _trace_level, DEBUG_INFO);
    }

    /* Do the work of the main part of the workload. */
    void
    run()
    {
<<<<<<< HEAD
        configuration *sub_config;
        WT_SESSION *session = nullptr;
        int64_t read_threads, min_operation_per_transaction, max_operation_per_transaction,
          value_size;
=======
        int64_t duration_seconds, read_threads, min_operation_per_transaction,
          max_operation_per_transaction, value_size;
>>>>>>> ff2387a6

        /* Populate the database. */
        populate();

        /* Retrieve useful parameters from the test configuration. */
        testutil_check(_config->get_int(READ_THREADS, read_threads));
        sub_config = _config->get_subconfig(OPS_PER_TRANSACTION);
        testutil_check(sub_config->get_int(MIN, min_operation_per_transaction));
        testutil_check(sub_config->get_int(MAX, max_operation_per_transaction));
        testutil_assert(max_operation_per_transaction >= min_operation_per_transaction);
        testutil_check(_config->get_int(VALUE_SIZE, value_size));
        testutil_assert(value_size >= 0);

        delete sub_config;

        /* Generate threads to execute read operations on the collections. */
        for (int i = 0; i < read_threads; ++i) {
            thread_context *tc = new thread_context(_timestamp_manager, _tracking,
              _collection_names, thread_operation::READ, max_operation_per_transaction,
              min_operation_per_transaction, value_size);
            _workers.push_back(tc);
            _thread_manager.add_thread(tc, &execute_operation);
        }
    }

    void
    finish()
    {
        for (const auto &it : _workers) {
            it->finish();
        }
        _thread_manager.join();
        debug_info("Workload generator: run stage done", _trace_level, DEBUG_INFO);
    }

    /* Workload threaded operations. */
    static void
    execute_operation(thread_context &context)
    {
        WT_SESSION *session;

        session = connection_manager::instance().create_session();

        switch (context.get_thread_operation()) {
        case thread_operation::READ:
            read_operation(context, session);
            break;
        case thread_operation::REMOVE:
        case thread_operation::INSERT:
            /* Sleep until it is implemented. */
            while (context.is_running())
                std::this_thread::sleep_for(std::chrono::seconds(1));
            break;
        case thread_operation::UPDATE:
            update_operation(context, session);
            break;
        default:
            testutil_die(DEBUG_ABORT, "system: thread_operation is unknown : %d",
              static_cast<int>(context.get_thread_operation()));
            break;
        }
    }

    /*
     * Basic update operation that currently update the same key with a random value in each
     * collection.
     */
    static void
    update_operation(thread_context &context, WT_SESSION *session)
    {
        WT_CURSOR *cursor;
        wt_timestamp_t ts;
        std::vector<WT_CURSOR *> cursors;
        std::vector<std::string> collection_names;
        std::string generated_value;
        bool has_committed = true;
        int64_t cpt, value_size = context.get_value_size();

        testutil_assert(session != nullptr);
        /* Get a cursor for each collection in collection_names. */
        for (const auto &it : context.get_collection_names()) {
            testutil_check(session->open_cursor(session, it.c_str(), NULL, NULL, &cursor));
            cursors.push_back(cursor);
            collection_names.push_back(it);
        }

        while (context.is_running()) {
            /* Walk each cursor. */
            context.begin_transaction(session, "");
            ts = context.set_commit_timestamp(session);
            cpt = 0;
            for (const auto &it : cursors) {
                generated_value =
                  random_generator::random_generator::instance().generate_string(value_size);
                /* Key is hard coded for now. */
                testutil_check(update(context.get_tracking(), it, collection_names[cpt], 1,
                  generated_value.c_str(), ts));
                ++cpt;
            }
            has_committed = context.commit_transaction(session, "");
        }

        /* Make sure the last operation is committed now the work is finished. */
        if (!has_committed)
            context.commit_transaction(session, "");
    }

    /* Basic read operation that walks a cursors across all collections. */
    static void
    read_operation(thread_context &context, WT_SESSION *session)
    {
        WT_CURSOR *cursor;
        std::vector<WT_CURSOR *> cursors;

        testutil_assert(session != nullptr);
        /* Get a cursor for each collection in collection_names. */
        for (const auto &it : context.get_collection_names()) {
            testutil_check(session->open_cursor(session, it.c_str(), NULL, NULL, &cursor));
            cursors.push_back(cursor);
        }

        while (context.is_running()) {
            /* Walk each cursor. */
            for (const auto &it : cursors) {
                if (it->next(it) != 0)
                    it->reset(it);
            }
        }
    }

    /* WiredTiger APIs wrappers for single operations. */
    template <typename K, typename V>
    int
    insert(WT_CURSOR *cursor, const std::string &collection_name, K key, V value, wt_timestamp_t ts)
    {
        int error_code;

        testutil_assert(cursor != nullptr);
        cursor->set_key(cursor, key);
        cursor->set_value(cursor, value);
        error_code = cursor->insert(cursor);

        if (error_code == 0) {
            debug_info("key/value inserted", _trace_level, DEBUG_INFO);
            error_code =
              _tracking->save(tracking_operation::INSERT, collection_name, key, value, ts);
        } else
            debug_info("key/value insertion failed", _trace_level, DEBUG_ERROR);

        return (error_code);
    }

    static int
    search(WT_CURSOR *cursor)
    {
        testutil_assert(cursor != nullptr);
        return (cursor->search(cursor));
    }

    static int
    search_near(WT_CURSOR *cursor, int *exact)
    {
        testutil_assert(cursor != nullptr);
        return (cursor->search_near(cursor, exact));
    }

    template <typename K, typename V>
    static int
    update(workload_tracking *tracking, WT_CURSOR *cursor, const std::string &collection_name,
      K key, V value, wt_timestamp_t ts)
    {
        int error_code;

        testutil_assert(tracking != nullptr);
        testutil_assert(cursor != nullptr);
        cursor->set_key(cursor, key);
        cursor->set_value(cursor, value);
        error_code = cursor->update(cursor);

        if (error_code == 0) {
            debug_info("key/value update", _trace_level, DEBUG_INFO);
            error_code =
              tracking->save(tracking_operation::UPDATE, collection_name, key, value, ts);
        } else
            debug_info("key/value update failed", _trace_level, DEBUG_ERROR);

        return (error_code);
    }

    private:
    std::vector<std::string> _collection_names;
    thread_manager _thread_manager;
    timestamp_manager *_timestamp_manager;
    workload_tracking *_tracking;
    std::vector<thread_context *> _workers;
};
} // namespace test_harness

#endif<|MERGE_RESOLUTION|>--- conflicted
+++ resolved
@@ -130,15 +130,9 @@
     void
     run()
     {
-<<<<<<< HEAD
         configuration *sub_config;
-        WT_SESSION *session = nullptr;
         int64_t read_threads, min_operation_per_transaction, max_operation_per_transaction,
           value_size;
-=======
-        int64_t duration_seconds, read_threads, min_operation_per_transaction,
-          max_operation_per_transaction, value_size;
->>>>>>> ff2387a6
 
         /* Populate the database. */
         populate();
