/*-
 * Public Domain 2014-present MongoDB, Inc.
 * Public Domain 2008-2014 WiredTiger, Inc.
 *
 * This is free and unencumbered software released into the public domain.
 *
 * Anyone is free to copy, modify, publish, use, compile, sell, or
 * distribute this software, either in source code form or as a compiled
 * binary, for any purpose, commercial or non-commercial, and by any
 * means.
 *
 * In jurisdictions that recognize copyright laws, the author or authors
 * of this software dedicate any and all copyright interest in the
 * software to the public domain. We make this dedication for the benefit
 * of the public at large and to the detriment of our heirs and
 * successors. We intend this dedication to be an overt act of
 * relinquishment in perpetuity of all present and future rights to this
 * software under copyright law.
 *
 * THE SOFTWARE IS PROVIDED "AS IS", WITHOUT WARRANTY OF ANY KIND,
 * EXPRESS OR IMPLIED, INCLUDING BUT NOT LIMITED TO THE WARRANTIES OF
 * MERCHANTABILITY, FITNESS FOR A PARTICULAR PURPOSE AND NONINFRINGEMENT.
 * IN NO EVENT SHALL THE AUTHORS BE LIABLE FOR ANY CLAIM, DAMAGES OR
 * OTHER LIABILITY, WHETHER IN AN ACTION OF CONTRACT, TORT OR OTHERWISE,
 * ARISING FROM, OUT OF OR IN CONNECTION WITH THE SOFTWARE OR THE USE OR
 * OTHER DEALINGS IN THE SOFTWARE.
 */

#ifndef WORKLOAD_GENERATOR_H
#define WORKLOAD_GENERATOR_H

#include <algorithm>
#include <atomic>
#include <map>

#include "core/throttle.h"
#include "workload/database_model.h"
#include "workload/database_operation.h"
#include "workload/random_generator.h"
#include "workload/workload_tracking.h"

namespace test_harness {
/*
 * Class that can execute operations based on a given configuration.
 */
class workload_generator : public component {
    public:
    workload_generator(configuration *configuration, database_operation *db_operation,
      timestamp_manager *timestamp_manager, workload_tracking *tracking)
        : component(configuration), _database_operation(db_operation),
          _timestamp_manager(timestamp_manager), _tracking(tracking)
    {
    }

    ~workload_generator()
    {
        for (auto &it : _workers)
            delete it;
    }

    /* Delete the copy constructor and the assignment operator. */
    workload_generator(const workload_generator &) = delete;
    workload_generator &operator=(const workload_generator &) = delete;

    /* Do the work of the main part of the workload. */
    void
    run()
    {
        configuration *sub_config, *update_config, *insert_config;
        int64_t min_operation_per_transaction, max_operation_per_transaction, read_threads,
          update_threads, update_ops_per_second, insert_ops_per_second, value_size;

        /* Populate the database. */
        _database_operation->populate(_database, _timestamp_manager, _config, _tracking);

        /* Retrieve useful parameters from the test configuration. */
        read_threads = _config->get_int(READ_THREADS);
        update_threads = _config->get_int(UPDATE_THREADS);
        sub_config = _config->get_subconfig(OPS_PER_TRANSACTION);
<<<<<<< HEAD
        update_config = _config->get_subconfig(UPDATE_CONFIG);
        insert_config = _config->get_subconfig(INSERT_CONFIG);
        testutil_check(sub_config->get_int(MIN, min_operation_per_transaction));
        testutil_check(sub_config->get_int(MAX, max_operation_per_transaction));
=======
        min_operation_per_transaction = sub_config->get_int(MIN);
        max_operation_per_transaction = sub_config->get_int(MAX);
>>>>>>> 02f4d1d9
        testutil_assert(max_operation_per_transaction >= min_operation_per_transaction);
        value_size = _config->get_int(VALUE_SIZE);
        testutil_assert(value_size >= 0);
        testutil_check(update_config->get_int(OPS_PER_SECOND, update_ops_per_second));
        testutil_check(insert_config->get_int(OPS_PER_SECOND, insert_ops_per_second));

        delete sub_config;
        delete update_config;
        delete insert_config;

        /* Generate threads to execute read operations on the collections. */
        for (int i = 0; i < read_threads; ++i) {
            thread_context *tc = new thread_context(_timestamp_manager, _tracking, _database,
              thread_operation::READ, max_operation_per_transaction, min_operation_per_transaction,
              value_size, throttle(1));
            _workers.push_back(tc);
            _thread_manager.add_thread(tc, _database_operation, &execute_operation);
        }

        /* Generate threads to execute update operations on the collections. */
        for (int i = 0; i < update_threads; ++i) {
            thread_context *tc = new thread_context(_timestamp_manager, _tracking, _database,
              thread_operation::UPDATE, max_operation_per_transaction,
              min_operation_per_transaction, value_size, throttle(update_ops_per_second));
            _workers.push_back(tc);
            _thread_manager.add_thread(tc, _database_operation, &execute_operation);
        }
    }

    void
    finish()
    {
        for (const auto &it : _workers)
            it->finish();
        _thread_manager.join();
        debug_print("Workload generator: run stage done", DEBUG_TRACE);
    }

    database &
    get_database()
    {
        return _database;
    }

    /* Workload threaded operations. */
    static void
    execute_operation(thread_context &context, database_operation &db_operation)
    {
        WT_SESSION *session;

        session = connection_manager::instance().create_session();

        switch (context.get_thread_operation()) {
        case thread_operation::READ:
            db_operation.read_operation(context, session);
            break;
        case thread_operation::REMOVE:
        case thread_operation::INSERT:
            /* Sleep until it is implemented. */
            while (context.is_running())
                std::this_thread::sleep_for(std::chrono::seconds(1));
            break;
        case thread_operation::UPDATE:
            db_operation.update_operation(context, session);
            break;
        default:
            testutil_die(DEBUG_ABORT, "system: thread_operation is unknown : %d",
              static_cast<int>(context.get_thread_operation()));
            break;
        }
    }

    private:
    database _database;
    database_operation *_database_operation;
    thread_manager _thread_manager;
    timestamp_manager *_timestamp_manager;
    workload_tracking *_tracking;
    std::vector<thread_context *> _workers;
};
} // namespace test_harness

#endif<|MERGE_RESOLUTION|>--- conflicted
+++ resolved
@@ -66,7 +66,7 @@
     void
     run()
     {
-        configuration *sub_config, *update_config, *insert_config;
+        configuration *transaction_config, *update_config, *insert_config;
         int64_t min_operation_per_transaction, max_operation_per_transaction, read_threads,
           update_threads, update_ops_per_second, insert_ops_per_second, value_size;
 
@@ -74,25 +74,21 @@
         _database_operation->populate(_database, _timestamp_manager, _config, _tracking);
 
         /* Retrieve useful parameters from the test configuration. */
+        transaction_config = _config->get_subconfig(OPS_PER_TRANSACTION);
+        update_config = _config->get_subconfig(UPDATE_CONFIG);
+        insert_config = _config->get_subconfig(INSERT_CONFIG);
         read_threads = _config->get_int(READ_THREADS);
         update_threads = _config->get_int(UPDATE_THREADS);
-        sub_config = _config->get_subconfig(OPS_PER_TRANSACTION);
-<<<<<<< HEAD
-        update_config = _config->get_subconfig(UPDATE_CONFIG);
-        insert_config = _config->get_subconfig(INSERT_CONFIG);
-        testutil_check(sub_config->get_int(MIN, min_operation_per_transaction));
-        testutil_check(sub_config->get_int(MAX, max_operation_per_transaction));
-=======
-        min_operation_per_transaction = sub_config->get_int(MIN);
-        max_operation_per_transaction = sub_config->get_int(MAX);
->>>>>>> 02f4d1d9
+
+        min_operation_per_transaction = transaction_config->get_int(MIN);
+        max_operation_per_transaction = transaction_config->get_int(MAX);
         testutil_assert(max_operation_per_transaction >= min_operation_per_transaction);
         value_size = _config->get_int(VALUE_SIZE);
         testutil_assert(value_size >= 0);
-        testutil_check(update_config->get_int(OPS_PER_SECOND, update_ops_per_second));
-        testutil_check(insert_config->get_int(OPS_PER_SECOND, insert_ops_per_second));
+        update_ops_per_second = update_config->get_int(OPS_PER_SECOND);
+        insert_ops_per_second = insert_config->get_int(OPS_PER_SECOND);
 
-        delete sub_config;
+        delete transaction_config;
         delete update_config;
         delete insert_config;
 
