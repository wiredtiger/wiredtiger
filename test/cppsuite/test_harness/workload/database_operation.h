--- conflicted
+++ resolved
@@ -135,14 +135,8 @@
 
         /* Get a cursor for each collection in collection_names. */
         for (const auto &it : tc->database.get_collection_names()) {
-<<<<<<< HEAD
             scoped_cursor cursor = tc->session.open_scoped_cursor(it.c_str());
             cursors.push_back(std::move(cursor));
-=======
-            testutil_check(
-              tc->session->open_cursor(tc->session, it.c_str(), nullptr, nullptr, &cursor));
-            cursors.push_back(cursor);
->>>>>>> b648f62e
             debug_print("Adding collection to read thread: " + it, DEBUG_TRACE);
         }
 
@@ -298,13 +292,8 @@
     /* WiredTiger APIs wrappers for single operations. */
     template <typename K, typename V>
     static int
-<<<<<<< HEAD
     insert(scoped_cursor &cursor, workload_tracking *tracking, const std::string &collection_name,
-      const K &key, const V &value, wt_timestamp_t ts)
-=======
-    insert(WT_CURSOR *cursor, workload_tracking *tracking, const std::string &collection_name,
       const K &key, const V &value, wt_timestamp_t ts, WT_CURSOR *op_track_cursor)
->>>>>>> b648f62e
     {
         WT_DECL_RET;
         testutil_assert(cursor.get() != nullptr);
@@ -328,13 +317,8 @@
 
     template <typename K, typename V>
     static int
-<<<<<<< HEAD
     update(workload_tracking *tracking, scoped_cursor &cursor, const std::string &collection_name,
-      K key, V value, wt_timestamp_t ts)
-=======
-    update(workload_tracking *tracking, WT_CURSOR *cursor, const std::string &collection_name,
       K key, V value, wt_timestamp_t ts, WT_CURSOR *op_track_cursor)
->>>>>>> b648f62e
     {
         WT_DECL_RET;
         testutil_assert(tracking != nullptr);
@@ -379,10 +363,7 @@
       int64_t key_count, int64_t key_size, int64_t value_size)
     {
         WT_DECL_RET;
-<<<<<<< HEAD
-=======
-        WT_CURSOR *cursor, *op_track_cursor = nullptr;
->>>>>>> b648f62e
+        WT_CURSOR *op_track_cursor = nullptr;
         std::string cfg;
         wt_timestamp_t ts;
         key_value_t generated_key, generated_value;
@@ -392,16 +373,11 @@
              * WiredTiger lets you open a cursor on a collection using the same pointer. When a
              * session is closed, WiredTiger APIs close the cursors too.
              */
-<<<<<<< HEAD
             scoped_cursor cursor = session.open_scoped_cursor(next_collection.c_str());
-=======
-            testutil_check(
-              session->open_cursor(session, next_collection.c_str(), nullptr, nullptr, &cursor));
             if (tracking->enabled())
                 testutil_check(
-                  session->open_cursor(session, tracking->get_operation_table_name().c_str(),
+                  session->open_cursor(session.get(), tracking->get_operation_table_name().c_str(),
                     nullptr, nullptr, &op_track_cursor));
->>>>>>> b648f62e
             for (uint64_t i = 0; i < key_count; ++i) {
                 /* Generation of a unique key. */
                 generated_key = number_to_string(key_size, i);
