/*-
 * Public Domain 2014-present MongoDB, Inc.
 * Public Domain 2008-2014 WiredTiger, Inc.
 *
 * This is free and unencumbered software released into the public domain.
 *
 * Anyone is free to copy, modify, publish, use, compile, sell, or
 * distribute this software, either in source code form or as a compiled
 * binary, for any purpose, commercial or non-commercial, and by any
 * means.
 *
 * In jurisdictions that recognize copyright laws, the author or authors
 * of this software dedicate any and all copyright interest in the
 * software to the public domain. We make this dedication for the benefit
 * of the public at large and to the detriment of our heirs and
 * successors. We intend this dedication to be an overt act of
 * relinquishment in perpetuity of all present and future rights to this
 * software under copyright law.
 *
 * THE SOFTWARE IS PROVIDED "AS IS", WITHOUT WARRANTY OF ANY KIND,
 * EXPRESS OR IMPLIED, INCLUDING BUT NOT LIMITED TO THE WARRANTIES OF
 * MERCHANTABILITY, FITNESS FOR A PARTICULAR PURPOSE AND NONINFRINGEMENT.
 * IN NO EVENT SHALL THE AUTHORS BE LIABLE FOR ANY CLAIM, DAMAGES OR
 * OTHER LIABILITY, WHETHER IN AN ACTION OF CONTRACT, TORT OR OTHERWISE,
 * ARISING FROM, OUT OF OR IN CONNECTION WITH THE SOFTWARE OR THE USE OR
 * OTHER DEALINGS IN THE SOFTWARE.
 */

#ifndef DATABASE_OPERATION_H
#define DATABASE_OPERATION_H

#include <map>

#include "database_model.h"
#include "workload_tracking.h"
#include "thread_context.h"
#include "../thread_manager.h"

namespace test_harness {
class database_operation {
    public:
    /*
     * Function that performs the following steps using the configuration that is defined by the
     * test:
     *  - Creates N collections as per the configuration.
     *  - Creates M threads as per the configuration, each thread will:
     *      - Open a cursor on each collection.
     *      - Insert K key/value pairs in each collection. Values are random strings which size is
     * defined by the configuration.
     */
    virtual void
    populate(database &database, timestamp_manager *tsm, configuration *config,
      workload_tracking *tracking)
    {
        int64_t collection_count, key_count, key_size, thread_count, value_size;
        std::vector<thread_context *> workers;
        std::string collection_name;
        thread_manager tm;

        /* Validate our config. */
        collection_count = config->get_int(COLLECTION_COUNT);
        key_count = config->get_int(KEY_COUNT_PER_COLLECTION);
        value_size = config->get_int(VALUE_SIZE);
        thread_count = config->get_int(THREAD_COUNT);
        testutil_assert(collection_count % thread_count == 0);
        testutil_assert(value_size > 0);
        key_size = config->get_int(KEY_SIZE);
        testutil_assert(key_size > 0);
        /* Keys must be unique. */
        testutil_assert(key_count <= pow(10, key_size));

        /* Create n collections as per the configuration. */
        for (int64_t i = 0; i < collection_count; ++i)
            /*
             * The database model will call into the API and create the collection, with its own
             * session.
             */
            database.add_collection(key_count);

        debug_print(
          "Populate: " + std::to_string(collection_count) + " collections created.", DEBUG_INFO);

        /*
         * Spawn thread_count threads to populate the database, theoretically we should be IO bound
         * here.
         */
        for (int64_t i = 0; i < thread_count; ++i) {
            thread_context *tc =
              new thread_context(i, thread_type::INSERT, config, tsm, tracking, database);
            workers.push_back(tc);
            tm.add_thread(populate_worker, tc);
        }

        /* Wait for our populate threads to finish and then join them. */
        debug_print("Populate: waiting for threads to complete.", DEBUG_INFO);
        tm.join();

        /* Cleanup our workers. */
        for (auto &it : workers) {
            delete it;
            it = nullptr;
        }
        debug_print("Populate: finished.", DEBUG_INFO);
    }

    /* Basic insert operation that adds a new key every rate tick. */
    virtual void
    insert_operation(thread_context *tc)
    {
        /* Helper struct which stores a pointer to a collection and a cursor associated with it. */
        struct collection_cursor {
            collection &coll;
            WT_CURSOR *cursor;
        };
        debug_print(type_string(tc->type) + " thread {" + std::to_string(tc->id) + "} commencing.",
          DEBUG_INFO);
        WT_CURSOR *cursor;
        /* Collection cursor vector. */
        std::vector<collection_cursor> ccv;
        uint64_t collection_count = tc->database.get_collection_count();
        uint64_t collections_per_thread = collection_count / tc->thread_count;
        /* Must have unique collections for each thread. */
        testutil_assert(collection_count % tc->thread_count == 0);
        for (int i = tc->id * collections_per_thread;
             i < (tc->id * collections_per_thread) + collections_per_thread && tc->running(); ++i) {
            collection &coll = tc->database.get_collection(i);
            testutil_check(
              tc->session->open_cursor(tc->session, coll.name.c_str(), nullptr, nullptr, &cursor));
            ccv.push_back({coll, cursor});
        }

        uint64_t counter = 0;
        while (tc->running()) {
            uint64_t start_key = ccv[counter].coll.get_key_count();
            uint64_t added_count = 0;
            bool committed = true;
            tc->transaction.begin(tc->session, "");
            while (tc->transaction.active() && tc->running()) {
                /* Insert a key value pair. */
                if (!tc->insert(
                      ccv[counter].cursor, ccv[counter].coll.id, start_key + added_count)) {
                    committed = false;
                    break;
                }
                added_count++;
                tc->transaction.try_commit(tc->session, "");
                /* Sleep the duration defined by the op_rate. */
                tc->sleep();
            }
            /*
             * We need to inform the database model that we've added these keys as some other thread
             * may rely on the key_count data. Only do so if we successfully committed.
             */
            if (committed)
                ccv[counter].coll.increase_key_count(added_count);
            counter++;
            if (counter == collections_per_thread)
                counter = 0;
        }
        /* Make sure the last transaction is rolled back now the work is finished. */
        if (tc->transaction.active())
            tc->transaction.rollback(tc->session, "");
    }

    /* Basic read operation that chooses a random collection and walks a cursor. */
    virtual void
    read_operation(thread_context *tc)
    {
        debug_print(type_string(tc->type) + " thread {" + std::to_string(tc->id) + "} commencing.",
          DEBUG_INFO);
<<<<<<< HEAD
        WT_CURSOR *cursor = nullptr;
        WT_DECL_RET;
        std::map<uint64_t, WT_CURSOR *> cursors;
=======
        WT_CURSOR *cursor;
        std::vector<WT_CURSOR *> cursors;

        /* Get a cursor for each collection in collection_names. */
        for (const auto &it : tc->database.get_collection_names()) {
            testutil_check(
              tc->session->open_cursor(tc->session, it.c_str(), nullptr, nullptr, &cursor));
            cursors.push_back(cursor);
            debug_print("Adding collection to read thread: " + it, DEBUG_TRACE);
        }

>>>>>>> b648f62e
        while (tc->running()) {
            /* Get a collection and find a cached cursor. */
            collection &coll = tc->database.get_random_collection();
            const auto &it = cursors.find(coll.id);
            if (it == cursors.end()) {
                testutil_check(tc->session->open_cursor(
                  tc->session, coll.name.c_str(), nullptr, nullptr, &cursor));
                cursors.emplace(coll.id, cursor);
            } else
                cursor = it->second;

            tc->transaction.begin(tc->session, "");
            while (tc->transaction.active() && tc->running()) {
                ret = cursor->next(cursor);
                /* If we get not found here we walked off the end. */
                if (ret == WT_NOTFOUND) {
                    testutil_check(cursor->reset(cursor));
                } else if (ret != 0)
                    testutil_die(ret, "cursor->next() failed");
                tc->transaction.add_op();
                tc->transaction.try_rollback(tc->session, "");
                tc->sleep();
            }
        }
        /* Make sure the last transaction is rolled back now the work is finished. */
        if (tc->transaction.active())
            tc->transaction.rollback(tc->session, "");
    }

    /*
     * Basic update operation that chooses a random key and updates it.
     */
    virtual void
    update_operation(thread_context *tc)
    {
        debug_print(type_string(tc->type) + " thread {" + std::to_string(tc->id) + "} commencing.",
          DEBUG_INFO);
        WT_CURSOR *cursor;
        /* Cursor map. */
        std::map<uint64_t, WT_CURSOR *> cursors;
        uint64_t collection_id = 0;

        /*
         * Loop while the test is running.
         */
        while (tc->running()) {
            /*
             * Sleep the period defined by the op_rate in the configuration. Do this at the start of
             * the loop as it could be skipped by a subsequent continue call.
             */
            tc->sleep();

            /* Choose a random collection to update. */
            collection &coll = tc->database.get_random_collection();

            /* Look for existing cursors in our cursor cache. */
            if (cursors.find(coll.id) == cursors.end()) {
                debug_print("Thread {" + std::to_string(tc->id) +
                    "} Creating cursor for collection: " + coll.name,
                  DEBUG_TRACE);
                /* Open a cursor for the chosen collection. */
                tc->session->open_cursor(tc->session, coll.name.c_str(), nullptr, nullptr, &cursor);
                cursors.emplace(coll.id, cursor);
            }

            /* Start a transaction if possible. */
            tc->transaction.try_begin(tc->session, "");

            /* Get the cursor associated with the collection. */
            cursor = cursors[coll.id];

            /* Choose a random key to update. */
            uint64_t key_id =
              random_generator::instance().generate_integer<uint64_t>(0, coll.get_key_count() - 1);
            /*
             * The retrieved key needs to be passed inside the update function. However, the update
             * API doesn't guarantee our buffer will still be valid once it is called, as such we
             * copy the buffer and then pass it into the API.
             */
<<<<<<< HEAD
            if (!tc->update(cursor, collection_id, tc->key_to_string(key_id)))
                continue;
=======
            key = key_value_t(key_tmp);

            /* Generate a new value for the record. */
            generated_value =
              random_generator::random_generator::instance().generate_string(tc->value_size);

            /*
             * Get a timestamp to apply to the update. We still do this even if timestamps aren't
             * enabled as it will return WT_TS_NONE, which is then inserted into the tracking table.
             */
            ts = tc->timestamp_manager->get_next_ts();
            if (using_timestamps)
                tc->transaction.set_commit_timestamp(
                  tc->session, timestamp_manager::decimal_to_hex(ts));

            /*
             * Update the record but take care to handle WT_ROLLBACK as we may conflict with another
             * running transaction. Here we call the pre-defined wrappers as they also update the
             * tracking table, which is later used for validation.
             *
             * Additionally first get the update_cursor.
             */
            ret = update(tc->tracking, collection.update_cursor, collection.collection_name,
              key.c_str(), generated_value.c_str(), ts, tc->op_track_cursor);

            /* Increment the current op count for the current transaction. */
            tc->transaction.op_count++;

            /*
             * If the wiredtiger API has returned rollback, comply. This will need to rollback
             * tracking table operations in the future but currently won't.
             */
            if (ret == WT_ROLLBACK)
                tc->transaction.rollback(tc->session, "");
>>>>>>> b648f62e

            /* Commit the current transaction if we're able to. */
            tc->transaction.try_commit(tc->session, "");
        }

        /* Make sure the last operation is committed now the work is finished. */
        if (tc->transaction.active())
            tc->transaction.commit(tc->session, "");
    }

<<<<<<< HEAD
=======
    protected:
    /* WiredTiger APIs wrappers for single operations. */
    template <typename K, typename V>
    static int
    insert(WT_CURSOR *cursor, workload_tracking *tracking, const std::string &collection_name,
      const K &key, const V &value, wt_timestamp_t ts, WT_CURSOR *op_track_cursor)
    {
        WT_DECL_RET;
        testutil_assert(cursor != nullptr);

        cursor->set_key(cursor, key);
        cursor->set_value(cursor, value);

        ret = cursor->insert(cursor);
        if (ret != 0) {
            if (ret == WT_ROLLBACK)
                return (ret);
            else
                testutil_die(ret, "unhandled error while trying to insert a key.");
        }

        debug_print("key/value inserted", DEBUG_TRACE);
        tracking->save_operation(
          tracking_operation::INSERT, collection_name, key, value, ts, op_track_cursor);
        return (0);
    }

    template <typename K, typename V>
    static int
    update(workload_tracking *tracking, WT_CURSOR *cursor, const std::string &collection_name,
      K key, V value, wt_timestamp_t ts, WT_CURSOR *op_track_cursor)
    {
        WT_DECL_RET;
        testutil_assert(tracking != nullptr);
        testutil_assert(cursor != nullptr);

        cursor->set_key(cursor, key);
        cursor->set_value(cursor, value);

        ret = cursor->update(cursor);
        if (ret != 0) {
            if (ret == WT_ROLLBACK)
                return (ret);
            else
                testutil_die(ret, "unhandled error while trying to update a key");
        }

        debug_print("key/value updated", DEBUG_TRACE);
        tracking->save_operation(
          tracking_operation::UPDATE, collection_name, key, value, ts, op_track_cursor);
        return (0);
    }

    /*
     * Convert a number to a string. If the resulting string is less than the given length, padding
     * of '0' is added.
     */
    static std::string
    number_to_string(uint64_t size, uint64_t value)
    {
        std::string str, value_str = std::to_string(value);
        testutil_assert(size >= value_str.size());
        uint64_t diff = size - value_str.size();
        std::string s(diff, '0');
        str = s.append(value_str);
        return (str);
    }

>>>>>>> b648f62e
    private:
    static void
    populate_worker(thread_context *tc)
    {
<<<<<<< HEAD
        WT_CURSOR *cursor;
        uint64_t collections_per_thread = tc->collection_count / tc->thread_count;
        for (int64_t i = 0; i < collections_per_thread; ++i) {
            collection &coll = tc->database.get_collection((tc->id * collections_per_thread) + i);
=======
        WT_DECL_RET;
        WT_CURSOR *cursor, *op_track_cursor = nullptr;
        std::string cfg;
        wt_timestamp_t ts;
        key_value_t generated_key, generated_value;

        for (const auto &next_collection : collections) {
>>>>>>> b648f62e
            /*
             * WiredTiger lets you open a cursor on a collection using the same pointer. When a
             * session is closed, WiredTiger APIs close the cursors too.
             */
            testutil_check(
<<<<<<< HEAD
              tc->session->open_cursor(tc->session, coll.name.c_str(), nullptr, nullptr, &cursor));
            for (uint64_t i = 0; i < tc->key_count; ++i) {
                /* Start a txn. */
                tc->transaction.begin(tc->session, "");
                if (!tc->insert(cursor, coll.id, i))
=======
              session->open_cursor(session, next_collection.c_str(), nullptr, nullptr, &cursor));
            if (tracking->enabled())
                testutil_check(
                  session->open_cursor(session, tracking->get_operation_table_name().c_str(),
                    nullptr, nullptr, &op_track_cursor));
            for (uint64_t i = 0; i < key_count; ++i) {
                /* Generation of a unique key. */
                generated_key = number_to_string(key_size, i);
                /*
                 * Generation of a random string value using the size defined in the test
                 * configuration.
                 */
                generated_value =
                  random_generator::random_generator::instance().generate_string(value_size);
                ts = tsm->get_next_ts();

                /* Start a txn. */
                testutil_check(session->begin_transaction(session, nullptr));

                ret = insert(cursor, tracking, next_collection, generated_key.c_str(),
                  generated_value.c_str(), ts, op_track_cursor);

                /* This may require some sort of "stuck" mechanism but for now is fine. */
                if (ret == WT_ROLLBACK)
>>>>>>> b648f62e
                    testutil_die(-1, "Got a rollback in populate, this is currently not handled.");
                tc->transaction.commit(tc->session, "");
            }
            if (op_track_cursor != nullptr)
                testutil_check(op_track_cursor->close(op_track_cursor));
        }
        debug_print("Populate: thread {" + std::to_string(tc->id) + "} finished", DEBUG_TRACE);
    }
};
} // namespace test_harness
#endif<|MERGE_RESOLUTION|>--- conflicted
+++ resolved
@@ -168,23 +168,9 @@
     {
         debug_print(type_string(tc->type) + " thread {" + std::to_string(tc->id) + "} commencing.",
           DEBUG_INFO);
-<<<<<<< HEAD
         WT_CURSOR *cursor = nullptr;
         WT_DECL_RET;
         std::map<uint64_t, WT_CURSOR *> cursors;
-=======
-        WT_CURSOR *cursor;
-        std::vector<WT_CURSOR *> cursors;
-
-        /* Get a cursor for each collection in collection_names. */
-        for (const auto &it : tc->database.get_collection_names()) {
-            testutil_check(
-              tc->session->open_cursor(tc->session, it.c_str(), nullptr, nullptr, &cursor));
-            cursors.push_back(cursor);
-            debug_print("Adding collection to read thread: " + it, DEBUG_TRACE);
-        }
-
->>>>>>> b648f62e
         while (tc->running()) {
             /* Get a collection and find a cached cursor. */
             collection &coll = tc->database.get_random_collection();
@@ -264,45 +250,8 @@
              * API doesn't guarantee our buffer will still be valid once it is called, as such we
              * copy the buffer and then pass it into the API.
              */
-<<<<<<< HEAD
             if (!tc->update(cursor, collection_id, tc->key_to_string(key_id)))
                 continue;
-=======
-            key = key_value_t(key_tmp);
-
-            /* Generate a new value for the record. */
-            generated_value =
-              random_generator::random_generator::instance().generate_string(tc->value_size);
-
-            /*
-             * Get a timestamp to apply to the update. We still do this even if timestamps aren't
-             * enabled as it will return WT_TS_NONE, which is then inserted into the tracking table.
-             */
-            ts = tc->timestamp_manager->get_next_ts();
-            if (using_timestamps)
-                tc->transaction.set_commit_timestamp(
-                  tc->session, timestamp_manager::decimal_to_hex(ts));
-
-            /*
-             * Update the record but take care to handle WT_ROLLBACK as we may conflict with another
-             * running transaction. Here we call the pre-defined wrappers as they also update the
-             * tracking table, which is later used for validation.
-             *
-             * Additionally first get the update_cursor.
-             */
-            ret = update(tc->tracking, collection.update_cursor, collection.collection_name,
-              key.c_str(), generated_value.c_str(), ts, tc->op_track_cursor);
-
-            /* Increment the current op count for the current transaction. */
-            tc->transaction.op_count++;
-
-            /*
-             * If the wiredtiger API has returned rollback, comply. This will need to rollback
-             * tracking table operations in the future but currently won't.
-             */
-            if (ret == WT_ROLLBACK)
-                tc->transaction.rollback(tc->session, "");
->>>>>>> b648f62e
 
             /* Commit the current transaction if we're able to. */
             tc->transaction.try_commit(tc->session, "");
@@ -313,137 +262,28 @@
             tc->transaction.commit(tc->session, "");
     }
 
-<<<<<<< HEAD
-=======
-    protected:
-    /* WiredTiger APIs wrappers for single operations. */
-    template <typename K, typename V>
-    static int
-    insert(WT_CURSOR *cursor, workload_tracking *tracking, const std::string &collection_name,
-      const K &key, const V &value, wt_timestamp_t ts, WT_CURSOR *op_track_cursor)
-    {
-        WT_DECL_RET;
-        testutil_assert(cursor != nullptr);
-
-        cursor->set_key(cursor, key);
-        cursor->set_value(cursor, value);
-
-        ret = cursor->insert(cursor);
-        if (ret != 0) {
-            if (ret == WT_ROLLBACK)
-                return (ret);
-            else
-                testutil_die(ret, "unhandled error while trying to insert a key.");
-        }
-
-        debug_print("key/value inserted", DEBUG_TRACE);
-        tracking->save_operation(
-          tracking_operation::INSERT, collection_name, key, value, ts, op_track_cursor);
-        return (0);
-    }
-
-    template <typename K, typename V>
-    static int
-    update(workload_tracking *tracking, WT_CURSOR *cursor, const std::string &collection_name,
-      K key, V value, wt_timestamp_t ts, WT_CURSOR *op_track_cursor)
-    {
-        WT_DECL_RET;
-        testutil_assert(tracking != nullptr);
-        testutil_assert(cursor != nullptr);
-
-        cursor->set_key(cursor, key);
-        cursor->set_value(cursor, value);
-
-        ret = cursor->update(cursor);
-        if (ret != 0) {
-            if (ret == WT_ROLLBACK)
-                return (ret);
-            else
-                testutil_die(ret, "unhandled error while trying to update a key");
-        }
-
-        debug_print("key/value updated", DEBUG_TRACE);
-        tracking->save_operation(
-          tracking_operation::UPDATE, collection_name, key, value, ts, op_track_cursor);
-        return (0);
-    }
-
-    /*
-     * Convert a number to a string. If the resulting string is less than the given length, padding
-     * of '0' is added.
-     */
-    static std::string
-    number_to_string(uint64_t size, uint64_t value)
-    {
-        std::string str, value_str = std::to_string(value);
-        testutil_assert(size >= value_str.size());
-        uint64_t diff = size - value_str.size();
-        std::string s(diff, '0');
-        str = s.append(value_str);
-        return (str);
-    }
-
->>>>>>> b648f62e
     private:
     static void
     populate_worker(thread_context *tc)
     {
-<<<<<<< HEAD
         WT_CURSOR *cursor;
         uint64_t collections_per_thread = tc->collection_count / tc->thread_count;
         for (int64_t i = 0; i < collections_per_thread; ++i) {
             collection &coll = tc->database.get_collection((tc->id * collections_per_thread) + i);
-=======
-        WT_DECL_RET;
-        WT_CURSOR *cursor, *op_track_cursor = nullptr;
-        std::string cfg;
-        wt_timestamp_t ts;
-        key_value_t generated_key, generated_value;
-
-        for (const auto &next_collection : collections) {
->>>>>>> b648f62e
             /*
              * WiredTiger lets you open a cursor on a collection using the same pointer. When a
              * session is closed, WiredTiger APIs close the cursors too.
              */
             testutil_check(
-<<<<<<< HEAD
               tc->session->open_cursor(tc->session, coll.name.c_str(), nullptr, nullptr, &cursor));
             for (uint64_t i = 0; i < tc->key_count; ++i) {
                 /* Start a txn. */
                 tc->transaction.begin(tc->session, "");
                 if (!tc->insert(cursor, coll.id, i))
-=======
-              session->open_cursor(session, next_collection.c_str(), nullptr, nullptr, &cursor));
-            if (tracking->enabled())
-                testutil_check(
-                  session->open_cursor(session, tracking->get_operation_table_name().c_str(),
-                    nullptr, nullptr, &op_track_cursor));
-            for (uint64_t i = 0; i < key_count; ++i) {
-                /* Generation of a unique key. */
-                generated_key = number_to_string(key_size, i);
-                /*
-                 * Generation of a random string value using the size defined in the test
-                 * configuration.
-                 */
-                generated_value =
-                  random_generator::random_generator::instance().generate_string(value_size);
-                ts = tsm->get_next_ts();
-
-                /* Start a txn. */
-                testutil_check(session->begin_transaction(session, nullptr));
-
-                ret = insert(cursor, tracking, next_collection, generated_key.c_str(),
-                  generated_value.c_str(), ts, op_track_cursor);
-
-                /* This may require some sort of "stuck" mechanism but for now is fine. */
-                if (ret == WT_ROLLBACK)
->>>>>>> b648f62e
                     testutil_die(-1, "Got a rollback in populate, this is currently not handled.");
                 tc->transaction.commit(tc->session, "");
             }
-            if (op_track_cursor != nullptr)
-                testutil_check(op_track_cursor->close(op_track_cursor));
+            cursor->close(cursor);
         }
         debug_print("Populate: thread {" + std::to_string(tc->id) + "} finished", DEBUG_TRACE);
     }
