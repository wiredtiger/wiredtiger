--- conflicted
+++ resolved
@@ -52,23 +52,12 @@
     populate(database &database, timestamp_manager *tsm, configuration *config,
       workload_tracking *tracking)
     {
-<<<<<<< HEAD
-        std::vector<std::string> collection_names;
-=======
->>>>>>> 85bbd5e2
         int64_t collection_count, key_count, key_size, thread_count, value_size;
         std::vector<thread_context *> workers;
         std::string collection_name;
         thread_manager tm;
 
-<<<<<<< HEAD
-        /* Get a session. */
-        scoped_session session = connection_manager::instance().create_session();
-
-        /* Get our configuration values, validating that they make sense. */
-=======
         /* Validate our config. */
->>>>>>> 85bbd5e2
         collection_count = config->get_int(COLLECTION_COUNT);
         key_count = config->get_int(KEY_COUNT_PER_COLLECTION);
         value_size = config->get_int(VALUE_SIZE);
@@ -80,18 +69,6 @@
         /* Keys must be unique. */
         testutil_assert(key_count <= pow(10, key_size));
 
-<<<<<<< HEAD
-        /* Create n collections as per the configuration and store each collection name. */
-        for (int64_t i = 0; i < collection_count; ++i) {
-            /* FIXME-T-F: Should we just give collection creation power to the database? */
-            collection_name = database.add_collection();
-            testutil_check(
-              session->create(session.get(), collection_name.c_str(), DEFAULT_FRAMEWORK_SCHEMA));
-            tracking->save_schema_operation(
-              tracking_operation::CREATE_COLLECTION, collection_name, tsm->get_next_ts());
-            collection_names.push_back(collection_name);
-        }
-=======
         /* Create n collections as per the configuration. */
         for (int64_t i = 0; i < collection_count; ++i)
             /*
@@ -100,7 +77,6 @@
              */
             database.add_collection(key_count);
 
->>>>>>> 85bbd5e2
         debug_print(
           "Populate: " + std::to_string(collection_count) + " collections created.", DEBUG_INFO);
 
@@ -134,11 +110,10 @@
         /* Helper struct which stores a pointer to a collection and a cursor associated with it. */
         struct collection_cursor {
             collection &coll;
-            WT_CURSOR *cursor;
+            scoped_cursor cursor;
         };
         debug_print(type_string(tc->type) + " thread {" + std::to_string(tc->id) + "} commencing.",
           DEBUG_INFO);
-        WT_CURSOR *cursor;
         /* Collection cursor vector. */
         std::vector<collection_cursor> ccv;
         uint64_t collection_count = tc->database.get_collection_count();
@@ -148,9 +123,8 @@
         for (int i = tc->id * collections_per_thread;
              i < (tc->id * collections_per_thread) + collections_per_thread && tc->running(); ++i) {
             collection &coll = tc->database.get_collection(i);
-            testutil_check(
-              tc->session->open_cursor(tc->session, coll.name.c_str(), nullptr, nullptr, &cursor));
-            ccv.push_back({coll, cursor});
+            scoped_cursor cursor = tc->session.open_scoped_cursor(coll.name.c_str());
+            ccv.push_back({coll, std::move(cursor)});
         }
 
         uint64_t counter = 0;
@@ -158,7 +132,7 @@
             uint64_t start_key = ccv[counter].coll.get_key_count();
             uint64_t added_count = 0;
             bool committed = true;
-            tc->transaction.begin(tc->session, "");
+            tc->transaction.begin(tc->session.get(), "");
             while (tc->transaction.active() && tc->running()) {
                 /* Insert a key value pair. */
                 if (!tc->insert(
@@ -167,7 +141,7 @@
                     break;
                 }
                 added_count++;
-                tc->transaction.try_commit(tc->session, "");
+                tc->transaction.try_commit(tc->session.get(), "");
                 /* Sleep the duration defined by the op_rate. */
                 tc->sleep();
             }
@@ -183,7 +157,7 @@
         }
         /* Make sure the last transaction is rolled back now the work is finished. */
         if (tc->transaction.active())
-            tc->transaction.rollback(tc->session, "");
+            tc->transaction.rollback(tc->session.get(), "");
     }
 
     /* Basic read operation that chooses a random collection and walks a cursor. */
@@ -192,44 +166,21 @@
     {
         debug_print(type_string(tc->type) + " thread {" + std::to_string(tc->id) + "} commencing.",
           DEBUG_INFO);
-<<<<<<< HEAD
-        std::vector<scoped_cursor> cursors;
-
-        /* Get a cursor for each collection in collection_names. */
-        for (const auto &it : tc->database.get_collection_names()) {
-            scoped_cursor cursor = tc->session.open_scoped_cursor(it.c_str());
-            cursors.push_back(std::move(cursor));
-            debug_print("Adding collection to read thread: " + it, DEBUG_TRACE);
-        }
-
-        while (tc->running()) {
-            /* Walk each cursor. */
-            tc->transaction.try_begin(tc->session.get(), "");
-
-            for (auto &it : cursors) {
-                if (it->next(it.get()) != 0)
-                    it->reset(it.get());
-                tc->transaction.op_count++;
-            }
-
-            tc->transaction.try_rollback(tc->session.get(), "");
-            tc->sleep();
-=======
         WT_CURSOR *cursor = nullptr;
         WT_DECL_RET;
-        std::map<uint64_t, WT_CURSOR *> cursors;
+        std::map<uint64_t, scoped_cursor> cursors;
         while (tc->running()) {
             /* Get a collection and find a cached cursor. */
             collection &coll = tc->database.get_random_collection();
             const auto &it = cursors.find(coll.id);
             if (it == cursors.end()) {
-                testutil_check(tc->session->open_cursor(
-                  tc->session, coll.name.c_str(), nullptr, nullptr, &cursor));
-                cursors.emplace(coll.id, cursor);
+                auto sc = tc->session.open_scoped_cursor(coll.name.c_str());
+                cursor = sc.get();
+                cursors.emplace(coll.id, std::move(sc));
             } else
-                cursor = it->second;
-
-            tc->transaction.begin(tc->session, "");
+                cursor = it->second.get();
+
+            tc->transaction.begin(tc->session.get(), "");
             while (tc->transaction.active() && tc->running()) {
                 ret = cursor->next(cursor);
                 /* If we get not found here we walked off the end. */
@@ -238,10 +189,9 @@
                 } else if (ret != 0)
                     testutil_die(ret, "cursor->next() failed");
                 tc->transaction.add_op();
-                tc->transaction.try_rollback(tc->session, "");
+                tc->transaction.try_rollback(tc->session.get(), "");
                 tc->sleep();
             }
->>>>>>> 85bbd5e2
         }
         /* Make sure the last transaction is rolled back now the work is finished. */
         if (tc->transaction.active())
@@ -256,28 +206,9 @@
     {
         debug_print(type_string(tc->type) + " thread {" + std::to_string(tc->id) + "} commencing.",
           DEBUG_INFO);
-<<<<<<< HEAD
-
-        /* A structure that's used to track which cursors we've opened for which collection. */
-        struct collection_cursors {
-            const std::string collection_name;
-            scoped_cursor random_cursor, update_cursor;
-        };
-
-        WT_DECL_RET;
-        wt_timestamp_t ts;
-        std::map<uint64_t, collection_cursors> collections;
-        key_value_t key, generated_value;
-        std::string collection_name;
-        const char *key_tmp;
-        uint64_t collection_count = 0, collection_id = 0;
-        bool using_timestamps = tc->timestamp_manager->enabled();
-=======
-        WT_CURSOR *cursor;
         /* Cursor map. */
-        std::map<uint64_t, WT_CURSOR *> cursors;
+        std::map<uint64_t, scoped_cursor> cursors;
         uint64_t collection_id = 0;
->>>>>>> 85bbd5e2
 
         /*
          * Loop while the test is running.
@@ -292,105 +223,27 @@
             /* Choose a random collection to update. */
             collection &coll = tc->database.get_random_collection();
 
-<<<<<<< HEAD
-            if (collections.find(collection_id) == collections.end()) {
-                /* Retrieve the collection name associated with our id. */
-                collection_name = std::move(tc->database.get_collection_name(collection_id));
-=======
             /* Look for existing cursors in our cursor cache. */
             if (cursors.find(coll.id) == cursors.end()) {
->>>>>>> 85bbd5e2
                 debug_print("Thread {" + std::to_string(tc->id) +
                     "} Creating cursor for collection: " + coll.name,
                   DEBUG_TRACE);
-<<<<<<< HEAD
-
-                /* Open a random cursor for that collection. */
-                scoped_cursor random_cursor =
-                  tc->session.open_scoped_cursor(collection_name.c_str(), "next_random=true");
-                /*
-                 * We can't call update on a random cursor so we open two cursors here, one to do
-                 * the randomized next and one to subsequently update the key.
-                 */
-                scoped_cursor update_cursor =
-                  tc->session.open_scoped_cursor(collection_name.c_str());
-
-                collections.emplace(collection_id,
-                  collection_cursors{
-                    collection_name, std::move(random_cursor), std::move(update_cursor)});
-=======
                 /* Open a cursor for the chosen collection. */
-                tc->session->open_cursor(tc->session, coll.name.c_str(), nullptr, nullptr, &cursor);
-                cursors.emplace(coll.id, cursor);
->>>>>>> 85bbd5e2
+                scoped_cursor cursor = tc->session.open_scoped_cursor(coll.name.c_str());
+                cursors.emplace(coll.id, std::move(cursor));
             }
 
             /* Start a transaction if possible. */
             tc->transaction.try_begin(tc->session.get(), "");
 
-<<<<<<< HEAD
-            /* Get the random cursor associated with the collection. */
-            auto &collection = collections[collection_id];
-            /* Call next to pick a new random record. */
-            ret = collection.random_cursor->next(collection.random_cursor.get());
-            if (ret == WT_NOTFOUND)
-                continue;
-            else if (ret != 0)
-                testutil_die(ret, "unhandled error returned by cursor->next()");
-
-            /* Get the record's key. */
-            testutil_check(
-              collection.random_cursor->get_key(collection.random_cursor.get(), &key_tmp));
-
-            /*
-             * The retrieved key needs to be passed inside the update function. However, the update
-             * API doesn't guarantee our buffer will still be valid once it is called, as such we
-             * copy the buffer and then pass it into the API.
-             */
-            key = key_value_t(key_tmp);
-
-            /* Generate a new value for the record. */
-            generated_value =
-              random_generator::random_generator::instance().generate_string(tc->value_size);
-
-            /*
-             * Get a timestamp to apply to the update. We still do this even if timestamps aren't
-             * enabled as it will return WT_TS_NONE, which is then inserted into the tracking table.
-             */
-            ts = tc->timestamp_manager->get_next_ts();
-            if (using_timestamps)
-                tc->transaction.set_commit_timestamp(
-                  tc->session.get(), timestamp_manager::decimal_to_hex(ts));
-
-            /*
-             * Update the record but take care to handle WT_ROLLBACK as we may conflict with another
-             * running transaction. Here we call the pre-defined wrappers as they also update the
-             * tracking table, which is later used for validation.
-             *
-             * Additionally first get the update_cursor.
-             */
-            ret = update(tc->tracking, collection.update_cursor, collection.collection_name,
-              key.c_str(), generated_value.c_str(), ts, tc->op_track_cursor);
-
-            /* Increment the current op count for the current transaction. */
-            tc->transaction.op_count++;
-
-            /*
-             * If the wiredtiger API has returned rollback, comply. This will need to rollback
-             * tracking table operations in the future but currently won't.
-             */
-            if (ret == WT_ROLLBACK)
-                tc->transaction.rollback(tc->session.get(), "");
-=======
             /* Get the cursor associated with the collection. */
-            cursor = cursors[coll.id];
+            scoped_cursor &cursor = cursors[coll.id];
 
             /* Choose a random key to update. */
             uint64_t key_id =
               random_generator::instance().generate_integer<uint64_t>(0, coll.get_key_count() - 1);
             if (!tc->update(cursor, collection_id, tc->key_to_string(key_id)))
                 continue;
->>>>>>> 85bbd5e2
 
             /* Commit the current transaction if we're able to. */
             tc->transaction.try_commit(tc->session.get(), "");
@@ -401,161 +254,25 @@
             tc->transaction.commit(tc->session.get(), "");
     }
 
-<<<<<<< HEAD
-    protected:
-    /* WiredTiger APIs wrappers for single operations. */
-    template <typename K, typename V>
-    static int
-    insert(scoped_cursor &cursor, workload_tracking *tracking, const std::string &collection_name,
-      const K &key, const V &value, wt_timestamp_t ts, scoped_cursor &op_track_cursor)
-    {
-        WT_DECL_RET;
-        testutil_assert(cursor.get() != nullptr);
-
-        cursor->set_key(cursor.get(), key);
-        cursor->set_value(cursor.get(), value);
-
-        ret = cursor->insert(cursor.get());
-        if (ret != 0) {
-            if (ret == WT_ROLLBACK)
-                return (ret);
-            else
-                testutil_die(ret, "unhandled error while trying to insert a key.");
-        }
-
-        debug_print("key/value inserted", DEBUG_TRACE);
-        ret = tracking->save_operation(
-          tracking_operation::INSERT, collection_name, key, value, ts, op_track_cursor);
-        if (ret != 0) {
-            if (ret == WT_ROLLBACK)
-                return (ret);
-            else
-                testutil_die(
-                  ret, "unhandled error while trying to save insert to operation tracking table.");
-        }
-        return (0);
-    }
-
-    template <typename K, typename V>
-    static int
-    update(workload_tracking *tracking, scoped_cursor &cursor, const std::string &collection_name,
-      K key, V value, wt_timestamp_t ts, scoped_cursor &op_track_cursor)
-    {
-        WT_DECL_RET;
-        testutil_assert(tracking != nullptr);
-        testutil_assert(cursor.get() != nullptr);
-
-        cursor->set_key(cursor.get(), key);
-        cursor->set_value(cursor.get(), value);
-
-        ret = cursor->update(cursor.get());
-        if (ret != 0) {
-            if (ret == WT_ROLLBACK)
-                return (ret);
-            else
-                testutil_die(ret, "unhandled error while trying to update a key");
-        }
-
-        debug_print("key/value updated", DEBUG_TRACE);
-        ret = tracking->save_operation(
-          tracking_operation::UPDATE, collection_name, key, value, ts, op_track_cursor);
-        if (ret != 0) {
-            if (ret == WT_ROLLBACK)
-                return (ret);
-            else
-                testutil_die(
-                  ret, "unhandled error while trying to save insert to operation tracking table.");
-        }
-        return (0);
-    }
-
-    /*
-     * Convert a number to a string. If the resulting string is less than the given length, padding
-     * of '0' is added.
-     */
-    static std::string
-    number_to_string(uint64_t size, uint64_t value)
-    {
-        std::string str, value_str = std::to_string(value);
-        testutil_assert(size >= value_str.size());
-        uint64_t diff = size - value_str.size();
-        std::string s(diff, '0');
-        str = s.append(value_str);
-        return (str);
-    }
-
-    private:
-    static void
-    populate_worker(uint64_t worker_id, std::vector<std::string> collections,
-      scoped_session session, timestamp_manager *tsm, workload_tracking *tracking,
-      int64_t key_count, int64_t key_size, int64_t value_size)
-    {
-        WT_DECL_RET;
-        std::string cfg;
-        wt_timestamp_t ts;
-        key_value_t generated_key, generated_value;
-
-        for (const auto &next_collection : collections) {
-=======
     private:
     static void
     populate_worker(thread_context *tc)
     {
-        WT_CURSOR *cursor;
         uint64_t collections_per_thread = tc->collection_count / tc->thread_count;
         for (int64_t i = 0; i < collections_per_thread; ++i) {
             collection &coll = tc->database.get_collection((tc->id * collections_per_thread) + i);
->>>>>>> 85bbd5e2
             /*
              * WiredTiger lets you open a cursor on a collection using the same pointer. When a
              * session is closed, WiredTiger APIs close the cursors too.
              */
-<<<<<<< HEAD
-            scoped_cursor cursor = session.open_scoped_cursor(next_collection.c_str()),
-                          op_track_cursor;
-            if (tracking->enabled())
-                op_track_cursor =
-                  session.open_scoped_cursor(tracking->get_operation_table_name().c_str());
-            for (uint64_t i = 0; i < key_count; ++i) {
-                /* Generation of a unique key. */
-                generated_key = number_to_string(key_size, i);
-                /*
-                 * Generation of a random string value using the size defined in the test
-                 * configuration.
-                 */
-                generated_value =
-                  random_generator::random_generator::instance().generate_string(value_size);
-                ts = tsm->get_next_ts();
-
-                /* Start a txn. */
-                testutil_check(session->begin_transaction(session.get(), nullptr));
-
-                ret = insert(cursor, tracking, next_collection, generated_key.c_str(),
-                  generated_value.c_str(), ts, op_track_cursor);
-
-                /* This may require some sort of "stuck" mechanism but for now is fine. */
-                if (ret == WT_ROLLBACK)
-                    testutil_die(-1, "Got a rollback in populate, this is currently not handled.");
-
-                if (tsm->enabled())
-                    cfg = std::string(COMMIT_TS) + "=" + timestamp_manager::decimal_to_hex(ts);
-                else
-                    cfg = "";
-
-                testutil_check(session->commit_transaction(session.get(), cfg.c_str()));
-            }
-=======
-            testutil_check(
-              tc->session->open_cursor(tc->session, coll.name.c_str(), nullptr, nullptr, &cursor));
+            scoped_cursor cursor = tc->session.open_scoped_cursor(coll.name.c_str());
             for (uint64_t i = 0; i < tc->key_count; ++i) {
                 /* Start a txn. */
-                tc->transaction.begin(tc->session, "");
+                tc->transaction.begin(tc->session.get(), "");
                 if (!tc->insert(cursor, coll.id, i))
                     testutil_die(-1, "Got a rollback in populate, this is currently not handled.");
-                tc->transaction.commit(tc->session, "");
-            }
-            cursor->close(cursor);
->>>>>>> 85bbd5e2
+                tc->transaction.commit(tc->session.get(), "");
+            }
         }
         debug_print("Populate: thread {" + std::to_string(tc->id) + "} finished", DEBUG_TRACE);
     }
