--- conflicted
+++ resolved
@@ -81,19 +81,11 @@
         }
 
         /* Parse the tracking table. */
-<<<<<<< HEAD
         scoped_cursor cursor = session.open_scoped_cursor(operation_table_name.c_str());
         while ((ret = cursor->next(cursor.get())) == 0) {
             testutil_check(
               cursor->get_key(cursor.get(), &key_collection_name, &key, &key_timestamp));
             testutil_check(cursor->get_value(cursor.get(), &value_operation_type, &value));
-=======
-        testutil_check(
-          session->open_cursor(session, operation_table_name.c_str(), nullptr, nullptr, &cursor));
-        while ((ret = cursor->next(cursor)) == 0) {
-            testutil_check(cursor->get_key(cursor, &key_collection_name, &key, &key_timestamp));
-            testutil_check(cursor->get_value(cursor, &value_operation_type, &value));
->>>>>>> b648f62e
 
             debug_print("Collection name is " + std::string(key_collection_name), DEBUG_TRACE);
             debug_print("Key is " + std::string(key), DEBUG_TRACE);
@@ -159,12 +151,7 @@
         const char *key_collection_name;
         int value_operation_type;
 
-<<<<<<< HEAD
         scoped_cursor cursor = session.open_scoped_cursor(collection_name.c_str());
-=======
-        testutil_check(
-          session->open_cursor(session, collection_name.c_str(), nullptr, nullptr, &cursor));
->>>>>>> b648f62e
 
         while (cursor->next(cursor.get()) == 0) {
             testutil_check(cursor->get_key(cursor.get(), &key_collection_name, &key_timestamp));
@@ -280,13 +267,10 @@
          * cursor.
          */
         WT_CURSOR *cursor;
-<<<<<<< HEAD
-        int ret = session->open_cursor(session.get(), collection_name.c_str(), NULL, NULL, &cursor);
+        int ret =
+          session->open_cursor(session.get(), collection_name.c_str(), nullptr, nullptr, &cursor);
         if (ret == 0)
             testutil_check(cursor->close(cursor));
-=======
-        int ret = session->open_cursor(session, collection_name.c_str(), nullptr, nullptr, &cursor);
->>>>>>> b648f62e
         return (exists ? (ret == 0) : (ret != 0));
     }
 
@@ -295,17 +279,9 @@
     bool
     is_key_present(scoped_session &session, const std::string &collection_name, const K &key)
     {
-<<<<<<< HEAD
         scoped_cursor cursor = session.open_scoped_cursor(collection_name.c_str());
         cursor->set_key(cursor.get(), key);
         return (cursor->search(cursor.get()) == 0);
-=======
-        WT_CURSOR *cursor;
-        testutil_check(
-          session->open_cursor(session, collection_name.c_str(), nullptr, nullptr, &cursor));
-        cursor->set_key(cursor, key);
-        return (cursor->search(cursor) == 0);
->>>>>>> b648f62e
     }
 
     /* Verify the given expected value is the same on disk. */
@@ -316,18 +292,10 @@
     {
         const char *value;
 
-<<<<<<< HEAD
         scoped_cursor cursor = session.open_scoped_cursor(collection_name.c_str());
         cursor->set_key(cursor.get(), key);
         testutil_check(cursor->search(cursor.get()));
         testutil_check(cursor->get_value(cursor.get(), &value));
-=======
-        testutil_check(
-          session->open_cursor(session, collection_name.c_str(), nullptr, nullptr, &cursor));
-        cursor->set_key(cursor, key);
-        testutil_check(cursor->search(cursor));
-        testutil_check(cursor->get_value(cursor, &value));
->>>>>>> b648f62e
 
         return (key_value_t(value) == expected_value);
     }
