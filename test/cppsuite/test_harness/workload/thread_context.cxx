/*-
 * Public Domain 2014-present MongoDB, Inc.
 * Public Domain 2008-2014 WiredTiger, Inc.
 *
 * This is free and unencumbered software released into the public domain.
 *
 * Anyone is free to copy, modify, publish, use, compile, sell, or
 * distribute this software, either in source code form or as a compiled
 * binary, for any purpose, commercial or non-commercial, and by any
 * means.
 *
 * In jurisdictions that recognize copyright laws, the author or authors
 * of this software dedicate any and all copyright interest in the
 * software to the public domain. We make this dedication for the benefit
 * of the public at large and to the detriment of our heirs and
 * successors. We intend this dedication to be an overt act of
 * relinquishment in perpetuity of all present and future rights to this
 * software under copyright law.
 *
 * THE SOFTWARE IS PROVIDED "AS IS", WITHOUT WARRANTY OF ANY KIND,
 * EXPRESS OR IMPLIED, INCLUDING BUT NOT LIMITED TO THE WARRANTIES OF
 * MERCHANTABILITY, FITNESS FOR A PARTICULAR PURPOSE AND NONINFRINGEMENT.
 * IN NO EVENT SHALL THE AUTHORS BE LIABLE FOR ANY CLAIM, DAMAGES OR
 * OTHER LIABILITY, WHETHER IN AN ACTION OF CONTRACT, TORT OR OTHERWISE,
 * ARISING FROM, OUT OF OR IN CONNECTION WITH THE SOFTWARE OR THE USE OR
 * OTHER DEALINGS IN THE SOFTWARE.
 */

#include "../core/configuration.h"
#include "../timestamp_manager.h"
#include "../util/api_const.h"
#include "../util/logger.h"
#include "workload_tracking.h"
#include "random_generator.h"
#include "thread_context.h"

namespace test_harness {
/* transaction_context class implementation */
transaction_context::transaction_context(
  configuration *config, timestamp_manager *timestamp_manager, WT_SESSION *session)
    : _timestamp_manager(timestamp_manager), _session(session)
{
    /* Use optional here as our populate threads don't define this configuration. */
    configuration *transaction_config = config->get_optional_subconfig(OPS_PER_TRANSACTION);
    if (transaction_config != nullptr) {
        _min_op_count = transaction_config->get_optional_int(MIN, 1);
        _max_op_count = transaction_config->get_optional_int(MAX, 1);
        delete transaction_config;
    }
}

bool
transaction_context::active() const
{
    return (_in_txn);
}

void
transaction_context::add_op()
{
    _op_count++;
}

void
transaction_context::begin(const std::string &config)
{
    testutil_assert(!_in_txn);
    testutil_check(
      _session->begin_transaction(_session, config.empty() ? nullptr : config.c_str()));
    /* This randomizes the number of operations to be executed in one transaction. */
    _target_op_count =
      random_generator::instance().generate_integer<int64_t>(_min_op_count, _max_op_count);
    _op_count = 0;
    _in_txn = true;
    _needs_rollback = false;
}

void
transaction_context::try_begin(const std::string &config)
{
    if (!_in_txn)
        begin(config);
}

/* It's possible to receive rollback in commit which is handled internally. */
bool
transaction_context::commit(const std::string &config)
{
    WT_DECL_RET;
    testutil_assert(_in_txn);
    if ((ret = _session->commit_transaction(_session, config.empty() ? nullptr : config.c_str())) !=
      0) {
        logger::log_msg(LOG_WARN,
          "Failed to commit transaction in commit, received error code: " + std::to_string(ret));
        _needs_rollback = true;
    } else {
        _op_count = 0;
        _in_txn = false;
    }
    return (_needs_rollback);
}

void
transaction_context::rollback(const std::string &config)
{
    testutil_assert(_in_txn);
    testutil_check(
      _session->rollback_transaction(_session, config.empty() ? nullptr : config.c_str()));
    _needs_rollback = false;
    _op_count = 0;
    _in_txn = false;
}

void
transaction_context::try_rollback(const std::string &config)
{
    if (can_rollback())
        rollback(config);
}

void
transaction_context::set_commit_timestamp(wt_timestamp_t ts)
{
    /* We don't want to set zero timestamps on transactions if we're not using timestamps. */
    if (!_timestamp_manager->enabled())
        return;
    std::string config = std::string(COMMIT_TS) + "=" + timestamp_manager::decimal_to_hex(ts);
    testutil_check(_session->timestamp_transaction(_session, config.c_str()));
}

void
transaction_context::set_needs_rollback(bool rollback)
{
    _needs_rollback = rollback;
}

<<<<<<< HEAD
bool
transaction_context::can_commit()
{
    return (!_needs_rollback && can_rollback());
}

bool
=======
bool
transaction_context::can_commit()
{
    return (!_needs_rollback && can_rollback());
}

bool
>>>>>>> b97d0cdf
transaction_context::can_rollback()
{
    return (_in_txn && _op_count >= _target_op_count);
}

/* thread_context class implementation */
thread_context::thread_context(uint64_t id, thread_type type, configuration *config,
  scoped_session &&created_session, timestamp_manager *timestamp_manager,
  workload_tracking *tracking, database &dbase)
    : id(id), type(type), db(dbase), tsm(timestamp_manager), tracking(tracking),
      session(std::move(created_session)),
      transaction(transaction_context(config, timestamp_manager, session.get())),
      /* These won't exist for certain threads which is why we use optional here. */
      collection_count(config->get_optional_int(COLLECTION_COUNT, 1)),
      key_count(config->get_optional_int(KEY_COUNT_PER_COLLECTION, 1)),
      key_size(config->get_optional_int(KEY_SIZE, 1)),
      value_size(config->get_optional_int(VALUE_SIZE, 1)),
      thread_count(config->get_int(THREAD_COUNT))
{
    _throttle = throttle(config);
    if (tracking->enabled())
        op_track_cursor = session.open_scoped_cursor(tracking->get_operation_table_name().c_str());

    testutil_assert(key_size > 0 && value_size > 0);
}

void
thread_context::finish()
{
    _running = false;
}

std::string
thread_context::key_to_string(uint64_t key_id)
{
    std::string str, value_str = std::to_string(key_id);
    testutil_assert(key_size >= value_str.size());
    uint64_t diff = key_size - value_str.size();
    std::string s(diff, '0');
    str = s.append(value_str);
    return (str);
}

bool
thread_context::update(scoped_cursor &cursor, uint64_t collection_id, const std::string &key)
{
    WT_DECL_RET;
    std::string value;
    wt_timestamp_t ts = tsm->get_next_ts();
    testutil_assert(tracking != nullptr);
    testutil_assert(cursor.get() != nullptr);

    transaction.set_commit_timestamp(ts);
    value = random_generator::instance().generate_pseudo_random_string(value_size);
    cursor->set_key(cursor.get(), key.c_str());
    cursor->set_value(cursor.get(), value.c_str());
    ret = cursor->update(cursor.get());
    if (ret != 0) {
        if (ret == WT_ROLLBACK) {
            transaction.set_needs_rollback(true);
            return (true);
        } else
            testutil_die(ret, "unhandled error while trying to update a key");
    }
    ret = tracking->save_operation(
      tracking_operation::INSERT, collection_id, key.c_str(), value.c_str(), ts, op_track_cursor);
    if (ret != 0) {
        if (ret == WT_ROLLBACK) {
            transaction.set_needs_rollback(true);
            return (true);
        } else
            testutil_die(
              ret, "unhandled error while trying to save an update to the tracking table");
    }
    transaction.add_op();
    return (false);
<<<<<<< HEAD
=======
}

bool
thread_context::insert(
  scoped_cursor &cursor, uint64_t collection_id, uint64_t key_id, wt_timestamp_t ts)
{
    return insert(cursor, collection_id, key_to_string(key_id), ts);
>>>>>>> b97d0cdf
}

bool
thread_context::insert(
  scoped_cursor &cursor, uint64_t collection_id, const std::string &key, wt_timestamp_t ts)
{
    WT_DECL_RET;
    std::string value;
    testutil_assert(tracking != nullptr);
    testutil_assert(cursor.get() != nullptr);

    /*
     * When no timestamp is specified, get one to apply to the update. We still do this even if the
     * timestamp manager is not enabled as it will return a value for the tracking table.
     */
    if (ts == 0)
        ts = tsm->get_next_ts();
    transaction.set_commit_timestamp(ts);

    value = random_generator::instance().generate_pseudo_random_string(value_size);

    cursor->set_key(cursor.get(), key.c_str());
    cursor->set_value(cursor.get(), value.c_str());
    ret = cursor->insert(cursor.get());
    if (ret != 0) {
        if (ret == WT_ROLLBACK) {
            transaction.set_needs_rollback(true);
            return (true);
        } else
            testutil_die(ret, "unhandled error while trying to insert a key");
    }
    ret = tracking->save_operation(
      tracking_operation::INSERT, collection_id, key.c_str(), value.c_str(), ts, op_track_cursor);
    if (ret != 0) {
        if (ret == WT_ROLLBACK) {
            transaction.set_needs_rollback(true);
            return (true);
        } else
            testutil_die(
              ret, "unhandled error while trying to save an insert to the tracking table");
    }
    transaction.add_op();
    return (false);
}

void
thread_context::sleep()
{
    _throttle.sleep();
}

bool
thread_context::running() const
{
    return (_running);
}
} // namespace test_harness<|MERGE_RESOLUTION|>--- conflicted
+++ resolved
@@ -134,7 +134,6 @@
     _needs_rollback = rollback;
 }
 
-<<<<<<< HEAD
 bool
 transaction_context::can_commit()
 {
@@ -142,15 +141,6 @@
 }
 
 bool
-=======
-bool
-transaction_context::can_commit()
-{
-    return (!_needs_rollback && can_rollback());
-}
-
-bool
->>>>>>> b97d0cdf
 transaction_context::can_rollback()
 {
     return (_in_txn && _op_count >= _target_op_count);
@@ -227,8 +217,6 @@
     }
     transaction.add_op();
     return (false);
-<<<<<<< HEAD
-=======
 }
 
 bool
@@ -236,7 +224,6 @@
   scoped_cursor &cursor, uint64_t collection_id, uint64_t key_id, wt_timestamp_t ts)
 {
     return insert(cursor, collection_id, key_to_string(key_id), ts);
->>>>>>> b97d0cdf
 }
 
 bool
