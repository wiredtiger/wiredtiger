--- conflicted
+++ resolved
@@ -39,12 +39,6 @@
  */
 #define OPERATION_TRACKING_KEY_FORMAT WT_UNCHECKED_STRING(QSQ)
 #define OPERATION_TRACKING_VALUE_FORMAT WT_UNCHECKED_STRING(iS)
-<<<<<<< HEAD
-#define OPERATION_TRACKING_TABLE_CONFIG                                                          \
-    "key_format=" OPERATION_TRACKING_KEY_FORMAT ",value_format=" OPERATION_TRACKING_VALUE_FORMAT \
-    ",log=(enabled=true)"
-=======
->>>>>>> 28336e89
 
 /*
  * Default schema for tracking schema operations on collections (key_format: Collection id /
