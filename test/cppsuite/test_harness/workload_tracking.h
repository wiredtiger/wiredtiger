/*-
 * Public Domain 2014-present MongoDB, Inc.
 * Public Domain 2008-2014 WiredTiger, Inc.
 *
 * This is free and unencumbered software released into the public domain.
 *
 * Anyone is free to copy, modify, publish, use, compile, sell, or
 * distribute this software, either in source code form or as a compiled
 * binary, for any purpose, commercial or non-commercial, and by any
 * means.
 *
 * In jurisdictions that recognize copyright laws, the author or authors
 * of this software dedicate any and all copyright interest in the
 * software to the public domain. We make this dedication for the benefit
 * of the public at large and to the detriment of our heirs and
 * successors. We intend this dedication to be an overt act of
 * relinquishment in perpetuity of all present and future rights to this
 * software under copyright law.
 *
 * THE SOFTWARE IS PROVIDED "AS IS", WITHOUT WARRANTY OF ANY KIND,
 * EXPRESS OR IMPLIED, INCLUDING BUT NOT LIMITED TO THE WARRANTIES OF
 * MERCHANTABILITY, FITNESS FOR A PARTICULAR PURPOSE AND NONINFRINGEMENT.
 * IN NO EVENT SHALL THE AUTHORS BE LIABLE FOR ANY CLAIM, DAMAGES OR
 * OTHER LIABILITY, WHETHER IN AN ACTION OF CONTRACT, TORT OR OTHERWISE,
 * ARISING FROM, OUT OF OR IN CONNECTION WITH THE SOFTWARE OR THE USE OR
 * OTHER DEALINGS IN THE SOFTWARE.
 */

#ifndef WORKLOAD_TRACKING_H
#define WORKLOAD_TRACKING_H

/*
 * Default schema for tracking operations on collections (key_format: Collection name / Key /
 * Timestamp, value_format: Operation type / Value)
 */
#define OPERATION_TRACKING_KEY_FORMAT WT_UNCHECKED_STRING(Sii)
#define OPERATION_TRACKING_VALUE_FORMAT WT_UNCHECKED_STRING(iS)
#define OPERATION_TRACKING_TABLE_CONFIG \
    "key_format=" OPERATION_TRACKING_KEY_FORMAT ",value_format=" OPERATION_TRACKING_VALUE_FORMAT

/*
 * Default schema for tracking schema operations on collections (key_format: Collection name /
 * Timestamp, value_format: Operation type)
 */
#define SCHEMA_TRACKING_KEY_FORMAT WT_UNCHECKED_STRING(Si)
#define SCHEMA_TRACKING_VALUE_FORMAT WT_UNCHECKED_STRING(i)
#define SCHEMA_TRACKING_TABLE_CONFIG \
    "key_format=" SCHEMA_TRACKING_KEY_FORMAT ",value_format=" SCHEMA_TRACKING_VALUE_FORMAT

namespace test_harness {
/* Tracking operations. */
enum class tracking_operation { CREATE, DELETE_COLLECTION, DELETE_KEY, INSERT, UPDATE };
/* Class used to track operations performed on collections */
class workload_tracking : public component {

    public:
    workload_tracking(configuration *_config, const std::string &operation_table_config,
      const std::string &operation_table_name, const std::string &schema_table_config,
      const std::string &schema_table_name)
        : component(_config), _cursor_operations(nullptr), _cursor_schema(nullptr),
          _operation_table_config(operation_table_config),
          _operation_table_name(operation_table_name), _schema_table_config(schema_table_config),
          _schema_table_name(schema_table_name)
    {
    }

    const std::string &
    get_schema_table_name() const
    {
        return _schema_table_name;
    }

    const std::string &
    get_operation_table_name() const
    {
        return _operation_table_name;
    }

    void
    load()
    {
        WT_SESSION *session;
<<<<<<< HEAD
        /* Is tracking enabled? */
        testutil_check(_config->get_bool(ENABLED, _enabled));
=======

        testutil_check(_config->get_bool(ENABLE_TRACKING, _enabled));
>>>>>>> ff2387a6
        if (!_enabled)
            return;

        /* Initiate schema tracking. */
        session = connection_manager::instance().create_session();
        testutil_check(
          session->create(session, _schema_table_name.c_str(), _schema_table_config.c_str()));
        testutil_check(
          session->open_cursor(session, _schema_table_name.c_str(), NULL, NULL, &_cursor_schema));
        debug_info("Schema tracking initiated", _trace_level, DEBUG_INFO);

        /* Initiate operations tracking. */
        testutil_check(
          session->create(session, _operation_table_name.c_str(), _operation_table_config.c_str()));
        testutil_check(session->open_cursor(
          session, _operation_table_name.c_str(), NULL, NULL, &_cursor_operations));
        debug_info("Operations tracking created", _trace_level, DEBUG_INFO);
    }

    void
    run()
    {
        /* Does not do anything. */
    }

    template <typename K, typename V>
    int
    save(const tracking_operation &operation, const std::string &collection_name, const K &key,
      const V &value, wt_timestamp_t ts)
    {
        WT_CURSOR *cursor;
        int error_code = 0;

        if (!_enabled)
            return (error_code);

        /* Select the correct cursor to save in the collection associated to specific operations. */
        switch (operation) {
        case tracking_operation::CREATE:
        case tracking_operation::DELETE_COLLECTION:
            cursor = _cursor_schema;
            cursor->set_key(cursor, collection_name.c_str(), ts);
            cursor->set_value(cursor, static_cast<int>(operation));
            break;

        default:
            cursor = _cursor_operations;
            cursor->set_key(cursor, collection_name.c_str(), key, ts);
            cursor->set_value(cursor, static_cast<int>(operation), value);
            break;
        }

        error_code = cursor->insert(cursor);

        if (error_code == 0)
            debug_info("Workload tracking saved operation.", _trace_level, DEBUG_INFO);
        else
            debug_info("Workload tracking failed to save operation !", _trace_level, DEBUG_ERROR);

        return error_code;
    }

    private:
    WT_CURSOR *_cursor_operations;
    WT_CURSOR *_cursor_schema;
    const std::string _operation_table_config;
    const std::string _operation_table_name;
    const std::string _schema_table_config;
    const std::string _schema_table_name;
};
} // namespace test_harness

#endif<|MERGE_RESOLUTION|>--- conflicted
+++ resolved
@@ -80,13 +80,8 @@
     load()
     {
         WT_SESSION *session;
-<<<<<<< HEAD
-        /* Is tracking enabled? */
+
         testutil_check(_config->get_bool(ENABLED, _enabled));
-=======
-
-        testutil_check(_config->get_bool(ENABLE_TRACKING, _enabled));
->>>>>>> ff2387a6
         if (!_enabled)
             return;
 
