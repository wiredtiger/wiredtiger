--- conflicted
+++ resolved
@@ -38,16 +38,12 @@
  */
 class component {
     public:
-<<<<<<< HEAD
-    component(configuration *config) : _config(config) {}
+    component(configuration *config) : _enabled(true), _running(false), _config(config) {}
+
     ~component()
     {
         delete _config;
     }
-
-=======
-    component(configuration *config) : _enabled(true), _running(false), _config(config) {}
->>>>>>> ff2387a6
     /*
      * The load function should perform all tasks required to setup the component for the main phase
      * of the test. An example operation performed in the load phase would be populating a database.
