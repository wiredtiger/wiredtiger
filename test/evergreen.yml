#
# This file defines the tasks and platforms for WiredTiger in the
# MongoDB continuous integration system (https://evergreen.mongodb.com).
#

#######################################
#            Project Settings         #
#######################################

stepback: true
pre:
  - func: "cleanup"
  - func: "setup environment"
post:
  - func: "dump stacktraces"
  - func: "upload stacktraces"
  - func: "dump stderr/stdout"
  - func: "upload artifact"
    vars:
      postfix: -${execution}
  - func: "save wt hang analyzer core/debugger files"
  - func: "cleanup"
timeout:
  - func: "run wt hang analyzer"
exec_timeout_secs: 21600 # 6 hrs

#######################################
#            Functions                #
#######################################

functions:
  "setup environment":
    - command: expansions.update
      type: setup 
      params:
        updates:
        # The expansion is used for each task that runs a WiredTiger test. The expansions are
        # created before each task and is meant to be used at the start each task. All of these
        # variables are common among the build variants, if there are any specific variables that
        # needs to be set, users can add onto the additional_env_vars in the variant.
        - key: PREPARE_TEST_ENV
          value: |
            export WT_TOPDIR=$(git rev-parse --show-toplevel)
            export WT_BUILDDIR=$WT_TOPDIR/cmake_build

            if [ "$OS" = "Windows_NT" ]; then
              export PATH=/cygdrive/c/python/Python311:/cygdrive/c/python/Python311/Scripts:$PATH
              export PYTHONPATH="($WT_TOPDIR/lang/python/wiredtiger):$(cygpath -w $WT_TOPDIR/lang/python)"
            else
              export PATH=/opt/mongodbtoolchain/v4/bin:$PATH
              export LD_LIBRARY_PATH=$WT_BUILDDIR
            fi

            if [[ "${CMAKE_PREFIX_PATH|}" =~ TCMALLOC_LIB ]]; then
              export LD_LIBRARY_PATH="$LD_LIBRARY_PATH:$WT_TOPDIR/TCMALLOC_LIB/lib"
              export LD_PRELOAD=$WT_TOPDIR/TCMALLOC_LIB/lib/libtcmalloc.so
            fi

            # Create the common sanitizer options and export the specific sanitizer environment
            # variables.
            COMMON_SAN_OPTIONS="abort_on_error=1:disable_coredump=0"
            if [[ "${CMAKE_BUILD_TYPE|}" =~ ASan ]]; then
              export ASAN_OPTIONS="$COMMON_SAN_OPTIONS:unmap_shadow_on_exit=1"
              export TESTUTIL_BYPASS_ASAN=1
            elif [[ "${CMAKE_BUILD_TYPE|}" =~ MSan ]]; then
              export MSAN_OPTIONS="$COMMON_SAN_OPTIONS:verbosity=3"
              export TESTUTIL_MSAN=1
            elif [[ "${CMAKE_BUILD_TYPE|}" =~ UBSan ]]; then
              export UBSAN_OPTIONS="$COMMON_SAN_OPTIONS:print_stacktrace=1"
            fi

            ${additional_env_vars}
        # The expansion is used for any task that requires the mongodbtoolchain binaries.
        - key: PREPARE_PATH
          value: |
            if [ "$OS" = "Windows_NT" ]; then
              export PATH=/cygdrive/c/python/Python311:/cygdrive/c/python/Python311/Scripts:$PATH
            else
              export PATH=/opt/mongodbtoolchain/v4/bin:$PATH
            fi

  "get project":
    command: git.get_project
    type: setup 
    params:
      directory: wiredtiger
  "fetch artifacts": &fetch_artifacts
    command: s3.get
    type: setup 
    params:
      aws_key: ${aws_key}
      aws_secret: ${aws_secret}
      remote_file: wiredtiger/${build_variant}/${revision}/artifacts/${dependent_task|compile}_${build_id}.tgz
      bucket: build_external
      extract_to: ${destination|wiredtiger}
  "fetch endian format artifacts" :
    - command: s3.get
      type: setup 
      params:
        aws_key: ${aws_key}
        aws_secret: ${aws_secret}
        remote_file: wiredtiger/${endian_format}/${revision}/artifacts/${remote_file}.tgz
        bucket: build_external
        extract_to: wiredtiger/cmake_build/test/format
  "fetch mongo-tests repo" :
    command: shell.exec
    type: setup 
    params:
      shell: bash
      script: |
        set -o errexit
        set -o verbose
        git clone https://github.com/wiredtiger/mongo-tests
  "fetch mongo repo" :
    command: shell.exec
    type: setup 
    params:
      shell: bash
      script: |
        set -o errexit
        set -o verbose
        mongo_repo=https://github.com/mongodb/mongo
        branch=${branch_name}
        if [[ $branch =~ "mongodb-" ]]; then
          mongo_branch=v$(echo $branch | cut -d'-' -f 2)
        else
          mongo_branch=master
        fi
        git clone $mongo_repo -b $mongo_branch
  "import wiredtiger into mongo" :
    command: shell.exec
    type: setup 
    params:
      shell: bash
      script: |
        set -o errexit
        set -o verbose
        cp -a wiredtiger mongo/src/third_party/
  "compile mongodb" :
    command: shell.exec
    params:
      shell: bash
      working_dir: "mongo"
      script: |
        set -o errexit
        set -o verbose
        ${PREPARE_PATH}
        virtualenv -p python3 venv
        source venv/bin/activate
        python3 -m pip install 'poetry==1.5.1'
        python3 -m poetry install --no-root --sync
        ./buildscripts/scons.py --variables-files=etc/scons/mongodbtoolchain_stable_gcc.vars --link-model=dynamic --ninja generate-ninja ICECC=icecc CCACHE=ccache
        ninja -j$(nproc --all) install-mongod
  "configure wiredtiger": &configure_wiredtiger
    command: shell.exec
    params:
      working_dir: "wiredtiger"
      shell: bash
      script: |
        set -o errexit
        ${PREPARE_PATH}
        # Not setting verbose mode as we have sensitive keys that could be logged.

        # Define common config flags for the tasks to make it cleaner when configuring the tasks.
        # Note that the config flags are resolved prior to changing to cmake_build directory.
        DEFINED_EVERGREEN_CONFIG_FLAGS="${CMAKE_BUILD_TYPE|} \
          ${CMAKE_INSTALL_PREFIX|-DCMAKE_INSTALL_PREFIX=$(pwd)/cmake_build/LOCAL_INSTALL} \
          ${CMAKE_PREFIX_PATH|} \
          ${CMAKE_TOOLCHAIN_FILE|-DCMAKE_TOOLCHAIN_FILE=../cmake/toolchains/mongodbtoolchain_stable_gcc.cmake} \
          ${NONSTANDALONE|} \
          ${ENABLE_SHARED|} \
          ${ENABLE_STATIC|} \
          ${HAVE_BUILTIN_EXTENSION_LZ4|} \
          ${HAVE_BUILTIN_EXTENSION_SNAPPY|} \
          ${HAVE_BUILTIN_EXTENSION_ZLIB|} \
          ${HAVE_BUILTIN_EXTENSION_ZSTD|} \
          ${HAVE_UNITTEST} \
          ${NON_BARRIER_DIAGNOSTIC_YIELDS|} \
          ${HAVE_DIAGNOSTIC|} \
          ${GNU_C_VERSION|} \
          ${GNU_CXX_VERSION|} \
          ${ENABLE_AZURE|} \
          ${ENABLE_CPPSUITE|} \
          ${ENABLE_GCP|} \
          ${ENABLE_S3|} \
          ${IMPORT_AZURE_SDK|} \
          ${IMPORT_GCP_SDK|} \
          ${IMPORT_S3_SDK|} \
          ${SPINLOCK_TYPE|} \
          ${CC_OPTIMIZE_LEVEL|}"

        # The RHEL PPC platform does not have ZSTD. Strip it out.
        if [ "${build_variant|}" = "rhel8-ppc" ] && [[ "$DEFINED_EVERGREEN_CONFIG_FLAGS" =~ (\-DHAVE_BUILTIN_EXTENSION_ZSTD=1) ]]; then
          DEFINED_EVERGREEN_CONFIG_FLAGS=${DEFINED_EVERGREEN_CONFIG_FLAGS/\-DHAVE_BUILTIN_EXTENSION_ZSTD=1/}
        fi

        if [ "${build_variant|}" = "macos-1100" ]; then
          # For mac builds, we want explicitly tell cmake which python to use, as
          # well as the matching library directory and header files. The find_libpython
          # module gives us the library.
          SYSPY=${python_binary}
          $SYSPY -mvenv venv
          source venv/bin/activate
          pip3 install find_libpython
          SYSPYLIB=`find_libpython`
          SYSPYINCDEF=

          # We have the shared library to link to, it may be named simply 'Python3' or 'Python'.
          # If that's the case, use the associated dylib symlink found in an expected relative
          # location. Also get the location of the header files. We'll give this all to cmake.
          base=$(basename $SYSPYLIB)
          if [ "$base" = 'Python3' -o "$base" = 'Python' ]; then
             SYSPYDIR=$(dirname $SYSPYLIB)
             NSYSPYLIB=$(ls $SYSPYDIR/lib/libpython*.dylib 2>/dev/null | head -1)
             if [ -f "$NSYSPYLIB" ]; then
                 SYSPYLIB=$NSYSPYLIB
             fi
             if [ -d "$SYSPYDIR/Headers" ]; then
                 SYSPYINCDEF="-DPYTHON_INCLUDE_DIR=$SYSPYDIR/Headers"
             fi
          fi
          DEFINED_EVERGREEN_CONFIG_FLAGS="$DEFINED_EVERGREEN_CONFIG_FLAGS -DPYTHON_EXECUTABLE:FILEPATH=$SYSPY -DPYTHON_LIBRARY=$SYSPYLIB $SYSPYINCDEF"
        fi

        if [ "$OS" = "Windows_NT" ]; then
          # Use the Windows powershell script to configure the CMake build.
          # We execute it in a powershell environment as its easier to detect and source the Visual Studio
          # toolchain in a native Windows environment. We can't easily execute the build in a cygwin environment.
          echo "Using config flags $DEFINED_EVERGREEN_CONFIG_FLAGS ${windows_configure_flags|}"
          powershell.exe  -NonInteractive '.\test\evergreen\build_windows.ps1' -configure 1 $DEFINED_EVERGREEN_CONFIG_FLAGS ${windows_configure_flags|}
        else
          echo "Using config flags $DEFINED_EVERGREEN_CONFIG_FLAGS ${posix_configure_flags|}"
          # Fetch the gperftools library if needed. This will also get tcmalloc.
          if [[ "$DEFINED_EVERGREEN_CONFIG_FLAGS ${posix_configure_flags|}" =~ (tcmalloc|TCMALLOC) ]] && ! [[ "$DEFINED_EVERGREEN_CONFIG_FLAGS ${posix_configure_flags|}" =~ "ENABLE_TCMALLOC=0" ]] && [ ! -d "./automation-scripts" ]; then
            is_cmake_build=true
            git clone git@github.com:wiredtiger/automation-scripts.git
            . automation-scripts/evergreen/find_gperftools.sh ${s3_access_key} ${s3_secret_key} ${build_variant} $is_cmake_build
          fi
          # Compiling with CMake.
          echo "Find CMake"
          . test/evergreen/find_cmake.sh
          # If we've fetched the wiredtiger artifact from a previous compilation/build, it's best to remove
          # the previous build directory so we can create a fresh configuration. We can't use the the previous
          # CMake Cache configuration as its likely it will have absolute paths related to the previous build machine.
          echo "Remove the cmake_build directory, if it already exists"
          if [ -d cmake_build ]; then rm -r cmake_build; fi
          echo "Create a new cmake_build directory"
          mkdir -p cmake_build
          cd cmake_build

          echo "Call CMake"
          $CMAKE $DEFINED_EVERGREEN_CONFIG_FLAGS ${posix_configure_flags|} -G "${cmake_generator|Ninja}" ./..
          echo "Completed CMake"
        fi
  "python config check":
    command: shell.exec
    type: setup
    params:
      working_dir: "wiredtiger/cmake_build"
      shell: bash
      script: |
        set -o errexit
        # Confirm that the Python binary matches the version of that configured by CMake.
        ${python_binary|python3} ../test/evergreen/python_version_check.py -v -c ./CMakeCache.txt -s ${python_config_search_string}
  "make wiredtiger": &make_wiredtiger
    command: shell.exec
    params:
      working_dir: "wiredtiger"
      shell: bash
      script: |
        set -o errexit
        set -o verbose
        echo "Starting 'make wiredtiger' step"
        ${PREPARE_PATH}
        if [ "$OS" = "Windows_NT" ]; then
          # Use the Windows powershell script to execute Ninja build (can't execute directly in a cygwin environment).
          powershell.exe '.\test\evergreen\build_windows.ps1 -build 1'
        else
          # Compiling with CMake generated Ninja file.
          cd cmake_build
          if [ "${cmake_generator|Ninja}" = "Ninja" ]; then
            ninja ${smp_command|} 2>&1
          else
            make ${smp_command|} 2>&1
          fi
        fi
        echo "Ending 'make wiredtiger' step"
  "compile wiredtiger":
    - *configure_wiredtiger
    - *make_wiredtiger
  "dump stacktraces": &dump_stacktraces
    command: shell.exec
    params:
      working_dir: "wiredtiger/cmake_build"
      shell: bash
      script: |
        set -o errexit
        set -o verbose
        ${python_binary|python3} ../test/evergreen/print_stack_trace.py
  "upload stacktraces": &upload_stacktraces
    command: s3.put
    type: setup 
    params:
      aws_secret: ${aws_secret}
      aws_key: ${aws_key}
      local_files_include_filter:
        - wiredtiger/cmake_build/*stacktrace.txt
      bucket: build_external
      permissions: public-read
      content_type: text/plain
      remote_file: wiredtiger/${build_variant}/${revision}/artifacts/${task_name}_${build_id}/
  "run data validation stress test checkpoint":
    - *fetch_artifacts
    - command: shell.exec
      params:
        working_dir: "wiredtiger/cmake_build/test/checkpoint"
        shell: bash
        script: |
          set -o errexit
          set -o verbose
          ${PREPARE_TEST_ENV}
          ../../../tools/run_parallel.sh 'nice ./recovery-test.sh "${data_validation_stress_test_args} ${run_test_checkpoint_args}" WT_TEST.$t test_checkpoint' 120
  "run tiered storage test":
    - command: shell.exec
      params:
        working_dir: "wiredtiger/cmake_build"
        shell: bash
        include_expansions_in_env:
          - aws_sdk_s3_ext_access_key
          - aws_sdk_s3_ext_secret_key
        script: |
          set -o errexit
          ${PREPARE_TEST_ENV}

          # Set the Azure credentials using config variable.
          export AZURE_STORAGE_CONNECTION_STRING="${azure_sdk_ext_access_key}"

          # GCP requires a path to a credentials file for authorization. To not expose the private
          # information within the file, we use a placeholder private variable which are replaced 
          # in the command line with the evergreen expansion variables and stored in a temporary 
          # file.
          file=$(mktemp --suffix ".json")

          # Use '|' as the delimiter instead of default behaviour because the private key contains
          # slash characters.
          sed -e 's|gcp_project_id|${gcp_sdk_ext_project_id}|'                      \
              -e 's|gcp_private_key|'"${gcp_sdk_ext_private_key}"'|'                \
              -e 's|gcp_private_id|${gcp_sdk_ext_private_key_id}|'                  \
              -e 's|gcp_client_email|${gcp_sdk_ext_client_email}|'                  \
              -e 's|gcp_client_id|${gcp_sdk_ext_client_id}|'                        \
              -e 's|gcp_client_x509_cert_url|${gcp_sdk_ext_client_x509_cert_url}|'  ../test/evergreen/gcp_auth.json > $file
          export GOOGLE_APPLICATION_CREDENTIALS="$file"

          virtualenv -p python3 venv
          source venv/bin/activate
          pip3 install boto3
          pip3 install azure-storage-blob
          pip3 install google-cloud-storage

          # Run Python testing for all tiered tests.
          python3 ../test/suite/run.py -j $(nproc) ${tiered_storage_test_name}
  "compile wiredtiger docs":
    - command: shell.exec
      params:
        working_dir: "wiredtiger"
        shell: bash
        script: |
          set -o errexit
          set -o verbose

          # Check if specific branches are provided to the function through the expansion variable
          # defined in the documentation-update build variant. If none are specified, use the
          # current branch.
          if [ -z ${doc_update_branches} ]; then
            branches=$(git rev-parse --abbrev-ref HEAD)
          else
            branches=${doc_update_branches}
          fi

          # Because of Evergreen's expansion syntax, this is used to process each branch separately.
          IFS=,
          for branch in $branches; do

            echo "Checking out branch $branch ..."
            git checkout $branch

            # Java API is removed in newer branches via WT-6675.
            if [ $branch == "mongodb-4.2" ]; then
              pushd build_posix
              sh reconf
              ../configure CFLAGS="-DMIGHT_NOT_RUN -Wno-error" --enable-java --enable-python --enable-strict
              (cd lang/python && make ../../../lang/python/wiredtiger_wrap.c)
              (cd lang/java && make ../../../lang/java/wiredtiger_wrap.c)
            elif [ $branch == "mongodb-5.0" ] || [ $branch == "mongodb-4.4" ]; then
              pushd build_posix
              sh reconf
              ../configure CFLAGS="-DMIGHT_NOT_RUN -Wno-error" --enable-python --enable-strict
              (cd lang/python && make ../../../lang/python/wiredtiger_wrap.c)
            else
              . test/evergreen/find_cmake.sh
              if [ -d cmake_build ]; then rm -r cmake_build; fi
              mkdir -p cmake_build
              pushd cmake_build
              # Adding -DENABLE_PYTHON=1 -DENABLE_STRICT=1 as 6.0 does not default these like develop.
              $CMAKE -DCMAKE_C_FLAGS="-DMIGHT_NOT_RUN -Wno-error" -DENABLE_PYTHON=1 -DENABLE_STRICT=1 ../.
              make -C lang/python ${smp_command|}
            fi
            # Pop to root project directory.
            popd
            # Generate WiredTiger documentation.
            (cd dist && sh s_docs && echo "The documentation for $branch was successfully generated.")
            # Save generated documentation
            mv docs docs-$branch
          done

  "update wiredtiger docs":
    - command: shell.exec
      type: setup
      params:
        shell: bash
        script: |
          # Use a single function to update the documentation of each supported WiredTiger branch.
          # This is useful as not all branches have a dedicated Evergreen project. Furthermore, the
          # documentation-update task is not triggered by every commit. We rely on the activity of
          # the develop branch to update the documentation of all supported branches.
          set -o errexit
          set -o verbose

          if [[ "${branch_name}" != "develop" ]]; then
            echo "We only run the documentation update task on the WiredTiger (develop) Evergreen project."
            exit 0
          fi

          git clone git@github.com:wiredtiger/wiredtiger.github.com.git
          cd wiredtiger.github.com

          # Branches to update are defined through an expansion variable.
          branches=${doc_update_branches}

          # Go through each branch to stage the doc changes.
          IFS=,
          for branch in $branches; do

            # Synchronize the generated documentation with the current one.
            echo "Synchronizing documentation for branch $branch ..."
            rsync -avq ../wiredtiger/docs-$branch/ $branch/ --delete

            # Commit and push the changes if any.
            if [[ $(git status "$branch" --porcelain) ]]; then
              git add $branch
              git commit -m "Update auto-generated docs for $branch" \
                        --author="svc-bot-doc-build <svc-wiredtiger-doc-build@10gen.com>"
            else
              echo "No documentation changes for $branch."
            fi

          done
    - command: shell.exec
      type: setup 
      params:
        shell: bash
        silent: true
        script: |
          set -o errexit

          # We could have exited the previous command for the same reason.
          if [[ "${branch_name}" != "develop" ]]; then
            echo "We only run the documentation update task on the WiredTiger (develop) Evergreen project."
            exit 0
          fi

          cd wiredtiger.github.com
          git push https://"${doc-update-github-token}"@github.com/wiredtiger/wiredtiger.github.com

  "make check directory":
    command: shell.exec
    params:
      working_dir: "wiredtiger"
      shell: bash
      script: |
        set -o errexit
        set -o verbose
        ${PREPARE_TEST_ENV}
        . test/evergreen/find_cmake.sh
        cd cmake_build/${directory}
        $CTEST ${smp_command|} --output-on-failure 2>&1
  "make check all":
    command: shell.exec
    params:
      working_dir: "wiredtiger"
      shell: bash
      script: |
        set -o errexit
        set -o verbose
        ${PREPARE_TEST_ENV}
        . test/evergreen/find_cmake.sh
        cd cmake_build
        echo "Using smp_command '${smp_command}' for 'make check all'"
        $CTEST -L check ${smp_command|} --output-on-failure ${check_args|} 2>&1

  # The following cppsuite tasks define a greater overall task.
  "cppsuite test run": &cppsuite_test_run
    command: shell.exec
    params:
      # The tests need to be executed in the cppsuite directory as some required libraries have
      # their paths defined relative to this directory.
      # The below script saves the exit code from the test to use it later in this function. By
      # doing this we can define our own custom artifact upload task without it being cancelled by
      # the test failing.
      # Additionally if the test fails perf statistics won't be uploaded as they may be invalid
      # due to the test failure.
      working_dir: "wiredtiger/cmake_build/test/cppsuite"
      shell: bash
      script: |
        set -o verbose
        ${PREPARE_TEST_ENV}
        ./run -t ${test_name} -C '${test_config}' -f ${test_config_filename} -l 2
        exit_code=$?
        echo "$exit_code" > cppsuite_exit_code
        if [ "$exit_code" != 0 ]; then
          echo "[{\"info\":{\"test_name\": \"${test_name}\"},\"metrics\": []}]" > ${test_name}.json
        fi
        exit 0

  # Delete unnecessary data from the upload.
  "cppsuite test remove files": &cppsuite_remove_files
    command: shell.exec
    params:
      shell: bash
      script: |
        rm -rf wiredtiger/cmake_build/examples
        rm -rf wiredtiger/cmake_build/bench
        mv wiredtiger/cmake_build/test/cppsuite wiredtiger/cmake_build/
        rm -rf wiredtiger/cmake_build/test/
        mkdir wiredtiger/cmake_build/test/
        mv wiredtiger/cmake_build/cppsuite wiredtiger/cmake_build/test/cppsuite

  # Custom cppsuite archive tasks.
  "cppsuite archive": &cppsuite_archive
    command: archive.targz_pack
    params:
      target: archive.tgz
      source_dir: wiredtiger/cmake_build/
      include:
        - "./**"

  # Custom cppsuite s3 artifact upload task.
  "cppsuite s3 put": &cppsuite_s3_put
    command: s3.put
    params:
      aws_secret: ${aws_secret}
      aws_key: ${aws_key}
      local_file: archive.tgz
      bucket: build_external
      permissions: public-read
      content_type: application/tar
      display_name: cppsuite-test
      remote_file: wiredtiger/${build_variant}/${revision}/artifacts/${task_name}_${build_id}${postfix|}.tgz

  # FIXME-WT-8538 This task prevents us from saving the same artifacts to evergreen twice. It can be
  # removed when we implement a generalised approach in WT-8538
  "cppsuite remove dir": &cppsuite_remove_dir
    command: shell.exec
    params:
      shell: bash
      script: |
        set -o verbose
        if [ -f wiredtiger/cmake_build/test/cppsuite/cppsuite_exit_code ]; then
          exit_code=`cat wiredtiger/cmake_build/test/cppsuite/cppsuite_exit_code`
        else
          exit_code=0
        fi
        rm -rf wiredtiger
        exit "$exit_code"

  # The typical cppsuite test function. Doesn't upload perf statistics to evergreen.
  "cppsuite test":
    - *cppsuite_test_run
    # Since we later remove the WiredTiger folder, we need to check for core dumps now.
    - *dump_stacktraces
    - *upload_stacktraces
    # Cleanup tasks.
    - *cppsuite_remove_files
    - *cppsuite_archive
    - *cppsuite_s3_put
    - *cppsuite_remove_dir

  # This cppsuite test function uploads perf statistics and should only be used on perf variants.
  "cppsuite perf test":
    - *cppsuite_test_run
    # Since we later remove the WiredTiger folder, we need to check for core dumps now.
    - *dump_stacktraces
    - *upload_stacktraces
    - command: perf.send
      type: setup 
      params:
        file: ./wiredtiger/cmake_build/test/cppsuite/${test_name}.json
<<<<<<< HEAD
    # Delete unnecessary data from the upload.
    - command: shell.exec
      type: setup 
      params:
        shell: bash
        script: |
          rm -rf wiredtiger/cmake_build/examples
          rm -rf wiredtiger/cmake_build/bench
          mv wiredtiger/cmake_build/test/cppsuite wiredtiger/cmake_build/
          rm -rf wiredtiger/cmake_build/test/
          mkdir wiredtiger/cmake_build/test/
          mv wiredtiger/cmake_build/cppsuite wiredtiger/cmake_build/test/cppsuite
    - command: archive.targz_pack
      type: setup 
      params:
        target: archive.tgz
        source_dir: wiredtiger/cmake_build/
        include:
          - "./**"
    - command: s3.put
      type: setup 
      params:
        aws_secret: ${aws_secret}
        aws_key: ${aws_key}
        local_file: archive.tgz
        bucket: build_external
        permissions: public-read
        content_type: application/tar
        display_name: cppsuite-test
        remote_file: wiredtiger/${build_variant}/${revision}/artifacts/${task_name}_${build_id}${postfix|}.tgz
    # We remove the wiredtiger directory here to avoid to getting archived again by post tasks.
    - command: shell.exec
      params:
        shell: bash
        script: |
          set -o verbose
          if [ -f wiredtiger/cmake_build/test/cppsuite/cppsuite_exit_code ]; then
            exit_code=`cat wiredtiger/cmake_build/test/cppsuite/cppsuite_exit_code`
          else
            exit_code=0
          fi
          rm -rf wiredtiger
          exit "$exit_code"
=======
    # Cleanup tasks.
    - *cppsuite_remove_files
    - *cppsuite_archive
    - *cppsuite_s3_put
    - *cppsuite_remove_dir
>>>>>>> ac0d62b9

  "wt2853_perf test":
    command: shell.exec
    params:
      working_dir: "wiredtiger/cmake_build/bench/wt2853_perf"
      shell: bash
      script: |
        set -o errexit
        set -o verbose
        ${PREPARE_TEST_ENV}
        ./test_wt2853_perf ${wt2853_perf_args}

  "csuite test":
    command: shell.exec
    params:
      working_dir: "wiredtiger/cmake_build"
      shell: bash
      script: |
        set -o errexit
        set -o verbose
        ${PREPARE_TEST_ENV}
        $(pwd)/test/csuite/${test_name}/test_${test_name} ${test_args|} 2>&1

  "unit test":
    command: shell.exec
    params:
      working_dir: "wiredtiger"
      shell: bash
      script: |
        set -o errexit
        set -o verbose
        ${PREPARE_TEST_ENV}
        cd cmake_build
        echo "Using smp_command '${smp_command}' for 'unit test'"
        if [ ${check_coverage|false} = true ]; then
            ${python_binary|python3} ../test/suite/run.py ${unit_test_args|-v 2} ${smp_command|} 2>&1 || echo "Ignoring failed test as we are checking test coverage"
        else
            ${python_binary|python3} ../test/suite/run.py ${unit_test_args|-v 2} ${smp_command|} 2>&1
        fi

  "code coverage analysis":
    command: shell.exec
    params:
      working_dir: "wiredtiger/cmake_build"
      shell: bash
      script: |
        set -o errexit
        set -o verbose
        ${PREPARE_PATH}
        virtualenv -p python3 venv
        source venv/bin/activate
        pip3 install lxml==4.8.0 Pygments==2.11.2 Jinja2==3.0.3 gcovr==5.0
        mkdir -p ../coverage_report
        GCOV=/opt/mongodbtoolchain/v4/bin/gcov gcovr -r .. -f ../src -e '.*/bt_(debug|dump|misc|salvage|vrfy).*' -e '.*/(log|progress|verify_build|strerror|env_msg|err_file|cur_config|os_abort)\..*' -e '.*_stat\..*' -e 'bench' -e 'examples' -e 'test' -e 'ext' -e 'dist' -e 'tools' -j 4 --html-self-contained --html-details ../coverage_report/2_coverage_report.html --json-summary-pretty --json-summary ../coverage_report/1_coverage_report_summary.json --json ../coverage_report/full_coverage_report.json
        python3 ../test/evergreen/code_coverage_analysis.py -s ../coverage_report/1_coverage_report_summary.json -t ../time.txt

        # Generate Atlas compatible format report.
        if [ ! -z ${generate_atlas_format} ]; then
            python3 ../test/evergreen/code_coverage_analysis.py -c component_coverage -o ../coverage_report/atlas_out_code_coverage.json -s ../coverage_report/1_coverage_report_summary.json -t ../time.txt
        fi

  "code coverage publish report":
    command: s3.put
    type: setup 
    params:
      aws_secret: ${aws_secret}
      aws_key: ${aws_key}
      local_files_include_filter: wiredtiger/coverage_report/*
      bucket: build_external
      permissions: public-read
      content_type: text/html
      remote_file: wiredtiger/${build_variant}/${revision}/coverage_report_${build_id}-${execution}/

  "code coverage publish summary":
    command: s3.put
    type: setup 
    params:
      aws_secret: ${aws_secret}
      aws_key: ${aws_key}
      local_file: wiredtiger/coverage_report/2_coverage_report.html
      bucket: build_external
      permissions: public-read
      content_type: text/html
      # Ensure that the first character of the display_name is a space
      # This will ensure that it sorts before the per-file report pages which also get a space
      # at the start of their display name (why this happens is not yet clear).
      display_name: " 1 Coverage report main page"
      remote_file: wiredtiger/${build_variant}/${revision}/coverage_report_${build_id}-${execution}/1_coverage_report_main.html

  "format test":
    command: shell.exec
    params:
      working_dir: "wiredtiger/cmake_build/test/format"
      shell: bash
      script: |
        set -o errexit
        set -o verbose
        ${PREPARE_TEST_ENV}
        # Fail, show the configuration file.
        fail() {
          echo "======= FAILURE =========="
          [ -f RUNDIR/CONFIG ] && cat RUNDIR/CONFIG
          exit 1
        }

        for i in $(seq ${times|1}); do
          ./t -c ${config|../../../test/format/CONFIG.stress} ${trace_args|-T bulk,txn,retain=50} ${extra_args|} || fail
        done
  "format test predictable":
    command: shell.exec
    params:
      working_dir: "wiredtiger/cmake_build/test/format"
      shell: bash
      script: |
        # To test predictable replay, we run test/format three times with the same data seed
        # each time, and compare the keys and values found in the WT home directories.
        # The first run is a timed one. When it's completed, we get the run's stable timestamp,
        # and do the subsequent runs up to that stable timestamp.  This, along with predictable
        # replay using the same data seed, should guarantee we have equivalent data created.
        set -o errexit
        set -o verbose
        ${PREPARE_TEST_ENV}
        # Get a random value with leading zeroes removed, /bin/sh version.
        rando() {
          tr -cd 0-9 </dev/urandom | head -c 5 | sed -e 's/0*\(.\)/\1/'
        }
        # Fail, showing the configuration file.
        fail() {
          echo "======= FAILURE =========="
          for file; do
            if [ -f "$file" ]; then
              echo Contents of "$file":
              cat "$file"
              echo "================"
            fi
          done
          exit 1
        }
        runtime=3  # minutes
        config=../../../test/format/CONFIG.replay
        for i in $(seq ${times}); do
          echo Iteration $i/${times}
          x2=$(rando)
          x3=$(rando)
          rm -rf RUNDIR_1 RUNDIR_2 RUNDIR_3

          first_run_args="-c $config runs.timer=$runtime"
          ./t -h RUNDIR_1 $first_run_args ${extra_args} || fail RUNDIR_1/CONFIG 2>&1
          stable_hex=$(../../../tools/wt_timestamps RUNDIR_1 | sed -e '/stable=/!d' -e 's/.*=//')
          ops=$(echo $((0x$stable_hex)))

          # Do the second run up to the stable timestamp, using the same data seed,
          # but with a different extra seed.  Compare it when done.
          common_args="-c RUNDIR_1/CONFIG runs.timer=0 runs.ops=$ops"
          ./t -h RUNDIR_2 $common_args random.extra_seed=$x2 || fail RUNDIR_2/CONFIG 2>&1
          ../../../tools/wt_cmp_dir RUNDIR_1 RUNDIR_2 || fail RUNDIR_1/CONFIG RUNDIR_2/CONFIG 2>&1

          # Do the third run up to the stable timestamp, using the same data seed,
          # but with a different extra seed.  Compare it to the second run when done.
          ./t -h RUNDIR_3 $common_args random.extra_seed=$x3 || fail RUNDIR_3/CONFIG 2>&1
          ../../../tools/wt_cmp_dir RUNDIR_2 RUNDIR_3 || fail RUNDIR_2/CONFIG RUNDIR_3/CONFIG 2>&1
        done
  "format test script":
    command: shell.exec
    params:
      working_dir: "wiredtiger/cmake_build/test/format"
      shell: bash
      script: |
        set -o errexit
        set -o verbose
        ${PREPARE_TEST_ENV}
        ${format_test_setting|}
        for i in $(seq ${times|1}); do
          ./format.sh ${smp_command|} ${format_test_script_args|} 2>&1
        done
  "format test tiered":
    command: shell.exec
    params:
      working_dir: "wiredtiger/cmake_build/test/format"
      shell: bash
      script: |
        # To make sure we have plenty of flush_tier calls, we set the flush frequency high
        # and the time between checkpoints low. We specify only using tables, as that's the
        # only kind of URI that participates in tiered storage.
        set -o errexit
        set -o verbose
        ${PREPARE_TEST_ENV}
        format_args="tiered_storage.storage_source=dir_store tiered_storage.flush_frequency=60 checkpoint.wait=15 runs.source=table runs.timer=10"
        for i in $(seq ${times}); do
          echo Iteration $i/${times}
          rm -rf RUNDIR
          ./t $format_args ${extra_args}
        done
  "many dbs test":
    command: shell.exec
    params:
      working_dir: "wiredtiger/cmake_build/test/manydbs"
      shell: bash
      script: |
        set -o errexit
        set -o verbose
        ${PREPARE_TEST_ENV}
        ./test_manydbs ${many_db_args|} 2>&1
  "thread test":
    command: shell.exec
    params:
      working_dir: "wiredtiger/cmake_build/test/thread"
      shell: bash
      script: |
        set -o errexit
        set -o verbose
        ${PREPARE_TEST_ENV}
        ./t ${thread_test_args|} 2>&1
  "recovery stress test script":
    command: shell.exec
    params:
      working_dir: "wiredtiger/cmake_build/test/csuite"
      shell: bash
      script: |
        set -o errexit
        set -o verbose
        ${PREPARE_TEST_ENV}

        for i in $(seq ${times|1}); do
          # Run the various combinations of args. Let time and threads be random. Add a
          # timing stress to test_timestamp_abort every other run.
          if [ $(( $i % 2 )) -eq 0 ]; then
            test_timestamp_abort_args=-s
          else
            test_timestamp_abort_args=
          fi

          # Run current version with write-no-sync txns.
          ./random_abort/test_random_abort 2>&1
          ./timestamp_abort/test_timestamp_abort $test_timestamp_abort_args 2>&1

          # Current version with memory-based txns (MongoDB usage).
          ./random_abort/test_random_abort -m 2>&1
          ./timestamp_abort/test_timestamp_abort -m $test_timestamp_abort_args 2>&1

          # V1 log compatibility mode with write-no-sync txns.
          ./random_abort/test_random_abort -C 2>&1
          ./timestamp_abort/test_timestamp_abort -C $test_timestamp_abort_args 2>&1

          # V1 log compatibility mode with memory-based txns.
          ./random_abort/test_random_abort -C -m 2>&1
          ./timestamp_abort/test_timestamp_abort -C -m $test_timestamp_abort_args 2>&1

          ./truncated_log/test_truncated_log ${truncated_log_args|} 2>&1

          # Just let the system take a breath
          sleep 10s
        done
  "schema abort predictable":
    command: shell.exec
    params:
      working_dir: "wiredtiger/cmake_build/test/csuite/schema_abort"
      shell: bash
      script: |
        # Get a random value with leading zeroes removed, /bin/sh version.
        rando() {
          tr -cd 0-9 </dev/urandom | head -c 5 | sed -e 's/0*\(.\)/\1/'
        }

        # Run schema_abort in a way that can test predictable replay.
        set -o errexit
        set -o verbose
        ${PREPARE_TEST_ENV}
        runtime=20  # seconds
        nthreads=5

        toolsdir=../../../../tools
        wtutil=../../../wt

        r=$(rando)$(rando)
        x0=$(rando)$(rando)

        rm -rf RUNDIR_0
        # The first run is for calibration only.  We just want to run for the designated
        # time and get an appropriate stop timestamp that can be used in later runs.
        calibration_run_args="-PSD$r,E$x0 -T $nthreads -t $runtime"
        ./test_schema_abort -p -h RUNDIR_0 $first_run_args || exit 1
        echo "Finished calibration run"
        stable_hex=$($toolsdir/wt_timestamps RUNDIR_0/WT_HOME | sed -e '/stable=/!d' -e 's/.*=//')
        op_count=$(echo $((0x$stable_hex)))

        for i in $(seq ${times}); do
          echo Iteration $i/${times}
          x1=$(rando)$(rando)
          x2=$(rando)$(rando)
          rm -rf RUNDIR_1 RUNDIR_2

          # Run with up to a slightly different timestamp for each iteration.
          ops=$(($op_count + $(rando) % 100))

          # Do two runs up to the stable timestamp, using the same data seed,
          # but with a different extra seed.  Compare it when done.
          first_run_args="-PSD$r,E$x1 -T $nthreads -s $ops"
          echo "First run with args $first_run_args"
          ./test_schema_abort -p -h RUNDIR_1 $first_run_args  || exit 1

          second_run_args="-PSD$r,E$x2 -T $nthreads -s $ops"
          echo "Second run with args $second_run_args"
          ./test_schema_abort -p -h RUNDIR_2 $second_run_args  || exit 1

          # We are ignoring the table:wt table. This table does not participate in
          # predictable replay, as it may be concurrently created, opened (regular or bulk cursor),
          # verified, upgraded and dropped by multiple threads in test_schema_abort.
          $toolsdir/wt_cmp_dir -i '^table:wt$' RUNDIR_1/WT_HOME RUNDIR_2/WT_HOME || exit 1
        done
  "upload artifact":
    - command: archive.targz_pack
      type: setup 
      params:
        target: ${upload_filename|wiredtiger.tgz}
        source_dir: ${upload_source_dir|wiredtiger}
        include:
          - "./**"
    - command: s3.put
      type: setup 
      params:
        aws_secret: ${aws_secret}
        aws_key: ${aws_key}
        local_file: ${upload_filename|wiredtiger.tgz}
        bucket: build_external
        permissions: public-read
        content_type: application/tar
        display_name: Artifacts
        remote_file: wiredtiger/${build_variant}/${revision}/artifacts/${task_name}_${build_id}${postfix|}.tgz
  "upload endian format artifacts":
    - command: s3.put
      type: setup 
      params:
        aws_secret: ${aws_secret}
        aws_key: ${aws_key}
        local_file: ${local_file}
        bucket: build_external
        permissions: public-read
        content_type: application/tar
        display_name: WT_TEST
        remote_file: wiredtiger/${endian_format}/${revision}/artifacts/${remote_file}
  "cleanup":
    command: shell.exec
    type: setup 
    params:
      shell: bash
      script: |
        rm -rf "wiredtiger"
        rm -rf "wiredtiger.tgz"

  "run wt hang analyzer":
    command: shell.exec
    params:
      working_dir: "wiredtiger/cmake_build"
      shell: bash
      script: |
        set -o verbose
        ${PREPARE_PATH}

        # Dump core (-c) and debugger outputs (-o)
        wt_hang_analyzer_option="-c -o file -o stdout"

        echo "Calling the wt hang analyzer ..."
        ${python_binary|python3} ../test/wt_hang_analyzer/wt_hang_analyzer.py $wt_hang_analyzer_option

  "save wt hang analyzer core/debugger files":
    - command: archive.targz_pack
      type: setup 
      params:
        target: "wt-hang-analyzer.tgz"
        source_dir: "wiredtiger/cmake_build"
        include:
          - "./*core*"
          - "./debugger*.*"
    - command: s3.put
      type: setup 
      params:
        aws_secret: ${aws_secret}
        aws_key: ${aws_key}
        local_file: wt-hang-analyzer.tgz
        bucket: build_external
        optional: true
        permissions: public-read
        content_type: application/tar
        display_name: WT Hang Analyzer Output - Execution ${execution}
        remote_file: wiredtiger/${build_variant}/${revision}/wt_hang_analyzer/wt-hang-analyzer_${task_name}_${build_id}${postfix|}.tgz

  "dump stderr/stdout":
    command: shell.exec
    params:
      working_dir: "wiredtiger/cmake_build"
      shell: bash
      script: |
        set -o errexit
        set -o verbose

        if [ -d "WT_TEST" ]; then
          # Dump stderr/stdout contents generated by the C libraries onto console for Python tests
          find "WT_TEST" -name "std*.txt" ! -empty -exec sh -c "echo 'Contents from {}:'; cat '{}'" \;
        fi

  "checkpoint test":
    command: shell.exec
    params:
      working_dir: "wiredtiger/cmake_build/test/checkpoint"
      shell: bash
      script: |
        set -o errexit
        set -o verbose
        ${PREPARE_TEST_ENV}
        ./test_checkpoint ${checkpoint_args} 2>&1

  "checkpoint test predictable":
    command: shell.exec
    params:
      working_dir: "wiredtiger/cmake_build/test/checkpoint"
      shell: bash
      script: |
        # Get a random value with leading zeroes removed, /bin/sh version.
        rando() {
          tr -cd 0-9 </dev/urandom | head -c 5 | sed -e 's/0*\(.\)/\1/'
        }

        # Run test/checkpoint in a way that can test predictable replay.
        set -o errexit
        set -o verbose
        ${PREPARE_TEST_ENV}

        toolsdir=../../../tools
        wtutil=../../wt

        r=$(rando)$(rando)
        x0=$(rando)$(rando)

        # Always run with timestamps and in the predictable mode
        base_args="-x -R"

        rm -rf RUNDIR_0
        # The first run is for calibration only.  We just want to run for the designated
        # time and get an approriate stop timestamp that can be used in later runs.
        calibration_run_args="-PSD$r,E$x0"
        ./test_checkpoint -h RUNDIR_0 $base_args ${checkpoint_args} $calibration_run_args || exit 1
        echo "Finished calibration run"
        stable_hex=$($toolsdir/wt_timestamps RUNDIR_0 | sed -e '/stable=/!d' -e 's/.*=//')
        stop_ts=$(echo $((0x$stable_hex)))
        for i in $(seq ${times}); do
          echo Iteration $i/${times}
          x1=$(rando)$(rando)
          x2=$(rando)$(rando)
          rm -rf RUNDIR_1 RUNDIR_2
          # Do two runs up to the stable timestamp, using the same data seed,
          # but with a different extra seed.  Compare it when done.
          first_run_args="-PSD$r,E$x1 -S $stop_ts"
          echo "First run with args $base_args ${checkpoint_args} $first_run_args"
          ./test_checkpoint -h RUNDIR_1 $base_args ${checkpoint_args} $first_run_args || exit 1
          second_run_args="-PSD$r,E$x2 -S $stop_ts"
          echo "Second run with args $base_args ${checkpoint_args} $second_run_args"
          ./test_checkpoint -h RUNDIR_2 $base_args ${checkpoint_args} $second_run_args || exit 1
          # Compare the runs.
          $toolsdir/wt_cmp_dir RUNDIR_1 RUNDIR_2 || exit 1
        done

  "checkpoint stress test":
    command: shell.exec
    params:
      working_dir: "wiredtiger/cmake_build/test/checkpoint"
      shell: bash
      script: |
        set -o errexit
        set -o verbose
        ${PREPARE_TEST_ENV}
        export WIREDTIGER_CONFIG='checkpoint_sync=0,transaction_sync=(method=none)'
        CMD='./test_checkpoint -h WT_TEST.$i.$t -t r -r 2 -W 3 -n 1000000 -k 1000000 -C "cache_size=100MB"'

        for i in $(seq ${times|1}); do
          for t in $(seq ${no_of_procs|1}); do
            eval nohup $CMD > nohup.out.$i.$t 2>&1 &
          done

          for t in $(seq ${no_of_procs|1}); do
            ret=0
            wait -n || ret=$?
            if [ $ret -ne 0 ]; then
              # Skip the below lines from nohup output file because they are very verbose and
              # print only the errors to evergreen log file.
              grep -v "Finished verifying" nohup.out.* | grep -v "Finished a checkpoint" | grep -v "thread starting"
            fi
            exit $ret
          done
        done

  "compatibility test":
    - command: shell.exec
      params:
        working_dir: "wiredtiger"
        script: |
          set -o errexit
          set -o verbose
          test/evergreen/compatibility_test_for_releases.sh ${compat_test_args}

  "run-perf-test":
    # Run a performance test
    # Parameterised using the 'perf-test-name' and 'maxruns' variables
    - command: shell.exec
      params:
        working_dir: "wiredtiger/cmake_build/bench/wtperf"
        shell: bash
        script: |
          set -o errexit
          set -o verbose
          ${PREPARE_TEST_ENV}

          if [ ${no_create|false} = false ]; then
            rm -rf WT_TEST*
          fi
          virtualenv -p ${python_binary|python3} venv
          source venv/bin/activate
          pip3 install psutil==5.9.4
          ${python_binary|python3} ../../../bench/perf_run_py/perf_run.py --${test_type|wtperf} -e ${exec_path|./wtperf} -t ${perf-test-path|../../../bench/wtperf/runners}/${perf-test-name} -ho WT_TEST -m ${maxruns} -v -b -o test_stats/evergreen_out_${perf-test-name}.json ${wtarg}
          ${python_binary|python3} ../../../bench/perf_run_py/perf_run.py --${test_type|wtperf} -e ${exec_path|./wtperf} -t ${perf-test-path|../../../bench/wtperf/runners}/${perf-test-name} -ho WT_TEST -m ${maxruns} -v -re -o test_stats/atlas_out_${perf-test-name}.json ${wtarg}

  "csuite smoke test":
    command: shell.exec
    params:
      working_dir: "wiredtiger"
      shell: bash
      script: |
        set -o errexit
        set -o verbose
        ${PREPARE_TEST_ENV}
        test/csuite/${test_binary}/smoke.sh ${test_args|} 2>&1

  "upload test stats":
    - command: perf.send
      type: setup 
      params:
        file: ./wiredtiger/cmake_build/${test_path}.json

  "convert-to-atlas-evergreen-format":
    - command: shell.exec
      params:
        shell: bash
        script: |
          set -o errexit
          set -o verbose
          ${python_binary|python3} wiredtiger/bench/perf_run_py/perf_json_converter_for_atlas_evergreen.py -i ${input_file} -n ${test_name} -o ${output_path}

  "upload stats to atlas":
    - command: shell.exec
      params:
        shell: bash
        silent: true
        script: |
          set -o errexit
          ${PREPARE_PATH}
          virtualenv -p ${python_binary|python3} venv
          source venv/bin/activate
          pip3 install pymongo[srv]==3.12.2 pygit2==1.10.1
          if [[ ! -d "automation-scripts" ]]; then
            git clone git@github.com:wiredtiger/automation-scripts.git
          fi
          EVERGREEN_TASK_INFO='{ "evergreen_task_info": { "is_patch": "'${is_patch}'", "task_id": "'${task_id}'", "distro_id": "'${distro_id}'", "execution": "'${execution}'", "task_name": "'${task_name}'", "version_id": "'${version_id}'", "branch_name": "'${branch_name}'" } }'
          echo "EVERGREEN_TASK_INFO: $EVERGREEN_TASK_INFO"
          ${python_binary|python3} automation-scripts/evergreen/upload_stats_atlas.py -u ${atlas_perf_test_username} -p ${atlas_perf_test_password} -c ${collection|} -d ${database|} -f ${stats_dir|./wiredtiger/cmake_build/bench/wtperf/test_stats}/atlas_out_${test-name}.json -t ${created_at} -i "$EVERGREEN_TASK_INFO" -g "./wiredtiger"

  "upload stats to evergreen":
    - command: perf.send
      type: setup 
      params:
        file: ${stats_dir|./wiredtiger/cmake_build/bench/wtperf/test_stats}/evergreen_out_${test-name}.json
    # Push the json results to the 'Files' tab of the task in Evergreen
    # Parameterised using the 'test-name' variable
    - command: s3.put
      type: setup 
      params:
        aws_secret: ${aws_secret}
        aws_key: ${aws_key}
        local_file: ${stats_dir|wiredtiger/cmake_build/bench/wtperf/test_stats}/atlas_out_${test-name}.json
        bucket: build_external
        permissions: public-read
        content_type: text/html
        remote_file: wiredtiger/${build_variant}/${revision}/${task_name}-${build_id}-${execution}/

  "validate-expected-stats":
    - command: shell.exec
      params:
        working_dir: "wiredtiger/cmake_build/bench/wtperf"
        shell: bash
        script: |
          set -o errexit
          ${PREPARE_PATH}
          virtualenv -p ${python_binary|python3} venv
          source venv/bin/activate
          ${python_binary|python3} ../../../bench/perf_run_py/validate_expected_stats.py '${stat_file}' ${comparison_op} '${expected-stats}'

  "verify wt datafiles":
    - command: shell.exec
      params:
        working_dir: "wiredtiger"
        shell: bash
        script: |
          set -o errexit
          set -o verbose
          ./test/evergreen/verify_wt_datafiles.sh 2>&1
  
  "install gcp dependencies":
    - command: shell.exec
      type: setup 
      params:
        working_dir: "wiredtiger"
        shell: bash
        script: |
          set -o errexit
          . test/evergreen/find_cmake.sh
          . test/evergreen/install_gcp_dependencies.sh $CMAKE

  "split stress test":
    command: shell.exec
    params:
      working_dir: "wiredtiger/bench/workgen/runner"
      shell: bash
      script: |
        set -o errexit
        set -o verbose
        ${PREPARE_TEST_ENV}
        for i in $(seq ${times|15}); do
            ${python_binary|python3} split_stress.py
        done

  "build and push antithesis container":
    command: subprocess.exec
    type: setup
    params:
      working_dir: wiredtiger/tools/antithesis
      binary: bash
      add_expansions_to_env: true
      args:
      - "./build_and_push_containers.sh"

  "run workgen test":
    command: shell.exec
    params:
      working_dir: "wiredtiger/bench/workgen/runner"
      include_expansions_in_env:
        - task_name
      shell: bash
      script: |
        set -o errexit
        set -o verbose
        ${PREPARE_TEST_ENV}
        # The task name gives us the test name to run (workgen-test-<filename>)
        FILENAME=`echo ${task_name}| cut -d'-' -f 3-`
        echo "Running $FILENAME.py"
        ${python_binary|python3} $FILENAME.py

#######################################
#               Variables             #
#######################################

variables:
  # Configure flags for builtins.
  - &configure_flags_with_builtins
    HAVE_BUILTIN_EXTENSION_LZ4: -DHAVE_BUILTIN_EXTENSION_LZ4=1
    HAVE_BUILTIN_EXTENSION_SNAPPY: -DHAVE_BUILTIN_EXTENSION_SNAPPY=1
    HAVE_BUILTIN_EXTENSION_ZLIB: -DHAVE_BUILTIN_EXTENSION_ZLIB=1
    HAVE_BUILTIN_EXTENSION_ZSTD: -DHAVE_BUILTIN_EXTENSION_ZSTD=1

  # Configure flags static library (default in cmake is dynamic).
  - &configure_flags_static_lib
    ENABLE_SHARED: -DENABLE_SHARED=0
    ENABLE_STATIC: -DENABLE_STATIC=1

  # Configure flags static library (default in cmake is dynamic) with builtins.
  - &configure_flags_static_lib_with_builtins
    <<: *configure_flags_with_builtins
    ENABLE_SHARED: -DENABLE_SHARED=0
    ENABLE_STATIC: -DENABLE_STATIC=1

  # Configure flags for tiered storage Azure extension.
  - &configure_flags_tiered_storage_azure
    ENABLE_AZURE: -DENABLE_AZURE=1
    IMPORT_AZURE_SDK: -DIMPORT_AZURE_SDK=external
  
  # Configure flags for tiered storage GCP extension.
  - &configure_flags_tiered_storage_gcp
    ENABLE_GCP: -DENABLE_GCP=1
    IMPORT_GCP_SDK: -DIMPORT_GCP_SDK=external
  
  # Configure flags for tiered storage S3 extension.
  - &configure_flags_tiered_storage_s3
    ENABLE_S3: -DENABLE_S3=1
    IMPORT_S3_SDK: -DIMPORT_S3_SDK=external

  # Configure flags for address sanitizer for stable mongodb toolchain clang (include builtins).
  - &configure_flags_address_sanitizer_mongodb_stable_clang_with_builtins
    <<: *configure_flags_with_builtins
    CMAKE_TOOLCHAIN_FILE: -DCMAKE_TOOLCHAIN_FILE=../cmake/toolchains/mongodbtoolchain_stable_clang.cmake
    CMAKE_BUILD_TYPE: -DCMAKE_BUILD_TYPE=ASan
    ENABLE_CPPSUITE: -DENABLE_CPPSUITE=0


# Template for Mac tests
  - &mac_test_template
    expansions: &mac_test_template_expansions
      # The cmake toolchain file is set to the mongodb toolchain gcc by default.
      # Remove that configuration here and let MacOS use the default Xcode toolchain instead.
      # We'll explicitly use the python3 in /usr/bin, we use the same in configuring cmake.
      CMAKE_TOOLCHAIN_FILE:
      CC_OPTIMIZE_LEVEL: -DCC_OPTIMIZE_LEVEL=-O0
      smp_command: -j $(echo $(sysctl -n hw.logicalcpu) / 2 | bc)
      cmake_generator: "Unix Makefiles"
      additional_env_vars: |
        export LD_LIBRARY_PATH=""
        export DYLD_LIBRARY_PATH=$WT_BUILDDIR
      # Must disable TCMALLOC as it may be picked up locally and its not on all hosts.
      posix_configure_flags: -DENABLE_TCMALLOC=0
    tasks:
      - name: compile
      - name: make-check-test
      # FIXME: WT-9575
      # Using a special version of unit test for macOS to reduce the concurrency level.
      - name: unit-test-macos
      - name: fops
      - name: memory-model-test-mac
        batchtime: 40320 # 28 days

#########################################################################################
# The following stress tests are configured to run for six hours via the "-t 360"
# argument to format.sh: format-stress-test, format-stress-sanitizer-test, and
# race-condition-stress-sanitizer-test. The recovery tests run in a loop, with
# the number of runs adjusted to provide aproximately six hours of testing.
#########################################################################################

  - &format-stress-test
    exec_timeout_secs: 25200
    commands:
      - func: "get project"
      - func: "compile wiredtiger"
        vars:
          <<: *configure_flags_with_builtins
      - func: "format test script"
        vars:
          format_test_script_args: -e "SEGFAULT_SIGNALS=all" -b "catchsegv ./t" -t 360

  - &format-stress-test-nonstandalone
    exec_timeout_secs: 25200
    commands:
      - func: "get project"
      - func: "compile wiredtiger"
        vars:
          <<: *configure_flags_with_builtins
          NONSTANDALONE: -DWT_STANDALONE_BUILD=0
      - func: "format test script"
        vars:
          format_test_script_args: -e "SEGFAULT_SIGNALS=all" -b "catchsegv ./t" -t 360

  - &format-stress-sanitizer-ppc-test
    exec_timeout_secs: 25200
    commands:
      - func: "get project"
      - func: "compile wiredtiger"
        vars:
          <<: *configure_flags_address_sanitizer_mongodb_stable_clang_with_builtins
      - func: "format test script"
        vars:
          # Always disable mmap for PPC due to issues on variant setup.
          # See https://bugzilla.redhat.com/show_bug.cgi?id=1686261#c10 for the potential cause.
          format_test_script_args: -t 360 -- -C "mmap=false,mmap_all=false"

  - &format-stress-sanitizer-test
    exec_timeout_secs: 25200
    commands:
      - func: "get project"
      - func: "compile wiredtiger"
        vars:
          <<: *configure_flags_address_sanitizer_mongodb_stable_clang_with_builtins
      - func: "format test script"
        vars:
          format_test_script_args: -t 360

  - &race-condition-stress-sanitizer-test
    exec_timeout_secs: 25200
    commands:
      - func: "get project"
      - func: "compile wiredtiger"
        vars:
          <<: *configure_flags_address_sanitizer_mongodb_stable_clang_with_builtins
      - func: "format test script"
        vars:
          format_test_script_args: -R -t 360

  - &recovery-stress-test
    exec_timeout_secs: 25200
    commands:
      - func: "get project"
      - func: "compile wiredtiger"
        vars:
          <<: *configure_flags_with_builtins
          CC_OPTIMIZE_LEVEL: -DCC_OPTIMIZE_LEVEL=-O0
      - func: "recovery stress test script"
        vars:
          times: 25

  - &recovery-stress-test-nonstandalone
    exec_timeout_secs: 25200
    commands:
      - func: "get project"
      - func: "compile wiredtiger"
        vars:
          <<: *configure_flags_with_builtins
          NONSTANDALONE: -DWT_STANDALONE_BUILD=0
          CC_OPTIMIZE_LEVEL: -DCC_OPTIMIZE_LEVEL=-O0
      - func: "recovery stress test script"
        vars:
          times: 25

  - &workgen-test
    tags: ["workgen-test"]
    exec_timeout_secs: 21600
    commands:
      - func: "get project"
      - func: "compile wiredtiger"
        vars:
          <<: *configure_flags_with_builtins
      - func: "run workgen test"

#######################################
#               Tasks                 #
#######################################

tasks:
  # Check the python configuration
  # Base compile task on posix flavours
  - name: compile
    tags: ["pull_request"]
    commands:
      - func: "get project"
      - func: "compile wiredtiger"
      - func: "upload artifact"
      - func: "cleanup"

  # production build with --disable-shared
  - name: compile-production-disable-shared
    tags: ["pull_request"]
    commands:
      - func: "get project"
      - func: "compile wiredtiger"
        vars:
          <<: *configure_flags_static_lib
      - func: "upload artifact"
      - func: "cleanup"

  # production build with --disable-static
  - name: compile-production-disable-static
    tags: ["pull_request"]
    commands:
      - func: "get project"
      - func: "compile wiredtiger"
        vars:
          <<: *configure_flags_with_builtins
      - func: "upload artifact"
      - func: "cleanup"

  - name: compile-gcc
    tags: ["pull_request", "pull_request_compilers"]
    commands:
      - func: "get project"
      - func: "compile wiredtiger"
        vars:
          CMAKE_TOOLCHAIN_FILE: -DCMAKE_TOOLCHAIN_FILE=../cmake/toolchains/gcc.cmake
          CMAKE_BUILD_TYPE: -DCMAKE_BUILD_TYPE=Release
      - func: "compile wiredtiger"
        vars:
          CMAKE_TOOLCHAIN_FILE: -DCMAKE_TOOLCHAIN_FILE=../cmake/toolchains/gcc.cmake
          HAVE_DIAGNOSTIC: -DHAVE_DIAGNOSTIC=0
          CMAKE_BUILD_TYPE: -DCMAKE_BUILD_TYPE=Debug
      - func: "compile wiredtiger"
        vars:
          CMAKE_TOOLCHAIN_FILE: -DCMAKE_TOOLCHAIN_FILE=../cmake/toolchains/gcc.cmake
          GNU_C_VERSION: -DGNU_C_VERSION=7
      - func: "compile wiredtiger"
        vars:
          CMAKE_TOOLCHAIN_FILE: -DCMAKE_TOOLCHAIN_FILE=../cmake/toolchains/gcc.cmake
          GNU_C_VERSION: -DGNU_C_VERSION=8
          GNU_CXX_VERSION: -DGNU_CXX_VERSION=8
      - func: "compile wiredtiger"
        vars:
          CMAKE_TOOLCHAIN_FILE: -DCMAKE_TOOLCHAIN_FILE=../cmake/toolchains/gcc.cmake
          GNU_C_VERSION: -DGNU_C_VERSION=9
          GNU_CXX_VERSION: -DGNU_CXX_VERSION=9

  - name: compile-clang
    tags: ["pull_request", "pull_request_compilers"]
    commands:
      - func: "get project"
      - func: "compile wiredtiger"
        vars:
          CMAKE_TOOLCHAIN_FILE: -DCMAKE_TOOLCHAIN_FILE=../cmake/toolchains/clang.cmake
          CMAKE_BUILD_TYPE: -DCMAKE_BUILD_TYPE=Release
      - func: "compile wiredtiger"
        vars:
          CMAKE_TOOLCHAIN_FILE: -DCMAKE_TOOLCHAIN_FILE=../cmake/toolchains/clang.cmake
          HAVE_DIAGNOSTIC: -DHAVE_DIAGNOSTIC=0
          CMAKE_BUILD_TYPE: -DCMAKE_BUILD_TYPE=Debug
      - func: "compile wiredtiger"
        vars:
          CMAKE_TOOLCHAIN_FILE: -DCMAKE_TOOLCHAIN_FILE=../cmake/toolchains/clang.cmake
          CLANG_C_VERSION: -DCLANG_C_VERSION=6.0
          CLANG_CXX_VERSION: -DCLANG_CXX_VERSION=6.0
      - func: "compile wiredtiger"
        vars:
          CMAKE_TOOLCHAIN_FILE: -DCMAKE_TOOLCHAIN_FILE=../cmake/toolchains/clang.cmake
          CLANG_C_VERSION: -DCLANG_C_VERSION=7
          CLANG_CXX_VERSION: -DCLANG_CXX_VERSION=7
      - func: "compile wiredtiger"
        vars:
          CMAKE_TOOLCHAIN_FILE: -DCMAKE_TOOLCHAIN_FILE=../cmake/toolchains/clang.cmake
          CLANG_C_VERSION: -DCLANG_C_VERSION=8
          CLANG_CXX_VERSION: -DCLANG_CXX_VERSION=8

  # Base compile for nonstandalone build
  - name: compile-nonstandalone
    tags: ["pull_request"]
    commands:
      - func: "get project"
      - func: "compile wiredtiger"
        vars:
          NONSTANDALONE: -DWT_STANDALONE_BUILD=0
      - func: "upload artifact"
      - func: "cleanup"

  - name: make-check-test
    commands:
      - func: "get project"
      - func: "compile wiredtiger"
      - func: "make check all"

  - name: make-check-nonstandalone
    commands:
      - func: "get project"
      - func: "compile wiredtiger"
        vars:
          NONSTANDALONE: -DWT_STANDALONE_BUILD=0
      - func: "make check all"

  # Start of normal make check test tasks

  - name: lang-python-test
    tags: ["pull_request", "python"]
    commands:
      - func: "get project"
      - func: "compile wiredtiger"
      - func: "make check directory"
        vars:
          directory: lang/python

  - name: examples-c-test
    tags: ["pull_request"]
    commands:
      - func: "get project"
      - func: "compile wiredtiger"
      - func: "make check directory"
        vars:
          directory: examples/c

  - name: examples-c-production-disable-shared-test
    tags: ["pull_request"]
    commands:
      - func: "get project"
      - func: "compile wiredtiger"
        vars:
          <<: *configure_flags_static_lib
      - func: "make check directory"
        vars:
          directory: examples/c

  - name: examples-c-production-disable-static-test
    tags: ["pull_request"]
    commands:
      - func: "get project"
      - func: "compile wiredtiger"
        vars:
          <<: *configure_flags_with_builtins
      - func: "make check directory"
        vars:
          directory: examples/c

  - name: bloom-test
    tags: ["pull_request"]
    commands:
      - func: "get project"
      - func: "compile wiredtiger"
      - func: "make check directory"
        vars:
          directory: test/bloom

  - name: checkpoint-test
    tags: ["pull_request"]
    commands:
      - func: "get project"
      - func: "compile wiredtiger"
      - func: "make check directory"
        vars:
          directory: test/checkpoint

  - name: cursor-order-test
    tags: ["pull_request"]
    commands:
      - func: "get project"
      - func: "compile wiredtiger"
      - func: "make check directory"
        vars:
          directory: test/cursor_order

  - name: fops-test
    tags: ["pull_request"]
    commands:
      - func: "get project"
      - func: "compile wiredtiger"
      - func: "make check directory"
        vars:
          directory: test/fops

  - name: format-test
    tags: ["pull_request"]
    commands:
      - func: "get project"
      - func: "compile wiredtiger"
      - func: "make check directory"
        vars:
          directory: test/format

  - name: huge-test
    tags: ["pull_request"]
    commands:
      - func: "get project"
      - func: "compile wiredtiger"
      - func: "make check directory"
        vars:
          directory: test/huge

  - name: manydbs-test
    tags: ["pull_request"]
    commands:
      - func: "get project"
      - func: "compile wiredtiger"
      - func: "make check directory"
        vars:
          directory: test/manydbs

  - name: packing-test
    tags: ["pull_request"]
    commands:
      - func: "get project"
      - func: "compile wiredtiger"
      - func: "make check directory"
        vars:
          directory: test/packing

  - name: readonly-test
    tags: ["pull_request"]
    commands:
      - func: "get project"
      - func: "compile wiredtiger"
      - func: "make check directory"
        vars:
          directory: test/readonly

  - name: salvage-test
    tags: ["pull_request"]
    commands:
      - func: "get project"
      - func: "compile wiredtiger"
      - func: "make check directory"
        vars:
          directory: test/salvage

  - name: thread-test
    tags: ["pull_request"]
    commands:
      - func: "get project"
      - func: "compile wiredtiger"
      - func: "make check directory"
        vars:
          directory: test/thread

  - name: bench-wtperf-test
    tags: ["pull_request"]
    commands:
      - func: "get project"
      - func: "compile wiredtiger"
      - func: "make check directory"
        vars:
          directory: bench/wtperf

  - name: unittest-test
    tags: ["pull_request"]
    commands:
      - func: "get project"
      - func: "compile wiredtiger"
        vars:
          HAVE_UNITTEST: -DHAVE_UNITTEST=1
      - command: shell.exec
        params:
          working_dir: "wiredtiger/cmake_build"
          shell: bash
          script: |
            set -o errexit
            set -o verbose
            ${PREPARE_TEST_ENV}
            test/unittest/unittests

  - name: unittest-assertions
    commands:
      - func: "get project"
      - func: "compile wiredtiger"
        vars:
          HAVE_UNITTEST: -DHAVE_UNITTEST=1 -DHAVE_UNITTEST_ASSERTS=1 -DHAVE_DIAGNOSTIC=0
      - command: shell.exec
        params:
          working_dir: "wiredtiger/cmake_build"
          shell: bash
          script: |
            set -o errexit
            set -o verbose
            ${PREPARE_TEST_ENV}
            test/unittest/unittests

  # End of normal make check test tasks

  # Start of cppsuite test tasks.
  # All cppsuite pull request tasks must supply the relative path to the config file as we are in
  # the cmake build working directory and the LD_LIBRARY_PATH is .libs.

  - name: cppsuite-cache-resize-test-default
    tags: ["pull_request"]
    depends_on:
      - name: compile
    commands:
      - func: "fetch artifacts"
      - func: "cppsuite test"
        vars:
          test_config_filename: configs/cache_resize_default.txt
          test_name: cache_resize

  - name: cppsuite-operations-test-default
    tags: ["pull_request"]
    depends_on:
      - name: compile
    commands:
      - func: "fetch artifacts"
      - func: "cppsuite test"
        vars:
          test_config: debug_mode=(cursor_copy=true)
          test_config_filename: configs/operations_test_default.txt
          test_name: operations_test

  - name: cppsuite-hs-cleanup-default
    tags: ["pull_request"]
    depends_on:
      - name: compile
    commands:
      - func: "fetch artifacts"
      - func: "cppsuite test"
        vars:
          test_config: debug_mode=(cursor_copy=true)
          test_config_filename: configs/hs_cleanup_default.txt
          test_name: hs_cleanup

  - name: cppsuite-burst-inserts-default
    tags: ["pull_request"]
    depends_on:
      - name: compile
    commands:
      - func: "fetch artifacts"
      - func: "cppsuite test"
        vars:
          test_config: debug_mode=(cursor_copy=true)
          test_config_filename: configs/burst_inserts_default.txt
          test_name: burst_inserts

  - name: cppsuite-bounded-cursor-perf-default
    tags: ["pull_request"]
    depends_on:
      - name: compile
    commands:
      - func: "fetch artifacts"
      - func: "cppsuite test"
        vars:
          test_config_filename: configs/bounded_cursor_perf_default.txt
          test_name: bounded_cursor_perf

  - name: cppsuite-bounded-cursor-stress-default
    tags: ["pull_request"]
    depends_on:
      - name: compile
    commands:
      - func: "fetch artifacts"
      - func: "cppsuite test"
        vars:
          test_config: debug_mode=(cursor_copy=true)
          test_config_filename: configs/bounded_cursor_stress_default.txt
          test_name: bounded_cursor_stress

  - name: cppsuite-bounded-cursor-stress-reverse-default
    tags: ["pull_request"]
    depends_on:
      - name: compile
    commands:
      - func: "fetch artifacts"
      - func: "cppsuite test"
        vars:
          test_config: debug_mode=(cursor_copy=true)
          test_config_filename: configs/bounded_cursor_stress_reverse_default.txt
          test_name: bounded_cursor_stress

  - name: cppsuite-bounded-cursor-prefix-stat-default
    tags: ["pull_request"]
    depends_on:
      - name: compile
    commands:
      - func: "fetch artifacts"
      - func: "cppsuite test"
        vars:
          test_config: debug_mode=(cursor_copy=true)
          test_config_filename: configs/bounded_cursor_prefix_stat_default.txt
          test_name: bounded_cursor_prefix_stat

  - name: cppsuite-bounded-cursor-prefix-search-near-default
    tags: ["pull_request"]
    depends_on:
      - name: compile
    commands:
      - func: "fetch artifacts"
      - func: "cppsuite test"
        vars:
          test_config: debug_mode=(cursor_copy=true)
          test_config_filename: configs/bounded_cursor_prefix_search_near_default.txt
          test_name: bounded_cursor_prefix_search_near

  - name: cppsuite-bounded-cursor-prefix-indices-default
    tags: ["pull_request"]
    depends_on:
      - name: compile
    commands:
      - func: "fetch artifacts"
      - func: "cppsuite test"
        vars:
          test_config: debug_mode=(cursor_copy=true)
          test_config_filename: configs/bounded_cursor_prefix_indices_default.txt
          test_name: bounded_cursor_prefix_indices

  - name: cppsuite-reverse-split-default
    tags: ["pull_request"]
    depends_on:
      - name: compile
    commands:
      - func: "fetch artifacts"
      - func: "cppsuite test"
        vars:
          test_config: debug_mode=(cursor_copy=true)
          test_config_filename: configs/reverse_split_default.txt
          test_name: reverse_split

  - name: cppsuite-operations-test-stress
    depends_on:
      - name: compile
    tags: ["cppsuite-stress-test"]
    commands:
      - func: "fetch artifacts"
      - func: "cppsuite test"
        vars:
          test_config_filename: configs/operations_test_stress.txt
          test_name: operations_test

  - name: cppsuite-hs-cleanup-stress
    depends_on:
      - name: compile
    tags: ["cppsuite-stress-test"]
    commands:
      - func: "fetch artifacts"
      - func: "cppsuite test"
        vars:
          test_config_filename: configs/hs_cleanup_stress.txt
          test_name: hs_cleanup

  - name: cppsuite-burst-inserts-stress
    depends_on:
      - name: compile
    tags: ["cppsuite-stress-test"]
    commands:
      - func: "fetch artifacts"
      - func: "cppsuite test"
        vars:
          test_config_filename: configs/burst_inserts_stress.txt
          test_name: burst_inserts

  - name: cppsuite-bounded-cursor-stress-stress
    depends_on:
      - name: compile
    tags: ["cppsuite-stress-test"]
    commands:
      - func: "fetch artifacts"
      - func: "cppsuite test"
        vars:
          test_config_filename: configs/bounded_cursor_stress_stress.txt
          test_name: bounded_cursor_stress

  - name: cppsuite-bounded-cursor-stress-reverse-stress
    depends_on:
      - name: compile
    tags: ["cppsuite-stress-test"]
    commands:
      - func: "fetch artifacts"
      - func: "cppsuite test"
        vars:
          test_config_filename: configs/bounded_cursor_stress_reverse_stress.txt
          test_name: bounded_cursor_stress

  - name: cppsuite-bounded-cursor-prefix-stat-stress
    depends_on:
      - name: compile
    tags: ["cppsuite-stress-test"]
    commands:
      - func: "fetch artifacts"
      - func: "cppsuite test"
        vars:
          test_config_filename: configs/bounded_cursor_prefix_stat_stress.txt
          test_name: bounded_cursor_prefix_stat

  - name: cppsuite-bounded-cursor-prefix-search-near-stress
    depends_on:
      - name: compile
    tags: ["cppsuite-stress-test"]
    commands:
      - func: "fetch artifacts"
      - func: "cppsuite test"
        vars:
          test_config_filename: configs/bounded_cursor_prefix_search_near_stress.txt
          test_name: bounded_cursor_prefix_search_near

  - name: cppsuite-bounded-cursor-prefix-indices-stress
    depends_on:
      - name: compile
    tags: ["cppsuite-stress-test"]
    commands:
      - func: "fetch artifacts"
      - func: "cppsuite test"
        vars:
          test_config_filename: configs/bounded_cursor_prefix_indices_stress.txt
          test_name: bounded_cursor_prefix_indices

  - name: cppsuite-reverse-split-stress
    tags: ["cppsuite-stress-test"]
    depends_on:
      - name: compile
    commands:
      - func: "fetch artifacts"
      - func: "cppsuite test"
        vars:
          test_config_filename: configs/reverse_split_stress.txt
          test_name: reverse_split

  - name: cppsuite-operations-test-stress-nonstandalone
    depends_on:
      - name: compile-nonstandalone
    tags: ["cppsuite-stress-test-nonstandalone"]
    commands:
      - func: "fetch artifacts"
        vars:
          dependent_task: compile-nonstandalone
      - func: "cppsuite test"
        vars:
          test_config_filename: configs/operations_test_stress.txt
          test_name: operations_test

  - name: cppsuite-hs-cleanup-stress-nonstandalone
    depends_on:
      - name: compile-nonstandalone
    tags: ["cppsuite-stress-test-nonstandalone"]
    commands:
      - func: "fetch artifacts"
        vars:
          dependent_task: compile-nonstandalone
      - func: "cppsuite test"
        vars:
          test_config_filename: configs/hs_cleanup_stress.txt
          test_name: hs_cleanup

  - name: cppsuite-burst-inserts-stress-nonstandalone
    depends_on:
      - name: compile-nonstandalone
    tags: ["cppsuite-stress-test-nonstandalone"]
    commands:
      - func: "fetch artifacts"
        vars:
          dependent_task: compile-nonstandalone
      - func: "cppsuite test"
        vars:
          test_config_filename: configs/burst_inserts_stress.txt
          test_name: burst_inserts

  - name: cppsuite-bounded-cursor-stress-stress-nonstandalone
    depends_on:
      - name: compile-nonstandalone
    tags: ["cppsuite-stress-test-nonstandalone"]
    commands:
      - func: "fetch artifacts"
        vars:
          dependent_task: compile-nonstandalone
      - func: "cppsuite test"
        vars:
          test_config_filename: configs/bounded_cursor_stress_stress.txt
          test_name: bounded_cursor_stress

  - name: cppsuite-bounded-cursor-stress-reverse-stress-nonstandalone
    depends_on:
      - name: compile-nonstandalone
    tags: ["cppsuite-stress-test-nonstandalone"]
    commands:
      - func: "fetch artifacts"
        vars:
          dependent_task: compile-nonstandalone
      - func: "cppsuite test"
        vars:
          test_config_filename: configs/bounded_cursor_stress_reverse_stress.txt
          test_name: bounded_cursor_stress

  - name: cppsuite-bounded-cursor-prefix-stat-stress-nonstandalone
    depends_on:
      - name: compile-nonstandalone
    tags: ["cppsuite-stress-test-nonstandalone"]
    commands:
      - func: "fetch artifacts"
        vars:
          dependent_task: compile-nonstandalone
      - func: "cppsuite test"
        vars:
          test_config_filename: configs/bounded_cursor_prefix_stat_stress.txt
          test_name: bounded_cursor_prefix_stat

  - name: cppsuite-bounded-cursor-prefix-search-near-stress-nonstandalone
    depends_on:
      - name: compile-nonstandalone
    tags: ["cppsuite-stress-test-nonstandalone"]
    commands:
      - func: "fetch artifacts"
        vars:
          dependent_task: compile-nonstandalone
      - func: "cppsuite test"
        vars:
          test_config_filename: configs/bounded_cursor_prefix_search_near_stress.txt
          test_name: bounded_cursor_prefix_search_near

  - name: cppsuite-bounded-cursor-prefix-indices-stress-nonstandalone
    depends_on:
      - name: compile-nonstandalone
    tags: ["cppsuite-stress-test-nonstandalone"]
    commands:
      - func: "fetch artifacts"
        vars:
          dependent_task: compile-nonstandalone
      - func: "cppsuite test"
        vars:
          test_config_filename: configs/bounded_cursor_prefix_indices_stress.txt
          test_name: bounded_cursor_prefix_indices

  - name: cppsuite-reverse-split-stress-nonstandalone
    tags: ["cppsuite-stress-test-nonstandalone"]
    depends_on:
      - name: compile-nonstandalone
    commands:
      - func: "fetch artifacts"
        vars:
          dependent_task: compile-nonstandalone
      - func: "cppsuite test"
        vars:
          test_config_filename: configs/reverse_split_stress.txt
          test_name: reverse_split

# Cppsuite perf tests
  - name: cppsuite-hs-cleanup-default-perf
    depends_on:
      - name: compile
    tags: ["cppsuite-perf-test"]
    commands:
      - func: "fetch artifacts"
      - func: "cppsuite perf test"
        vars:
          test_config_filename: configs/hs_cleanup_default.txt
          test_name: hs_cleanup

  - name: cppsuite-hs-cleanup-stress-perf
    depends_on:
      - name: compile
    tags: ["cppsuite-perf-test"]
    commands:
      - func: "fetch artifacts"
      - func: "cppsuite perf test"
        vars:
          test_config_filename: configs/hs_cleanup_stress.txt
          test_name: hs_cleanup

  - name: cppsuite-operations-test-default-perf
    depends_on:
      - name: compile
    tags: ["cppsuite-perf-test"]
    commands:
      - func: "fetch artifacts"
      - func: "cppsuite perf test"
        vars:
          test_config_filename: configs/operations_test_default.txt
          test_name: operations_test

  - name: cppsuite-operations-test-stress-perf
    depends_on:
      - name: compile
    tags: ["cppsuite-perf-test"]
    commands:
      - func: "fetch artifacts"
      - func: "cppsuite perf test"
        vars:
          test_config_filename: configs/operations_test_stress.txt
          test_name: operations_test
  # This is a perf test and as such doesn't run under the stress test tag. This name seems excessive
  # but in order to have a consistent naming system is required, the issue here is that the test
  # itself has the word "perf" in it.
  - name: cppsuite-bounded-cursor-perf-stress-perf
    depends_on:
      - name: compile
    tags: ["cppsuite-perf-test"]
    commands:
      - func: "fetch artifacts"
      - func: "cppsuite perf test"
        vars:
          test_config_filename: configs/bounded_cursor_perf_stress.txt
          test_name: bounded_cursor_perf

  # End of cppsuite test tasks.
  # Start of csuite test tasks

  - name: csuite-incr-backup-test
    tags: ["pull_request"]
    depends_on:
      - name: compile
    commands:
      - func: "fetch artifacts"
      - func: "csuite test"
        vars:
          test_name: incr_backup

  - name: csuite-random-test
    tags: ["pull_request"]
    depends_on:
      - name: compile
    commands:
      - func: "fetch artifacts"
      - func: "csuite test"
        vars:
          test_name: random

  - name: csuite-random-abort-test
    tags: ["pull_request"]
    depends_on:
      - name: compile
    commands:
      - func: "fetch artifacts"
      - func: "csuite smoke test"
        vars:
          test_args: cmake_build/test/csuite/random_abort/test_random_abort
          test_binary: random_abort

  - name: csuite-random-directio-test
    tags: ["pull_request"]
    depends_on:
      - name: compile
    commands:
      - func: "fetch artifacts"
      - func: "csuite smoke test"
        vars:
          test_args: cmake_build/test/csuite/random_directio/test_random_directio
          test_binary: random_directio

  - name: csuite-schema-abort-test
    tags: ["pull_request"]
    depends_on:
      - name: compile
    commands:
      - func: "fetch artifacts"
      - func: "csuite smoke test"
        vars:
          test_args: cmake_build/test/csuite/schema_abort/test_schema_abort
          test_binary: schema_abort

  - name: csuite-timestamp-abort-test
    tags: ["pull_request"]
    depends_on:
      - name: compile
    commands:
      - func: "fetch artifacts"
      - func: "csuite smoke test"
        vars:
          test_args: -b cmake_build/test/csuite/timestamp_abort/test_timestamp_abort
          test_binary: timestamp_abort

  - name: csuite-timestamp-abort-test-s3
    commands:
      - func: "get project"
      - func: "compile wiredtiger"
        vars:
          <<: *configure_flags_tiered_storage_s3
      - command: shell.exec
        params:
          working_dir: "wiredtiger/cmake_build/test/csuite/timestamp_abort"
          shell: bash
          include_expansions_in_env:
            - aws_sdk_s3_ext_access_key
            - aws_sdk_s3_ext_secret_key
          script: |
            set -o errexit
            set -o verbose

            ./test_timestamp_abort -PT -Po s3_store

  - name: csuite-timestamp-abort-stress-test
    tags: ["pull_request"]
    depends_on:
      - name: compile
    commands:
      - func: "fetch artifacts"
      - func: "csuite smoke test"
        vars:
          test_args: -s -b cmake_build/test/csuite/timestamp_abort/test_timestamp_abort
          test_binary: timestamp_abort

  - name: csuite-scope-test
    tags: ["pull_request"]
    depends_on:
      - name: compile
    commands:
      - func: "fetch artifacts"
      - func: "csuite test"
        vars:
          test_name: scope

  - name: csuite-truncated-log-test
    tags: ["pull_request"]
    depends_on:
      - name: compile
    commands:
      - func: "fetch artifacts"
      - func: "csuite test"
        vars:
          test_name: truncated_log

  - name: csuite-wt1965-col-efficiency-test
    tags: ["pull_request"]
    depends_on:
      - name: compile
    commands:
      - func: "fetch artifacts"
      - func: "csuite test"
        vars:
          test_name: wt1965_col_efficiency

  - name: csuite-wt2403-lsm-workload-test
    tags: ["pull_request"]
    depends_on:
      - name: compile
    commands:
      - func: "fetch artifacts"
      - func: "csuite test"
        vars:
          test_name: wt2403_lsm_workload

  - name: csuite-wt2447-join-main-table-test
    tags: ["pull_request"]
    depends_on:
      - name: compile
    commands:
      - func: "fetch artifacts"
      - func: "csuite test"
        vars:
          test_name: wt2447_join_main_table

  - name: csuite-wt2695-checksum-test
    tags: ["pull_request"]
    depends_on:
      - name: compile
    commands:
      - func: "fetch artifacts"
      - func: "csuite test"
        vars:
          test_name: wt2695_checksum

  - name: csuite-wt2592-join-schema-test
    tags: ["pull_request"]
    depends_on:
      - name: compile
    commands:
      - func: "fetch artifacts"
      - func: "csuite test"
        vars:
          test_name: wt2592_join_schema

  - name: csuite-wt2719-reconfig-test
    tags: ["pull_request"]
    depends_on:
      - name: compile
    commands:
      - func: "fetch artifacts"
      - func: "csuite test"
        vars:
          test_name: wt2719_reconfig

  - name: csuite-wt2999-join-extractor-test
    tags: ["pull_request"]
    depends_on:
      - name: compile
    commands:
      - func: "fetch artifacts"
      - func: "csuite test"
        vars:
          test_name: wt2999_join_extractor

  - name: csuite-wt3120-filesys-test
    tags: ["pull_request"]
    depends_on:
      - name: compile
    commands:
      - func: "fetch artifacts"
      - func: "csuite test"
        vars:
          test_args: -b $(pwd)
          test_name: wt3120_filesys

  - name: csuite-wt3135-search-near-collator-test
    tags: ["pull_request"]
    depends_on:
      - name: compile
    commands:
      - func: "fetch artifacts"
      - func: "csuite test"
        vars:
          test_name: wt3135_search_near_collator

  - name: csuite-wt3184-dup-index-collator-test
    tags: ["pull_request"]
    depends_on:
      - name: compile
    commands:
      - func: "fetch artifacts"
      - func: "csuite test"
        vars:
          test_name: wt3184_dup_index_collator

  - name: csuite-wt3363-checkpoint-op-races-test
    tags: ["pull_request"]
    depends_on:
      - name: compile
    commands:
      - func: "fetch artifacts"
      - func: "csuite test"
        vars:
          test_name: wt3363_checkpoint_op_races

  - name: csuite-wt3874-pad-byte-collator-test
    tags: ["pull_request"]
    depends_on:
      - name: compile
    commands:
      - func: "fetch artifacts"
      - func: "csuite test"
        vars:
          test_name: wt3874_pad_byte_collator

  - name: csuite-wt4105-large-doc-small-upd-test
    tags: ["pull_request"]
    depends_on:
      - name: compile
    commands:
      - func: "fetch artifacts"
      - func: "csuite test"
        vars:
          test_name: wt4105_large_doc_small_upd

  - name: csuite-wt4117-checksum-test
    tags: ["pull_request"]
    depends_on:
      - name: compile
    commands:
      - func: "fetch artifacts"
      - func: "csuite test"
        vars:
          test_name: wt4117_checksum

  - name: csuite-wt4156-metadata-salvage-test
    tags: ["pull_request"]
    depends_on:
      - name: compile
    commands:
      - func: "fetch artifacts"
      - func: "csuite test"
        vars:
          test_name: wt4156_metadata_salvage

  - name: csuite-wt4699-json-test
    tags: ["pull_request"]
    depends_on:
      - name: compile
    commands:
      - func: "fetch artifacts"
      - func: "csuite test"
        vars:
          test_name: wt4699_json

  - name: csuite-wt4803-history-store-abort-test
    tags: ["pull_request"]
    depends_on:
      - name: compile
    commands:
      - func: "fetch artifacts"
      - func: "csuite test"
        vars:
          test_name: wt4803_history_store_abort

  - name: csuite-wt4891-meta-ckptlist-get-alloc-test
    tags: ["pull_request"]
    depends_on:
      - name: compile
    commands:
      - func: "fetch artifacts"
      - func: "csuite test"
        vars:
          test_name: wt4891_meta_ckptlist_get_alloc

  - name: csuite-wt6185-modify-ts-test
    tags: ["pull_request"]
    depends_on:
      - name: compile
    commands:
      - func: "fetch artifacts"
      - func: "csuite test"
        vars:
          test_name: wt6185_modify_ts

  - name: csuite-rwlock-test
    tags: ["pull_request"]
    depends_on:
      - name: compile
    commands:
      - func: "fetch artifacts"
      - func: "csuite test"
        vars:
          test_name: rwlock

  - name: csuite-wt2246-col-append-test
    tags: ["pull_request"]
    depends_on:
      - name: compile
    commands:
      - func: "fetch artifacts"
      - func: "csuite test"
        vars:
          test_name: wt2246_col_append

  - name: csuite-wt2323-join-visibility-test
    tags: ["pull_request"]
    depends_on:
      - name: compile
    commands:
      - func: "fetch artifacts"
      - func: "csuite test"
        vars:
          test_name: wt2323_join_visibility

  - name: csuite-wt2535-insert-race-test
    tags: ["pull_request"]
    depends_on:
      - name: compile
    commands:
      - func: "fetch artifacts"
      - func: "csuite test"
        vars:
          test_name: wt2535_insert_race

  - name: csuite-wt2834-join-bloom-fix-test
    tags: ["pull_request"]
    depends_on:
      - name: compile
    commands:
      - func: "fetch artifacts"
      - func: "csuite test"
        vars:
          test_name: wt2834_join_bloom_fix

  - name: csuite-wt2909-checkpoint-integrity-test
    tags: ["pull_request"]
    depends_on:
      - name: compile
    commands:
      - func: "fetch artifacts"
      - func: "csuite test"
        vars:
          test_args: -b $(pwd)
          test_name: wt2909_checkpoint_integrity

  - name: csuite-wt3338-partial-update-test
    tags: ["pull_request"]
    depends_on:
      - name: compile
    commands:
      - func: "fetch artifacts"
      - func: "csuite test"
        vars:
          test_name: wt3338_partial_update

  - name: csuite-wt4333-handle-locks-test
    tags: ["pull_request"]
    depends_on:
      - name: compile
    commands:
      - func: "fetch artifacts"
      - func: "csuite test"
        vars:
          test_name: wt4333_handle_locks

  - name: csuite-wt6616-checkpoint-oldest-ts-test
    tags: ["pull_request"]
    depends_on:
      - name: compile
    commands:
      - func: "fetch artifacts"
      - func: "csuite test"
        vars:
          test_name: wt6616_checkpoint_oldest_ts

  - name: csuite-wt7989-compact-checkpoint-test
    tags: ["pull_request"]
    depends_on:
      - name: compile
    commands:
      - func: "fetch artifacts"
      - func: "csuite test"
        vars:
          test_name: wt7989_compact_checkpoint

  - name: csuite-wt8057-compact-stress-test
    tags: ["pull_request"]
    depends_on:
      - name: compile
    commands:
      - func: "fetch artifacts"
      - func: "csuite test"
        vars:
          test_name: wt8057_compact_stress

  - name: csuite-wt8246-compact-rts-data-correctness-test
    tags: ["pull_request"]
    depends_on:
      - name: compile
    commands:
      - func: "fetch artifacts"
      - func: "csuite test"
        vars:
          test_name: wt8246_compact_rts_data_correctness

  - name: csuite-wt8659-reconstruct-database-from-logs-test
    tags: ["pull_request"]
    depends_on:
      - name: compile
    commands:
      - func: "fetch artifacts"
      - func: "csuite test"
        vars:
          test_name: wt8659_reconstruct_database_from_logs

  - name: csuite-wt8963-insert-stress-test
    tags: ["stress-test-1"]
    commands:
      - func: "get project"
      - func: "compile wiredtiger"
      - func: "csuite test"
        vars:
          test_name: wt8963_insert_stress

  - name: csuite-wt8963-insert-stress-test-nonstandalone
    tags: ["stress-test-1-nonstandalone"]
    commands:
      - func: "get project"
      - func: "compile wiredtiger"
        vars:
          NONSTANDALONE: -DWT_STANDALONE_BUILD=0
      - func: "csuite test"
        vars:
          test_name: wt8963_insert_stress

  - name: csuite-wt9937-parse-opts-test
    tags: ["pull_request"]
    depends_on:
      - name: compile
    commands:
      - func: "fetch artifacts"
      - func: "csuite test"
        vars:
          test_name: wt9937_parse_opts

  - name: csuite-wt10461-skip-list-stress-test
    tags: ["stress-test-1"]
    commands:
      - func: "get project"
      - func: "compile wiredtiger"
      - func: "csuite test"
        vars:
          test_name: wt10461_skip_list_stress

  - name: csuite-wt10461-skip-list-stress-test-nonstandalone
    tags: ["stress-test-1"]
    commands:
      - func: "get project"
      - func: "compile wiredtiger"
        vars:
          NONSTANDALONE: -DWT_STANDALONE_BUILD=0
      - func: "csuite test"
        vars:
          test_name: wt10461_skip_list_stress

  - name: csuite-wt10897-compact-quick-interrupt-test
    tags: ["pull_request"]
    depends_on:
      - name: compile
    commands:
      - func: "fetch artifacts"
      - func: "csuite test"
        vars:
          test_name: wt10897_compact_quick_interrupt

  - name: csuite-wt11440-config-check-test
    tags: ["pull_request"]
    depends_on:
      - name: compile
    commands:
      - func: "fetch artifacts"
      - func: "csuite test"
        vars:
          test_name: wt11440_config_check

  # End of csuite test tasks

  # Start of Python unit test tasks

  - name: unit-test
    tags: ["python"]
    depends_on:
    - name: compile
    commands:
      - func: "fetch artifacts"
      - func: "unit test"

  - name: unit-test-macos
    tags: ["python"]
    depends_on:
    - name: compile
    commands:
      - func: "fetch artifacts"
      - func: "python config check"
      - func: "unit test"

  - name: unit-test-nonstandalone
    tags: ["python"]
    depends_on:
    - name: compile-nonstandalone
    commands:
      - func: "fetch artifacts"
        vars:
          dependent_task: compile-nonstandalone
      - func: "unit test"
        vars:
          unit_test_args: --hook nonstandalone

  - name: unit-test-zstd
    tags: ["python"]
    depends_on:
    - name: compile
    commands:
      - func: "fetch artifacts"
      - func: "unit test"
        vars:
          unit_test_args: -v 2 --zstd

  - name: unit-test-extra-long
    tags: ["python"]
    depends_on:
    - name: compile
    commands:
      - func: "fetch artifacts"
      - func: "unit test"
        vars:
          unit_test_args: -v 2 --extra-long

  - name: unit-test-extra-long-nonstandalone
    tags: ["python", "python-nonstandalone"]
    depends_on:
    - name: compile-nonstandalone
    commands:
      - func: "fetch artifacts"
        vars:
          dependent_task: compile-nonstandalone
      - func: "unit test"
        vars:
          unit_test_args: -v 2 --extra-long --hook nonstandalone

  # Run the tests that uses suite_random with a random starting seed
  - name: unit-test-random-seed
    tags: ["python"]
    depends_on:
    - name: compile
    commands:
      - func: "fetch artifacts"
      - func: "unit test"
        vars:
          unit_test_args: -v 2 -R cursor13 join02 join07 schema03 timestamp22

  - name: unit-test-hook-tiered
    tags: ["python"]
    depends_on:
    - name: compile
    commands:
      - func: "fetch artifacts"
      - func: "unit test"
        vars:
          unit_test_args: -v 2 --hook tiered

  - name: unit-test-hook-tiered-s3
    tags: ["python"]
    commands:
      - func: "get project"
      - func: "compile wiredtiger"
        vars:
          <<: *configure_flags_tiered_storage_s3
      - command: shell.exec
        params:
          working_dir: "wiredtiger/cmake_build"
          shell: bash
          include_expansions_in_env:
            - aws_sdk_s3_ext_access_key
            - aws_sdk_s3_ext_secret_key
          script: |
            set -o errexit
            set -o verbose
            ${PREPARE_TEST_ENV}
            ${python_binary|python3} ../test/suite/run.py ${unit_test_args|-v 2} --hook tiered=tier_storage_source='s3_store' ${smp_command|} 2>&1

  - name: unit-test-hook-tiered-timestamp
    tags: ["python"]
    depends_on:
    - name: compile
    commands:
      - func: "fetch artifacts"
      - func: "unit test"
        vars:
          unit_test_args: -v 2 --hook tiered --hook timestamp

  - name: unit-test-hook-timestamp
    tags: ["python"]
    depends_on:
    - name: compile
    commands:
      - func: "fetch artifacts"
      - func: "unit test"
        vars:
          unit_test_args: -v 2 --hook timestamp

  # A version of the tiered, timestamp hook test, scaled down for running during pull requests.
  # A small (1 out of N) random sample is run.
  - name: unit-test-hook-tiered-timestamp-quick
    tags: ["pull_request", "python"]
    depends_on:
    - name: compile
    commands:
      - func: "fetch artifacts"
      - func: "unit test"
        vars:
          unit_test_args: -v 2 --hook tiered --hook timestamp --random-sample 20

  # The test_prepare_hs03.py test, when run with timestamp hooks, is run multiple times to facilitate
  # catching intermittent problems in the test.
  - name: test-prepare-hs03-hook-timestamp
    tags: ["python"]
    depends_on:
      - name: compile
    commands:
      - func: "fetch artifacts"
      - command: shell.exec
        params:
          working_dir: "wiredtiger"
          shell: bash
          script: |
            set -o errexit
            set -o verbose
            ${PREPARE_TEST_ENV}
            cd cmake_build
            i=0
            limit=100
            while ((i < limit))
            do
              ((i=i+1))
              echo "Test count: $i"
              ${python_binary|python3} ../test/suite/run.py -v 4 test_prepare_hs03.py --hook timestamp
            done

  - name: csuite-long-running
    # Set 5 hours timeout (60 * 60 * 5)
    exec_timeout_secs: 18000
    commands:
      - func: "get project"
      - func: "compile wiredtiger"
      - func: "make check directory"
        vars:
          smp_command: -L long_running

  # Break out Python unit tests into multiple buckets/tasks.  We have a fixed number of buckets,
  # and we use the -b option of the test/suite/run.py script to split up the tests.

  - name: unit-test-bucket00
    tags: ["pull_request", "python", "unit_test"]
    depends_on:
    - name: compile
    commands:
      - func: "fetch artifacts"
      - func: "unit test"
        vars:
          unit_test_args: -v 2 -b 0/12

  - name: unit-test-bucket01
    tags: ["pull_request", "python", "unit_test"]
    depends_on:
    - name: compile
    commands:
      - func: "fetch artifacts"
      - func: "unit test"
        vars:
          unit_test_args: -v 2 -b 1/12

  - name: unit-test-bucket02
    tags: ["pull_request", "python", "unit_test"]
    depends_on:
    - name: compile
    commands:
      - func: "fetch artifacts"
      - func: "unit test"
        vars:
          unit_test_args: -v 2 -b 2/12

  - name: unit-test-bucket03
    tags: ["pull_request", "python", "unit_test"]
    depends_on:
    - name: compile
    commands:
      - func: "fetch artifacts"
      - func: "unit test"
        vars:
          unit_test_args: -v 2 -b 3/12

  - name: unit-test-bucket04
    tags: ["pull_request", "python", "unit_test"]
    depends_on:
    - name: compile
    commands:
      - func: "fetch artifacts"
      - func: "unit test"
        vars:
          unit_test_args: -v 2 -b 4/12

  - name: unit-test-bucket05
    tags: ["pull_request", "python", "unit_test"]
    depends_on:
    - name: compile
    commands:
      - func: "fetch artifacts"
      - func: "unit test"
        vars:
          unit_test_args: -v 2 -b 5/12

  - name: unit-test-bucket06
    tags: ["pull_request", "python", "unit_test"]
    depends_on:
    - name: compile
    commands:
      - func: "fetch artifacts"
      - func: "unit test"
        vars:
          unit_test_args: -v 2 -b 6/12

  - name: unit-test-bucket07
    tags: ["pull_request", "python", "unit_test"]
    depends_on:
    - name: compile
    commands:
      - func: "fetch artifacts"
      - func: "unit test"
        vars:
          unit_test_args: -v 2 -b 7/12

  - name: unit-test-bucket08
    tags: ["pull_request", "python", "unit_test"]
    depends_on:
    - name: compile
    commands:
      - func: "fetch artifacts"
      - func: "unit test"
        vars:
          unit_test_args: -v 2 -b 8/12

  - name: unit-test-bucket09
    tags: ["pull_request", "python", "unit_test"]
    depends_on:
    - name: compile
    commands:
      - func: "fetch artifacts"
      - func: "unit test"
        vars:
          unit_test_args: -v 2 -b 9/12

  - name: unit-test-bucket10
    tags: ["pull_request", "python", "unit_test"]
    depends_on:
    - name: compile
    commands:
      - func: "fetch artifacts"
      - func: "unit test"
        vars:
          unit_test_args: -v 2 -b 10/12

  - name: unit-test-bucket11
    tags: ["pull_request", "python", "unit_test"]
    depends_on:
    - name: compile
    commands:
      - func: "fetch artifacts"
      - func: "unit test"
        vars:
          unit_test_args: -v 2 -b 11/12
  
  - name: unit-test-nonstandalone-bucket00
    tags: ["python", "pull_request"]
    depends_on:
    - name: compile-nonstandalone
    commands:
      - func: "fetch artifacts"
        vars:
          dependent_task: compile-nonstandalone
      - func: "unit test"
        vars:
          unit_test_args: --hook nonstandalone -v 2 -b 0/12
    
  - name: unit-test-nonstandalone-bucket01
    tags: ["python", "pull_request"]
    depends_on:
    - name: compile-nonstandalone
    commands:
      - func: "fetch artifacts"
        vars:
          dependent_task: compile-nonstandalone
      - func: "unit test"
        vars:
          unit_test_args: --hook nonstandalone -v 2 -b 1/12
    
  - name: unit-test-nonstandalone-bucket02
    tags: ["python", "pull_request"]
    depends_on:
    - name: compile-nonstandalone
    commands:
      - func: "fetch artifacts"
        vars:
          dependent_task: compile-nonstandalone
      - func: "unit test"
        vars:
          unit_test_args: --hook nonstandalone -v 2 -b 2/12
            
  - name: unit-test-nonstandalone-bucket03
    tags: ["python", "pull_request"]
    depends_on:
    - name: compile-nonstandalone
    commands:
      - func: "fetch artifacts"
        vars:
          dependent_task: compile-nonstandalone
      - func: "unit test"
        vars:
          unit_test_args: --hook nonstandalone -v 2 -b 3/12

            
  - name: unit-test-nonstandalone-bucket04
    tags: ["python", "pull_request"]
    depends_on:
    - name: compile-nonstandalone
    commands:
      - func: "fetch artifacts"
        vars:
          dependent_task: compile-nonstandalone
      - func: "unit test"
        vars:
          unit_test_args: --hook nonstandalone -v 2 -b 4/12
            
  - name: unit-test-nonstandalone-bucket05
    tags: ["python", "pull_request"]
    depends_on:
    - name: compile-nonstandalone
    commands:
      - func: "fetch artifacts"
        vars:
          dependent_task: compile-nonstandalone
      - func: "unit test"
        vars:
          unit_test_args: --hook nonstandalone -v 2 -b 5/12
            
  - name: unit-test-nonstandalone-bucket06
    tags: ["python", "pull_request"]
    depends_on:
    - name: compile-nonstandalone
    commands:
      - func: "fetch artifacts"
        vars:
          dependent_task: compile-nonstandalone
      - func: "unit test"
        vars:
          unit_test_args: --hook nonstandalone -v 2 -b 6/12
            
  - name: unit-test-nonstandalone-bucket07
    tags: ["python", "pull_request"]
    depends_on:
    - name: compile-nonstandalone
    commands:
      - func: "fetch artifacts"
        vars:
          dependent_task: compile-nonstandalone
      - func: "unit test"
        vars:
          unit_test_args: --hook nonstandalone -v 2 -b 7/12
            
  - name: unit-test-nonstandalone-bucket08
    tags: ["python", "pull_request"]
    depends_on:
    - name: compile-nonstandalone
    commands:
      - func: "fetch artifacts"
        vars:
          dependent_task: compile-nonstandalone
      - func: "unit test"
        vars:
          unit_test_args: --hook nonstandalone -v 2 -b 8/12
            
  - name: unit-test-nonstandalone-bucket09
    tags: ["python", "pull_request"]
    depends_on:
    - name: compile-nonstandalone
    commands:
      - func: "fetch artifacts"
        vars:
          dependent_task: compile-nonstandalone
      - func: "unit test"
        vars:
          unit_test_args: --hook nonstandalone -v 2 -b 9/12
            
  - name: unit-test-nonstandalone-bucket10
    tags: ["python", "pull_request"]
    depends_on:
    - name: compile-nonstandalone
    commands:
      - func: "fetch artifacts"
        vars:
          dependent_task: compile-nonstandalone
      - func: "unit test"
        vars:
          unit_test_args: --hook nonstandalone -v 2 -b 10/12

  - name: unit-test-nonstandalone-bucket11
    tags: ["python", "pull_request"]
    depends_on:
    - name: compile-nonstandalone
    commands:
      - func: "fetch artifacts"
        vars:
          dependent_task: compile-nonstandalone
      - func: "unit test"
        vars:
          unit_test_args: --hook nonstandalone -v 2 -b 11/12
                      
  - name: unit-test-long-bucket00
    tags: ["python", "unit_test_long"]
    patch_only: true
    depends_on:
    - name: compile
    commands:
      - func: "fetch artifacts"
      - func: "unit test"
        vars:
          unit_test_args: -v 2 --long -b 0/12

  - name: unit-test-long-bucket01
    tags: ["python", "unit_test_long"]
    patch_only: true
    depends_on:
    - name: compile
    commands:
      - func: "fetch artifacts"
      - func: "unit test"
        vars:
          unit_test_args: -v 2 --long -b 1/12

  - name: unit-test-long-bucket02
    tags: ["python", "unit_test_long"]
    patch_only: true
    depends_on:
    - name: compile
    commands:
      - func: "fetch artifacts"
      - func: "unit test"
        vars:
          unit_test_args: -v 2 --long -b 2/12

  - name: unit-test-long-bucket03
    tags: ["python", "unit_test_long"]
    patch_only: true
    depends_on:
    - name: compile
    commands:
      - func: "fetch artifacts"
      - func: "unit test"
        vars:
          unit_test_args: -v 2 --long -b 3/12

  - name: unit-test-long-bucket04
    tags: ["python", "unit_test_long"]
    patch_only: true
    depends_on:
    - name: compile
    run_on: ubuntu2004-medium
    commands:
      - func: "fetch artifacts"
      - func: "unit test"
        vars:
          unit_test_args: -v 2 --long -b 4/12

  - name: unit-test-long-bucket05
    tags: ["python", "unit_test_long"]
    patch_only: true
    depends_on:
    - name: compile
    commands:
      - func: "fetch artifacts"
      - func: "unit test"
        vars:
          unit_test_args: -v 2 --long -b 5/12

  - name: unit-test-long-bucket06
    tags: ["python", "unit_test_long"]
    patch_only: true
    depends_on:
    - name: compile
    commands:
      - func: "fetch artifacts"
      - func: "unit test"
        vars:
          unit_test_args: -v 2 --long -b 6/12

  - name: unit-test-long-bucket07
    tags: ["python", "unit_test_long"]
    patch_only: true
    depends_on:
    - name: compile
    commands:
      - func: "fetch artifacts"
      - func: "unit test"
        vars:
          unit_test_args: -v 2 --long -b 7/12

  - name: unit-test-long-bucket08
    tags: ["python", "unit_test_long"]
    patch_only: true
    depends_on:
    - name: compile
    commands:
      - func: "fetch artifacts"
      - func: "unit test"
        vars:
          unit_test_args: -v 2 --long -b 8/12

  - name: unit-test-long-bucket09
    tags: ["python", "unit_test_long"]
    patch_only: true
    depends_on:
    - name: compile
    commands:
      - func: "fetch artifacts"
      - func: "unit test"
        vars:
          unit_test_args: -v 2 --long -b 9/12

  - name: unit-test-long-bucket10
    tags: ["python", "unit_test_long"]
    patch_only: true
    depends_on:
    - name: compile
    commands:
      - func: "fetch artifacts"
      - func: "unit test"
        vars:
          unit_test_args: -v 2 --long -b 10/12

  - name: unit-test-long-bucket11
    tags: ["python", "unit_test_long"]
    patch_only: true
    depends_on:
    - name: compile
    commands:
      - func: "fetch artifacts"
      - func: "unit test"
        vars:
          unit_test_args: -v 2 --long -b 11/12

  # End of Python unit test tasks

  - name: s-all
    tags: ["pull_request"]
    depends_on:
    - name: compile
    commands:
      - func: "fetch artifacts"
      - command: shell.exec
        params:
          working_dir: "wiredtiger/dist"
          shell: bash
          script: |
            set -o errexit
            set -o verbose
            sh -x s_all -A -E 2>&1
            # Run s_string with the "-r" option to remove no-longer-needed words from s_string.ok
            # This is run separately from s_all as it can be too proactive when run as part of 
            # developers local workflow, but needs to be run in PR builds before the code is merged.
            sh s_string -r 2>&1

  - name: s-outdated-fixmes
    # Detect any FIXME comments in the codebase tied to closed Jira tickets. 
    # This will send a GET request to JIRA for each FIXME ticket so we don't 
    # want to run it too frequently. 
    commands:
      - func: "get project"
      - command: shell.exec
        params:
          working_dir: "wiredtiger/dist"
          shell: bash
          script: |
            set -o errexit
            set -o verbose
            ${python_binary|python3} s_outdated_fixmes.py 2>&1

  - name: conf-dump-test
    tags: ["pull_request", "python"]
    depends_on:
    - name: compile
    commands:
      - func: "fetch artifacts"
      - command: shell.exec
        params:
          working_dir: "wiredtiger/cmake_build/bench/wtperf"
          shell: bash
          script: |
            set -o errexit
            set -o verbose
            ${PREPARE_TEST_ENV}
            ${python_binary|python3} ../../../test/wtperf/test_conf_dump.py -d $(pwd) 2>&1

  - name: fops
    tags: ["pull_request"]
    depends_on:
    - name: compile
    commands:
      - func: "fetch artifacts"
      - command: shell.exec
        params:
          working_dir: "wiredtiger/cmake_build/test/fops"
          shell: bash
          script: |
            set -o errexit
            set -o verbose
            ${PREPARE_TEST_ENV}
            if [ "Windows_NT" = "$OS" ]; then
              cmd.exe /c test_fops.exe
            else
              ./test_fops
            fi

  - name: bench-tiered-push-pull-s3
    commands:
      - func: "get project"
      - func: "compile wiredtiger"
        vars:
          <<: *configure_flags_tiered_storage_s3
      - command: shell.exec
        params:
          working_dir: "wiredtiger/cmake_build/bench/tiered"
          shell: bash
          include_expansions_in_env:
            - aws_sdk_s3_ext_access_key
            - aws_sdk_s3_ext_secret_key
          script: |
            set -o errexit
            set -o verbose
            ${PREPARE_TEST_ENV}
            ./test_push_pull -PT -Po s3_store

  - name: bench-tiered-push-pull
    depends_on:
    - name: compile
    commands:
      - func: "fetch artifacts"
      - command: shell.exec
        params:
          working_dir: "wiredtiger/cmake_build/bench/tiered"
          shell: bash
          script: |
            set -o errexit
            set -o verbose
            ${PREPARE_TEST_ENV}
            # By default the test_push_pull uses dir_store as a storage source.
            ./test_push_pull -PT

  - name: compatibility-test-for-newer-releases
    commands:
      - func: "get project"
      - func: "compatibility test"
        vars:
          compat_test_args: -n

  - name: compatibility-test-for-older-releases
    commands:
      - func: "get project"
      - func: "compatibility test"
        vars:
          compat_test_args: -o

  - name: compatibility-test-upgrade-to-latest
    commands:
      - func: "get project"
      - func: "compatibility test"
        vars:
          compat_test_args: -u

  - name: compatibility-test-for-patch-releases
    commands:
      - func: "get project"
      - command: shell.exec
        params:
          working_dir: "wiredtiger"
          shell: bash
          script: |
            set -o errexit
            set -o verbose
            test/evergreen/compatibility_test_for_releases.sh -p

  - name: compatibility-test-suite
    tags: ["python"]
    commands:
      - func: "get project"
      - func: "compile wiredtiger"
      - command: shell.exec
        params:
          working_dir: "wiredtiger"
          shell: bash
          script: |
            set -o errexit
            set -o verbose
            ${PREPARE_TEST_ENV}
            ${python_binary|python3} test/compatibility/suite/compatibility_test.py ${compat_suite_args|-v 2} 2>&1

  - name: compatibility-test-for-wt-standalone-releases
    commands:
      - func: "get project"
      - func: "compatibility test"
        vars:
          compat_test_args: -w

  - name: import-compatibility-test
    commands:
      - func: "get project"
      - command: shell.exec
        params:
          working_dir: "wiredtiger"
          shell: bash
          script: |
            set -o errexit
            set -o verbose
            test/evergreen/compatibility_test_for_releases.sh -i

  - name: generate-datafile-little-endian
    commands:
      - func: "get project"
      - func: "compile wiredtiger"
      - func: "format test"
        vars:
          times: 10
          config: ../../../test/format/CONFIG.endian
          extra_args: -h "WT_TEST.$i"
      - command: shell.exec
        params:
          working_dir: "wiredtiger/cmake_build/test/format"
          shell: bash
          script: |
            set -o errexit
            set -o verbose
            # Archive the WT_TEST directories which include the generated wt data files. We cannot
            # use the Evergreen archive command as we need to archive multiple WT_TEST folders.
            tar -zcvf WT_TEST.tgz WT_TEST*
      - func: "upload endian format artifacts"
        vars:
          endian_format: little-endian
          local_file: wiredtiger/cmake_build/test/format/WT_TEST.tgz
          remote_file: WT_TEST-little-endian.tgz

  - name: verify-datafile-little-endian
    depends_on:
    - name: compile
    - name: generate-datafile-little-endian
    commands:
      - func: "fetch artifacts"
      - func: "fetch endian format artifacts"
        vars:
          endian_format: little-endian
          remote_file: WT_TEST-little-endian
      - func: "verify wt datafiles"

  - name: verify-datafile-from-little-endian
    depends_on:
    - name: compile
    - name: generate-datafile-little-endian
      variant: little-endian
    - name: verify-datafile-little-endian
      variant: little-endian
    commands:
      - func: "fetch artifacts"
      - func: "fetch endian format artifacts"
        vars:
          endian_format: little-endian
          remote_file: WT_TEST-little-endian
      - func: "verify wt datafiles"

  - name: generate-datafile-big-endian
    commands:
      - func: "get project"
      - func: "compile wiredtiger"
      - func: "format test"
        vars:
          times: 10
          config: ../../../test/format/CONFIG.endian
          extra_args: -h "WT_TEST.$i"
      - command: shell.exec
        params:
          working_dir: "wiredtiger/cmake_build/test/format"
          shell: bash
          script: |
            set -o errexit
            set -o verbose
            # Archive the WT_TEST directories which include the generated wt data files. We cannot
            # use the Evergreen archive command as we need to archive multiple WT_TEST folders.
            tar -zcvf WT_TEST.tgz WT_TEST*
      - func: "upload endian format artifacts"
        vars:
          endian_format: big-endian
          local_file: wiredtiger/cmake_build/test/format/WT_TEST.tgz
          remote_file: WT_TEST-big-endian.tgz

  - name: verify-datafile-big-endian
    depends_on:
    - name: compile
    - name: generate-datafile-big-endian
    commands:
      - func: "fetch artifacts"
      - func: "fetch endian format artifacts"
        vars:
          endian_format: big-endian
          remote_file: WT_TEST-big-endian
      - func: "verify wt datafiles"

  - name: verify-datafile-from-big-endian
    depends_on:
    - name: compile
    - name: generate-datafile-big-endian
      variant: big-endian
    - name: verify-datafile-big-endian
      variant: big-endian
    commands:
      - func: "fetch artifacts"
      - func: "fetch endian format artifacts"
        vars:
          endian_format: big-endian
          remote_file: WT_TEST-big-endian
      - func: "verify wt datafiles"

  - name: clang-analyzer
    tags: ["pull_request"]
    commands:
      - func: "get project"
      - command: shell.exec
        params:
          working_dir: "wiredtiger"
          shell: bash
          script: |
            set -o errexit
            set -o verbose
            sh dist/s_clang_scan 2>&1

  - name: configure-combinations
    commands:
      - func: "get project"
      - command: shell.exec
        params:
          working_dir: "wiredtiger"
          shell: bash
          script: |
            set -o errexit
            set -o verbose
            . test/evergreen/find_cmake.sh
            cd test/evergreen
            CMAKE_BIN=$CMAKE ./configure_combinations.sh -g="${cmake_generator|Ninja}" -j=$(grep -c ^processor /proc/cpuinfo) 2>&1
      # Handle special build combination for running all the diagnostic tests.
      - func: "configure wiredtiger"
      - func: "make wiredtiger"
      - func: "make check all"

  # Use format.sh to run tests in parallel for just under two hours (the
  # default Evergreen timeout) on the higher spec build distros. This allows
  # us to perform multiple test runs while ensuring a long-running config does
  # not result in an Evergreen test timeout failure. This test is run on a
  # higher spec distro due to historical issues with timeout failures. Consider
  # reducing the parallelism if frequent timeouts occur.
  - name: linux-directio
    commands:
      - func: "get project"
      - func: "compile wiredtiger"
      - func: "format test script"
        vars:
          format_test_script_args: -t 110 direct_io=1

  - name: package
    commands:
      - func: "get project"
      - command: shell.exec
        params:
          working_dir: "wiredtiger/dist"
          shell: bash
          script: |
            set -o errexit
            set -o verbose
            env CC=/opt/mongodbtoolchain/v4/bin/gcc CXX=/opt/mongodbtoolchain/v4/bin/g++ PATH=/opt/mongodbtoolchain/v4/bin:/opt/java/jdk11/bin:$PATH sh s_release `date +%Y%m%d`

  # Note that the project settings use this task name to compile the documentation during PR
  # testing, keep this in mind if you decide to change it.
  - name: doc-compile
    commands:
      - func: "get project"
      - func: "compile wiredtiger docs"

  - name: doc-update
    patchable: false
    stepback: false
    commands:
      - func: "get project"
      - func: "compile wiredtiger docs"
      - func: "update wiredtiger docs"

  - name: syscall-linux
    commands:
      - func: "get project"
      - func: "compile wiredtiger"
      - command: shell.exec
        params:
          working_dir: "wiredtiger/test/syscall"
          shell: bash
          script: |
            set -o errexit
            set -o verbose
            WT_BUILDDIR=$(pwd)/../../cmake_build LD_LIBRARY_PATH=$WT_BUILDDIR ${python_binary|python3} syscall.py --verbose --preserve

  - name: checkpoint-filetypes-test
    commands:
      - func: "get project"
      - func: "compile wiredtiger"
        vars:
          # Don't use diagnostic - this test looks for timing problems that are more likely to occur without it
          HAVE_DIAGNOSTIC: -DHAVE_DIAGNOSTIC=0
      - func: "checkpoint test"
        vars:
          checkpoint_args: -t m -n 1000000 -k 5000000 -C cache_size=100MB
      - func: "checkpoint test"
        vars:
          checkpoint_args: -t c -n 1000000 -k 5000000 -C cache_size=100MB
      - func: "checkpoint test"
        vars:
          checkpoint_args: -t r -n 1000000 -k 5000000 -C cache_size=100MB

  - name: coverage-report
    # This task will measure code coverage across a range of tests, including, but not limited to,
    # the Catch2-based unit tests.
    commands:
      - func: "get project"
      - func: "compile wiredtiger"
        vars:
          HAVE_UNITTEST: -DHAVE_UNITTEST=1
          <<: *configure_flags_with_builtins
          CMAKE_BUILD_TYPE: -DCMAKE_BUILD_TYPE=Coverage
      - command: shell.exec
        params:
          working_dir: "wiredtiger/cmake_build"
          shell: bash
          script: |
            # The set of tests below were selected from entries to the Aug 2023 WiredTiger Code Coverage Competition.
            # The tests were selected to achieve just over 50% branch coverage and do so in about 30 minutes.
            # While 50% coverage is not sufficient, this selection of tests forms a useful basis for future 
            # improvements to code coverage. 
            
            set -o errexit
            set -o verbose
            ${PREPARE_TEST_ENV}
            # Record the start time, in seconds
            date +%s > ../time.txt
            # Perform the tests to get code coverage metrics for
            . ../test/evergreen/find_cmake.sh
            
            test/unittest/unittests

            $CTEST -R '(ex_|lsm_workload|filesys|metadata_salvage|col_efficiency|dup_index_collator|compact_quick|test_checkpoint_4_mixed_timestamps|test_checkpoint_6_row_named_prepare|random_directio|scope|join_main_table_row|pad_byte_collator|meta_ckptlist_get_alloc)'

            ${python_binary|python3} ../test/suite/run.py test_rollback_to_stable03
            ${python_binary|python3} ../test/suite/run.py lsm
            ${python_binary|python3} ../test/suite/run.py test_prepare01
            ${python_binary|python3} ../test/suite/run.py -p test_prepare02
            ${python_binary|python3} ../test/suite/run.py test_prepare03
            ${python_binary|python3} ../test/suite/run.py test_prepare04
            ${python_binary|python3} ../test/suite/run.py test_truncate02
            ${python_binary|python3} ../test/suite/run.py test_tiered04
            ${python_binary|python3} ../test/suite/run.py test_sweep01
            ${python_binary|python3} ../test/suite/run.py test_import01
            ${python_binary|python3} ../test/suite/run.py flcs
            ${python_binary|python3} ../test/suite/run.py test_backup13
            ${python_binary|python3} ../test/suite/run.py test_backup24
            test/cppsuite/run -t bounded_cursor_stress -f test/cppsuite/configs/bounded_cursor_stress_default.txt
            test/cppsuite/run -t cache_resize -f test/cppsuite/configs/cache_resize_default.txt
            test/cppsuite/run -t hs_cleanup -f test/cppsuite/configs/hs_cleanup_default.txt
            $(pwd)/test/csuite/wt1965_col_efficiency/test_wt1965_col_efficiency
            $(pwd)/test/csuite/wt2999_join_extractor/test_wt2999_join_extractor
            $(pwd)/test/csuite/wt3135_search_near_collator/test_wt3135_search_near_collator
            $(pwd)/test/csuite/wt3184_dup_index_collator/test_wt3184_dup_index_collator
            $(pwd)/test/csuite/wt4156_metadata_salvage/test_wt4156_metadata_salvage
            $(pwd)/test/csuite/wt2403_lsm_workload/test_wt2403_lsm_workload

            WIREDTIGER_HOME=ex1 examples/c/ex_all/ex_all & WIREDTIGER_HOME=ex2 examples/c/ex_schema/ex_schema
            # Rest of the examples
            cd examples/c/
            $CTEST --output-on-failure 2>&1
            cd ../../

            $(pwd)/test/csuite/wt2403_lsm_workload/test_wt2403_lsm_workload 2>&1
            $(pwd)/test/csuite/wt6185_modify_ts/test_wt6185_modify_ts 2>&1
            $(pwd)/test/csuite/wt3874_pad_byte_collator/test_wt3874_pad_byte_collator 2>&1
            $(pwd)/test/csuite/wt4105_large_doc_small_upd/test_wt4105_large_doc_small_upd 2>&1
            $(pwd)/test/csuite/wt10897_compact_quick_interrupt/test_wt10897_compact_quick_interrupt 2>&1
            $(pwd)/test/csuite/wt2695_checksum/test_wt2695_checksum 2>&1
            $(pwd)/test/csuite/wt4156_metadata_salvage/test_wt4156_metadata_salvage 2>&1
            $(pwd)/test/csuite/wt2447_join_main_table/test_wt2447_join_main_table 2>&1
            $(pwd)/test/csuite/wt2592_join_schema/test_wt2592_join_schema 2>&1
            $(pwd)/test/csuite/wt4117_checksum/test_wt4117_checksum 2>&1
            $(pwd)/test/csuite/wt4699_json/test_wt4699_json 2>&1
            $(pwd)/test/csuite/wt4891_meta_ckptlist_get_alloc/test_wt4891_meta_ckptlist_get_alloc 2>&1
            $(pwd)/test/csuite/wt9937_parse_opts/test_wt9937_parse_opts 2>&1
            $(pwd)/test/csuite/wt3363_checkpoint_op_races/test_wt3363_checkpoint_op_races 2>&1
            $(pwd)/test/csuite/wt3120_filesys/test_wt3120_filesys -b $(pwd) 2>&1
            $(pwd)/test/csuite/wt8659_reconstruct_database_from_logs/test_wt8659_reconstruct_database_from_logs 2>&1
            ${python_binary|python3} ../test/suite/run.py cursor 2>&1 || echo "ignore"
            ${python_binary|python3} ../test/suite/run.py cursor_bound -s 1 2>&1 || echo "ignore"
            ${python_binary|python3} ../test/suite/run.py cursor_bound_fuzz 2>&1 || echo "ignore"
            ${python_binary|python3} ../test/suite/run.py cursor_compare 2>&1 || echo "ignore"
            ${python_binary|python3} ../test/suite/run.py cursor_pin 2>&1 || echo "ignore"
            ${python_binary|python3} ../test/suite/run.py cursor_random 2>&1 || echo "ignore"
            ${python_binary|python3} ../test/suite/run.py log 2>&1 || echo "ignore"
            ${python_binary|python3} ../test/suite/run.py util 2>&1

            # RTS testing is slow. Skip RTS tests 10,12,14,20,26,35,37,38,39
            ${python_binary|python3} ../test/suite/run.py test_rollback_to_stable01.py -s 1 2>&1 || echo "ignore"
            ${python_binary|python3} ../test/suite/run.py test_rollback_to_stable02.py -s 1 2>&1 || echo "ignore"
            ${python_binary|python3} ../test/suite/run.py test_rollback_to_stable03.py -s 1 2>&1 || echo "ignore"
            ${python_binary|python3} ../test/suite/run.py test_rollback_to_stable04.py -s 1 2>&1 || echo "ignore"
            ${python_binary|python3} ../test/suite/run.py test_rollback_to_stable05.py -s 1 2>&1 || echo "ignore"
            ${python_binary|python3} ../test/suite/run.py test_rollback_to_stable06.py -s 1 2>&1 || echo "ignore"
            ${python_binary|python3} ../test/suite/run.py test_rollback_to_stable07.py -s 1 2>&1 || echo "ignore"
            ${python_binary|python3} ../test/suite/run.py test_rollback_to_stable08.py -s 1 2>&1 || echo "ignore"
            ${python_binary|python3} ../test/suite/run.py test_rollback_to_stable09.py -s 1 2>&1 || echo "ignore"
            ${python_binary|python3} ../test/suite/run.py test_rollback_to_stable11.py -s 1 2>&1 || echo "ignore"
            ${python_binary|python3} ../test/suite/run.py test_rollback_to_stable13.py -s 1 2>&1 || echo "ignore"
            ${python_binary|python3} ../test/suite/run.py test_rollback_to_stable15.py -s 1 2>&1 || echo "ignore"
            ${python_binary|python3} ../test/suite/run.py test_rollback_to_stable16.py -s 1 2>&1 || echo "ignore"
            ${python_binary|python3} ../test/suite/run.py test_rollback_to_stable17.py -s 1 2>&1 || echo "ignore"
            ${python_binary|python3} ../test/suite/run.py test_rollback_to_stable18.py -s 1 2>&1 || echo "ignore"
            ${python_binary|python3} ../test/suite/run.py test_rollback_to_stable19.py -s 1 2>&1 || echo "ignore"
            ${python_binary|python3} ../test/suite/run.py test_rollback_to_stable22.py -s 1 2>&1 || echo "ignore"
            ${python_binary|python3} ../test/suite/run.py test_rollback_to_stable23.py -s 1 2>&1 || echo "ignore"
            ${python_binary|python3} ../test/suite/run.py test_rollback_to_stable24.py -s 1 2>&1 || echo "ignore"
            ${python_binary|python3} ../test/suite/run.py test_rollback_to_stable25.py -s 1 2>&1 || echo "ignore"
            ${python_binary|python3} ../test/suite/run.py test_rollback_to_stable27.py -s 1 2>&1 || echo "ignore"
            ${python_binary|python3} ../test/suite/run.py test_rollback_to_stable28.py -s 1 2>&1 || echo "ignore"
            ${python_binary|python3} ../test/suite/run.py test_rollback_to_stable29.py -s 1 2>&1 || echo "ignore"
            ${python_binary|python3} ../test/suite/run.py test_rollback_to_stable30.py -s 1 2>&1 || echo "ignore"
            ${python_binary|python3} ../test/suite/run.py test_rollback_to_stable31.py -s 1 2>&1 || echo "ignore"
            ${python_binary|python3} ../test/suite/run.py test_rollback_to_stable32.py -s 1 2>&1 || echo "ignore"
            ${python_binary|python3} ../test/suite/run.py test_rollback_to_stable33.py -s 1 2>&1 || echo "ignore"
            ${python_binary|python3} ../test/suite/run.py test_rollback_to_stable34.py -s 1 2>&1 || echo "ignore"
            ${python_binary|python3} ../test/suite/run.py test_rollback_to_stable36.py -s 1 2>&1 || echo "ignore"
            ${python_binary|python3} ../test/suite/run.py test_rollback_to_stable40.py -s 1 2>&1 || echo "ignore"
            ${python_binary|python3} ../test/suite/run.py test_rollback_to_stable41.py -s 1 2>&1 || echo "ignore"
            ${python_binary|python3} ../test/suite/run.py test_rollback_to_stable42.py -s 1 2>&1 || echo "ignore"
            ${python_binary|python3} ../test/suite/run.py test_alter02 2>&1
            ${python_binary|python3} ../test/suite/run.py test_assert06 2>&1
            ${python_binary|python3} ../test/suite/run.py test_autoclose 2>&1
            ${python_binary|python3} ../test/suite/run.py test_backup06 2>&1
            ${python_binary|python3} ../test/suite/run.py test_base04 2>&1
            ${python_binary|python3} ../test/suite/run.py test_baseconfig 2>&1
            ${python_binary|python3} ../test/suite/run.py test_bug005 2>&1
            ${python_binary|python3} ../test/suite/run.py test_bulk01 2>&1
            ${python_binary|python3} ../test/suite/run.py test_calc_modify 2>&1
            ${python_binary|python3} ../test/suite/run.py test_checkpoint_snapshot03 2>&1
            ${python_binary|python3} ../test/suite/run.py test_checkpoint05 2>&1
            ${python_binary|python3} ../test/suite/run.py test_colgap 2>&1
            ${python_binary|python3} ../test/suite/run.py test_collator 2>&1
            ${python_binary|python3} ../test/suite/run.py test_compact04 2>&1
            ${python_binary|python3} ../test/suite/run.py test_compress02 2>&1
            ${python_binary|python3} ../test/suite/run.py test_config06 2>&1
            ${python_binary|python3} ../test/suite/run.py test_cursor_bound10 2>&1
            ${python_binary|python3} ../test/suite/run.py test_cursor_compare 2>&1
            ${python_binary|python3} ../test/suite/run.py test_cursor_tracker 2>&1
            ${python_binary|python3} ../test/suite/run.py test_cursor08 2>&1
            ${python_binary|python3} ../test/suite/run.py test_debug_mode03 2>&1
            ${python_binary|python3} ../test/suite/run.py test_dictionary 2>&1
            ${python_binary|python3} ../test/suite/run.py test_drop_create 2>&1
            ${python_binary|python3} ../test/suite/run.py test_drop 2>&1
            ${python_binary|python3} ../test/suite/run.py test_dump 2>&1
            ${python_binary|python3} ../test/suite/run.py test_dupc 2>&1
            ${python_binary|python3} ../test/suite/run.py test_durability01 2>&1
            ${python_binary|python3} ../test/suite/run.py test_durable_rollback_to_stable 2>&1
            ${python_binary|python3} ../test/suite/run.py test_durable_ts02 2>&1
            ${python_binary|python3} ../test/suite/run.py test_empty_value 2>&1
            ${python_binary|python3} ../test/suite/run.py test_empty 2>&1
            ${python_binary|python3} ../test/suite/run.py test_encrypt04 2>&1
            ${python_binary|python3} ../test/suite/run.py test_env01 2>&1
            ${python_binary|python3} ../test/suite/run.py test_excl 2>&1
            ${python_binary|python3} ../test/suite/run.py test_export01 2>&1
            ${python_binary|python3} ../test/suite/run.py test_flcs01 2>&1
            ${python_binary|python3} ../test/suite/run.py test_gc04 2>&1
            ${python_binary|python3} ../test/suite/run.py test_hazard 2>&1
            ${python_binary|python3} ../test/suite/run.py test_home 2>&1
            ${python_binary|python3} ../test/suite/run.py test_hs06 2>&1
            ${python_binary|python3} ../test/suite/run.py test_huffman01 2>&1
            ${python_binary|python3} ../test/suite/run.py test_import08 2>&1
            ${python_binary|python3} ../test/suite/run.py test_index02 2>&1
            ${python_binary|python3} ../test/suite/run.py test_inmem02 2>&1
            ${python_binary|python3} ../test/suite/run.py test_intpack 2>&1
            ${python_binary|python3} ../test/suite/run.py test_isolation01 2>&1
            ${python_binary|python3} ../test/suite/run.py test_join08 2>&1
            ${python_binary|python3} ../test/suite/run.py test_jsondump01 2>&1
            ${python_binary|python3} ../test/suite/run.py test_log03 2>&1
            ${python_binary|python3} ../test/suite/run.py test_lsm04 2>&1
            ${python_binary|python3} ../test/suite/run.py test_metadata_cursor02 2>&1
            ${python_binary|python3} ../test/suite/run.py test_overwrite 2>&1
            ${python_binary|python3} ../test/suite/run.py test_pack 2>&1
            ${python_binary|python3} ../test/suite/run.py test_prepare_cursor01 2>&1
            ${python_binary|python3} ../test/suite/run.py test_prepare_hs03 2>&1
            ${python_binary|python3} ../test/suite/run.py test_prepare15 2>&1
            ${python_binary|python3} ../test/suite/run.py test_readonly03 2>&1
            ${python_binary|python3} ../test/suite/run.py test_reconfig03 2>&1
            ${python_binary|python3} ../test/suite/run.py test_rename 2>&1
            ${python_binary|python3} ../test/suite/run.py test_reserve 2>&1
            ${python_binary|python3} ../test/suite/run.py test_salvage01 2>&1
            ${python_binary|python3} ../test/suite/run.py test_schema07 2>&1
            ${python_binary|python3} ../test/suite/run.py test_search_near02 2>&1
            ${python_binary|python3} ../test/suite/run.py test_shared_cache01 2>&1
            ${python_binary|python3} ../test/suite/run.py test_split 2>&1
            ${python_binary|python3} ../test/suite/run.py test_stat_log01 2>&1
            ${python_binary|python3} ../test/suite/run.py test_stat06 2>&1
            ${python_binary|python3} ../test/suite/run.py test_sweep04 2>&1
            ${python_binary|python3} ../test/suite/run.py test_tiered08 2>&1
            ${python_binary|python3} ../test/suite/run.py test_timestamp10 2>&1
            ${python_binary|python3} ../test/suite/run.py test_truncate15 2>&1
            ${python_binary|python3} ../test/suite/run.py test_turtle01 2>&1
            ${python_binary|python3} ../test/suite/run.py test_txn15 2>&1
            ${python_binary|python3} ../test/suite/run.py test_unicode01 2>&1
            ${python_binary|python3} ../test/suite/run.py test_upgrade 2>&1
            ${python_binary|python3} ../test/suite/run.py test_util15 2>&1
            ${python_binary|python3} ../test/suite/run.py test_verbose02 2>&1
            ${python_binary|python3} ../test/suite/run.py test_verify2 2>&1
            ${python_binary|python3} ../test/suite/run.py test_version 2>&1
            # Record the end time, in seconds
            date +%s >> ../time.txt
      - func: "code coverage analysis"
        vars:
          generate_atlas_format: true
      - func: "upload stats to atlas"
        vars:
          stats_dir: ./wiredtiger/coverage_report
          test-name: code_coverage
          collection: CodeCoverage
      - func: "code coverage publish report"
      - func: "code coverage publish summary"

  - name: coverage-report-catch2
    # This task measures code coverage achieved by only the Catch2-based unit tests.
    commands:
      - func: "get project"
      - func: "compile wiredtiger"
        vars:
          HAVE_UNITTEST: -DHAVE_UNITTEST=1
          <<: *configure_flags_with_builtins
          CMAKE_BUILD_TYPE: -DCMAKE_BUILD_TYPE=Coverage
      - command: shell.exec
        params:
          working_dir: "wiredtiger/cmake_build"
          shell: bash
          script: |
            set -o errexit
            set -o verbose
            ${PREPARE_TEST_ENV}
            # Record the start time, in seconds
            date +%s > ../time.txt
            # Perform the tests to get code coverage metrics for
            test/unittest/unittests
            # Record the end time, in seconds
            date +%s >> ../time.txt
      - func: "code coverage analysis"
      - func: "code coverage publish report"
      - func: "code coverage publish summary"

  - name: s3-tiered-storage-extensions-test
    tags: ["python"]
    commands:
      - func: "get project"
      - func: "compile wiredtiger"
        vars:
          <<: *configure_flags_tiered_storage_s3
      - command: shell.exec
        params:
          working_dir: "wiredtiger/cmake_build"
          shell: bash
          script: |
            set -o errexit
            set -o verbose
      - func: "run tiered storage test"
        vars:
          # Set this in case of a core to get the correct python binary.
          python_binary: $(pwd)/venv/bin/python3
          tiered_storage_test_name: tiered
  - name: s3-tiered-test-small
    tags: ["pull_request", "python"]
    commands:
      - func: "get project"
      - func: "compile wiredtiger"
        vars:
          <<: *configure_flags_tiered_storage_s3
      - func: "run tiered storage test"
        vars:
          # Set this in case of a core to get the correct python binary.
          python_binary: $(pwd)/venv/bin/python3
          tiered_storage_test_name: tiered06
  - name: s3-tiered-unittest-test
    tags: ["pull_request", "tiered_unittest"]
    commands:
      - func: "get project"
      - func: "compile wiredtiger"
        vars:
          <<: *configure_flags_tiered_storage_s3
          HAVE_UNITTEST: -DHAVE_UNITTEST=1
      - command: shell.exec
        params:
          working_dir: "wiredtiger/cmake_build"
          shell: bash
          include_expansions_in_env:
            - aws_sdk_s3_ext_access_key
            - aws_sdk_s3_ext_secret_key
          script: |
            set -o errexit
            set -o verbose
            ${PREPARE_TEST_ENV}
            # Run S3 extension unit testing.
            ext/storage_sources/s3_store/test/run_s3_unit_tests
  - name: azure-gcp-tiered-storage-extensions-test
    tags: ["python"]
    commands:
      - func: "get project"
      - func: "install gcp dependencies"
      - func: "compile wiredtiger"
        vars:
          <<: [*configure_flags_tiered_storage_azure, *configure_flags_tiered_storage_gcp]
      - func: "run tiered storage test"
        vars:
          # Set this in case of a core to get the correct python binary.
          python_binary: $(pwd)/venv/bin/python3
          tiered_storage_test_name: tiered
  - name: azure-gcp-tiered-unittest-test
    tags: ["pull_request", "tiered_unittest"]
    commands:
      - func: "get project"
      - func: "install gcp dependencies"
      - func: "compile wiredtiger"
        vars:
          <<: [*configure_flags_tiered_storage_azure, *configure_flags_tiered_storage_gcp]
          HAVE_UNITTEST: -DHAVE_UNITTEST=1
      - command: shell.exec
        params:
          working_dir: "wiredtiger/cmake_build"
          shell: bash
          script: |
            set -o errexit
            # Set the Azure credentials using config variable.
            export AZURE_STORAGE_CONNECTION_STRING="${azure_sdk_ext_access_key}"
            
            # GCP requires a path to a credentials file for authorization. To not expose the private
            # information within the file, we use a placeholder private variable which are replaced 
            # in the command line with the evergreen expansion variables and stored in a temporary 
            # file.
            file=$(mktemp --suffix ".json")

            # Use '|' as the delimiter instead of default behaviour because the private key contains
            # slash characters.
            sed -e 's|gcp_project_id|${gcp_sdk_ext_project_id}|'                      \
                -e 's|gcp_private_key|'"${gcp_sdk_ext_private_key}"'|'                \
                -e 's|gcp_private_id|${gcp_sdk_ext_private_key_id}|'                  \
                -e 's|gcp_client_email|${gcp_sdk_ext_client_email}|'                  \
                -e 's|gcp_client_id|${gcp_sdk_ext_client_id}|'                        \
                -e 's|gcp_client_x509_cert_url|${gcp_sdk_ext_client_x509_cert_url}|'  ../test/evergreen/gcp_auth.json > $file
            export GOOGLE_APPLICATION_CREDENTIALS="$file"
            set -o verbose
            ${PREPARE_TEST_ENV}

            # Run Azure extension unit testing.
            ext/storage_sources/azure_store/test/run_azure_unit_tests

  - name: azure-gcp-tiered-test-small
    tags: ["pull_request", "python"]
    commands:
      - func: "get project"
      - func: "install gcp dependencies"
      - func: "compile wiredtiger"
        vars:
          <<: [*configure_flags_tiered_storage_azure, *configure_flags_tiered_storage_gcp]
      - func: "run tiered storage test"
        vars:
          # Set this in case of a core to get the correct python binary.
          python_binary: $(pwd)/venv/bin/python3
          tiered_storage_test_name: tiered06

  - name: spinlock-gcc-test
    commands:
      - func: "get project"
      - func: "compile wiredtiger"
        vars:
          SPINLOCK_TYPE: -DSPINLOCK_TYPE=gcc
      - func: "make check all"
      - func: "unit test"
      - func: "format test"
        vars:
          times: 3
          extra_args: runs.rows=1000000:2500000

  - name: spinlock-pthread-adaptive-test
    commands:
      - func: "get project"
      - func: "compile wiredtiger"
        vars:
          SPINLOCK_TYPE: -DSPINLOCK_TYPE=pthread_adaptive
      - func: "make check all"
      - func: "unit test"
      - func: "format test"
        vars:
          times: 3
          extra_args: runs.rows=1000000:2500000

  - name: wtperf-test
    depends_on:
      - name: compile
    commands:
      - func: "fetch artifacts"
        vars:
          dependent_task: compile
      - command: shell.exec
        params:
          working_dir: "wiredtiger/cmake_build"
          shell: bash
          script: |
            set -o errexit
            set -o verbose
            ${PREPARE_TEST_ENV}
            # The test will generate WT_TEST directory automatically
            dir=../bench/wtperf/stress
            for file in `ls $dir`
            do
              echo "Disk usage and free space for the current drive (pre-test):"
              df -h .
              echo "===="
              echo "==== Initiating wtperf test using $dir/$file ===="
              echo "===="
              ./bench/wtperf/wtperf -O $dir/$file -o verbose=2
              echo "===="
              echo "Disk usage and free space for the current drive (post-test):"
              df -h .
              echo "Total size of WT_TEST directory prior to move:"
              du -hs WT_TEST
              mv WT_TEST WT_TEST_$file
            done

  - name: long-test
    commands:
      - func: "get project"
      - func: "configure wiredtiger"
      - func: "make wiredtiger"

      # Run the long version of make check, that includes the full csuite tests
      - func: "make check all"

      # Many dbs test - Run with:
      # 1.  The defaults
      - func: "many dbs test"
      # 2.  Set idle flag to turn off operations.
      - func: "many dbs test"
        vars:
          many_db_args: -I
      # 3.  More dbs.
      - func: "many dbs test"
        vars:
          many_db_args: -D 40
      # 4.  With idle flag and more dbs.
      - func: "many dbs test"
        vars:
          many_db_args: -I -D 40

      # extended test/thread runs
      - func: "thread test"
        vars:
          thread_test_args: -t f
      - func: "thread test"
        vars:
          thread_test_args: -S -F -n 100000 -t f
      - func: "thread test"
        vars:
          thread_test_args: -t r
      - func: "thread test"
        vars:
          thread_test_args: -S -F -n 100000 -t r
      - func: "thread test"
        vars:
          thread_test_args: -t v
      - func: "thread test"
        vars:
          thread_test_args: -S -F -n 100000 -t v

      # random-abort - default (random time and number of threads)
      - func: "csuite test"
        vars:
          test_name: random_abort

      # truncated-log
      - func: "csuite test"
        vars:
          test_name: truncated_log

      # random-abort - minimum time, random number of threads
      - func: "csuite test"
        vars:
          test_args: -t 10
          test_name: random_abort
      # random-abort - maximum time, random number of threads
      - func: "csuite test"
        vars:
          test_args: -t 40
          test_name: random_abort
      # random-abort - run compaction
      - func: "csuite test"
        vars:
          test_args: -c -t 60
          test_name: random_abort

      # format test
      - func: "format test"
        vars:
          extra_args: file_type=fix runs.rows=1000000:2500000
      - func: "format test"
        vars:
          extra_args: file_type=row runs.rows=1000000:2500000

      # format test for stressing compaction code path
      - func: "format test"
        vars:
          times: 3
          extra_args: file_type=row compaction=1 verify=1 runs.rows=1000000:2500000 runs.timer=3 ops.pct.delete=30

  - name: time-shift-sensitivity-test
    depends_on:
    - name: compile
    commands:
      - func: "fetch artifacts"
      - command: shell.exec
        params:
          working_dir: "wiredtiger/test/csuite"
          shell: bash
          script: |
            set -o errexit
            set -o verbose

            RW_LOCK_FILE=$(pwd)/../../cmake_build/test/csuite/rwlock/test_rwlock ./time_shift_test.sh /usr/local/lib/faketime/libfaketimeMT.so.1 0-1 2>&1

  - name: format-mirror-test
    commands:
      - func: "get project"
      - func: "compile wiredtiger"
      - func: "format test"
        vars:
          config: ../../../test/format/CONFIG.mirror
          trace_args: -T all

  # FIXME-WT-11606 Remove this temporary task.
  - name: format-11507-test
    exec_timeout_secs: 25200
    commands:
      - func: "get project"
      - func: "compile wiredtiger"
      - func: "format test script"
        vars:
          format_test_script_args: -c ../../../test/format/failure_configs/CONFIG.WT-11507 -t 360 -T all

  - name: format-stress-pull-request-test
    tags: ["pull_request"]
    commands:
      - func: "get project"
      - func: "compile wiredtiger"
      - func: "format test script"
        vars:
          # run for 10 minutes.
          format_test_script_args: -t 10 rows=10000 ops=50000

  - name: format-smoke-test
    commands:
      - func: "get project"
      - func: "compile wiredtiger"
        vars:
          <<: *configure_flags_with_builtins
      - func: "format test script"
        vars:
          format_test_script_args: -e "SEGFAULT_SIGNALS=all" -b "catchsegv ./t" -S
      - func: "format test"
        vars:
          extra_args: -C "verbose=(checkpoint_cleanup:1)"

  - name: format-asan-smoke-test
    commands:
      - func: "get project"
      - func: "compile wiredtiger"
        vars:
          <<: *configure_flags_address_sanitizer_mongodb_stable_clang_with_builtins
      - func: "format test script"
        vars:
          format_test_script_args: -S
      - func: "format test"
        vars:
          extra_args: -C "verbose=(checkpoint_cleanup:1)"

  - name: format-wtperf-test
    commands:
      - func: "get project"
      - func: "compile wiredtiger"
        vars:
          <<: *configure_flags_with_builtins
      - command: shell.exec
        params:
          working_dir: "wiredtiger/cmake_build/bench/wtperf"
          shell: bash
          script: |
            set -o errexit
            set -o verbose

            cp ../../../bench/wtperf/split_heavy.wtperf .
            ./wtperf -O ./split_heavy.wtperf -o verbose=2

  - name: memory-model-test
    exec_timeout_secs: 86400
    commands:
      - func: "get project"
      - command: shell.exec
        params:
          working_dir: "wiredtiger/tools/memory-model-test"
          script: |
            set -o errexit
            set -o verbose
            export "PATH=/opt/mongodbtoolchain/v4/bin:$PATH"
            g++ -o memory_model_test -O2 memory_model_test.cpp -lpthread -std=c++20 -Wall -Werror
            ./memory_model_test -n 100000000

  - name: memory-model-test-mac
    exec_timeout_secs: 86400
    commands:
      - func: "get project"
      - command: shell.exec
        params:
          working_dir: "wiredtiger/tools/memory-model-test"
          shell: bash
          script: |
            set -o errexit
            set -o verbose
            sysctl -n machdep.cpu.brand_string     # Display the CPU type
            sw_vers                                # Display the macOS version
            g++ -o memory_model_test -O2 memory_model_test.cpp -lpthread -std=c++17 -Wall -Werror -DAVOID_CPP20_SEMAPHORE
            ./memory_model_test -n 100000000

  - name: data-validation-stress-test-checkpoint
    tags: ["data-validation-stress-test"]
    depends_on:
    - name: compile
    commands:
      - func: "run data validation stress test checkpoint"
        vars:
          run_test_checkpoint_args: -x

  - name: data-validation-stress-test-checkpoint-no-timestamp
    tags: ["data-validation-stress-test"]
    depends_on:
    - name: compile
    commands:
      - func: "run data validation stress test checkpoint"

  - name: data-validation-stress-test-checkpoint-fp-hs-insert-s1
    tags: ["data-validation-stress-test"]
    depends_on:
    - name: compile
    commands:
      - func: "run data validation stress test checkpoint"
        vars:
          run_test_checkpoint_args: -x -s 1

  - name: data-validation-stress-test-checkpoint-fp-hs-insert-s1-no-timestamp
    tags: ["data-validation-stress-test"]
    depends_on:
    - name: compile
    commands:
      - func: "run data validation stress test checkpoint"
        vars:
          run_test_checkpoint_args: -s 1

  - name: data-validation-stress-test-checkpoint-fp-hs-insert-s2
    tags: ["data-validation-stress-test"]
    depends_on:
    - name: compile
    commands:
      - func: "run data validation stress test checkpoint"
        vars:
          run_test_checkpoint_args: -x -s 2

  - name: data-validation-stress-test-checkpoint-fp-hs-insert-s3
    tags: ["data-validation-stress-test"]
    depends_on:
    - name: compile
    commands:
      - func: "run data validation stress test checkpoint"
        vars:
          run_test_checkpoint_args: -x -s 3

  - name: data-validation-stress-test-checkpoint-fp-hs-insert-s3-no-timestamp
    tags: ["data-validation-stress-test"]
    depends_on:
    - name: compile
    commands:
      - func: "run data validation stress test checkpoint"
        vars:
          run_test_checkpoint_args: -s 3

  - name: data-validation-stress-test-checkpoint-fp-hs-insert-s4
    tags: ["data-validation-stress-test"]
    depends_on:
    - name: compile
    commands:
      - func: "run data validation stress test checkpoint"
        vars:
          run_test_checkpoint_args: -x -s 4

  - name: data-validation-stress-test-checkpoint-fp-hs-insert-s5
    tags: ["data-validation-stress-test"]
    depends_on:
    - name: compile
    commands:
      - func: "run data validation stress test checkpoint"
        vars:
          run_test_checkpoint_args: -x -s 5

  - name: data-validation-stress-test-checkpoint-fp-hs-insert-s5-no-timestamp
    tags: ["data-validation-stress-test"]
    depends_on:
    - name: compile
    commands:
      - func: "run data validation stress test checkpoint"
        vars:
          run_test_checkpoint_args: -s 5

  - name: data-validation-stress-test-checkpoint-fp-hs-insert-s6
    tags: ["data-validation-stress-test"]
    depends_on:
    - name: compile
    commands:
      - func: "run data validation stress test checkpoint"
        vars:
          run_test_checkpoint_args: -x -s 6

  - name: data-validation-stress-test-checkpoint-fp-hs-insert-s7
    tags: ["data-validation-stress-test"]
    depends_on:
    - name: compile
    commands:
      - func: "run data validation stress test checkpoint"
        vars:
          run_test_checkpoint_args: -x -s 7

  - name: data-validation-stress-test-checkpoint-nonstandalone
    tags: ["data-validation-stress-test-nonstandalone"]
    depends_on:
    - name: compile-nonstandalone
    commands:
      - func: "run data validation stress test checkpoint"
        vars:
          dependent_task: compile-nonstandalone
          run_test_checkpoint_args: -x

  - name: data-validation-stress-test-checkpoint-no-timestamp-nonstandalone
    tags: ["data-validation-stress-test-nonstandalone"]
    depends_on:
    - name: compile-nonstandalone
    commands:
      - func: "run data validation stress test checkpoint"
        vars:
          dependent_task: compile-nonstandalone

  - name: data-validation-stress-test-checkpoint-fp-hs-insert-s1-nonstandalone
    tags: ["data-validation-stress-test-nonstandalone"]
    depends_on:
    - name: compile-nonstandalone
    commands:
      - func: "run data validation stress test checkpoint"
        vars:
          dependent_task: compile-nonstandalone
          run_test_checkpoint_args: -x -s 1

  - name: data-validation-stress-test-checkpoint-fp-hs-insert-s1-no-timestamp-nonstandalone
    tags: ["data-validation-stress-test-nonstandalone"]
    depends_on:
    - name: compile-nonstandalone
    commands:
      - func: "run data validation stress test checkpoint"
        vars:
          dependent_task: compile-nonstandalone
          run_test_checkpoint_args: -s 1

  - name: data-validation-stress-test-checkpoint-fp-hs-insert-s2-nonstandalone
    tags: ["data-validation-stress-test-nonstandalone"]
    depends_on:
    - name: compile-nonstandalone
    commands:
      - func: "run data validation stress test checkpoint"
        vars:
          dependent_task: compile-nonstandalone
          run_test_checkpoint_args: -x -s 2

  - name: data-validation-stress-test-checkpoint-fp-hs-insert-s3-nonstandalone
    tags: ["data-validation-stress-test-nonstandalone"]
    depends_on:
    - name: compile-nonstandalone
    commands:
      - func: "run data validation stress test checkpoint"
        vars:
          dependent_task: compile-nonstandalone
          run_test_checkpoint_args: -x -s 3

  - name: data-validation-stress-test-checkpoint-fp-hs-insert-s3-no-timestamp-nonstandalone
    tags: ["data-validation-stress-test-nonstandalone"]
    depends_on:
    - name: compile-nonstandalone
    commands:
      - func: "run data validation stress test checkpoint"
        vars:
          dependent_task: compile-nonstandalone
          run_test_checkpoint_args: -s 3

  - name: data-validation-stress-test-checkpoint-fp-hs-insert-s4-nonstandalone
    tags: ["data-validation-stress-test-nonstandalone"]
    depends_on:
    - name: compile-nonstandalone
    commands:
      - func: "run data validation stress test checkpoint"
        vars:
          dependent_task: compile-nonstandalone
          run_test_checkpoint_args: -x -s 4

  - name: data-validation-stress-test-checkpoint-fp-hs-insert-s5-nonstandalone
    tags: ["data-validation-stress-test-nonstandalone"]
    depends_on:
    - name: compile-nonstandalone
    commands:
      - func: "run data validation stress test checkpoint"
        vars:
          dependent_task: compile-nonstandalone
          run_test_checkpoint_args: -x -s 5

  - name: data-validation-stress-test-checkpoint-fp-hs-insert-s5-no-timestamp-nonstandalone
    tags: ["data-validation-stress-test-nonstandalone"]
    depends_on:
    - name: compile-nonstandalone
    commands:
      - func: "run data validation stress test checkpoint"
        vars:
          dependent_task: compile-nonstandalone
          run_test_checkpoint_args: -s 5

  - name: data-validation-stress-test-checkpoint-fp-hs-insert-s6-nonstandalone
    tags: ["data-validation-stress-test-nonstandalone"]
    depends_on:
    - name: compile-nonstandalone
    commands:
      - func: "run data validation stress test checkpoint"
        vars:
          dependent_task: compile-nonstandalone
          run_test_checkpoint_args: -x -s 6

  - name: data-validation-stress-test-checkpoint-fp-hs-insert-s7-nonstandalone
    tags: ["data-validation-stress-test-nonstandalone"]
    depends_on:
    - name: compile-nonstandalone
    commands:
      - func: "run data validation stress test checkpoint"
        vars:
          dependent_task: compile-nonstandalone
          run_test_checkpoint_args: -x -s 7

  - name: format-failure-configs-test
    depends_on:
    - name: compile
    commands:
      - func: "fetch artifacts"
      - command: shell.exec
        params:
          working_dir: "wiredtiger/test/evergreen"
          shell: bash
          script: |
            set -o errexit
            set -o verbose
            ${PREPARE_TEST_ENV}
            ./run_format_configs.sh ${smp_command|}

  - name: static-wt-build-test
    commands:
      - func: "get project"
      - func: "compile wiredtiger"
        vars:
          <<: *configure_flags_static_lib_with_builtins
      - command: shell.exec
        params:
          working_dir: "wiredtiger/cmake_build"
          shell: bash
          script: |
            set -o errexit
            set -o verbose

            # -V option displays Wiredtiger library version
            ./wt -V

            if [ $? -ne 0 ]; then
              echo "Error, WT util is not generated or is not functioning"
              exit 1
            fi

            # Test if libwiredtiger is dynamically linked.
            (ldd wt | grep "libwiredtiger.so") || wt_static_build=1

            if [ $wt_static_build -ne 1 ]; then
              echo "Error, WT util is not statically linked"
              exit 1
            fi

  - name: format-stress-sanitizer-lsm-test
    # FIXME-WT-6258: Re-enable the test once the outstanding issues with LSM are resolved.
    # tags: ["stress-test-sanitizer"]
    commands:
      - func: "get project"
      - func: "compile wiredtiger"
        vars:
          <<: *configure_flags_address_sanitizer_mongodb_stable_clang_with_builtins
      - func: "format test script"
        vars:
          # Run for 30 mins, and explicitly set data_source to LSM with a large cache
          format_test_script_args: -t 30 data_source=lsm cache_minimum=5000

  - name: checkpoint-stress-test
    tags: ["stress-test-1"]
    exec_timeout_secs: 86400
    commands:
      - command: timeout.update
        params:
          timeout_secs: 86400
      - func: "get project"
      - func: "compile wiredtiger"
        vars:
          <<: *configure_flags_with_builtins
      - func: "checkpoint stress test"
        vars:
          times: 1       # No of times to run the loop
          no_of_procs: 10 # No of processes to run in the background

  - name: checkpoint-stress-test-nonstandalone
    tags: ["stress-test-1-nonstandalone"]
    exec_timeout_secs: 86400
    commands:
      - command: timeout.update
        params:
          timeout_secs: 86400
      - func: "get project"
      - func: "compile wiredtiger"
        vars:
          <<: *configure_flags_with_builtins
          NONSTANDALONE: -DWT_STANDALONE_BUILD=0
      - func: "checkpoint stress test"
        vars:
          times: 1       # No of times to run the loop
          no_of_procs: 10 # No of processes to run in the background

  - name: skiplist-stress-test
    tags: ["stress-test-1", "stress-test-zseries-1"]
    exec_timeout_secs: 3600 # 1 hour
    commands:
      - func: "get project"
      - func: "compile wiredtiger"
        vars:
          CMAKE_TOOLCHAIN_FILE: -DCMAKE_TOOLCHAIN_FILE=../cmake/toolchains/mongodbtoolchain_v4_gcc.cmake
      - command: shell.exec
        params:
          working_dir: "wiredtiger/bench/workgen/runner"
          shell: bash
          script: |
            set -o errexit
            set -o verbose
            ${PREPARE_TEST_ENV}
            for i in $(seq 5); do
                ${python_binary|python3} skiplist_stress.py
            done
  
  - name: chunkcache-test
    exec_timeout_secs: 1200 # 20 minutes
    commands:
      - func: "get project"
      - func: "compile wiredtiger"
        vars:
          CMAKE_TOOLCHAIN_FILE: -DCMAKE_TOOLCHAIN_FILE=../cmake/toolchains/mongodbtoolchain_v4_gcc.cmake
      - command: shell.exec
        params:
          working_dir: "wiredtiger/bench/workgen/runner"
          shell: bash
          script: |
            set -o errexit
            set -o verbose
            ${PREPARE_TEST_ENV}
            ${python_binary|python3} chunkcache_simple.py

  - name: skiplist-stress-test-nonstandalone
    tags: ["stress-test-1-nonstandalone"]
    exec_timeout_secs: 3600 # 1 hour
    commands:
      - func: "get project"
      - func: "compile wiredtiger"
        vars:
          NONSTANDALONE: -DWT_STANDALONE_BUILD=0
          CMAKE_TOOLCHAIN_FILE: -DCMAKE_TOOLCHAIN_FILE=../cmake/toolchains/mongodbtoolchain_v4_gcc.cmake
      - command: shell.exec
        params:
          working_dir: "wiredtiger/bench/workgen/runner"
          shell: bash
          script: |
            set -o errexit
            set -o verbose
            ${PREPARE_TEST_ENV}
            for i in $(seq 5); do
                ${python_binary|python3} skiplist_stress.py
            done

  - name: split-stress-test
    tags: ["stress-test-1", "stress-test-ppc-1", "stress-test-zseries-1"]
    # Set 5 hours timeout (60 * 60 * 5)
    exec_timeout_secs: 18000
    commands:
      - func: "get project"
      - func: "compile wiredtiger"
      - func: "split stress test"

  - name: split-stress-test-nonstandalone
    tags: ["stress-test-1-nonstandalone"]
    # Set 5 hours timeout (60 * 60 * 5)
    exec_timeout_secs: 18000
    commands:
      - func: "get project"
      - func: "compile wiredtiger"
        vars:
          NONSTANDALONE: -DWT_STANDALONE_BUILD=0
      - func: "split stress test"

  - name: format-stress-zseries-test
    tags: ["stress-test-zseries-1"]
    # Set 2.5 hours timeout (60 * 60 * 2.5)
    exec_timeout_secs: 9000
    commands:
      - func: "get project"
      - func: "compile wiredtiger"
        vars:
          <<: *configure_flags_with_builtins
      - func: "format test script"
        vars:
          #run for 2 hours ( 2 * 60 = 120 minutes), use default config
          format_test_script_args: -e "SEGFAULT_SIGNALS=all" -b "catchsegv ./t" -t 120

  - name: format-stress-ppc-test
    tags: ["stress-test-ppc-1"]
    # Set 2.5 hours timeout (60 * 60 * 2.5)
    exec_timeout_secs: 9000
    commands:
      - func: "get project"
      - func: "compile wiredtiger"
        vars:
          <<: *configure_flags_with_builtins
      - func: "format test script"
        vars:
          #run for 2 hours ( 2 * 60 = 120 minutes), use default config
          # Always disable mmap for PPC due to issues on variant setup.
          # See https://bugzilla.redhat.com/show_bug.cgi?id=1686261#c10 for the potential cause.
          format_test_script_args: -e "SEGFAULT_SIGNALS=all" -b "catchsegv ./t" -t 120 -- -C "mmap=false,mmap_all=false"

  - <<: *format-stress-test
    name: format-stress-test-1
    tags: ["stress-test-1"]
  - <<: *format-stress-test
    name: format-stress-test-2
    tags: ["stress-test-2"]
  - <<: *format-stress-test
    name: format-stress-test-3
    tags: ["stress-test-3"]
  - <<: *format-stress-test
    name: format-stress-test-4
    tags: ["stress-test-4"]
  - <<: *format-stress-test-nonstandalone
    name: format-stress-test-1-nonstandalone
    tags: ["stress-test-1-nonstandalone"]
  - <<: *format-stress-test-nonstandalone
    name: format-stress-test-2-nonstandalone
    tags: ["stress-test-2-nonstandalone"]
  - <<: *format-stress-test-nonstandalone
    name: format-stress-test-3-nonstandalone
    tags: ["stress-test-3-nonstandalone"]
  - <<: *format-stress-test-nonstandalone
    name: format-stress-test-4-nonstandalone
    tags: ["stress-test-4-nonstandalone"]
  - <<: *format-stress-sanitizer-ppc-test
    name: format-stress-sanitizer-ppc-test-1
    tags: ["stress-test-ppc-1"]
  - <<: *format-stress-sanitizer-ppc-test
    name: format-stress-sanitizer-ppc-test-2
    tags: ["stress-test-ppc-2"]
  - <<: *format-stress-sanitizer-test
    name: format-stress-sanitizer-test-1
    tags: ["stress-test-sanitizer"]
  - <<: *format-stress-sanitizer-test
    name: format-stress-sanitizer-test-2
    tags: ["stress-test-sanitizer"]
  - <<: *format-stress-sanitizer-test
    name: format-stress-sanitizer-test-3
    tags: ["stress-test-sanitizer"]
  - <<: *format-stress-sanitizer-test
    name: format-stress-sanitizer-test-4
    tags: ["stress-test-sanitizer"]
  - <<: *race-condition-stress-sanitizer-test
    name: race-condition-stress-sanitizer-test-1
    tags: ["stress-test-sanitizer"]
  - <<: *race-condition-stress-sanitizer-test
    name: race-condition-stress-sanitizer-test-2
    tags: ["stress-test-sanitizer"]
  - <<: *race-condition-stress-sanitizer-test
    name: race-condition-stress-sanitizer-test-3
    tags: ["stress-test-sanitizer"]
  - <<: *race-condition-stress-sanitizer-test
    name: race-condition-stress-sanitizer-test-4
    tags: ["stress-test-sanitizer"]
  - <<: *recovery-stress-test
    name: recovery-stress-test-1
    tags: ["stress-test-1", "stress-test-zseries-1"]
  - <<: *recovery-stress-test
    name: recovery-stress-test-2
    tags: ["stress-test-2", "stress-test-zseries-2"]
  - <<: *recovery-stress-test
    name: recovery-stress-test-3
    tags: ["stress-test-3", "stress-test-zseries-3"]
  - <<: *recovery-stress-test-nonstandalone
    name: recovery-stress-test-1-nonstandalone
    tags: ["stress-test-1-nonstandalone"]
  - <<: *recovery-stress-test-nonstandalone
    name: recovery-stress-test-2-nonstandalone
    tags: ["stress-test-2-nonstandalone"]
  - <<: *recovery-stress-test-nonstandalone
    name: recovery-stress-test-3-nonstandalone
    tags: ["stress-test-3-nonstandalone"]

  - name: format-stress-test-no-barrier
    tags: ["stress-test-no-barrier"]
    exec_timeout_secs: 25200
    commands:
      - func: "get project"
      - func: "compile wiredtiger"
        vars:
          <<: *configure_flags_with_builtins
          NON_BARRIER_DIAGNOSTIC_YIELDS: -DNON_BARRIER_DIAGNOSTIC_YIELDS=1
      - func: "format test script"
        vars:
          format_test_script_args: -e "SEGFAULT_SIGNALS=all" -b "catchsegv ./t" -t 360

  - name: format-stress-test-no-barrier-nonstandalone
    tags: ["stress-test-no-barrier-nonstandalone"]
    exec_timeout_secs: 25200
    commands:
      - func: "get project"
      - func: "compile wiredtiger"
        vars:
          <<: *configure_flags_with_builtins
          NONSTANDALONE: -DWT_STANDALONE_BUILD=0
          NON_BARRIER_DIAGNOSTIC_YIELDS: -DNON_BARRIER_DIAGNOSTIC_YIELDS=1
      - func: "format test script"
        vars:
          format_test_script_args: -e "SEGFAULT_SIGNALS=all" -b "catchsegv ./t" -t 360

  - name: format-stress-sanitizer-test-no-barrier
    tags: ["stress-test-sanitizer"]
    exec_timeout_secs: 25200
    commands:
      - func: "get project"
      - func: "compile wiredtiger"
        vars:
          <<: *configure_flags_address_sanitizer_mongodb_stable_clang_with_builtins
          NON_BARRIER_DIAGNOSTIC_YIELDS: -DNON_BARRIER_DIAGNOSTIC_YIELDS=1
      - func: "format test script"
        vars:
          format_test_script_args: -t 360

  - name: race-condition-stress-sanitizer-test-no-barrier
    tags: ["stress-test-sanitizer"]
    exec_timeout_secs: 25200
    commands:
      - func: "get project"
      - func: "compile wiredtiger"
        vars:
          <<: *configure_flags_address_sanitizer_mongodb_stable_clang_with_builtins
          NON_BARRIER_DIAGNOSTIC_YIELDS: -DNON_BARRIER_DIAGNOSTIC_YIELDS=1
      - func: "format test script"
        vars:
          format_test_script_args: -R -t 360

  - name: recovery-stress-test-no-barrier
    tags: ["stress-test-no-barrier"]
    exec_timeout_secs: 25200
    commands:
      - func: "get project"
      - func: "compile wiredtiger"
        vars:
          <<: *configure_flags_with_builtins
          NON_BARRIER_DIAGNOSTIC_YIELDS: -DNON_BARRIER_DIAGNOSTIC_YIELDS=1
          CC_OPTIMIZE_LEVEL: -DCC_OPTIMIZE_LEVEL=-O0
      - func: "recovery stress test script"
        vars:
          times: 25

  - name: recovery-stress-test-no-barrier-nonstandalone
    tags: ["stress-test-no-barrier-nonstandalone"]
    exec_timeout_secs: 25200
    commands:
      - func: "get project"
      - func: "compile wiredtiger"
        vars:
          <<: *configure_flags_with_builtins
          NONSTANDALONE: -DWT_STANDALONE_BUILD=0
          NON_BARRIER_DIAGNOSTIC_YIELDS: -DNON_BARRIER_DIAGNOSTIC_YIELDS=1
          CC_OPTIMIZE_LEVEL: -DCC_OPTIMIZE_LEVEL=-O0
      - func: "recovery stress test script"
        vars:
          times: 25

  - name: format-abort-recovery-stress-test
    commands:
      # Allow 30 minutes beyond test runtime because recovery under load can cause the test to
      # run longer.
      - command: timeout.update
        params:
          exec_timeout_secs: 3600
      - func: "get project"
      - func: "compile wiredtiger"
        vars:
          <<: *configure_flags_with_builtins
      - func: "format test script"
        vars:
          format_test_script_args: -a -t 30

  - name: format-abort-recovery-stress-test-nonstandalone
    commands:
      # Allow 30 minutes beyond test runtime because recovery under load can cause the test to
      # run longer.
      - command: timeout.update
        params:
          exec_timeout_secs: 3600
      - func: "get project"
      - func: "compile wiredtiger"
        vars:
          <<: *configure_flags_with_builtins
          NONSTANDALONE: -DWT_STANDALONE_BUILD=0
      - func: "format test script"
        vars:
          format_test_script_args: -a -t 30

  - name: format-predictable-test
    # Set 2.5 hour timeout (60 * 60 * 2.5)
    exec_timeout_secs: 9000
    commands:
      - func: "get project"
      - func: "compile wiredtiger"
        vars:
          <<: *configure_flags_with_builtins
          CMAKE_TOOLCHAIN_FILE: -DCMAKE_TOOLCHAIN_FILE=../cmake/toolchains/mongodbtoolchain_v4_gcc.cmake
      - func: "format test predictable"
        vars:
          times: 5

  - name: format-tiered-test
    # Set 2.5 hour timeout (60 * 60 * 2.5)
    exec_timeout_secs: 9000
    commands:
      - func: "get project"
      - func: "compile wiredtiger"
        vars:
          <<: *configure_flags_with_builtins
          CMAKE_TOOLCHAIN_FILE: -DCMAKE_TOOLCHAIN_FILE=../cmake/toolchains/mongodbtoolchain_v4_gcc.cmake
      - func: "format test tiered"
        vars:
          times: 10

  - name: schema-abort-predictable-test
    # Set 20 minute timeout (60 * 20)
    exec_timeout_secs: 1200
    commands:
      - func: "get project"
      - func: "compile wiredtiger"
        vars:
          <<: *configure_flags_with_builtins
          CMAKE_TOOLCHAIN_FILE: -DCMAKE_TOOLCHAIN_FILE=../cmake/toolchains/mongodbtoolchain_v4_gcc.cmake
      - func: "schema abort predictable"
        vars:
          times: 5

  - name: checkpoint-filetypes-predictable-test
    commands:
      - func: "get project"
      - func: "compile wiredtiger"
        vars:
          # Don't use diagnostic - this test looks for timing problems that are more likely to occur without it
          HAVE_DIAGNOSTIC: -DHAVE_DIAGNOSTIC=0
      # FIXME-WT-10936: Enable once predictable replay supports column store
      #- func: "checkpoint test predictable"
      #  vars:
      #    checkpoint_args: -t m -n 1000000 -k 5000000 -C cache_size=100MB
      #    times: 5
      #- func: "checkpoint test predictable"
      #  vars:
      #    checkpoint_args: -t c -n 1000000 -k 5000000 -C cache_size=100MB
      #    times: 5
      #- func: "checkpoint test predictable"
      #  vars:
      #    checkpoint_args: -n 1000000 -k 5000000 -C cache_size=100MB
      #    times: 5
      - func: "checkpoint test predictable"
        vars:
          checkpoint_args: -t r -n 1000000 -k 5000000 -C cache_size=100MB
          times: 5

  - name: many-collection-test
    commands:
      - command: timeout.update
        params:
          exec_timeout_secs: 86400
          timeout_secs: 86400
      - func: "fetch mongo repo"
      - func: "get project"
      - func: "import wiredtiger into mongo"
      - func: "compile mongodb"
      - func: "fetch mongo-tests repo"
      # FIXME-WT-7868: we should download a pre populated database here and remove the
      # "clean-and-populate" argument in the step below.
      - command: shell.exec
        params:
          working_dir: mongo-tests/largescale
          shell: bash
          script: |
            set -o errexit
            set -o verbose
            ${PREPARE_PATH}
            virtualenv -p python3 venv
            source venv/bin/activate
            # Need both pymongo and pymongo[srv] as upload-results-atlas.py uses mongo+srv for the URI.
            pip3 install lorem pymongo==3.12.2 "pymongo[srv]==3.12.2"
            mongod_path=$(find ../../mongo/build -executable -type f -path \*/bin/mongod)
            ./run_many_coll.sh $mongod_path mongodb.log config/many-collection-testing many-collection clean-and-populate
      - func: "convert-to-atlas-evergreen-format"
        vars:
          input_file: ./mongo-tests/largescale/many-collection-artifacts/results/results.json
          test_name: many-collection-test
          output_path: ./mongo-tests/largescale/many-collection-artifacts/results/
      - func: "upload stats to atlas"
        vars:
          stats_dir: mongo-tests/largescale/many-collection-artifacts/results
          test-name: many-collection-test
      - func: "upload stats to evergreen"
        vars:
          stats_dir: mongo-tests/largescale/many-collection-artifacts/results
          test-name: many-collection-test

  - name: cyclomatic-complexity
    commands:
      - func: "get project"
      - command: shell.exec
        params:
          working_dir: "wiredtiger"
          shell: bash
          script: |
            t=__wt.$$
            set -o verbose

            # Install Metrix++, ensuring it is outside the 'src' directory
            git clone https://github.com/metrixplusplus/metrixplusplus metrixplusplus

            mkdir -p code_statistics_report

            # We only want complexity measures for the 'src' directory
            cd src

            python3 "../metrixplusplus/metrix++.py" collect --std.code.lines.code --std.code.complexity.cyclomatic
            python3 "../metrixplusplus/metrix++.py" view

            # Set the cyclomatic complexity limit to 20
            python3 "../metrixplusplus/metrix++.py" limit --max-limit=std.code.complexity:cyclomatic:20

            # Fail if there are functions with cyclomatic complexity larger than 91
            python "../metrixplusplus/metrix++.py" limit --max-limit=std.code.complexity:cyclomatic:91 > $t
            if grep -q 'exceeds' $t; then
                echo "[ERROR]:complexity:cyclomatic: Complexity limit exceeded."
                cat $t
                echo "[ERROR]:complexity:cyclomatic: Finished " && rm $t && exit 1
            else
                cat $t && rm $t
            fi

            python3 "../metrixplusplus/metrix++.py" view --format=python > ../code_statistics_report/code_complexity_summary.json
            python3 "../metrixplusplus/metrix++.py" export --db-file=metrixpp.db > ../code_statistics_report/metrixpp.csv

            # Generate the code complexity statistics that is compatible with Atlas.
            virtualenv -p python3 venv
            source venv/bin/activate
            pip3 install pandas

            python3 ../test/evergreen/code_complexity_analysis.py -s ../code_statistics_report/code_complexity_summary.json -d ../code_statistics_report/metrixpp.csv -o ../code_statistics_report/atlas_out_code_complexity.json
      - func: "upload stats to atlas"
        vars:
          stats_dir: ./wiredtiger/code_statistics_report
          test-name: code_complexity
          collection: CodeComplexity

    #############################
    # Performance Tests for lsm #
    #############################

  - name: perf-test-small-lsm
    tags: ["lsm-perf"]
    depends_on:
      - name: compile
    commands:
      - func: "fetch artifacts"
      - func: "run-perf-test"
        vars:
          perf-test-name: small-lsm.wtperf
          maxruns: 3
          wtarg: -ops ['"load", "read"']
      - func: "upload stats to atlas"
        vars:
          test-name: small-lsm.wtperf
      - func: "upload stats to evergreen"
        vars:
          test-name: small-lsm.wtperf


  - name: perf-test-medium-lsm
    tags: ["lsm-perf"]
    depends_on:
      - name: compile
    commands:
      - func: "fetch artifacts"
      - func: "run-perf-test"
        vars:
          perf-test-name: medium-lsm.wtperf
          maxruns: 1
          wtarg: -ops ['"load", "read"']
      - func: "upload stats to atlas"
        vars:
          test-name: medium-lsm.wtperf
      - func: "upload stats to evergreen"
        vars:
          test-name: medium-lsm.wtperf

  - name: perf-test-medium-lsm-compact
    tags: ["lsm-perf"]
    depends_on:
      - name: compile
    commands:
      - func: "fetch artifacts"
      - func: "run-perf-test"
        vars:
          perf-test-name: medium-lsm-compact.wtperf
          maxruns: 1
          wtarg: -ops ['"load", "read"']
      - func: "upload stats to atlas"
        vars:
          test-name: medium-lsm-compact.wtperf
      - func: "upload stats to evergreen"
        vars:
          test-name: medium-lsm-compact.wtperf

  - name: perf-test-medium-multi-lsm
    tags: ["lsm-perf"]
    depends_on:
      - name: compile
    commands:
      - func: "fetch artifacts"
      - func: "run-perf-test"
        vars:
          perf-test-name: medium-multi-lsm.wtperf
          maxruns: 1
          wtarg: -ops ['"load", "read", "update"']
      - func: "upload stats to atlas"
        vars:
          test-name: medium-multi-lsm.wtperf
      - func: "upload stats to evergreen"
        vars:
          test-name: medium-multi-lsm.wtperf

  - name: perf-test-parallel-pop-lsm
    tags: ["lsm-perf"]
    depends_on:
      - name: compile
    commands:
      - func: "fetch artifacts"
      - func: "run-perf-test"
        vars:
          perf-test-name: parallel-pop-lsm.wtperf
          maxruns: 1
          wtarg: -ops ['"load"']
      - func: "upload stats to atlas"
        vars:
          test-name: parallel-pop-lsm.wtperf
      - func: "upload stats to evergreen"
        vars:
          test-name: parallel-pop-lsm.wtperf

  - name: perf-test-update-lsm
    tags: ["lsm-perf"]
    depends_on:
      - name: compile
    commands:
      - func: "fetch artifacts"
      - func: "run-perf-test"
        vars:
          perf-test-name: update-lsm.wtperf
          maxruns: 1
          wtarg: -ops ['"load", "read", "update", "insert"']
      - func: "upload stats to atlas"
        vars:
          test-name: update-lsm.wtperf
      - func: "upload stats to evergreen"
        vars:
          test-name: update-lsm.wtperf

    ###############################
    # Performance Tests for btree #
    ###############################

  - name: perf-test-small-btree
    tags: ["btree-perf"]
    depends_on:
      - name: compile
    commands:
      - func: "fetch artifacts"
      - func: "run-perf-test"
        vars:
          perf-test-name: small-btree.wtperf
          maxruns: 1
          wtarg: -ops ['"load", "read"']
      - func: "upload stats to atlas"
        vars:
          test-name: small-btree.wtperf
      - func: "upload stats to evergreen"
        vars:
          test-name: small-btree.wtperf

  - name: perf-test-small-btree-backup
    tags: ["btree-perf"]
    depends_on:
      - name: compile
    commands:
      - func: "fetch artifacts"
      - func: "run-perf-test"
        vars:
          perf-test-name: small-btree-backup.wtperf
          maxruns: 1
          wtarg: -ops ['"load", "read"']
      - func: "upload stats to atlas"
        vars:
          test-name: small-btree-backup.wtperf
      - func: "upload stats to evergreen"
        vars:
          test-name: small-btree-backup.wtperf

  - name: perf-test-medium-btree
    tags: ["btree-perf"]
    depends_on:
      - name: compile
    commands:
      - func: "fetch artifacts"
      - func: "run-perf-test"
        vars:
          perf-test-name: medium-btree.wtperf
          maxruns: 3
          wtarg: -ops ['"load", "read"']
      - func: "upload stats to atlas"
        vars:
          test-name: medium-btree.wtperf
      - func: "upload stats to evergreen"
        vars:
          test-name: medium-btree.wtperf

  - name: perf-test-medium-btree-backup
    tags: ["btree-perf"]
    depends_on:
      - name: compile
    commands:
      - func: "fetch artifacts"
      - func: "run-perf-test"
        vars:
          perf-test-name: medium-btree-backup.wtperf
          maxruns: 3
          wtarg: -ops ['"load", "read"']
      - func: "upload stats to atlas"
        vars:
          test-name: medium-btree-backup.wtperf
      - func: "upload stats to evergreen"
        vars:
          test-name: medium-btree-backup.wtperf

  - name: perf-test-parallel-pop-btree
    tags: ["btree-perf"]
    depends_on:
      - name: compile
    commands:
      - func: "fetch artifacts"
      - func: "run-perf-test"
        vars:
          perf-test-name: parallel-pop-btree.wtperf
          maxruns: 1
          wtarg: -ops ['"load"']
      - func: "upload stats to atlas"
        vars:
          test-name: parallel-pop-btree.wtperf
      - func: "upload stats to evergreen"
        vars:
          test-name: parallel-pop-btree.wtperf

  - name: perf-test-parallel-pop-btree-long
    tags: ["btree-perf"]
    depends_on:
      - name: compile
    commands:
      - func: "fetch artifacts"
      - func: "run-perf-test"
        vars:
          perf-test-name: parallel-pop-btree-long.wtperf
          maxruns: 1
          wtarg: -ops ['"load"']
      - func: "upload stats to atlas"
        vars:
          test-name: parallel-pop-btree-long.wtperf
      - func: "upload stats to evergreen"
        vars:
          test-name: parallel-pop-btree-long.wtperf

  - name: perf-test-update-only-btree
    tags: ["btree-perf"]
    depends_on:
      - name: compile
    commands:
      - func: "fetch artifacts"
      - func: "run-perf-test"
        vars:
          perf-test-name: update-only-btree.wtperf
          maxruns: 3
          wtarg: -ops ['"update"']
      - func: "upload stats to atlas"
        vars:
          test-name: update-only-btree.wtperf
      - func: "upload stats to evergreen"
        vars:
          test-name: update-only-btree.wtperf

  - name: perf-test-update-btree
    tags: ["btree-perf"]
    depends_on:
      - name: compile
    commands:
      - func: "fetch artifacts"
      - func: "run-perf-test"
        vars:
          perf-test-name: update-btree.wtperf
          maxruns: 1
          wtarg: "-bf ../../../bench/wtperf/runners/update-btree.json"
      - func: "upload stats to atlas"
        vars:
          test-name: update-btree.wtperf
      - func: "upload stats to evergreen"
        vars:
          test-name: update-btree.wtperf

  - name: perf-test-update-large-record-btree
    tags: ["btree-perf"]
    depends_on:
      - name: compile
    commands:
      - func: "fetch artifacts"
      - func: "run-perf-test"
        vars:
          perf-test-name: update-large-record-btree.wtperf
          maxruns: 3
          wtarg: -ops ['"load", "update"']
      - func: "upload stats to atlas"
        vars:
          test-name: update-large-record-btree.wtperf
      - func: "upload stats to evergreen"
        vars:
          test-name: update-large-record-btree.wtperf

  - name: perf-test-modify-large-record-btree
    tags: ["btree-perf"]
    depends_on:
      - name: compile
    commands:
      - func: "fetch artifacts"
      - func: "run-perf-test"
        vars:
          perf-test-name: modify-large-record-btree.wtperf
          maxruns: 3
          wtarg: -ops ['"load", "modify"']
      - func: "upload stats to atlas"
        vars:
          test-name: modify-large-record-btree.wtperf
      - func: "upload stats to evergreen"
        vars:
          test-name: modify-large-record-btree.wtperf

  - name: perf-test-modify-force-update-large-record-btree
    tags: ["btree-perf"]
    depends_on:
      - name: compile
    commands:
      - func: "fetch artifacts"
      - func: "run-perf-test"
        vars:
          perf-test-name: modify-force-update-large-record-btree.wtperf
          maxruns: 3
          wtarg: -ops ['"load", "modify"']
      - func: "upload stats to atlas"
        vars:
          test-name: modify-force-update-large-record-btree.wtperf
      - func: "upload stats to evergreen"
        vars:
          test-name: modify-force-update-large-record-btree.wtperf

    ###############################
    # Performance Tests for oplog #
    ###############################

  - name: perf-test-mongodb-oplog
    tags: ["oplog-perf"]
    depends_on:
      - name: compile
    commands:
      - func: "fetch artifacts"
      - func: "run-perf-test"
        vars:
          perf-test-name: mongodb-oplog.wtperf
          maxruns: 1
          wtarg: -ops ['"load", "insert", "truncate", "database_size"']
      - func: "upload stats to atlas"
        vars:
          test-name: mongodb-oplog.wtperf
      - func: "upload stats to evergreen"
        vars:
          test-name: mongodb-oplog.wtperf

  - name: perf-test-mongodb-small-oplog
    tags: ["oplog-perf"]
    depends_on:
      - name: compile
    commands:
      - func: "fetch artifacts"
      - func: "run-perf-test"
        vars:
          perf-test-name: mongodb-small-oplog.wtperf
          maxruns: 1
          wtarg: -ops ['"load", "insert", "truncate", "database_size"']
      - func: "upload stats to atlas"
        vars:
          test-name: mongodb-small-oplog.wtperf
      - func: "upload stats to evergreen"
        vars:
          test-name: mongodb-small-oplog.wtperf

  - name: perf-test-mongodb-large-oplog
    tags: ["oplog-perf"]
    depends_on:
      - name: compile
    commands:
      - func: "fetch artifacts"
      - func: "run-perf-test"
        vars:
          perf-test-name: mongodb-large-oplog.wtperf
          maxruns: 1
          wtarg: -ops ['"load", "insert", "truncate", "database_size"']
      - func: "upload stats to atlas"
        vars:
          test-name: mongodb-large-oplog.wtperf
      - func: "upload stats to evergreen"
        vars:
          test-name: mongodb-large-oplog.wtperf

  - name: perf-test-mongodb-secondary-apply
    tags: ["oplog-perf"]
    depends_on:
      - name: compile
    commands:
      - func: "fetch artifacts"
      - func: "run-perf-test"
        vars:
          perf-test-name: mongodb-secondary-apply.wtperf
          maxruns: 1
          wtarg: -ops ['"insert"']
      - func: "upload stats to atlas"
        vars:
          test-name: mongodb-secondary-apply.wtperf
      - func: "upload stats to evergreen"
        vars:
          test-name: mongodb-secondary-apply.wtperf

    #########################################
    # Performance Tests for perf-checkpoint #
    #########################################

  - name: perf-test-update-checkpoint-btree
    tags: ["checkpoint-perf"]
    depends_on:
      - name: compile
    commands:
      - func: "fetch artifacts"
      - func: "run-perf-test"
        vars:
          perf-test-name: update-checkpoint-btree.wtperf
          maxruns: 1
          wtarg: "-bf ../../../bench/wtperf/runners/update-checkpoint.json"
      - func: "upload stats to atlas"
        vars:
          test-name: update-checkpoint-btree.wtperf
      - func: "upload stats to evergreen"
        vars:
          test-name: update-checkpoint-btree.wtperf

  - name: perf-test-update-checkpoint-lsm
    # FIXME-WT-8867 Disable/Un-tag the LSM perf test till the support for LSM is restored.
    # tags: ["checkpoint-perf"]
    depends_on:
      - name: compile
    commands:
      - func: "fetch artifacts"
      - func: "run-perf-test"
        vars:
          perf-test-name: update-checkpoint-lsm.wtperf
          maxruns: 1
          wtarg: "-bf ../../../bench/wtperf/runners/update-checkpoint.json"
      - func: "upload stats to atlas"
        vars:
          test-name: update-checkpoint-lsm.wtperf
      - func: "upload stats to evergreen"
        vars:
          test-name: update-checkpoint-lsm.wtperf

    ###############################
    # Performance Tests for stress #
    ###############################

  - name: perf-test-overflow-10k
    tags: ["stress-perf"]
    depends_on:
      - name: compile
    commands:
      - func: "fetch artifacts"
      - func: "run-perf-test"
        vars:
          perf-test-name: overflow-10k.wtperf
          maxruns: 1
          wtarg: -ops ['"load", "read", "update"']
      - func: "upload stats to atlas"
        vars:
          test-name: overflow-10k.wtperf
      - func: "upload stats to evergreen"
        vars:
          test-name: overflow-10k.wtperf

  - name: perf-test-overflow-130k
    tags: ["stress-perf"]
    depends_on:
      - name: compile
    commands:
      - func: "fetch artifacts"
      - func: "run-perf-test"
        vars:
          perf-test-name: overflow-130k.wtperf
          maxruns: 1
          wtarg: -ops ['"load", "read", "update"']
      - func: "upload stats to atlas"
        vars:
          test-name: overflow-130k.wtperf
      - func: "upload stats to evergreen"
        vars:
          test-name: overflow-130k.wtperf

  - name: perf-test-parallel-pop-stress
    tags: ["stress-perf"]
    depends_on:
      - name: compile
    commands:
      - func: "fetch artifacts"
      - func: "run-perf-test"
        vars:
          perf-test-name: parallel-pop-stress.wtperf
          maxruns: 1
          wtarg: -ops ['"load"']
      - func: "upload stats to atlas"
        vars:
          test-name: parallel-pop-stress.wtperf
      - func: "upload stats to evergreen"
        vars:
          test-name: parallel-pop-stress.wtperf

  - name: perf-test-update-grow-stress
    tags: ["stress-perf"]
    depends_on:
      - name: compile
    commands:
      - func: "fetch artifacts"
      - func: "run-perf-test"
        vars:
          perf-test-name: update-grow-stress.wtperf
          maxruns: 1
          wtarg: -ops ['"update"']
      - func: "upload stats to atlas"
        vars:
          test-name: update-grow-stress.wtperf
      - func: "upload stats to evergreen"
        vars:
          test-name: update-grow-stress.wtperf

  - name: perf-test-update-shrink-stress
    tags: ["stress-perf"]
    depends_on:
      - name: compile
    commands:
      - func: "fetch artifacts"
      - func: "run-perf-test"
        vars:
          perf-test-name: update-shrink-stress.wtperf
          maxruns: 1
          wtarg: -ops ['"update"']
      - func: "upload stats to atlas"
        vars:
          test-name: update-shrink-stress.wtperf
      - func: "upload stats to evergreen"
        vars:
          test-name: update-shrink-stress.wtperf

  - name: perf-test-update-delta-mix1
    tags: ["stress-perf"]
    depends_on:
      - name: compile
    commands:
      - func: "fetch artifacts"
      - func: "run-perf-test"
        vars:
          perf-test-name: update-delta-mix1.wtperf
          maxruns: 1
          wtarg: -ops ['"update"']
      - func: "upload stats to atlas"
        vars:
          test-name: update-delta-mix1.wtperf
      - func: "upload stats to evergreen"
        vars:
          test-name: update-delta-mix1.wtperf

  - name: perf-test-update-delta-mix2
    tags: ["stress-perf"]
    depends_on:
      - name: compile
    commands:
      - func: "fetch artifacts"
      - func: "run-perf-test"
        vars:
          perf-test-name: update-delta-mix2.wtperf
          maxruns: 1
          wtarg: -ops ['"update"']
      - func: "upload stats to atlas"
        vars:
          test-name: update-delta-mix2.wtperf
      - func: "upload stats to evergreen"
        vars:
          test-name: update-delta-mix2.wtperf

  - name: perf-test-update-delta-mix3
    tags: ["stress-perf"]
    depends_on:
      - name: compile
    commands:
      - func: "fetch artifacts"
      - func: "run-perf-test"
        vars:
          perf-test-name: update-delta-mix3.wtperf
          maxruns: 1
          wtarg: -ops ['"update"']
      - func: "upload stats to atlas"
        vars:
          test-name: update-delta-mix3.wtperf
      - func: "upload stats to evergreen"
        vars:
          test-name: update-delta-mix3.wtperf

  - name: perf-test-multi-btree-zipfian
    tags: ["stress-perf"]
    depends_on:
      - name: compile
    commands:
      - func: "fetch artifacts"
      - func: "run-perf-test"
        vars:
          perf-test-name: multi-btree-zipfian-populate.wtperf
          maxruns: 1
      - func: "run-perf-test"
        vars:
          perf-test-name: multi-btree-zipfian-workload.wtperf
          maxruns: 1
          no_create: true
          wtarg: -ops ['"read"']
      - func: "upload stats to atlas"
        vars:
          test-name: multi-btree-zipfian-workload.wtperf
      - func: "upload stats to evergreen"
        vars:
          test-name: multi-btree-zipfian-workload.wtperf

  - name: perf-test-many-table-stress
    tags: ["stress-perf"]
    depends_on:
      - name: compile
    commands:
      - func: "fetch artifacts"
      - func: "run-perf-test"
        vars:
          perf-test-name: many-table-stress.wtperf
          maxruns: 1

  - name: perf-test-many-table-stress-backup
    tags: ["stress-perf"]
    depends_on:
      - name: compile
    commands:
      - func: "fetch artifacts"
      - func: "run-perf-test"
        vars:
          perf-test-name: many-table-stress-backup.wtperf
          maxruns: 1

  - name: perf-test-evict-fairness
    tags: ["stress-perf"]
    depends_on:
      - name: compile
    commands:
      - func: "fetch artifacts"
      - func: "run-perf-test"
        vars:
          perf-test-name: evict-fairness.wtperf
          maxruns: 1
          wtarg: -args ['"-C statistics_log=(wait=10000,on_close=true,json=false,sources=[file:])", "-o reopen_connection=false"'] -ops ['"eviction_page_seen"']
      - func: "validate-expected-stats"
        vars:
          stat_file: './test_stats/evergreen_out_evict-fairness.wtperf.json'
          comparison_op: "eq"
          expected-stats: '{"Pages seen by eviction": 200}'

  - name: perf-test-evict-btree-stress-multi
    tags: ["stress-perf"]
    depends_on:
      - name: compile
    commands:
      - func: "fetch artifacts"
      - func: "run-perf-test"
        vars:
          perf-test-name: evict-btree-stress-multi.wtperf
          maxruns: 1
          wtarg: -ops ['"warnings", "top5_latencies_read_update"']
      - func: "upload stats to atlas"
        vars:
          test-name: evict-btree-stress-multi.wtperf
      - func: "upload stats to evergreen"
        vars:
          test-name: evict-btree-stress-multi.wtperf

    ##################################
    # Performance Tests for eviction #
    ##################################

  - name: perf-test-evict-btree
    tags: ["evict-perf"]
    depends_on:
      - name: compile
    commands:
      - func: "fetch artifacts"
      - func: "run-perf-test"
        vars:
          perf-test-name: evict-btree.wtperf
          maxruns: 1
          wtarg: -ops ['"load", "read"']
      - func: "upload stats to atlas"
        vars:
          test-name: evict-btree.wtperf
      - func: "upload stats to evergreen"
        vars:
          test-name: evict-btree.wtperf

  - name: perf-test-evict-btree-1
    tags: ["evict-perf"]
    depends_on:
      - name: compile
    commands:
      - func: "fetch artifacts"
      - func: "run-perf-test"
        vars:
          perf-test-name: evict-btree-1.wtperf
          maxruns: 1
          wtarg: -ops ['"read"']
      - func: "upload stats to atlas"
        vars:
          test-name: evict-btree-1.wtperf
      - func: "upload stats to evergreen"
        vars:
          test-name: evict-btree-1.wtperf

  - name: perf-test-evict-lsm
    # FIXME-WT-8867 Disable/Un-tag the LSM perf test till the support for LSM is restored.
    # tags: ["evict-perf"]
    depends_on:
      - name: compile
    commands:
      - func: "fetch artifacts"
      - func: "run-perf-test"
        vars:
          perf-test-name: evict-lsm.wtperf
          maxruns: 1
          wtarg: -ops ['"load", "read"']
      - func: "upload stats to atlas"
        vars:
          test-name: evict-lsm.wtperf
      - func: "upload stats to evergreen"
        vars:
          test-name: evict-lsm.wtperf

  - name: perf-test-evict-lsm-1
    # FIXME-WT-8867 Disable/Un-tag the LSM perf test till the support for LSM is restored.
    # tags: ["evict-perf"]
    depends_on:
      - name: compile
    commands:
      - func: "fetch artifacts"
      - func: "run-perf-test"
        vars:
          perf-test-name: evict-lsm-1.wtperf
          maxruns: 1
          wtarg: -ops ['"read"']
      - func: "upload stats to atlas"
        vars:
          test-name: evict-lsm-1.wtperf
      - func: "upload stats to evergreen"
        vars:
          test-name: evict-lsm-1.wtperf

    ###########################################
    # Performance Tests for log consolidation #
    ###########################################

  - name: perf-test-log
    tags: ["log-perf"]
    depends_on:
      - name: compile
    commands:
      - func: "fetch artifacts"
      - func: "run-perf-test"
        vars:
          perf-test-name: log.wtperf
          maxruns: 1
          wtarg: -ops ['"update", "min_max_update_throughput"']
      - func: "upload stats to atlas"
        vars:
          test-name: log.wtperf
      - func: "upload stats to evergreen"
        vars:
          test-name: log.wtperf

  - name: perf-test-log-small-files
    tags: ["log-perf"]
    depends_on:
      - name: compile
    commands:
      - func: "fetch artifacts"
      - func: "run-perf-test"
        vars:
          perf-test-name: log.wtperf
          maxruns: 1
          wtarg: -args ['"-C log=(enabled,file_max=1M)"'] -ops ['"update"']
      - func: "upload stats to atlas"
        vars:
          test-name: log.wtperf
      - func: "upload stats to evergreen"
        vars:
          test-name: log.wtperf

  - name: perf-test-log-no-checkpoints
    tags: ["log-perf"]
    depends_on:
      - name: compile
    commands:
      - func: "fetch artifacts"
      - func: "run-perf-test"
        vars:
          perf-test-name: log.wtperf
          maxruns: 1
          wtarg: -args ['"-C checkpoint=(wait=0)"'] -ops ['"update"']
      - func: "upload stats to atlas"
        vars:
          test-name: log.wtperf
      - func: "upload stats to evergreen"
        vars:
          test-name: log.wtperf

  - name: perf-test-log-no-prealloc
    tags: ["log-perf"]
    depends_on:
      - name: compile
    commands:
      - func: "fetch artifacts"
      - func: "run-perf-test"
        vars:
          perf-test-name: log.wtperf
          maxruns: 1
          wtarg: -args ['"-C log=(enabled,file_max=1M,prealloc=false)"'] -ops ['"update"']
      - func: "upload stats to atlas"
        vars:
          test-name: log.wtperf
      - func: "upload stats to evergreen"
        vars:
          test-name: log.wtperf

  - name: perf-test-log-zero-fill
    tags: ["log-perf"]
    depends_on:
      - name: compile
    commands:
      - func: "fetch artifacts"
      - func: "run-perf-test"
        vars:
          perf-test-name: log.wtperf
          maxruns: 1
          wtarg: -args ['"-C log=(enabled,file_max=1M,zero_fill=true)"'] -ops ['"update"']
      - func: "upload stats to atlas"
        vars:
          test-name: log.wtperf
      - func: "upload stats to evergreen"
        vars:
          test-name: log.wtperf

  - name: perf-test-log-many-threads
    tags: ["log-perf"]
    depends_on:
      - name: compile
    commands:
      - func: "fetch artifacts"
      - func: "run-perf-test"
        vars:
          perf-test-name: log.wtperf
          maxruns: 1
          wtarg: -args ['"-C log=(enabled,file_max=1M),session_max=256", "-o threads=((count=128,updates=1))"'] -ops ['"update"']
      - func: "upload stats to atlas"
        vars:
          test-name: log.wtperf
      - func: "upload stats to evergreen"
        vars:
          test-name: log.wtperf

    #####################################
    # Performance Tests for chunk cache #
    #####################################

  - name: perf-test-chunk-cache
    tags: ["chunk-cache-perf"]
    depends_on:
      - name: compile
    commands:
      - func: "fetch artifacts"
      - func: "run-perf-test"
        vars:
          perf-test-name: chunk-cache-reads.wtperf
          maxruns: 1
          wtarg: -ops ['"read"']
      - func: "upload stats to atlas"
        vars:
          test-name: chunk-cache-reads.wtperf
      - func: "upload stats to evergreen"
        vars:
          test-name: chunk-cache-reads.wtperf

  - name: perf-test-chunk-cache-base
    tags: ["chunk-cache-perf"]
    depends_on:
      - name: compile
    commands:
      - func: "fetch artifacts"
      - func: "run-perf-test"
        vars:
          perf-test-name: chunk-cache-reads-base.wtperf
          maxruns: 1
          wtarg: -ops ['"read"']
      - func: "upload stats to atlas"
        vars:
          test-name: chunk-cache-reads-base.wtperf
      - func: "upload stats to evergreen"
        vars:
          test-name: chunk-cache-reads-base.wtperf


    ###########################################
    #        Performance Long Tests           #
    ###########################################

  - name: perf-test-long-500m-btree-populate
    tags: ["long-perf"]
    depends_on:
      - name: compile
    commands:
      - command: timeout.update
        params:
          exec_timeout_secs: 7200
          timeout_secs: 7200
      - func: "fetch artifacts"
      - func: "run-perf-test"
        vars:
          perf-test-name: 500m-btree-populate.wtperf
          maxruns: 1
          wtarg: -args ['"-C create,statistics=(fast),statistics_log=(json,wait=1,sources=[file:])"'] -ops ['"load", "warnings", "max_latency_insert"']
      - func: "upload stats to atlas"
        vars:
          test-name: 500m-btree-populate.wtperf
      - func: "upload stats to evergreen"
        vars:
          test-name: 500m-btree-populate.wtperf
      - func: "upload artifact"
        vars:
          upload_filename: WT_TEST.tgz
          upload_source_dir: wiredtiger/cmake_build/bench/wtperf/WT_TEST_0_0/
      # Call cleanup function to avoid duplicated artifact upload in the post-task stage.
      - func: "cleanup"

  - name: perf-test-long-500m-btree-50r50u
    tags: ["long-perf"]
    depends_on:
      - name: perf-test-long-500m-btree-populate
    commands:
      - command: timeout.update
        params:
          exec_timeout_secs: 10800
          timeout_secs: 10800
      # Fetch the compile artifacts.
      - func: "fetch artifacts"
      # Fetch the database created by perf-test-long-500m-btree-populate task.
      - func: "fetch artifacts"
        vars:
          dependent_task: perf-test-long-500m-btree-populate
          destination: "wiredtiger/cmake_build/bench/wtperf/WT_TEST_0_0"
      - func: "run-perf-test"
        vars:
          perf-test-name: 500m-btree-50r50u.wtperf
          maxruns: 1
          no_create: true
          wtarg: -args ['"-C create,statistics=(fast),statistics_log=(json,wait=1,sources=[file:])"'] -ops ['"read", "update", "warnings", "max_latency_read_update"']
      - func: "upload stats to atlas"
        vars:
          test-name: 500m-btree-50r50u.wtperf
      - func: "upload stats to evergreen"
        vars:
          test-name: 500m-btree-50r50u.wtperf
      - func: "cleanup"

  - name: perf-test-long-500m-btree-50r50u-backup
    tags: ["long-perf"]
    depends_on:
      - name: perf-test-long-500m-btree-populate
    commands:
      - command: timeout.update
        params:
          exec_timeout_secs: 10800
          timeout_secs: 10800
      # Fetch the compile artifacts.
      - func: "fetch artifacts"
      # Fetch the database created by perf-test-long-500m-btree-populate task.
      - func: "fetch artifacts"
        vars:
          dependent_task: perf-test-long-500m-btree-populate
          destination: "wiredtiger/cmake_build/bench/wtperf/WT_TEST_0_0"
      - func: "run-perf-test"
        vars:
          perf-test-name: 500m-btree-50r50u-backup.wtperf
          maxruns: 1
          no_create: true
          wtarg: -args ['"-C create,statistics=(fast),statistics_log=(json,wait=1,sources=[file:])"'] -ops ['"read", "update", "warnings", "max_latency_read_update"']
      - func: "upload stats to atlas"
        vars:
          test-name: 500m-btree-50r50u-backup.wtperf
      - func: "upload stats to evergreen"
        vars:
          test-name: 500m-btree-50r50u-backup.wtperf
      - func: "cleanup"

  - name: perf-test-long-500m-btree-80r20u
    tags: ["long-perf"]
    depends_on:
      - name: perf-test-long-500m-btree-populate
    commands:
      - command: timeout.update
        params:
          exec_timeout_secs: 10800
          timeout_secs: 10800
      # Fetch the compile artifacts.
      - func: "fetch artifacts"
      # Fetch the database created by perf-test-long-500m-btree-populate task.
      - func: "fetch artifacts"
        vars:
          dependent_task: perf-test-long-500m-btree-populate
          destination: "wiredtiger/cmake_build/bench/wtperf/WT_TEST_0_0"
      - func: "run-perf-test"
        vars:
          perf-test-name: 500m-btree-80r20u.wtperf
          maxruns: 1
          no_create: true
          wtarg: -args ['"-C create,statistics=(fast),statistics_log=(json,wait=1,sources=[file:])"'] -ops ['"read", "update", "warnings", "max_latency_read_update"']
      - func: "upload stats to atlas"
        vars:
          test-name: 500m-btree-80r20u.wtperf
      - func: "upload stats to evergreen"
        vars:
          test-name: 500m-btree-80r20u.wtperf
      - func: "cleanup"

  - name: perf-test-long-500m-btree-rdonly
    tags: ["long-perf"]
    depends_on:
      - name: perf-test-long-500m-btree-populate
    commands:
      - command: timeout.update
        params:
          exec_timeout_secs: 10800
          timeout_secs: 10800
      # Fetch the compile artifacts.
      - func: "fetch artifacts"
      # Fetch the database created by perf-test-long-500m-btree-populate task.
      - func: "fetch artifacts"
        vars:
          dependent_task: perf-test-long-500m-btree-populate
          destination: "wiredtiger/cmake_build/bench/wtperf/WT_TEST_0_0"
      - func: "run-perf-test"
        vars:
          perf-test-name: 500m-btree-rdonly.wtperf
          maxruns: 1
          no_create: true
          wtarg: -args ['"-C create,statistics=(fast),statistics_log=(json,wait=1,sources=[file:])"'] -ops ['"read", "warnings", "max_latency_read_update", "min_max_read_throughput"']
      - func: "upload stats to atlas"
        vars:
          test-name: 500m-btree-rdonly.wtperf
      - func: "upload stats to evergreen"
        vars:
          test-name: 500m-btree-rdonly.wtperf
      - func: "cleanup"

  - name: perf-test-long-checkpoint-stress
    tags: ["long-perf"]
    depends_on:
      - name: compile
    commands:
      - func: "fetch artifacts"
      - func: "run-perf-test"
        vars:
          perf-test-name: checkpoint-stress.wtperf
          maxruns: 1
          wtarg: -args ['"-C create,statistics=(fast),statistics_log=(json,wait=1,sources=[file:])"'] -ops ['"update", "checkpoint"']
      - func: "upload stats to atlas"
        vars:
          test-name: checkpoint-stress.wtperf
      - func: "upload stats to evergreen"
        vars:
          test-name: checkpoint-stress.wtperf

  - name: many-dhandle-stress
    depends_on:
      - name: compile
    commands:
      - func: "fetch artifacts"
      - func: "run-perf-test"
        vars:
          test_type: workgen
          exec_path: ${python_binary|python3}
          perf-test-path: ../../../bench/workgen/runner
          perf-test-name: many-dhandle-stress.py
          maxruns: 1
          wtarg: -ops ['"max_latency_create", "max_latency_drop", "max_latency_drop_diff", "max_latency_insert_micro_sec", "max_latency_read_micro_sec", "max_latency_update_micro_sec", "warning_idle", "warning_idle_create", "warning_idle_drop", "warning_insert", "warning_operations", "warning_read", "warning_update"']
      - func: "upload stats to atlas"
        vars:
          test-name: many-dhandle-stress.py
      - func: "upload stats to evergreen"
        vars:
          test-name: many-dhandle-stress.py
      - func: "validate-expected-stats"
        vars:
          stat_file: './test_stats/evergreen_out_many-dhandle-stress.py.json'
          comparison_op: "lt"
          expected-stats: '{"Warning Idle (drop)": 50, "Latency drop(in sec.) Max1": 500, "Latency warnings (read, insert, update)": 500}'

  - name: bench-wt2853-perf-test-row
    tags: ["wt2853-perf"]
    depends_on:
      - name: compile
    commands:
      - func: "fetch artifacts"
      - func: "wt2853_perf test"
        vars:
          wt2853_perf_args: "-t r"
      - func: "upload test stats"
        vars:
          test_path: bench/wt2853_perf/wt2853_perf

  - name: bench-wt2853-perf-test-col
    tags: ["wt2853-perf"]
    depends_on:
      - name: compile
    commands:
      - func: "fetch artifacts"
      - func: "wt2853_perf test"
        vars:
          wt2853_perf_args: "-t c"
      - func: "upload test stats"
        vars:
          test_path: bench/wt2853_perf/wt2853_perf

  - <<: *workgen-test
    name: "workgen-test-compress_ratio"

  - <<: *workgen-test
    name: "workgen-test-evict-btree-hs"

  - <<: *workgen-test
    name: "workgen-test-example_dynamic_tables"

  - <<: *workgen-test
    name: "workgen-test-example_prepare"

  - <<: *workgen-test
    name: "workgen-test-example_prepare_evict_reconcile"

  - <<: *workgen-test
    name: "workgen-test-example_simple"

  - <<: *workgen-test
    name: "workgen-test-example_txn"

  - <<: *workgen-test
    name: "workgen-test-insert_stress"

  - <<: *workgen-test
    name: "workgen-test-insert_test"

  - <<: *workgen-test
    name: "workgen-test-maintain_low_dirty_cache"

  - <<: *workgen-test
    name: "workgen-test-many-dhandle-stress"

  - <<: *workgen-test
    name: "workgen-test-multi_btree_heavy_stress"

  - <<: *workgen-test
    name: "workgen-test-multiversion"

  - <<: *workgen-test
    name: "workgen-test-prepare_stress"

  - <<: *workgen-test
    name: "workgen-test-read_write_storms"

  - <<: *workgen-test
    name: "workgen-test-read_write_sync_long"

  - <<: *workgen-test
    name: "workgen-test-read_write_sync_short"

  - <<: *workgen-test
    name: "workgen-test-skiplist_stress"

  - <<: *workgen-test
    name: "workgen-test-small_btree"

  - <<: *workgen-test
    name: "workgen-test-small_btree_reopen"

#######################################
#     Antithesis Integration          #
#######################################

  - name: debug-have-diagnostic
    tags: ["antithesis"]
    commands:
      - func: "get project"
      - func: "compile wiredtiger"
      - func: "build and push antithesis container"

  - name: release-with-debug-have-diagnostic
    tags: ["antithesis"]
    commands:
      - func: "get project"
      - func: "compile wiredtiger"
        vars:
          CMAKE_BUILD_TYPE: -DCMAKE_BUILD_TYPE=RelWithDebInfo
          HAVE_DIAGNOSTIC: -DHAVE_DIAGNOSTIC=1
      - func: "build and push antithesis container"

#######################################
#            Buildvariants            #
#######################################

buildvariants:

- name: ubuntu2004
  display_name: "! Ubuntu 20.04"
  run_on:
  - ubuntu2004-test
  expansions:
    CMAKE_PREFIX_PATH: -DCMAKE_PREFIX_PATH="$(pwd)/TCMALLOC_LIB"
    smp_command: -j $(echo "`grep -c ^processor /proc/cpuinfo` * 2" | bc)
    cmake_generator: Ninja
    data_validation_stress_test_args: -t r -m -W 3 -D -p -n 100000 -k 100000 -C cache_size=100MB
  tasks:
    - name: ".pull_request !.pull_request_compilers"
    - name: ".unit_test_long"
      distros: ubuntu2004-large
    - name: compile
    - name: doc-compile
    - name: make-check-test
    - name: configure-combinations
    - name: syscall-linux
    - name: checkpoint-filetypes-test
    - name: unit-test-zstd
    - name: unit-test-random-seed
    - name: unit-test-hook-tiered
    - name: unit-test-hook-tiered-timestamp
    - name: unit-test-hook-timestamp
    - name: test-prepare-hs03-hook-timestamp
    - name: spinlock-gcc-test
    - name: spinlock-pthread-adaptive-test
    - name: long-test
    - name: unit-test-extra-long
      distros: ubuntu2004-large
    - name: static-wt-build-test
    - name: linux-directio
      distros: ubuntu2004-build
    - name: format-mirror-test
    - name: format-smoke-test
    - name: format-failure-configs-test
    - name: ".data-validation-stress-test"
    - name: unittest-test
    - name: s3-tiered-storage-extensions-test
    - name: azure-gcp-tiered-storage-extensions-test
    - name: bench-tiered-push-pull
    - name: compile-nonstandalone
    - name: make-check-nonstandalone
    - name: unit-test-extra-long-nonstandalone
      distros: ubuntu2004-large
    - name: ".data-validation-stress-test-nonstandalone"
    - name: unittest-assertions
    - name: ".tiered_unittest"
    - name: bench-tiered-push-pull-s3
    - name: csuite-timestamp-abort-test-s3
    - name: unit-test-hook-tiered-s3
    - name: chunkcache-test
    - name: ".workgen-test"
      batchtime: 1440 # 24 hours

- name: ubuntu2004-asan
  display_name: "! Ubuntu 20.04 ASAN"
  run_on:
  - ubuntu2004-test
  expansions:
    CMAKE_TOOLCHAIN_FILE: -DCMAKE_TOOLCHAIN_FILE=../cmake/toolchains/clang.cmake
    CMAKE_BUILD_TYPE: -DCMAKE_BUILD_TYPE=ASan
    CMAKE_PREFIX_PATH: -DCMAKE_PREFIX_PATH="$(pwd)/TCMALLOC_LIB"
    smp_command: -j $(grep -c ^processor /proc/cpuinfo)
    additional_env_vars: |
      export LSAN_OPTIONS="$COMMON_SAN_OPTIONS:print_suppressions=0:suppressions=$(git rev-parse --show-toplevel)/test/evergreen/asan_leaks.supp"
      export LD_PRELOAD="/usr/lib/x86_64-linux-gnu/libeatmydata.so:$LD_PRELOAD"
  tasks:
    - name: ".pull_request !.pull_request_compilers !.python !.tiered_unittest"
    - name: examples-c-test
    - name: format-asan-smoke-test

# Very minimal set without any extensions
- name: ubuntu2004-minimal
  display_name: "! Ubuntu 20.04 Minimal"
  batchtime: 480 # 3 times a day
  run_on:
  - ubuntu2004-test
  expansions:
    posix_configure_flags: -DENABLE_PYTHON=0 -DENABLE_LZ4=0 -DENABLE_SNAPPY=0 -DENABLE_ZLIB=0 -DENABLE_ZSTD=0
    ENABLE_CPPSUITE: -DENABLE_CPPSUITE=0
    smp_command: -j $(grep -c ^processor /proc/cpuinfo)
  tasks:
    - name: compile
    - name: make-check-test
    - name: fops
    - name: unittest-test
    - name: examples-c-test

- name: ubuntu2004-msan
  display_name: "! Ubuntu 20.04 MSAN"
  run_on:
  - ubuntu2004-test
  expansions:
    CMAKE_TOOLCHAIN_FILE: -DCMAKE_TOOLCHAIN_FILE=../cmake/toolchains/mongodbtoolchain_stable_clang.cmake
    CMAKE_BUILD_TYPE: -DCMAKE_BUILD_TYPE=MSan
    # Use optimisation level -O0 since Clang treats -Og (our default optimisation for non-release 
    # builds) as -O1, making test binaries more difficult to debug. 
    CC_OPTIMIZE_LEVEL: -DCC_OPTIMIZE_LEVEL=-O0
    smp_command: -j $(grep -c ^processor /proc/cpuinfo)
    additional_env_vars: |
      export LD_PRELOAD="/usr/lib/x86_64-linux-gnu/libeatmydata.so:$LD_PRELOAD"
    # We don't run C++ memory sanitized testing as it creates false positives. MSAN also causes
    # some csuite tests to take an extended amount of time. These are excluded from the 
    # make-check-test task and are covered by the csuite-long-running task.
    check_args: -LE "cppsuite|long_running"
  tasks:
    - name: clang-analyzer
    - name: compile
    - name: compile-production-disable-shared
    - name: compile-production-disable-static
    - name: examples-c-production-disable-shared-test
    - name: examples-c-production-disable-static-test
    - name: format-stress-pull-request-test
    - name: make-check-test
      distros: ubuntu2004-large
    - name: csuite-long-running
      distros: ubuntu2004-large
      batchtime: 1440 # once a day

- name: ubuntu2004-ubsan
  display_name: "! Ubuntu 20.04 UBSAN"
  run_on:
  - ubuntu2004-test
  expansions:
    CMAKE_TOOLCHAIN_FILE: -DCMAKE_TOOLCHAIN_FILE=../cmake/toolchains/clang.cmake
    CMAKE_BUILD_TYPE: -DCMAKE_BUILD_TYPE=UBSan
    # Use optimisation level -O0 since Clang treats -Og (our default optimisation for non-release 
    # builds) as -O1, making test binaries more difficult to debug. 
    CC_OPTIMIZE_LEVEL: -DCC_OPTIMIZE_LEVEL=-O0
    CMAKE_PREFIX_PATH: -DCMAKE_PREFIX_PATH="$(pwd)/TCMALLOC_LIB"
    smp_command: -j $(grep -c ^processor /proc/cpuinfo)
    additional_env_vars: |
      export LD_PRELOAD=/usr/lib/x86_64-linux-gnu/libeatmydata.so
  tasks:
    - name: clang-analyzer
    - name: compile
    - name: compile-production-disable-shared
    - name: compile-production-disable-static
    - name: examples-c-production-disable-shared-test
    - name: examples-c-production-disable-static-test
    - name: format-stress-pull-request-test
    - name: make-check-test
      distros: ubuntu2004-large
    - name: cppsuite-operations-test-default
    - name: cppsuite-hs-cleanup-default
    - name: cppsuite-burst-inserts-default

- name: ubuntu2004-compilers
  display_name: "! Ubuntu 20.04 Compilers"
  run_on:
  - ubuntu2004-wt-build
  expansions:
    CMAKE_PREFIX_PATH: -DCMAKE_PREFIX_PATH="$(pwd)/TCMALLOC_LIB"
    smp_command: -j $(grep -c ^processor /proc/cpuinfo)
  tasks:
    - name: ".pull_request_compilers"

- name: ubuntu2004-stress-tests
  display_name: Ubuntu 20.04 Stress tests
  run_on:
  - ubuntu2004-small
  expansions:
    smp_command: -j $(grep -c ^processor /proc/cpuinfo)
    additional_env_vars: export LD_PRELOAD="/usr/lib/x86_64-linux-gnu/libeatmydata.so:$LD_PRELOAD"
    CMAKE_PREFIX_PATH: -DCMAKE_PREFIX_PATH="$(pwd)/TCMALLOC_LIB"
  tasks:
    # FIXME-WT-11606 Remove this temporary task.
    - name: format-11507-test
    - name: ".stress-test-1"
    - name: ".stress-test-2"
    - name: ".stress-test-3"
    - name: ".stress-test-4"
    - name: ".stress-test-no-barrier"
    - name: ".stress-test-sanitizer"
      run_on:
      - ubuntu2004-medium
    - name: format-abort-recovery-stress-test
    - name: ".stress-test-1-nonstandalone"
    - name: ".stress-test-2-nonstandalone"
    - name: ".stress-test-3-nonstandalone"
    - name: ".stress-test-4-nonstandalone"
    - name: ".stress-test-no-barrier-nonstandalone"
    - name: format-abort-recovery-stress-test-nonstandalone
    - name: format-predictable-test
    # FIXME-WT-10822
    # - name: format-tiered-test
    - name: schema-abort-predictable-test
    - name: checkpoint-filetypes-predictable-test


# When running the Python tests on this variant tcmalloc must be preloaded otherwise the wiredtiger library
# fails to load and resolve its dependency.
- name: ubuntu2004-stress-tests-arm64
  display_name: Ubuntu 20.04 Stress tests (ARM64)
  run_on:
  - ubuntu2004-arm64-large
  expansions:
    smp_command: -j $(grep -c ^processor /proc/cpuinfo)
    additional_env_vars: export LD_PRELOAD="/usr/lib/aarch64-linux-gnu/libeatmydata.so:$LD_PRELOAD"
    CMAKE_PREFIX_PATH: -DCMAKE_PREFIX_PATH="$(pwd)/TCMALLOC_LIB"
  tasks:
    # FIXME-WT-11606 Remove this temporary task.
    - name: format-11507-test
    - name: ".stress-test-1"
    - name: ".stress-test-2"
    - name: ".stress-test-3"
    - name: ".stress-test-4"
    - name: ".stress-test-no-barrier"
    - name: format-abort-recovery-stress-test
    - name: ".stress-test-1-nonstandalone"
    - name: ".stress-test-2-nonstandalone"
    - name: ".stress-test-3-nonstandalone"
    - name: ".stress-test-4-nonstandalone"
    - name: ".stress-test-no-barrier-nonstandalone"
    - name: format-abort-recovery-stress-test-nonstandalone

- name: cppsuite-stress-tests-ubuntu
  display_name: "Cppsuite Stress Tests Ubuntu 20.04"
  batchtime: 720 # twice a day
  run_on:
  # We run on medium as small has too small a disk.
  - ubuntu2004-medium
  expansions:
    cmake_generator: Ninja
    CMAKE_PREFIX_PATH: -DCMAKE_PREFIX_PATH="$(pwd)/TCMALLOC_LIB"
  tasks:
    - name: compile
    - name: compile-nonstandalone
    - name: ".cppsuite-stress-test"
    - name: ".cppsuite-stress-test-nonstandalone"

- name: cppsuite-stress-tests-arm64
  display_name: "Cppsuite Stress Tests ARM64"
  batchtime: 720 # twice a day
  run_on:
  - ubuntu2004-arm64-large
  expansions:
    CMAKE_PREFIX_PATH: -DCMAKE_PREFIX_PATH="$(pwd)/TCMALLOC_LIB"
  tasks:
    - name: compile
    - name: compile-nonstandalone
    - name: ".cppsuite-stress-test"
    - name: ".cppsuite-stress-test-nonstandalone"

- name: package
  display_name: "~ Package"
  batchtime: 1440 # 1 day
  run_on:
  - ubuntu2004-test
  tasks:
    - name: package

- name: rhel80
  display_name: RHEL 8.0
  run_on:
  - rhel80-test
  expansions:
    additional_env_vars: export LD_PRELOAD="/usr/local/lib/libeatmydata.so:$LD_PRELOAD"
    smp_command: -j $(grep -c ^processor /proc/cpuinfo)
    cmake_generator: "Unix Makefiles"
    CMAKE_TOOLCHAIN_FILE: -DCMAKE_TOOLCHAIN_FILE=../cmake/toolchains/gcc.cmake
  tasks:
    - name: compile
    - name: make-check-test
    - name: fops
    - name: time-shift-sensitivity-test
    - name: linux-directio
      distros: rhel80-build
    - name: syscall-linux
    - name: checkpoint-filetypes-test
    - name: unit-test-zstd
    - name: unit-test-extra-long
      distros: rhel80-large
    - name: spinlock-gcc-test
    - name: spinlock-pthread-adaptive-test
    - name: wtperf-test
    - name: long-test
    - name: configure-combinations

- name: windows-64
  display_name: "! Windows 64-bit"
  run_on:
  - windows-64-vs2017-test
  expansions:
    # Remove the default configurations for the toolchain and install prefix.
    CMAKE_TOOLCHAIN_FILE:
    CMAKE_INSTALL_PREFIX:
    python_binary: "/cygdrive/c/python/Python311/python"
  tasks:
    - name: compile
    - name: make-check-test
    - name: ".unit_test"
    - name: fops
    - name: unittest-test

- <<: *mac_test_template
  name: macos-1100-arm64
  display_name: "macOS 11.00 ARM64"
  run_on:
    - macos-1100-arm64
  batchtime: 120 # 2 hours
  expansions:
    python_binary: '/opt/homebrew/Frameworks/Python.framework/Versions/3.11/bin/python3.11'
    python_config_search_string: '_Python3_EXECUTABLE'
    <<: *mac_test_template_expansions

- <<: *mac_test_template
  name: macos-1100
  display_name: "macOS 11.00"
  run_on:
    - macos-1100
  batchtime: 120 # 2 hours
  expansions:
    python_binary: '/usr/bin/python3'
    python_config_search_string: 'PYTHON_EXECUTABLE'
    <<: *mac_test_template_expansions

- name: little-endian
  display_name: "~ Little-endian (x86)"
  run_on:
  - ubuntu1804-large
  batchtime: 4320 # 3 days
  expansions:
    smp_command: -j $(grep -c ^processor /proc/cpuinfo)
    # Must disable ZSTD as its not available on the big endian platform (we generate the data files used for those tests here).
    posix_configure_flags: -DENABLE_ZSTD=0
  tasks:
    - name: compile
    - name: generate-datafile-little-endian
    - name: verify-datafile-little-endian
    - name: verify-datafile-from-big-endian

- name: big-endian
  display_name: "~ Big-endian (s390x/zSeries)"
  run_on:
  - rhel80-zseries-build
  batchtime: 4320 # 3 days
  expansions:
    smp_command: -j $(grep -c ^processor /proc/cpuinfo)
    posix_configure_flags: -DENABLE_ZSTD=0
  tasks:
    - name: compile
    - name: generate-datafile-big-endian
    - name: verify-datafile-big-endian
    - name: verify-datafile-from-little-endian

- name: rhel8-ppc
  display_name: "~ RHEL8 PPC"
  run_on:
  - rhel81-power8-small
  batchtime: 120 # 2 hours
  expansions:
    format_test_setting: ulimit -c unlimited
    CMAKE_TOOLCHAIN_FILE: -DCMAKE_TOOLCHAIN_FILE=../cmake/toolchains/mongodbtoolchain_stable_clang.cmake
    ENABLE_CPPSUITE: -DENABLE_CPPSUITE=0
    # Use quarter of the vCPUs to avoid OOM kill failure and disk issues on this variant.
    smp_command: -j $(echo $(grep -c ^processor /proc/cpuinfo) / 4 | bc)
    posix_configure_flags: -DENABLE_STRICT=0
  tasks:
    - name: compile
    - name: unit-test
    - name: format-smoke-test
    - name: format-asan-smoke-test
    - name: format-wtperf-test
    - name: ".stress-test-ppc-1"
    - name: ".stress-test-ppc-2"

- name: rhel8-zseries
  display_name: "~ RHEL8 zSeries"
  run_on:
  - rhel80-zseries-test
  batchtime: 120 # 2 hours
  expansions:
    # Use half number of vCPU to avoid OOM kill failure
    smp_command: -j $(echo $(grep -c ^processor /proc/cpuinfo) / 2 | bc)
  tasks:
    - name: compile
    - name: unit-test
    - name: format-smoke-test
    - name: ".stress-test-zseries-1"
    - name: ".stress-test-zseries-2"
    - name: ".stress-test-zseries-3"

- name: ubuntu2004-arm64
  display_name: "~ Ubuntu 20.04 ARM64"
  run_on:
  - ubuntu2004-arm64-small
  batchtime: 1440 # 24 hours
  expansions:
    CMAKE_PREFIX_PATH: -DCMAKE_PREFIX_PATH="$(pwd)/TCMALLOC_LIB"
    smp_command: -j $(echo "`grep -c ^processor /proc/cpuinfo` * 2" | bc)
  tasks:
    - name: compile
    - name: make-check-test
    - name: unit-test
    - name: fops
    - name: format-failure-configs-test
    - name: linux-directio
    - name: checkpoint-filetypes-test
    - name: unit-test-zstd
    - name: unit-test-extra-long
      distros: ubuntu2004-arm64-large
    - name: spinlock-gcc-test
    - name: spinlock-pthread-adaptive-test
    - name: wtperf-test
    - name: long-test
    - name: configure-combinations
    - name: format-smoke-test
    - name: s3-tiered-storage-extensions-test
    - name: chunkcache-test
    - name: compile-nonstandalone
    - name: make-check-nonstandalone
    - name: unit-test-nonstandalone
    - name: unit-test-extra-long-nonstandalone
      distros: ubuntu2004-arm64-large
    - name: memory-model-test
      batchtime: 40320 # 28 days
    - name: ".workgen-test"
      batchtime: 1440 # 24 hours

- name: amazon2-arm64
  display_name: "Amazon Linux 2 ARM64"
  run_on:
  - amazon2-arm64-small
  batchtime: 1440 # 24 hours
  expansions:
    smp_command: -j $(echo "`grep -c ^processor /proc/cpuinfo` * 2" | bc)
    cmake_generator: "Unix Makefiles"
    CMAKE_PREFIX_PATH: -DCMAKE_PREFIX_PATH="$(pwd)/TCMALLOC_LIB"
  tasks:
    - name: compile
    - name: make-check-test
    - name: unit-test
    - name: fops
    - name: format-failure-configs-test
    - name: linux-directio
    - name: checkpoint-filetypes-test
    - name: unit-test-zstd
    - name: unit-test-extra-long
      distros: amazon2-arm64-large
    - name: spinlock-gcc-test
    - name: spinlock-pthread-adaptive-test
    - name: wtperf-test
    - name: long-test
    - name: format-smoke-test
    - name: s3-tiered-storage-extensions-test
    - name: compile-nonstandalone
    - name: make-check-nonstandalone
    - name: unit-test-nonstandalone
    - name: unit-test-extra-long-nonstandalone
      distros: amazon2-arm64-large

# Antithesis build and push
- name: ubuntu2004-antithesis
  display_name: "~ Ubuntu 20.04 Antithesis"
  run_on:
  - ubuntu2004-test
  expansions:
    posix_configure_flags: -DENABLE_ANTITHESIS=1 -DENABLE_STRICT=0
    CMAKE_TOOLCHAIN_FILE: -DCMAKE_TOOLCHAIN_FILE=../cmake/toolchains/mongodbtoolchain_stable_clang.cmake
  tasks:
    - name: ".antithesis"
      cron: 0 0 * * 4 # once a week (Thursday midnight UTC)
      patchable: false

- name: ubuntu2004-release
  display_name: "~ Ubuntu 20.04 (Release Build)"
  run_on:
  - ubuntu2004-small
  batchtime: 720 # 12 hours
  expansions:
    CMAKE_BUILD_TYPE: -DCMAKE_BUILD_TYPE=RelWithDebInfo
    smp_command: -j $(echo "`grep -c ^processor /proc/cpuinfo` * 2" | bc)
  tasks:
    - name: compile
    - name: make-check-test
    - name: unit-test
    - name: format-smoke-test
    - name: fops
    - name: linux-directio
    - name: checkpoint-filetypes-test
    - name: unit-test-zstd
    - name: spinlock-gcc-test
    - name: spinlock-pthread-adaptive-test
    - name: long-test
    - name: configure-combinations
    - name: format-smoke-test
    - name: s3-tiered-storage-extensions-test
    - name: compile-nonstandalone
    - name: make-check-nonstandalone
    - name: unit-test-nonstandalone

- name: ubuntu2004-release-arm64
  display_name: "~ Ubuntu 20.04 (ARM64, Release Build)"
  run_on:
  - ubuntu2004-arm64-small
  batchtime: 720 # 12 hours
  expansions:
    CMAKE_BUILD_TYPE: -DCMAKE_BUILD_TYPE=RelWithDebInfo
    smp_command: -j $(echo "`grep -c ^processor /proc/cpuinfo` * 2" | bc)
  tasks:
    - name: compile
    - name: make-check-test
    - name: unit-test
    - name: format-smoke-test
    - name: fops
    - name: linux-directio
    - name: checkpoint-filetypes-test
    - name: unit-test-zstd
    - name: spinlock-gcc-test
    - name: spinlock-pthread-adaptive-test
    - name: long-test
    - name: configure-combinations
    - name: format-smoke-test
    - name: s3-tiered-storage-extensions-test
    - name: compile-nonstandalone
    - name: make-check-nonstandalone
    - name: unit-test-nonstandalone

- name: ubuntu2004-release-stress-tests
  display_name: Ubuntu 20.04 Stress tests (Release Build)
  run_on:
  - ubuntu2004-test
  batchtime: 1440 # 24 hours
  expansions:
    CMAKE_BUILD_TYPE: -DCMAKE_BUILD_TYPE=RelWithDebInfo
    smp_command: -j $(grep -c ^processor /proc/cpuinfo)
    CMAKE_PREFIX_PATH: -DCMAKE_PREFIX_PATH="$(pwd)/TCMALLOC_LIB"
  tasks:
    - name: ".stress-test-1"
    - name: ".stress-test-2"
    - name: ".stress-test-sanitizer"
    - name: format-abort-recovery-stress-test
    - name: ".stress-test-1-nonstandalone"
    - name: ".stress-test-2-nonstandalone"
    - name: format-abort-recovery-stress-test-nonstandalone
    - name: format-predictable-test

# When running the Python tests on this variant tcmalloc must be preloaded otherwise the wiredtiger library
# fails to load and resolve its dependency.
- name: ubuntu2004-release-stress-tests-arm64
  display_name: Ubuntu 20.04 Stress tests (ARM64, Release Build)
  run_on:
  - ubuntu2004-arm64-large
  batchtime: 1440 # 24 hours
  expansions:
    CMAKE_BUILD_TYPE: -DCMAKE_BUILD_TYPE=RelWithDebInfo
    smp_command: -j $(grep -c ^processor /proc/cpuinfo)
    CMAKE_PREFIX_PATH: -DCMAKE_PREFIX_PATH="$(pwd)/TCMALLOC_LIB"
  tasks:
    - name: ".stress-test-1"
    - name: ".stress-test-2"
    - name: format-abort-recovery-stress-test
    - name: ".stress-test-1-nonstandalone"
    - name: ".stress-test-2-nonstandalone"
    - name: format-abort-recovery-stress-test-nonstandalone<|MERGE_RESOLUTION|>--- conflicted
+++ resolved
@@ -525,6 +525,7 @@
   # Delete unnecessary data from the upload.
   "cppsuite test remove files": &cppsuite_remove_files
     command: shell.exec
+    type: setup
     params:
       shell: bash
       script: |
@@ -538,6 +539,7 @@
   # Custom cppsuite archive tasks.
   "cppsuite archive": &cppsuite_archive
     command: archive.targz_pack
+    type: setup
     params:
       target: archive.tgz
       source_dir: wiredtiger/cmake_build/
@@ -547,6 +549,7 @@
   # Custom cppsuite s3 artifact upload task.
   "cppsuite s3 put": &cppsuite_s3_put
     command: s3.put
+    type: setup
     params:
       aws_secret: ${aws_secret}
       aws_key: ${aws_key}
@@ -595,57 +598,11 @@
       type: setup 
       params:
         file: ./wiredtiger/cmake_build/test/cppsuite/${test_name}.json
-<<<<<<< HEAD
-    # Delete unnecessary data from the upload.
-    - command: shell.exec
-      type: setup 
-      params:
-        shell: bash
-        script: |
-          rm -rf wiredtiger/cmake_build/examples
-          rm -rf wiredtiger/cmake_build/bench
-          mv wiredtiger/cmake_build/test/cppsuite wiredtiger/cmake_build/
-          rm -rf wiredtiger/cmake_build/test/
-          mkdir wiredtiger/cmake_build/test/
-          mv wiredtiger/cmake_build/cppsuite wiredtiger/cmake_build/test/cppsuite
-    - command: archive.targz_pack
-      type: setup 
-      params:
-        target: archive.tgz
-        source_dir: wiredtiger/cmake_build/
-        include:
-          - "./**"
-    - command: s3.put
-      type: setup 
-      params:
-        aws_secret: ${aws_secret}
-        aws_key: ${aws_key}
-        local_file: archive.tgz
-        bucket: build_external
-        permissions: public-read
-        content_type: application/tar
-        display_name: cppsuite-test
-        remote_file: wiredtiger/${build_variant}/${revision}/artifacts/${task_name}_${build_id}${postfix|}.tgz
-    # We remove the wiredtiger directory here to avoid to getting archived again by post tasks.
-    - command: shell.exec
-      params:
-        shell: bash
-        script: |
-          set -o verbose
-          if [ -f wiredtiger/cmake_build/test/cppsuite/cppsuite_exit_code ]; then
-            exit_code=`cat wiredtiger/cmake_build/test/cppsuite/cppsuite_exit_code`
-          else
-            exit_code=0
-          fi
-          rm -rf wiredtiger
-          exit "$exit_code"
-=======
     # Cleanup tasks.
     - *cppsuite_remove_files
     - *cppsuite_archive
     - *cppsuite_s3_put
     - *cppsuite_remove_dir
->>>>>>> ac0d62b9
 
   "wt2853_perf test":
     command: shell.exec
