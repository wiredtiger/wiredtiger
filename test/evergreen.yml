#
# This file defines the tasks and platforms for WiredTiger in the
# MongoDB continuous integration system (https://evergreen.mongodb.com).
#

#######################################
#            Project Settings         #
#######################################

stepback: true
pre:
  - func: "cleanup"
  - func: "setup environment"
post:
  - func: "dump stacktraces"
  - func: "upload stacktraces"
  - func: "dump stderr/stdout"
  - func: "upload artifact"
    vars:
      postfix: -${execution}
  - func: "save wt hang analyzer core/debugger files"
  - func: "cleanup"
timeout:
  - func: "run wt hang analyzer"
exec_timeout_secs: 21600 # 6 hrs

#######################################
#            Functions                #
#######################################

functions:
  "setup environment":
    - command: expansions.update
      type: setup
      params:
        updates:
        # The expansion is used for each task that runs a WiredTiger test. The expansions are
        # created before each task and is meant to be used at the start each task. All of these
        # variables are common among the build variants, if there are any specific variables that
        # needs to be set, users can add onto the additional_env_vars in the variant.
        - key: PREPARE_TEST_ENV
          value: |
            export WT_TOPDIR=$(git rev-parse --show-toplevel)
            export WT_BUILDDIR=$WT_TOPDIR/cmake_build

            if [ "$OS" = "Windows_NT" ]; then
              export PATH=/cygdrive/c/python/Python311:/cygdrive/c/python/Python311/Scripts:$PATH
              export PYTHONPATH="($WT_TOPDIR/lang/python/wiredtiger):$(cygpath -w $WT_TOPDIR/lang/python)"
            else
              export PATH=/opt/mongodbtoolchain/v4/bin:$PATH
              export LD_LIBRARY_PATH=$WT_BUILDDIR
            fi

            if ! [[ "${ENABLE_TCMALLOC}" =~ "ENABLE_TCMALLOC=0" ]]; then
              export LD_LIBRARY_PATH="$LD_LIBRARY_PATH:$WT_TOPDIR/TCMALLOC_LIB/lib"
              export LD_PRELOAD=$WT_TOPDIR/TCMALLOC_LIB/lib/libtcmalloc.so
            fi

            # Create the common sanitizer options and export the specific sanitizer environment
            # variables.
            COMMON_SAN_OPTIONS="abort_on_error=1:disable_coredump=0"
            if [[ "${CMAKE_BUILD_TYPE|}" =~ ASan ]]; then
              export ASAN_OPTIONS="$COMMON_SAN_OPTIONS:unmap_shadow_on_exit=1"
              export TESTUTIL_BYPASS_ASAN=1
            elif [[ "${CMAKE_BUILD_TYPE|}" =~ MSan ]]; then
              export MSAN_OPTIONS="$COMMON_SAN_OPTIONS:verbosity=3"
              export TESTUTIL_MSAN=1
            elif [[ "${CMAKE_BUILD_TYPE|}" =~ UBSan ]]; then
              export UBSAN_OPTIONS="$COMMON_SAN_OPTIONS:print_stacktrace=1"
            fi

            ${additional_env_vars}
        # The expansion is used for any task that requires the mongodbtoolchain binaries.
        - key: PREPARE_PATH
          value: |
            if [ "$OS" = "Windows_NT" ]; then
              export PATH=/cygdrive/c/python/Python311:/cygdrive/c/python/Python311/Scripts:$PATH
            else
              export PATH=/opt/mongodbtoolchain/v4/bin:$PATH
            fi

  "get project":
    command: git.get_project
    type: setup
    params:
      directory: wiredtiger
  "fetch artifacts": &fetch_artifacts
    command: s3.get
    type: setup
    params:
      aws_key: ${aws_key}
      aws_secret: ${aws_secret}
      remote_file: wiredtiger/${build_variant}/${revision}/artifacts/${dependent_task|compile}_${build_id}.tgz
      bucket: build_external
      extract_to: ${destination|wiredtiger}
  "fetch endian format artifacts" :
    - command: s3.get
      type: setup
      params:
        aws_key: ${aws_key}
        aws_secret: ${aws_secret}
        remote_file: wiredtiger/${endian_format}/${revision}/artifacts/${remote_file}.tgz
        bucket: build_external
        extract_to: wiredtiger/cmake_build/test/format
  "fetch mongo-tests repo" :
    command: shell.exec
    type: setup
    params:
      shell: bash
      script: |
        set -o errexit
        set -o verbose
        git clone https://github.com/wiredtiger/mongo-tests
  "fetch mongo repo" :
    command: shell.exec
    type: setup
    params:
      shell: bash
      script: |
        set -o errexit
        set -o verbose
        mongo_repo=https://github.com/mongodb/mongo
        branch=${branch_name}
        if [[ $branch =~ "mongodb-" ]]; then
          mongo_branch=v$(echo $branch | cut -d'-' -f 2)
        else
          mongo_branch=master
        fi
        git clone $mongo_repo -b $mongo_branch
  "import wiredtiger into mongo" :
    command: shell.exec
    type: setup
    params:
      shell: bash
      script: |
        set -o errexit
        set -o verbose
        cp -a wiredtiger mongo/src/third_party/
  "compile mongodb" :
    command: shell.exec
    params:
      shell: bash
      working_dir: "mongo"
      script: |
        set -o errexit
        set -o verbose
        ${PREPARE_PATH}
        virtualenv -p python3 venv
        source venv/bin/activate
        python3 -m pip install 'poetry==1.5.1'
        python3 -m poetry install --no-root --sync
        ./buildscripts/scons.py --variables-files=etc/scons/mongodbtoolchain_stable_gcc.vars --link-model=dynamic --ninja generate-ninja ICECC=icecc CCACHE=ccache
        ninja -j$(nproc --all) install-mongod
  "configure wiredtiger": &configure_wiredtiger
    command: shell.exec
    params:
      working_dir: "wiredtiger"
      shell: bash
      script: |
        set -o errexit
        ${PREPARE_PATH}
        # Not setting verbose mode as we have sensitive keys that could be logged.

        # Define common config flags for the tasks to make it cleaner when configuring the tasks.
        # Note that the config flags are resolved prior to changing to cmake_build directory.
        DEFINED_EVERGREEN_CONFIG_FLAGS="${CMAKE_BUILD_TYPE|} \
          ${CMAKE_INSTALL_PREFIX|-DCMAKE_INSTALL_PREFIX=$(pwd)/cmake_build/LOCAL_INSTALL} \
          ${CMAKE_PREFIX_PATH|-DCMAKE_PREFIX_PATH="$(pwd)/TCMALLOC_LIB"} \
          ${CMAKE_TOOLCHAIN_FILE|-DCMAKE_TOOLCHAIN_FILE=../cmake/toolchains/mongodbtoolchain_stable_gcc.cmake} \
          ${ENABLE_TCMALLOC|} \
          ${NONSTANDALONE|} \
          ${ENABLE_SHARED|} \
          ${ENABLE_STATIC|} \
          ${HAVE_BUILTIN_EXTENSION_LZ4|} \
          ${HAVE_BUILTIN_EXTENSION_SNAPPY|} \
          ${HAVE_BUILTIN_EXTENSION_ZLIB|} \
          ${HAVE_BUILTIN_EXTENSION_ZSTD|} \
          ${HAVE_UNITTEST} \
          ${NON_BARRIER_DIAGNOSTIC_YIELDS|} \
          ${HAVE_DIAGNOSTIC|} \
          ${GNU_C_VERSION|} \
          ${GNU_CXX_VERSION|} \
          ${ENABLE_AZURE|} \
          ${ENABLE_CPPSUITE|} \
          ${ENABLE_GCP|} \
          ${ENABLE_S3|} \
          ${IMPORT_AZURE_SDK|} \
          ${IMPORT_GCP_SDK|} \
          ${IMPORT_S3_SDK|} \
          ${SPINLOCK_TYPE|} \
          ${CC_OPTIMIZE_LEVEL|}"

        # The RHEL PPC platform does not have ZSTD. Strip it out.
        if [ "${build_variant|}" = "rhel8-ppc" ] && [[ "$DEFINED_EVERGREEN_CONFIG_FLAGS" =~ (\-DHAVE_BUILTIN_EXTENSION_ZSTD=1) ]]; then
          DEFINED_EVERGREEN_CONFIG_FLAGS=${DEFINED_EVERGREEN_CONFIG_FLAGS/\-DHAVE_BUILTIN_EXTENSION_ZSTD=1/}
        fi

        if [[ "${build_variant|}" =~ "macos-1100" ]]; then
          # For mac builds, we want explicitly tell cmake which python to use, as
          # well as the matching library directory and header files. The find_libpython
          # module gives us the library.
          SYSPY=${python_binary}
          $SYSPY -mvenv venv
          source venv/bin/activate
          pip3 install find_libpython
          SYSPYLIB=`find_libpython`
          SYSPYINCDEF=

          # We have the shared library to link to, it may be named simply 'Python3' or 'Python'.
          # If that's the case, use the associated dylib symlink found in an expected relative
          # location. Also get the location of the header files. We'll give this all to cmake.
          base=$(basename $SYSPYLIB)
          if [ "$base" = 'Python3' -o "$base" = 'Python' ]; then
             SYSPYDIR=$(dirname $SYSPYLIB)
             NSYSPYLIB=$(ls $SYSPYDIR/lib/libpython*.dylib 2>/dev/null | head -1)
             if [ -f "$NSYSPYLIB" ]; then
               SYSPYLIB=$NSYSPYLIB
             fi
             if [ -d "$SYSPYDIR/Headers" ]; then
               SYSPYINCDEF="$SYSPYDIR/Headers"
             fi
          fi

          if [ "${build_variant|}" = "macos-1100-arm64" ]; then
            DEFINED_EVERGREEN_CONFIG_FLAGS="$DEFINED_EVERGREEN_CONFIG_FLAGS -DPython3_EXECUTABLE=$SYSPY -DPython3_LIBRARY=$SYSPYLIB -DPython3_INCLUDE_DIR=$SYSPYINCDEF"
          else
            DEFINED_EVERGREEN_CONFIG_FLAGS="$DEFINED_EVERGREEN_CONFIG_FLAGS -DPYTHON_EXECUTABLE:FILEPATH=$SYSPY -DPYTHON_LIBRARY=$SYSPYLIB -DPYTHON_INCLUDE_DIR=$SYSPYINCDEF"
          fi
        fi

        if [ "$OS" = "Windows_NT" ]; then
          # Use the Windows powershell script to configure the CMake build.
          # We execute it in a powershell environment as its easier to detect and source the Visual Studio
          # toolchain in a native Windows environment. We can't easily execute the build in a cygwin environment.
          echo "Using config flags $DEFINED_EVERGREEN_CONFIG_FLAGS ${windows_configure_flags|}"
          powershell.exe  -NonInteractive '.\test\evergreen\build_windows.ps1' -configure 1 $DEFINED_EVERGREEN_CONFIG_FLAGS ${windows_configure_flags|}
        else
          echo "Using config flags $DEFINED_EVERGREEN_CONFIG_FLAGS ${posix_configure_flags|}"
          # Fetch the gperftools library if needed. This will also get tcmalloc.
          if [[ "$DEFINED_EVERGREEN_CONFIG_FLAGS ${posix_configure_flags|}" =~ "ENABLE_TCMALLOC=1" ]] && [ ! -d "./automation-scripts" ]; then
            is_cmake_build=true
            git clone git@github.com:wiredtiger/automation-scripts.git
            . automation-scripts/evergreen/find_gperftools.sh ${s3_access_key} ${s3_secret_key} ${build_variant} $is_cmake_build
          fi
          # Compiling with CMake.
          echo "Find CMake"
          . test/evergreen/find_cmake.sh
          # If we've fetched the wiredtiger artifact from a previous compilation/build, it's best to remove
          # the previous build directory so we can create a fresh configuration. We can't use the the previous
          # CMake Cache configuration as its likely it will have absolute paths related to the previous build machine.
          echo "Remove the cmake_build directory, if it already exists"
          if [ -d cmake_build ]; then rm -r cmake_build; fi
          echo "Create a new cmake_build directory"
          mkdir -p cmake_build
          cd cmake_build

          echo "Call CMake"
          $CMAKE $DEFINED_EVERGREEN_CONFIG_FLAGS ${posix_configure_flags|} -G "${cmake_generator|Ninja}" ./..
          echo "Completed CMake"
        fi
  "python config check":
    command: shell.exec
    type: setup
    params:
      working_dir: "wiredtiger/cmake_build"
      shell: bash
      script: |
        set -o errexit
        # Confirm that the Python binary matches the version of that configured by CMake.
        ${python_binary|python3} ../test/evergreen/python_version_check.py -v -c ./CMakeCache.txt -s ${python_config_search_string}
  "make wiredtiger": &make_wiredtiger
    command: shell.exec
    params:
      working_dir: "wiredtiger"
      shell: bash
      script: |
        set -o errexit
        set -o verbose
        echo "Starting 'make wiredtiger' step"
        ${PREPARE_PATH}
        if [ "$OS" = "Windows_NT" ]; then
          # Use the Windows powershell script to execute Ninja build (can't execute directly in a cygwin environment).
          powershell.exe '.\test\evergreen\build_windows.ps1 -build 1'
        else
          # Compiling with CMake generated Ninja file.
          cd cmake_build
          if [ "${cmake_generator|Ninja}" = "Ninja" ]; then
            ninja -j ${num_jobs} 2>&1
          else
            make -j ${num_jobs} 2>&1
          fi
        fi
        echo "Ending 'make wiredtiger' step"
  "compile wiredtiger":
    - *configure_wiredtiger
    - *make_wiredtiger
  "dump stacktraces": &dump_stacktraces
    command: shell.exec
    params:
      working_dir: "wiredtiger/cmake_build"
      shell: bash
      script: |
        set -o errexit
        set -o verbose
        ${python_binary|python3} ../test/evergreen/print_stack_trace.py
  "upload stacktraces": &upload_stacktraces
    command: s3.put
    type: setup
    params:
      aws_secret: ${aws_secret}
      aws_key: ${aws_key}
      local_files_include_filter:
        - wiredtiger/cmake_build/*stacktrace.txt
      bucket: build_external
      permissions: public-read
      content_type: text/plain
      remote_file: wiredtiger/${build_variant}/${revision}/artifacts/${task_name}_${build_id}/
  "run data validation stress test checkpoint":
    - *fetch_artifacts
    - command: shell.exec
      params:
        working_dir: "wiredtiger/cmake_build/test/checkpoint"
        shell: bash
        script: |
          set -o errexit
          set -o verbose
          ${PREPARE_TEST_ENV}
          ../../../tools/run_parallel.sh 'nice ./recovery-test.sh "${data_validation_stress_test_args} ${run_test_checkpoint_args}" WT_TEST.$t test_checkpoint' 120
  "run tiered storage test":
    - command: shell.exec
      params:
        working_dir: "wiredtiger/cmake_build"
        shell: bash
        include_expansions_in_env:
          - aws_sdk_s3_ext_access_key
          - aws_sdk_s3_ext_secret_key
        script: |
          set -o errexit
          ${PREPARE_TEST_ENV}

          # Set the Azure credentials using config variable.
          export AZURE_STORAGE_CONNECTION_STRING="${azure_sdk_ext_access_key}"

          # GCP requires a path to a credentials file for authorization. To not expose the private
          # information within the file, we use a placeholder private variable which are replaced
          # in the command line with the evergreen expansion variables and stored in a temporary
          # file.
          file=$(mktemp --suffix ".json")

          # Use '|' as the delimiter instead of default behaviour because the private key contains
          # slash characters.
          sed -e 's|gcp_project_id|${gcp_sdk_ext_project_id}|'                      \
              -e 's|gcp_private_key|'"${gcp_sdk_ext_private_key}"'|'                \
              -e 's|gcp_private_id|${gcp_sdk_ext_private_key_id}|'                  \
              -e 's|gcp_client_email|${gcp_sdk_ext_client_email}|'                  \
              -e 's|gcp_client_id|${gcp_sdk_ext_client_id}|'                        \
              -e 's|gcp_client_x509_cert_url|${gcp_sdk_ext_client_x509_cert_url}|'  ../test/evergreen/gcp_auth.json > $file
          export GOOGLE_APPLICATION_CREDENTIALS="$file"

          virtualenv -p python3 venv
          source venv/bin/activate
          pip3 install boto3
          pip3 install azure-storage-blob
          pip3 install google-cloud-storage

          # Run Python testing for all tiered tests.
          python3 ../test/suite/run.py -j $(nproc) ${tiered_storage_test_name}
  "compile wiredtiger docs":
    - command: shell.exec
      params:
        working_dir: "wiredtiger"
        shell: bash
        script: |
          set -o errexit
          set -o verbose

          # Check if specific branches are provided to the function through the expansion variable
          # defined in the documentation-update build variant. If none are specified, use the
          # current branch.
          if [ -z ${doc_update_branches} ]; then
            branches=$(git rev-parse --abbrev-ref HEAD)
          else
            branches=${doc_update_branches}
          fi

          # Because of Evergreen's expansion syntax, this is used to process each branch separately.
          IFS=,
          for branch in $branches; do

            echo "Checking out branch $branch ..."
            git checkout $branch

            # Java API is removed in newer branches via WT-6675.
            if [ $branch == "mongodb-4.2" ]; then
              pushd build_posix
              sh reconf
              ../configure CFLAGS="-DMIGHT_NOT_RUN -Wno-error" --enable-java --enable-python --enable-strict
              (cd lang/python && make ../../../lang/python/wiredtiger_wrap.c)
              (cd lang/java && make ../../../lang/java/wiredtiger_wrap.c)
            elif [ $branch == "mongodb-5.0" ] || [ $branch == "mongodb-4.4" ]; then
              pushd build_posix
              sh reconf
              ../configure CFLAGS="-DMIGHT_NOT_RUN -Wno-error" --enable-python --enable-strict
              (cd lang/python && make ../../../lang/python/wiredtiger_wrap.c)
            else
              . test/evergreen/find_cmake.sh
              if [ -d cmake_build ]; then rm -r cmake_build; fi
              mkdir -p cmake_build
              pushd cmake_build
              # Adding -DENABLE_PYTHON=1 -DENABLE_STRICT=1 as 6.0 does not default these like develop.
              $CMAKE -DCMAKE_C_FLAGS="-DMIGHT_NOT_RUN -Wno-error" -DENABLE_PYTHON=1 -DENABLE_STRICT=1 ../.
              make -C lang/python -j ${num_jobs}
            fi
            # Pop to root project directory.
            popd
            # Generate WiredTiger documentation.
            (cd dist && sh s_docs && echo "The documentation for $branch was successfully generated.")
            # Save generated documentation
            mv docs docs-$branch
          done

          # Checkout the default ("develop") branch again to leave wiredtiger/ in the same state we started with
          git checkout develop

  "update wiredtiger docs":
    - command: shell.exec
      type: setup
      params:
        shell: bash
        script: |
          # Use a single function to update the documentation of each supported WiredTiger branch.
          # This is useful as not all branches have a dedicated Evergreen project. Furthermore, the
          # documentation-update task is not triggered by every commit. We rely on the activity of
          # the develop branch to update the documentation of all supported branches.
          set -o errexit
          set -o verbose

          if [[ "${branch_name}" != "develop" ]]; then
            echo "We only run the documentation update task on the WiredTiger (develop) Evergreen project."
            exit 0
          fi

          git clone git@github.com:wiredtiger/wiredtiger.github.com.git
          cd wiredtiger.github.com

          # Branches to update are defined through an expansion variable.
          branches=${doc_update_branches}

          # Go through each branch to stage the doc changes.
          IFS=,
          for branch in $branches; do

            # Synchronize the generated documentation with the current one.
            echo "Synchronizing documentation for branch $branch ..."
            rsync -aq ../wiredtiger/docs-$branch/ $branch/ --delete

            # Commit and push the changes if any.
            if [[ $(git status "$branch" --porcelain) ]]; then
              git add $branch
              git commit -m "Update auto-generated docs for $branch" \
                        --author="doc-build-bot <svc-wiredtiger-doc-build@10gen.com>"
            else
              echo "No documentation changes for $branch."
            fi

          done
    - command: shell.exec
      type: setup
      params:
        shell: bash
        silent: true
        script: |
          set -o errexit

          # We could have exited the previous command for the same reason.
          if [[ "${branch_name}" != "develop" ]]; then
            echo "We only run the documentation update task on the WiredTiger (develop) Evergreen project."
            exit 0
          fi

          # Push the above-generated commit
          ${PREPARE_PATH}
          virtualenv -p python3 venv
          source venv/bin/activate
          python -m pip install PyGithub
          export GITHUB_OWNER="wiredtiger"
          export GITHUB_REPO="wiredtiger.github.com"
          export GITHUB_APP_ID="${doc_update_github_app_id}"
          export GITHUB_APP_PRIVATE_KEY="${doc_update_github_app_private_key}"
          # Make sure the below script is called under the default ("develop") branch.
          (cd wiredtiger && git checkout develop)
          python wiredtiger/test/evergreen/doc_update.py

  "make check directory":
    command: shell.exec
    params:
      working_dir: "wiredtiger"
      shell: bash
      script: |
        set -o errexit
        set -o verbose
        ${PREPARE_TEST_ENV}
        . test/evergreen/find_cmake.sh
        cd cmake_build/${directory}
        $CTEST ${extra_args} --output-on-failure 2>&1

  "make check all":
    command: shell.exec
    params:
      working_dir: "wiredtiger"
      shell: bash
      script: |
        set -o errexit
        set -o verbose
        ${PREPARE_TEST_ENV}
        . test/evergreen/find_cmake.sh
        cd cmake_build
        echo "Using number of parallel processes '-j ${num_jobs}' for 'make check all'"
        $CTEST -L check -j ${num_jobs} --output-on-failure ${extra_args|} 2>&1

  # The following cppsuite tasks define a greater overall task.
  "cppsuite test run": &cppsuite_test_run
    command: shell.exec
    params:
      # The tests need to be executed in the cppsuite directory as some required libraries have
      # their paths defined relative to this directory.
      # The below script saves the exit code from the test to use it later in this function. By
      # doing this we can define our own custom artifact upload task without it being cancelled by
      # the test failing.
      # Additionally if the test fails perf statistics won't be uploaded as they may be invalid
      # due to the test failure.
      working_dir: "wiredtiger/cmake_build/test/cppsuite"
      shell: bash
      script: |
        set -o verbose
        ${PREPARE_TEST_ENV}
        ./run -t ${test_name} -C '${test_config}' -f ${test_config_filename} -l 2
        exit_code=$?
        echo "$exit_code" > cppsuite_exit_code
        if [ "$exit_code" != 0 ]; then
          echo "[{\"info\":{\"test_name\": \"${test_name}\"},\"metrics\": []}]" > ${test_name}.json
        fi
        exit 0

  # Delete unnecessary data from the upload.
  "cppsuite test remove files": &cppsuite_remove_files
    command: shell.exec
    type: setup
    params:
      shell: bash
      script: |
        rm -rf wiredtiger/cmake_build/examples
        rm -rf wiredtiger/cmake_build/bench
        mv wiredtiger/cmake_build/test/cppsuite wiredtiger/cmake_build/
        rm -rf wiredtiger/cmake_build/test/
        mkdir wiredtiger/cmake_build/test/
        mv wiredtiger/cmake_build/cppsuite wiredtiger/cmake_build/test/cppsuite

  # Custom cppsuite archive tasks.
  "cppsuite archive": &cppsuite_archive
    command: archive.targz_pack
    type: setup
    params:
      target: archive.tgz
      source_dir: wiredtiger/cmake_build/
      include:
        - "./**"

  # Custom cppsuite s3 artifact upload task.
  "cppsuite s3 put": &cppsuite_s3_put
    command: s3.put
    type: setup
    params:
      aws_secret: ${aws_secret}
      aws_key: ${aws_key}
      local_file: archive.tgz
      bucket: build_external
      permissions: public-read
      content_type: application/tar
      display_name: cppsuite-test
      remote_file: wiredtiger/${build_variant}/${revision}/artifacts/${task_name}_${build_id}${postfix|}.tgz

  # FIXME-WT-8538 This task prevents us from saving the same artifacts to evergreen twice. It can be
  # removed when we implement a generalised approach in WT-8538
  "cppsuite remove dir": &cppsuite_remove_dir
    command: shell.exec
    params:
      shell: bash
      script: |
        set -o verbose
        if [ -f wiredtiger/cmake_build/test/cppsuite/cppsuite_exit_code ]; then
          exit_code=`cat wiredtiger/cmake_build/test/cppsuite/cppsuite_exit_code`
        else
          exit_code=0
        fi
        rm -rf wiredtiger
        exit "$exit_code"

  # The typical cppsuite test function. Doesn't upload perf statistics to evergreen.
  "cppsuite test":
    - *cppsuite_test_run
    # Since we later remove the WiredTiger folder, we need to check for core dumps now.
    - *dump_stacktraces
    - *upload_stacktraces
    # Cleanup tasks.
    - *cppsuite_remove_files
    - *cppsuite_archive
    - *cppsuite_s3_put
    - *cppsuite_remove_dir

  # This cppsuite test function uploads perf statistics and should only be used on perf variants.
  "cppsuite perf test":
    - *cppsuite_test_run
    # Since we later remove the WiredTiger folder, we need to check for core dumps now.
    - *dump_stacktraces
    - *upload_stacktraces
    - command: perf.send
      type: setup
      params:
        file: ./wiredtiger/cmake_build/test/cppsuite/${test_name}.json
    # Cleanup tasks.
    - *cppsuite_remove_files
    - *cppsuite_archive
    - *cppsuite_s3_put
    - *cppsuite_remove_dir

  "wt2853_perf test":
    command: shell.exec
    params:
      working_dir: "wiredtiger/cmake_build/bench/wt2853_perf"
      shell: bash
      script: |
        set -o errexit
        set -o verbose
        ${PREPARE_TEST_ENV}
        ./test_wt2853_perf ${wt2853_perf_args}

  "csuite test":
    command: shell.exec
    params:
      working_dir: "wiredtiger/cmake_build"
      shell: bash
      script: |
        set -o errexit
        set -o verbose
        ${PREPARE_TEST_ENV}
        $(pwd)/test/csuite/${test_name}/test_${test_name} ${test_args|} 2>&1

  "unit test":
    command: shell.exec
    params:
      working_dir: "wiredtiger"
      shell: bash
      script: |
        set -o errexit
        set -o verbose
        ${PREPARE_TEST_ENV}
        cd cmake_build
        threads_command=""
        if [[ -n "${num_jobs}" ]]; then
          echo "Using num_jobs '-j ${num_jobs}' for 'unit test'"
          threads_command="-j ${num_jobs}"
        fi
        if [ ${check_coverage|false} = true ]; then
            ${python_binary|python3} ../test/suite/run.py ${unit_test_args|-v 2} $threads_command 2>&1 || echo "Ignoring failed test as we are checking test coverage"
        else
            ${python_binary|python3} ../test/suite/run.py ${unit_test_args|-v 2} $threads_command 2>&1
        fi

  "code coverage analysis":
    command: shell.exec
    params:
      working_dir: "wiredtiger/cmake_build"
      shell: bash
      script: |
        set -o errexit
        set -o verbose
        ${PREPARE_PATH}
        virtualenv -p python3 venv
        source venv/bin/activate
        pip3 install lxml==4.8.0 Pygments==2.11.2 Jinja2==3.0.3 gcovr==5.0
        mkdir -p ../coverage_report
        GCOV=/opt/mongodbtoolchain/v4/bin/gcov gcovr -r .. -f ../src -e '.*/bt_(debug|dump|misc|salvage|vrfy).*' -e '.*/(log|progress|verify_build|strerror|env_msg|err_file|cur_config|os_abort)\..*' -e '.*_stat\..*' -e 'bench' -e 'examples' -e 'test' -e 'ext' -e 'dist' -e 'tools' -j 4 --html-self-contained --html-details ../coverage_report/2_coverage_report.html --json-summary-pretty --json-summary ../coverage_report/1_coverage_report_summary.json --json ../coverage_report/full_coverage_report.json
        python3 ../test/evergreen/code_coverage_analysis.py -s ../coverage_report/1_coverage_report_summary.json -t ../time.txt

        # Generate Atlas compatible format report.
        if [ ! -z ${generate_atlas_format} ]; then
            python3 ../test/evergreen/code_coverage_analysis.py -c component_coverage -o ../coverage_report/atlas_out_code_coverage.json -s ../coverage_report/1_coverage_report_summary.json -t ../time.txt
        fi

  "code coverage publish report":
    command: s3.put
    type: setup
    params:
      aws_secret: ${aws_secret}
      aws_key: ${aws_key}
      local_files_include_filter: wiredtiger/coverage_report/*
      bucket: build_external
      permissions: public-read
      content_type: text/html
      remote_file: wiredtiger/${build_variant}/${revision}/${task_name}_${build_id}-${execution}/

  "code coverage publish main page":
    command: s3.put
    type: setup
    params:
      aws_secret: ${aws_secret}
      aws_key: ${aws_key}
      local_file: wiredtiger/coverage_report/2_coverage_report.html
      bucket: build_external
      permissions: public-read
      content_type: text/html
      display_name: "Coverage report main page"
      remote_file: wiredtiger/${build_variant}/${revision}/${task_name}_${build_id}-${execution}/1_coverage_report_main.html

  "format test":
    command: shell.exec
    params:
      working_dir: "wiredtiger/cmake_build/test/format"
      shell: bash
      script: |
        set -o errexit
        set -o verbose
        ${PREPARE_TEST_ENV}
        # Fail, show the configuration file.
        fail() {
          echo "======= FAILURE =========="
          [ -f RUNDIR/CONFIG ] && cat RUNDIR/CONFIG
          exit 1
        }

        for i in $(seq ${times|1}); do
          ./t -c ${config|../../../test/format/CONFIG.stress} ${trace_args|-T bulk,txn,retain=50} ${extra_args|} || fail
        done
  "format test predictable":
    command: shell.exec
    params:
      working_dir: "wiredtiger/cmake_build/test/format"
      shell: bash
      script: |
        # To test predictable replay, we run test/format three times with the same data seed
        # each time, and compare the keys and values found in the WT home directories.
        # The first run is a timed one. When it's completed, we get the run's stable timestamp,
        # and do the subsequent runs up to that stable timestamp.  This, along with predictable
        # replay using the same data seed, should guarantee we have equivalent data created.
        set -o errexit
        set -o verbose
        ${PREPARE_TEST_ENV}
        # Get a random value with leading zeroes removed, /bin/sh version.
        rando() {
          tr -cd 0-9 </dev/urandom | head -c 5 | sed -e 's/0*\(.\)/\1/'
        }
        # Fail, showing the configuration file.
        fail() {
          echo "======= FAILURE =========="
          for file; do
            if [ -f "$file" ]; then
              echo Contents of "$file":
              cat "$file"
              echo "================"
            fi
          done
          exit 1
        }
        runtime=3  # minutes
        config=../../../test/format/CONFIG.replay
        for i in $(seq ${times}); do
          echo Iteration $i/${times}
          x2=$(rando)
          x3=$(rando)
          rm -rf RUNDIR_1 RUNDIR_2 RUNDIR_3

          first_run_args="-c $config runs.timer=$runtime"
          ./t -h RUNDIR_1 $first_run_args ${extra_args} || fail RUNDIR_1/CONFIG 2>&1
          stable_hex=$(../../../tools/wt_timestamps RUNDIR_1 | sed -e '/stable=/!d' -e 's/.*=//')
          ops=$(echo $((0x$stable_hex)))

          # Do the second run up to the stable timestamp, using the same data seed,
          # but with a different extra seed.  Compare it when done.
          common_args="-c RUNDIR_1/CONFIG runs.timer=0 runs.ops=$ops"
          ./t -h RUNDIR_2 $common_args random.extra_seed=$x2 || fail RUNDIR_2/CONFIG 2>&1
          ../../../tools/wt_cmp_dir RUNDIR_1 RUNDIR_2 || fail RUNDIR_1/CONFIG RUNDIR_2/CONFIG 2>&1

          # Do the third run up to the stable timestamp, using the same data seed,
          # but with a different extra seed.  Compare it to the second run when done.
          ./t -h RUNDIR_3 $common_args random.extra_seed=$x3 || fail RUNDIR_3/CONFIG 2>&1
          ../../../tools/wt_cmp_dir RUNDIR_2 RUNDIR_3 || fail RUNDIR_2/CONFIG RUNDIR_3/CONFIG 2>&1
        done
  "format test script":
    command: shell.exec
    params:
      working_dir: "wiredtiger/cmake_build/test/format"
      shell: bash
      add_expansions_to_env: true
      script: |
        set -o errexit
        set -o verbose
        ${PREPARE_TEST_ENV}
        ${additional_san_vars}
        ${format_test_setting}
        for i in $(seq ${times|1}); do
          ./format.sh -j ${num_jobs} ${format_test_script_args|} 2>&1
        done
  "format test tiered":
    command: shell.exec
    params:
      working_dir: "wiredtiger/cmake_build/test/format"
      shell: bash
      script: |
        # To make sure we have plenty of flush_tier calls, we set the flush frequency high
        # and the time between checkpoints low. We specify only using tables, as that's the
        # only kind of URI that participates in tiered storage.
        set -o errexit
        set -o verbose
        ${PREPARE_TEST_ENV}
        format_args="tiered_storage.storage_source=dir_store tiered_storage.flush_frequency=60 checkpoint.wait=15 runs.source=table runs.timer=10"
        for i in $(seq ${times}); do
          echo Iteration $i/${times}
          rm -rf RUNDIR
          ./t $format_args ${extra_args}
        done
  "many dbs test":
    command: shell.exec
    params:
      working_dir: "wiredtiger/cmake_build/test/manydbs"
      shell: bash
      script: |
        set -o errexit
        set -o verbose
        ${PREPARE_TEST_ENV}
        ./test_manydbs ${many_db_args|} 2>&1
  "thread test":
    command: shell.exec
    params:
      working_dir: "wiredtiger/cmake_build/test/thread"
      shell: bash
      script: |
        set -o errexit
        set -o verbose
        ${PREPARE_TEST_ENV}
        ./t ${thread_test_args|} 2>&1
  "recovery stress test script":
    command: shell.exec
    params:
      working_dir: "wiredtiger/cmake_build/test/csuite"
      shell: bash
      script: |
        set -o errexit
        set -o verbose
        ${PREPARE_TEST_ENV}

        for i in $(seq ${times|1}); do
          # Run the various combinations of args. Let time and threads be random. Add a
          # timing stress to test_timestamp_abort every other run.
          if [ $(( $i % 2 )) -eq 0 ]; then
            test_timestamp_abort_args=-s
          else
            test_timestamp_abort_args=
          fi

          # Run current version with write-no-sync txns.
          ./random_abort/test_random_abort 2>&1
          ./timestamp_abort/test_timestamp_abort $test_timestamp_abort_args 2>&1

          # Current version with memory-based txns (MongoDB usage).
          ./random_abort/test_random_abort -m 2>&1
          ./timestamp_abort/test_timestamp_abort -m $test_timestamp_abort_args 2>&1

          # V1 log compatibility mode with write-no-sync txns.
          ./random_abort/test_random_abort -C 2>&1
          ./timestamp_abort/test_timestamp_abort -C $test_timestamp_abort_args 2>&1

          # V1 log compatibility mode with memory-based txns.
          ./random_abort/test_random_abort -C -m 2>&1
          ./timestamp_abort/test_timestamp_abort -C -m $test_timestamp_abort_args 2>&1

          ./truncated_log/test_truncated_log ${truncated_log_args|} 2>&1

          # Just let the system take a breath
          sleep 10s
        done
  "schema abort predictable":
    command: shell.exec
    params:
      working_dir: "wiredtiger/cmake_build/test/csuite/schema_abort"
      shell: bash
      script: |
        # Get a random value with leading zeroes removed, /bin/sh version.
        rando() {
          tr -cd 0-9 </dev/urandom | head -c 5 | sed -e 's/0*\(.\)/\1/'
        }

        # Run schema_abort in a way that can test predictable replay.
        set -o errexit
        set -o verbose
        ${PREPARE_TEST_ENV}
        runtime=20  # seconds
        nthreads=5

        toolsdir=../../../../tools
        wtutil=../../../wt

        r=$(rando)$(rando)
        x0=$(rando)$(rando)

        rm -rf RUNDIR_0
        # The first run is for calibration only.  We just want to run for the designated
        # time and get an appropriate stop timestamp that can be used in later runs.
        calibration_run_args="-PSD$r,E$x0 -T $nthreads -t $runtime"
        ./test_schema_abort -p -h RUNDIR_0 $first_run_args || exit 1
        echo "Finished calibration run"
        stable_hex=$($toolsdir/wt_timestamps RUNDIR_0/WT_HOME | sed -e '/stable=/!d' -e 's/.*=//')
        op_count=$(echo $((0x$stable_hex)))

        for i in $(seq ${times}); do
          echo Iteration $i/${times}
          x1=$(rando)$(rando)
          x2=$(rando)$(rando)
          rm -rf RUNDIR_1 RUNDIR_2

          # Run with up to a slightly different timestamp for each iteration.
          ops=$(($op_count + $(rando) % 100))

          # Do two runs up to the stable timestamp, using the same data seed,
          # but with a different extra seed.  Compare it when done.
          first_run_args="-PSD$r,E$x1 -T $nthreads -s $ops"
          echo "First run with args $first_run_args"
          ./test_schema_abort -p -h RUNDIR_1 $first_run_args  || exit 1

          second_run_args="-PSD$r,E$x2 -T $nthreads -s $ops"
          echo "Second run with args $second_run_args"
          ./test_schema_abort -p -h RUNDIR_2 $second_run_args  || exit 1

          # We are ignoring the table:wt table. This table does not participate in
          # predictable replay, as it may be concurrently created, opened (regular or bulk cursor),
          # verified, upgraded and dropped by multiple threads in test_schema_abort.
          $toolsdir/wt_cmp_dir -i '^table:wt$' RUNDIR_1/WT_HOME RUNDIR_2/WT_HOME || exit 1
        done
  "upload artifact":
    - command: archive.targz_pack
      type: setup
      params:
        target: ${upload_filename|wiredtiger.tgz}
        source_dir: ${upload_source_dir|wiredtiger}
        include:
          - "./**"
    - command: s3.put
      type: setup
      params:
        aws_secret: ${aws_secret}
        aws_key: ${aws_key}
        local_file: ${upload_filename|wiredtiger.tgz}
        bucket: build_external
        permissions: public-read
        content_type: application/tar
        display_name: ${artifacts_name|Artifacts}
        remote_file: wiredtiger/${build_variant}/${revision}/artifacts/${task_name}_${build_id}${postfix|}.tgz
  "upload endian format artifacts":
    - command: s3.put
      type: setup
      params:
        aws_secret: ${aws_secret}
        aws_key: ${aws_key}
        local_file: ${local_file}
        bucket: build_external
        permissions: public-read
        content_type: application/tar
        display_name: WT_TEST
        remote_file: wiredtiger/${endian_format}/${revision}/artifacts/${remote_file}
  "cleanup":
    command: shell.exec
    type: setup
    params:
      shell: bash
      script: |
        rm -rf "wiredtiger"
        rm -rf "wiredtiger.tgz"

  "run wt hang analyzer":
    command: shell.exec
    params:
      working_dir: "wiredtiger/cmake_build"
      shell: bash
      script: |
        set -o verbose
        ${PREPARE_PATH}

        # Dump core (-c) and debugger outputs (-o)
        wt_hang_analyzer_option="-c -o file -o stdout"

        echo "Calling the wt hang analyzer ..."
        ${python_binary|python3} ../test/wt_hang_analyzer/wt_hang_analyzer.py $wt_hang_analyzer_option

  "save wt hang analyzer core/debugger files":
    - command: archive.targz_pack
      type: setup
      params:
        target: "wt-hang-analyzer.tgz"
        source_dir: "wiredtiger/cmake_build"
        include:
          - "./*core*"
          - "./debugger*.*"
    - command: s3.put
      type: setup
      params:
        aws_secret: ${aws_secret}
        aws_key: ${aws_key}
        local_file: wt-hang-analyzer.tgz
        bucket: build_external
        optional: true
        permissions: public-read
        content_type: application/tar
        display_name: WT Hang Analyzer Output - Execution ${execution}
        remote_file: wiredtiger/${build_variant}/${revision}/wt_hang_analyzer/wt-hang-analyzer_${task_name}_${build_id}${postfix|}.tgz

  "dump stderr/stdout":
    command: shell.exec
    params:
      working_dir: "wiredtiger/cmake_build"
      shell: bash
      script: |
        set -o errexit
        set -o verbose

        if [ -d "WT_TEST" ]; then
          # Dump stderr/stdout contents generated by the C libraries onto console for Python tests
          find "WT_TEST" -name "std*.txt" ! -empty -exec sh -c "echo 'Contents from {}:'; cat '{}'" \;
        fi

  "checkpoint test":
    command: shell.exec
    params:
      working_dir: "wiredtiger/cmake_build/test/checkpoint"
      shell: bash
      script: |
        set -o errexit
        set -o verbose
        ${PREPARE_TEST_ENV}
        ./test_checkpoint ${checkpoint_args} 2>&1

  "checkpoint test predictable":
    command: shell.exec
    params:
      working_dir: "wiredtiger/cmake_build/test/checkpoint"
      shell: bash
      script: |
        # Get a random value with leading zeroes removed, /bin/sh version.
        rando() {
          tr -cd 0-9 </dev/urandom | head -c 5 | sed -e 's/0*\(.\)/\1/'
        }

        # Run test/checkpoint in a way that can test predictable replay.
        set -o errexit
        set -o verbose
        ${PREPARE_TEST_ENV}

        toolsdir=../../../tools
        wtutil=../../wt

        r=$(rando)$(rando)
        x0=$(rando)$(rando)

        # Always run with timestamps and in the predictable mode
        base_args="-x -R"

        rm -rf RUNDIR_0
        # The first run is for calibration only.  We just want to run for the designated
        # time and get an approriate stop timestamp that can be used in later runs.
        calibration_run_args="-PSD$r,E$x0"
        ./test_checkpoint -h RUNDIR_0 $base_args ${checkpoint_args} $calibration_run_args || exit 1
        echo "Finished calibration run"
        stable_hex=$($toolsdir/wt_timestamps RUNDIR_0 | sed -e '/stable=/!d' -e 's/.*=//')
        stop_ts=$(echo $((0x$stable_hex)))
        for i in $(seq ${times}); do
          echo Iteration $i/${times}
          x1=$(rando)$(rando)
          x2=$(rando)$(rando)
          rm -rf RUNDIR_1 RUNDIR_2
          # Do two runs up to the stable timestamp, using the same data seed,
          # but with a different extra seed.  Compare it when done.
          first_run_args="-PSD$r,E$x1 -S $stop_ts"
          echo "First run with args $base_args ${checkpoint_args} $first_run_args"
          ./test_checkpoint -h RUNDIR_1 $base_args ${checkpoint_args} $first_run_args || exit 1
          second_run_args="-PSD$r,E$x2 -S $stop_ts"
          echo "Second run with args $base_args ${checkpoint_args} $second_run_args"
          ./test_checkpoint -h RUNDIR_2 $base_args ${checkpoint_args} $second_run_args || exit 1
          # Compare the runs.
          $toolsdir/wt_cmp_dir RUNDIR_1 RUNDIR_2 || exit 1
        done

  "checkpoint stress test":
    command: shell.exec
    params:
      working_dir: "wiredtiger/cmake_build/test/checkpoint"
      shell: bash
      script: |
        set -o errexit
        set -o verbose
        ${PREPARE_TEST_ENV}
        export WIREDTIGER_CONFIG='checkpoint_sync=0,transaction_sync=(method=none)'
        CMD='./test_checkpoint -h WT_TEST.$i.$t -t r -r 2 -W 3 -n 1000000 -k 1000000 -C "cache_size=100MB"'

        for i in $(seq ${times|1}); do
          for t in $(seq ${no_of_procs|1}); do
            eval nohup $CMD > nohup.out.$i.$t 2>&1 &
          done

          for t in $(seq ${no_of_procs|1}); do
            ret=0
            wait -n || ret=$?
            if [ $ret -ne 0 ]; then
              # Skip the below lines from nohup output file because they are very verbose and
              # print only the errors to evergreen log file.
              grep -v "Finished verifying" nohup.out.* | grep -v "Finished a checkpoint" | grep -v "thread starting"
            fi
            exit $ret
          done
        done

  "compatibility test":
    - command: shell.exec
      params:
        working_dir: "wiredtiger"
        script: |
          set -o errexit
          set -o verbose
          test/evergreen/compatibility_test_for_releases.sh ${compat_test_args}

  "run-perf-test":
    # Run a performance test
    # Parameterised using the 'perf-test-name' and 'maxruns' variables
    - command: shell.exec
      params:
        working_dir: "wiredtiger/cmake_build/bench/wtperf"
        shell: bash
        script: |
          set -o errexit
          set -o verbose
          ${PREPARE_TEST_ENV}

          if [ ${no_create|false} = false ]; then
            rm -rf WT_TEST*
          fi
          virtualenv -p ${python_binary|python3} venv
          source venv/bin/activate
          pip3 install psutil==5.9.4
          ${python_binary|python3} ../../../bench/perf_run_py/perf_run.py --${test_type|wtperf} -e ${exec_path|./wtperf} -t ${perf-test-path|../../../bench/wtperf/runners}/${perf-test-name} -ho WT_TEST -m ${maxruns} -v -b -o test_stats/evergreen_out_${perf-test-name}.json ${wtarg}
          ${python_binary|python3} ../../../bench/perf_run_py/perf_run.py --${test_type|wtperf} -e ${exec_path|./wtperf} -t ${perf-test-path|../../../bench/wtperf/runners}/${perf-test-name} -ho WT_TEST -m ${maxruns} -v -re -o test_stats/atlas_out_${perf-test-name}.json ${wtarg}

  "csuite smoke test":
    command: shell.exec
    params:
      working_dir: "wiredtiger"
      shell: bash
      script: |
        set -o errexit
        set -o verbose
        ${PREPARE_TEST_ENV}
        test/csuite/${test_binary}/smoke.sh ${test_args|} 2>&1

  "upload test stats":
    - command: perf.send
      type: setup
      params:
        file: ./wiredtiger/cmake_build/${test_path}.json

  "convert-to-atlas-evergreen-format":
    - command: shell.exec
      params:
        shell: bash
        script: |
          set -o errexit
          set -o verbose
          ${python_binary|python3} wiredtiger/bench/perf_run_py/perf_json_converter_for_atlas_evergreen.py -i ${input_file} -n ${test_name} -o ${output_path}

  "upload stats to atlas":
    - command: shell.exec
      params:
        shell: bash
        silent: true
        script: |
          set -o errexit
          ${PREPARE_PATH}
          virtualenv -p ${python_binary|python3} venv
          source venv/bin/activate
          pip3 install pymongo[srv]==3.12.2 pygit2==1.10.1
          if [[ ! -d "automation-scripts" ]]; then
            git clone git@github.com:wiredtiger/automation-scripts.git
          fi
          EVERGREEN_TASK_INFO='{ "evergreen_task_info": { "is_patch": "'${is_patch}'", "task_id": "'${task_id}'", "distro_id": "'${distro_id}'", "execution": "'${execution}'", "task_name": "'${task_name}'", "version_id": "'${version_id}'", "branch_name": "'${branch_name}'" } }'
          echo "EVERGREEN_TASK_INFO: $EVERGREEN_TASK_INFO"
          ${python_binary|python3} automation-scripts/evergreen/upload_stats_atlas.py -u ${atlas_perf_test_username} -p ${atlas_perf_test_password} -c ${collection|} -d ${database|} -f ${stats_dir|./wiredtiger/cmake_build/bench/wtperf/test_stats}/atlas_out_${test-name}.json -t ${created_at} -i "$EVERGREEN_TASK_INFO" -g "./wiredtiger"

  "upload stats to evergreen":
    - command: perf.send
      type: setup
      params:
        file: ${stats_dir|./wiredtiger/cmake_build/bench/wtperf/test_stats}/evergreen_out_${test-name}.json
    # Push the json results to the 'Files' tab of the task in Evergreen
    # Parameterised using the 'test-name' variable
    - command: s3.put
      type: setup
      params:
        aws_secret: ${aws_secret}
        aws_key: ${aws_key}
        local_file: ${stats_dir|wiredtiger/cmake_build/bench/wtperf/test_stats}/atlas_out_${test-name}.json
        bucket: build_external
        permissions: public-read
        content_type: text/html
        remote_file: wiredtiger/${build_variant}/${revision}/${task_name}-${build_id}-${execution}/

  "validate-expected-stats":
    - command: shell.exec
      params:
        working_dir: "wiredtiger/cmake_build/bench/wtperf"
        shell: bash
        script: |
          set -o errexit
          ${PREPARE_PATH}
          virtualenv -p ${python_binary|python3} venv
          source venv/bin/activate
          ${python_binary|python3} ../../../bench/perf_run_py/validate_expected_stats.py '${stat_file}' ${comparison_op} '${expected-stats}'

  "verify wt datafiles":
    - command: shell.exec
      params:
        working_dir: "wiredtiger"
        shell: bash
        script: |
          set -o errexit
          set -o verbose
          ./test/evergreen/verify_wt_datafiles.sh 2>&1

  "install gcp dependencies":
    - command: shell.exec
      type: setup
      params:
        working_dir: "wiredtiger"
        shell: bash
        script: |
          set -o errexit
          . test/evergreen/find_cmake.sh
          . test/evergreen/install_gcp_dependencies.sh $CMAKE

  "split stress test":
    command: shell.exec
    params:
      working_dir: "wiredtiger/bench/workgen/runner"
      shell: bash
      script: |
        set -o errexit
        set -o verbose
        ${PREPARE_TEST_ENV}
        for i in $(seq ${times|15}); do
            ${python_binary|python3} split_stress.py
        done

  "build and push antithesis container":
    command: subprocess.exec
    type: setup
    params:
      working_dir: wiredtiger/tools/antithesis
      binary: bash
      add_expansions_to_env: true
      args:
      - "./build_and_push_containers.sh"

  "run workgen test":
    command: shell.exec
    params:
      working_dir: "wiredtiger/bench/workgen/runner"
      include_expansions_in_env:
        - task_name
      shell: bash
      script: |
        set -o errexit
        set -o verbose
        ${PREPARE_TEST_ENV}
        # The task name gives us the test name to run (workgen-test-<filename>)
        FILENAME=`echo ${task_name}| cut -d'-' -f 3-`
        echo "Running $FILENAME.py"
        ${python_binary|python3} $FILENAME.py

#######################################
#               Variables             #
#######################################

variables:
  # Configure flags for builtins.
  - &configure_flags_with_builtins
    HAVE_BUILTIN_EXTENSION_LZ4: -DHAVE_BUILTIN_EXTENSION_LZ4=1
    HAVE_BUILTIN_EXTENSION_SNAPPY: -DHAVE_BUILTIN_EXTENSION_SNAPPY=1
    HAVE_BUILTIN_EXTENSION_ZLIB: -DHAVE_BUILTIN_EXTENSION_ZLIB=1
    HAVE_BUILTIN_EXTENSION_ZSTD: -DHAVE_BUILTIN_EXTENSION_ZSTD=1

  # Configure flags static library (default in cmake is dynamic).
  - &configure_flags_static_lib
    ENABLE_SHARED: -DENABLE_SHARED=0
    ENABLE_STATIC: -DENABLE_STATIC=1

  # Configure flags static library (default in cmake is dynamic) with builtins.
  - &configure_flags_static_lib_with_builtins
    <<: *configure_flags_with_builtins
    ENABLE_SHARED: -DENABLE_SHARED=0
    ENABLE_STATIC: -DENABLE_STATIC=1

  # Configure flags for tiered storage Azure extension.
  - &configure_flags_tiered_storage_azure
    ENABLE_AZURE: -DENABLE_AZURE=1
    IMPORT_AZURE_SDK: -DIMPORT_AZURE_SDK=external

  # Configure flags for tiered storage GCP extension.
  - &configure_flags_tiered_storage_gcp
    ENABLE_GCP: -DENABLE_GCP=1
    IMPORT_GCP_SDK: -DIMPORT_GCP_SDK=external

  # Configure flags for tiered storage S3 extension.
  - &configure_flags_tiered_storage_s3
    ENABLE_S3: -DENABLE_S3=1
    IMPORT_S3_SDK: -DIMPORT_S3_SDK=external

  # Configure flags for address sanitizer for stable mongodb toolchain clang (include builtins).
  - &configure_flags_address_sanitizer_mongodb_stable_clang_with_builtins
    <<: *configure_flags_with_builtins
    CMAKE_BUILD_TYPE: -DCMAKE_BUILD_TYPE=ASan
    CMAKE_TOOLCHAIN_FILE: -DCMAKE_TOOLCHAIN_FILE=../cmake/toolchains/mongodbtoolchain_stable_clang.cmake
    ENABLE_CPPSUITE: -DENABLE_CPPSUITE=0


  # Template for Mac tests
  - &mac_test_template
    expansions: &mac_test_template_expansions
      # The cmake toolchain file is set to the mongodb toolchain gcc by default.
      # Remove that configuration here and let MacOS use the default Xcode toolchain instead.
      # We'll explicitly use the python3 in /usr/bin, we use the same in configuring cmake.
      CMAKE_TOOLCHAIN_FILE:
      CC_OPTIMIZE_LEVEL: -DCC_OPTIMIZE_LEVEL=-O0
      num_jobs: $(echo $(sysctl -n hw.logicalcpu) / 2 | bc)
      cmake_generator: "Unix Makefiles"
      additional_env_vars: |
        export LD_LIBRARY_PATH=""
        export DYLD_LIBRARY_PATH=$WT_BUILDDIR
      # Must disable TCMALLOC as it may be picked up locally and its not on all hosts.
      ENABLE_TCMALLOC: -DENABLE_TCMALLOC=0
    tasks:
      - name: compile
      - name: make-check-test
      # FIXME: WT-9575
      # Using a special version of unit test for macOS to reduce the concurrency level.
      - name: unit-test-macos
      - name: fops
      - name: memory-model-test-mac
        batchtime: 40320 # 28 days

#########################################################################################
# The following stress tests are configured to run for six hours via the "-t 360"
# argument to format.sh: format-stress-test, format-stress-sanitizer-test, and
# race-condition-stress-sanitizer-test. The recovery tests run in a loop, with
# the number of runs adjusted to provide aproximately six hours of testing.
#########################################################################################

  - &format-stress-test
    exec_timeout_secs: 25200
    commands:
      - func: "get project"
      - func: "compile wiredtiger"
        vars:
          <<: *configure_flags_with_builtins
      - func: "format test script"
        vars:
          format_test_script_args: -e "SEGFAULT_SIGNALS=all" -b "catchsegv ./t" -t 360

  - &format-stress-test-nonstandalone
    exec_timeout_secs: 25200
    commands:
      - func: "get project"
      - func: "compile wiredtiger"
        vars:
          <<: *configure_flags_with_builtins
          NONSTANDALONE: -DWT_STANDALONE_BUILD=0
      - func: "format test script"
        vars:
          format_test_script_args: -e "SEGFAULT_SIGNALS=all" -b "catchsegv ./t" -t 360

  - &format-stress-sanitizer-ppc-test
    exec_timeout_secs: 25200
    commands:
      - func: "get project"
      - func: "compile wiredtiger"
        vars:
          <<: *configure_flags_address_sanitizer_mongodb_stable_clang_with_builtins
      - func: "format test script"
        vars:
          additional_san_vars: export ASAN_OPTIONS="$COMMON_SAN_OPTIONS:unmap_shadow_on_exit=1"
          # Always disable mmap for PPC due to issues on variant setup.
          # See https://bugzilla.redhat.com/show_bug.cgi?id=1686261#c10 for the potential cause.
          format_test_script_args: -t 360 -- -C "mmap=false,mmap_all=false"

  - &format-stress-sanitizer-test
    exec_timeout_secs: 25200
    commands:
      - func: "get project"
      - func: "compile wiredtiger"
        vars:
          <<: *configure_flags_address_sanitizer_mongodb_stable_clang_with_builtins
          additional_san_vars: export ASAN_OPTIONS="$COMMON_SAN_OPTIONS:unmap_shadow_on_exit=1"
      - func: "format test script"
        vars:
          format_test_script_args: -t 360


  - &race-condition-stress-sanitizer-test
    exec_timeout_secs: 25200
    commands:
      - func: "get project"
      - func: "compile wiredtiger"
        vars:
          <<: *configure_flags_address_sanitizer_mongodb_stable_clang_with_builtins
      - func: "format test script"
        vars:
          additional_san_vars: export ASAN_OPTIONS="$COMMON_SAN_OPTIONS:unmap_shadow_on_exit=1"
          format_test_script_args: -R -t 360

  - &recovery-stress-test
    exec_timeout_secs: 25200
    commands:
      - func: "get project"
      - func: "compile wiredtiger"
        vars:
          <<: *configure_flags_with_builtins
          CC_OPTIMIZE_LEVEL: -DCC_OPTIMIZE_LEVEL=-O0
      - func: "recovery stress test script"
        vars:
          times: 25

  - &recovery-stress-test-nonstandalone
    exec_timeout_secs: 25200
    commands:
      - func: "get project"
      - func: "compile wiredtiger"
        vars:
          <<: *configure_flags_with_builtins
          NONSTANDALONE: -DWT_STANDALONE_BUILD=0
          CC_OPTIMIZE_LEVEL: -DCC_OPTIMIZE_LEVEL=-O0
      - func: "recovery stress test script"
        vars:
          times: 25

  - &workgen-test
    tags: ["workgen-test"]
    exec_timeout_secs: 21600
    commands:
      - func: "get project"
      - func: "compile wiredtiger"
        vars:
          <<: *configure_flags_with_builtins
      - func: "run workgen test"

#######################################
#               Tasks                 #
#######################################

tasks:
  # Check the python configuration
  # Base compile task on posix flavours
  - name: compile
    tags: ["pull_request"]
    commands:
      - func: "get project"
      - func: "compile wiredtiger"
      - func: "upload artifact"
      - func: "cleanup"

  # production build with --disable-shared
  - name: compile-production-disable-shared
    tags: ["pull_request"]
    commands:
      - func: "get project"
      - func: "compile wiredtiger"
        vars:
          <<: *configure_flags_static_lib
      - func: "upload artifact"
      - func: "cleanup"

  # production build with --disable-static
  - name: compile-production-disable-static
    tags: ["pull_request"]
    commands:
      - func: "get project"
      - func: "compile wiredtiger"
        vars:
          <<: *configure_flags_with_builtins
      - func: "upload artifact"
      - func: "cleanup"

  - name: compile-gcc
    tags: ["pull_request", "pull_request_compilers"]
    commands:
      - command: expansions.update
        params:
          updates:
          - key: CMAKE_TOOLCHAIN_FILE
            value: -DCMAKE_TOOLCHAIN_FILE=../cmake/toolchains/gcc.cmake
      - func: "get project"
      - func: "compile wiredtiger"
        vars:
          CMAKE_BUILD_TYPE: -DCMAKE_BUILD_TYPE=Release
      - func: "compile wiredtiger"
        vars:
          HAVE_DIAGNOSTIC: -DHAVE_DIAGNOSTIC=0
          CMAKE_BUILD_TYPE: -DCMAKE_BUILD_TYPE=Debug
      - func: "compile wiredtiger"
        vars:
          GNU_C_VERSION: -DGNU_C_VERSION=7
      - func: "compile wiredtiger"
        vars:
          GNU_C_VERSION: -DGNU_C_VERSION=8
          GNU_CXX_VERSION: -DGNU_CXX_VERSION=8
      - func: "compile wiredtiger"
        vars:
          GNU_C_VERSION: -DGNU_C_VERSION=9
          GNU_CXX_VERSION: -DGNU_CXX_VERSION=9

  - name: compile-clang
    tags: ["pull_request", "pull_request_compilers"]
    commands:
      - command: expansions.update
        params:
          updates:
          - key: CMAKE_TOOLCHAIN_FILE
            value: -DCMAKE_TOOLCHAIN_FILE=../cmake/toolchains/clang.cmake
      - func: "get project"
      - func: "compile wiredtiger"
        vars:
          CMAKE_BUILD_TYPE: -DCMAKE_BUILD_TYPE=Release
      - func: "compile wiredtiger"
        vars:
          HAVE_DIAGNOSTIC: -DHAVE_DIAGNOSTIC=0
          CMAKE_BUILD_TYPE: -DCMAKE_BUILD_TYPE=Debug
      - func: "compile wiredtiger"
        vars:
          CLANG_C_VERSION: -DCLANG_C_VERSION=6.0
          CLANG_CXX_VERSION: -DCLANG_CXX_VERSION=6.0
      - func: "compile wiredtiger"
        vars:
          CLANG_C_VERSION: -DCLANG_C_VERSION=7
          CLANG_CXX_VERSION: -DCLANG_CXX_VERSION=7
      - func: "compile wiredtiger"
        vars:
          CLANG_C_VERSION: -DCLANG_C_VERSION=8
          CLANG_CXX_VERSION: -DCLANG_CXX_VERSION=8

  # Base compile for nonstandalone build
  - name: compile-nonstandalone
    tags: ["pull_request"]
    commands:
      - func: "get project"
      - func: "compile wiredtiger"
        vars:
          NONSTANDALONE: -DWT_STANDALONE_BUILD=0
      - func: "upload artifact"
      - func: "cleanup"

  - name: make-check-test
    commands:
      - func: "get project"
      - func: "compile wiredtiger"
      - func: "make check all"

  - name: make-check-nonstandalone
    commands:
      - func: "get project"
      - func: "compile wiredtiger"
        vars:
          NONSTANDALONE: -DWT_STANDALONE_BUILD=0
      - func: "make check all"

  # Start of normal make check test tasks

  - name: lang-python-test
    tags: ["pull_request", "python"]
    commands:
      - func: "get project"
      - func: "compile wiredtiger"
      - func: "make check directory"
        vars:
          directory: lang/python

  - name: examples-c-test
    tags: ["pull_request"]
    commands:
      - func: "get project"
      - func: "compile wiredtiger"
      - func: "make check directory"
        vars:
          directory: examples/c

  - name: examples-c-production-disable-shared-test
    tags: ["pull_request"]
    commands:
      - func: "get project"
      - func: "compile wiredtiger"
        vars:
          <<: *configure_flags_static_lib
      - func: "make check directory"
        vars:
          directory: examples/c

  - name: examples-c-production-disable-static-test
    tags: ["pull_request"]
    commands:
      - func: "get project"
      - func: "compile wiredtiger"
        vars:
          <<: *configure_flags_with_builtins
      - func: "make check directory"
        vars:
          directory: examples/c

  - name: bloom-test
    tags: ["pull_request"]
    commands:
      - func: "get project"
      - func: "compile wiredtiger"
      - func: "make check directory"
        vars:
          directory: test/bloom

  - name: checkpoint-test
    tags: ["pull_request"]
    commands:
      - func: "get project"
      - func: "compile wiredtiger"
      - func: "make check directory"
        vars:
          directory: test/checkpoint

  - name: cursor-order-test
    tags: ["pull_request"]
    commands:
      - func: "get project"
      - func: "compile wiredtiger"
      - func: "make check directory"
        vars:
          directory: test/cursor_order

  - name: fops-test
    tags: ["pull_request"]
    commands:
      - func: "get project"
      - func: "compile wiredtiger"
      - func: "make check directory"
        vars:
          directory: test/fops

  - name: format-test
    tags: ["pull_request"]
    commands:
      - func: "get project"
      - func: "compile wiredtiger"
      - func: "make check directory"
        vars:
          directory: test/format

  - name: huge-test
    tags: ["pull_request"]
    commands:
      - func: "get project"
      - func: "compile wiredtiger"
      - func: "make check directory"
        vars:
          directory: test/huge

  - name: manydbs-test
    tags: ["pull_request"]
    commands:
      - func: "get project"
      - func: "compile wiredtiger"
      - func: "make check directory"
        vars:
          directory: test/manydbs

  - name: packing-test
    tags: ["pull_request"]
    commands:
      - func: "get project"
      - func: "compile wiredtiger"
      - func: "make check directory"
        vars:
          directory: test/packing

  - name: readonly-test
    tags: ["pull_request"]
    commands:
      - func: "get project"
      - func: "compile wiredtiger"
      - func: "make check directory"
        vars:
          directory: test/readonly

  - name: salvage-test
    tags: ["pull_request"]
    commands:
      - func: "get project"
      - func: "compile wiredtiger"
      - func: "make check directory"
        vars:
          directory: test/salvage

  - name: thread-test
    tags: ["pull_request"]
    commands:
      - func: "get project"
      - func: "compile wiredtiger"
      - func: "make check directory"
        vars:
          directory: test/thread

  - name: bench-wtperf-test
    tags: ["pull_request"]
    commands:
      - func: "get project"
      - func: "compile wiredtiger"
      - func: "make check directory"
        vars:
          directory: bench/wtperf

  - name: catch2-unittest-test
    tags: ["pull_request"]
    commands:
      - func: "get project"
      - func: "compile wiredtiger"
        vars:
          HAVE_UNITTEST: -DHAVE_UNITTEST=1
      - command: shell.exec
        params:
          working_dir: "wiredtiger/cmake_build"
          shell: bash
          script: |
            set -o errexit
            set -o verbose
            ${PREPARE_TEST_ENV}
            test/unittest/catch2-unittests

  - name: catch2-unittest-assertions
    commands:
      - func: "get project"
      - func: "compile wiredtiger"
        vars:
          HAVE_UNITTEST: -DHAVE_UNITTEST=1 -DHAVE_UNITTEST_ASSERTS=1 -DHAVE_DIAGNOSTIC=0
      - command: shell.exec
        params:
          working_dir: "wiredtiger/cmake_build"
          shell: bash
          script: |
            set -o errexit
            set -o verbose
            ${PREPARE_TEST_ENV}
            test/unittest/catch2-unittests

  # End of normal make check test tasks

  # Start of cppsuite test tasks.
  # All cppsuite pull request tasks must supply the relative path to the config file as we are in
  # the cmake build working directory and the LD_LIBRARY_PATH is .libs.

  - name: cppsuite-background-compact-default
    tags: ["pull_request"]
    depends_on:
      - name: compile
    commands:
      - func: "fetch artifacts"
      - func: "cppsuite test"
        vars:
          test_config: debug_mode=(background_compact,cursor_copy=true)
          test_config_filename: configs/background_compact_default.txt
          test_name: background_compact

  - name: cppsuite-cache-resize-test-default
    tags: ["pull_request"]
    depends_on:
      - name: compile
    commands:
      - func: "fetch artifacts"
      - func: "cppsuite test"
        vars:
          test_config_filename: configs/cache_resize_default.txt
          test_name: cache_resize

  - name: cppsuite-operations-test-default
    tags: ["pull_request"]
    depends_on:
      - name: compile
    commands:
      - func: "fetch artifacts"
      - func: "cppsuite test"
        vars:
          test_config: debug_mode=(cursor_copy=true)
          test_config_filename: configs/operations_test_default.txt
          test_name: operations_test

  - name: cppsuite-hs-cleanup-default
    tags: ["pull_request"]
    depends_on:
      - name: compile
    commands:
      - func: "fetch artifacts"
      - func: "cppsuite test"
        vars:
          test_config: debug_mode=(cursor_copy=true)
          test_config_filename: configs/hs_cleanup_default.txt
          test_name: hs_cleanup

  - name: cppsuite-burst-inserts-default
    tags: ["pull_request"]
    depends_on:
      - name: compile
    commands:
      - func: "fetch artifacts"
      - func: "cppsuite test"
        vars:
          test_config: debug_mode=(cursor_copy=true)
          test_config_filename: configs/burst_inserts_default.txt
          test_name: burst_inserts

  - name: cppsuite-bounded-cursor-perf-default
    tags: ["pull_request"]
    depends_on:
      - name: compile
    commands:
      - func: "fetch artifacts"
      - func: "cppsuite test"
        vars:
          test_config_filename: configs/bounded_cursor_perf_default.txt
          test_name: bounded_cursor_perf

  - name: cppsuite-bounded-cursor-stress-default
    tags: ["pull_request"]
    depends_on:
      - name: compile
    commands:
      - func: "fetch artifacts"
      - func: "cppsuite test"
        vars:
          test_config: debug_mode=(cursor_copy=true)
          test_config_filename: configs/bounded_cursor_stress_default.txt
          test_name: bounded_cursor_stress

  - name: cppsuite-bounded-cursor-stress-reverse-default
    tags: ["pull_request"]
    depends_on:
      - name: compile
    commands:
      - func: "fetch artifacts"
      - func: "cppsuite test"
        vars:
          test_config: debug_mode=(cursor_copy=true)
          test_config_filename: configs/bounded_cursor_stress_reverse_default.txt
          test_name: bounded_cursor_stress

  - name: cppsuite-bounded-cursor-prefix-stat-default
    tags: ["pull_request"]
    depends_on:
      - name: compile
    commands:
      - func: "fetch artifacts"
      - func: "cppsuite test"
        vars:
          test_config: debug_mode=(cursor_copy=true)
          test_config_filename: configs/bounded_cursor_prefix_stat_default.txt
          test_name: bounded_cursor_prefix_stat

  - name: cppsuite-bounded-cursor-prefix-search-near-default
    tags: ["pull_request"]
    depends_on:
      - name: compile
    commands:
      - func: "fetch artifacts"
      - func: "cppsuite test"
        vars:
          test_config: debug_mode=(cursor_copy=true)
          test_config_filename: configs/bounded_cursor_prefix_search_near_default.txt
          test_name: bounded_cursor_prefix_search_near

  - name: cppsuite-bounded-cursor-prefix-indices-default
    tags: ["pull_request"]
    depends_on:
      - name: compile
    commands:
      - func: "fetch artifacts"
      - func: "cppsuite test"
        vars:
          test_config: debug_mode=(cursor_copy=true)
          test_config_filename: configs/bounded_cursor_prefix_indices_default.txt
          test_name: bounded_cursor_prefix_indices

  - name: cppsuite-reverse-split-default
    tags: ["pull_request"]
    depends_on:
      - name: compile
    commands:
      - func: "fetch artifacts"
      - func: "cppsuite test"
        vars:
          test_config: debug_mode=(cursor_copy=true)
          test_config_filename: configs/reverse_split_default.txt
          test_name: reverse_split

  - name: cppsuite-background-long
    tags: ["cppsuite-stress-test"]
    depends_on:
      - name: compile
    commands:
      - func: "fetch artifacts"
      - func: "cppsuite test"
        vars:
          test_config_filename: configs/background_compact_long.txt
          test_name: background_compact

  - name: cppsuite-operations-test-stress
    depends_on:
      - name: compile
    tags: ["cppsuite-stress-test"]
    commands:
      - func: "fetch artifacts"
      - func: "cppsuite test"
        vars:
          test_config_filename: configs/operations_test_stress.txt
          test_name: operations_test

  - name: cppsuite-hs-cleanup-stress
    depends_on:
      - name: compile
    tags: ["cppsuite-stress-test"]
    commands:
      - func: "fetch artifacts"
      - func: "cppsuite test"
        vars:
          test_config_filename: configs/hs_cleanup_stress.txt
          test_name: hs_cleanup

  - name: cppsuite-burst-inserts-stress
    depends_on:
      - name: compile
    tags: ["cppsuite-stress-test"]
    commands:
      - func: "fetch artifacts"
      - func: "cppsuite test"
        vars:
          test_config_filename: configs/burst_inserts_stress.txt
          test_name: burst_inserts

  - name: cppsuite-bounded-cursor-stress-stress
    depends_on:
      - name: compile
    tags: ["cppsuite-stress-test"]
    commands:
      - func: "fetch artifacts"
      - func: "cppsuite test"
        vars:
          test_config_filename: configs/bounded_cursor_stress_stress.txt
          test_name: bounded_cursor_stress

  - name: cppsuite-bounded-cursor-stress-reverse-stress
    depends_on:
      - name: compile
    tags: ["cppsuite-stress-test"]
    commands:
      - func: "fetch artifacts"
      - func: "cppsuite test"
        vars:
          test_config_filename: configs/bounded_cursor_stress_reverse_stress.txt
          test_name: bounded_cursor_stress

  - name: cppsuite-bounded-cursor-prefix-stat-stress
    depends_on:
      - name: compile
    tags: ["cppsuite-stress-test"]
    commands:
      - func: "fetch artifacts"
      - func: "cppsuite test"
        vars:
          test_config_filename: configs/bounded_cursor_prefix_stat_stress.txt
          test_name: bounded_cursor_prefix_stat

  - name: cppsuite-bounded-cursor-prefix-search-near-stress
    depends_on:
      - name: compile
    tags: ["cppsuite-stress-test"]
    commands:
      - func: "fetch artifacts"
      - func: "cppsuite test"
        vars:
          test_config_filename: configs/bounded_cursor_prefix_search_near_stress.txt
          test_name: bounded_cursor_prefix_search_near

  - name: cppsuite-bounded-cursor-prefix-indices-stress
    depends_on:
      - name: compile
    tags: ["cppsuite-stress-test"]
    commands:
      - func: "fetch artifacts"
      - func: "cppsuite test"
        vars:
          test_config_filename: configs/bounded_cursor_prefix_indices_stress.txt
          test_name: bounded_cursor_prefix_indices

  - name: cppsuite-reverse-split-stress
    tags: ["cppsuite-stress-test"]
    depends_on:
      - name: compile
    commands:
      - func: "fetch artifacts"
      - func: "cppsuite test"
        vars:
          test_config_filename: configs/reverse_split_stress.txt
          test_name: reverse_split

  - name: cppsuite-operations-test-stress-nonstandalone
    depends_on:
      - name: compile-nonstandalone
    tags: ["cppsuite-stress-test-nonstandalone"]
    commands:
      - func: "fetch artifacts"
        vars:
          dependent_task: compile-nonstandalone
      - func: "cppsuite test"
        vars:
          test_config_filename: configs/operations_test_stress.txt
          test_name: operations_test

  - name: cppsuite-hs-cleanup-stress-nonstandalone
    depends_on:
      - name: compile-nonstandalone
    tags: ["cppsuite-stress-test-nonstandalone"]
    commands:
      - func: "fetch artifacts"
        vars:
          dependent_task: compile-nonstandalone
      - func: "cppsuite test"
        vars:
          test_config_filename: configs/hs_cleanup_stress.txt
          test_name: hs_cleanup

  - name: cppsuite-burst-inserts-stress-nonstandalone
    depends_on:
      - name: compile-nonstandalone
    tags: ["cppsuite-stress-test-nonstandalone"]
    commands:
      - func: "fetch artifacts"
        vars:
          dependent_task: compile-nonstandalone
      - func: "cppsuite test"
        vars:
          test_config_filename: configs/burst_inserts_stress.txt
          test_name: burst_inserts

  - name: cppsuite-bounded-cursor-stress-stress-nonstandalone
    depends_on:
      - name: compile-nonstandalone
    tags: ["cppsuite-stress-test-nonstandalone"]
    commands:
      - func: "fetch artifacts"
        vars:
          dependent_task: compile-nonstandalone
      - func: "cppsuite test"
        vars:
          test_config_filename: configs/bounded_cursor_stress_stress.txt
          test_name: bounded_cursor_stress

  - name: cppsuite-bounded-cursor-stress-reverse-stress-nonstandalone
    depends_on:
      - name: compile-nonstandalone
    tags: ["cppsuite-stress-test-nonstandalone"]
    commands:
      - func: "fetch artifacts"
        vars:
          dependent_task: compile-nonstandalone
      - func: "cppsuite test"
        vars:
          test_config_filename: configs/bounded_cursor_stress_reverse_stress.txt
          test_name: bounded_cursor_stress

  - name: cppsuite-bounded-cursor-prefix-stat-stress-nonstandalone
    depends_on:
      - name: compile-nonstandalone
    tags: ["cppsuite-stress-test-nonstandalone"]
    commands:
      - func: "fetch artifacts"
        vars:
          dependent_task: compile-nonstandalone
      - func: "cppsuite test"
        vars:
          test_config_filename: configs/bounded_cursor_prefix_stat_stress.txt
          test_name: bounded_cursor_prefix_stat

  - name: cppsuite-bounded-cursor-prefix-search-near-stress-nonstandalone
    depends_on:
      - name: compile-nonstandalone
    tags: ["cppsuite-stress-test-nonstandalone"]
    commands:
      - func: "fetch artifacts"
        vars:
          dependent_task: compile-nonstandalone
      - func: "cppsuite test"
        vars:
          test_config_filename: configs/bounded_cursor_prefix_search_near_stress.txt
          test_name: bounded_cursor_prefix_search_near

  - name: cppsuite-bounded-cursor-prefix-indices-stress-nonstandalone
    depends_on:
      - name: compile-nonstandalone
    tags: ["cppsuite-stress-test-nonstandalone"]
    commands:
      - func: "fetch artifacts"
        vars:
          dependent_task: compile-nonstandalone
      - func: "cppsuite test"
        vars:
          test_config_filename: configs/bounded_cursor_prefix_indices_stress.txt
          test_name: bounded_cursor_prefix_indices

  - name: cppsuite-reverse-split-stress-nonstandalone
    tags: ["cppsuite-stress-test-nonstandalone"]
    depends_on:
      - name: compile-nonstandalone
    commands:
      - func: "fetch artifacts"
        vars:
          dependent_task: compile-nonstandalone
      - func: "cppsuite test"
        vars:
          test_config_filename: configs/reverse_split_stress.txt
          test_name: reverse_split

# Cppsuite perf tests
  - name: cppsuite-hs-cleanup-default-perf
    depends_on:
      - name: compile
    tags: ["cppsuite-perf-test"]
    commands:
      - func: "fetch artifacts"
      - func: "cppsuite perf test"
        vars:
          test_config_filename: configs/hs_cleanup_default.txt
          test_name: hs_cleanup

  - name: cppsuite-hs-cleanup-stress-perf
    depends_on:
      - name: compile
    tags: ["cppsuite-perf-test"]
    commands:
      - func: "fetch artifacts"
      - func: "cppsuite perf test"
        vars:
          test_config_filename: configs/hs_cleanup_stress.txt
          test_name: hs_cleanup

  - name: cppsuite-operations-test-default-perf
    depends_on:
      - name: compile
    tags: ["cppsuite-perf-test"]
    commands:
      - func: "fetch artifacts"
      - func: "cppsuite perf test"
        vars:
          test_config_filename: configs/operations_test_default.txt
          test_name: operations_test

  - name: cppsuite-operations-test-stress-perf
    depends_on:
      - name: compile
    tags: ["cppsuite-perf-test"]
    commands:
      - func: "fetch artifacts"
      - func: "cppsuite perf test"
        vars:
          test_config_filename: configs/operations_test_stress.txt
          test_name: operations_test
  # This is a perf test and as such doesn't run under the stress test tag. This name seems excessive
  # but in order to have a consistent naming system is required, the issue here is that the test
  # itself has the word "perf" in it.
  - name: cppsuite-bounded-cursor-perf-stress-perf
    depends_on:
      - name: compile
    tags: ["cppsuite-perf-test"]
    commands:
      - func: "fetch artifacts"
      - func: "cppsuite perf test"
        vars:
          test_config_filename: configs/bounded_cursor_perf_stress.txt
          test_name: bounded_cursor_perf

  # End of cppsuite test tasks.
  # Start of csuite test tasks
  - name: csuite-tests-pull-request
    tags: ["pull_request"]
    commands:
      - func: "get project"
      - func: "compile wiredtiger"
      - func: "make check directory"
        vars:
          directory: test/csuite
          extra_args: -LE "long_running" -j ${num_jobs}

  - name: csuite-timestamp-abort-test-s3
    commands:
      - func: "get project"
      - func: "compile wiredtiger"
        vars:
          <<: *configure_flags_tiered_storage_s3
      - command: shell.exec
        params:
          working_dir: "wiredtiger/cmake_build/test/csuite/timestamp_abort"
          shell: bash
          include_expansions_in_env:
            - aws_sdk_s3_ext_access_key
            - aws_sdk_s3_ext_secret_key
          script: |
            set -o errexit
            set -o verbose

            ./test_timestamp_abort -PT -Po s3_store

  - name: csuite-wt8963-insert-stress-test-nonstandalone
    tags: ["stress-test-1-nonstandalone"]
    commands:
      - func: "get project"
      - func: "compile wiredtiger"
        vars:
          NONSTANDALONE: -DWT_STANDALONE_BUILD=0
      - func: "csuite test"
        vars:
          test_name: wt8963_insert_stress

  - name: csuite-wt10461-skip-list-stress-test-nonstandalone
    tags: ["stress-test-1"]
    commands:
      - func: "get project"
      - func: "compile wiredtiger"
        vars:
          NONSTANDALONE: -DWT_STANDALONE_BUILD=0
      - func: "csuite test"
        vars:
          test_name: wt10461_skip_list_stress
<<<<<<< HEAD

  - name: csuite-wt10897-compact-quick-interrupt-test
    tags: ["pull_request"]
    depends_on:
      - name: compile
    commands:
      - func: "fetch artifacts"
      - func: "csuite test"
        vars:
          test_name: wt10897_compact_quick_interrupt

  - name: csuite-wt11440-config-check-test
    tags: ["pull_request"]
    depends_on:
      - name: compile
    commands:
      - func: "fetch artifacts"
      - func: "csuite test"
        vars:
          test_name: wt11440_config_check

  - name: csuite-wt11669-backup-corruption-test
    tags: ["pull_request"]
    depends_on:
      - name: compile
    commands:
      - func: "fetch artifacts"
      - func: "csuite test"
        vars:
          test_name: wt11669_backup_corruption

=======
>>>>>>> 150ef060
  # End of csuite test tasks

  # Start of Python unit test tasks

  - name: unit-test
    tags: ["python"]
    depends_on:
    - name: compile
    commands:
      - func: "fetch artifacts"
      - func: "unit test"

  - name: unit-test-macos
    tags: ["python"]
    depends_on:
    - name: compile
    commands:
      - func: "fetch artifacts"
      - func: "python config check"
      - func: "unit test"

  - name: unit-test-nonstandalone
    tags: ["python"]
    depends_on:
    - name: compile-nonstandalone
    commands:
      - func: "fetch artifacts"
        vars:
          dependent_task: compile-nonstandalone
      - func: "unit test"
        vars:
          unit_test_args: --hook nonstandalone

  - name: unit-test-zstd
    tags: ["python"]
    depends_on:
    - name: compile
    commands:
      - func: "fetch artifacts"
      - func: "unit test"
        vars:
          unit_test_args: -v 2 --zstd

  - name: unit-test-extra-long
    tags: ["python"]
    depends_on:
    - name: compile
    commands:
      - func: "fetch artifacts"
      - func: "unit test"
        vars:
          unit_test_args: -v 2 --extra-long

  - name: unit-test-extra-long-nonstandalone
    tags: ["python", "python-nonstandalone"]
    depends_on:
    - name: compile-nonstandalone
    commands:
      - func: "fetch artifacts"
        vars:
          dependent_task: compile-nonstandalone
      - func: "unit test"
        vars:
          unit_test_args: -v 2 --extra-long --hook nonstandalone

  # Run the tests that uses suite_random with a random starting seed
  - name: unit-test-random-seed
    tags: ["python"]
    depends_on:
    - name: compile
    commands:
      - func: "fetch artifacts"
      - func: "unit test"
        vars:
          unit_test_args: -v 2 -R cursor13 join02 join07 schema03 timestamp22

  - name: unit-test-hook-tiered
    tags: ["python"]
    depends_on:
    - name: compile
    commands:
      - func: "fetch artifacts"
      - func: "unit test"
        vars:
          unit_test_args: -v 2 --hook tiered

  - name: unit-test-hook-tiered-with-delays
    tags: ["python"]
    depends_on:
    - name: compile
    commands:
      - func: "fetch artifacts"
      - func: "unit test"
        vars:
          unit_test_args: -v 2 --hook 'tiered=(tier_storage_source=dir_store,tier_storage_source_config=(force_delay=1,delay_ms=10,verbose=1))'

  - name: unit-test-hook-tiered-s3
    tags: ["python"]
    commands:
      - func: "get project"
      - func: "compile wiredtiger"
        vars:
          <<: *configure_flags_tiered_storage_s3
      - command: shell.exec
        params:
          working_dir: "wiredtiger/cmake_build"
          shell: bash
          include_expansions_in_env:
            - aws_sdk_s3_ext_access_key
            - aws_sdk_s3_ext_secret_key
          script: |
            set -o errexit
            set -o verbose
            ${PREPARE_TEST_ENV}
            ${python_binary|python3} ../test/suite/run.py ${unit_test_args|-v 2} --hook tiered=tier_storage_source='s3_store' -j ${num_jobs} 2>&1

  - name: unit-test-hook-tiered-timestamp
    tags: ["python"]
    depends_on:
    - name: compile
    commands:
      - func: "fetch artifacts"
      - func: "unit test"
        vars:
          unit_test_args: -v 2 --hook tiered --hook timestamp

  - name: unit-test-hook-timestamp
    tags: ["python"]
    depends_on:
    - name: compile
    commands:
      - func: "fetch artifacts"
      - func: "unit test"
        vars:
          unit_test_args: -v 2 --hook timestamp

  # A version of the tiered, timestamp hook test, scaled down for running during pull requests.
  # A small (1 out of N) random sample is run.
  - name: unit-test-hook-tiered-timestamp-quick
    tags: ["pull_request", "python"]
    depends_on:
    - name: compile
    commands:
      - func: "fetch artifacts"
      - func: "unit test"
        vars:
          unit_test_args: -v 2 --hook tiered --hook timestamp --random-sample 20

  # The test_prepare_hs03.py test, when run with timestamp hooks, is run multiple times to facilitate
  # catching intermittent problems in the test.
  - name: test-prepare-hs03-hook-timestamp
    tags: ["python"]
    depends_on:
      - name: compile
    commands:
      - func: "fetch artifacts"
      - command: shell.exec
        params:
          working_dir: "wiredtiger"
          shell: bash
          script: |
            set -o errexit
            set -o verbose
            ${PREPARE_TEST_ENV}
            cd cmake_build
            i=0
            limit=100
            while ((i < limit))
            do
              ((i=i+1))
              echo "Test count: $i"
              ${python_binary|python3} ../test/suite/run.py -v 4 test_prepare_hs03.py --hook timestamp
            done

  # csuite-long-running-bucket1 and csuite-long-running-bucket2 test tasks each run half of the long-running tests
  # so that each test task completes within the 5-hour time limit

  - name: csuite-long-running
    # Set 5 hours timeout (60 * 60 * 5)
    exec_timeout_secs: 18000
    commands:
      - func: "get project"
      - func: "compile wiredtiger"
      - func: "make check directory"
        vars:
          # Run the first test, and then every second test
          extra_args: -L long_running

  # Break out Python unit tests into multiple buckets/tasks.  We have a fixed number of buckets,
  # and we use the -b option of the test/suite/run.py script to split up the tests.

  - name: unit-test-bucket00
    tags: ["pull_request", "python", "unit_test"]
    depends_on:
    - name: compile
    commands:
      - func: "fetch artifacts"
      - func: "unit test"
        vars:
          unit_test_args: -v 2 -b 0/12

  - name: unit-test-bucket01
    tags: ["pull_request", "python", "unit_test"]
    depends_on:
    - name: compile
    commands:
      - func: "fetch artifacts"
      - func: "unit test"
        vars:
          unit_test_args: -v 2 -b 1/12

  - name: unit-test-bucket02
    tags: ["pull_request", "python", "unit_test"]
    depends_on:
    - name: compile
    commands:
      - func: "fetch artifacts"
      - func: "unit test"
        vars:
          unit_test_args: -v 2 -b 2/12

  - name: unit-test-bucket03
    tags: ["pull_request", "python", "unit_test"]
    depends_on:
    - name: compile
    commands:
      - func: "fetch artifacts"
      - func: "unit test"
        vars:
          unit_test_args: -v 2 -b 3/12

  - name: unit-test-bucket04
    tags: ["pull_request", "python", "unit_test"]
    depends_on:
    - name: compile
    commands:
      - func: "fetch artifacts"
      - func: "unit test"
        vars:
          unit_test_args: -v 2 -b 4/12

  - name: unit-test-bucket05
    tags: ["pull_request", "python", "unit_test"]
    depends_on:
    - name: compile
    commands:
      - func: "fetch artifacts"
      - func: "unit test"
        vars:
          unit_test_args: -v 2 -b 5/12

  - name: unit-test-bucket06
    tags: ["pull_request", "python", "unit_test"]
    depends_on:
    - name: compile
    commands:
      - func: "fetch artifacts"
      - func: "unit test"
        vars:
          unit_test_args: -v 2 -b 6/12

  - name: unit-test-bucket07
    tags: ["pull_request", "python", "unit_test"]
    depends_on:
    - name: compile
    commands:
      - func: "fetch artifacts"
      - func: "unit test"
        vars:
          unit_test_args: -v 2 -b 7/12

  - name: unit-test-bucket08
    tags: ["pull_request", "python", "unit_test"]
    depends_on:
    - name: compile
    commands:
      - func: "fetch artifacts"
      - func: "unit test"
        vars:
          unit_test_args: -v 2 -b 8/12

  - name: unit-test-bucket09
    tags: ["pull_request", "python", "unit_test"]
    depends_on:
    - name: compile
    commands:
      - func: "fetch artifacts"
      - func: "unit test"
        vars:
          unit_test_args: -v 2 -b 9/12

  - name: unit-test-bucket10
    tags: ["pull_request", "python", "unit_test"]
    depends_on:
    - name: compile
    commands:
      - func: "fetch artifacts"
      - func: "unit test"
        vars:
          unit_test_args: -v 2 -b 10/12

  - name: unit-test-bucket11
    tags: ["pull_request", "python", "unit_test"]
    depends_on:
    - name: compile
    commands:
      - func: "fetch artifacts"
      - func: "unit test"
        vars:
          unit_test_args: -v 2 -b 11/12

  - name: unit-test-nonstandalone-bucket00
    tags: ["python", "pull_request"]
    depends_on:
    - name: compile-nonstandalone
    commands:
      - func: "fetch artifacts"
        vars:
          dependent_task: compile-nonstandalone
      - func: "unit test"
        vars:
          unit_test_args: --hook nonstandalone -v 2 -b 0/12

  - name: unit-test-nonstandalone-bucket01
    tags: ["python", "pull_request"]
    depends_on:
    - name: compile-nonstandalone
    commands:
      - func: "fetch artifacts"
        vars:
          dependent_task: compile-nonstandalone
      - func: "unit test"
        vars:
          unit_test_args: --hook nonstandalone -v 2 -b 1/12

  - name: unit-test-nonstandalone-bucket02
    tags: ["python", "pull_request"]
    depends_on:
    - name: compile-nonstandalone
    commands:
      - func: "fetch artifacts"
        vars:
          dependent_task: compile-nonstandalone
      - func: "unit test"
        vars:
          unit_test_args: --hook nonstandalone -v 2 -b 2/12

  - name: unit-test-nonstandalone-bucket03
    tags: ["python", "pull_request"]
    depends_on:
    - name: compile-nonstandalone
    commands:
      - func: "fetch artifacts"
        vars:
          dependent_task: compile-nonstandalone
      - func: "unit test"
        vars:
          unit_test_args: --hook nonstandalone -v 2 -b 3/12


  - name: unit-test-nonstandalone-bucket04
    tags: ["python", "pull_request"]
    depends_on:
    - name: compile-nonstandalone
    commands:
      - func: "fetch artifacts"
        vars:
          dependent_task: compile-nonstandalone
      - func: "unit test"
        vars:
          unit_test_args: --hook nonstandalone -v 2 -b 4/12

  - name: unit-test-nonstandalone-bucket05
    tags: ["python", "pull_request"]
    depends_on:
    - name: compile-nonstandalone
    commands:
      - func: "fetch artifacts"
        vars:
          dependent_task: compile-nonstandalone
      - func: "unit test"
        vars:
          unit_test_args: --hook nonstandalone -v 2 -b 5/12

  - name: unit-test-nonstandalone-bucket06
    tags: ["python", "pull_request"]
    depends_on:
    - name: compile-nonstandalone
    commands:
      - func: "fetch artifacts"
        vars:
          dependent_task: compile-nonstandalone
      - func: "unit test"
        vars:
          unit_test_args: --hook nonstandalone -v 2 -b 6/12

  - name: unit-test-nonstandalone-bucket07
    tags: ["python", "pull_request"]
    depends_on:
    - name: compile-nonstandalone
    commands:
      - func: "fetch artifacts"
        vars:
          dependent_task: compile-nonstandalone
      - func: "unit test"
        vars:
          unit_test_args: --hook nonstandalone -v 2 -b 7/12

  - name: unit-test-nonstandalone-bucket08
    tags: ["python", "pull_request"]
    depends_on:
    - name: compile-nonstandalone
    commands:
      - func: "fetch artifacts"
        vars:
          dependent_task: compile-nonstandalone
      - func: "unit test"
        vars:
          unit_test_args: --hook nonstandalone -v 2 -b 8/12

  - name: unit-test-nonstandalone-bucket09
    tags: ["python", "pull_request"]
    depends_on:
    - name: compile-nonstandalone
    commands:
      - func: "fetch artifacts"
        vars:
          dependent_task: compile-nonstandalone
      - func: "unit test"
        vars:
          unit_test_args: --hook nonstandalone -v 2 -b 9/12

  - name: unit-test-nonstandalone-bucket10
    tags: ["python", "pull_request"]
    depends_on:
    - name: compile-nonstandalone
    commands:
      - func: "fetch artifacts"
        vars:
          dependent_task: compile-nonstandalone
      - func: "unit test"
        vars:
          unit_test_args: --hook nonstandalone -v 2 -b 10/12

  - name: unit-test-nonstandalone-bucket11
    tags: ["python", "pull_request"]
    depends_on:
    - name: compile-nonstandalone
    commands:
      - func: "fetch artifacts"
        vars:
          dependent_task: compile-nonstandalone
      - func: "unit test"
        vars:
          unit_test_args: --hook nonstandalone -v 2 -b 11/12

  - name: unit-test-long-bucket00
    tags: ["python", "unit_test_long"]
    patch_only: true
    depends_on:
    - name: compile
    commands:
      - func: "fetch artifacts"
      - func: "unit test"
        vars:
          unit_test_args: -v 2 --long -b 0/12

  - name: unit-test-long-bucket01
    tags: ["python", "unit_test_long"]
    patch_only: true
    depends_on:
    - name: compile
    commands:
      - func: "fetch artifacts"
      - func: "unit test"
        vars:
          unit_test_args: -v 2 --long -b 1/12

  - name: unit-test-long-bucket02
    tags: ["python", "unit_test_long"]
    patch_only: true
    depends_on:
    - name: compile
    commands:
      - func: "fetch artifacts"
      - func: "unit test"
        vars:
          unit_test_args: -v 2 --long -b 2/12

  - name: unit-test-long-bucket03
    tags: ["python", "unit_test_long"]
    patch_only: true
    depends_on:
    - name: compile
    commands:
      - func: "fetch artifacts"
      - func: "unit test"
        vars:
          unit_test_args: -v 2 --long -b 3/12

  - name: unit-test-long-bucket04
    tags: ["python", "unit_test_long"]
    patch_only: true
    depends_on:
    - name: compile
    run_on: ubuntu2004-medium
    commands:
      - func: "fetch artifacts"
      - func: "unit test"
        vars:
          unit_test_args: -v 2 --long -b 4/12

  - name: unit-test-long-bucket05
    tags: ["python", "unit_test_long"]
    patch_only: true
    depends_on:
    - name: compile
    commands:
      - func: "fetch artifacts"
      - func: "unit test"
        vars:
          unit_test_args: -v 2 --long -b 5/12

  - name: unit-test-long-bucket06
    tags: ["python", "unit_test_long"]
    patch_only: true
    depends_on:
    - name: compile
    commands:
      - func: "fetch artifacts"
      - func: "unit test"
        vars:
          unit_test_args: -v 2 --long -b 6/12

  - name: unit-test-long-bucket07
    tags: ["python", "unit_test_long"]
    patch_only: true
    depends_on:
    - name: compile
    commands:
      - func: "fetch artifacts"
      - func: "unit test"
        vars:
          unit_test_args: -v 2 --long -b 7/12

  - name: unit-test-long-bucket08
    tags: ["python", "unit_test_long"]
    patch_only: true
    depends_on:
    - name: compile
    commands:
      - func: "fetch artifacts"
      - func: "unit test"
        vars:
          unit_test_args: -v 2 --long -b 8/12

  - name: unit-test-long-bucket09
    tags: ["python", "unit_test_long"]
    patch_only: true
    depends_on:
    - name: compile
    commands:
      - func: "fetch artifacts"
      - func: "unit test"
        vars:
          unit_test_args: -v 2 --long -b 9/12

  - name: unit-test-long-bucket10
    tags: ["python", "unit_test_long"]
    patch_only: true
    depends_on:
    - name: compile
    commands:
      - func: "fetch artifacts"
      - func: "unit test"
        vars:
          unit_test_args: -v 2 --long -b 10/12

  - name: unit-test-long-bucket11
    tags: ["python", "unit_test_long"]
    patch_only: true
    depends_on:
    - name: compile
    commands:
      - func: "fetch artifacts"
      - func: "unit test"
        vars:
          unit_test_args: -v 2 --long -b 11/12

  # End of Python unit test tasks

  - name: s-all
    tags: ["pull_request"]
    depends_on:
    - name: compile
    commands:
      - func: "fetch artifacts"
      - command: shell.exec
        params:
          working_dir: "wiredtiger/dist"
          shell: bash
          script: |
            set -o errexit
            set -o verbose
            sh -x s_all -A -E 2>&1
            # Run s_string with the "-r" option to remove no-longer-needed words from s_string.ok
            # This is run separately from s_all as it can be too proactive when run as part of
            # developers local workflow, but needs to be run in PR builds before the code is merged.
            sh s_string -r 2>&1

  - name: s-outdated-fixmes
    # Detect any FIXME comments in the codebase tied to closed Jira tickets.
    # This will send a GET request to JIRA for each FIXME ticket so we don't
    # want to run it too frequently.
    commands:
      - func: "get project"
      - command: shell.exec
        params:
          working_dir: "wiredtiger/dist"
          shell: bash
          script: |
            set -o errexit
            set -o verbose
            ${python_binary|python3} s_outdated_fixmes.py 2>&1

  - name: conf-dump-test
    tags: ["pull_request", "python"]
    depends_on:
    - name: compile
    commands:
      - func: "fetch artifacts"
      - command: shell.exec
        params:
          working_dir: "wiredtiger/cmake_build/bench/wtperf"
          shell: bash
          script: |
            set -o errexit
            set -o verbose
            ${PREPARE_TEST_ENV}
            ${python_binary|python3} ../../../test/wtperf/test_conf_dump.py -d $(pwd) 2>&1

  - name: fops
    tags: ["pull_request"]
    depends_on:
    - name: compile
    commands:
      - func: "fetch artifacts"
      - command: shell.exec
        params:
          working_dir: "wiredtiger/cmake_build/test/fops"
          shell: bash
          script: |
            set -o errexit
            set -o verbose
            ${PREPARE_TEST_ENV}
            if [ "Windows_NT" = "$OS" ]; then
              cmd.exe /c test_fops.exe
            else
              ./test_fops
            fi

  - name: bench-tiered-push-pull-s3
    commands:
      - func: "get project"
      - func: "compile wiredtiger"
        vars:
          <<: *configure_flags_tiered_storage_s3
      - command: shell.exec
        params:
          working_dir: "wiredtiger/cmake_build/bench/tiered"
          shell: bash
          include_expansions_in_env:
            - aws_sdk_s3_ext_access_key
            - aws_sdk_s3_ext_secret_key
          script: |
            set -o errexit
            set -o verbose
            ${PREPARE_TEST_ENV}
            ./test_push_pull -PT -Po s3_store

  - name: bench-tiered-push-pull
    depends_on:
    - name: compile
    commands:
      - func: "fetch artifacts"
      - command: shell.exec
        params:
          working_dir: "wiredtiger/cmake_build/bench/tiered"
          shell: bash
          script: |
            set -o errexit
            set -o verbose
            ${PREPARE_TEST_ENV}
            # By default the test_push_pull uses dir_store as a storage source.
            ./test_push_pull -PT

  - name: compatibility-test-for-newer-releases
    commands:
      - func: "get project"
      - func: "compatibility test"
        vars:
          compat_test_args: -n

  - name: compatibility-test-for-older-releases
    commands:
      - func: "get project"
      - func: "compatibility test"
        vars:
          compat_test_args: -o

  - name: compatibility-test-upgrade-to-latest
    commands:
      - func: "get project"
      - func: "compatibility test"
        vars:
          compat_test_args: -u

  - name: compatibility-test-for-patch-releases
    commands:
      - func: "get project"
      - command: shell.exec
        params:
          working_dir: "wiredtiger"
          shell: bash
          script: |
            set -o errexit
            set -o verbose
            test/evergreen/compatibility_test_for_releases.sh -p

  - name: compatibility-test-suite
    tags: ["python"]
    commands:
      - func: "get project"
      - func: "compile wiredtiger"
      - command: shell.exec
        params:
          working_dir: "wiredtiger"
          shell: bash
          script: |
            set -o errexit
            set -o verbose
            ${PREPARE_TEST_ENV}
            ${python_binary|python3} test/compatibility/suite/compatibility_test.py ${compat_suite_args|-v 2} 2>&1

  - name: compatibility-test-for-wt-standalone-releases
    commands:
      - func: "get project"
      - func: "compatibility test"
        vars:
          compat_test_args: -w

  - name: import-compatibility-test
    commands:
      - func: "get project"
      - command: shell.exec
        params:
          working_dir: "wiredtiger"
          shell: bash
          script: |
            set -o errexit
            set -o verbose
            test/evergreen/compatibility_test_for_releases.sh -i

  - name: generate-datafile-little-endian
    commands:
      - func: "get project"
      - func: "compile wiredtiger"
      - func: "format test"
        vars:
          times: 10
          config: ../../../test/format/CONFIG.endian
          extra_args: -h "WT_TEST.$i"
      - command: shell.exec
        params:
          working_dir: "wiredtiger/cmake_build/test/format"
          shell: bash
          script: |
            set -o errexit
            set -o verbose
            # Archive the WT_TEST directories which include the generated wt data files. We cannot
            # use the Evergreen archive command as we need to archive multiple WT_TEST folders.
            tar -zcvf WT_TEST.tgz WT_TEST*
      - func: "upload endian format artifacts"
        vars:
          endian_format: little-endian
          local_file: wiredtiger/cmake_build/test/format/WT_TEST.tgz
          remote_file: WT_TEST-little-endian.tgz

  - name: verify-datafile-little-endian
    depends_on:
    - name: compile
    - name: generate-datafile-little-endian
    commands:
      - func: "fetch artifacts"
      - func: "fetch endian format artifacts"
        vars:
          endian_format: little-endian
          remote_file: WT_TEST-little-endian
      - func: "verify wt datafiles"

  - name: verify-datafile-from-little-endian
    depends_on:
    - name: compile
    - name: generate-datafile-little-endian
      variant: little-endian
    - name: verify-datafile-little-endian
      variant: little-endian
    commands:
      - func: "fetch artifacts"
      - func: "fetch endian format artifacts"
        vars:
          endian_format: little-endian
          remote_file: WT_TEST-little-endian
      - func: "verify wt datafiles"

  - name: generate-datafile-big-endian
    commands:
      - func: "get project"
      - func: "compile wiredtiger"
      - func: "format test"
        vars:
          times: 10
          config: ../../../test/format/CONFIG.endian
          extra_args: -h "WT_TEST.$i"
      - command: shell.exec
        params:
          working_dir: "wiredtiger/cmake_build/test/format"
          shell: bash
          script: |
            set -o errexit
            set -o verbose
            # Archive the WT_TEST directories which include the generated wt data files. We cannot
            # use the Evergreen archive command as we need to archive multiple WT_TEST folders.
            tar -zcvf WT_TEST.tgz WT_TEST*
      - func: "upload endian format artifacts"
        vars:
          endian_format: big-endian
          local_file: wiredtiger/cmake_build/test/format/WT_TEST.tgz
          remote_file: WT_TEST-big-endian.tgz

  - name: verify-datafile-big-endian
    depends_on:
    - name: compile
    - name: generate-datafile-big-endian
    commands:
      - func: "fetch artifacts"
      - func: "fetch endian format artifacts"
        vars:
          endian_format: big-endian
          remote_file: WT_TEST-big-endian
      - func: "verify wt datafiles"

  - name: verify-datafile-from-big-endian
    depends_on:
    - name: compile
    - name: generate-datafile-big-endian
      variant: big-endian
    - name: verify-datafile-big-endian
      variant: big-endian
    commands:
      - func: "fetch artifacts"
      - func: "fetch endian format artifacts"
        vars:
          endian_format: big-endian
          remote_file: WT_TEST-big-endian
      - func: "verify wt datafiles"

  - name: clang-analyzer
    tags: ["pull_request"]
    commands:
      - func: "get project"
      - command: shell.exec
        params:
          working_dir: "wiredtiger"
          shell: bash
          script: |
            set -o errexit
            set -o verbose
            sh dist/s_clang_scan 2>&1

  - name: configure-combinations
    commands:
      - func: "get project"
      - command: shell.exec
        params:
          working_dir: "wiredtiger"
          shell: bash
          script: |
            set -o errexit
            set -o verbose
            . test/evergreen/find_cmake.sh
            cd test/evergreen
            CMAKE_BIN=$CMAKE ./configure_combinations.sh -g="${cmake_generator|Ninja}" -j=$(grep -c ^processor /proc/cpuinfo) 2>&1
      # Handle special build combination for running all the diagnostic tests.
      - func: "configure wiredtiger"
      - func: "make wiredtiger"
      - func: "make check all"

  # Use format.sh to run tests in parallel for just under two hours (the
  # default Evergreen timeout) on the higher spec build distros. This allows
  # us to perform multiple test runs while ensuring a long-running config does
  # not result in an Evergreen test timeout failure. This test is run on a
  # higher spec distro due to historical issues with timeout failures. Consider
  # reducing the parallelism if frequent timeouts occur.
  - name: linux-directio
    commands:
      - func: "get project"
      - func: "compile wiredtiger"
      - func: "format test script"
        vars:
          format_test_script_args: -t 110 direct_io=1

  - name: package
    commands:
      - func: "get project"
      - command: shell.exec
        params:
          working_dir: "wiredtiger/dist"
          shell: bash
          script: |
            set -o errexit
            set -o verbose
            env CC=/opt/mongodbtoolchain/v4/bin/gcc CXX=/opt/mongodbtoolchain/v4/bin/g++ PATH=/opt/mongodbtoolchain/v4/bin:/opt/java/jdk11/bin:$PATH sh s_release `date +%Y%m%d`

  # Note that the project settings use this task name to compile the documentation during PR
  # testing, keep this in mind if you decide to change it.
  - name: doc-compile
    commands:
      - func: "get project"
      - func: "compile wiredtiger docs"

  - name: doc-update
    patchable: false
    stepback: false
    commands:
      - func: "get project"
      - func: "compile wiredtiger docs"
      - func: "update wiredtiger docs"
      - func: "upload artifact"
        vars:
          artifacts_name: wiredtiger
      - func: "upload artifact"
        vars:
          upload_filename: wiredtiger.github.com.tgz
          upload_source_dir: wiredtiger.github.com
          artifacts_name: wiredtiger.github.com
          postfix: -wiredtiger.github.com

  - name: syscall-linux
    commands:
      - func: "get project"
      - func: "compile wiredtiger"
      - command: shell.exec
        params:
          working_dir: "wiredtiger/test/syscall"
          shell: bash
          script: |
            set -o errexit
            set -o verbose
            WT_BUILDDIR=$(pwd)/../../cmake_build LD_LIBRARY_PATH=$WT_BUILDDIR ${python_binary|python3} syscall.py --verbose --preserve

  - name: checkpoint-filetypes-test
    commands:
      - func: "get project"
      - func: "compile wiredtiger"
        vars:
          # Don't use diagnostic - this test looks for timing problems that are more likely to occur without it
          HAVE_DIAGNOSTIC: -DHAVE_DIAGNOSTIC=0
      - func: "checkpoint test"
        vars:
          checkpoint_args: -t m -n 1000000 -k 5000000 -C cache_size=100MB
      - func: "checkpoint test"
        vars:
          checkpoint_args: -t c -n 1000000 -k 5000000 -C cache_size=100MB
      - func: "checkpoint test"
        vars:
          checkpoint_args: -t r -n 1000000 -k 5000000 -C cache_size=100MB

  - name: coverage-report
    # This task will measure code coverage across a range of tests, including, but not limited to,
    # the Catch2-based unit tests.
    commands:
      - func: "get project"
      - func: "compile wiredtiger"
        vars:
          HAVE_UNITTEST: -DHAVE_UNITTEST=1
          <<: *configure_flags_with_builtins
          CMAKE_BUILD_TYPE: -DCMAKE_BUILD_TYPE=Coverage
      - command: shell.exec
        params:
          working_dir: "wiredtiger/cmake_build"
          shell: bash
          script: |
            # The set of tests below were selected from entries to the Aug 2023 WiredTiger Code Coverage Competition.
            # The tests were selected to achieve just over 50% branch coverage and do so in about 30 minutes.
            # While 50% coverage is not sufficient, this selection of tests forms a useful basis for future
            # improvements to code coverage.

            set -o errexit
            set -o verbose
            ${PREPARE_TEST_ENV}
            # Record the start time, in seconds
            date +%s > ../time.txt
            # Perform the tests to get code coverage metrics for
            . ../test/evergreen/find_cmake.sh

            test/unittest/catch2-unittests

            $CTEST -R '(ex_|lsm_workload|filesys|metadata_salvage|col_efficiency|dup_index_collator|compact_quick|test_checkpoint_4_mixed_timestamps|test_checkpoint_6_row_named_prepare|random_directio|scope|join_main_table_row|pad_byte_collator|meta_ckptlist_get_alloc)'

            ${python_binary|python3} ../test/suite/run.py test_rollback_to_stable03
            ${python_binary|python3} ../test/suite/run.py lsm
            ${python_binary|python3} ../test/suite/run.py test_prepare01
            ${python_binary|python3} ../test/suite/run.py -p test_prepare02
            ${python_binary|python3} ../test/suite/run.py test_prepare03
            ${python_binary|python3} ../test/suite/run.py test_prepare04
            ${python_binary|python3} ../test/suite/run.py test_truncate02
            ${python_binary|python3} ../test/suite/run.py test_tiered04
            ${python_binary|python3} ../test/suite/run.py test_sweep01
            ${python_binary|python3} ../test/suite/run.py test_import01
            ${python_binary|python3} ../test/suite/run.py flcs
            ${python_binary|python3} ../test/suite/run.py test_backup13
            ${python_binary|python3} ../test/suite/run.py test_backup24
            test/cppsuite/run -t bounded_cursor_stress -f test/cppsuite/configs/bounded_cursor_stress_default.txt
            test/cppsuite/run -t cache_resize -f test/cppsuite/configs/cache_resize_default.txt
            test/cppsuite/run -t hs_cleanup -f test/cppsuite/configs/hs_cleanup_default.txt
            $(pwd)/test/csuite/wt1965_col_efficiency/test_wt1965_col_efficiency
            $(pwd)/test/csuite/wt2999_join_extractor/test_wt2999_join_extractor
            $(pwd)/test/csuite/wt3135_search_near_collator/test_wt3135_search_near_collator
            $(pwd)/test/csuite/wt3184_dup_index_collator/test_wt3184_dup_index_collator
            $(pwd)/test/csuite/wt4156_metadata_salvage/test_wt4156_metadata_salvage
            $(pwd)/test/csuite/wt2403_lsm_workload/test_wt2403_lsm_workload

            WIREDTIGER_HOME=ex1 examples/c/ex_all/ex_all & WIREDTIGER_HOME=ex2 examples/c/ex_schema/ex_schema
            # Rest of the examples
            cd examples/c/
            $CTEST --output-on-failure 2>&1
            cd ../../

            $(pwd)/test/csuite/wt2403_lsm_workload/test_wt2403_lsm_workload 2>&1
            $(pwd)/test/csuite/wt6185_modify_ts/test_wt6185_modify_ts 2>&1
            $(pwd)/test/csuite/wt3874_pad_byte_collator/test_wt3874_pad_byte_collator 2>&1
            $(pwd)/test/csuite/wt4105_large_doc_small_upd/test_wt4105_large_doc_small_upd 2>&1
            $(pwd)/test/csuite/wt10897_compact_quick_interrupt/test_wt10897_compact_quick_interrupt 2>&1
            $(pwd)/test/csuite/wt2695_checksum/test_wt2695_checksum 2>&1
            $(pwd)/test/csuite/wt4156_metadata_salvage/test_wt4156_metadata_salvage 2>&1
            $(pwd)/test/csuite/wt2447_join_main_table/test_wt2447_join_main_table 2>&1
            $(pwd)/test/csuite/wt2592_join_schema/test_wt2592_join_schema 2>&1
            $(pwd)/test/csuite/wt4117_checksum/test_wt4117_checksum 2>&1
            $(pwd)/test/csuite/wt4699_json/test_wt4699_json 2>&1
            $(pwd)/test/csuite/wt4891_meta_ckptlist_get_alloc/test_wt4891_meta_ckptlist_get_alloc 2>&1
            $(pwd)/test/csuite/wt9937_parse_opts/test_wt9937_parse_opts 2>&1
            $(pwd)/test/csuite/wt3363_checkpoint_op_races/test_wt3363_checkpoint_op_races 2>&1
            $(pwd)/test/csuite/wt3120_filesys/test_wt3120_filesys -b $(pwd) 2>&1
            $(pwd)/test/csuite/wt8659_reconstruct_database_from_logs/test_wt8659_reconstruct_database_from_logs 2>&1
            ${python_binary|python3} ../test/suite/run.py cursor 2>&1 || echo "ignore"
            ${python_binary|python3} ../test/suite/run.py cursor_bound -s 1 2>&1 || echo "ignore"
            ${python_binary|python3} ../test/suite/run.py cursor_bound_fuzz 2>&1 || echo "ignore"
            ${python_binary|python3} ../test/suite/run.py cursor_compare 2>&1 || echo "ignore"
            ${python_binary|python3} ../test/suite/run.py cursor_pin 2>&1 || echo "ignore"
            ${python_binary|python3} ../test/suite/run.py cursor_random 2>&1 || echo "ignore"
            ${python_binary|python3} ../test/suite/run.py log 2>&1 || echo "ignore"
            ${python_binary|python3} ../test/suite/run.py util 2>&1

            # RTS testing is slow. Skip RTS tests 10,12,14,20,26,35,37,38,39
            ${python_binary|python3} ../test/suite/run.py test_rollback_to_stable01.py -s 1 2>&1 || echo "ignore"
            ${python_binary|python3} ../test/suite/run.py test_rollback_to_stable02.py -s 1 2>&1 || echo "ignore"
            ${python_binary|python3} ../test/suite/run.py test_rollback_to_stable03.py -s 1 2>&1 || echo "ignore"
            ${python_binary|python3} ../test/suite/run.py test_rollback_to_stable04.py -s 1 2>&1 || echo "ignore"
            ${python_binary|python3} ../test/suite/run.py test_rollback_to_stable05.py -s 1 2>&1 || echo "ignore"
            ${python_binary|python3} ../test/suite/run.py test_rollback_to_stable06.py -s 1 2>&1 || echo "ignore"
            ${python_binary|python3} ../test/suite/run.py test_rollback_to_stable07.py -s 1 2>&1 || echo "ignore"
            ${python_binary|python3} ../test/suite/run.py test_rollback_to_stable08.py -s 1 2>&1 || echo "ignore"
            ${python_binary|python3} ../test/suite/run.py test_rollback_to_stable09.py -s 1 2>&1 || echo "ignore"
            ${python_binary|python3} ../test/suite/run.py test_rollback_to_stable11.py -s 1 2>&1 || echo "ignore"
            ${python_binary|python3} ../test/suite/run.py test_rollback_to_stable13.py -s 1 2>&1 || echo "ignore"
            ${python_binary|python3} ../test/suite/run.py test_rollback_to_stable15.py -s 1 2>&1 || echo "ignore"
            ${python_binary|python3} ../test/suite/run.py test_rollback_to_stable16.py -s 1 2>&1 || echo "ignore"
            ${python_binary|python3} ../test/suite/run.py test_rollback_to_stable17.py -s 1 2>&1 || echo "ignore"
            ${python_binary|python3} ../test/suite/run.py test_rollback_to_stable18.py -s 1 2>&1 || echo "ignore"
            ${python_binary|python3} ../test/suite/run.py test_rollback_to_stable19.py -s 1 2>&1 || echo "ignore"
            ${python_binary|python3} ../test/suite/run.py test_rollback_to_stable22.py -s 1 2>&1 || echo "ignore"
            ${python_binary|python3} ../test/suite/run.py test_rollback_to_stable23.py -s 1 2>&1 || echo "ignore"
            ${python_binary|python3} ../test/suite/run.py test_rollback_to_stable24.py -s 1 2>&1 || echo "ignore"
            ${python_binary|python3} ../test/suite/run.py test_rollback_to_stable25.py -s 1 2>&1 || echo "ignore"
            ${python_binary|python3} ../test/suite/run.py test_rollback_to_stable27.py -s 1 2>&1 || echo "ignore"
            ${python_binary|python3} ../test/suite/run.py test_rollback_to_stable28.py -s 1 2>&1 || echo "ignore"
            ${python_binary|python3} ../test/suite/run.py test_rollback_to_stable29.py -s 1 2>&1 || echo "ignore"
            ${python_binary|python3} ../test/suite/run.py test_rollback_to_stable30.py -s 1 2>&1 || echo "ignore"
            ${python_binary|python3} ../test/suite/run.py test_rollback_to_stable31.py -s 1 2>&1 || echo "ignore"
            ${python_binary|python3} ../test/suite/run.py test_rollback_to_stable32.py -s 1 2>&1 || echo "ignore"
            ${python_binary|python3} ../test/suite/run.py test_rollback_to_stable33.py -s 1 2>&1 || echo "ignore"
            ${python_binary|python3} ../test/suite/run.py test_rollback_to_stable34.py -s 1 2>&1 || echo "ignore"
            ${python_binary|python3} ../test/suite/run.py test_rollback_to_stable36.py -s 1 2>&1 || echo "ignore"
            ${python_binary|python3} ../test/suite/run.py test_rollback_to_stable40.py -s 1 2>&1 || echo "ignore"
            ${python_binary|python3} ../test/suite/run.py test_rollback_to_stable41.py -s 1 2>&1 || echo "ignore"
            ${python_binary|python3} ../test/suite/run.py test_rollback_to_stable42.py -s 1 2>&1 || echo "ignore"
            ${python_binary|python3} ../test/suite/run.py test_alter02 2>&1
            ${python_binary|python3} ../test/suite/run.py test_assert06 2>&1
            ${python_binary|python3} ../test/suite/run.py test_autoclose 2>&1
            ${python_binary|python3} ../test/suite/run.py test_backup06 2>&1
            ${python_binary|python3} ../test/suite/run.py test_base04 2>&1
            ${python_binary|python3} ../test/suite/run.py test_baseconfig 2>&1
            ${python_binary|python3} ../test/suite/run.py test_bug005 2>&1
            ${python_binary|python3} ../test/suite/run.py test_bulk01 2>&1
            ${python_binary|python3} ../test/suite/run.py test_calc_modify 2>&1
            ${python_binary|python3} ../test/suite/run.py test_checkpoint_snapshot03 2>&1
            ${python_binary|python3} ../test/suite/run.py test_checkpoint05 2>&1
            ${python_binary|python3} ../test/suite/run.py test_colgap 2>&1
            ${python_binary|python3} ../test/suite/run.py test_collator 2>&1
            ${python_binary|python3} ../test/suite/run.py test_compact04 2>&1
            ${python_binary|python3} ../test/suite/run.py test_compress02 2>&1
            ${python_binary|python3} ../test/suite/run.py test_config06 2>&1
            ${python_binary|python3} ../test/suite/run.py test_cursor_bound10 2>&1
            ${python_binary|python3} ../test/suite/run.py test_cursor_compare 2>&1
            ${python_binary|python3} ../test/suite/run.py test_cursor_tracker 2>&1
            ${python_binary|python3} ../test/suite/run.py test_cursor08 2>&1
            ${python_binary|python3} ../test/suite/run.py test_debug_mode03 2>&1
            ${python_binary|python3} ../test/suite/run.py test_dictionary 2>&1
            ${python_binary|python3} ../test/suite/run.py test_drop_create 2>&1
            ${python_binary|python3} ../test/suite/run.py test_drop 2>&1
            ${python_binary|python3} ../test/suite/run.py test_dump 2>&1
            ${python_binary|python3} ../test/suite/run.py test_dupc 2>&1
            ${python_binary|python3} ../test/suite/run.py test_durability01 2>&1
            ${python_binary|python3} ../test/suite/run.py test_durable_rollback_to_stable 2>&1
            ${python_binary|python3} ../test/suite/run.py test_durable_ts02 2>&1
            ${python_binary|python3} ../test/suite/run.py test_empty_value 2>&1
            ${python_binary|python3} ../test/suite/run.py test_empty 2>&1
            ${python_binary|python3} ../test/suite/run.py test_encrypt04 2>&1
            ${python_binary|python3} ../test/suite/run.py test_env01 2>&1
            ${python_binary|python3} ../test/suite/run.py test_excl 2>&1
            ${python_binary|python3} ../test/suite/run.py test_export01 2>&1
            ${python_binary|python3} ../test/suite/run.py test_flcs01 2>&1
            ${python_binary|python3} ../test/suite/run.py test_gc04 2>&1
            ${python_binary|python3} ../test/suite/run.py test_hazard 2>&1
            ${python_binary|python3} ../test/suite/run.py test_home 2>&1
            ${python_binary|python3} ../test/suite/run.py test_hs06 2>&1
            ${python_binary|python3} ../test/suite/run.py test_huffman01 2>&1
            ${python_binary|python3} ../test/suite/run.py test_import08 2>&1
            ${python_binary|python3} ../test/suite/run.py test_index02 2>&1
            ${python_binary|python3} ../test/suite/run.py test_inmem02 2>&1
            ${python_binary|python3} ../test/suite/run.py test_intpack 2>&1
            ${python_binary|python3} ../test/suite/run.py test_isolation01 2>&1
            ${python_binary|python3} ../test/suite/run.py test_join08 2>&1
            ${python_binary|python3} ../test/suite/run.py test_jsondump01 2>&1
            ${python_binary|python3} ../test/suite/run.py test_log03 2>&1
            ${python_binary|python3} ../test/suite/run.py test_lsm04 2>&1
            ${python_binary|python3} ../test/suite/run.py test_metadata_cursor02 2>&1
            ${python_binary|python3} ../test/suite/run.py test_overwrite 2>&1
            ${python_binary|python3} ../test/suite/run.py test_pack 2>&1
            ${python_binary|python3} ../test/suite/run.py test_prepare_cursor01 2>&1
            ${python_binary|python3} ../test/suite/run.py test_prepare_hs03 2>&1
            ${python_binary|python3} ../test/suite/run.py test_prepare15 2>&1
            ${python_binary|python3} ../test/suite/run.py test_readonly03 2>&1
            ${python_binary|python3} ../test/suite/run.py test_reconfig03 2>&1
            ${python_binary|python3} ../test/suite/run.py test_rename 2>&1
            ${python_binary|python3} ../test/suite/run.py test_reserve 2>&1
            ${python_binary|python3} ../test/suite/run.py test_salvage01 2>&1
            ${python_binary|python3} ../test/suite/run.py test_schema07 2>&1
            ${python_binary|python3} ../test/suite/run.py test_search_near02 2>&1
            ${python_binary|python3} ../test/suite/run.py test_shared_cache01 2>&1
            ${python_binary|python3} ../test/suite/run.py test_split 2>&1
            ${python_binary|python3} ../test/suite/run.py test_stat_log01 2>&1
            ${python_binary|python3} ../test/suite/run.py test_stat06 2>&1
            ${python_binary|python3} ../test/suite/run.py test_sweep04 2>&1
            ${python_binary|python3} ../test/suite/run.py test_tiered08 2>&1
            ${python_binary|python3} ../test/suite/run.py test_timestamp10 2>&1
            ${python_binary|python3} ../test/suite/run.py test_truncate15 2>&1
            ${python_binary|python3} ../test/suite/run.py test_turtle01 2>&1
            ${python_binary|python3} ../test/suite/run.py test_txn15 2>&1
            ${python_binary|python3} ../test/suite/run.py test_unicode01 2>&1
            ${python_binary|python3} ../test/suite/run.py test_upgrade 2>&1
            ${python_binary|python3} ../test/suite/run.py test_util15 2>&1
            ${python_binary|python3} ../test/suite/run.py test_verbose02 2>&1
            ${python_binary|python3} ../test/suite/run.py test_verify2 2>&1
            ${python_binary|python3} ../test/suite/run.py test_version 2>&1
            # Record the end time, in seconds
            date +%s >> ../time.txt
      - func: "code coverage analysis"
        vars:
          generate_atlas_format: true
      - func: "upload stats to atlas"
        vars:
          stats_dir: ./wiredtiger/coverage_report
          test-name: code_coverage
          collection: CodeCoverage
        # Publish the main page before the report so that it appears top of the list of files in the patch build.
      - func: "code coverage publish main page"
      - func: "code coverage publish report"

  - name: coverage-report-catch2
    # This task measures code coverage achieved by only the Catch2-based unit tests.
    commands:
      - func: "get project"
      - func: "compile wiredtiger"
        vars:
          HAVE_UNITTEST: -DHAVE_UNITTEST=1
          <<: *configure_flags_with_builtins
          CMAKE_BUILD_TYPE: -DCMAKE_BUILD_TYPE=Coverage
      - command: shell.exec
        params:
          working_dir: "wiredtiger/cmake_build"
          shell: bash
          script: |
            set -o errexit
            set -o verbose
            ${PREPARE_TEST_ENV}
            # Record the start time, in seconds
            date +%s > ../time.txt
            # Perform the tests to get code coverage metrics for
            test/unittest/catch2-unittests
            # Record the end time, in seconds
            date +%s >> ../time.txt
      - func: "code coverage analysis"
        # Publish the main page before the report so that it appears top of the list of files in the patch build.
      - func: "code coverage publish main page"
      - func: "code coverage publish report"

  - name: code-change-report
    depends_on:
      - name: "coverage-report"
    commands:
      - func: "get project"
      - command: shell.exec
        vars:
          dependent_task: coverage-report
        params:
          working_dir: "wiredtiger"
          shell: bash
          script: |
            echo "Code Change Report (Step 1)"
            echo "==========================="
            echo "expansions:"
            echo ". is_patch      =  ${is_patch}"
            echo ". task_id       =  ${task_id}"
            echo ". task_name     =  ${task_name}"
            echo ". build_id      =  ${build_id}"
            echo ". version_id    =  ${version_id}"
            echo ". revision      =  ${revision}"
            echo ". github_commit =  ${github_commit}"
            echo ". project       =  ${project}"
            echo ". execution     =  ${execution}"
            echo ". remote path   =  wiredtiger/${build_variant}/${revision}/${dependent_task}_${build_id}-${execution}/full_coverage_report.json"
            mkdir -p coverage_report
      - command: s3.get
        vars:
          dependent_task: coverage-report
        params:
          aws_key: ${aws_key}
          aws_secret: ${aws_secret}
          remote_file: wiredtiger/${build_variant}/${revision}/${dependent_task}_${build_id}-${execution}/full_coverage_report.json
          bucket: build_external
          local_file: wiredtiger/coverage_report/full_coverage_report.json
      - command: shell.exec
        vars:
          dependent_task: coverage-report
        params:
          working_dir: "wiredtiger"
          shell: bash
          script: |
            echo "Code Change Report (Step 2)"
            echo "==========================="

            set -o errexit
            set -o verbose

            ${PREPARE_PATH}
            virtualenv -p ${python_binary|python3} venv
            source venv/bin/activate
            pip3 install pygit2==1.10.1

            EXTRA_CODE_CHANGE_PARAMETERS=''

            if [ ${is_patch|false} = true ]; then
              echo "This is a patch build"
              # Obtain the diff for the changes in this patch
              git diff `git merge-base develop HEAD` > coverage_report/diff.txt
              EXTRA_CODE_CHANGE_PARAMETERS='-d coverage_report/diff.txt'
              # Generate an HTML friendly version of the diff for
              sed 's/$/<br>/' coverage_report/diff.txt > coverage_report/diff.html
              # Logging for debugging
              ls -l coverage_report
              cat coverage_report/diff.txt
            fi

            ${python_binary|python3} test/evergreen/code_change_report/code_change_info.py -v -c coverage_report/full_coverage_report.json -g . $EXTRA_CODE_CHANGE_PARAMETERS -o coverage_report/code_change_info.json

            # Log the contents of the change info file
            cat coverage_report/code_change_info.json

            # Generate the Code Change Report
            ${python_binary|python3} test/evergreen/code_change_report/code_change_report.py -v -c coverage_report/code_change_info.json -o coverage_report/code_change_report.html
      - func: "code coverage publish report"

  - name: s3-tiered-storage-extensions-test
    tags: ["python"]
    commands:
      - func: "get project"
      - func: "compile wiredtiger"
        vars:
          <<: *configure_flags_tiered_storage_s3
      - command: shell.exec
        params:
          working_dir: "wiredtiger/cmake_build"
          shell: bash
          script: |
            set -o errexit
            set -o verbose
      - func: "run tiered storage test"
        vars:
          # Set this in case of a core to get the correct python binary.
          python_binary: $(pwd)/venv/bin/python3
          tiered_storage_test_name: tiered
  - name: s3-tiered-test-small
    tags: ["pull_request", "python"]
    commands:
      - func: "get project"
      - func: "compile wiredtiger"
        vars:
          <<: *configure_flags_tiered_storage_s3
      - func: "run tiered storage test"
        vars:
          # Set this in case of a core to get the correct python binary.
          python_binary: $(pwd)/venv/bin/python3
          tiered_storage_test_name: tiered06
  - name: s3-tiered-catch2-unittest-test
    tags: ["pull_request", "tiered_unittest"]
    commands:
      - func: "get project"
      - func: "compile wiredtiger"
        vars:
          <<: *configure_flags_tiered_storage_s3
          HAVE_UNITTEST: -DHAVE_UNITTEST=1
      - command: shell.exec
        params:
          working_dir: "wiredtiger/cmake_build"
          shell: bash
          include_expansions_in_env:
            - aws_sdk_s3_ext_access_key
            - aws_sdk_s3_ext_secret_key
          script: |
            set -o errexit
            set -o verbose
            ${PREPARE_TEST_ENV}
            # Run S3 extension unit testing.
            ext/storage_sources/s3_store/test/run_s3_unit_tests
  - name: azure-gcp-tiered-storage-extensions-test
    tags: ["python"]
    commands:
      - func: "get project"
      - func: "install gcp dependencies"
      - func: "compile wiredtiger"
        vars:
          <<: [*configure_flags_tiered_storage_azure, *configure_flags_tiered_storage_gcp]
      - func: "run tiered storage test"
        vars:
          # Set this in case of a core to get the correct python binary.
          python_binary: $(pwd)/venv/bin/python3
          tiered_storage_test_name: tiered
  - name: azure-gcp-tiered-catch2-unittest-test
    tags: ["pull_request", "tiered_unittest"]
    commands:
      - func: "get project"
      - func: "install gcp dependencies"
      - func: "compile wiredtiger"
        vars:
          <<: [*configure_flags_tiered_storage_azure, *configure_flags_tiered_storage_gcp]
          HAVE_UNITTEST: -DHAVE_UNITTEST=1
      - command: shell.exec
        params:
          working_dir: "wiredtiger/cmake_build"
          shell: bash
          script: |
            set -o errexit
            # Set the Azure credentials using config variable.
            export AZURE_STORAGE_CONNECTION_STRING="${azure_sdk_ext_access_key}"

            # GCP requires a path to a credentials file for authorization. To not expose the private
            # information within the file, we use a placeholder private variable which are replaced
            # in the command line with the evergreen expansion variables and stored in a temporary
            # file.
            file=$(mktemp --suffix ".json")

            # Use '|' as the delimiter instead of default behaviour because the private key contains
            # slash characters.
            sed -e 's|gcp_project_id|${gcp_sdk_ext_project_id}|'                      \
                -e 's|gcp_private_key|'"${gcp_sdk_ext_private_key}"'|'                \
                -e 's|gcp_private_id|${gcp_sdk_ext_private_key_id}|'                  \
                -e 's|gcp_client_email|${gcp_sdk_ext_client_email}|'                  \
                -e 's|gcp_client_id|${gcp_sdk_ext_client_id}|'                        \
                -e 's|gcp_client_x509_cert_url|${gcp_sdk_ext_client_x509_cert_url}|'  ../test/evergreen/gcp_auth.json > $file
            export GOOGLE_APPLICATION_CREDENTIALS="$file"
            set -o verbose
            ${PREPARE_TEST_ENV}

            # Run Azure extension unit testing.
            ext/storage_sources/azure_store/test/run_azure_unit_tests

            # Run GCP extension unit testing.
            ext/storage_sources/gcp_store/test/run_gcp_unit_tests

  - name: azure-gcp-tiered-test-small
    tags: ["pull_request", "python"]
    commands:
      - func: "get project"
      - func: "install gcp dependencies"
      - func: "compile wiredtiger"
        vars:
          <<: [*configure_flags_tiered_storage_azure, *configure_flags_tiered_storage_gcp]
      - func: "run tiered storage test"
        vars:
          # Set this in case of a core to get the correct python binary.
          python_binary: $(pwd)/venv/bin/python3
          tiered_storage_test_name: tiered06

  - name: spinlock-gcc-test
    commands:
      - func: "get project"
      - func: "compile wiredtiger"
        vars:
          SPINLOCK_TYPE: -DSPINLOCK_TYPE=gcc
      - func: "make check all"
      - func: "unit test"
      - func: "format test"
        vars:
          times: 3
          extra_args: runs.rows=1000000:2500000

  - name: spinlock-pthread-adaptive-test
    commands:
      - func: "get project"
      - func: "compile wiredtiger"
        vars:
          SPINLOCK_TYPE: -DSPINLOCK_TYPE=pthread_adaptive
      - func: "make check all"
      - func: "unit test"
      - func: "format test"
        vars:
          times: 3
          extra_args: runs.rows=1000000:2500000

  - name: wtperf-test
    depends_on:
      - name: compile
    commands:
      - func: "fetch artifacts"
        vars:
          dependent_task: compile
      - command: shell.exec
        params:
          working_dir: "wiredtiger/cmake_build"
          shell: bash
          script: |
            set -o errexit
            set -o verbose
            ${PREPARE_TEST_ENV}
            # The test will generate WT_TEST directory automatically
            dir=../bench/wtperf/stress
            for file in `ls $dir`
            do
              echo "Disk usage and free space for the current drive (pre-test):"
              df -h .
              echo "===="
              echo "==== Initiating wtperf test using $dir/$file ===="
              echo "===="
              ./bench/wtperf/wtperf -O $dir/$file -o verbose=2
              echo "===="
              echo "Disk usage and free space for the current drive (post-test):"
              df -h .
              echo "Total size of WT_TEST directory prior to move:"
              du -hs WT_TEST
              mv WT_TEST WT_TEST_$file
            done

  - name: long-test
    commands:
      - func: "get project"
      - func: "configure wiredtiger"
      - func: "make wiredtiger"

      # Run the long version of make check, that includes the full csuite tests
      - func: "make check all"

      # Many dbs test - Run with:
      # 1.  The defaults
      - func: "many dbs test"
      # 2.  Set idle flag to turn off operations.
      - func: "many dbs test"
        vars:
          many_db_args: -I
      # 3.  More dbs.
      - func: "many dbs test"
        vars:
          many_db_args: -D 40
      # 4.  With idle flag and more dbs.
      - func: "many dbs test"
        vars:
          many_db_args: -I -D 40

      # extended test/thread runs
      - func: "thread test"
        vars:
          thread_test_args: -t f
      - func: "thread test"
        vars:
          thread_test_args: -S -F -n 100000 -t f
      - func: "thread test"
        vars:
          thread_test_args: -t r
      - func: "thread test"
        vars:
          thread_test_args: -S -F -n 100000 -t r
      - func: "thread test"
        vars:
          thread_test_args: -t v
      - func: "thread test"
        vars:
          thread_test_args: -S -F -n 100000 -t v

      # random-abort - default (random time and number of threads)
      - func: "csuite test"
        vars:
          test_name: random_abort

      # truncated-log
      - func: "csuite test"
        vars:
          test_name: truncated_log

      # random-abort - minimum time, random number of threads
      - func: "csuite test"
        vars:
          test_args: -t 10
          test_name: random_abort
      # random-abort - maximum time, random number of threads
      - func: "csuite test"
        vars:
          test_args: -t 40
          test_name: random_abort
      # random-abort - run compaction
      - func: "csuite test"
        vars:
          test_args: -c -t 60
          test_name: random_abort

      # format test
      - func: "format test"
        vars:
          extra_args: file_type=fix runs.rows=1000000:2500000
      - func: "format test"
        vars:
          extra_args: file_type=row runs.rows=1000000:2500000

      # format test for stressing compaction code path
      - func: "format test"
        vars:
          times: 3
          extra_args: file_type=row compaction=1 verify=1 runs.rows=1000000:2500000 runs.timer=3 ops.pct.delete=30

  - name: time-shift-sensitivity-test
    depends_on:
    - name: compile
    commands:
      - func: "fetch artifacts"
      - command: shell.exec
        params:
          working_dir: "wiredtiger/test/csuite"
          shell: bash
          script: |
            set -o errexit
            set -o verbose

            RW_LOCK_FILE=$(pwd)/../../cmake_build/test/csuite/rwlock/test_rwlock ./time_shift_test.sh /usr/local/lib/faketime/libfaketimeMT.so.1 0-1 2>&1

  - name: format-mirror-test
    commands:
      - func: "get project"
      - func: "compile wiredtiger"
      - func: "format test"
        vars:
          config: ../../../test/format/CONFIG.mirror
          trace_args: -T all

  # FIXME-WT-11606 Remove this temporary task.
  - name: format-11507-test
    exec_timeout_secs: 25200
    commands:
      - func: "get project"
      - func: "compile wiredtiger"
      - func: "format test script"
        vars:
          format_test_script_args: -c ../../../test/format/failure_configs/CONFIG.WT-11507 -t 360 -T all

  - name: format-stress-pull-request-test
    tags: ["pull_request"]
    commands:
      - func: "get project"
      - func: "compile wiredtiger"
      - func: "format test script"
        vars:
          # run for 10 minutes.
          format_test_script_args: -t 10 rows=10000 ops=50000

  - name: format-smoke-test
    commands:
      - func: "get project"
      - func: "compile wiredtiger"
        vars:
          <<: *configure_flags_with_builtins
      - func: "format test script"
        vars:
          format_test_script_args: -e "SEGFAULT_SIGNALS=all" -b "catchsegv ./t" -S
      - func: "format test"
        vars:
          extra_args: -C "verbose=(checkpoint_cleanup:1)"

  - name: format-asan-smoke-test
    commands:
      - func: "get project"
      - func: "compile wiredtiger"
        vars:
          <<: *configure_flags_address_sanitizer_mongodb_stable_clang_with_builtins
      - func: "format test script"
        vars:
          additional_san_vars: export ASAN_OPTIONS="$COMMON_SAN_OPTIONS:unmap_shadow_on_exit=1"
          format_test_script_args: -S
      - func: "format test"
        vars:
          additional_san_vars: export ASAN_OPTIONS="$COMMON_SAN_OPTIONS:unmap_shadow_on_exit=1"
          extra_args: -C "verbose=(checkpoint_cleanup:1)"

  - name: format-wtperf-test
    commands:
      - func: "get project"
      - func: "compile wiredtiger"
        vars:
          <<: *configure_flags_with_builtins
      - command: shell.exec
        params:
          working_dir: "wiredtiger/cmake_build/bench/wtperf"
          shell: bash
          script: |
            set -o errexit
            set -o verbose

            cp ../../../bench/wtperf/split_heavy.wtperf .
            ./wtperf -O ./split_heavy.wtperf -o verbose=2

  - name: memory-model-test
    exec_timeout_secs: 86400
    commands:
      - func: "get project"
      - command: shell.exec
        params:
          working_dir: "wiredtiger/tools/memory-model-test"
          script: |
            set -o errexit
            set -o verbose
            export "PATH=/opt/mongodbtoolchain/v4/bin:$PATH"
            g++ -o memory_model_test -O2 memory_model_test.cpp -lpthread -std=c++20 -Wall -Werror
            ./memory_model_test -n 100000000

  - name: memory-model-test-mac
    exec_timeout_secs: 86400
    commands:
      - func: "get project"
      - command: shell.exec
        params:
          working_dir: "wiredtiger/tools/memory-model-test"
          shell: bash
          script: |
            set -o errexit
            set -o verbose
            sysctl -n machdep.cpu.brand_string     # Display the CPU type
            sw_vers                                # Display the macOS version
            g++ -o memory_model_test -O2 memory_model_test.cpp -lpthread -std=c++17 -Wall -Werror -DAVOID_CPP20_SEMAPHORE
            ./memory_model_test -n 100000000

  - name: data-validation-stress-test-checkpoint
    tags: ["data-validation-stress-test"]
    depends_on:
    - name: compile
    commands:
      - func: "run data validation stress test checkpoint"
        vars:
          run_test_checkpoint_args: -x

  - name: data-validation-stress-test-checkpoint-no-timestamp
    tags: ["data-validation-stress-test"]
    depends_on:
    - name: compile
    commands:
      - func: "run data validation stress test checkpoint"

  - name: data-validation-stress-test-checkpoint-fp-hs-insert-s1
    tags: ["data-validation-stress-test"]
    depends_on:
    - name: compile
    commands:
      - func: "run data validation stress test checkpoint"
        vars:
          run_test_checkpoint_args: -x -s 1

  - name: data-validation-stress-test-checkpoint-fp-hs-insert-s1-no-timestamp
    tags: ["data-validation-stress-test"]
    depends_on:
    - name: compile
    commands:
      - func: "run data validation stress test checkpoint"
        vars:
          run_test_checkpoint_args: -s 1

  - name: data-validation-stress-test-checkpoint-fp-hs-insert-s2
    tags: ["data-validation-stress-test"]
    depends_on:
    - name: compile
    commands:
      - func: "run data validation stress test checkpoint"
        vars:
          run_test_checkpoint_args: -x -s 2

  - name: data-validation-stress-test-checkpoint-fp-hs-insert-s3
    tags: ["data-validation-stress-test"]
    depends_on:
    - name: compile
    commands:
      - func: "run data validation stress test checkpoint"
        vars:
          run_test_checkpoint_args: -x -s 3

  - name: data-validation-stress-test-checkpoint-fp-hs-insert-s3-no-timestamp
    tags: ["data-validation-stress-test"]
    depends_on:
    - name: compile
    commands:
      - func: "run data validation stress test checkpoint"
        vars:
          run_test_checkpoint_args: -s 3

  - name: data-validation-stress-test-checkpoint-fp-hs-insert-s4
    tags: ["data-validation-stress-test"]
    depends_on:
    - name: compile
    commands:
      - func: "run data validation stress test checkpoint"
        vars:
          run_test_checkpoint_args: -x -s 4

  - name: data-validation-stress-test-checkpoint-fp-hs-insert-s5
    tags: ["data-validation-stress-test"]
    depends_on:
    - name: compile
    commands:
      - func: "run data validation stress test checkpoint"
        vars:
          run_test_checkpoint_args: -x -s 5

  - name: data-validation-stress-test-checkpoint-fp-hs-insert-s5-no-timestamp
    tags: ["data-validation-stress-test"]
    depends_on:
    - name: compile
    commands:
      - func: "run data validation stress test checkpoint"
        vars:
          run_test_checkpoint_args: -s 5

  - name: data-validation-stress-test-checkpoint-fp-hs-insert-s6
    tags: ["data-validation-stress-test"]
    depends_on:
    - name: compile
    commands:
      - func: "run data validation stress test checkpoint"
        vars:
          run_test_checkpoint_args: -x -s 6

  - name: data-validation-stress-test-checkpoint-fp-hs-insert-s7
    tags: ["data-validation-stress-test"]
    depends_on:
    - name: compile
    commands:
      - func: "run data validation stress test checkpoint"
        vars:
          run_test_checkpoint_args: -x -s 7

  - name: data-validation-stress-test-checkpoint-nonstandalone
    tags: ["data-validation-stress-test-nonstandalone"]
    depends_on:
    - name: compile-nonstandalone
    commands:
      - func: "run data validation stress test checkpoint"
        vars:
          dependent_task: compile-nonstandalone
          run_test_checkpoint_args: -x

  - name: data-validation-stress-test-checkpoint-no-timestamp-nonstandalone
    tags: ["data-validation-stress-test-nonstandalone"]
    depends_on:
    - name: compile-nonstandalone
    commands:
      - func: "run data validation stress test checkpoint"
        vars:
          dependent_task: compile-nonstandalone

  - name: data-validation-stress-test-checkpoint-fp-hs-insert-s1-nonstandalone
    tags: ["data-validation-stress-test-nonstandalone"]
    depends_on:
    - name: compile-nonstandalone
    commands:
      - func: "run data validation stress test checkpoint"
        vars:
          dependent_task: compile-nonstandalone
          run_test_checkpoint_args: -x -s 1

  - name: data-validation-stress-test-checkpoint-fp-hs-insert-s1-no-timestamp-nonstandalone
    tags: ["data-validation-stress-test-nonstandalone"]
    depends_on:
    - name: compile-nonstandalone
    commands:
      - func: "run data validation stress test checkpoint"
        vars:
          dependent_task: compile-nonstandalone
          run_test_checkpoint_args: -s 1

  - name: data-validation-stress-test-checkpoint-fp-hs-insert-s2-nonstandalone
    tags: ["data-validation-stress-test-nonstandalone"]
    depends_on:
    - name: compile-nonstandalone
    commands:
      - func: "run data validation stress test checkpoint"
        vars:
          dependent_task: compile-nonstandalone
          run_test_checkpoint_args: -x -s 2

  - name: data-validation-stress-test-checkpoint-fp-hs-insert-s3-nonstandalone
    tags: ["data-validation-stress-test-nonstandalone"]
    depends_on:
    - name: compile-nonstandalone
    commands:
      - func: "run data validation stress test checkpoint"
        vars:
          dependent_task: compile-nonstandalone
          run_test_checkpoint_args: -x -s 3

  - name: data-validation-stress-test-checkpoint-fp-hs-insert-s3-no-timestamp-nonstandalone
    tags: ["data-validation-stress-test-nonstandalone"]
    depends_on:
    - name: compile-nonstandalone
    commands:
      - func: "run data validation stress test checkpoint"
        vars:
          dependent_task: compile-nonstandalone
          run_test_checkpoint_args: -s 3

  - name: data-validation-stress-test-checkpoint-fp-hs-insert-s4-nonstandalone
    tags: ["data-validation-stress-test-nonstandalone"]
    depends_on:
    - name: compile-nonstandalone
    commands:
      - func: "run data validation stress test checkpoint"
        vars:
          dependent_task: compile-nonstandalone
          run_test_checkpoint_args: -x -s 4

  - name: data-validation-stress-test-checkpoint-fp-hs-insert-s5-nonstandalone
    tags: ["data-validation-stress-test-nonstandalone"]
    depends_on:
    - name: compile-nonstandalone
    commands:
      - func: "run data validation stress test checkpoint"
        vars:
          dependent_task: compile-nonstandalone
          run_test_checkpoint_args: -x -s 5

  - name: data-validation-stress-test-checkpoint-fp-hs-insert-s5-no-timestamp-nonstandalone
    tags: ["data-validation-stress-test-nonstandalone"]
    depends_on:
    - name: compile-nonstandalone
    commands:
      - func: "run data validation stress test checkpoint"
        vars:
          dependent_task: compile-nonstandalone
          run_test_checkpoint_args: -s 5

  - name: data-validation-stress-test-checkpoint-fp-hs-insert-s6-nonstandalone
    tags: ["data-validation-stress-test-nonstandalone"]
    depends_on:
    - name: compile-nonstandalone
    commands:
      - func: "run data validation stress test checkpoint"
        vars:
          dependent_task: compile-nonstandalone
          run_test_checkpoint_args: -x -s 6

  - name: data-validation-stress-test-checkpoint-fp-hs-insert-s7-nonstandalone
    tags: ["data-validation-stress-test-nonstandalone"]
    depends_on:
    - name: compile-nonstandalone
    commands:
      - func: "run data validation stress test checkpoint"
        vars:
          dependent_task: compile-nonstandalone
          run_test_checkpoint_args: -x -s 7

  - name: format-failure-configs-test
    depends_on:
    - name: compile
    commands:
      - func: "fetch artifacts"
      - command: shell.exec
        params:
          working_dir: "wiredtiger/test/evergreen"
          shell: bash
          script: |
            set -o errexit
            set -o verbose
            ${PREPARE_TEST_ENV}
            ./run_format_configs.sh -j ${num_jobs}

  - name: static-wt-build-test
    commands:
      - func: "get project"
      - func: "compile wiredtiger"
        vars:
          <<: *configure_flags_static_lib_with_builtins
      - command: shell.exec
        params:
          working_dir: "wiredtiger/cmake_build"
          shell: bash
          script: |
            set -o errexit
            set -o verbose

            # -V option displays Wiredtiger library version
            ./wt -V

            if [ $? -ne 0 ]; then
              echo "Error, WT util is not generated or is not functioning"
              exit 1
            fi

            # Test if libwiredtiger is dynamically linked.
            (ldd wt | grep "libwiredtiger.so") || wt_static_build=1

            if [ $wt_static_build -ne 1 ]; then
              echo "Error, WT util is not statically linked"
              exit 1
            fi

  - name: format-stress-sanitizer-lsm-test
    # FIXME-WT-6258: Re-enable the test once the outstanding issues with LSM are resolved.
    # tags: ["stress-test-sanitizer"]
    commands:
      - func: "get project"
      - func: "compile wiredtiger"
        vars:
          <<: *configure_flags_address_sanitizer_mongodb_stable_clang_with_builtins
      - func: "format test script"
        vars:
          additional_san_vars: export ASAN_OPTIONS="$COMMON_SAN_OPTIONS:unmap_shadow_on_exit=1"
          # Run for 30 mins, and explicitly set data_source to LSM with a large cache
          format_test_script_args: -t 30 data_source=lsm cache_minimum=5000

  - name: checkpoint-stress-test
    tags: ["stress-test-1"]
    exec_timeout_secs: 86400
    commands:
      - command: timeout.update
        params:
          timeout_secs: 86400
      - func: "get project"
      - func: "compile wiredtiger"
        vars:
          <<: *configure_flags_with_builtins
      - func: "checkpoint stress test"
        vars:
          times: 1       # No of times to run the loop
          no_of_procs: 10 # No of processes to run in the background

  - name: checkpoint-stress-test-nonstandalone
    tags: ["stress-test-1-nonstandalone"]
    exec_timeout_secs: 86400
    commands:
      - command: timeout.update
        params:
          timeout_secs: 86400
      - func: "get project"
      - func: "compile wiredtiger"
        vars:
          <<: *configure_flags_with_builtins
          NONSTANDALONE: -DWT_STANDALONE_BUILD=0
      - func: "checkpoint stress test"
        vars:
          times: 1       # No of times to run the loop
          no_of_procs: 10 # No of processes to run in the background

  - name: skiplist-stress-test
    tags: ["stress-test-1", "stress-test-zseries-1"]
    exec_timeout_secs: 3600 # 1 hour
    commands:
      - func: "get project"
      - func: "compile wiredtiger"
      - command: shell.exec
        params:
          working_dir: "wiredtiger/bench/workgen/runner"
          shell: bash
          script: |
            set -o errexit
            set -o verbose
            ${PREPARE_TEST_ENV}
            for i in $(seq 5); do
                ${python_binary|python3} skiplist_stress.py
            done

  - name: chunkcache-test
    exec_timeout_secs: 1200 # 20 minutes
    commands:
      - func: "get project"
      - func: "compile wiredtiger"
      - command: shell.exec
        params:
          working_dir: "wiredtiger/bench/workgen/runner"
          shell: bash
          script: |
            set -o errexit
            set -o verbose
            ${PREPARE_TEST_ENV}
            ${python_binary|python3} chunkcache_simple.py

  - name: skiplist-stress-test-nonstandalone
    tags: ["stress-test-1-nonstandalone"]
    exec_timeout_secs: 3600 # 1 hour
    commands:
      - func: "get project"
      - func: "compile wiredtiger"
        vars:
          NONSTANDALONE: -DWT_STANDALONE_BUILD=0
      - command: shell.exec
        params:
          working_dir: "wiredtiger/bench/workgen/runner"
          shell: bash
          script: |
            set -o errexit
            set -o verbose
            ${PREPARE_TEST_ENV}
            for i in $(seq 5); do
                ${python_binary|python3} skiplist_stress.py
            done

  - name: split-stress-test
    tags: ["stress-test-1", "stress-test-ppc-1", "stress-test-zseries-1"]
    # Set 5 hours timeout (60 * 60 * 5)
    exec_timeout_secs: 18000
    commands:
      - func: "get project"
      - func: "compile wiredtiger"
      - func: "split stress test"

  - name: split-stress-test-nonstandalone
    tags: ["stress-test-1-nonstandalone"]
    # Set 5 hours timeout (60 * 60 * 5)
    exec_timeout_secs: 18000
    commands:
      - func: "get project"
      - func: "compile wiredtiger"
        vars:
          NONSTANDALONE: -DWT_STANDALONE_BUILD=0
      - func: "split stress test"

  - name: model-test
    commands:
      - func: "get project"
      - func: "compile wiredtiger"
      - command: shell.exec
        params:
          working_dir: "wiredtiger/cmake_build/test/model/test"
          shell: bash
          script: |
            set -o errexit
            set -o verbose
            ${PREPARE_TEST_ENV}
            ./test_model.sh

  - name: format-stress-zseries-test
    tags: ["stress-test-zseries-1"]
    # Set 2.5 hours timeout (60 * 60 * 2.5)
    exec_timeout_secs: 9000
    commands:
      - func: "get project"
      - func: "compile wiredtiger"
        vars:
          <<: *configure_flags_with_builtins
      - func: "format test script"
        vars:
          #run for 2 hours ( 2 * 60 = 120 minutes), use default config
          format_test_script_args: -e "SEGFAULT_SIGNALS=all" -b "catchsegv ./t" -t 120

  - name: format-stress-ppc-test
    tags: ["stress-test-ppc-1"]
    # Set 2.5 hours timeout (60 * 60 * 2.5)
    exec_timeout_secs: 9000
    commands:
      - func: "get project"
      - func: "compile wiredtiger"
        vars:
          <<: *configure_flags_with_builtins
      - func: "format test script"
        vars:
          #run for 2 hours ( 2 * 60 = 120 minutes), use default config
          # Always disable mmap for PPC due to issues on variant setup.
          # See https://bugzilla.redhat.com/show_bug.cgi?id=1686261#c10 for the potential cause.
          format_test_script_args: -e "SEGFAULT_SIGNALS=all" -b "catchsegv ./t" -t 120 -- -C "mmap=false,mmap_all=false"

  - <<: *format-stress-test
    name: format-stress-test-1
    tags: ["stress-test-1"]
  - <<: *format-stress-test
    name: format-stress-test-2
    tags: ["stress-test-2"]
  - <<: *format-stress-test
    name: format-stress-test-3
    tags: ["stress-test-3"]
  - <<: *format-stress-test
    name: format-stress-test-4
    tags: ["stress-test-4"]
  - <<: *format-stress-test-nonstandalone
    name: format-stress-test-1-nonstandalone
    tags: ["stress-test-1-nonstandalone"]
  - <<: *format-stress-test-nonstandalone
    name: format-stress-test-2-nonstandalone
    tags: ["stress-test-2-nonstandalone"]
  - <<: *format-stress-test-nonstandalone
    name: format-stress-test-3-nonstandalone
    tags: ["stress-test-3-nonstandalone"]
  - <<: *format-stress-test-nonstandalone
    name: format-stress-test-4-nonstandalone
    tags: ["stress-test-4-nonstandalone"]
  - <<: *format-stress-sanitizer-ppc-test
    name: format-stress-sanitizer-ppc-test-1
    tags: ["stress-test-ppc-1"]
  - <<: *format-stress-sanitizer-ppc-test
    name: format-stress-sanitizer-ppc-test-2
    tags: ["stress-test-ppc-2"]
  - <<: *format-stress-sanitizer-test
    name: format-stress-sanitizer-test-1
    tags: ["stress-test-sanitizer"]
  - <<: *format-stress-sanitizer-test
    name: format-stress-sanitizer-test-2
    tags: ["stress-test-sanitizer"]
  - <<: *format-stress-sanitizer-test
    name: format-stress-sanitizer-test-3
    tags: ["stress-test-sanitizer"]
  - <<: *format-stress-sanitizer-test
    name: format-stress-sanitizer-test-4
    tags: ["stress-test-sanitizer"]
  - <<: *race-condition-stress-sanitizer-test
    name: race-condition-stress-sanitizer-test-1
    tags: ["stress-test-sanitizer"]
  - <<: *race-condition-stress-sanitizer-test
    name: race-condition-stress-sanitizer-test-2
    tags: ["stress-test-sanitizer"]
  - <<: *race-condition-stress-sanitizer-test
    name: race-condition-stress-sanitizer-test-3
    tags: ["stress-test-sanitizer"]
  - <<: *race-condition-stress-sanitizer-test
    name: race-condition-stress-sanitizer-test-4
    tags: ["stress-test-sanitizer"]
  - <<: *recovery-stress-test
    name: recovery-stress-test-1
    tags: ["stress-test-1", "stress-test-zseries-1"]
  - <<: *recovery-stress-test
    name: recovery-stress-test-2
    tags: ["stress-test-2", "stress-test-zseries-2"]
  - <<: *recovery-stress-test
    name: recovery-stress-test-3
    tags: ["stress-test-3", "stress-test-zseries-3"]
  - <<: *recovery-stress-test-nonstandalone
    name: recovery-stress-test-1-nonstandalone
    tags: ["stress-test-1-nonstandalone"]
  - <<: *recovery-stress-test-nonstandalone
    name: recovery-stress-test-2-nonstandalone
    tags: ["stress-test-2-nonstandalone"]
  - <<: *recovery-stress-test-nonstandalone
    name: recovery-stress-test-3-nonstandalone
    tags: ["stress-test-3-nonstandalone"]

  - name: format-stress-test-no-barrier
    tags: ["stress-test-no-barrier"]
    exec_timeout_secs: 25200
    commands:
      - func: "get project"
      - func: "compile wiredtiger"
        vars:
          <<: *configure_flags_with_builtins
          NON_BARRIER_DIAGNOSTIC_YIELDS: -DNON_BARRIER_DIAGNOSTIC_YIELDS=1
      - func: "format test script"
        vars:
          format_test_script_args: -e "SEGFAULT_SIGNALS=all" -b "catchsegv ./t" -t 360

  - name: format-stress-test-no-barrier-nonstandalone
    tags: ["stress-test-no-barrier-nonstandalone"]
    exec_timeout_secs: 25200
    commands:
      - func: "get project"
      - func: "compile wiredtiger"
        vars:
          <<: *configure_flags_with_builtins
          NONSTANDALONE: -DWT_STANDALONE_BUILD=0
          NON_BARRIER_DIAGNOSTIC_YIELDS: -DNON_BARRIER_DIAGNOSTIC_YIELDS=1
      - func: "format test script"
        vars:
          format_test_script_args: -e "SEGFAULT_SIGNALS=all" -b "catchsegv ./t" -t 360

  - name: format-stress-sanitizer-test-no-barrier
    tags: ["stress-test-sanitizer"]
    exec_timeout_secs: 25200
    commands:
      - func: "get project"
      - func: "compile wiredtiger"
        vars:
          <<: *configure_flags_address_sanitizer_mongodb_stable_clang_with_builtins
          NON_BARRIER_DIAGNOSTIC_YIELDS: -DNON_BARRIER_DIAGNOSTIC_YIELDS=1
      - func: "format test script"
        vars:
          additional_san_vars: export ASAN_OPTIONS="$COMMON_SAN_OPTIONS:unmap_shadow_on_exit=1"
          format_test_script_args: -t 360

  - name: race-condition-stress-sanitizer-test-no-barrier
    tags: ["stress-test-sanitizer"]
    exec_timeout_secs: 25200
    commands:
      - func: "get project"
      - func: "compile wiredtiger"
        vars:
          <<: *configure_flags_address_sanitizer_mongodb_stable_clang_with_builtins
          NON_BARRIER_DIAGNOSTIC_YIELDS: -DNON_BARRIER_DIAGNOSTIC_YIELDS=1
      - func: "format test script"
        vars:
          additional_san_vars: export ASAN_OPTIONS="$COMMON_SAN_OPTIONS:unmap_shadow_on_exit=1"
          format_test_script_args: -R -t 360

  - name: recovery-stress-test-no-barrier
    tags: ["stress-test-no-barrier"]
    exec_timeout_secs: 25200
    commands:
      - func: "get project"
      - func: "compile wiredtiger"
        vars:
          <<: *configure_flags_with_builtins
          NON_BARRIER_DIAGNOSTIC_YIELDS: -DNON_BARRIER_DIAGNOSTIC_YIELDS=1
          CC_OPTIMIZE_LEVEL: -DCC_OPTIMIZE_LEVEL=-O0
      - func: "recovery stress test script"
        vars:
          times: 25

  - name: recovery-stress-test-no-barrier-nonstandalone
    tags: ["stress-test-no-barrier-nonstandalone"]
    exec_timeout_secs: 25200
    commands:
      - func: "get project"
      - func: "compile wiredtiger"
        vars:
          <<: *configure_flags_with_builtins
          NONSTANDALONE: -DWT_STANDALONE_BUILD=0
          NON_BARRIER_DIAGNOSTIC_YIELDS: -DNON_BARRIER_DIAGNOSTIC_YIELDS=1
          CC_OPTIMIZE_LEVEL: -DCC_OPTIMIZE_LEVEL=-O0
      - func: "recovery stress test script"
        vars:
          times: 25

  - name: format-abort-recovery-stress-test
    commands:
      # Allow 30 minutes beyond test runtime because recovery under load can cause the test to
      # run longer.
      - command: timeout.update
        params:
          exec_timeout_secs: 3600
      - func: "get project"
      - func: "compile wiredtiger"
        vars:
          <<: *configure_flags_with_builtins
      - func: "format test script"
        vars:
          format_test_script_args: -a -t 30

  - name: format-abort-recovery-stress-test-nonstandalone
    commands:
      # Allow 30 minutes beyond test runtime because recovery under load can cause the test to
      # run longer.
      - command: timeout.update
        params:
          exec_timeout_secs: 3600
      - func: "get project"
      - func: "compile wiredtiger"
        vars:
          <<: *configure_flags_with_builtins
          NONSTANDALONE: -DWT_STANDALONE_BUILD=0
      - func: "format test script"
        vars:
          format_test_script_args: -a -t 30

  - name: format-predictable-test
    # Set 2.5 hour timeout (60 * 60 * 2.5)
    exec_timeout_secs: 9000
    commands:
      - func: "get project"
      - func: "compile wiredtiger"
        vars:
          <<: *configure_flags_with_builtins
      - func: "format test predictable"
        vars:
          times: 5

  - name: format-tiered-test
    # Set 2.5 hour timeout (60 * 60 * 2.5)
    exec_timeout_secs: 9000
    commands:
      - func: "get project"
      - func: "compile wiredtiger"
        vars:
          <<: *configure_flags_with_builtins
      - func: "format test tiered"
        vars:
          times: 10

  - name: schema-abort-predictable-test
    # Set 20 minute timeout (60 * 20)
    exec_timeout_secs: 1200
    commands:
      - func: "get project"
      - func: "compile wiredtiger"
        vars:
          <<: *configure_flags_with_builtins
      - func: "schema abort predictable"
        vars:
          times: 5

  - name: checkpoint-filetypes-predictable-test
    commands:
      - func: "get project"
      - func: "compile wiredtiger"
        vars:
          # Don't use diagnostic - this test looks for timing problems that are more likely to occur without it
          HAVE_DIAGNOSTIC: -DHAVE_DIAGNOSTIC=0
      # FIXME-WT-10936: Enable once predictable replay supports column store
      #- func: "checkpoint test predictable"
      #  vars:
      #    checkpoint_args: -t m -n 1000000 -k 5000000 -C cache_size=100MB
      #    times: 5
      #- func: "checkpoint test predictable"
      #  vars:
      #    checkpoint_args: -t c -n 1000000 -k 5000000 -C cache_size=100MB
      #    times: 5
      #- func: "checkpoint test predictable"
      #  vars:
      #    checkpoint_args: -n 1000000 -k 5000000 -C cache_size=100MB
      #    times: 5
      - func: "checkpoint test predictable"
        vars:
          checkpoint_args: -t r -n 1000000 -k 5000000 -C cache_size=100MB
          times: 5

  - name: many-collection-test
    commands:
      - command: timeout.update
        params:
          exec_timeout_secs: 86400
          timeout_secs: 86400
      - func: "fetch mongo repo"
      - func: "get project"
      - func: "import wiredtiger into mongo"
      - func: "compile mongodb"
      - func: "fetch mongo-tests repo"
      # FIXME-WT-7868: we should download a pre populated database here and remove the
      # "clean-and-populate" argument in the step below.
      - command: shell.exec
        params:
          working_dir: mongo-tests/largescale
          shell: bash
          script: |
            set -o errexit
            set -o verbose
            ${PREPARE_PATH}
            virtualenv -p python3 venv
            source venv/bin/activate
            # Need both pymongo and pymongo[srv] as upload-results-atlas.py uses mongo+srv for the URI.
            pip3 install lorem pymongo==3.12.2 "pymongo[srv]==3.12.2"
            mongod_path=$(find ../../mongo/build -executable -type f -path \*/bin/mongod)
            ./run_many_coll.sh $mongod_path mongodb.log config/many-collection-testing many-collection clean-and-populate
      - func: "convert-to-atlas-evergreen-format"
        vars:
          input_file: ./mongo-tests/largescale/many-collection-artifacts/results/results.json
          test_name: many-collection-test
          output_path: ./mongo-tests/largescale/many-collection-artifacts/results/
      - func: "upload stats to atlas"
        vars:
          stats_dir: mongo-tests/largescale/many-collection-artifacts/results
          test-name: many-collection-test
      - func: "upload stats to evergreen"
        vars:
          stats_dir: mongo-tests/largescale/many-collection-artifacts/results
          test-name: many-collection-test
      - func: "upload artifact"
        vars:
          upload_filename: many-collection-test.tgz
          upload_source_dir: mongo-tests/largescale/many-collection-artifacts
      # Call cleanup function to avoid duplicated artifact upload in the post-task stage.
      - func: "cleanup"

  - name: cyclomatic-complexity
    commands:
      - func: "get project"
      - command: shell.exec
        params:
          working_dir: "wiredtiger"
          shell: bash
          script: |
            t=__wt.$$
            set -o verbose

            # Install Metrix++, ensuring it is outside the 'src' directory
            git clone https://github.com/metrixplusplus/metrixplusplus metrixplusplus

            mkdir -p code_statistics_report

            # We only want complexity measures for the 'src' directory
            cd src

            python3 "../metrixplusplus/metrix++.py" collect --std.code.lines.code --std.code.complexity.cyclomatic
            python3 "../metrixplusplus/metrix++.py" view

            # Set the cyclomatic complexity limit to 20
            python3 "../metrixplusplus/metrix++.py" limit --max-limit=std.code.complexity:cyclomatic:20

            # Fail if there are functions with cyclomatic complexity larger than 91
            python "../metrixplusplus/metrix++.py" limit --max-limit=std.code.complexity:cyclomatic:91 > $t
            if grep -q 'exceeds' $t; then
                echo "[ERROR]:complexity:cyclomatic: Complexity limit exceeded."
                cat $t
                echo "[ERROR]:complexity:cyclomatic: Finished " && rm $t && exit 1
            else
                cat $t && rm $t
            fi

            python3 "../metrixplusplus/metrix++.py" view --format=python > ../code_statistics_report/code_complexity_summary.json
            python3 "../metrixplusplus/metrix++.py" export --db-file=metrixpp.db > ../code_statistics_report/metrixpp.csv

            # Generate the code complexity statistics that is compatible with Atlas.
            virtualenv -p python3 venv
            source venv/bin/activate
            pip3 install pandas

            python3 ../test/evergreen/code_complexity_analysis.py -s ../code_statistics_report/code_complexity_summary.json -d ../code_statistics_report/metrixpp.csv -o ../code_statistics_report/atlas_out_code_complexity.json
      - func: "upload stats to atlas"
        vars:
          stats_dir: ./wiredtiger/code_statistics_report
          test-name: code_complexity
          collection: CodeComplexity

    #############################
    # Performance Tests for lsm #
    #############################

  - name: perf-test-small-lsm
    tags: ["lsm-perf"]
    depends_on:
      - name: compile
    commands:
      - func: "fetch artifacts"
      - func: "run-perf-test"
        vars:
          perf-test-name: small-lsm.wtperf
          maxruns: 3
          wtarg: -ops ['"load", "read"']
      - func: "upload stats to atlas"
        vars:
          test-name: small-lsm.wtperf
      - func: "upload stats to evergreen"
        vars:
          test-name: small-lsm.wtperf


  - name: perf-test-medium-lsm
    tags: ["lsm-perf"]
    depends_on:
      - name: compile
    commands:
      - func: "fetch artifacts"
      - func: "run-perf-test"
        vars:
          perf-test-name: medium-lsm.wtperf
          maxruns: 1
          wtarg: -ops ['"load", "read"']
      - func: "upload stats to atlas"
        vars:
          test-name: medium-lsm.wtperf
      - func: "upload stats to evergreen"
        vars:
          test-name: medium-lsm.wtperf

  - name: perf-test-medium-lsm-compact
    tags: ["lsm-perf"]
    depends_on:
      - name: compile
    commands:
      - func: "fetch artifacts"
      - func: "run-perf-test"
        vars:
          perf-test-name: medium-lsm-compact.wtperf
          maxruns: 1
          wtarg: -ops ['"load", "read"']
      - func: "upload stats to atlas"
        vars:
          test-name: medium-lsm-compact.wtperf
      - func: "upload stats to evergreen"
        vars:
          test-name: medium-lsm-compact.wtperf

  - name: perf-test-medium-multi-lsm
    tags: ["lsm-perf"]
    depends_on:
      - name: compile
    commands:
      - func: "fetch artifacts"
      - func: "run-perf-test"
        vars:
          perf-test-name: medium-multi-lsm.wtperf
          maxruns: 1
          wtarg: -ops ['"load", "read", "update"']
      - func: "upload stats to atlas"
        vars:
          test-name: medium-multi-lsm.wtperf
      - func: "upload stats to evergreen"
        vars:
          test-name: medium-multi-lsm.wtperf

  - name: perf-test-parallel-pop-lsm
    tags: ["lsm-perf"]
    depends_on:
      - name: compile
    commands:
      - func: "fetch artifacts"
      - func: "run-perf-test"
        vars:
          perf-test-name: parallel-pop-lsm.wtperf
          maxruns: 1
          wtarg: -ops ['"load"']
      - func: "upload stats to atlas"
        vars:
          test-name: parallel-pop-lsm.wtperf
      - func: "upload stats to evergreen"
        vars:
          test-name: parallel-pop-lsm.wtperf

  - name: perf-test-update-lsm
    tags: ["lsm-perf"]
    depends_on:
      - name: compile
    commands:
      - func: "fetch artifacts"
      - func: "run-perf-test"
        vars:
          perf-test-name: update-lsm.wtperf
          maxruns: 1
          wtarg: -ops ['"load", "read", "update", "insert"']
      - func: "upload stats to atlas"
        vars:
          test-name: update-lsm.wtperf
      - func: "upload stats to evergreen"
        vars:
          test-name: update-lsm.wtperf

    ###############################
    # Performance Tests for btree #
    ###############################

  - name: perf-test-small-btree
    tags: ["btree-perf"]
    depends_on:
      - name: compile
    commands:
      - func: "fetch artifacts"
      - func: "run-perf-test"
        vars:
          perf-test-name: small-btree.wtperf
          maxruns: 1
          wtarg: -ops ['"load", "read"']
      - func: "upload stats to atlas"
        vars:
          test-name: small-btree.wtperf
      - func: "upload stats to evergreen"
        vars:
          test-name: small-btree.wtperf

  - name: perf-test-small-btree-backup
    tags: ["btree-perf"]
    depends_on:
      - name: compile
    commands:
      - func: "fetch artifacts"
      - func: "run-perf-test"
        vars:
          perf-test-name: small-btree-backup.wtperf
          maxruns: 1
          wtarg: -ops ['"load", "read"']
      - func: "upload stats to atlas"
        vars:
          test-name: small-btree-backup.wtperf
      - func: "upload stats to evergreen"
        vars:
          test-name: small-btree-backup.wtperf

  - name: perf-test-medium-btree
    tags: ["btree-perf"]
    depends_on:
      - name: compile
    commands:
      - func: "fetch artifacts"
      - func: "run-perf-test"
        vars:
          perf-test-name: medium-btree.wtperf
          maxruns: 3
          wtarg: -ops ['"load", "read"']
      - func: "upload stats to atlas"
        vars:
          test-name: medium-btree.wtperf
      - func: "upload stats to evergreen"
        vars:
          test-name: medium-btree.wtperf

  - name: perf-test-medium-btree-backup
    tags: ["btree-perf"]
    depends_on:
      - name: compile
    commands:
      - func: "fetch artifacts"
      - func: "run-perf-test"
        vars:
          perf-test-name: medium-btree-backup.wtperf
          maxruns: 3
          wtarg: -ops ['"load", "read"']
      - func: "upload stats to atlas"
        vars:
          test-name: medium-btree-backup.wtperf
      - func: "upload stats to evergreen"
        vars:
          test-name: medium-btree-backup.wtperf

  - name: perf-test-parallel-pop-btree
    tags: ["btree-perf"]
    depends_on:
      - name: compile
    commands:
      - func: "fetch artifacts"
      - func: "run-perf-test"
        vars:
          perf-test-name: parallel-pop-btree.wtperf
          maxruns: 1
          wtarg: -ops ['"load"']
      - func: "upload stats to atlas"
        vars:
          test-name: parallel-pop-btree.wtperf
      - func: "upload stats to evergreen"
        vars:
          test-name: parallel-pop-btree.wtperf

  - name: perf-test-parallel-pop-btree-long
    tags: ["btree-perf"]
    depends_on:
      - name: compile
    commands:
      - func: "fetch artifacts"
      - func: "run-perf-test"
        vars:
          perf-test-name: parallel-pop-btree-long.wtperf
          maxruns: 1
          wtarg: -ops ['"load"']
      - func: "upload stats to atlas"
        vars:
          test-name: parallel-pop-btree-long.wtperf
      - func: "upload stats to evergreen"
        vars:
          test-name: parallel-pop-btree-long.wtperf

  - name: perf-test-update-only-btree
    tags: ["btree-perf"]
    depends_on:
      - name: compile
    commands:
      - func: "fetch artifacts"
      - func: "run-perf-test"
        vars:
          perf-test-name: update-only-btree.wtperf
          maxruns: 3
          wtarg: -ops ['"update"']
      - func: "upload stats to atlas"
        vars:
          test-name: update-only-btree.wtperf
      - func: "upload stats to evergreen"
        vars:
          test-name: update-only-btree.wtperf

  - name: perf-test-update-btree
    tags: ["btree-perf"]
    depends_on:
      - name: compile
    commands:
      - func: "fetch artifacts"
      - func: "run-perf-test"
        vars:
          perf-test-name: update-btree.wtperf
          maxruns: 1
          wtarg: "-bf ../../../bench/wtperf/runners/update-btree.json"
      - func: "upload stats to atlas"
        vars:
          test-name: update-btree.wtperf
      - func: "upload stats to evergreen"
        vars:
          test-name: update-btree.wtperf

  - name: perf-test-update-large-record-btree
    tags: ["btree-perf"]
    depends_on:
      - name: compile
    commands:
      - func: "fetch artifacts"
      - func: "run-perf-test"
        vars:
          perf-test-name: update-large-record-btree.wtperf
          maxruns: 3
          wtarg: -ops ['"load", "update"']
      - func: "upload stats to atlas"
        vars:
          test-name: update-large-record-btree.wtperf
      - func: "upload stats to evergreen"
        vars:
          test-name: update-large-record-btree.wtperf

  - name: perf-test-modify-large-record-btree
    tags: ["btree-perf"]
    depends_on:
      - name: compile
    commands:
      - func: "fetch artifacts"
      - func: "run-perf-test"
        vars:
          perf-test-name: modify-large-record-btree.wtperf
          maxruns: 3
          wtarg: -ops ['"load", "modify"']
      - func: "upload stats to atlas"
        vars:
          test-name: modify-large-record-btree.wtperf
      - func: "upload stats to evergreen"
        vars:
          test-name: modify-large-record-btree.wtperf

  - name: perf-test-modify-force-update-large-record-btree
    tags: ["btree-perf"]
    depends_on:
      - name: compile
    commands:
      - func: "fetch artifacts"
      - func: "run-perf-test"
        vars:
          perf-test-name: modify-force-update-large-record-btree.wtperf
          maxruns: 3
          wtarg: -ops ['"load", "modify"']
      - func: "upload stats to atlas"
        vars:
          test-name: modify-force-update-large-record-btree.wtperf
      - func: "upload stats to evergreen"
        vars:
          test-name: modify-force-update-large-record-btree.wtperf

    ###############################
    # Performance Tests for oplog #
    ###############################

  - name: perf-test-mongodb-oplog
    tags: ["oplog-perf"]
    depends_on:
      - name: compile
    commands:
      - func: "fetch artifacts"
      - func: "run-perf-test"
        vars:
          perf-test-name: mongodb-oplog.wtperf
          maxruns: 1
          wtarg: -ops ['"load", "insert", "truncate", "database_size"']
      - func: "upload stats to atlas"
        vars:
          test-name: mongodb-oplog.wtperf
      - func: "upload stats to evergreen"
        vars:
          test-name: mongodb-oplog.wtperf

  - name: perf-test-mongodb-small-oplog
    tags: ["oplog-perf"]
    depends_on:
      - name: compile
    commands:
      - func: "fetch artifacts"
      - func: "run-perf-test"
        vars:
          perf-test-name: mongodb-small-oplog.wtperf
          maxruns: 1
          wtarg: -ops ['"load", "insert", "truncate", "database_size"']
      - func: "upload stats to atlas"
        vars:
          test-name: mongodb-small-oplog.wtperf
      - func: "upload stats to evergreen"
        vars:
          test-name: mongodb-small-oplog.wtperf

  - name: perf-test-mongodb-large-oplog
    tags: ["oplog-perf"]
    depends_on:
      - name: compile
    commands:
      - func: "fetch artifacts"
      - func: "run-perf-test"
        vars:
          perf-test-name: mongodb-large-oplog.wtperf
          maxruns: 1
          wtarg: -ops ['"load", "insert", "truncate", "database_size"']
      - func: "upload stats to atlas"
        vars:
          test-name: mongodb-large-oplog.wtperf
      - func: "upload stats to evergreen"
        vars:
          test-name: mongodb-large-oplog.wtperf

  - name: perf-test-mongodb-secondary-apply
    tags: ["oplog-perf"]
    depends_on:
      - name: compile
    commands:
      - func: "fetch artifacts"
      - func: "run-perf-test"
        vars:
          perf-test-name: mongodb-secondary-apply.wtperf
          maxruns: 1
          wtarg: -ops ['"insert"']
      - func: "upload stats to atlas"
        vars:
          test-name: mongodb-secondary-apply.wtperf
      - func: "upload stats to evergreen"
        vars:
          test-name: mongodb-secondary-apply.wtperf

    #########################################
    # Performance Tests for perf-checkpoint #
    #########################################

  - name: perf-test-update-checkpoint-btree
    tags: ["checkpoint-perf"]
    depends_on:
      - name: compile
    commands:
      - func: "fetch artifacts"
      - func: "run-perf-test"
        vars:
          perf-test-name: update-checkpoint-btree.wtperf
          maxruns: 1
          wtarg: "-bf ../../../bench/wtperf/runners/update-checkpoint.json"
      - func: "upload stats to atlas"
        vars:
          test-name: update-checkpoint-btree.wtperf
      - func: "upload stats to evergreen"
        vars:
          test-name: update-checkpoint-btree.wtperf

  - name: perf-test-update-checkpoint-lsm
    # FIXME-WT-8867 Disable/Un-tag the LSM perf test till the support for LSM is restored.
    # tags: ["checkpoint-perf"]
    depends_on:
      - name: compile
    commands:
      - func: "fetch artifacts"
      - func: "run-perf-test"
        vars:
          perf-test-name: update-checkpoint-lsm.wtperf
          maxruns: 1
          wtarg: "-bf ../../../bench/wtperf/runners/update-checkpoint.json"
      - func: "upload stats to atlas"
        vars:
          test-name: update-checkpoint-lsm.wtperf
      - func: "upload stats to evergreen"
        vars:
          test-name: update-checkpoint-lsm.wtperf

    ###############################
    # Performance Tests for stress #
    ###############################

  - name: perf-test-overflow-10k
    tags: ["stress-perf"]
    depends_on:
      - name: compile
    commands:
      - func: "fetch artifacts"
      - func: "run-perf-test"
        vars:
          perf-test-name: overflow-10k.wtperf
          maxruns: 1
          wtarg: -ops ['"load", "read", "update"']
      - func: "upload stats to atlas"
        vars:
          test-name: overflow-10k.wtperf
      - func: "upload stats to evergreen"
        vars:
          test-name: overflow-10k.wtperf

  - name: perf-test-overflow-130k
    tags: ["stress-perf"]
    depends_on:
      - name: compile
    commands:
      - func: "fetch artifacts"
      - func: "run-perf-test"
        vars:
          perf-test-name: overflow-130k.wtperf
          maxruns: 1
          wtarg: -ops ['"load", "read", "update"']
      - func: "upload stats to atlas"
        vars:
          test-name: overflow-130k.wtperf
      - func: "upload stats to evergreen"
        vars:
          test-name: overflow-130k.wtperf

  - name: perf-test-parallel-pop-stress
    tags: ["stress-perf"]
    depends_on:
      - name: compile
    commands:
      - func: "fetch artifacts"
      - func: "run-perf-test"
        vars:
          perf-test-name: parallel-pop-stress.wtperf
          maxruns: 1
          wtarg: -ops ['"load"']
      - func: "upload stats to atlas"
        vars:
          test-name: parallel-pop-stress.wtperf
      - func: "upload stats to evergreen"
        vars:
          test-name: parallel-pop-stress.wtperf

  - name: perf-test-update-grow-stress
    tags: ["stress-perf"]
    depends_on:
      - name: compile
    commands:
      - func: "fetch artifacts"
      - func: "run-perf-test"
        vars:
          perf-test-name: update-grow-stress.wtperf
          maxruns: 1
          wtarg: -ops ['"update"']
      - func: "upload stats to atlas"
        vars:
          test-name: update-grow-stress.wtperf
      - func: "upload stats to evergreen"
        vars:
          test-name: update-grow-stress.wtperf

  - name: perf-test-update-shrink-stress
    tags: ["stress-perf"]
    depends_on:
      - name: compile
    commands:
      - func: "fetch artifacts"
      - func: "run-perf-test"
        vars:
          perf-test-name: update-shrink-stress.wtperf
          maxruns: 1
          wtarg: -ops ['"update"']
      - func: "upload stats to atlas"
        vars:
          test-name: update-shrink-stress.wtperf
      - func: "upload stats to evergreen"
        vars:
          test-name: update-shrink-stress.wtperf

  - name: perf-test-update-delta-mix1
    tags: ["stress-perf"]
    depends_on:
      - name: compile
    commands:
      - func: "fetch artifacts"
      - func: "run-perf-test"
        vars:
          perf-test-name: update-delta-mix1.wtperf
          maxruns: 1
          wtarg: -ops ['"update"']
      - func: "upload stats to atlas"
        vars:
          test-name: update-delta-mix1.wtperf
      - func: "upload stats to evergreen"
        vars:
          test-name: update-delta-mix1.wtperf

  - name: perf-test-update-delta-mix2
    tags: ["stress-perf"]
    depends_on:
      - name: compile
    commands:
      - func: "fetch artifacts"
      - func: "run-perf-test"
        vars:
          perf-test-name: update-delta-mix2.wtperf
          maxruns: 1
          wtarg: -ops ['"update"']
      - func: "upload stats to atlas"
        vars:
          test-name: update-delta-mix2.wtperf
      - func: "upload stats to evergreen"
        vars:
          test-name: update-delta-mix2.wtperf

  - name: perf-test-update-delta-mix3
    tags: ["stress-perf"]
    depends_on:
      - name: compile
    commands:
      - func: "fetch artifacts"
      - func: "run-perf-test"
        vars:
          perf-test-name: update-delta-mix3.wtperf
          maxruns: 1
          wtarg: -ops ['"update"']
      - func: "upload stats to atlas"
        vars:
          test-name: update-delta-mix3.wtperf
      - func: "upload stats to evergreen"
        vars:
          test-name: update-delta-mix3.wtperf

  - name: perf-test-multi-btree-zipfian
    tags: ["stress-perf"]
    depends_on:
      - name: compile
    commands:
      - func: "fetch artifacts"
      - func: "run-perf-test"
        vars:
          perf-test-name: multi-btree-zipfian-populate.wtperf
          maxruns: 1
      - func: "run-perf-test"
        vars:
          perf-test-name: multi-btree-zipfian-workload.wtperf
          maxruns: 1
          no_create: true
          wtarg: -ops ['"read"']
      - func: "upload stats to atlas"
        vars:
          test-name: multi-btree-zipfian-workload.wtperf
      - func: "upload stats to evergreen"
        vars:
          test-name: multi-btree-zipfian-workload.wtperf

  - name: perf-test-many-table-stress
    tags: ["stress-perf"]
    depends_on:
      - name: compile
    commands:
      - func: "fetch artifacts"
      - func: "run-perf-test"
        vars:
          perf-test-name: many-table-stress.wtperf
          maxruns: 1

  - name: perf-test-many-table-stress-backup
    tags: ["stress-perf"]
    depends_on:
      - name: compile
    commands:
      - func: "fetch artifacts"
      - func: "run-perf-test"
        vars:
          perf-test-name: many-table-stress-backup.wtperf
          maxruns: 1

  - name: perf-test-evict-fairness
    tags: ["stress-perf"]
    depends_on:
      - name: compile
    commands:
      - func: "fetch artifacts"
      - func: "run-perf-test"
        vars:
          perf-test-name: evict-fairness.wtperf
          maxruns: 1
          wtarg: -args ['"-C statistics_log=(wait=10000,on_close=true,json=false,sources=[file:])", "-o reopen_connection=false"'] -ops ['"eviction_page_seen"']
      - func: "validate-expected-stats"
        vars:
          stat_file: './test_stats/evergreen_out_evict-fairness.wtperf.json'
          comparison_op: "eq"
          expected-stats: '{"Pages seen by eviction": 200}'

  - name: perf-test-evict-btree-stress-multi
    tags: ["stress-perf"]
    depends_on:
      - name: compile
    commands:
      - func: "fetch artifacts"
      - func: "run-perf-test"
        vars:
          perf-test-name: evict-btree-stress-multi.wtperf
          maxruns: 1
          wtarg: -ops ['"warnings", "top5_latencies_read_update"']
      - func: "upload stats to atlas"
        vars:
          test-name: evict-btree-stress-multi.wtperf
      - func: "upload stats to evergreen"
        vars:
          test-name: evict-btree-stress-multi.wtperf

    ##################################
    # Performance Tests for eviction #
    ##################################

  - name: perf-test-evict-btree
    tags: ["evict-perf"]
    depends_on:
      - name: compile
    commands:
      - func: "fetch artifacts"
      - func: "run-perf-test"
        vars:
          perf-test-name: evict-btree.wtperf
          maxruns: 1
          wtarg: -ops ['"load", "read"']
      - func: "upload stats to atlas"
        vars:
          test-name: evict-btree.wtperf
      - func: "upload stats to evergreen"
        vars:
          test-name: evict-btree.wtperf

  - name: perf-test-evict-btree-1
    tags: ["evict-perf"]
    depends_on:
      - name: compile
    commands:
      - func: "fetch artifacts"
      - func: "run-perf-test"
        vars:
          perf-test-name: evict-btree-1.wtperf
          maxruns: 1
          wtarg: -ops ['"read"']
      - func: "upload stats to atlas"
        vars:
          test-name: evict-btree-1.wtperf
      - func: "upload stats to evergreen"
        vars:
          test-name: evict-btree-1.wtperf

  - name: perf-test-evict-lsm
    # FIXME-WT-8867 Disable/Un-tag the LSM perf test till the support for LSM is restored.
    # tags: ["evict-perf"]
    depends_on:
      - name: compile
    commands:
      - func: "fetch artifacts"
      - func: "run-perf-test"
        vars:
          perf-test-name: evict-lsm.wtperf
          maxruns: 1
          wtarg: -ops ['"load", "read"']
      - func: "upload stats to atlas"
        vars:
          test-name: evict-lsm.wtperf
      - func: "upload stats to evergreen"
        vars:
          test-name: evict-lsm.wtperf

  - name: perf-test-evict-lsm-1
    # FIXME-WT-8867 Disable/Un-tag the LSM perf test till the support for LSM is restored.
    # tags: ["evict-perf"]
    depends_on:
      - name: compile
    commands:
      - func: "fetch artifacts"
      - func: "run-perf-test"
        vars:
          perf-test-name: evict-lsm-1.wtperf
          maxruns: 1
          wtarg: -ops ['"read"']
      - func: "upload stats to atlas"
        vars:
          test-name: evict-lsm-1.wtperf
      - func: "upload stats to evergreen"
        vars:
          test-name: evict-lsm-1.wtperf

    ###########################################
    # Performance Tests for log consolidation #
    ###########################################

  - name: perf-test-log
    tags: ["log-perf"]
    depends_on:
      - name: compile
    commands:
      - func: "fetch artifacts"
      - func: "run-perf-test"
        vars:
          perf-test-name: log.wtperf
          maxruns: 1
          wtarg: -ops ['"update", "min_max_update_throughput"']
      - func: "upload stats to atlas"
        vars:
          test-name: log.wtperf
      - func: "upload stats to evergreen"
        vars:
          test-name: log.wtperf

  - name: perf-test-log-small-files
    tags: ["log-perf"]
    depends_on:
      - name: compile
    commands:
      - func: "fetch artifacts"
      - func: "run-perf-test"
        vars:
          perf-test-name: log.wtperf
          maxruns: 1
          wtarg: -args ['"-C log=(enabled,file_max=1M)"'] -ops ['"update"']
      - func: "upload stats to atlas"
        vars:
          test-name: log.wtperf
      - func: "upload stats to evergreen"
        vars:
          test-name: log.wtperf

  - name: perf-test-log-no-checkpoints
    tags: ["log-perf"]
    depends_on:
      - name: compile
    commands:
      - func: "fetch artifacts"
      - func: "run-perf-test"
        vars:
          perf-test-name: log.wtperf
          maxruns: 1
          wtarg: -args ['"-C checkpoint=(wait=0)"'] -ops ['"update"']
      - func: "upload stats to atlas"
        vars:
          test-name: log.wtperf
      - func: "upload stats to evergreen"
        vars:
          test-name: log.wtperf

  - name: perf-test-log-no-prealloc
    tags: ["log-perf"]
    depends_on:
      - name: compile
    commands:
      - func: "fetch artifacts"
      - func: "run-perf-test"
        vars:
          perf-test-name: log.wtperf
          maxruns: 1
          wtarg: -args ['"-C log=(enabled,file_max=1M,prealloc=false)"'] -ops ['"update"']
      - func: "upload stats to atlas"
        vars:
          test-name: log.wtperf
      - func: "upload stats to evergreen"
        vars:
          test-name: log.wtperf

  - name: perf-test-log-zero-fill
    tags: ["log-perf"]
    depends_on:
      - name: compile
    commands:
      - func: "fetch artifacts"
      - func: "run-perf-test"
        vars:
          perf-test-name: log.wtperf
          maxruns: 1
          wtarg: -args ['"-C log=(enabled,file_max=1M,zero_fill=true)"'] -ops ['"update"']
      - func: "upload stats to atlas"
        vars:
          test-name: log.wtperf
      - func: "upload stats to evergreen"
        vars:
          test-name: log.wtperf

  - name: perf-test-log-many-threads
    tags: ["log-perf"]
    depends_on:
      - name: compile
    commands:
      - func: "fetch artifacts"
      - func: "run-perf-test"
        vars:
          perf-test-name: log.wtperf
          maxruns: 1
          wtarg: -args ['"-C log=(enabled,file_max=1M),session_max=256", "-o threads=((count=128,updates=1))"'] -ops ['"update"']
      - func: "upload stats to atlas"
        vars:
          test-name: log.wtperf
      - func: "upload stats to evergreen"
        vars:
          test-name: log.wtperf

    #####################################
    # Performance Tests for chunk cache #
    #####################################

  - name: perf-test-chunk-cache
    tags: ["chunk-cache-perf"]
    depends_on:
      - name: compile
    commands:
      - func: "fetch artifacts"
      - func: "run-perf-test"
        vars:
          perf-test-name: chunk-cache-reads.wtperf
          maxruns: 1
          wtarg: -ops ['"read"']
      - func: "upload stats to atlas"
        vars:
          test-name: chunk-cache-reads.wtperf
      - func: "upload stats to evergreen"
        vars:
          test-name: chunk-cache-reads.wtperf

  - name: perf-test-chunk-cache-base
    tags: ["chunk-cache-perf"]
    depends_on:
      - name: compile
    commands:
      - func: "fetch artifacts"
      - func: "run-perf-test"
        vars:
          perf-test-name: chunk-cache-reads-base.wtperf
          maxruns: 1
          wtarg: -ops ['"read"']
      - func: "upload stats to atlas"
        vars:
          test-name: chunk-cache-reads-base.wtperf
      - func: "upload stats to evergreen"
        vars:
          test-name: chunk-cache-reads-base.wtperf


    ###########################################
    #        Performance Long Tests           #
    ###########################################

  - name: perf-test-long-500m-btree-populate
    tags: ["long-perf"]
    depends_on:
      - name: compile
    commands:
      - command: timeout.update
        params:
          exec_timeout_secs: 7200
          timeout_secs: 7200
      - func: "fetch artifacts"
      - func: "run-perf-test"
        vars:
          perf-test-name: 500m-btree-populate.wtperf
          maxruns: 1
          wtarg: -args ['"-C create,statistics=(fast),statistics_log=(json,wait=1,sources=[file:])"'] -ops ['"load", "warnings", "max_latency_insert"']
      - func: "upload stats to atlas"
        vars:
          test-name: 500m-btree-populate.wtperf
      - func: "upload stats to evergreen"
        vars:
          test-name: 500m-btree-populate.wtperf
      - func: "upload artifact"
        vars:
          upload_filename: WT_TEST.tgz
          upload_source_dir: wiredtiger/cmake_build/bench/wtperf/WT_TEST_0_0/
      # Call cleanup function to avoid duplicated artifact upload in the post-task stage.
      - func: "cleanup"

  - name: perf-test-long-500m-btree-50r50u
    tags: ["long-perf"]
    depends_on:
      - name: perf-test-long-500m-btree-populate
    commands:
      - command: timeout.update
        params:
          exec_timeout_secs: 10800
          timeout_secs: 10800
      # Fetch the compile artifacts.
      - func: "fetch artifacts"
      # Fetch the database created by perf-test-long-500m-btree-populate task.
      - func: "fetch artifacts"
        vars:
          dependent_task: perf-test-long-500m-btree-populate
          destination: "wiredtiger/cmake_build/bench/wtperf/WT_TEST_0_0"
      - func: "run-perf-test"
        vars:
          perf-test-name: 500m-btree-50r50u.wtperf
          maxruns: 1
          no_create: true
          wtarg: -args ['"-C create,statistics=(fast),statistics_log=(json,wait=1,sources=[file:])"'] -ops ['"read", "update", "warnings", "max_latency_read_update"']
      - func: "upload stats to atlas"
        vars:
          test-name: 500m-btree-50r50u.wtperf
      - func: "upload stats to evergreen"
        vars:
          test-name: 500m-btree-50r50u.wtperf
      - func: "cleanup"

  - name: perf-test-long-500m-btree-50r50u-backup
    tags: ["long-perf"]
    depends_on:
      - name: perf-test-long-500m-btree-populate
    commands:
      - command: timeout.update
        params:
          exec_timeout_secs: 10800
          timeout_secs: 10800
      # Fetch the compile artifacts.
      - func: "fetch artifacts"
      # Fetch the database created by perf-test-long-500m-btree-populate task.
      - func: "fetch artifacts"
        vars:
          dependent_task: perf-test-long-500m-btree-populate
          destination: "wiredtiger/cmake_build/bench/wtperf/WT_TEST_0_0"
      - func: "run-perf-test"
        vars:
          perf-test-name: 500m-btree-50r50u-backup.wtperf
          maxruns: 1
          no_create: true
          wtarg: -args ['"-C create,statistics=(fast),statistics_log=(json,wait=1,sources=[file:])"'] -ops ['"read", "update", "warnings", "max_latency_read_update"']
      - func: "upload stats to atlas"
        vars:
          test-name: 500m-btree-50r50u-backup.wtperf
      - func: "upload stats to evergreen"
        vars:
          test-name: 500m-btree-50r50u-backup.wtperf
      - func: "cleanup"

  - name: perf-test-long-500m-btree-80r20u
    tags: ["long-perf"]
    depends_on:
      - name: perf-test-long-500m-btree-populate
    commands:
      - command: timeout.update
        params:
          exec_timeout_secs: 10800
          timeout_secs: 10800
      # Fetch the compile artifacts.
      - func: "fetch artifacts"
      # Fetch the database created by perf-test-long-500m-btree-populate task.
      - func: "fetch artifacts"
        vars:
          dependent_task: perf-test-long-500m-btree-populate
          destination: "wiredtiger/cmake_build/bench/wtperf/WT_TEST_0_0"
      - func: "run-perf-test"
        vars:
          perf-test-name: 500m-btree-80r20u.wtperf
          maxruns: 1
          no_create: true
          wtarg: -args ['"-C create,statistics=(fast),statistics_log=(json,wait=1,sources=[file:])"'] -ops ['"read", "update", "warnings", "max_latency_read_update"']
      - func: "upload stats to atlas"
        vars:
          test-name: 500m-btree-80r20u.wtperf
      - func: "upload stats to evergreen"
        vars:
          test-name: 500m-btree-80r20u.wtperf
      - func: "cleanup"

  - name: perf-test-long-500m-btree-rdonly
    tags: ["long-perf"]
    depends_on:
      - name: perf-test-long-500m-btree-populate
    commands:
      - command: timeout.update
        params:
          exec_timeout_secs: 10800
          timeout_secs: 10800
      # Fetch the compile artifacts.
      - func: "fetch artifacts"
      # Fetch the database created by perf-test-long-500m-btree-populate task.
      - func: "fetch artifacts"
        vars:
          dependent_task: perf-test-long-500m-btree-populate
          destination: "wiredtiger/cmake_build/bench/wtperf/WT_TEST_0_0"
      - func: "run-perf-test"
        vars:
          perf-test-name: 500m-btree-rdonly.wtperf
          maxruns: 1
          no_create: true
          wtarg: -args ['"-C create,statistics=(fast),statistics_log=(json,wait=1,sources=[file:])"'] -ops ['"read", "warnings", "max_latency_read_update", "min_max_read_throughput"']
      - func: "upload stats to atlas"
        vars:
          test-name: 500m-btree-rdonly.wtperf
      - func: "upload stats to evergreen"
        vars:
          test-name: 500m-btree-rdonly.wtperf
      - func: "cleanup"

  - name: perf-test-long-checkpoint-stress
    tags: ["long-perf"]
    depends_on:
      - name: compile
    commands:
      - func: "fetch artifacts"
      - func: "run-perf-test"
        vars:
          perf-test-name: checkpoint-stress.wtperf
          maxruns: 1
          wtarg: -args ['"-C create,statistics=(fast),statistics_log=(json,wait=1,sources=[file:])"'] -ops ['"update", "checkpoint"']
      - func: "upload stats to atlas"
        vars:
          test-name: checkpoint-stress.wtperf
      - func: "upload stats to evergreen"
        vars:
          test-name: checkpoint-stress.wtperf

  - name: many-dhandle-stress
    depends_on:
      - name: compile
    commands:
      - func: "fetch artifacts"
      - func: "run-perf-test"
        vars:
          test_type: workgen
          exec_path: ${python_binary|python3}
          perf-test-path: ../../../bench/workgen/runner
          perf-test-name: many-dhandle-stress.py
          maxruns: 1
          wtarg: -ops ['"max_latency_create", "max_latency_drop", "max_latency_drop_diff", "max_latency_insert_micro_sec", "max_latency_read_micro_sec", "max_latency_update_micro_sec", "warning_idle", "warning_idle_create", "warning_idle_drop", "warning_insert", "warning_operations", "warning_read", "warning_update"']
      - func: "upload stats to atlas"
        vars:
          test-name: many-dhandle-stress.py
      - func: "upload stats to evergreen"
        vars:
          test-name: many-dhandle-stress.py
      - func: "validate-expected-stats"
        vars:
          stat_file: './test_stats/evergreen_out_many-dhandle-stress.py.json'
          comparison_op: "lt"
          expected-stats: '{"Warning Idle (drop)": 50, "Latency drop(in sec.) Max1": 500, "Latency warnings (read, insert, update)": 500}'

  - name: bench-wt2853-perf-test-row
    tags: ["wt2853-perf"]
    depends_on:
      - name: compile
    commands:
      - func: "fetch artifacts"
      - func: "wt2853_perf test"
        vars:
          wt2853_perf_args: "-t r"
      - func: "upload test stats"
        vars:
          test_path: bench/wt2853_perf/wt2853_perf

  - name: bench-wt2853-perf-test-col
    tags: ["wt2853-perf"]
    depends_on:
      - name: compile
    commands:
      - func: "fetch artifacts"
      - func: "wt2853_perf test"
        vars:
          wt2853_perf_args: "-t c"
      - func: "upload test stats"
        vars:
          test_path: bench/wt2853_perf/wt2853_perf

  - <<: *workgen-test
    name: "workgen-test-compress_ratio"

  - <<: *workgen-test
    name: "workgen-test-evict-btree-hs"

  - <<: *workgen-test
    name: "workgen-test-example_dynamic_tables"

  - <<: *workgen-test
    name: "workgen-test-example_prepare"

  - <<: *workgen-test
    name: "workgen-test-example_prepare_evict_reconcile"

  - <<: *workgen-test
    name: "workgen-test-example_simple"

  - <<: *workgen-test
    name: "workgen-test-example_txn"

  - <<: *workgen-test
    name: "workgen-test-insert_stress"

  - <<: *workgen-test
    name: "workgen-test-insert_test"

  - <<: *workgen-test
    name: "workgen-test-maintain_low_dirty_cache"

  - <<: *workgen-test
    name: "workgen-test-many-dhandle-stress"

  - <<: *workgen-test
    name: "workgen-test-multi_btree_heavy_stress"

  - <<: *workgen-test
    name: "workgen-test-multiversion"

  - <<: *workgen-test
    name: "workgen-test-prepare_stress"

  - <<: *workgen-test
    name: "workgen-test-read_write_storms"

  - <<: *workgen-test
    name: "workgen-test-read_write_sync_long"

  - <<: *workgen-test
    name: "workgen-test-read_write_sync_short"

  - <<: *workgen-test
    name: "workgen-test-skiplist_stress"

  - <<: *workgen-test
    name: "workgen-test-small_btree"

  - <<: *workgen-test
    name: "workgen-test-small_btree_reopen"

#######################################
#     Antithesis Integration          #
#######################################

  - name: debug-have-diagnostic
    tags: ["antithesis"]
    commands:
      - func: "get project"
      - func: "compile wiredtiger"
      - func: "build and push antithesis container"

  - name: release-with-debug-have-diagnostic
    tags: ["antithesis"]
    commands:
      - func: "get project"
      - func: "compile wiredtiger"
        vars:
          CMAKE_BUILD_TYPE: -DCMAKE_BUILD_TYPE=RelWithDebInfo
          HAVE_DIAGNOSTIC: -DHAVE_DIAGNOSTIC=1
      - func: "build and push antithesis container"

#######################################
#            Buildvariants            #
#######################################

buildvariants:

- name: ubuntu2004
  display_name: "! Ubuntu 20.04"
  run_on:
  - ubuntu2004-test
  expansions:
    ENABLE_TCMALLOC: -DENABLE_TCMALLOC=1
    data_validation_stress_test_args: -t r -m -W 3 -D -p -n 100000 -k 100000 -C cache_size=100MB
    num_jobs: $(echo "`grep -c ^processor /proc/cpuinfo` * 2" | bc)
  tasks:
    - name: ".pull_request !.pull_request_compilers"
    - name: ".unit_test_long"
      distros: ubuntu2004-large
    - name: compile
    - name: doc-compile
    - name: make-check-test
    - name: configure-combinations
    - name: syscall-linux
    - name: checkpoint-filetypes-test
    - name: unit-test-zstd
    - name: unit-test-random-seed
    - name: unit-test-hook-tiered
    - name: unit-test-hook-tiered-with-delays
    - name: unit-test-hook-tiered-timestamp
    - name: unit-test-hook-timestamp
    - name: test-prepare-hs03-hook-timestamp
    - name: spinlock-gcc-test
    - name: spinlock-pthread-adaptive-test
    - name: long-test
    - name: unit-test-extra-long
      distros: ubuntu2004-large
    - name: static-wt-build-test
    - name: linux-directio
      distros: ubuntu2004-build
    - name: format-mirror-test
    - name: format-smoke-test
    - name: format-failure-configs-test
    - name: ".data-validation-stress-test"
    - name: catch2-unittest-test
    - name: s3-tiered-storage-extensions-test
    - name: azure-gcp-tiered-storage-extensions-test
    - name: bench-tiered-push-pull
    - name: compile-nonstandalone
    - name: make-check-nonstandalone
    - name: unit-test-extra-long-nonstandalone
      distros: ubuntu2004-large
    - name: ".data-validation-stress-test-nonstandalone"
    - name: catch2-unittest-assertions
    - name: ".tiered_unittest"
    - name: bench-tiered-push-pull-s3
    - name: csuite-timestamp-abort-test-s3
    - name: unit-test-hook-tiered-s3
    - name: chunkcache-test
    - name: ".workgen-test"
      batchtime: 1440 # 24 hours
    - name: model-test
    - name: csuite-long-running
      batchtime: 1440 # once a day

- name: ubuntu2004-asan
  display_name: "! Ubuntu 20.04 ASAN"
  run_on:
  - ubuntu2004-test
  expansions:
    CMAKE_TOOLCHAIN_FILE: -DCMAKE_TOOLCHAIN_FILE=../cmake/toolchains/clang.cmake
    CMAKE_BUILD_TYPE: -DCMAKE_BUILD_TYPE=ASan
    ENABLE_TCMALLOC: -DENABLE_TCMALLOC=1
    additional_env_vars: |
      export LSAN_OPTIONS="$COMMON_SAN_OPTIONS:print_suppressions=0:suppressions=$(git rev-parse --show-toplevel)/test/evergreen/asan_leaks.supp"
      export LD_PRELOAD="/usr/lib/x86_64-linux-gnu/libeatmydata.so:$LD_PRELOAD"
    num_jobs: $(echo "`grep -c ^processor /proc/cpuinfo`" | bc)
  tasks:
    - name: ".pull_request !.pull_request_compilers !.python !.tiered_unittest"
    - name: examples-c-test
    - name: format-asan-smoke-test

# Very minimal set without any extensions
- name: ubuntu2004-minimal
  display_name: "! Ubuntu 20.04 Minimal"
  batchtime: 480 # 3 times a day
  run_on:
  - ubuntu2004-test
  expansions:
    ENABLE_CPPSUITE: -DENABLE_CPPSUITE=0
    ENABLE_TCMALLOC: -DENABLE_TCMALLOC=0
    posix_configure_flags: -DENABLE_PYTHON=0 -DENABLE_LZ4=0 -DENABLE_SNAPPY=0 -DENABLE_ZLIB=0 -DENABLE_ZSTD=0
    num_jobs: $(echo "`grep -c ^processor /proc/cpuinfo`" | bc)
  tasks:
    - name: compile
    - name: make-check-test
    - name: fops
    - name: catch2-unittest-test
    - name: examples-c-test

- name: ubuntu2004-msan
  display_name: "! Ubuntu 20.04 MSAN"
  run_on:
  - ubuntu2004-test
  expansions:
    CMAKE_TOOLCHAIN_FILE: -DCMAKE_TOOLCHAIN_FILE=../cmake/toolchains/mongodbtoolchain_stable_clang.cmake
    CMAKE_BUILD_TYPE: -DCMAKE_BUILD_TYPE=MSan
    # Use optimisation level -O0 since Clang treats -Og (our default optimisation for non-release
    # builds) as -O1, making test binaries more difficult to debug.
    CC_OPTIMIZE_LEVEL: -DCC_OPTIMIZE_LEVEL=-O0
    ENABLE_TCMALLOC: -DENABLE_TCMALLOC=0
    additional_env_vars: |
      export LD_PRELOAD="/usr/lib/x86_64-linux-gnu/libeatmydata.so:$LD_PRELOAD"
    # We don't run C++ memory sanitized testing as it creates false positives. MSAN also causes
    # some csuite tests to take an extended amount of time. These are excluded from the
    # make-check-test task and are covered by the csuite-long-running task.
    extra_args: -LE "cppsuite|long_running"
    num_jobs: $(echo "`grep -c ^processor /proc/cpuinfo`" | bc)
  tasks:
    - name: clang-analyzer
    - name: compile
    - name: compile-production-disable-shared
    - name: compile-production-disable-static
    - name: examples-c-production-disable-shared-test
    - name: examples-c-production-disable-static-test
    - name: format-stress-pull-request-test
    - name: make-check-test
      distros: ubuntu2004-large
      # FIXME-WT-11989 Long running test may timeout with sanitizers.
    # - name: csuite-long-running-bucket1
    #   # Some of the long-running tests require a large instance to run successfully.
    #   distros: ubuntu2004-large
    #   batchtime: 1440 # once a day
      # FIXME-WT-11989 Long running test may timeout with sanitizers.
    # - name: csuite-long-running-bucket2
    #   # Some of the long-running tests require a large instance to run successfully.
    #   distros: ubuntu2004-large
    #   batchtime: 1440 # once a day

- name: ubuntu2004-ubsan
  display_name: "! Ubuntu 20.04 UBSAN"
  run_on:
  - ubuntu2004-test
  expansions:
    CMAKE_TOOLCHAIN_FILE: -DCMAKE_TOOLCHAIN_FILE=../cmake/toolchains/clang.cmake
    CMAKE_BUILD_TYPE: -DCMAKE_BUILD_TYPE=UBSan
    # Use optimisation level -O0 since Clang treats -Og (our default optimisation for non-release
    # builds) as -O1, making test binaries more difficult to debug.
    CC_OPTIMIZE_LEVEL: -DCC_OPTIMIZE_LEVEL=-O0
    ENABLE_TCMALLOC: -DENABLE_TCMALLOC=1
    additional_env_vars: export LD_PRELOAD=/usr/lib/x86_64-linux-gnu/libeatmydata.so
    num_jobs: $(echo "`grep -c ^processor /proc/cpuinfo`" | bc)
  tasks:
    - name: clang-analyzer
    - name: compile
    - name: compile-production-disable-shared
    - name: compile-production-disable-static
    - name: examples-c-production-disable-shared-test
    - name: examples-c-production-disable-static-test
    - name: format-stress-pull-request-test
    - name: make-check-test
      distros: ubuntu2004-large
    - name: cppsuite-operations-test-default
    - name: cppsuite-hs-cleanup-default
    - name: cppsuite-burst-inserts-default

- name: ubuntu2004-compilers
  display_name: "! Ubuntu 20.04 Compilers"
  run_on:
  - ubuntu2004-wt-build
  expansions:
    ENABLE_TCMALLOC: -DENABLE_TCMALLOC=1
    num_jobs: $(echo "`grep -c ^processor /proc/cpuinfo`" | bc)
  tasks:
    - name: ".pull_request_compilers"

- name: ubuntu2004-stress-tests
  display_name: Ubuntu 20.04 Stress tests
  run_on:
  - ubuntu2004-small
  expansions:
    ENABLE_TCMALLOC: -DENABLE_TCMALLOC=1
    additional_env_vars: export LD_PRELOAD="/usr/lib/x86_64-linux-gnu/libeatmydata.so:$LD_PRELOAD"
    num_jobs: $(echo "`grep -c ^processor /proc/cpuinfo`" | bc)
  tasks:
    # FIXME-WT-11606 Remove this temporary task.
    - name: format-11507-test
    - name: ".stress-test-1"
    - name: ".stress-test-2"
    - name: ".stress-test-3"
    - name: ".stress-test-4"
    - name: ".stress-test-no-barrier"
    - name: ".stress-test-sanitizer"
      run_on:
      - ubuntu2004-medium
    - name: format-abort-recovery-stress-test
    - name: ".stress-test-1-nonstandalone"
    - name: ".stress-test-2-nonstandalone"
    - name: ".stress-test-3-nonstandalone"
    - name: ".stress-test-4-nonstandalone"
    - name: ".stress-test-no-barrier-nonstandalone"
    - name: format-abort-recovery-stress-test-nonstandalone
    - name: format-predictable-test
    # FIXME-WT-10822
    # - name: format-tiered-test
    - name: schema-abort-predictable-test
    - name: checkpoint-filetypes-predictable-test


# When running the Python tests on this variant tcmalloc must be preloaded otherwise the wiredtiger library
# fails to load and resolve its dependency.
- name: ubuntu2004-stress-tests-arm64
  display_name: Ubuntu 20.04 Stress tests (ARM64)
  run_on:
  - ubuntu2004-arm64-large
  expansions:
    ENABLE_TCMALLOC: -DENABLE_TCMALLOC=1
    additional_env_vars: export LD_PRELOAD="/usr/lib/aarch64-linux-gnu/libeatmydata.so:$LD_PRELOAD"
    num_jobs: $(echo "`grep -c ^processor /proc/cpuinfo`" | bc)
  tasks:
    # FIXME-WT-11606 Remove this temporary task.
    - name: format-11507-test
    - name: ".stress-test-1"
    - name: ".stress-test-2"
    - name: ".stress-test-3"
    - name: ".stress-test-4"
    - name: ".stress-test-no-barrier"
    - name: format-abort-recovery-stress-test
    - name: ".stress-test-1-nonstandalone"
    - name: ".stress-test-2-nonstandalone"
    - name: ".stress-test-3-nonstandalone"
    - name: ".stress-test-4-nonstandalone"
    - name: ".stress-test-no-barrier-nonstandalone"
    - name: format-abort-recovery-stress-test-nonstandalone

- name: cppsuite-stress-tests-ubuntu
  display_name: "Cppsuite Stress Tests Ubuntu 20.04"
  batchtime: 720 # twice a day
  run_on:
  # We run on medium as small has too small a disk.
  - ubuntu2004-medium
  expansions:
    ENABLE_TCMALLOC: -DENABLE_TCMALLOC=1
    num_jobs: $(echo "`grep -c ^processor /proc/cpuinfo`" | bc)
  tasks:
    - name: compile
    - name: compile-nonstandalone
    - name: ".cppsuite-stress-test"
    - name: ".cppsuite-stress-test-nonstandalone"

- name: cppsuite-stress-tests-arm64
  display_name: "Cppsuite Stress Tests ARM64"
  batchtime: 720 # twice a day
  run_on:
  - ubuntu2004-arm64-large
  expansions:
    ENABLE_TCMALLOC: -DENABLE_TCMALLOC=1
    num_jobs: $(echo "`grep -c ^processor /proc/cpuinfo`" | bc)
  tasks:
    - name: compile
    - name: compile-nonstandalone
    - name: ".cppsuite-stress-test"
    - name: ".cppsuite-stress-test-nonstandalone"

- name: package
  display_name: "~ Package"
  batchtime: 1440 # 1 day
  run_on:
  - ubuntu2004-test
  tasks:
    - name: package

- name: rhel80
  display_name: RHEL 8.0
  run_on:
  - rhel80-test
  expansions:
    ENABLE_TCMALLOC: -DENABLE_TCMALLOC=0
    additional_env_vars: export LD_PRELOAD="/usr/local/lib/libeatmydata.so:$LD_PRELOAD"
    cmake_generator: "Unix Makefiles"
    CMAKE_TOOLCHAIN_FILE: -DCMAKE_TOOLCHAIN_FILE=../cmake/toolchains/gcc.cmake
    num_jobs: $(echo "`grep -c ^processor /proc/cpuinfo`" | bc)
  tasks:
    - name: compile
    - name: make-check-test
    - name: fops
    - name: time-shift-sensitivity-test
    - name: linux-directio
      distros: rhel80-build
    - name: syscall-linux
    - name: checkpoint-filetypes-test
    - name: unit-test-zstd
    - name: unit-test-extra-long
      distros: rhel80-large
    - name: spinlock-gcc-test
    - name: spinlock-pthread-adaptive-test
    - name: wtperf-test
    - name: long-test
    - name: configure-combinations

- name: windows-64
  display_name: "! Windows 64-bit"
  run_on:
  - windows-64-vs2017-test
  expansions:
    ENABLE_TCMALLOC: -DENABLE_TCMALLOC=0
    # Remove the default configurations for the toolchain, install prefix and number of jobs.
    CMAKE_TOOLCHAIN_FILE:
    CMAKE_INSTALL_PREFIX:
    num_jobs:
    python_binary: "/cygdrive/c/python/Python311/python"
  tasks:
    - name: compile
    - name: make-check-test
    - name: ".unit_test"
    - name: fops
    - name: catch2-unittest-test

- <<: *mac_test_template
  name: macos-1100-arm64
  display_name: "macOS 11.00 ARM64"
  run_on:
    - macos-1100-arm64
  batchtime: 120 # 2 hours
  expansions:
    python_binary: '/opt/homebrew/Frameworks/Python.framework/Versions/3.11/bin/python3.11'
    python_config_search_string: '_Python3_EXECUTABLE'
    <<: *mac_test_template_expansions

- <<: *mac_test_template
  name: macos-1100
  display_name: "macOS 11.00"
  run_on:
    - macos-1100
  batchtime: 120 # 2 hours
  expansions:
    python_binary: '/usr/bin/python3'
    python_config_search_string: 'PYTHON_EXECUTABLE'
    <<: *mac_test_template_expansions

- name: little-endian
  display_name: "~ Little-endian (x86)"
  run_on:
  - ubuntu1804-large
  batchtime: 4320 # 3 days
  expansions:
    ENABLE_TCMALLOC: -DENABLE_TCMALLOC=0
    # Must disable ZSTD as its not available on the big endian platform (we generate the data files used for those tests here).
    posix_configure_flags: -DENABLE_ZSTD=0
    num_jobs: $(echo "`grep -c ^processor /proc/cpuinfo`" | bc)
  tasks:
    - name: compile
    - name: generate-datafile-little-endian
    - name: verify-datafile-little-endian
    - name: verify-datafile-from-big-endian

- name: big-endian
  display_name: "~ Big-endian (s390x/zSeries)"
  run_on:
  - rhel80-zseries-build
  batchtime: 4320 # 3 days
  expansions:
    ENABLE_TCMALLOC: -DENABLE_TCMALLOC=0
    posix_configure_flags: -DENABLE_ZSTD=0
    num_jobs: $(echo "`grep -c ^processor /proc/cpuinfo`" | bc)
  tasks:
    - name: compile
    - name: generate-datafile-big-endian
    - name: verify-datafile-big-endian
    - name: verify-datafile-from-little-endian

- name: rhel8-ppc
  display_name: "~ RHEL8 PPC"
  run_on:
  - rhel81-power8-small
  batchtime: 120 # 2 hours
  expansions:
    format_test_setting: ulimit -c unlimited
    CMAKE_TOOLCHAIN_FILE: -DCMAKE_TOOLCHAIN_FILE=../cmake/toolchains/mongodbtoolchain_stable_clang.cmake
    # Use quarter of the vCPUs to avoid OOM kill failure and disk issues on this variant.
    num_jobs: $(echo $(grep -c ^processor /proc/cpuinfo) / 4 | bc)
    ENABLE_CPPSUITE: -DENABLE_CPPSUITE=0
    ENABLE_TCMALLOC: -DENABLE_TCMALLOC=0
    posix_configure_flags: -DENABLE_STRICT=0
  tasks:
    - name: compile
    - name: unit-test
    - name: format-smoke-test
    - name: format-asan-smoke-test
    - name: format-wtperf-test
    - name: ".stress-test-ppc-1"
    - name: ".stress-test-ppc-2"

- name: rhel8-zseries
  display_name: "~ RHEL8 zSeries"
  run_on:
  - rhel80-zseries-test
  batchtime: 120 # 2 hours
  expansions:
    ENABLE_TCMALLOC: -DENABLE_TCMALLOC=0
    # Use half number of vCPU to avoid OOM kill failure
    num_jobs: $(echo $(grep -c ^processor /proc/cpuinfo) / 2 | bc)
  tasks:
    - name: compile
    - name: unit-test
    - name: format-smoke-test
    - name: ".stress-test-zseries-1"
    - name: ".stress-test-zseries-2"
    - name: ".stress-test-zseries-3"

- name: ubuntu2004-arm64
  display_name: "~ Ubuntu 20.04 ARM64"
  run_on:
  - ubuntu2004-arm64-small
  batchtime: 1440 # 24 hours
  expansions:
    ENABLE_TCMALLOC: -DENABLE_TCMALLOC=1
    num_jobs: $(echo "`grep -c ^processor /proc/cpuinfo` * 2" | bc)
  tasks:
    - name: compile
    - name: make-check-test
    - name: unit-test
    - name: fops
    - name: format-failure-configs-test
    - name: linux-directio
    - name: checkpoint-filetypes-test
    - name: unit-test-zstd
    - name: unit-test-extra-long
      distros: ubuntu2004-arm64-large
    - name: spinlock-gcc-test
    - name: spinlock-pthread-adaptive-test
    - name: wtperf-test
    - name: long-test
    - name: configure-combinations
    - name: format-smoke-test
    - name: s3-tiered-storage-extensions-test
    - name: chunkcache-test
    - name: compile-nonstandalone
    - name: make-check-nonstandalone
    - name: unit-test-nonstandalone
    - name: unit-test-extra-long-nonstandalone
      distros: ubuntu2004-arm64-large
    - name: memory-model-test
      batchtime: 40320 # 28 days
    - name: ".workgen-test"
      batchtime: 1440 # 24 hours
    - name: model-test

- name: amazon2-arm64
  display_name: "Amazon Linux 2 ARM64"
  run_on:
  - amazon2-arm64-small
  batchtime: 1440 # 24 hours
  expansions:
    ENABLE_TCMALLOC: -DENABLE_TCMALLOC=1
    num_jobs: $(echo "`grep -c ^processor /proc/cpuinfo` * 2" | bc)
    cmake_generator: "Unix Makefiles"
  tasks:
    - name: compile
    - name: make-check-test
    - name: unit-test
    - name: fops
    - name: format-failure-configs-test
    - name: linux-directio
    - name: checkpoint-filetypes-test
    - name: unit-test-zstd
    - name: unit-test-extra-long
      distros: amazon2-arm64-large
    - name: spinlock-gcc-test
    - name: spinlock-pthread-adaptive-test
    - name: wtperf-test
    - name: long-test
    - name: format-smoke-test
    - name: s3-tiered-storage-extensions-test
    - name: compile-nonstandalone
    - name: make-check-nonstandalone
    - name: unit-test-nonstandalone
    - name: unit-test-extra-long-nonstandalone
      distros: amazon2-arm64-large

# Antithesis build and push
- name: ubuntu2004-antithesis
  display_name: "~ Ubuntu 20.04 Antithesis"
  run_on:
  - ubuntu2004-test
  expansions:
    ENABLE_TCMALLOC: -DENABLE_TCMALLOC=0
    posix_configure_flags: -DENABLE_ANTITHESIS=1 -DENABLE_STRICT=0
    CMAKE_TOOLCHAIN_FILE: -DCMAKE_TOOLCHAIN_FILE=../cmake/toolchains/mongodbtoolchain_stable_clang.cmake
    num_jobs: $(echo "`grep -c ^processor /proc/cpuinfo`" | bc)
  tasks:
    - name: ".antithesis"
      cron: 0 0 * * 4 # once a week (Thursday midnight UTC)
      patchable: false

- name: ubuntu2004-release
  display_name: "~ Ubuntu 20.04 (Release Build)"
  run_on:
  - ubuntu2004-small
  batchtime: 720 # 12 hours
  expansions:
    ENABLE_TCMALLOC: -DENABLE_TCMALLOC=0
    CMAKE_BUILD_TYPE: -DCMAKE_BUILD_TYPE=RelWithDebInfo
    num_jobs: $(echo "`grep -c ^processor /proc/cpuinfo` * 2" | bc)
  tasks:
    - name: compile
    - name: make-check-test
    - name: unit-test
    - name: format-smoke-test
    - name: fops
    - name: linux-directio
    - name: checkpoint-filetypes-test
    - name: unit-test-zstd
    - name: spinlock-gcc-test
    - name: spinlock-pthread-adaptive-test
    - name: long-test
    - name: configure-combinations
    - name: format-smoke-test
    - name: s3-tiered-storage-extensions-test
    - name: compile-nonstandalone
    - name: make-check-nonstandalone
    - name: unit-test-nonstandalone

- name: ubuntu2004-release-arm64
  display_name: "~ Ubuntu 20.04 (ARM64, Release Build)"
  run_on:
  - ubuntu2004-arm64-small
  batchtime: 720 # 12 hours
  expansions:
    ENABLE_TCMALLOC: -DENABLE_TCMALLOC=0
    CMAKE_BUILD_TYPE: -DCMAKE_BUILD_TYPE=RelWithDebInfo
    num_jobs: $(echo "`grep -c ^processor /proc/cpuinfo` * 2" | bc)
  tasks:
    - name: compile
    - name: make-check-test
    - name: unit-test
    - name: format-smoke-test
    - name: fops
    - name: linux-directio
    - name: checkpoint-filetypes-test
    - name: unit-test-zstd
    - name: spinlock-gcc-test
    - name: spinlock-pthread-adaptive-test
    - name: long-test
    - name: configure-combinations
    - name: format-smoke-test
    - name: s3-tiered-storage-extensions-test
    - name: compile-nonstandalone
    - name: make-check-nonstandalone
    - name: unit-test-nonstandalone

- name: ubuntu2004-release-stress-tests
  display_name: Ubuntu 20.04 Stress tests (Release Build)
  run_on:
  - ubuntu2004-test
  batchtime: 1440 # 24 hours
  expansions:
    ENABLE_TCMALLOC: -DENABLE_TCMALLOC=1
    CMAKE_BUILD_TYPE: -DCMAKE_BUILD_TYPE=RelWithDebInfo
    num_jobs: $(echo "`grep -c ^processor /proc/cpuinfo`" | bc)
  tasks:
    - name: ".stress-test-1"
    - name: ".stress-test-2"
    - name: ".stress-test-sanitizer"
    - name: format-abort-recovery-stress-test
    - name: ".stress-test-1-nonstandalone"
    - name: ".stress-test-2-nonstandalone"
    - name: format-abort-recovery-stress-test-nonstandalone
    - name: format-predictable-test

# When running the Python tests on this variant tcmalloc must be preloaded otherwise the wiredtiger library
# fails to load and resolve its dependency.
- name: ubuntu2004-release-stress-tests-arm64
  display_name: Ubuntu 20.04 Stress tests (ARM64, Release Build)
  run_on:
  - ubuntu2004-arm64-large
  batchtime: 1440 # 24 hours
  expansions:
    ENABLE_TCMALLOC: -DENABLE_TCMALLOC=1
    CMAKE_BUILD_TYPE: -DCMAKE_BUILD_TYPE=RelWithDebInfo
    num_jobs: $(echo "`grep -c ^processor /proc/cpuinfo`" | bc)
  tasks:
    - name: ".stress-test-1"
    - name: ".stress-test-2"
    - name: format-abort-recovery-stress-test
    - name: ".stress-test-1-nonstandalone"
    - name: ".stress-test-2-nonstandalone"
    - name: format-abort-recovery-stress-test-nonstandalone<|MERGE_RESOLUTION|>--- conflicted
+++ resolved
@@ -2243,27 +2243,6 @@
       - func: "csuite test"
         vars:
           test_name: wt10461_skip_list_stress
-<<<<<<< HEAD
-
-  - name: csuite-wt10897-compact-quick-interrupt-test
-    tags: ["pull_request"]
-    depends_on:
-      - name: compile
-    commands:
-      - func: "fetch artifacts"
-      - func: "csuite test"
-        vars:
-          test_name: wt10897_compact_quick_interrupt
-
-  - name: csuite-wt11440-config-check-test
-    tags: ["pull_request"]
-    depends_on:
-      - name: compile
-    commands:
-      - func: "fetch artifacts"
-      - func: "csuite test"
-        vars:
-          test_name: wt11440_config_check
 
   - name: csuite-wt11669-backup-corruption-test
     tags: ["pull_request"]
@@ -2275,8 +2254,6 @@
         vars:
           test_name: wt11669_backup_corruption
 
-=======
->>>>>>> 150ef060
   # End of csuite test tasks
 
   # Start of Python unit test tasks
