--- conflicted
+++ resolved
@@ -3365,10 +3365,13 @@
       - name: compile
     commands:
       - func: "fetch artifacts"
-      - func: "generic-perf-test"
+      - func: "run-perf-test"
         vars:
           perf-test-name: evict-btree
           maxruns: 1
+      - func: "upload-perf-test-stats"
+        vars:
+          perf-test-name: evict-btree
 
   - name: perf-test-evict-btree-1 
     tags: ["evict-perf"]
@@ -3376,10 +3379,13 @@
       - name: compile
     commands:
       - func: "fetch artifacts"
-      - func: "generic-perf-test"
+      - func: "run-perf-test"
         vars:
           perf-test-name: evict-btree-1
           maxruns: 1
+      - func: "upload-perf-test-stats"
+        vars:
+          perf-test-name: evict-btree-1
 
   - name: perf-test-evict-lsm 
     tags: ["evict-perf"]
@@ -3387,10 +3393,13 @@
       - name: compile
     commands:
       - func: "fetch artifacts"
-      - func: "generic-perf-test"
+      - func: "run-perf-test"
         vars:
           perf-test-name: evict-lsm
           maxruns: 1
+      - func: "upload-perf-test-stats"
+        vars:
+          perf-test-name: evict-lsm
       
   - name: perf-test-evict-lsm-1 
     tags: ["evict-perf"]
@@ -3398,10 +3407,13 @@
       - name: compile
     commands:
       - func: "fetch artifacts"
-      - func: "generic-perf-test"
+      - func: "run-perf-test"
         vars:
           perf-test-name: evict-lsm-1
           maxruns: 1
+      - func: "upload-perf-test-stats"
+        vars:
+          perf-test-name: evict-lsm-1
 
 #######################################
 #            Buildvariants            #
@@ -3683,13 +3695,9 @@
     - name: compile
     - name: ".btree-perf"
     - name: ".lsm-perf"
-<<<<<<< HEAD
     - name: ".stress-perf"
     - name: ".checkpoint-perf"
-=======
-    - name: ".perf-checkpoint"
     - name: ".evict-perf"
->>>>>>> 000a87af
   display_tasks:
     - name: Wiredtiger-perf-btree-jobs
       execution_tasks:
@@ -3702,14 +3710,10 @@
       - ".stress-perf"
     - name: Wiredtiger-perf-checkpoint-jobs
       execution_tasks:
-<<<<<<< HEAD
       - ".checkpoint-perf"
-=======
-      - ".perf-checkpoint"
     - name: Wiredtiger-perf-evict-jobs
       execution_tasks:
       - ".evict-perf"
->>>>>>> 000a87af
 
 - name: large-scale-tests
   display_name: "Large scale tests"
