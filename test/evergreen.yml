#
# This file defines the tasks and platforms for WiredTiger in the
# MongoDB continuous integration system (https://evergreen.mongodb.com).
#

#######################################
#            Project Settings         #
#######################################

stepback: true
pre:
  - func: "cleanup"
post:
  - func: "dump stacktraces"
  - func: "upload stacktraces"
  - func: "dump stderr/stdout"
  - func: "upload artifact"
    vars:
      postfix: -${execution}
  - func: "save wt hang analyzer core/debugger files"
  - func: "cleanup"
timeout:
  - func: "run wt hang analyzer"
exec_timeout_secs: 21600 # 6 hrs

#######################################
#            Functions                #
#######################################

functions:

  "get project" :
    command: git.get_project
    params:
      directory: wiredtiger
  "fetch artifacts": &fetch_artifacts
    command: s3.get
    params:
      aws_key: ${aws_key}
      aws_secret: ${aws_secret}
      remote_file: wiredtiger/${build_variant}/${revision}/artifacts/${dependent_task|compile}_${build_id}.tgz
      bucket: build_external
      extract_to: ${destination|wiredtiger}
  "fetch endian format artifacts" :
    - command: s3.get
      params:
        aws_key: ${aws_key}
        aws_secret: ${aws_secret}
        remote_file: wiredtiger/${endian_format}/${revision}/artifacts/${remote_file}.tgz
        bucket: build_external
        extract_to: wiredtiger/cmake_build/test/format
  "fetch mongo-tests repo" :
    command: shell.exec
    params:
      script: |
        set -o errexit
        set -o verbose
        git clone https://github.com/wiredtiger/mongo-tests
  "fetch mongo repo" :
    command: shell.exec
    params:
      shell: bash
      script: |
        set -o errexit
        set -o verbose
        mongo_repo=https://github.com/mongodb/mongo
        branch=${branch_name}
        if [[ $branch =~ "mongodb-" ]]; then
          mongo_branch=v$(echo $branch | cut -d'-' -f 2)
        else
          mongo_branch=master
        fi
        git clone $mongo_repo -b $mongo_branch
  "import wiredtiger into mongo" :
    command: shell.exec
    params:
      script: |
        set -o errexit
        set -o verbose
        cp -a wiredtiger mongo/src/third_party/
  "compile mongodb" :
    command: shell.exec
    params:
      shell: bash
      working_dir: "mongo"
      script: |
        set -o errexit
        set -o verbose
        export "PATH=/opt/mongodbtoolchain/v4/bin:$PATH"
        virtualenv -p python3 venv
        source venv/bin/activate
        pip3 install requirements_parser
        pip3 install -r etc/pip/compile-requirements.txt
        ./buildscripts/scons.py --variables-files=etc/scons/mongodbtoolchain_stable_gcc.vars --link-model=dynamic --ninja generate-ninja ICECC=icecc CCACHE=ccache
        ninja -j$(nproc --all) install-mongod
  "configure wiredtiger": &configure_wiredtiger
    command: shell.exec
    params:
      working_dir: "wiredtiger"
      shell: bash
      script: |
        set -o errexit
        # Not setting verbose mode as we have sensitive keys that could be logged.

        # Define common config flags for the tasks to make it cleaner when configuring the tasks.
        # Note that the config flags are resolved prior to changing to cmake_build directory.
        DEFINED_EVERGREEN_CONFIG_FLAGS="${CMAKE_BUILD_TYPE|} \
          ${CMAKE_INSTALL_PREFIX|-DCMAKE_INSTALL_PREFIX=$(pwd)/cmake_build/LOCAL_INSTALL} \
          ${CMAKE_PREFIX_PATH|} \
          ${CMAKE_TOOLCHAIN_FILE|-DCMAKE_TOOLCHAIN_FILE=../cmake/toolchains/mongodbtoolchain_stable_gcc.cmake} \
          ${NONSTANDALONE|} \
          ${ENABLE_SHARED|} \
          ${ENABLE_STATIC|} \
          ${HAVE_BUILTIN_EXTENSION_LZ4|} \
          ${HAVE_BUILTIN_EXTENSION_SNAPPY|} \
          ${HAVE_BUILTIN_EXTENSION_ZLIB|} \
          ${HAVE_BUILTIN_EXTENSION_ZSTD|} \
          ${HAVE_FTRUNCATE|} \
          ${HAVE_UNITTEST} \
          ${NON_BARRIER_DIAGNOSTIC_YIELDS|} \
          ${HAVE_DIAGNOSTIC|} \
          ${GNU_C_VERSION|} \
          ${GNU_CXX_VERSION|} \
          ${ENABLE_AZURE|} \
          ${ENABLE_CPPSUITE|} \
          ${ENABLE_GCP|} \
          ${ENABLE_S3|} \
          ${IMPORT_AZURE_SDK|} \
          ${IMPORT_GCP_SDK|} \
          ${IMPORT_S3_SDK|} \
          ${SPINLOCK_TYPE|} \
          ${CC_OPTIMIZE_LEVEL|}"

        # The RHEL PPC platform does not have ZSTD. Strip it out.
        if [ "${build_variant|}" = "rhel8-ppc" ] && [[ "$DEFINED_EVERGREEN_CONFIG_FLAGS" =~ (\-DHAVE_BUILTIN_EXTENSION_ZSTD=1) ]]; then
          DEFINED_EVERGREEN_CONFIG_FLAGS=${DEFINED_EVERGREEN_CONFIG_FLAGS/\-DHAVE_BUILTIN_EXTENSION_ZSTD=1/}
        fi

        if [ "${build_variant|}" = "macos-1100" ]; then
          # For mac builds, we want explicitly tell cmake which python to use, as
          # well as the matching library directory and header files. The find_libpython
          # module gives us the library.
          SYSPY=${python_binary}
          $SYSPY -mvenv venv
          source venv/bin/activate
          pip3 install find_libpython
          SYSPYLIB=`find_libpython`
          SYSPYINCDEF=

          # We have the shared library to link to, it may be named simply 'Python3' or 'Python'.
          # If that's the case, use the associated dylib symlink found in an expected relative
          # location. Also get the location of the header files. We'll give this all to cmake.
          base=$(basename $SYSPYLIB)
          if [ "$base" = 'Python3' -o "$base" = 'Python' ]; then
             SYSPYDIR=$(dirname $SYSPYLIB)
             NSYSPYLIB=$(ls $SYSPYDIR/lib/libpython*.dylib 2>/dev/null | head -1)
             if [ -f "$NSYSPYLIB" ]; then
                 SYSPYLIB=$NSYSPYLIB
             fi
             if [ -d "$SYSPYDIR/Headers" ]; then
                 SYSPYINCDEF="-DPYTHON_INCLUDE_DIR=$SYSPYDIR/Headers"
             fi
          fi
          DEFINED_EVERGREEN_CONFIG_FLAGS="$DEFINED_EVERGREEN_CONFIG_FLAGS -DPYTHON_EXECUTABLE:FILEPATH=$SYSPY -DPYTHON_LIBRARY=$SYSPYLIB $SYSPYINCDEF"
        fi

        if [ "$OS" = "Windows_NT" ]; then
          # Use the Windows powershell script to configure the CMake build.
          # We execute it in a powershell environment as its easier to detect and source the Visual Studio
          # toolchain in a native Windows environment. We can't easily execute the build in a cygwin environment.
          echo "Using config flags $DEFINED_EVERGREEN_CONFIG_FLAGS ${windows_configure_flags|}"
          ${configure_env_vars|} powershell.exe  -NonInteractive '.\test\evergreen\build_windows.ps1' -configure 1 $DEFINED_EVERGREEN_CONFIG_FLAGS ${windows_configure_flags|}
        else
          echo "Using config flags $DEFINED_EVERGREEN_CONFIG_FLAGS ${posix_configure_flags|}"
          # Fetch the gperftools library if needed. This will also get tcmalloc.
          if [[ "$DEFINED_EVERGREEN_CONFIG_FLAGS ${posix_configure_flags|}" =~ (tcmalloc|TCMALLOC) ]] && ! [[ "$DEFINED_EVERGREEN_CONFIG_FLAGS ${posix_configure_flags|}" =~ "ENABLE_TCMALLOC=0" ]] && [ ! -d "./automation-scripts" ]; then
            is_cmake_build=true
            git clone git@github.com:wiredtiger/automation-scripts.git
            . automation-scripts/evergreen/find_gperftools.sh ${s3_access_key} ${s3_secret_key} ${build_variant} $is_cmake_build
          fi
          # Compiling with CMake.
          . test/evergreen/find_cmake.sh
          # If we've fetched the wiredtiger artifact from a previous compilation/build, it's best to remove
          # the previous build directory so we can create a fresh configuration. We can't use the the previous
          # CMake Cache configuration as its likely it will have absolute paths related to the previous build machine.
          if [ -d cmake_build ]; then rm -r cmake_build; fi
          mkdir -p cmake_build
          cd cmake_build

          ${configure_env_vars|} $CMAKE $DEFINED_EVERGREEN_CONFIG_FLAGS ${posix_configure_flags|} -G "${cmake_generator|Ninja}" ./..
        fi
  "python config check":
    command: shell.exec
    params:
      working_dir: "wiredtiger/cmake_build"
      shell: bash
      script: |
        set -o errexit
        set -o verbose
        # Note: ${var} is used for expansions of evergreen variables, whereas $var are /bin/sh variables.
        python_configured=$(grep PYTHON_EXECUTABLE: ./CMakeCache.txt | sed -e 's/.*=//')
        if [ "${python_binary}" = '' -o "$python_configured" = '' -o "$(${python_binary} -V -V)" != "$($python_configured -V -V)" ]; then
           echo "Python versions do not match."
           echo "Python version used by cmake builds ($python_configured):"
           if [ "$python_configured" = '' ]; then
               echo "No python configured"
           else
               $python_configured -V -V
           fi
           echo "Python version used in shell commands (${python_binary}):"
           if [ "${python_binary}" = '' ]; then
               echo "No python set in Expansions"
           else
               ${python_binary} -V -V
           fi
           exit 1
        fi
  "make wiredtiger": &make_wiredtiger
    command: shell.exec
    params:
      working_dir: "wiredtiger"
      shell: bash
      script: |
        set -o errexit
        set -o verbose
        if [ "$OS" = "Windows_NT" ]; then
          # Use the Windows powershell script to execute Ninja build (can't execute directly in a cygwin environment).
          powershell.exe '.\test\evergreen\build_windows.ps1 -build 1'
        else
          # Compiling with CMake generated Ninja file.
          cd cmake_build
          ${compile_env_vars|} ${make_command|ninja} ${smp_command|} 2>&1
        fi
  "compile wiredtiger":
    - *configure_wiredtiger
    - *make_wiredtiger
  "compile wiredtiger no linux ftruncate":
    - *configure_wiredtiger
    - command: shell.exec
      params:
        working_dir: "wiredtiger/cmake_build"
        shell: bash
        script: |
          set -o errexit
          set -o verbose
          echo '#undef HAVE_FTRUNCATE' >> config/wiredtiger_config.h
    - *make_wiredtiger
  "dump stacktraces": &dump_stacktraces
    command: shell.exec
    params:
      working_dir: "wiredtiger/cmake_build"
      script: |
        set -o errexit
        set -o verbose
        ${python_binary|python3} ../test/evergreen/print_stack_trace.py
  "upload stacktraces": &upload_stacktraces
    command: s3.put
    params:
      aws_secret: ${aws_secret}
      aws_key: ${aws_key}
      local_files_include_filter:
        - wiredtiger/cmake_build/*stacktrace.txt
      bucket: build_external
      permissions: public-read
      content_type: text/plain
      remote_file: wiredtiger/${build_variant}/${revision}/artifacts/${task_name}_${build_id}/
  "run data validation stress test checkpoint":
    - *fetch_artifacts
    - command: shell.exec
      params:
        working_dir: "wiredtiger/cmake_build/test/checkpoint"
        shell: bash
        script: |
          set -o errexit
          set -o verbose
          ${test_env_vars|} ../../../tools/run_parallel.sh 'nice ./recovery-test.sh "${data_validation_stress_test_args} ${run_test_checkpoint_args}" WT_TEST.$t test_checkpoint' 120
  "run tiered storage test":
    - command: shell.exec
      params:
        working_dir: "wiredtiger/cmake_build"
        shell: bash
        include_expansions_in_env:
          - aws_sdk_s3_ext_access_key
          - aws_sdk_s3_ext_secret_key
        script: |
          set -o errexit

          # Set the Azure credentials using config variable.
          export AZURE_STORAGE_CONNECTION_STRING="${azure_sdk_ext_access_key}"

          # GCP requires a path to a credentials file for authorization. To not expose the private
          # information within the file, we use a placeholder private variable which are replaced 
          # in the command line with the evergreen expansion variables and stored in a temporary 
          # file.
          file=$(mktemp --suffix ".json")

          # Use '|' as the delimiter instead of default behaviour because the private key contains
          # slash characters.
          sed -e 's|gcp_project_id|${gcp_sdk_ext_project_id}|'                      \
              -e 's|gcp_private_key|'"${gcp_sdk_ext_private_key}"'|'                \
              -e 's|gcp_private_id|${gcp_sdk_ext_private_key_id}|'                  \
              -e 's|gcp_client_email|${gcp_sdk_ext_client_email}|'                  \
              -e 's|gcp_client_id|${gcp_sdk_ext_client_id}|'                        \
              -e 's|gcp_client_x509_cert_url|${gcp_sdk_ext_client_x509_cert_url}|'  ../test/evergreen/gcp_auth.json > $file
          export GOOGLE_APPLICATION_CREDENTIALS="$file"

          virtualenv -p python3 venv
          source venv/bin/activate
          pip3 install boto3
          pip3 install azure-storage-blob
          pip3 install google-cloud-storage

          # Run Python testing for all tiered tests.
          ${test_env_vars|} python3 ../test/suite/run.py -j $(nproc) ${tiered_storage_test_name}
  "compile wiredtiger docs":
    - command: shell.exec
      params:
        working_dir: "wiredtiger"
        shell: bash
        script: |
          set -o errexit
          set -o verbose

          # Check if specific branches are provided to the function through the expansion variable
          # defined in the documentation-update build variant. If none are specified, use the
          # current branch.
          if [ -z ${doc_update_branches} ]; then
            branches=$(git rev-parse --abbrev-ref HEAD)
          else
            branches=${doc_update_branches}
          fi

          # Because of Evergreen's expansion syntax, this is used to process each branch separately.
          IFS=,
          for branch in $branches; do

            echo "Checking out branch $branch ..."
            git checkout $branch

            # Java API is removed in newer branches via WT-6675.
            if [ $branch == "mongodb-4.2" ]; then
              pushd build_posix
              sh reconf
              ../configure CFLAGS="-DMIGHT_NOT_RUN -Wno-error" --enable-java --enable-python --enable-strict
              (cd lang/python && make ../../../lang/python/wiredtiger_wrap.c)
              (cd lang/java && make ../../../lang/java/wiredtiger_wrap.c)
            elif [ $branch == "mongodb-5.0" ] || [ $branch == "mongodb-4.4" ]; then
              pushd build_posix
              sh reconf
              ../configure CFLAGS="-DMIGHT_NOT_RUN -Wno-error" --enable-python --enable-strict
              (cd lang/python && make ../../../lang/python/wiredtiger_wrap.c)
            else
              . test/evergreen/find_cmake.sh
              if [ -d cmake_build ]; then rm -r cmake_build; fi
              mkdir -p cmake_build
              pushd cmake_build
              # Adding -DENABLE_PYTHON=1 -DENABLE_STRICT=1 as 6.0 does not default these like develop.
              $CMAKE -DCMAKE_C_FLAGS="-DMIGHT_NOT_RUN -Wno-error" -DENABLE_PYTHON=1 -DENABLE_STRICT=1 ../.
              make -C lang/python ${smp_command|}
            fi
            # Pop to root project directory.
            popd
            # Generate WiredTiger documentation.
            (cd dist && sh s_docs && echo "The documentation for $branch was successfully generated.")
            # Save generated documentation
            mv docs docs-$branch
          done

  "update wiredtiger docs":
    - command: shell.exec
      params:
        shell: bash
        script: |
          # Use a single function to update the documentation of each supported WiredTiger branch.
          # This is useful as not all branches have a dedicated Evergreen project. Furthermore, the
          # documentation-update task is not triggered by every commit. We rely on the activity of
          # the develop branch to update the documentation of all supported branches.
          set -o errexit
          set -o verbose

          if [[ "${branch_name}" != "develop" ]]; then
            echo "We only run the documentation update task on the WiredTiger (develop) Evergreen project."
            exit 0
          fi

          git clone git@github.com:wiredtiger/wiredtiger.github.com.git
          cd wiredtiger.github.com

          # Branches to update are defined through an expansion variable.
          branches=${doc_update_branches}

          # Go through each branch to stage the doc changes.
          IFS=,
          for branch in $branches; do

            # Synchronize the generated documentation with the current one.
            echo "Synchronizing documentation for branch $branch ..."
            rsync -avq ../wiredtiger/docs-$branch/ $branch/ --delete

            # Commit and push the changes if any.
            if [[ $(git status "$branch" --porcelain) ]]; then
              git add $branch
              git commit -m "Update auto-generated docs for $branch" \
                        --author="svc-bot-doc-build <svc-wiredtiger-doc-build@10gen.com>"
            else
              echo "No documentation changes for $branch."
            fi

          done
    - command: shell.exec
      params:
        shell: bash
        silent: true
        script: |
          set -o errexit

          # We could have exited the previous command for the same reason.
          if [[ "${branch_name}" != "develop" ]]; then
            echo "We only run the documentation update task on the WiredTiger (develop) Evergreen project."
            exit 0
          fi

          cd wiredtiger.github.com
          git push https://"${doc-update-github-token}"@github.com/wiredtiger/wiredtiger.github.com

  "make check directory":
    command: shell.exec
    params:
      working_dir: "wiredtiger"
      script: |
        set -o errexit
        set -o verbose
        . test/evergreen/find_cmake.sh
        cd cmake_build/${directory}
        ${test_env_vars|} $CTEST ${smp_command|} --output-on-failure 2>&1
  "make check all":
    command: shell.exec
    params:
      working_dir: "wiredtiger"
      script: |
        set -o errexit
        set -o verbose
        . test/evergreen/find_cmake.sh
        cd cmake_build
        ${test_env_vars|} $CTEST -L check ${smp_command|} --output-on-failure ${check_args|} 2>&1

  "cppsuite test":
    - command: shell.exec
      params:
        # The tests need to be executed in the cppsuite directory as some required libraries have
        # their paths defined relative to this directory.
        # The below script saves the exit code from the test to use it later in this function. By
        # doing this we can define our own custom artifact upload task without it being cancelled by
        # the test failing.
        # Additionally if the test fails perf statistics won't be uploaded as they may be invalid
        # due to the test failure.
        working_dir: "wiredtiger/cmake_build/test/cppsuite"
        shell: bash
        script: |
          set -o verbose
          ${test_env_vars|} ./run -t ${test_name} -C '${test_config}' -f ${test_config_filename} -l 2
          exit_code=$?
          echo "$exit_code" > cppsuite_exit_code
          if [ "$exit_code" != 0 ]; then
            echo "[{\"info\":{\"test_name\": \"${test_name}\"},\"metrics\": []}]" > ${test_name}.json
          fi
          exit 0
    # Since we later remove the WiredTiger folder, we need to check for core dumps now.
    - *dump_stacktraces
    - *upload_stacktraces
    - command: perf.send
      params:
        file: ./wiredtiger/cmake_build/test/cppsuite/${test_name}.json
    # Delete unnecessary data from the upload.
    - command: shell.exec
      params:
        script: |
          rm -rf wiredtiger/cmake_build/examples
          rm -rf wiredtiger/cmake_build/bench
          mv wiredtiger/cmake_build/test/cppsuite wiredtiger/cmake_build/
          rm -rf wiredtiger/cmake_build/test/
          mkdir wiredtiger/cmake_build/test/
          mv wiredtiger/cmake_build/cppsuite wiredtiger/cmake_build/test/cppsuite
    - command: archive.targz_pack
      params:
        target: archive.tgz
        source_dir: wiredtiger/cmake_build/
        include:
          - "./**"
    - command: s3.put
      params:
        aws_secret: ${aws_secret}
        aws_key: ${aws_key}
        local_file: archive.tgz
        bucket: build_external
        permissions: public-read
        content_type: application/tar
        display_name: cppsuite-test
        remote_file: wiredtiger/${build_variant}/${revision}/artifacts/${task_name}_${build_id}${postfix|}.tgz
    # We remove the wiredtiger directory here to avoid to getting archived again by post tasks.
    - command: shell.exec
      params:
        shell: bash
        script: |
          set -o verbose
          if [ -f wiredtiger/cmake_build/test/cppsuite/cppsuite_exit_code ]; then
            exit_code=`cat wiredtiger/cmake_build/test/cppsuite/cppsuite_exit_code`
          else
            exit_code=0
          fi
          rm -rf wiredtiger
          exit "$exit_code"

  "wt2853_perf test":
    command: shell.exec
    params:
      working_dir: "wiredtiger/cmake_build/bench/wt2853_perf"
      script: |
        set -o errexit
        set -o verbose
        ${test_env_vars|} ./test_wt2853_perf ${wt2853_perf_args}

  "csuite test":
    command: shell.exec
    params:
      working_dir: "wiredtiger/cmake_build"
      script: |
        set -o errexit
        set -o verbose
        ${test_env_vars|} $(pwd)/test/csuite/${test_name}/test_${test_name} ${test_args|} 2>&1

  "unit test":
    command: shell.exec
    params:
      working_dir: "wiredtiger"
      script: |
        set -o errexit
        set -o verbose
        cd cmake_build
        if [ ${check_coverage|false} = true ]; then
            ${test_env_vars|} ${python_binary|python3} ../test/suite/run.py ${unit_test_args|-v 2} ${smp_command|} 2>&1 || echo "Ignoring failed test as we are checking test coverage"
        else
            ${test_env_vars|} ${python_binary|python3} ../test/suite/run.py ${unit_test_args|-v 2} ${smp_command|} 2>&1
        fi
  "format test":
    command: shell.exec
    params:
      working_dir: "wiredtiger/cmake_build/test/format"
      script: |
        set -o errexit
        set -o verbose
        for i in $(seq ${times|1}); do
          ./t -c ${config|../../../test/format/CONFIG.stress} ${trace_args|-T bulk,txn,retain=50} ${extra_args|} || ( [ -f RUNDIR/CONFIG ] && cat RUNDIR/CONFIG ) 2>&1
        done
  "format test predictable":
    command: shell.exec
    params:
      working_dir: "wiredtiger/cmake_build/test/format"
      script: |
        # To test predictable replay, we run test/format three times with the same data seed
        # each time, and compare the keys and values found in the WT home directories.
        # The first run is a timed one. When it's completed, we get the run's stable timestamp,
        # and do the subsequent runs up to that stable timestamp.  This, along with predictable
        # replay using the same data seed, should guarantee we have equivalent data created.
        set -o errexit
        set -o verbose
        # Get a random value with leading zeroes removed, /bin/sh version.
        rando() {
          tr -cd 0-9 </dev/urandom | head -c 5 | sed -e 's/0*\(.\)/\1/'
        }
        # Fail, showing the configuration file.
        fail() {
          echo "======= FAILURE =========="
          for file; do
            if [ -f "$file" ]; then
              echo Contents of "$file":
              cat "$file"
              echo "================"
            fi
          done
          exit 1
        }
        runtime=3  # minutes
        config=../../../test/format/CONFIG.replay
        for i in $(seq ${times}); do
          echo Iteration $i/${times}
          x2=$(rando)
          x3=$(rando)
          rm -rf RUNDIR_1 RUNDIR_2 RUNDIR_3

          first_run_args="-c $config runs.timer=$runtime"
          ./t -h RUNDIR_1 $first_run_args ${extra_args} || fail RUNDIR_1/CONFIG 2>&1
          stable_hex=$(../../../tools/wt_timestamps RUNDIR_1 | sed -e '/stable=/!d' -e 's/.*=//')
          ops=$(echo $((0x$stable_hex)))

          # Do the second run up to the stable timestamp, using the same data seed,
          # but with a different extra seed.  Compare it when done.
          common_args="-c RUNDIR_1/CONFIG runs.timer=0 runs.ops=$ops"
          ./t -h RUNDIR_2 $common_args random.extra_seed=$x2 || fail RUNDIR_2/CONFIG 2>&1
          ../../../tools/wt_cmp_dir RUNDIR_1 RUNDIR_2 || fail RUNDIR_1/CONFIG RUNDIR_2/CONFIG 2>&1

          # Do the third run up to the stable timestamp, using the same data seed,
          # but with a different extra seed.  Compare it to the second run when done.
          ./t -h RUNDIR_3 $common_args random.extra_seed=$x3 || fail RUNDIR_3/CONFIG 2>&1
          ../../../tools/wt_cmp_dir RUNDIR_2 RUNDIR_3 || fail RUNDIR_2/CONFIG RUNDIR_3/CONFIG 2>&1
        done
  "format test script":
    command: shell.exec
    params:
      working_dir: "wiredtiger/cmake_build/test/format"
      script: |
        set -o errexit
        set -o verbose
        ${format_test_setting|}
        for i in $(seq ${times|1}); do
          ${test_env_vars|} ./format.sh ${smp_command|} ${format_test_script_args|} 2>&1
        done
  "format test tiered":
    command: shell.exec
    params:
      working_dir: "wiredtiger/cmake_build/test/format"
      script: |
        # To make sure we have plenty of flush_tier calls, we set the flush frequency high
        # and the time between checkpoints low. We specify only using tables, as that's the
        # only kind of URI that participates in tiered storage.
        set -o errexit
        set -o verbose
        format_args="tiered_storage.storage_source=dir_store tiered_storage.flush_frequency=60 checkpoint.wait=15 runs.source=table runs.timer=10"
        for i in $(seq ${times}); do
          echo Iteration $i/${times}
          rm -rf RUNDIR
          ./t $format_args ${extra_args}
        done
  "many dbs test":
    command: shell.exec
    params:
      working_dir: "wiredtiger/cmake_build/test/manydbs"
      script: |
        set -o errexit
        set -o verbose
        ${test_env_vars|} ./test_manydbs ${many_db_args|} 2>&1
  "thread test":
    command: shell.exec
    params:
      working_dir: "wiredtiger/cmake_build/test/thread"
      script: |
        set -o errexit
        set -o verbose
        ${test_env_vars|} ./t ${thread_test_args|} 2>&1
  "recovery stress test script":
    command: shell.exec
    params:
      working_dir: "wiredtiger/cmake_build/test/csuite"
      script: |
        set -o errexit
        set -o verbose

        for i in $(seq ${times|1}); do
          # Run the various combinations of args. Let time and threads be random. Add a
          # timing stress to test_timestamp_abort every other run.
          if [ $(( $i % 2 )) -eq 0 ]; then
            test_timestamp_abort_args=-s
          else
            test_timestamp_abort_args=
          fi

          # Run current version with write-no-sync txns.
          ${test_env_vars|} ./random_abort/test_random_abort 2>&1
          ${test_env_vars|} ./timestamp_abort/test_timestamp_abort $test_timestamp_abort_args 2>&1

          # Current version with memory-based txns (MongoDB usage).
          ${test_env_vars|} ./random_abort/test_random_abort -m 2>&1
          ${test_env_vars|} ./timestamp_abort/test_timestamp_abort -m $test_timestamp_abort_args 2>&1

          # V1 log compatibility mode with write-no-sync txns.
          ${test_env_vars|} ./random_abort/test_random_abort -C 2>&1
          ${test_env_vars|} ./timestamp_abort/test_timestamp_abort -C $test_timestamp_abort_args 2>&1

          # V1 log compatibility mode with memory-based txns.
          ${test_env_vars|} ./random_abort/test_random_abort -C -m 2>&1
          ${test_env_vars|} ./timestamp_abort/test_timestamp_abort -C -m $test_timestamp_abort_args 2>&1

          ${test_env_vars|} ./truncated_log/test_truncated_log ${truncated_log_args|} 2>&1

          # Just let the system take a breath
          sleep 10s
        done
  "schema abort predictable":
    command: shell.exec
    params:
      working_dir: "wiredtiger/cmake_build/test/csuite/schema_abort"
      script: |
        # Get a random value with leading zeroes removed, /bin/sh version.
        rando() {
          tr -cd 0-9 </dev/urandom | head -c 5 | sed -e 's/0*\(.\)/\1/'
        }

        # Run schema_abort in a way that can test predictable replay.
        set -o errexit
        set -o verbose
        runtime=20  # seconds
        nthreads=5

        toolsdir=../../../../tools
        wtutil=../../../wt

        r=$(rando)$(rando)
        x0=$(rando)$(rando)

        rm -rf RUNDIR_0
        # The first run is for calibration only.  We just want to run for the designated
        # time and get an approriate stop timestamp that can be used in later runs.
        calibration_run_args="-PSD$r,E$x0 -T $nthreads -t $runtime"
        ./test_schema_abort -p -h RUNDIR_0 $first_run_args || exit 1
        echo "Finished calibration run"
        stable_hex=$($toolsdir/wt_timestamps RUNDIR_0/WT_HOME | sed -e '/stable=/!d' -e 's/.*=//')
        op_count=$(echo $((0x$stable_hex)))

        for i in $(seq ${times}); do
          echo Iteration $i/${times}
          x1=$(rando)$(rando)
          x2=$(rando)$(rando)
          rm -rf RUNDIR_1 RUNDIR_2

          # Run with up to a slightly different timestamp for each iteration.
          ops=$(($op_count + $(rando) % 100))

          # Do two runs up to the stable timestamp, using the same data seed,
          # but with a different extra seed.  Compare it when done.
          first_run_args="-PSD$r,E$x1 -T $nthreads -s $ops"
          echo "First run with args $first_run_args"
          ./test_schema_abort -p -h RUNDIR_1 $first_run_args  || exit 1

          second_run_args="-PSD$r,E$x2 -T $nthreads -s $ops"
          echo "Second run with args $second_run_args"
          ./test_schema_abort -p -h RUNDIR_2 $second_run_args  || exit 1

          # We are ignoring the table:wt table. This table does not participate in
          # predictable replay, as it may be concurrently created, opened (regular or bulk cursor),
          # verified, upgraded and dropped by multiple threads in test_schema_abort.
          $toolsdir/wt_cmp_dir -i '^table:wt$' RUNDIR_1/WT_HOME RUNDIR_2/WT_HOME || exit 1
        done
  "upload artifact":
    - command: archive.targz_pack
      params:
        target: ${upload_filename|wiredtiger.tgz}
        source_dir: ${upload_source_dir|wiredtiger}
        include:
          - "./**"
    - command: s3.put
      params:
        aws_secret: ${aws_secret}
        aws_key: ${aws_key}
        local_file: ${upload_filename|wiredtiger.tgz}
        bucket: build_external
        permissions: public-read
        content_type: application/tar
        display_name: Artifacts
        remote_file: wiredtiger/${build_variant}/${revision}/artifacts/${task_name}_${build_id}${postfix|}.tgz
  "upload endian format artifacts":
    - command: s3.put
      params:
        aws_secret: ${aws_secret}
        aws_key: ${aws_key}
        local_file: ${local_file}
        bucket: build_external
        permissions: public-read
        content_type: application/tar
        display_name: WT_TEST
        remote_file: wiredtiger/${endian_format}/${revision}/artifacts/${remote_file}
  "cleanup":
    command: shell.exec
    params:
      script: |
        rm -rf "wiredtiger"
        rm -rf "wiredtiger.tgz"

  "run wt hang analyzer":
    command: shell.exec
    params:
      working_dir: "wiredtiger/cmake_build"
      script: |
        set -o verbose

        # Dump core (-c) and debugger outputs (-o)
        wt_hang_analyzer_option="-c -o file -o stdout"

        echo "Calling the wt hang analyzer ..."
        PATH="/opt/mongodbtoolchain/v4/gdb/bin:$PATH" ${python_binary|python3} ../test/wt_hang_analyzer/wt_hang_analyzer.py $wt_hang_analyzer_option

  "save wt hang analyzer core/debugger files":
    - command: archive.targz_pack
      params:
        target: "wt-hang-analyzer.tgz"
        source_dir: "wiredtiger/cmake_build"
        include:
          - "./*core*"
          - "./debugger*.*"
    - command: s3.put
      params:
        aws_secret: ${aws_secret}
        aws_key: ${aws_key}
        local_file: wt-hang-analyzer.tgz
        bucket: build_external
        optional: true
        permissions: public-read
        content_type: application/tar
        display_name: WT Hang Analyzer Output - Execution ${execution}
        remote_file: wiredtiger/${build_variant}/${revision}/wt_hang_analyzer/wt-hang-analyzer_${task_name}_${build_id}${postfix|}.tgz

  "dump stderr/stdout":
    command: shell.exec
    params:
      working_dir: "wiredtiger/cmake_build"
      script: |
        set -o errexit
        set -o verbose

        if [ -d "WT_TEST" ]; then
          # Dump stderr/stdout contents generated by the C libraries onto console for Python tests
          find "WT_TEST" -name "std*.txt" ! -empty -exec sh -c "echo 'Contents from {}:'; cat '{}'" \;
        fi

  "checkpoint test":
    command: shell.exec
    params:
      working_dir: "wiredtiger/cmake_build/test/checkpoint"
      script: |
        set -o errexit
        set -o verbose
        ${test_env_vars|} ./test_checkpoint ${checkpoint_args} 2>&1

  "checkpoint test predictable":
    command: shell.exec
    params:
      working_dir: "wiredtiger/cmake_build/test/checkpoint"
      script: |
        # Get a random value with leading zeroes removed, /bin/sh version.
        rando() {
          tr -cd 0-9 </dev/urandom | head -c 5 | sed -e 's/0*\(.\)/\1/'
        }

        # Run test/checkpoint in a way that can test predictable replay.
        set -o errexit
        set -o verbose

        toolsdir=../../../tools
        wtutil=../../wt

        r=$(rando)$(rando)
        x0=$(rando)$(rando)

        # Always run with timestamps and in the predictable mode
        base_args="-x -R"

        rm -rf RUNDIR_0
        # The first run is for calibration only.  We just want to run for the designated
        # time and get an approriate stop timestamp that can be used in later runs.
        calibration_run_args="-PSD$r,E$x0"
        ${test_env_vars|} ./test_checkpoint -h RUNDIR_0 $base_args ${checkpoint_args} $calibration_run_args || exit 1
        echo "Finished calibration run"
        stable_hex=$($toolsdir/wt_timestamps RUNDIR_0 | sed -e '/stable=/!d' -e 's/.*=//')
        stop_ts=$(echo $((0x$stable_hex)))
        for i in $(seq ${times}); do
          echo Iteration $i/${times}
          x1=$(rando)$(rando)
          x2=$(rando)$(rando)
          rm -rf RUNDIR_1 RUNDIR_2
          # Do two runs up to the stable timestamp, using the same data seed,
          # but with a different extra seed.  Compare it when done.
          first_run_args="-PSD$r,E$x1 -S $stop_ts"
          echo "First run with args $base_args ${checkpoint_args} $first_run_args"
          ${test_env_vars|} ./test_checkpoint -h RUNDIR_1 $base_args ${checkpoint_args} $first_run_args || exit 1
          second_run_args="-PSD$r,E$x2 -S $stop_ts"
          echo "Second run with args $base_args ${checkpoint_args} $second_run_args"
          ${test_env_vars|} ./test_checkpoint -h RUNDIR_2 $base_args ${checkpoint_args} $second_run_args || exit 1
          # Compare the runs.
          $toolsdir/wt_cmp_dir RUNDIR_1 RUNDIR_2 || exit 1
        done

  "checkpoint stress test":
    command: shell.exec
    params:
      working_dir: "wiredtiger/cmake_build/test/checkpoint"
      shell: bash
      script: |
        set -o errexit
        set -o verbose

        export WIREDTIGER_CONFIG='checkpoint_sync=0,transaction_sync=(method=none)'
        CMD='./test_checkpoint -h WT_TEST.$i.$t -t r -r 2 -W 3 -n 1000000 -k 1000000 -C "cache_size=100MB"'

        for i in $(seq ${times|1}); do
          for t in $(seq ${no_of_procs|1}); do
            eval nohup $CMD > nohup.out.$i.$t 2>&1 &
          done

          for t in $(seq ${no_of_procs|1}); do
            ret=0
            wait -n || ret=$?
            if [ $ret -ne 0 ]; then
              # Skip the below lines from nohup output file because they are very verbose and
              # print only the errors to evergreen log file.
              grep -v "Finished verifying" nohup.out.* | grep -v "Finished a checkpoint" | grep -v "thread starting"
            fi
            exit $ret
          done
        done

  "compatibility test":
    - command: shell.exec
      params:
        working_dir: "wiredtiger"
        script: |
          set -o errexit
          set -o verbose
          test/evergreen/compatibility_test_for_releases.sh ${compat_test_args}

  "run-perf-test":
    # Run a performance test
    # Parameterised using the 'perf-test-name' and 'maxruns' variables
    - command: shell.exec
      params:
        working_dir: "wiredtiger/cmake_build/bench/wtperf"
        shell: bash
        script: |
          set -o errexit
          set -o verbose
          if [ ${no_create|false} = false ]; then
            rm -rf WT_TEST*
          fi
          ${virtualenv_binary} -p ${python_binary} venv
          source venv/bin/activate
          ${pip3_binary} install psutil==5.9.4
          ${test_env_vars|} ${python_binary} ../../../bench/perf_run_py/perf_run.py --${test_type|wtperf} -e ${exec_path|./wtperf} -t ${perf-test-path|../../../bench/wtperf/runners}/${perf-test-name} -ho WT_TEST -m ${maxruns} -v -b -o test_stats/evergreen_out_${perf-test-name}.json ${wtarg}
          ${test_env_vars|} ${python_binary} ../../../bench/perf_run_py/perf_run.py --${test_type|wtperf} -e ${exec_path|./wtperf} -t ${perf-test-path|../../../bench/wtperf/runners}/${perf-test-name} -ho WT_TEST -m ${maxruns} -v -re -o test_stats/atlas_out_${perf-test-name}.json ${wtarg}

  "csuite smoke test":
    command: shell.exec
    params:
      working_dir: "wiredtiger"
      script: |
        set -o errexit
        set -o verbose
        ${test_env_vars|} test/csuite/${test_binary}/smoke.sh ${test_args|} 2>&1

  "upload test stats":
    - command: perf.send
      params:
        file: ./wiredtiger/cmake_build/${test_path}.json

  "convert-to-atlas-evergreen-format":
    - command: shell.exec
      params:
        script: |
          set -o errexit
          set -o verbose
          ${python_binary} wiredtiger/bench/perf_run_py/perf_json_converter_for_atlas_evergreen.py -i ${input_file} -n ${test_name} -o ${output_path}

  "upload-perf-test-stats":
    - command: shell.exec
      params:
        shell: bash
        silent: true
        script: |
          set -o errexit
          ${virtualenv_binary} -p ${python_binary} venv
          source venv/bin/activate
          ${pip3_binary} install pymongo[srv]==3.12.2 pygit2==1.10.1
          if [[ ! -d "automation-scripts" ]]; then
            git clone git@github.com:wiredtiger/automation-scripts.git
          fi
          EVERGREEN_TASK_INFO='{ "evergreen_task_info": { "is_patch": "'${is_patch}'", "task_id": "'${task_id}'", "distro_id": "'${distro_id}'", "execution": "'${execution}'", "task_name": "'${task_name}'", "version_id": "'${version_id}'", "branch_name": "'${branch_name}'" } }'
          echo "EVERGREEN_TASK_INFO: $EVERGREEN_TASK_INFO"
          ${python_binary} automation-scripts/evergreen/upload_stats_atlas.py -u ${atlas_perf_test_username} -p ${atlas_perf_test_password} -c ${collection|} -f ${stats_dir|./wiredtiger/cmake_build/bench/wtperf/test_stats}/atlas_out_${perf-test-name}.json -t ${created_at} -i "$EVERGREEN_TASK_INFO" -g "./wiredtiger"
    - command: perf.send
      params:
        file: ${stats_dir|./wiredtiger/cmake_build/bench/wtperf/test_stats}/evergreen_out_${perf-test-name}.json
    # Push the json results to the 'Files' tab of the task in Evergreen
    # Parameterised using the 'perf-test-name' variable
    - command: s3.put
      params:
        aws_secret: ${aws_secret}
        aws_key: ${aws_key}
        local_file: ${stats_dir|wiredtiger/cmake_build/bench/wtperf/test_stats}/atlas_out_${perf-test-name}.json
        bucket: build_external
        permissions: public-read
        content_type: text/html
        remote_file: wiredtiger/${build_variant}/${revision}/${task_name}-${build_id}-${execution}/

  "validate-expected-stats":
    - command: shell.exec
      params:
        working_dir: "wiredtiger/cmake_build/bench/wtperf"
        shell: bash
        script: |
          set -o errexit
          ${virtualenv_binary} -p ${python_binary} venv
          source venv/bin/activate
          ${python_binary} ../../../bench/perf_run_py/validate_expected_stats.py '${stat_file}' ${comparison_op} '${expected-stats}'

  "verify wt datafiles":
    - command: shell.exec
      params:
        working_dir: "wiredtiger"
        script: |
          set -o errexit
          set -o verbose
          ./test/evergreen/verify_wt_datafiles.sh 2>&1
  
  "install gcp dependencies":
    - command: shell.exec
      params:
        working_dir: "wiredtiger"
        shell: bash
        script: |
          set -o errexit
          . test/evergreen/find_cmake.sh
          . test/evergreen/install_gcp_dependencies.sh $CMAKE

  "split stress test":
    command: shell.exec
    params:
      working_dir: "wiredtiger/bench/workgen/runner"
      script: |
        set -o errexit
        set -o verbose
        for i in $(seq ${times|15}); do
            ${test_env_vars|} ${python_binary|python3} split_stress.py
        done

#######################################
#               Variables             #
#######################################

variables:
  # Configure flags for builtins.
  - &configure_flags_with_builtins
    HAVE_BUILTIN_EXTENSION_LZ4: -DHAVE_BUILTIN_EXTENSION_LZ4=1
    HAVE_BUILTIN_EXTENSION_SNAPPY: -DHAVE_BUILTIN_EXTENSION_SNAPPY=1
    HAVE_BUILTIN_EXTENSION_ZLIB: -DHAVE_BUILTIN_EXTENSION_ZLIB=1
    HAVE_BUILTIN_EXTENSION_ZSTD: -DHAVE_BUILTIN_EXTENSION_ZSTD=1

  # Configure flags static library (default in cmake is dynamic).
  - &configure_flags_static_lib
    ENABLE_SHARED: -DENABLE_SHARED=0
    ENABLE_STATIC: -DENABLE_STATIC=1

  # Configure flags static library (default in cmake is dynamic) with builtins.
  - &configure_flags_static_lib_with_builtins
    <<: *configure_flags_with_builtins
    ENABLE_SHARED: -DENABLE_SHARED=0
    ENABLE_STATIC: -DENABLE_STATIC=1

  # Configure flags for tiered storage Azure extension.
  - &configure_flags_tiered_storage_azure
    ENABLE_AZURE: -DENABLE_AZURE=1
    IMPORT_AZURE_SDK: -DIMPORT_AZURE_SDK=external
  
  # Configure flags for tiered storage GCP extension.
  - &configure_flags_tiered_storage_gcp
    ENABLE_GCP: -DENABLE_GCP=1
    IMPORT_GCP_SDK: -DIMPORT_GCP_SDK=external
  
  # Configure flags for tiered storage S3 extension.
  - &configure_flags_tiered_storage_s3
    ENABLE_S3: -DENABLE_S3=1
    IMPORT_S3_SDK: -DIMPORT_S3_SDK=external

  # Configure flags for address sanitizer for stable mongodb toolchain clang (include builtins).
  - &configure_flags_address_sanitizer_mongodb_stable_clang_with_builtins
    <<: *configure_flags_with_builtins
    CMAKE_TOOLCHAIN_FILE: -DCMAKE_TOOLCHAIN_FILE=../cmake/toolchains/mongodbtoolchain_stable_clang.cmake
    CMAKE_BUILD_TYPE: -DCMAKE_BUILD_TYPE=ASan
    ENABLE_CPPSUITE: -DENABLE_CPPSUITE=0

#########################################################################################
# The following stress tests are configured to run for six hours via the "-t 360"
# argument to format.sh: format-stress-test, format-stress-sanitizer-test, and
# race-condition-stress-sanitizer-test. The recovery tests run in a loop, with
# the number of runs adjusted to provide aproximately six hours of testing.
#########################################################################################

  - &format-stress-test
    exec_timeout_secs: 25200
    commands:
      - func: "get project"
      - func: "compile wiredtiger"
        vars:
          <<: *configure_flags_with_builtins
      - func: "format test script"
        vars:
          format_test_script_args: -e "SEGFAULT_SIGNALS=all" -b "catchsegv ./t" -t 360

  - &format-stress-test-nonstandalone
    exec_timeout_secs: 25200
    commands:
      - func: "get project"
      - func: "compile wiredtiger"
        vars:
          <<: *configure_flags_with_builtins
          NONSTANDALONE: -DWT_STANDALONE_BUILD=0
      - func: "format test script"
        vars:
          format_test_script_args: -e "SEGFAULT_SIGNALS=all" -b "catchsegv ./t" -t 360

  - &format-stress-sanitizer-ppc-test
    exec_timeout_secs: 25200
    commands:
      - func: "get project"
      - func: "compile wiredtiger"
        vars:
          <<: *configure_flags_address_sanitizer_mongodb_stable_clang_with_builtins
      - func: "format test script"
        vars:
          # Always disable mmap for PPC due to issues on variant setup.
          # See https://bugzilla.redhat.com/show_bug.cgi?id=1686261#c10 for the potential cause.
          format_test_script_args: -t 360 -- -C "mmap=false,mmap_all=false"
          test_env_vars:
            ASAN_OPTIONS="detect_leaks=1:abort_on_error=1:disable_coredump=0:unmap_shadow_on_exit=1"
            ASAN_SYMBOLIZER_PATH=/opt/mongodbtoolchain/v4/bin/llvm-symbolizer

  - &format-stress-sanitizer-test
    exec_timeout_secs: 25200
    commands:
      - func: "get project"
      - func: "compile wiredtiger"
        vars:
          <<: *configure_flags_address_sanitizer_mongodb_stable_clang_with_builtins
      - func: "format test script"
        vars:
          format_test_script_args: -t 360
          test_env_vars:
            ASAN_OPTIONS="detect_leaks=1:abort_on_error=1:disable_coredump=0:unmap_shadow_on_exit=1"
            ASAN_SYMBOLIZER_PATH=/opt/mongodbtoolchain/v4/bin/llvm-symbolizer

  - &race-condition-stress-sanitizer-test
    exec_timeout_secs: 25200
    commands:
      - func: "get project"
      - func: "compile wiredtiger"
        vars:
          <<: *configure_flags_address_sanitizer_mongodb_stable_clang_with_builtins
      - func: "format test script"
        vars:
          format_test_script_args: -R -t 360
          test_env_vars:
            ASAN_OPTIONS="detect_leaks=1:abort_on_error=1:disable_coredump=0:unmap_shadow_on_exit=1"
            ASAN_SYMBOLIZER_PATH=/opt/mongodbtoolchain/v4/bin/llvm-symbolizer

  - &recovery-stress-test
    exec_timeout_secs: 25200
    commands:
      - func: "get project"
      - func: "compile wiredtiger"
        vars:
          <<: *configure_flags_with_builtins
      - func: "recovery stress test script"
        vars:
          times: 25

  - &recovery-stress-test-nonstandalone
    exec_timeout_secs: 25200
    commands:
      - func: "get project"
      - func: "compile wiredtiger"
        vars:
          <<: *configure_flags_with_builtins
          NONSTANDALONE: -DWT_STANDALONE_BUILD=0
      - func: "recovery stress test script"
        vars:
          times: 25

#######################################
#               Tasks                 #
#######################################

tasks:
  # Check the python configuration
  # Base compile task on posix flavours
  - name: compile
    tags: ["pull_request"]
    commands:
      - func: "get project"
      - func: "compile wiredtiger"
      - func: "upload artifact"
      - func: "cleanup"

  # production build with --disable-shared
  - name: compile-production-disable-shared
    tags: ["pull_request"]
    commands:
      - func: "get project"
      - func: "compile wiredtiger"
        vars:
          <<: *configure_flags_static_lib
      - func: "upload artifact"
      - func: "cleanup"

  # production build with --disable-static
  - name: compile-production-disable-static
    tags: ["pull_request"]
    commands:
      - func: "get project"
      - func: "compile wiredtiger"
        vars:
          <<: *configure_flags_with_builtins
      - func: "upload artifact"
      - func: "cleanup"

  - name: compile-linux-no-ftruncate
    commands:
      - func: "get project"
      - func: "compile wiredtiger"
        vars:
          HAVE_FTRUNCATE: -DHAVE_FTRUNCATE=0
      - func: "upload artifact"
      - func: "cleanup"

  - name: compile-gcc
    tags: ["pull_request", "pull_request_compilers"]
    commands:
      - func: "get project"
      - func: "compile wiredtiger"
        vars:
          CMAKE_TOOLCHAIN_FILE: -DCMAKE_TOOLCHAIN_FILE=../cmake/toolchains/gcc.cmake
          HAVE_DIAGNOSTIC: -DHAVE_DIAGNOSTIC=0
      - func: "compile wiredtiger"
        vars:
          CMAKE_TOOLCHAIN_FILE: -DCMAKE_TOOLCHAIN_FILE=../cmake/toolchains/gcc.cmake
          GNU_C_VERSION: -DGNU_C_VERSION=7
      - func: "compile wiredtiger"
        vars:
          CMAKE_TOOLCHAIN_FILE: -DCMAKE_TOOLCHAIN_FILE=../cmake/toolchains/gcc.cmake
          GNU_C_VERSION: -DGNU_C_VERSION=8
          DGNU_CXX_VERSION: -DDGNU_CXX_VERSION=8
      - func: "compile wiredtiger"
        vars:
          CMAKE_TOOLCHAIN_FILE: -DCMAKE_TOOLCHAIN_FILE=../cmake/toolchains/gcc.cmake
          GNU_C_VERSION: -DGNU_C_VERSION=9
          DGNU_CXX_VERSION: -DDGNU_CXX_VERSION=9

  - name: compile-clang
    tags: ["pull_request", "pull_request_compilers"]
    commands:
      - func: "get project"
      - func: "compile wiredtiger"
        vars:
          CMAKE_TOOLCHAIN_FILE: -DCMAKE_TOOLCHAIN_FILE=../cmake/toolchains/clang.cmake
          HAVE_DIAGNOSTIC: -DHAVE_DIAGNOSTIC=0
      - func: "compile wiredtiger"
        vars:
          CMAKE_TOOLCHAIN_FILE: -DCMAKE_TOOLCHAIN_FILE=../cmake/toolchains/clang.cmake
          CLANG_C_VERSION: -DCLANG_C_VERSION=6.0
          CLANG_CXX_VERSION: -DCLANG_CXX_VERSION=6.0
      - func: "compile wiredtiger"
        vars:
          CMAKE_TOOLCHAIN_FILE: -DCMAKE_TOOLCHAIN_FILE=../cmake/toolchains/clang.cmake
          CLANG_C_VERSION: -DCLANG_C_VERSION=7
          CLANG_CXX_VERSION: -DCLANG_CXX_VERSION=7
      - func: "compile wiredtiger"
        vars:
          CMAKE_TOOLCHAIN_FILE: -DCMAKE_TOOLCHAIN_FILE=../cmake/toolchains/clang.cmake
          CLANG_C_VERSION: -DCLANG_C_VERSION=8
          CLANG_CXX_VERSION: -DCLANG_CXX_VERSION=8

  # Base compile for nonstandalone build
  - name: compile-nonstandalone
    commands:
      - func: "get project"
      - func: "compile wiredtiger"
        vars:
          NONSTANDALONE: -DWT_STANDALONE_BUILD=0
      - func: "upload artifact"
      - func: "cleanup"

  - name: make-check-test
    commands:
      - func: "get project"
      - func: "compile wiredtiger"
      - func: "make check all"

  - name: make-check-linux-no-ftruncate-test
    commands:
      - func: "get project"
      - func: "compile wiredtiger"
        vars:
          HAVE_FTRUNCATE: -DHAVE_FTRUNCATE=0
      - func: "make check all"

  - name: make-check-nonstandalone
    commands:
      - func: "get project"
      - func: "compile wiredtiger"
        vars:
          NONSTANDALONE: -DWT_STANDALONE_BUILD=0
      - func: "make check all"

  # Start of normal make check test tasks

  - name: lang-python-test
    tags: ["pull_request", "python"]
    commands:
      - func: "get project"
      - func: "compile wiredtiger"
      - func: "make check directory"
        vars:
          directory: lang/python

  - name: examples-c-test
    tags: ["pull_request"]
    commands:
      - func: "get project"
      - func: "compile wiredtiger"
      - func: "make check directory"
        vars:
          directory: examples/c

  - name: examples-c-production-disable-shared-test
    tags: ["pull_request"]
    commands:
      - func: "get project"
      - func: "compile wiredtiger"
        vars:
          <<: *configure_flags_static_lib
      - func: "make check directory"
        vars:
          directory: examples/c

  - name: examples-c-production-disable-static-test
    tags: ["pull_request"]
    commands:
      - func: "get project"
      - func: "compile wiredtiger"
        vars:
          <<: *configure_flags_with_builtins
      - func: "make check directory"
        vars:
          directory: examples/c

  - name: bloom-test
    tags: ["pull_request"]
    commands:
      - func: "get project"
      - func: "compile wiredtiger"
      - func: "make check directory"
        vars:
          directory: test/bloom

  - name: checkpoint-test
    tags: ["pull_request"]
    commands:
      - func: "get project"
      - func: "compile wiredtiger"
      - func: "make check directory"
        vars:
          directory: test/checkpoint

  - name: cursor-order-test
    tags: ["pull_request"]
    commands:
      - func: "get project"
      - func: "compile wiredtiger"
      - func: "make check directory"
        vars:
          directory: test/cursor_order

  - name: fops-test
    tags: ["pull_request"]
    commands:
      - func: "get project"
      - func: "compile wiredtiger"
      - func: "make check directory"
        vars:
          directory: test/fops

  - name: format-test
    tags: ["pull_request"]
    commands:
      - func: "get project"
      - func: "compile wiredtiger"
      - func: "make check directory"
        vars:
          directory: test/format

  - name: huge-test
    tags: ["pull_request"]
    commands:
      - func: "get project"
      - func: "compile wiredtiger"
      - func: "make check directory"
        vars:
          directory: test/huge

  - name: manydbs-test
    tags: ["pull_request"]
    commands:
      - func: "get project"
      - func: "compile wiredtiger"
      - func: "make check directory"
        vars:
          directory: test/manydbs

  - name: packing-test
    tags: ["pull_request"]
    commands:
      - func: "get project"
      - func: "compile wiredtiger"
      - func: "make check directory"
        vars:
          directory: test/packing

  - name: readonly-test
    tags: ["pull_request"]
    commands:
      - func: "get project"
      - func: "compile wiredtiger"
      - func: "make check directory"
        vars:
          directory: test/readonly

  - name: salvage-test
    tags: ["pull_request"]
    commands:
      - func: "get project"
      - func: "compile wiredtiger"
      - func: "make check directory"
        vars:
          directory: test/salvage

  - name: thread-test
    tags: ["pull_request"]
    commands:
      - func: "get project"
      - func: "compile wiredtiger"
      - func: "make check directory"
        vars:
          directory: test/thread

  - name: bench-wtperf-test
    tags: ["pull_request"]
    commands:
      - func: "get project"
      - func: "compile wiredtiger"
      - func: "make check directory"
        vars:
          directory: bench/wtperf

  - name: unittest-test
    tags: ["pull_request"]
    commands:
      - func: "get project"
      - func: "compile wiredtiger"
        vars:
          HAVE_UNITTEST: -DHAVE_UNITTEST=1
      - command: shell.exec
        params:
          working_dir: "wiredtiger/cmake_build"
          script: |
            set -o errexit
            set -o verbose
            ${test_env_vars|} test/unittest/unittests

  - name: unittest-assertions
    commands:
      - func: "get project"
      - func: "compile wiredtiger"
        vars:
          HAVE_UNITTEST: -DHAVE_UNITTEST=1 -DHAVE_UNITTEST_ASSERTS=1 -DHAVE_DIAGNOSTIC=0
      - command: shell.exec
        params:
          working_dir: "wiredtiger/cmake_build"
          script: |
            set -o errexit
            set -o verbose
            ${test_env_vars|} test/unittest/unittests

  # End of normal make check test tasks

  # Start of cppsuite test tasks.
  # All cppsuite pull request tasks must supply the relative path to the config file as we are in
  # the cmake build working directory and the LD_LIBRARY_PATH is .libs.

  - name: cppsuite-cache-resize-test-default
    tags: ["pull_request"]
    depends_on:
      - name: compile
    commands:
      - func: "fetch artifacts"
      - func: "cppsuite test"
        vars:
          test_config_filename: configs/cache_resize_default.txt
          test_name: cache_resize

  - name: cppsuite-operations-test-default
    tags: ["pull_request"]
    depends_on:
      - name: compile
    commands:
      - func: "fetch artifacts"
      - func: "cppsuite test"
        vars:
          test_config: debug_mode=(cursor_copy=true)
          test_config_filename: configs/operations_test_default.txt
          test_name: operations_test

  - name: cppsuite-hs-cleanup-default
    tags: ["pull_request"]
    depends_on:
      - name: compile
    commands:
      - func: "fetch artifacts"
      - func: "cppsuite test"
        vars:
          test_config: debug_mode=(cursor_copy=true)
          test_config_filename: configs/hs_cleanup_default.txt
          test_name: hs_cleanup

  - name: cppsuite-burst-inserts-default
    tags: ["pull_request"]
    depends_on:
      - name: compile
    commands:
      - func: "fetch artifacts"
      - func: "cppsuite test"
        vars:
          test_config: debug_mode=(cursor_copy=true)
          test_config_filename: configs/burst_inserts_default.txt
          test_name: burst_inserts

  - name: cppsuite-bounded-cursor-perf-default
    tags: ["pull_request"]
    depends_on:
      - name: compile
    commands:
      - func: "fetch artifacts"
      - func: "cppsuite test"
        vars:
          test_config_filename: configs/bounded_cursor_perf_default.txt
          test_name: bounded_cursor_perf

  - name: cppsuite-bounded-cursor-stress-default
    tags: ["pull_request"]
    depends_on:
      - name: compile
    commands:
      - func: "fetch artifacts"
      - func: "cppsuite test"
        vars:
          test_config: debug_mode=(cursor_copy=true)
          test_config_filename: configs/bounded_cursor_stress_default.txt
          test_name: bounded_cursor_stress

  - name: cppsuite-bounded-cursor-stress-reverse-default
    tags: ["pull_request"]
    depends_on:
      - name: compile
    commands:
      - func: "fetch artifacts"
      - func: "cppsuite test"
        vars:
          test_config: debug_mode=(cursor_copy=true)
          test_config_filename: configs/bounded_cursor_stress_reverse_default.txt
          test_name: bounded_cursor_stress

  - name: cppsuite-bounded-cursor-prefix-stat-default
    tags: ["pull_request"]
    depends_on:
      - name: compile
    commands:
      - func: "fetch artifacts"
      - func: "cppsuite test"
        vars:
          test_config: debug_mode=(cursor_copy=true)
          test_config_filename: configs/bounded_cursor_prefix_stat_default.txt
          test_name: bounded_cursor_prefix_stat

  - name: bounded-cursor-prefix-search-near-default
    tags: ["pull_request"]
    depends_on:
      - name: compile
    commands:
      - func: "fetch artifacts"
      - func: "cppsuite test"
        vars:
          test_config: debug_mode=(cursor_copy=true)
          test_config_filename: configs/bounded_cursor_prefix_search_near_default.txt
          test_name: bounded_cursor_prefix_search_near

  - name: bounded-cursor-prefix-indices-default
    tags: ["pull_request"]
    depends_on:
      - name: compile
    commands:
      - func: "fetch artifacts"
      - func: "cppsuite test"
        vars:
          test_config: debug_mode=(cursor_copy=true)
          test_config_filename: configs/bounded_cursor_prefix_indices_default.txt
          test_name: bounded_cursor_prefix_indices

  - name: cppsuite-reverse-split-default
    tags: ["pull_request"]
    depends_on:
      - name: compile
    commands:
      - func: "fetch artifacts"
      - func: "cppsuite test"
        vars:
          test_config: debug_mode=(cursor_copy=true)
          test_config_filename: configs/reverse_split_default.txt
          test_name: reverse_split

  - name: cppsuite-operations-test-stress
    depends_on:
      - name: compile
    tags: ["cppsuite-stress-test"]
    commands:
      - func: "fetch artifacts"
      - func: "cppsuite test"
        vars:
          test_config_filename: configs/operations_test_stress.txt
          test_name: operations_test

  - name: cppsuite-hs-cleanup-stress
    depends_on:
      - name: compile
    tags: ["cppsuite-stress-test"]
    commands:
      - func: "fetch artifacts"
      - func: "cppsuite test"
        vars:
          test_config_filename: configs/hs_cleanup_stress.txt
          test_name: hs_cleanup

  - name: cppsuite-burst-inserts-stress
    depends_on:
      - name: compile
    tags: ["cppsuite-stress-test"]
    commands:
      - func: "fetch artifacts"
      - func: "cppsuite test"
        vars:
          test_config_filename: configs/burst_inserts_stress.txt
          test_name: burst_inserts

  - name: cppsuite-bounded-cursor-stress-stress
    depends_on:
      - name: compile
    tags: ["cppsuite-stress-test"]
    commands:
      - func: "fetch artifacts"
      - func: "cppsuite test"
        vars:
          test_config_filename: configs/bounded_cursor_stress_stress.txt
          test_name: bounded_cursor_stress

  - name: cppsuite-bounded-cursor-stress-reverse-stress
    depends_on:
      - name: compile
    tags: ["cppsuite-stress-test"]
    commands:
      - func: "fetch artifacts"
      - func: "cppsuite test"
        vars:
          test_config_filename: configs/bounded_cursor_stress_reverse_stress.txt
          test_name: bounded_cursor_stress

  - name: cppsuite-bounded-cursor-prefix-stat-stress
    depends_on:
      - name: compile
    tags: ["cppsuite-stress-test"]
    commands:
      - func: "fetch artifacts"
      - func: "cppsuite test"
        vars:
          test_config_filename: configs/bounded_cursor_prefix_stat_stress.txt
          test_name: bounded_cursor_prefix_stat

  - name: cppsuite-bounded-cursor-prefix-search-near-stress
    depends_on:
      - name: compile
    tags: ["cppsuite-stress-test"]
    commands:
      - func: "fetch artifacts"
      - func: "cppsuite test"
        vars:
          test_config_filename: configs/bounded_cursor_prefix_search_near_stress.txt
          test_name: bounded_cursor_prefix_search_near

  - name: cppsuite-bounded-cursor-prefix-indices-stress
    depends_on:
      - name: compile
    tags: ["cppsuite-stress-test"]
    commands:
      - func: "fetch artifacts"
      - func: "cppsuite test"
        vars:
          test_config_filename: configs/bounded_cursor_prefix_indices_stress.txt
          test_name: bounded_cursor_prefix_indices

  # This is a perf test and as such doesn't run under the stress test tag.
  - name: cppsuite-bounded-cursor-perf-stress
    depends_on:
      - name: compile
    commands:
      - func: "fetch artifacts"
      - func: "cppsuite test"
        vars:
          test_config_filename: configs/bounded_cursor_perf_stress.txt
          test_name: bounded_cursor_perf

  - name: cppsuite-reverse-split-stress
    tags: ["cppsuite-stress-test"]
    depends_on:
      - name: compile
    commands:
      - func: "fetch artifacts"
      - func: "cppsuite test"
        vars:
          test_config_filename: configs/reverse_split_stress.txt
          test_name: reverse_split

  - name: cppsuite-operations-test-stress-nonstandalone
    depends_on:
      - name: compile-nonstandalone
    tags: ["cppsuite-stress-test-nonstandalone"]
    commands:
      - func: "fetch artifacts"
        vars:
          dependent_task: compile-nonstandalone
      - func: "cppsuite test"
        vars:
          test_config_filename: configs/operations_test_stress.txt
          test_name: operations_test

  - name: cppsuite-hs-cleanup-stress-nonstandalone
    depends_on:
      - name: compile-nonstandalone
    tags: ["cppsuite-stress-test-nonstandalone"]
    commands:
      - func: "fetch artifacts"
        vars:
          dependent_task: compile-nonstandalone
      - func: "cppsuite test"
        vars:
          test_config_filename: configs/hs_cleanup_stress.txt
          test_name: hs_cleanup

  - name: cppsuite-burst-inserts-stress-nonstandalone
    depends_on:
      - name: compile-nonstandalone
    tags: ["cppsuite-stress-test-nonstandalone"]
    commands:
      - func: "fetch artifacts"
        vars:
          dependent_task: compile-nonstandalone
      - func: "cppsuite test"
        vars:
          test_config_filename: configs/burst_inserts_stress.txt
          test_name: burst_inserts

  - name: cppsuite-bounded-cursor-stress-stress-nonstandalone
    depends_on:
      - name: compile-nonstandalone
    tags: ["cppsuite-stress-test-nonstandalone"]
    commands:
      - func: "fetch artifacts"
        vars:
          dependent_task: compile-nonstandalone
      - func: "cppsuite test"
        vars:
          test_config_filename: configs/bounded_cursor_stress_stress.txt
          test_name: bounded_cursor_stress

  - name: cppsuite-bounded-cursor-stress-reverse-stress-nonstandalone
    depends_on:
      - name: compile-nonstandalone
    tags: ["cppsuite-stress-test-nonstandalone"]
    commands:
      - func: "fetch artifacts"
        vars:
          dependent_task: compile-nonstandalone
      - func: "cppsuite test"
        vars:
          test_config_filename: configs/bounded_cursor_stress_reverse_stress.txt
          test_name: bounded_cursor_stress

  - name: cppsuite-bounded-cursor-prefix-stat-stress-nonstandalone
    depends_on:
      - name: compile-nonstandalone
    tags: ["cppsuite-stress-test-nonstandalone"]
    commands:
      - func: "fetch artifacts"
        vars:
          dependent_task: compile-nonstandalone
      - func: "cppsuite test"
        vars:
          test_config_filename: configs/bounded_cursor_prefix_stat_stress.txt
          test_name: bounded_cursor_prefix_stat

  - name: cppsuite-bounded-cursor-prefix-search-near-stress-nonstandalone
    depends_on:
      - name: compile-nonstandalone
    tags: ["cppsuite-stress-test-nonstandalone"]
    commands:
      - func: "fetch artifacts"
        vars:
          dependent_task: compile-nonstandalone
      - func: "cppsuite test"
        vars:
          test_config_filename: configs/bounded_cursor_prefix_search_near_stress.txt
          test_name: bounded_cursor_prefix_search_near

  - name: cppsuite-bounded-cursor-prefix-indices-stress-nonstandalone
    depends_on:
      - name: compile-nonstandalone
    tags: ["cppsuite-stress-test-nonstandalone"]
    commands:
      - func: "fetch artifacts"
        vars:
          dependent_task: compile-nonstandalone
      - func: "cppsuite test"
        vars:
          test_config_filename: configs/bounded_cursor_prefix_indices_stress.txt
          test_name: bounded_cursor_prefix_indices

  - name: cppsuite-reverse-split-stress-nonstandalone
    tags: ["cppsuite-stress-test-nonstandalone"]
    depends_on:
      - name: compile-nonstandalone
    commands:
      - func: "fetch artifacts"
        vars:
          dependent_task: compile-nonstandalone
      - func: "cppsuite test"
        vars:
          test_config_filename: configs/reverse_split_stress.txt
          test_name: reverse_split

  # End of cppsuite test tasks.
  # Start of csuite test tasks

  - name: csuite-incr-backup-test
    tags: ["pull_request"]
    depends_on:
      - name: compile
    commands:
      - func: "fetch artifacts"
      - func: "csuite test"
        vars:
          test_name: incr_backup

  - name: csuite-random-test
    tags: ["pull_request"]
    depends_on:
      - name: compile
    commands:
      - func: "fetch artifacts"
      - func: "csuite test"
        vars:
          test_name: random

  - name: csuite-random-abort-test
    tags: ["pull_request"]
    depends_on:
      - name: compile
    commands:
      - func: "fetch artifacts"
      - func: "csuite smoke test"
        vars:
          test_args: cmake_build/test/csuite/random_abort/test_random_abort
          test_binary: random_abort

  - name: csuite-random-directio-test
    tags: ["pull_request"]
    depends_on:
      - name: compile
    commands:
      - func: "fetch artifacts"
      - func: "csuite smoke test"
        vars:
          test_args: cmake_build/test/csuite/random_directio/test_random_directio
          test_binary: random_directio

  - name: csuite-schema-abort-test
    tags: ["pull_request"]
    depends_on:
      - name: compile
    commands:
      - func: "fetch artifacts"
      - func: "csuite smoke test"
        vars:
          test_args: cmake_build/test/csuite/schema_abort/test_schema_abort
          test_binary: schema_abort

  - name: csuite-tiered-abort-test
    tags: ["pull_request"]
    depends_on:
      - name: compile
    commands:
      - func: "fetch artifacts"
      - func: "csuite smoke test"
        vars:
          test_args: cmake_build/test/csuite/tiered_abort/test_tiered_abort
          test_binary: tiered_abort

  - name: csuite-timestamp-abort-test
    tags: ["pull_request"]
    depends_on:
      - name: compile
    commands:
      - func: "fetch artifacts"
      - func: "csuite smoke test"
        vars:
          test_args: -b cmake_build/test/csuite/timestamp_abort/test_timestamp_abort
          test_binary: timestamp_abort

  - name: csuite-timestamp-abort-test-s3
    commands:
      - func: "get project"
      - func: "compile wiredtiger"
        vars:
          <<: *configure_flags_tiered_storage_s3
      - command: shell.exec
        params:
          working_dir: "wiredtiger/cmake_build/test/csuite/timestamp_abort"
          shell: bash
          include_expansions_in_env:
            - aws_sdk_s3_ext_access_key
            - aws_sdk_s3_ext_secret_key
          script: |
            set -o errexit
            set -o verbose

            ./test_timestamp_abort -PT -Po s3_store

  - name: csuite-timestamp-abort-stress-test
    tags: ["pull_request"]
    depends_on:
      - name: compile
    commands:
      - func: "fetch artifacts"
      - func: "csuite smoke test"
        vars:
          test_args: -s -b cmake_build/test/csuite/timestamp_abort/test_timestamp_abort
          test_binary: timestamp_abort

  - name: csuite-scope-test
    tags: ["pull_request"]
    depends_on:
      - name: compile
    commands:
      - func: "fetch artifacts"
      - func: "csuite test"
        vars:
          test_name: scope

  - name: csuite-truncated-log-test
    tags: ["pull_request"]
    depends_on:
      - name: compile
    commands:
      - func: "fetch artifacts"
      - func: "csuite test"
        vars:
          test_name: truncated_log

  - name: csuite-wt1965-col-efficiency-test
    tags: ["pull_request"]
    depends_on:
      - name: compile
    commands:
      - func: "fetch artifacts"
      - func: "csuite test"
        vars:
          test_name: wt1965_col_efficiency

  - name: csuite-wt2403-lsm-workload-test
    tags: ["pull_request"]
    depends_on:
      - name: compile
    commands:
      - func: "fetch artifacts"
      - func: "csuite test"
        vars:
          test_name: wt2403_lsm_workload

  - name: csuite-wt2447-join-main-table-test
    tags: ["pull_request"]
    depends_on:
      - name: compile
    commands:
      - func: "fetch artifacts"
      - func: "csuite test"
        vars:
          test_name: wt2447_join_main_table

  - name: csuite-wt2695-checksum-test
    tags: ["pull_request"]
    depends_on:
      - name: compile
    commands:
      - func: "fetch artifacts"
      - func: "csuite test"
        vars:
          test_name: wt2695_checksum

  - name: csuite-wt2592-join-schema-test
    tags: ["pull_request"]
    depends_on:
      - name: compile
    commands:
      - func: "fetch artifacts"
      - func: "csuite test"
        vars:
          test_name: wt2592_join_schema

  - name: csuite-wt2719-reconfig-test
    tags: ["pull_request"]
    depends_on:
      - name: compile
    commands:
      - func: "fetch artifacts"
      - func: "csuite test"
        vars:
          test_name: wt2719_reconfig

  - name: csuite-wt2999-join-extractor-test
    tags: ["pull_request"]
    depends_on:
      - name: compile
    commands:
      - func: "fetch artifacts"
      - func: "csuite test"
        vars:
          test_name: wt2999_join_extractor

  - name: csuite-wt3120-filesys-test
    tags: ["pull_request"]
    depends_on:
      - name: compile
    commands:
      - func: "fetch artifacts"
      - func: "csuite test"
        vars:
          test_args: -b $(pwd)
          test_name: wt3120_filesys

  - name: csuite-wt3135-search-near-collator-test
    tags: ["pull_request"]
    depends_on:
      - name: compile
    commands:
      - func: "fetch artifacts"
      - func: "csuite test"
        vars:
          test_name: wt3135_search_near_collator

  - name: csuite-wt3184-dup-index-collator-test
    tags: ["pull_request"]
    depends_on:
      - name: compile
    commands:
      - func: "fetch artifacts"
      - func: "csuite test"
        vars:
          test_name: wt3184_dup_index_collator

  - name: csuite-wt3363-checkpoint-op-races-test
    tags: ["pull_request"]
    depends_on:
      - name: compile
    commands:
      - func: "fetch artifacts"
      - func: "csuite test"
        vars:
          test_name: wt3363_checkpoint_op_races

  - name: csuite-wt3874-pad-byte-collator-test
    tags: ["pull_request"]
    depends_on:
      - name: compile
    commands:
      - func: "fetch artifacts"
      - func: "csuite test"
        vars:
          test_name: wt3874_pad_byte_collator

  - name: csuite-wt4105-large-doc-small-upd-test
    tags: ["pull_request"]
    depends_on:
      - name: compile
    commands:
      - func: "fetch artifacts"
      - func: "csuite test"
        vars:
          test_name: wt4105_large_doc_small_upd

  - name: csuite-wt4117-checksum-test
    tags: ["pull_request"]
    depends_on:
      - name: compile
    commands:
      - func: "fetch artifacts"
      - func: "csuite test"
        vars:
          test_name: wt4117_checksum

  - name: csuite-wt4156-metadata-salvage-test
    tags: ["pull_request"]
    depends_on:
      - name: compile
    commands:
      - func: "fetch artifacts"
      - func: "csuite test"
        vars:
          test_name: wt4156_metadata_salvage

  - name: csuite-wt4699-json-test
    tags: ["pull_request"]
    depends_on:
      - name: compile
    commands:
      - func: "fetch artifacts"
      - func: "csuite test"
        vars:
          test_name: wt4699_json

  - name: csuite-wt4803-history-store-abort-test
    tags: ["pull_request"]
    depends_on:
      - name: compile
    commands:
      - func: "fetch artifacts"
      - func: "csuite test"
        vars:
          test_name: wt4803_history_store_abort

  - name: csuite-wt4891-meta-ckptlist-get-alloc-test
    tags: ["pull_request"]
    depends_on:
      - name: compile
    commands:
      - func: "fetch artifacts"
      - func: "csuite test"
        vars:
          test_name: wt4891_meta_ckptlist_get_alloc

  - name: csuite-wt6185-modify-ts-test
    tags: ["pull_request"]
    depends_on:
      - name: compile
    commands:
      - func: "fetch artifacts"
      - func: "csuite test"
        vars:
          test_name: wt6185_modify_ts

  - name: csuite-rwlock-test
    tags: ["pull_request"]
    depends_on:
      - name: compile
    commands:
      - func: "fetch artifacts"
      - func: "csuite test"
        vars:
          test_name: rwlock

  - name: csuite-wt2246-col-append-test
    tags: ["pull_request"]
    depends_on:
      - name: compile
    commands:
      - func: "fetch artifacts"
      - func: "csuite test"
        vars:
          test_name: wt2246_col_append

  - name: csuite-wt2323-join-visibility-test
    tags: ["pull_request"]
    depends_on:
      - name: compile
    commands:
      - func: "fetch artifacts"
      - func: "csuite test"
        vars:
          test_name: wt2323_join_visibility

  - name: csuite-wt2535-insert-race-test
    tags: ["pull_request"]
    depends_on:
      - name: compile
    commands:
      - func: "fetch artifacts"
      - func: "csuite test"
        vars:
          test_name: wt2535_insert_race

  - name: csuite-wt2834-join-bloom-fix-test
    tags: ["pull_request"]
    depends_on:
      - name: compile
    commands:
      - func: "fetch artifacts"
      - func: "csuite test"
        vars:
          test_name: wt2834_join_bloom_fix

  - name: csuite-wt2909-checkpoint-integrity-test
    tags: ["pull_request"]
    depends_on:
      - name: compile
    commands:
      - func: "fetch artifacts"
      - func: "csuite test"
        vars:
          test_args: -b $(pwd)
          test_name: wt2909_checkpoint_integrity

  - name: csuite-wt3338-partial-update-test
    tags: ["pull_request"]
    depends_on:
      - name: compile
    commands:
      - func: "fetch artifacts"
      - func: "csuite test"
        vars:
          test_name: wt3338_partial_update

  - name: csuite-wt4333-handle-locks-test
    tags: ["pull_request"]
    depends_on:
      - name: compile
    commands:
      - func: "fetch artifacts"
      - func: "csuite test"
        vars:
          test_name: wt4333_handle_locks

  - name: csuite-wt6616-checkpoint-oldest-ts-test
    tags: ["pull_request"]
    depends_on:
      - name: compile
    commands:
      - func: "fetch artifacts"
      - func: "csuite test"
        vars:
          test_name: wt6616_checkpoint_oldest_ts

  - name: csuite-wt7989-compact-checkpoint-test
    tags: ["pull_request"]
    depends_on:
      - name: compile
    commands:
      - func: "fetch artifacts"
      - func: "csuite test"
        vars:
          test_name: wt7989_compact_checkpoint

  - name: csuite-wt8057-compact-stress-test
    tags: ["pull_request"]
    depends_on:
      - name: compile
    commands:
      - func: "fetch artifacts"
      - func: "csuite test"
        vars:
          test_name: wt8057_compact_stress

  - name: csuite-wt8246-compact-rts-data-correctness-test
    tags: ["pull_request"]
    depends_on:
      - name: compile
    commands:
      - func: "fetch artifacts"
      - func: "csuite test"
        vars:
          test_name: wt8246_compact_rts_data_correctness

  - name: csuite-wt8659-reconstruct-database-from-logs-test
    tags: ["pull_request"]
    depends_on:
      - name: compile
    commands:
      - func: "fetch artifacts"
      - func: "csuite test"
        vars:
          test_name: wt8659_reconstruct_database_from_logs

  - name: csuite-wt8963-insert-stress-test
    tags: ["stress-test-1"]
    commands:
      - func: "get project"
      - func: "compile wiredtiger"
      - func: "csuite test"
        vars:
          test_name: wt8963_insert_stress

  - name: csuite-wt8963-insert-stress-test-nonstandalone
    tags: ["stress-test-1-nonstandalone"]
    commands:
      - func: "get project"
      - func: "compile wiredtiger"
        vars:
          NONSTANDALONE: -DWT_STANDALONE_BUILD=0
      - func: "csuite test"
        vars:
          test_name: wt8963_insert_stress

  - name: csuite-wt9937-parse-opts-test
    tags: ["pull_request"]
    depends_on:
      - name: compile
    commands:
      - func: "fetch artifacts"
      - func: "csuite test"
        vars:
          test_name: wt9937_parse_opts

  - name: csuite-wt10461-skip-list-stress-test
    tags: ["stress-test-1"]
    commands:
      - func: "get project"
      - func: "compile wiredtiger"
      - func: "csuite test"
        vars:
          test_name: wt10461_skip_list_stress

  - name: csuite-wt10461-skip-list-stress-test-nonstandalone
    tags: ["stress-test-1"]
    commands:
      - func: "get project"
      - func: "compile wiredtiger"
        vars:
          NONSTANDALONE: -DWT_STANDALONE_BUILD=0
      - func: "csuite test"
        vars:
          test_name: wt10461_skip_list_stress

  - name: csuite-wt10897-compact-quick-interrupt-test
    tags: ["pull_request"]
    depends_on:
      - name: compile
    commands:
      - func: "fetch artifacts"
      - func: "csuite test"
        vars:
          test_name: wt10897_compact_quick_interrupt

  # End of csuite test tasks

  # Start of Python unit test tasks

  - name: unit-test
    tags: ["python"]
    depends_on:
    - name: compile
    commands:
      - func: "fetch artifacts"
      - func: "unit test"

  - name: unit-test-macos
    tags: ["python"]
    depends_on:
    - name: compile
    commands:
      - func: "fetch artifacts"
      - func: "python config check"
      - func: "unit test"
        vars:
           smp_command: -j $(echo $(sysctl -n hw.logicalcpu) / 2 | bc)

  - name: unit-test-nonstandalone
    tags: ["python"]
    depends_on:
    - name: compile-nonstandalone
    commands:
      - func: "fetch artifacts"
        vars:
          dependent_task: compile-nonstandalone
      - func: "unit test"
        vars:
          unit_test_args: --hook nonstandalone

  - name: unit-test-zstd
    tags: ["python"]
    depends_on:
    - name: compile
    commands:
      - func: "fetch artifacts"
      - func: "unit test"
        vars:
          unit_test_args: -v 2 --zstd

  - name: unit-test-extra-long
    tags: ["python"]
    depends_on:
    - name: compile
    commands:
      - func: "fetch artifacts"
      - func: "unit test"
        vars:
          unit_test_args: -v 2 --extra-long

  - name: unit-test-extra-long-nonstandalone
    tags: ["python", "python-nonstandalone"]
    depends_on:
    - name: compile-nonstandalone
    commands:
      - func: "fetch artifacts"
        vars:
          dependent_task: compile-nonstandalone
      - func: "unit test"
        vars:
          unit_test_args: -v 2 --extra-long --hook nonstandalone

  - name: unit-linux-no-ftruncate-test
    tags: ["python"]
    depends_on:
    - name: compile-linux-no-ftruncate
    commands:
      - func: "fetch artifacts"
        vars:
          dependent_task: compile-linux-no-ftruncate
      - func: "unit test"

  # Run the tests that uses suite_random with a random starting seed
  - name: unit-test-random-seed
    tags: ["python"]
    depends_on:
    - name: compile
    commands:
      - func: "fetch artifacts"
      - func: "unit test"
        vars:
          unit_test_args: -v 2 -R cursor13 join02 join07 schema03 timestamp22

  - name: unit-test-hook-tiered
    tags: ["python"]
    depends_on:
    - name: compile
    commands:
      - func: "fetch artifacts"
      - func: "unit test"
        vars:
          unit_test_args: -v 2 --hook tiered

  - name: unit-test-hook-tiered-s3
    tags: ["python"]
    commands:
      - func: "get project"
      - func: "compile wiredtiger"
        vars:
          <<: *configure_flags_tiered_storage_s3
      - command: shell.exec
        params:
          working_dir: "wiredtiger/cmake_build"
          shell: bash
          include_expansions_in_env:
            - aws_sdk_s3_ext_access_key
            - aws_sdk_s3_ext_secret_key
          script: |
            set -o errexit
            set -o verbose

            ${test_env_vars|} ${python_binary|python3} ../test/suite/run.py ${unit_test_args|-v 2} --hook tiered=tier_storage_source='s3_store' ${smp_command|} 2>&1


  - name: unit-test-hook-tiered-timestamp
    tags: ["python"]
    depends_on:
    - name: compile
    commands:
      - func: "fetch artifacts"
      - func: "unit test"
        vars:
          unit_test_args: -v 2 --hook tiered --hook timestamp

  - name: unit-test-hook-timestamp
    tags: ["python"]
    depends_on:
    - name: compile
    commands:
      - func: "fetch artifacts"
      - func: "unit test"
        vars:
          unit_test_args: -v 2 --hook timestamp

  # A version of the tiered, timestamp hook test, scaled down for running during pull requests.
  # A small (1 out of N) random sample is run.
  - name: unit-test-hook-tiered-timestamp-quick
    tags: ["pull_request", "python"]
    depends_on:
    - name: compile
    commands:
      - func: "fetch artifacts"
      - func: "unit test"
        vars:
          unit_test_args: -v 2 --hook tiered --hook timestamp --random-sample 20

  # The test_prepare_hs03.py test, when run with timestamp hooks, is run multiple times to facilitate
  # catching intermittent problems in the test.
  - name: test-prepare-hs03-hook-timestamp
    tags: ["python"]
    depends_on:
      - name: compile
    commands:
      - func: "fetch artifacts"
      - command: shell.exec
        params:
          working_dir: "wiredtiger"
          shell: bash
          script: |
            set -o errexit
            set -o verbose
            cd cmake_build
            i=0
            limit=100
            while ((i < limit))
            do
              ((i=i+1))
              echo "Test count: $i"
              ${test_env_vars|} ${python_binary|python3} ../test/suite/run.py -v 4 test_prepare_hs03.py --hook timestamp
            done

  # Break out Python unit tests into multiple buckets/tasks.  We have a fixed number of buckets,
  # and we use the -b option of the test/suite/run.py script to split up the tests.

  - name: unit-test-bucket00
    tags: ["pull_request", "python", "unit_test"]
    depends_on:
    - name: compile
    commands:
      - func: "fetch artifacts"
      - func: "unit test"
        vars:
          unit_test_args: -v 2 -b 0/12

  - name: unit-test-bucket01
    tags: ["pull_request", "python", "unit_test"]
    depends_on:
    - name: compile
    commands:
      - func: "fetch artifacts"
      - func: "unit test"
        vars:
          unit_test_args: -v 2 -b 1/12

  - name: unit-test-bucket02
    tags: ["pull_request", "python", "unit_test"]
    depends_on:
    - name: compile
    commands:
      - func: "fetch artifacts"
      - func: "unit test"
        vars:
          unit_test_args: -v 2 -b 2/12

  - name: unit-test-bucket03
    tags: ["pull_request", "python", "unit_test"]
    depends_on:
    - name: compile
    commands:
      - func: "fetch artifacts"
      - func: "unit test"
        vars:
          unit_test_args: -v 2 -b 3/12

  - name: unit-test-bucket04
    tags: ["pull_request", "python", "unit_test"]
    depends_on:
    - name: compile
    commands:
      - func: "fetch artifacts"
      - func: "unit test"
        vars:
          unit_test_args: -v 2 -b 4/12

  - name: unit-test-bucket05
    tags: ["pull_request", "python", "unit_test"]
    depends_on:
    - name: compile
    commands:
      - func: "fetch artifacts"
      - func: "unit test"
        vars:
          unit_test_args: -v 2 -b 5/12

  - name: unit-test-bucket06
    tags: ["pull_request", "python", "unit_test"]
    depends_on:
    - name: compile
    commands:
      - func: "fetch artifacts"
      - func: "unit test"
        vars:
          unit_test_args: -v 2 -b 6/12

  - name: unit-test-bucket07
    tags: ["pull_request", "python", "unit_test"]
    depends_on:
    - name: compile
    commands:
      - func: "fetch artifacts"
      - func: "unit test"
        vars:
          unit_test_args: -v 2 -b 7/12

  - name: unit-test-bucket08
    tags: ["pull_request", "python", "unit_test"]
    depends_on:
    - name: compile
    commands:
      - func: "fetch artifacts"
      - func: "unit test"
        vars:
          unit_test_args: -v 2 -b 8/12

  - name: unit-test-bucket09
    tags: ["pull_request", "python", "unit_test"]
    depends_on:
    - name: compile
    commands:
      - func: "fetch artifacts"
      - func: "unit test"
        vars:
          unit_test_args: -v 2 -b 9/12

  - name: unit-test-bucket10
    tags: ["pull_request", "python", "unit_test"]
    depends_on:
    - name: compile
    commands:
      - func: "fetch artifacts"
      - func: "unit test"
        vars:
          unit_test_args: -v 2 -b 10/12

  - name: unit-test-bucket11
    tags: ["pull_request", "python", "unit_test"]
    depends_on:
    - name: compile
    commands:
      - func: "fetch artifacts"
      - func: "unit test"
        vars:
          unit_test_args: -v 2 -b 11/12

  - name: unit-test-long-bucket00
    tags: ["python", "unit_test_long"]
    patch_only: true
    depends_on:
    - name: compile
    commands:
      - func: "fetch artifacts"
      - func: "unit test"
        vars:
          unit_test_args: -v 2 --long -b 0/12

  - name: unit-test-long-bucket01
    tags: ["python", "unit_test_long"]
    patch_only: true
    depends_on:
    - name: compile
    commands:
      - func: "fetch artifacts"
      - func: "unit test"
        vars:
          unit_test_args: -v 2 --long -b 1/12

  - name: unit-test-long-bucket02
    tags: ["python", "unit_test_long"]
    patch_only: true
    depends_on:
    - name: compile
    commands:
      - func: "fetch artifacts"
      - func: "unit test"
        vars:
          unit_test_args: -v 2 --long -b 2/12

  - name: unit-test-long-bucket03
    tags: ["python", "unit_test_long"]
    patch_only: true
    depends_on:
    - name: compile
    commands:
      - func: "fetch artifacts"
      - func: "unit test"
        vars:
          unit_test_args: -v 2 --long -b 3/12

  - name: unit-test-long-bucket04
    tags: ["python", "unit_test_long"]
    patch_only: true
    depends_on:
    - name: compile
    run_on: ubuntu2004-medium
    commands:
      - func: "fetch artifacts"
      - func: "unit test"
        vars:
          unit_test_args: -v 2 --long -b 4/12

  - name: unit-test-long-bucket05
    tags: ["python", "unit_test_long"]
    patch_only: true
    depends_on:
    - name: compile
    commands:
      - func: "fetch artifacts"
      - func: "unit test"
        vars:
          unit_test_args: -v 2 --long -b 5/12

  - name: unit-test-long-bucket06
    tags: ["python", "unit_test_long"]
    patch_only: true
    depends_on:
    - name: compile
    commands:
      - func: "fetch artifacts"
      - func: "unit test"
        vars:
          unit_test_args: -v 2 --long -b 6/12

  - name: unit-test-long-bucket07
    tags: ["python", "unit_test_long"]
    patch_only: true
    depends_on:
    - name: compile
    commands:
      - func: "fetch artifacts"
      - func: "unit test"
        vars:
          unit_test_args: -v 2 --long -b 7/12

  - name: unit-test-long-bucket08
    tags: ["python", "unit_test_long"]
    patch_only: true
    depends_on:
    - name: compile
    commands:
      - func: "fetch artifacts"
      - func: "unit test"
        vars:
          unit_test_args: -v 2 --long -b 8/12

  - name: unit-test-long-bucket09
    tags: ["python", "unit_test_long"]
    patch_only: true
    depends_on:
    - name: compile
    commands:
      - func: "fetch artifacts"
      - func: "unit test"
        vars:
          unit_test_args: -v 2 --long -b 9/12

  - name: unit-test-long-bucket10
    tags: ["python", "unit_test_long"]
    patch_only: true
    depends_on:
    - name: compile
    commands:
      - func: "fetch artifacts"
      - func: "unit test"
        vars:
          unit_test_args: -v 2 --long -b 10/12

  - name: unit-test-long-bucket11
    tags: ["python", "unit_test_long"]
    patch_only: true
    depends_on:
    - name: compile
    commands:
      - func: "fetch artifacts"
      - func: "unit test"
        vars:
          unit_test_args: -v 2 --long -b 11/12

  # End of Python unit test tasks

  - name: s-all
    tags: ["pull_request"]
    depends_on:
    - name: compile
    commands:
      - func: "fetch artifacts"
      - command: shell.exec
        params:
          working_dir: "wiredtiger/dist"
          script: |
            set -o errexit
            set -o verbose
            sh -x s_all -A -E 2>&1
            # Run s_string with the "-r" option to remove no-longer-needed words from s_string.ok
            # This is run separately from s_all as it can be too proactive when run as part of 
            # developers local workflow, but needs to be run in PR builds before the code is merged.
            sh s_string -r 2>&1

  - name: s-outdated-fixmes
    # Detect any FIXME comments in the codebase tied to closed Jira tickets. 
    # This will send a GET request to JIRA for each FIXME ticket so we don't 
    # want to run it too frequently. 
    commands:
      - func: "get project"
      - command: shell.exec
        params:
          working_dir: "wiredtiger/dist"
          script: |
            set -o errexit
            set -o verbose
            ${python_binary|python3} s_outdated_fixmes.py 2>&1

  - name: conf-dump-test
    tags: ["pull_request", "python"]
    depends_on:
    - name: compile
    commands:
      - func: "fetch artifacts"
      - command: shell.exec
        params:
          working_dir: "wiredtiger/cmake_build/bench/wtperf"
          script: |
            set -o errexit
            set -o verbose

            ${test_env_vars|} ${python_binary|python3} ../../../test/wtperf/test_conf_dump.py -d $(pwd) 2>&1

  - name: fops
    tags: ["pull_request"]
    depends_on:
    - name: compile
    commands:
      - func: "fetch artifacts"
      - command: shell.exec
        params:
          working_dir: "wiredtiger/cmake_build/test/fops"
          script: |
            set -o errexit
            set -o verbose
            if [ "Windows_NT" = "$OS" ]; then
              cmd.exe /c test_fops.exe
            else
              ${test_env_vars|} ./test_fops
            fi

  - name: bench-tiered-push-pull-s3
    commands:
      - func: "get project"
      - func: "compile wiredtiger"
        vars:
          <<: *configure_flags_tiered_storage_s3
      - command: shell.exec
        params:
          working_dir: "wiredtiger/cmake_build/bench/tiered"
          shell: bash
          include_expansions_in_env:
            - aws_sdk_s3_ext_access_key
            - aws_sdk_s3_ext_secret_key
          script: |
            set -o errexit
            set -o verbose

            ${test_env_vars|} ./test_push_pull -PT -Po s3_store

  - name: bench-tiered-push-pull
    depends_on:
    - name: compile
    commands:
      - func: "fetch artifacts"
      - command: shell.exec
        params:
          working_dir: "wiredtiger/cmake_build/bench/tiered"
          script: |
            set -o errexit
            set -o verbose

            # By default the test_push_pull uses dir_store as a storage source.
            ${test_env_vars|} ./test_push_pull -PT

  - name: compatibility-test-for-newer-releases
    commands:
      - func: "get project"
      - func: "compatibility test"
        vars:
          compat_test_args: -n

  - name: compatibility-test-for-older-releases
    commands:
      - func: "get project"
      - func: "compatibility test"
        vars:
          compat_test_args: -o

  - name: compatibility-test-upgrade-to-latest
    commands:
      - func: "get project"
      - func: "compatibility test"
        vars:
          compat_test_args: -u

  - name: compatibility-test-for-patch-releases
    commands:
      - func: "get project"
      - command: shell.exec
        params:
          working_dir: "wiredtiger"
          script: |
            set -o errexit
            set -o verbose
            test/evergreen/compatibility_test_for_releases.sh -p

  - name: compatibility-test-for-wt-standalone-releases
    commands:
      - func: "get project"
      - func: "compatibility test"
        vars:
          compat_test_args: -w

  - name: import-compatibility-test
    commands:
      - func: "get project"
      - command: shell.exec
        params:
          working_dir: "wiredtiger"
          script: |
            set -o errexit
            set -o verbose
            test/evergreen/compatibility_test_for_releases.sh -i

  - name: generate-datafile-little-endian
    commands:
      - func: "get project"
      - func: "compile wiredtiger"
      - func: "format test"
        vars:
          times: 10
          config: ../../../test/format/CONFIG.endian
          extra_args: -h "WT_TEST.$i"
      - command: shell.exec
        params:
          working_dir: "wiredtiger/cmake_build/test/format"
          shell: bash
          script: |
            set -o errexit
            set -o verbose
            # Archive the WT_TEST directories which include the generated wt data files. We cannot
            # use the Evergreen archive command as we need to archive multiple WT_TEST folders.
            tar -zcvf WT_TEST.tgz WT_TEST*
      - func: "upload endian format artifacts"
        vars:
          endian_format: little-endian
          local_file: wiredtiger/cmake_build/test/format/WT_TEST.tgz
          remote_file: WT_TEST-little-endian.tgz

  - name: verify-datafile-little-endian
    depends_on:
    - name: compile
    - name: generate-datafile-little-endian
    commands:
      - func: "fetch artifacts"
      - func: "fetch endian format artifacts"
        vars:
          endian_format: little-endian
          remote_file: WT_TEST-little-endian
      - func: "verify wt datafiles"

  - name: verify-datafile-from-little-endian
    depends_on:
    - name: compile
    - name: generate-datafile-little-endian
      variant: little-endian
    - name: verify-datafile-little-endian
      variant: little-endian
    commands:
      - func: "fetch artifacts"
      - func: "fetch endian format artifacts"
        vars:
          endian_format: little-endian
          remote_file: WT_TEST-little-endian
      - func: "verify wt datafiles"

  - name: generate-datafile-big-endian
    commands:
      - func: "get project"
      - func: "compile wiredtiger"
      - func: "format test"
        vars:
          times: 10
          config: ../../../test/format/CONFIG.endian
          extra_args: -h "WT_TEST.$i"
      - command: shell.exec
        params:
          working_dir: "wiredtiger/cmake_build/test/format"
          shell: bash
          script: |
            set -o errexit
            set -o verbose
            # Archive the WT_TEST directories which include the generated wt data files. We cannot
            # use the Evergreen archive command as we need to archive multiple WT_TEST folders.
            tar -zcvf WT_TEST.tgz WT_TEST*
      - func: "upload endian format artifacts"
        vars:
          endian_format: big-endian
          local_file: wiredtiger/cmake_build/test/format/WT_TEST.tgz
          remote_file: WT_TEST-big-endian.tgz

  - name: verify-datafile-big-endian
    depends_on:
    - name: compile
    - name: generate-datafile-big-endian
    commands:
      - func: "fetch artifacts"
      - func: "fetch endian format artifacts"
        vars:
          endian_format: big-endian
          remote_file: WT_TEST-big-endian
      - func: "verify wt datafiles"

  - name: verify-datafile-from-big-endian
    depends_on:
    - name: compile
    - name: generate-datafile-big-endian
      variant: big-endian
    - name: verify-datafile-big-endian
      variant: big-endian
    commands:
      - func: "fetch artifacts"
      - func: "fetch endian format artifacts"
        vars:
          endian_format: big-endian
          remote_file: WT_TEST-big-endian
      - func: "verify wt datafiles"

  - name: clang-analyzer
    tags: ["pull_request"]
    commands:
      - func: "get project"
      - command: shell.exec
        params:
          working_dir: "wiredtiger"
          script: |
            set -o errexit
            set -o verbose
            sh dist/s_clang_scan 2>&1

  - name: configure-combinations
    commands:
      - func: "get project"
      - command: shell.exec
        params:
          working_dir: "wiredtiger"
          script: |
            set -o errexit
            set -o verbose
            . test/evergreen/find_cmake.sh
            cd test/evergreen
            CMAKE_BIN=$CMAKE ./configure_combinations.sh -g="${cmake_generator|Ninja}" -j=$(grep -c ^processor /proc/cpuinfo) 2>&1
      # Handle special build combination for running all the diagnostic tests.
      - func: "configure wiredtiger"
      - func: "make wiredtiger"
      - func: "make check all"

  # Use format.sh to run tests in parallel for just under two hours (the
  # default Evergreen timeout) on the higher spec build distros. This allows
  # us to perform multiple test runs while ensuring a long-running config does
  # not result in an Evergreen test timeout failure. This test is run on a
  # higher spec distro due to historical issues with timeout failures. Consider
  # reducing the parallelism if frequent timeouts occur.
  - name: linux-directio
    commands:
      - func: "get project"
      - func: "compile wiredtiger"
      - func: "format test script"
        vars:
          format_test_script_args: -t 110 direct_io=1

  - name: format-linux-no-ftruncate
    commands:
      - func: "get project"
      - func: "compile wiredtiger no linux ftruncate"
      - func: "format test"
        vars:
          times: 3

  - name: package
    commands:
      - func: "get project"
      - command: shell.exec
        params:
          working_dir: "wiredtiger/dist"
          script: |
            set -o errexit
            set -o verbose
            env CC=/opt/mongodbtoolchain/v4/bin/gcc CXX=/opt/mongodbtoolchain/v4/bin/g++ PATH=/opt/mongodbtoolchain/v4/bin:/opt/java/jdk11/bin:$PATH sh s_release `date +%Y%m%d`

  # Note that the project settings use this task name to compile the documentation during PR
  # testing, keep this in mind if you decide to change it.
  - name: doc-compile
    commands:
      - func: "get project"
      - func: "compile wiredtiger docs"

  - name: doc-update
    patchable: false
    stepback: false
    commands:
      - func: "get project"
      - func: "compile wiredtiger docs"
      - func: "update wiredtiger docs"

  - name: syscall-linux
    commands:
      - func: "get project"
      - func: "compile wiredtiger"
      - command: shell.exec
        params:
          working_dir: "wiredtiger/test/syscall"
          script: |
            set -o errexit
            set -o verbose
            WT_BUILDDIR=$(pwd)/../../cmake_build LD_LIBRARY_PATH=$WT_BUILDDIR ${python_binary|python3} syscall.py --verbose --preserve

  - name: checkpoint-filetypes-test
    commands:
      - func: "get project"
      - func: "compile wiredtiger"
        vars:
          # Don't use diagnostic - this test looks for timing problems that are more likely to occur without it
          HAVE_DIAGNOSTIC: -DHAVE_DIAGNOSTIC=0
      - func: "checkpoint test"
        vars:
          checkpoint_args: -t m -n 1000000 -k 5000000 -C cache_size=100MB
      - func: "checkpoint test"
        vars:
          checkpoint_args: -t c -n 1000000 -k 5000000 -C cache_size=100MB
      - func: "checkpoint test"
        vars:
          checkpoint_args: -t r -n 1000000 -k 5000000 -C cache_size=100MB

  - name: coverage-report
    commands:
      - command: timeout.update
        params:
          exec_timeout_secs: 43200 # 12 hrs
          timeout_secs: 1800 # 30 mins
      - func: "get project"
      - func: "compile wiredtiger"
        vars:
          HAVE_UNITTEST: -DHAVE_UNITTEST=1
          <<: *configure_flags_with_builtins
          CMAKE_BUILD_TYPE: -DCMAKE_BUILD_TYPE=Coverage
      - func: "unit test"
        vars:
          unit_test_args: -v 2
          check_coverage: true
      - command: shell.exec
        params:
          working_dir: "wiredtiger/cmake_build"
          script: |
            set -o errexit
            set -o verbose
            ${test_env_vars|} test/unittest/unittests
      - command: shell.exec
        params:
          shell: bash
          working_dir: "wiredtiger/cmake_build"
          script: |
            set -o errexit
            set -o verbose
            virtualenv -p python3 venv
            source venv/bin/activate
            pip3 install lxml==4.8.0 Pygments==2.11.2 Jinja2==3.0.3 gcovr==5.0
            mkdir -p ../coverage_report
            GCOV=/opt/mongodbtoolchain/v4/bin/gcov gcovr -r .. -f ../src -e '.*/bt_(debug|dump|misc|salvage|vrfy).*' -e '.*/(log|progress|verify_build|strerror|env_msg|err_file|cur_config|os_abort)\..*' -e '.*_stat\..*' -e 'bench' -e 'examples' -e 'test' -e 'ext' -e 'dist' -e 'tools' -j 4 --html-details --html-self-contained -o ../coverage_report/2_coverage_report.html
      - command: s3.put
        params:
          aws_secret: ${aws_secret}
          aws_key: ${aws_key}
          local_files_include_filter: wiredtiger/coverage_report/*
          bucket: build_external
          permissions: public-read
          content_type: text/html
          remote_file: wiredtiger/${build_variant}/${revision}/coverage_report_${build_id}-${execution}/
      - command: s3.put
        params:
          aws_secret: ${aws_secret}
          aws_key: ${aws_key}
          local_file: wiredtiger/coverage_report/2_coverage_report.html
          bucket: build_external
          permissions: public-read
          content_type: text/html
          # Ensure that the first character of the display_name is a space
          # This will ensure that it sorts before the per-file report pages which also get a space
          # at the start of their display name (why this happens is not yet clear).
          display_name: " 1 Coverage report main page"
          remote_file: wiredtiger/${build_variant}/${revision}/coverage_report_${build_id}-${execution}/1_coverage_report_main.html

  - name: s3-tiered-storage-extensions-test
    tags: ["python"]
    commands:
      - func: "get project"
      - func: "compile wiredtiger"
        vars:
          <<: *configure_flags_tiered_storage_s3
      - command: shell.exec
        params:
          working_dir: "wiredtiger/cmake_build"
          shell: bash
          script: |
            set -o errexit
            set -o verbose
      - func: "run tiered storage test"
        vars:
          # Set this in case of a core to get the correct python binary.
          python_binary: $(pwd)/venv/bin/python3
          tiered_storage_test_name: tiered
  - name: s3-tiered-test-small
    tags: ["pull_request", "python"]
    commands:
      - func: "get project"
      - func: "compile wiredtiger"
        vars:
          <<: *configure_flags_tiered_storage_s3
      - func: "run tiered storage test"
        vars:
          # Set this in case of a core to get the correct python binary.
          python_binary: $(pwd)/venv/bin/python3
          tiered_storage_test_name: tiered06
  - name: s3-tiered-unittest-test
    tags: ["pull_request", "tiered_unittest"]
    commands:
      - func: "get project"
      - func: "compile wiredtiger"
        vars:
          <<: *configure_flags_tiered_storage_s3
          HAVE_UNITTEST: -DHAVE_UNITTEST=1
      - command: shell.exec
        params:
          working_dir: "wiredtiger/cmake_build"
          shell: bash
          include_expansions_in_env:
            - aws_sdk_s3_ext_access_key
            - aws_sdk_s3_ext_secret_key
          script: |
            set -o errexit
            set -o verbose

            # Run S3 extension unit testing.
            ext/storage_sources/s3_store/test/run_s3_unit_tests
  - name: azure-gcp-tiered-storage-extensions-test
    tags: ["python"]
    commands:
      - func: "get project"
      - func: "install gcp dependencies"
      - func: "compile wiredtiger"
        vars:
          <<: [*configure_flags_tiered_storage_azure, *configure_flags_tiered_storage_gcp]
      - func: "run tiered storage test"
        vars:
          # Set this in case of a core to get the correct python binary.
          python_binary: $(pwd)/venv/bin/python3
          tiered_storage_test_name: tiered
  - name: azure-gcp-tiered-unittest-test
    tags: ["pull_request", "tiered_unittest"]
    commands:
      - func: "get project"
      - func: "install gcp dependencies"
      - func: "compile wiredtiger"
        vars:
          <<: [*configure_flags_tiered_storage_azure, *configure_flags_tiered_storage_gcp]
          HAVE_UNITTEST: -DHAVE_UNITTEST=1
      - command: shell.exec
        params:
          working_dir: "wiredtiger/cmake_build"
          shell: bash
          script: |
            set -o errexit
            # Set the Azure credentials using config variable.
            export AZURE_STORAGE_CONNECTION_STRING="${azure_sdk_ext_access_key}"
            
            # GCP requires a path to a credentials file for authorization. To not expose the private
            # information within the file, we use a placeholder private variable which are replaced 
            # in the command line with the evergreen expansion variables and stored in a temporary 
            # file.
            file=$(mktemp --suffix ".json")

            # Use '|' as the delimiter instead of default behaviour because the private key contains
            # slash characters.
            sed -e 's|gcp_project_id|${gcp_sdk_ext_project_id}|'                      \
                -e 's|gcp_private_key|'"${gcp_sdk_ext_private_key}"'|'                \
                -e 's|gcp_private_id|${gcp_sdk_ext_private_key_id}|'                  \
                -e 's|gcp_client_email|${gcp_sdk_ext_client_email}|'                  \
                -e 's|gcp_client_id|${gcp_sdk_ext_client_id}|'                        \
                -e 's|gcp_client_x509_cert_url|${gcp_sdk_ext_client_x509_cert_url}|'  ../test/evergreen/gcp_auth.json > $file
            export GOOGLE_APPLICATION_CREDENTIALS="$file"
            set -o verbose

            # Run Azure extension unit testing.
            ext/storage_sources/azure_store/test/run_azure_unit_tests

  - name: azure-gcp-tiered-test-small
    tags: ["pull_request", "python"]
    commands:
      - func: "get project"
      - func: "install gcp dependencies"
      - func: "compile wiredtiger"
        vars:
          <<: [*configure_flags_tiered_storage_azure, *configure_flags_tiered_storage_gcp]
      - func: "run tiered storage test"
        vars:
          # Set this in case of a core to get the correct python binary.
          python_binary: $(pwd)/venv/bin/python3
          tiered_storage_test_name: tiered06

  - name: spinlock-gcc-test
    commands:
      - func: "get project"
      - func: "compile wiredtiger"
        vars:
          SPINLOCK_TYPE: -DSPINLOCK_TYPE=gcc
      - func: "make check all"
      - func: "format test"
        vars:
          times: 3
      - func: "unit test"

  - name: spinlock-pthread-adaptive-test
    commands:
      - func: "get project"
      - func: "compile wiredtiger"
        vars:
          SPINLOCK_TYPE: -DSPINLOCK_TYPE=pthread_adaptive
      - func: "make check all"
      - func: "format test"
        vars:
          times: 3
      - func: "unit test"

  - name: wtperf-test
    depends_on:
      - name: compile
    commands:
      - func: "fetch artifacts"
        vars:
          dependent_task: compile
      - command: shell.exec
        params:
          working_dir: "wiredtiger/cmake_build"
          script: |
            set -o errexit
            set -o verbose
            # The test will generate WT_TEST directory automatically
            dir=../bench/wtperf/stress
            for file in `ls $dir`
            do
              echo "Disk usage and free space for the current drive (pre-test):"
              df -h .
              echo "===="
              echo "==== Initiating wtperf test using $dir/$file ===="
              echo "===="
              ${test_env_vars|} ./bench/wtperf/wtperf -O $dir/$file -o verbose=2
              echo "===="
              echo "Disk usage and free space for the current drive (post-test):"
              df -h .
              echo "Total size of WT_TEST directory prior to move:"
              du -hs WT_TEST
              mv WT_TEST WT_TEST_$file
            done

  - name: ftruncate-test
    commands:
      - func: "get project"
      - func: "compile wiredtiger"
        vars:
          HAVE_FTRUNCATE: -DHAVE_FTRUNCATE=0
      - func: "csuite test"
        vars:
          test_name: truncated_log
      - func: "csuite smoke test"
        vars:
          test_args: cmake_build/test/csuite/random_abort/test_random_abort
          test_binary: random_abort
      - func: "csuite smoke test"
        vars:
          test_args: -b cmake_build/test/csuite/timestamp_abort/test_timestamp_abort
          test_binary: timestamp_abort

  - name: long-test
    commands:
      - func: "get project"
      - func: "configure wiredtiger"
      - func: "make wiredtiger"

      # Run the long version of make check, that includes the full csuite tests
      - func: "make check all"

      # Many dbs test - Run with:
      # 1.  The defaults
      - func: "many dbs test"
      # 2.  Set idle flag to turn off operations.
      - func: "many dbs test"
        vars:
          many_db_args: -I
      # 3.  More dbs.
      - func: "many dbs test"
        vars:
          many_db_args: -D 40
      # 4.  With idle flag and more dbs.
      - func: "many dbs test"
        vars:
          many_db_args: -I -D 40

      # extended test/thread runs
      - func: "thread test"
        vars:
          thread_test_args: -t f
      - func: "thread test"
        vars:
          thread_test_args: -S -F -n 100000 -t f
      - func: "thread test"
        vars:
          thread_test_args: -t r
      - func: "thread test"
        vars:
          thread_test_args: -S -F -n 100000 -t r
      - func: "thread test"
        vars:
          thread_test_args: -t v
      - func: "thread test"
        vars:
          thread_test_args: -S -F -n 100000 -t v

      # random-abort - default (random time and number of threads)
      - func: "csuite test"
        vars:
          test_name: random_abort

      # truncated-log
      - func: "csuite test"
        vars:
          test_name: truncated_log

      # random-abort - minimum time, random number of threads
      - func: "csuite test"
        vars:
          test_args: -t 10
          test_name: random_abort
      # random-abort - maximum time, random number of threads
      - func: "csuite test"
        vars:
          test_args: -t 40
          test_name: random_abort
      # random-abort - run compaction
      - func: "csuite test"
        vars:
          test_args: -c -t 60
          test_name: random_abort

      # format test
      - func: "format test"
        vars:
          extra_args: file_type=fix
      - func: "format test"
        vars:
          extra_args: file_type=row

      # format test for stressing compaction code path
      - func: "format test"
        vars:
          times: 3
          extra_args: file_type=row compaction=1 verify=1 runs.timer=3 ops.pct.delete=30

  - name: time-shift-sensitivity-test
    depends_on:
    - name: compile
    commands:
      - func: "fetch artifacts"
      - command: shell.exec
        params:
          working_dir: "wiredtiger/test/csuite"
          script: |
            set -o errexit
            set -o verbose

            RW_LOCK_FILE=$(pwd)/../../cmake_build/test/csuite/rwlock/test_rwlock ./time_shift_test.sh /usr/local/lib/faketime/libfaketimeMT.so.1 0-1 2>&1

  - name: format-mirror-test
    commands:
      - func: "get project"
      - func: "compile wiredtiger"
      - func: "format test"
        vars:
          config: ../../../test/format/CONFIG.mirror
          trace_args: -T all

  - name: format-stress-pull-request-test
    tags: ["pull_request"]
    commands:
      - func: "get project"
      - func: "compile wiredtiger"
      - func: "format test script"
        vars:
          # run for 10 minutes.
          format_test_script_args: -t 10 rows=10000 ops=50000

  - name: format-smoke-test
    commands:
      - func: "get project"
      - func: "compile wiredtiger"
        vars:
          <<: *configure_flags_with_builtins
      - func: "format test script"
        vars:
          format_test_script_args: -e "SEGFAULT_SIGNALS=all" -b "catchsegv ./t" -S
      - func: "format test"
        vars:
          extra_args: -C "verbose=(checkpoint_cleanup:1)"

  - name: format-asan-smoke-test
    commands:
      - func: "get project"
      - func: "compile wiredtiger"
        vars:
          <<: *configure_flags_address_sanitizer_mongodb_stable_clang_with_builtins
      - func: "format test script"
        vars:
          test_env_vars:
            ASAN_OPTIONS="detect_leaks=1:abort_on_error=1:disable_coredump=0:unmap_shadow_on_exit=1"
            ASAN_SYMBOLIZER_PATH=/opt/mongodbtoolchain/v4/bin/llvm-symbolizer
          format_test_script_args: -S
      - func: "format test"
        vars:
          test_env_vars:
            ASAN_OPTIONS="detect_leaks=1:abort_on_error=1:disable_coredump=0:unmap_shadow_on_exit=1"
            ASAN_SYMBOLIZER_PATH=/opt/mongodbtoolchain/v4/bin/llvm-symbolizer
          extra_args: -C "verbose=(checkpoint_cleanup:1)"

  - name: format-wtperf-test
    commands:
      - func: "get project"
      - func: "compile wiredtiger"
        vars:
          <<: *configure_flags_with_builtins
      - command: shell.exec
        params:
          working_dir: "wiredtiger/cmake_build/bench/wtperf"
          script: |
            set -o errexit
            set -o verbose

            cp ../../../bench/wtperf/split_heavy.wtperf .
            ./wtperf -O ./split_heavy.wtperf -o verbose=2

  - name: memory-model-test
    exec_timeout_secs: 86400
    commands:
      - func: "get project"
      - command: shell.exec
        params:
          working_dir: "wiredtiger/tools/memory-model-test"
          script: |
            set -o errexit
            set -o verbose
            export "PATH=/opt/mongodbtoolchain/v4/bin:$PATH"
            g++ -o memory_model_test -O2 memory_model_test.cpp -lpthread -std=c++20 -Wall -Werror
            ./memory_model_test -n 100000000

  - name: memory-model-test-mac
    exec_timeout_secs: 86400
    commands:
      - func: "get project"
      - command: shell.exec
        params:
          working_dir: "wiredtiger/tools/memory-model-test"
          script: |
            set -o errexit
            set -o verbose
            sysctl -n machdep.cpu.brand_string     # Display the CPU type
            sw_vers                                # Display the macOS version
            g++ -o memory_model_test -O2 memory_model_test.cpp -lpthread -std=c++17 -Wall -Werror -DAVOID_CPP20_SEMAPHORE
            ./memory_model_test -n 100000000

  - name: data-validation-stress-test-checkpoint
    tags: ["data-validation-stress-test"]
    depends_on:
    - name: compile
    commands:
      - func: "run data validation stress test checkpoint"
        vars:
          run_test_checkpoint_args: -x

  - name: data-validation-stress-test-checkpoint-no-timestamp
    tags: ["data-validation-stress-test"]
    depends_on:
    - name: compile
    commands:
      - func: "run data validation stress test checkpoint"

  - name: data-validation-stress-test-checkpoint-fp-hs-insert-s1
    tags: ["data-validation-stress-test"]
    depends_on:
    - name: compile
    commands:
      - func: "run data validation stress test checkpoint"
        vars:
          run_test_checkpoint_args: -x -s 1

  - name: data-validation-stress-test-checkpoint-fp-hs-insert-s1-no-timestamp
    tags: ["data-validation-stress-test"]
    depends_on:
    - name: compile
    commands:
      - func: "run data validation stress test checkpoint"
        vars:
          run_test_checkpoint_args: -s 1

  - name: data-validation-stress-test-checkpoint-fp-hs-insert-s2
    tags: ["data-validation-stress-test"]
    depends_on:
    - name: compile
    commands:
      - func: "run data validation stress test checkpoint"
        vars:
          run_test_checkpoint_args: -x -s 2

  - name: data-validation-stress-test-checkpoint-fp-hs-insert-s3
    tags: ["data-validation-stress-test"]
    depends_on:
    - name: compile
    commands:
      - func: "run data validation stress test checkpoint"
        vars:
          run_test_checkpoint_args: -x -s 3

  - name: data-validation-stress-test-checkpoint-fp-hs-insert-s3-no-timestamp
    tags: ["data-validation-stress-test"]
    depends_on:
    - name: compile
    commands:
      - func: "run data validation stress test checkpoint"
        vars:
          run_test_checkpoint_args: -s 3

  - name: data-validation-stress-test-checkpoint-fp-hs-insert-s4
    tags: ["data-validation-stress-test"]
    depends_on:
    - name: compile
    commands:
      - func: "run data validation stress test checkpoint"
        vars:
          run_test_checkpoint_args: -x -s 4

  - name: data-validation-stress-test-checkpoint-fp-hs-insert-s5
    tags: ["data-validation-stress-test"]
    depends_on:
    - name: compile
    commands:
      - func: "run data validation stress test checkpoint"
        vars:
          run_test_checkpoint_args: -x -s 5

  - name: data-validation-stress-test-checkpoint-fp-hs-insert-s5-no-timestamp
    tags: ["data-validation-stress-test"]
    depends_on:
    - name: compile
    commands:
      - func: "run data validation stress test checkpoint"
        vars:
          run_test_checkpoint_args: -s 5

  - name: data-validation-stress-test-checkpoint-fp-hs-insert-s6
    tags: ["data-validation-stress-test"]
    depends_on:
    - name: compile
    commands:
      - func: "run data validation stress test checkpoint"
        vars:
          run_test_checkpoint_args: -x -s 6

  - name: data-validation-stress-test-checkpoint-fp-hs-insert-s7
    tags: ["data-validation-stress-test"]
    depends_on:
    - name: compile
    commands:
      - func: "run data validation stress test checkpoint"
        vars:
          run_test_checkpoint_args: -x -s 7

  - name: data-validation-stress-test-checkpoint-nonstandalone
    tags: ["data-validation-stress-test-nonstandalone"]
    depends_on:
    - name: compile-nonstandalone
    commands:
      - func: "run data validation stress test checkpoint"
        vars:
          dependent_task: compile-nonstandalone
          run_test_checkpoint_args: -x

  - name: data-validation-stress-test-checkpoint-no-timestamp-nonstandalone
    tags: ["data-validation-stress-test-nonstandalone"]
    depends_on:
    - name: compile-nonstandalone
    commands:
      - func: "run data validation stress test checkpoint"
        vars:
          dependent_task: compile-nonstandalone

  - name: data-validation-stress-test-checkpoint-fp-hs-insert-s1-nonstandalone
    tags: ["data-validation-stress-test-nonstandalone"]
    depends_on:
    - name: compile-nonstandalone
    commands:
      - func: "run data validation stress test checkpoint"
        vars:
          dependent_task: compile-nonstandalone
          run_test_checkpoint_args: -x -s 1

  - name: data-validation-stress-test-checkpoint-fp-hs-insert-s1-no-timestamp-nonstandalone
    tags: ["data-validation-stress-test-nonstandalone"]
    depends_on:
    - name: compile-nonstandalone
    commands:
      - func: "run data validation stress test checkpoint"
        vars:
          dependent_task: compile-nonstandalone
          run_test_checkpoint_args: -s 1

  - name: data-validation-stress-test-checkpoint-fp-hs-insert-s2-nonstandalone
    tags: ["data-validation-stress-test-nonstandalone"]
    depends_on:
    - name: compile-nonstandalone
    commands:
      - func: "run data validation stress test checkpoint"
        vars:
          dependent_task: compile-nonstandalone
          run_test_checkpoint_args: -x -s 2

  - name: data-validation-stress-test-checkpoint-fp-hs-insert-s3-nonstandalone
    tags: ["data-validation-stress-test-nonstandalone"]
    depends_on:
    - name: compile-nonstandalone
    commands:
      - func: "run data validation stress test checkpoint"
        vars:
          dependent_task: compile-nonstandalone
          run_test_checkpoint_args: -x -s 3

  - name: data-validation-stress-test-checkpoint-fp-hs-insert-s3-no-timestamp-nonstandalone
    tags: ["data-validation-stress-test-nonstandalone"]
    depends_on:
    - name: compile-nonstandalone
    commands:
      - func: "run data validation stress test checkpoint"
        vars:
          dependent_task: compile-nonstandalone
          run_test_checkpoint_args: -s 3

  - name: data-validation-stress-test-checkpoint-fp-hs-insert-s4-nonstandalone
    tags: ["data-validation-stress-test-nonstandalone"]
    depends_on:
    - name: compile-nonstandalone
    commands:
      - func: "run data validation stress test checkpoint"
        vars:
          dependent_task: compile-nonstandalone
          run_test_checkpoint_args: -x -s 4

  - name: data-validation-stress-test-checkpoint-fp-hs-insert-s5-nonstandalone
    tags: ["data-validation-stress-test-nonstandalone"]
    depends_on:
    - name: compile-nonstandalone
    commands:
      - func: "run data validation stress test checkpoint"
        vars:
          dependent_task: compile-nonstandalone
          run_test_checkpoint_args: -x -s 5

  - name: data-validation-stress-test-checkpoint-fp-hs-insert-s5-no-timestamp-nonstandalone
    tags: ["data-validation-stress-test-nonstandalone"]
    depends_on:
    - name: compile-nonstandalone
    commands:
      - func: "run data validation stress test checkpoint"
        vars:
          dependent_task: compile-nonstandalone
          run_test_checkpoint_args: -s 5

  - name: data-validation-stress-test-checkpoint-fp-hs-insert-s6-nonstandalone
    tags: ["data-validation-stress-test-nonstandalone"]
    depends_on:
    - name: compile-nonstandalone
    commands:
      - func: "run data validation stress test checkpoint"
        vars:
          dependent_task: compile-nonstandalone
          run_test_checkpoint_args: -x -s 6

  - name: data-validation-stress-test-checkpoint-fp-hs-insert-s7-nonstandalone
    tags: ["data-validation-stress-test-nonstandalone"]
    depends_on:
    - name: compile-nonstandalone
    commands:
      - func: "run data validation stress test checkpoint"
        vars:
          dependent_task: compile-nonstandalone
          run_test_checkpoint_args: -x -s 7

  - name: format-failure-configs-test
    depends_on:
    - name: compile
    commands:
      - func: "fetch artifacts"
      - command: shell.exec
        params:
          working_dir: "wiredtiger/test/evergreen"
          script: |
            set -o errexit
            set -o verbose

            ${test_env_vars|} ./run_format_configs.sh

  - name: static-wt-build-test
    commands:
      - func: "get project"
      - func: "compile wiredtiger"
        vars:
          <<: *configure_flags_static_lib_with_builtins
      - command: shell.exec
        params:
          working_dir: "wiredtiger/cmake_build"
          shell: bash
          script: |
            set -o errexit
            set -o verbose

            # -V option displays Wiredtiger library version
            ./wt -V

            if [ $? -ne 0 ]; then
              echo "Error, WT util is not generated or is not functioning"
              exit 1
            fi

            # Test if libwiredtiger is dynamically linked.
            (ldd wt | grep "libwiredtiger.so") || wt_static_build=1

            if [ $wt_static_build -ne 1 ]; then
              echo "Error, WT util is not statically linked"
              exit 1
            fi

  - name: format-stress-sanitizer-lsm-test
    # FIXME-WT-6258: Re-enable the test once the outstanding issues with LSM are resolved.
    # tags: ["stress-test-sanitizer-1"]
    commands:
      - func: "get project"
      - func: "compile wiredtiger"
        vars:
          <<: *configure_flags_address_sanitizer_mongodb_stable_clang_with_builtins
      - func: "format test script"
        vars:
          test_env_vars:
            ASAN_OPTIONS="detect_leaks=1:abort_on_error=1:disable_coredump=0:unmap_shadow_on_exit=1"
            ASAN_SYMBOLIZER_PATH=/opt/mongodbtoolchain/v4/bin/llvm-symbolizer
          # Run for 30 mins, and explicitly set data_source to LSM with a large cache
          format_test_script_args: -t 30 data_source=lsm cache_minimum=5000

  - name: checkpoint-stress-test
    tags: ["stress-test-1"]
    exec_timeout_secs: 86400
    commands:
      - command: timeout.update
        params:
          timeout_secs: 86400
      - func: "get project"
      - func: "compile wiredtiger"
        vars:
          <<: *configure_flags_with_builtins
      - func: "checkpoint stress test"
        vars:
          times: 1       # No of times to run the loop
          no_of_procs: 10 # No of processes to run in the background

  - name: checkpoint-stress-test-nonstandalone
    tags: ["stress-test-1-nonstandalone"]
    exec_timeout_secs: 86400
    commands:
      - command: timeout.update
        params:
          timeout_secs: 86400
      - func: "get project"
      - func: "compile wiredtiger"
        vars:
          <<: *configure_flags_with_builtins
          NONSTANDALONE: -DWT_STANDALONE_BUILD=0
      - func: "checkpoint stress test"
        vars:
          times: 1       # No of times to run the loop
          no_of_procs: 10 # No of processes to run in the background

  - name: skiplist-stress-test
    tags: ["stress-test-1", "stress-test-zseries-1"]
    exec_timeout_secs: 3600 # 1 hour
    commands:
      - func: "get project"
      - func: "compile wiredtiger"
        vars:
          CMAKE_TOOLCHAIN_FILE: -DCMAKE_TOOLCHAIN_FILE=../cmake/toolchains/mongodbtoolchain_v4_gcc.cmake
      - command: shell.exec
        params:
          working_dir: "wiredtiger/bench/workgen/runner"
          script: |
            set -o errexit
            set -o verbose
            for i in $(seq 5); do
                ${test_env_vars|} ${python_binary|python3} skiplist_stress.py
            done

  - name: skiplist-stress-test-nonstandalone
    tags: ["stress-test-1-nonstandalone"]
    exec_timeout_secs: 3600 # 1 hour
    commands:
      - func: "get project"
      - func: "compile wiredtiger"
        vars:
          NONSTANDALONE: -DWT_STANDALONE_BUILD=0
          CMAKE_TOOLCHAIN_FILE: -DCMAKE_TOOLCHAIN_FILE=../cmake/toolchains/mongodbtoolchain_v4_gcc.cmake
      - command: shell.exec
        params:
          working_dir: "wiredtiger/bench/workgen/runner"
          script: |
            set -o errexit
            set -o verbose
            for i in $(seq 5); do
                ${test_env_vars|} ${python_binary|python3} skiplist_stress.py
            done

  - name: split-stress-test
    tags: ["stress-test-1", "stress-test-ppc-1", "stress-test-zseries-1"]
    # Set 2.5 hours timeout (60 * 60 * 2.5)
    exec_timeout_secs: 9000
    commands:
      - func: "get project"
      - func: "compile wiredtiger"
      - func: "split stress test"

  - name: split-stress-test-nonstandalone
    tags: ["stress-test-1-nonstandalone"]
    # Set 2.5 hours timeout (60 * 60 * 2.5)
    exec_timeout_secs: 9000
    commands:
      - func: "get project"
      - func: "compile wiredtiger"
        vars:
          NONSTANDALONE: -DWT_STANDALONE_BUILD=0
      - func: "split stress test"

  - name: format-stress-zseries-test
    tags: ["stress-test-zseries-1"]
    # Set 2.5 hours timeout (60 * 60 * 2.5)
    exec_timeout_secs: 9000
    commands:
      - func: "get project"
      - func: "compile wiredtiger"
        vars:
          <<: *configure_flags_with_builtins
      - func: "format test script"
        vars:
          #run for 2 hours ( 2 * 60 = 120 minutes), use default config
          format_test_script_args: -e "SEGFAULT_SIGNALS=all" -b "catchsegv ./t" -t 120

  - name: format-stress-ppc-test
    tags: ["stress-test-ppc-1"]
    # Set 2.5 hours timeout (60 * 60 * 2.5)
    exec_timeout_secs: 9000
    commands:
      - func: "get project"
      - func: "compile wiredtiger"
        vars:
          <<: *configure_flags_with_builtins
      - func: "format test script"
        vars:
          #run for 2 hours ( 2 * 60 = 120 minutes), use default config
          # Always disable mmap for PPC due to issues on variant setup.
          # See https://bugzilla.redhat.com/show_bug.cgi?id=1686261#c10 for the potential cause.
          format_test_script_args: -e "SEGFAULT_SIGNALS=all" -b "catchsegv ./t" -t 120 -- -C "mmap=false,mmap_all=false"

  - <<: *format-stress-test
    name: format-stress-test-1
    tags: ["stress-test-1"]
  - <<: *format-stress-test
    name: format-stress-test-2
    tags: ["stress-test-2"]
  - <<: *format-stress-test
    name: format-stress-test-3
    tags: ["stress-test-3"]
  - <<: *format-stress-test
    name: format-stress-test-4
    tags: ["stress-test-4"]
  - <<: *format-stress-test-nonstandalone
    name: format-stress-test-1-nonstandalone
    tags: ["stress-test-1-nonstandalone"]
  - <<: *format-stress-test-nonstandalone
    name: format-stress-test-2-nonstandalone
    tags: ["stress-test-2-nonstandalone"]
  - <<: *format-stress-test-nonstandalone
    name: format-stress-test-3-nonstandalone
    tags: ["stress-test-3-nonstandalone"]
  - <<: *format-stress-test-nonstandalone
    name: format-stress-test-4-nonstandalone
    tags: ["stress-test-4-nonstandalone"]
  - <<: *format-stress-sanitizer-ppc-test
    name: format-stress-sanitizer-ppc-test-1
    tags: ["stress-test-ppc-1"]
  - <<: *format-stress-sanitizer-ppc-test
    name: format-stress-sanitizer-ppc-test-2
    tags: ["stress-test-ppc-2"]
  - <<: *format-stress-sanitizer-test
    name: format-stress-sanitizer-test-1
    tags: ["stress-test-sanitizer-1"]
  - <<: *format-stress-sanitizer-test
    name: format-stress-sanitizer-test-2
    tags: ["stress-test-sanitizer-2"]
  - <<: *format-stress-sanitizer-test
    name: format-stress-sanitizer-test-3
    tags: ["stress-test-sanitizer-3"]
  - <<: *format-stress-sanitizer-test
    name: format-stress-sanitizer-test-4
    tags: ["stress-test-sanitizer-4"]
  - <<: *race-condition-stress-sanitizer-test
    name: race-condition-stress-sanitizer-test-1
    tags: ["stress-test-sanitizer-1"]
  - <<: *race-condition-stress-sanitizer-test
    name: race-condition-stress-sanitizer-test-2
    tags: ["stress-test-sanitizer-2"]
  - <<: *race-condition-stress-sanitizer-test
    name: race-condition-stress-sanitizer-test-3
    tags: ["stress-test-sanitizer-3"]
  - <<: *race-condition-stress-sanitizer-test
    name: race-condition-stress-sanitizer-test-4
    tags: ["stress-test-sanitizer-4"]
  - <<: *recovery-stress-test
    name: recovery-stress-test-1
    tags: ["stress-test-1", "stress-test-zseries-1"]
  - <<: *recovery-stress-test
    name: recovery-stress-test-2
    tags: ["stress-test-2", "stress-test-zseries-2"]
  - <<: *recovery-stress-test
    name: recovery-stress-test-3
    tags: ["stress-test-3", "stress-test-zseries-3"]
  - <<: *recovery-stress-test-nonstandalone
    name: recovery-stress-test-1-nonstandalone
    tags: ["stress-test-1-nonstandalone"]
  - <<: *recovery-stress-test-nonstandalone
    name: recovery-stress-test-2-nonstandalone
    tags: ["stress-test-2-nonstandalone"]
  - <<: *recovery-stress-test-nonstandalone
    name: recovery-stress-test-3-nonstandalone
    tags: ["stress-test-3-nonstandalone"]

  - name: format-stress-test-no-barrier
    tags: ["stress-test-no-barrier"]
    exec_timeout_secs: 25200
    commands:
      - func: "get project"
      - func: "compile wiredtiger"
        vars:
          <<: *configure_flags_with_builtins
          NON_BARRIER_DIAGNOSTIC_YIELDS: -DNON_BARRIER_DIAGNOSTIC_YIELDS=1
      - func: "format test script"
        vars:
          format_test_script_args: -e "SEGFAULT_SIGNALS=all" -b "catchsegv ./t" -t 360

  - name: format-stress-test-no-barrier-nonstandalone
    tags: ["stress-test-no-barrier-nonstandalone"]
    exec_timeout_secs: 25200
    commands:
      - func: "get project"
      - func: "compile wiredtiger"
        vars:
          <<: *configure_flags_with_builtins
          NONSTANDALONE: -DWT_STANDALONE_BUILD=0
          NON_BARRIER_DIAGNOSTIC_YIELDS: -DNON_BARRIER_DIAGNOSTIC_YIELDS=1
      - func: "format test script"
        vars:
          format_test_script_args: -e "SEGFAULT_SIGNALS=all" -b "catchsegv ./t" -t 360

  - name: format-stress-sanitizer-test-no-barrier
    tags: ["stress-test-no-barrier-sanitizer"]
    exec_timeout_secs: 25200
    commands:
      - func: "get project"
      - func: "compile wiredtiger"
        vars:
          <<: *configure_flags_address_sanitizer_mongodb_stable_clang_with_builtins
          NON_BARRIER_DIAGNOSTIC_YIELDS: -DNON_BARRIER_DIAGNOSTIC_YIELDS=1
      - func: "format test script"
        vars:
          format_test_script_args: -t 360
          test_env_vars:
            ASAN_OPTIONS="detect_leaks=1:abort_on_error=1:disable_coredump=0:unmap_shadow_on_exit=1"
            ASAN_SYMBOLIZER_PATH=/opt/mongodbtoolchain/v4/bin/llvm-symbolizer

  - name: race-condition-stress-sanitizer-test-no-barrier
    tags: ["stress-test-no-barrier-sanitizer"]
    exec_timeout_secs: 25200
    commands:
      - func: "get project"
      - func: "compile wiredtiger"
        vars:
          <<: *configure_flags_address_sanitizer_mongodb_stable_clang_with_builtins
          NON_BARRIER_DIAGNOSTIC_YIELDS: -DNON_BARRIER_DIAGNOSTIC_YIELDS=1
      - func: "format test script"
        vars:
          format_test_script_args: -R -t 360
          test_env_vars:
            ASAN_OPTIONS="detect_leaks=1:abort_on_error=1:disable_coredump=0:unmap_shadow_on_exit=1"
            ASAN_SYMBOLIZER_PATH=/opt/mongodbtoolchain/v4/bin/llvm-symbolizer

  - name: recovery-stress-test-no-barrier
    tags: ["stress-test-no-barrier"]
    exec_timeout_secs: 25200
    commands:
      - func: "get project"
      - func: "compile wiredtiger"
        vars:
          <<: *configure_flags_with_builtins
          NON_BARRIER_DIAGNOSTIC_YIELDS: -DNON_BARRIER_DIAGNOSTIC_YIELDS=1
      - func: "recovery stress test script"
        vars:
          times: 25

  - name: recovery-stress-test-no-barrier-nonstandalone
    tags: ["stress-test-no-barrier-nonstandalone"]
    exec_timeout_secs: 25200
    commands:
      - func: "get project"
      - func: "compile wiredtiger"
        vars:
          <<: *configure_flags_with_builtins
          NONSTANDALONE: -DWT_STANDALONE_BUILD=0
          NON_BARRIER_DIAGNOSTIC_YIELDS: -DNON_BARRIER_DIAGNOSTIC_YIELDS=1
      - func: "recovery stress test script"
        vars:
          times: 25

  - name: format-abort-recovery-stress-test
    commands:
      # Allow 30 minutes beyond test runtime because recovery under load can cause the test to
      # run longer.
      - command: timeout.update
        params:
          exec_timeout_secs: 3600
      - func: "get project"
      - func: "compile wiredtiger"
        vars:
          <<: *configure_flags_with_builtins
      - func: "format test script"
        vars:
          format_test_script_args: -a -t 30

  - name: format-abort-recovery-stress-test-nonstandalone
    commands:
      # Allow 30 minutes beyond test runtime because recovery under load can cause the test to
      # run longer.
      - command: timeout.update
        params:
          exec_timeout_secs: 3600
      - func: "get project"
      - func: "compile wiredtiger"
        vars:
          <<: *configure_flags_with_builtins
          NONSTANDALONE: -DWT_STANDALONE_BUILD=0
      - func: "format test script"
        vars:
          format_test_script_args: -a -t 30

  - name: format-predictable-test
    # Set 2.5 hour timeout (60 * 60 * 2.5)
    exec_timeout_secs: 9000
    commands:
      - func: "get project"
      - func: "compile wiredtiger"
        vars:
          <<: *configure_flags_with_builtins
          CMAKE_TOOLCHAIN_FILE: -DCMAKE_TOOLCHAIN_FILE=../cmake/toolchains/mongodbtoolchain_v4_gcc.cmake
      - func: "format test predictable"
        vars:
          times: 5

  - name: format-tiered-test
    # Set 2.5 hour timeout (60 * 60 * 2.5)
    exec_timeout_secs: 9000
    commands:
      - func: "get project"
      - func: "compile wiredtiger"
        vars:
          <<: *configure_flags_with_builtins
          CMAKE_TOOLCHAIN_FILE: -DCMAKE_TOOLCHAIN_FILE=../cmake/toolchains/mongodbtoolchain_v4_gcc.cmake
      - func: "format test tiered"
        vars:
          times: 10

  - name: schema-abort-predictable-test
    # Set 20 minute timeout (60 * 20)
    exec_timeout_secs: 1200
    commands:
      - func: "get project"
      - func: "compile wiredtiger"
        vars:
          <<: *configure_flags_with_builtins
          CMAKE_TOOLCHAIN_FILE: -DCMAKE_TOOLCHAIN_FILE=../cmake/toolchains/mongodbtoolchain_v4_gcc.cmake
      - func: "schema abort predictable"
        vars:
          times: 5

  - name: checkpoint-filetypes-predictable-test
    commands:
      - func: "get project"
      - func: "compile wiredtiger"
        vars:
          # Don't use diagnostic - this test looks for timing problems that are more likely to occur without it
          HAVE_DIAGNOSTIC: -DHAVE_DIAGNOSTIC=0
      # FIXME-WT-10936: Enable once predictable replay supports column store
      #- func: "checkpoint test predictable"
      #  vars:
      #    checkpoint_args: -t m -n 1000000 -k 5000000 -C cache_size=100MB
      #    times: 5
      #- func: "checkpoint test predictable"
      #  vars:
      #    checkpoint_args: -t c -n 1000000 -k 5000000 -C cache_size=100MB
      #    times: 5
      #- func: "checkpoint test predictable"
      #  vars:
      #    checkpoint_args: -n 1000000 -k 5000000 -C cache_size=100MB
      #    times: 5
      - func: "checkpoint test predictable"
        vars:
          checkpoint_args: -t r -n 1000000 -k 5000000 -C cache_size=100MB
          times: 5

  - name: many-collection-test
    commands:
      - command: timeout.update
        params:
          exec_timeout_secs: 86400
          timeout_secs: 86400
      - func: "fetch mongo repo"
      - func: "get project"
      - func: "import wiredtiger into mongo"
      - func: "compile mongodb"
      - func: "fetch mongo-tests repo"
      # FIXME-WT-7868: we should download a pre populated database here and remove the
      # "clean-and-populate" argument in the step below.
      - command: shell.exec
        params:
          working_dir: mongo-tests/largescale
          shell: bash
          script: |
            set -o errexit
            set -o verbose
            export "PATH=/opt/mongodbtoolchain/v4/bin:$PATH"
            virtualenv -p python3 venv
            source venv/bin/activate
            # Need both pymongo and pymongo[srv] as upload-results-atlas.py uses mongo+srv for the URI.
            pip3 install lorem pymongo==3.12.2 "pymongo[srv]==3.12.2"
            mongod_path=$(find ../../mongo/build -executable -type f -path \*/bin/mongod)
            ./run_many_coll.sh $mongod_path mongodb.log config/many-collection-testing many-collection clean-and-populate
      - func: "convert-to-atlas-evergreen-format"
        vars:
          input_file: ./mongo-tests/largescale/many-collection-artifacts/results/results.json
          test_name: many-collection-test
          output_path: ./mongo-tests/largescale/many-collection-artifacts/results/
      - func: "upload-perf-test-stats"
        vars:
          stats_dir: mongo-tests/largescale/many-collection-artifacts/results
          perf-test-name: many-collection-test

  - name: cyclomatic-complexity
    commands:
      - func: "get project"
      - command: shell.exec
        params:
          working_dir: "wiredtiger"
          shell: bash
          script: |
            t=__wt.$$
            set -o verbose

            # Install Metrix++, ensuring it is outside the 'src' directory
            git clone https://github.com/metrixplusplus/metrixplusplus metrixplusplus

            # We only want complexity measures for the 'src' directory
            cd src

            python "../metrixplusplus/metrix++.py" collect --std.code.lines.code --std.code.complexity.cyclomatic
            python "../metrixplusplus/metrix++.py" view

            # Set the cyclomatic complexity limit to 20
            python "../metrixplusplus/metrix++.py" limit --max-limit=std.code.complexity:cyclomatic:20

            # Fail if there are functions with cyclomatic complexity larger than 91
            python "../metrixplusplus/metrix++.py" limit --max-limit=std.code.complexity:cyclomatic:91 > $t
            if grep -q 'exceeds' $t; then
                echo "[ERROR]:complexity:cyclomatic: Complexity limit exceeded."
                cat $t
                echo "[ERROR]:complexity:cyclomatic: Finished " && rm $t && exit 1
            else
                cat $t && rm $t
            fi

    #############################
    # Performance Tests for lsm #
    #############################

  - name: perf-test-small-lsm
    tags: ["lsm-perf"]
    depends_on:
      - name: compile
    commands:
      - func: "fetch artifacts"
      - func: "run-perf-test"
        vars:
          perf-test-name: small-lsm.wtperf
          maxruns: 3
          wtarg: -ops ['"load", "read"']
      - func: "upload-perf-test-stats"
        vars:
          perf-test-name: small-lsm.wtperf

  - name: perf-test-medium-lsm
    tags: ["lsm-perf"]
    depends_on:
      - name: compile
    commands:
      - func: "fetch artifacts"
      - func: "run-perf-test"
        vars:
          perf-test-name: medium-lsm.wtperf
          maxruns: 1
          wtarg: -ops ['"load", "read"']
      - func: "upload-perf-test-stats"
        vars:
          perf-test-name: medium-lsm.wtperf

  - name: perf-test-medium-lsm-compact
    tags: ["lsm-perf"]
    depends_on:
      - name: compile
    commands:
      - func: "fetch artifacts"
      - func: "run-perf-test"
        vars:
          perf-test-name: medium-lsm-compact.wtperf
          maxruns: 1
          wtarg: -ops ['"load", "read"']
      - func: "upload-perf-test-stats"
        vars:
          perf-test-name: medium-lsm-compact.wtperf

  - name: perf-test-medium-multi-lsm
    tags: ["lsm-perf"]
    depends_on:
      - name: compile
    commands:
      - func: "fetch artifacts"
      - func: "run-perf-test"
        vars:
          perf-test-name: medium-multi-lsm.wtperf
          maxruns: 1
          wtarg: -ops ['"load", "read", "update"']
      - func: "upload-perf-test-stats"
        vars:
          perf-test-name: medium-multi-lsm.wtperf

  - name: perf-test-parallel-pop-lsm
    tags: ["lsm-perf"]
    depends_on:
      - name: compile
    commands:
      - func: "fetch artifacts"
      - func: "run-perf-test"
        vars:
          perf-test-name: parallel-pop-lsm.wtperf
          maxruns: 1
          wtarg: -ops ['"load"']
      - func: "upload-perf-test-stats"
        vars:
          perf-test-name: parallel-pop-lsm.wtperf

  - name: perf-test-update-lsm
    tags: ["lsm-perf"]
    depends_on:
      - name: compile
    commands:
      - func: "fetch artifacts"
      - func: "run-perf-test"
        vars:
          perf-test-name: update-lsm.wtperf
          maxruns: 1
          wtarg: -ops ['"load", "read", "update", "insert"']
      - func: "upload-perf-test-stats"
        vars:
          perf-test-name: update-lsm.wtperf

    ###############################
    # Performance Tests for btree #
    ###############################

  - name: perf-test-small-btree
    tags: ["btree-perf"]
    depends_on:
      - name: compile
    commands:
      - func: "fetch artifacts"
      - func: "run-perf-test"
        vars:
          perf-test-name: small-btree.wtperf
          maxruns: 1
          wtarg: -ops ['"load", "read"']
      - func: "upload-perf-test-stats"
        vars:
          perf-test-name: small-btree.wtperf

  - name: perf-test-small-btree-backup
    tags: ["btree-perf"]
    depends_on:
      - name: compile
    commands:
      - func: "fetch artifacts"
      - func: "run-perf-test"
        vars:
          perf-test-name: small-btree-backup.wtperf
          maxruns: 1
          wtarg: -ops ['"load", "read"']
      - func: "upload-perf-test-stats"
        vars:
          perf-test-name: small-btree-backup.wtperf

  - name: perf-test-medium-btree
    tags: ["btree-perf"]
    depends_on:
      - name: compile
    commands:
      - func: "fetch artifacts"
      - func: "run-perf-test"
        vars:
          perf-test-name: medium-btree.wtperf
          maxruns: 3
          wtarg: -ops ['"load", "read"']
      - func: "upload-perf-test-stats"
        vars:
          perf-test-name: medium-btree.wtperf

  - name: perf-test-medium-btree-backup
    tags: ["btree-perf"]
    depends_on:
      - name: compile
    commands:
      - func: "fetch artifacts"
      - func: "run-perf-test"
        vars:
          perf-test-name: medium-btree-backup.wtperf
          maxruns: 3
          wtarg: -ops ['"load", "read"']
      - func: "upload-perf-test-stats"
        vars:
          perf-test-name: medium-btree-backup.wtperf

  - name: perf-test-parallel-pop-btree
    tags: ["btree-perf"]
    depends_on:
      - name: compile
    commands:
      - func: "fetch artifacts"
      - func: "run-perf-test"
        vars:
          perf-test-name: parallel-pop-btree.wtperf
          maxruns: 1
          wtarg: -ops ['"load"']
      - func: "upload-perf-test-stats"
        vars:
          perf-test-name: parallel-pop-btree.wtperf
  
  - name: perf-test-parallel-pop-btree-long
    tags: ["btree-perf"]
    depends_on:
      - name: compile
    commands:
      - func: "fetch artifacts"
      - func: "run-perf-test"
        vars:
          perf-test-name: parallel-pop-btree-long.wtperf
          maxruns: 1
          wtarg: -ops ['"load"']
      - func: "upload-perf-test-stats"
        vars:
          perf-test-name: parallel-pop-btree-long.wtperf

  - name: perf-test-update-only-btree
    tags: ["btree-perf"]
    depends_on:
      - name: compile
    commands:
      - func: "fetch artifacts"
      - func: "run-perf-test"
        vars:
          perf-test-name: update-only-btree.wtperf
          maxruns: 3
          wtarg: -ops ['"update"']
      - func: "upload-perf-test-stats"
        vars:
          perf-test-name: update-only-btree.wtperf

  - name: perf-test-update-btree
    tags: ["btree-perf"]
    depends_on:
      - name: compile
    commands:
      - func: "fetch artifacts"
      - func: "run-perf-test"
        vars:
          perf-test-name: update-btree.wtperf
          maxruns: 1
          wtarg: "-bf ../../../bench/wtperf/runners/update-btree.json"
      - func: "upload-perf-test-stats"
        vars:
          perf-test-name: update-btree.wtperf

  - name: perf-test-update-large-record-btree
    tags: ["btree-perf"]
    depends_on:
      - name: compile
    commands:
      - func: "fetch artifacts"
      - func: "run-perf-test"
        vars:
          perf-test-name: update-large-record-btree.wtperf
          maxruns: 3
          wtarg: -ops ['"load", "update"']
      - func: "upload-perf-test-stats"
        vars:
          perf-test-name: update-large-record-btree.wtperf

  - name: perf-test-modify-large-record-btree
    tags: ["btree-perf"]
    depends_on:
      - name: compile
    commands:
      - func: "fetch artifacts"
      - func: "run-perf-test"
        vars:
          perf-test-name: modify-large-record-btree.wtperf
          maxruns: 3
          wtarg: -ops ['"load", "modify"']
      - func: "upload-perf-test-stats"
        vars:
          perf-test-name: modify-large-record-btree.wtperf

  - name: perf-test-modify-force-update-large-record-btree
    tags: ["btree-perf"]
    depends_on:
      - name: compile
    commands:
      - func: "fetch artifacts"
      - func: "run-perf-test"
        vars:
          perf-test-name: modify-force-update-large-record-btree.wtperf
          maxruns: 3
          wtarg: -ops ['"load", "modify"']
      - func: "upload-perf-test-stats"
        vars:
          perf-test-name: modify-force-update-large-record-btree.wtperf

    ###############################
    # Performance Tests for oplog #
    ###############################

  - name: perf-test-mongodb-oplog
    tags: ["oplog-perf"]
    depends_on:
      - name: compile
    commands:
      - func: "fetch artifacts"
      - func: "run-perf-test"
        vars:
          perf-test-name: mongodb-oplog.wtperf
          maxruns: 1
          wtarg: -ops ['"load", "insert", "truncate", "database_size"']
      - func: "upload-perf-test-stats"
        vars:
          perf-test-name: mongodb-oplog.wtperf

  - name: perf-test-mongodb-small-oplog
    tags: ["oplog-perf"]
    depends_on:
      - name: compile
    commands:
      - func: "fetch artifacts"
      - func: "run-perf-test"
        vars:
          perf-test-name: mongodb-small-oplog.wtperf
          maxruns: 1
          wtarg: -ops ['"load", "insert", "truncate", "database_size"']
      - func: "upload-perf-test-stats"
        vars:
          perf-test-name: mongodb-small-oplog.wtperf

  - name: perf-test-mongodb-large-oplog
    tags: ["oplog-perf"]
    depends_on:
      - name: compile
    commands:
      - func: "fetch artifacts"
      - func: "run-perf-test"
        vars:
          perf-test-name: mongodb-large-oplog.wtperf
          maxruns: 1
          wtarg: -ops ['"load", "insert", "truncate", "database_size"']
      - func: "upload-perf-test-stats"
        vars:
          perf-test-name: mongodb-large-oplog.wtperf

  - name: perf-test-mongodb-secondary-apply
    tags: ["oplog-perf"]
    depends_on:
      - name: compile
    commands:
      - func: "fetch artifacts"
      - func: "run-perf-test"
        vars:
          perf-test-name: mongodb-secondary-apply.wtperf
          maxruns: 1
          wtarg: -ops ['"insert"']
      - func: "upload-perf-test-stats"
        vars:
          perf-test-name: mongodb-secondary-apply.wtperf

    #########################################
    # Performance Tests for perf-checkpoint #
    #########################################

  - name: perf-test-update-checkpoint-btree
    tags: ["checkpoint-perf"]
    depends_on:
      - name: compile
    commands:
      - func: "fetch artifacts"
      - func: "run-perf-test"
        vars:
          perf-test-name: update-checkpoint-btree.wtperf
          maxruns: 1
          wtarg: "-bf ../../../bench/wtperf/runners/update-checkpoint.json"
      - func: "upload-perf-test-stats"
        vars:
          perf-test-name: update-checkpoint-btree.wtperf

  - name: perf-test-update-checkpoint-lsm
    # FIXME-WT-8867 Disable/Un-tag the LSM perf test till the support for LSM is restored.
    # tags: ["checkpoint-perf"]
    depends_on:
      - name: compile
    commands:
      - func: "fetch artifacts"
      - func: "run-perf-test"
        vars:
          perf-test-name: update-checkpoint-lsm.wtperf
          maxruns: 1
          wtarg: "-bf ../../../bench/wtperf/runners/update-checkpoint.json"
      - func: "upload-perf-test-stats"
        vars:
          perf-test-name: update-checkpoint-lsm.wtperf

    ###############################
    # Performance Tests for stress #
    ###############################

  - name: perf-test-overflow-10k
    tags: ["stress-perf"]
    depends_on:
      - name: compile
    commands:
      - func: "fetch artifacts"
      - func: "run-perf-test"
        vars:
          perf-test-name: overflow-10k.wtperf
          maxruns: 1
          wtarg: -ops ['"load", "read", "update"']
      - func: "upload-perf-test-stats"
        vars:
          perf-test-name: overflow-10k.wtperf

  - name: perf-test-overflow-130k
    tags: ["stress-perf"]
    depends_on:
      - name: compile
    commands:
      - func: "fetch artifacts"
      - func: "run-perf-test"
        vars:
          perf-test-name: overflow-130k.wtperf
          maxruns: 1
          wtarg: -ops ['"load", "read", "update"']
      - func: "upload-perf-test-stats"
        vars:
          perf-test-name: overflow-130k.wtperf

  - name: perf-test-parallel-pop-stress
    tags: ["stress-perf"]
    depends_on:
      - name: compile
    commands:
      - func: "fetch artifacts"
      - func: "run-perf-test"
        vars:
          perf-test-name: parallel-pop-stress.wtperf
          maxruns: 1
          wtarg: -ops ['"load"']
      - func: "upload-perf-test-stats"
        vars:
          perf-test-name: parallel-pop-stress.wtperf

  - name: perf-test-update-grow-stress
    tags: ["stress-perf"]
    depends_on:
      - name: compile
    commands:
      - func: "fetch artifacts"
      - func: "run-perf-test"
        vars:
          perf-test-name: update-grow-stress.wtperf
          maxruns: 1
          wtarg: -ops ['"update"']
      - func: "upload-perf-test-stats"
        vars:
          perf-test-name: update-grow-stress.wtperf

  - name: perf-test-update-shrink-stress
    tags: ["stress-perf"]
    depends_on:
      - name: compile
    commands:
      - func: "fetch artifacts"
      - func: "run-perf-test"
        vars:
          perf-test-name: update-shrink-stress.wtperf
          maxruns: 1
          wtarg: -ops ['"update"']
      - func: "upload-perf-test-stats"
        vars:
          perf-test-name: update-shrink-stress.wtperf

  - name: perf-test-update-delta-mix1
    tags: ["stress-perf"]
    depends_on:
      - name: compile
    commands:
      - func: "fetch artifacts"
      - func: "run-perf-test"
        vars:
          perf-test-name: update-delta-mix1.wtperf
          maxruns: 1
          wtarg: -ops ['"update"']
      - func: "upload-perf-test-stats"
        vars:
          perf-test-name: update-delta-mix1.wtperf

  - name: perf-test-update-delta-mix2
    tags: ["stress-perf"]
    depends_on:
      - name: compile
    commands:
      - func: "fetch artifacts"
      - func: "run-perf-test"
        vars:
          perf-test-name: update-delta-mix2.wtperf
          maxruns: 1
          wtarg: -ops ['"update"']
      - func: "upload-perf-test-stats"
        vars:
          perf-test-name: update-delta-mix2.wtperf

  - name: perf-test-update-delta-mix3
    tags: ["stress-perf"]
    depends_on:
      - name: compile
    commands:
      - func: "fetch artifacts"
      - func: "run-perf-test"
        vars:
          perf-test-name: update-delta-mix3.wtperf
          maxruns: 1
          wtarg: -ops ['"update"']
      - func: "upload-perf-test-stats"
        vars:
          perf-test-name: update-delta-mix3.wtperf

  - name: perf-test-multi-btree-zipfian
    tags: ["stress-perf"]
    depends_on:
      - name: compile
    commands:
      - func: "fetch artifacts"
      - func: "run-perf-test"
        vars:
          perf-test-name: multi-btree-zipfian-populate.wtperf
          maxruns: 1
      - func: "run-perf-test"
        vars:
          perf-test-name: multi-btree-zipfian-workload.wtperf
          maxruns: 1
          no_create: true
          wtarg: -ops ['"read"']
      - func: "upload-perf-test-stats"
        vars:
          perf-test-name: multi-btree-zipfian-workload.wtperf

  - name: perf-test-many-table-stress
    tags: ["stress-perf"]
    depends_on:
      - name: compile
    commands:
      - func: "fetch artifacts"
      - func: "run-perf-test"
        vars:
          perf-test-name: many-table-stress.wtperf
          maxruns: 1

  - name: perf-test-many-table-stress-backup
    tags: ["stress-perf"]
    depends_on:
      - name: compile
    commands:
      - func: "fetch artifacts"
      - func: "run-perf-test"
        vars:
          perf-test-name: many-table-stress-backup.wtperf
          maxruns: 1

  - name: perf-test-evict-fairness
    tags: ["stress-perf"]
    depends_on:
      - name: compile
    commands:
      - func: "fetch artifacts"
      - func: "run-perf-test"
        vars:
          perf-test-name: evict-fairness.wtperf
          maxruns: 1
          wtarg: -args ['"-C statistics_log=(wait=10000,on_close=true,json=false,sources=[file:])", "-o reopen_connection=false"'] -ops ['"eviction_page_seen"']
      - func: "validate-expected-stats"
        vars:
          stat_file: './test_stats/evergreen_out_evict-fairness.wtperf.json'
          comparison_op: "eq"
          expected-stats: '{"Pages seen by eviction": 200}'

  - name: perf-test-evict-btree-stress-multi
    tags: ["stress-perf"]
    depends_on:
      - name: compile
    commands:
      - func: "fetch artifacts"
      - func: "run-perf-test"
        vars:
          perf-test-name: evict-btree-stress-multi.wtperf
          maxruns: 1
          wtarg: -ops ['"warnings", "top5_latencies_read_update"']
      - func: "upload-perf-test-stats"
        vars:
          perf-test-name: evict-btree-stress-multi.wtperf

    ##################################
    # Performance Tests for eviction #
    ##################################

  - name: perf-test-evict-btree
    tags: ["evict-perf"]
    depends_on:
      - name: compile
    commands:
      - func: "fetch artifacts"
      - func: "run-perf-test"
        vars:
          perf-test-name: evict-btree.wtperf
          maxruns: 1
          wtarg: -ops ['"load", "read"']
      - func: "upload-perf-test-stats"
        vars:
          perf-test-name: evict-btree.wtperf

  - name: perf-test-evict-btree-1
    tags: ["evict-perf"]
    depends_on:
      - name: compile
    commands:
      - func: "fetch artifacts"
      - func: "run-perf-test"
        vars:
          perf-test-name: evict-btree-1.wtperf
          maxruns: 1
          wtarg: -ops ['"read"']
      - func: "upload-perf-test-stats"
        vars:
          perf-test-name: evict-btree-1.wtperf

  - name: perf-test-evict-lsm
    # FIXME-WT-8867 Disable/Un-tag the LSM perf test till the support for LSM is restored.
    # tags: ["evict-perf"]
    depends_on:
      - name: compile
    commands:
      - func: "fetch artifacts"
      - func: "run-perf-test"
        vars:
          perf-test-name: evict-lsm.wtperf
          maxruns: 1
          wtarg: -ops ['"load", "read"']
      - func: "upload-perf-test-stats"
        vars:
          perf-test-name: evict-lsm.wtperf

  - name: perf-test-evict-lsm-1
    # FIXME-WT-8867 Disable/Un-tag the LSM perf test till the support for LSM is restored.
    # tags: ["evict-perf"]
    depends_on:
      - name: compile
    commands:
      - func: "fetch artifacts"
      - func: "run-perf-test"
        vars:
          perf-test-name: evict-lsm-1.wtperf
          maxruns: 1
          wtarg: -ops ['"read"']
      - func: "upload-perf-test-stats"
        vars:
          perf-test-name: evict-lsm-1.wtperf

    ###########################################
    # Performance Tests for log consolidation #
    ###########################################

  - name: perf-test-log
    tags: ["log-perf"]
    depends_on:
      - name: compile
    commands:
      - func: "fetch artifacts"
      - func: "run-perf-test"
        vars:
          perf-test-name: log.wtperf
          maxruns: 1
          wtarg: -ops ['"update", "min_max_update_throughput"']
      - func: "upload-perf-test-stats"
        vars:
          perf-test-name: log.wtperf

  - name: perf-test-log-small-files
    tags: ["log-perf"]
    depends_on:
      - name: compile
    commands:
      - func: "fetch artifacts"
      - func: "run-perf-test"
        vars:
          perf-test-name: log.wtperf
          maxruns: 1
          wtarg: -args ['"-C log=(enabled,file_max=1M)"'] -ops ['"update"']
      - func: "upload-perf-test-stats"
        vars:
          perf-test-name: log.wtperf

  - name: perf-test-log-no-checkpoints
    tags: ["log-perf"]
    depends_on:
      - name: compile
    commands:
      - func: "fetch artifacts"
      - func: "run-perf-test"
        vars:
          perf-test-name: log.wtperf
          maxruns: 1
          wtarg: -args ['"-C checkpoint=(wait=0)"'] -ops ['"update"']
      - func: "upload-perf-test-stats"
        vars:
          perf-test-name: log.wtperf

  - name: perf-test-log-no-prealloc
    tags: ["log-perf"]
    depends_on:
      - name: compile
    commands:
      - func: "fetch artifacts"
      - func: "run-perf-test"
        vars:
          perf-test-name: log.wtperf
          maxruns: 1
          wtarg: -args ['"-C log=(enabled,file_max=1M,prealloc=false)"'] -ops ['"update"']
      - func: "upload-perf-test-stats"
        vars:
          perf-test-name: log.wtperf

  - name: perf-test-log-zero-fill
    tags: ["log-perf"]
    depends_on:
      - name: compile
    commands:
      - func: "fetch artifacts"
      - func: "run-perf-test"
        vars:
          perf-test-name: log.wtperf
          maxruns: 1
          wtarg: -args ['"-C log=(enabled,file_max=1M,zero_fill=true)"'] -ops ['"update"']
      - func: "upload-perf-test-stats"
        vars:
          perf-test-name: log.wtperf

  - name: perf-test-log-many-threads
    tags: ["log-perf"]
    depends_on:
      - name: compile
    commands:
      - func: "fetch artifacts"
      - func: "run-perf-test"
        vars:
          perf-test-name: log.wtperf
          maxruns: 1
          wtarg: -args ['"-C log=(enabled,file_max=1M),session_max=256", "-o threads=((count=128,updates=1))"'] -ops ['"update"']
      - func: "upload-perf-test-stats"
        vars:
          perf-test-name: log.wtperf

    ###########################################
    #        Performance Long Tests           #
    ###########################################

  - name: perf-test-long-500m-btree-populate
    tags: ["long-perf"]
    depends_on:
      - name: compile
    commands:
      - command: timeout.update
        params:
          exec_timeout_secs: 7200
          timeout_secs: 7200
      - func: "fetch artifacts"
      - func: "run-perf-test"
        vars:
          perf-test-name: 500m-btree-populate.wtperf
          maxruns: 1
          wtarg: -args ['"-C create,statistics=(fast),statistics_log=(json,wait=1,sources=[file:])"'] -ops ['"load", "warnings", "max_latency_insert"']
      - func: "upload-perf-test-stats"
        vars:
          perf-test-name: 500m-btree-populate.wtperf
      - func: "upload artifact"
        vars:
          upload_filename: WT_TEST.tgz
          upload_source_dir: wiredtiger/cmake_build/bench/wtperf/WT_TEST_0_0/
      # Call cleanup function to avoid duplicated artifact upload in the post-task stage.
      - func: "cleanup"

  - name: perf-test-long-500m-btree-50r50u
    tags: ["long-perf"]
    depends_on:
      - name: perf-test-long-500m-btree-populate
    commands:
      - command: timeout.update
        params:
          exec_timeout_secs: 10800
          timeout_secs: 10800
      # Fetch the compile artifacts.
      - func: "fetch artifacts"
      # Fetch the database created by perf-test-long-500m-btree-populate task.
      - func: "fetch artifacts"
        vars:
          dependent_task: perf-test-long-500m-btree-populate
          destination: "wiredtiger/cmake_build/bench/wtperf/WT_TEST_0_0"
      - func: "run-perf-test"
        vars:
          perf-test-name: 500m-btree-50r50u.wtperf
          maxruns: 1
          no_create: true
          wtarg: -args ['"-C create,statistics=(fast),statistics_log=(json,wait=1,sources=[file:])"'] -ops ['"read", "update", "warnings", "max_latency_read_update"']
      - func: "upload-perf-test-stats"
        vars:
          perf-test-name: 500m-btree-50r50u.wtperf
      - func: "cleanup"

  - name: perf-test-long-500m-btree-50r50u-backup
    tags: ["long-perf"]
    depends_on:
      - name: perf-test-long-500m-btree-populate
    commands:
      - command: timeout.update
        params:
          exec_timeout_secs: 10800
          timeout_secs: 10800
      # Fetch the compile artifacts.
      - func: "fetch artifacts"
      # Fetch the database created by perf-test-long-500m-btree-populate task.
      - func: "fetch artifacts"
        vars:
          dependent_task: perf-test-long-500m-btree-populate
          destination: "wiredtiger/cmake_build/bench/wtperf/WT_TEST_0_0"
      - func: "run-perf-test"
        vars:
          perf-test-name: 500m-btree-50r50u-backup.wtperf
          maxruns: 1
          no_create: true
          wtarg: -args ['"-C create,statistics=(fast),statistics_log=(json,wait=1,sources=[file:])"'] -ops ['"read", "update", "warnings", "max_latency_read_update"']
      - func: "upload-perf-test-stats"
        vars:
          perf-test-name: 500m-btree-50r50u-backup.wtperf
      - func: "cleanup"

  - name: perf-test-long-500m-btree-80r20u
    tags: ["long-perf"]
    depends_on:
      - name: perf-test-long-500m-btree-populate
    commands:
      - command: timeout.update
        params:
          exec_timeout_secs: 10800
          timeout_secs: 10800
      # Fetch the compile artifacts.
      - func: "fetch artifacts"
      # Fetch the database created by perf-test-long-500m-btree-populate task.
      - func: "fetch artifacts"
        vars:
          dependent_task: perf-test-long-500m-btree-populate
          destination: "wiredtiger/cmake_build/bench/wtperf/WT_TEST_0_0"
      - func: "run-perf-test"
        vars:
          perf-test-name: 500m-btree-80r20u.wtperf
          maxruns: 1
          no_create: true
          wtarg: -args ['"-C create,statistics=(fast),statistics_log=(json,wait=1,sources=[file:])"'] -ops ['"read", "update", "warnings", "max_latency_read_update"']
      - func: "upload-perf-test-stats"
        vars:
          perf-test-name: 500m-btree-80r20u.wtperf
      - func: "cleanup"

  - name: perf-test-long-500m-btree-rdonly
    tags: ["long-perf"]
    depends_on:
      - name: perf-test-long-500m-btree-populate
    commands:
      - command: timeout.update
        params:
          exec_timeout_secs: 10800
          timeout_secs: 10800
      # Fetch the compile artifacts.
      - func: "fetch artifacts"
      # Fetch the database created by perf-test-long-500m-btree-populate task.
      - func: "fetch artifacts"
        vars:
          dependent_task: perf-test-long-500m-btree-populate
          destination: "wiredtiger/cmake_build/bench/wtperf/WT_TEST_0_0"
      - func: "run-perf-test"
        vars:
          perf-test-name: 500m-btree-rdonly.wtperf
          maxruns: 1
          no_create: true
          wtarg: -args ['"-C create,statistics=(fast),statistics_log=(json,wait=1,sources=[file:])"'] -ops ['"read", "warnings", "max_latency_read_update", "min_max_read_throughput"']
      - func: "upload-perf-test-stats"
        vars:
          perf-test-name: 500m-btree-rdonly.wtperf
      - func: "cleanup"

  - name: perf-test-long-checkpoint-stress
    tags: ["long-perf"]
    depends_on:
      - name: compile
    commands:
      - func: "fetch artifacts"
      - func: "run-perf-test"
        vars:
          perf-test-name: checkpoint-stress.wtperf
          maxruns: 1
          wtarg: -args ['"-C create,statistics=(fast),statistics_log=(json,wait=1,sources=[file:])"'] -ops ['"update", "checkpoint"']
      - func: "upload-perf-test-stats"
        vars:
          perf-test-name: checkpoint-stress.wtperf

  - name: many-dhandle-stress
    depends_on:
      - name: compile
    commands:
      - func: "fetch artifacts"
      - func: "run-perf-test"
        vars:
          test_type: workgen
          exec_path: ${python_binary}
          perf-test-path: ../../../bench/workgen/runner
          perf-test-name: many-dhandle-stress.py
          maxruns: 1
          wtarg: -ops ['"max_latency_create", "max_latency_drop", "max_latency_drop_diff", "max_latency_insert_micro_sec", "max_latency_read_micro_sec", "max_latency_update_micro_sec", "warning_idle", "warning_idle_create", "warning_idle_drop", "warning_insert", "warning_operations", "warning_read", "warning_update"']
      - func: "upload-perf-test-stats"
        vars:
          perf-test-name: many-dhandle-stress.py
      - func: "validate-expected-stats"
        vars:
          stat_file: './test_stats/evergreen_out_many-dhandle-stress.py.json'
          comparison_op: "lt"
          expected-stats: '{"Warning Idle (drop)": 50, "Latency drop(in sec.) Max1": 500, "Latency warnings (read, insert, update)": 500}'

  - name: bench-wt2853-perf-test-row
    tags: ["wt2853-perf"]
    depends_on:
      - name: compile
    commands:
      - func: "fetch artifacts"
      - func: "wt2853_perf test"
        vars:
          wt2853_perf_args: "-t r"
      - func: "upload test stats"
        vars:
          test_path: bench/wt2853_perf/wt2853_perf

  - name: bench-wt2853-perf-test-col
    tags: ["wt2853-perf"]
    depends_on:
      - name: compile
    commands:
      - func: "fetch artifacts"
      - func: "wt2853_perf test"
        vars:
          wt2853_perf_args: "-t c"
      - func: "upload test stats"
        vars:
          test_path: bench/wt2853_perf/wt2853_perf

#######################################
#     Antithesis Integration          #
#######################################

  - name: build-and-push-antithesis-containers
    tags: ["antithesis"]
    commands:
      - func: "get project"
      - func: "compile wiredtiger"
      - command: subprocess.exec
        params:
          working_dir: wiredtiger/tools/antithesis
          binary: bash
          add_expansions_to_env: true
          args:
          - "./build_and_push_containers.sh"

#######################################
#            Buildvariants            #
#######################################

buildvariants:

- name: ubuntu2004
  display_name: "! Ubuntu 20.04"
  run_on:
  - ubuntu2004-test
  expansions:
    test_env_vars:
      WT_TOPDIR=$(git rev-parse --show-toplevel)
      WT_BUILDDIR=$WT_TOPDIR/cmake_build
      LD_LIBRARY_PATH=$WT_BUILDDIR:$WT_TOPDIR/TCMALLOC_LIB/lib
      LD_PRELOAD=$WT_TOPDIR/TCMALLOC_LIB/lib/libtcmalloc.so
    CMAKE_PREFIX_PATH: -DCMAKE_PREFIX_PATH="$(pwd)/TCMALLOC_LIB"
    python_binary: '/opt/mongodbtoolchain/v4/bin/python3'
    smp_command: -j $(echo "`grep -c ^processor /proc/cpuinfo` * 2" | bc)
    cmake_generator: Ninja
    make_command: ninja
    data_validation_stress_test_args: -t r -m -W 3 -D -p -n 100000 -k 100000 -C cache_size=100MB
  tasks:
    - name: ".pull_request !.pull_request_compilers"
    - name: ".unit_test_long"
<<<<<<< HEAD
      distros: ubuntu2004-medium
=======
      distros: ubuntu2004-large
>>>>>>> 7848b437
    - name: compile
    - name: doc-compile
    - name: make-check-test
    - name: configure-combinations
    - name: syscall-linux
    - name: checkpoint-filetypes-test
    - name: unit-test-zstd
    - name: unit-test-random-seed
    - name: unit-test-hook-tiered
    - name: unit-test-hook-tiered-timestamp
    - name: unit-test-hook-timestamp
    - name: test-prepare-hs03-hook-timestamp
    - name: spinlock-gcc-test
    - name: spinlock-pthread-adaptive-test
    - name: ftruncate-test
    - name: long-test
    - name: unit-test-extra-long
      distros: ubuntu2004-large
    - name: static-wt-build-test
    - name: linux-directio
      distros: ubuntu2004-build
    - name: format-mirror-test
    - name: format-smoke-test
    - name: format-failure-configs-test
    - name: ".data-validation-stress-test"
    - name: unittest-test
    - name: s3-tiered-storage-extensions-test
    - name: azure-gcp-tiered-storage-extensions-test
    - name: bench-tiered-push-pull
    - name: compile-nonstandalone
    - name: make-check-nonstandalone
    - name: unit-test-nonstandalone
    - name: unit-test-extra-long-nonstandalone
      distros: ubuntu2004-large
    - name: ".data-validation-stress-test-nonstandalone"
    - name: unittest-assertions
    - name: ".tiered_unittest"
    - name: bench-tiered-push-pull-s3
    - name: csuite-timestamp-abort-test-s3
    - name: unit-test-hook-tiered-s3

- name: ubuntu2004-asan
  display_name: "! Ubuntu 20.04 ASAN"
  run_on:
  - ubuntu2004-test
  expansions:
    CMAKE_TOOLCHAIN_FILE: -DCMAKE_TOOLCHAIN_FILE=../cmake/toolchains/clang.cmake
    CMAKE_BUILD_TYPE: -DCMAKE_BUILD_TYPE=ASan
    CMAKE_PREFIX_PATH: -DCMAKE_PREFIX_PATH="$(pwd)/TCMALLOC_LIB"
    smp_command: -j $(grep -c ^processor /proc/cpuinfo)
    make_command: ninja
    test_env_vars:
      WT_TOPDIR=$(git rev-parse --show-toplevel)
      WT_BUILDDIR=$WT_TOPDIR/cmake_build
      ASAN_OPTIONS="detect_leaks=1:abort_on_error=1:disable_coredump=0:unmap_shadow_on_exit=1"
      LSAN_OPTIONS="print_suppressions=0:suppressions=$WT_TOPDIR/test/evergreen/asan_leaks.supp"
      ASAN_SYMBOLIZER_PATH=/usr/lib/llvm-10/bin/llvm-symbolizer
      TESTUTIL_BYPASS_ASAN=1
      LD_PRELOAD=/usr/lib/x86_64-linux-gnu/libeatmydata.so:$WT_TOPDIR/TCMALLOC_LIB/lib/libtcmalloc.so
      PATH=/opt/mongodbtoolchain/v4/bin:$PATH
      LD_LIBRARY_PATH=$WT_BUILDDIR:$WT_TOPDIR/TCMALLOC_LIB/lib
  tasks:
    - name: ".pull_request !.pull_request_compilers !.python !.tiered_unittest"
    - name: examples-c-test
    - name: format-asan-smoke-test

# Very minimal set without any extensions
- name: ubuntu2004-minimal
  display_name: "! Ubuntu 20.04 Minimal"
  batchtime: 480 # 3 times a day
  run_on:
  - ubuntu2004-test
  expansions:
    posix_configure_flags: -DENABLE_PYTHON=0 -DENABLE_LZ4=0 -DENABLE_SNAPPY=0 -DENABLE_ZLIB=0 -DENABLE_ZSTD=0
    ENABLE_CPPSUITE: -DENABLE_CPPSUITE=0
    smp_command: -j $(grep -c ^processor /proc/cpuinfo)
    make_command: ninja
  tasks:
    - name: compile
    - name: make-check-test
    - name: fops
    - name: unittest-test
    - name: examples-c-test

- name: ubuntu2004-msan
  display_name: "! Ubuntu 20.04 MSAN"
  run_on:
  - ubuntu2004-test
  expansions:
    CMAKE_TOOLCHAIN_FILE: -DCMAKE_TOOLCHAIN_FILE=../cmake/toolchains/mongodbtoolchain_stable_clang.cmake
    CMAKE_BUILD_TYPE: -DCMAKE_BUILD_TYPE=MSan
    smp_command: -j $(grep -c ^processor /proc/cpuinfo)
    make_command: ninja
    test_env_vars:
      MSAN_OPTIONS="abort_on_error=1:disable_coredump=0:print_stacktrace=1"
      MSAN_SYMBOLIZER_PATH=/opt/mongodbtoolchain/v4/bin/llvm-symbolizer
      LD_PRELOAD=/usr/lib/x86_64-linux-gnu/libeatmydata.so
      PATH=/opt/mongodbtoolchain/v4/bin:$PATH
      WT_TOPDIR=$(git rev-parse --show-toplevel)
      WT_BUILDDIR=$WT_TOPDIR/cmake_build
      LD_LIBRARY_PATH=$WT_BUILDDIR
    # We don't run C++ memory sanitized testing as it creates false positives.
    check_args: -LE cppsuite
  tasks:
    - name: clang-analyzer
    - name: compile
    - name: compile-production-disable-shared
    - name: compile-production-disable-static
    - name: examples-c-production-disable-shared-test
    - name: examples-c-production-disable-static-test
    - name: format-stress-pull-request-test
    - name: make-check-test

- name: ubuntu2004-ubsan
  display_name: "! Ubuntu 20.04 UBSAN"
  run_on:
  - ubuntu2004-test
  expansions:
    CMAKE_TOOLCHAIN_FILE: -DCMAKE_TOOLCHAIN_FILE=../cmake/toolchains/clang.cmake
    CMAKE_BUILD_TYPE: -DCMAKE_BUILD_TYPE=UBSan
    CC_OPTIMIZE_LEVEL: -DCC_OPTIMIZE_LEVEL=-O1
    CMAKE_PREFIX_PATH: -DCMAKE_PREFIX_PATH="$(pwd)/TCMALLOC_LIB"
    smp_command: -j $(grep -c ^processor /proc/cpuinfo)
    make_command: ninja
    test_env_vars:
      UBSAN_OPTIONS="detect_leaks=1:disable_coredump=0:external_symbolizer_path=/usr/lib/llvm-10/bin/llvm-symbolizer:abort_on_error=1:print_stacktrace=1"
      PATH=/opt/mongodbtoolchain/v4/bin:$PATH
      WT_TOPDIR=$(git rev-parse --show-toplevel)
      WT_BUILDDIR=$WT_TOPDIR/cmake_build
      LD_LIBRARY_PATH=$WT_BUILDDIR:$WT_TOPDIR/TCMALLOC_LIB/lib
      LD_PRELOAD=/usr/lib/x86_64-linux-gnu/libeatmydata.so:$WT_TOPDIR/TCMALLOC_LIB/lib/libtcmalloc.so
  tasks:
    - name: clang-analyzer
    - name: compile
    - name: compile-production-disable-shared
    - name: compile-production-disable-static
    - name: examples-c-production-disable-shared-test
    - name: examples-c-production-disable-static-test
    - name: format-stress-pull-request-test
    - name: make-check-test
    - name: cppsuite-operations-test-default
    - name: cppsuite-hs-cleanup-default
    - name: cppsuite-burst-inserts-default

- name: ubuntu2004-compilers
  display_name: "! Ubuntu 20.04 Compilers"
  run_on:
  - ubuntu2004-wt-build
  expansions:
    CMAKE_PREFIX_PATH: -DCMAKE_PREFIX_PATH="$(pwd)/TCMALLOC_LIB"
    python_binary: '/opt/mongodbtoolchain/v4/bin/python3'
    smp_command: -j $(grep -c ^processor /proc/cpuinfo)
    make_command: ninja
    test_env_vars:
      WT_TOPDIR=$(git rev-parse --show-toplevel)
      WT_BUILDDIR=$WT_TOPDIR/cmake_build
      LD_LIBRARY_PATH=$WT_BUILDDIR:$WT_TOPDIR/TCMALLOC_LIB/lib
      LD_PRELOAD=$WT_TOPDIR/TCMALLOC_LIB/lib/libtcmalloc.so
  tasks:
    - name: ".pull_request_compilers"

- name: ubuntu2004-stress-tests
  display_name: Ubuntu 20.04 Stress tests
  run_on:
  - ubuntu2004-test
  expansions:
    smp_command: -j $(grep -c ^processor /proc/cpuinfo)
    make_command: ninja
    test_env_vars:
      PATH=/opt/mongodbtoolchain/v4/bin:$PATH
      WT_TOPDIR=$(git rev-parse --show-toplevel)
      WT_BUILDDIR=$WT_TOPDIR/cmake_build
      LD_LIBRARY_PATH=$WT_BUILDDIR:$WT_TOPDIR/TCMALLOC_LIB/lib
      LD_PRELOAD=/usr/lib/x86_64-linux-gnu/libeatmydata.so:$WT_TOPDIR/TCMALLOC_LIB/lib/libtcmalloc.so
    CMAKE_PREFIX_PATH: -DCMAKE_PREFIX_PATH="$(pwd)/TCMALLOC_LIB"
    python_binary: '/opt/mongodbtoolchain/v4/bin/python3'
  tasks:
    - name: ".stress-test-1"
    - name: ".stress-test-2"
    - name: ".stress-test-3"
    - name: ".stress-test-4"
    - name: ".stress-test-no-barrier"
    - name: ".stress-test-no-barrier-sanitizer"
    - name: ".stress-test-sanitizer-1"
    - name: ".stress-test-sanitizer-2"
    - name: ".stress-test-sanitizer-3"
    - name: ".stress-test-sanitizer-4"
    - name: format-abort-recovery-stress-test
    - name: ".stress-test-1-nonstandalone"
    - name: ".stress-test-2-nonstandalone"
    - name: ".stress-test-3-nonstandalone"
    - name: ".stress-test-4-nonstandalone"
    - name: ".stress-test-no-barrier-nonstandalone"
    - name: format-abort-recovery-stress-test-nonstandalone
    - name: format-predictable-test
    # FIXME-WT-10822
    # - name: format-tiered-test
    - name: schema-abort-predictable-test
    - name: checkpoint-filetypes-predictable-test


# When running the Python tests on this variant tcmalloc must be preloaded otherwise the wiredtiger library
# fails to load and resolve its dependency.
- name: ubuntu2004-stress-tests-arm64
  display_name: Ubuntu 20.04 Stress tests (ARM64)
  run_on:
  - ubuntu2004-arm64-large
  expansions:
    smp_command: -j $(grep -c ^processor /proc/cpuinfo)
    make_command: ninja
    test_env_vars:
      PATH=/opt/mongodbtoolchain/v4/bin:$PATH
      WT_TOPDIR=$(git rev-parse --show-toplevel)
      WT_BUILDDIR=$WT_TOPDIR/cmake_build
      LD_PRELOAD=/usr/lib/aarch64-linux-gnu/libeatmydata.so:$WT_TOPDIR/TCMALLOC_LIB/lib/libtcmalloc.so
      LD_LIBRARY_PATH=$WT_BUILDDIR:$WT_TOPDIR/TCMALLOC_LIB/lib
    CMAKE_PREFIX_PATH: -DCMAKE_PREFIX_PATH="$(pwd)/TCMALLOC_LIB"
    python_binary: '/opt/mongodbtoolchain/v4/bin/python3'
  tasks:
    - name: ".stress-test-1"
    - name: ".stress-test-2"
    - name: ".stress-test-3"
    - name: ".stress-test-4"
    - name: ".stress-test-no-barrier"
    - name: format-abort-recovery-stress-test
    - name: ".stress-test-1-nonstandalone"
    - name: ".stress-test-2-nonstandalone"
    - name: ".stress-test-3-nonstandalone"
    - name: ".stress-test-4-nonstandalone"
    - name: ".stress-test-no-barrier-nonstandalone"
    - name: format-abort-recovery-stress-test-nonstandalone

- name: cppsuite-stress-tests-ubuntu
  display_name: "Cppsuite Stress Tests Ubuntu 20.04"
  batchtime: 720 # twice a day
  run_on:
  # We run on medium as small has too small a disk.
  - ubuntu2004-medium
  expansions:
    test_env_vars:
      WT_TOPDIR=$(git rev-parse --show-toplevel)
      WT_BUILDDIR=$WT_TOPDIR/cmake_build
      LD_LIBRARY_PATH=$WT_BUILDDIR:$WT_TOPDIR/TCMALLOC_LIB/lib
      LD_PRELOAD=$WT_TOPDIR/TCMALLOC_LIB/lib/libtcmalloc.so
    cmake_generator: Ninja
    make_command: ninja
    CMAKE_PREFIX_PATH: -DCMAKE_PREFIX_PATH="$(pwd)/TCMALLOC_LIB"
  tasks:
    - name: compile
    - name: compile-nonstandalone
    - name: ".cppsuite-stress-test"
    - name: ".cppsuite-stress-test-nonstandalone"

- name: cppsuite-stress-tests-arm64
  display_name: "Cppsuite Stress Tests ARM64"
  batchtime: 720 # twice a day
  run_on:
  - ubuntu2004-arm64-large
  expansions:
    test_env_vars:
      WT_TOPDIR=$(git rev-parse --show-toplevel)
      WT_BUILDDIR=$WT_TOPDIR/cmake_build
      LD_LIBRARY_PATH=$WT_BUILDDIR:$WT_TOPDIR/TCMALLOC_LIB/lib
      LD_PRELOAD=$WT_TOPDIR/TCMALLOC_LIB/lib/libtcmalloc.so
    cmake_generator: Ninja
    make_command: ninja
    CMAKE_PREFIX_PATH: -DCMAKE_PREFIX_PATH="$(pwd)/TCMALLOC_LIB"
  tasks:
    - name: compile
    - name: compile-nonstandalone
    - name: ".cppsuite-stress-test"
    - name: ".cppsuite-stress-test-nonstandalone"

- name: package
  display_name: "~ Package"
  batchtime: 1440 # 1 day
  run_on:
  - ubuntu2004-test
  tasks:
    - name: package

- name: linux-no-ftruncate
  display_name: Linux no ftruncate
  batchtime: 1440 # 1 day
  run_on:
  - ubuntu2004-test
  expansions:
    test_env_vars:
      PATH=/opt/mongodbtoolchain/v4/bin:$PATH
      LD_PRELOAD=/usr/lib/x86_64-linux-gnu/libeatmydata.so
      WT_TOPDIR=$(git rev-parse --show-toplevel)
      WT_BUILDDIR=$WT_TOPDIR/cmake_build
      LD_LIBRARY_PATH=$WT_BUILDDIR
    smp_command: -j $(grep -c ^processor /proc/cpuinfo)
    make_command: ninja
    cmake_generator: Ninja
    python_binary: '/opt/mongodbtoolchain/v4/bin/python3'
  tasks:
    - name: compile-linux-no-ftruncate
    - name: make-check-linux-no-ftruncate-test
    - name: unit-linux-no-ftruncate-test
    - name: format-linux-no-ftruncate

- name: rhel80
  display_name: RHEL 8.0
  run_on:
  - rhel80-test
  expansions:
    test_env_vars:
      PATH=/opt/mongodbtoolchain/v4/bin:$PATH
      LD_PRELOAD=/usr/local/lib/libeatmydata.so
      WT_TOPDIR=$(git rev-parse --show-toplevel)
      WT_BUILDDIR=$WT_TOPDIR/cmake_build
      LD_LIBRARY_PATH=$WT_BUILDDIR
    smp_command: -j $(grep -c ^processor /proc/cpuinfo)
    cmake_generator: "Unix Makefiles"
    make_command: make
    python_binary: '/opt/mongodbtoolchain/v4/bin/python3'
    CMAKE_TOOLCHAIN_FILE: -DCMAKE_TOOLCHAIN_FILE=../cmake/toolchains/gcc.cmake
  tasks:
    - name: compile
    - name: make-check-test
    - name: fops
    - name: time-shift-sensitivity-test
    - name: linux-directio
      distros: rhel80-build
    - name: syscall-linux
    - name: checkpoint-filetypes-test
    - name: unit-test-zstd
    - name: unit-test-extra-long
      distros: rhel80-large
    - name: spinlock-gcc-test
    - name: spinlock-pthread-adaptive-test
    - name: wtperf-test
    - name: ftruncate-test
    - name: long-test
    - name: configure-combinations

- name: windows-64
  display_name: "! Windows 64-bit"
  run_on:
  - windows-64-vs2017-test
  expansions:
    # Remove the default configurations for the toolchain and install prefix.
    CMAKE_TOOLCHAIN_FILE:
    CMAKE_INSTALL_PREFIX:
    python_binary: '/cygdrive/c/Python39/python'
    configure_env_vars:
      PATH=/cygdrive/c/Python39:/cygdrive/c/Python39/Scripts:$PATH
    test_env_vars:
      WT_TOPDIR=$(git rev-parse --show-toplevel)
      WT_BUILDDIR=$WT_TOPDIR/cmake_build
      PATH=/cygdrive/c/Python39:/cygdrive/c/Python39/Scripts:$PATH
      PYTHONPATH=($WT_TOPDIR/lang/python/wiredtiger):$(cygpath -w $WT_TOPDIR/lang/python)
  tasks:
    - name: compile
    - name: make-check-test
    - name: ".unit_test"
    - name: fops
    - name: unittest-test

- name: macos-1100
  display_name: "macOS 11.00"
  run_on:
  - macos-1100
  batchtime: 120 # 2 hours
  expansions:
    # The cmake toolchain file is set to the mongodb toolchain gcc by default.
    # Remove that configuration here and let MacOS use the default Xcode toolchain instead.
    # We'll explicitly use the python3 in /usr/bin, we use the same in configuring cmake.
    CMAKE_TOOLCHAIN_FILE:
    python_binary: '/usr/bin/python3'
    smp_command: -j $(sysctl -n hw.logicalcpu)
    cmake_generator: "Unix Makefiles"
    make_command: make
    test_env_vars:
      WT_BUILDDIR=$(git rev-parse --show-toplevel)/cmake_build
      DYLD_LIBRARY_PATH=$WT_BUILDDIR
    # Must disable TCMALLOC as it may be picked up locally and its not on all hosts.
    posix_configure_flags: -DENABLE_TCMALLOC=0
  tasks:
    - name: compile
    - name: make-check-test
    # FIXME: WT-9575
    # Using a special version of unit test for macOS to reduce the concurrency level.
    - name: unit-test-macos
    - name: fops
    - name: memory-model-test-mac
      batchtime: 40320 # 28 days

- name: macos-1100-arm64
  display_name: "macOS 11.00 ARM64"
  run_on:
    - macos-1100-arm64
  batchtime: 40320 # 28 days
  tasks:
    - name: memory-model-test-mac

- name: little-endian
  display_name: "~ Little-endian (x86)"
  run_on:
  - ubuntu1804-large
  batchtime: 4320 # 3 days
  expansions:
    python_binary: '/opt/mongodbtoolchain/v4/bin/python3'
    smp_command: -j $(grep -c ^processor /proc/cpuinfo)
    test_env_vars:
      PATH=/opt/mongodbtoolchain/v4/bin:$PATH
      WT_TOPDIR=$(git rev-parse --show-toplevel)
      WT_BUILDDIR=$WT_TOPDIR/cmake_build
      LD_LIBRARY_PATH=$WT_BUILDDIR
    make_command: ninja
    cmake_generator: Ninja
    # Must disable ZSTD as its not available on the big endian platform (we generate the data files used for those tests here).
    posix_configure_flags: -DENABLE_ZSTD=0
  tasks:
    - name: compile
    - name: generate-datafile-little-endian
    - name: verify-datafile-little-endian
    - name: verify-datafile-from-big-endian

- name: big-endian
  display_name: "~ Big-endian (s390x/zSeries)"
  run_on:
  - rhel80-zseries-build
  batchtime: 4320 # 3 days
  expansions:
    python_binary: '/opt/mongodbtoolchain/v4/bin/python3'
    smp_command: -j $(grep -c ^processor /proc/cpuinfo)
    test_env_vars:
      PATH=/opt/mongodbtoolchain/v4/bin:$PATH
      WT_TOPDIR=$(git rev-parse --show-toplevel)
      WT_BUILDDIR=$WT_TOPDIR/cmake_build
      LD_LIBRARY_PATH=$WT_BUILDDIR
    make_command: ninja
    cmake_generator: Ninja
    posix_configure_flags: -DENABLE_ZSTD=0
  tasks:
    - name: compile
    - name: generate-datafile-big-endian
    - name: verify-datafile-big-endian
    - name: verify-datafile-from-little-endian

- name: rhel8-ppc
  display_name: "~ RHEL8 PPC"
  run_on:
  - rhel81-power8-small
  batchtime: 120 # 2 hours
  expansions:
    format_test_setting: ulimit -c unlimited
    test_env_vars:
      WT_BUILDDIR=$(git rev-parse --show-toplevel)/cmake_build
      LD_LIBRARY_PATH=$WT_BUILDDIR
    CMAKE_TOOLCHAIN_FILE: -DCMAKE_TOOLCHAIN_FILE=../cmake/toolchains/mongodbtoolchain_stable_clang.cmake
    ENABLE_CPPSUITE: -DENABLE_CPPSUITE=0
    python_binary: '/opt/mongodbtoolchain/v4/bin/python3'
    # Use quarter of the vCPUs to avoid OOM kill failure and disk issues on this variant.
    smp_command: -j $(echo $(grep -c ^processor /proc/cpuinfo) / 4 | bc)
    cmake_generator: Ninja
    make_command: ninja
    posix_configure_flags: -DENABLE_STRICT=0
  tasks:
    - name: compile
    - name: unit-test
    - name: format-smoke-test
    - name: format-asan-smoke-test
    - name: format-wtperf-test
    - name: ".stress-test-ppc-1"
    - name: ".stress-test-ppc-2"

- name: rhel8-zseries
  display_name: "~ RHEL8 zSeries"
  run_on:
  - rhel80-zseries-test
  batchtime: 120 # 2 hours
  expansions:
    test_env_vars:
      WT_BUILDDIR=$(git rev-parse --show-toplevel)/cmake_build
      LD_LIBRARY_PATH=$WT_BUILDDIR
    python_binary: '/opt/mongodbtoolchain/v4/bin/python3'
    # Use half number of vCPU to avoid OOM kill failure
    smp_command: -j $(echo $(grep -c ^processor /proc/cpuinfo) / 2 | bc)
    cmake_generator: Ninja
    make_command: ninja
  tasks:
    - name: compile
    - name: unit-test
    - name: format-smoke-test
    - name: ".stress-test-zseries-1"
    - name: ".stress-test-zseries-2"
    - name: ".stress-test-zseries-3"

- name: ubuntu2004-arm64
  display_name: "~ Ubuntu 20.04 ARM64"
  run_on:
  - ubuntu2004-arm64-small
  batchtime: 1440 # 24 hours
  expansions:
    test_env_vars:
      WT_TOPDIR=$(git rev-parse --show-toplevel)
      WT_BUILDDIR=$WT_TOPDIR/cmake_build
      LD_LIBRARY_PATH=$WT_BUILDDIR
    python_binary: '/opt/mongodbtoolchain/v4/bin/python3'
    smp_command: -j $(echo "`grep -c ^processor /proc/cpuinfo` * 2" | bc)
    cmake_generator: Ninja
    make_command: ninja
  tasks:
    - name: compile
    - name: make-check-test
    - name: unit-test
    - name: fops
    - name: linux-directio
    - name: checkpoint-filetypes-test
    - name: unit-test-zstd
    - name: unit-test-extra-long
      distros: ubuntu2004-arm64-large
    - name: spinlock-gcc-test
    - name: spinlock-pthread-adaptive-test
    - name: wtperf-test
    - name: ftruncate-test
    - name: long-test
    - name: configure-combinations
    - name: format-smoke-test
    - name: s3-tiered-storage-extensions-test
    - name: compile-nonstandalone
    - name: make-check-nonstandalone
    - name: unit-test-nonstandalone
    - name: unit-test-extra-long-nonstandalone
      distros: ubuntu2004-arm64-large
    - name: memory-model-test
      batchtime: 40320 # 28 days

- name: amazon2-arm64
  display_name: "Amazon Linux 2 ARM64"
  run_on:
  - amazon2-arm64-small
  batchtime: 1440 # 24 hours
  expansions:
    configure_env_vars:
      PATH=/opt/mongodbtoolchain/v4/bin:$PATH
    compile_env_vars:
      PATH=/opt/mongodbtoolchain/v4/bin:$PATH
    test_env_vars:
      WT_TOPDIR=$(git rev-parse --show-toplevel)
      WT_BUILDDIR=$WT_TOPDIR/cmake_build
      LD_LIBRARY_PATH=$WT_BUILDDIR:$WT_TOPDIR/TCMALLOC_LIB/lib
      LD_PRELOAD=$WT_TOPDIR/TCMALLOC_LIB/lib/libtcmalloc.so
    python_binary: '/opt/mongodbtoolchain/v4/bin/python3'
    smp_command: -j $(echo "`grep -c ^processor /proc/cpuinfo` * 2" | bc)
    cmake_generator: "Unix Makefiles"
    make_command: make
    CMAKE_PREFIX_PATH: -DCMAKE_PREFIX_PATH="$(pwd)/TCMALLOC_LIB"
  tasks:
    - name: compile
    - name: make-check-test
    - name: unit-test
    - name: fops
    - name: linux-directio
    - name: checkpoint-filetypes-test
    - name: unit-test-zstd
    - name: unit-test-extra-long
      distros: amazon2-arm64-large
    - name: spinlock-gcc-test
    - name: spinlock-pthread-adaptive-test
    - name: wtperf-test
    - name: ftruncate-test
    - name: long-test
    - name: format-smoke-test
    - name: s3-tiered-storage-extensions-test
    - name: compile-nonstandalone
    - name: make-check-nonstandalone
    - name: unit-test-nonstandalone
    - name: unit-test-extra-long-nonstandalone
      distros: amazon2-arm64-large

# Antithesis build and push
- name: ubuntu2004-antithesis
  display_name: "~ Ubuntu 20.04 Antithesis"
  run_on:
  - ubuntu2004-test
  expansions:
    posix_configure_flags: -DENABLE_ANTITHESIS=1 -DENABLE_STRICT=0
    CMAKE_TOOLCHAIN_FILE: -DCMAKE_TOOLCHAIN_FILE=../cmake/toolchains/mongodbtoolchain_stable_clang.cmake
    make_command: ninja
  tasks:
    - name: build-and-push-antithesis-containers
      cron: 0 0 * * 4 # once a week (Thursday midnight UTC)
      patchable: false<|MERGE_RESOLUTION|>--- conflicted
+++ resolved
@@ -5275,11 +5275,7 @@
   tasks:
     - name: ".pull_request !.pull_request_compilers"
     - name: ".unit_test_long"
-<<<<<<< HEAD
-      distros: ubuntu2004-medium
-=======
       distros: ubuntu2004-large
->>>>>>> 7848b437
     - name: compile
     - name: doc-compile
     - name: make-check-test
