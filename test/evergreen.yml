--- conflicted
+++ resolved
@@ -3578,12 +3578,9 @@
     - name: data-validation-stress-test-checkpoint-fp-hs-insert-s5
     - name: data-validation-stress-test-checkpoint-fp-hs-insert-s5-no-timestamp
     - name: data-validation-stress-test-checkpoint-no-timestamp
-<<<<<<< HEAD
     - name: unittest-test
     - name: s3-ext-test
-=======
     - name: tiered-storage-extensions-test
->>>>>>> c93b58eb
 
 - name: ubuntu2004-asan
   display_name: "! Ubuntu 20.04 ASAN"
