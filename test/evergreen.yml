--- conflicted
+++ resolved
@@ -1384,7 +1384,6 @@
               ./t -1 -C "direct_io=[data]" -c ../../../test/format/CONFIG.stress
             done
 
-<<<<<<< HEAD
   - name: package
     commands:
       - func: "get project"
@@ -1395,7 +1394,7 @@
             set -o errexit
             set -o verbose
             env CC=/opt/mongodbtoolchain/v3/bin/gcc CXX=/opt/mongodbtoolchain/v3/bin/g++ PATH=/opt/mongodbtoolchain/v3/bin:/opt/java/jdk11/bin:$PATH sh s_release `date +%Y%m%d`
-=======
+
   - name: syscall-linux
     depends_on:
     - name: compile
@@ -1409,7 +1408,6 @@
             set -o errexit
             set -o verbose
             ${python_binary|python} syscall.py --verbose
->>>>>>> c74084ab
 
 buildvariants:
 - name: ubuntu1804
@@ -1447,7 +1445,6 @@
     - name: ".unit_test"
     - name: conf-dump-test
 
-<<<<<<< HEAD
 - name: package
   display_name: Package
   batchtime: 1440 # 1 day
@@ -1455,7 +1452,7 @@
   - ubuntu1804-test
   tasks:
     - name: package
-=======
+
 - name: syscall-linux
   display_name: Syscall Linux
   batchtime: 10080 # a week
@@ -1468,7 +1465,6 @@
   tasks:
     - name: compile
     - name: syscall-linux
->>>>>>> c74084ab
 
 - name: rhel80
   display_name: RHEL 8.0
