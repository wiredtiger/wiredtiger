--- conflicted
+++ resolved
@@ -5090,71 +5090,6 @@
     - name: ".stress-test-no-barrier-nonstandalone"
     - name: format-abort-recovery-stress-test-nonstandalone
 
-<<<<<<< HEAD
-- name: ubuntu2004-perf-tests
-  display_name: Ubuntu 20.04 Performance tests
-  batchtime: 1440 # 1 day
-  run_on:
-    - ubuntu2004-medium
-  expansions:
-    test_env_vars:
-      WT_TOPDIR=$(git rev-parse --show-toplevel)
-      WT_BUILDDIR=$WT_TOPDIR/cmake_build
-      LD_LIBRARY_PATH=$WT_BUILDDIR:$WT_BUILDDIR/test/utility/
-    CC_OPTIMIZE_LEVEL: -DCC_OPTIMIZE_LEVEL=-O3
-    HAVE_DIAGNOSTIC: -DHAVE_DIAGNOSTIC=0
-    CMAKE_TOOLCHAIN_FILE: -DCMAKE_TOOLCHAIN_FILE=../cmake/toolchains/mongodbtoolchain_v3_gcc.cmake
-    CMAKE_INSTALL_PREFIX: -DCMAKE_INSTALL_PREFIX=$(pwd)/cmake_build/LOCAL_INSTALL
-    python_binary: '/opt/mongodbtoolchain/v3/bin/python3'
-    pip3_binary: '/opt/mongodbtoolchain/v3/bin/pip3'
-    virtualenv_binary: '/opt/mongodbtoolchain/v3/bin/virtualenv'
-    smp_command: -j $(echo "`grep -c ^processor /proc/cpuinfo` * 2" | bc)
-    cmake_generator: Ninja
-    make_command: ninja
-  tasks:
-    - name: compile
-    - name: ".btree-perf"
-    # Disable LSM perf tests till the support for LSM is restored.
-    # - name: ".lsm-perf"
-    - name: ".stress-perf"
-    - name: ".checkpoint-perf"
-    - name: ".evict-perf"
-    - name: ".log-perf"
-    - name: ".long-perf"
-    - name: ".oplog-perf"
-    - name: many-dhandle-stress
-    - name: ".wt2853-perf"
-    - name: cppsuite-bounded-cursor-perf-stress
-  display_tasks:
-    - name: Wiredtiger-perf-btree-jobs
-      execution_tasks:
-      - ".btree-perf"
-    # FIXME-WT-8867: Disable LSM perf tests till the support for LSM is restored.
-    # - name: Wiredtiger-perf-lsm-jobs
-    #   execution_tasks:
-    #   - ".lsm-perf"
-    - name: Wiredtiger-perf-stress-jobs
-      execution_tasks:
-      - ".stress-perf"
-    - name: Wiredtiger-perf-checkpoint-jobs
-      execution_tasks:
-      - ".checkpoint-perf"
-    - name: Wiredtiger-perf-evict-jobs
-      execution_tasks:
-      - ".evict-perf"
-    - name: Wiredtiger-perf-log-jobs
-      execution_tasks:
-      - ".log-perf"
-    - name: Wiredtiger-perf-long-jobs
-      execution_tasks:
-      - ".long-perf"
-    - name: Wiredtiger-perf-oplog-jobs
-      execution_tasks:
-      - ".oplog-perf"
-    - name: WiredTiger-wt2853-perf
-      execution_tasks:
-      - ".wt2853-perf"
-
 - name: ubuntu2004-perf-tests-accuracy
   display_name: Ubuntu 20.04 Performance tests (improved accuracy)
   batchtime: 1440 # 1 day
@@ -5188,8 +5123,6 @@
     - name: perf-test-log
     - name: "aggregate-perf-stats"
 
-=======
->>>>>>> 9d1ff639
 - name: large-scale-tests
   display_name: "Large scale tests"
   batchtime: 480 # 3 times a day
@@ -5536,7 +5469,49 @@
     - name: unit-test-long-nonstandalone
       distros: ubuntu2004-arm64-large
 
-<<<<<<< HEAD
+- name: amazon2-arm64
+  display_name: "Amazon Linux 2 ARM64"
+  run_on:
+  - amazon2-arm64-small
+  batchtime: 1440 # 24 hours
+  expansions:
+    configure_env_vars:
+      PATH=/opt/mongodbtoolchain/v3/bin:$PATH
+    test_env_vars:
+      WT_TOPDIR=$(git rev-parse --show-toplevel)
+      WT_BUILDDIR=$WT_TOPDIR/cmake_build
+      LD_LIBRARY_PATH=$WT_BUILDDIR:$WT_TOPDIR/TCMALLOC_LIB/lib
+      LD_PRELOAD=$WT_TOPDIR/TCMALLOC_LIB/lib/libtcmalloc.so
+    CMAKE_INSTALL_PREFIX: -DCMAKE_INSTALL_PREFIX=$(pwd)/cmake_build/LOCAL_INSTALL
+    CMAKE_TOOLCHAIN_FILE: -DCMAKE_TOOLCHAIN_FILE=../cmake/toolchains/mongodbtoolchain_v4_gcc.cmake
+    python_binary: '/opt/mongodbtoolchain/v3/bin/python3'
+    smp_command: -j $(echo "`grep -c ^processor /proc/cpuinfo` * 2" | bc)
+    cmake_generator: "Unix Makefiles"
+    make_command: make
+    CMAKE_PREFIX_PATH: -DCMAKE_PREFIX_PATH="$(pwd)/TCMALLOC_LIB"
+  tasks:
+    - name: compile
+    - name: make-check-test
+    - name: unit-test
+    - name: fops
+    - name: linux-directio
+    - name: checkpoint-filetypes-test
+    - name: unit-test-zstd
+    - name: unit-test-long
+      distros: amazon2-arm64-large
+    - name: spinlock-gcc-test
+    - name: spinlock-pthread-adaptive-test
+    - name: wtperf-test
+    - name: ftruncate-test
+    - name: long-test
+    - name: format-smoke-test
+    - name: tiered-storage-extensions-test
+    - name: compile-nonstandalone
+    - name: make-check-nonstandalone
+    - name: unit-test-nonstandalone
+    - name: unit-test-long-nonstandalone
+      distros: amazon2-arm64-large
+
 - name: ubuntu2004-arm64-perf-tests
   display_name: "~ Ubuntu 20.04 ARM64 Performance Tests"
   run_on:
@@ -5568,48 +5543,4 @@
     - name: perf-test-evict-btree-1
     - name: perf-test-log
     - name: "aggregate-perf-stats"
-    
-=======
-- name: amazon2-arm64
-  display_name: "Amazon Linux 2 ARM64"
-  run_on:
-  - amazon2-arm64-small
-  batchtime: 1440 # 24 hours
-  expansions:
-    configure_env_vars:
-      PATH=/opt/mongodbtoolchain/v3/bin:$PATH
-    test_env_vars:
-      WT_TOPDIR=$(git rev-parse --show-toplevel)
-      WT_BUILDDIR=$WT_TOPDIR/cmake_build
-      LD_LIBRARY_PATH=$WT_BUILDDIR:$WT_TOPDIR/TCMALLOC_LIB/lib
-      LD_PRELOAD=$WT_TOPDIR/TCMALLOC_LIB/lib/libtcmalloc.so
-    CMAKE_INSTALL_PREFIX: -DCMAKE_INSTALL_PREFIX=$(pwd)/cmake_build/LOCAL_INSTALL
-    CMAKE_TOOLCHAIN_FILE: -DCMAKE_TOOLCHAIN_FILE=../cmake/toolchains/mongodbtoolchain_v4_gcc.cmake
-    python_binary: '/opt/mongodbtoolchain/v3/bin/python3'
-    smp_command: -j $(echo "`grep -c ^processor /proc/cpuinfo` * 2" | bc)
-    cmake_generator: "Unix Makefiles"
-    make_command: make
-    CMAKE_PREFIX_PATH: -DCMAKE_PREFIX_PATH="$(pwd)/TCMALLOC_LIB"
-  tasks:
-    - name: compile
-    - name: make-check-test
-    - name: unit-test
-    - name: fops
-    - name: linux-directio
-    - name: checkpoint-filetypes-test
-    - name: unit-test-zstd
-    - name: unit-test-long
-      distros: amazon2-arm64-large
-    - name: spinlock-gcc-test
-    - name: spinlock-pthread-adaptive-test
-    - name: wtperf-test
-    - name: ftruncate-test
-    - name: long-test
-    - name: format-smoke-test
-    - name: tiered-storage-extensions-test
-    - name: compile-nonstandalone
-    - name: make-check-nonstandalone
-    - name: unit-test-nonstandalone
-    - name: unit-test-long-nonstandalone
-      distros: amazon2-arm64-large
->>>>>>> 9d1ff639
+    