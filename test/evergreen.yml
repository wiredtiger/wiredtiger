--- conflicted
+++ resolved
@@ -4105,9 +4105,11 @@
     make_command: ninja
   tasks:
     - name: compile
-<<<<<<< HEAD
-    - name: make-check-test
     - name: unit-test
+    - name: format-smoke-test
+    - name: ".stress-test-zseries-1"
+    - name: ".stress-test-zseries-2"
+    - name: ".stress-test-zseries-3"
 
 - name: ubuntu2004-tmp-s3-cmake
   display_name: "* (Temporary) Ubuntu 20.04 S3 Extension CMake"
@@ -4135,11 +4137,4 @@
     make_command: ninja
     is_cmake_build: true
   tasks:
-    - name: compile
-=======
-    - name: unit-test
-    - name: format-smoke-test
-    - name: ".stress-test-zseries-1"
-    - name: ".stress-test-zseries-2"
-    - name: ".stress-test-zseries-3"
->>>>>>> 1dea0087
+    - name: compile