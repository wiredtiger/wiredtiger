#
# This file defines the tasks and platforms for WiredTiger in the
# MongoDB continuous integration system (https://evergreen.mongodb.com).
#

#######################################
#            Project Settings         #
#######################################

stepback: true
pre:
  - func: "cleanup"
post:
  - func: "upload artifact"
    vars:
      postfix: -${execution}
  - func: "save wt hang analyzer core/debugger files"
  - func: "dump stderr/stdout"
  - func: "cleanup"
timeout:
  - func: "run wt hang analyzer"

#######################################
#            Functions                #
#######################################

functions:

  "get project" :
    command: git.get_project
    params:
      directory: wiredtiger
  "generate github token": &gen_github_token
    command: github.generate_token
    params:
      owner: wiredtiger
      repo: automation-scripts
      expansion_name: generated_token
      permissions:
          metadata: read
          contents: read
  "get automation-scripts": &get_automation_scripts
    command: shell.exec
    type: setup
    params:
      shell: bash
      script: |
        set -o errexit
        set -o verbose
        if ! [ -d "./automation-scripts" ]; then
          git clone https://x-access-token:${generated_token}@github.com/wiredtiger/automation-scripts.git
        fi
  "fetch artifacts":
    command: s3.get
    params:
      aws_key: ${aws_key}
      aws_secret: ${aws_secret}
      remote_file: wiredtiger/${build_variant}/${revision}/artifacts/${dependent_task|compile}_${build_id}.tgz
      bucket: build_external
      extract_to: wiredtiger
  "fetch artifacts from little-endian" :
    - command: s3.get
      params:
        aws_key: ${aws_key}
        aws_secret: ${aws_secret}
        remote_file: wiredtiger/little-endian/${revision}/artifacts/WT_TEST.tgz
        bucket: build_external
        local_file: WT_TEST-little-endian.tgz
    - command: archive.targz_extract
      params:
        path: "WT_TEST-little-endian.tgz"
        destination: "wiredtiger/build_posix/test/format"
  "fetch artifacts from big-endian" :
    - command: s3.get
      params:
        aws_key: ${aws_key}
        aws_secret: ${aws_secret}
        remote_file: wiredtiger/big-endian/${revision}/artifacts/WT_TEST.tgz
        bucket: build_external
        local_file: WT_TEST-big-endian.tgz
    - command: archive.targz_extract
      params:
        path: "WT_TEST-big-endian.tgz"
        destination: "wiredtiger/build_posix/test/format"
  "fetch artifacts from many-coll" :
    - command: s3.get
      params:
        aws_key: ${aws_key}
        aws_secret: ${aws_secret}
        remote_file: dbpath_100k_500.tgz
        bucket: build_external
        local_file: dbpath_100k_500.tgz
    - command: shell.exec
      params:
        shell: bash
        script: |
          set -o errexit
          set -o verbose
          mkdir -p mongo-tests/largescale/many-collection/dbpath
    - command: archive.targz_extract
      params:
        path: "dbpath_100k_500.tgz"
        destination: "mongo-tests/largescale/many-collection/dbpath/."
  "fetch mongo-tests repo" :
    command: shell.exec
    params:
      script: |
        set -o errexit
        set -o verbose
        git clone https://github.com/wiredtiger/mongo-tests
  "fetch mongo repo" :
    command: shell.exec
    params:
      shell: bash
      script: |
        set -o errexit
        set -o verbose
        mongo_repo=https://github.com/mongodb/mongo
        branch=${branch_name}
        if [[ $branch =~ "mongodb-" ]]; then   
          mongo_branch=v$(echo $branch | cut -d'-' -f 2)
        else
          mongo_branch=master
        fi
        git clone $mongo_repo -b $mongo_branch
  "import wiredtiger into mongo" :
    command: shell.exec
    params:
      script: |
        set -o errexit
        set -o verbose
        cp -a wiredtiger mongo/src/third_party/
  "compile mongodb" :
    command: shell.exec
    params:
      shell: bash
      working_dir: "mongo"
      script: |
        set -o errexit
        set -o verbose
        virtualenv -p python3 venv
        source venv/bin/activate
        pip3 install requirements_parser
        pip3 install -r etc/pip/compile-requirements.txt
        ./buildscripts/scons.py --variables-files=etc/scons/mongodbtoolchain_stable_gcc.vars --link-model=dynamic --ninja generate-ninja ICECC=icecc CCACHE=ccache
        ninja -j$(nproc --all) install-mongod
  "configure wiredtiger": &configure_wiredtiger
    command: shell.exec
    params:
      working_dir: "wiredtiger"
      shell: bash
      script: |
        # Fetch the gperftools library.
        if [[ "${posix_configure_flags|}" =~ (tcmalloc|TCMALLOC) ]]; then
          . ../automation-scripts/evergreen/find_gperftools.sh ${s3_access_key} ${s3_secret_key} ${build_variant} ${is_cmake_build|false}
        fi
        
        set -o errexit
        set -o verbose

        MACOS_PYTHON_FLAGS=
        if [ "${build_variant|}" = "macos-11-cmake" ]; then
          # For mac builds, we want explicitly tell cmake which python to use, as
          # well as the matching library directory and header files. The find_libpython
          # module gives us the library.
          SYSPY=${python_binary}
          $SYSPY -mvenv venv
          source venv/bin/activate
          pip3 install find_libpython
          SYSPYLIB=`find_libpython`
          SYSPYINCDEF=
    
          # We have the shared library to link to, it may be named simply 'Python3' or 'Python'.
          # If that's the case, use the associated dylib symlink found in an expected relative
          # location. Also get the location of the header files. We'll give this all to cmake.
          base=$(basename $SYSPYLIB)
          if [ "$base" = 'Python3' -o "$base" = 'Python' ]; then
             SYSPYDIR=$(dirname $SYSPYLIB)
             NSYSPYLIB=$(ls $SYSPYDIR/lib/libpython*.dylib 2>/dev/null | head -1)
             if [ -f "$NSYSPYLIB" ]; then
                 SYSPYLIB=$NSYSPYLIB
             fi
             if [ -d "$SYSPYDIR/Headers" ]; then
                 SYSPYINCDEF="-DPYTHON_INCLUDE_DIR=$SYSPYDIR/Headers"
             fi
          fi
    
          MACOS_PYTHON_FLAGS="-DPYTHON_EXECUTABLE:FILEPATH=$SYSPY -DPYTHON_LIBRARY=$SYSPYLIB $SYSPYINCDEF"
        fi

        # Check if the build variant has specified a build type, always default to
        # Autoconf/Libtool if $is_cmake_build is not declared.
        if [ ${is_cmake_build|false} = true ]; then
          if [ "$OS" = "Windows_NT" ]; then
            export "PATH=/cygdrive/c/python/Python311:/cygdrive/c/python/Python311/Scripts:$PATH"
            # Use the Windows powershell script to configure the CMake build.
            # We execute it in a powershell environment as its easier to detect and source the Visual Studio
            # toolchain in a native Windows environment. We can't easily execute the build in a cygwin environment.
            powershell.exe  -NonInteractive '.\test\evergreen\build_windows.ps1' -configure 1 ${windows_configure_flags|}
          else
            # Compiling with CMake.
            . test/evergreen/find_cmake.sh
            mkdir -p cmake_build
            cd cmake_build
            ${configure_env_vars|CC=/opt/mongodbtoolchain/v3/bin/gcc CXX=/opt/mongodbtoolchain/v3/bin/g++ PATH=/opt/mongodbtoolchain/v3/bin:$PATH ADD_CFLAGS="-ggdb -fPIC"} $CMAKE \
            ${posix_configure_flags|-DCMAKE_TOOLCHAIN_FILE=../cmake/toolchains/mongodbtoolchain_v3_gcc.cmake -DCMAKE_C_FLAGS="-ggdb" -DHAVE_DIAGNOSTIC=1 -DENABLE_PYTHON=1 -DENABLE_ZLIB=1 -DENABLE_STATIC=1 -DENABLE_STRICT=1 -DCMAKE_INSTALL_PREFIX=$(pwd)/LOCAL_INSTALL} $MACOS_PYTHON_FLAGS -G "${cmake_generator|Ninja}" ./..
          fi
        elif [ "$OS" != "Windows_NT" ]; then
          # Compiling with Autoconf/Libtool.
          cd build_posix
          sh reconf
          ${configure_env_vars|CC=/opt/mongodbtoolchain/v3/bin/gcc CXX=/opt/mongodbtoolchain/v3/bin/g++ PATH=/opt/mongodbtoolchain/v3/bin:$PATH ADD_CFLAGS="-ggdb -fPIC"} PYTHON="python3" \
            ../configure ${configure_python_setting|} \
            ${posix_configure_flags|--enable-silent-rules --enable-diagnostic --enable-python --enable-zlib --enable-strict --enable-static --prefix=$(pwd)/LOCAL_INSTALL}
        fi

  # Check the python configuration
  "python config check":
    command: shell.exec
    params:
      working_dir: "wiredtiger/cmake_build"
      shell: bash
      script: |
        set -o errexit
        set -o verbose
        # Note: ${var} is used for expansions of evergreen variables, whereas $var are /bin/sh variables.
        python_configured=$(grep PYTHON_EXECUTABLE: ./CMakeCache.txt | sed -e 's/.*=//')
        if [ "${python_binary}" = '' -o "$python_configured" = '' -o "$(${python_binary} -V -V)" != "$($python_configured -V -V)" ]; then
           echo "Python versions do not match."
           echo "Python version used by cmake builds ($python_configured):"
           if [ "$python_configured" = '' ]; then
               echo "No python configured"
           else
               $python_configured -V -V
           fi
           echo "Python version used in shell commands (${python_binary}):"
           if [ "${python_binary}" = '' ]; then
               echo "No python set in Expansions"
           else
               ${python_binary} -V -V
           fi
           exit 1
        fi
  "make wiredtiger": &make_wiredtiger
    command: shell.exec
    params:
      working_dir: "wiredtiger"
      shell: bash
      script: |
        set -o errexit
        set -o verbose
        if [ ${is_cmake_build|false} = true ]; then
          if [ "$OS" = "Windows_NT" ]; then
            # Use the Windows powershell script to execute Ninja build (can't execute directly in a cygwin environment).
            powershell.exe '.\test\evergreen\build_windows.ps1 -build 1'
          else
            # Compiling with CMake generated Ninja file.
            cd cmake_build
            ${make_command|ninja} ${smp_command|} 2>&1
          fi
        elif [ "Windows_NT" == "$OS" ]; then
          # Add paths to both global and user Python scripts
          export "PATH=/cygdrive/c/python/Python311:/cygdrive/c/python/Python311/Scripts:$PATH"
          export "PATH=/cygdrive/c/Users/$USER/AppData/Roaming/Python/Python311/Scripts:$PATH"

          python --version
          python -m pip install scons==3.1.1
          scons-3.1.1.bat "LIBPATH=c:\\python\\Python311\\libs" --enable-python=c:\\swigwin-3.0.2\\swig.exe --enable-diagnostic ${scons_smp_command|}
        else
          # Compiling with Autoconf/Libtool Makefiles.
          cd build_posix
          ${make_command|make} ${smp_command|} 2>&1

          # On macOS, change the binary location with install_name_tool since DYLD_LIBRARY_PATH
          # appears not to work for dynamic modules loaded by python. For wt, the libtool generated
          # script has the wrong path for running on test machines.
          if [ "$(uname -s)" == "Darwin" ]; then
            WT_VERSION=$(m4 aclocal/version.m4)
            install_name_tool -change /usr/local/lib/libwiredtiger-$WT_VERSION.dylib $(pwd)/.libs/libwiredtiger-$WT_VERSION.dylib lang/python/_wiredtiger*.so
            install_name_tool -change /usr/local/lib/libwiredtiger-$WT_VERSION.dylib $(pwd)/.libs/libwiredtiger-$WT_VERSION.dylib .libs/wt
          fi
        fi
  "compile wiredtiger":
    - *gen_github_token
    - *get_automation_scripts
    - *configure_wiredtiger
    - *make_wiredtiger
  "compile wiredtiger no linux ftruncate":
    - *configure_wiredtiger
    - command: shell.exec
      params:
        working_dir: "wiredtiger/build_posix"
        shell: bash
        script: |
          set -o errexit
          set -o verbose
          echo '#undef HAVE_FTRUNCATE' >> wiredtiger_config.h
    - *make_wiredtiger
  "compile wiredtiger address sanitizer":
    - command: shell.exec
      params:
        working_dir: "wiredtiger/build_posix"
        shell: bash
        script: |
          set -o errexit
          set -o verbose
          sh reconf
          if [ "$OS" != "Windows_NT" ]; then
            CC=/opt/mongodbtoolchain/v3/bin/clang CXX=/opt/mongodbtoolchain/v3/bin/clang++ PATH=/opt/mongodbtoolchain/v3/bin:$PATH CFLAGS="-ggdb -fPIC -fno-omit-frame-pointer -fsanitize=address" CXXFLAGS="-fsanitize=address -fno-omit-frame-pointer -ggdb -fPIC" \
              ../configure ${configure_python_setting|} \
              --enable-diagnostic --with-builtins=lz4,snappy,zlib,zstd
          fi
    - *make_wiredtiger
  "compile wiredtiger with builtins":
    - command: shell.exec
      params:
        working_dir: "wiredtiger/build_posix"
        shell: bash
        script: |
          set -o errexit
          set -o verbose
          sh reconf
          if [ "$OS" != "Windows_NT" ]; then
            CC=/opt/mongodbtoolchain/v4/bin/gcc CXX=/opt/mongodbtoolchain/v4/bin/g++ PATH=/opt/mongodbtoolchain/v4/bin:$PATH ADD_CFLAGS="-ggdb -fPIC" \
              ../configure ${configure_python_setting|} \
              --enable-strict --enable-diagnostic --with-builtins=lz4,snappy,zlib
          fi
    - *make_wiredtiger
  "compile wiredtiger docs":
    - command: shell.exec
      params:
        working_dir: "wiredtiger/build_posix"
        shell: bash
        script: |
          set -o errexit
          set -o verbose

          # Check if specific branches are provided to the function through the expansion variable
          # defined in the documentation-update build variant. If none are specified, use the
          # current branch.
          if [ -z ${doc_update_branches} ]; then
            branches=$(git rev-parse --abbrev-ref HEAD)
          else
            branches=${doc_update_branches}
          fi

          # Because of Evergreen's expansion syntax, this is used to process each branch separately.
          IFS=,
          for branch in $branches; do

            echo "Checking out branch $branch ..."
            git checkout $branch
            sh reconf

            # Java API is removed in newer branches via WT-6675.
            if [ $branch == "mongodb-4.2" ] || [ $branch == "mongodb-4.0" ]; then
              ../configure CFLAGS="-DMIGHT_NOT_RUN -Wno-error" --enable-java --enable-python --enable-strict
              (cd lang/python && make ../../../lang/python/wiredtiger_wrap.c)
              (cd lang/java && make ../../../lang/java/wiredtiger_wrap.c)
            else
              ../configure CFLAGS="-DMIGHT_NOT_RUN -Wno-error" --enable-python --enable-strict
              (cd lang/python && make ../../../lang/python/wiredtiger_wrap.c)
            fi

            (cd ../dist && sh s_docs && echo "The documentation for $branch was successfully generated.")
            # Save generated documentation
            (cd .. && mv docs docs-$branch)
          done

  "update wiredtiger docs":
    - command: shell.exec
      params:
        shell: bash
        script: |
          # Use a single function to update the documentation of each supported WiredTiger branch.
          # This is useful as not all branches have a dedicated Evergreen project. Furthermore, the
          # documentation-update task is not triggered by every commit. We rely on the activity of
          # the develop branch to update the documentation of all supported branches.
          set -o errexit
          set -o verbose

          if [[ "${branch_name}" != "develop" ]]; then
            echo "We only run the documentation update task on the WiredTiger (develop) Evergreen project."
            exit 0
          fi

          git clone https://github.com/wiredtiger/wiredtiger.github.com.git
          cd wiredtiger.github.com

          # Branches to update are defined through an expansion variable.
          branches=${doc_update_branches}

          # Go through each branch to stage the doc changes.
          IFS=,
          for branch in $branches; do

            # Synchronize the generated documentation with the current one.
            echo "Synchronizing documentation for branch $branch ..."
            rsync -avq ../wiredtiger/docs-$branch/ $branch/ --delete

            # Commit and push the changes if any.
            if [[ $(git status "$branch" --porcelain) ]]; then
              git add $branch
              git commit -m "Update auto-generated docs for $branch" \
                        --author="svc-bot-doc-build <svc-wiredtiger-doc-build@10gen.com>"
            else
              echo "No documentation changes for $branch."
            fi

          done
    - command: shell.exec
      params:
        shell: bash
        silent: true
        script: |
          set -o errexit

          # We could have exited the previous command for the same reason.
          if [[ "${branch_name}" != "develop" ]]; then
            echo "We only run the documentation update task on the WiredTiger (develop) Evergreen project."
            exit 0
          fi

          cd wiredtiger.github.com
          git push https://"${doc-update-github-token}"@github.com/wiredtiger/wiredtiger.github.com

  "make check directory":
    command: shell.exec
    params:
      working_dir: "wiredtiger/build_posix"
      script: |
        set -o errexit
        set -o verbose

        ${test_env_vars|} ${make_command|make} VERBOSE=1 check -C ${directory}  ${smp_command|} 2>&1
  "make check all":
    command: shell.exec
    params:
      working_dir: "wiredtiger"
      script: |
        set -o errexit
        set -o verbose
        if [ ${is_cmake_build|false} = true ]; then
          . test/evergreen/find_cmake.sh
          cd cmake_build
          ${test_env_vars|} $CTEST -L check ${smp_command|} --output-on-failure 2>&1
        else
          cd build_posix
          ${test_env_vars|} ${make_command|make} VERBOSE=1 check ${smp_command|} 2>&1
        fi
  "unit test":
    command: shell.exec
    params:
      working_dir: "wiredtiger"
      script: |
        set -o errexit
        set -o verbose

        if [ "Windows_NT" = "$OS" ]; then
          export "PATH=/cygdrive/c/python/Python311:/cygdrive/c/python/Python311/Scripts:$PATH"
          export "PYTHONPATH=$(pwd)/../lang/python/wiredtiger):$(cygpath -w $(pwd)/../lang/python)"
        fi
        if [ ${is_cmake_build|false} = true ]; then
          cd cmake_build
        else
          cd build_posix
        fi
        ${test_env_vars|} ${python_binary|python3} ../test/suite/run.py ${unit_test_args|-v 2} ${smp_command|} 2>&1
  "format test":
    command: shell.exec
    params:
      working_dir: "wiredtiger/build_posix/test/format"
      script: |
        set -o errexit
        set -o verbose
        # Fail, show the configuration file.
        fail() {
          echo "======= FAILURE =========="
          [ -f RUNDIR/CONFIG ] && cat RUNDIR/CONFIG
          exit 1
        }

        for i in $(seq ${times|1}); do
          ./t -c ${config|../../../test/format/CONFIG.stress} ${extra_args|} || fail
        done
  "format test script":
    command: shell.exec
    params:
      working_dir: "wiredtiger/test/format"
      script: |
        set -o errexit
        set -o verbose
        ${format_test_setting|}
        for i in $(seq ${times|1}); do
          ${test_env_vars|} ./format.sh ${smp_command|} ${format_test_script_args|} 2>&1
        done
  "many dbs test":
    command: shell.exec
    params:
      working_dir: "wiredtiger/build_posix/test/manydbs"
      script: |
        set -o errexit
        set -o verbose
        ${test_env_vars|} ./t ${many_db_args|} 2>&1
  "thread test":
    command: shell.exec
    params:
      working_dir: "wiredtiger/build_posix/test/thread"
      script: |
        set -o errexit
        set -o verbose
        ${test_env_vars|} ./t ${thread_test_args|} 2>&1
  "random abort test":
    command: shell.exec
    params:
      working_dir: "wiredtiger/build_posix/test/csuite"
      script: |
        set -o errexit
        set -o verbose
        ${test_env_vars|} ./test_random_abort ${random_abort_args|} 2>&1
  "tiered abort test":
    command: shell.exec
    params:
      working_dir: "wiredtiger/build_posix/test/csuite"
      script: |
        set -o errexit
        set -o verbose
        ${test_env_vars|} ./test_tiered_abort ${tiered_abort_args|} 2>&1
  "timestamp abort test":
    command: shell.exec
    params:
      working_dir: "wiredtiger/build_posix/test/csuite"
      script: |
        set -o errexit
        set -o verbose
        ${test_env_vars|} ./test_timestamp_abort ${timestamp_abort_args|} 2>&1
  "truncated log test":
    command: shell.exec
    params:
      working_dir: "wiredtiger/build_posix/"
      script: |
        set -o errexit
        set -o verbose
        ${test_env_vars|} ./test/csuite/test_truncated_log ${truncated_log_args|} 2>&1
  "recovery stress test script":
    command: shell.exec
    params:
      working_dir: "wiredtiger/build_posix/test/csuite"
      script: |
        set -o errexit
        set -o verbose

        for i in $(seq ${times|1}); do
          # Run the various combinations of args. Let time and threads be random. Add a
          # timing stress to test_timestamp_abort every other run.
          if [ $(( $i % 2 )) -eq 0 ]; then
            test_timestamp_abort_args=-s
          else
            test_timestamp_abort_args=
          fi

          # Run current version with write-no-sync txns.
          ${test_env_vars|} ./test_random_abort 2>&1
          ${test_env_vars|} ./test_timestamp_abort $test_timestamp_abort_args 2>&1

          # Current version with memory-based txns (MongoDB usage).
          ${test_env_vars|} ./test_random_abort -m 2>&1
          ${test_env_vars|} ./test_timestamp_abort -m $test_timestamp_abort_args 2>&1

          # V1 log compatibility mode with write-no-sync txns.
          ${test_env_vars|} ./test_random_abort -C 2>&1
          ${test_env_vars|} ./test_timestamp_abort -C $test_timestamp_abort_args 2>&1

          # V1 log compatibility mode with memory-based txns.
          ${test_env_vars|} ./test_random_abort -C -m 2>&1
          ${test_env_vars|} ./test_timestamp_abort -C -m $test_timestamp_abort_args 2>&1

          ${test_env_vars|} ./test_truncated_log ${truncated_log_args|} 2>&1

          # Just let the system take a breath
          sleep 10s
        done
  "upload artifact":
    - command: archive.targz_pack
      params:
        target: ${upload_filename|wiredtiger.tgz}
        source_dir: ${upload_source_dir|wiredtiger}
        include:
          - "./**"
    - command: s3.put
      params:
        aws_secret: ${aws_secret}
        aws_key: ${aws_key}
        local_file: ${upload_filename|wiredtiger.tgz}
        bucket: build_external
        permissions: public-read
        content_type: application/tar
        display_name: Artifacts
        remote_file: wiredtiger/${build_variant}/${revision}/artifacts/${task_name}_${build_id}${postfix|}.tgz
  "cleanup":
    command: shell.exec
    params:
      script: |
        rm -rf "wiredtiger"
        rm -rf "wiredtiger.tgz"

  "run wt hang analyzer":
    command: shell.exec
    params:
      working_dir: "wiredtiger/build_posix"
      script: |
        set -o verbose

        # Dump core (-c) and debugger outputs (-o)
        wt_hang_analyzer_option="-c -o file -o stdout"

        echo "Calling the wt hang analyzer ..."
        PATH="/opt/mongodbtoolchain/v4/bin:$PATH" ${python_binary|python3} ../test/wt_hang_analyzer/wt_hang_analyzer.py $wt_hang_analyzer_option

  "save wt hang analyzer core/debugger files":
    - command: archive.targz_pack
      params:
        target: "wt-hang-analyzer.tgz"
        source_dir: "wiredtiger/build_posix"
        include:
          - "./*core*"
          - "./debugger*.*"
    - command: s3.put
      params:
        aws_secret: ${aws_secret}
        aws_key: ${aws_key}
        local_file: wt-hang-analyzer.tgz
        bucket: build_external
        permissions: public-read
        content_type: application/tar
        display_name: WT Hang Analyzer Output - Execution ${execution}
        remote_file: wiredtiger/${build_variant}/${revision}/wt_hang_analyzer/wt-hang-analyzer_${task_name}_${build_id}${postfix|}.tgz

  "dump stderr/stdout":
    command: shell.exec
    params:
      working_dir: "wiredtiger/build_posix"
      script: |
        set -o errexit
        set -o verbose

        if [ -d "WT_TEST" ]; then
          # Dump stderr/stdout contents generated by the C libraries onto console for Python tests
          find "WT_TEST" -name "std*.txt" ! -empty -exec sh -c "echo 'Contents from {}:'; cat '{}'" \;
        fi

  "checkpoint test":
    command: shell.exec
    params:
      working_dir: "wiredtiger/build_posix/test/checkpoint"
      script: |
        set -o errexit
        set -o verbose
        ./t ${checkpoint_args} 2>&1

  "checkpoint stress test":
    command: shell.exec
    params:
      working_dir: "wiredtiger/build_posix/test/checkpoint"
      shell: bash
      script: |
        set -o errexit
        set -o verbose

        export WIREDTIGER_CONFIG='checkpoint_sync=0,transaction_sync=(method=none)'
        CMD='./t -h WT_TEST.$i.$t -t r -r 2 -W 3 -n 1000000 -k 1000000 -C "cache_size=100MB"'

        for i in $(seq ${times|1}); do
          for t in $(seq ${no_of_procs|1}); do
            eval nohup $CMD > nohup.out.$i.$t 2>&1 &
          done

          for t in $(seq ${no_of_procs|1}); do
            ret=0
            wait -n || ret=$?
            if [ $ret -ne 0 ]; then
              # Skip the below lines from nohup output file because they are very verbose and
              # print only the errors to evergreen log file.
              grep -v "Finished verifying" nohup.out.* | grep -v "Finished a checkpoint" | grep -v "thread starting"
            fi
            exit $ret
          done
        done

  "run-perf-test":
    # Run a performance test
    # Parameterised using the 'perf-test-name' and 'maxruns' variables
    - command: shell.exec
      params:
        working_dir: "wiredtiger/cmake_build/bench/wtperf"
        shell: bash
        script: |
          set -o errexit
          set -o verbose
          ${virtualenv_binary} -p ${python_binary} venv
          source venv/bin/activate
          ${pip3_binary} install psutil pygit2
          JSON_TASK_INFO='{ "evergreen_task_info": { "is_patch": "'${is_patch}'", "task_id": "'${task_id}'", "distro_id": "'${distro_id}'" } }'
          echo "JSON_TASK_INFO: $JSON_TASK_INFO"
          ${test_env_vars|} ${python_binary} ../../../bench/wtperf/wtperf_run_py/wtperf_run.py -p ./wtperf -t ../../../bench/wtperf/runners/${perf-test-name}.wtperf -ho WT_TEST -m ${maxruns} -g "../.." -v -i "$JSON_TASK_INFO" -b -o test_stats/evergreen_out.json ${wtarg}
          ${test_env_vars|} ${python_binary} ../../../bench/wtperf/wtperf_run_py/wtperf_run.py -p ./wtperf -t ../../../bench/wtperf/runners/${perf-test-name}.wtperf -ho WT_TEST -m ${maxruns} -g "../.." -v -i "$JSON_TASK_INFO" -re -o test_stats/atlas_out.json ${wtarg}

  "upload-perf-test-stats":
    - *gen_github_token
    - *get_automation_scripts
    - command: shell.exec
      params:
        working_dir: "wiredtiger/cmake_build/bench/wtperf"
        shell: bash
        silent: true
        script: |
          set -o errexit
          ${virtualenv_binary} -p ${python_binary} venv
          source venv/bin/activate
          ${pip3_binary} install pymongo[srv]==3.12.2
          ${python_binary} ../automation-scripts/evergreen/upload_stats_atlas.py -u ${atlas_wt_perf_test_user} -p ${atlas_wt_perf_pass} -f test_stats/atlas_out.json -b ${branch_name}
    - command: perf.send
      params:
        file: ./wiredtiger/cmake_build/bench/wtperf/test_stats/evergreen_out.json
    # Push the json results to the 'Files' tab of the task in Evergreen
    # Parameterised using the 'perf-test-name' variable
    - command: s3.put
      params:
        aws_secret: ${aws_secret}
        aws_key: ${aws_key}
        local_files_include_filter: wiredtiger/cmake_build/bench/wtperf/test_stats/*
        bucket: build_external
        permissions: public-read
        content_type: text/html
        remote_file: wiredtiger/${build_variant}/${revision}/perf-test-${perf-test-name}-${build_id}-${execution}/

  "validate-expected-stats":
    - command: shell.exec
      params:
        working_dir: "wiredtiger/cmake_build/bench/wtperf"
        shell: bash
        script: |
          set -o errexit
          ${virtualenv_binary} -p ${python_binary} venv
          source venv/bin/activate
          ${python_binary} ../../../bench/wtperf/wtperf_run_py/validate_expected_stats.py '${expected-stats}' '${stat_file}'

#######################################
#               Variables             #
#######################################

variables:

#########################################################################################
# The following stress tests are configured to run for six hours via the "-t 360"
# argument to format.sh: format-stress-test, format-stress-sanitizer-test, and
# race-condition-stress-sanitizer-test. The recovery tests run in a loop, with
# the number of runs adjusted to provide aproximately six hours of testing.
#########################################################################################

  - &format-stress-test
    exec_timeout_secs: 25200
    commands:
      - func: "get project"
      - func: "compile wiredtiger with builtins"
      - func: "format test script"
        vars:
          format_test_script_args: -e "SEGFAULT_SIGNALS=all" -b "catchsegv ./t" -t 360

  - &format-stress-sanitizer-ppc-test
    exec_timeout_secs: 25200
    commands:
      - func: "get project"
      - func: "compile wiredtiger"
        vars:
          posix_configure_flags: --enable-lz4 --enable-snappy --enable-zlib
      - func: "format test script"
        vars:
          # Always disable mmap for PPC due to issues on variant setup.
          # See https://bugzilla.redhat.com/show_bug.cgi?id=1686261#c10 for the potential cause.
          format_test_script_args: -t 360 -- -C "mmap=false,mmap_all=false"
          test_env_vars:
            ASAN_OPTIONS="detect_leaks=1:abort_on_error=1:disable_coredump=0:unmap_shadow_on_exit=1"
            ASAN_SYMBOLIZER_PATH=/opt/mongodbtoolchain/v4/bin/llvm-symbolizer

  - &format-stress-sanitizer-test
    exec_timeout_secs: 25200
    commands:
      - func: "get project"
      - func: "compile wiredtiger address sanitizer"
      - func: "format test script"
        vars:
          format_test_script_args: -t 360
          test_env_vars:
            ASAN_OPTIONS="detect_leaks=1:abort_on_error=1:disable_coredump=0"
            ASAN_SYMBOLIZER_PATH=/opt/mongodbtoolchain/v4/bin/llvm-symbolizer

  - &race-condition-stress-sanitizer-test
    exec_timeout_secs: 25200
    commands:
      - func: "get project"
      - func: "compile wiredtiger"
        vars:
          configure_env_vars:
            CC="/opt/mongodbtoolchain/v3/bin/clang -fsanitize=address"
            PATH=/opt/mongodbtoolchain/v3/bin:$PATH CFLAGS="-ggdb -fPIC -fno-omit-frame-pointer" CXXFLAGS="-fsanitize=address -fno-omit-frame-pointer -ggdb -fPIC"
          posix_configure_flags: --enable-strict --enable-diagnostic --with-builtins=lz4,snappy,zlib,zstd
      - func: "format test script"
        vars:
          format_test_script_args: -R -t 360
          test_env_vars:
            ASAN_OPTIONS="detect_leaks=1:abort_on_error=1:disable_coredump=0"
            ASAN_SYMBOLIZER_PATH=/opt/mongodbtoolchain/v4/bin/llvm-symbolizer

  - &recovery-stress-test
    exec_timeout_secs: 25200
    commands:
      - func: "get project"
      - func: "compile wiredtiger"
        vars:
          posix_configure_flags: --enable-strict --enable-diagnostic --with-builtins=lz4,snappy,zlib
      - func: "recovery stress test script"
        vars:
          times: 25

#######################################
#               Tasks                 #
#######################################

tasks:

  # Base compile task on posix flavours
  - name: compile
    tags: ["pull_request"]
    commands:
      - func: "get project"
      - func: "compile wiredtiger"
      - func: "upload artifact"
      - func: "cleanup"

  # production build with --disable-shared
  - name: compile-production-disable-shared
    tags: ["pull_request"]
    commands:
      - func: "get project"
      - func: "compile wiredtiger"
        vars:
          posix_configure_flags: --enable-silent-rules --enable-strict --disable-shared
      - func: "upload artifact"
      - func: "cleanup"

  # production build with --disable-static
  - name: compile-production-disable-static
    tags: ["pull_request"]
    commands:
      - func: "get project"
      - func: "compile wiredtiger"
        vars:
          posix_configure_flags: --enable-silent-rules --enable-strict --disable-static --enable-lz4 --enable-snappy --enable-zlib --enable-zstd --enable-python
      - func: "upload artifact"
      - func: "cleanup"

  - name: compile-linux-no-ftruncate
    commands:
      - func: "get project"
      - func: "compile wiredtiger no linux ftruncate"
        vars:
          posix_configure_flags: --enable-silent-rules --enable-diagnostic --enable-strict --enable-python
      - func: "upload artifact"
      - func: "cleanup"

  - name: compile-wtperf
    commands:
      - func: "get project"
      - func: "compile wiredtiger"
        vars:
          posix_configure_flags: --enable-strict --enable-diagnostic
      - func: "upload artifact"
      - func: "cleanup"

  - name: compile-gcc
    tags: ["pull_request", "pull_request_compilers"]
    commands:
      - func: "get project"
      - func: "compile wiredtiger"
        vars:
          configure_env_vars: CC=gcc-7 CXX=g++-7 ADD_CFLAGS="-ggdb -fPIC"
      - func: "compile wiredtiger"
        vars:
          configure_env_vars: CC=gcc-8 CXX=g++-8 ADD_CFLAGS="-ggdb -fPIC"
      - func: "compile wiredtiger"
        vars:
          configure_env_vars: CC=gcc-9 CXX=g++-9 ADD_CFLAGS="-ggdb -fPIC"

  - name: compile-clang
    tags: ["pull_request", "pull_request_compilers"]
    commands:
      - func: "get project"
      - func: "compile wiredtiger"
        vars:
          configure_env_vars: CC=clang-7 CXX=clang++-7 ADD_CFLAGS="-ggdb -fPIC"
      - func: "compile wiredtiger"
        vars:
          configure_env_vars: CC=clang-8 CXX=clang++-8 ADD_CFLAGS="-ggdb -fPIC"

  - name: make-check-test
    depends_on:
      - name: compile
    commands:
      - func: "get project"
      - func: "compile wiredtiger"
      - func: "make check all"

  - name: make-check-linux-no-ftruncate-test
    depends_on:
      - name: compile-linux-no-ftruncate
    commands:
      - func: "fetch artifacts"
        vars:
          dependent_task: compile-linux-no-ftruncate
      - func: "compile wiredtiger no linux ftruncate"
        vars:
          posix_configure_flags: --enable-silent-rules --enable-diagnostic --enable-strict --enable-python
      - func: "make check all"

  # Start of normal make check test tasks

  - name: lang-python-test
    tags: ["pull_request", "python"]
    depends_on:
      - name: compile
    commands:
      - func: "fetch artifacts"
      - func: "compile wiredtiger"
      - func: "make check directory"
        vars:
          directory: lang/python

  - name: examples-c-test
    tags: ["pull_request"]
    depends_on:
      - name: compile
    commands:
      - func: "fetch artifacts"
      - func: "compile wiredtiger"
      - func: "make check directory"
        vars:
          directory: examples/c

  - name: examples-c-production-disable-shared-test
    tags: ["pull_request"]
    depends_on:
      - name: compile-production-disable-shared
    commands:
      - func: "fetch artifacts"
        vars:
          dependent_task: compile-production-disable-shared
      - func: "compile wiredtiger"
        vars:
          posix_configure_flags: --enable-silent-rules --enable-strict --disable-shared
      - func: "make check directory"
        vars:
          directory: examples/c

  - name: examples-c-production-disable-static-test
    tags: ["pull_request"]
    depends_on:
      - name: compile-production-disable-static
    commands:
      - func: "fetch artifacts"
        vars:
          dependent_task: compile-production-disable-static
      - func: "compile wiredtiger"
        vars:
          posix_configure_flags: --enable-silent-rules --enable-strict --disable-static --enable-lz4 --enable-snappy --enable-zlib --enable-zstd --enable-python
      - func: "make check directory"
        vars:
          directory: examples/c

  - name: bloom-test
    tags: ["pull_request"]
    depends_on:
      - name: compile
    commands:
      - func: "fetch artifacts"
      - func: "compile wiredtiger"
      - func: "make check directory"
        vars:
          directory: test/bloom

  - name: checkpoint-test
    tags: ["pull_request"]
    depends_on:
      - name: compile
    commands:
      - func: "fetch artifacts"
      - func: "compile wiredtiger"
      - func: "make check directory"
        vars:
          directory: test/checkpoint

  - name: cursor-order-test
    tags: ["pull_request"]
    depends_on:
      - name: compile
    commands:
      - func: "fetch artifacts"
      - func: "compile wiredtiger"
      - func: "make check directory"
        vars:
          directory: test/cursor_order

  - name: fops-test
    tags: ["pull_request"]
    depends_on:
      - name: compile
    commands:
      - func: "fetch artifacts"
      - func: "compile wiredtiger"
      - func: "make check directory"
        vars:
          directory: test/fops

  - name: format-test
    tags: ["pull_request"]
    depends_on:
      - name: compile
    commands:
      - func: "fetch artifacts"
      - func: "compile wiredtiger"
      - func: "make check directory"
        vars:
          directory: test/format

  - name: huge-test
    tags: ["pull_request"]
    depends_on:
      - name: compile
    commands:
      - func: "fetch artifacts"
      - func: "compile wiredtiger"
      - func: "make check directory"
        vars:
          directory: test/huge

  - name: manydbs-test
    tags: ["pull_request"]
    depends_on:
      - name: compile
    commands:
      - func: "fetch artifacts"
      - func: "compile wiredtiger"
      - func: "make check directory"
        vars:
          directory: test/manydbs

  - name: packing-test
    tags: ["pull_request"]
    depends_on:
      - name: compile
    commands:
      - func: "fetch artifacts"
      - func: "compile wiredtiger"
      - func: "make check directory"
        vars:
          directory: test/packing

  - name: readonly-test
    tags: ["pull_request"]
    depends_on:
      - name: compile
    commands:
      - func: "fetch artifacts"
      - func: "compile wiredtiger"
      - func: "make check directory"
        vars:
          directory: test/readonly

  - name: salvage-test
    tags: ["pull_request"]
    depends_on:
      - name: compile
    commands:
      - func: "fetch artifacts"
      - func: "compile wiredtiger"
      - func: "make check directory"
        vars:
          directory: test/salvage

  - name: thread-test
    tags: ["pull_request"]
    depends_on:
      - name: compile
    commands:
      - func: "fetch artifacts"
      - func: "compile wiredtiger"
      - func: "make check directory"
        vars:
          directory: test/thread

  - name: bench-wtperf-test
    tags: ["pull_request"]
    depends_on:
      - name: compile
    commands:
      - func: "fetch artifacts"
      - func: "compile wiredtiger"
      - func: "make check directory"
        vars:
          directory: bench/wtperf

  # End of normal make check test tasks

  # Start of cppsuite test tasks.
  # All cppsuite pull request tasks must supply the relative path to the config file as we are in
  # the build_posix working directory and the LD_LIBRARY_PATH is .libs.

  - name: cppsuite-base-test-default
    tags: ["pull_request"]
    depends_on:
      - name: compile
    commands:
      - func: "fetch artifacts"
      - command: shell.exec
        params:
          working_dir: "wiredtiger/build_posix/"
          script: |
            set -o errexit
            set -o verbose

            ${test_env_vars|} $(pwd)/test/cppsuite/run -t base_test -C 'debug_mode=(cursor_copy=true)' -f test/cppsuite/configs/base_test_default.txt -l 2

  - name: cppsuite-hs-cleanup-default
    tags: ["pull_request"]
    depends_on:
      - name: compile
    commands:
      - func: "fetch artifacts"
      - command: shell.exec
        params:
          working_dir: "wiredtiger/build_posix/"
          script: |
            set -o errexit
            set -o verbose

            ${test_env_vars|} $(pwd)/test/cppsuite/run -t hs_cleanup -C 'debug_mode=(cursor_copy=true)' -f test/cppsuite/configs/hs_cleanup_default.txt -l 2

  - name: cppsuite-search-near-01-default
    tags: ["pull_request"]
    depends_on:
      - name: compile
    commands:
      - func: "fetch artifacts"
      - command: shell.exec
        params:
          working_dir: "wiredtiger/build_posix/"
          script: |
            set -o errexit
            set -o verbose

            ${test_env_vars|} $(pwd)/test/cppsuite/run -t search_near_01 -f test/cppsuite/configs/search_near_01_default.txt -l 2

  - name: cppsuite-search-near-02-default
    tags: ["pull_request"]
    depends_on:
      - name: compile
    commands:
      - func: "fetch artifacts"
      - command: shell.exec
        params:
          working_dir: "wiredtiger/build_posix/"
          script: |
            set -o errexit
            set -o verbose

            ${test_env_vars|} $(pwd)/test/cppsuite/run -t search_near_02 -f test/cppsuite/configs/search_near_02_default.txt -l 2

  - name: cppsuite-base-test-stress
    depends_on:
      - name: compile
    commands:
      - func: "fetch artifacts"
      - command: shell.exec
        params:
          working_dir: "wiredtiger/build_posix/test/cppsuite"
          script: |
            set -o errexit
            set -o verbose

            ${test_env_vars|} $(pwd)/run -t base_test -f configs/base_test_stress.txt -l 2

  - name: cppsuite-hs-cleanup-stress
    depends_on:
      - name: compile
    commands:
      - func: "fetch artifacts"
      - command: shell.exec
        params:
          working_dir: "wiredtiger/build_posix/test/cppsuite"
          script: |
            set -o errexit
            set -o verbose

            ${test_env_vars|} $(pwd)/run -t hs_cleanup -f configs/hs_cleanup_stress.txt -l 2
  
  - name: cppsuite-search-near-01-stress
    depends_on:
      - name: compile
    commands:
      - func: "fetch artifacts"
      - command: shell.exec
        params:
          working_dir: "wiredtiger/build_posix/"
          script: |
            set -o errexit
            set -o verbose

            ${test_env_vars|} $(pwd)/test/cppsuite/run -t search_near_01 -f test/cppsuite/configs/search_near_01_stress.txt -l 2

  - name: cppsuite-search-near-02-stress
    depends_on:
      - name: compile
    commands:
      - func: "fetch artifacts"
      - command: shell.exec
        params:
          working_dir: "wiredtiger/build_posix/"
          script: |
            set -o errexit
            set -o verbose

            ${test_env_vars|} $(pwd)/test/cppsuite/run -t search_near_02 -f test/cppsuite/configs/search_near_02_stress.txt -l 2

  # End of cppsuite test tasks.
  # Start of csuite test tasks

  - name: csuite-incr-backup-test
    tags: ["pull_request"]
    depends_on:
      - name: compile
    commands:
      - func: "fetch artifacts"
      - command: shell.exec
        params:
          working_dir: "wiredtiger/build_posix"
          script: |
            set -o errexit
            set -o verbose

            ${test_env_vars|} $(pwd)/test/csuite/test_incr_backup 2>&1

  - name: csuite-random-abort-test
    tags: ["pull_request"]
    depends_on:
      - name: compile
    commands:
      - func: "fetch artifacts"
      - command: shell.exec
        params:
          working_dir: "wiredtiger/build_posix"
          script: |
            set -o errexit
            set -o verbose

            ${test_env_vars|} $(pwd)/../test/csuite/random_abort/smoke.sh 2>&1

  - name: csuite-random-directio-test
    tags: ["pull_request"]
    depends_on:
      - name: compile
    commands:
      - func: "fetch artifacts"
      - command: shell.exec
        params:
          working_dir: "wiredtiger/build_posix"
          script: |
            set -o errexit
            set -o verbose

            ${test_env_vars|} $(pwd)/../test/csuite/random_directio/smoke.sh 2>&1

  - name: csuite-schema-abort-test
    tags: ["pull_request"]
    depends_on:
      - name: compile
    commands:
      - func: "fetch artifacts"
      - command: shell.exec
        params:
          working_dir: "wiredtiger/build_posix"
          script: |
            set -o errexit
            set -o verbose

            ${test_env_vars|} $(pwd)/../test/csuite/schema_abort/smoke.sh 2>&1

  - name: csuite-tiered-abort-test
    tags: ["pull_request"]
    depends_on:
      - name: compile
    commands:
      - func: "fetch artifacts"
      - command: shell.exec
        params:
          working_dir: "wiredtiger/build_posix"
          script: |
            set -o errexit
            set -o verbose

            ${test_env_vars|} $(pwd)/../test/csuite/tiered_abort/smoke.sh 2>&1

  - name: csuite-timestamp-abort-test
    tags: ["pull_request"]
    depends_on:
      - name: compile
    commands:
      - func: "fetch artifacts"
      - command: shell.exec
        params:
          working_dir: "wiredtiger/build_posix"
          script: |
            set -o errexit
            set -o verbose

            ${test_env_vars|} $(pwd)/../test/csuite/timestamp_abort/smoke.sh 2>&1

  - name: csuite-timestamp-abort-stress-test
    tags: ["pull_request"]
    depends_on:
      - name: compile
    commands:
      - func: "fetch artifacts"
      - command: shell.exec
        params:
          working_dir: "wiredtiger/build_posix"
          script: |
            set -o errexit
            set -o verbose

            ${test_env_vars|} $(pwd)/../test/csuite/timestamp_abort/smoke.sh -s 2>&1

  - name: csuite-scope-test
    tags: ["pull_request"]
    depends_on:
      - name: compile
    commands:
      - func: "fetch artifacts"
      - command: shell.exec
        params:
          working_dir: "wiredtiger/build_posix"
          script: |
            set -o errexit
            set -o verbose

            ${test_env_vars|} $(pwd)/test/csuite/test_scope 2>&1

  - name: csuite-truncated-log-test
    tags: ["pull_request"]
    depends_on:
      - name: compile
    commands:
      - func: "fetch artifacts"
      - func: "truncated log test"

  - name: csuite-wt1965-col-efficiency-test
    tags: ["pull_request"]
    depends_on:
      - name: compile
    commands:
      - func: "fetch artifacts"
      - command: shell.exec
        params:
          working_dir: "wiredtiger/build_posix"
          script: |
            set -o errexit
            set -o verbose

            ${test_env_vars|} $(pwd)/test/csuite/test_wt1965_col_efficiency 2>&1

  - name: csuite-wt2403-lsm-workload-test
    tags: ["pull_request"]
    depends_on:
      - name: compile
    commands:
      - func: "fetch artifacts"
      - command: shell.exec
        params:
          working_dir: "wiredtiger/build_posix"
          script: |
            set -o errexit
            set -o verbose

            ${test_env_vars|} $(pwd)/test/csuite/test_wt2403_lsm_workload 2>&1

  - name: csuite-wt2447-join-main-table-test
    tags: ["pull_request"]
    depends_on:
      - name: compile
    commands:
      - func: "fetch artifacts"
      - command: shell.exec
        params:
          working_dir: "wiredtiger/build_posix"
          script: |
            set -o errexit
            set -o verbose

            ${test_env_vars|} $(pwd)/test/csuite/test_wt2447_join_main_table 2>&1

  - name: csuite-wt2695-checksum-test
    tags: ["pull_request"]
    depends_on:
      - name: compile
    commands:
      - func: "fetch artifacts"
      - command: shell.exec
        params:
          working_dir: "wiredtiger/build_posix"
          script: |
            set -o errexit
            set -o verbose

            ${test_env_vars|} $(pwd)/test/csuite/test_wt2695_checksum 2>&1

  - name: csuite-wt2592-join-schema-test
    tags: ["pull_request"]
    depends_on:
      - name: compile
    commands:
      - func: "fetch artifacts"
      - command: shell.exec
        params:
          working_dir: "wiredtiger/build_posix"
          script: |
            set -o errexit
            set -o verbose

            ${test_env_vars|} $(pwd)/test/csuite/test_wt2592_join_schema 2>&1

  - name: csuite-wt2719-reconfig-test
    tags: ["pull_request"]
    depends_on:
      - name: compile
    commands:
      - func: "fetch artifacts"
      - command: shell.exec
        params:
          working_dir: "wiredtiger/build_posix"
          script: |
            set -o errexit
            set -o verbose

            ${test_env_vars|} $(pwd)/test/csuite/test_wt2719_reconfig 2>&1

  - name: csuite-wt2999-join-extractor-test
    tags: ["pull_request"]
    depends_on:
      - name: compile
    commands:
      - func: "fetch artifacts"
      - command: shell.exec
        params:
          working_dir: "wiredtiger/build_posix"
          script: |
            set -o errexit
            set -o verbose

            ${test_env_vars|} $(pwd)/test/csuite/test_wt2999_join_extractor 2>&1

  - name: csuite-wt3120-filesys-test
    tags: ["pull_request"]
    depends_on:
      - name: compile
    commands:
      - func: "fetch artifacts"
      - command: shell.exec
        params:
          working_dir: "wiredtiger/build_posix"
          script: |
            set -o errexit
            set -o verbose

            ${test_env_vars|} $(pwd)/test/csuite/test_wt3120_filesys 2>&1

  - name: csuite-wt3135-search-near-collator-test
    tags: ["pull_request"]
    depends_on:
      - name: compile
    commands:
      - func: "fetch artifacts"
      - command: shell.exec
        params:
          working_dir: "wiredtiger/build_posix"
          script: |
            set -o errexit
            set -o verbose

            ${test_env_vars|} $(pwd)/test/csuite/test_wt3135_search_near_collator 2>&1

  - name: csuite-wt3184-dup-index-collator-test
    tags: ["pull_request"]
    depends_on:
      - name: compile
    commands:
      - func: "fetch artifacts"
      - command: shell.exec
        params:
          working_dir: "wiredtiger/build_posix"
          script: |
            set -o errexit
            set -o verbose

            ${test_env_vars|} $(pwd)/test/csuite/test_wt3184_dup_index_collator 2>&1

  - name: csuite-wt3363-checkpoint-op-races-test
    tags: ["pull_request"]
    depends_on:
      - name: compile
    commands:
      - func: "fetch artifacts"
      - command: shell.exec
        params:
          working_dir: "wiredtiger/build_posix"
          script: |
            set -o errexit
            set -o verbose

            ${test_env_vars|} $(pwd)/test/csuite/test_wt3363_checkpoint_op_races 2>&1

  - name: csuite-wt3874-pad-byte-collator-test
    tags: ["pull_request"]
    depends_on:
      - name: compile
    commands:
      - func: "fetch artifacts"
      - command: shell.exec
        params:
          working_dir: "wiredtiger/build_posix"
          script: |
            set -o errexit
            set -o verbose

            ${test_env_vars|} $(pwd)/test/csuite/test_wt3874_pad_byte_collator 2>&1

  - name: csuite-wt4105-large-doc-small-upd-test
    tags: ["pull_request"]
    depends_on:
      - name: compile
    commands:
      - func: "fetch artifacts"
      - command: shell.exec
        params:
          working_dir: "wiredtiger/build_posix"
          script: |
            set -o errexit
            set -o verbose

            ${test_env_vars|} $(pwd)/test/csuite/test_wt4105_large_doc_small_upd 2>&1

  - name: csuite-wt4117-checksum-test
    tags: ["pull_request"]
    depends_on:
      - name: compile
    commands:
      - func: "fetch artifacts"
      - command: shell.exec
        params:
          working_dir: "wiredtiger/build_posix"
          script: |
            set -o errexit
            set -o verbose

            ${test_env_vars|} $(pwd)/test/csuite/test_wt4117_checksum 2>&1

  - name: csuite-wt4156-metadata-salvage-test
    tags: ["pull_request"]
    depends_on:
      - name: compile
    commands:
      - func: "fetch artifacts"
      - command: shell.exec
        params:
          working_dir: "wiredtiger/build_posix"
          script: |
            set -o errexit
            set -o verbose

            ${test_env_vars|} $(pwd)/test/csuite/test_wt4156_metadata_salvage 2>&1

  - name: csuite-wt4699-json-test
    tags: ["pull_request"]
    depends_on:
      - name: compile
    commands:
      - func: "fetch artifacts"
      - command: shell.exec
        params:
          working_dir: "wiredtiger/build_posix"
          script: |
            set -o errexit
            set -o verbose

            ${test_env_vars|} $(pwd)/test/csuite/test_wt4699_json 2>&1

  - name: csuite-wt4803-history-store-abort-test
    tags: ["pull_request"]
    depends_on:
      - name: compile
    commands:
      - func: "fetch artifacts"
      - command: shell.exec
        params:
          working_dir: "wiredtiger/build_posix"
          script: |
            set -o errexit
            set -o verbose

            ${test_env_vars|} $(pwd)/test/csuite/test_wt4803_history_store_abort 2>&1

  - name: csuite-wt4891-meta-ckptlist-get-alloc-test
    tags: ["pull_request"]
    depends_on:
      - name: compile
    commands:
      - func: "fetch artifacts"
      - command: shell.exec
        params:
          working_dir: "wiredtiger/build_posix"
          script: |
            set -o errexit
            set -o verbose

            ${test_env_vars|} $(pwd)/test/csuite/test_wt4891_meta_ckptlist_get_alloc 2>&1

  - name: csuite-wt6185-modify-ts-test
    tags: ["pull_request"]
    depends_on:
      - name: compile
    commands:
      - func: "fetch artifacts"
      - command: shell.exec
        params:
          working_dir: "wiredtiger/build_posix"
          script: |
            set -o errexit
            set -o verbose

            ${test_env_vars|} $(pwd)/test/csuite/test_wt6185_modify_ts 2>&1

  - name: csuite-rwlock-test
    tags: ["pull_request"]
    depends_on:
      - name: compile
    commands:
      - func: "fetch artifacts"
      - command: shell.exec
        params:
          working_dir: "wiredtiger/build_posix"
          script: |
            set -o errexit
            set -o verbose

            ${test_env_vars|} $(pwd)/test/csuite/test_rwlock 2>&1

  # Temporarily disabled (WT-5790)
  # - name: csuite-wt2246-col-append-test
  #   tags: ["pull_request"]
  #   depends_on:
  #     - name: compile
  #   commands:
  #     - func: "fetch artifacts"
  #     - command: shell.exec
  #       params:
  #         working_dir: "wiredtiger/build_posix"
  #         script: |
  #           set -o errexit
  #           set -o verbose

  #           ${test_env_vars|} $(pwd)/test/csuite/test_wt2246_col_append 2>&1

  - name: csuite-wt2323-join-visibility-test
    tags: ["pull_request"]
    depends_on:
      - name: compile
    commands:
      - func: "fetch artifacts"
      - command: shell.exec
        params:
          working_dir: "wiredtiger/build_posix"
          script: |
            set -o errexit
            set -o verbose

            ${test_env_vars|} $(pwd)/test/csuite/test_wt2323_join_visibility 2>&1

  - name: csuite-wt2535-insert-race-test
    tags: ["pull_request"]
    depends_on:
      - name: compile
    commands:
      - func: "fetch artifacts"
      - command: shell.exec
        params:
          working_dir: "wiredtiger/build_posix"
          script: |
            set -o errexit
            set -o verbose

            ${test_env_vars|} $(pwd)/test/csuite/test_wt2535_insert_race 2>&1

  - name: csuite-wt2834-join-bloom-fix-test
    tags: ["pull_request"]
    depends_on:
      - name: compile
    commands:
      - func: "fetch artifacts"
      - command: shell.exec
        params:
          working_dir: "wiredtiger/build_posix"
          script: |
            set -o errexit
            set -o verbose

            ${test_env_vars|} $(pwd)/test/csuite/test_wt2834_join_bloom_fix 2>&1

  - name: csuite-wt2853-perf-test
    tags: ["pull_request"]
    depends_on:
      - name: compile
    commands:
      - func: "fetch artifacts"
      - command: shell.exec
        params:
          working_dir: "wiredtiger/build_posix"
          script: |
            set -o errexit
            set -o verbose

            ${test_env_vars|} $(pwd)/test/csuite/test_wt2853_perf 2>&1

  - name: csuite-wt2909-checkpoint-integrity-test
    tags: ["pull_request"]
    depends_on:
      - name: compile
    commands:
      - func: "fetch artifacts"
      - command: shell.exec
        params:
          working_dir: "wiredtiger/build_posix"
          script: |
            set -o errexit
            set -o verbose

            ${test_env_vars|} $(pwd)/test/csuite/test_wt2909_checkpoint_integrity 2>&1

  - name: csuite-wt3338-partial-update-test
    tags: ["pull_request"]
    depends_on:
      - name: compile
    commands:
      - func: "fetch artifacts"
      - command: shell.exec
        params:
          working_dir: "wiredtiger/build_posix"
          script: |
            set -o errexit
            set -o verbose

            ${test_env_vars|} $(pwd)/test/csuite/test_wt3338_partial_update 2>&1

  - name: csuite-wt4333-handle-locks-test
    tags: ["pull_request"]
    depends_on:
      - name: compile
    commands:
      - func: "fetch artifacts"
      - command: shell.exec
        params:
          working_dir: "wiredtiger/build_posix"
          script: |
            set -o errexit
            set -o verbose

            ${test_env_vars|} $(pwd)/test/csuite/test_wt4333_handle_locks 2>&1

  - name: csuite-wt6616-checkpoint-oldest-ts-test
    tags: ["pull_request"]
    depends_on:
      - name: compile
    commands:
      - func: "fetch artifacts"
      - command: shell.exec
        params:
          working_dir: "wiredtiger/build_posix"
          script: |
            set -o errexit
            set -o verbose

            ${test_env_vars|} $(pwd)/test/csuite/test_wt6616_checkpoint_oldest_ts 2>&1

  - name: csuite-wt7989-compact-checkpoint-test
    tags: ["pull_request"]
    depends_on:
      - name: compile
    commands:
      - func: "fetch artifacts"
      - command: shell.exec
        params:
          working_dir: "wiredtiger/build_posix"
          script: |
            set -o errexit
            set -o verbose

            ${test_env_vars|} $(pwd)/test/csuite/test_wt7989_compact_checkpoint 2>&1

  - name: csuite-wt8057-compact-stress-test
    tags: ["pull_request"]
    depends_on:
      - name: compile
    commands:
      - func: "fetch artifacts"
      - command: shell.exec
        params:
          working_dir: "wiredtiger/build_posix"
          script: |
            set -o errexit
            set -o verbose
            ${test_env_vars|} $(pwd)/test/csuite/test_wt8057_compact_stress 2>&1

  # End of csuite test tasks

  # Start of Python unit test tasks

  - name: unit-test
    tags: ["python"]
    depends_on:
    - name: compile
    commands:
      - func: "fetch artifacts"
      - func: "unit test"

  - name: unit-test-with-compile
    tags: ["python"]
    commands:
      - func: "get project"
      - func: "compile wiredtiger"
      - func: "unit test"

  - name: unit-test-macos
    tags: ["python"]
    depends_on:
    - name: compile
    commands:
      - func: "fetch artifacts"
      - func: "python config check"
      - func: "unit test"
        vars:
           smp_command: -j $(echo $(sysctl -n hw.logicalcpu) / 2 | bc)

  - name: unit-test-zstd
    tags: ["python"]
    depends_on:
    - name: compile
    commands:
      - func: "fetch artifacts"
      - func: "unit test"
        vars:
          unit_test_args: -v 2 --zstd

  - name: unit-test-long
    tags: ["python"]
    depends_on:
    - name: compile
    commands:
      - func: "fetch artifacts"
      - func: "unit test"
        vars:
          unit_test_args: -v 2 --long

  - name: unit-linux-no-ftruncate-test
    tags: ["python"]
    depends_on:
    - name: compile-linux-no-ftruncate
    commands:
      - func: "fetch artifacts"
        vars:
          dependent_task: compile-linux-no-ftruncate
      - func: "unit test"

  # Run the tests that uses suite_random with a random starting seed
  - name: unit-test-random-seed
    tags: ["python"]
    depends_on:
    - name: compile
    commands:
      - func: "fetch artifacts"
      - func: "unit test"
        vars:
          unit_test_args: -v 2 -R cursor13 join02 join07 schema03 timestamp22
  # Break out Python unit tests into multiple buckets/tasks.  We have a fixed number of buckets,
  # and we use the -b option of the test/suite/run.py script to split up the tests.

  - name: unit-test-bucket00
    tags: ["pull_request", "python", "unit_test"]
    depends_on:
    - name: compile
    commands:
      - func: "fetch artifacts"
      - func: "unit test"
        vars:
          unit_test_args: -v 2 -b 0/11

  - name: unit-test-bucket01
    tags: ["pull_request", "python", "unit_test"]
    depends_on:
    - name: compile
    commands:
      - func: "fetch artifacts"
      - func: "unit test"
        vars:
          unit_test_args: -v 2 -b 1/11

  - name: unit-test-bucket02
    tags: ["pull_request", "python", "unit_test"]
    depends_on:
    - name: compile
    commands:
      - func: "fetch artifacts"
      - func: "unit test"
        vars:
          unit_test_args: -v 2 -b 2/11

  - name: unit-test-bucket03
    tags: ["pull_request", "python", "unit_test"]
    depends_on:
    - name: compile
    commands:
      - func: "fetch artifacts"
      - func: "unit test"
        vars:
          unit_test_args: -v 2 -b 3/11

  - name: unit-test-bucket04
    tags: ["pull_request", "python", "unit_test"]
    depends_on:
    - name: compile
    commands:
      - func: "fetch artifacts"
      - func: "unit test"
        vars:
          unit_test_args: -v 2 -b 4/11

  - name: unit-test-bucket05
    tags: ["pull_request", "python", "unit_test"]
    depends_on:
    - name: compile
    commands:
      - func: "fetch artifacts"
      - func: "unit test"
        vars:
          unit_test_args: -v 2 -b 5/11

  - name: unit-test-bucket06
    tags: ["pull_request", "python", "unit_test"]
    depends_on:
    - name: compile
    commands:
      - func: "fetch artifacts"
      - func: "unit test"
        vars:
          unit_test_args: -v 2 -b 6/11

  - name: unit-test-bucket07
    tags: ["pull_request", "python", "unit_test"]
    depends_on:
    - name: compile
    commands:
      - func: "fetch artifacts"
      - func: "unit test"
        vars:
          unit_test_args: -v 2 -b 7/11

  - name: unit-test-bucket08
    tags: ["pull_request", "python", "unit_test"]
    depends_on:
    - name: compile
    commands:
      - func: "fetch artifacts"
      - func: "unit test"
        vars:
          unit_test_args: -v 2 -b 8/11

  - name: unit-test-bucket09
    tags: ["pull_request", "python", "unit_test"]
    depends_on:
    - name: compile
    commands:
      - func: "fetch artifacts"
      - func: "unit test"
        vars:
          unit_test_args: -v 2 -b 9/11

  - name: unit-test-bucket10
    tags: ["pull_request", "python", "unit_test"]
    depends_on:
    - name: compile
    commands:
      - func: "fetch artifacts"
      - func: "unit test"
        vars:
          unit_test_args: -v 2 -b 10/11
  # End of Python unit test tasks

  - name: s-all
    tags: ["pull_request"]
    depends_on:
    - name: compile
    commands:
      - func: "fetch artifacts"
      - command: shell.exec
        params:
          working_dir: "wiredtiger/dist"
          script: |
            set -o errexit
            set -o verbose
            sh s_all -A -E 2>&1

  - name: conf-dump-test
    tags: ["pull_request", "python"]
    depends_on:
    - name: compile
    commands:
      - func: "fetch artifacts"
      - command: shell.exec
        params:
          working_dir: "wiredtiger/build_posix/test"
          script: |
            set -o errexit
            set -o verbose

            ${test_env_vars|} ${python_binary|python3} ../../test/wtperf/test_conf_dump.py 2>&1

  - name: compile-windows-alt
    tags: ["pull_request", "windows_only"]
    depends_on:
    - name: compile
    commands:
      - func: "fetch artifacts"
      - command: shell.exec
        params:
          working_dir: "wiredtiger"
          script: |
            set -o errexit
            set -o verbose

            # Add paths to both global and user Python scripts
            export "PATH=/cygdrive/c/python/Python311:/cygdrive/c/python/Python311/Scripts:$PATH"
            export "PATH=/cygdrive/c/Users/$USER/AppData/Roaming/Python/Python311/Scripts:$PATH"

            python --version
            python -m pip install scons==3.1.1
            scons-3.1.1.bat ${scons_smp_command|} "CFLAGS=/Gv /wd4090 /wd4996 /we4047 /we4024 /TC /we4100 /we4133" wiredtiger.dll libwiredtiger.lib

  - name: scons-check
    tags: ["pull_request", "windows_only"]
    depends_on:
    - name: compile
    commands:
      - func: "fetch artifacts"
      - command: shell.exec
        params:
          working_dir: "wiredtiger"
          script: |
            set -o errexit
            set -o verbose

            # Add paths to both global and user Python scripts
            export "PATH=/cygdrive/c/python/Python311:/cygdrive/c/python/Python311/Scripts:$PATH"
            export "PATH=/cygdrive/c/Users/$USER/AppData/Roaming/Python/Python311/Scripts:$PATH"

            python --version
            python -m pip install scons==3.1.1
            # The check target is not run in parallel.
            scons-3.1.1.bat check

  - name: fops
    tags: ["pull_request"]
    depends_on:
    - name: compile
    commands:
      - func: "fetch artifacts"
      - command: shell.exec
        params:
          working_dir: "wiredtiger/build_posix"
          script: |
            set -o errexit
            set -o verbose
            if [ "Windows_NT" = "$OS" ]; then
              cd ..
              cmd.exe /c t_fops.exe
            else
              ${test_env_vars|} test/fops/t
            fi

  - name: compatibility-test-for-newer-releases
    commands:
      - func: "get project"
      - command: shell.exec
        params:
          working_dir: "wiredtiger"
          script: |
            set -o errexit
            set -o verbose
            test/evergreen/compatibility_test_for_releases.sh -n

  - name: compatibility-test-for-older-releases
    commands:
      - func: "get project"
      - command: shell.exec
        params:
          working_dir: "wiredtiger"
          script: |
            set -o errexit
            set -o verbose
            test/evergreen/compatibility_test_for_releases.sh -o

  - name: compatibility-test-for-wt-standalone-releases
    commands:
      - func: "get project"
      - command: shell.exec
        params:
          working_dir: "wiredtiger"
          script: |
            set -o errexit
            set -o verbose
            test/evergreen/compatibility_test_for_releases.sh -w

  - name: import-compatibility-test
    commands:
      - func: "get project"
      - command: shell.exec
        params:
          working_dir: "wiredtiger"
          script: |
            set -o errexit
            set -o verbose
            test/evergreen/import_compatibility_test.sh

  - name: generate-datafile-little-endian
    depends_on:
      - name: compile
    commands:
      - func: "fetch artifacts"
      - func: "compile wiredtiger"
      - func: "format test"
        vars:
          times: 10
          config: ../../../test/format/CONFIG.endian
          extra_args: -h "WT_TEST.$i"
      - command: shell.exec
        params:
          working_dir: "wiredtiger/build_posix/test/format"
          shell: bash
          script: |
            set -o errexit
            set -o verbose
            # Archive the WT_TEST directories which include the generated wt data files
            tar -zcvf WT_TEST.tgz WT_TEST*
      - command: s3.put
        params:
          aws_secret: ${aws_secret}
          aws_key: ${aws_key}
          local_file: wiredtiger/build_posix/test/format/WT_TEST.tgz
          bucket: build_external
          permissions: public-read
          content_type: application/tar
          display_name: WT_TEST
          remote_file: wiredtiger/little-endian/${revision}/artifacts/WT_TEST.tgz

  - name: verify-datafile-little-endian
    depends_on:
    - name: compile
    - name: generate-datafile-little-endian
    commands:
      - func: "fetch artifacts"
      - func: "fetch artifacts from little-endian"
      - command: shell.exec
        params:
          working_dir: "wiredtiger"
          script: |
            set -o errexit
            set -o verbose
            ./test/evergreen/verify_wt_datafiles.sh 2>&1

  - name: verify-datafile-from-little-endian
    depends_on:
    - name: compile
    - name: generate-datafile-little-endian
      variant: little-endian
    - name: verify-datafile-little-endian
      variant: little-endian
    commands:
      - func: "fetch artifacts"
      - func: "fetch artifacts from little-endian"
      - command: shell.exec
        params:
          working_dir: "wiredtiger"
          script: |
            set -o errexit
            set -o verbose
            ./test/evergreen/verify_wt_datafiles.sh 2>&1

  - name: generate-datafile-big-endian
    depends_on:
      - name: compile
    commands:
      - func: "fetch artifacts"
      - func: "compile wiredtiger"
      - func: "format test"
        vars:
          times: 10
          config: ../../../test/format/CONFIG.endian
          extra_args: -h "WT_TEST.$i"
      - command: shell.exec
        params:
          working_dir: "wiredtiger/build_posix/test/format"
          shell: bash
          script: |
            set -o errexit
            set -o verbose
            # Archive the WT_TEST directories which include the generated wt data files
            tar -zcvf WT_TEST.tgz WT_TEST*
      - command: s3.put
        params:
          aws_secret: ${aws_secret}
          aws_key: ${aws_key}
          local_file: wiredtiger/build_posix/test/format/WT_TEST.tgz
          bucket: build_external
          permissions: public-read
          content_type: application/tar
          display_name: WT_TEST
          remote_file: wiredtiger/big-endian/${revision}/artifacts/WT_TEST.tgz

  - name: verify-datafile-big-endian
    depends_on:
    - name: compile
    - name: generate-datafile-big-endian
    commands:
      - func: "fetch artifacts"
      - func: "fetch artifacts from big-endian"
      - command: shell.exec
        params:
          working_dir: "wiredtiger"
          script: |
            set -o errexit
            set -o verbose
            ./test/evergreen/verify_wt_datafiles.sh 2>&1

  - name: verify-datafile-from-big-endian
    depends_on:
    - name: compile
    - name: generate-datafile-big-endian
      variant: big-endian
    - name: verify-datafile-big-endian
      variant: big-endian
    commands:
      - func: "fetch artifacts"
      - func: "fetch artifacts from big-endian"
      - command: shell.exec
        params:
          working_dir: "wiredtiger"
          script: |
            set -o errexit
            set -o verbose
            ./test/evergreen/verify_wt_datafiles.sh 2>&1

  - name: clang-analyzer
    tags: ["pull_request"]
    commands:
      - func: "get project"
      - command: shell.exec
        params:
          working_dir: "wiredtiger"
          script: |
            set -o errexit
            set -o verbose
            sh dist/s_clang-scan 2>&1

  - name: configure-combinations
    commands:
      - func: "get project"
      - func: "generate github token"
      - func: "get automation-scripts"
      - command: shell.exec
        params:
          working_dir: "wiredtiger/test/evergreen"
          script: |
            set -o errexit
            set -o verbose
            ./configure_combinations.sh ${smp_command|} 2>&1
      # Handle special build combination for running all the diagnostic tests.
      - func: "configure wiredtiger"
        vars:
          configure_env_vars: CC=/opt/mongodbtoolchain/v3/bin/gcc CXX=/opt/mongodbtoolchain/v3/bin/g++ PATH=/opt/mongodbtoolchain/v3/bin:$PATH ADD_CFLAGS="-g -Werror"
          posix_configure_flags: --enable-silent-rules --enable-strict --enable-diagnostic --disable-static
      - func: "make wiredtiger"
        vars:
          make_command: make all
      - func: "make check all"

  # Use format.sh to run tests in parallel (x4) for just under two hours (the
  # default Evergreen timeout) on the higher spec build distros. This allows
  # us to perform multiple test runs while ensuring a long-running config does
  # not result in an Evergreen test timeout failure.
  - name: linux-directio
    depends_on:
    - name: compile
    commands:
      - func: "fetch artifacts"
      - func: "compile wiredtiger"
      - func: "format test script"
        vars:
          format_test_script_args: -t 110 -j 4 direct_io=1

  # - name: linux-directio
  #   depends_on:
  #   - name: compile
  #   commands:
  #     - func: "fetch artifacts"
  #     - func: "compile wiredtiger"
  #     - func: "format test"
  #       vars:
  #         times: 3
  #         config: ../../../test/format/CONFIG.stress
  #         extra_args: -C "direct_io=[data]"

  - name: format-linux-no-ftruncate
    depends_on:
    - name: compile-linux-no-ftruncate
    commands:
      - func: "fetch artifacts"
        vars:
          dependent_task: compile-linux-no-ftruncate
      - func: "compile wiredtiger no linux ftruncate"
      - func: "format test"
        vars:
          times: 3

  - name: package
    commands:
      - func: "get project"
      - command: shell.exec
        params:
          working_dir: "wiredtiger/dist"
          script: |
            set -o errexit
            set -o verbose
            env CC=/opt/mongodbtoolchain/v3/bin/gcc CXX=/opt/mongodbtoolchain/v3/bin/g++ PATH=/opt/mongodbtoolchain/v3/bin:/opt/java/jdk11/bin:$PATH sh s_release `date +%Y%m%d`

  - name: doc-compile
    tags: ["pull_request"]
    run_on:
    - ubuntu2004-test
    commands:
      - func: "get project"
      - func: "compile wiredtiger docs"

  - name: doc-update
    patchable: false
    stepback: false
    commands:
      - func: "get project"
      - func: "compile wiredtiger docs"
      - func: "update wiredtiger docs"

  - name: syscall-linux
    depends_on:
    - name: compile
    commands:
      - func: "fetch artifacts"
      - func: "compile wiredtiger"
      - command: shell.exec
        params:
          working_dir: "wiredtiger/test/syscall"
          script: |
            set -o errexit
            set -o verbose
            ${python_binary|python3} syscall.py --verbose --preserve

  - name: checkpoint-filetypes-test
    commands:
      - func: "get project"
      - func: "compile wiredtiger"
        vars:
          # Don't use diagnostic - this test looks for timing problems that are more likely to occur without it
          posix_configure_flags: --enable-strict
      - func: "checkpoint test"
        vars:
          checkpoint_args: -t m -n 1000000 -k 5000000 -C cache_size=100MB
      - func: "checkpoint test"
        vars:
          checkpoint_args: -t c -n 1000000 -k 5000000 -C cache_size=100MB
      - func: "checkpoint test"
        vars:
          checkpoint_args: -t r -n 1000000 -k 5000000 -C cache_size=100MB

  - name: coverage-report
    commands:
      - command: timeout.update
        params:
          exec_timeout_secs: 36000 # 10 hrs
          timeout_secs: 1800 # 30 mins
      - func: "get project"
      - func: "compile wiredtiger"
        vars:
          configure_env_vars: CC=/opt/mongodbtoolchain/v3/bin/gcc CXX=/opt/mongodbtoolchain/v3/bin/g++ PATH=/opt/mongodbtoolchain/v3/bin:$PATH ADD_CFLAGS="--coverage -fPIC -ggdb" LDFLAGS=--coverage
          posix_configure_flags: --enable-silent-rules --enable-diagnostic --enable-strict --enable-python --with-builtins=lz4,snappy,zlib,zstd
      - func: "make check all"
      - func: "unit test"
        vars:
          unit_test_args: -v 2 --long
      - func: "format test"
        vars:
          config: ../../../test/format/CONFIG.coverage
          extra_args: file_type=row compression=snappy logging=1 logging_compression=snappy logging_prealloc=1
      - func: "format test"
        vars:
          config: ../../../test/format/CONFIG.coverage
          extra_args: file_type=row alter=1 backups=1 compaction=1 data_extend=1 prepare=1 salvage=1 statistics=1 statistics_server=1 verify=1
      - func: "format test"
        vars:
          config: ../../../test/format/CONFIG.coverage
          extra_args: file_type=row firstfit=1 internal_key_truncation=1
      - func: "format test"
        vars:
          config: ../../../test/format/CONFIG.coverage
          extra_args: file_type=row checkpoints=0 in_memory=1 reverse=1 truncate=1
      - func: "format test"
        vars:
          config: ../../../test/format/CONFIG.coverage
          extra_args: file_type=row compression=zlib huffman_value=1
      - func: "format test"
        vars:
          config: ../../../test/format/CONFIG.coverage
          extra_args: file_type=row data_source=lsm bloom=1
      - func: "format test"
        vars:
          config: ../../../test/format/CONFIG.coverage
          extra_args: file_type=row compression=lz4 prefix_compression=1 leaf_page_max=9 internal_page_max=9 key_min=256 value_min=256
      - func: "format test"
        vars:
          config: ../../../test/format/CONFIG.coverage
          extra_args: file_type=var compression=snappy checksum=uncompressed dictionary=1 repeat_data_pct=10
      - func: "format test"
        vars:
          config: ../../../test/format/CONFIG.coverage
          extra_args: file_type=var leaf_page_max=9 internal_page_max=9 value_min=256
      # FIXME-WT-8016: temporarily disable FLCS
      # - func: "format test"
      #   vars:
      #     config: ../../../test/format/CONFIG.coverage
      #     extra_args: file_type=fix
      - command: shell.exec
        params:
          shell: bash
          working_dir: "wiredtiger/build_posix"
          script: |
            set -o errexit
            set -o verbose
            virtualenv -p python3 venv
            source venv/bin/activate
            pip3 install gcovr
            mkdir -p ../coverage_report
            GCOV=/opt/mongodbtoolchain/v3/bin/gcov gcovr -r .. -f ../src -e '.*/bt_(debug|dump|misc|salvage|vrfy).*' -e '.*/(log|progress|verify_build|strerror|env_msg|err_file|cur_config|os_abort)\..*' -e '.*_stat\..*' -e 'bench' -e 'examples' -e 'test' -e 'ext' -e 'dist' -e 'tools' -j 4 --html-details --html-self-contained -o ../coverage_report/2_coverage_report.html
      - command: s3.put
        params:
          aws_secret: ${aws_secret}
          aws_key: ${aws_key}
          local_files_include_filter: wiredtiger/coverage_report/*
          bucket: build_external
          permissions: public-read
          content_type: text/html
          remote_file: wiredtiger/${build_variant}/${revision}/coverage_report_${build_id}-${execution}/
      - command: s3.put
        params:
          aws_secret: ${aws_secret}
          aws_key: ${aws_key}
          local_file: wiredtiger/coverage_report/2_coverage_report.html
          bucket: build_external
          permissions: public-read
          content_type: text/html
          # Ensure that the first character of the display_name is a space
          # This will ensure that it sorts before the per-file report pages which also get a space
          # at the start of their display name (why this happens is not yet clear).
          display_name: " 1 Coverage report main page"
          remote_file: wiredtiger/${build_variant}/${revision}/coverage_report_${build_id}-${execution}/1_coverage_report_main.html


  - name: spinlock-gcc-test
    commands:
      - func: "get project"
      - func: "compile wiredtiger"
        vars:
          posix_configure_flags: --enable-python --with-spinlock=gcc --enable-strict
      - func: "make check all"
      - func: "unit test"
      - func: "format test"
        vars:
          times: 3
          extra_args: runs.rows=1000000:2500000

  - name: spinlock-pthread-adaptive-test
    commands:
      - func: "get project"
      - func: "compile wiredtiger"
        vars:
          posix_configure_flags: --enable-python --with-spinlock=pthread_adaptive --enable-strict
      - func: "make check all"
      - func: "unit test"
      - func: "format test"
        vars:
          times: 3
          extra_args: runs.rows=1000000:2500000

  - name: wtperf-test
    depends_on:
      - name: compile-wtperf
    commands:
      - func: "fetch artifacts"
        vars:
          dependent_task: compile-wtperf
      - command: shell.exec
        params:
          working_dir: "wiredtiger/build_posix"
          script: |
            set -o errexit
            set -o verbose
            # The test will generate WT_TEST directory automatically
            dir=../bench/wtperf/stress
            for file in `ls $dir`
            do
              echo "===="
              echo "==== Initiating wtperf test using $dir/$file ===="
              echo "===="
              ./bench/wtperf/wtperf -O $dir/$file -o verbose=2
              cp -rf WT_TEST WT_TEST_$file
            done

  - name: ftruncate-test
    commands:
      - func: "get project"
      - func: "compile wiredtiger"
        vars:
          posix_configure_flags: --enable-strict ac_cv_func_ftruncate=no
      - command: shell.exec
        params:
          working_dir: "wiredtiger/build_posix"
          script: |
            set -o errexit
            set -o verbose
            # ${test_env_vars|} $(pwd)/../test/csuite/random_abort/smoke.sh 2>&1
            ${test_env_vars|} $(pwd)/../test/csuite/timestamp_abort/smoke.sh 2>&1
            ${test_env_vars|} $(pwd)/test/csuite/test_truncated_log 2>&1

  - name: long-test
    commands:
      - func: "get project"
      - func: "generate github token"
      - func: "get automation-scripts"
      - func: "configure wiredtiger"
        vars:
          configure_env_vars: CC=/opt/mongodbtoolchain/v3/bin/gcc CXX=/opt/mongodbtoolchain/v3/bin/g++ PATH=/opt/mongodbtoolchain/v3/bin:$PATH ADD_CFLAGS="-g -Werror"
          posix_configure_flags: --enable-silent-rules --enable-strict --enable-diagnostic --disable-static
      - func: "make wiredtiger"

      # Run the long version of make check, that includes the full csuite tests
      - func: "make check all"
        vars:
          test_env_vars: ${test_env_vars} TESTUTIL_ENABLE_LONG_TESTS=1
      - command: shell.exec
        params:
          working_dir: "wiredtiger/build_posix"
          script: |
            set -o errexit
            set -o verbose

            WT3363_CHECKPOINT_OP_RACES=1 test/csuite/./test_wt3363_checkpoint_op_races 2>&1

      # Many dbs test - Run with:
      # 1.  The defaults
      - func: "many dbs test"
      # 2.  Set idle flag to turn off operations.
      - func: "many dbs test"
        vars:
          many_db_args: -I
      # 3.  More dbs.
      - func: "many dbs test"
        vars:
          many_db_args: -D 40
      # 4.  With idle flag and more dbs.
      - func: "many dbs test"
        vars:
          many_db_args: -I -D 40

      # extended test/thread runs
      - func: "thread test"
        vars:
          thread_test_args: -t f
      - func: "thread test"
        vars:
          thread_test_args: -S -F -n 100000 -t f
      - func: "thread test"
        vars:
          thread_test_args: -t r
      - func: "thread test"
        vars:
          thread_test_args: -S -F -n 100000 -t r
      - func: "thread test"
        vars:
          thread_test_args: -t v
      - func: "thread test"
        vars:
          thread_test_args: -S -F -n 100000 -t v

      # random-abort - default (random time and number of threads)
      - func: "random abort test"
      # random-abort - minimum time, random number of threads
      - func: "random abort test"
        vars:
          random_abort_args: -t 10
      # random-abort - maximum time, random number of threads
      - func: "random abort test"
        vars:
          random_abort_args: -t 40
      # random-abort - run compaction
      - func: "random abort test"
        vars:
          random_abort_args: -c -t 60

      # truncated-log
      - func: "truncated log test"

      # format test
      # FIXME-WT-8287: timestamping and history for FLCS.
      # - func: "format test"
      #   vars:
      #     extra_args: file_type=fix
      - func: "format test"
        vars:
          extra_args: file_type=row

      # format test for stressing compaction code path
      - func: "format test"
        vars:
          times: 3
          extra_args: file_type=row compaction=1 verify=1 runs.timer=3 ops.pct.delete=30

      #FIXME-WT-5270: Add wtperf testing from Jenkin "wiredtiger-test-check-long" after fixing WT-5270

  - name: time-shift-sensitivity-test
    depends_on:
    - name: compile
    commands:
      - func: "fetch artifacts"
        vars:
          posix_configure_flags: --enable-strict
      - command: shell.exec
        params:
          working_dir: "wiredtiger/test/csuite"
          script: |
            set -o errexit
            set -o verbose

            ./time_shift_test.sh /usr/local/lib/faketime/libfaketimeMT.so.1 0-1 2>&1

  - name: format-stress-pull-request-test
    tags: ["pull_request"]
    commands:
      - func: "get project"
      - func: "compile wiredtiger"
      - func: "format test script"
        vars:
          smp_command: -j $(grep -c ^processor /proc/cpuinfo)
          # run for 10 minutes.
          format_test_script_args: -t 10 rows=10000 ops=50000

  - name: format-smoke-test
    commands:
      - func: "get project"
      - func: "compile wiredtiger with builtins"
      - func: "format test script"
        vars:
          format_test_script_args: -e "SEGFAULT_SIGNALS=all" -b "catchsegv ./t" -S

  - name: format-asan-smoke-test
    commands:
      - func: "get project"
      - func: "compile wiredtiger address sanitizer"
      - func: "format test script"
        vars:
          test_env_vars:
            ASAN_OPTIONS="detect_leaks=1:abort_on_error=1:disable_coredump=0"
            ASAN_SYMBOLIZER_PATH=/opt/mongodbtoolchain/v4/bin/llvm-symbolizer
          format_test_script_args: -S

  # Replace this test with format-asan-smoke-test after BUILD-10248 fix.
  - name: format-asan-smoke-ppc-test
    commands:
      - func: "get project"
      - func: "compile wiredtiger"
        vars:
          # CC is set to the system default "clang" binary here as a workaround. Change it back
          # to mongodbtoolchain "clang" binary after BUILD-10248 fix.
          configure_env_vars:
            CCAS=/opt/mongodbtoolchain/v4/bin/gcc CC=/usr/bin/clang
            CXX=/opt/mongodbtoolchain/v4/bin/clang++ PATH=/opt/mongodbtoolchain/v4/bin:$PATH
            CFLAGS="-ggdb -fPIC -fsanitize=address -fno-omit-frame-pointer
            -I/opt/mongodbtoolchain/v4/lib/gcc/ppc64le-mongodb-linux/8.2.0/include"
            CXXFLAGS="-ggdb -fPIC -fsanitize=address -fno-omit-frame-pointer
            -I/opt/mongodbtoolchain/v4/lib/gcc/ppc64le-mongodb-linux/8.2.0/include"
          posix_configure_flags: --enable-diagnostic --with-builtins=lz4,snappy,zlib
      - func: "format test script"
        # Run smoke tests, don't stop at failed tests, use default config
        vars:
          test_env_vars:
            ASAN_OPTIONS="detect_leaks=1:abort_on_error=1:disable_coredump=0"
            ASAN_SYMBOLIZER_PATH=/opt/mongodbtoolchain/v4/bin/llvm-symbolizer
          format_test_script_args: -S

  - name: format-wtperf-test
    commands:
      - func: "get project"
      - func: "compile wiredtiger with builtins"
      - command: shell.exec
        params:
          working_dir: "wiredtiger/build_posix/bench/wtperf"
          script: |
            set -o errexit
            set -o verbose

            cp ../../../bench/wtperf/split_heavy.wtperf .
            ./wtperf -O ./split_heavy.wtperf -o verbose=2

  - name: data-validation-stress-test-checkpoint
    depends_on:
    - name: compile
    commands:
      - func: "fetch artifacts"
      - command: shell.exec
        params:
          working_dir: "wiredtiger/build_posix/test/checkpoint"
          shell: bash
          script: |
            set -o errexit
            set -o verbose
            ${test_env_vars|} ../../../tools/run_parallel.sh 'nice ../../../test/checkpoint/recovery-test.sh "${data_validation_stress_test_args}" WT_TEST.$t' 120

  - name: data-validation-stress-test-checkpoint-fp-hs-insert-s1
    depends_on:
    - name: compile
    commands:
      - func: "fetch artifacts"
      - command: shell.exec
        params:
          working_dir: "wiredtiger/build_posix/test/checkpoint"
          shell: bash
          script: |
            set -o errexit
            set -o verbose
            ${test_env_vars|} ../../../tools/run_parallel.sh 'nice ../../../test/checkpoint/recovery-test.sh "${data_validation_stress_test_args} -s 1" WT_TEST.$t' 120

  - name: data-validation-stress-test-checkpoint-fp-hs-insert-s2
    depends_on:
    - name: compile
    commands:
      - func: "fetch artifacts"
      - command: shell.exec
        params:
          working_dir: "wiredtiger/build_posix/test/checkpoint"
          shell: bash
          script: |
            set -o errexit
            set -o verbose
            ${test_env_vars|} ../../../tools/run_parallel.sh 'nice ../../../test/checkpoint/recovery-test.sh "${data_validation_stress_test_args} -s 2" WT_TEST.$t' 120

  - name: data-validation-stress-test-checkpoint-fp-hs-insert-s3
    depends_on:
    - name: compile
    commands:
      - func: "fetch artifacts"
      - command: shell.exec
        params:
          working_dir: "wiredtiger/build_posix/test/checkpoint"
          shell: bash
          script: |
            set -o errexit
            set -o verbose
            ${test_env_vars|} ../../../tools/run_parallel.sh 'nice ../../../test/checkpoint/recovery-test.sh "${data_validation_stress_test_args} -s 3" WT_TEST.$t' 120

  - name: data-validation-stress-test-checkpoint-fp-hs-insert-s4
    depends_on:
    - name: compile
    commands:
      - func: "fetch artifacts"
      - command: shell.exec
        params:
          working_dir: "wiredtiger/build_posix/test/checkpoint"
          shell: bash
          script: |
            set -o errexit
            set -o verbose
            ${test_env_vars|} ../../../tools/run_parallel.sh 'nice ../../../test/checkpoint/recovery-test.sh "${data_validation_stress_test_args} -s 4" WT_TEST.$t' 120

  - name: data-validation-stress-test-checkpoint-fp-hs-insert-s5
    depends_on:
    - name: compile
    commands:
      - func: "fetch artifacts"
      - command: shell.exec
        params:
          working_dir: "wiredtiger/build_posix/test/checkpoint"
          shell: bash
          script: |
            set -o errexit
            set -o verbose
            ${test_env_vars|} ../../../tools/run_parallel.sh 'nice ../../../test/checkpoint/recovery-test.sh "${data_validation_stress_test_args} -s 5" WT_TEST.$t' 120
  
  - name: data-validation-stress-test-checkpoint-fp-hs-insert-s7
    depends_on:
    - name: compile
    commands:
      - func: "fetch artifacts"
      - command: shell.exec
        params:
          working_dir: "wiredtiger/build_posix/test/checkpoint"
          shell: bash
          script: |
            set -o errexit
            set -o verbose
            ${test_env_vars|} ../../../tools/run_parallel.sh 'nice ../../../test/checkpoint/recovery-test.sh "${data_validation_stress_test_args} -s 7" WT_TEST.$t' 120

  - name: format-failure-configs-test
    depends_on:
    - name: compile
    commands:
      - func: "fetch artifacts"
      - command: shell.exec
        params:
          working_dir: "wiredtiger/test/evergreen"
          script: |
            set -o errexit
            set -o verbose

            ${test_env_vars|} ./run_format_configs.sh

  - name: static-wt-build-test
    commands:
      - func: "get project"
      - func: "compile wiredtiger"
        vars:
          posix_configure_flags: --enable-strict --disable-shared --with-builtins=snappy,zlib,zstd
      - command: shell.exec
        params:
          working_dir: "wiredtiger/build_posix"
          shell: bash
          script: |
            set -o errexit
            set -o verbose

            # Delete wt util
            rm -f wt
            # Build static wt util
            ${make_command|make} CC='eval "g++ -static"' ${smp_command|}
            # -V option displays Wiredtiger library version
            ./wt -V

            if [ $? -ne 0 ]; then
              echo "Error, WT util is not generated or is not functioning"
              exit 1
            fi

            ldd wt || wt_static_build=1

            if [ $wt_static_build -ne 1 ]; then
              echo "Error, WT util is not statically linked"
              exit 1
            fi

  - name: format-stress-sanitizer-lsm-test
    # FIXME-WT-6258: Re-enable the test once the outstanding issues with LSM are resolved.
    # tags: ["stress-test"]
    commands:
      - func: "get project"
      - func: "compile wiredtiger address sanitizer"
      - func: "format test script"
        vars:
          test_env_vars:
            ASAN_OPTIONS="detect_leaks=1:abort_on_error=1:disable_coredump=0"
            ASAN_SYMBOLIZER_PATH=/opt/mongodbtoolchain/v4/bin/llvm-symbolizer
          # Run for 30 mins, and explicitly set data_source to LSM with a large cache
          format_test_script_args: -t 30 data_source=lsm cache_minimum=5000

  - name: checkpoint-stress-test
    tags: ["stress-test-1"]
    exec_timeout_secs: 86400
    commands:
      - command: timeout.update
        params:
          timeout_secs: 86400
      - func: "get project"
      - func: "compile wiredtiger with builtins"
      - func: "checkpoint stress test"
        vars:
          times: 1       # No of times to run the loop
          no_of_procs: 10 # No of processes to run in the background

  - name: split-stress-test
    tags: ["stress-test-1", "stress-test-zseries-1"]
    commands:
      - func: "get project"
      - func: "compile wiredtiger"
        vars:
          configure_env_vars:
            CXX=/opt/mongodbtoolchain/v4/bin/g++
            PATH=/opt/mongodbtoolchain/v4/bin:$PATH ADD_CFLAGS="-ggdb -fPIC"
      - command: shell.exec
        params:
          working_dir: "wiredtiger/bench/workgen/runner"
          script: |
            set -o errexit
            set -o verbose
            for i in {1..10}; do ${test_env_vars|} ${python_binary|python3} split_stress.py; done

  - name: format-stress-zseries-test
    tags: ["stress-test-zseries-1"]
    # Set 2.5 hours timeout (60 * 60 * 2.5)
    exec_timeout_secs: 9000
    commands:
      - func: "get project"
      - func: "compile wiredtiger with builtins"
      - func: "format test script"
        vars:
          #run for 2 hours ( 2 * 60 = 120 minutes), use default config
          format_test_script_args: -e "SEGFAULT_SIGNALS=all" -b "catchsegv ./t" -t 120

  - <<: *format-stress-test
    name: format-stress-test-1
    tags: ["stress-test-1"]
  - <<: *format-stress-test
    name: format-stress-test-2
    tags: ["stress-test-2"]
  - <<: *format-stress-test
    name: format-stress-test-3
    tags: ["stress-test-3"]
  - <<: *format-stress-test
    name: format-stress-test-4
    tags: ["stress-test-4"]
  - <<: *format-stress-sanitizer-ppc-test
    name: format-stress-sanitizer-ppc-test-1
    tags: ["stress-test-ppc-1"]
  - <<: *format-stress-sanitizer-ppc-test
    name: format-stress-sanitizer-ppc-test-2
    tags: ["stress-test-ppc-2"]
  - <<: *format-stress-sanitizer-test
    name: format-stress-sanitizer-test-1
    tags: ["stress-test-sanitizer"]
  - <<: *format-stress-sanitizer-test
    name: format-stress-sanitizer-test-2
    tags: ["stress-test-sanitizer"]
  - <<: *format-stress-sanitizer-test
    name: format-stress-sanitizer-test-3
    tags: ["stress-test-sanitizer"]
  - <<: *format-stress-sanitizer-test
    name: format-stress-sanitizer-test-4
    tags: ["stress-test-sanitizer"]
  - <<: *race-condition-stress-sanitizer-test
    name: race-condition-stress-sanitizer-test-1
    tags: ["stress-test-sanitizer"]
  - <<: *race-condition-stress-sanitizer-test
    name: race-condition-stress-sanitizer-test-2
    tags: ["stress-test-sanitizer"]
  - <<: *race-condition-stress-sanitizer-test
    name: race-condition-stress-sanitizer-test-3
    tags: ["stress-test-sanitizer"]
  - <<: *race-condition-stress-sanitizer-test
    name: race-condition-stress-sanitizer-test-4
    tags: ["stress-test-sanitizer"]
  - <<: *recovery-stress-test
    name: recovery-stress-test-1
    tags: ["stress-test-1", "stress-test-zseries-1"]
  - <<: *recovery-stress-test
    name: recovery-stress-test-2
    tags: ["stress-test-2", "stress-test-zseries-2"]
  - <<: *recovery-stress-test
    name: recovery-stress-test-3
    tags: ["stress-test-3", "stress-test-zseries-3"]

  - name: format-abort-recovery-stress-test
    commands:
      # Allow 30 minutes beyond test runtime because recovery under load can cause the test to
      # run longer.
      - command: timeout.update
        params:
          exec_timeout_secs: 3600
      - func: "get project"
      - func: "compile wiredtiger with builtins"
      - func: "format test script"
        vars:
          format_test_script_args: -a -t 30

  - name: many-dhandle-stress-test
    commands:
      - func: "get project"
      - func: "compile wiredtiger"
        vars:
          configure_env_vars:
            CXX=/opt/mongodbtoolchain/v3/bin/g++
            PATH=/opt/mongodbtoolchain/v3/bin:$PATH ADD_CFLAGS="-ggdb -fPIC"
      - command: shell.exec
        params:
          working_dir: "wiredtiger/bench/workgen/runner"
          script: |
            set -o errexit
            set -o verbose
            export "PATH=/opt/mongodbtoolchain/v3/bin:$PATH"
            ./workgen_perf_check.sh many-dhandle-stress.py output.log 50 500 500

  - name: many-collection-test
    commands:
      - command: timeout.update
        params:
          exec_timeout_secs: 86400
          timeout_secs: 86400
      - func: "fetch mongo repo"
      - func: "get project"
      - func: "import wiredtiger into mongo"
      - func: "compile mongodb"
      - func: "fetch mongo-tests repo"
      # After WT-7868 we can use the following function to retrieve an existing database and remove
      # the "clean-and-populate" option from the script arguments to skip the initial populating
      # step.
      # - func: "fetch artifacts from many-coll"
      - command: shell.exec
        params:
          working_dir: mongo-tests/largescale
          shell: bash
          script: |
            set -o errexit
            set -o verbose
            export "PATH=/opt/mongodbtoolchain/v3/bin:$PATH"
            virtualenv -p python3 venv
            source venv/bin/activate
            pip3 install lorem pymongo==3.12.2
            mongod_path=$(find ../../mongo/build -executable -type f -path \*/bin/mongod)
            ./run_many_coll.sh $mongod_path mongodb.log config/many-collection-testing many-collection clean-and-populate

      - command: shell.exec
        params:
          working_dir: mongo-tests/largescale
          shell: bash
          silent: true
          script: |
            set -o errexit
            set -o verbose
            virtualenv -p python3 venv
            source venv/bin/activate
            pip3 install "pymongo[srv]==3.12.2"
            res_dir=`find ./ -type d -name "many-collection-artifacts" -print`
            ./upload-results-atlas.py ${atlas_wt_perf_test_user} ${atlas_wt_perf_pass} wt-perf-tests many-collection-test ${branch_name} $res_dir/results/results.json

  - name: cyclomatic-complexity
    commands:
      - func: "get project"
      - command: shell.exec
        params:
          working_dir: "wiredtiger"
          shell: bash
          script: |
            set -o verbose

            # Install Metrix++, ensuring it is outside the 'src' directory
            git clone https://github.com/metrixplusplus/metrixplusplus metrixplusplus

            # We only want complexity measures for the 'src' directory
            cd src

            python "../metrixplusplus/metrix++.py" collect --std.code.lines.code --std.code.complexity.cyclomatic
            python "../metrixplusplus/metrix++.py" view

            # Set the cyclomatic complexity limit to 20
            python "../metrixplusplus/metrix++.py" limit --max-limit=std.code.complexity:cyclomatic:20

            # Fail if there are functions with cyclomatic complexity larger than 95
            set -o errexit
            python "../metrixplusplus/metrix++.py" limit --max-limit=std.code.complexity:cyclomatic:95

    #############################
    # Performance Tests for lsm #
    #############################

  - name: perf-test-small-lsm
    tags: ["lsm-perf"]
    depends_on:
      - name: compile
    commands:
      - func: "fetch artifacts"
      - func: "run-perf-test"
        vars:
          perf-test-name: small-lsm
          maxruns: 3
          wtarg: -ops ['"load", "read"']
      - func: "upload-perf-test-stats"
        vars:
          perf-test-name: small-lsm

  - name: perf-test-medium-lsm
    tags: ["lsm-perf"]
    depends_on:
      - name: compile
    commands:
      - func: "fetch artifacts"
      - func: "run-perf-test"
        vars:
          perf-test-name: medium-lsm
          maxruns: 1
          wtarg: -ops ['"load", "read"']
      - func: "upload-perf-test-stats"
        vars:
          perf-test-name: medium-lsm

  - name: perf-test-medium-lsm-compact
    tags: ["lsm-perf"]
    depends_on:
      - name: compile
    commands:
      - func: "fetch artifacts"
      - func: "run-perf-test"
        vars:
          perf-test-name: medium-lsm-compact
          maxruns: 1
          wtarg: -ops ['"load", "read"']
      - func: "upload-perf-test-stats"
        vars:
          perf-test-name: medium-lsm-compact

  - name: perf-test-medium-multi-lsm
    tags: ["lsm-perf"]
    depends_on:
      - name: compile
    commands:
      - func: "fetch artifacts"
      - func: "run-perf-test"
        vars:
          perf-test-name: medium-multi-lsm
          maxruns: 1
          wtarg: -ops ['"load", "read", "update"']
      - func: "upload-perf-test-stats"
        vars:
          perf-test-name: medium-multi-lsm

  - name: perf-test-parallel-pop-lsm
    tags: ["lsm-perf"]
    depends_on:
      - name: compile
    commands:
      - func: "fetch artifacts"
      - func: "run-perf-test"
        vars:
          perf-test-name: parallel-pop-lsm
          maxruns: 1
          wtarg: -ops ['"load"']
      - func: "upload-perf-test-stats"
        vars:
          perf-test-name: parallel-pop-lsm

  - name: perf-test-update-lsm
    tags: ["lsm-perf"]
    depends_on:
      - name: compile
    commands:
      - func: "fetch artifacts"
      - func: "run-perf-test"
        vars:
          perf-test-name: update-lsm
          maxruns: 1
          wtarg: -ops ['"load", "read", "update", "insert"']
      - func: "upload-perf-test-stats"
        vars:
          perf-test-name: update-lsm

    ###############################
    # Performance Tests for btree #
    ###############################

  - name: perf-test-small-btree
    tags: ["btree-perf"]
    depends_on:
      - name: compile
    commands:
      - func: "fetch artifacts"
      - func: "run-perf-test"
        vars:
          perf-test-name: small-btree
          maxruns: 1
          wtarg: -ops ['"load", "read"']
      - func: "upload-perf-test-stats"
        vars:
          perf-test-name: small-btree

  - name: perf-test-small-btree-backup
    tags: ["btree-perf"]
    depends_on:
      - name: compile
    commands:
      - func: "fetch artifacts"
      - func: "run-perf-test"
        vars:
          perf-test-name: small-btree-backup
          maxruns: 1
          wtarg: -ops ['"load", "read"']
      - func: "upload-perf-test-stats"
        vars:
          perf-test-name: small-btree-backup

  - name: perf-test-medium-btree
    tags: ["btree-perf"]
    depends_on:
      - name: compile
    commands:
      - func: "fetch artifacts"
      - func: "run-perf-test"
        vars:
          perf-test-name: medium-btree
          maxruns: 3
          wtarg: -ops ['"load", "read"']
      - func: "upload-perf-test-stats"
        vars:
          perf-test-name: medium-btree

  - name: perf-test-medium-btree-backup
    tags: ["btree-perf"]
    depends_on:
      - name: compile
    commands:
      - func: "fetch artifacts"
      - func: "run-perf-test"
        vars:
          perf-test-name: medium-btree-backup
          maxruns: 3
          wtarg: -ops ['"load", "read"']
      - func: "upload-perf-test-stats"
        vars:
          perf-test-name: medium-btree-backup

  - name: perf-test-parallel-pop-btree
    tags: ["btree-perf"]
    depends_on:
      - name: compile
    commands:
      - func: "fetch artifacts"
      - func: "run-perf-test"
        vars:
          perf-test-name: parallel-pop-btree
          maxruns: 1
          wtarg: -ops ['"load"']
      - func: "upload-perf-test-stats"
        vars:
          perf-test-name: parallel-pop-btree.wtperf
  
  - name: perf-test-parallel-pop-btree-long
    tags: ["btree-perf"]
    depends_on:
      - name: compile
    commands:
      - func: "fetch artifacts"
      - func: "run-perf-test"
        vars:
          perf-test-name: parallel-pop-btree-long.wtperf
          maxruns: 1
          wtarg: -ops ['"load"']
      - func: "upload-perf-test-stats"
        vars:
          perf-test-name: parallel-pop-btree-long.wtperf

  - name: perf-test-update-only-btree
    tags: ["btree-perf"]
    depends_on:
      - name: compile
    commands:
      - func: "fetch artifacts"
      - func: "run-perf-test"
        vars:
          perf-test-name: update-only-btree
          maxruns: 3
          wtarg: -ops ['"update"']
      - func: "upload-perf-test-stats"
        vars:
          perf-test-name: update-only-btree

  - name: perf-test-update-btree
    tags: ["btree-perf"]
    depends_on:
      - name: compile
    commands:
      - func: "fetch artifacts"
      - func: "run-perf-test"
        vars:
          perf-test-name: update-btree
          maxruns: 1
          wtarg: "-bf ../../../bench/wtperf/runners/update-btree.json"
      - func: "upload-perf-test-stats"
        vars:
          perf-test-name: update-btree

  - name: perf-test-update-large-record-btree
    tags: ["btree-perf"]
    depends_on:
      - name: compile
    commands:
      - func: "fetch artifacts"
      - func: "run-perf-test"
        vars:
          perf-test-name: update-large-record-btree
          maxruns: 3
          wtarg: -ops ['"load", "update"']
      - func: "upload-perf-test-stats"
        vars:
          perf-test-name: update-large-record-btree

  - name: perf-test-modify-large-record-btree
    tags: ["btree-perf"]
    depends_on:
      - name: compile
    commands:
      - func: "fetch artifacts"
      - func: "run-perf-test"
        vars:
          perf-test-name: modify-large-record-btree
          maxruns: 3
          wtarg: -ops ['"load", "modify"']
      - func: "upload-perf-test-stats"
        vars:
          perf-test-name: modify-large-record-btree

  - name: perf-test-modify-force-update-large-record-btree
    tags: ["btree-perf"]
    depends_on:
      - name: compile
    commands:
      - func: "fetch artifacts"
      - func: "run-perf-test"
        vars:
          perf-test-name: modify-force-update-large-record-btree
          maxruns: 3
          wtarg: -ops ['"load", "modify"']
      - func: "upload-perf-test-stats"
        vars:
          perf-test-name: modify-force-update-large-record-btree

    #########################################
    # Performance Tests for perf-checkpoint #
    #########################################

  - name: perf-test-update-checkpoint-btree
    tags: ["checkpoint-perf"]
    depends_on:
      - name: compile
    commands:
      - func: "fetch artifacts"
      - func: "run-perf-test"
        vars:
          perf-test-name: update-checkpoint-btree
          maxruns: 1
          wtarg: "-bf ../../../bench/wtperf/runners/update-checkpoint.json"
      - func: "upload-perf-test-stats"
        vars:
          perf-test-name: update-checkpoint-btree

  - name: perf-test-update-checkpoint-lsm
    tags: ["checkpoint-perf"]
    depends_on:
      - name: compile
    commands:
      - func: "fetch artifacts"
      - func: "run-perf-test"
        vars:
          perf-test-name: update-checkpoint-lsm
          maxruns: 1
          wtarg: "-bf ../../../bench/wtperf/runners/update-checkpoint.json"
      - func: "upload-perf-test-stats"
        vars:
          perf-test-name: update-checkpoint-lsm

    ###############################
    # Performance Tests for stress #
    ###############################

  - name: perf-test-overflow-10k
    tags: ["stress-perf"]
    depends_on:
      - name: compile
    commands:
      - func: "fetch artifacts"
      - func: "run-perf-test"
        vars:
          perf-test-name: overflow-10k
          maxruns: 1
          wtarg: -ops ['"load", "read", "update"']
      - func: "upload-perf-test-stats"
        vars:
          perf-test-name: overflow-10k

  - name: perf-test-overflow-130k
    tags: ["stress-perf"]
    depends_on:
      - name: compile
    commands:
      - func: "fetch artifacts"
      - func: "run-perf-test"
        vars:
          perf-test-name: overflow-130k
          maxruns: 1
          wtarg: -ops ['"load", "read", "update"']
      - func: "upload-perf-test-stats"
        vars:
          perf-test-name: overflow-130k

  - name: perf-test-parallel-pop-stress
    tags: ["stress-perf"]
    depends_on:
      - name: compile
    commands:
      - func: "fetch artifacts"
      - func: "run-perf-test"
        vars:
          perf-test-name: parallel-pop-stress
          maxruns: 1
          wtarg: -ops ['"load"']
      - func: "upload-perf-test-stats"
        vars:
          perf-test-name: parallel-pop-stress

  - name: perf-test-update-grow-stress
    tags: ["stress-perf"]
    depends_on:
      - name: compile
    commands:
      - func: "fetch artifacts"
      - func: "run-perf-test"
        vars:
          perf-test-name: update-grow-stress
          maxruns: 1
          wtarg: -ops ['"update"']
      - func: "upload-perf-test-stats"
        vars:
          perf-test-name: update-grow-stress

  - name: perf-test-update-shrink-stress
    tags: ["stress-perf"]
    depends_on:
      - name: compile
    commands:
      - func: "fetch artifacts"
      - func: "run-perf-test"
        vars:
          perf-test-name: update-shrink-stress
          maxruns: 1
          wtarg: -ops ['"update"']
      - func: "upload-perf-test-stats"
        vars:
          perf-test-name: update-shrink-stress

  - name: perf-test-update-delta-mix1
    tags: ["stress-perf"]
    depends_on:
      - name: compile
    commands:
      - func: "fetch artifacts"
      - func: "run-perf-test"
        vars:
          perf-test-name: update-delta-mix1
          maxruns: 1
          wtarg: -ops ['"update"']
      - func: "upload-perf-test-stats"
        vars:
          perf-test-name: update-delta-mix1

  - name: perf-test-update-delta-mix2
    tags: ["stress-perf"]
    depends_on:
      - name: compile
    commands:
      - func: "fetch artifacts"
      - func: "run-perf-test"
        vars:
          perf-test-name: update-delta-mix2
          maxruns: 1
          wtarg: -ops ['"update"']
      - func: "upload-perf-test-stats"
        vars:
          perf-test-name: update-delta-mix2

  - name: perf-test-update-delta-mix3
    tags: ["stress-perf"]
    depends_on:
      - name: compile
    commands:
      - func: "fetch artifacts"
      - func: "run-perf-test"
        vars:
          perf-test-name: update-delta-mix3
          maxruns: 1
          wtarg: -ops ['"update"']
      - func: "upload-perf-test-stats"
        vars:
          perf-test-name: update-delta-mix3

  - name: perf-test-multi-btree-zipfian
    tags: ["stress-perf"]
    depends_on:
      - name: compile
    commands:
      - func: "fetch artifacts"
      - func: "run-perf-test"
        vars:
          perf-test-name: multi-btree-zipfian-populate
          maxruns: 1
          wtarg: -ops ['"read"']
      - func: "run-perf-test"
        vars:
          perf-test-name: multi-btree-zipfian-workload
          maxruns: 1
          wtarg: -ops ['"read"']
      - func: "upload-perf-test-stats"
        vars:
          perf-test-name: multi-btree-zipfian

  - name: perf-test-many-table-stress
    tags: ["stress-perf"]
    depends_on:
      - name: compile
    commands:
      - func: "fetch artifacts"
      - func: "run-perf-test"
        vars:
          perf-test-name: many-table-stress
          maxruns: 1

  - name: perf-test-many-table-stress-backup
    tags: ["stress-perf"]
    depends_on:
      - name: compile
    commands:
      - func: "fetch artifacts"
      - func: "run-perf-test"
        vars:
          perf-test-name: many-table-stress-backup
          maxruns: 1

  - name: perf-test-evict-fairness
    tags: ["stress-perf"]
    depends_on:
      - name: compile
    commands:
      - func: "fetch artifacts"
      - func: "run-perf-test"
        vars:
          perf-test-name: evict-fairness
          maxruns: 1
          wtarg: -args ['"-C statistics_log=(wait=10000,on_close=true,json=false,sources=[file:])", "-o reopen_connection=false"'] -ops ['"eviction_page_seen"']
      - func: "validate-expected-stats"
        vars:
          expected-stats: '{"Pages seen by eviction": 200}'
          stat_file: './test_stats/evergreen_out.json'

  - name: perf-test-evict-btree-stress-multi
    tags: ["stress-perf"]
    depends_on:
      - name: compile
    commands:
      - func: "fetch artifacts"
      - func: "run-perf-test"
        vars:
          perf-test-name: evict-btree-stress-multi
          maxruns: 1
          wtarg: -ops ['"warnings", "max_latencies"']
      - func: "upload-perf-test-stats"
        vars:
          perf-test-name: evict-btree-stress-multi

    ##################################
    # Performance Tests for eviction #
    ##################################

  - name: perf-test-evict-btree 
    tags: ["evict-perf"]
    depends_on:
      - name: compile
    commands:
      - func: "fetch artifacts"
      - func: "run-perf-test"
        vars:
          perf-test-name: evict-btree
          maxruns: 1
          wtarg: -ops ['"load", "read"']
      - func: "upload-perf-test-stats"
        vars:
          perf-test-name: evict-btree

  - name: perf-test-evict-btree-1 
    tags: ["evict-perf"]
    depends_on:
      - name: compile
    commands:
      - func: "fetch artifacts"
      - func: "run-perf-test"
        vars:
          perf-test-name: evict-btree-1
          maxruns: 1
          wtarg: -ops ['"read"']
      - func: "upload-perf-test-stats"
        vars:
          perf-test-name: evict-btree-1

  - name: perf-test-evict-lsm 
    tags: ["evict-perf"]
    depends_on:
      - name: compile
    commands:
      - func: "fetch artifacts"
      - func: "run-perf-test"
        vars:
          perf-test-name: evict-lsm
          maxruns: 1
          wtarg: -ops ['"load", "read"']
      - func: "upload-perf-test-stats"
        vars:
          perf-test-name: evict-lsm
      
  - name: perf-test-evict-lsm-1 
    tags: ["evict-perf"]
    depends_on:
      - name: compile
    commands:
      - func: "fetch artifacts"
      - func: "run-perf-test"
        vars:
          perf-test-name: evict-lsm-1
          maxruns: 1
          wtarg: -ops ['"read"']
      - func: "upload-perf-test-stats"
        vars:
          perf-test-name: evict-lsm-1

    ###########################################
    # Performance Tests for log consolidation #
    ###########################################

  - name: perf-test-log
    tags: ["log-perf"]
    depends_on:
      - name: compile
    commands:
      - func: "fetch artifacts"
      - func: "run-perf-test"
        vars:
          perf-test-name: log
          maxruns: 1
          wtarg: -ops ['"update", "max_update_throughput", "min_update_throughput"']
      - func: "upload-perf-test-stats"
        vars:
          perf-test-name: log

  - name: perf-test-log-small-files
    tags: ["log-perf"]
    depends_on:
      - name: compile
    commands:
      - func: "fetch artifacts"
      - func: "run-perf-test"
        vars:
          perf-test-name: log
          maxruns: 1
          wtarg: -args ['"-C log=(enabled,file_max=1M)"'] -ops ['"update"']
      - func: "upload-perf-test-stats"
        vars:
          perf-test-name: log-small-files

  - name: perf-test-log-no-checkpoints
    tags: ["log-perf"]
    depends_on:
      - name: compile
    commands:
      - func: "fetch artifacts"
      - func: "run-perf-test"
        vars:
          perf-test-name: log
          maxruns: 1
          wtarg: -args ['"-C checkpoint=(wait=0)"'] -ops ['"update"']
      - func: "upload-perf-test-stats"
        vars:
          perf-test-name: log-no-checkpoints

  - name: perf-test-log-no-prealloc
    tags: ["log-perf"]
    depends_on:
      - name: compile
    commands:
      - func: "fetch artifacts"
      - func: "run-perf-test"
        vars:
          perf-test-name: log
          maxruns: 1
          wtarg: -args ['"-C log=(enabled,file_max=1M,prealloc=false)"'] -ops ['"update"']
      - func: "upload-perf-test-stats"
        vars:
          perf-test-name: log-no-prealloc

  - name: perf-test-log-zero-fill
    tags: ["log-perf"]
    depends_on:
      - name: compile
    commands:
      - func: "fetch artifacts"
      - func: "run-perf-test"
        vars:
          perf-test-name: log
          maxruns: 1
          wtarg: -args ['"-C log=(enabled,file_max=1M,zero_fill=true)"'] -ops ['"update"']
      - func: "upload-perf-test-stats"
        vars:
          perf-test-name: log-zero-fill

  - name: perf-test-log-many-threads
    tags: ["log-perf"]
    depends_on:
      - name: compile
    commands:
      - func: "fetch artifacts"
      - func: "run-perf-test"
        vars:
          perf-test-name: log
          maxruns: 1
          wtarg: -args ['"-C log=(enabled,file_max=1M),session_max=256", "-o threads=((count=128,updates=1))"'] -ops ['"update"']
      - func: "upload-perf-test-stats"
        vars:
          perf-test-name: log-many-threads

#######################################
#            Buildvariants            #
#######################################

buildvariants:

- name: ubuntu2004
  display_name: "! Ubuntu 20.04"
  run_on:
  - ubuntu2004-test
  expansions:
    test_env_vars:
      LD_PRELOAD=/usr/lib/x86_64-linux-gnu/libeatmydata.so
      PATH=/opt/mongodbtoolchain/v3/bin:$PATH
      top_dir=$(git rev-parse --show-toplevel)
      top_builddir=$top_dir/build_posix
      LD_LIBRARY_PATH=$top_builddir/.libs:$top_dir/TCMALLOC_LIB/lib
    smp_command: -j $(echo "`grep -c ^processor /proc/cpuinfo` * 2" | bc)
    posix_configure_flags:
      --enable-silent-rules
      --enable-diagnostic
      --enable-python
      --enable-zlib
      --enable-zstd
      --enable-snappy
      --enable-strict
      --enable-static
      --enable-tcmalloc
      --prefix=$(pwd)/LOCAL_INSTALL
    python_binary: '/opt/mongodbtoolchain/v3/bin/python3'
    make_command: PATH=/opt/mongodbtoolchain/v3/bin:$PATH make
    data_validation_stress_test_args: -t r -m -W 3 -D -p -x -n 100000 -k 100000 -C cache_size=100MB
  tasks:
    - name: ".pull_request !.windows_only !.pull_request_compilers"
    - name: linux-directio
      distros: ubuntu2004-build
    - name: syscall-linux
    - name: configure-combinations
    - name: checkpoint-filetypes-test
    - name: unit-test-zstd
    - name: unit-test-long
      distros: ubuntu2004-large
    - name: unit-test-random-seed
    - name: spinlock-gcc-test
    - name: spinlock-pthread-adaptive-test
    - name: compile-wtperf
    - name: wtperf-test
    - name: ftruncate-test
    - name: long-test
    - name: static-wt-build-test
    - name: format-smoke-test
    - name: format-failure-configs-test
    - name: data-validation-stress-test-checkpoint
    - name: data-validation-stress-test-checkpoint-fp-hs-insert-s1
    - name: data-validation-stress-test-checkpoint-fp-hs-insert-s2
    - name: data-validation-stress-test-checkpoint-fp-hs-insert-s3
    - name: data-validation-stress-test-checkpoint-fp-hs-insert-s4
    - name: data-validation-stress-test-checkpoint-fp-hs-insert-s5
    - name: data-validation-stress-test-checkpoint-fp-hs-insert-s7

- name: ubuntu2004-cmake
  display_name: "* Ubuntu 20.04 CMake"
  run_on:
  - ubuntu2004-test
  expansions:
    test_env_vars:
      WT_TOPDIR=$(git rev-parse --show-toplevel)
      WT_BUILDDIR=$WT_TOPDIR/cmake_build
      LD_LIBRARY_PATH=$WT_BUILDDIR:$WT_TOPDIR/TCMALLOC_LIB/lib
    posix_configure_flags:
      -DCMAKE_TOOLCHAIN_FILE=../cmake/toolchains/mongodbtoolchain_v3_gcc.cmake
      -DCMAKE_C_FLAGS="-ggdb"
      -DHAVE_DIAGNOSTIC=1
      -DENABLE_PYTHON=1
      -DENABLE_ZLIB=1
      -DENABLE_SNAPPY=1
      -DENABLE_STRICT=1
      -DENABLE_TCMALLOC=1
      -DCMAKE_PREFIX_PATH="$(pwd)/../TCMALLOC_LIB"
      -DCMAKE_INSTALL_PREFIX=$(pwd)/LOCAL_INSTALL
    python_binary: '/opt/mongodbtoolchain/v3/bin/python3'
    smp_command: -j $(echo "`grep -c ^processor /proc/cpuinfo` * 2" | bc)
    cmake_generator: Ninja
    make_command: ninja
    is_cmake_build: true
  tasks:
    - name: compile
    - name: make-check-test
    - name: unit-test

- name: ubuntu2004-asan
  display_name: "! Ubuntu 20.04 ASAN"
  run_on:
  - ubuntu2004-test
  expansions:
    configure_env_vars:
      CC=/opt/mongodbtoolchain/v3/bin/clang
      CXX=/opt/mongodbtoolchain/v3/bin/clang++
      PATH=/opt/mongodbtoolchain/v3/bin:$PATH
      CFLAGS="-fsanitize=address -fno-omit-frame-pointer -ggdb"
      CXXFLAGS="-fsanitize=address -fno-omit-frame-pointer -ggdb"
    posix_configure_flags:
      --enable-silent-rules
      --enable-strict
      --enable-diagnostic
      --disable-static
      --enable-tcmalloc
      --prefix=$(pwd)/LOCAL_INSTALL
    smp_command: -j $(grep -c ^processor /proc/cpuinfo)
    make_command: PATH=/opt/mongodbtoolchain/v3/bin:$PATH make
    test_env_vars:
      top_dir=$(git rev-parse --show-toplevel)
      top_builddir=$top_dir/build_posix
      ASAN_OPTIONS="detect_leaks=1:abort_on_error=1:disable_coredump=0"
      LSAN_OPTIONS="print_suppressions=0:suppressions=$top_dir/test/evergreen/asan_leaks.supp"
      ASAN_SYMBOLIZER_PATH=/opt/mongodbtoolchain/v4/bin/llvm-symbolizer
      TESTUTIL_BYPASS_ASAN=1
      LD_PRELOAD=/usr/lib/x86_64-linux-gnu/libeatmydata.so 
      PATH=/opt/mongodbtoolchain/v3/bin:$PATH
      LD_LIBRARY_PATH=$top_builddir/.libs:$top_dir/TCMALLOC_LIB/lib
  tasks:
    - name: ".pull_request !.windows_only !.pull_request_compilers !.python"
    - name: examples-c-test
    - name: format-asan-smoke-test

- name: ubuntu2004-msan
  display_name: "! Ubuntu 20.04 MSAN"
  run_on:
  - ubuntu2004-test
  expansions:
    configure_env_vars:
      # We don't compile C++ for memory sanitized testing as it creates false positives.
      CC=/opt/mongodbtoolchain/v3/bin/clang
      PATH=/opt/mongodbtoolchain/v3/bin:$PATH
      CFLAGS="-fsanitize=memory -fno-omit-frame-pointer -fno-optimize-sibling-calls -O1 -ggdb"
    posix_configure_flags:
      --enable-silent-rules
      --enable-strict
      --enable-diagnostic
      --disable-static
      --prefix=$(pwd)/LOCAL_INSTALL
    smp_command: -j $(grep -c ^processor /proc/cpuinfo)
    make_command: PATH=/opt/mongodbtoolchain/v3/bin:$PATH make
    test_env_vars:
      MSAN_OPTIONS="abort_on_error=1:disable_coredump=0:print_stacktrace=1"
      MSAN_SYMBOLIZER_PATH=/opt/mongodbtoolchain/v4/bin/llvm-symbolizer
      LD_PRELOAD=/usr/lib/x86_64-linux-gnu/libeatmydata.so
      PATH=/opt/mongodbtoolchain/v3/bin:$PATH
      top_dir=$(git rev-parse --show-toplevel)
      top_builddir=$top_dir/build_posix
      LD_LIBRARY_PATH=$top_builddir/.libs
      TESTUTIL_SLOW_MACHINE=1
  tasks:
    - name: clang-analyzer
    - name: compile
    - name: compile-production-disable-shared
    - name: compile-production-disable-static
    - name: examples-c-production-disable-shared-test
    - name: examples-c-production-disable-static-test
    - name: format-stress-pull-request-test
    - name: make-check-test

- name: ubuntu2004-ubsan
  display_name: "! Ubuntu 20.04 UBSAN"
  run_on:
  - ubuntu2004-test
  expansions:
    configure_env_vars:
      CC=/opt/mongodbtoolchain/v3/bin/clang
      CXX=/opt/mongodbtoolchain/v3/bin/clang++
      PATH=/opt/mongodbtoolchain/v3/bin:$PATH
      CFLAGS="-fsanitize=undefined -fno-omit-frame-pointer -fno-optimize-sibling-calls -O1 -ggdb"
      CXXFLAGS="-fsanitize=undefined -fno-omit-frame-pointer -fno-optimize-sibling-calls -O1 -ggdb"
    posix_configure_flags:
      --enable-silent-rules
      --enable-strict
      --enable-diagnostic
      --disable-static
      --enable-tcmalloc
      --prefix=$(pwd)/LOCAL_INSTALL
    smp_command: -j $(grep -c ^processor /proc/cpuinfo)
    make_command: PATH=/opt/mongodbtoolchain/v3/bin:$PATH make
    test_env_vars:
      UBSAN_OPTIONS="detect_leaks=1:disable_coredump=0:external_symbolizer_path=/opt/mongodbtoolchain/v4/bin/llvm-symbolizer:halt_on_error=1:print_stacktrace=1"
      LD_PRELOAD=/usr/lib/x86_64-linux-gnu/libeatmydata.so
      PATH=/opt/mongodbtoolchain/v3/bin:$PATH
      top_dir=$(git rev-parse --show-toplevel)
      top_builddir=$top_dir/build_posix
      LD_LIBRARY_PATH=$top_builddir/.libs:$top_dir/TCMALLOC_LIB/lib
  tasks:
    - name: clang-analyzer
    - name: compile
    - name: compile-production-disable-shared
    - name: compile-production-disable-static
    - name: examples-c-production-disable-shared-test
    - name: examples-c-production-disable-static-test
    - name: format-stress-pull-request-test
    - name: make-check-test
    - name: cppsuite-base-test-default
    - name: cppsuite-hs-cleanup-default
    - name: cppsuite-search-near-01-default
    - name: cppsuite-search-near-02-default

- name: ubuntu2004-compilers
  display_name: "! Ubuntu 20.04 Compilers"
  run_on:
  - ubuntu2004-wt-build
  expansions:
    posix_configure_flags: 
      --enable-silent-rules
      --enable-diagnostic
      --enable-strict
      --enable-lz4
      --enable-snappy
      --enable-zlib
      --enable-zstd
      --enable-python
      --enable-tcmalloc
    python_binary: '/opt/mongodbtoolchain/v3/bin/python3'
    smp_command: -j $(grep -c ^processor /proc/cpuinfo)
    make_command: PATH=/opt/mongodbtoolchain/v3/bin:$PATH make
  tasks:
    - name: ".pull_request_compilers"

- name: ubuntu2004-stress-tests
  display_name: Ubuntu 20.04 Stress tests
  run_on:
  - ubuntu2004-small
  expansions:
    smp_command: -j $(grep -c ^processor /proc/cpuinfo)
    make_command: PATH=/opt/mongodbtoolchain/v3/bin:$PATH make
    test_env_vars:
      LD_PRELOAD=/usr/lib/x86_64-linux-gnu/libeatmydata.so
      PATH=/opt/mongodbtoolchain/v3/bin:$PATH
      top_dir=$(git rev-parse --show-toplevel)
      top_builddir=$top_dir/build_posix
      LD_LIBRARY_PATH=$top_builddir/.libs:$top_dir/TCMALLOC_LIB/lib
    posix_configure_flags:
      --enable-silent-rules
      --enable-diagnostic
      --enable-python
      --enable-zlib
      --enable-snappy
      --enable-strict
      --enable-static
      --enable-tcmalloc
      --prefix=$(pwd)/LOCAL_INSTALL
    python_binary: '/opt/mongodbtoolchain/v3/bin/python3'
  tasks:
    - name: ".stress-test-1"
    - name: ".stress-test-2"
    - name: ".stress-test-3"
    - name: ".stress-test-4"
    - name: ".stress-test-sanitizer"
      run_on:
      - ubuntu2004-medium
    - name: format-abort-recovery-stress-test

- name: large-scale-tests
  display_name: "Large scale tests"
  batchtime: 480 # 3 times a day
  run_on:
  - ubuntu2004-test
  expansions:
    make_command: PATH=/opt/mongodbtoolchain/v3/bin:$PATH make
    posix_configure_flags:
      --enable-silent-rules
      --enable-python
      --enable-zlib
      --enable-snappy
      --enable-strict
      --enable-static
      --enable-tcmalloc
      --prefix=$(pwd)/LOCAL_INSTALL
    test_env_vars:
      PATH=/opt/mongodbtoolchain/v3/bin:$PATH
    upload_source_dir: mongo-tests/largescale/many-collection-artifacts
    upload_filename: many-collection.tgz
  tasks:
    - name: many-dhandle-stress-test

- name: cppsuite-stress-tests
  display_name: "Cppsuite Stress Tests"
  batchtime: 480 # 3 times a day
  run_on:
  - ubuntu2004-test
  expansions:
    test_env_vars:
      top_dir=$(git rev-parse --show-toplevel)
      top_builddir=$top_dir/build_posix
      LD_LIBRARY_PATH=$top_builddir/.libs:$top_dir/TCMALLOC_LIB/lib
      PATH=/opt/mongodbtoolchain/v3/bin:$PATH
    make_command: PATH=/opt/mongodbtoolchain/v3/bin:$PATH make
    posix_configure_flags:
      --enable-diagnostic
      --enable-python
      --enable-silent-rules
      --enable-snappy
      --enable-strict
      --enable-static
      --enable-tcmalloc
      --enable-zlib
  tasks:
    - name: compile
    - name: cppsuite-base-test-stress
    - name: cppsuite-hs-cleanup-stress
    - name: cppsuite-search-near-01-stress
    - name: cppsuite-search-near-02-stress

- name: package
  display_name: "~ Package"
  batchtime: 1440 # 1 day
  run_on:
  - ubuntu2004-test
  tasks:
    - name: package

- name: linux-no-ftruncate
  display_name: Linux no ftruncate
  batchtime: 1440 # 1 day
  run_on:
  - ubuntu2004-test
  expansions:
    test_env_vars:
      LD_PRELOAD=/usr/lib/x86_64-linux-gnu/libeatmydata.so
      PATH=/opt/mongodbtoolchain/v3/bin:$PATH
      top_dir=$(git rev-parse --show-toplevel)
      top_builddir=$top_dir/build_posix
      LD_LIBRARY_PATH=$top_builddir/.libs
    smp_command: -j $(grep -c ^processor /proc/cpuinfo)
    make_command: PATH=/opt/mongodbtoolchain/v3/bin:$PATH make
    python_binary: '/opt/mongodbtoolchain/v3/bin/python3'
  tasks:
    - name: compile-linux-no-ftruncate
    - name: make-check-linux-no-ftruncate-test
    - name: unit-linux-no-ftruncate-test
    - name: format-linux-no-ftruncate

- name: rhel80
  display_name: RHEL 8.0
  run_on:
  - rhel80-test
  expansions:
    test_env_vars:
      LD_PRELOAD=/usr/local/lib/libeatmydata.so
      PATH=/opt/mongodbtoolchain/v3/bin:$PATH
      top_dir=$(git rev-parse --show-toplevel)
      top_builddir=$top_dir/build_posix
      LD_LIBRARY_PATH=$top_builddir/.libs
    smp_command: -j $(grep -c ^processor /proc/cpuinfo)
    make_command: PATH=/opt/mongodbtoolchain/v3/bin:$PATH make
    python_binary: '/opt/mongodbtoolchain/v3/bin/python3'
  tasks:
    - name: compile
    - name: make-check-test
    - name: unit-test
    - name: fops
    - name: time-shift-sensitivity-test
    - name: linux-directio
      distros: rhel80-build
    - name: syscall-linux
    - name: checkpoint-filetypes-test
    - name: unit-test-zstd
    - name: unit-test-long
      distros: rhel80-large
    - name: spinlock-gcc-test
    - name: spinlock-pthread-adaptive-test
    - name: compile-wtperf
    - name: wtperf-test
    - name: ftruncate-test
    - name: long-test
    - name: configure-combinations

- name: windows-64
  display_name: "! Windows 64-bit"
  run_on:
  - windows-64-vs2017-test
  expansions:
    python_binary: 'python'
    scons_smp_command: -j $(echo "$(getconf NPROCESSORS_ONLN 2>/dev/null || getconf _NPROCESSORS_ONLN 2>/dev/null || echo 1) * 2" | bc)
  tasks:
    - name: compile
    - name: ".windows_only"
    - name: ".unit_test"
    - name: fops

- name: windows-64-cmake
  display_name: "* Windows 64-bit CMake"
  run_on:
  - windows-64-vs2017-test
  expansions:
    python_binary: 'python'
    is_cmake_build: true
    test_env_vars: WT_BUILDDIR=$(git rev-parse --show-toplevel)/cmake_build
    windows_configure_flags: -vcvars_bat "'C:\Program Files (x86)\Microsoft Visual Studio\2017\Professional\VC\Auxiliary\Build\vcvars64.bat'"
  tasks:
    - name: compile
    - name: make-check-test
    - name: unit-test

<<<<<<< HEAD
- name: macos-11
  display_name: OS X 11
  run_on:
  - macos-11
=======
- name: macos-1014-aws
  display_name: OS X 10.14 AWS
  run_on:
  - macos-1014-aws
>>>>>>> 8c934123
  batchtime: 120 # 2 hours
  expansions:
    configure_env_vars: ADD_CFLAGS="-ggdb -fPIC -Wno-poison-system-directories"
    posix_configure_flags:
      --enable-silent-rules
      --enable-diagnostic
      --enable-python
      --enable-zlib
      --enable-strict
      --enable-static
      --prefix=$(pwd)/LOCAL_INSTALL
    python_binary: '/Library/Frameworks/Python.framework/Versions/3.9/bin/python3.9'
    smp_command: -j $(sysctl -n hw.logicalcpu)
    make_command: ARCHFLAGS=-Wno-error=unused-command-line-argument-hard-error-in-future make
    test_env_vars: 
      PATH=/opt/mongodbtoolchain/v3/bin:$PATH
      top_dir=$(git rev-parse --show-toplevel)
      top_builddir=$top_dir/build_posix
      DYLD_LIBRARY_PATH=$top_builddir/.libs
  tasks:
    - name: compile
    - name: make-check-test
    - name: unit-test-with-compile
    - name: fops

- name: macos-11-cmake
  display_name: "* OS X 11 CMake"
  run_on:
<<<<<<< HEAD
  - macos-11
=======
  - macos-1014-aws
>>>>>>> 8c934123
  batchtime: 120 # 2 hours
  expansions:
    configure_env_vars: PATH=/opt/mongodbtoolchain/v3/bin:$PATH ADD_CFLAGS="-ggdb -fPIC"
    posix_configure_flags:
      -DCMAKE_C_FLAGS="-ggdb"
      -DHAVE_DIAGNOSTIC=1
      -DENABLE_PYTHON=1
      -DENABLE_ZLIB=1
      -DENABLE_STRICT=1 
      -DCMAKE_INSTALL_PREFIX=$(pwd)/LOCAL_INSTALL
    python_binary: 'python3'
    smp_command: -j $(sysctl -n hw.logicalcpu)
    cmake_generator: "Unix Makefiles"
    make_command: make
    test_env_vars: 
      WT_BUILDDIR=$(git rev-parse --show-toplevel)/cmake_build
      DYLD_LIBRARY_PATH=$WT_BUILDDIR
    is_cmake_build: true
  tasks:
    - name: compile
    - name: make-check-test
    - name: unit-test-macos

- name: little-endian
  display_name: "~ Little-endian (x86)"
  run_on:
  - ubuntu1804-test
  batchtime: 4320 # 3 days
  expansions:
    python_binary: '/opt/mongodbtoolchain/v3/bin/python3'
    smp_command: -j $(grep -c ^processor /proc/cpuinfo)
    test_env_vars:
      PATH=/opt/mongodbtoolchain/v3/bin:$PATH
      top_dir=$(git rev-parse --show-toplevel)
      top_builddir=$top_dir/build_posix
      LD_LIBRARY_PATH=$top_builddir/.libs
    make_command: PATH=/opt/mongodbtoolchain/v3/bin:$PATH make
  tasks:
  - name: compile
  - name: generate-datafile-little-endian
  - name: verify-datafile-little-endian
  - name: verify-datafile-from-big-endian

- name: big-endian
  display_name: "~ Big-endian (s390x/zSeries)"
  run_on:
  - rhel8-zseries-small
  batchtime: 4320 # 3 days
  expansions:
    python_binary: '/opt/mongodbtoolchain/v4/bin/python3'
    smp_command: -j $(grep -c ^processor /proc/cpuinfo)
    test_env_vars:
      PATH=/opt/mongodbtoolchain/v4/bin:$PATH
      top_dir=$(git rev-parse --show-toplevel)
      top_builddir=$top_dir/build_posix
      LD_LIBRARY_PATH=$top_builddir/.lib
  tasks:
  - name: compile
  - name: generate-datafile-big-endian
  - name: verify-datafile-big-endian
  - name: verify-datafile-from-little-endian

- name: rhel8-ppc
  display_name: "~ RHEL8 PPC"
  run_on:
  - rhel8-power-small
  batchtime: 120 # 2 hours
  expansions:
    configure_env_vars:
      CC=/opt/mongodbtoolchain/v4/bin/gcc
      CXX=/opt/mongodbtoolchain/v4/bin/gcc++
      PATH=/opt/mongodbtoolchain/v4/bin:$PATH
      ADD_CFLAGS="-ggdb -fPIC"
    format_test_setting: ulimit -c unlimited
    # Use quarter of the vCPUs to avoid OOM kill failure and disk issues on this variant.
    smp_command: -j $(echo $(grep -c ^processor /proc/cpuinfo) / 4 | bc)
    make_command: PATH=/opt/mongodbtoolchain/v4/bin:$PATH make
    test_env_vars:
      PATH=/opt/mongodbtoolchain/v4/bin:$PATH
      top_dir=$(git rev-parse --show-toplevel)
      top_builddir=$top_dir/build_posix
      LD_LIBRARY_PATH=$top_builddir/.libs
    posix_configure_flags:
      --enable-silent-rules
      --enable-diagnostic
      --enable-python
      --enable-zlib
      --enable-snappy
      --enable-strict
      --enable-static
      --prefix=$(pwd)/LOCAL_INSTALL
    python_binary: '/opt/mongodbtoolchain/v4/bin/python3'
  tasks:
  - name: compile
  - name: unit-test
  - name: format-smoke-test
  - name: format-asan-smoke-ppc-test
  - name: format-wtperf-test
  - name: ".stress-test-ppc-1"
  - name: ".stress-test-ppc-2"

- name: rhel8-ppc-cmake
  display_name: "* RHEL8 PPC CMake"
  run_on:
  - rhel8-power-small
  batchtime: 10080 # 7 days
  expansions:
    test_env_vars:
      WT_BUILDDIR=$(git rev-parse --show-toplevel)/cmake_build
      LD_LIBRARY_PATH=$WT_BUILDDIR
    posix_configure_flags:
      -DCMAKE_TOOLCHAIN_FILE=../cmake/toolchains/mongodbtoolchain_v4_gcc.cmake
      -DCMAKE_C_FLAGS="-ggdb"
      -DHAVE_DIAGNOSTIC=1
      -DENABLE_PYTHON=1
      -DENABLE_ZLIB=1
      -DENABLE_SNAPPY=1
      -DENABLE_STRICT=1
      -DCMAKE_INSTALL_PREFIX=$(pwd)/LOCAL_INSTALL
    python_binary: '/opt/mongodbtoolchain/v4/bin/python3'
    smp_command: -j $(echo $(grep -c ^processor /proc/cpuinfo) / 4 | bc)
    cmake_generator: Ninja
    make_command: ninja
    is_cmake_build: true
  tasks:
    - name: compile
    - name: make-check-test
    - name: unit-test

- name: rhel8-zseries
  display_name: "~ RHEL8 zSeries"
  run_on:
  - rhel8-zseries-small
  batchtime: 120 # 2 hours
  expansions:
    smp_command: -j $(grep -c ^processor /proc/cpuinfo)
    make_command: PATH=/opt/mongodbtoolchain/v4/bin:$PATH make
    test_env_vars:
      PATH=/opt/mongodbtoolchain/v4/bin:$PATH
      top_dir=$(git rev-parse --show-toplevel)
      top_builddir=$top_dir/build_posix
      LD_LIBRARY_PATH=$top_builddir/.libs
    posix_configure_flags:
      --enable-silent-rules
      --enable-diagnostic
      --enable-python
      --enable-zlib
      --enable-snappy
      --enable-strict
      --enable-static
      --prefix=$(pwd)/LOCAL_INSTALL
    python_binary: '/opt/mongodbtoolchain/v4/bin/python3'
  tasks:
  - name: compile
  - name: unit-test
  - name: format-smoke-test
  - name: ".stress-test-zseries-1"
  - name: ".stress-test-zseries-2"
  - name: ".stress-test-zseries-3"

- name: rhel8-zseries-cmake
  display_name: "* RHEL8 zSeries CMake"
  run_on:
  - rhel8-zseries-small
  batchtime: 10080 # 7 days
  expansions:
    test_env_vars:
      WT_BUILDDIR=$(git rev-parse --show-toplevel)/cmake_build
      LD_LIBRARY_PATH=$WT_BUILDDIR
    posix_configure_flags:
      -DCMAKE_TOOLCHAIN_FILE=../cmake/toolchains/mongodbtoolchain_v3_gcc.cmake 
      -DCMAKE_C_FLAGS="-ggdb"
      -DHAVE_DIAGNOSTIC=1
      -DENABLE_PYTHON=1
      -DENABLE_ZLIB=1 
      -DENABLE_SNAPPY=1
      -DENABLE_STRICT=1
      -DCMAKE_INSTALL_PREFIX=$(pwd)/LOCAL_INSTALL
    python_binary: '/opt/mongodbtoolchain/v4/bin/python3'
    smp_command: -j $(grep -c ^processor /proc/cpuinfo)
    cmake_generator: Ninja
    make_command: ninja
    is_cmake_build: true
  tasks:
    - name: compile
    - name: make-check-test
    - name: unit-test<|MERGE_RESOLUTION|>--- conflicted
+++ resolved
@@ -4146,17 +4146,10 @@
     - name: make-check-test
     - name: unit-test
 
-<<<<<<< HEAD
 - name: macos-11
   display_name: OS X 11
   run_on:
   - macos-11
-=======
-- name: macos-1014-aws
-  display_name: OS X 10.14 AWS
-  run_on:
-  - macos-1014-aws
->>>>>>> 8c934123
   batchtime: 120 # 2 hours
   expansions:
     configure_env_vars: ADD_CFLAGS="-ggdb -fPIC -Wno-poison-system-directories"
@@ -4185,11 +4178,7 @@
 - name: macos-11-cmake
   display_name: "* OS X 11 CMake"
   run_on:
-<<<<<<< HEAD
   - macos-11
-=======
-  - macos-1014-aws
->>>>>>> 8c934123
   batchtime: 120 # 2 hours
   expansions:
     configure_env_vars: PATH=/opt/mongodbtoolchain/v3/bin:$PATH ADD_CFLAGS="-ggdb -fPIC"
