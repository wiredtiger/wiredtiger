--- conflicted
+++ resolved
@@ -741,7 +741,7 @@
       - func: "get project"
       - func: "compile wiredtiger"
         vars:
-          posix_configure_flags: -DENABLE_STRICT=0 -DHAVE_DIAGNOSTIC=1 -DENABLE_S3=1
+          posix_configure_flags: -DENABLE_STRICT=0 -DHAVE_DIAGNOSTIC=1 -DENABLE_S3=1 -DIMPORT_S3_SDK=external
       - func: "upload artifact"
       - func: "cleanup"
 
@@ -4141,21 +4141,6 @@
       WT_TOPDIR=$(git rev-parse --show-toplevel)
       WT_BUILDDIR=$WT_TOPDIR/cmake_build
       LD_LIBRARY_PATH=$WT_BUILDDIR:$WT_TOPDIR/TCMALLOC_LIB/lib
-<<<<<<< HEAD
-=======
-    posix_configure_flags:
-      -DCMAKE_C_FLAGS="-ggdb"
-      -DHAVE_DIAGNOSTIC=1
-      -DENABLE_PYTHON=1
-      -DENABLE_ZLIB=1
-      -DENABLE_SNAPPY=1
-      -DENABLE_STRICT=0
-      -DENABLE_TCMALLOC=1
-      -DENABLE_S3=1
-      -DIMPORT_S3_SDK=external
-      -DCMAKE_PREFIX_PATH="$(pwd)/../TCMALLOC_LIB"
-      -DCMAKE_INSTALL_PREFIX=$(pwd)/LOCAL_INSTALL
->>>>>>> 41b2d937
     python_binary: '/opt/mongodbtoolchain/v3/bin/python3'
     smp_command: -j $(echo "`grep -c ^processor /proc/cpuinfo` * 2" | bc)
     cmake_generator: Ninja
