#
# This file defines the tasks and platforms for WiredTiger in the
# MongoDB continuous integration system (https://evergreen.mongodb.com).
#

#######################################
#            Project Settings         #
#######################################
stepback: true
pre:
  - func: "cleanup"
  - func: "setup environment"
post:
  - func: "dump stacktraces"
  - func: "upload stacktraces"
  - func: "upload test/format config"
  - func: "upload test/model workloads"
  - func: "dump stderr/stdout"
  - func: "upload artifact"
    vars:
      postfix: -${execution}
  - func: "save wt hang analyzer core/debugger files"
  - func: "cleanup"
timeout:
  - func: "run wt hang analyzer"
exec_timeout_secs: 21600 # 6 hrs

#######################################
#            Functions                #
#######################################

functions:
  "setup environment":
    - command: expansions.update
      type: setup
      params:
        updates:
        # The expansion is used for each task that runs a WiredTiger test. The expansions are
        # created before each task and is meant to be used at the start each task. All of these
        # variables are common among the build variants, if there are any specific variables that
        # needs to be set, users can add onto the additional_env_vars in the variant.
        - key: PREPARE_TEST_ENV
          value: |
            export WT_TOPDIR=$(git rev-parse --show-toplevel)
            export WT_BUILDDIR=$WT_TOPDIR/cmake_build

            if [ "$OS" = "Windows_NT" ]; then
              export PATH=/cygdrive/c/python/Python311:/cygdrive/c/python/Python311/Scripts:$PATH
              export PYTHONPATH="($WT_TOPDIR/lang/python/wiredtiger):$(cygpath -w $WT_TOPDIR/lang/python)"
            else
              export PATH=/opt/mongodbtoolchain/v4/bin:$PATH
              export LD_LIBRARY_PATH=$WT_BUILDDIR
            fi

            # Create the common sanitizer options and export the specific sanitizer environment
            # variables.
            COMMON_SAN_OPTIONS="abort_on_error=1:disable_coredump=0"
            if [[ "${CMAKE_BUILD_TYPE|}" =~ ASan ]]; then
              export ASAN_OPTIONS="$COMMON_SAN_OPTIONS:unmap_shadow_on_exit=1"
              export TESTUTIL_BYPASS_ASAN=1
            elif [[ "${CMAKE_BUILD_TYPE|}" =~ MSan ]]; then
              export MSAN_OPTIONS="$COMMON_SAN_OPTIONS:verbosity=3"
              export TESTUTIL_MSAN=1
            elif [[ "${CMAKE_BUILD_TYPE|}" =~ TSan ]]; then
              export TSAN_OPTIONS="$COMMON_SAN_OPTIONS:verbosity=3"
              export TESTUTIL_TSAN=1
            elif [[ "${CMAKE_BUILD_TYPE|}" =~ UBSan ]]; then
              export UBSAN_OPTIONS="$COMMON_SAN_OPTIONS:print_stacktrace=1"
              export TESTUTIL_UBSAN=1
            fi

            ${additional_env_vars}
        # The expansion is used for any task that requires the mongodbtoolchain binaries.
        - key: PREPARE_PATH
          value: |
            if [ "$OS" = "Windows_NT" ]; then
              export PATH=/cygdrive/c/python/Python311:/cygdrive/c/python/Python311/Scripts:$PATH
            else
              export PATH=/opt/mongodbtoolchain/v4/bin:$PATH
            fi
  # Since Bazel (currently used in SCons) uses EngFlow's remote execution system instead of icecream,
  # additional credentials need to be setup to maintain efficient compilation speed.
  "get engflow creds": &get_engflow_creds
  - command: s3.get
    display_name: "get engflow key"
    params:
      aws_key: ${engflow_key}
      aws_secret: ${engflow_secret}
      remote_file: engflow/engflow.key
      bucket: serverengflow
      local_file: "mongo/engflow.key"
  - command: s3.get
    display_name: "get engflow cert"
    params:
      aws_key: ${engflow_key}
      aws_secret: ${engflow_secret}
      remote_file: engflow/engflow.cert
      bucket: serverengflow
      local_file: "mongo/engflow.cert"
  - command: shell.exec
    params:
      display_name: "generate evergreen engflow bazelrc"
      shell: bash
      working_dir: mongo
      script: |
        set -o errexit
        set -o verbose

        # Pulled from evergreen/generate_evergreen_engflow_bazelrc.sh
        # FIXME-SERVER-86966: consider consolidating once prelude.sh is runnable in the perf project.

        source ./evergreen/bazel_RBE_supported.sh

        if bazel_rbe_supported; then

          uri="https://spruce.mongodb.com/task/${task_id}?execution=${execution}"

          echo "build --tls_client_certificate=./engflow.cert" > .bazelrc.evergreen_engflow_creds
          echo "build --tls_client_key=./engflow.key" >> .bazelrc.evergreen_engflow_creds
          echo "build --bes_keywords=engflow:CiCdPipelineName=${build_variant}" >> .bazelrc.evergreen_engflow_creds
          echo "build --bes_keywords=engflow:CiCdJobName=${task_name}" >> .bazelrc.evergreen_engflow_creds
          echo "build --bes_keywords=engflow:CiCdUri=$uri" >> .bazelrc.evergreen_engflow_creds
          echo "build --bes_keywords=evg:project=${project}" >> .bazelrc.evergreen_engflow_creds
          echo "build --workspace_status_command=./evergreen/engflow_workspace_status.sh" >> .bazelrc.evergreen_engflow_creds
        fi
  "get project":
    command: git.get_project
    type: setup
    params:
      directory: wiredtiger
  "get automation-scripts": &get_automation_scripts
    command: shell.exec
    type: setup
    params:
      shell: bash
      script: |
        set -o errexit
        set -o verbose
        if ! [ -d "./automation-scripts" ]; then
          git clone git@github.com:wiredtiger/automation-scripts.git
        fi
  "fetch artifacts": &fetch_artifacts
    command: s3.get
    type: setup
    params:
      aws_key: ${aws_key}
      aws_secret: ${aws_secret}
      remote_file: wiredtiger/${build_variant}/${revision}/artifacts/${dependent_task|compile}_${build_id}.tgz
      bucket: build_external
      extract_to: ${destination|wiredtiger}
  "fetch endian format artifacts" :
    - command: s3.get
      type: setup
      params:
        aws_key: ${aws_key}
        aws_secret: ${aws_secret}
        remote_file: wiredtiger/${endian_format}/${revision}/artifacts/${remote_file}.tgz
        bucket: build_external
        extract_to: wiredtiger/cmake_build/test/format
  "fetch mongo-tests repo" :
    command: shell.exec
    type: setup
    params:
      shell: bash
      script: |
        set -o errexit
        set -o verbose
        git clone https://github.com/wiredtiger/mongo-tests
  "fetch mongo repo" :
    command: shell.exec
    type: setup
    params:
      shell: bash
      script: |
        set -o errexit
        set -o verbose
        pushd wiredtiger
        mongo_repo=https://github.com/mongodb/mongo
        # Find the equivalent mongodb branch that matches the same branch version to wiredtiger. In
        # the case of patch builds, it is possible that the developer has a branch name that doesn't
        # adhere to naming rules, therefore derive the base branch name from git.
        branch=$(git branch --contains | grep -e "mongodb" -e "develop")
        if [[ $branch =~ "mongodb-" ]]; then
          mongo_branch=v$(echo $branch | cut -d'-' -f 2)
        else
          mongo_branch=master
        fi
        popd
        git clone $mongo_repo -b $mongo_branch
  "import wiredtiger into mongo" :
    command: shell.exec
    type: setup
    params:
      shell: bash
      script: |
        set -o errexit
        set -o verbose
        cp -a wiredtiger mongo/src/third_party/
  "compile mongodb" :
    command: shell.exec
    params:
      shell: bash
      working_dir: "mongo"
      script: |
        set -o errexit
        set -o verbose
        ${PREPARE_PATH}
        virtualenv -p python3 venv
        source venv/bin/activate
        buildscripts/poetry_sync.sh

        ./buildscripts/scons.py --variables-files=etc/scons/mongodbtoolchain_stable_gcc.vars --link-model=dynamic --ninja generate-ninja ICECC=icecc CCACHE=ccache
        ninja -j$(nproc --all) install-mongod
  "configure wiredtiger": &configure_wiredtiger
    command: shell.exec
    params:
      working_dir: "wiredtiger"
      include_expansions_in_env:
       - "s3_bucket_tcmalloc"
       - "s3_access_key"
       - "s3_secret_key"
      shell: bash
      script: |
        set -o errexit
        ${PREPARE_PATH}
        # Not setting verbose mode as we have sensitive keys that could be logged.

        # Define common config flags for the tasks to make it cleaner when configuring the tasks.
        # Note that the config flags are resolved prior to changing to cmake_build directory.
        DEFINED_EVERGREEN_CONFIG_FLAGS="${CMAKE_BUILD_TYPE|} \
          ${CMAKE_INSTALL_PREFIX|-DCMAKE_INSTALL_PREFIX=$(pwd)/cmake_build/LOCAL_INSTALL} \
          ${CMAKE_TOOLCHAIN_FILE|-DCMAKE_TOOLCHAIN_FILE=../cmake/toolchains/mongodbtoolchain_stable_gcc.cmake} \
          ${ENABLE_LAZYFS|} \
          ${NONSTANDALONE|} \
          ${ENABLE_SHARED|} \
          ${ENABLE_STATIC|} \
          ${HAVE_BUILTIN_EXTENSION_LZ4|} \
          ${HAVE_BUILTIN_EXTENSION_SNAPPY|} \
          ${HAVE_BUILTIN_EXTENSION_ZLIB|} \
          ${HAVE_BUILTIN_EXTENSION_ZSTD|} \
          ${HAVE_UNITTEST} \
          ${CODE_COVERAGE_FLAGS} \
          ${NON_BARRIER_DIAGNOSTIC_YIELDS|} \
          ${HAVE_DIAGNOSTIC|} \
          ${GNU_C_VERSION|} \
          ${GNU_CXX_VERSION|} \
          ${CLANG_C_VERSION|} \
          ${CLANG_CXX_VERSION|} \
          ${ENABLE_AZURE|} \
          ${ENABLE_CPPSUITE|} \
          ${ENABLE_GCP|} \
          ${ENABLE_S3|} \
          ${IMPORT_AZURE_SDK|} \
          ${IMPORT_GCP_SDK|} \
          ${IMPORT_S3_SDK|} \
          ${SPINLOCK_TYPE|} \
          ${ENABLE_COLORIZE_OUTPUT|-DENABLE_COLORIZE_OUTPUT=0} \
          ${CC_OPTIMIZE_LEVEL|}"

        # The RHEL PPC platform does not have ZSTD. Strip it out.
        if [ "${build_variant|}" = "rhel8-ppc" ] && [[ "$DEFINED_EVERGREEN_CONFIG_FLAGS" =~ (\-DHAVE_BUILTIN_EXTENSION_ZSTD=1) ]]; then
          DEFINED_EVERGREEN_CONFIG_FLAGS=${DEFINED_EVERGREEN_CONFIG_FLAGS/\-DHAVE_BUILTIN_EXTENSION_ZSTD=1/}
        fi

        if [[ "${build_variant|}" =~ "macos-13" ]]; then
          # For mac builds, we want explicitly tell cmake which python to use, as
          # well as the matching library directory and header files. The find_libpython
          # module gives us the library.
          SYSPY=${python_binary}
          $SYSPY -mvenv venv
          source venv/bin/activate
          pip3 install find_libpython==0.4.0
          SYSPYLIB=`find_libpython`
          SYSPYINCDEF=

          # We have the shared library to link to, it may be named simply 'Python3' or 'Python'.
          # If that's the case, use the associated dylib symlink found in an expected relative
          # location. Also get the location of the header files. We'll give this all to cmake.
          base=$(basename $SYSPYLIB)
          if [ "$base" = 'Python3' -o "$base" = 'Python' ]; then
             SYSPYDIR=$(dirname $SYSPYLIB)
             NSYSPYLIB=$(ls $SYSPYDIR/lib/libpython*.dylib 2>/dev/null | head -1)
             if [ -f "$NSYSPYLIB" ]; then
               SYSPYLIB=$NSYSPYLIB
             fi
             if [ -d "$SYSPYDIR/Headers" ]; then
               SYSPYINCDEF="$SYSPYDIR/Headers"
             fi
          fi

          if [ "${build_variant|}" = "macos-13-arm64" ]; then
            DEFINED_EVERGREEN_CONFIG_FLAGS="$DEFINED_EVERGREEN_CONFIG_FLAGS -DPython3_EXECUTABLE=$SYSPY -DPython3_LIBRARY=$SYSPYLIB -DPython3_INCLUDE_DIR=$SYSPYINCDEF"
          else
            DEFINED_EVERGREEN_CONFIG_FLAGS="$DEFINED_EVERGREEN_CONFIG_FLAGS -DPYTHON_EXECUTABLE:FILEPATH=$SYSPY -DPYTHON_LIBRARY=$SYSPYLIB -DPYTHON_INCLUDE_DIR=$SYSPYINCDEF"
          fi
        fi

        if [ "$OS" = "Windows_NT" ]; then
          # Use the Windows powershell script to configure the CMake build.
          # We execute it in a powershell environment as its easier to detect and source the Visual Studio
          # toolchain in a native Windows environment. We can't easily execute the build in a cygwin environment.
          echo "Using config flags $DEFINED_EVERGREEN_CONFIG_FLAGS ${windows_configure_flags|}"
          powershell.exe  -NonInteractive '.\test\evergreen\build_windows.ps1' -configure 1 $DEFINED_EVERGREEN_CONFIG_FLAGS ${windows_configure_flags|}
        else
          echo "Using config flags $DEFINED_EVERGREEN_CONFIG_FLAGS ${posix_configure_flags|}"

          if [[ ${ENABLE_TCMALLOC|0} -eq 1 ]]; then
            # Preclude use of tcmalloc with sanitizer builds.
            if [[ "$DEFINED_EVERGREEN_CONFIG_FLAGS" =~ (CMAKE_BUILD_TYPE=([AMT]|UB)San) ]]; then
              echo "tcmalloc incompatible with build variant: ${build_variant} and cmake build type ${CMAKE_BUILD_TYPE}"
              exit 1
            fi
            # Run this script in its own process as it depends on managing
            # shell options.
            /bin/bash test/evergreen/tcmalloc_install_or_build.sh ${build_variant}

            # Preload tcmalloc in the Evergreen environment: this will affect
            # ALL binaries.
            export LD_PRELOAD=$PWD/TCMALLOC_LIB/libtcmalloc.so
          fi

          # Compiling with CMake.
          echo "Find CMake"
          . test/evergreen/find_cmake.sh
          # If we've fetched the wiredtiger artifact from a previous compilation/build, it's best to remove
          # the previous build directory so we can create a fresh configuration. We can't use the the previous
          # CMake Cache configuration as its likely it will have absolute paths related to the previous build machine.
          echo "Remove the cmake_build directory, if it already exists"
          if [ -d cmake_build ]; then rm -r cmake_build; fi
          echo "Create a new cmake_build directory"
          mkdir -p cmake_build
          cd cmake_build

          echo "Call CMake"
          $CMAKE $DEFINED_EVERGREEN_CONFIG_FLAGS ${posix_configure_flags|} -G "${cmake_generator|Ninja}" ./..
          echo "Completed CMake"
        fi
  "python config check":
    command: shell.exec
    type: setup
    params:
      working_dir: "wiredtiger/cmake_build"
      shell: bash
      script: |
        set -o errexit
        # Confirm that the Python binary matches the version of that configured by CMake.
        ${python_binary|python3} ../test/evergreen/python_version_check.py -v -c ./CMakeCache.txt -s ${python_config_search_string}
  "make wiredtiger": &make_wiredtiger
    command: shell.exec
    params:
      working_dir: "wiredtiger"
      shell: bash
      script: |
        set -o errexit
        set -o verbose
        echo "Starting 'make wiredtiger' step"
        ${PREPARE_PATH}
        if [ "$OS" = "Windows_NT" ]; then
          # Use the Windows powershell script to execute Ninja build (can't execute directly in a cygwin environment).
          powershell.exe '.\test\evergreen\build_windows.ps1 -build 1'
        else
          # Compiling with CMake generated Ninja file.
          cd cmake_build
          if [ "${cmake_generator|Ninja}" = "Ninja" ]; then
            ninja -j ${num_jobs} 2>&1
          else
            make -j ${num_jobs} 2>&1
          fi
        fi
        echo "Ending 'make wiredtiger' step"
  "compile wiredtiger":
    - *get_automation_scripts
    - *configure_wiredtiger
    - *make_wiredtiger
  "dump stacktraces": &dump_stacktraces
    command: shell.exec
    params:
      working_dir: "wiredtiger/cmake_build"
      shell: bash
      script: |
        set -o errexit
        set -o verbose
        ${python_binary|python3} ../test/evergreen/print_stack_trace.py
  "upload stacktraces": &upload_stacktraces
    command: s3.put
    type: setup
    params:
      aws_secret: ${aws_secret}
      aws_key: ${aws_key}
      local_files_include_filter:
        - wiredtiger/cmake_build/*stacktrace.txt
      bucket: build_external
      permissions: public-read
      content_type: text/plain
      remote_file: wiredtiger/${build_variant}/${revision}/artifacts/${task_name}_${build_id}/
  "upload test/format config":
    command: s3.put
    type: setup
    params:
      aws_secret: ${aws_secret}
      aws_key: ${aws_key}
      local_files_include_filter:
        - wiredtiger/cmake_build/test/format/RUNDIR*/CONFIG
      bucket: build_external
      permissions: public-read
      content_type: text/plain
      remote_file: wiredtiger/${build_variant}/${revision}/artifacts/${task_name}_${build_id}/
      preserve_path: true
  "upload test/model workloads":
    command: s3.put
    type: setup
    params:
      aws_secret: ${aws_secret}
      aws_key: ${aws_key}
      local_files_include_filter:
        - wiredtiger/cmake_build/test/model/tools/WT_TEST*/*.workload
      bucket: build_external
      permissions: public-read
      content_type: text/plain
      remote_file: wiredtiger/${build_variant}/${revision}/artifacts/${task_name}_${build_id}/
      preserve_path: true
  "run data validation stress test checkpoint":
    - *fetch_artifacts
    - command: shell.exec
      params:
        working_dir: "wiredtiger/cmake_build/test/checkpoint"
        shell: bash
        script: |
          set -o errexit
          set -o verbose
          ${PREPARE_TEST_ENV}
          ../../../tools/run_parallel.sh 'nice ./recovery-test.sh "${data_validation_stress_test_args} ${run_test_checkpoint_args}" WT_TEST.$t test_checkpoint' ${validation_stress_num_runs|120}
  "run tiered storage test":
    - command: shell.exec
      params:
        working_dir: "wiredtiger/cmake_build"
        shell: bash
        include_expansions_in_env:
          - aws_sdk_s3_ext_access_key
          - aws_sdk_s3_ext_secret_key
        script: |
          set -o errexit
          ${PREPARE_TEST_ENV}

          # Set the Azure credentials using config variable.
          export AZURE_STORAGE_CONNECTION_STRING="${azure_sdk_ext_access_key}"

          # GCP requires a path to a credentials file for authorization. To not expose the private
          # information within the file, we use a placeholder private variable which are replaced
          # in the command line with the evergreen expansion variables and stored in a temporary
          # file.
          file=$(mktemp --suffix ".json")

          # Use '|' as the delimiter instead of default behaviour because the private key contains
          # slash characters.
          sed -e 's|gcp_project_id|${gcp_sdk_ext_project_id}|'                      \
              -e 's|gcp_private_key|'"${gcp_sdk_ext_private_key}"'|'                \
              -e 's|gcp_private_id|${gcp_sdk_ext_private_key_id}|'                  \
              -e 's|gcp_client_email|${gcp_sdk_ext_client_email}|'                  \
              -e 's|gcp_client_id|${gcp_sdk_ext_client_id}|'                        \
              -e 's|gcp_client_x509_cert_url|${gcp_sdk_ext_client_x509_cert_url}|'  ../test/evergreen/gcp_auth.json > $file
          export GOOGLE_APPLICATION_CREDENTIALS="$file"

          virtualenv -p python3 venv
          source venv/bin/activate
          pip3 install boto3==1.34.144
          pip3 install azure-storage-blob==12.20.0
          pip3 install google-cloud-storage==2.17.0

          # Run Python testing for all tiered tests.
          python3 ../test/suite/run.py ${ignore_stdout} -j $(nproc) ${tiered_storage_test_name}
  "compile wiredtiger docs":
    - command: shell.exec
      params:
        working_dir: "wiredtiger"
        shell: bash
        script: |
          set -o errexit
          set -o verbose

          # Check if specific branches are provided to the function through the expansion variable
          # defined in the documentation-update build variant. If none are specified, use the
          # current branch.
          if [ -z ${doc_update_branches} ]; then
            branches=$(git rev-parse --abbrev-ref HEAD)
          else
            branches=${doc_update_branches}
          fi

          # Because of Evergreen's expansion syntax, this is used to process each branch separately.
          IFS=,
          for branch in $branches; do

            echo "Checking out branch $branch ..."
            git checkout $branch

            # Java API is removed in newer branches via WT-6675.
            if [ $branch == "mongodb-4.2" ]; then
              pushd build_posix
              bash reconf
              ../configure CFLAGS="-DMIGHT_NOT_RUN -Wno-error" --enable-java --enable-python --enable-strict
              (cd lang/python && make ../../../lang/python/wiredtiger_wrap.c)
              (cd lang/java && make ../../../lang/java/wiredtiger_wrap.c)
            elif [ $branch == "mongodb-5.0" ] || [ $branch == "mongodb-4.4" ]; then
              pushd build_posix
              bash reconf
              ../configure CFLAGS="-DMIGHT_NOT_RUN -Wno-error" --enable-python --enable-strict
              (cd lang/python && make ../../../lang/python/wiredtiger_wrap.c)
            else
              . test/evergreen/find_cmake.sh
              if [ -d cmake_build ]; then rm -r cmake_build; fi
              mkdir -p cmake_build
              pushd cmake_build
              # Adding -DENABLE_PYTHON=1 -DENABLE_STRICT=1 as 6.0 does not default these like develop.
              $CMAKE -DCMAKE_C_FLAGS="-DMIGHT_NOT_RUN -Wno-error" -DENABLE_PYTHON=1 -DENABLE_STRICT=1 ../.
              make -C lang/python -j ${num_jobs}
            fi
            # Pop to root project directory.
            popd
            # Generate WiredTiger documentation.
            (cd dist && bash s_docs && echo "The documentation for $branch was successfully generated.")
            # Save generated documentation
            mv docs docs-$branch
          done

          # Checkout the default ("develop") branch again to leave wiredtiger/ in the same state we started with
          git checkout develop

  "update wiredtiger docs":
    - command: shell.exec
      type: setup
      params:
        shell: bash
        script: |
          # Use a single function to update the documentation of each supported WiredTiger branch.
          # This is useful as not all branches have a dedicated Evergreen project. Furthermore, the
          # documentation-update task is not triggered by every commit. We rely on the activity of
          # the develop branch to update the documentation of all supported branches.
          set -o errexit
          set -o verbose

          if [[ "${branch_name}" != "develop" ]]; then
            echo "We only run the documentation update task on the WiredTiger (develop) Evergreen project."
            exit 0
          fi

          git clone git@github.com:wiredtiger/wiredtiger.github.com.git
          cd wiredtiger.github.com

          # Branches to update are defined through an expansion variable.
          branches=${doc_update_branches}

          # Go through each branch to stage the doc changes.
          IFS=,
          for branch in $branches; do

            # Synchronize the generated documentation with the current one.
            echo "Synchronizing documentation for branch $branch ..."
            rsync -aq ../wiredtiger/docs-$branch/ $branch/ --delete

            # Commit and push the changes if any.
            if [[ $(git status "$branch" --porcelain) ]]; then
              git add $branch
              git commit -m "Update auto-generated docs for $branch" \
                        --author="doc-build-bot <svc-wiredtiger-doc-build@10gen.com>"
            else
              echo "No documentation changes for $branch."
            fi

          done
    - command: shell.exec
      type: setup
      params:
        shell: bash
        silent: true
        script: |
          set -o errexit

          # We could have exited the previous command for the same reason.
          if [[ "${branch_name}" != "develop" ]]; then
            echo "We only run the documentation update task on the WiredTiger (develop) Evergreen project."
            exit 0
          fi

          # Push the above-generated commit
          ${PREPARE_PATH}
          virtualenv -p python3 venv
          source venv/bin/activate
          python -m pip install PyGithub==2.3.0
          export GITHUB_OWNER="wiredtiger"
          export GITHUB_REPO="wiredtiger.github.com"
          export GITHUB_APP_ID="${doc_update_github_app_id}"
          export GITHUB_APP_PRIVATE_KEY="${doc_update_github_app_private_key}"
          # Make sure the below script is called under the default ("develop") branch.
          (cd wiredtiger && git checkout develop)
          python wiredtiger/test/evergreen/doc_update.py

  "make check directory":
    command: shell.exec
    params:
      working_dir: "wiredtiger"
      shell: bash
      script: |
        set -o errexit
        set -o verbose
        ${PREPARE_TEST_ENV}
        . test/evergreen/find_cmake.sh
        cd cmake_build/${directory}
        $CTEST ${ctest_extra_args} --output-on-failure 2>&1

  "make check all":
    command: shell.exec
    params:
      working_dir: "wiredtiger"
      shell: bash
      script: |
        set -o errexit
        set -o verbose
        ${PREPARE_TEST_ENV}
        . test/evergreen/find_cmake.sh
        cd cmake_build
        echo "Using number of parallel processes '-j ${num_jobs}' for 'make check all'"
        $CTEST -L check -j ${num_jobs} --output-on-failure ${ctest_extra_args|} 2>&1

  # The following cppsuite tasks define a greater overall task.
  "cppsuite test run": &cppsuite_test_run
    command: shell.exec
    params:
      # The tests need to be executed in the cppsuite directory as some required libraries have
      # their paths defined relative to this directory.
      # The below script saves the exit code from the test to use it later in this function. By
      # doing this we can define our own custom artifact upload task without it being cancelled by
      # the test failing.
      # Additionally if the test fails perf statistics won't be uploaded as they may be invalid
      # due to the test failure.
      working_dir: "wiredtiger/cmake_build/test/cppsuite"
      shell: bash
      script: |
        set -o verbose
        ${PREPARE_TEST_ENV}
        # Get the current setting of the required perf field
        paranoia_level=`sudo sysctl kernel.perf_event_paranoid | cut -d '=' -f 2 | xargs`
        sudo sysctl -w kernel.perf_event_paranoid=2
        ./run -t ${test_name} -C '${test_config}' -f ${test_config_filename} -l 2
        exit_code=$?
        # Restore the kernel perf event paranoid level
        sudo sysctl -w kernel.perf_event_paranoid=$paranoia_level
        echo "$exit_code" > cppsuite_exit_code
        if [ "$exit_code" != 0 ]; then
          echo "[{\"info\":{\"test_name\": \"${test_name}\"},\"metrics\": []}]" > ${test_name}.json
        fi
        exit 0

  # The following cppsuite tasks define a greater overall task.
  "cppsuite test run all": &cppsuite_test_run_all
    command: shell.exec
    params:
      # The tests need to be executed in the cppsuite directory as some required libraries have
      # their paths defined relative to this directory.
      working_dir: "wiredtiger/cmake_build/test/cppsuite"
      shell: bash
      script: |
        set -o verbose
        ${PREPARE_TEST_ENV}
        ./run -C '${test_config}' -l 2

  # Delete unnecessary data from the upload.
  "cppsuite test remove files": &cppsuite_remove_files
    command: shell.exec
    type: setup
    params:
      shell: bash
      script: |
        rm -rf wiredtiger/cmake_build/examples
        rm -rf wiredtiger/cmake_build/bench
        mv wiredtiger/cmake_build/test/cppsuite wiredtiger/cmake_build/
        rm -rf wiredtiger/cmake_build/test/
        mkdir wiredtiger/cmake_build/test/
        mv wiredtiger/cmake_build/cppsuite wiredtiger/cmake_build/test/cppsuite

  # Custom cppsuite archive tasks.
  "cppsuite archive": &cppsuite_archive
    command: archive.targz_pack
    type: setup
    params:
      target: archive.tgz
      source_dir: wiredtiger/cmake_build/
      include:
        - "./**"

  # Custom cppsuite s3 artifact upload task.
  "cppsuite s3 put": &cppsuite_s3_put
    command: s3.put
    type: setup
    params:
      aws_secret: ${aws_secret}
      aws_key: ${aws_key}
      local_file: archive.tgz
      bucket: build_external
      permissions: public-read
      content_type: application/tar
      display_name: cppsuite-test
      remote_file: wiredtiger/${build_variant}/${revision}/artifacts/${task_name}_${build_id}${postfix|}.tgz

  # FIXME-WT-8538 This task prevents us from saving the same artifacts to evergreen twice. It can be
  # removed when we implement a generalised approach in WT-8538
  "cppsuite remove dir": &cppsuite_remove_dir
    command: shell.exec
    params:
      shell: bash
      script: |
        set -o verbose
        if [ -f wiredtiger/cmake_build/test/cppsuite/cppsuite_exit_code ]; then
          exit_code=`cat wiredtiger/cmake_build/test/cppsuite/cppsuite_exit_code`
        else
          exit_code=0
        fi
        rm -rf wiredtiger
        exit "$exit_code"

  # The cppsuite test per task function. Doesn't upload perf statistics to evergreen.
  "cppsuite test":
    - *cppsuite_test_run
    # Since we later remove the WiredTiger folder, we need to check for core dumps now.
    - *dump_stacktraces
    - *upload_stacktraces
    # Cleanup tasks.
    - *cppsuite_remove_files
    - *cppsuite_archive
    - *cppsuite_s3_put
    - *cppsuite_remove_dir

  # This cppsuite test function uploads perf statistics and should only be used on perf variants.
  "cppsuite perf test":
    - *cppsuite_test_run
    # Since we later remove the WiredTiger folder, we need to check for core dumps now.
    - *dump_stacktraces
    - *upload_stacktraces
    - command: perf.send
      type: setup
      params:
        file: ./wiredtiger/cmake_build/test/cppsuite/${test_name}.json
    # Cleanup tasks.
    - *cppsuite_remove_files
    - *cppsuite_archive
    - *cppsuite_s3_put
    - *cppsuite_remove_dir

  "wt2853_perf test":
    command: shell.exec
    params:
      working_dir: "wiredtiger/cmake_build/bench/wt2853_perf"
      shell: bash
      script: |
        set -o errexit
        set -o verbose
        ${PREPARE_TEST_ENV}
        ./test_wt2853_perf ${wt2853_perf_args}

  "csuite test":
    command: shell.exec
    params:
      working_dir: "wiredtiger/cmake_build"
      shell: bash
      script: |
        set -o errexit
        set -o verbose
        ${PREPARE_TEST_ENV}
        $(pwd)/test/csuite/${test_name}/test_${test_name} ${test_args|} 2>&1

  "unit test":
    command: shell.exec
    params:
      working_dir: "wiredtiger"
      shell: bash
      script: |
        set -o errexit
        set -o verbose
        ${PREPARE_TEST_ENV}
        cd cmake_build
        threads_command=""
        if [[ -n "${num_jobs}" ]]; then
          echo "Using num_jobs '-j ${num_jobs}' for 'unit test'"
          threads_command="-j ${num_jobs}"
        fi
        if [ ${check_coverage|false} = true ]; then
            ${python_binary|python3} ../test/suite/run.py ${ignore_stdout} ${unit_test_args|-v 2} ${unit_test_variant_args} $threads_command 2>&1 || echo "Ignoring failed test as we are checking test coverage"
        else
            ${python_binary|python3} ../test/suite/run.py ${ignore_stdout} ${unit_test_args|-v 2} ${unit_test_variant_args} $threads_command 2>&1
        fi

  "code coverage analysis":
    command: shell.exec
    params:
      working_dir: "wiredtiger"
      shell: bash
      script: |
        set -o errexit
        set -o verbose
        echo "Performing code coverage analysis in ${working_dir}"
        ${PREPARE_PATH}
        ./test/evergreen/code_coverage_analysis.sh ${coverage_filter|src} ${num_jobs|4} ${python_binary|python3} ${generate_atlas_format} ${combine_coverage_report} ${first_coverage_file_path} ${second_coverage_file_path}
  "run code coverage tests":
    command: shell.exec
    params:
      working_dir: "wiredtiger"
      shell: bash
      script: |
        set -o errexit
        set -o verbose
        ${PREPARE_TEST_ENV}
        test/evergreen/find_cmake.sh

        # Record the start time, in seconds
        date +%s > time.txt

        ${python_binary|python3} test/evergreen/code_coverage/parallel_code_coverage.py -c ${code_coverage_test_file|test/evergreen/code_coverage/code_coverage_config.json} -b $(pwd)/build_ -j ${num_jobs} -s ${code_cov_extra_args}

        # Record the end time, in seconds
        date +%s >> time.txt

  "code coverage publish report":
    command: s3.put
    type: setup
    params:
      aws_secret: ${aws_secret}
      aws_key: ${aws_key}
      local_files_include_filter: wiredtiger/coverage_report/*
      bucket: build_external
      permissions: public-read
      content_type: text/html
      remote_file: wiredtiger/${build_variant}/${revision}/${task_name}_${build_id}-${execution}/

  "code coverage publish main page":
    command: s3.put
    type: setup
    params:
      aws_secret: ${aws_secret}
      aws_key: ${aws_key}
      local_file: wiredtiger/coverage_report/2_coverage_report.html
      bucket: build_external
      permissions: public-read
      content_type: text/html
      display_name: "Coverage report main page"
      remote_file: wiredtiger/${build_variant}/${revision}/${task_name}_${build_id}-${execution}/1_coverage_report_main.html

  "format test":
    command: shell.exec
    params:
      working_dir: "wiredtiger/cmake_build/test/format"
      shell: bash
      script: |
        set -o errexit
        set -o verbose
        ${PREPARE_TEST_ENV}
        # Fail, show the configuration file.
        fail() {
          echo "======= FAILURE =========="
          [ -f RUNDIR/CONFIG ] && cat RUNDIR/CONFIG
          exit 1
        }

        for i in $(seq ${times|1}); do
          ./t -c ${config|../../../test/format/CONFIG.stress} ${trace_args|-T bulk,txn,retain=50} ${test_format_extra_args|} || fail
        done
  "format test predictable":
    command: shell.exec
    params:
      working_dir: "wiredtiger/cmake_build/test/format"
      shell: bash
      script: |
        # To test predictable replay, we run test/format three times with the same data seed
        # each time, and compare the keys and values found in the WT home directories.
        # The first run is a timed one. When it's completed, we get the run's stable timestamp,
        # and do the subsequent runs up to that stable timestamp.  This, along with predictable
        # replay using the same data seed, should guarantee we have equivalent data created.
        set -o errexit
        set -o verbose
        ${PREPARE_TEST_ENV}
        # Get a random value with leading zeroes removed, /bin/sh version.
        rando() {
          tr -cd 0-9 </dev/urandom | head -c 5 | sed -e 's/0*\(.\)/\1/'
        }
        # Fail, showing the configuration file.
        fail() {
          echo "======= FAILURE =========="
          for file; do
            if [ -f "$file" ]; then
              echo Contents of "$file":
              cat "$file"
              echo "================"
            fi
          done
          exit 1
        }
        runtime=3  # minutes
        config=../../../test/format/CONFIG.replay
        for i in $(seq ${times}); do
          echo Iteration $i/${times}
          x2=$(rando)
          x3=$(rando)
          rm -rf RUNDIR_1 RUNDIR_2 RUNDIR_3

          first_run_args="-c $config runs.timer=$runtime"
          ./t -h RUNDIR_1 $first_run_args ${test_format_extra_args} || fail RUNDIR_1/CONFIG 2>&1
          stable_hex=$(../../../tools/wt_timestamps RUNDIR_1 | sed -e '/stable=/!d' -e 's/.*=//')
          ops=$(echo $((0x$stable_hex)))

          # Do the second run up to the stable timestamp, using the same data seed,
          # but with a different extra seed.  Compare it when done.
          common_args="-c RUNDIR_1/CONFIG runs.timer=0 runs.ops=$ops"
          ./t -h RUNDIR_2 $common_args random.extra_seed=$x2 || fail RUNDIR_2/CONFIG 2>&1
          ../../../tools/wt_cmp_dir RUNDIR_1 RUNDIR_2 || fail RUNDIR_1/CONFIG RUNDIR_2/CONFIG 2>&1

          # Do the third run up to the stable timestamp, using the same data seed,
          # but with a different extra seed.  Compare it to the second run when done.
          ./t -h RUNDIR_3 $common_args random.extra_seed=$x3 || fail RUNDIR_3/CONFIG 2>&1
          ../../../tools/wt_cmp_dir RUNDIR_2 RUNDIR_3 || fail RUNDIR_2/CONFIG RUNDIR_3/CONFIG 2>&1
        done
  "format test script":
    command: shell.exec
    params:
      working_dir: "wiredtiger/cmake_build/test/format"
      shell: bash
      add_expansions_to_env: true
      script: |
        set -o errexit
        set -o verbose
        ${PREPARE_TEST_ENV}
        ${additional_san_vars}
        ${format_test_setting}
        # Use only 80% of the machines total memory and make sure that memory is in MB.
        # Note: Currently format sh script is only run on ubuntu variants therefore we get the
        # /proc/meminfo here.
        memory_max=$(cat /proc/meminfo | grep "MemTotal: " | grep -o "[[:digit:]]*")
        memory_max=$(( ($memory_max * 8) / (${num_jobs} * 1024 * 10) ))
        for i in $(seq ${times|1}); do
          ./format.sh -j ${num_jobs} ${format_test_script_args|} cache.maximum=$memory_max 2>&1
        done
  "format test tiered":
    command: shell.exec
    params:
      working_dir: "wiredtiger/cmake_build/test/format"
      shell: bash
      script: |
        # To make sure we have plenty of flush_tier calls, we set the flush frequency high
        # and the time between checkpoints low. We specify only using tables, as that's the
        # only kind of URI that participates in tiered storage.
        set -o errexit
        set -o verbose
        ${PREPARE_TEST_ENV}
        format_args="tiered_storage.storage_source=dir_store tiered_storage.flush_frequency=60 checkpoint.wait=15 runs.source=table runs.timer=10 runs.in_memory=0"
        for i in $(seq ${times}); do
          echo Iteration $i/${times}
          rm -rf RUNDIR
          ./t $format_args ${test_format_extra_args}
          ./t -R $format_args ${test_format_extra_args}
        done
  "many dbs test":
    command: shell.exec
    params:
      working_dir: "wiredtiger/cmake_build/test/manydbs"
      shell: bash
      script: |
        set -o errexit
        set -o verbose
        ${PREPARE_TEST_ENV}
        ./test_manydbs ${many_db_args|} 2>&1
  "thread test":
    command: shell.exec
    params:
      working_dir: "wiredtiger/cmake_build/test/thread"
      shell: bash
      script: |
        set -o errexit
        set -o verbose
        ${PREPARE_TEST_ENV}
        ./t ${thread_test_args|} 2>&1
  "recovery stress test script":
    command: shell.exec
    params:
      working_dir: "wiredtiger/cmake_build/test/csuite"
      shell: bash
      script: |
        set -o errexit
        set -o verbose
        ${PREPARE_TEST_ENV}

        for i in $(seq ${times|1}); do
          # Run the various combinations of args. Let time and threads be random. Add a
          # timing stress to test_timestamp_abort every other run.
          if [ $(( $i % 2 )) -eq 0 ]; then
            test_timestamp_abort_args=-s
          else
            test_timestamp_abort_args=
          fi

          # Run current version with write-no-sync txns.
          ./random_abort/test_random_abort 2>&1
          ./timestamp_abort/test_timestamp_abort $test_timestamp_abort_args 2>&1

          # Current version with memory-based txns (MongoDB usage).
          ./random_abort/test_random_abort -m 2>&1
          ./timestamp_abort/test_timestamp_abort -m $test_timestamp_abort_args 2>&1

          # V1 log compatibility mode with write-no-sync txns.
          ./random_abort/test_random_abort -C 2>&1
          ./timestamp_abort/test_timestamp_abort -C $test_timestamp_abort_args 2>&1

          # V1 log compatibility mode with memory-based txns.
          ./random_abort/test_random_abort -C -m 2>&1
          ./timestamp_abort/test_timestamp_abort -C -m $test_timestamp_abort_args 2>&1

          ./truncated_log/test_truncated_log ${truncated_log_args|} 2>&1

          # Just let the system take a breath
          sleep 10s
        done
  "schema abort predictable":
    command: shell.exec
    params:
      working_dir: "wiredtiger/cmake_build/test/csuite/schema_abort"
      shell: bash
      script: |
        # Get a random value with leading zeroes removed, /bin/sh version.
        rando() {
          tr -cd 0-9 </dev/urandom | head -c 5 | sed -e 's/0*\(.\)/\1/'
        }

        # Run schema_abort in a way that can test predictable replay.
        set -o errexit
        set -o verbose
        ${PREPARE_TEST_ENV}
        runtime=20  # seconds
        nthreads=5

        toolsdir=../../../../tools
        wtutil=../../../wt

        r=$(rando)$(rando)
        x0=$(rando)$(rando)

        rm -rf RUNDIR_0
        # The first run is for calibration only.  We just want to run for the designated
        # time and get an appropriate stop timestamp that can be used in later runs.
        calibration_run_args="-PSD$r,E$x0 -T $nthreads -t $runtime"
        ./test_schema_abort -p -h RUNDIR_0 $calibration_run_args || exit 1
        echo "Finished calibration run"
        stable_hex=$($toolsdir/wt_timestamps RUNDIR_0/WT_HOME | sed -e '/stable=/!d' -e 's/.*=//')
        op_count=$(echo $((0x$stable_hex)))

        for i in $(seq ${times}); do
          echo Iteration $i/${times}
          x1=$(rando)$(rando)
          x2=$(rando)$(rando)
          rm -rf RUNDIR_1 RUNDIR_2

          # Run with up to a slightly different timestamp for each iteration.
          ops=$(($op_count + $(rando) % 100))

          # Do two runs up to the stable timestamp, using the same data seed,
          # but with a different extra seed.  Compare it when done.
          first_run_args="-PSD$r,E$x1 -T $nthreads -s $ops"
          echo "First run with args $first_run_args"
          ./test_schema_abort -p -h RUNDIR_1 $first_run_args  || exit 1

          second_run_args="-PSD$r,E$x2 -T $nthreads -s $ops"
          echo "Second run with args $second_run_args"
          ./test_schema_abort -p -h RUNDIR_2 $second_run_args  || exit 1

          # We are ignoring the table:wt table. This table does not participate in
          # predictable replay, as it may be concurrently created, opened (regular or bulk cursor),
          # verified and dropped by multiple threads in test_schema_abort.
          $toolsdir/wt_cmp_dir -i '^table:wt$' RUNDIR_1/WT_HOME RUNDIR_2/WT_HOME || exit 1
        done
  "upload artifact":
    - command: archive.targz_pack
      type: setup
      params:
        target: ${upload_filename|wiredtiger.tgz}
        source_dir: ${upload_source_dir|wiredtiger}
        include:
          - "./**"
    - command: s3.put
      type: setup
      params:
        aws_secret: ${aws_secret}
        aws_key: ${aws_key}
        local_file: ${upload_filename|wiredtiger.tgz}
        bucket: build_external
        permissions: public-read
        content_type: application/tar
        display_name: ${artifacts_name|Artifacts}
        remote_file: wiredtiger/${build_variant}/${revision}/artifacts/${task_name}_${build_id}${postfix|}.tgz
  "upload endian format artifacts":
    - command: s3.put
      type: setup
      params:
        aws_secret: ${aws_secret}
        aws_key: ${aws_key}
        local_file: ${local_file}
        bucket: build_external
        permissions: public-read
        content_type: application/tar
        display_name: WT_TEST
        remote_file: wiredtiger/${endian_format}/${revision}/artifacts/${remote_file}
  "cleanup":
    command: shell.exec
    type: setup
    params:
      shell: bash
      script: |
        rm -rf "wiredtiger"
        rm -rf "wiredtiger.tgz"

  "run wt hang analyzer":
    command: shell.exec
    params:
      working_dir: "wiredtiger/cmake_build"
      shell: bash
      script: |
        set -o verbose
        ${PREPARE_PATH}

        # Dump core (-c) and debugger outputs (-o)
        wt_hang_analyzer_option="-c -o file -o stdout"

        echo "Calling the wt hang analyzer ..."
        ${python_binary|python3} ../test/wt_hang_analyzer/wt_hang_analyzer.py $wt_hang_analyzer_option

  "save wt hang analyzer core/debugger files":
    - command: archive.targz_pack
      type: setup
      params:
        target: "wt-hang-analyzer.tgz"
        source_dir: "wiredtiger/cmake_build"
        include:
          - "./*core*"
          - "./debugger*.*"
    - command: s3.put
      type: setup
      params:
        aws_secret: ${aws_secret}
        aws_key: ${aws_key}
        local_file: wt-hang-analyzer.tgz
        bucket: build_external
        optional: true
        permissions: public-read
        content_type: application/tar
        display_name: WT Hang Analyzer Output - Execution ${execution}
        remote_file: wiredtiger/${build_variant}/${revision}/wt_hang_analyzer/wt-hang-analyzer_${task_name}_${build_id}${postfix|}.tgz

  "dump stderr/stdout":
    command: shell.exec
    params:
      working_dir: "wiredtiger/cmake_build"
      shell: bash
      script: |
        set -o errexit
        set -o verbose

        if [ -d "WT_TEST" ]; then
          # Dump stderr/stdout contents generated by the C libraries onto console for Python tests
          find "WT_TEST" -name "std*.txt" ! -empty -exec bash -c "echo 'Contents from {}:'; cat '{}'" \;
        fi

  "checkpoint test":
    command: shell.exec
    params:
      working_dir: "wiredtiger/cmake_build/test/checkpoint"
      shell: bash
      script: |
        set -o errexit
        set -o verbose
        ${PREPARE_TEST_ENV}
        ./test_checkpoint ${checkpoint_args} 2>&1

  "checkpoint test predictable":
    command: shell.exec
    params:
      working_dir: "wiredtiger/cmake_build/test/checkpoint"
      shell: bash
      script: |
        # Get a random value with leading zeroes removed, /bin/sh version.
        rando() {
          tr -cd 0-9 </dev/urandom | head -c 5 | sed -e 's/0*\(.\)/\1/'
        }

        # Run test/checkpoint in a way that can test predictable replay.
        set -o errexit
        set -o verbose
        ${PREPARE_TEST_ENV}

        toolsdir=../../../tools
        wtutil=../../wt

        r=$(rando)$(rando)
        x0=$(rando)$(rando)

        # Always run with timestamps and in the predictable mode
        base_args="-x -R"

        rm -rf RUNDIR_0
        # The first run is for calibration only.  We just want to run for the designated
        # time and get an approriate stop timestamp that can be used in later runs.
        calibration_run_args="-PSD$r,E$x0"
        ./test_checkpoint -h RUNDIR_0 $base_args ${checkpoint_args} $calibration_run_args || exit 1
        echo "Finished calibration run"
        stable_hex=$($toolsdir/wt_timestamps RUNDIR_0 | sed -e '/stable=/!d' -e 's/.*=//')
        stop_ts=$(echo $((0x$stable_hex)))
        for i in $(seq ${times}); do
          echo Iteration $i/${times}
          x1=$(rando)$(rando)
          x2=$(rando)$(rando)
          rm -rf RUNDIR_1 RUNDIR_2
          # Do two runs up to the stable timestamp, using the same data seed,
          # but with a different extra seed.  Compare it when done.
          first_run_args="-PSD$r,E$x1 -S $stop_ts"
          echo "First run with args $base_args ${checkpoint_args} $first_run_args"
          ./test_checkpoint -h RUNDIR_1 $base_args ${checkpoint_args} $first_run_args || exit 1
          second_run_args="-PSD$r,E$x2 -S $stop_ts"
          echo "Second run with args $base_args ${checkpoint_args} $second_run_args"
          ./test_checkpoint -h RUNDIR_2 $base_args ${checkpoint_args} $second_run_args || exit 1
          # Compare the runs.
          $toolsdir/wt_cmp_dir RUNDIR_1 RUNDIR_2 || exit 1
        done

  "checkpoint stress test":
    command: shell.exec
    params:
      working_dir: "wiredtiger/cmake_build/test/checkpoint"
      shell: bash
      script: |
        set -o errexit
        set -o verbose
        ${PREPARE_TEST_ENV}
        export WIREDTIGER_CONFIG='checkpoint_sync=0,transaction_sync=(method=none)'
        CMD='./test_checkpoint -h WT_TEST.$i.$t -t r -r 2 -W 3 -n 1000000 -k 1000000 -C "cache_size=100MB"'
        if [ ${tiered|0} -eq 1 ]; then
            CMD="$CMD -PT"
        fi

        for i in $(seq ${times|1}); do
          for t in $(seq ${no_of_procs|1}); do
            eval nohup $CMD > nohup.out.$i.$t 2>&1 &
          done

          failure=0
          for t in $(seq ${no_of_procs|1}); do
            ret=0
            wait -n || ret=$?
            if [ $ret -ne 0 ]; then
              # Skip the below lines from nohup output file because they are very verbose and
              # print only the errors to evergreen log file.
              grep -v "Finished verifying" nohup.out.* | grep -v "Finished a checkpoint" | grep -v "thread starting"
              failure=1
              fail_ret=$ret
            fi
          done
          if [ $failure -eq 1 ]; then
            exit $fail_ret
          fi
        done

  "compatibility test":
    - command: shell.exec
      params:
        working_dir: "wiredtiger"
        script: |
          set -o errexit
          set -o verbose
          test/compatibility/compatibility_test_for_releases.sh ${compat_test_args}

  "run-perf-test":
    # Run a performance test
    # Parameterised using the 'perf-test-name' and 'maxruns' variables
    - command: shell.exec
      params:
        working_dir: "wiredtiger/cmake_build/bench/wtperf"
        shell: bash
        script: |
          set -o errexit
          set -o verbose
          ${PREPARE_TEST_ENV}

          if [ ${no_create|false} = false ]; then
            rm -rf WT_TEST*
          fi
          virtualenv -p ${python_binary|python3} venv
          source venv/bin/activate
          pip3 install psutil==5.9.4
          ${python_binary|python3} ../../../bench/perf_run_py/perf_run.py --${test_type|wtperf} -e ${exec_path|./wtperf} -t ${perf-test-path|../../../bench/wtperf/runners}/${perf-test-name} -ho WT_TEST -m ${maxruns} -v -b -o test_stats/evergreen_out_${perf-test-name}.json ${wtarg}
          ${python_binary|python3} ../../../bench/perf_run_py/perf_run.py --${test_type|wtperf} -e ${exec_path|./wtperf} -t ${perf-test-path|../../../bench/wtperf/runners}/${perf-test-name} -ho WT_TEST -m ${maxruns} -v -re -o test_stats/atlas_out_${perf-test-name}.json ${wtarg}

  "csuite smoke test":
    command: shell.exec
    params:
      working_dir: "wiredtiger"
      shell: bash
      script: |
        set -o errexit
        set -o verbose
        ${PREPARE_TEST_ENV}
        test/csuite/${test_binary}/smoke.sh ${test_args|} 2>&1

  "upload test stats":
    - command: perf.send
      type: setup
      params:
        file: ./wiredtiger/cmake_build/${test_path}.json

  "convert-to-atlas-evergreen-format":
    - command: shell.exec
      params:
        shell: bash
        script: |
          set -o errexit
          set -o verbose
          ${python_binary|python3} wiredtiger/bench/perf_run_py/perf_json_converter_for_atlas_evergreen.py -i ${input_file} -n ${test_name} -o ${output_path}

  "upload stats to atlas":
    - *get_automation_scripts
    - command: shell.exec
      params:
        shell: bash
        silent: true
        script: |
          set -o errexit
          ${PREPARE_PATH}
          virtualenv -p ${python_binary|python3} venv
          source venv/bin/activate
          pip3 install pymongo[srv]==3.12.2 pygit2==1.10.1
          EVERGREEN_TASK_INFO='{ "evergreen_task_info": { "is_patch": "'${is_patch}'", "task_id": "'${task_id}'", "distro_id": "'${distro_id}'", "execution": "'${execution}'", "task_name": "'${task_name}'", "version_id": "'${version_id}'", "branch_name": "'${branch_name}'" } }'
          echo "EVERGREEN_TASK_INFO: $EVERGREEN_TASK_INFO"
          ${python_binary|python3} automation-scripts/evergreen/upload_stats_atlas.py -u ${atlas_perf_test_username} -p ${atlas_perf_test_password} -c ${collection|} -d ${database|} -f ${stats_dir|./wiredtiger/cmake_build/bench/wtperf/test_stats}/atlas_out_${test-name}.json -t ${created_at} -i "$EVERGREEN_TASK_INFO" -g "./wiredtiger"

  "upload stats to evergreen":
    - command: perf.send
      type: setup
      params:
        file: ${stats_dir|./wiredtiger/cmake_build/bench/wtperf/test_stats}/evergreen_out_${test-name}.json
    # Push the json results to the 'Files' tab of the task in Evergreen
    # Parameterised using the 'test-name' variable
    - command: s3.put
      type: setup
      params:
        aws_secret: ${aws_secret}
        aws_key: ${aws_key}
        local_file: ${stats_dir|wiredtiger/cmake_build/bench/wtperf/test_stats}/atlas_out_${test-name}.json
        bucket: build_external
        permissions: public-read
        content_type: text/html
        remote_file: wiredtiger/${build_variant}/${revision}/${task_name}-${build_id}-${execution}/

  "validate-expected-stats":
    - command: shell.exec
      params:
        working_dir: "wiredtiger/cmake_build/bench/wtperf"
        shell: bash
        script: |
          set -o errexit
          ${PREPARE_PATH}
          virtualenv -p ${python_binary|python3} venv
          source venv/bin/activate
          ${python_binary|python3} ../../../bench/perf_run_py/validate_expected_stats.py '${stat_file}' ${comparison_op} '${expected-stats}'

  "verify wt datafiles":
    - command: shell.exec
      params:
        working_dir: "wiredtiger"
        shell: bash
        script: |
          set -o errexit
          set -o verbose
          ./test/evergreen/verify_wt_datafiles.sh 2>&1

  "install gcp dependencies":
    - command: shell.exec
      type: setup
      params:
        working_dir: "wiredtiger"
        shell: bash
        script: |
          set -o errexit
          . test/evergreen/find_cmake.sh
          . test/evergreen/install_gcp_dependencies.sh $CMAKE

  "split stress test":
    command: shell.exec
    params:
      working_dir: "wiredtiger/bench/workgen/runner"
      shell: bash
      script: |
        set -o errexit
        set -o verbose
        ${PREPARE_TEST_ENV}
        for i in $(seq ${times|15}); do
            ${python_binary|python3} split_stress.py
        done

  "build and push antithesis container":
    command: subprocess.exec
    type: setup
    params:
      working_dir: wiredtiger/tools/antithesis
      binary: bash
      add_expansions_to_env: true
      args:
      - "./build_and_push_containers.sh"

  "run workgen test":
    command: shell.exec
    params:
      working_dir: "wiredtiger/bench/workgen/runner"
      include_expansions_in_env:
        - task_name
      shell: bash
      script: |
        set -o errexit
        set -o verbose
        ${PREPARE_TEST_ENV}
        # The task name gives us the test name to run (workgen-test-<filename>)
        FILENAME=`echo ${task_name}| cut -d'-' -f 3-`
        echo "Running $FILENAME.py"
        ${python_binary|python3} $FILENAME.py

#######################################
#               Variables             #
#######################################

variables:
  # Configure flags for builtins.
  - &configure_flags_with_builtins
    HAVE_BUILTIN_EXTENSION_LZ4: -DHAVE_BUILTIN_EXTENSION_LZ4=1
    HAVE_BUILTIN_EXTENSION_SNAPPY: -DHAVE_BUILTIN_EXTENSION_SNAPPY=1
    HAVE_BUILTIN_EXTENSION_ZLIB: -DHAVE_BUILTIN_EXTENSION_ZLIB=1
    HAVE_BUILTIN_EXTENSION_ZSTD: -DHAVE_BUILTIN_EXTENSION_ZSTD=1

  # Configure flags static library (default in cmake is dynamic).
  - &configure_flags_static_lib
    ENABLE_SHARED: -DENABLE_SHARED=0
    ENABLE_STATIC: -DENABLE_STATIC=1

  # Configure flags static library (default in cmake is dynamic) with builtins.
  - &configure_flags_static_lib_with_builtins
    <<: *configure_flags_with_builtins
    ENABLE_SHARED: -DENABLE_SHARED=0
    ENABLE_STATIC: -DENABLE_STATIC=1

  # Configure flags for tiered storage Azure extension.
  - &configure_flags_tiered_storage_azure
    ENABLE_AZURE: -DENABLE_AZURE=1
    IMPORT_AZURE_SDK: -DIMPORT_AZURE_SDK=external

  # Configure flags for tiered storage GCP extension.
  - &configure_flags_tiered_storage_gcp
    ENABLE_GCP: -DENABLE_GCP=1
    IMPORT_GCP_SDK: -DIMPORT_GCP_SDK=external

  # Configure flags for tiered storage S3 extension.
  - &configure_flags_tiered_storage_s3
    ENABLE_S3: -DENABLE_S3=1
    IMPORT_S3_SDK: -DIMPORT_S3_SDK=external

  # Configure flags for address sanitizer for stable mongodb toolchain clang (include builtins).
  - &configure_flags_address_sanitizer_mongodb_stable_clang_with_builtins
    <<: *configure_flags_with_builtins
    ENABLE_TCMALLOC: 0
    CMAKE_BUILD_TYPE: -DCMAKE_BUILD_TYPE=ASan
    CMAKE_TOOLCHAIN_FILE: -DCMAKE_TOOLCHAIN_FILE=../cmake/toolchains/mongodbtoolchain_stable_clang.cmake
    ENABLE_CPPSUITE: -DENABLE_CPPSUITE=0

  # Template for Mac tests
  - &mac_test_template
    expansions: &mac_test_template_expansions
      # The cmake toolchain file is set to the mongodb toolchain gcc by default.
      # Remove that configuration here and let MacOS use the default Xcode toolchain instead.
      # We'll explicitly use the python3 in /usr/bin, we use the same in configuring cmake.
      CMAKE_TOOLCHAIN_FILE:
      CC_OPTIMIZE_LEVEL: -DCC_OPTIMIZE_LEVEL=-O0
      num_jobs: $(echo $(sysctl -n hw.logicalcpu) / 2 | bc)
      cmake_generator: "Unix Makefiles"
      additional_env_vars: |
        export LD_LIBRARY_PATH=""
        export DYLD_LIBRARY_PATH=$WT_BUILDDIR
      # Must disable TCMALLOC as it may be picked up locally and its not on all hosts.
      ENABLE_TCMALLOC: 0
    tasks:
      - name: compile
      - name: make-check-test
        # Use a special version of unit-test for macOS that checks for Python version consistency.
      - name: unit-test-macos
      - name: fops
      - name: memory-model-test-mac
        batchtime: 40320 # 28 days

#########################################################################################
# The following stress tests are configured to run for six hours via the "-t 360"
# argument to format.sh: format-stress-test, format-stress-sanitizer-test, and
# race-condition-stress-sanitizer-test. The recovery tests run in a loop, with
# the number of runs adjusted to provide aproximately six hours of testing.
#########################################################################################

  - &format-stress-test
    exec_timeout_secs: 25200
    commands:
      - func: "get project"
      - func: "compile wiredtiger"
        vars:
          <<: *configure_flags_with_builtins
      - func: "format test script"
        vars:
          format_test_script_args: -e "SEGFAULT_SIGNALS=all" -b "catchsegv ./t" -t 360

  - &format-stress-sanitizer-ppc-test
    exec_timeout_secs: 25200
    commands:
      - func: "get project"
      - func: "compile wiredtiger"
        vars:
          <<: *configure_flags_address_sanitizer_mongodb_stable_clang_with_builtins
      - func: "format test script"
        vars:
          additional_san_vars: export ASAN_OPTIONS="$COMMON_SAN_OPTIONS:unmap_shadow_on_exit=1"
          # Always disable mmap for PPC due to issues on variant setup.
          # See https://bugzilla.redhat.com/show_bug.cgi?id=1686261#c10 for the potential cause.
          format_test_script_args: -t 360 -- -C "mmap=false,mmap_all=false"

  - &format-stress-sanitizer-test
    exec_timeout_secs: 25200
    commands:
      - func: "get project"
      - func: "compile wiredtiger"
        vars:
          <<: *configure_flags_address_sanitizer_mongodb_stable_clang_with_builtins
          additional_san_vars: export ASAN_OPTIONS="$COMMON_SAN_OPTIONS:unmap_shadow_on_exit=1"
      - func: "format test script"
        vars:
          format_test_script_args: -t 360

  - &race-condition-stress-sanitizer-test
    exec_timeout_secs: 25200
    commands:
      - func: "get project"
      - func: "compile wiredtiger"
        vars:
          <<: *configure_flags_address_sanitizer_mongodb_stable_clang_with_builtins
      - func: "format test script"
        vars:
          additional_san_vars: export ASAN_OPTIONS="$COMMON_SAN_OPTIONS:unmap_shadow_on_exit=1"
          format_test_script_args: -R -t 360

  - &recovery-stress-test
    exec_timeout_secs: 25200
    commands:
      - func: "get project"
      - func: "compile wiredtiger"
        vars:
          <<: *configure_flags_with_builtins
          CC_OPTIMIZE_LEVEL: -DCC_OPTIMIZE_LEVEL=-O0
      - func: "recovery stress test script"
        vars:
          times: 25

  - &workgen-test
    tags: ["workgen-test"]
    exec_timeout_secs: 21600
    commands:
      - func: "get project"
      - func: "compile wiredtiger"
        vars:
          <<: *configure_flags_with_builtins
      - func: "run workgen test"

#######################################
#               Tasks                 #
#######################################

tasks:
  # Check the python configuration
  # Base compile task on posix flavours
  - name: compile
    tags: ["pull_request"]
    commands:
      - func: "get project"
      - func: "compile wiredtiger"
      - func: "upload artifact"
      - func: "cleanup"

  # production build with --disable-shared
  - name: compile-production-disable-shared
    tags: ["pull_request"]
    commands:
      - func: "get project"
      - func: "compile wiredtiger"
        vars:
          <<: *configure_flags_static_lib
      - func: "upload artifact"
      - func: "cleanup"

  # production build with --disable-static
  - name: compile-production-disable-static
    tags: ["pull_request"]
    commands:
      - func: "get project"
      - func: "compile wiredtiger"
        vars:
          <<: *configure_flags_with_builtins
      - func: "upload artifact"
      - func: "cleanup"

  - name: compile-gcc
    tags: ["pull_request", "pull_request_compilers"]
    commands:
      - command: expansions.update
        params:
          updates:
          - key: CMAKE_TOOLCHAIN_FILE
            value: -DCMAKE_TOOLCHAIN_FILE=../cmake/toolchains/gcc.cmake
      - func: "get project"
      - func: "compile wiredtiger"
        vars:
          CMAKE_BUILD_TYPE: -DCMAKE_BUILD_TYPE=Release
      - func: "compile wiredtiger"
        vars:
          HAVE_DIAGNOSTIC: -DHAVE_DIAGNOSTIC=0
          CMAKE_BUILD_TYPE: -DCMAKE_BUILD_TYPE=Debug
      - func: "compile wiredtiger"
        vars:
          GNU_C_VERSION: -DGNU_C_VERSION=7
      - func: "compile wiredtiger"
        vars:
          GNU_C_VERSION: -DGNU_C_VERSION=8
          GNU_CXX_VERSION: -DGNU_CXX_VERSION=8
      - func: "compile wiredtiger"
        vars:
          GNU_C_VERSION: -DGNU_C_VERSION=9
          GNU_CXX_VERSION: -DGNU_CXX_VERSION=9
      # Check that WiredTiger will compile for code coverage, as this may switch to alternative
      # implementations of some code which may generate different compiler errors to a 'normal' build
      - func: "compile wiredtiger"
        vars:
          CMAKE_BUILD_TYPE: -DCMAKE_BUILD_TYPE=Coverage
          CODE_COVERAGE_FLAGS: -DCODE_COVERAGE_MEASUREMENT=1 -DINLINE_FUNCTIONS_INSTEAD_OF_MACROS=1

  - name: compile-clang
    tags: ["pull_request", "pull_request_compilers"]
    commands:
      - command: expansions.update
        params:
          updates:
          - key: CMAKE_TOOLCHAIN_FILE
            value: -DCMAKE_TOOLCHAIN_FILE=../cmake/toolchains/clang.cmake
      - func: "get project"
      - func: "compile wiredtiger"
        vars:
          CMAKE_BUILD_TYPE: -DCMAKE_BUILD_TYPE=Release
      - func: "compile wiredtiger"
        vars:
          HAVE_DIAGNOSTIC: -DHAVE_DIAGNOSTIC=0
          CMAKE_BUILD_TYPE: -DCMAKE_BUILD_TYPE=Debug
      - func: "compile wiredtiger"
        vars:
          CLANG_C_VERSION: -DCLANG_C_VERSION=7
          CLANG_CXX_VERSION: -DCLANG_CXX_VERSION=7
      - func: "compile wiredtiger"
        vars:
          CLANG_C_VERSION: -DCLANG_C_VERSION=8
          CLANG_CXX_VERSION: -DCLANG_CXX_VERSION=8

  - name: make-check-test
    commands:
      - func: "get project"
      - func: "compile wiredtiger"
      - func: "make check all"

  # Start of normal make check test tasks

  - name: lang-python-test
    tags: ["pull_request", "python"]
    commands:
      - func: "get project"
      - func: "compile wiredtiger"
      - func: "make check directory"
        vars:
          directory: lang/python

  - name: examples-c-test
    tags: ["pull_request"]
    commands:
      - func: "get project"
      - func: "compile wiredtiger"
      - func: "make check directory"
        vars:
          directory: examples/c

  - name: examples-c-tsan
    # There's a lot of TSan warnings to resolve and TSan is a runtime tool so they aren't always reliably detected.
    # For now only run TSan tasks in patches until we're confident the tests are stable.
    # tags: ["pull_request"]
    patch_only: true
    commands:
      - func: "get project"
      - func: "compile wiredtiger"
      - func: "make check directory"
        vars:
          directory: examples/c
          ctest_extra_args: -E "(ex_all|ex_backup_block)" -j ${num_jobs}

  - name: examples-c-production-disable-shared-test
    tags: ["pull_request"]
    commands:
      - func: "get project"
      - func: "compile wiredtiger"
        vars:
          <<: *configure_flags_static_lib
      - func: "make check directory"
        vars:
          directory: examples/c

  - name: examples-c-production-disable-static-test
    tags: ["pull_request"]
    commands:
      - func: "get project"
      - func: "compile wiredtiger"
        vars:
          <<: *configure_flags_with_builtins
      - func: "make check directory"
        vars:
          directory: examples/c

  - name: bloom-test
    tags: ["pull_request"]
    commands:
      - func: "get project"
      - func: "compile wiredtiger"
      - func: "make check directory"
        vars:
          directory: test/bloom

  - name: checkpoint-test
    tags: ["pull_request"]
    commands:
      - func: "get project"
      - func: "compile wiredtiger"
      - func: "make check directory"
        vars:
          directory: test/checkpoint

  - name: cursor-order-test
    tags: ["pull_request"]
    commands:
      - func: "get project"
      - func: "compile wiredtiger"
      - func: "make check directory"
        vars:
          directory: test/cursor_order

  - name: fops-test
    tags: ["pull_request"]
    commands:
      - func: "get project"
      - func: "compile wiredtiger"
      - func: "make check directory"
        vars:
          directory: test/fops

  - name: format-test
    tags: ["pull_request"]
    commands:
      - func: "get project"
      - func: "compile wiredtiger"
      - func: "make check directory"
        vars:
          directory: test/format

  - name: huge-test
    tags: ["pull_request"]
    commands:
      - func: "get project"
      - func: "compile wiredtiger"
      - func: "make check directory"
        vars:
          directory: test/huge

  - name: manydbs-test
    tags: ["pull_request"]
    commands:
      - func: "get project"
      - func: "compile wiredtiger"
      - func: "make check directory"
        vars:
          directory: test/manydbs

  - name: packing-test
    tags: ["pull_request"]
    commands:
      - func: "get project"
      - func: "compile wiredtiger"
      - func: "make check directory"
        vars:
          directory: test/packing

  - name: readonly-test
    tags: ["pull_request"]
    commands:
      - func: "get project"
      - func: "compile wiredtiger"
      - func: "make check directory"
        vars:
          directory: test/readonly

  - name: salvage-test
    tags: ["pull_request"]
    commands:
      - func: "get project"
      - func: "compile wiredtiger"
      - func: "make check directory"
        vars:
          directory: test/salvage

  - name: thread-test
    tags: ["pull_request"]
    commands:
      - func: "get project"
      - func: "compile wiredtiger"
      - func: "make check directory"
        vars:
          directory: test/thread

  - name: bench-wtperf-test
    tags: ["pull_request"]
    commands:
      - func: "get project"
      - func: "compile wiredtiger"
      - func: "make check directory"
        vars:
          directory: bench/wtperf

  - name: catch2-unittest-test
    tags: ["pull_request"]
    commands:
      - func: "get project"
      - func: "compile wiredtiger"
        vars:
          HAVE_UNITTEST: -DHAVE_UNITTEST=1
      - command: shell.exec
        params:
          working_dir: "wiredtiger/cmake_build"
          shell: bash
          script: |
            set -o errexit
            set -o verbose
            ${PREPARE_TEST_ENV}
            test/unittest/catch2-unittests

  - name: catch2-unittest-assertions
    commands:
      - func: "get project"
      - func: "compile wiredtiger"
        vars:
          HAVE_UNITTEST: -DHAVE_UNITTEST=1 -DHAVE_UNITTEST_ASSERTS=1 -DHAVE_DIAGNOSTIC=0
      - command: shell.exec
        params:
          working_dir: "wiredtiger/cmake_build"
          shell: bash
          script: |
            set -o errexit
            set -o verbose
            ${PREPARE_TEST_ENV}
            test/unittest/catch2-unittests

  # End of normal make check test tasks

  # Start of cppsuite test tasks.
  # All cppsuite pull request tasks must supply the relative path to the config file as we are in
  # the cmake build working directory and the LD_LIBRARY_PATH is .libs.

  - name: cppsuite-background-compact-default
    tags: ["pull_request"]
    depends_on:
      - name: compile
    commands:
      - func: "fetch artifacts"
      - func: "cppsuite test"
        vars:
          test_config: debug_mode=(background_compact,cursor_copy=true)
          test_config_filename: configs/background_compact_default.txt
          test_name: background_compact

  - name: cppsuite-default-all
    tags: ["pull_request"]
    depends_on:
      - name: compile
    commands:
      - func: "fetch artifacts"
      - func: "cppsuite test run all"
        vars:
          test_config: debug_mode=(cursor_copy=true)

  - name: cppsuite-background-compact-long
    tags: ["cppsuite-stress-test"]
    depends_on:
      - name: compile
    commands:
      - func: "fetch artifacts"
      - func: "cppsuite test"
        vars:
          test_config_filename: configs/background_compact_long.txt
          test_name: background_compact

  - name: cppsuite-operations-test-stress
    depends_on:
      - name: compile
    tags: ["cppsuite-stress-test"]
    commands:
      - func: "fetch artifacts"
      - func: "cppsuite test"
        vars:
          test_config_filename: configs/operations_test_stress.txt
          test_name: operations_test

  - name: cppsuite-hs-cleanup-stress
    depends_on:
      - name: compile
    tags: ["cppsuite-stress-test"]
    commands:
      - func: "fetch artifacts"
      - func: "cppsuite test"
        vars:
          test_config_filename: configs/hs_cleanup_stress.txt
          test_name: hs_cleanup

  - name: cppsuite-burst-inserts-stress
    depends_on:
      - name: compile
    tags: ["cppsuite-stress-test"]
    commands:
      - func: "fetch artifacts"
      - func: "cppsuite test"
        vars:
          test_config_filename: configs/burst_inserts_stress.txt
          test_name: burst_inserts

  - name: cppsuite-bounded-cursor-stress-stress
    depends_on:
      - name: compile
    tags: ["cppsuite-stress-test"]
    commands:
      - func: "fetch artifacts"
      - func: "cppsuite test"
        vars:
          test_config_filename: configs/bounded_cursor_stress_stress.txt
          test_name: bounded_cursor_stress

  - name: cppsuite-bounded-cursor-stress-reverse-stress
    depends_on:
      - name: compile
    tags: ["cppsuite-stress-test"]
    commands:
      - func: "fetch artifacts"
      - func: "cppsuite test"
        vars:
          test_config_filename: configs/bounded_cursor_stress_reverse_stress.txt
          test_name: bounded_cursor_stress

  - name: cppsuite-bounded-cursor-prefix-stat-stress
    depends_on:
      - name: compile
    tags: ["cppsuite-stress-test"]
    commands:
      - func: "fetch artifacts"
      - func: "cppsuite test"
        vars:
          test_config_filename: configs/bounded_cursor_prefix_stat_stress.txt
          test_name: bounded_cursor_prefix_stat

  - name: cppsuite-bounded-cursor-prefix-search-near-stress
    depends_on:
      - name: compile
    tags: ["cppsuite-stress-test"]
    commands:
      - func: "fetch artifacts"
      - func: "cppsuite test"
        vars:
          test_config_filename: configs/bounded_cursor_prefix_search_near_stress.txt
          test_name: bounded_cursor_prefix_search_near

  - name: cppsuite-bounded-cursor-prefix-indices-stress
    depends_on:
      - name: compile
    tags: ["cppsuite-stress-test"]
    commands:
      - func: "fetch artifacts"
      - func: "cppsuite test"
        vars:
          test_config_filename: configs/bounded_cursor_prefix_indices_stress.txt
          test_name: bounded_cursor_prefix_indices

  - name: cppsuite-reverse-split-stress
    tags: ["cppsuite-stress-test"]
    depends_on:
      - name: compile
    commands:
      - func: "fetch artifacts"
      - func: "cppsuite test"
        vars:
          test_config_filename: configs/reverse_split_stress.txt
          test_name: reverse_split

# Cppsuite perf tests
  - name: cppsuite-hs-cleanup-default-perf
    depends_on:
      - name: compile
    tags: ["cppsuite-perf-test"]
    commands:
      - func: "fetch artifacts"
      - func: "cppsuite perf test"
        vars:
          # Configure checkpoint cleanup to run more often as the test only runs for 90 seconds
          # and checkpoint cleanup is triggered every 300 seconds by default.
          test_config: checkpoint_cleanup=(wait=60)
          test_config_filename: configs/hs_cleanup_default.txt
          test_name: hs_cleanup

  - name: cppsuite-hs-cleanup-stress-perf
    depends_on:
      - name: compile
    tags: ["cppsuite-perf-test"]
    commands:
      - func: "fetch artifacts"
      - func: "cppsuite perf test"
        vars:
          test_config_filename: configs/hs_cleanup_stress.txt
          test_name: hs_cleanup

  - name: cppsuite-operations-test-default-perf
    depends_on:
      - name: compile
    tags: ["cppsuite-perf-test"]
    commands:
      - func: "fetch artifacts"
      - func: "cppsuite perf test"
        vars:
          test_config_filename: configs/operations_test_default.txt
          test_name: operations_test

  - name: cppsuite-operations-test-stress-perf
    depends_on:
      - name: compile
    tags: ["cppsuite-perf-test"]
    commands:
      - func: "fetch artifacts"
      - func: "cppsuite perf test"
        vars:
          test_config_filename: configs/operations_test_stress.txt
          test_name: operations_test
  # This is a perf test and as such doesn't run under the stress test tag. This name seems excessive
  # but in order to have a consistent naming system is required, the issue here is that the test
  # itself has the word "perf" in it.
  - name: cppsuite-bounded-cursor-perf-stress-perf
    depends_on:
      - name: compile
    tags: ["cppsuite-perf-test"]
    commands:
      - func: "fetch artifacts"
      - func: "cppsuite perf test"
        vars:
          test_config_filename: configs/bounded_cursor_perf_stress.txt
          test_name: bounded_cursor_perf

  - name: cppsuite-api-instruction-count-benchmarks-default-perf
    depends_on:
      - name: compile
    # This and the later test only run on ARM as the required harsware counter is missing on x86.
    tags: ["cppsuite-perf-test-arm"]
    commands:
      - func: "fetch artifacts"
      - func: "cppsuite perf test"
        vars:
          test_config_filename: configs/api_instruction_count_benchmarks_default.txt
          test_name: api_instruction_count_benchmarks

  - name: cppsuite-api-timing-benchmarks-default-perf
    depends_on:
      - name: compile
    tags: ["cppsuite-perf-test-arm"]
    commands:
      - func: "fetch artifacts"
      - func: "cppsuite perf test"
        vars:
          test_config_filename: configs/api_timing_benchmarks_default.txt
          test_name: api_timing_benchmarks

  # End of cppsuite test tasks.
  # Start of csuite test tasks
  - name: csuite-tests-fast
    tags: ["pull_request"]
    commands:
      - func: "get project"
      - func: "compile wiredtiger"
      - func: "make check directory"
        vars:
          directory: test/csuite
          ctest_extra_args: -LE "long_running" ${ctest_extra_args} -j ${num_jobs}

  - name: csuite-timestamp-abort-test-s3
    commands:
      - func: "get project"
      - func: "compile wiredtiger"
        vars:
          <<: *configure_flags_tiered_storage_s3
      - command: shell.exec
        params:
          working_dir: "wiredtiger/cmake_build/test/csuite/timestamp_abort"
          shell: bash
          include_expansions_in_env:
            - aws_sdk_s3_ext_access_key
            - aws_sdk_s3_ext_secret_key
          script: |
            set -o errexit
            set -o verbose
            ${PREPARE_TEST_ENV}

            ./test_timestamp_abort -PT -Po s3_store

  - name: csuite-random-abort-lazyfs
    commands:
      - func: "get project"
      - func: "compile wiredtiger"
        vars:
          ENABLE_LAZYFS: -DENABLE_LAZYFS=1
      - command: shell.exec
        params:
          working_dir: "wiredtiger/cmake_build/test/csuite/random_abort"
          shell: bash
          script: |
            set -o errexit
            set -o verbose

            ./smoke_lazyfs.sh

  - name: csuite-schema-abort-lazyfs
    commands:
      - func: "get project"
      - func: "compile wiredtiger"
        vars:
          ENABLE_LAZYFS: -DENABLE_LAZYFS=1
      - command: shell.exec
        params:
          working_dir: "wiredtiger/cmake_build/test/csuite/schema_abort"
          shell: bash
          script: |
            set -o errexit
            set -o verbose

            ./smoke_lazyfs.sh

  - name: csuite-timestamp-abort-lazyfs
    commands:
      - func: "get project"
      - func: "compile wiredtiger"
        vars:
          ENABLE_LAZYFS: -DENABLE_LAZYFS=1
      - command: shell.exec
        params:
          working_dir: "wiredtiger/cmake_build/test/csuite/timestamp_abort"
          shell: bash
          script: |
            set -o errexit
            set -o verbose

            ./smoke_lazyfs.sh

  - name: csuite-wt12015-backup-corruption-test
    tags: ["pull_request"]
    depends_on:
      - name: compile
    commands:
      - func: "fetch artifacts"
      - func: "csuite test"
        vars:
          test_name: wt12015_backup_corruption

  - name: csuite-wt11126-compile-config-test
    tags: ["pull_request"]
    depends_on:
      - name: compile
    commands:
      - func: "fetch artifacts"
      - func: "csuite test"
        vars:
          test_name: wt11126_compile_config

  # End of csuite test tasks

  # Start of Python unit test tasks

  - name: unit-test
    tags: ["python"]
    depends_on:
    - name: compile
    commands:
      - func: "fetch artifacts"
      - func: "unit test"

  - name: unit-test-macos
    tags: ["python"]
    depends_on:
      - name: compile
    commands:
      - func: "fetch artifacts"
      - func: "python config check"
      - func: "unit test"

  - name: unit-test-zstd
    tags: ["python"]
    depends_on:
    - name: compile
    commands:
      - func: "fetch artifacts"
      - func: "unit test"
        vars:
          unit_test_args: -v 2 --zstd

  - name: unit-test-extra-long
    tags: ["python"]
    depends_on:
    - name: compile
    commands:
      - func: "fetch artifacts"
      - func: "unit test"
        vars:
          unit_test_args: -v 2 --extra-long

  # Run the tests that uses suite_random with a random starting seed
  - name: unit-test-random-seed
    tags: ["python"]
    depends_on:
    - name: compile
    commands:
      - func: "fetch artifacts"
      - func: "unit test"
        vars:
          unit_test_args: -v 2 -R cursor13 join02 join07 schema03 timestamp22

  - name: unit-test-hook-tiered
    tags: ["python"]
    depends_on:
    - name: compile
    commands:
      - func: "fetch artifacts"
      - func: "unit test"
        vars:
          unit_test_args: -v 2 --hook tiered

  - name: unit-test-hook-tiered-with-delays
    tags: ["python"]
    depends_on:
    - name: compile
    commands:
      - func: "fetch artifacts"
      - func: "unit test"
        vars:
          unit_test_args: -v 2 --hook 'tiered=(tier_storage_source=dir_store,tier_storage_source_config=(force_delay=1,delay_ms=10,verbose=1))'

  - name: unit-test-hook-tiered-s3
    tags: ["python"]
    commands:
      - func: "get project"
      - func: "compile wiredtiger"
        vars:
          <<: *configure_flags_tiered_storage_s3
      - command: shell.exec
        params:
          working_dir: "wiredtiger/cmake_build"
          shell: bash
          include_expansions_in_env:
            - aws_sdk_s3_ext_access_key
            - aws_sdk_s3_ext_secret_key
          script: |
            set -o errexit
            set -o verbose
            ${PREPARE_TEST_ENV}
            ${python_binary|python3} ../test/suite/run.py ${ignore_stdout} ${unit_test_args|-v 2} --hook tiered=tier_storage_source='s3_store' -j ${num_jobs} 2>&1

  - name: unit-test-hook-tiered-timestamp
    tags: ["python"]
    depends_on:
    - name: compile
    commands:
      - func: "fetch artifacts"
      - func: "unit test"
        vars:
          unit_test_args: -v 2 --hook tiered --hook timestamp

  - name: unit-test-hook-timestamp
    tags: ["python"]
    depends_on:
    - name: compile
    commands:
      - func: "fetch artifacts"
      - func: "unit test"
        vars:
          unit_test_args: -v 2 --hook timestamp

  # A version of the tiered, timestamp hook test, scaled down for running during pull requests.
  # A small (1 out of N) random sample is run.
  - name: unit-test-hook-tiered-timestamp-quick
    tags: ["pull_request", "python"]
    depends_on:
    - name: compile
    commands:
      - func: "fetch artifacts"
      - func: "unit test"
        vars:
          unit_test_args: -v 2 --hook tiered --hook timestamp --random-sample 20

  # The test_prepare_hs03.py test, when run with timestamp hooks, is run multiple times to facilitate
  # catching intermittent problems in the test.
  - name: test-prepare-hs03-hook-timestamp
    tags: ["python"]
    depends_on:
      - name: compile
    commands:
      - func: "fetch artifacts"
      - command: shell.exec
        params:
          working_dir: "wiredtiger"
          shell: bash
          script: |
            set -o errexit
            set -o verbose
            ${PREPARE_TEST_ENV}
            cd cmake_build
            i=0
            limit=100
            while ((i < limit))
            do
              ((i=i+1))
              echo "Test count: $i"
              ${python_binary|python3} ../test/suite/run.py ${ignore_stdout} -v 4 test_prepare_hs03.py --hook timestamp
            done

  - name: csuite-long-running
    # Set 5 hours timeout (60 * 60 * 5)
    exec_timeout_secs: 18000
    commands:
      - func: "get project"
      - func: "compile wiredtiger"
      - func: "make check directory"
        vars:
          ctest_extra_args: -L long_running -j ${num_jobs}

  # Break out Python unit tests into multiple buckets/tasks.  We have a fixed number of buckets,
  # and we use the -b option of the test/suite/run.py script to split up the tests.

  - name: unit-test-bucket00
    tags: ["pull_request", "python", "unit_test"]
    depends_on:
    - name: compile
    commands:
      - func: "fetch artifacts"
      - func: "unit test"
        vars:
          unit_test_args: -v 2 -b 0/12

  - name: unit-test-bucket01
    tags: ["pull_request", "python", "unit_test"]
    depends_on:
    - name: compile
    commands:
      - func: "fetch artifacts"
      - func: "unit test"
        vars:
          unit_test_args: -v 2 -b 1/12

  - name: unit-test-bucket02
    tags: ["pull_request", "python", "unit_test"]
    depends_on:
    - name: compile
    commands:
      - func: "fetch artifacts"
      - func: "unit test"
        vars:
          unit_test_args: -v 2 -b 2/12

  - name: unit-test-bucket03
    tags: ["pull_request", "python", "unit_test"]
    depends_on:
    - name: compile
    commands:
      - func: "fetch artifacts"
      - func: "unit test"
        vars:
          unit_test_args: -v 2 -b 3/12

  - name: unit-test-bucket04
    tags: ["pull_request", "python", "unit_test"]
    depends_on:
    - name: compile
    commands:
      - func: "fetch artifacts"
      - func: "unit test"
        vars:
          unit_test_args: -v 2 -b 4/12

  - name: unit-test-bucket05
    tags: ["pull_request", "python", "unit_test"]
    depends_on:
    - name: compile
    commands:
      - func: "fetch artifacts"
      - func: "unit test"
        vars:
          unit_test_args: -v 2 -b 5/12

  - name: unit-test-bucket06
    tags: ["pull_request", "python", "unit_test"]
    depends_on:
    - name: compile
    commands:
      - func: "fetch artifacts"
      - func: "unit test"
        vars:
          unit_test_args: -v 2 -b 6/12

  - name: unit-test-bucket07
    tags: ["pull_request", "python", "unit_test"]
    depends_on:
    - name: compile
    commands:
      - func: "fetch artifacts"
      - func: "unit test"
        vars:
          unit_test_args: -v 2 -b 7/12

  - name: unit-test-bucket08
    tags: ["pull_request", "python", "unit_test"]
    depends_on:
    - name: compile
    commands:
      - func: "fetch artifacts"
      - func: "unit test"
        vars:
          unit_test_args: -v 2 -b 8/12

  - name: unit-test-bucket09
    tags: ["pull_request", "python", "unit_test"]
    depends_on:
    - name: compile
    commands:
      - func: "fetch artifacts"
      - func: "unit test"
        vars:
          unit_test_args: -v 2 -b 9/12

  - name: unit-test-bucket10
    tags: ["pull_request", "python", "unit_test"]
    depends_on:
    - name: compile
    commands:
      - func: "fetch artifacts"
      - func: "unit test"
        vars:
          unit_test_args: -v 2 -b 10/12

  - name: unit-test-bucket11
    tags: ["pull_request", "python", "unit_test"]
    depends_on:
    - name: compile
    commands:
      - func: "fetch artifacts"
      - func: "unit test"
        vars:
          unit_test_args: -v 2 -b 11/12

  - name: unit-test-long-bucket00
    tags: ["python", "unit_test_long"]
    patch_only: true
    depends_on:
    - name: compile
    commands:
      - func: "fetch artifacts"
      - func: "unit test"
        vars:
          unit_test_args: -v 2 --long -b 0/12

  - name: unit-test-long-bucket01
    tags: ["python", "unit_test_long"]
    patch_only: true
    depends_on:
    - name: compile
    commands:
      - func: "fetch artifacts"
      - func: "unit test"
        vars:
          unit_test_args: -v 2 --long -b 1/12

  - name: unit-test-long-bucket02
    tags: ["python", "unit_test_long"]
    patch_only: true
    depends_on:
    - name: compile
    commands:
      - func: "fetch artifacts"
      - func: "unit test"
        vars:
          unit_test_args: -v 2 --long -b 2/12

  - name: unit-test-long-bucket03
    tags: ["python", "unit_test_long"]
    patch_only: true
    depends_on:
    - name: compile
    commands:
      - func: "fetch artifacts"
      - func: "unit test"
        vars:
          unit_test_args: -v 2 --long -b 3/12

  - name: unit-test-long-bucket04
    tags: ["python", "unit_test_long"]
    patch_only: true
    depends_on:
    - name: compile
    run_on: ubuntu2004-medium
    commands:
      - func: "fetch artifacts"
      - func: "unit test"
        vars:
          unit_test_args: -v 2 --long -b 4/12

  - name: unit-test-long-bucket05
    tags: ["python", "unit_test_long"]
    patch_only: true
    depends_on:
    - name: compile
    commands:
      - func: "fetch artifacts"
      - func: "unit test"
        vars:
          unit_test_args: -v 2 --long -b 5/12

  - name: unit-test-long-bucket06
    tags: ["python", "unit_test_long"]
    patch_only: true
    depends_on:
    - name: compile
    commands:
      - func: "fetch artifacts"
      - func: "unit test"
        vars:
          unit_test_args: -v 2 --long -b 6/12

  - name: unit-test-long-bucket07
    tags: ["python", "unit_test_long"]
    patch_only: true
    depends_on:
    - name: compile
    commands:
      - func: "fetch artifacts"
      - func: "unit test"
        vars:
          unit_test_args: -v 2 --long -b 7/12

  - name: unit-test-long-bucket08
    tags: ["python", "unit_test_long"]
    patch_only: true
    depends_on:
    - name: compile
    commands:
      - func: "fetch artifacts"
      - func: "unit test"
        vars:
          unit_test_args: -v 2 --long -b 8/12

  - name: unit-test-long-bucket09
    tags: ["python", "unit_test_long"]
    patch_only: true
    depends_on:
    - name: compile
    commands:
      - func: "fetch artifacts"
      - func: "unit test"
        vars:
          unit_test_args: -v 2 --long -b 9/12

  - name: unit-test-long-bucket10
    tags: ["python", "unit_test_long"]
    patch_only: true
    depends_on:
    - name: compile
    commands:
      - func: "fetch artifacts"
      - func: "unit test"
        vars:
          unit_test_args: -v 2 --long -b 10/12

  - name: unit-test-long-bucket11
    tags: ["python", "unit_test_long"]
    patch_only: true
    depends_on:
    - name: compile
    commands:
      - func: "fetch artifacts"
      - func: "unit test"
        vars:
          unit_test_args: -v 2 --long -b 11/12

  # End of Python unit test tasks

  - name: s-all
    tags: ["lint"]
    commands:
      - func: "get project"
      - command: shell.exec
        params:
          working_dir: "wiredtiger"
          shell: bash
          script: |
            set -o errexit
            set -o verbose
            ${PREPARE_PATH}

            # Install Ruff as it is executed as part of s_all.
            RUFF_VERSION=$(grep required-version dist/ruff.toml | grep -o [0-9]\\.[0-9]\\.[0-9])
            virtualenv -p python3 venv
            source venv/bin/activate
            python3 -m pip install ruff==$RUFF_VERSION

            cd dist
            bash -x s_all -E 2>&1

            # Run s_string with the "-r" option to remove no-longer-needed words from s_string.ok
            # This is run separately from s_all as it can be too proactive when run as part of
            # developers local workflow, but needs to be run in PR builds before the code is merged.
            bash s_string -r 2>&1

  - name: s-outdated-fixmes
    # Detect any FIXME comments in the codebase tied to closed Jira tickets.
    # This will send a GET request to JIRA for each FIXME ticket so we don't
    # want to run it too frequently.
    commands:
      - func: "get project"
      - command: shell.exec
        params:
          working_dir: "wiredtiger/dist"
          shell: bash
          script: |
            set -o errexit
            set -o verbose
            ${python_binary|python3} s_outdated_fixmes.py 2>&1

  - name: conf-dump-test
    tags: ["pull_request", "python"]
    depends_on:
    - name: compile
    commands:
      - func: "fetch artifacts"
      - command: shell.exec
        params:
          working_dir: "wiredtiger/cmake_build/bench/wtperf"
          shell: bash
          script: |
            set -o errexit
            set -o verbose
            ${PREPARE_TEST_ENV}
            ${python_binary|python3} ../../../test/wtperf/test_conf_dump.py -d $(pwd) 2>&1

  - name: fops
    tags: ["pull_request"]
    depends_on:
    - name: compile
    commands:
      - func: "fetch artifacts"
      - command: shell.exec
        params:
          working_dir: "wiredtiger/cmake_build/test/fops"
          shell: bash
          script: |
            set -o errexit
            set -o verbose
            ${PREPARE_TEST_ENV}
            if [ "Windows_NT" = "$OS" ]; then
              cmd.exe /c test_fops.exe
            else
              ./test_fops
            fi

  - name: bench-tiered-push-pull-s3
    commands:
      - func: "get project"
      - func: "compile wiredtiger"
        vars:
          <<: *configure_flags_tiered_storage_s3
      - command: shell.exec
        params:
          working_dir: "wiredtiger/cmake_build/bench/tiered"
          shell: bash
          include_expansions_in_env:
            - aws_sdk_s3_ext_access_key
            - aws_sdk_s3_ext_secret_key
          script: |
            set -o errexit
            set -o verbose
            ${PREPARE_TEST_ENV}
            ./test_push_pull -PT -Po s3_store

  - name: bench-tiered-push-pull
    depends_on:
    - name: compile
    commands:
      - func: "fetch artifacts"
      - command: shell.exec
        params:
          working_dir: "wiredtiger/cmake_build/bench/tiered"
          shell: bash
          script: |
            set -o errexit
            set -o verbose
            ${PREPARE_TEST_ENV}
            # By default the test_push_pull uses dir_store as a storage source.
            ./test_push_pull -PT

  - name: compatibility-test-for-newer-releases
    commands:
      - func: "get project"
      - func: "compatibility test"
        vars:
          compat_test_args: -n

  - name: compatibility-test-for-older-releases
    commands:
      - func: "get project"
      - func: "compatibility test"
        vars:
          compat_test_args: -o

  - name: compatibility-test-upgrade-to-latest
    commands:
      - func: "get project"
      - func: "compatibility test"
        vars:
          compat_test_args: -u

  - name: compatibility-test-for-patch-releases
    commands:
      - func: "get project"
      - command: shell.exec
        params:
          working_dir: "wiredtiger"
          shell: bash
          script: |
            set -o errexit
            set -o verbose
            test/compatibility/compatibility_test_for_releases.sh -p

  - name: compatibility-test-suite
    tags: ["python"]
    commands:
      - func: "get project"
      - func: "compile wiredtiger"
      - command: shell.exec
        params:
          working_dir: "wiredtiger"
          shell: bash
          script: |
            set -o errexit
            set -o verbose
            ${PREPARE_TEST_ENV}
            ${python_binary|python3} test/compatibility/suite/compatibility_test.py ${compat_suite_args|-v 2} 2>&1

  - name: compatibility-test-for-wt-standalone-releases
    commands:
      - func: "get project"
      - func: "compatibility test"
        vars:
          compat_test_args: -w

  - name: import-compatibility-test
    commands:
      - func: "get project"
      - command: shell.exec
        params:
          working_dir: "wiredtiger"
          shell: bash
          script: |
            set -o errexit
            set -o verbose
            test/compatibility/compatibility_test_for_releases.sh -i

  - name: generate-datafile-little-endian
    commands:
      - func: "get project"
      - func: "compile wiredtiger"
      - func: "format test"
        vars:
          times: 10
          config: ../../../test/format/CONFIG.endian
          test_format_extra_args: -h "WT_TEST.$i"
      - command: shell.exec
        params:
          working_dir: "wiredtiger/cmake_build/test/format"
          shell: bash
          script: |
            set -o errexit
            set -o verbose
            # Archive the WT_TEST directories which include the generated wt data files. We cannot
            # use the Evergreen archive command as we need to archive multiple WT_TEST folders.
            tar -zcvf WT_TEST.tgz WT_TEST*
      - func: "upload endian format artifacts"
        vars:
          endian_format: little-endian
          local_file: wiredtiger/cmake_build/test/format/WT_TEST.tgz
          remote_file: WT_TEST-little-endian.tgz

  - name: verify-datafile-little-endian
    depends_on:
    - name: compile
    - name: generate-datafile-little-endian
    commands:
      - func: "fetch artifacts"
      - func: "fetch endian format artifacts"
        vars:
          endian_format: little-endian
          remote_file: WT_TEST-little-endian
      - func: "verify wt datafiles"

  - name: verify-datafile-from-little-endian
    depends_on:
    - name: compile
    - name: generate-datafile-little-endian
      variant: little-endian
    - name: verify-datafile-little-endian
      variant: little-endian
    commands:
      - func: "fetch artifacts"
      - func: "fetch endian format artifacts"
        vars:
          endian_format: little-endian
          remote_file: WT_TEST-little-endian
      - func: "verify wt datafiles"

  - name: generate-datafile-big-endian
    commands:
      - func: "get project"
      - func: "compile wiredtiger"
      - func: "format test"
        vars:
          times: 10
          config: ../../../test/format/CONFIG.endian
          test_format_extra_args: -h "WT_TEST.$i"
      - command: shell.exec
        params:
          working_dir: "wiredtiger/cmake_build/test/format"
          shell: bash
          script: |
            set -o errexit
            set -o verbose
            # Archive the WT_TEST directories which include the generated wt data files. We cannot
            # use the Evergreen archive command as we need to archive multiple WT_TEST folders.
            tar -zcvf WT_TEST.tgz WT_TEST*
      - func: "upload endian format artifacts"
        vars:
          endian_format: big-endian
          local_file: wiredtiger/cmake_build/test/format/WT_TEST.tgz
          remote_file: WT_TEST-big-endian.tgz

  - name: verify-datafile-big-endian
    depends_on:
    - name: compile
    - name: generate-datafile-big-endian
    commands:
      - func: "fetch artifacts"
      - func: "fetch endian format artifacts"
        vars:
          endian_format: big-endian
          remote_file: WT_TEST-big-endian
      - func: "verify wt datafiles"

  - name: verify-datafile-from-big-endian
    depends_on:
    - name: compile
    - name: generate-datafile-big-endian
      variant: big-endian
    - name: verify-datafile-big-endian
      variant: big-endian
    commands:
      - func: "fetch artifacts"
      - func: "fetch endian format artifacts"
        vars:
          endian_format: big-endian
          remote_file: WT_TEST-big-endian
      - func: "verify wt datafiles"

  - name: clang-analyzer
    tags: ["lint"]
    commands:
      - func: "get project"
      - command: shell.exec
        params:
          working_dir: "wiredtiger/dist"
          shell: bash
          script: |
            set -o errexit
            set -o verbose
            ${PREPARE_PATH}
            bash s_clang_scan 2>&1

  - name: configure-combinations
    commands:
      - func: "get project"
      - func: "get automation-scripts"
      - command: shell.exec
        params:
          working_dir: "wiredtiger"
          shell: bash
          script: |
            set -o errexit
            set -o verbose
            . test/evergreen/find_cmake.sh
            cd test/evergreen
            CMAKE_BIN=$CMAKE ./configure_combinations.sh -g="${cmake_generator|Ninja}" -j=$(grep -c ^processor /proc/cpuinfo) 2>&1
      # Handle special build combination for running all the diagnostic tests.
      - func: "configure wiredtiger"
      - func: "make wiredtiger"
      - func: "make check all"

  # Use format.sh to run tests in parallel for just under two hours (the
  # default Evergreen timeout) on the higher spec build distros. This allows
  # us to perform multiple test runs while ensuring a long-running config does
  # not result in an Evergreen test timeout failure. This test is run on a
  # higher spec distro due to historical issues with timeout failures. Consider
  # reducing the parallelism if frequent timeouts occur.
  - name: linux-directio
    commands:
      - func: "get project"
      - func: "compile wiredtiger"
      - func: "format test script"
        vars:
          format_test_script_args: -t 110 direct_io=1

  - name: package
    commands:
      - func: "get project"
      - command: shell.exec
        params:
          working_dir: "wiredtiger/dist"
          shell: bash
          script: |
            set -o errexit
            set -o verbose
            env CC=/opt/mongodbtoolchain/v4/bin/gcc CXX=/opt/mongodbtoolchain/v4/bin/g++ PATH=/opt/mongodbtoolchain/v4/bin:/opt/java/jdk11/bin:$PATH bash s_release `date +%Y%m%d`

  # Note that the project settings use this task name to compile the documentation during PR
  # testing, keep this in mind if you decide to change it.
  - name: doc-compile
    commands:
      - func: "get project"
      - func: "compile wiredtiger docs"

  - name: doc-update
    patchable: false
    stepback: false
    commands:
      - func: "get project"
      - func: "compile wiredtiger docs"
      - func: "update wiredtiger docs"
      - func: "upload artifact"
        vars:
          artifacts_name: wiredtiger
      - func: "upload artifact"
        vars:
          upload_filename: wiredtiger.github.com.tgz
          upload_source_dir: wiredtiger.github.com
          artifacts_name: wiredtiger.github.com
          postfix: -wiredtiger.github.com

  - name: syscall-linux
    commands:
      - func: "get project"
      - func: "compile wiredtiger"
      - command: shell.exec
        params:
          working_dir: "wiredtiger/test/syscall"
          shell: bash
          script: |
            set -o errexit
            set -o verbose
            ${PREPARE_TEST_ENV}
            WT_BUILDDIR=$(pwd)/../../cmake_build LD_LIBRARY_PATH=$WT_BUILDDIR ${python_binary|python3} syscall.py --verbose --preserve

  - name: checkpoint-filetypes-test
    commands:
      - func: "get project"
      - func: "compile wiredtiger"
        vars:
          # Don't use diagnostic - this test looks for timing problems that are more likely to occur without it
          HAVE_DIAGNOSTIC: -DHAVE_DIAGNOSTIC=0
      - func: "checkpoint test"
        vars:
          checkpoint_args: -t m -n 1000000 -k 5000000 -C cache_size=100MB
      - func: "checkpoint test"
        vars:
          checkpoint_args: -t c -n 1000000 -k 5000000 -C cache_size=100MB
      - func: "checkpoint test"
        vars:
          checkpoint_args: -t r -n 1000000 -k 5000000 -C cache_size=100MB

  - name: coverage-report-python
    # The coverage report tests are split into the two buckets, python and any other tests. The concept
    # is to reduce compute time on the overall code coverage report. This task will measure code
    # coverage across a range of python tests and run in parallel.
    tags: ["pull_request_code_statistics"]
    commands:
      - func: "get project"
      - func: "run code coverage tests"
        vars:
          code_cov_extra_args: --bucket python
      - func: "code coverage analysis"
        vars:
          generate_atlas_format: true
          working_dir: "wiredtiger"
      - command: shell.exec
        params:
          working_dir: "wiredtiger"
          shell: bash
          script: |
            set -o errexit
            set -o verbose
            ${PREPARE_TEST_ENV}
            # Remove all build directories before uploading the artifacts.
            rm -rf build_*
      - func: "upload artifact"
        vars:
          upload_source_dir: "wiredtiger/coverage_report"
          upload_filename: coverage-report-python.tgz

  - name: coverage-report-other
    # The coverage report tests are split into the two buckets, python and any other tests. The concept
    # is to reduce compute time on the overall code coverage report. This task will measure code
    # coverage tests such as wt tool and the csuite test, and run in parallel.
    tags: ["pull_request_code_statistics"]
    commands:
      - func: "get project"
      - func: "run code coverage tests"
        vars:
          code_cov_extra_args: --bucket other
      - func: "code coverage analysis"
        vars:
          generate_atlas_format: true
          working_dir: "wiredtiger"
      - command: shell.exec
        params:
          working_dir: "wiredtiger"
          shell: bash
          script: |
            set -o errexit
            set -o verbose
            ${PREPARE_TEST_ENV}
            # Remove all build directories before uploading the artifacts.
            rm -rf build_*
      - func: "upload artifact"
        vars:
          upload_source_dir: "wiredtiger/coverage_report"
          upload_filename: coverage-report-other.tgz

  - name: generate-coverage-report
    tags: ["pull_request_code_statistics"]
    depends_on:
      - name: "coverage-report-other"
      - name: "coverage-report-python"
    commands:
      - func: "get project"
      - func: "fetch artifacts"
        vars:
          dependent_task: coverage-report-python
          destination: wiredtiger/coverage_report_python
      - func: "fetch artifacts"
        vars:
          dependent_task: coverage-report-other
          destination: wiredtiger/coverage_report_other
      - func: "code coverage analysis"
        vars:
          first_coverage_file_path: coverage_report_other/full_coverage_report.json
          second_coverage_file_path: coverage_report_python/full_coverage_report.json
          combine_coverage_report: true
          generate_atlas_format: true
          working_dir: "wiredtiger"
      - func: "upload stats to atlas"
        vars:
          stats_dir: ./wiredtiger/coverage_report
          test-name: code_coverage
          collection: CodeCoverage
        # Publish the main page before the report so that it appears top of the list of files in the patch build.
      - func: "code coverage publish main page"
      - func: "code coverage publish report"

  - name: coverage-report-per-test
    # This task will measure code coverage across a range of tests, including, but not limited to,
    # the Catch2-based unit tests. Code coverage results are captured on a per-test basis so we can determine which tests hit which code paths.
    commands:
      - func: "get project"
      - command: shell.exec
        params:
          working_dir: "wiredtiger"
          shell: bash
          script: |
            set -o errexit
            set -o verbose
            ${PREPARE_TEST_ENV}

            if [ ${is_patch|false} = true ]; then
              test/evergreen/code_coverage/coverage-report-per-test.sh true ${num_jobs|1}
            else
              test/evergreen/code_coverage/coverage-report-per-test.sh false ${num_jobs|1}
            fi
      - func: "code coverage publish report"

  - name: coverage-report-catch2
    # This task measures code coverage achieved by only the Catch2-based unit tests.
    tags: ["pull_request_code_statistics"]
    commands:
      - func: "get project"
      - func: "run code coverage tests"
        vars:
          num_jobs: 1
          code_coverage_test_file: test/evergreen/code_coverage/code_coverage_config_catch2.json
      - func: "code coverage analysis"
        vars:
          working_dir: "wiredtiger"
        # Publish the main page before the report so that it appears top of the list of files in the patch build.
      - func: "code coverage publish main page"
      - func: "code coverage publish report"

  - name: code-change-report
    tags: ["pull_request_code_statistics"]
    depends_on:
      - name: "generate-coverage-report"
    commands:
      - func: "get project"
      - command: shell.exec
        vars:
          dependent_task: "generate-coverage-report"
        params:
          working_dir: "wiredtiger"
          shell: bash
          script: |
            echo "Code Change Report (Step 1)"
            echo "==========================="
            echo "expansions:"
            echo ". is_patch      =  ${is_patch}"
            echo ". task_id       =  ${task_id}"
            echo ". task_name     =  ${task_name}"
            echo ". build_id      =  ${build_id}"
            echo ". version_id    =  ${version_id}"
            echo ". revision      =  ${revision}"
            echo ". github_commit =  ${github_commit}"
            echo ". project       =  ${project}"
            echo ". execution     =  ${execution}"
            echo ". remote path   =  wiredtiger/${build_variant}/${revision}/${dependent_task}_${build_id}-${execution}/full_coverage_report.json"
            mkdir -p coverage_report
      - command: s3.get
        vars:
          dependent_task: "generate-coverage-report"
        params:
          aws_key: ${aws_key}
          aws_secret: ${aws_secret}
          remote_file: wiredtiger/${build_variant}/${revision}/${dependent_task}_${build_id}-${execution}/full_coverage_report.json
          bucket: build_external
          local_file: wiredtiger/coverage_report/full_coverage_report.json
      - command: shell.exec
        vars:
          dependent_task: "generate-coverage-report"
        params:
          working_dir: "wiredtiger"
          shell: bash
          script: |
            echo "Code Change Report (Step 2)"
            echo "==========================="

            set -o errexit
            set -o verbose

            ${PREPARE_PATH}

            pr_args=""
            if [ ! -z "${github_pr_number}" ]; then
                echo "Detected Github PR ${github_pr_number}"
                pr_args+="--github_repo ${github_org}/${github_repo} "
                pr_args+="--github_pr_number ${github_pr_number} "
                pr_args+="--github_token ${github_app_token} "
            fi

            ./test/evergreen/coverage-report.sh ${is_patch} ${python_binary|python3} ${github_commit} "${pr_args}"

      - func: "code coverage publish report"

  - name: s3-tiered-storage-extensions-test
    tags: ["python"]
    commands:
      - func: "get project"
      - func: "compile wiredtiger"
        vars:
          <<: *configure_flags_tiered_storage_s3
      - command: shell.exec
        params:
          working_dir: "wiredtiger/cmake_build"
          shell: bash
          script: |
            set -o errexit
            set -o verbose
      - func: "run tiered storage test"
        vars:
          # Set this in case of a core to get the correct python binary.
          python_binary: $(pwd)/venv/bin/python3
          tiered_storage_test_name: tiered
  - name: s3-tiered-test-small
    tags: ["pull_request", "python"]
    commands:
      - func: "get project"
      - func: "compile wiredtiger"
        vars:
          <<: *configure_flags_tiered_storage_s3
      - func: "run tiered storage test"
        vars:
          # Set this in case of a core to get the correct python binary.
          python_binary: $(pwd)/venv/bin/python3
          tiered_storage_test_name: tiered06
  - name: s3-tiered-catch2-unittest-test
    tags: ["pull_request", "tiered_unittest"]
    commands:
      - func: "get project"
      - func: "compile wiredtiger"
        vars:
          <<: *configure_flags_tiered_storage_s3
          HAVE_UNITTEST: -DHAVE_UNITTEST=1
      - command: shell.exec
        params:
          working_dir: "wiredtiger/cmake_build"
          shell: bash
          include_expansions_in_env:
            - aws_sdk_s3_ext_access_key
            - aws_sdk_s3_ext_secret_key
          script: |
            set -o errexit
            set -o verbose
            ${PREPARE_TEST_ENV}
            # Run S3 extension unit testing.
            ext/storage_sources/s3_store/test/run_s3_unit_tests
  - name: azure-gcp-tiered-storage-extensions-test
    tags: ["python"]
    commands:
      - func: "get project"
      - func: "install gcp dependencies"
      - func: "compile wiredtiger"
        vars:
          <<: [*configure_flags_tiered_storage_azure, *configure_flags_tiered_storage_gcp]
      - func: "run tiered storage test"
        vars:
          # Set this in case of a core to get the correct python binary.
          python_binary: $(pwd)/venv/bin/python3
          tiered_storage_test_name: tiered
  - name: azure-gcp-tiered-catch2-unittest-test
    tags: ["pull_request", "tiered_unittest"]
    commands:
      - func: "get project"
      - func: "install gcp dependencies"
      - func: "compile wiredtiger"
        vars:
          <<: [*configure_flags_tiered_storage_azure, *configure_flags_tiered_storage_gcp]
          HAVE_UNITTEST: -DHAVE_UNITTEST=1
      - command: shell.exec
        params:
          working_dir: "wiredtiger/cmake_build"
          shell: bash
          script: |
            set -o errexit
            # Set the Azure credentials using config variable.
            export AZURE_STORAGE_CONNECTION_STRING="${azure_sdk_ext_access_key}"

            # GCP requires a path to a credentials file for authorization. To not expose the private
            # information within the file, we use a placeholder private variable which are replaced
            # in the command line with the evergreen expansion variables and stored in a temporary
            # file.
            file=$(mktemp --suffix ".json")

            # Use '|' as the delimiter instead of default behaviour because the private key contains
            # slash characters.
            sed -e 's|gcp_project_id|${gcp_sdk_ext_project_id}|'                      \
                -e 's|gcp_private_key|'"${gcp_sdk_ext_private_key}"'|'                \
                -e 's|gcp_private_id|${gcp_sdk_ext_private_key_id}|'                  \
                -e 's|gcp_client_email|${gcp_sdk_ext_client_email}|'                  \
                -e 's|gcp_client_id|${gcp_sdk_ext_client_id}|'                        \
                -e 's|gcp_client_x509_cert_url|${gcp_sdk_ext_client_x509_cert_url}|'  ../test/evergreen/gcp_auth.json > $file
            export GOOGLE_APPLICATION_CREDENTIALS="$file"
            set -o verbose
            ${PREPARE_TEST_ENV}

            # Run Azure extension unit testing.
            ext/storage_sources/azure_store/test/run_azure_unit_tests

            # Run GCP extension unit testing.
            ext/storage_sources/gcp_store/test/run_gcp_unit_tests

  - name: azure-gcp-tiered-test-small
    tags: ["pull_request", "python"]
    commands:
      - func: "get project"
      - func: "install gcp dependencies"
      - func: "compile wiredtiger"
        vars:
          <<: [*configure_flags_tiered_storage_azure, *configure_flags_tiered_storage_gcp]
      - func: "run tiered storage test"
        vars:
          # Set this in case of a core to get the correct python binary.
          python_binary: $(pwd)/venv/bin/python3
          tiered_storage_test_name: tiered06

  - name: spinlock-gcc-test
    commands:
      - func: "get project"
      - func: "compile wiredtiger"
        vars:
          SPINLOCK_TYPE: -DSPINLOCK_TYPE=gcc
      - func: "make check all"
      - func: "unit test"
      - func: "format test"
        vars:
          times: 3
          test_format_extra_args: runs.rows=1000000:2500000

  - name: spinlock-pthread-adaptive-test
    commands:
      - func: "get project"
      - func: "compile wiredtiger"
        vars:
          SPINLOCK_TYPE: -DSPINLOCK_TYPE=pthread_adaptive
      - func: "make check all"
      - func: "unit test"
      - func: "format test"
        vars:
          times: 3
          test_format_extra_args: runs.rows=1000000:2500000

  - name: wtperf-test
    depends_on:
      - name: compile
    commands:
      - func: "fetch artifacts"
        vars:
          dependent_task: compile
      - command: shell.exec
        params:
          working_dir: "wiredtiger/cmake_build"
          shell: bash
          script: |
            set -o errexit
            set -o verbose
            ${PREPARE_TEST_ENV}
            # The test will generate WT_TEST directory automatically
            dir=../bench/wtperf/stress
            for file in `ls $dir`
            do
              echo "Disk usage and free space for the current drive (pre-test):"
              df -h .
              echo "===="
              echo "==== Initiating wtperf test using $dir/$file ===="
              echo "===="
              ./bench/wtperf/wtperf -O $dir/$file -o verbose=2
              echo "===="
              echo "Disk usage and free space for the current drive (post-test):"
              df -h .
              echo "Total size of WT_TEST directory prior to move:"
              du -hs WT_TEST
              mv WT_TEST WT_TEST_$file
            done

  - name: long-test
    commands:
      - func: "get project"
      - func: "get automation-scripts"
      - func: "configure wiredtiger"
      - func: "make wiredtiger"

      # Run the long version of make check, that includes the full csuite tests
      - func: "make check all"

      # Many dbs test - Run with:
      # 1.  The defaults
      - func: "many dbs test"
      # 2.  Set idle flag to turn off operations.
      - func: "many dbs test"
        vars:
          many_db_args: -I
      # 3.  More dbs.
      - func: "many dbs test"
        vars:
          many_db_args: -D 40
      # 4.  With idle flag and more dbs.
      - func: "many dbs test"
        vars:
          many_db_args: -I -D 40

      # extended test/thread runs
      - func: "thread test"
        vars:
          thread_test_args: -t f
      - func: "thread test"
        vars:
          thread_test_args: -S -F -n 100000 -t f
      - func: "thread test"
        vars:
          thread_test_args: -t r
      - func: "thread test"
        vars:
          thread_test_args: -S -F -n 100000 -t r
      - func: "thread test"
        vars:
          thread_test_args: -t v
      - func: "thread test"
        vars:
          thread_test_args: -S -F -n 100000 -t v

      # random-abort - default (random time and number of threads)
      - func: "csuite test"
        vars:
          test_name: random_abort

      # truncated-log
      - func: "csuite test"
        vars:
          test_name: truncated_log

      # random-abort - minimum time, random number of threads
      - func: "csuite test"
        vars:
          test_args: -t 10
          test_name: random_abort
      # random-abort - maximum time, random number of threads
      - func: "csuite test"
        vars:
          test_args: -t 40
          test_name: random_abort
      # random-abort - run compaction
      - func: "csuite test"
        vars:
          test_args: -c -t 60
          test_name: random_abort

      # format test
      - func: "format test"
        vars:
          test_format_extra_args: file_type=fix runs.rows=1000000:2500000
      - func: "format test"
        vars:
          test_format_extra_args: file_type=row runs.rows=1000000:2500000

      # format test for stressing compaction code path
      - func: "format test"
        vars:
          times: 3
          test_format_extra_args: file_type=row compaction=1 verify=1 runs.rows=1000000:2500000 runs.timer=3 ops.pct.delete=30

  - name: time-shift-sensitivity-test
    depends_on:
    - name: compile
    commands:
      - func: "fetch artifacts"
      - command: shell.exec
        params:
          working_dir: "wiredtiger/test/csuite"
          shell: bash
          script: |
            set -o errexit
            set -o verbose

            RW_LOCK_FILE=$(pwd)/../../cmake_build/test/csuite/rwlock/test_rwlock ./time_shift_test.sh /usr/local/lib/faketime/libfaketimeMT.so.1 0-1 2>&1

  - name: format-mirror-test
    commands:
      - func: "get project"
      - func: "compile wiredtiger"
      - func: "format test"
        vars:
          config: ../../../test/format/CONFIG.mirror
          trace_args: -T all

  - name: format-msan-test
    commands:
      - func: "get project"
      - func: "compile wiredtiger"
      - func: "format test script"
        vars:
          # run for 10 minutes.
          format_test_script_args: -c ../../../test/format/CONFIG.msan -t 10 rows=10000 ops=50000

  - name: format-stress-pull-request-test
    tags: ["pull_request"]
    commands:
      - func: "get project"
      - func: "compile wiredtiger"
      - func: "format test script"
        vars:
          # run for 10 minutes.
          format_test_script_args: -t 10 rows=10000 ops=50000

  - name: format-smoke-test
    commands:
      - func: "get project"
      - func: "compile wiredtiger"
        vars:
          <<: *configure_flags_with_builtins
      - func: "format test script"
        vars:
          format_test_script_args: -e "SEGFAULT_SIGNALS=all" -b "catchsegv ./t" -S
      - func: "format test"
        vars:
          test_format_extra_args: -C "verbose=(checkpoint_cleanup:1)"

  - name: format-asan-smoke-test
    commands:
      - func: "get project"
      - func: "compile wiredtiger"
        vars:
          <<: *configure_flags_address_sanitizer_mongodb_stable_clang_with_builtins
      - func: "format test script"
        vars:
          additional_san_vars: export ASAN_OPTIONS="$COMMON_SAN_OPTIONS:unmap_shadow_on_exit=1"
          format_test_script_args: -S
      - func: "format test"
        vars:
          additional_san_vars: export ASAN_OPTIONS="$COMMON_SAN_OPTIONS:unmap_shadow_on_exit=1"
          test_format_extra_args: -C "verbose=(checkpoint_cleanup:1)"

  - name: format-wtperf-test
    commands:
      - func: "get project"
      - func: "compile wiredtiger"
        vars:
          <<: *configure_flags_with_builtins
      - command: shell.exec
        params:
          working_dir: "wiredtiger/cmake_build/bench/wtperf"
          shell: bash
          script: |
            set -o errexit
            set -o verbose

            cp ../../../bench/wtperf/runners/split_heavy.wtperf .
            ./wtperf -O ./split_heavy.wtperf -o verbose=2

  - name: memory-model-test
    exec_timeout_secs: 86400
    commands:
      - func: "get project"
      - command: shell.exec
        params:
          working_dir: "wiredtiger/tools/memory-model-test"
          script: |
            set -o errexit
            set -o verbose
            export "PATH=/opt/mongodbtoolchain/v4/bin:$PATH"
            g++ -o memory_model_test -O2 memory_model_test.cpp -lpthread -std=c++20 -Wall -Werror
            ./memory_model_test -n 100000000

  - name: memory-model-test-mac
    exec_timeout_secs: 86400
    commands:
      - func: "get project"
      - command: shell.exec
        params:
          working_dir: "wiredtiger/tools/memory-model-test"
          shell: bash
          script: |
            set -o errexit
            set -o verbose
            sysctl -n machdep.cpu.brand_string     # Display the CPU type
            sw_vers                                # Display the macOS version
            g++ -o memory_model_test -O2 memory_model_test.cpp -lpthread -std=c++17 -Wall -Werror -DAVOID_CPP20_SEMAPHORE
            ./memory_model_test -n 100000000

  - name: data-validation-stress-test-checkpoint
    tags: ["data-validation-stress-test"]
    depends_on:
    - name: compile
    commands:
      - func: "run data validation stress test checkpoint"
        vars:
          run_test_checkpoint_args: -x

  - name: data-validation-stress-test-checkpoint-no-timestamp
    tags: ["data-validation-stress-test"]
    depends_on:
    - name: compile
    commands:
      - func: "run data validation stress test checkpoint"

  - name: data-validation-stress-test-checkpoint-fp-hs-insert-s1
    tags: ["data-validation-stress-test"]
    depends_on:
    - name: compile
    commands:
      - func: "run data validation stress test checkpoint"
        vars:
          run_test_checkpoint_args: -x -s 1

  - name: data-validation-stress-test-checkpoint-fp-hs-insert-s1-no-timestamp
    tags: ["data-validation-stress-test"]
    depends_on:
    - name: compile
    commands:
      - func: "run data validation stress test checkpoint"
        vars:
          run_test_checkpoint_args: -s 1

  - name: data-validation-stress-test-checkpoint-fp-hs-insert-s2
    tags: ["data-validation-stress-test"]
    depends_on:
    - name: compile
    commands:
      - func: "run data validation stress test checkpoint"
        vars:
          run_test_checkpoint_args: -x -s 2

  - name: data-validation-stress-test-checkpoint-fp-hs-insert-s3
    tags: ["data-validation-stress-test"]
    depends_on:
    - name: compile
    commands:
      - func: "run data validation stress test checkpoint"
        vars:
          run_test_checkpoint_args: -x -s 3

  - name: data-validation-stress-test-checkpoint-fp-hs-insert-s3-no-timestamp
    tags: ["data-validation-stress-test"]
    depends_on:
    - name: compile
    commands:
      - func: "run data validation stress test checkpoint"
        vars:
          run_test_checkpoint_args: -s 3

  - name: data-validation-stress-test-checkpoint-fp-hs-insert-s4
    tags: ["data-validation-stress-test"]
    depends_on:
    - name: compile
    commands:
      - func: "run data validation stress test checkpoint"
        vars:
          run_test_checkpoint_args: -x -s 4

  - name: data-validation-stress-test-checkpoint-fp-hs-insert-s5
    tags: ["data-validation-stress-test"]
    depends_on:
    - name: compile
    commands:
      - func: "run data validation stress test checkpoint"
        vars:
          run_test_checkpoint_args: -x -s 5

  - name: data-validation-stress-test-checkpoint-fp-hs-insert-s5-no-timestamp
    tags: ["data-validation-stress-test"]
    depends_on:
    - name: compile
    commands:
      - func: "run data validation stress test checkpoint"
        vars:
          run_test_checkpoint_args: -s 5

  - name: data-validation-stress-test-checkpoint-fp-hs-insert-s6
    tags: ["data-validation-stress-test"]
    depends_on:
    - name: compile
    commands:
      - func: "run data validation stress test checkpoint"
        vars:
          run_test_checkpoint_args: -x -s 6

  - name: data-validation-stress-test-checkpoint-fp-hs-insert-s7
    tags: ["data-validation-stress-test"]
    depends_on:
    - name: compile
    commands:
      - func: "run data validation stress test checkpoint"
        vars:
          run_test_checkpoint_args: -x -s 7

  - name: format-failure-configs-test
    depends_on:
    - name: compile
    commands:
      - func: "fetch artifacts"
      - command: shell.exec
        params:
          working_dir: "wiredtiger/test/evergreen"
          shell: bash
          script: |
            set -o errexit
            set -o verbose
            ${PREPARE_TEST_ENV}
            ./run_format_configs.sh -j ${num_jobs}

  - name: static-wt-build-test
    commands:
      - func: "get project"
      - func: "compile wiredtiger"
        vars:
          <<: *configure_flags_static_lib_with_builtins
      - command: shell.exec
        params:
          working_dir: "wiredtiger/cmake_build"
          shell: bash
          script: |
            set -o errexit
            set -o verbose

            # -V option displays Wiredtiger library version
            ./wt -V

            if [ $? -ne 0 ]; then
              echo "Error, WT util is not generated or is not functioning"
              exit 1
            fi

            # Test if libwiredtiger is dynamically linked.
            (ldd wt | grep "libwiredtiger.so") || wt_static_build=1

            if [ $wt_static_build -ne 1 ]; then
              echo "Error, WT util is not statically linked"
              exit 1
            fi

  - name: format-stress-sanitizer-lsm-test
    # FIXME-WT-6258: Re-enable the test once the outstanding issues with LSM are resolved.
    # tags: ["stress-test-sanitizer"]
    commands:
      - func: "get project"
      - func: "compile wiredtiger"
        vars:
          <<: *configure_flags_address_sanitizer_mongodb_stable_clang_with_builtins
      - func: "format test script"
        vars:
          additional_san_vars: export ASAN_OPTIONS="$COMMON_SAN_OPTIONS:unmap_shadow_on_exit=1"
          # Run for 30 mins, and explicitly set data_source to LSM with a large cache
          format_test_script_args: -t 30 data_source=lsm cache_minimum=5000

  - name: checkpoint-stress-test
    tags: ["stress-test-1"]
    exec_timeout_secs: 86400
    commands:
      - command: timeout.update
        params:
          timeout_secs: 86400
      - func: "get project"
      - func: "compile wiredtiger"
        vars:
          <<: *configure_flags_with_builtins
      - func: "checkpoint stress test"
        vars:
          no_of_procs: 10 # Number of processes to run in the background
          tiered: 0       # Don't enable tiered storage
          times: 1        # Number of times to run the loop

  - name: checkpoint-stress-test-tiered
    exec_timeout_secs: 86400
    commands:
      - command: timeout.update
        params:
          timeout_secs: 86400
      - func: "get project"
      - func: "compile wiredtiger"
        vars:
          <<: *configure_flags_with_builtins
      - func: "checkpoint stress test"
        vars:
          no_of_procs: 5  # Number of processes to run in the background
          tiered: 1       # Enable tiered storage
          times: 1        # Number of times to run the loop

  - name: skiplist-stress-test
    tags: ["stress-test-1", "stress-test-zseries-1"]
    exec_timeout_secs: 3600 # 1 hour
    commands:
      - func: "get project"
      - func: "compile wiredtiger"
      - command: shell.exec
        params:
          working_dir: "wiredtiger/bench/workgen/runner"
          shell: bash
          script: |
            set -o errexit
            set -o verbose
            ${PREPARE_TEST_ENV}
            for i in $(seq 5); do
                ${python_binary|python3} skiplist_stress.py
            done

  - name: chunkcache-test
    exec_timeout_secs: 1200 # 20 minutes
    commands:
      - func: "get project"
      - func: "compile wiredtiger"
      - command: shell.exec
        params:
          working_dir: "wiredtiger/bench/workgen/runner"
          shell: bash
          script: |
            set -o errexit
            set -o verbose
            ${PREPARE_TEST_ENV}
            ${python_binary|python3} chunkcache_simple.py

  - name: split-stress-test
    tags: ["stress-test-1", "stress-test-ppc-1", "stress-test-zseries-1"]
    # Set 5 hours timeout (60 * 60 * 5)
    exec_timeout_secs: 18000
    commands:
      - func: "get project"
      - func: "compile wiredtiger"
      - func: "split stress test"

  - name: model-unit-test
    tags: ["pull_request", "model_checking"]
    commands:
      - func: "get project"
      - func: "compile wiredtiger"
      - command: shell.exec
        params:
          working_dir: "wiredtiger/cmake_build/test/model/test"
          shell: bash
          script: |
            set -o errexit
            set -o verbose
            ${PREPARE_TEST_ENV}
            ./test_model.sh

  - name: model-test-failure-workloads
    tags: ["model_checking"]
    commands:
      - func: "get project"
      - func: "compile wiredtiger"
      - command: shell.exec
        params:
          working_dir: "wiredtiger/test/evergreen"
          shell: bash
          script: |
            set -o errexit
            set -o verbose
            ${PREPARE_TEST_ENV}
            ./run_model_workloads.sh

  - name: model-test-long
    tags: ["model_checking"]
    commands:
      - func: "get project"
      - func: "compile wiredtiger"
      - command: shell.exec
        params:
          working_dir: "wiredtiger/cmake_build/test/model/tools"
          shell: bash
          script: |
            set -o errexit
            set -o verbose
            ${PREPARE_TEST_ENV}
            # Keep repeating the model test for 30 minutes
            ./model_test -l 2000-3000 -t 1800

  - name: model-test-long-with-coverage
    tags: ["model_checking"]
    commands:
      - func: "get project"
      - command: expansions.update
        params:
          updates:
          - key: CMAKE_TOOLCHAIN_FILE
            value: -DCMAKE_TOOLCHAIN_FILE=../cmake/toolchains/gcc.cmake
      - func: "compile wiredtiger"
        vars:
          CMAKE_BUILD_TYPE: -DCMAKE_BUILD_TYPE=Coverage
          CODE_COVERAGE_FLAGS: -DCODE_COVERAGE_MEASUREMENT=1 -DINLINE_FUNCTIONS_INSTEAD_OF_MACROS=1
          HAVE_DIAGNOSTIC: -DHAVE_DIAGNOSTIC=0
      - command: shell.exec
        params:
          working_dir: "wiredtiger/cmake_build/test/model/tools"
          shell: bash
          script: |
            set -o errexit
            set -o verbose
            ${PREPARE_TEST_ENV}

            # Record the start time, in seconds (needed by the code coverage analysis step below)
            date +%s > ../../../../time.txt

            # Keep repeating the model test for 600 seconds
            ./model_test -l 2000-3000 -t 600

            # Record the end time, in seconds
            date +%s >> ../../../../time.txt
      - func: "code coverage analysis"
        vars:
          coverage_filter: "src/rollback_to_stable"
          working_dir: "wiredtiger"
      - func: "code coverage publish main page"
      - func: "code coverage publish report"

  - name: format-stress-zseries-test
    tags: ["stress-test-zseries-1"]
    # Set 2.5 hours timeout (60 * 60 * 2.5)
    exec_timeout_secs: 9000
    commands:
      - func: "get project"
      - func: "compile wiredtiger"
        vars:
          <<: *configure_flags_with_builtins
      - func: "format test script"
        vars:
          #run for 2 hours ( 2 * 60 = 120 minutes), use default config
          format_test_script_args: -e "SEGFAULT_SIGNALS=all" -b "catchsegv ./t" -t 120

  - name: format-stress-ppc-test
    tags: ["stress-test-ppc-1"]
    # Set 2.5 hours timeout (60 * 60 * 2.5)
    exec_timeout_secs: 9000
    commands:
      - func: "get project"
      - func: "compile wiredtiger"
        vars:
          <<: *configure_flags_with_builtins
      - func: "format test script"
        vars:
          #run for 2 hours ( 2 * 60 = 120 minutes), use default config
          # Always disable mmap for PPC due to issues on variant setup.
          # See https://bugzilla.redhat.com/show_bug.cgi?id=1686261#c10 for the potential cause.
          format_test_script_args: -e "SEGFAULT_SIGNALS=all" -b "catchsegv ./t" -t 120 -- -C "mmap=false,mmap_all=false"

  - <<: *format-stress-test
    name: format-stress-test-1
    tags: ["stress-test-1"]
  - <<: *format-stress-test
    name: format-stress-test-2
    tags: ["stress-test-2"]
  - <<: *format-stress-test
    name: format-stress-test-3
    tags: ["stress-test-3"]
  - <<: *format-stress-test
    name: format-stress-test-4
    tags: ["stress-test-4"]
  - <<: *format-stress-sanitizer-ppc-test
    name: format-stress-sanitizer-ppc-test-1
    tags: ["stress-test-ppc-1"]
  - <<: *format-stress-sanitizer-ppc-test
    name: format-stress-sanitizer-ppc-test-2
    tags: ["stress-test-ppc-2"]
  - <<: *format-stress-sanitizer-test
    name: format-stress-sanitizer-test-1
    tags: ["stress-test-sanitizer"]
  - <<: *format-stress-sanitizer-test
    name: format-stress-sanitizer-test-2
    tags: ["stress-test-sanitizer"]
  - <<: *format-stress-sanitizer-test
    name: format-stress-sanitizer-test-3
    tags: ["stress-test-sanitizer"]
  - <<: *format-stress-sanitizer-test
    name: format-stress-sanitizer-test-4
    tags: ["stress-test-sanitizer"]
  - <<: *race-condition-stress-sanitizer-test
    name: race-condition-stress-sanitizer-test-1
    tags: ["stress-test-sanitizer"]
  - <<: *race-condition-stress-sanitizer-test
    name: race-condition-stress-sanitizer-test-2
    tags: ["stress-test-sanitizer"]
  - <<: *race-condition-stress-sanitizer-test
    name: race-condition-stress-sanitizer-test-3
    tags: ["stress-test-sanitizer"]
  - <<: *race-condition-stress-sanitizer-test
    name: race-condition-stress-sanitizer-test-4
    tags: ["stress-test-sanitizer"]
  - <<: *recovery-stress-test
    name: recovery-stress-test-1
    tags: ["stress-test-1", "stress-test-zseries-1"]
  - <<: *recovery-stress-test
    name: recovery-stress-test-2
    tags: ["stress-test-2", "stress-test-zseries-2"]
  - <<: *recovery-stress-test
    name: recovery-stress-test-3
    tags: ["stress-test-3", "stress-test-zseries-3"]

  - name: format-stress-test-no-barrier
    tags: ["stress-test-no-barrier"]
    exec_timeout_secs: 25200
    commands:
      - func: "get project"
      - func: "compile wiredtiger"
        vars:
          <<: *configure_flags_with_builtins
          NON_BARRIER_DIAGNOSTIC_YIELDS: -DNON_BARRIER_DIAGNOSTIC_YIELDS=1
      - func: "format test script"
        vars:
          format_test_script_args: -e "SEGFAULT_SIGNALS=all" -b "catchsegv ./t" -t 360

  - name: format-stress-sanitizer-test-no-barrier
    tags: ["stress-test-sanitizer"]
    exec_timeout_secs: 25200
    commands:
      - func: "get project"
      - func: "compile wiredtiger"
        vars:
          <<: *configure_flags_address_sanitizer_mongodb_stable_clang_with_builtins
          NON_BARRIER_DIAGNOSTIC_YIELDS: -DNON_BARRIER_DIAGNOSTIC_YIELDS=1
      - func: "format test script"
        vars:
          additional_san_vars: export ASAN_OPTIONS="$COMMON_SAN_OPTIONS:unmap_shadow_on_exit=1"
          format_test_script_args: -t 360

  - name: race-condition-stress-sanitizer-test-no-barrier
    tags: ["stress-test-sanitizer"]
    exec_timeout_secs: 25200
    commands:
      - func: "get project"
      - func: "compile wiredtiger"
        vars:
          <<: *configure_flags_address_sanitizer_mongodb_stable_clang_with_builtins
          NON_BARRIER_DIAGNOSTIC_YIELDS: -DNON_BARRIER_DIAGNOSTIC_YIELDS=1
      - func: "format test script"
        vars:
          additional_san_vars: export ASAN_OPTIONS="$COMMON_SAN_OPTIONS:unmap_shadow_on_exit=1"
          format_test_script_args: -R -t 360

  - name: recovery-stress-test-no-barrier
    tags: ["stress-test-no-barrier"]
    exec_timeout_secs: 25200
    commands:
      - func: "get project"
      - func: "compile wiredtiger"
        vars:
          <<: *configure_flags_with_builtins
          NON_BARRIER_DIAGNOSTIC_YIELDS: -DNON_BARRIER_DIAGNOSTIC_YIELDS=1
          CC_OPTIMIZE_LEVEL: -DCC_OPTIMIZE_LEVEL=-O0
      - func: "recovery stress test script"
        vars:
          times: 25

  - name: format-abort-recovery-stress-test
    commands:
      # Allow 30 minutes beyond test runtime because recovery under load can cause the test to
      # run longer.
      - command: timeout.update
        params:
          exec_timeout_secs: 3600
      - func: "get project"
      - func: "compile wiredtiger"
        vars:
          <<: *configure_flags_with_builtins
      - func: "format test script"
        vars:
          format_test_script_args: -a -t 30

  - name: format-predictable-test
    # Set 2.5 hour timeout (60 * 60 * 2.5)
    exec_timeout_secs: 9000
    commands:
      - func: "get project"
      - func: "compile wiredtiger"
        vars:
          <<: *configure_flags_with_builtins
      - func: "format test predictable"
        vars:
          times: 5

  - name: format-tiered-test
    # Set 2.5 hour timeout (60 * 60 * 2.5)
    exec_timeout_secs: 9000
    commands:
      - func: "get project"
      - func: "compile wiredtiger"
        vars:
          <<: *configure_flags_with_builtins
      - func: "format test tiered"
        vars:
          times: 10

  - name: schema-abort-predictable-test
    # Set 20 minute timeout (60 * 20)
    exec_timeout_secs: 1200
    commands:
      - func: "get project"
      - func: "compile wiredtiger"
        vars:
          <<: *configure_flags_with_builtins
      - func: "schema abort predictable"
        vars:
          times: 5

  - name: checkpoint-filetypes-predictable-test
    commands:
      - func: "get project"
      - func: "compile wiredtiger"
        vars:
          # Don't use diagnostic - this test looks for timing problems that are more likely to occur without it
          HAVE_DIAGNOSTIC: -DHAVE_DIAGNOSTIC=0
      # FIXME-WT-10936: Enable once predictable replay supports column store
      #- func: "checkpoint test predictable"
      #  vars:
      #    checkpoint_args: -t m -n 1000000 -k 5000000 -C cache_size=100MB
      #    times: 5
      #- func: "checkpoint test predictable"
      #  vars:
      #    checkpoint_args: -t c -n 1000000 -k 5000000 -C cache_size=100MB
      #    times: 5
      #- func: "checkpoint test predictable"
      #  vars:
      #    checkpoint_args: -n 1000000 -k 5000000 -C cache_size=100MB
      #    times: 5
      - func: "checkpoint test predictable"
        vars:
          checkpoint_args: -t r -n 1000000 -k 5000000 -C cache_size=100MB
          times: 5

  - name: many-collection-test
    commands:
      - command: timeout.update
        params:
          exec_timeout_secs: 86400
          timeout_secs: 86400
      - func: "get project"
      - func: "fetch mongo repo"
      - func: "get engflow creds"
      - func: "import wiredtiger into mongo"
      - func: "compile mongodb"
      - func: "fetch mongo-tests repo"
      # FIXME-WT-7868: we should download a pre populated database here and remove the
      # "clean-and-populate" argument in the step below.
      - command: shell.exec
        params:
          working_dir: mongo-tests/largescale
          shell: bash
          script: |
            set -o errexit
            set -o verbose
            ${PREPARE_PATH}
            virtualenv -p python3 venv
            source venv/bin/activate
            # Need both pymongo and pymongo[srv] as upload-results-atlas.py uses mongo+srv for the URI.
            pip3 install lorem==0.1.1 pymongo==3.12.2 "pymongo[srv]==3.12.2"
            mongod_path=$(find ../../mongo/build -executable -type f -path \*/bin/mongod)
            ./run_many_coll.sh $mongod_path mongodb.log config/many-collection-testing many-collection clean-and-populate
      - func: "convert-to-atlas-evergreen-format"
        vars:
          input_file: ./mongo-tests/largescale/many-collection-artifacts/results/results.json
          test_name: many-collection-test
          output_path: ./mongo-tests/largescale/many-collection-artifacts/results/
      - func: "upload stats to atlas"
        vars:
          stats_dir: mongo-tests/largescale/many-collection-artifacts/results
          test-name: many-collection-test
      - func: "upload stats to evergreen"
        vars:
          stats_dir: mongo-tests/largescale/many-collection-artifacts/results
          test-name: many-collection-test
      - func: "upload artifact"
        vars:
          upload_filename: many-collection-test.tgz
          upload_source_dir: mongo-tests/largescale/many-collection-artifacts
      # Call cleanup function to avoid duplicated artifact upload in the post-task stage.
      - func: "cleanup"

  - name: cyclomatic-complexity
    tags: ["pull_request_code_statistics"]
    commands:
      - func: "get project"
      - command: shell.exec
        params:
          working_dir: "wiredtiger"
          shell: bash
          script: |
            t=__wt.$$
            set -o verbose
            ${PREPARE_PATH}
<<<<<<< HEAD
            ./test/evergreen/cyclomatic-complexity.sh
=======

            # Install Metrix++, ensuring it is outside the 'src' directory
            source test/evergreen/download_metrixpp.sh

            mkdir -p code_statistics_report

            # We only want complexity measures for the 'src' directory
            cd src

            python3 "../metrixplusplus/metrix++.py" collect --std.code.lines.code --std.code.complexity.cyclomatic
            python3 "../metrixplusplus/metrix++.py" view

            # Set the cyclomatic complexity limit to 20
            python3 "../metrixplusplus/metrix++.py" limit --max-limit=std.code.complexity:cyclomatic:20

            # Fail if there are functions with cyclomatic complexity larger than 89
            python "../metrixplusplus/metrix++.py" limit --max-limit=std.code.complexity:cyclomatic:89 > $t
            if grep -q 'exceeds' $t; then
                echo "[ERROR]:complexity:cyclomatic: Complexity limit exceeded."
                cat $t
                echo "[ERROR]:complexity:cyclomatic: Finished " && rm $t && exit 1
            else
                cat $t && rm $t
            fi

            python3 "../metrixplusplus/metrix++.py" view --format=python > ../code_statistics_report/code_complexity_summary.json
            python3 "../metrixplusplus/metrix++.py" export --db-file=metrixpp.db > ../code_statistics_report/metrixpp.csv

            # Generate the code complexity statistics that is compatible with Atlas.
            virtualenv -p python3 venv
            source venv/bin/activate
            pip3 install pandas==2.2.2

            python3 ../test/evergreen/code_complexity_analysis.py -s ../code_statistics_report/code_complexity_summary.json -d ../code_statistics_report/metrixpp.csv -o ../code_statistics_report/atlas_out_code_complexity.json
>>>>>>> fb8b5b66
      - func: "upload stats to atlas"
        vars:
          stats_dir: ./wiredtiger/code_statistics_report
          test-name: code_complexity
          collection: CodeComplexity

    #############################
    # Performance Tests for lsm #
    #############################

  - name: perf-test-small-lsm
    tags: ["lsm-perf"]
    depends_on:
      - name: compile
    commands:
      - func: "fetch artifacts"
      - func: "run-perf-test"
        vars:
          perf-test-name: small-lsm.wtperf
          maxruns: 3
          wtarg: -ops ['"load", "read"']
      - func: "upload stats to atlas"
        vars:
          test-name: small-lsm.wtperf
      - func: "upload stats to evergreen"
        vars:
          test-name: small-lsm.wtperf

  - name: perf-test-medium-lsm
    tags: ["lsm-perf"]
    depends_on:
      - name: compile
    commands:
      - func: "fetch artifacts"
      - func: "run-perf-test"
        vars:
          perf-test-name: medium-lsm.wtperf
          maxruns: 1
          wtarg: -ops ['"load", "read"']
      - func: "upload stats to atlas"
        vars:
          test-name: medium-lsm.wtperf
      - func: "upload stats to evergreen"
        vars:
          test-name: medium-lsm.wtperf

  - name: perf-test-medium-lsm-compact
    tags: ["lsm-perf"]
    depends_on:
      - name: compile
    commands:
      - func: "fetch artifacts"
      - func: "run-perf-test"
        vars:
          perf-test-name: medium-lsm-compact.wtperf
          maxruns: 1
          wtarg: -ops ['"load", "read"']
      - func: "upload stats to atlas"
        vars:
          test-name: medium-lsm-compact.wtperf
      - func: "upload stats to evergreen"
        vars:
          test-name: medium-lsm-compact.wtperf

  - name: perf-test-medium-multi-lsm
    tags: ["lsm-perf"]
    depends_on:
      - name: compile
    commands:
      - func: "fetch artifacts"
      - func: "run-perf-test"
        vars:
          perf-test-name: medium-multi-lsm.wtperf
          maxruns: 1
          wtarg: -ops ['"load", "read", "update"']
      - func: "upload stats to atlas"
        vars:
          test-name: medium-multi-lsm.wtperf
      - func: "upload stats to evergreen"
        vars:
          test-name: medium-multi-lsm.wtperf

  - name: perf-test-parallel-pop-lsm
    tags: ["lsm-perf"]
    depends_on:
      - name: compile
    commands:
      - func: "fetch artifacts"
      - func: "run-perf-test"
        vars:
          perf-test-name: parallel-pop-lsm.wtperf
          maxruns: 1
          wtarg: -ops ['"load"']
      - func: "upload stats to atlas"
        vars:
          test-name: parallel-pop-lsm.wtperf
      - func: "upload stats to evergreen"
        vars:
          test-name: parallel-pop-lsm.wtperf

  - name: perf-test-update-lsm
    tags: ["lsm-perf"]
    depends_on:
      - name: compile
    commands:
      - func: "fetch artifacts"
      - func: "run-perf-test"
        vars:
          perf-test-name: update-lsm.wtperf
          maxruns: 1
          wtarg: -ops ['"load", "read", "update", "insert"']
      - func: "upload stats to atlas"
        vars:
          test-name: update-lsm.wtperf
      - func: "upload stats to evergreen"
        vars:
          test-name: update-lsm.wtperf

    ###############################
    # Performance Tests for btree #
    ###############################

  - name: perf-test-small-btree
    tags: ["btree-perf"]
    depends_on:
      - name: compile
    commands:
      - func: "fetch artifacts"
      - func: "run-perf-test"
        vars:
          perf-test-name: small-btree.wtperf
          maxruns: 1
          wtarg: -ops ['"load", "read"']
      - func: "upload stats to atlas"
        vars:
          test-name: small-btree.wtperf
      - func: "upload stats to evergreen"
        vars:
          test-name: small-btree.wtperf

  - name: perf-test-small-btree-backup
    tags: ["btree-perf"]
    depends_on:
      - name: compile
    commands:
      - func: "fetch artifacts"
      - func: "run-perf-test"
        vars:
          perf-test-name: small-btree-backup.wtperf
          maxruns: 1
          wtarg: -ops ['"load", "read"']
      - func: "upload stats to atlas"
        vars:
          test-name: small-btree-backup.wtperf
      - func: "upload stats to evergreen"
        vars:
          test-name: small-btree-backup.wtperf

  - name: perf-test-medium-btree
    tags: ["btree-perf"]
    depends_on:
      - name: compile
    commands:
      - func: "fetch artifacts"
      - func: "run-perf-test"
        vars:
          perf-test-name: medium-btree.wtperf
          maxruns: 3
          wtarg: -ops ['"load", "read"']
      - func: "upload stats to atlas"
        vars:
          test-name: medium-btree.wtperf
      - func: "upload stats to evergreen"
        vars:
          test-name: medium-btree.wtperf

  - name: perf-test-medium-btree-backup
    tags: ["btree-perf"]
    depends_on:
      - name: compile
    commands:
      - func: "fetch artifacts"
      - func: "run-perf-test"
        vars:
          perf-test-name: medium-btree-backup.wtperf
          maxruns: 3
          wtarg: -ops ['"load", "read"']
      - func: "upload stats to atlas"
        vars:
          test-name: medium-btree-backup.wtperf
      - func: "upload stats to evergreen"
        vars:
          test-name: medium-btree-backup.wtperf

  - name: perf-test-parallel-pop-btree
    tags: ["btree-perf"]
    depends_on:
      - name: compile
    commands:
      - func: "fetch artifacts"
      - func: "run-perf-test"
        vars:
          perf-test-name: parallel-pop-btree.wtperf
          maxruns: 1
          wtarg: -ops ['"load"']
      - func: "upload stats to atlas"
        vars:
          test-name: parallel-pop-btree.wtperf
      - func: "upload stats to evergreen"
        vars:
          test-name: parallel-pop-btree.wtperf

  - name: perf-test-parallel-pop-btree-long
    tags: ["btree-perf"]
    depends_on:
      - name: compile
    commands:
      - func: "fetch artifacts"
      - func: "run-perf-test"
        vars:
          perf-test-name: parallel-pop-btree-long.wtperf
          maxruns: 1
          wtarg: -ops ['"load"']
      - func: "upload stats to atlas"
        vars:
          test-name: parallel-pop-btree-long.wtperf
      - func: "upload stats to evergreen"
        vars:
          test-name: parallel-pop-btree-long.wtperf

  - name: perf-test-short-key-btree
    tags: ["btree-perf"]
    depends_on:
      - name: compile
    commands:
      - func: "fetch artifacts"
      - func: "run-perf-test"
        vars:
          perf-test-name: short-key-btree.wtperf
          maxruns: 1
          wtarg: -ops ['"load", "read"']
      - func: "upload stats to atlas"
        vars:
          test-name: short-key-btree.wtperf
      - func: "upload stats to evergreen"
        vars:
          test-name: short-key-btree.wtperf

  - name: perf-test-update-only-btree
    tags: ["btree-perf"]
    depends_on:
      - name: compile
    commands:
      - func: "fetch artifacts"
      - func: "run-perf-test"
        vars:
          perf-test-name: update-only-btree.wtperf
          maxruns: 3
          wtarg: -ops ['"update"']
      - func: "upload stats to atlas"
        vars:
          test-name: update-only-btree.wtperf
      - func: "upload stats to evergreen"
        vars:
          test-name: update-only-btree.wtperf

  - name: perf-test-update-btree
    tags: ["btree-perf"]
    depends_on:
      - name: compile
    commands:
      - func: "fetch artifacts"
      - func: "run-perf-test"
        vars:
          perf-test-name: update-btree.wtperf
          maxruns: 1
          wtarg: "-bf ../../../bench/wtperf/runners/update-btree.json"
      - func: "upload stats to atlas"
        vars:
          test-name: update-btree.wtperf
      - func: "upload stats to evergreen"
        vars:
          test-name: update-btree.wtperf

  - name: perf-test-update-large-record-btree
    tags: ["btree-perf"]
    depends_on:
      - name: compile
    commands:
      - func: "fetch artifacts"
      - func: "run-perf-test"
        vars:
          perf-test-name: update-large-record-btree.wtperf
          maxruns: 3
          wtarg: -ops ['"load", "update"']
      - func: "upload stats to atlas"
        vars:
          test-name: update-large-record-btree.wtperf
      - func: "upload stats to evergreen"
        vars:
          test-name: update-large-record-btree.wtperf

  - name: perf-test-modify-large-record-btree
    tags: ["btree-perf"]
    depends_on:
      - name: compile
    commands:
      - func: "fetch artifacts"
      - func: "run-perf-test"
        vars:
          perf-test-name: modify-large-record-btree.wtperf
          maxruns: 3
          wtarg: -ops ['"load", "modify"']
      - func: "upload stats to atlas"
        vars:
          test-name: modify-large-record-btree.wtperf
      - func: "upload stats to evergreen"
        vars:
          test-name: modify-large-record-btree.wtperf

  - name: perf-test-modify-force-update-large-record-btree
    tags: ["btree-perf"]
    depends_on:
      - name: compile
    commands:
      - func: "fetch artifacts"
      - func: "run-perf-test"
        vars:
          perf-test-name: modify-force-update-large-record-btree.wtperf
          maxruns: 3
          wtarg: -ops ['"load", "modify"']
      - func: "upload stats to atlas"
        vars:
          test-name: modify-force-update-large-record-btree.wtperf
      - func: "upload stats to evergreen"
        vars:
          test-name: modify-force-update-large-record-btree.wtperf

  - name: perf-test-modify-read-btree
    tags: ["btree-perf"]
    depends_on:
      - name: compile
    commands:
      - func: "fetch artifacts"
      - func: "run-perf-test"
        vars:
          perf-test-name: modify-read-btree.wtperf
          maxruns: 3
          wtarg: -ops ['"load", "modify", "read"']
      - func: "upload stats to atlas"
        vars:
          test-name: modify-read-btree.wtperf
      - func: "upload stats to evergreen"
        vars:
          test-name: modify-read-btree.wtperf

    ###############################
    # Performance Tests for oplog #
    ###############################

  - name: perf-test-mongodb-oplog
    tags: ["oplog-perf"]
    depends_on:
      - name: compile
    commands:
      - func: "fetch artifacts"
      - func: "run-perf-test"
        vars:
          perf-test-name: mongodb-oplog.wtperf
          maxruns: 1
          wtarg: -ops ['"load", "insert", "truncate", "database_size"']
      - func: "upload stats to atlas"
        vars:
          test-name: mongodb-oplog.wtperf
      - func: "upload stats to evergreen"
        vars:
          test-name: mongodb-oplog.wtperf

  - name: perf-test-mongodb-small-oplog
    tags: ["oplog-perf"]
    depends_on:
      - name: compile
    commands:
      - func: "fetch artifacts"
      - func: "run-perf-test"
        vars:
          perf-test-name: mongodb-small-oplog.wtperf
          maxruns: 1
          wtarg: -ops ['"load", "insert", "truncate", "database_size"']
      - func: "upload stats to atlas"
        vars:
          test-name: mongodb-small-oplog.wtperf
      - func: "upload stats to evergreen"
        vars:
          test-name: mongodb-small-oplog.wtperf

  - name: perf-test-mongodb-large-oplog
    tags: ["oplog-perf"]
    depends_on:
      - name: compile
    commands:
      - func: "fetch artifacts"
      - func: "run-perf-test"
        vars:
          perf-test-name: mongodb-large-oplog.wtperf
          maxruns: 1
          wtarg: -ops ['"load", "insert", "truncate", "database_size"']
      - func: "upload stats to atlas"
        vars:
          test-name: mongodb-large-oplog.wtperf
      - func: "upload stats to evergreen"
        vars:
          test-name: mongodb-large-oplog.wtperf

  - name: perf-test-mongodb-secondary-apply
    tags: ["oplog-perf"]
    depends_on:
      - name: compile
    commands:
      - func: "fetch artifacts"
      - func: "run-perf-test"
        vars:
          perf-test-name: mongodb-secondary-apply.wtperf
          maxruns: 1
          wtarg: -ops ['"insert"']
      - func: "upload stats to atlas"
        vars:
          test-name: mongodb-secondary-apply.wtperf
      - func: "upload stats to evergreen"
        vars:
          test-name: mongodb-secondary-apply.wtperf

    #########################################
    # Performance Tests for perf-checkpoint #
    #########################################

  - name: perf-test-update-checkpoint-btree
    tags: ["checkpoint-perf"]
    depends_on:
      - name: compile
    commands:
      - func: "fetch artifacts"
      - func: "run-perf-test"
        vars:
          perf-test-name: update-checkpoint-btree.wtperf
          maxruns: 1
          wtarg: "-bf ../../../bench/wtperf/runners/update-checkpoint.json"
      - func: "upload stats to atlas"
        vars:
          test-name: update-checkpoint-btree.wtperf
      - func: "upload stats to evergreen"
        vars:
          test-name: update-checkpoint-btree.wtperf

  - name: perf-test-update-checkpoint-lsm
    # FIXME-WT-8867 Disable/Un-tag the LSM perf test till the support for LSM is restored.
    # tags: ["checkpoint-perf"]
    depends_on:
      - name: compile
    commands:
      - func: "fetch artifacts"
      - func: "run-perf-test"
        vars:
          perf-test-name: update-checkpoint-lsm.wtperf
          maxruns: 1
          wtarg: "-bf ../../../bench/wtperf/runners/update-checkpoint.json"
      - func: "upload stats to atlas"
        vars:
          test-name: update-checkpoint-lsm.wtperf
      - func: "upload stats to evergreen"
        vars:
          test-name: update-checkpoint-lsm.wtperf

    ###############################
    # Performance Tests for stress #
    ###############################

  - name: perf-test-overflow-10k
    tags: ["stress-perf"]
    depends_on:
      - name: compile
    commands:
      - func: "fetch artifacts"
      - func: "run-perf-test"
        vars:
          perf-test-name: overflow-10k.wtperf
          maxruns: 1
          wtarg: -ops ['"load", "read", "update"']
      - func: "upload stats to atlas"
        vars:
          test-name: overflow-10k.wtperf
      - func: "upload stats to evergreen"
        vars:
          test-name: overflow-10k.wtperf

  - name: perf-test-overflow-130k
    tags: ["stress-perf"]
    depends_on:
      - name: compile
    commands:
      - func: "fetch artifacts"
      - func: "run-perf-test"
        vars:
          perf-test-name: overflow-130k.wtperf
          maxruns: 1
          wtarg: -ops ['"load", "read", "update"']
      - func: "upload stats to atlas"
        vars:
          test-name: overflow-130k.wtperf
      - func: "upload stats to evergreen"
        vars:
          test-name: overflow-130k.wtperf

  - name: perf-test-parallel-pop-stress
    tags: ["stress-perf"]
    depends_on:
      - name: compile
    commands:
      - func: "fetch artifacts"
      - func: "run-perf-test"
        vars:
          perf-test-name: parallel-pop-stress.wtperf
          maxruns: 1
          wtarg: -ops ['"load"']
      - func: "upload stats to atlas"
        vars:
          test-name: parallel-pop-stress.wtperf
      - func: "upload stats to evergreen"
        vars:
          test-name: parallel-pop-stress.wtperf

  - name: perf-test-update-grow-stress
    tags: ["stress-perf"]
    depends_on:
      - name: compile
    commands:
      - func: "fetch artifacts"
      - func: "run-perf-test"
        vars:
          perf-test-name: update-grow-stress.wtperf
          maxruns: 1
          wtarg: -ops ['"update"']
      - func: "upload stats to atlas"
        vars:
          test-name: update-grow-stress.wtperf
      - func: "upload stats to evergreen"
        vars:
          test-name: update-grow-stress.wtperf

  - name: perf-test-update-shrink-stress
    tags: ["stress-perf"]
    depends_on:
      - name: compile
    commands:
      - func: "fetch artifacts"
      - func: "run-perf-test"
        vars:
          perf-test-name: update-shrink-stress.wtperf
          maxruns: 1
          wtarg: -ops ['"update"']
      - func: "upload stats to atlas"
        vars:
          test-name: update-shrink-stress.wtperf
      - func: "upload stats to evergreen"
        vars:
          test-name: update-shrink-stress.wtperf

  - name: perf-test-update-delta-mix1
    tags: ["stress-perf"]
    depends_on:
      - name: compile
    commands:
      - func: "fetch artifacts"
      - func: "run-perf-test"
        vars:
          perf-test-name: update-delta-mix1.wtperf
          maxruns: 1
          wtarg: -ops ['"update"']
      - func: "upload stats to atlas"
        vars:
          test-name: update-delta-mix1.wtperf
      - func: "upload stats to evergreen"
        vars:
          test-name: update-delta-mix1.wtperf

  - name: perf-test-update-delta-mix2
    tags: ["stress-perf"]
    depends_on:
      - name: compile
    commands:
      - func: "fetch artifacts"
      - func: "run-perf-test"
        vars:
          perf-test-name: update-delta-mix2.wtperf
          maxruns: 1
          wtarg: -ops ['"update"']
      - func: "upload stats to atlas"
        vars:
          test-name: update-delta-mix2.wtperf
      - func: "upload stats to evergreen"
        vars:
          test-name: update-delta-mix2.wtperf

  - name: perf-test-update-delta-mix3
    tags: ["stress-perf"]
    depends_on:
      - name: compile
    commands:
      - func: "fetch artifacts"
      - func: "run-perf-test"
        vars:
          perf-test-name: update-delta-mix3.wtperf
          maxruns: 1
          wtarg: -ops ['"update"']
      - func: "upload stats to atlas"
        vars:
          test-name: update-delta-mix3.wtperf
      - func: "upload stats to evergreen"
        vars:
          test-name: update-delta-mix3.wtperf

  - name: perf-test-multi-btree-zipfian
    tags: ["stress-perf"]
    depends_on:
      - name: compile
    commands:
      - func: "fetch artifacts"
      - func: "run-perf-test"
        vars:
          perf-test-name: multi-btree-zipfian-populate.wtperf
          maxruns: 1
      - func: "run-perf-test"
        vars:
          perf-test-name: multi-btree-zipfian-workload.wtperf
          maxruns: 1
          no_create: true
          wtarg: -ops ['"read"']
      - func: "upload stats to atlas"
        vars:
          test-name: multi-btree-zipfian-workload.wtperf
      - func: "upload stats to evergreen"
        vars:
          test-name: multi-btree-zipfian-workload.wtperf

  - name: perf-test-many-table-stress
    tags: ["stress-perf"]
    depends_on:
      - name: compile
    commands:
      - func: "fetch artifacts"
      - func: "run-perf-test"
        vars:
          perf-test-name: many-table-stress.wtperf
          maxruns: 1

  - name: perf-test-many-table-stress-backup
    tags: ["stress-perf"]
    depends_on:
      - name: compile
    commands:
      - func: "fetch artifacts"
      - func: "run-perf-test"
        vars:
          perf-test-name: many-table-stress-backup.wtperf
          maxruns: 1

  - name: perf-test-evict-fairness
    tags: ["stress-perf"]
    depends_on:
      - name: compile
    commands:
      - func: "fetch artifacts"
      - func: "run-perf-test"
        vars:
          perf-test-name: evict-fairness.wtperf
          maxruns: 1
          wtarg: -args ['"-C statistics_log=(wait=10000,on_close=true,json=false,sources=[file:])", "-o reopen_connection=false"'] -ops ['"eviction_page_seen"']
      - func: "validate-expected-stats"
        vars:
          stat_file: './test_stats/evergreen_out_evict-fairness.wtperf.json'
          comparison_op: "eq"
          expected-stats: '{"Pages seen by eviction": 200}'

  - name: perf-test-evict-btree-stress-multi
    tags: ["stress-perf"]
    depends_on:
      - name: compile
    commands:
      - func: "fetch artifacts"
      - func: "run-perf-test"
        vars:
          perf-test-name: evict-btree-stress-multi.wtperf
          maxruns: 1
          wtarg: -ops ['"warnings", "top5_latencies_read_update"']
      - func: "upload stats to atlas"
        vars:
          test-name: evict-btree-stress-multi.wtperf
      - func: "upload stats to evergreen"
        vars:
          test-name: evict-btree-stress-multi.wtperf

    ##################################
    # Performance Tests for eviction #
    ##################################

  - name: perf-test-evict-btree
    tags: ["evict-perf"]
    depends_on:
      - name: compile
    commands:
      - func: "fetch artifacts"
      - func: "run-perf-test"
        vars:
          perf-test-name: evict-btree.wtperf
          maxruns: 1
          wtarg: -ops ['"load", "read"']
      - func: "upload stats to atlas"
        vars:
          test-name: evict-btree.wtperf
      - func: "upload stats to evergreen"
        vars:
          test-name: evict-btree.wtperf

  - name: perf-test-evict-btree-1
    tags: ["evict-perf"]
    depends_on:
      - name: compile
    commands:
      - func: "fetch artifacts"
      - func: "run-perf-test"
        vars:
          perf-test-name: evict-btree-1.wtperf
          maxruns: 1
          wtarg: -ops ['"read"']
      - func: "upload stats to atlas"
        vars:
          test-name: evict-btree-1.wtperf
      - func: "upload stats to evergreen"
        vars:
          test-name: evict-btree-1.wtperf

  - name: perf-test-evict-lsm
    # FIXME-WT-8867 Disable/Un-tag the LSM perf test till the support for LSM is restored.
    # tags: ["evict-perf"]
    depends_on:
      - name: compile
    commands:
      - func: "fetch artifacts"
      - func: "run-perf-test"
        vars:
          perf-test-name: evict-lsm.wtperf
          maxruns: 1
          wtarg: -ops ['"load", "read"']
      - func: "upload stats to atlas"
        vars:
          test-name: evict-lsm.wtperf
      - func: "upload stats to evergreen"
        vars:
          test-name: evict-lsm.wtperf

  - name: perf-test-evict-lsm-1
    # FIXME-WT-8867 Disable/Un-tag the LSM perf test till the support for LSM is restored.
    # tags: ["evict-perf"]
    depends_on:
      - name: compile
    commands:
      - func: "fetch artifacts"
      - func: "run-perf-test"
        vars:
          perf-test-name: evict-lsm-1.wtperf
          maxruns: 1
          wtarg: -ops ['"read"']
      - func: "upload stats to atlas"
        vars:
          test-name: evict-lsm-1.wtperf
      - func: "upload stats to evergreen"
        vars:
          test-name: evict-lsm-1.wtperf

    ###########################################
    # Performance Tests for log consolidation #
    ###########################################

  - name: perf-test-log
    tags: ["log-perf"]
    depends_on:
      - name: compile
    commands:
      - func: "fetch artifacts"
      - func: "run-perf-test"
        vars:
          perf-test-name: log.wtperf
          maxruns: 1
          wtarg: -ops ['"update", "min_max_update_throughput"']
      - func: "upload stats to atlas"
        vars:
          test-name: log.wtperf
      - func: "upload stats to evergreen"
        vars:
          test-name: log.wtperf

  - name: perf-test-log-small-files
    tags: ["log-perf"]
    depends_on:
      - name: compile
    commands:
      - func: "fetch artifacts"
      - func: "run-perf-test"
        vars:
          perf-test-name: log.wtperf
          maxruns: 1
          wtarg: -args ['"-C log=(enabled,file_max=1M)"'] -ops ['"update"']
      - func: "upload stats to atlas"
        vars:
          test-name: log.wtperf
      - func: "upload stats to evergreen"
        vars:
          test-name: log.wtperf

  - name: perf-test-log-no-checkpoints
    tags: ["log-perf"]
    depends_on:
      - name: compile
    commands:
      - func: "fetch artifacts"
      - func: "run-perf-test"
        vars:
          perf-test-name: log.wtperf
          maxruns: 1
          wtarg: -args ['"-C checkpoint=(wait=0)"'] -ops ['"update"']
      - func: "upload stats to atlas"
        vars:
          test-name: log.wtperf
      - func: "upload stats to evergreen"
        vars:
          test-name: log.wtperf

  - name: perf-test-log-no-prealloc
    tags: ["log-perf"]
    depends_on:
      - name: compile
    commands:
      - func: "fetch artifacts"
      - func: "run-perf-test"
        vars:
          perf-test-name: log.wtperf
          maxruns: 1
          wtarg: -args ['"-C log=(enabled,file_max=1M,prealloc=false)"'] -ops ['"update"']
      - func: "upload stats to atlas"
        vars:
          test-name: log.wtperf
      - func: "upload stats to evergreen"
        vars:
          test-name: log.wtperf

  - name: perf-test-log-zero-fill
    tags: ["log-perf"]
    depends_on:
      - name: compile
    commands:
      - func: "fetch artifacts"
      - func: "run-perf-test"
        vars:
          perf-test-name: log.wtperf
          maxruns: 1
          wtarg: -args ['"-C log=(enabled,file_max=1M,zero_fill=true)"'] -ops ['"update"']
      - func: "upload stats to atlas"
        vars:
          test-name: log.wtperf
      - func: "upload stats to evergreen"
        vars:
          test-name: log.wtperf

  - name: perf-test-log-many-threads
    tags: ["log-perf"]
    depends_on:
      - name: compile
    commands:
      - func: "fetch artifacts"
      - func: "run-perf-test"
        vars:
          perf-test-name: log.wtperf
          maxruns: 1
          wtarg: -args ['"-C log=(enabled,file_max=1M),session_max=256", "-o threads=((count=128,updates=1))"'] -ops ['"update"']
      - func: "upload stats to atlas"
        vars:
          test-name: log.wtperf
      - func: "upload stats to evergreen"
        vars:
          test-name: log.wtperf

    #####################################
    # Performance Tests for chunk cache #
    #####################################

  - name: perf-test-chunk-cache
    tags: ["chunk-cache-perf"]
    depends_on:
      - name: compile
    commands:
      - func: "fetch artifacts"
      - func: "run-perf-test"
        vars:
          perf-test-name: chunk-cache-reads.wtperf
          maxruns: 1
          wtarg: -ops ['"read"']
      - func: "upload stats to atlas"
        vars:
          test-name: chunk-cache-reads.wtperf
      - func: "upload stats to evergreen"
        vars:
          test-name: chunk-cache-reads.wtperf

  - name: perf-test-chunk-cache-base
    tags: ["chunk-cache-perf"]
    depends_on:
      - name: compile
    commands:
      - func: "fetch artifacts"
      - func: "run-perf-test"
        vars:
          perf-test-name: chunk-cache-reads-base.wtperf
          maxruns: 1
          wtarg: -ops ['"read"']
      - func: "upload stats to atlas"
        vars:
          test-name: chunk-cache-reads-base.wtperf
      - func: "upload stats to evergreen"
        vars:
          test-name: chunk-cache-reads-base.wtperf

    ###########################################
    #        Performance Long Tests           #
    ###########################################

  - name: perf-test-long-500m-btree-populate
    tags: ["long-perf"]
    depends_on:
      - name: compile
    commands:
      - command: timeout.update
        params:
          exec_timeout_secs: 7200
          timeout_secs: 7200
      - func: "fetch artifacts"
      - func: "run-perf-test"
        vars:
          perf-test-name: 500m-btree-populate.wtperf
          maxruns: 1
          wtarg: -args ['"-C create,statistics=(fast),statistics_log=(json,wait=1,sources=[file:])"'] -ops ['"load", "warnings", "max_latency_insert"']
      - func: "upload stats to atlas"
        vars:
          test-name: 500m-btree-populate.wtperf
      - func: "upload stats to evergreen"
        vars:
          test-name: 500m-btree-populate.wtperf
      - func: "upload artifact"
        vars:
          upload_filename: WT_TEST.tgz
          upload_source_dir: wiredtiger/cmake_build/bench/wtperf/WT_TEST_0_0/
      # Call cleanup function to avoid duplicated artifact upload in the post-task stage.
      - func: "cleanup"

  - name: perf-test-long-500m-btree-50r50u
    tags: ["long-perf"]
    depends_on:
      - name: perf-test-long-500m-btree-populate
    commands:
      - command: timeout.update
        params:
          exec_timeout_secs: 10800
          timeout_secs: 10800
      # Fetch the compile artifacts.
      - func: "fetch artifacts"
      # Fetch the database created by perf-test-long-500m-btree-populate task.
      - func: "fetch artifacts"
        vars:
          dependent_task: perf-test-long-500m-btree-populate
          destination: "wiredtiger/cmake_build/bench/wtperf/WT_TEST_0_0"
      - func: "run-perf-test"
        vars:
          perf-test-name: 500m-btree-50r50u.wtperf
          maxruns: 1
          no_create: true
          wtarg: -args ['"-C create,statistics=(fast),statistics_log=(json,wait=1,sources=[file:])"'] -ops ['"read", "update", "warnings", "max_latency_read_update"']
      - func: "upload stats to atlas"
        vars:
          test-name: 500m-btree-50r50u.wtperf
      - func: "upload stats to evergreen"
        vars:
          test-name: 500m-btree-50r50u.wtperf
      - func: "cleanup"

  - name: perf-test-long-500m-btree-50r50u-backup
    tags: ["long-perf"]
    depends_on:
      - name: perf-test-long-500m-btree-populate
    commands:
      - command: timeout.update
        params:
          exec_timeout_secs: 10800
          timeout_secs: 10800
      # Fetch the compile artifacts.
      - func: "fetch artifacts"
      # Fetch the database created by perf-test-long-500m-btree-populate task.
      - func: "fetch artifacts"
        vars:
          dependent_task: perf-test-long-500m-btree-populate
          destination: "wiredtiger/cmake_build/bench/wtperf/WT_TEST_0_0"
      - func: "run-perf-test"
        vars:
          perf-test-name: 500m-btree-50r50u-backup.wtperf
          maxruns: 1
          no_create: true
          wtarg: -args ['"-C create,statistics=(fast),statistics_log=(json,wait=1,sources=[file:])"'] -ops ['"read", "update", "warnings", "max_latency_read_update"']
      - func: "upload stats to atlas"
        vars:
          test-name: 500m-btree-50r50u-backup.wtperf
      - func: "upload stats to evergreen"
        vars:
          test-name: 500m-btree-50r50u-backup.wtperf
      - func: "cleanup"

  - name: perf-test-long-500m-btree-80r20u
    tags: ["long-perf"]
    depends_on:
      - name: perf-test-long-500m-btree-populate
    commands:
      - command: timeout.update
        params:
          exec_timeout_secs: 10800
          timeout_secs: 10800
      # Fetch the compile artifacts.
      - func: "fetch artifacts"
      # Fetch the database created by perf-test-long-500m-btree-populate task.
      - func: "fetch artifacts"
        vars:
          dependent_task: perf-test-long-500m-btree-populate
          destination: "wiredtiger/cmake_build/bench/wtperf/WT_TEST_0_0"
      - func: "run-perf-test"
        vars:
          perf-test-name: 500m-btree-80r20u.wtperf
          maxruns: 1
          no_create: true
          wtarg: -args ['"-C create,statistics=(fast),statistics_log=(json,wait=1,sources=[file:])"'] -ops ['"read", "update", "warnings", "max_latency_read_update"']
      - func: "upload stats to atlas"
        vars:
          test-name: 500m-btree-80r20u.wtperf
      - func: "upload stats to evergreen"
        vars:
          test-name: 500m-btree-80r20u.wtperf
      - func: "cleanup"

  - name: perf-test-long-500m-btree-rdonly
    tags: ["long-perf"]
    depends_on:
      - name: perf-test-long-500m-btree-populate
    commands:
      - command: timeout.update
        params:
          exec_timeout_secs: 10800
          timeout_secs: 10800
      # Fetch the compile artifacts.
      - func: "fetch artifacts"
      # Fetch the database created by perf-test-long-500m-btree-populate task.
      - func: "fetch artifacts"
        vars:
          dependent_task: perf-test-long-500m-btree-populate
          destination: "wiredtiger/cmake_build/bench/wtperf/WT_TEST_0_0"
      - func: "run-perf-test"
        vars:
          perf-test-name: 500m-btree-rdonly.wtperf
          maxruns: 1
          no_create: true
          wtarg: -args ['"-C create,statistics=(fast),statistics_log=(json,wait=1,sources=[file:])"'] -ops ['"read", "warnings", "max_latency_read_update", "min_max_read_throughput"']
      - func: "upload stats to atlas"
        vars:
          test-name: 500m-btree-rdonly.wtperf
      - func: "upload stats to evergreen"
        vars:
          test-name: 500m-btree-rdonly.wtperf
      - func: "cleanup"

  - name: perf-test-long-checkpoint-stress
    tags: ["long-perf"]
    depends_on:
      - name: compile
    commands:
      - func: "fetch artifacts"
      - func: "run-perf-test"
        vars:
          perf-test-name: checkpoint-stress.wtperf
          maxruns: 1
          wtarg: -args ['"-C create,statistics=(fast),statistics_log=(json,wait=1,sources=[file:])"'] -ops ['"update", "checkpoint"']
      - func: "upload stats to atlas"
        vars:
          test-name: checkpoint-stress.wtperf
      - func: "upload stats to evergreen"
        vars:
          test-name: checkpoint-stress.wtperf

  - name: many-dhandle-stress
    depends_on:
      - name: compile
    commands:
      - func: "fetch artifacts"
      - func: "run-perf-test"
        vars:
          test_type: workgen
          exec_path: ${python_binary|python3}
          perf-test-path: ../../../bench/workgen/runner
          perf-test-name: many-dhandle-stress.py
          maxruns: 1
          wtarg: -ops ['"max_latency_create", "max_latency_drop", "max_latency_drop_diff", "max_latency_insert_micro_sec", "max_latency_read_micro_sec", "max_latency_update_micro_sec", "warning_idle", "warning_idle_create", "warning_idle_drop", "warning_insert", "warning_operations", "warning_read", "warning_update"']
      - func: "upload stats to atlas"
        vars:
          test-name: many-dhandle-stress.py
      - func: "upload stats to evergreen"
        vars:
          test-name: many-dhandle-stress.py
      - func: "validate-expected-stats"
        vars:
          stat_file: './test_stats/evergreen_out_many-dhandle-stress.py.json'
          comparison_op: "lt"
          expected-stats: '{"Warning Idle (drop)": 50, "Latency drop(in sec.) Max1": 500, "Latency warnings (read, insert, update)": 500}'

  - name: prefetch-off-verify
    depends_on:
      - name: compile
    commands:
      - func: "fetch artifacts"
      - func: "run-perf-test"
        vars:
          test_type: workgen
          exec_path: ${python_binary|python3}
          perf-test-path: ../../../bench/workgen/runner
          perf-test-name: microbenchmark_prefetch_off_verify.py
          maxruns: 1
          wtarg: -ops ['"block_read"']
      - func: "upload stats to atlas"
        vars:
          test-name: microbenchmark_prefetch_off_verify.py
      - func: "upload stats to evergreen"
        vars:
          test-name: microbenchmark_prefetch_off_verify.py

  - name: prefetch-on-verify
    depends_on:
      - name: compile
    commands:
      - func: "fetch artifacts"
      - func: "run-perf-test"
        vars:
          test_type: workgen
          exec_path: ${python_binary|python3}
          perf-test-path: ../../../bench/workgen/runner
          perf-test-name: microbenchmark_prefetch_on_verify.py
          maxruns: 1
          wtarg: -ops ['"block_read"']
      - func: "upload stats to atlas"
        vars:
          test-name: microbenchmark_prefetch_on_verify.py
      - func: "upload stats to evergreen"
        vars:
          test-name: microbenchmark_prefetch_on_verify.py

  - name: bench-wt2853-perf-test-row
    tags: ["wt2853-perf"]
    depends_on:
      - name: compile
    commands:
      - func: "fetch artifacts"
      - func: "wt2853_perf test"
        vars:
          wt2853_perf_args: "-t r"
      - func: "upload test stats"
        vars:
          test_path: bench/wt2853_perf/wt2853_perf

  - name: bench-wt2853-perf-test-col
    tags: ["wt2853-perf"]
    depends_on:
      - name: compile
    commands:
      - func: "fetch artifacts"
      - func: "wt2853_perf test"
        vars:
          wt2853_perf_args: "-t c"
      - func: "upload test stats"
        vars:
          test_path: bench/wt2853_perf/wt2853_perf

  - <<: *workgen-test
    name: "workgen-test-compress_ratio"

  - <<: *workgen-test
    name: "workgen-test-evict-btree-hs"

  - <<: *workgen-test
    name: "workgen-test-example_dynamic_tables"

  - <<: *workgen-test
    name: "workgen-test-example_prepare"

  - <<: *workgen-test
    name: "workgen-test-example_prepare_evict_reconcile"

  - <<: *workgen-test
    name: "workgen-test-example_simple"

  - <<: *workgen-test
    name: "workgen-test-example_txn"

  - <<: *workgen-test
    name: "workgen-test-insert_stress"

  - <<: *workgen-test
    name: "workgen-test-insert_test"

  - <<: *workgen-test
    name: "workgen-test-maintain_low_dirty_cache"

  - <<: *workgen-test
    name: "workgen-test-many-dhandle-stress"

  - <<: *workgen-test
    name: "workgen-test-multi_btree_heavy_stress"

  - <<: *workgen-test
    name: "workgen-test-multiversion"

  - <<: *workgen-test
    name: "workgen-test-prepare_stress"

  - <<: *workgen-test
    name: "workgen-test-read_write_storms"

  - <<: *workgen-test
    name: "workgen-test-read_write_sync_long"

  - <<: *workgen-test
    name: "workgen-test-read_write_sync_short"

  - <<: *workgen-test
    name: "workgen-test-skiplist_stress"

  - <<: *workgen-test
    name: "workgen-test-small_btree"

  - <<: *workgen-test
    name: "workgen-test-small_btree_reopen"

  - <<: *workgen-test
    name: "workgen-test-microbenchmark_prefetch_off_verify"

  - <<: *workgen-test
    name: "workgen-test-microbenchmark_prefetch_on_verify"

#######################################
#     Antithesis Integration          #
#######################################

  - name: debug-have-diagnostic
    tags: ["antithesis"]
    commands:
      - func: "get project"
      - func: "compile wiredtiger"
      - func: "build and push antithesis container"

  - name: release-with-debug-have-diagnostic
    tags: ["antithesis"]
    commands:
      - func: "get project"
      - func: "compile wiredtiger"
        vars:
          CMAKE_BUILD_TYPE: -DCMAKE_BUILD_TYPE=RelWithDebInfo
          HAVE_DIAGNOSTIC: -DHAVE_DIAGNOSTIC=1
      - func: "build and push antithesis container"

#######################################
#            Buildvariants            #
#######################################

buildvariants:

- name: ubuntu2004
  display_name: "! Ubuntu 20.04"
  run_on:
  - ubuntu2004-test
  expansions:
    ENABLE_TCMALLOC: 1
    data_validation_stress_test_args: -t r -m -W 3 -D -p -n 100000 -k 100000 -C cache_size=100MB
    num_jobs: $(echo "`grep -c ^processor /proc/cpuinfo` * 2" | bc)
  tasks:
    - name: ".pull_request !.pull_request_compilers"
    - name: ".lint"
    - name: ".unit_test_long"
      distros: ubuntu2004-large
    - name: compile
    - name: doc-compile
    - name: make-check-test
    - name: configure-combinations
    - name: syscall-linux
    - name: checkpoint-filetypes-test
    - name: unit-test-zstd
    - name: unit-test-random-seed
    - name: unit-test-hook-tiered
    - name: unit-test-hook-tiered-with-delays
    - name: unit-test-hook-tiered-timestamp
    - name: unit-test-hook-timestamp
    - name: test-prepare-hs03-hook-timestamp
    - name: spinlock-gcc-test
    - name: spinlock-pthread-adaptive-test
      distros: ubuntu2004-large
    - name: long-test
      distros: ubuntu2004-large
    - name: unit-test-extra-long
      distros: ubuntu2004-large
    - name: static-wt-build-test
    - name: linux-directio
      distros: ubuntu2004-build
    - name: format-mirror-test
    - name: format-smoke-test
    - name: format-failure-configs-test
      distros: ubuntu2004-large
    - name: ".data-validation-stress-test"
    - name: catch2-unittest-test
    - name: s3-tiered-storage-extensions-test
    # FIXME-WT-12812 - This test is unstable when run with the new tmalloc install script. Disabled while WT-12812 is under investigation.
    # - name: azure-gcp-tiered-storage-extensions-test
    - name: bench-tiered-push-pull
    - name: catch2-unittest-assertions
    - name: ".tiered_unittest"
    - name: bench-tiered-push-pull-s3
    - name: csuite-timestamp-abort-test-s3
    - name: unit-test-hook-tiered-s3
    - name: chunkcache-test
    - name: ".workgen-test"
      batchtime: 1440 # 24 hours
    - name: model-unit-test
    - name: model-test-failure-workloads
      batchtime: 1440 # 24 hours
    - name: model-test-long
      batchtime: 1440 # once a day
    - name: model-test-long-with-coverage
      batchtime: 1440 # once a day
    - name: csuite-long-running
      batchtime: 1440 # once a day

- name: ubuntu2004-asan
  display_name: "! Ubuntu 20.04 ASAN"
  run_on:
  - ubuntu2004-test
  expansions:
    CMAKE_TOOLCHAIN_FILE: -DCMAKE_TOOLCHAIN_FILE=../cmake/toolchains/clang.cmake
    CMAKE_BUILD_TYPE: -DCMAKE_BUILD_TYPE=ASan
    ENABLE_TCMALLOC: 0
    additional_env_vars: |
      export LSAN_OPTIONS="$COMMON_SAN_OPTIONS:print_suppressions=0:suppressions=$(git rev-parse --show-toplevel)/test/evergreen/asan_leaks.supp"
    num_jobs: $(echo "`grep -c ^processor /proc/cpuinfo`" | bc)
    # Exclude wt12015_backup_corruption for ASan builds. It creates false positives when it deliberately kills processes that invoke corruption.
    ctest_extra_args: -E "wt12015_backup_corruption"
  tasks:
    - name: ".pull_request !.pull_request_compilers !.model_checking !.python !.tiered_unittest !csuite-wt12015-backup-corruption-test"
    - name: examples-c-test
    - name: format-asan-smoke-test

- name: ubuntu2004-tsan
  display_name: "! Ubuntu 20.04 TSAN"
  run_on:
  - ubuntu2004-test
  expansions:
    CMAKE_TOOLCHAIN_FILE: -DCMAKE_TOOLCHAIN_FILE=../cmake/toolchains/mongodbtoolchain_stable_clang.cmake
    CMAKE_BUILD_TYPE: -DCMAKE_BUILD_TYPE=TSan
    ENABLE_TCMALLOC: 0
    additional_env_vars: |
      export TSAN_OPTIONS="$COMMON_SAN_OPTIONS:history_size=7:print_suppressions=0:suppressions=$(git rev-parse --show-toplevel)/test/evergreen/tsan_warnings.supp"
    num_jobs: $(echo "`grep -c ^processor /proc/cpuinfo`" | bc)
  tasks:
    - name: examples-c-tsan

# FIXME-WT-13256
# This variant runs all possible tasks under TSan but instructs TSan to not report any issues it
# encounters. This allows us to check whether a TSan change may cause other unexpected failures
# while also not having to fix every TSan issue discovered. At the conclusion of the TSan work this
# variant will be deleted.
- name: ubuntu2004-tsan-no-throw
  display_name: "~ Ubuntu 20.04 TSAN (No throw)"
  patch_only: true
  run_on:
  - ubuntu2004-large
  expansions:
    CMAKE_TOOLCHAIN_FILE: -DCMAKE_TOOLCHAIN_FILE=../cmake/toolchains/mongodbtoolchain_stable_clang.cmake
    CMAKE_BUILD_TYPE: -DCMAKE_BUILD_TYPE=TSan
    ENABLE_TCMALLOC: 0
    data_validation_stress_test_args: -t r -m -W 3 -D -p -n 100000 -k 100000 -C cache_size=100MB
    additional_env_vars: |
      # We intentionally suppress all TSan warnings.
      export TSAN_OPTIONS="detect_deadlocks=0:report_bugs=0:report_atomic_races=0:allocator_may_return_null=1"
    num_jobs: $(echo "`grep -c ^processor /proc/cpuinfo`" | bc)
    # We don't run C++ memory sanitized testing as it creates false positives. TSan also significantly increases the runtime
    # of some csuite tests, so disable the already long tests as well as tests heavily impacted by TSan.
    ctest_extra_args: -LE "cppsuite|long_running"
    # TSan slows down python testing enough that we start printing "operation took X seconds" warnings.
    # These don't impact functionality, but the python tests fail on detection of any content in stdout so ignore it instead.
    ignore_stdout: --ignore-stdout
    # Reduce the number of test iterations in validation stressing as TSan increases runtime by a factor of roughly 10x
    validation_stress_num_runs: 20
  tasks:
    # Skip the azure/gcp tests as they don't compile under clang
    - name: ".pull_request !.tiered_unittest !azure-gcp-tiered-test-small !.pull_request_compilers !.model_checking !csuite-wt12015-backup-corruption-test"
    - name: compile
    - name: make-check-test
    - name: configure-combinations
    - name: syscall-linux
    - name: checkpoint-filetypes-test
    - name: unit-test-zstd
    - name: unit-test-random-seed
    - name: unit-test-hook-timestamp
    - name: test-prepare-hs03-hook-timestamp
    - name: spinlock-gcc-test
    - name: spinlock-pthread-adaptive-test
    - name: static-wt-build-test
    - name: linux-directio
      distros: ubuntu2004-build
    - name: format-smoke-test
    - name: ".data-validation-stress-test"
    - name: catch2-unittest-test
    - name: s3-tiered-storage-extensions-test
    - name: bench-tiered-push-pull
    - name: catch2-unittest-assertions
    - name: bench-tiered-push-pull-s3

# Very minimal set without any extensions
- name: ubuntu2004-minimal
  display_name: "! Ubuntu 20.04 Minimal"
  batchtime: 480 # 3 times a day
  run_on:
  - ubuntu2004-test
  expansions:
    # Compile with clang so we test that path for the catch2 unittests.
    CMAKE_TOOLCHAIN_FILE: -DCMAKE_TOOLCHAIN_FILE=../cmake/toolchains/mongodbtoolchain_stable_clang.cmake
    ENABLE_CPPSUITE: -DENABLE_CPPSUITE=0
    ENABLE_TCMALLOC: 0
    posix_configure_flags: -DENABLE_PYTHON=0 -DENABLE_LZ4=0 -DENABLE_SNAPPY=0 -DENABLE_ZLIB=0 -DENABLE_ZSTD=0
    num_jobs: $(echo "`grep -c ^processor /proc/cpuinfo`" | bc)
  tasks:
    - name: compile
    - name: csuite-tests-fast
    - name: fops
    - name: catch2-unittest-test
    - name: examples-c-test

- name: ubuntu2004-msan
  display_name: "! Ubuntu 20.04 MSAN"
  run_on:
  - ubuntu2004-test
  expansions:
    CMAKE_TOOLCHAIN_FILE: -DCMAKE_TOOLCHAIN_FILE=../cmake/toolchains/mongodbtoolchain_stable_clang.cmake
    CMAKE_BUILD_TYPE: -DCMAKE_BUILD_TYPE=MSan
    # MemorySanitizer requires that all program code is instrumented, otherwise it may generate false reports.
    posix_configure_flags: -DENABLE_LZ4=0 -DENABLE_SNAPPY=0 -DENABLE_ZLIB=0 -DENABLE_ZSTD=0
    # Use optimisation level -O0 since Clang treats -Og (our default optimisation for non-release
    # builds) as -O1, making test binaries more difficult to debug.
    CC_OPTIMIZE_LEVEL: -DCC_OPTIMIZE_LEVEL=-O0
    ENABLE_TCMALLOC: 0
    # We don't run C++ memory sanitized testing as it creates false positives. MSAN also causes
    # some csuite tests to take an extended amount of time. These are excluded from the
    # make-check-test task and are covered by the csuite-long-running task.
    ctest_extra_args: -LE "cppsuite|long_running"
    num_jobs: $(echo "`grep -c ^processor /proc/cpuinfo` / 2" | bc)
  tasks:
    - name: compile
    - name: compile-production-disable-shared
    - name: compile-production-disable-static
    - name: examples-c-production-disable-shared-test
    - name: examples-c-production-disable-static-test
    - name: format-msan-test
    - name: make-check-test
      distros: ubuntu2004-large
    - name: csuite-long-running
      # Some of the long-running tests require a large instance to run successfully.
      distros: ubuntu2004-large
      batchtime: 1440 # once a day

- name: ubuntu2004-ubsan
  display_name: "! Ubuntu 20.04 UBSAN"
  run_on:
  - ubuntu2004-test
  expansions:
    CMAKE_TOOLCHAIN_FILE: -DCMAKE_TOOLCHAIN_FILE=../cmake/toolchains/clang.cmake
    CMAKE_BUILD_TYPE: -DCMAKE_BUILD_TYPE=UBSan
    # Use optimisation level -O0 since Clang treats -Og (our default optimisation for non-release
    # builds) as -O1, making test binaries more difficult to debug.
    CC_OPTIMIZE_LEVEL: -DCC_OPTIMIZE_LEVEL=-O0
    ENABLE_TCMALLOC: 0
    num_jobs: $(echo "`grep -c ^processor /proc/cpuinfo`" | bc)
  tasks:
    - name: compile
    - name: compile-production-disable-shared
    - name: compile-production-disable-static
    - name: examples-c-production-disable-shared-test
    - name: examples-c-production-disable-static-test
    - name: format-stress-pull-request-test
    - name: make-check-test
      distros: ubuntu2004-large
    - name: cppsuite-default-all

- name: ubuntu2004-compilers
  display_name: "! Ubuntu 20.04 Compilers"
  run_on:
  - ubuntu2004-wt-build
  expansions:
    ENABLE_TCMALLOC: 1
    num_jobs: $(echo "`grep -c ^processor /proc/cpuinfo`" | bc)
  tasks:
    - name: ".pull_request_compilers"

- name: ubuntu2004-stress-tests
  display_name: Ubuntu 20.04 Stress tests
  run_on:
  - ubuntu2004-small
  expansions:
    ENABLE_TCMALLOC: 1
    num_jobs: $(echo "`grep -c ^processor /proc/cpuinfo`" | bc)
  tasks:
    - name: ".stress-test-1"
    - name: ".stress-test-2"
    - name: ".stress-test-3"
    - name: ".stress-test-4"
    - name: ".stress-test-no-barrier"
      distros: ubuntu2004-medium
    - name: ".stress-test-sanitizer"
      run_on:
      - ubuntu2004-medium
    - name: format-abort-recovery-stress-test
    - name: format-predictable-test
    # FIXME-WT-10822
    # - name: format-tiered-test
    - name: schema-abort-predictable-test
    - name: checkpoint-filetypes-predictable-test

- name: ubuntu2004-stress-tests-arm64
  display_name: Ubuntu 20.04 Stress tests (ARM64)
  run_on:
  - ubuntu2004-arm64-large
  expansions:
    ENABLE_TCMALLOC: 1
    num_jobs: $(echo "`grep -c ^processor /proc/cpuinfo`" | bc)
  tasks:
    - name: ".stress-test-1"
    - name: ".stress-test-2"
    - name: ".stress-test-3"
    - name: ".stress-test-4"
    - name: ".stress-test-no-barrier"
    - name: checkpoint-stress-test-tiered
    - name: format-abort-recovery-stress-test

- name: cppsuite-stress-tests-ubuntu
  display_name: "Cppsuite Stress Tests Ubuntu 20.04"
  batchtime: 720 # twice a day
  run_on:
  # We run on medium as small has too small a disk.
  - ubuntu2004-medium
  expansions:
    ENABLE_TCMALLOC: 1
    num_jobs: $(echo "`grep -c ^processor /proc/cpuinfo`" | bc)
  tasks:
    - name: compile
    - name: ".cppsuite-stress-test"

- name: cppsuite-stress-tests-arm64
  display_name: "Cppsuite Stress Tests ARM64"
  batchtime: 720 # twice a day
  run_on:
  - ubuntu2004-arm64-large
  expansions:
    ENABLE_TCMALLOC: 1
    num_jobs: $(echo "`grep -c ^processor /proc/cpuinfo`" | bc)
  tasks:
    - name: compile
    - name: ".cppsuite-stress-test"

- name: package
  display_name: "~ Package"
  batchtime: 1440 # 1 day
  run_on:
  - ubuntu2004-test
  tasks:
    - name: package

- name: rhel80
  display_name: RHEL 8.0
  run_on:
  - rhel80-test
  expansions:
    ENABLE_TCMALLOC: 0
    cmake_generator: "Unix Makefiles"
    CMAKE_TOOLCHAIN_FILE: -DCMAKE_TOOLCHAIN_FILE=../cmake/toolchains/gcc.cmake
    num_jobs: $(echo "`grep -c ^processor /proc/cpuinfo`" | bc)
  tasks:
    - name: compile
    - name: make-check-test
    - name: fops
    - name: time-shift-sensitivity-test
    - name: linux-directio
      distros: rhel80-build
    - name: syscall-linux
    - name: checkpoint-filetypes-test
    - name: unit-test-zstd
    - name: unit-test-extra-long
      distros: rhel80-large
    - name: spinlock-gcc-test
    - name: spinlock-pthread-adaptive-test
    - name: wtperf-test
    - name: long-test
    - name: configure-combinations

- name: windows
  display_name: "! Windows"
  run_on:
  - windows-2022-small
  expansions:
    ENABLE_TCMALLOC: 0
    # Remove the default configurations for the toolchain, install prefix and number of jobs.
    CMAKE_TOOLCHAIN_FILE:
    CMAKE_INSTALL_PREFIX:
    num_jobs:
    python_binary: "/cygdrive/c/python/Python311/python"
  tasks:
    - name: compile
    - name: make-check-test
    - name: ".unit_test"
    - name: fops
    - name: catch2-unittest-test

- <<: *mac_test_template
  name: macos-13-arm64
  display_name: "macOS 13 (ARM64)"
  run_on:
    - macos-13-arm64
  batchtime: 120 # 2 hours
  expansions:
    python_binary: '/Library/Frameworks/Python.framework/Versions/3.11/bin/python3.11'
    python_config_search_string: '_Python3_EXECUTABLE'
    <<: *mac_test_template_expansions

- name: little-endian
  display_name: "~ Little-endian (x86)"
  run_on:
  - ubuntu2204-large
  batchtime: 4320 # 3 days
  expansions:
    ENABLE_TCMALLOC: 0
    # Must disable ZSTD as its not available on the big endian platform (we generate the data files used for those tests here).
    posix_configure_flags: -DENABLE_ZSTD=0
    num_jobs: $(echo "`grep -c ^processor /proc/cpuinfo`" | bc)
  tasks:
    - name: compile
    - name: generate-datafile-little-endian
    - name: verify-datafile-little-endian
    - name: verify-datafile-from-big-endian

- name: big-endian
  display_name: "~ Big-endian (s390x/zSeries)"
  run_on:
  - rhel80-zseries-build
  batchtime: 4320 # 3 days
  expansions:
    ENABLE_TCMALLOC: 0
    posix_configure_flags: -DENABLE_ZSTD=0
    num_jobs: $(echo "`grep -c ^processor /proc/cpuinfo`" | bc)
  tasks:
    - name: compile
    - name: generate-datafile-big-endian
    - name: verify-datafile-big-endian
    - name: verify-datafile-from-little-endian

- name: rhel8-ppc
  display_name: "~ RHEL8 PPC"
  run_on:
  - rhel81-power8-small
  batchtime: 120 # 2 hours
  expansions:
    format_test_setting: ulimit -c unlimited
    CMAKE_TOOLCHAIN_FILE: -DCMAKE_TOOLCHAIN_FILE=../cmake/toolchains/mongodbtoolchain_stable_clang.cmake
    # Use quarter of the vCPUs to avoid OOM kill failure and disk issues on this variant.
    num_jobs: $(echo $(grep -c ^processor /proc/cpuinfo) / 4 | bc)
    ENABLE_CPPSUITE: -DENABLE_CPPSUITE=0
    ENABLE_TCMALLOC: 0
    posix_configure_flags: -DENABLE_STRICT=0
  tasks:
    - name: compile
    - name: unit-test
    - name: format-smoke-test
    - name: format-asan-smoke-test
    - name: format-wtperf-test
    - name: ".stress-test-ppc-1"
    - name: ".stress-test-ppc-2"

- name: rhel8-zseries
  display_name: "~ RHEL8 zSeries"
  run_on:
  - rhel80-zseries-test
  batchtime: 120 # 2 hours
  expansions:
    ENABLE_TCMALLOC: 0
    # Use half number of vCPU to avoid OOM kill failure
    num_jobs: $(echo $(grep -c ^processor /proc/cpuinfo) / 2 | bc)
  tasks:
    - name: compile
    - name: unit-test
    - name: format-smoke-test
    - name: ".stress-test-zseries-1"
    - name: ".stress-test-zseries-2"
    - name: ".stress-test-zseries-3"

- name: ubuntu2004-arm64
  display_name: "~ Ubuntu 20.04 ARM64"
  run_on:
  - ubuntu2004-arm64-small
  batchtime: 1440 # 24 hours
  expansions:
    ENABLE_TCMALLOC: 1
    num_jobs: $(echo "`grep -c ^processor /proc/cpuinfo` * 2" | bc)
  tasks:
    - name: ".lint"
    - name: ".workgen-test"
      batchtime: 1440 # 24 hours
    - name: checkpoint-filetypes-test
    - name: chunkcache-test
    - name: compile
    - name: configure-combinations
    - name: fops
    - name: format-failure-configs-test
      distros: ubuntu2004-arm64-large
    - name: format-smoke-test
    - name: format-stress-pull-request-test
    - name: linux-directio
      distros: ubuntu2004-arm64-large
    - name: long-test
      distros: ubuntu2004-arm64-large
    - name: make-check-test
    - name: memory-model-test
      batchtime: 40320 # 28 days
    - name: model-test-failure-workloads
      batchtime: 1440 # 24 hours
    - name: model-test-long
      batchtime: 1440 # once a day
    - name: model-test-long-with-coverage
      batchtime: 1440 # once a day
    - name: model-unit-test
    - name: s3-tiered-storage-extensions-test
    - name: spinlock-gcc-test
    - name: spinlock-pthread-adaptive-test
      distros: ubuntu2004-arm64-large
    - name: unit-test
    - name: unit-test-extra-long
      distros: ubuntu2004-arm64-large
    - name: unit-test-zstd
    - name: wtperf-test

- name: amazon2-arm64
  display_name: "Amazon Linux 2 ARM64"
  run_on:
  - amazon2-arm64-small
  batchtime: 1440 # 24 hours
  expansions:
    ENABLE_TCMALLOC: 1
    num_jobs: $(echo "`grep -c ^processor /proc/cpuinfo` * 2" | bc)
    cmake_generator: "Unix Makefiles"
  # Using large distro for a few tests here as more memory is required.
  tasks:
    - name: checkpoint-filetypes-test
    - name: compile
    - name: fops
    - name: format-failure-configs-test
      distros: amazon2-arm64-large
    - name: format-smoke-test
    - name: format-stress-pull-request-test
    - name: linux-directio
      distros: amazon2-arm64-large
    - name: long-test
      distros: amazon2-arm64-large
    - name: make-check-test
      distros: amazon2-arm64-large
    - name: s3-tiered-storage-extensions-test
    - name: spinlock-gcc-test
    - name: spinlock-pthread-adaptive-test
      distros: amazon2-arm64-large
    - name: unit-test
    - name: unit-test-extra-long
      distros: amazon2-arm64-large
    - name: unit-test-zstd
    - name: wtperf-test

# Antithesis build and push
- name: ubuntu2004-antithesis
  display_name: "~ Ubuntu 20.04 Antithesis"
  run_on:
  - ubuntu2004-test
  expansions:
    ENABLE_TCMALLOC: 0
    posix_configure_flags: -DENABLE_ANTITHESIS=1 -DENABLE_STRICT=0
    CMAKE_TOOLCHAIN_FILE: -DCMAKE_TOOLCHAIN_FILE=../cmake/toolchains/mongodbtoolchain_stable_clang.cmake
    num_jobs: $(echo "`grep -c ^processor /proc/cpuinfo`" | bc)
  tasks:
    - name: ".antithesis"
      cron: 0 0 * * 4 # once a week (Thursday midnight UTC)
      patchable: false

- name: ubuntu2004-release
  display_name: "~ Ubuntu 20.04 (Release Build)"
  run_on:
  - ubuntu2004-small
  batchtime: 720 # 12 hours
  expansions:
    ENABLE_TCMALLOC: 0
    CMAKE_BUILD_TYPE: -DCMAKE_BUILD_TYPE=RelWithDebInfo
    num_jobs: $(echo "`grep -c ^processor /proc/cpuinfo` * 2" | bc)
  tasks:
    - name: compile
    - name: make-check-test
    - name: unit-test
    - name: format-smoke-test
    - name: fops
    - name: linux-directio
      distros: ubuntu2004-large
    - name: checkpoint-filetypes-test
    - name: unit-test-zstd
    - name: spinlock-gcc-test
    - name: spinlock-pthread-adaptive-test
      distros: ubuntu2004-large
    - name: long-test
      distros: ubuntu2004-large
    - name: configure-combinations
    - name: format-smoke-test
    - name: s3-tiered-storage-extensions-test

- name: ubuntu2004-release-arm64
  display_name: "~ Ubuntu 20.04 (ARM64, Release Build)"
  run_on:
  - ubuntu2004-arm64-small
  batchtime: 720 # 12 hours
  expansions:
    ENABLE_TCMALLOC: 0
    CMAKE_BUILD_TYPE: -DCMAKE_BUILD_TYPE=RelWithDebInfo
    num_jobs: $(echo "`grep -c ^processor /proc/cpuinfo` * 2" | bc)
  tasks:
    - name: compile
    - name: make-check-test
    - name: unit-test
    - name: format-smoke-test
    - name: fops
    - name: linux-directio
      distros: ubuntu2004-arm64-large
    - name: checkpoint-filetypes-test
    - name: unit-test-zstd
    - name: spinlock-gcc-test
    - name: spinlock-pthread-adaptive-test
      distros: ubuntu2004-arm64-large
    - name: long-test
      distros: ubuntu2004-arm64-large
    - name: configure-combinations
    - name: format-smoke-test
    - name: s3-tiered-storage-extensions-test

- name: ubuntu2004-release-stress-tests
  display_name: Ubuntu 20.04 Stress tests (Release Build)
  run_on:
  - ubuntu2004-test
  batchtime: 1440 # 24 hours
  expansions:
    ENABLE_TCMALLOC: 1
    CMAKE_BUILD_TYPE: -DCMAKE_BUILD_TYPE=RelWithDebInfo
    num_jobs: $(echo "`grep -c ^processor /proc/cpuinfo`" | bc)
  tasks:
    - name: ".stress-test-1"
    - name: ".stress-test-2"
    - name: format-abort-recovery-stress-test
    - name: format-predictable-test

- name: ubuntu2004-release-stress-tests-arm64
  display_name: Ubuntu 20.04 Stress tests (ARM64, Release Build)
  run_on:
  - ubuntu2004-arm64-large
  batchtime: 1440 # 24 hours
  expansions:
    ENABLE_TCMALLOC: 1
    CMAKE_BUILD_TYPE: -DCMAKE_BUILD_TYPE=RelWithDebInfo
    num_jobs: $(echo "`grep -c ^processor /proc/cpuinfo`" | bc)
  tasks:
    - name: ".stress-test-1"
    - name: ".stress-test-2"
    - name: format-abort-recovery-stress-test

- name: ubuntu2004-nonstandalone
  display_name: "Ubuntu 20.04 (Non-standalone)"
  run_on:
  - ubuntu2004-test
  expansions:
    ENABLE_TCMALLOC: 1
    data_validation_stress_test_args: -t r -m -W 3 -D -p -n 100000 -k 100000 -C cache_size=100MB
    num_jobs: $(echo "`grep -c ^processor /proc/cpuinfo` * 2" | bc)
    NONSTANDALONE: -DWT_STANDALONE_BUILD=0
    unit_test_variant_args: "--hook nonstandalone"
  tasks:
    - name: ".pull_request !.pull_request_compilers"
    - name: compile
    - name: make-check-test
    - name: unit-test-extra-long
      distros: ubuntu2004-large
    - name: ".data-validation-stress-test"

- name: ubuntu2004-stress-nonstandalone
  display_name: "Ubuntu 20.04 Stress tests (Non-standalone)"
  run_on:
  - ubuntu2004-small
  expansions:
    ENABLE_TCMALLOC: 1
    num_jobs: $(echo "`grep -c ^processor /proc/cpuinfo`" | bc)
    NONSTANDALONE: -DWT_STANDALONE_BUILD=0
  tasks:
    - name: ".stress-test-1"
    - name: ".stress-test-2"
    - name: ".stress-test-3"
    - name: ".stress-test-4"
    - name: ".stress-test-no-barrier"
      distros: ubuntu2004-medium
    - name: format-abort-recovery-stress-test
    - name: compile
    - name: ".cppsuite-stress-test"
      batchtime: 720 # 12 hours
      distros: ubuntu2004-medium # Medium is required as a larger disk is required.

- name: ubuntu2004-release-nonstandalone
  display_name: "Ubuntu 20.04 (Non-standalone, Release Build)"
  run_on:
  - ubuntu2004-small
  expansions:
    ENABLE_TCMALLOC: 1
    CMAKE_BUILD_TYPE: -DCMAKE_BUILD_TYPE=RelWithDebInfo
    num_jobs: $(echo "`grep -c ^processor /proc/cpuinfo`" | bc)
    NONSTANDALONE: -DWT_STANDALONE_BUILD=0
    unit_test_variant_args: "--hook nonstandalone"
  tasks:
    - name: ".stress-test-1"
      distros: ubuntu2004-test
    - name: ".stress-test-2"
      distros: ubuntu2004-test
    - name: format-abort-recovery-stress-test
      distros: ubuntu2004-test
    - name: compile
    - name: make-check-test
    - name: unit-test

- name: ubuntu2004-arm64-nonstandalone
  display_name: Ubuntu 20.04 (ARM64, Non-standalone)
  run_on:
  - ubuntu2004-arm64-large
  expansions:
    ENABLE_TCMALLOC: 1
    num_jobs: $(echo "`grep -c ^processor /proc/cpuinfo`" | bc)
    NONSTANDALONE: -DWT_STANDALONE_BUILD=0
    unit_test_variant_args: "--hook nonstandalone"
  tasks:
    - name: compile
      distros: ubuntu2004-arm64-small
    - name: make-check-test
      distros: ubuntu2004-arm64-small
    - name: unit-test
      distros: ubuntu2004-arm64-small
    - name: unit-test-extra-long
    - name: ".stress-test-1"
    - name: ".stress-test-2"
    - name: ".stress-test-3"
    - name: ".stress-test-4"
    - name: ".stress-test-no-barrier"
    - name: format-abort-recovery-stress-test
    - name: ".cppsuite-stress-test"
      batchtime: 720 # 12 hours

- name: ubuntu2004-arm64-release-nonstandalone
  display_name: Ubuntu 20.04 (ARM64, Release Build, Non-standalone)
  run_on:
  - ubuntu2004-arm64-small
  expansions:
    ENABLE_TCMALLOC: 1
    CMAKE_BUILD_TYPE: -DCMAKE_BUILD_TYPE=RelWithDebInfo
    num_jobs: $(echo "`grep -c ^processor /proc/cpuinfo`" | bc)
    NONSTANDALONE: -DWT_STANDALONE_BUILD=0
    unit_test_variant_args: "--hook nonstandalone"
  tasks:
    - name: ".stress-test-1"
      distros: ubuntu2004-arm64-large
    - name: ".stress-test-2"
      distros: ubuntu2004-arm64-large
    - name: format-abort-recovery-stress-test
      distros: ubuntu2004-arm64-large
    - name: compile
    - name: make-check-test
    - name: unit-test
    - name: unit-test-extra-long
      distros: ubuntu2004-arm64-large

- name: amazon2-arm64-nonstandalone
  display_name: "Amazon Linux 2 ARM64 Non-standalone"
  run_on:
  - amazon2-arm64-small
  batchtime: 1440 # 24 hours
  expansions:
    ENABLE_TCMALLOC: 1
    num_jobs: $(echo "`grep -c ^processor /proc/cpuinfo` * 2" | bc)
    cmake_generator: "Unix Makefiles"
    NONSTANDALONE: -DWT_STANDALONE_BUILD=0
    unit_test_variant_args: "--hook nonstandalone"
  tasks:
    - name: compile
    - name: make-check-test
      # Using large distro as more memory is required.
      distros: amazon2-arm64-large
    - name: unit-test
    - name: unit-test-extra-long
      distros: amazon2-arm64-large<|MERGE_RESOLUTION|>--- conflicted
+++ resolved
@@ -4178,44 +4178,7 @@
             t=__wt.$$
             set -o verbose
             ${PREPARE_PATH}
-<<<<<<< HEAD
             ./test/evergreen/cyclomatic-complexity.sh
-=======
-
-            # Install Metrix++, ensuring it is outside the 'src' directory
-            source test/evergreen/download_metrixpp.sh
-
-            mkdir -p code_statistics_report
-
-            # We only want complexity measures for the 'src' directory
-            cd src
-
-            python3 "../metrixplusplus/metrix++.py" collect --std.code.lines.code --std.code.complexity.cyclomatic
-            python3 "../metrixplusplus/metrix++.py" view
-
-            # Set the cyclomatic complexity limit to 20
-            python3 "../metrixplusplus/metrix++.py" limit --max-limit=std.code.complexity:cyclomatic:20
-
-            # Fail if there are functions with cyclomatic complexity larger than 89
-            python "../metrixplusplus/metrix++.py" limit --max-limit=std.code.complexity:cyclomatic:89 > $t
-            if grep -q 'exceeds' $t; then
-                echo "[ERROR]:complexity:cyclomatic: Complexity limit exceeded."
-                cat $t
-                echo "[ERROR]:complexity:cyclomatic: Finished " && rm $t && exit 1
-            else
-                cat $t && rm $t
-            fi
-
-            python3 "../metrixplusplus/metrix++.py" view --format=python > ../code_statistics_report/code_complexity_summary.json
-            python3 "../metrixplusplus/metrix++.py" export --db-file=metrixpp.db > ../code_statistics_report/metrixpp.csv
-
-            # Generate the code complexity statistics that is compatible with Atlas.
-            virtualenv -p python3 venv
-            source venv/bin/activate
-            pip3 install pandas==2.2.2
-
-            python3 ../test/evergreen/code_complexity_analysis.py -s ../code_statistics_report/code_complexity_summary.json -d ../code_statistics_report/metrixpp.csv -o ../code_statistics_report/atlas_out_code_complexity.json
->>>>>>> fb8b5b66
       - func: "upload stats to atlas"
         vars:
           stats_dir: ./wiredtiger/code_statistics_report
