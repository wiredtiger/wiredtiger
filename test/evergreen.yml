#
# This file defines the tasks and platforms for WiredTiger in the
# MongoDB continuous integration system (see https://mci.mongodb.com).
#

functions:
  "get project" :
    command: git.get_project
    params:
      directory: wiredtiger
  "fetch artifacts" :
    - command: s3.get
      params:
        aws_key: ${aws_key}
        aws_secret: ${aws_secret}
        remote_file: wiredtiger/${build_variant}/${revision}/artifacts/${dependent_task|compile}_${build_id}.tgz
        bucket: build_external
        extract_to: wiredtiger
  "fetch artifacts from little-endian" :
    - command: s3.get
      params:
        aws_key: ${aws_key}
        aws_secret: ${aws_secret}
        remote_file: wiredtiger/little-endian/${revision}/artifacts/WT_TEST.tgz
        bucket: build_external
        local_file: WT_TEST-little-endian.tgz
    - command: archive.targz_extract
      params:
        path: "WT_TEST-little-endian.tgz"
        destination: "wiredtiger/build_posix/test/format"
  "fetch artifacts from big-endian" :
    - command: s3.get
      params:
        aws_key: ${aws_key}
        aws_secret: ${aws_secret}
        remote_file: wiredtiger/big-endian/${revision}/artifacts/WT_TEST.tgz
        bucket: build_external
        local_file: WT_TEST-big-endian.tgz
    - command: archive.targz_extract
      params:
        path: "WT_TEST-big-endian.tgz"
        destination: "wiredtiger/build_posix/test/format"
  "fetch mongo-tests repo" :
    command: shell.exec
    params:
      script: |
        git clone https://github.com/wiredtiger/mongo-tests
  "compile wiredtiger":
    command: shell.exec
    params:
      working_dir: "wiredtiger"
      shell: bash
      script: |
        set -o errexit
        set -o verbose
        if [ "Windows_NT" = "$OS" ]; then
          pip install scons==3.1.1
          scons-3.1.1.bat ${win_configure_flags|--enable-python=c:\\swigwin-3.0.2\\swig.exe --enable-diagnostic} ${smp_command|}
        else
          cd build_posix
          sh ./reconf
          ${configure_env_vars|CC=/opt/mongodbtoolchain/v3/bin/gcc CXX=/opt/mongodbtoolchain/v3/bin/g++ PATH=/opt/mongodbtoolchain/v3/bin:$PATH CFLAGS="-ggdb"} \
            ../configure ${configure_python_setting|} \
            ${posix_configure_flags|--enable-silent-rules --enable-diagnostic --enable-python --enable-zlib --enable-strict --enable-static --prefix=$(pwd)/LOCAL_INSTALL}
          ${make_command|make} ${smp_command|} 2>&1

          # On macOS, change the binary location with install_name_tool since DYLD_LIBRARY_PATH
          # appears not to work for dynamic modules loaded by python. For wt, the libtool generated
          # script has the wrong path for running on test machines.
          if [ "$(uname -s)" == "Darwin" ]; then
            WT_VERSION=$(m4 aclocal/version.m4)
            install_name_tool -change /usr/local/lib/libwiredtiger-$WT_VERSION.dylib $(pwd)/.libs/libwiredtiger-$WT_VERSION.dylib lang/python/_wiredtiger*.so
            install_name_tool -change /usr/local/lib/libwiredtiger-$WT_VERSION.dylib $(pwd)/.libs/libwiredtiger-$WT_VERSION.dylib .libs/wt
          fi
        fi
  "make check directory":
    command: shell.exec
    params:
      working_dir: "wiredtiger/build_posix"
      script: |
        set -o errexit
        set -o verbose

        ${test_env_vars|} ${make_command|make} VERBOSE=1 check -C ${directory}  ${smp_command|} 2>&1
  "make check all":
    command: shell.exec
    params:
      working_dir: "wiredtiger/build_posix"
      script: |
        set -o errexit
        set -o verbose

        ${test_env_vars|} ${make_command|make} VERBOSE=1 check ${smp_command|} 2>&1
  "upload artifact":
    - command: archive.targz_pack
      params:
        target: "wiredtiger.tgz"
        source_dir: "wiredtiger"
        include:
          - "./**"
    - command: s3.put
      params:
        aws_secret: ${aws_secret}
        aws_key: ${aws_key}
        local_file: wiredtiger.tgz
        bucket: build_external
        permissions: public-read
        content_type: application/tar
        display_name: Artifacts
        remote_file: wiredtiger/${build_variant}/${revision}/artifacts/${task_name}_${build_id}.tgz
  "cleanup":
    command: shell.exec
    params:
      script: |
        rm -rf "wiredtiger"
        rm -rf "wiredtiger.tgz"

pre:
  - func: "cleanup"
post:
  - func: "upload artifact"
  - func: "cleanup"

tasks:
  # Base compile task on posix flavours
  - name: compile
    tags: ["pull_request"]
    commands:
      - func: "get project"
      - func: "compile wiredtiger"

  - name: compile-asan
    tags: ["pull_request"]
    commands:
      - func: "get project"
      - func: "compile wiredtiger"
        vars:
          configure_env_vars: CC=/opt/mongodbtoolchain/v3/bin/clang CXX=/opt/mongodbtoolchain/v3/bin/clang++ CFLAGS="-fsanitize=address -fno-omit-frame-pointer -ggdb"
          posix_configure_flags: --enable-silent-rules --enable-strict --enable-diagnostic --disable-static

  - name: compile-msan
    commands:
      - func: "get project"
      - func: "compile wiredtiger"
        vars:
          configure_env_vars: CC=/opt/mongodbtoolchain/v3/bin/clang CXX=/opt/mongodbtoolchain/v3/bin/clang++ CFLAGS="-fsanitize=memory -ggdb"
          posix_configure_flags: --enable-silent-rules --enable-strict --enable-diagnostic --disable-static

  - name: compile-ubsan
    commands:
      - func: "get project"
      - func: "compile wiredtiger"
        vars:
          configure_env_vars: CC=/opt/mongodbtoolchain/v3/bin/gcc CXX=/opt/mongodbtoolchain/v3/bin/g++ CFLAGS="-fsanitize=undefined -ggdb"
          posix_configure_flags: --enable-silent-rules --enable-strict --enable-diagnostic

  # production build with --disable-shared
  - name: compile-production-disable-shared
    tags: ["pull_request"]
    commands:
      - func: "get project"
      - func: "compile wiredtiger"
        vars:
          posix_configure_flags: --enable-silent-rules --enable-strict --disable-shared

  # production build with --disable-static
  - name: compile-production-disable-static
    tags: ["pull_request"]
    commands:
      - func: "get project"
      - func: "compile wiredtiger"
        vars:
          posix_configure_flags: --enable-silent-rules --enable-strict --disable-static --enable-lz4 --enable-snappy --enable-zlib --enable-zstd --enable-python

  - name: make-check-test
    depends_on:
      - name: compile
    commands:
      - func: "fetch artifacts"
      - func: "compile wiredtiger"
      - func: "make check all"

  - name: make-check-msan-test
    depends_on:
      - name: compile-msan
    commands:
      - func: "fetch artifacts"
        vars:
          dependent_task: compile-msan
      - func: "compile wiredtiger"
        vars:
          configure_env_vars: CC=/opt/mongodbtoolchain/v3/bin/clang CXX=/opt/mongodbtoolchain/v3/bin/clang++ CFLAGS="-fsanitize=memory -ggdb"
          posix_configure_flags: --enable-silent-rules --enable-strict --enable-diagnostic --disable-static
      - func: "make check all"
        vars:
          test_env_vars: MSAN_OPTIONS=abort_on_error=1:disable_coredump=0 MSAN_SYMBOLIZER_PATH=/opt/mongodbtoolchain/v3/bin/llvm-symbolizer

  - name: make-check-asan-test
    depends_on:
      - name: compile-asan
    commands:
      - func: "fetch artifacts"
        vars:
          dependent_task: compile-asan
      - func: "compile wiredtiger"
        vars:
          configure_env_vars: CC=/opt/mongodbtoolchain/v3/bin/clang CXX=/opt/mongodbtoolchain/v3/bin/clang++ CFLAGS="-fsanitize=address -fno-omit-frame-pointer -ggdb"
          posix_configure_flags: --enable-silent-rules --enable-strict --enable-diagnostic --disable-static
      - func: "make check all"
        vars:
          test_env_vars: ASAN_OPTIONS=detect_leaks=1:abort_on_error=1:disable_coredump=0 ASAN_SYMBOLIZER_PATH=/opt/mongodbtoolchain/v3/bin/llvm-symbolizer

  # Start of normal make check test tasks

  - name: lang-python-test
    tags: ["pull_request"]
    depends_on:
      - name: compile
    commands:
      - func: "fetch artifacts"
      - func: "compile wiredtiger"
      - func: "make check directory"
        vars:
          directory: lang/python

  - name: examples-c-test
    tags: ["pull_request"]
    depends_on:
      - name: compile
    commands:
      - func: "fetch artifacts"
      - func: "compile wiredtiger"
      - func: "make check directory"
        vars:
          directory: examples/c

  - name: examples-c-asan-test
    tags: ["pull_request"]
    depends_on:
      - name: compile-asan
    commands:
      - func: "fetch artifacts"
        vars:
          dependent_task: compile-asan
      - func: "compile wiredtiger"
        vars:
          configure_env_vars: CC=/opt/mongodbtoolchain/v3/bin/clang CXX=/opt/mongodbtoolchain/v3/bin/clang++ CFLAGS="-fsanitize=address -ggdb"
          posix_configure_flags: --enable-silent-rules --enable-strict --enable-diagnostic --disable-static
      - func: "make check directory"
        vars:
          test_env_vars: ASAN_OPTIONS=detect_leaks=1:abort_on_error=1:disable_coredump=0 ASAN_SYMBOLIZER_PATH=/opt/mongodbtoolchain/v3/bin/llvm-symbolizer
          directory: examples/c

  - name: examples-c-production-disable-shared-test
    tags: ["pull_request"]
    depends_on:
      - name: compile-production-disable-shared
    commands:
      - func: "fetch artifacts"
        vars:
          dependent_task: compile-production-disable-shared
      - func: "compile wiredtiger"
        vars:
          posix_configure_flags: --enable-silent-rules --enable-strict --disable-shared
      - func: "make check directory"
        vars:
          directory: examples/c

  - name: examples-c-production-disable-static-test
    tags: ["pull_request"]
    depends_on:
      - name: compile-production-disable-static
    commands:
      - func: "fetch artifacts"
        vars:
          dependent_task: compile-production-disable-static
      - func: "compile wiredtiger"
        vars:
          posix_configure_flags: --enable-silent-rules --enable-strict --disable-static --enable-lz4 --enable-snappy --enable-zlib --enable-zstd --enable-python
      - func: "make check directory"
        vars:
          directory: examples/c

  - name: bloom-test
    tags: ["pull_request"]
    depends_on:
      - name: compile
    commands:
      - func: "fetch artifacts"
      - func: "compile wiredtiger"
      - func: "make check directory"
        vars:
          directory: test/bloom

  - name: checkpoint-test
    tags: ["pull_request"]
    depends_on:
      - name: compile
    commands:
      - func: "fetch artifacts"
      - func: "compile wiredtiger"
      - func: "make check directory"
        vars:
          directory: test/checkpoint

  - name: cursor-order-test
    tags: ["pull_request"]
    depends_on:
      - name: compile
    commands:
      - func: "fetch artifacts"
      - func: "compile wiredtiger"
      - func: "make check directory"
        vars:
          directory: test/cursor_order

  - name: fops-test
    tags: ["pull_request"]
    depends_on:
      - name: compile
    commands:
      - func: "fetch artifacts"
      - func: "compile wiredtiger"
      - func: "make check directory"
        vars:
          directory: test/fops

  - name: format-test
    tags: ["pull_request"]
    depends_on:
      - name: compile
    commands:
      - func: "fetch artifacts"
      - func: "compile wiredtiger"
      - func: "make check directory"
        vars:
          directory: test/format

  - name: huge-test
    tags: ["pull_request"]
    depends_on:
      - name: compile
    commands:
      - func: "fetch artifacts"
      - func: "compile wiredtiger"
      - func: "make check directory"
        vars:
          directory: test/huge

  - name: manydbs-test
    tags: ["pull_request"]
    depends_on:
      - name: compile
    commands:
      - func: "fetch artifacts"
      - func: "compile wiredtiger"
      - func: "make check directory"
        vars:
          directory: test/manydbs

  - name: packing-test
    tags: ["pull_request"]
    depends_on:
      - name: compile
    commands:
      - func: "fetch artifacts"
      - func: "compile wiredtiger"
      - func: "make check directory"
        vars:
          directory: test/packing

  - name: readonly-test
    tags: ["pull_request"]
    depends_on:
      - name: compile
    commands:
      - func: "fetch artifacts"
      - func: "compile wiredtiger"
      - func: "make check directory"
        vars:
          directory: test/readonly

  - name: salvage-test
    tags: ["pull_request"]
    depends_on:
      - name: compile
    commands:
      - func: "fetch artifacts"
      - func: "compile wiredtiger"
      - func: "make check directory"
        vars:
          directory: test/salvage

  - name: thread-test
    tags: ["pull_request"]
    depends_on:
      - name: compile
    commands:
      - func: "fetch artifacts"
      - func: "compile wiredtiger"
      - func: "make check directory"
        vars:
          directory: test/thread

  - name: bench-wtperf-test
    tags: ["pull_request"]
    depends_on:
      - name: compile
    commands:
      - func: "fetch artifacts"
      - func: "compile wiredtiger"
      - func: "make check directory"
        vars:
          directory: bench/wtperf

  # End of normal make check test tasks

  - name: ubsan-test
    depends_on:
      - name: compile-ubsan
    commands:
      - func: "fetch artifacts"
      - func: "compile wiredtiger"
        vars:
          configure_env_vars: CC=/opt/mongodbtoolchain/v3/bin/gcc CXX=/opt/mongodbtoolchain/v3/bin/g++ CFLAGS="-fsanitize=undefined -ggdb"
          posix_configure_flags: --enable-silent-rules --enable-strict --enable-diagnostic
      - command: shell.exec
        params:
          working_dir: "wiredtiger/build_posix/examples/c"
          script: |
            set -o errexit
            set -o verbose
            UBSAN_OPTIONS=print_stacktrace=1:halt_on_error=1:abort_on_error=1:disable_coredump=0 ./ex_access

  # Start of csuite test tasks

  - name: csuite-import-test
    tags: ["pull_request"]
    depends_on:
      - name: compile
    commands:
      - func: "fetch artifacts"
      - command: shell.exec
        params:
          working_dir: "wiredtiger/build_posix"
          script: |
            set -o errexit
            set -o verbose

            ${test_env_vars|} $(pwd)/../test/csuite/import/smoke.sh 2>&1

  - name: csuite-random-abort-test
    tags: ["pull_request"]
    depends_on:
      - name: compile
    commands:
      - func: "fetch artifacts"
      - command: shell.exec
        params:
          working_dir: "wiredtiger/build_posix"
          script: |
            set -o errexit
            set -o verbose

            ${test_env_vars|} $(pwd)/../test/csuite/random_abort/smoke.sh 2>&1

  - name: csuite-random-directio-test
    tags: ["pull_request"]
    depends_on:
      - name: compile
    commands:
      - func: "fetch artifacts"
      - command: shell.exec
        params:
          working_dir: "wiredtiger/build_posix"
          script: |
            set -o errexit
            set -o verbose

            ${test_env_vars|} $(pwd)/../test/csuite/random_directio/smoke.sh 2>&1

  - name: csuite-schema-abort-test
    tags: ["pull_request"]
    depends_on:
      - name: compile
    commands:
      - func: "fetch artifacts"
      - command: shell.exec
        params:
          working_dir: "wiredtiger/build_posix"
          script: |
            set -o errexit
            set -o verbose

            ${test_env_vars|} $(pwd)/../test/csuite/schema_abort/smoke.sh 2>&1

  - name: csuite-timestamp-abort-test
    tags: ["pull_request"]
    depends_on:
      - name: compile
    commands:
      - func: "fetch artifacts"
      - command: shell.exec
        params:
          working_dir: "wiredtiger/build_posix"
          script: |
            set -o errexit
            set -o verbose

            ${test_env_vars|} $(pwd)/../test/csuite/timestamp_abort/smoke.sh 2>&1

  - name: csuite-scope-test
    tags: ["pull_request"]
    depends_on:
      - name: compile
    commands:
      - func: "fetch artifacts"
      - command: shell.exec
        params:
          working_dir: "wiredtiger/build_posix"
          script: |
            set -o errexit
            set -o verbose

            ${test_env_vars|} $(pwd)/test/csuite/test_scope 2>&1

  - name: csuite-truncated-log-test
    tags: ["pull_request"]
    depends_on:
      - name: compile
    commands:
      - func: "fetch artifacts"
      - command: shell.exec
        params:
          working_dir: "wiredtiger/build_posix"
          script: |
            set -o errexit
            set -o verbose

            ${test_env_vars|} $(pwd)/test/csuite/test_truncated_log 2>&1

  - name: csuite-wt1965-col-efficiency-test
    tags: ["pull_request"]
    depends_on:
      - name: compile
    commands:
      - func: "fetch artifacts"
      - command: shell.exec
        params:
          working_dir: "wiredtiger/build_posix"
          script: |
            set -o errexit
            set -o verbose

            ${test_env_vars|} $(pwd)/test/csuite/test_wt1965_col_efficiency 2>&1

  - name: csuite-wt2403-lsm-workload-test
    tags: ["pull_request"]
    depends_on:
      - name: compile
    commands:
      - func: "fetch artifacts"
      - command: shell.exec
        params:
          working_dir: "wiredtiger/build_posix"
          script: |
            set -o errexit
            set -o verbose

            ${test_env_vars|} $(pwd)/test/csuite/test_wt2403_lsm_workload 2>&1

  - name: csuite-wt2447-join-main-table-test
    tags: ["pull_request"]
    depends_on:
      - name: compile
    commands:
      - func: "fetch artifacts"
      - command: shell.exec
        params:
          working_dir: "wiredtiger/build_posix"
          script: |
            set -o errexit
            set -o verbose

            ${test_env_vars|} $(pwd)/test/csuite/test_wt2447_join_main_table 2>&1

  - name: csuite-wt2695-checksum-test
    tags: ["pull_request"]
    depends_on:
      - name: compile
    commands:
      - func: "fetch artifacts"
      - command: shell.exec
        params:
          working_dir: "wiredtiger/build_posix"
          script: |
            set -o errexit
            set -o verbose

            ${test_env_vars|} $(pwd)/test/csuite/test_wt2695_checksum 2>&1

  - name: csuite-wt2592-join-schema-test
    tags: ["pull_request"]
    depends_on:
      - name: compile
    commands:
      - func: "fetch artifacts"
      - command: shell.exec
        params:
          working_dir: "wiredtiger/build_posix"
          script: |
            set -o errexit
            set -o verbose

            ${test_env_vars|} $(pwd)/test/csuite/test_wt2592_join_schema 2>&1

  - name: csuite-wt2719-reconfig-test
    tags: ["pull_request"]
    depends_on:
      - name: compile
    commands:
      - func: "fetch artifacts"
      - command: shell.exec
        params:
          working_dir: "wiredtiger/build_posix"
          script: |
            set -o errexit
            set -o verbose

            ${test_env_vars|} $(pwd)/test/csuite/test_wt2719_reconfig 2>&1

  - name: csuite-wt2999-join-extractor-test
    tags: ["pull_request"]
    depends_on:
      - name: compile
    commands:
      - func: "fetch artifacts"
      - command: shell.exec
        params:
          working_dir: "wiredtiger/build_posix"
          script: |
            set -o errexit
            set -o verbose

            ${test_env_vars|} $(pwd)/test/csuite/test_wt2999_join_extractor 2>&1

  - name: csuite-wt3120-filesys-test
    tags: ["pull_request"]
    depends_on:
      - name: compile
    commands:
      - func: "fetch artifacts"
      - command: shell.exec
        params:
          working_dir: "wiredtiger/build_posix"
          script: |
            set -o errexit
            set -o verbose

            ${test_env_vars|} $(pwd)/test/csuite/test_wt3120_filesys 2>&1

  - name: csuite-wt3135-search-near-collator-test
    tags: ["pull_request"]
    depends_on:
      - name: compile
    commands:
      - func: "fetch artifacts"
      - command: shell.exec
        params:
          working_dir: "wiredtiger/build_posix"
          script: |
            set -o errexit
            set -o verbose

            ${test_env_vars|} $(pwd)/test/csuite/test_wt3135_search_near_collator 2>&1

  - name: csuite-wt3184-dup-index-collator-test
    tags: ["pull_request"]
    depends_on:
      - name: compile
    commands:
      - func: "fetch artifacts"
      - command: shell.exec
        params:
          working_dir: "wiredtiger/build_posix"
          script: |
            set -o errexit
            set -o verbose

            ${test_env_vars|} $(pwd)/test/csuite/test_wt3184_dup_index_collator 2>&1

  - name: csuite-wt3363-checkpoint-op-races-test
    tags: ["pull_request"]
    depends_on:
      - name: compile
    commands:
      - func: "fetch artifacts"
      - command: shell.exec
        params:
          working_dir: "wiredtiger/build_posix"
          script: |
            set -o errexit
            set -o verbose

            ${test_env_vars|} $(pwd)/test/csuite/test_wt3363_checkpoint_op_races 2>&1

  - name: csuite-wt3874-pad-byte-collator-test
    tags: ["pull_request"]
    depends_on:
      - name: compile
    commands:
      - func: "fetch artifacts"
      - command: shell.exec
        params:
          working_dir: "wiredtiger/build_posix"
          script: |
            set -o errexit
            set -o verbose

            ${test_env_vars|} $(pwd)/test/csuite/test_wt3874_pad_byte_collator 2>&1

  - name: csuite-wt4105-large-doc-small-upd-test
    tags: ["pull_request"]
    depends_on:
      - name: compile
    commands:
      - func: "fetch artifacts"
      - command: shell.exec
        params:
          working_dir: "wiredtiger/build_posix"
          script: |
            set -o errexit
            set -o verbose

            ${test_env_vars|} $(pwd)/test/csuite/test_wt4105_large_doc_small_upd 2>&1

  - name: csuite-wt4117-checksum-test
    tags: ["pull_request"]
    depends_on:
      - name: compile
    commands:
      - func: "fetch artifacts"
      - command: shell.exec
        params:
          working_dir: "wiredtiger/build_posix"
          script: |
            set -o errexit
            set -o verbose

            ${test_env_vars|} $(pwd)/test/csuite/test_wt4117_checksum 2>&1

  - name: csuite-wt4156-metadata-salvage-test
    tags: ["pull_request"]
    depends_on:
      - name: compile
    commands:
      - func: "fetch artifacts"
      - command: shell.exec
        params:
          working_dir: "wiredtiger/build_posix"
          script: |
            set -o errexit
            set -o verbose

            ${test_env_vars|} $(pwd)/test/csuite/test_wt4156_metadata_salvage 2>&1

  - name: csuite-wt4699-json-test
    tags: ["pull_request"]
    depends_on:
      - name: compile
    commands:
      - func: "fetch artifacts"
      - command: shell.exec
        params:
          working_dir: "wiredtiger/build_posix"
          script: |
            set -o errexit
            set -o verbose

            ${test_env_vars|} $(pwd)/test/csuite/test_wt4699_json 2>&1

  - name: csuite-wt4803-cache-overflow-abort-test
    tags: ["pull_request"]
    depends_on:
      - name: compile
    commands:
      - func: "fetch artifacts"
      - command: shell.exec
        params:
          working_dir: "wiredtiger/build_posix"
          script: |
            set -o errexit
            set -o verbose

            ${test_env_vars|} $(pwd)/test/csuite/test_wt4803_cache_overflow_abort 2>&1

  - name: csuite-wt4891-meta-ckptlist-get-alloc-test
    tags: ["pull_request"]
    depends_on:
      - name: compile
    commands:
      - func: "fetch artifacts"
      - command: shell.exec
        params:
          working_dir: "wiredtiger/build_posix"
          script: |
            set -o errexit
            set -o verbose

            ${test_env_vars|} $(pwd)/test/csuite/test_wt4891_meta_ckptlist_get_alloc 2>&1

  - name: csuite-rwlock-test
    tags: ["pull_request"]
    depends_on:
      - name: compile
    commands:
      - func: "fetch artifacts"
      - command: shell.exec
        params:
          working_dir: "wiredtiger/build_posix"
          script: |
            set -o errexit
            set -o verbose

            ${test_env_vars|} $(pwd)/test/csuite/test_rwlock 2>&1

  - name: csuite-wt2246-col-append-test
    tags: ["pull_request"]
    depends_on:
      - name: compile
    commands:
      - func: "fetch artifacts"
      - command: shell.exec
        params:
          working_dir: "wiredtiger/build_posix"
          script: |
            set -o errexit
            set -o verbose

            ${test_env_vars|} $(pwd)/test/csuite/test_wt2246_col_append 2>&1

  - name: csuite-wt2323-join-visibility-test
    tags: ["pull_request"]
    depends_on:
      - name: compile
    commands:
      - func: "fetch artifacts"
      - command: shell.exec
        params:
          working_dir: "wiredtiger/build_posix"
          script: |
            set -o errexit
            set -o verbose

            ${test_env_vars|} $(pwd)/test/csuite/test_wt2323_join_visibility 2>&1

  - name: csuite-wt2535-insert-race-test
    tags: ["pull_request"]
    depends_on:
      - name: compile
    commands:
      - func: "fetch artifacts"
      - command: shell.exec
        params:
          working_dir: "wiredtiger/build_posix"
          script: |
            set -o errexit
            set -o verbose

            ${test_env_vars|} $(pwd)/test/csuite/test_wt2535_insert_race 2>&1

  - name: csuite-wt2834-join-bloom-fix-test
    tags: ["pull_request"]
    depends_on:
      - name: compile
    commands:
      - func: "fetch artifacts"
      - command: shell.exec
        params:
          working_dir: "wiredtiger/build_posix"
          script: |
            set -o errexit
            set -o verbose

            ${test_env_vars|} $(pwd)/test/csuite/test_wt2834_join_bloom_fix 2>&1

  - name: csuite-wt2853-perf-test
    tags: ["pull_request"]
    depends_on:
      - name: compile
    commands:
      - func: "fetch artifacts"
      - command: shell.exec
        params:
          working_dir: "wiredtiger/build_posix"
          script: |
            set -o errexit
            set -o verbose

            ${test_env_vars|} $(pwd)/test/csuite/test_wt2853_perf 2>&1

  - name: csuite-wt2909-checkpoint-integrity-test
    tags: ["pull_request"]
    depends_on:
      - name: compile
    commands:
      - func: "fetch artifacts"
      - command: shell.exec
        params:
          working_dir: "wiredtiger/build_posix"
          script: |
            set -o errexit
            set -o verbose

            ${test_env_vars|} $(pwd)/test/csuite/test_wt2909_checkpoint_integrity 2>&1

  - name: csuite-wt3338-partial-update-test
    tags: ["pull_request"]
    depends_on:
      - name: compile
    commands:
      - func: "fetch artifacts"
      - command: shell.exec
        params:
          working_dir: "wiredtiger/build_posix"
          script: |
            set -o errexit
            set -o verbose

            ${test_env_vars|} $(pwd)/test/csuite/test_wt3338_partial_update 2>&1

  - name: csuite-wt4333-handle-locks-test
    tags: ["pull_request"]
    depends_on:
      - name: compile
    commands:
      - func: "fetch artifacts"
      - command: shell.exec
        params:
          working_dir: "wiredtiger/build_posix"
          script: |
            set -o errexit
            set -o verbose

            ${test_env_vars|} $(pwd)/test/csuite/test_wt4333_handle_locks 2>&1

  # End of csuite test tasks

  # Start of Python unit test tasks

  - name: unit-test
    depends_on:
    - name: compile
    commands:
      - func: "fetch artifacts"
      - command: shell.exec
        params:
          working_dir: "wiredtiger/build_posix"
          script: |
            set -o errexit
            set -o verbose

            # Only Windows and OS X variants are expected to run this task
            #
            # Avoid /usr/bin/python, at least on macOS: with System Integrity
            # Protection enabled, it ignores DYLD_LIBRARY_PATH and hence
            # doesn't find the WiredTiger library in the local tree.
            ${test_env_vars|} ${python_binary|python} ../test/suite/run.py -v 2 ${smp_command|} 2>&1

  # Break out Python unit tests into multiple buckets/tasks based on test name and runtime
  # The test/suite/run.py script can work out test names by casting each command argument
  # with "test_" prefix and "*.py" postfix.
  #
  # One example:
  # "test/suite/run.py [ab]" will be translated to testing "test_a*.py" and "test_b*.py"

  - name: unit-test-bucket00
    tags: ["pull_request", "unit_test"]
    depends_on:
    - name: compile
    commands:
      - func: "fetch artifacts"
      - command: shell.exec
        params:
          working_dir: "wiredtiger/build_posix"
          script: |
            set -o errexit
            set -o verbose

            ${test_env_vars|} ${python_binary|python} ../test/suite/run.py [ab] -v 2 ${smp_command|} 2>&1

  - name: unit-test-bucket01
    tags: ["pull_request", "unit_test"]
    depends_on:
    - name: compile
    commands:
      - func: "fetch artifacts"
      - command: shell.exec
        params:
          working_dir: "wiredtiger/build_posix"
          script: |
            set -o errexit
            set -o verbose

            # Reserve this bucket only for compat tests, which take a long time to run
            ${test_env_vars|} ${python_binary|python} ../test/suite/run.py compat -v 2 ${smp_command|} 2>&1

  - name: unit-test-bucket02
    tags: ["pull_request", "unit_test"]
    depends_on:
    - name: compile
    commands:
      - func: "fetch artifacts"
      - command: shell.exec
        params:
          working_dir: "wiredtiger/build_posix"
          script: |
            set -o errexit
            set -o verbose

            # Non-compat tests in the 'c' family
            non_compat_tests=$(ls ../test/suite/test_c*.py | xargs -n1 basename | grep -v compat)
            ${test_env_vars|} ${python_binary|python} ../test/suite/run.py $non_compat_tests -v 2 ${smp_command|} 2>&1

  - name: unit-test-bucket03
    tags: ["pull_request", "unit_test"]
    depends_on:
    - name: compile
    commands:
      - func: "fetch artifacts"
      - command: shell.exec
        params:
          working_dir: "wiredtiger/build_posix"
          script: |
            set -o errexit
            set -o verbose

            ${test_env_vars|} ${python_binary|python} ../test/suite/run.py [defghijk] -v 2 ${smp_command|} 2>&1

  - name: unit-test-bucket04
    tags: ["pull_request", "unit_test"]
    depends_on:
    - name: compile
    commands:
      - func: "fetch artifacts"
      - command: shell.exec
        params:
          working_dir: "wiredtiger/build_posix"
          script: |
            set -o errexit
            set -o verbose

            ${test_env_vars|} ${python_binary|python} ../test/suite/run.py [lmnopq] -v 2 ${smp_command|} 2>&1

  - name: unit-test-bucket05
    tags: ["pull_request", "unit_test"]
    depends_on:
    - name: compile
    commands:
      - func: "fetch artifacts"
      - command: shell.exec
        params:
          working_dir: "wiredtiger/build_posix"
          script: |
            set -o errexit
            set -o verbose

            ${test_env_vars|} ${python_binary|python} ../test/suite/run.py [rs] -v 2 ${smp_command|} 2>&1

  - name: unit-test-bucket06
    tags: ["pull_request", "unit_test"]
    depends_on:
    - name: compile
    commands:
      - func: "fetch artifacts"
      - command: shell.exec
        params:
          working_dir: "wiredtiger/build_posix"
          script: |
            set -o errexit
            set -o verbose

            # Reserve this bucket only for timestamp tests, which take a long time to run
            ${test_env_vars|} ${python_binary|python} ../test/suite/run.py timestamp -v 2 ${smp_command|} 2>&1

  - name: unit-test-bucket07
    tags: ["pull_request", "unit_test"]
    depends_on:
    - name: compile
    commands:
      - func: "fetch artifacts"
      - command: shell.exec
        params:
          working_dir: "wiredtiger/build_posix"
          script: |
            set -o errexit
            set -o verbose

            # Non-timestamp tests in the 't' family
            non_ts_tests=$(ls ../test/suite/test_t*.py | xargs -n1 basename | grep -v timestamp)
            ${test_env_vars|} ${python_binary|python} ../test/suite/run.py $non_ts_tests -v 2 ${smp_command|} 2>&1
            ${test_env_vars|} ${python_binary|python} ../test/suite/run.py [uvwxyz] -v 2 ${smp_command|} 2>&1

  # End of Python unit test tasks

  - name: s-all
    tags: ["pull_request"]
    depends_on:
    - name: compile
    commands:
      - func: "fetch artifacts"
      - command: shell.exec
        params:
          working_dir: "wiredtiger/dist"
          script: |
            set -o errexit
            set -o verbose
            sh s_all -A -E 2>&1

  - name: conf-dump-test
    tags: ["pull_request"]
    depends_on:
    - name: compile
    commands:
      - func: "fetch artifacts"
      - command: shell.exec
        params:
          working_dir: "wiredtiger/build_posix/test"
          script: |
            set -o errexit
            set -o verbose
            
            ${test_env_vars|} ${python_binary|python} ../../test/wtperf/test_conf_dump.py 2>&1

  - name: compile-windows-alt
    tags: ["pull_request", "windows_only"]
    depends_on:
    - name: compile
    commands:
      - func: "fetch artifacts"
      - command: shell.exec
        params:
          working_dir: "wiredtiger"
          script: |
            set -o errexit
            set -o verbose

            pip install scons==3.1.1
            scons-3.1.1.bat ${smp_command|} "CFLAGS=/Gv /wd4090 /wd4996 /we4047 /we4024 /TC /we4100 /we4133" wiredtiger.dll libwiredtiger.lib

  - name: scons-check
    tags: ["pull_request", "windows_only"]
    depends_on:
    - name: compile
    commands:
      - func: "fetch artifacts"
      - command: shell.exec
        params:
          working_dir: "wiredtiger"
          script: |
            set -o errexit
            set -o verbose

            pip install scons==3.1.1
            scons-3.1.1.bat ${smp_command|} check

  - name: fops
    tags: ["pull_request"]
    depends_on:
    - name: compile
    commands:
      - func: "fetch artifacts"
      - command: shell.exec
        params:
          working_dir: "wiredtiger"
          script: |
            set -o errexit
            set -o verbose
            if [ "Windows_NT" = "$OS" ]; then
              cmd.exe /c t_fops.exe
            else
              build_posix/test/fops/t
            fi

  - name: format
    tags: ["windows_only"]
    depends_on:
    - name: compile
    commands:
      - func: "fetch artifacts"
      - command: shell.exec
        params:
          working_dir: "wiredtiger"
          script: |
            set -o errexit
            set -o verbose
            # format assumes we run it from the format directory
            cmd.exe /c "cd test\\format && ..\\..\\t_format.exe reverse=0 encryption=none logging_compression=none runs=20"

  - name: million-collection-test
    commands:
      - func: "get project"
      - func: "fetch mongo-tests repo"
      - command: shell.exec
        params:
          working_dir: mongo-tests
          script: |
            sudo su
            set -o errexit
            set -o verbose
            ulimit -n 1000000
            ulimit -c unlimited
            largescale/run-million-collection-test.sh .

  - name: compatibility-test-for-mongodb-releases
    commands:
      - func: "get project"
      - command: shell.exec
        params:
          working_dir: "wiredtiger"
          script: |
            set -o errexit
            set -o verbose
            test/evergreen/compatibility_test_for_mongodb_releases.sh

  - name: generate-datafile-little-endian
    depends_on:
      - name: compile
    commands:
      - func: "fetch artifacts"
      - func: "compile wiredtiger"
      - command: shell.exec
        params:
          working_dir: "wiredtiger/build_posix/test/format"
          script: |
            set -o errexit
            set -o verbose
            for i in $(seq 10)
            do
              ./t -1 -h "WT_TEST.$i" -c $(pwd)/../../../test/format/CONFIG.endian
            done
            # Archive the WT_TEST directories which include the generated wt data files
            tar -zcvf WT_TEST.tgz WT_TEST*
          shell: bash
      - command: s3.put
        params:
          aws_secret: ${aws_secret}
          aws_key: ${aws_key}
          local_file: wiredtiger/build_posix/test/format/WT_TEST.tgz
          bucket: build_external
          permissions: public-read
          content_type: application/tar
          display_name: WT_TEST
          remote_file: wiredtiger/little-endian/${revision}/artifacts/WT_TEST.tgz

  - name: verify-datafile-little-endian
    depends_on:
    - name: compile
    - name: generate-datafile-little-endian
    commands:
      - func: "fetch artifacts"
      - func: "fetch artifacts from little-endian"
      - command: shell.exec
        params:
          working_dir: "wiredtiger"
          script: |
            set -o errexit
            set -o verbose
            ./test/evergreen/verify_wt_datafiles.sh 2>&1

  - name: verify-datafile-from-little-endian
    depends_on:
    - name: compile
    - name: generate-datafile-little-endian
      variant: little-endian
    commands:
      - func: "fetch artifacts"
      - func: "fetch artifacts from little-endian"
      - command: shell.exec
        params:
          working_dir: "wiredtiger"
          script: |
            set -o errexit
            set -o verbose
            ./test/evergreen/verify_wt_datafiles.sh 2>&1

  - name: generate-datafile-big-endian
    depends_on:
      - name: compile
    commands:
      - func: "fetch artifacts"
      - func: "compile wiredtiger"
      - command: shell.exec
        params:
          working_dir: "wiredtiger/build_posix/test/format"
          script: |
            set -o errexit
            set -o verbose
            for i in $(seq 10)
            do
              ./t -1 -h "WT_TEST.$i" -c $(pwd)/../../../test/format/CONFIG.endian
            done
            # Archive the WT_TEST directories which include the generated wt data files
            tar -zcvf WT_TEST.tgz WT_TEST*
          shell: bash
      - command: s3.put
        params:
          aws_secret: ${aws_secret}
          aws_key: ${aws_key}
          local_file: wiredtiger/build_posix/test/format/WT_TEST.tgz
          bucket: build_external
          permissions: public-read
          content_type: application/tar
          display_name: WT_TEST
          remote_file: wiredtiger/big-endian/${revision}/artifacts/WT_TEST.tgz

  - name: verify-datafile-big-endian
    depends_on:
    - name: compile
    - name: generate-datafile-big-endian
    commands:
      - func: "fetch artifacts"
      - func: "fetch artifacts from big-endian"
      - command: shell.exec
        params:
          working_dir: "wiredtiger"
          script: |
            set -o errexit
            set -o verbose
            ./test/evergreen/verify_wt_datafiles.sh 2>&1

  - name: verify-datafile-from-big-endian
    depends_on:
    - name: compile
    - name: generate-datafile-big-endian
      variant: big-endian
    commands:
      - func: "fetch artifacts"
      - func: "fetch artifacts from big-endian"
      - command: shell.exec
        params:
          working_dir: "wiredtiger"
          script: |
            set -o errexit
            set -o verbose
            ./test/evergreen/verify_wt_datafiles.sh 2>&1

  - name: clang-analyzer
    tags: ["pull_request"]
    commands:
      - func: "get project"
      - command: shell.exec
        params:
          working_dir: "wiredtiger"
          script: |
            set -o errexit
            set -o verbose
            sh dist/s_clang-scan 2>&1

  - name: configure-combinations
    commands:
      - func: "get project"
      - command: shell.exec
        params:
          working_dir: "wiredtiger/test/evergreen"
          script: |
            set -o errexit
            set -o verbose
            ./configure_combinations.sh ${smp_command|} 2>&1
  
  - name: linux-directio
    depends_on:
    - name: compile
    commands:
      - func: "fetch artifacts"
      - func: "compile wiredtiger"
      - command: shell.exec
        params:
          working_dir: "wiredtiger/build_posix/test/format"
          script: |
            set -o errexit
            set -o verbose
            for i in {1..3}; do
              ./t -1 -C "direct_io=[data]" -c ../../../test/format/CONFIG.stress
            done

<<<<<<< HEAD
  - name: wiredtiger
=======
  - name: package
>>>>>>> b88c6989
    commands:
      - func: "get project"
      - command: shell.exec
        params:
<<<<<<< HEAD
          working_dir: "wiredtiger"
          script: |
            cd build_posix
            sh reconf
            # A few different configurations
            ../configure --enable-silent-rules CFLAGS="-Wall -Wno-unused -Werror" --disable-shared
            make
            make -C examples/c check VERBOSE=1
            make clean

            ../configure --enable-silent-rules CFLAGS="-Wall -Werror" --disable-static --enable-python
            makes
            make -C examples/c check VERBOSE=1
            make clean

            ../configure --enable-strict --enable-silent-rules --disable-shared
            make
            make clean

            # We're going to run tests, include debugging
            ../configure CFLAGS="-g -Werror" --enable-silent-rules --enable-diagnostic --disable-static
            make all
            [ -e /usr/local/lib/libeatmydata.so ] && export LD_PRELOAD=/usr/local/lib/libeatmydata.so
            make check VERBOSE=1
            make clean
=======
          working_dir: "wiredtiger/dist"
          script: |
            set -o errexit
            set -o verbose
            env CC=/opt/mongodbtoolchain/v3/bin/gcc CXX=/opt/mongodbtoolchain/v3/bin/g++ PATH=/opt/mongodbtoolchain/v3/bin:/opt/java/jdk11/bin:$PATH sh s_release `date +%Y%m%d`

  - name: syscall-linux
    depends_on:
    - name: compile
    commands:
      - func: "fetch artifacts"
      - func: "compile wiredtiger"
      - command: shell.exec
        params:
          working_dir: "wiredtiger/test/syscall"
          script: |
            set -o errexit
            set -o verbose
            ${python_binary|python} syscall.py --verbose

>>>>>>> b88c6989
buildvariants:
- name: ubuntu1804
  display_name: Ubuntu 18.04
  run_on:
  - ubuntu1804-test
  expansions:
    test_env_vars: PATH=/opt/mongodbtoolchain/v3/bin:$PATH LD_LIBRARY_PATH=$(pwd)/.libs top_srcdir=$(pwd)/.. top_builddir=$(pwd)
    smp_command: -j $(grep -c ^processor /proc/cpuinfo)
    posix_configure_flags: --enable-silent-rules --enable-diagnostic --enable-python --enable-zlib --enable-snappy --enable-strict --enable-static --prefix=$(pwd)/LOCAL_INSTALL
    make_command: PATH=/opt/mongodbtoolchain/v3/bin:$PATH make
  tasks:
    - name: ".pull_request !.windows_only"
    - name: compile-msan
    - name: make-check-msan-test
    - name: compile-ubsan
    - name: ubsan-test
    - name: linux-directio
    - name: make-check-asan-test
    - name: configure-combinations
    - name: wiredtiger

- name: ubuntu1804-python3
  display_name: Ubuntu 18.04 (Python3)
  run_on:
  - ubuntu1804-test
  expansions:
    test_env_vars: PATH=/opt/mongodbtoolchain/v3/bin:$PATH LD_LIBRARY_PATH=$(pwd)/.libs top_srcdir=$(pwd)/.. top_builddir=$(pwd)
    smp_command: -j $(grep -c ^processor /proc/cpuinfo)
    configure_python_setting: PYTHON=python3
    posix_configure_flags: --enable-silent-rules --enable-diagnostic --enable-python --enable-zlib --enable-snappy --enable-strict --enable-static --prefix=$(pwd)/LOCAL_INSTALL
    make_command: PATH=/opt/mongodbtoolchain/v3/bin:$PATH make
    python_binary: python3
  tasks:
    - name: compile
    - name: ".unit_test"
    - name: conf-dump-test

- name: package
  display_name: Package
  batchtime: 1440 # 1 day
  run_on:
  - ubuntu1804-test
  tasks:
    - name: package

- name: syscall-linux
  display_name: Syscall Linux
  batchtime: 10080 # a week
  run_on:
  - ubuntu1804-test
  expansions:
    test_env_vars: PATH=/opt/mongodbtoolchain/v3/bin:$PATH LD_LIBRARY_PATH=$(pwd)/.libs top_srcdir=$(pwd)/.. top_builddir=$(pwd)
    smp_command: -j $(grep -c ^processor /proc/cpuinfo)
    make_command: PATH=/opt/mongodbtoolchain/v3/bin:$PATH make
  tasks:
    - name: compile
    - name: syscall-linux

- name: rhel80
  display_name: RHEL 8.0
  run_on:
  - rhel80-test
  expansions:
    test_env_vars: PATH=/opt/mongodbtoolchain/v3/bin:$PATH LD_LIBRARY_PATH=$(pwd)/.libs top_srcdir=$(pwd)/.. top_builddir=$(pwd)
    smp_command: -j $(grep -c ^processor /proc/cpuinfo)
    make_command: PATH=/opt/mongodbtoolchain/v3/bin:$PATH make
  tasks:
    - name: compile
    - name: make-check-test
    - name: unit-test
    - name: fops

- name: large-scale-test
  display_name: Large scale testing
  batchtime: 1440 # 1 day
  run_on:
  - rhel80-build
  tasks:
    - name: million-collection-test

- name: compatibility-tests
  display_name: Compatibility tests
  batchtime: 10080 # 7 days
  run_on:
  - ubuntu1804-test
  tasks:
    - name: compatibility-test-for-mongodb-releases

- name: windows-64
  display_name: Windows 64-bit
  run_on:
  - windows-64-vs2017-test
  tasks:
    - name: compile
    - name: ".windows_only"
    - name: ".unit_test"
    - name: fops

- name: macos-1012
  display_name: OS X 10.12
  run_on:
  - macos-1012
  expansions:
    smp_command: -j $(sysctl -n hw.logicalcpu)
    configure_env_vars: PATH=/opt/mongodbtoolchain/v3/bin:$PATH CFLAGS="-ggdb"
    make_command: PATH=/opt/mongodbtoolchain/v3/bin:$PATH ARCHFLAGS=-Wno-error=unused-command-line-argument-hard-error-in-future make
    test_env_vars: PATH=/opt/mongodbtoolchain/v3/bin:$PATH DYLD_LIBRARY_PATH=$(pwd)/.libs top_srcdir=$(pwd)/.. top_builddir=$(pwd)
  tasks:
    - name: compile
    - name: make-check-test
    - name: unit-test
    - name: fops

- name: little-endian
  display_name: Little-endian (x86)
  run_on:
  - ubuntu1804-test
  batchtime: 10080 # 7 days
  expansions:
    smp_command: -j $(grep -c ^processor /proc/cpuinfo)
    test_env_vars: PATH=/opt/mongodbtoolchain/v3/bin:$PATH LD_LIBRARY_PATH=$(pwd)/.libs top_srcdir=$(pwd)/.. top_builddir=$(pwd)
  tasks:
  - name: compile
  - name: generate-datafile-little-endian
  - name: verify-datafile-little-endian
  - name: verify-datafile-from-big-endian

- name: big-endian
  display_name: Big-endian (s390x/zSeries)
  modules:
  - enterprise
  run_on:
  - ubuntu1804-zseries-build
  batchtime: 10080 # 7 days
  expansions:
    smp_command: -j $(grep -c ^processor /proc/cpuinfo)
    test_env_vars: PATH=/opt/mongodbtoolchain/v3/bin:$PATH LD_LIBRARY_PATH=$(pwd)/.lib top_srcdir=$(pwd)/.. top_builddir=$(pwd)
  tasks:
  - name: compile
  - name: generate-datafile-big-endian
  - name: verify-datafile-big-endian
  - name: verify-datafile-from-little-endian<|MERGE_RESOLUTION|>--- conflicted
+++ resolved
@@ -1384,16 +1384,11 @@
               ./t -1 -C "direct_io=[data]" -c ../../../test/format/CONFIG.stress
             done
 
-<<<<<<< HEAD
   - name: wiredtiger
-=======
-  - name: package
->>>>>>> b88c6989
     commands:
       - func: "get project"
       - command: shell.exec
         params:
-<<<<<<< HEAD
           working_dir: "wiredtiger"
           script: |
             cd build_posix
@@ -1419,7 +1414,12 @@
             [ -e /usr/local/lib/libeatmydata.so ] && export LD_PRELOAD=/usr/local/lib/libeatmydata.so
             make check VERBOSE=1
             make clean
-=======
+  
+  - name: package
+    commands:
+      - func: "get project"
+      - command: shell.exec
+        params:
           working_dir: "wiredtiger/dist"
           script: |
             set -o errexit
@@ -1440,7 +1440,6 @@
             set -o verbose
             ${python_binary|python} syscall.py --verbose
 
->>>>>>> b88c6989
 buildvariants:
 - name: ubuntu1804
   display_name: Ubuntu 18.04
