#
# This file defines the tasks and platforms for WiredTiger in the
# MongoDB continuous integration system (https://evergreen.mongodb.com).
#

#######################################
#            Project Settings         #
#######################################

stepback: true
pre:
  - func: "cleanup"
post:
  - func: "dump stacktraces"
  - func: "dump stderr/stdout"
  - func: "upload artifact"
    vars:
      postfix: -${execution}
  - func: "save wt hang analyzer core/debugger files"
  - func: "cleanup"
timeout:
  - func: "run wt hang analyzer"
exec_timeout_secs: 21600 # 6 hrs

#######################################
#            Functions                #
#######################################

functions:

  "get project" :
    command: git.get_project
    params:
      directory: wiredtiger
  "fetch artifacts": &fetch_artifacts
    command: s3.get
    params:
      aws_key: ${aws_key}
      aws_secret: ${aws_secret}
      remote_file: wiredtiger/${build_variant}/${revision}/artifacts/${dependent_task|compile}_${build_id}.tgz
      bucket: build_external
      extract_to: ${destination|wiredtiger}
  "fetch endian format artifacts" :
    - command: s3.get
      params:
        aws_key: ${aws_key}
        aws_secret: ${aws_secret}
        remote_file: wiredtiger/${endian_format}/${revision}/artifacts/${remote_file}.tgz
        bucket: build_external
        extract_to: wiredtiger/cmake_build/test/format
  "fetch mongo-tests repo" :
    command: shell.exec
    params:
      script: |
        set -o errexit
        set -o verbose
        git clone https://github.com/wiredtiger/mongo-tests
  "fetch mongo repo" :
    command: shell.exec
    params:
      shell: bash
      script: |
        set -o errexit
        set -o verbose
        mongo_repo=https://github.com/mongodb/mongo
        branch=${branch_name}
        if [[ $branch =~ "mongodb-" ]]; then
          mongo_branch=v$(echo $branch | cut -d'-' -f 2)
        else
          mongo_branch=master
        fi
        git clone $mongo_repo -b $mongo_branch
  "import wiredtiger into mongo" :
    command: shell.exec
    params:
      script: |
        set -o errexit
        set -o verbose
        cp -a wiredtiger mongo/src/third_party/
  "compile mongodb" :
    command: shell.exec
    params:
      shell: bash
      working_dir: "mongo"
      script: |
        set -o errexit
        set -o verbose
        virtualenv -p python3 venv
        source venv/bin/activate
        pip3 install requirements_parser
        pip3 install -r etc/pip/compile-requirements.txt
        ./buildscripts/scons.py --variables-files=etc/scons/mongodbtoolchain_stable_gcc.vars --link-model=dynamic --ninja generate-ninja ICECC=icecc CCACHE=ccache
        ninja -j$(nproc --all) install-mongod
  "configure wiredtiger": &configure_wiredtiger
    command: shell.exec
    params:
      working_dir: "wiredtiger"
      shell: bash
      script: |
        set -o errexit
        # Not setting verbose mode as we have sensitive keys that could be logged.

        # Define common config flags for the tasks to make it cleaner when configuring the tasks.
        # Note that the config flags are resolved prior to changing to cmake_build directory.
        DEFINED_EVERGREEN_CONFIG_FLAGS="${CMAKE_BUILD_TYPE|} \
          ${CMAKE_INSTALL_PREFIX|} \
          ${CMAKE_PREFIX_PATH|} \
          ${CMAKE_TOOLCHAIN_FILE|} \
          ${ENABLE_SHARED|} \
          ${ENABLE_STATIC|} \
          ${HAVE_BUILTIN_EXTENSION_LZ4|} \
          ${HAVE_BUILTIN_EXTENSION_SNAPPY|} \
          ${HAVE_BUILTIN_EXTENSION_ZLIB|} \
          ${HAVE_BUILTIN_EXTENSION_ZSTD|} \
          ${HAVE_FTRUNCATE|} \
          ${HAVE_UNITTEST} \
          ${NON_BARRIER_DIAGNOSTIC_YIELDS|} \
          ${HAVE_DIAGNOSTIC|} \
          ${GNU_C_VERSION|} \
          ${GNU_CXX_VERSION|} \
          ${ENABLE_S3|} \
          ${IMPORT_S3_SDK|} \
          ${SPINLOCK_TYPE|} \
          ${CC_OPTIMIZE_LEVEL|}"

        # The RHEL PPC platform does not have ZSTD. Strip it out.
        if [ "${build_variant|}" = "rhel8-ppc" ] && [[ "$DEFINED_EVERGREEN_CONFIG_FLAGS" =~ (\-DHAVE_BUILTIN_EXTENSION_ZSTD=1) ]]; then
          DEFINED_EVERGREEN_CONFIG_FLAGS=${DEFINED_EVERGREEN_CONFIG_FLAGS/\-DHAVE_BUILTIN_EXTENSION_ZSTD=1/}
        fi

        if [ "$OS" = "Windows_NT" ]; then
          # Use the Windows powershell script to configure the CMake build.
          # We execute it in a powershell environment as its easier to detect and source the Visual Studio
          # toolchain in a native Windows environment. We can't easily execute the build in a cygwin environment.
          echo "Using config flags $DEFINED_EVERGREEN_CONFIG_FLAGS ${windows_configure_flags|}"
          ${configure_env_vars|} powershell.exe  -NonInteractive '.\test\evergreen\build_windows.ps1' -configure 1 $DEFINED_EVERGREEN_CONFIG_FLAGS ${windows_configure_flags|}
        else
          echo "Using config flags $DEFINED_EVERGREEN_CONFIG_FLAGS ${posix_configure_flags|}"
          # Fetch the gperftools library if needed. This will also get tcmalloc.
          if [[ "$DEFINED_EVERGREEN_CONFIG_FLAGS ${posix_configure_flags|}" =~ (tcmalloc|TCMALLOC) ]] && ! [[ "$DEFINED_EVERGREEN_CONFIG_FLAGS ${posix_configure_flags|}" =~ "ENABLE_TCMALLOC=0" ]] && [ ! -d "./automation-scripts" ]; then
            is_cmake_build=true
            git clone git@github.com:wiredtiger/automation-scripts.git
            . automation-scripts/evergreen/find_gperftools.sh ${s3_access_key} ${s3_secret_key} ${build_variant} $is_cmake_build
          fi
          # Compiling with CMake.
          . test/evergreen/find_cmake.sh
          # If we've fetched the wiredtiger artifact from a previous compilation/build, it's best to remove
          # the previous build directory so we can create a fresh configuration. We can't use the the previous
          # CMake Cache configuration as its likely it will have absolute paths related to the previous build machine.
          if [ -d cmake_build ]; then rm -r cmake_build; fi
          mkdir -p cmake_build
          cd cmake_build

          ${configure_env_vars|} $CMAKE $DEFINED_EVERGREEN_CONFIG_FLAGS ${posix_configure_flags|} -G "${cmake_generator|Ninja}" ./..
        fi
  "make wiredtiger": &make_wiredtiger
    command: shell.exec
    params:
      working_dir: "wiredtiger"
      shell: bash
      script: |
        set -o errexit
        set -o verbose
        if [ "$OS" = "Windows_NT" ]; then
          # Use the Windows powershell script to execute Ninja build (can't execute directly in a cygwin environment).
          powershell.exe '.\test\evergreen\build_windows.ps1 -build 1'
        else
          # Compiling with CMake generated Ninja file.
          cd cmake_build
          ${make_command|ninja} ${smp_command|} 2>&1
        fi
  "compile wiredtiger":
    - *configure_wiredtiger
    - *make_wiredtiger
  "compile wiredtiger no linux ftruncate":
    - *configure_wiredtiger
    - command: shell.exec
      params:
        working_dir: "wiredtiger/cmake_build"
        shell: bash
        script: |
          set -o errexit
          set -o verbose
          echo '#undef HAVE_FTRUNCATE' >> config/wiredtiger_config.h
    - *make_wiredtiger
  "run data validation stress test checkpoint":
    - *fetch_artifacts
    - command: shell.exec
      params:
        working_dir: "wiredtiger/cmake_build/test/checkpoint"
        shell: bash
        script: |
          set -o errexit
          set -o verbose
          ${test_env_vars|} ../../../tools/run_parallel.sh 'nice ./recovery-test.sh "${data_validation_stress_test_args} ${run_test_checkpoint_args}" WT_TEST.$t test_checkpoint' 120
  "run tiered storage test":
    - command: shell.exec
      params:
        working_dir: "wiredtiger/cmake_build"
        shell: bash
        silent: true
        script: |
          set -o errexit
          export AWS_ACCESS_KEY_ID=${aws_sdk_s3_ext_access_key}
          export AWS_SECRET_ACCESS_KEY=${aws_sdk_s3_ext_secret_key}

          # Only set verbose after having put the AWS access credentials into the environment.
          set -o verbose

          virtualenv -p python3 venv
          source venv/bin/activate
          pip3 install boto3

          # Run Python testing for all tiered tests.
          ${test_env_vars|} python3 ../test/suite/run.py -j $(nproc) ${tiered_storage_test_name}
  "compile wiredtiger docs":
    - command: shell.exec
      params:
        working_dir: "wiredtiger"
        shell: bash
        script: |
          set -o errexit
          set -o verbose

          # Check if specific branches are provided to the function through the expansion variable
          # defined in the documentation-update build variant. If none are specified, use the
          # current branch.
          if [ -z ${doc_update_branches} ]; then
            branches=$(git rev-parse --abbrev-ref HEAD)
          else
            branches=${doc_update_branches}
          fi

          # Because of Evergreen's expansion syntax, this is used to process each branch separately.
          IFS=,
          for branch in $branches; do

            echo "Checking out branch $branch ..."
            git checkout $branch

            # Java API is removed in newer branches via WT-6675.
            if [ $branch == "mongodb-4.2" ]; then
              pushd build_posix
              sh reconf
              ../configure CFLAGS="-DMIGHT_NOT_RUN -Wno-error" --enable-java --enable-python --enable-strict
              (cd lang/python && make ../../../lang/python/wiredtiger_wrap.c)
              (cd lang/java && make ../../../lang/java/wiredtiger_wrap.c)
            elif [ $branch == "mongodb-5.0" ] || [ $branch == "mongodb-4.4" ]; then
              pushd build_posix
              sh reconf
              ../configure CFLAGS="-DMIGHT_NOT_RUN -Wno-error" --enable-python --enable-strict
              (cd lang/python && make ../../../lang/python/wiredtiger_wrap.c)
            else
              . test/evergreen/find_cmake.sh
              if [ -d cmake_build ]; then rm -r cmake_build; fi
              mkdir -p cmake_build
              pushd cmake_build
              # Adding -DENABLE_PYTHON=1 -DENABLE_STRICT=1 as 6.0 does not default these like develop.
              $CMAKE -DCMAKE_C_FLAGS="-DMIGHT_NOT_RUN -Wno-error" -DENABLE_PYTHON=1 -DENABLE_STRICT=1 ../.
              make -C lang/python ${smp_command|}
            fi
            # Pop to root project directory.
            popd
            # Generate WiredTiger documentation.
            (cd dist && sh s_docs && echo "The documentation for $branch was successfully generated.")
            # Save generated documentation
            mv docs docs-$branch
          done

  "update wiredtiger docs":
    - command: shell.exec
      params:
        shell: bash
        script: |
          # Use a single function to update the documentation of each supported WiredTiger branch.
          # This is useful as not all branches have a dedicated Evergreen project. Furthermore, the
          # documentation-update task is not triggered by every commit. We rely on the activity of
          # the develop branch to update the documentation of all supported branches.
          set -o errexit
          set -o verbose

          if [[ "${branch_name}" != "develop" ]]; then
            echo "We only run the documentation update task on the WiredTiger (develop) Evergreen project."
            exit 0
          fi

          git clone git@github.com:wiredtiger/wiredtiger.github.com.git
          cd wiredtiger.github.com

          # Branches to update are defined through an expansion variable.
          branches=${doc_update_branches}

          # Go through each branch to stage the doc changes.
          IFS=,
          for branch in $branches; do

            # Synchronize the generated documentation with the current one.
            echo "Synchronizing documentation for branch $branch ..."
            rsync -avq ../wiredtiger/docs-$branch/ $branch/ --delete

            # Commit and push the changes if any.
            if [[ $(git status "$branch" --porcelain) ]]; then
              git add $branch
              git commit -m "Update auto-generated docs for $branch" \
                        --author="svc-bot-doc-build <svc-wiredtiger-doc-build@10gen.com>"
            else
              echo "No documentation changes for $branch."
            fi

          done
    - command: shell.exec
      params:
        shell: bash
        silent: true
        script: |
          set -o errexit

          # We could have exited the previous command for the same reason.
          if [[ "${branch_name}" != "develop" ]]; then
            echo "We only run the documentation update task on the WiredTiger (develop) Evergreen project."
            exit 0
          fi

          cd wiredtiger.github.com
          git push https://"${doc-update-github-token}"@github.com/wiredtiger/wiredtiger.github.com

  "make check directory":
    command: shell.exec
    params:
      working_dir: "wiredtiger"
      script: |
        set -o errexit
        set -o verbose
        . test/evergreen/find_cmake.sh
        cd cmake_build/${directory}
        ${test_env_vars|} $CTEST ${smp_command|} --output-on-failure 2>&1
  "make check all":
    command: shell.exec
    params:
      working_dir: "wiredtiger"
      script: |
        set -o errexit
        set -o verbose
        . test/evergreen/find_cmake.sh
        cd cmake_build
        ${test_env_vars|} $CTEST -L check ${smp_command|} --output-on-failure ${check_args|} 2>&1

  "cppsuite test":
    - command: shell.exec
      params:
        # The tests need to be executed in the cppsuite directory as some required libraries have
        # their paths defined relative to this directory.
        # The below script saves the exit code from the test to use it later in this function. By
        # doing this we can define our own custom artifact upload task without it being cancelled by
        # the test failing.
        # Additionally if the test fails perf statistics won't be uploaded as they may be invalid
        # due to the test failure.
        working_dir: "wiredtiger/cmake_build/test/cppsuite"
        shell: bash
        script: |
          set -o verbose
          ${test_env_vars|} ./run -t ${test_name} -C '${test_config}' -f ${test_config_filename} -l 2
          exit_code=$?
          echo "$exit_code" > cppsuite_exit_code
          if [ "$exit_code" != 0 ]; then
            echo "[{\"info\":{\"test_name\": \"${test_name}\"},\"metrics\": []}]" > ${test_name}.json
          fi
          exit 0
    - command: perf.send
      params:
        file: ./wiredtiger/cmake_build/test/cppsuite/${test_name}.json
    # Delete unnecessary data from the upload.
    - command: shell.exec
      params:
        script: |
          rm -rf wiredtiger/cmake_build/examples
          rm -rf wiredtiger/cmake_build/bench
          mv wiredtiger/cmake_build/test/cppsuite wiredtiger/cmake_build/
          rm -rf wiredtiger/cmake_build/test/
          mkdir wiredtiger/cmake_build/test/
          mv wiredtiger/cmake_build/cppsuite wiredtiger/cmake_build/test/cppsuite
    - command: archive.targz_pack
      params:
        target: archive.tgz
        source_dir: wiredtiger/cmake_build/
        include:
          - "./**"
    - command: s3.put
      params:
        aws_secret: ${aws_secret}
        aws_key: ${aws_key}
        local_file: archive.tgz
        bucket: build_external
        permissions: public-read
        content_type: application/tar
        display_name: cppsuite-test
        remote_file: wiredtiger/${build_variant}/${revision}/artifacts/${task_name}_${build_id}${postfix|}.tgz
    # We remove the wiredtiger directory here to avoid to getting archived again by post tasks.
    - command: shell.exec
      params:
        shell: bash
        script: |
          set -o verbose
          if [ -f wiredtiger/cmake_build/test/cppsuite/cppsuite_exit_code ]; then
            exit_code=`cat wiredtiger/cmake_build/test/cppsuite/cppsuite_exit_code`
          else
            exit_code=0
          fi
          rm -rf wiredtiger
          exit "$exit_code"

  "wt2853_perf test":
    command: shell.exec
    params:
      working_dir: "wiredtiger/cmake_build/bench/wt2853_perf"
      script: |
        set -o errexit
        set -o verbose
        ${test_env_vars|} ./test_wt2853_perf ${wt2853_perf_args}

  "csuite test":
    command: shell.exec
    params:
      working_dir: "wiredtiger/cmake_build"
      script: |
        set -o errexit
        set -o verbose
        ${test_env_vars|} $(pwd)/test/csuite/${test_name}/test_${test_name} ${test_args|} 2>&1

  "unit test":
    command: shell.exec
    params:
      working_dir: "wiredtiger"
      script: |
        set -o errexit
        set -o verbose
        cd cmake_build
        if [ ${check_coverage|false} = true ]; then
            ${test_env_vars|} ${python_binary|python3} ../test/suite/run.py ${unit_test_args|-v 2} ${smp_command|} 2>&1 || echo "Ignoring failed test as we are checking test coverage"
        else
            ${test_env_vars|} ${python_binary|python3} ../test/suite/run.py ${unit_test_args|-v 2} ${smp_command|} 2>&1
        fi
  "format test":
    command: shell.exec
    params:
      working_dir: "wiredtiger/cmake_build/test/format"
      script: |
        set -o errexit
        set -o verbose
        for i in $(seq ${times|1}); do
          ./t -c ${config|../../../test/format/CONFIG.stress} ${trace_args|-T bulk,txn,retain=100} ${extra_args|} || ( [ -f RUNDIR/CONFIG ] && cat RUNDIR/CONFIG ) 2>&1
        done
  "format test script":
    command: shell.exec
    params:
      working_dir: "wiredtiger/cmake_build/test/format"
      script: |
        set -o errexit
        set -o verbose
        ${format_test_setting|}
        for i in $(seq ${times|1}); do
          ${test_env_vars|} ./format.sh ${smp_command|} ${format_test_script_args|} 2>&1
        done
  "many dbs test":
    command: shell.exec
    params:
      working_dir: "wiredtiger/cmake_build/test/manydbs"
      script: |
        set -o errexit
        set -o verbose
        ${test_env_vars|} ./test_manydbs ${many_db_args|} 2>&1
  "thread test":
    command: shell.exec
    params:
      working_dir: "wiredtiger/cmake_build/test/thread"
      script: |
        set -o errexit
        set -o verbose
        ${test_env_vars|} ./t ${thread_test_args|} 2>&1
  "recovery stress test script":
    command: shell.exec
    params:
      working_dir: "wiredtiger/cmake_build/test/csuite"
      script: |
        set -o errexit
        set -o verbose

        for i in $(seq ${times|1}); do
          # Run the various combinations of args. Let time and threads be random. Add a
          # timing stress to test_timestamp_abort every other run.
          if [ $(( $i % 2 )) -eq 0 ]; then
            test_timestamp_abort_args=-s
          else
            test_timestamp_abort_args=
          fi

          # Run current version with write-no-sync txns.
          ${test_env_vars|} ./random_abort/test_random_abort 2>&1
          ${test_env_vars|} ./timestamp_abort/test_timestamp_abort $test_timestamp_abort_args 2>&1

          # Current version with memory-based txns (MongoDB usage).
          ${test_env_vars|} ./random_abort/test_random_abort -m 2>&1
          ${test_env_vars|} ./timestamp_abort/test_timestamp_abort -m $test_timestamp_abort_args 2>&1

          # V1 log compatibility mode with write-no-sync txns.
          ${test_env_vars|} ./random_abort/test_random_abort -C 2>&1
          ${test_env_vars|} ./timestamp_abort/test_timestamp_abort -C $test_timestamp_abort_args 2>&1

          # V1 log compatibility mode with memory-based txns.
          ${test_env_vars|} ./random_abort/test_random_abort -C -m 2>&1
          ${test_env_vars|} ./timestamp_abort/test_timestamp_abort -C -m $test_timestamp_abort_args 2>&1

          ${test_env_vars|} ./truncated_log/test_truncated_log ${truncated_log_args|} 2>&1

          # Just let the system take a breath
          sleep 10s
        done
  "upload artifact":
    - command: archive.targz_pack
      params:
        target: ${upload_filename|wiredtiger.tgz}
        source_dir: ${upload_source_dir|wiredtiger}
        include:
          - "./**"
    - command: s3.put
      params:
        aws_secret: ${aws_secret}
        aws_key: ${aws_key}
        local_file: ${upload_filename|wiredtiger.tgz}
        bucket: build_external
        permissions: public-read
        content_type: application/tar
        display_name: Artifacts
        remote_file: wiredtiger/${build_variant}/${revision}/artifacts/${task_name}_${build_id}${postfix|}.tgz
  "upload endian format artifacts":
    - command: s3.put
      params:
        aws_secret: ${aws_secret}
        aws_key: ${aws_key}
        local_file: ${local_file}
        bucket: build_external
        permissions: public-read
        content_type: application/tar
        display_name: WT_TEST
        remote_file: wiredtiger/${endian_format}/${revision}/artifacts/${remote_file}
  "cleanup":
    command: shell.exec
    params:
      script: |
        rm -rf "wiredtiger"
        rm -rf "wiredtiger.tgz"

  "run wt hang analyzer":
    command: shell.exec
    params:
      working_dir: "wiredtiger/cmake_build"
      script: |
        set -o verbose

        # Dump core (-c) and debugger outputs (-o)
        wt_hang_analyzer_option="-c -o file -o stdout"

        echo "Calling the wt hang analyzer ..."
        PATH="/opt/mongodbtoolchain/v3/gdb/bin:$PATH" ${python_binary|python3} ../test/wt_hang_analyzer/wt_hang_analyzer.py $wt_hang_analyzer_option

  "save wt hang analyzer core/debugger files":
    - command: archive.targz_pack
      params:
        target: "wt-hang-analyzer.tgz"
        source_dir: "wiredtiger/cmake_build"
        include:
          - "./*core*"
          - "./debugger*.*"
    - command: s3.put
      params:
        aws_secret: ${aws_secret}
        aws_key: ${aws_key}
        local_file: wt-hang-analyzer.tgz
        bucket: build_external
        optional: true
        permissions: public-read
        content_type: application/tar
        display_name: WT Hang Analyzer Output - Execution ${execution}
        remote_file: wiredtiger/${build_variant}/${revision}/wt_hang_analyzer/wt-hang-analyzer_${task_name}_${build_id}${postfix|}.tgz

  "dump stacktraces":
    - command: shell.exec
      params:
        working_dir: "wiredtiger/cmake_build"
        script: |
          set -o errexit
          set -o verbose
          # Parse through any failures inside the WT_TEST directory.
          ${python_binary|python3} ../test/evergreen/print_stack_trace.py --unit_test -e ${python_binary|python3} -c WT_TEST -l .

          # Look through the stress format directory for any coredumps.
          ${python_binary|python3} ../test/evergreen/print_stack_trace.py --format -e ./test/format/t -c test/format/. -l test/format/.
    - command: s3.put
      params:
        aws_secret: ${aws_secret}
        aws_key: ${aws_key}
        local_files_include_filter:
          - wiredtiger/cmake_build/*stacktrace.txt
          - wiredtiger/cmake_build/test/format/*stacktrace.txt
        bucket: build_external
        permissions: public-read
        content_type: text/plain
        remote_file: wiredtiger/${build_variant}/${revision}/artifacts/

  "dump stderr/stdout":
    command: shell.exec
    params:
      working_dir: "wiredtiger/cmake_build"
      script: |
        set -o errexit
        set -o verbose

        if [ -d "WT_TEST" ]; then
          # Dump stderr/stdout contents generated by the C libraries onto console for Python tests
          find "WT_TEST" -name "std*.txt" ! -empty -exec sh -c "echo 'Contents from {}:'; cat '{}'" \;
        fi

  "checkpoint test":
    command: shell.exec
    params:
      working_dir: "wiredtiger/cmake_build/test/checkpoint"
      script: |
        set -o errexit
        set -o verbose
        ${test_env_vars|} ./test_checkpoint ${checkpoint_args} 2>&1

  "checkpoint stress test":
    command: shell.exec
    params:
      working_dir: "wiredtiger/cmake_build/test/checkpoint"
      shell: bash
      script: |
        set -o errexit
        set -o verbose

        export WIREDTIGER_CONFIG='checkpoint_sync=0,transaction_sync=(method=none)'
        CMD='./test_checkpoint -h WT_TEST.$i.$t -t r -r 2 -W 3 -n 1000000 -k 1000000 -C "cache_size=100MB"'

        for i in $(seq ${times|1}); do
          for t in $(seq ${no_of_procs|1}); do
            eval nohup $CMD > nohup.out.$i.$t 2>&1 &
          done

          for t in $(seq ${no_of_procs|1}); do
            ret=0
            wait -n || ret=$?
            if [ $ret -ne 0 ]; then
              # Skip the below lines from nohup output file because they are very verbose and
              # print only the errors to evergreen log file.
              grep -v "Finished verifying" nohup.out.* | grep -v "Finished a checkpoint" | grep -v "thread starting"
            fi
            exit $ret
          done
        done

  "compatibility test":
    - command: shell.exec
      params:
        working_dir: "wiredtiger"
        script: |
          set -o errexit
          set -o verbose
          test/evergreen/compatibility_test_for_releases.sh ${compat_test_args}

  "run-perf-test":
    # Run a performance test
    # Parameterised using the 'perf-test-name' and 'maxruns' variables
    - command: shell.exec
      params:
        working_dir: "wiredtiger/cmake_build/bench/wtperf"
        shell: bash
        script: |
          set -o errexit
          set -o verbose
          if [ ${no_create|false} = false ]; then
            rm -rf WT_TEST*
          fi
          ${virtualenv_binary} -p ${python_binary} venv
          source venv/bin/activate
          ${pip3_binary} install psutil pygit2
          JSON_TASK_INFO='{ "evergreen_task_info": { "is_patch": "'${is_patch}'", "task_id": "'${task_id}'", "distro_id": "'${distro_id}'", "execution": "'${execution}'", "task_name": "'${task_name}'", "version_id": "'${version_id}'", "branch_name": "'${branch_name}'" } }'
          echo "JSON_TASK_INFO: $JSON_TASK_INFO"
          ${test_env_vars|} ${python_binary} ../../../bench/perf_run_py/perf_run.py --${test_type|wtperf} -e ${exec_path|./wtperf} -t ${perf-test-path|../../../bench/wtperf/runners}/${perf-test-name} -ho WT_TEST -m ${maxruns} -g "../.." -v -i "$JSON_TASK_INFO" -b -o test_stats/evergreen_out_${perf-test-name}.json ${wtarg}
          ${test_env_vars|} ${python_binary} ../../../bench/perf_run_py/perf_run.py --${test_type|wtperf} -e ${exec_path|./wtperf} -t ${perf-test-path|../../../bench/wtperf/runners}/${perf-test-name} -ho WT_TEST -m ${maxruns} -g "../.." -v -i "$JSON_TASK_INFO" -re -o test_stats/atlas_out_${perf-test-name}.json ${wtarg}

  "csuite smoke test":
    command: shell.exec
    params:
      working_dir: "wiredtiger"
      script: |
        set -o errexit
        set -o verbose
        ${test_env_vars|} test/csuite/${test_binary}/smoke.sh ${test_args|} 2>&1

  "upload test stats":
    - command: perf.send
      params:
        file: ./wiredtiger/cmake_build/${test_path}.json

  "upload-perf-test-stats":
    - command: shell.exec
      params:
        working_dir: "wiredtiger/cmake_build/bench/wtperf"
        shell: bash
        silent: true
        script: |
          set -o errexit
          ${virtualenv_binary} -p ${python_binary} venv
          source venv/bin/activate
          ${pip3_binary} install pymongo[srv]==3.12.2
          if [[ ! -d "automation-scripts" ]]; then
            git clone git@github.com:wiredtiger/automation-scripts.git
          fi
          ${python_binary} automation-scripts/evergreen/upload_stats_atlas.py -u ${atlas_perf_test_username} -p ${atlas_perf_test_password} -f test_stats/atlas_out_${perf-test-name}.json -t ${created_at}
    - command: perf.send
      params:
        file: ./wiredtiger/cmake_build/bench/wtperf/test_stats/evergreen_out_${perf-test-name}.json
    # Push the json results to the 'Files' tab of the task in Evergreen
    # Parameterised using the 'perf-test-name' variable
    - command: s3.put
      params:
        aws_secret: ${aws_secret}
        aws_key: ${aws_key}
        local_files_include_filter: wiredtiger/cmake_build/bench/wtperf/test_stats/*_${perf-test-name}.json
        bucket: build_external
        permissions: public-read
        content_type: text/html
        remote_file: wiredtiger/${build_variant}/${revision}/${task_name}-${build_id}-${execution}/

  "validate-expected-stats":
    - command: shell.exec
      params:
        working_dir: "wiredtiger/cmake_build/bench/wtperf"
        shell: bash
        script: |
          set -o errexit
          ${virtualenv_binary} -p ${python_binary} venv
          source venv/bin/activate
          ${python_binary} ../../../bench/perf_run_py/validate_expected_stats.py '${stat_file}' ${comparison_op} '${expected-stats}'

  "verify wt datafiles":
    - command: shell.exec
      params:
        working_dir: "wiredtiger"
        script: |
          set -o errexit
          set -o verbose
          ./test/evergreen/verify_wt_datafiles.sh 2>&1

#######################################
#               Variables             #
#######################################

variables:
  # Configure flags for builtins.
  - &configure_flags_with_builtins
    HAVE_BUILTIN_EXTENSION_LZ4: -DHAVE_BUILTIN_EXTENSION_LZ4=1
    HAVE_BUILTIN_EXTENSION_SNAPPY: -DHAVE_BUILTIN_EXTENSION_SNAPPY=1
    HAVE_BUILTIN_EXTENSION_ZLIB: -DHAVE_BUILTIN_EXTENSION_ZLIB=1
    HAVE_BUILTIN_EXTENSION_ZSTD: -DHAVE_BUILTIN_EXTENSION_ZSTD=1

  # Configure flags static library (default in cmake is dynamic).
  - &configure_flags_static_lib
    ENABLE_SHARED: -DENABLE_SHARED=0
    ENABLE_STATIC: -DENABLE_STATIC=1

  # Configure flags static library (default in cmake is dynamic) with builtins.
  - &configure_flags_static_lib_with_builtins
    <<: *configure_flags_with_builtins
    ENABLE_SHARED: -DENABLE_SHARED=0
    ENABLE_STATIC: -DENABLE_STATIC=1

  # Configure flags for tiered storage S3 extension.
  - &configure_flags_tiered_storage_s3
    ENABLE_S3: -DENABLE_S3=1
    IMPORT_S3_SDK: -DIMPORT_S3_SDK=external

  # Configure flags for address sanitizer for mongodb toolchain v4 clang (include builtins).
  - &configure_flags_address_sanitizer_mongodb_v4_clang_with_builtins
    <<: *configure_flags_with_builtins
    CMAKE_TOOLCHAIN_FILE: -DCMAKE_TOOLCHAIN_FILE=../cmake/toolchains/mongodbtoolchain_v4_clang.cmake
    CMAKE_BUILD_TYPE: -DCMAKE_BUILD_TYPE=ASan

#########################################################################################
# The following stress tests are configured to run for six hours via the "-t 360"
# argument to format.sh: format-stress-test, format-stress-sanitizer-test, and
# race-condition-stress-sanitizer-test. The recovery tests run in a loop, with
# the number of runs adjusted to provide aproximately six hours of testing.
#########################################################################################

  - &format-stress-test
    exec_timeout_secs: 25200
    commands:
      - func: "get project"
      - func: "compile wiredtiger"
        vars:
          <<: *configure_flags_with_builtins
          CMAKE_TOOLCHAIN_FILE: -DCMAKE_TOOLCHAIN_FILE=../cmake/toolchains/mongodbtoolchain_v3_gcc.cmake
      - func: "format test script"
        vars:
          format_test_script_args: -e "SEGFAULT_SIGNALS=all" -b "catchsegv ./t" -t 360

  - &format-stress-sanitizer-ppc-test
    exec_timeout_secs: 25200
    commands:
      - func: "get project"
      - func: "compile wiredtiger"
        vars:
          <<: *configure_flags_address_sanitizer_mongodb_v4_clang_with_builtins
      - func: "format test script"
        vars:
          # Always disable mmap for PPC due to issues on variant setup.
          # See https://bugzilla.redhat.com/show_bug.cgi?id=1686261#c10 for the potential cause.
          format_test_script_args: -t 360 -- -C "mmap=false,mmap_all=false"
          test_env_vars:
            ASAN_OPTIONS="detect_leaks=1:abort_on_error=1:disable_coredump=0:unmap_shadow_on_exit=1"
            ASAN_SYMBOLIZER_PATH=/opt/mongodbtoolchain/v4/bin/llvm-symbolizer

  - &format-stress-sanitizer-test
    exec_timeout_secs: 25200
    commands:
      - func: "get project"
      - func: "compile wiredtiger"
        vars:
          <<: *configure_flags_address_sanitizer_mongodb_v4_clang_with_builtins
      - func: "format test script"
        vars:
          format_test_script_args: -t 360
          test_env_vars:
            ASAN_OPTIONS="detect_leaks=1:abort_on_error=1:disable_coredump=0:unmap_shadow_on_exit=1"
            ASAN_SYMBOLIZER_PATH=/opt/mongodbtoolchain/v4/bin/llvm-symbolizer

  - &race-condition-stress-sanitizer-test
    exec_timeout_secs: 25200
    commands:
      - func: "get project"
      - func: "compile wiredtiger"
        vars:
          <<: *configure_flags_address_sanitizer_mongodb_v4_clang_with_builtins
      - func: "format test script"
        vars:
          format_test_script_args: -R -t 360
          test_env_vars:
            ASAN_OPTIONS="detect_leaks=1:abort_on_error=1:disable_coredump=0:unmap_shadow_on_exit=1"
            ASAN_SYMBOLIZER_PATH=/opt/mongodbtoolchain/v4/bin/llvm-symbolizer

  - &recovery-stress-test
    exec_timeout_secs: 25200
    commands:
      - func: "get project"
      - func: "compile wiredtiger"
        vars:
          <<: *configure_flags_with_builtins
      - func: "recovery stress test script"
        vars:
          times: 25

#######################################
#               Tasks                 #
#######################################

tasks:

  # Base compile task on posix flavours
  - name: compile
    tags: ["pull_request"]
    commands:
      - func: "get project"
      - func: "compile wiredtiger"
      - func: "upload artifact"
      - func: "cleanup"

  # production build with --disable-shared
  - name: compile-production-disable-shared
    tags: ["pull_request"]
    commands:
      - func: "get project"
      - func: "compile wiredtiger"
        vars:
          <<: *configure_flags_static_lib
      - func: "upload artifact"
      - func: "cleanup"

  # production build with --disable-static
  - name: compile-production-disable-static
    tags: ["pull_request"]
    commands:
      - func: "get project"
      - func: "compile wiredtiger"
        vars:
          <<: *configure_flags_with_builtins
      - func: "upload artifact"
      - func: "cleanup"

  - name: compile-linux-no-ftruncate
    commands:
      - func: "get project"
      - func: "compile wiredtiger"
        vars:
          HAVE_FTRUNCATE: -DHAVE_FTRUNCATE=0
      - func: "upload artifact"
      - func: "cleanup"

  - name: compile-wtperf
    commands:
      - func: "get project"
      - func: "compile wiredtiger"
        vars:
      - func: "upload artifact"
      - func: "cleanup"

  - name: compile-gcc
    tags: ["pull_request", "pull_request_compilers"]
    commands:
      - func: "get project"
      - func: "compile wiredtiger"
        vars:
          CMAKE_TOOLCHAIN_FILE: -DCMAKE_TOOLCHAIN_FILE=../cmake/toolchains/gcc.cmake
          HAVE_DIAGNOSTIC: -DHAVE_DIAGNOSTIC=0
      - func: "compile wiredtiger"
        vars:
          CMAKE_TOOLCHAIN_FILE: -DCMAKE_TOOLCHAIN_FILE=../cmake/toolchains/gcc.cmake
          GNU_C_VERSION: -DGNU_C_VERSION=7
      - func: "compile wiredtiger"
        vars:
          CMAKE_TOOLCHAIN_FILE: -DCMAKE_TOOLCHAIN_FILE=../cmake/toolchains/gcc.cmake
          GNU_C_VERSION: -DGNU_C_VERSION=8
          DGNU_CXX_VERSION: -DDGNU_CXX_VERSION=8
      - func: "compile wiredtiger"
        vars:
          CMAKE_TOOLCHAIN_FILE: -DCMAKE_TOOLCHAIN_FILE=../cmake/toolchains/gcc.cmake
          GNU_C_VERSION: -DGNU_C_VERSION=9
          DGNU_CXX_VERSION: -DDGNU_CXX_VERSION=9

  - name: compile-clang
    tags: ["pull_request", "pull_request_compilers"]
    commands:
      - func: "get project"
      - func: "compile wiredtiger"
        vars:
          CMAKE_TOOLCHAIN_FILE: -DCMAKE_TOOLCHAIN_FILE=../cmake/toolchains/clang.cmake
          HAVE_DIAGNOSTIC: -DHAVE_DIAGNOSTIC=0
      - func: "compile wiredtiger"
        vars:
          CMAKE_TOOLCHAIN_FILE: -DCMAKE_TOOLCHAIN_FILE=../cmake/toolchains/clang.cmake
          CLANG_C_VERSION: -DCLANG_C_VERSION=6.0
          CLANG_CXX_VERSION: -DCLANG_CXX_VERSION=6.0
      - func: "compile wiredtiger"
        vars:
          CMAKE_TOOLCHAIN_FILE: -DCMAKE_TOOLCHAIN_FILE=../cmake/toolchains/clang.cmake
          CLANG_C_VERSION: -DCLANG_C_VERSION=7
          CLANG_CXX_VERSION: -DCLANG_CXX_VERSION=7
      - func: "compile wiredtiger"
        vars:
          CMAKE_TOOLCHAIN_FILE: -DCMAKE_TOOLCHAIN_FILE=../cmake/toolchains/clang.cmake
          CLANG_C_VERSION: -DCLANG_C_VERSION=8
          CLANG_CXX_VERSION: -DCLANG_CXX_VERSION=8

  - name: make-check-test
    commands:
      - func: "get project"
      - func: "compile wiredtiger"
      - func: "make check all"

  - name: make-check-linux-no-ftruncate-test
    commands:
      - func: "get project"
      - func: "compile wiredtiger"
        vars:
          HAVE_FTRUNCATE: -DHAVE_FTRUNCATE=0
      - func: "make check all"

  # Start of normal make check test tasks

  - name: lang-python-test
    tags: ["pull_request", "python"]
    commands:
      - func: "get project"
      - func: "compile wiredtiger"
      - func: "make check directory"
        vars:
          directory: lang/python

  - name: examples-c-test
    tags: ["pull_request"]
    commands:
      - func: "get project"
      - func: "compile wiredtiger"
      - func: "make check directory"
        vars:
          directory: examples/c

  - name: examples-c-production-disable-shared-test
    tags: ["pull_request"]
    commands:
      - func: "get project"
      - func: "compile wiredtiger"
        vars:
          <<: *configure_flags_static_lib
      - func: "make check directory"
        vars:
          directory: examples/c

  - name: examples-c-production-disable-static-test
    tags: ["pull_request"]
    commands:
      - func: "get project"
      - func: "compile wiredtiger"
        vars:
          <<: *configure_flags_with_builtins
      - func: "make check directory"
        vars:
          directory: examples/c

  - name: bloom-test
    tags: ["pull_request"]
    commands:
      - func: "get project"
      - func: "compile wiredtiger"
      - func: "make check directory"
        vars:
          directory: test/bloom

  - name: checkpoint-test
    tags: ["pull_request"]
    commands:
      - func: "get project"
      - func: "compile wiredtiger"
      - func: "make check directory"
        vars:
          directory: test/checkpoint

  - name: cursor-order-test
    tags: ["pull_request"]
    commands:
      - func: "get project"
      - func: "compile wiredtiger"
      - func: "make check directory"
        vars:
          directory: test/cursor_order

  - name: fops-test
    tags: ["pull_request"]
    commands:
      - func: "get project"
      - func: "compile wiredtiger"
      - func: "make check directory"
        vars:
          directory: test/fops

  - name: format-test
    tags: ["pull_request"]
    commands:
      - func: "get project"
      - func: "compile wiredtiger"
      - func: "make check directory"
        vars:
          directory: test/format

  - name: huge-test
    tags: ["pull_request"]
    commands:
      - func: "get project"
      - func: "compile wiredtiger"
      - func: "make check directory"
        vars:
          directory: test/huge

  - name: manydbs-test
    tags: ["pull_request"]
    commands:
      - func: "get project"
      - func: "compile wiredtiger"
      - func: "make check directory"
        vars:
          directory: test/manydbs

  - name: packing-test
    tags: ["pull_request"]
    commands:
      - func: "get project"
      - func: "compile wiredtiger"
      - func: "make check directory"
        vars:
          directory: test/packing

  - name: readonly-test
    tags: ["pull_request"]
    commands:
      - func: "get project"
      - func: "compile wiredtiger"
      - func: "make check directory"
        vars:
          directory: test/readonly

  - name: salvage-test
    tags: ["pull_request"]
    commands:
      - func: "get project"
      - func: "compile wiredtiger"
      - func: "make check directory"
        vars:
          directory: test/salvage

  - name: thread-test
    tags: ["pull_request"]
    commands:
      - func: "get project"
      - func: "compile wiredtiger"
      - func: "make check directory"
        vars:
          directory: test/thread

  - name: bench-wtperf-test
    tags: ["pull_request"]
    commands:
      - func: "get project"
      - func: "compile wiredtiger"
      - func: "make check directory"
        vars:
          directory: bench/wtperf

  - name: unittest-test
    tags: ["pull_request"]
    commands:
      - func: "get project"
      - func: "compile wiredtiger"
        vars:
          HAVE_UNITTEST: -DHAVE_UNITTEST=1
      - command: shell.exec
        params:
          working_dir: "wiredtiger/cmake_build"
          script: |
            set -o errexit
            set -o verbose
            ${test_env_vars|} test/unittest/unittests
  # End of normal make check test tasks

  # Start of cppsuite test tasks.
  # All cppsuite pull request tasks must supply the relative path to the config file as we are in
  # the cmake build working directory and the LD_LIBRARY_PATH is .libs.

  - name: cppsuite-cache-resize-test-default
    tags: ["pull_request"]
    depends_on:
      - name: compile
    commands:
      - func: "fetch artifacts"
      - func: "cppsuite test"
        vars:
          test_config_filename: configs/cache_resize_default.txt
          test_name: cache_resize

  - name: cppsuite-operations-test-default
    tags: ["pull_request"]
    depends_on:
      - name: compile
    commands:
      - func: "fetch artifacts"
      - func: "cppsuite test"
        vars:
          test_config: debug_mode=(cursor_copy=true)
          test_config_filename: configs/operations_test_default.txt
          test_name: operations_test

  - name: cppsuite-hs-cleanup-default
    tags: ["pull_request"]
    depends_on:
      - name: compile
    commands:
      - func: "fetch artifacts"
      - func: "cppsuite test"
        vars:
          test_config: debug_mode=(cursor_copy=true)
          test_config_filename: configs/hs_cleanup_default.txt
          test_name: hs_cleanup

  - name: cppsuite-burst-inserts-default
    tags: ["pull_request"]
    depends_on:
      - name: compile
    commands:
      - func: "fetch artifacts"
      - func: "cppsuite test"
        vars:
          test_config: debug_mode=(cursor_copy=true)
          test_config_filename: configs/burst_inserts_default.txt
          test_name: burst_inserts

  - name: cppsuite-search-near-01-default
    tags: ["pull_request"]
    depends_on:
      - name: compile
    commands:
      - func: "fetch artifacts"
      - func: "cppsuite test"
        vars:
          test_config_filename: configs/search_near_01_default.txt
          test_name: search_near_01

  - name: cppsuite-search-near-02-default
    tags: ["pull_request"]
    depends_on:
      - name: compile
    commands:
      - func: "fetch artifacts"
      - func: "cppsuite test"
        vars:
          test_config_filename: configs/search_near_02_default.txt
          test_name: search_near_02

  - name: cppsuite-search-near-03-default
    tags: ["pull_request"]
    depends_on:
      - name: compile
    commands:
      - func: "fetch artifacts"
      - func: "cppsuite test"
        vars:
          test_config_filename: configs/search_near_03_default.txt
          test_name: search_near_03

  - name: cppsuite-bounded-cursor-perf-default
    tags: ["pull_request"]
    depends_on:
      - name: compile
    commands:
      - func: "fetch artifacts"
      - func: "cppsuite test"
        vars:
          test_config_filename: configs/bounded_cursor_perf_default.txt
          test_name: bounded_cursor_perf

  - name: cppsuite-bounded-cursor-stress-default
    tags: ["pull_request"]
    depends_on:
      - name: compile
    commands:
      - func: "fetch artifacts"
      - func: "cppsuite test"
        vars:
          test_config: debug_mode=(cursor_copy=true)
          test_config_filename: configs/bounded_cursor_stress_default.txt
          test_name: bounded_cursor_stress

  - name: cppsuite-bounded-cursor-stress-reverse-default
    tags: ["pull_request"]
    depends_on:
      - name: compile
    commands:
      - func: "fetch artifacts"
      - func: "cppsuite test"
        vars:
          test_config: debug_mode=(cursor_copy=true)
          test_config_filename: configs/bounded_cursor_stress_reverse_default.txt
          test_name: bounded_cursor_stress

  - name: cppsuite-bounded-cursor-prefix-stat-default
    tags: ["pull_request"]
    depends_on:
      - name: compile
    commands:
      - func: "fetch artifacts"
      - func: "cppsuite test"
        vars:
          test_config: debug_mode=(cursor_copy=true)
          test_config_filename: configs/bounded_cursor_prefix_stat_default.txt
          test_name: bounded_cursor_prefix_stat

  - name: bounded-cursor-prefix-search-near-default
    tags: ["pull_request"]
    depends_on:
      - name: compile
    commands:
      - func: "fetch artifacts"
      - func: "cppsuite test"
        vars:
          test_config: debug_mode=(cursor_copy=true)
          test_config_filename: configs/bounded_cursor_prefix_search_near_default.txt
          test_name: bounded_cursor_prefix_search_near

  - name: bounded-cursor-prefix-indices-default
    tags: ["pull_request"]
    depends_on:
      - name: compile
    commands:
      - func: "fetch artifacts"
      - func: "cppsuite test"
        vars:
          test_config: debug_mode=(cursor_copy=true)
          test_config_filename: configs/bounded_cursor_prefix_indices_default.txt
          test_name: bounded_cursor_prefix_indices

  - name: cppsuite-operations-test-stress
    depends_on:
      - name: compile
    tags: ["cppsuite-stress-test"]
    commands:
      - func: "fetch artifacts"
      - func: "cppsuite test"
        vars:
          test_config_filename: configs/operations_test_stress.txt
          test_name: operations_test

  - name: cppsuite-hs-cleanup-stress
    depends_on:
      - name: compile
    tags: ["cppsuite-stress-test"]
    commands:
      - func: "fetch artifacts"
      - func: "cppsuite test"
        vars:
          test_config_filename: configs/hs_cleanup_stress.txt
          test_name: hs_cleanup

  - name: cppsuite-burst-inserts-stress
    depends_on:
      - name: compile
    tags: ["cppsuite-stress-test"]
    commands:
      - func: "fetch artifacts"
      - func: "cppsuite test"
        vars:
          test_config_filename: configs/burst_inserts_stress.txt
          test_name: burst_inserts

  - name: cppsuite-bounded-cursor-stress-stress
    depends_on:
      - name: compile
    tags: ["cppsuite-stress-test"]
    commands:
      - func: "fetch artifacts"
      - func: "cppsuite test"
        vars:
          test_config_filename: configs/bounded_cursor_stress_stress.txt
          test_name: bounded_cursor_stress

  - name: cppsuite-bounded-cursor-stress-reverse-stress
    depends_on:
      - name: compile
    tags: ["cppsuite-stress-test"]
    commands:
      - func: "fetch artifacts"
      - func: "cppsuite test"
        vars:
          test_config_filename: configs/bounded_cursor_stress_reverse_stress.txt
          test_name: bounded_cursor_stress

  - name: cppsuite-bounded-cursor-prefix-stat-stress
    depends_on:
      - name: compile
    tags: ["cppsuite-stress-test"]
    commands:
      - func: "fetch artifacts"
      - func: "cppsuite test"
        vars:
          test_config_filename: configs/bounded_cursor_prefix_stat_stress.txt
          test_name: bounded_cursor_prefix_stat

  - name: cppsuite-bounded-cursor-prefix-search-near-stress
    depends_on:
      - name: compile
    tags: ["cppsuite-stress-test"]
    commands:
      - func: "fetch artifacts"
      - func: "cppsuite test"
        vars:
          test_config_filename: configs/bounded_cursor_prefix_search_near_stress.txt
          test_name: bounded_cursor_prefix_search_near

  - name: cppsuite-bounded-cursor-prefix-indices-stress
    depends_on:
      - name: compile
    tags: ["cppsuite-stress-test"]
    commands:
      - func: "fetch artifacts"
      - func: "cppsuite test"
        vars:
          test_config_filename: configs/bounded_cursor_prefix_indices_stress.txt
          test_name: bounded_cursor_prefix_indices

  - name: cppsuite-search-near-01-stress
    depends_on:
      - name: compile
    tags: ["cppsuite-stress-test"]
    commands:
      - func: "fetch artifacts"
      - func: "cppsuite test"
        vars:
          test_config_filename: configs/search_near_01_stress.txt
          test_name: search_near_01

  - name: cppsuite-search-near-02-stress
    depends_on:
      - name: compile
    tags: ["cppsuite-stress-test"]
    commands:
      - func: "fetch artifacts"
      - func: "cppsuite test"
        vars:
          test_config_filename: configs/search_near_02_stress.txt
          test_name: search_near_02

  - name: cppsuite-search-near-03-stress
    depends_on:
      - name: compile
    tags: ["cppsuite-stress-test"]
    commands:
      - func: "fetch artifacts"
      - func: "cppsuite test"
        vars:
          test_config_filename: configs/search_near_03_stress.txt
          test_name: search_near_03

  - name: cppsuite-bounded-cursor-perf-stress
    depends_on:
      - name: compile
    commands:
      - func: "fetch artifacts"
      - func: "cppsuite test"
        vars:
          test_config_filename: configs/bounded_cursor_perf_stress.txt
          test_name: bounded_cursor_perf

  # End of cppsuite test tasks.
  # Start of csuite test tasks

  - name: csuite-incr-backup-test
    tags: ["pull_request"]
    depends_on:
      - name: compile
    commands:
      - func: "fetch artifacts"
      - func: "csuite test"
        vars:
          test_name: incr_backup

  - name: csuite-random-abort-test
    tags: ["pull_request"]
    depends_on:
      - name: compile
    commands:
      - func: "fetch artifacts"
      - func: "csuite smoke test"
        vars:
          test_args: cmake_build/test/csuite/random_abort/test_random_abort
          test_binary: random_abort

  - name: csuite-random-directio-test
    tags: ["pull_request"]
    depends_on:
      - name: compile
    commands:
      - func: "fetch artifacts"
      - func: "csuite smoke test"
        vars:
          test_args: cmake_build/test/csuite/random_directio/test_random_directio
          test_binary: random_directio

  - name: csuite-schema-abort-test
    tags: ["pull_request"]
    depends_on:
      - name: compile
    commands:
      - func: "fetch artifacts"
      - func: "csuite smoke test"
        vars:
          test_args: cmake_build/test/csuite/schema_abort/test_schema_abort
          test_binary: schema_abort

  - name: csuite-tiered-abort-test
    tags: ["pull_request"]
    depends_on:
      - name: compile
    commands:
      - func: "fetch artifacts"
      - func: "csuite smoke test"
        vars:
          test_args: cmake_build/test/csuite/tiered_abort/test_tiered_abort
          test_binary: tiered_abort

  - name: csuite-timestamp-abort-test
    tags: ["pull_request"]
    depends_on:
      - name: compile
    commands:
      - func: "fetch artifacts"
      - func: "csuite smoke test"
        vars:
          test_args: -b cmake_build/test/csuite/timestamp_abort/test_timestamp_abort
          test_binary: timestamp_abort

  - name: csuite-timestamp-abort-stress-test
    tags: ["pull_request"]
    depends_on:
      - name: compile
    commands:
      - func: "fetch artifacts"
      - func: "csuite smoke test"
        vars:
          test_args: -s -b cmake_build/test/csuite/timestamp_abort/test_timestamp_abort
          test_binary: timestamp_abort

  - name: csuite-scope-test
    tags: ["pull_request"]
    depends_on:
      - name: compile
    commands:
      - func: "fetch artifacts"
      - func: "csuite test"
        vars:
          test_name: scope

  - name: csuite-truncated-log-test
    tags: ["pull_request"]
    depends_on:
      - name: compile
    commands:
      - func: "fetch artifacts"
      - func: "csuite test"
        vars:
          test_name: truncated_log

  - name: csuite-wt1965-col-efficiency-test
    tags: ["pull_request"]
    depends_on:
      - name: compile
    commands:
      - func: "fetch artifacts"
      - func: "csuite test"
        vars:
          test_name: wt1965_col_efficiency

  - name: csuite-wt2403-lsm-workload-test
    tags: ["pull_request"]
    depends_on:
      - name: compile
    commands:
      - func: "fetch artifacts"
      - func: "csuite test"
        vars:
          test_name: wt2403_lsm_workload

  - name: csuite-wt2447-join-main-table-test
    tags: ["pull_request"]
    depends_on:
      - name: compile
    commands:
      - func: "fetch artifacts"
      - func: "csuite test"
        vars:
          test_name: wt2447_join_main_table

  - name: csuite-wt2695-checksum-test
    tags: ["pull_request"]
    depends_on:
      - name: compile
    commands:
      - func: "fetch artifacts"
      - func: "csuite test"
        vars:
          test_name: wt2695_checksum

  - name: csuite-wt2592-join-schema-test
    tags: ["pull_request"]
    depends_on:
      - name: compile
    commands:
      - func: "fetch artifacts"
      - func: "csuite test"
        vars:
          test_name: wt2592_join_schema

  - name: csuite-wt2719-reconfig-test
    tags: ["pull_request"]
    depends_on:
      - name: compile
    commands:
      - func: "fetch artifacts"
      - func: "csuite test"
        vars:
          test_name: wt2719_reconfig

  - name: csuite-wt2999-join-extractor-test
    tags: ["pull_request"]
    depends_on:
      - name: compile
    commands:
      - func: "fetch artifacts"
      - func: "csuite test"
        vars:
          test_name: wt2999_join_extractor

  - name: csuite-wt3120-filesys-test
    tags: ["pull_request"]
    depends_on:
      - name: compile
    commands:
      - func: "fetch artifacts"
      - func: "csuite test"
        vars:
          test_args: -b $(pwd)
          test_name: wt3120_filesys

  - name: csuite-wt3135-search-near-collator-test
    tags: ["pull_request"]
    depends_on:
      - name: compile
    commands:
      - func: "fetch artifacts"
      - func: "csuite test"
        vars:
          test_name: wt3135_search_near_collator

  - name: csuite-wt3184-dup-index-collator-test
    tags: ["pull_request"]
    depends_on:
      - name: compile
    commands:
      - func: "fetch artifacts"
      - func: "csuite test"
        vars:
          test_name: wt3184_dup_index_collator

  - name: csuite-wt3363-checkpoint-op-races-test
    tags: ["pull_request"]
    depends_on:
      - name: compile
    commands:
      - func: "fetch artifacts"
      - func: "csuite test"
        vars:
          test_name: wt3363_checkpoint_op_races

  - name: csuite-wt3874-pad-byte-collator-test
    tags: ["pull_request"]
    depends_on:
      - name: compile
    commands:
      - func: "fetch artifacts"
      - func: "csuite test"
        vars:
          test_name: wt3874_pad_byte_collator

  - name: csuite-wt4105-large-doc-small-upd-test
    tags: ["pull_request"]
    depends_on:
      - name: compile
    commands:
      - func: "fetch artifacts"
      - func: "csuite test"
        vars:
          test_name: wt4105_large_doc_small_upd

  - name: csuite-wt4117-checksum-test
    tags: ["pull_request"]
    depends_on:
      - name: compile
    commands:
      - func: "fetch artifacts"
      - func: "csuite test"
        vars:
          test_name: wt4117_checksum

  - name: csuite-wt4156-metadata-salvage-test
    tags: ["pull_request"]
    depends_on:
      - name: compile
    commands:
      - func: "fetch artifacts"
      - func: "csuite test"
        vars:
          test_name: wt4156_metadata_salvage

  - name: csuite-wt4699-json-test
    tags: ["pull_request"]
    depends_on:
      - name: compile
    commands:
      - func: "fetch artifacts"
      - func: "csuite test"
        vars:
          test_name: wt4699_json

  - name: csuite-wt4803-history-store-abort-test
    tags: ["pull_request"]
    depends_on:
      - name: compile
    commands:
      - func: "fetch artifacts"
      - func: "csuite test"
        vars:
          test_name: wt4803_history_store_abort

  - name: csuite-wt4891-meta-ckptlist-get-alloc-test
    tags: ["pull_request"]
    depends_on:
      - name: compile
    commands:
      - func: "fetch artifacts"
      - func: "csuite test"
        vars:
          test_name: wt4891_meta_ckptlist_get_alloc

  - name: csuite-wt6185-modify-ts-test
    tags: ["pull_request"]
    depends_on:
      - name: compile
    commands:
      - func: "fetch artifacts"
      - func: "csuite test"
        vars:
          test_name: wt6185_modify_ts

  - name: csuite-rwlock-test
    tags: ["pull_request"]
    depends_on:
      - name: compile
    commands:
      - func: "fetch artifacts"
      - func: "csuite test"
        vars:
          test_name: rwlock

  - name: csuite-wt2246-col-append-test
    tags: ["pull_request"]
    depends_on:
      - name: compile
    commands:
      - func: "fetch artifacts"
      - func: "csuite test"
        vars:
          test_name: wt2246_col_append

  - name: csuite-wt2323-join-visibility-test
    tags: ["pull_request"]
    depends_on:
      - name: compile
    commands:
      - func: "fetch artifacts"
      - func: "csuite test"
        vars:
          test_name: wt2323_join_visibility

  - name: csuite-wt2535-insert-race-test
    tags: ["pull_request"]
    depends_on:
      - name: compile
    commands:
      - func: "fetch artifacts"
      - func: "csuite test"
        vars:
          test_name: wt2535_insert_race

  - name: csuite-wt2834-join-bloom-fix-test
    tags: ["pull_request"]
    depends_on:
      - name: compile
    commands:
      - func: "fetch artifacts"
      - func: "csuite test"
        vars:
          test_name: wt2834_join_bloom_fix

  - name: csuite-wt2909-checkpoint-integrity-test
    tags: ["pull_request"]
    depends_on:
      - name: compile
    commands:
      - func: "fetch artifacts"
      - func: "csuite test"
        vars:
          test_args: -b $(pwd)
          test_name: wt2909_checkpoint_integrity

  - name: csuite-wt3338-partial-update-test
    tags: ["pull_request"]
    depends_on:
      - name: compile
    commands:
      - func: "fetch artifacts"
      - func: "csuite test"
        vars:
          test_name: wt3338_partial_update

  - name: csuite-wt4333-handle-locks-test
    tags: ["pull_request"]
    depends_on:
      - name: compile
    commands:
      - func: "fetch artifacts"
      - func: "csuite test"
        vars:
          test_name: wt4333_handle_locks

  - name: csuite-wt6616-checkpoint-oldest-ts-test
    tags: ["pull_request"]
    depends_on:
      - name: compile
    commands:
      - func: "fetch artifacts"
      - func: "csuite test"
        vars:
          test_name: wt6616_checkpoint_oldest_ts

  - name: csuite-wt7989-compact-checkpoint-test
    tags: ["pull_request"]
    depends_on:
      - name: compile
    commands:
      - func: "fetch artifacts"
      - func: "csuite test"
        vars:
          test_name: wt7989_compact_checkpoint

  - name: csuite-wt8057-compact-stress-test
    tags: ["pull_request"]
    depends_on:
      - name: compile
    commands:
      - func: "fetch artifacts"
      - func: "csuite test"
        vars:
          test_name: wt8057_compact_stress

  - name: csuite-wt8246-compact-rts-data-correctness-test
    tags: ["pull_request"]
    depends_on:
      - name: compile
    commands:
      - func: "fetch artifacts"
      - func: "csuite test"
        vars:
          test_name: wt8246_compact_rts_data_correctness

  - name: csuite-wt8659-reconstruct-database-from-logs-test
    tags: ["pull_request"]
    depends_on:
      - name: compile
    commands:
      - func: "fetch artifacts"
      - func: "csuite test"
        vars:
          test_name: wt8659_reconstruct_database_from_logs

  - name: csuite-wt8963-insert-stress-test
    tags: ["stress-test-1"]
    commands:
      - func: "get project"
      - func: "compile wiredtiger"
      - func: "csuite test"
        vars:
          test_name: wt8963_insert_stress

  - name: csuite-wt9937-parse-opts-test
    tags: ["pull_request"]
    depends_on:
      - name: compile
    commands:
      - func: "fetch artifacts"
      - func: "csuite test"
        vars:
          test_name: wt9937_parse_opts

  # End of csuite test tasks

  # Start of Python unit test tasks

  - name: unit-test
    tags: ["python"]
    depends_on:
    - name: compile
    commands:
      - func: "fetch artifacts"
      - func: "unit test"

  - name: unit-test-zstd
    tags: ["python"]
    depends_on:
    - name: compile
    commands:
      - func: "fetch artifacts"
      - func: "unit test"
        vars:
          unit_test_args: -v 2 --zstd

  - name: unit-test-long
    tags: ["python"]
    depends_on:
    - name: compile
    commands:
      - func: "fetch artifacts"
      - func: "unit test"
        vars:
          unit_test_args: -v 2 --long

  - name: unit-linux-no-ftruncate-test
    tags: ["python"]
    depends_on:
    - name: compile-linux-no-ftruncate
    commands:
      - func: "fetch artifacts"
        vars:
          dependent_task: compile-linux-no-ftruncate
      - func: "unit test"

  # Run the tests that uses suite_random with a random starting seed
  - name: unit-test-random-seed
    tags: ["python"]
    depends_on:
    - name: compile
    commands:
      - func: "fetch artifacts"
      - func: "unit test"
        vars:
          unit_test_args: -v 2 -R cursor13 join02 join07 schema03 timestamp22

  - name: unit-test-hook-tiered
    tags: ["python"]
    depends_on:
    - name: compile
    commands:
      - func: "fetch artifacts"
      - func: "unit test"
        vars:
          unit_test_args: --hook tiered

  - name: unit-test-hook-tiered-timestamp
    tags: ["python"]
    depends_on:
    - name: compile
    commands:
      - func: "fetch artifacts"
      - func: "unit test"
        vars:
          unit_test_args: --hook tiered --hook timestamp

  - name: unit-test-hook-timestamp
    tags: ["python"]
    depends_on:
    - name: compile
    commands:
      - func: "fetch artifacts"
      - func: "unit test"
        vars:
          unit_test_args: --hook timestamp

<<<<<<< HEAD
  # Break out Python unit tests into multiple buckets/tasks. We have a fixed number of buckets,
=======
  # The test_prepare_hs03.py test, when run with timestamp hooks, is run multiple times to facilitate
  # catching intermittent problems in the test.
  - name: test-prepare-hs03-hook-timestamp
    tags: ["python"]
    depends_on:
      - name: compile
    commands:
      - func: "fetch artifacts"
      - command: shell.exec
        params:
          working_dir: "wiredtiger"
          shell: bash
          script: |
            set -o errexit
            set -o verbose
            cd cmake_build
            i=0
            limit=100
            while ((i < limit)) 
            do
              ((i=i+1))
              echo "Test count: $i"
              ${test_env_vars|} ${python_binary|python3} ../test/suite/run.py -v 4 test_prepare_hs03.py --hook timestamp
            done

  # Break out Python unit tests into multiple buckets/tasks.  We have a fixed number of buckets,
>>>>>>> 223f91e7
  # and we use the -b option of the test/suite/run.py script to split up the tests.

  - name: unit-test-bucket00
    tags: ["pull_request", "python", "unit_test"]
    depends_on:
    - name: compile
    commands:
      - func: "fetch artifacts"
      - func: "unit test"
        vars:
          unit_test_args: -v 2 -b 0/11

  - name: unit-test-bucket01
    tags: ["pull_request", "python", "unit_test"]
    depends_on:
    - name: compile
    commands:
      - func: "fetch artifacts"
      - func: "unit test"
        vars:
          unit_test_args: -v 2 -b 1/11

  - name: unit-test-bucket02
    tags: ["pull_request", "python", "unit_test"]
    depends_on:
    - name: compile
    commands:
      - func: "fetch artifacts"
      - func: "unit test"
        vars:
          unit_test_args: -v 2 -b 2/11

  - name: unit-test-bucket03
    tags: ["pull_request", "python", "unit_test"]
    depends_on:
    - name: compile
    commands:
      - func: "fetch artifacts"
      - func: "unit test"
        vars:
          unit_test_args: -v 2 -b 3/11

  - name: unit-test-bucket04
    tags: ["pull_request", "python", "unit_test"]
    depends_on:
    - name: compile
    commands:
      - func: "fetch artifacts"
      - func: "unit test"
        vars:
          unit_test_args: -v 2 -b 4/11

  - name: unit-test-bucket05
    tags: ["pull_request", "python", "unit_test"]
    depends_on:
    - name: compile
    commands:
      - func: "fetch artifacts"
      - func: "unit test"
        vars:
          unit_test_args: -v 2 -b 5/11

  - name: unit-test-bucket06
    tags: ["pull_request", "python", "unit_test"]
    depends_on:
    - name: compile
    commands:
      - func: "fetch artifacts"
      - func: "unit test"
        vars:
          unit_test_args: -v 2 -b 6/11

  - name: unit-test-bucket07
    tags: ["pull_request", "python", "unit_test"]
    depends_on:
    - name: compile
    commands:
      - func: "fetch artifacts"
      - func: "unit test"
        vars:
          unit_test_args: -v 2 -b 7/11

  - name: unit-test-bucket08
    tags: ["pull_request", "python", "unit_test"]
    depends_on:
    - name: compile
    commands:
      - func: "fetch artifacts"
      - func: "unit test"
        vars:
          unit_test_args: -v 2 -b 8/11

  - name: unit-test-bucket09
    tags: ["pull_request", "python", "unit_test"]
    depends_on:
    - name: compile
    commands:
      - func: "fetch artifacts"
      - func: "unit test"
        vars:
          unit_test_args: -v 2 -b 9/11

  - name: unit-test-bucket10
    tags: ["pull_request", "python", "unit_test"]
    depends_on:
    - name: compile
    commands:
      - func: "fetch artifacts"
      - func: "unit test"
        vars:
          unit_test_args: -v 2 -b 10/11

  - name: unit-test-long-bucket00
    tags: ["pull_request", "python", "unit_test"]
    depends_on:
    - name: compile
    commands:
      - func: "fetch artifacts"
      - func: "unit test"
        vars:
          unit_test_args: -v 2 --long -b 0/11

  - name: unit-test-long-bucket01
    tags: ["pull_request", "python", "unit_test"]
    depends_on:
    - name: compile
    commands:
      - func: "fetch artifacts"
      - func: "unit test"
        vars:
          unit_test_args: -v 2 --long -b 1/11

  - name: unit-test-long-bucket02
    tags: ["pull_request", "python", "unit_test"]
    depends_on:
    - name: compile
    commands:
      - func: "fetch artifacts"
      - func: "unit test"
        vars:
          unit_test_args: -v 2 --long -b 2/11

  - name: unit-test-long-bucket03
    tags: ["pull_request", "python", "unit_test"]
    depends_on:
    - name: compile
    commands:
      - func: "fetch artifacts"
      - func: "unit test"
        vars:
          unit_test_args: -v 2 --long -b 3/11

  - name: unit-test-long-bucket04
    tags: ["pull_request", "python", "unit_test"]
    depends_on:
    - name: compile
    commands:
      - func: "fetch artifacts"
      - func: "unit test"
        vars:
          unit_test_args: -v 2 --long -b 4/11

  - name: unit-test-long-bucket05
    tags: ["pull_request", "python", "unit_test"]
    depends_on:
    - name: compile
    commands:
      - func: "fetch artifacts"
      - func: "unit test"
        vars:
          unit_test_args: -v 2 --long -b 5/11

  - name: unit-test-long-bucket06
    tags: ["pull_request", "python", "unit_test"]
    depends_on:
    - name: compile
    commands:
      - func: "fetch artifacts"
      - func: "unit test"
        vars:
          unit_test_args: -v 2 --long -b 6/11

  - name: unit-test-long-bucket07
    tags: ["pull_request", "python", "unit_test"]
    depends_on:
    - name: compile
    commands:
      - func: "fetch artifacts"
      - func: "unit test"
        vars:
          unit_test_args: -v 2 --long -b 7/11

  - name: unit-test-long-bucket08
    tags: ["pull_request", "python", "unit_test"]
    depends_on:
    - name: compile
    commands:
      - func: "fetch artifacts"
      - func: "unit test"
        vars:
          unit_test_args: -v 2 --long -b 8/11

  - name: unit-test-long-bucket09
    tags: ["pull_request", "python", "unit_test"]
    depends_on:
    - name: compile
    commands:
      - func: "fetch artifacts"
      - func: "unit test"
        vars:
          unit_test_args: -v 2 --long -b 9/11

  - name: unit-test-long-bucket10
    tags: ["pull_request", "python", "unit_test"]
    depends_on:
    - name: compile
    commands:
      - func: "fetch artifacts"
      - func: "unit test"
        vars:
          unit_test_args: -v 2 --long -b 10/11
  # End of Python unit test tasks

  - name: s-all
    tags: ["pull_request"]
    depends_on:
    - name: compile
    commands:
      - func: "fetch artifacts"
      - command: shell.exec
        params:
          working_dir: "wiredtiger/dist"
          script: |
            set -o errexit
            set -o verbose
            sh s_all -A -E 2>&1

  - name: conf-dump-test
    tags: ["pull_request", "python"]
    depends_on:
    - name: compile
    commands:
      - func: "fetch artifacts"
      - command: shell.exec
        params:
          working_dir: "wiredtiger/cmake_build/bench/wtperf"
          script: |
            set -o errexit
            set -o verbose

            ${test_env_vars|} ${python_binary|python3} ../../../test/wtperf/test_conf_dump.py -d $(pwd) 2>&1

  - name: fops
    tags: ["pull_request"]
    depends_on:
    - name: compile
    commands:
      - func: "fetch artifacts"
      - command: shell.exec
        params:
          working_dir: "wiredtiger/cmake_build/test/fops"
          script: |
            set -o errexit
            set -o verbose
            if [ "Windows_NT" = "$OS" ]; then
              cmd.exe /c test_fops.exe
            else
              ${test_env_vars|} ./test_fops
            fi

  - name: compatibility-test-for-newer-releases
    commands:
      - func: "get project"
      - func: "compatibility test"
        vars:
          compat_test_args: -n

  - name: compatibility-test-for-older-releases
    commands:
      - func: "get project"
      - func: "compatibility test"
        vars:
          compat_test_args: -o

  - name: compatibility-test-upgrade-to-latest
    commands:
      - func: "get project"
      - func: "compatibility test"
        vars:
          compat_test_args: -u

  - name: compatibility-test-for-patch-releases
    commands:
      - func: "get project"
      - command: shell.exec
        params:
          working_dir: "wiredtiger"
          script: |
            set -o errexit
            set -o verbose
            test/evergreen/compatibility_test_for_releases.sh -p

  - name: compatibility-test-for-wt-standalone-releases
    commands:
      - func: "get project"
      - func: "compatibility test"
        vars:
          compat_test_args: -w

  - name: import-compatibility-test
    commands:
      - func: "get project"
      - command: shell.exec
        params:
          working_dir: "wiredtiger"
          script: |
            set -o errexit
            set -o verbose
            test/evergreen/compatibility_test_for_releases.sh -i

  - name: generate-datafile-little-endian
    commands:
      - func: "get project"
      - func: "compile wiredtiger"
      - func: "format test"
        vars:
          times: 10
          config: ../../../test/format/CONFIG.endian
          extra_args: -h "WT_TEST.$i"
      - command: shell.exec
        params:
          working_dir: "wiredtiger/cmake_build/test/format"
          shell: bash
          script: |
            set -o errexit
            set -o verbose
            # Archive the WT_TEST directories which include the generated wt data files. We cannot
            # use the Evergreen archive command as we need to archive multiple WT_TEST folders.
            tar -zcvf WT_TEST.tgz WT_TEST*
      - func: "upload endian format artifacts"
        vars:
          endian_format: little-endian
          local_file: wiredtiger/cmake_build/test/format/WT_TEST.tgz
          remote_file: WT_TEST-little-endian.tgz

  - name: verify-datafile-little-endian
    depends_on:
    - name: compile
    - name: generate-datafile-little-endian
    commands:
      - func: "fetch artifacts"
      - func: "fetch endian format artifacts"
        vars:
          endian_format: little-endian
          remote_file: WT_TEST-little-endian
      - func: "verify wt datafiles"

  - name: verify-datafile-from-little-endian
    depends_on:
    - name: compile
    - name: generate-datafile-little-endian
      variant: little-endian
    - name: verify-datafile-little-endian
      variant: little-endian
    commands:
      - func: "fetch artifacts"
      - func: "fetch endian format artifacts"
        vars:
          endian_format: little-endian
          remote_file: WT_TEST-little-endian
      - func: "verify wt datafiles"

  - name: generate-datafile-big-endian
    commands:
      - func: "get project"
      - func: "compile wiredtiger"
      - func: "format test"
        vars:
          times: 10
          config: ../../../test/format/CONFIG.endian
          extra_args: -h "WT_TEST.$i"
      - command: shell.exec
        params:
          working_dir: "wiredtiger/cmake_build/test/format"
          shell: bash
          script: |
            set -o errexit
            set -o verbose
            # Archive the WT_TEST directories which include the generated wt data files. We cannot
            # use the Evergreen archive command as we need to archive multiple WT_TEST folders.
            tar -zcvf WT_TEST.tgz WT_TEST*
      - func: "upload endian format artifacts"
        vars:
          endian_format: big-endian
          local_file: wiredtiger/cmake_build/test/format/WT_TEST.tgz
          remote_file: WT_TEST-big-endian.tgz

  - name: verify-datafile-big-endian
    depends_on:
    - name: compile
    - name: generate-datafile-big-endian
    commands:
      - func: "fetch artifacts"
      - func: "fetch endian format artifacts"
        vars:
          endian_format: big-endian
          remote_file: WT_TEST-big-endian
      - func: "verify wt datafiles"

  - name: verify-datafile-from-big-endian
    depends_on:
    - name: compile
    - name: generate-datafile-big-endian
      variant: big-endian
    - name: verify-datafile-big-endian
      variant: big-endian
    commands:
      - func: "fetch artifacts"
      - func: "fetch endian format artifacts"
        vars:
          endian_format: big-endian
          remote_file: WT_TEST-big-endian
      - func: "verify wt datafiles"

  - name: clang-analyzer
    tags: ["pull_request"]
    commands:
      - func: "get project"
      - command: shell.exec
        params:
          working_dir: "wiredtiger"
          script: |
            set -o errexit
            set -o verbose
            sh dist/s_clang-scan 2>&1

  - name: configure-combinations
    commands:
      - func: "get project"
      - command: shell.exec
        params:
          working_dir: "wiredtiger"
          script: |
            set -o errexit
            set -o verbose
            . test/evergreen/find_cmake.sh
            cd test/evergreen
            CMAKE_BIN=$CMAKE ./configure_combinations.sh -g="${cmake_generator|Ninja}" -j=$(grep -c ^processor /proc/cpuinfo) 2>&1
      # Handle special build combination for running all the diagnostic tests.
      - func: "configure wiredtiger"
      - func: "make wiredtiger"
      - func: "make check all"

  # Use format.sh to run tests in parallel for just under two hours (the
  # default Evergreen timeout) on the higher spec build distros. This allows
  # us to perform multiple test runs while ensuring a long-running config does
  # not result in an Evergreen test timeout failure. This test is run on a
  # higher spec distro due to historical issues with timeout failures. Consider
  # reducing the parallelism if frequent timeouts occur.
  - name: linux-directio
    commands:
      - func: "get project"
      - func: "compile wiredtiger"
      - func: "format test script"
        vars:
          format_test_script_args: -t 110 direct_io=1

  - name: format-linux-no-ftruncate
    commands:
      - func: "get project"
      - func: "compile wiredtiger no linux ftruncate"
      - func: "format test"
        vars:
          times: 3

  - name: package
    commands:
      - func: "get project"
      - command: shell.exec
        params:
          working_dir: "wiredtiger/dist"
          script: |
            set -o errexit
            set -o verbose
            env CC=/opt/mongodbtoolchain/v3/bin/gcc CXX=/opt/mongodbtoolchain/v3/bin/g++ PATH=/opt/mongodbtoolchain/v3/bin:/opt/java/jdk11/bin:$PATH sh s_release `date +%Y%m%d`

  # Note that the project settings use this task name to compile the documentation during PR
  # testing, keep this in mind if you decide to change it.
  - name: doc-compile
    commands:
      - func: "get project"
      - func: "compile wiredtiger docs"

  - name: doc-update
    patchable: false
    stepback: false
    commands:
      - func: "get project"
      - func: "compile wiredtiger docs"
      - func: "update wiredtiger docs"

  - name: syscall-linux
    commands:
      - func: "get project"
      - func: "compile wiredtiger"
      - command: shell.exec
        params:
          working_dir: "wiredtiger/test/syscall"
          script: |
            set -o errexit
            set -o verbose
            WT_BUILDDIR=$(pwd)/../../cmake_build LD_LIBRARY_PATH=$WT_BUILDDIR ${python_binary|python3} syscall.py --verbose --preserve

  - name: checkpoint-filetypes-test
    commands:
      - func: "get project"
      - func: "compile wiredtiger"
        vars:
          # Don't use diagnostic - this test looks for timing problems that are more likely to occur without it
          HAVE_DIAGNOSTIC: -DHAVE_DIAGNOSTIC=0
      - func: "checkpoint test"
        vars:
          checkpoint_args: -t m -n 1000000 -k 5000000 -C cache_size=100MB
      - func: "checkpoint test"
        vars:
          checkpoint_args: -t c -n 1000000 -k 5000000 -C cache_size=100MB
      - func: "checkpoint test"
        vars:
          checkpoint_args: -t r -n 1000000 -k 5000000 -C cache_size=100MB

  - name: coverage-report
    commands:
      - command: timeout.update
        params:
          exec_timeout_secs: 43200 # 12 hrs
          timeout_secs: 1800 # 30 mins
      - func: "get project"
      - func: "compile wiredtiger"
        vars:
          HAVE_UNITTEST: -DHAVE_UNITTEST=1
          <<: *configure_flags_with_builtins
          CMAKE_TOOLCHAIN_FILE: -DCMAKE_TOOLCHAIN_FILE=../cmake/toolchains/mongodbtoolchain_v3_gcc.cmake
          CMAKE_BUILD_TYPE: -DCMAKE_BUILD_TYPE=Coverage
      - func: "unit test"
        vars:
          unit_test_args: -v 2
          check_coverage: true
      - command: shell.exec
        params:
          working_dir: "wiredtiger/cmake_build"
          script: |
            set -o errexit
            set -o verbose
            ${test_env_vars|} test/unittest/unittests
      - command: shell.exec
        params:
          shell: bash
          working_dir: "wiredtiger/cmake_build"
          script: |
            set -o errexit
            set -o verbose
            virtualenv -p python3 venv
            source venv/bin/activate
            pip3 install lxml==4.8.0 Pygments==2.11.2 Jinja2==3.0.3 gcovr==5.0
            mkdir -p ../coverage_report
            GCOV=/opt/mongodbtoolchain/v3/bin/gcov gcovr -r .. -f ../src -e '.*/bt_(debug|dump|misc|salvage|vrfy).*' -e '.*/(log|progress|verify_build|strerror|env_msg|err_file|cur_config|os_abort)\..*' -e '.*_stat\..*' -e 'bench' -e 'examples' -e 'test' -e 'ext' -e 'dist' -e 'tools' -j 4 --html-details --html-self-contained -o ../coverage_report/2_coverage_report.html
      - command: s3.put
        params:
          aws_secret: ${aws_secret}
          aws_key: ${aws_key}
          local_files_include_filter: wiredtiger/coverage_report/*
          bucket: build_external
          permissions: public-read
          content_type: text/html
          remote_file: wiredtiger/${build_variant}/${revision}/coverage_report_${build_id}-${execution}/
      - command: s3.put
        params:
          aws_secret: ${aws_secret}
          aws_key: ${aws_key}
          local_file: wiredtiger/coverage_report/2_coverage_report.html
          bucket: build_external
          permissions: public-read
          content_type: text/html
          # Ensure that the first character of the display_name is a space
          # This will ensure that it sorts before the per-file report pages which also get a space
          # at the start of their display name (why this happens is not yet clear).
          display_name: " 1 Coverage report main page"
          remote_file: wiredtiger/${build_variant}/${revision}/coverage_report_${build_id}-${execution}/1_coverage_report_main.html

  - name: tiered-storage-extensions-test
    tags: ["python"]
    commands:
      - func: "get project"
      - func: "compile wiredtiger"
        vars:
          <<: *configure_flags_tiered_storage_s3
      - func: "run tiered storage test"
        vars:
          # Set this in case of a core to get the correct python binary.
          python_binary: $(pwd)/venv/bin/python3
          tiered_storage_test_name: tiered
  - name: tiered-test-small
    tags: ["pull_request", "python"]
    commands:
      - func: "get project"
      - func: "compile wiredtiger"
        vars:
          <<: *configure_flags_tiered_storage_s3
      - func: "run tiered storage test"
        vars:
          # Set this in case of a core to get the correct python binary.
          python_binary: $(pwd)/venv/bin/python3
          tiered_storage_test_name: tiered06
  - name: tiered-unittest-test
    tags: ["pull_request"]
    commands:
      - func: "get project"
      - func: "compile wiredtiger"
        vars:
          <<: *configure_flags_tiered_storage_s3
          HAVE_UNITTEST: -DHAVE_UNITTEST=1
      - command: shell.exec
        params:
          working_dir: "wiredtiger/cmake_build"
          shell: bash
          silent: true
          script: |
            set -o errexit
            export AWS_ACCESS_KEY_ID=${aws_sdk_s3_ext_access_key}
            export AWS_SECRET_ACCESS_KEY=${aws_sdk_s3_ext_secret_key}

            # Only set verbose after having put the AWS access credentials into the environment.
            set -o verbose

            # Run S3 extension unit testing.
            ext/storage_sources/s3_store/test/run_s3_unit_tests
  - name: spinlock-gcc-test
    commands:
      - func: "get project"
      - func: "compile wiredtiger"
        vars:
          SPINLOCK_TYPE: -DSPINLOCK_TYPE=gcc
      - func: "make check all"
      - func: "format test"
        vars:
          times: 3
      - func: "unit test"

  - name: spinlock-pthread-adaptive-test
    commands:
      - func: "get project"
      - func: "compile wiredtiger"
        vars:
          SPINLOCK_TYPE: -DSPINLOCK_TYPE=pthread_adaptive
      - func: "make check all"
      - func: "format test"
        vars:
          times: 3
      - func: "unit test"

  - name: wtperf-test
    depends_on:
      - name: compile-wtperf
    commands:
      - func: "fetch artifacts"
        vars:
          dependent_task: compile-wtperf
      - command: shell.exec
        params:
          working_dir: "wiredtiger/cmake_build"
          script: |
            set -o errexit
            set -o verbose
            # The test will generate WT_TEST directory automatically
            dir=../bench/wtperf/stress
            for file in `ls $dir`
            do
              echo "Disk usage and free space for the current drive (pre-test):"
              df -h .
              echo "===="
              echo "==== Initiating wtperf test using $dir/$file ===="
              echo "===="
              ${test_env_vars|} ./bench/wtperf/wtperf -O $dir/$file -o verbose=2
              echo "===="
              echo "Disk usage and free space for the current drive (post-test):"
              df -h .
              echo "Total size of WT_TEST directory prior to move:"
              du -hs WT_TEST
              mv WT_TEST WT_TEST_$file
            done

  - name: ftruncate-test
    commands:
      - func: "get project"
      - func: "compile wiredtiger"
        vars:
          HAVE_FTRUNCATE: -DHAVE_FTRUNCATE=0
      - func: "csuite test"
        vars:
          test_name: truncated_log
      - func: "csuite smoke test"
        vars:
          test_args: cmake_build/test/csuite/random_abort/test_random_abort
          test_binary: random_abort
      - func: "csuite smoke test"
        vars:
          test_args: -b cmake_build/test/csuite/timestamp_abort/test_timestamp_abort
          test_binary: timestamp_abort

  - name: long-test
    commands:
      - func: "get project"
      - func: "configure wiredtiger"
        vars:
          CMAKE_TOOLCHAIN_FILE: -DCMAKE_TOOLCHAIN_FILE=../cmake/toolchains/mongodbtoolchain_v3_gcc.cmake
      - func: "make wiredtiger"

      # Run the long version of make check, that includes the full csuite tests
      - func: "make check all"

      # Many dbs test - Run with:
      # 1.  The defaults
      - func: "many dbs test"
      # 2.  Set idle flag to turn off operations.
      - func: "many dbs test"
        vars:
          many_db_args: -I
      # 3.  More dbs.
      - func: "many dbs test"
        vars:
          many_db_args: -D 40
      # 4.  With idle flag and more dbs.
      - func: "many dbs test"
        vars:
          many_db_args: -I -D 40

      # extended test/thread runs
      - func: "thread test"
        vars:
          thread_test_args: -t f
      - func: "thread test"
        vars:
          thread_test_args: -S -F -n 100000 -t f
      - func: "thread test"
        vars:
          thread_test_args: -t r
      - func: "thread test"
        vars:
          thread_test_args: -S -F -n 100000 -t r
      - func: "thread test"
        vars:
          thread_test_args: -t v
      - func: "thread test"
        vars:
          thread_test_args: -S -F -n 100000 -t v

      # random-abort - default (random time and number of threads)
      - func: "csuite test"
        vars:
          test_name: random_abort

      # truncated-log
      - func: "csuite test"
        vars:
          test_name: truncated_log

      # random-abort - minimum time, random number of threads
      - func: "csuite test"
        vars:
          test_args: -t 10
          test_name: random_abort
      # random-abort - maximum time, random number of threads
      - func: "csuite test"
        vars:
          test_args: -t 40
          test_name: random_abort
      # random-abort - run compaction
      - func: "csuite test"
        vars:
          test_args: -c -t 60
          test_name: random_abort

      # format test
      - func: "format test"
        vars:
          extra_args: file_type=fix
      - func: "format test"
        vars:
          extra_args: file_type=row

      # format test for stressing compaction code path
      - func: "format test"
        vars:
          times: 3
          extra_args: file_type=row compaction=1 verify=1 runs.timer=3 ops.pct.delete=30

  - name: time-shift-sensitivity-test
    depends_on:
    - name: compile
    commands:
      - func: "fetch artifacts"
      - command: shell.exec
        params:
          working_dir: "wiredtiger/test/csuite"
          script: |
            set -o errexit
            set -o verbose

            RW_LOCK_FILE=$(pwd)/../../cmake_build/test/csuite/rwlock/test_rwlock ./time_shift_test.sh /usr/local/lib/faketime/libfaketimeMT.so.1 0-1 2>&1

  - name: format-mirror-test
    commands:
      - func: "get project"
      - func: "compile wiredtiger"
      - func: "format test"
        vars:
          config: ../../../test/format/CONFIG.mirror
          trace_args: -T all

  - name: format-stress-pull-request-test
    tags: ["pull_request"]
    commands:
      - func: "get project"
      - func: "compile wiredtiger"
      # FIXME-WT-9770
      # - func: "format test script"
      #   vars:
      #     smp_command: -j $(grep -c ^processor /proc/cpuinfo)
      #     # run for 10 minutes.
      #     format_test_script_args: -t 10 rows=10000 ops=50000

  - name: format-smoke-test
    commands:
      - func: "get project"
      - func: "compile wiredtiger"
        vars:
          <<: *configure_flags_with_builtins
          CMAKE_TOOLCHAIN_FILE: -DCMAKE_TOOLCHAIN_FILE=../cmake/toolchains/mongodbtoolchain_v3_gcc.cmake
      - func: "format test script"
        vars:
          format_test_script_args: -e "SEGFAULT_SIGNALS=all" -b "catchsegv ./t" -S

  - name: format-asan-smoke-test
    commands:
      - func: "get project"
      - func: "compile wiredtiger"
        vars:
          <<: *configure_flags_address_sanitizer_mongodb_v4_clang_with_builtins
      - func: "format test script"
        vars:
          test_env_vars:
            ASAN_OPTIONS="detect_leaks=1:abort_on_error=1:disable_coredump=0:unmap_shadow_on_exit=1"
            ASAN_SYMBOLIZER_PATH=/opt/mongodbtoolchain/v4/bin/llvm-symbolizer
          format_test_script_args: -S

  - name: format-wtperf-test
    commands:
      - func: "get project"
      - func: "compile wiredtiger"
        vars:
          <<: *configure_flags_with_builtins
          CMAKE_TOOLCHAIN_FILE: -DCMAKE_TOOLCHAIN_FILE=../cmake/toolchains/mongodbtoolchain_v3_gcc.cmake
      - command: shell.exec
        params:
          working_dir: "wiredtiger/cmake_build/bench/wtperf"
          script: |
            set -o errexit
            set -o verbose

            cp ../../../bench/wtperf/split_heavy.wtperf .
            ./wtperf -O ./split_heavy.wtperf -o verbose=2

  - name: data-validation-stress-test-checkpoint
    depends_on:
    - name: compile
    commands:
      - func: "run data validation stress test checkpoint"
        vars:
          run_test_checkpoint_args: -x

  - name: data-validation-stress-test-checkpoint-no-timestamp
    depends_on:
    - name: compile
    commands:
      - func: "run data validation stress test checkpoint"

  - name: data-validation-stress-test-checkpoint-fp-hs-insert-s1
    depends_on:
    - name: compile
    commands:
      - func: "run data validation stress test checkpoint"
        vars:
          run_test_checkpoint_args: -x -s 1

  - name: data-validation-stress-test-checkpoint-fp-hs-insert-s1-no-timestamp
    depends_on:
    - name: compile
    commands:
      - func: "run data validation stress test checkpoint"
        vars:
          run_test_checkpoint_args: -s 1

  - name: data-validation-stress-test-checkpoint-fp-hs-insert-s2
    depends_on:
    - name: compile
    commands:
      - func: "run data validation stress test checkpoint"
        vars:
          run_test_checkpoint_args: -x -s 2

  - name: data-validation-stress-test-checkpoint-fp-hs-insert-s3
    depends_on:
    - name: compile
    commands:
      - func: "run data validation stress test checkpoint"
        vars:
          run_test_checkpoint_args: -x -s 3

  - name: data-validation-stress-test-checkpoint-fp-hs-insert-s3-no-timestamp
    depends_on:
    - name: compile
    commands:
      - func: "run data validation stress test checkpoint"
        vars:
          run_test_checkpoint_args: -s 3

  - name: data-validation-stress-test-checkpoint-fp-hs-insert-s4
    depends_on:
    - name: compile
    commands:
      - func: "run data validation stress test checkpoint"
        vars:
          run_test_checkpoint_args: -x -s 4

  - name: data-validation-stress-test-checkpoint-fp-hs-insert-s5
    depends_on:
    - name: compile
    commands:
      - func: "run data validation stress test checkpoint"
        vars:
          run_test_checkpoint_args: -x -s 5

  - name: data-validation-stress-test-checkpoint-fp-hs-insert-s5-no-timestamp
    depends_on:
    - name: compile
    commands:
      - func: "run data validation stress test checkpoint"
        vars:
          run_test_checkpoint_args: -s 5

  - name: data-validation-stress-test-checkpoint-fp-hs-insert-s6
    depends_on:
    - name: compile
    commands:
      - func: "run data validation stress test checkpoint"
        vars:
          run_test_checkpoint_args: -x -s 6
  
  - name: data-validation-stress-test-checkpoint-fp-hs-insert-s7
    depends_on:
    - name: compile
    commands:
      - func: "run data validation stress test checkpoint"
        vars:
          run_test_checkpoint_args: -x -s 7

  - name: format-failure-configs-test
    depends_on:
    - name: compile
    commands:
      - func: "fetch artifacts"
      - command: shell.exec
        params:
          working_dir: "wiredtiger/test/evergreen"
          script: |
            set -o errexit
            set -o verbose

            ${test_env_vars|} ./run_format_configs.sh

  - name: static-wt-build-test
    commands:
      - func: "get project"
      - func: "compile wiredtiger"
        vars:
          <<: *configure_flags_static_lib_with_builtins
      - command: shell.exec
        params:
          working_dir: "wiredtiger/cmake_build"
          shell: bash
          script: |
            set -o errexit
            set -o verbose

            # -V option displays Wiredtiger library version
            ./wt -V

            if [ $? -ne 0 ]; then
              echo "Error, WT util is not generated or is not functioning"
              exit 1
            fi

            # Test if libwiredtiger is dynamically linked.
            (ldd wt | grep "libwiredtiger.so") || wt_static_build=1

            if [ $wt_static_build -ne 1 ]; then
              echo "Error, WT util is not statically linked"
              exit 1
            fi

  - name: format-stress-sanitizer-lsm-test
    # FIXME-WT-6258: Re-enable the test once the outstanding issues with LSM are resolved.
    # tags: ["stress-test-sanitizer-1"]
    commands:
      - func: "get project"
      - func: "compile wiredtiger"
        vars:
          <<: *configure_flags_address_sanitizer_mongodb_v4_clang_with_builtins
      - func: "format test script"
        vars:
          test_env_vars:
            ASAN_OPTIONS="detect_leaks=1:abort_on_error=1:disable_coredump=0:unmap_shadow_on_exit=1"
            ASAN_SYMBOLIZER_PATH=/opt/mongodbtoolchain/v4/bin/llvm-symbolizer
          # Run for 30 mins, and explicitly set data_source to LSM with a large cache
          format_test_script_args: -t 30 data_source=lsm cache_minimum=5000

  - name: checkpoint-stress-test
    tags: ["stress-test-1"]
    exec_timeout_secs: 86400
    commands:
      - command: timeout.update
        params:
          timeout_secs: 86400
      - func: "get project"
      - func: "compile wiredtiger"
        vars:
          <<: *configure_flags_with_builtins
          CMAKE_TOOLCHAIN_FILE: -DCMAKE_TOOLCHAIN_FILE=../cmake/toolchains/mongodbtoolchain_v3_gcc.cmake
      - func: "checkpoint stress test"
        vars:
          times: 1       # No of times to run the loop
          no_of_procs: 10 # No of processes to run in the background

  - name: split-stress-test
    tags: ["stress-test-1", "stress-test-zseries-1"]
    commands:
      - func: "get project"
      - func: "compile wiredtiger"
        vars:
          CMAKE_TOOLCHAIN_FILE: -DCMAKE_TOOLCHAIN_FILE=../cmake/toolchains/mongodbtoolchain_v3_gcc.cmake
      - command: shell.exec
        params:
          working_dir: "wiredtiger/bench/workgen/runner"
          script: |
            set -o errexit
            set -o verbose
            for i in {1..10}; do ${test_env_vars|} ${python_binary|python3} split_stress.py; done

  - name: format-stress-zseries-test
    tags: ["stress-test-zseries-1"]
    # Set 2.5 hours timeout (60 * 60 * 2.5)
    exec_timeout_secs: 9000
    commands:
      - func: "get project"
      - func: "compile wiredtiger"
        vars:
          <<: *configure_flags_with_builtins
          CMAKE_TOOLCHAIN_FILE: -DCMAKE_TOOLCHAIN_FILE=../cmake/toolchains/mongodbtoolchain_v3_gcc.cmake
      - func: "format test script"
        vars:
          #run for 2 hours ( 2 * 60 = 120 minutes), use default config
          format_test_script_args: -e "SEGFAULT_SIGNALS=all" -b "catchsegv ./t" -t 120

  - name: format-stress-ppc-test
    tags: ["stress-test-ppc-1"]
    # Set 2.5 hours timeout (60 * 60 * 2.5)
    exec_timeout_secs: 9000
    commands:
      - func: "get project"
      - func: "compile wiredtiger"
        vars:
          <<: *configure_flags_with_builtins
          CMAKE_TOOLCHAIN_FILE: -DCMAKE_TOOLCHAIN_FILE=../cmake/toolchains/mongodbtoolchain_v3_gcc.cmake
      - func: "format test script"
        vars:
          #run for 2 hours ( 2 * 60 = 120 minutes), use default config
          # Always disable mmap for PPC due to issues on variant setup.
          # See https://bugzilla.redhat.com/show_bug.cgi?id=1686261#c10 for the potential cause.
          format_test_script_args: -e "SEGFAULT_SIGNALS=all" -b "catchsegv ./t" -t 120 -- -C "mmap=false,mmap_all=false"

  - <<: *format-stress-test
    name: format-stress-test-1
    tags: ["stress-test-1"]
  - <<: *format-stress-test
    name: format-stress-test-2
    tags: ["stress-test-2"]
  - <<: *format-stress-test
    name: format-stress-test-3
    tags: ["stress-test-3"]
  - <<: *format-stress-test
    name: format-stress-test-4
    tags: ["stress-test-4"]
  - <<: *format-stress-sanitizer-ppc-test
    name: format-stress-sanitizer-ppc-test-1
    tags: ["stress-test-ppc-1"]
  - <<: *format-stress-sanitizer-ppc-test
    name: format-stress-sanitizer-ppc-test-2
    tags: ["stress-test-ppc-2"]
  - <<: *format-stress-sanitizer-test
    name: format-stress-sanitizer-test-1
    tags: ["stress-test-sanitizer-1"]
  - <<: *format-stress-sanitizer-test
    name: format-stress-sanitizer-test-2
    tags: ["stress-test-sanitizer-2"]
  - <<: *format-stress-sanitizer-test
    name: format-stress-sanitizer-test-3
    tags: ["stress-test-sanitizer-3"]
  - <<: *format-stress-sanitizer-test
    name: format-stress-sanitizer-test-4
    tags: ["stress-test-sanitizer-4"]
  - <<: *race-condition-stress-sanitizer-test
    name: race-condition-stress-sanitizer-test-1
    tags: ["stress-test-sanitizer-1"]
  - <<: *race-condition-stress-sanitizer-test
    name: race-condition-stress-sanitizer-test-2
    tags: ["stress-test-sanitizer-2"]
  - <<: *race-condition-stress-sanitizer-test
    name: race-condition-stress-sanitizer-test-3
    tags: ["stress-test-sanitizer-3"]
  - <<: *race-condition-stress-sanitizer-test
    name: race-condition-stress-sanitizer-test-4
    tags: ["stress-test-sanitizer-4"]
  - <<: *recovery-stress-test
    name: recovery-stress-test-1
    tags: ["stress-test-1", "stress-test-zseries-1"]
  - <<: *recovery-stress-test
    name: recovery-stress-test-2
    tags: ["stress-test-2", "stress-test-zseries-2"]
  - <<: *recovery-stress-test
    name: recovery-stress-test-3
    tags: ["stress-test-3", "stress-test-zseries-3"]

  - name: format-stress-test-no-barrier
    tags: ["stress-test-no-barrier"]
    exec_timeout_secs: 25200
    commands:
      - func: "get project"
      - func: "compile wiredtiger"
        vars:
          <<: *configure_flags_with_builtins
          CMAKE_TOOLCHAIN_FILE: -DCMAKE_TOOLCHAIN_FILE=../cmake/toolchains/mongodbtoolchain_v3_gcc.cmake
          NON_BARRIER_DIAGNOSTIC_YIELDS: -DNON_BARRIER_DIAGNOSTIC_YIELDS=1
      - func: "format test script"
        vars:
          format_test_script_args: -e "SEGFAULT_SIGNALS=all" -b "catchsegv ./t" -t 360

  - name: format-stress-sanitizer-test-no-barrier
    tags: ["stress-test-no-barrier-sanitizer"]
    exec_timeout_secs: 25200
    commands:
      - func: "get project"
      - func: "compile wiredtiger"
        vars:
          <<: *configure_flags_address_sanitizer_mongodb_v4_clang_with_builtins
          NON_BARRIER_DIAGNOSTIC_YIELDS: -DNON_BARRIER_DIAGNOSTIC_YIELDS=1
      - func: "format test script"
        vars:
          format_test_script_args: -t 360
          test_env_vars:
            ASAN_OPTIONS="detect_leaks=1:abort_on_error=1:disable_coredump=0:unmap_shadow_on_exit=1"
            ASAN_SYMBOLIZER_PATH=/opt/mongodbtoolchain/v4/bin/llvm-symbolizer

  - name: race-condition-stress-sanitizer-test-no-barrier
    tags: ["stress-test-no-barrier-sanitizer"]
    exec_timeout_secs: 25200
    commands:
      - func: "get project"
      - func: "compile wiredtiger"
        vars:
          <<: *configure_flags_address_sanitizer_mongodb_v4_clang_with_builtins
          NON_BARRIER_DIAGNOSTIC_YIELDS: -DNON_BARRIER_DIAGNOSTIC_YIELDS=1
      - func: "format test script"
        vars:
          format_test_script_args: -R -t 360
          test_env_vars:
            ASAN_OPTIONS="detect_leaks=1:abort_on_error=1:disable_coredump=0:unmap_shadow_on_exit=1"
            ASAN_SYMBOLIZER_PATH=/opt/mongodbtoolchain/v4/bin/llvm-symbolizer

  - name: recovery-stress-test-no-barrier
    tags: ["stress-test-no-barrier"]
    exec_timeout_secs: 25200
    commands:
      - func: "get project"
      - func: "compile wiredtiger"
        vars:
          <<: *configure_flags_with_builtins
          NON_BARRIER_DIAGNOSTIC_YIELDS: -DNON_BARRIER_DIAGNOSTIC_YIELDS=1
      - func: "recovery stress test script"
        vars:
          times: 25

  - name: format-abort-recovery-stress-test
    commands:
      # Allow 30 minutes beyond test runtime because recovery under load can cause the test to
      # run longer.
      - command: timeout.update
        params:
          exec_timeout_secs: 3600
      - func: "get project"
      - func: "compile wiredtiger"
        vars:
          <<: *configure_flags_with_builtins
          CMAKE_TOOLCHAIN_FILE: -DCMAKE_TOOLCHAIN_FILE=../cmake/toolchains/mongodbtoolchain_v3_gcc.cmake
      # FIXME-WT-9767
      # - func: "format test script"
      #   vars:
      #     format_test_script_args: -a -t 30

  - name: many-collection-test
    commands:
      - command: timeout.update
        params:
          exec_timeout_secs: 86400
          timeout_secs: 86400
      - func: "fetch mongo repo"
      - func: "get project"
      - func: "import wiredtiger into mongo"
      - func: "compile mongodb"
      - func: "fetch mongo-tests repo"
      # FIXME-WT-7868: we should download a pre populated database here and remove the
      # "clean-and-populate" argument in the step below.
      - command: shell.exec
        params:
          working_dir: mongo-tests/largescale
          shell: bash
          script: |
            set -o errexit
            set -o verbose
            export "PATH=/opt/mongodbtoolchain/v3/bin:$PATH"
            virtualenv -p python3 venv
            source venv/bin/activate
            pip3 install lorem pymongo==3.12.2
            mongod_path=$(find ../../mongo/build -executable -type f -path \*/bin/mongod)
            ./run_many_coll.sh $mongod_path mongodb.log config/many-collection-testing many-collection clean-and-populate

      - command: shell.exec
        params:
          working_dir: mongo-tests/largescale
          shell: bash
          silent: true
          script: |
            set -o errexit
            set -o verbose
            virtualenv -p python3 venv
            source venv/bin/activate
            pip3 install "pymongo[srv]==3.12.2"
            res_dir=`find ./ -type d -name "many-collection-artifacts" -print`
            ./upload-results-atlas.py ${atlas_wt_perf_test_user} ${atlas_wt_perf_pass} wt-perf-tests many-collection-test ${branch_name} $res_dir/results/results.json

  - name: cyclomatic-complexity
    commands:
      - func: "get project"
      - command: shell.exec
        params:
          working_dir: "wiredtiger"
          shell: bash
          script: |
            t=__wt.$$
            set -o verbose

            # Install Metrix++, ensuring it is outside the 'src' directory
            git clone https://github.com/metrixplusplus/metrixplusplus metrixplusplus

            # We only want complexity measures for the 'src' directory
            cd src

            python "../metrixplusplus/metrix++.py" collect --std.code.lines.code --std.code.complexity.cyclomatic
            python "../metrixplusplus/metrix++.py" view

            # Set the cyclomatic complexity limit to 20
            python "../metrixplusplus/metrix++.py" limit --max-limit=std.code.complexity:cyclomatic:20

            # Fail if there are functions with cyclomatic complexity larger than 91
            python "../metrixplusplus/metrix++.py" limit --max-limit=std.code.complexity:cyclomatic:91 > $t
            if grep -q 'exceeds' $t; then
                echo "[ERROR]:complexity:cyclomatic: Complexity limit exceeded."
                cat $t
                echo "[ERROR]:complexity:cyclomatic: Finished " && rm $t && exit 1
            else
                cat $t && rm $t
            fi

    #############################
    # Performance Tests for lsm #
    #############################

  - name: perf-test-small-lsm
    tags: ["lsm-perf"]
    depends_on:
      - name: compile
    commands:
      - func: "fetch artifacts"
      - func: "run-perf-test"
        vars:
          perf-test-name: small-lsm.wtperf
          maxruns: 3
          wtarg: -ops ['"load", "read"']
      - func: "upload-perf-test-stats"
        vars:
          perf-test-name: small-lsm.wtperf

  - name: perf-test-medium-lsm
    tags: ["lsm-perf"]
    depends_on:
      - name: compile
    commands:
      - func: "fetch artifacts"
      - func: "run-perf-test"
        vars:
          perf-test-name: medium-lsm.wtperf
          maxruns: 1
          wtarg: -ops ['"load", "read"']
      - func: "upload-perf-test-stats"
        vars:
          perf-test-name: medium-lsm.wtperf

  - name: perf-test-medium-lsm-compact
    tags: ["lsm-perf"]
    depends_on:
      - name: compile
    commands:
      - func: "fetch artifacts"
      - func: "run-perf-test"
        vars:
          perf-test-name: medium-lsm-compact.wtperf
          maxruns: 1
          wtarg: -ops ['"load", "read"']
      - func: "upload-perf-test-stats"
        vars:
          perf-test-name: medium-lsm-compact.wtperf

  - name: perf-test-medium-multi-lsm
    tags: ["lsm-perf"]
    depends_on:
      - name: compile
    commands:
      - func: "fetch artifacts"
      - func: "run-perf-test"
        vars:
          perf-test-name: medium-multi-lsm.wtperf
          maxruns: 1
          wtarg: -ops ['"load", "read", "update"']
      - func: "upload-perf-test-stats"
        vars:
          perf-test-name: medium-multi-lsm.wtperf

  - name: perf-test-parallel-pop-lsm
    tags: ["lsm-perf"]
    depends_on:
      - name: compile
    commands:
      - func: "fetch artifacts"
      - func: "run-perf-test"
        vars:
          perf-test-name: parallel-pop-lsm.wtperf
          maxruns: 1
          wtarg: -ops ['"load"']
      - func: "upload-perf-test-stats"
        vars:
          perf-test-name: parallel-pop-lsm.wtperf

  - name: perf-test-update-lsm
    tags: ["lsm-perf"]
    depends_on:
      - name: compile
    commands:
      - func: "fetch artifacts"
      - func: "run-perf-test"
        vars:
          perf-test-name: update-lsm.wtperf
          maxruns: 1
          wtarg: -ops ['"load", "read", "update", "insert"']
      - func: "upload-perf-test-stats"
        vars:
          perf-test-name: update-lsm.wtperf

    ###############################
    # Performance Tests for btree #
    ###############################

  - name: perf-test-small-btree
    tags: ["btree-perf"]
    depends_on:
      - name: compile
    commands:
      - func: "fetch artifacts"
      - func: "run-perf-test"
        vars:
          perf-test-name: small-btree.wtperf
          maxruns: 1
          wtarg: -ops ['"load", "read"']
      - func: "upload-perf-test-stats"
        vars:
          perf-test-name: small-btree.wtperf

  - name: perf-test-small-btree-backup
    tags: ["btree-perf"]
    depends_on:
      - name: compile
    commands:
      - func: "fetch artifacts"
      - func: "run-perf-test"
        vars:
          perf-test-name: small-btree-backup.wtperf
          maxruns: 1
          wtarg: -ops ['"load", "read"']
      - func: "upload-perf-test-stats"
        vars:
          perf-test-name: small-btree-backup.wtperf

  - name: perf-test-medium-btree
    tags: ["btree-perf"]
    depends_on:
      - name: compile
    commands:
      - func: "fetch artifacts"
      - func: "run-perf-test"
        vars:
          perf-test-name: medium-btree.wtperf
          maxruns: 3
          wtarg: -ops ['"load", "read"']
      - func: "upload-perf-test-stats"
        vars:
          perf-test-name: medium-btree.wtperf

  - name: perf-test-medium-btree-backup
    tags: ["btree-perf"]
    depends_on:
      - name: compile
    commands:
      - func: "fetch artifacts"
      - func: "run-perf-test"
        vars:
          perf-test-name: medium-btree-backup.wtperf
          maxruns: 3
          wtarg: -ops ['"load", "read"']
      - func: "upload-perf-test-stats"
        vars:
          perf-test-name: medium-btree-backup.wtperf

  - name: perf-test-parallel-pop-btree
    tags: ["btree-perf"]
    depends_on:
      - name: compile
    commands:
      - func: "fetch artifacts"
      - func: "run-perf-test"
        vars:
          perf-test-name: parallel-pop-btree.wtperf
          maxruns: 1
          wtarg: -ops ['"load"']
      - func: "upload-perf-test-stats"
        vars:
          perf-test-name: parallel-pop-btree.wtperf

  - name: perf-test-update-only-btree
    tags: ["btree-perf"]
    depends_on:
      - name: compile
    commands:
      - func: "fetch artifacts"
      - func: "run-perf-test"
        vars:
          perf-test-name: update-only-btree.wtperf
          maxruns: 3
          wtarg: -ops ['"update"']
      - func: "upload-perf-test-stats"
        vars:
          perf-test-name: update-only-btree.wtperf

  - name: perf-test-update-btree
    tags: ["btree-perf"]
    depends_on:
      - name: compile
    commands:
      - func: "fetch artifacts"
      - func: "run-perf-test"
        vars:
          perf-test-name: update-btree.wtperf
          maxruns: 1
          wtarg: "-bf ../../../bench/wtperf/runners/update-btree.json"
      - func: "upload-perf-test-stats"
        vars:
          perf-test-name: update-btree.wtperf

  - name: perf-test-update-large-record-btree
    tags: ["btree-perf"]
    depends_on:
      - name: compile
    commands:
      - func: "fetch artifacts"
      - func: "run-perf-test"
        vars:
          perf-test-name: update-large-record-btree.wtperf
          maxruns: 3
          wtarg: -ops ['"load", "update"']
      - func: "upload-perf-test-stats"
        vars:
          perf-test-name: update-large-record-btree.wtperf

  - name: perf-test-modify-large-record-btree
    tags: ["btree-perf"]
    depends_on:
      - name: compile
    commands:
      - func: "fetch artifacts"
      - func: "run-perf-test"
        vars:
          perf-test-name: modify-large-record-btree.wtperf
          maxruns: 3
          wtarg: -ops ['"load", "modify"']
      - func: "upload-perf-test-stats"
        vars:
          perf-test-name: modify-large-record-btree.wtperf

  - name: perf-test-modify-force-update-large-record-btree
    tags: ["btree-perf"]
    depends_on:
      - name: compile
    commands:
      - func: "fetch artifacts"
      - func: "run-perf-test"
        vars:
          perf-test-name: modify-force-update-large-record-btree.wtperf
          maxruns: 3
          wtarg: -ops ['"load", "modify"']
      - func: "upload-perf-test-stats"
        vars:
          perf-test-name: modify-force-update-large-record-btree.wtperf

    #########################################
    # Performance Tests for perf-checkpoint #
    #########################################

  - name: perf-test-update-checkpoint-btree
    tags: ["checkpoint-perf"]
    depends_on:
      - name: compile
    commands:
      - func: "fetch artifacts"
      - func: "run-perf-test"
        vars:
          perf-test-name: update-checkpoint-btree.wtperf
          maxruns: 1
          wtarg: "-bf ../../../bench/wtperf/runners/update-checkpoint.json"
      - func: "upload-perf-test-stats"
        vars:
          perf-test-name: update-checkpoint-btree.wtperf

  - name: perf-test-update-checkpoint-lsm
    # Disable/Un-tag the LSM perf test till the support for LSM is restored.
    # tags: ["checkpoint-perf"]
    depends_on:
      - name: compile
    commands:
      - func: "fetch artifacts"
      - func: "run-perf-test"
        vars:
          perf-test-name: update-checkpoint-lsm.wtperf
          maxruns: 1
          wtarg: "-bf ../../../bench/wtperf/runners/update-checkpoint.json"
      - func: "upload-perf-test-stats"
        vars:
          perf-test-name: update-checkpoint-lsm.wtperf

    ###############################
    # Performance Tests for stress #
    ###############################

  - name: perf-test-overflow-10k
    tags: ["stress-perf"]
    depends_on:
      - name: compile
    commands:
      - func: "fetch artifacts"
      - func: "run-perf-test"
        vars:
          perf-test-name: overflow-10k.wtperf
          maxruns: 1
          wtarg: -ops ['"load", "read", "update"']
      - func: "upload-perf-test-stats"
        vars:
          perf-test-name: overflow-10k.wtperf

  - name: perf-test-overflow-130k
    tags: ["stress-perf"]
    depends_on:
      - name: compile
    commands:
      - func: "fetch artifacts"
      - func: "run-perf-test"
        vars:
          perf-test-name: overflow-130k.wtperf
          maxruns: 1
          wtarg: -ops ['"load", "read", "update"']
      - func: "upload-perf-test-stats"
        vars:
          perf-test-name: overflow-130k.wtperf

  - name: perf-test-parallel-pop-stress
    tags: ["stress-perf"]
    depends_on:
      - name: compile
    commands:
      - func: "fetch artifacts"
      - func: "run-perf-test"
        vars:
          perf-test-name: parallel-pop-stress.wtperf
          maxruns: 1
          wtarg: -ops ['"load"']
      - func: "upload-perf-test-stats"
        vars:
          perf-test-name: parallel-pop-stress.wtperf

  - name: perf-test-update-grow-stress
    tags: ["stress-perf"]
    depends_on:
      - name: compile
    commands:
      - func: "fetch artifacts"
      - func: "run-perf-test"
        vars:
          perf-test-name: update-grow-stress.wtperf
          maxruns: 1
          wtarg: -ops ['"update"']
      - func: "upload-perf-test-stats"
        vars:
          perf-test-name: update-grow-stress.wtperf

  - name: perf-test-update-shrink-stress
    tags: ["stress-perf"]
    depends_on:
      - name: compile
    commands:
      - func: "fetch artifacts"
      - func: "run-perf-test"
        vars:
          perf-test-name: update-shrink-stress.wtperf
          maxruns: 1
          wtarg: -ops ['"update"']
      - func: "upload-perf-test-stats"
        vars:
          perf-test-name: update-shrink-stress.wtperf

  - name: perf-test-update-delta-mix1
    tags: ["stress-perf"]
    depends_on:
      - name: compile
    commands:
      - func: "fetch artifacts"
      - func: "run-perf-test"
        vars:
          perf-test-name: update-delta-mix1.wtperf
          maxruns: 1
          wtarg: -ops ['"update"']
      - func: "upload-perf-test-stats"
        vars:
          perf-test-name: update-delta-mix1.wtperf

  - name: perf-test-update-delta-mix2
    tags: ["stress-perf"]
    depends_on:
      - name: compile
    commands:
      - func: "fetch artifacts"
      - func: "run-perf-test"
        vars:
          perf-test-name: update-delta-mix2.wtperf
          maxruns: 1
          wtarg: -ops ['"update"']
      - func: "upload-perf-test-stats"
        vars:
          perf-test-name: update-delta-mix2.wtperf

  - name: perf-test-update-delta-mix3
    tags: ["stress-perf"]
    depends_on:
      - name: compile
    commands:
      - func: "fetch artifacts"
      - func: "run-perf-test"
        vars:
          perf-test-name: update-delta-mix3.wtperf
          maxruns: 1
          wtarg: -ops ['"update"']
      - func: "upload-perf-test-stats"
        vars:
          perf-test-name: update-delta-mix3.wtperf

  - name: perf-test-multi-btree-zipfian
    tags: ["stress-perf"]
    depends_on:
      - name: compile
    commands:
      - func: "fetch artifacts"
      - func: "run-perf-test"
        vars:
          perf-test-name: multi-btree-zipfian-populate.wtperf
          maxruns: 1
      - func: "run-perf-test"
        vars:
          perf-test-name: multi-btree-zipfian-workload.wtperf
          maxruns: 1
          no_create: true
          wtarg: -ops ['"read"']
      - func: "upload-perf-test-stats"
        vars:
          perf-test-name: multi-btree-zipfian-workload.wtperf

  - name: perf-test-many-table-stress
    tags: ["stress-perf"]
    depends_on:
      - name: compile
    commands:
      - func: "fetch artifacts"
      - func: "run-perf-test"
        vars:
          perf-test-name: many-table-stress.wtperf
          maxruns: 1

  - name: perf-test-many-table-stress-backup
    tags: ["stress-perf"]
    depends_on:
      - name: compile
    commands:
      - func: "fetch artifacts"
      - func: "run-perf-test"
        vars:
          perf-test-name: many-table-stress-backup.wtperf
          maxruns: 1

  - name: perf-test-evict-fairness
    tags: ["stress-perf"]
    depends_on:
      - name: compile
    commands:
      - func: "fetch artifacts"
      - func: "run-perf-test"
        vars:
          perf-test-name: evict-fairness.wtperf
          maxruns: 1
          wtarg: -args ['"-C statistics_log=(wait=10000,on_close=true,json=false,sources=[file:])", "-o reopen_connection=false"'] -ops ['"eviction_page_seen"']
      - func: "validate-expected-stats"
        vars:
          stat_file: './test_stats/evergreen_out_evict-fairness.wtperf.json'
          comparison_op: "eq"
          expected-stats: '{"Pages seen by eviction": 200}'

  - name: perf-test-evict-btree-stress-multi
    tags: ["stress-perf"]
    depends_on:
      - name: compile
    commands:
      - func: "fetch artifacts"
      - func: "run-perf-test"
        vars:
          perf-test-name: evict-btree-stress-multi.wtperf
          maxruns: 1
          wtarg: -ops ['"warnings", "top5_latencies_read_update"']
      - func: "upload-perf-test-stats"
        vars:
          perf-test-name: evict-btree-stress-multi.wtperf

    ##################################
    # Performance Tests for eviction #
    ##################################

  - name: perf-test-evict-btree
    tags: ["evict-perf"]
    depends_on:
      - name: compile
    commands:
      - func: "fetch artifacts"
      - func: "run-perf-test"
        vars:
          perf-test-name: evict-btree.wtperf
          maxruns: 1
          wtarg: -ops ['"load", "read"']
      - func: "upload-perf-test-stats"
        vars:
          perf-test-name: evict-btree.wtperf

  - name: perf-test-evict-btree-1
    tags: ["evict-perf"]
    depends_on:
      - name: compile
    commands:
      - func: "fetch artifacts"
      - func: "run-perf-test"
        vars:
          perf-test-name: evict-btree-1.wtperf
          maxruns: 1
          wtarg: -ops ['"read"']
      - func: "upload-perf-test-stats"
        vars:
          perf-test-name: evict-btree-1.wtperf

  - name: perf-test-evict-lsm
    # Disable/Un-tag the LSM perf test till the support for LSM is restored.
    # tags: ["evict-perf"]
    depends_on:
      - name: compile
    commands:
      - func: "fetch artifacts"
      - func: "run-perf-test"
        vars:
          perf-test-name: evict-lsm.wtperf
          maxruns: 1
          wtarg: -ops ['"load", "read"']
      - func: "upload-perf-test-stats"
        vars:
          perf-test-name: evict-lsm.wtperf

  - name: perf-test-evict-lsm-1
    # Disable/Un-tag the LSM perf test till the support for LSM is restored.
    # tags: ["evict-perf"]
    depends_on:
      - name: compile
    commands:
      - func: "fetch artifacts"
      - func: "run-perf-test"
        vars:
          perf-test-name: evict-lsm-1.wtperf
          maxruns: 1
          wtarg: -ops ['"read"']
      - func: "upload-perf-test-stats"
        vars:
          perf-test-name: evict-lsm-1.wtperf

    ###########################################
    # Performance Tests for log consolidation #
    ###########################################

  - name: perf-test-log
    tags: ["log-perf"]
    depends_on:
      - name: compile
    commands:
      - func: "fetch artifacts"
      - func: "run-perf-test"
        vars:
          perf-test-name: log.wtperf
          maxruns: 1
          wtarg: -ops ['"update", "min_max_update_throughput"']
      - func: "upload-perf-test-stats"
        vars:
          perf-test-name: log.wtperf

  - name: perf-test-log-small-files
    tags: ["log-perf"]
    depends_on:
      - name: compile
    commands:
      - func: "fetch artifacts"
      - func: "run-perf-test"
        vars:
          perf-test-name: log.wtperf
          maxruns: 1
          wtarg: -args ['"-C log=(enabled,file_max=1M)"'] -ops ['"update"']
      - func: "upload-perf-test-stats"
        vars:
          perf-test-name: log.wtperf

  - name: perf-test-log-no-checkpoints
    tags: ["log-perf"]
    depends_on:
      - name: compile
    commands:
      - func: "fetch artifacts"
      - func: "run-perf-test"
        vars:
          perf-test-name: log.wtperf
          maxruns: 1
          wtarg: -args ['"-C checkpoint=(wait=0)"'] -ops ['"update"']
      - func: "upload-perf-test-stats"
        vars:
          perf-test-name: log.wtperf

  - name: perf-test-log-no-prealloc
    tags: ["log-perf"]
    depends_on:
      - name: compile
    commands:
      - func: "fetch artifacts"
      - func: "run-perf-test"
        vars:
          perf-test-name: log.wtperf
          maxruns: 1
          wtarg: -args ['"-C log=(enabled,file_max=1M,prealloc=false)"'] -ops ['"update"']
      - func: "upload-perf-test-stats"
        vars:
          perf-test-name: log.wtperf

  - name: perf-test-log-zero-fill
    tags: ["log-perf"]
    depends_on:
      - name: compile
    commands:
      - func: "fetch artifacts"
      - func: "run-perf-test"
        vars:
          perf-test-name: log.wtperf
          maxruns: 1
          wtarg: -args ['"-C log=(enabled,file_max=1M,zero_fill=true)"'] -ops ['"update"']
      - func: "upload-perf-test-stats"
        vars:
          perf-test-name: log.wtperf

  - name: perf-test-log-many-threads
    tags: ["log-perf"]
    depends_on:
      - name: compile
    commands:
      - func: "fetch artifacts"
      - func: "run-perf-test"
        vars:
          perf-test-name: log.wtperf
          maxruns: 1
          wtarg: -args ['"-C log=(enabled,file_max=1M),session_max=256", "-o threads=((count=128,updates=1))"'] -ops ['"update"']
      - func: "upload-perf-test-stats"
        vars:
          perf-test-name: log.wtperf

    ###########################################
    #        Performance Long Tests           #
    ###########################################

  - name: perf-test-long-500m-btree-populate
    tags: ["long-perf"]
    depends_on:
      - name: compile
    commands:
      - command: timeout.update
        params:
          exec_timeout_secs: 7200
          timeout_secs: 7200
      - func: "fetch artifacts"
      - func: "run-perf-test"
        vars:
          perf-test-name: 500m-btree-populate.wtperf
          maxruns: 1
          wtarg: -args ['"-C create,statistics=(fast),statistics_log=(json,wait=1,sources=[file:])"'] -ops ['"load", "warnings", "max_latency_insert"']
      - func: "upload-perf-test-stats"
        vars:
          perf-test-name: 500m-btree-populate.wtperf
      - func: "upload artifact"
        vars:
          upload_filename: WT_TEST.tgz
          upload_source_dir: wiredtiger/cmake_build/bench/wtperf/WT_TEST_0_0/
      # Call cleanup function to avoid duplicated artifact upload in the post-task stage.
      - func: "cleanup"

  - name: perf-test-long-500m-btree-50r50u
    tags: ["long-perf"]
    depends_on:
      - name: perf-test-long-500m-btree-populate
    commands:
      - command: timeout.update
        params:
          exec_timeout_secs: 10800
          timeout_secs: 10800
      # Fetch the compile artifacts.
      - func: "fetch artifacts"
      # Fetch the database created by perf-test-long-500m-btree-populate task.
      - func: "fetch artifacts"
        vars:
          dependent_task: perf-test-long-500m-btree-populate
          destination: "wiredtiger/cmake_build/bench/wtperf/WT_TEST_0_0"
      - func: "run-perf-test"
        vars:
          perf-test-name: 500m-btree-50r50u.wtperf
          maxruns: 1
          no_create: true
          wtarg: -args ['"-C create,statistics=(fast),statistics_log=(json,wait=1,sources=[file:])"'] -ops ['"read", "update", "warnings", "max_latency_read_update"']
      - func: "upload-perf-test-stats"
        vars:
          perf-test-name: 500m-btree-50r50u.wtperf
      - func: "cleanup"

  - name: perf-test-long-500m-btree-50r50u-backup
    tags: ["long-perf"]
    depends_on:
      - name: perf-test-long-500m-btree-populate
    commands:
      - command: timeout.update
        params:
          exec_timeout_secs: 10800
          timeout_secs: 10800
      # Fetch the compile artifacts.
      - func: "fetch artifacts"
      # Fetch the database created by perf-test-long-500m-btree-populate task.
      - func: "fetch artifacts"
        vars:
          dependent_task: perf-test-long-500m-btree-populate
          destination: "wiredtiger/cmake_build/bench/wtperf/WT_TEST_0_0"
      - func: "run-perf-test"
        vars:
          perf-test-name: 500m-btree-50r50u-backup.wtperf
          maxruns: 1
          no_create: true
          wtarg: -args ['"-C create,statistics=(fast),statistics_log=(json,wait=1,sources=[file:])"'] -ops ['"read", "update", "warnings", "max_latency_read_update"']
      - func: "upload-perf-test-stats"
        vars:
          perf-test-name: 500m-btree-50r50u-backup.wtperf
      - func: "cleanup"

  - name: perf-test-long-500m-btree-80r20u
    tags: ["long-perf"]
    depends_on:
      - name: perf-test-long-500m-btree-populate
    commands:
      - command: timeout.update
        params:
          exec_timeout_secs: 10800
          timeout_secs: 10800
      # Fetch the compile artifacts.
      - func: "fetch artifacts"
      # Fetch the database created by perf-test-long-500m-btree-populate task.
      - func: "fetch artifacts"
        vars:
          dependent_task: perf-test-long-500m-btree-populate
          destination: "wiredtiger/cmake_build/bench/wtperf/WT_TEST_0_0"
      - func: "run-perf-test"
        vars:
          perf-test-name: 500m-btree-80r20u.wtperf
          maxruns: 1
          no_create: true
          wtarg: -args ['"-C create,statistics=(fast),statistics_log=(json,wait=1,sources=[file:])"'] -ops ['"read", "update", "warnings", "max_latency_read_update"']
      - func: "upload-perf-test-stats"
        vars:
          perf-test-name: 500m-btree-80r20u.wtperf
      - func: "cleanup"

  - name: perf-test-long-500m-btree-rdonly
    tags: ["long-perf"]
    depends_on:
      - name: perf-test-long-500m-btree-populate
    commands:
      - command: timeout.update
        params:
          exec_timeout_secs: 10800
          timeout_secs: 10800
      # Fetch the compile artifacts.
      - func: "fetch artifacts"
      # Fetch the database created by perf-test-long-500m-btree-populate task.
      - func: "fetch artifacts"
        vars:
          dependent_task: perf-test-long-500m-btree-populate
          destination: "wiredtiger/cmake_build/bench/wtperf/WT_TEST_0_0"
      - func: "run-perf-test"
        vars:
          perf-test-name: 500m-btree-rdonly.wtperf
          maxruns: 1
          no_create: true
          wtarg: -args ['"-C create,statistics=(fast),statistics_log=(json,wait=1,sources=[file:])"'] -ops ['"read", "warnings", "max_latency_read_update", "min_max_read_throughput"']
      - func: "upload-perf-test-stats"
        vars:
          perf-test-name: 500m-btree-rdonly.wtperf
      - func: "cleanup"

  - name: perf-test-long-checkpoint-stress
    tags: ["long-perf"]
    depends_on:
      - name: compile
    commands:
      - func: "fetch artifacts"
      - func: "run-perf-test"
        vars:
          perf-test-name: checkpoint-stress.wtperf
          maxruns: 1
          wtarg: -args ['"-C create,statistics=(fast),statistics_log=(json,wait=1,sources=[file:])"'] -ops ['"update", "checkpoint"']
      - func: "upload-perf-test-stats"
        vars:
          perf-test-name: checkpoint-stress.wtperf

  - name: many-dhandle-stress
    depends_on:
      - name: compile
    commands:
      - func: "fetch artifacts"
      - func: "run-perf-test"
        vars:
          test_type: workgen
          exec_path: ${python_binary}
          perf-test-path: ../../../bench/workgen/runner
          perf-test-name: many-dhandle-stress.py
          maxruns: 1
          wtarg: -ops ['"max_latency_create", "max_latency_drop", "max_latency_drop_diff", "max_latency_insert_micro_sec", "max_latency_read_micro_sec", "max_latency_update_micro_sec", "warning_idle", "warning_idle_create", "warning_idle_drop", "warning_insert", "warning_operations", "warning_read", "warning_update"']
      - func: "upload-perf-test-stats"
        vars:
          perf-test-name: many-dhandle-stress.py
      - func: "validate-expected-stats"
        vars:
          stat_file: './test_stats/evergreen_out_many-dhandle-stress.py.json'
          comparison_op: "lt"
          expected-stats: '{"Warning Idle (drop)": 50, "Latency drop(in sec.) Max1": 500, "Latency warnings (read, insert, update)": 500}'

  - name: bench-wt2853-perf-test-row
    tags: ["wt2853-perf"]
    depends_on:
      - name: compile
    commands:
      - func: "fetch artifacts"
      - func: "wt2853_perf test"
        vars:
          wt2853_perf_args: "-t r"
      - func: "upload test stats"
        vars:
          test_path: bench/wt2853_perf/wt2853_perf

  - name: bench-wt2853-perf-test-col
    tags: ["wt2853-perf"]
    depends_on:
      - name: compile
    commands:
      - func: "fetch artifacts"
      - func: "wt2853_perf test"
        vars:
          wt2853_perf_args: "-t c"
      - func: "upload test stats"
        vars:
          test_path: bench/wt2853_perf/wt2853_perf

#######################################
#            Buildvariants            #
#######################################

buildvariants:

- name: ubuntu2004
  display_name: "! Ubuntu 20.04"
  run_on:
  - ubuntu2004-test
  expansions:
    test_env_vars:
      WT_TOPDIR=$(git rev-parse --show-toplevel)
      WT_BUILDDIR=$WT_TOPDIR/cmake_build
      LD_LIBRARY_PATH=$WT_BUILDDIR:$WT_TOPDIR/TCMALLOC_LIB/lib
      LD_PRELOAD=$WT_TOPDIR/TCMALLOC_LIB/lib/libtcmalloc.so
    CMAKE_PREFIX_PATH: -DCMAKE_PREFIX_PATH="$(pwd)/TCMALLOC_LIB"
    CMAKE_INSTALL_PREFIX: -DCMAKE_INSTALL_PREFIX=$(pwd)/cmake_build/LOCAL_INSTALL
    python_binary: '/opt/mongodbtoolchain/v3/bin/python3'
    smp_command: -j $(echo "`grep -c ^processor /proc/cpuinfo` * 2" | bc)
    cmake_generator: Ninja
    make_command: ninja
    data_validation_stress_test_args: -t r -m -W 3 -D -p -n 100000 -k 100000 -C cache_size=100MB
  tasks:
    - name: ".pull_request !.pull_request_compilers"
    - name: compile
    - name: doc-compile
    - name: make-check-test
    - name: unit-test
    - name: configure-combinations
    - name: syscall-linux
    - name: checkpoint-filetypes-test
    - name: unit-test-zstd
    - name: unit-test-random-seed
    - name: unit-test-hook-tiered
    - name: unit-test-hook-tiered-timestamp
    - name: unit-test-hook-timestamp
    - name: test-prepare-hs03-hook-timestamp
    - name: spinlock-gcc-test
    - name: spinlock-pthread-adaptive-test
    - name: compile-wtperf
    - name: ftruncate-test
    - name: long-test
    - name: unit-test-long
      distros: ubuntu2004-large
    - name: static-wt-build-test
    - name: linux-directio
      distros: ubuntu2004-build
    - name: format-mirror-test
    - name: format-smoke-test
    - name: format-failure-configs-test
    - name: data-validation-stress-test-checkpoint
    - name: data-validation-stress-test-checkpoint-fp-hs-insert-s1
    - name: data-validation-stress-test-checkpoint-fp-hs-insert-s1-no-timestamp
    - name: data-validation-stress-test-checkpoint-fp-hs-insert-s2
    - name: data-validation-stress-test-checkpoint-fp-hs-insert-s3
    - name: data-validation-stress-test-checkpoint-fp-hs-insert-s3-no-timestamp
    - name: data-validation-stress-test-checkpoint-fp-hs-insert-s4
    - name: data-validation-stress-test-checkpoint-fp-hs-insert-s5
    - name: data-validation-stress-test-checkpoint-fp-hs-insert-s5-no-timestamp
    - name: data-validation-stress-test-checkpoint-fp-hs-insert-s6
    - name: data-validation-stress-test-checkpoint-fp-hs-insert-s7
    - name: data-validation-stress-test-checkpoint-no-timestamp
    - name: unittest-test
    - name: tiered-storage-extensions-test

- name: ubuntu2004-asan
  display_name: "! Ubuntu 20.04 ASAN"
  run_on:
  - ubuntu2004-test
  expansions:
    CMAKE_TOOLCHAIN_FILE: -DCMAKE_TOOLCHAIN_FILE=../cmake/toolchains/mongodbtoolchain_v4_clang.cmake
    CMAKE_BUILD_TYPE: -DCMAKE_BUILD_TYPE=ASan
    CMAKE_PREFIX_PATH: -DCMAKE_PREFIX_PATH="$(pwd)/TCMALLOC_LIB"
    CMAKE_INSTALL_PREFIX: -DCMAKE_INSTALL_PREFIX=$(pwd)/cmake_build/LOCAL_INSTALL
    smp_command: -j $(grep -c ^processor /proc/cpuinfo)
    make_command: ninja
    test_env_vars:
      WT_TOPDIR=$(git rev-parse --show-toplevel)
      WT_BUILDDIR=$WT_TOPDIR/cmake_build
      ASAN_OPTIONS="detect_leaks=1:abort_on_error=1:disable_coredump=0:unmap_shadow_on_exit=1"
      LSAN_OPTIONS="print_suppressions=0:suppressions=$WT_TOPDIR/test/evergreen/asan_leaks.supp"
      ASAN_SYMBOLIZER_PATH=/opt/mongodbtoolchain/v4/bin/llvm-symbolizer
      TESTUTIL_BYPASS_ASAN=1
      LD_PRELOAD=/usr/lib/x86_64-linux-gnu/libeatmydata.so:$WT_TOPDIR/TCMALLOC_LIB/lib/libtcmalloc.so
      PATH=/opt/mongodbtoolchain/v4/bin:$PATH
      LD_LIBRARY_PATH=$WT_BUILDDIR:$WT_TOPDIR/TCMALLOC_LIB/lib
  tasks:
    - name: ".pull_request !.pull_request_compilers !.python !tiered-unittest-test"
    - name: examples-c-test
    - name: format-asan-smoke-test

# Very minimal set without any extensions
- name: ubuntu2004-minimal
  display_name: "! Ubuntu 20.04 Minimal"
  batchtime: 480 # 3 times a day
  run_on:
  - ubuntu2004-test
  expansions:
    posix_configure_flags: -DENABLE_PYTHON=0 -DENABLE_LZ4=0 -DENABLE_SNAPPY=0 -DENABLE_ZLIB=0 -DENABLE_ZSTD=0
    CMAKE_INSTALL_PREFIX: -DCMAKE_INSTALL_PREFIX=$(pwd)/cmake_build/LOCAL_INSTALL
    smp_command: -j $(grep -c ^processor /proc/cpuinfo)
    make_command: ninja
  tasks:
    - name: compile
    - name: make-check-test
    - name: fops
    - name: unittest-test
    - name: examples-c-test

- name: ubuntu2004-msan
  display_name: "! Ubuntu 20.04 MSAN"
  run_on:
  - ubuntu2004-test
  expansions:
    CMAKE_TOOLCHAIN_FILE: -DCMAKE_TOOLCHAIN_FILE=../cmake/toolchains/mongodbtoolchain_v3_clang.cmake
    CMAKE_BUILD_TYPE: -DCMAKE_BUILD_TYPE=MSan
    CMAKE_INSTALL_PREFIX: -DCMAKE_INSTALL_PREFIX=$(pwd)/cmake_build/LOCAL_INSTALL
    smp_command: -j $(grep -c ^processor /proc/cpuinfo)
    make_command: ninja
    test_env_vars:
      MSAN_OPTIONS="abort_on_error=1:disable_coredump=0:print_stacktrace=1"
      MSAN_SYMBOLIZER_PATH=/opt/mongodbtoolchain/v4/bin/llvm-symbolizer
      LD_PRELOAD=/usr/lib/x86_64-linux-gnu/libeatmydata.so
      PATH=/opt/mongodbtoolchain/v3/bin:$PATH
      WT_TOPDIR=$(git rev-parse --show-toplevel)
      WT_BUILDDIR=$WT_TOPDIR/cmake_build
      LD_LIBRARY_PATH=$WT_BUILDDIR
    # We don't run C++ memory sanitized testing as it creates false positives.
    check_args: -LE cppsuite
  tasks:
    - name: clang-analyzer
    - name: compile
    - name: compile-production-disable-shared
    - name: compile-production-disable-static
    - name: examples-c-production-disable-shared-test
    - name: examples-c-production-disable-static-test
    - name: format-stress-pull-request-test
    - name: make-check-test

- name: ubuntu2004-ubsan
  display_name: "! Ubuntu 20.04 UBSAN"
  run_on:
  - ubuntu2004-test
  expansions:
    CMAKE_TOOLCHAIN_FILE: -DCMAKE_TOOLCHAIN_FILE=../cmake/toolchains/mongodbtoolchain_v3_clang.cmake
    CMAKE_BUILD_TYPE: -DCMAKE_BUILD_TYPE=UBSan
    CC_OPTIMIZE_LEVEL: -DCC_OPTIMIZE_LEVEL=-O1
    CMAKE_PREFIX_PATH: -DCMAKE_PREFIX_PATH="$(pwd)/TCMALLOC_LIB"
    CMAKE_INSTALL_PREFIX: -DCMAKE_INSTALL_PREFIX=$(pwd)/cmake_build/LOCAL_INSTALL
    smp_command: -j $(grep -c ^processor /proc/cpuinfo)
    make_command: ninja
    test_env_vars:
      UBSAN_OPTIONS="detect_leaks=1:disable_coredump=0:external_symbolizer_path=/opt/mongodbtoolchain/v4/bin/llvm-symbolizer:abort_on_error=1:print_stacktrace=1"
      PATH=/opt/mongodbtoolchain/v3/bin:$PATH
      WT_TOPDIR=$(git rev-parse --show-toplevel)
      WT_BUILDDIR=$WT_TOPDIR/cmake_build
      LD_LIBRARY_PATH=$WT_BUILDDIR:$WT_TOPDIR/TCMALLOC_LIB/lib
      LD_PRELOAD=/usr/lib/x86_64-linux-gnu/libeatmydata.so:$WT_TOPDIR/TCMALLOC_LIB/lib/libtcmalloc.so
  tasks:
    - name: clang-analyzer
    - name: compile
    - name: compile-production-disable-shared
    - name: compile-production-disable-static
    - name: examples-c-production-disable-shared-test
    - name: examples-c-production-disable-static-test
    - name: format-stress-pull-request-test
    - name: make-check-test
    - name: cppsuite-operations-test-default
    - name: cppsuite-hs-cleanup-default
    - name: cppsuite-burst-inserts-default
    - name: cppsuite-search-near-01-default
    - name: cppsuite-search-near-02-default
    - name: cppsuite-search-near-03-default

- name: ubuntu2004-compilers
  display_name: "! Ubuntu 20.04 Compilers"
  run_on:
  - ubuntu2004-wt-build
  expansions:
    CMAKE_PREFIX_PATH: -DCMAKE_PREFIX_PATH="$(pwd)/TCMALLOC_LIB"
    python_binary: '/opt/mongodbtoolchain/v3/bin/python3'
    smp_command: -j $(grep -c ^processor /proc/cpuinfo)
    make_command: ninja
    test_env_vars:
      WT_TOPDIR=$(git rev-parse --show-toplevel)
      WT_BUILDDIR=$WT_TOPDIR/cmake_build
      LD_LIBRARY_PATH=$WT_BUILDDIR:$WT_TOPDIR/TCMALLOC_LIB/lib
      LD_PRELOAD=$WT_TOPDIR/TCMALLOC_LIB/lib/libtcmalloc.so
  tasks:
    - name: ".pull_request_compilers"

- name: ubuntu2004-stress-tests
  display_name: Ubuntu 20.04 Stress tests
  run_on:
  - ubuntu2004-test
  expansions:
    smp_command: -j $(grep -c ^processor /proc/cpuinfo)
    make_command: ninja
    test_env_vars:
      PATH=/opt/mongodbtoolchain/v3/bin:$PATH
      WT_TOPDIR=$(git rev-parse --show-toplevel)
      WT_BUILDDIR=$WT_TOPDIR/cmake_build
      LD_LIBRARY_PATH=$WT_BUILDDIR:$WT_TOPDIR/TCMALLOC_LIB/lib
      LD_PRELOAD=/usr/lib/x86_64-linux-gnu/libeatmydata.so:$WT_TOPDIR/TCMALLOC_LIB/lib/libtcmalloc.so
    CMAKE_PREFIX_PATH: -DCMAKE_PREFIX_PATH="$(pwd)/TCMALLOC_LIB"
    CMAKE_INSTALL_PREFIX: -DCMAKE_INSTALL_PREFIX=$(pwd)/cmake_build/LOCAL_INSTALL
    python_binary: '/opt/mongodbtoolchain/v3/bin/python3'
  tasks:
    - name: ".stress-test-1"
    - name: ".stress-test-2"
    - name: ".stress-test-3"
    - name: ".stress-test-4"
    - name: ".stress-test-no-barrier"
    - name: ".stress-test-no-barrier-sanitizer"
    - name: ".stress-test-sanitizer-1"
    - name: ".stress-test-sanitizer-2"
    - name: ".stress-test-sanitizer-3"
    - name: ".stress-test-sanitizer-4"
    - name: format-abort-recovery-stress-test

# When running the Python tests on this variant tcmalloc must be preloaded otherwise the wiredtiger library
# fails to load and resolve its dependency.
- name: ubuntu2004-stress-tests-arm64
  display_name: Ubuntu 20.04 Stress tests (ARM64)
  run_on:
  - ubuntu2004-arm64-large
  expansions:
    smp_command: -j $(grep -c ^processor /proc/cpuinfo)
    make_command: ninja
    test_env_vars:
      PATH=/opt/mongodbtoolchain/v3/bin:$PATH
      WT_TOPDIR=$(git rev-parse --show-toplevel)
      WT_BUILDDIR=$WT_TOPDIR/cmake_build
      LD_PRELOAD=/usr/lib/aarch64-linux-gnu/libeatmydata.so:$WT_TOPDIR/TCMALLOC_LIB/lib/libtcmalloc.so
      LD_LIBRARY_PATH=$WT_BUILDDIR:$WT_TOPDIR/TCMALLOC_LIB/lib
    CMAKE_PREFIX_PATH: -DCMAKE_PREFIX_PATH="$(pwd)/TCMALLOC_LIB"
    CMAKE_INSTALL_PREFIX: -DCMAKE_INSTALL_PREFIX=$(pwd)/cmake_build/LOCAL_INSTALL
    python_binary: '/opt/mongodbtoolchain/v3/bin/python3'
  tasks:
  # FIXME-WT-8947: For now run the whole stress test suite like we do on the x86 platform. But later
  # find a smaller set of tests that give an optimal test coverage while being mindful of machine
  # costs and availability.
    - name: ".stress-test-1"
    - name: ".stress-test-2"
    - name: ".stress-test-3"
    - name: ".stress-test-4"
    - name: ".stress-test-no-barrier"
    - name: format-abort-recovery-stress-test

- name: ubuntu2004-perf-tests
  display_name: Ubuntu 20.04 Performance tests
  batchtime: 1440 # 1 day
  run_on:
    - ubuntu2004-medium
  expansions:
    test_env_vars:
      WT_TOPDIR=$(git rev-parse --show-toplevel)
      WT_BUILDDIR=$WT_TOPDIR/cmake_build
      LD_LIBRARY_PATH=$WT_BUILDDIR:$WT_BUILDDIR/test/utility/
    CC_OPTIMIZE_LEVEL: -DCC_OPTIMIZE_LEVEL=-O3
    HAVE_DIAGNOSTIC: -DHAVE_DIAGNOSTIC=0
    CMAKE_TOOLCHAIN_FILE: -DCMAKE_TOOLCHAIN_FILE=../cmake/toolchains/mongodbtoolchain_v3_gcc.cmake
    CMAKE_INSTALL_PREFIX: -DCMAKE_INSTALL_PREFIX=$(pwd)/cmake_build/LOCAL_INSTALL
    python_binary: '/opt/mongodbtoolchain/v3/bin/python3'
    pip3_binary: '/opt/mongodbtoolchain/v3/bin/pip3'
    virtualenv_binary: '/opt/mongodbtoolchain/v3/bin/virtualenv'
    smp_command: -j $(echo "`grep -c ^processor /proc/cpuinfo` * 2" | bc)
    cmake_generator: Ninja
    make_command: ninja
  tasks:
    - name: compile
    - name: ".btree-perf"
    # Disable LSM perf tests till the support for LSM is restored.
    # - name: ".lsm-perf"
    - name: ".stress-perf"
    - name: ".checkpoint-perf"
    - name: ".evict-perf"
    - name: ".log-perf"
    - name: ".long-perf"
    - name: many-dhandle-stress
    - name: ".wt2853-perf"
    - name: cppsuite-bounded-cursor-perf-stress
  display_tasks:
    - name: Wiredtiger-perf-btree-jobs
      execution_tasks:
      - ".btree-perf"
    # Disable LSM perf tests till the support for LSM is restored.
    # - name: Wiredtiger-perf-lsm-jobs
    #   execution_tasks:
    #   - ".lsm-perf"
    - name: Wiredtiger-perf-stress-jobs
      execution_tasks:
      - ".stress-perf"
    - name: Wiredtiger-perf-checkpoint-jobs
      execution_tasks:
      - ".checkpoint-perf"
    - name: Wiredtiger-perf-evict-jobs
      execution_tasks:
      - ".evict-perf"
    - name: Wiredtiger-perf-log-jobs
      execution_tasks:
      - ".log-perf"
    - name: Wiredtiger-perf-long-jobs
      execution_tasks:
      - ".long-perf"
    - name: WiredTiger-wt2853-perf
      execution_tasks:
      - ".wt2853-perf"

- name: large-scale-tests
  display_name: "Large scale tests"
  batchtime: 480 # 3 times a day
  run_on:
  - ubuntu2004-test
  expansions:
    make_command: ninja
    cmake_generator: Ninja
    CMAKE_PREFIX_PATH: -DCMAKE_PREFIX_PATH="$(pwd)/TCMALLOC_LIB"
    test_env_vars:
      PATH=/opt/mongodbtoolchain/v3/bin:$PATH
      WT_TOPDIR=$(git rev-parse --show-toplevel)
      WT_BUILDDIR=$WT_TOPDIR/cmake_build
      LD_LIBRARY_PATH=$WT_BUILDDIR:$WT_TOPDIR/TCMALLOC_LIB/lib
      LD_PRELOAD=$WT_TOPDIR/TCMALLOC_LIB/lib/libtcmalloc.so
    upload_source_dir: mongo-tests/largescale/many-collection-artifacts
    upload_filename: many-collection.tgz
  tasks:
    - name: many-collection-test
      distros: ubuntu2004-wt-large

- name: cppsuite-stress-tests-ubuntu
  display_name: "Cppsuite Stress Tests Ubuntu 20.04"
  batchtime: 720 # twice a day
  run_on:
  # We run on medium as small has too small a disk.
  - ubuntu2004-medium
  expansions:
    test_env_vars:
      WT_TOPDIR=$(git rev-parse --show-toplevel)
      WT_BUILDDIR=$WT_TOPDIR/cmake_build
      LD_LIBRARY_PATH=$WT_BUILDDIR:$WT_TOPDIR/TCMALLOC_LIB/lib
      LD_PRELOAD=$WT_TOPDIR/TCMALLOC_LIB/lib/libtcmalloc.so
    cmake_generator: Ninja
    make_command: ninja
    CMAKE_PREFIX_PATH: -DCMAKE_PREFIX_PATH="$(pwd)/TCMALLOC_LIB"
  tasks:
    - name: compile
    - name: ".cppsuite-stress-test"

- name: cppsuite-stress-tests-arm64
  display_name: "Cppsuite Stress Tests ARM64"
  batchtime: 720 # twice a day
  run_on:
  - ubuntu2004-arm64-large
  expansions:
    test_env_vars:
      WT_TOPDIR=$(git rev-parse --show-toplevel)
      WT_BUILDDIR=$WT_TOPDIR/cmake_build
      LD_LIBRARY_PATH=$WT_BUILDDIR:$WT_TOPDIR/TCMALLOC_LIB/lib
      LD_PRELOAD=$WT_TOPDIR/TCMALLOC_LIB/lib/libtcmalloc.so
    cmake_generator: Ninja
    make_command: ninja
    CMAKE_PREFIX_PATH: -DCMAKE_PREFIX_PATH="$(pwd)/TCMALLOC_LIB"
  tasks:
    - name: compile
    - name: ".cppsuite-stress-test"

- name: package
  display_name: "~ Package"
  batchtime: 1440 # 1 day
  run_on:
  - ubuntu2004-test
  tasks:
    - name: package

- name: documentation-update
  display_name: "~ Documentation update"
  batchtime: 10080 # 7 days
  run_on:
  - ubuntu2004-test
  expansions:
    doc_update_branches: develop,mongodb-6.0,mongodb-5.0,mongodb-4.4,mongodb-4.2
  tasks:
    - name: doc-update

- name: linux-no-ftruncate
  display_name: Linux no ftruncate
  batchtime: 1440 # 1 day
  run_on:
  - ubuntu2004-test
  expansions:
    test_env_vars:
      PATH=/opt/mongodbtoolchain/v3/bin:$PATH
      LD_PRELOAD=/usr/lib/x86_64-linux-gnu/libeatmydata.so
      WT_TOPDIR=$(git rev-parse --show-toplevel)
      WT_BUILDDIR=$WT_TOPDIR/cmake_build
      LD_LIBRARY_PATH=$WT_BUILDDIR
    smp_command: -j $(grep -c ^processor /proc/cpuinfo)
    make_command: ninja
    cmake_generator: Ninja
    python_binary: '/opt/mongodbtoolchain/v3/bin/python3'
    CMAKE_TOOLCHAIN_FILE: -DCMAKE_TOOLCHAIN_FILE=../cmake/toolchains/mongodbtoolchain_v3_gcc.cmake
    CMAKE_INSTALL_PREFIX: -DCMAKE_INSTALL_PREFIX=$(pwd)/cmake_build/LOCAL_INSTALL
  tasks:
    - name: compile-linux-no-ftruncate
    - name: make-check-linux-no-ftruncate-test
    - name: unit-linux-no-ftruncate-test
    - name: format-linux-no-ftruncate

- name: rhel80
  display_name: RHEL 8.0
  run_on:
  - rhel80-test
  expansions:
    test_env_vars:
      PATH=/opt/mongodbtoolchain/v3/bin:$PATH
      LD_PRELOAD=/usr/local/lib/libeatmydata.so
      WT_TOPDIR=$(git rev-parse --show-toplevel)
      WT_BUILDDIR=$WT_TOPDIR/cmake_build
      LD_LIBRARY_PATH=$WT_BUILDDIR
    smp_command: -j $(grep -c ^processor /proc/cpuinfo)
    cmake_generator: "Unix Makefiles"
    make_command: make
    python_binary: '/opt/mongodbtoolchain/v3/bin/python3'
    CMAKE_TOOLCHAIN_FILE: -DCMAKE_TOOLCHAIN_FILE=../cmake/toolchains/mongodbtoolchain_v3_gcc.cmake
    CMAKE_INSTALL_PREFIX: -DCMAKE_INSTALL_PREFIX=$(pwd)/cmake_build/LOCAL_INSTALL
  tasks:
    - name: compile
    - name: make-check-test
    - name: unit-test
    - name: fops
    - name: time-shift-sensitivity-test
    - name: linux-directio
      distros: rhel80-build
    - name: syscall-linux
    - name: checkpoint-filetypes-test
    - name: unit-test-zstd
    - name: unit-test-long
      distros: rhel80-large
    - name: spinlock-gcc-test
    - name: spinlock-pthread-adaptive-test
    - name: compile-wtperf
    - name: wtperf-test
    - name: ftruncate-test
    - name: long-test
    - name: configure-combinations

- name: code-statistics
  display_name: "Code statistics"
  batchtime: 10080 # 7 days
  run_on:
  - ubuntu2004-test
  expansions:
    test_env_vars:
      PATH=/opt/mongodbtoolchain/v3/bin:$PATH
      WT_TOPDIR=$(git rev-parse --show-toplevel)
      WT_BUILDDIR=$WT_TOPDIR/cmake_build
      LD_LIBRARY_PATH=$WT_BUILDDIR
      LD_PRELOAD=/usr/lib/x86_64-linux-gnu/libeatmydata.so
    make_command: ninja
    cmake_generator: Ninja
    CMAKE_TOOLCHAIN_FILE: -DCMAKE_TOOLCHAIN_FILE=../cmake/toolchains/mongodbtoolchain_v3_gcc.cmake
    CMAKE_INSTALL_PREFIX: -DCMAKE_INSTALL_PREFIX=$(pwd)/cmake_build/LOCAL_INSTALL
  tasks:
    - name: coverage-report
    - name: cyclomatic-complexity

- name: compatibility-tests-less-frequent
  display_name: Compatibility tests (less frequent)
  batchtime: 10080 # 7 days
  run_on:
  - ubuntu1804-test
  tasks:
    - name: compatibility-test-for-older-releases
    - name: compatibility-test-for-wt-standalone-releases

- name: compatibility-tests-daily
  display_name: Compatibility tests (daily)
  batchtime: 1440 # 1 day
  run_on:
  - ubuntu2004-test
  tasks:
    - name: compatibility-test-upgrade-to-latest

- name: compatibility-tests
  display_name: Compatibility tests
  run_on:
  - ubuntu2004-test
  tasks:
    - name: compatibility-test-for-newer-releases
    - name: compatibility-test-for-patch-releases
    - name: import-compatibility-test

- name: windows-64
  display_name: "! Windows 64-bit"
  run_on:
  - windows-64-vs2017-test
  expansions:
    python_binary: '/cygdrive/c/Python39/python'
    configure_env_vars:
      PATH=/cygdrive/c/Python39:/cygdrive/c/Python39/Scripts:$PATH
    test_env_vars:
      WT_TOPDIR=$(git rev-parse --show-toplevel)
      WT_BUILDDIR=$WT_TOPDIR/cmake_build
      PATH=/cygdrive/c/Python39:/cygdrive/c/Python39/Scripts:$PATH
      PYTHONPATH=($WT_TOPDIR/lang/python/wiredtiger):$(cygpath -w $WT_TOPDIR/lang/python)
  tasks:
    - name: compile
    - name: make-check-test
    - name: ".unit_test"
    - name: fops
    - name: unittest-test

- name: macos-1014
  display_name: "OS X 10.14"
  run_on:
  - macos-1014
  batchtime: 120 # 2 hours
  expansions:
    CMAKE_INSTALL_PREFIX: -DCMAKE_INSTALL_PREFIX=$(pwd)/cmake_build/LOCAL_INSTALL
    python_binary: 'python3'
    smp_command: -j $(sysctl -n hw.logicalcpu)
    cmake_generator: "Unix Makefiles"
    make_command: make
    test_env_vars:
      WT_BUILDDIR=$(git rev-parse --show-toplevel)/cmake_build
      DYLD_LIBRARY_PATH=$WT_BUILDDIR
    # Must disable TCMALLOC as it may be picked up locally and its not on all hosts.
    posix_configure_flags: -DENABLE_TCMALLOC=0
  tasks:
    - name: compile
    - name: make-check-test
    - name: unit-test
    - name: fops

- name: little-endian
  display_name: "~ Little-endian (x86)"
  run_on:
  - ubuntu1804-test
  batchtime: 4320 # 3 days
  expansions:
    python_binary: '/opt/mongodbtoolchain/v3/bin/python3'
    smp_command: -j $(grep -c ^processor /proc/cpuinfo)
    test_env_vars:
      PATH=/opt/mongodbtoolchain/v3/bin:$PATH
      WT_TOPDIR=$(git rev-parse --show-toplevel)
      WT_BUILDDIR=$WT_TOPDIR/cmake_build
      LD_LIBRARY_PATH=$WT_BUILDDIR
    make_command: ninja
    cmake_generator: Ninja
    CMAKE_TOOLCHAIN_FILE: -DCMAKE_TOOLCHAIN_FILE=../cmake/toolchains/mongodbtoolchain_v3_gcc.cmake
    CMAKE_INSTALL_PREFIX: -DCMAKE_INSTALL_PREFIX=$(pwd)/cmake_build/LOCAL_INSTALL
    # Must disable ZSTD as its not available on the big endian platform (we generate the data files used for those tests here).
    posix_configure_flags: -DENABLE_ZSTD=0
  tasks:
    - name: compile
    - name: generate-datafile-little-endian
    - name: verify-datafile-little-endian
    - name: verify-datafile-from-big-endian

- name: big-endian
  display_name: "~ Big-endian (s390x/zSeries)"
  run_on:
  - ubuntu1804-zseries-build
  batchtime: 4320 # 3 days
  expansions:
    python_binary: '/opt/mongodbtoolchain/v3/bin/python3'
    smp_command: -j $(grep -c ^processor /proc/cpuinfo)
    test_env_vars:
      PATH=/opt/mongodbtoolchain/v3/bin:$PATH
      WT_TOPDIR=$(git rev-parse --show-toplevel)
      WT_BUILDDIR=$WT_TOPDIR/cmake_build
      LD_LIBRARY_PATH=$WT_BUILDDIR
    make_command: ninja
    cmake_generator: Ninja
    CMAKE_TOOLCHAIN_FILE: -DCMAKE_TOOLCHAIN_FILE=../cmake/toolchains/mongodbtoolchain_v3_gcc.cmake
    CMAKE_INSTALL_PREFIX: -DCMAKE_INSTALL_PREFIX=$(pwd)/cmake_build/LOCAL_INSTALL
  tasks:
    - name: compile
    - name: generate-datafile-big-endian
    - name: verify-datafile-big-endian
    - name: verify-datafile-from-little-endian

- name: rhel8-ppc
  display_name: "~ RHEL8 PPC"
  run_on:
  - rhel81-power8-small
  batchtime: 120 # 2 hours
  expansions:
    format_test_setting: ulimit -c unlimited
    test_env_vars:
      WT_BUILDDIR=$(git rev-parse --show-toplevel)/cmake_build
      LD_LIBRARY_PATH=$WT_BUILDDIR
    CMAKE_TOOLCHAIN_FILE: -DCMAKE_TOOLCHAIN_FILE=../cmake/toolchains/mongodbtoolchain_v4_clang.cmake
    CMAKE_INSTALL_PREFIX: -DCMAKE_INSTALL_PREFIX=$(pwd)/cmake_build/LOCAL_INSTALL
    python_binary: '/opt/mongodbtoolchain/v4/bin/python3'
    # Use quarter of the vCPUs to avoid OOM kill failure and disk issues on this variant.
    smp_command: -j $(echo $(grep -c ^processor /proc/cpuinfo) / 4 | bc)
    cmake_generator: Ninja
    make_command: ninja
    posix_configure_flags: -DENABLE_STRICT=0
  tasks:
    - name: compile
    - name: unit-test
    - name: format-smoke-test
    - name: format-asan-smoke-test
    - name: format-wtperf-test
    - name: ".stress-test-ppc-1"
    - name: ".stress-test-ppc-2"

- name: rhel8-zseries
  display_name: "~ RHEL8 zSeries"
  run_on:
  - rhel80-zseries-test
  batchtime: 120 # 2 hours
  expansions:
    test_env_vars:
      WT_BUILDDIR=$(git rev-parse --show-toplevel)/cmake_build
      LD_LIBRARY_PATH=$WT_BUILDDIR
    CMAKE_TOOLCHAIN_FILE: -DCMAKE_TOOLCHAIN_FILE=../cmake/toolchains/mongodbtoolchain_v3_gcc.cmake
    CMAKE_INSTALL_PREFIX: -DCMAKE_INSTALL_PREFIX=$(pwd)/cmake_build/LOCAL_INSTALL
    python_binary: '/opt/mongodbtoolchain/v3/bin/python3'
    # Use half number of vCPU to avoid OOM kill failure
    smp_command: -j $(echo $(grep -c ^processor /proc/cpuinfo) / 2 | bc)
    cmake_generator: Ninja
    make_command: ninja
  tasks:
    - name: compile
    - name: unit-test
    - name: format-smoke-test
    - name: ".stress-test-zseries-1"
    - name: ".stress-test-zseries-2"
    - name: ".stress-test-zseries-3"

- name: ubuntu2004-arm64
  display_name: "~ Ubuntu 20.04 ARM64"
  run_on:
  - ubuntu2004-arm64-small
  batchtime: 1440 # 24 hours
  expansions:
    test_env_vars:
      WT_TOPDIR=$(git rev-parse --show-toplevel)
      WT_BUILDDIR=$WT_TOPDIR/cmake_build
      LD_LIBRARY_PATH=$WT_BUILDDIR
    CMAKE_INSTALL_PREFIX: -DCMAKE_INSTALL_PREFIX=$(pwd)/cmake_build/LOCAL_INSTALL
    python_binary: '/opt/mongodbtoolchain/v3/bin/python3'
    smp_command: -j $(echo "`grep -c ^processor /proc/cpuinfo` * 2" | bc)
    cmake_generator: Ninja
    make_command: ninja
  tasks:
    - name: compile
    - name: make-check-test
    - name: unit-test
    - name: fops
    - name: linux-directio
    - name: checkpoint-filetypes-test
    - name: unit-test-zstd
    - name: unit-test-long
      run_on:
      - ubuntu2004-arm64-large
    - name: spinlock-gcc-test
    - name: spinlock-pthread-adaptive-test
    - name: compile-wtperf
    - name: wtperf-test
    - name: ftruncate-test
    - name: long-test
    - name: configure-combinations
    - name: format-smoke-test
    - name: tiered-storage-extensions-test<|MERGE_RESOLUTION|>--- conflicted
+++ resolved
@@ -1950,9 +1950,6 @@
         vars:
           unit_test_args: --hook timestamp
 
-<<<<<<< HEAD
-  # Break out Python unit tests into multiple buckets/tasks. We have a fixed number of buckets,
-=======
   # The test_prepare_hs03.py test, when run with timestamp hooks, is run multiple times to facilitate
   # catching intermittent problems in the test.
   - name: test-prepare-hs03-hook-timestamp
@@ -1979,7 +1976,6 @@
             done
 
   # Break out Python unit tests into multiple buckets/tasks.  We have a fixed number of buckets,
->>>>>>> 223f91e7
   # and we use the -b option of the test/suite/run.py script to split up the tests.
 
   - name: unit-test-bucket00
