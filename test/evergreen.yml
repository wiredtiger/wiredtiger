--- conflicted
+++ resolved
@@ -351,19 +351,6 @@
             # Run this script in its own process as it depends on managing
             # shell options.
             /bin/bash test/evergreen/tcmalloc_install_or_build.sh ${build_variant}
-<<<<<<< HEAD
-=======
-
-            # Preload tcmalloc in the Evergreen environment: this will affect
-            # ALL binaries.
-            # FIXME-WT-14389 v5 toolchain clang Cmake configuration fails with tcmalloc preloading
-            # so it worth doing LD_PRELOAD right before running the tests (in PREPARE_TEST_ENV).
-            # Didn't move it there as part of this patch, since it is very likely that currently
-            # WT is tested without TCMalloc, because Evergreen resets the environment after
-            # execution of "configure wiredtiger" step which is another bug, but it should
-            # be handled in a separate PR.
-            # export LD_PRELOAD=$PWD/TCMALLOC_LIB/libtcmalloc.so
->>>>>>> ae83fcb6
           fi
 
           # Compiling with CMake.
