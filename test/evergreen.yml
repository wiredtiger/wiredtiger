#
# This file defines the tasks and platforms for WiredTiger in the
# MongoDB continuous integration system (https://evergreen.mongodb.com).
#

#######################################
#            Project Settings         #
#######################################

stepback: true
pre:
  - func: "cleanup"
post:
  - func: "upload artifact"
    vars:
      postfix: -${execution}
  - func: "save wt hang analyzer core/debugger files"
  - func: "dump stderr/stdout"
  - func: "cleanup"
timeout:
  - func: "run wt hang analyzer"

#######################################
#            Functions                #
#######################################

functions:

  "get project" :
    command: git.get_project
    params:
      directory: wiredtiger
  "fetch artifacts" :
    command: s3.get
    params:
      aws_key: ${aws_key}
      aws_secret: ${aws_secret}
      remote_file: wiredtiger/${build_variant}/${revision}/artifacts/${dependent_task|compile}_${build_id}.tgz
      bucket: build_external
      extract_to: wiredtiger
  "fetch artifacts from little-endian" :
    - command: s3.get
      params:
        aws_key: ${aws_key}
        aws_secret: ${aws_secret}
        remote_file: wiredtiger/little-endian/${revision}/artifacts/WT_TEST.tgz
        bucket: build_external
        local_file: WT_TEST-little-endian.tgz
    - command: archive.targz_extract
      params:
        path: "WT_TEST-little-endian.tgz"
        destination: "wiredtiger/build_posix/test/format"
  "fetch artifacts from big-endian" :
    - command: s3.get
      params:
        aws_key: ${aws_key}
        aws_secret: ${aws_secret}
        remote_file: wiredtiger/big-endian/${revision}/artifacts/WT_TEST.tgz
        bucket: build_external
        local_file: WT_TEST-big-endian.tgz
    - command: archive.targz_extract
      params:
        path: "WT_TEST-big-endian.tgz"
        destination: "wiredtiger/build_posix/test/format"
  "fetch artifacts from many-coll" :
    - command: s3.get
      params:
        aws_key: ${aws_key}
        aws_secret: ${aws_secret}
        remote_file: dbpath_100k_500.tgz
        bucket: build_external
        local_file: dbpath_100k_500.tgz
    - command: shell.exec
      params:
        shell: bash
        script: |
          set -o errexit
          set -o verbose
          mkdir -p mongo-tests/largescale/many-collection/dbpath
    - command: archive.targz_extract
      params:
        path: "dbpath_100k_500.tgz"
        destination: "mongo-tests/largescale/many-collection/dbpath/."
  "fetch mongo-tests repo" :
    command: shell.exec
    params:
      script: |
        set -o errexit
        set -o verbose
        git clone https://github.com/wiredtiger/mongo-tests
  "fetch mongo repo" :
    command: shell.exec
    params:
      script: |
        set -o errexit
        set -o verbose
        git clone https://github.com/mongodb/mongo
  "import wiredtiger into mongo" :
    command: shell.exec
    params:
      script: |
        set -o errexit
        set -o verbose
        cp -a wiredtiger mongo/src/third_party/
  "compile mongodb" :
    command: shell.exec
    params:
      shell: bash
      working_dir: "mongo"
      script: |
        set -o errexit
        set -o verbose
        virtualenv -p python3 venv
        source venv/bin/activate
        pip3 install requirements_parser
        pip3 install -r etc/pip/compile-requirements.txt
        ./buildscripts/scons.py --variables-files=etc/scons/mongodbtoolchain_stable_gcc.vars --link-model=dynamic --ninja generate-ninja ICECC=icecc CCACHE=ccache
        ninja -j$(nproc --all) install-mongod
  "configure wiredtiger": &configure_wiredtiger
    command: shell.exec
    params:
      working_dir: "wiredtiger"
      shell: bash
      script: |
        # Fetch the gperftools library.
        if [[ "${posix_configure_flags|}" =~ (tcmalloc|TCMALLOC) ]]; then
          git clone git@github.com:wiredtiger/automation-scripts.git
          . automation-scripts/evergreen/find_gperftools.sh ${s3_access_key} ${s3_secret_key} ${build_variant} ${is_cmake_build|false}
        fi
        
        set -o errexit
        set -o verbose

        # Check if the build variant has specified a build type, always default to
        # Autoconf/Libtool if $is_cmake_build is not declared.
        if [ ${is_cmake_build|false} = true ]; then
          if [ "$OS" = "Windows_NT" ]; then
            # Use the Windows powershell script to configure the CMake build.
            # We execute it in a powershell environment as its easier to detect and source the Visual Studio
            # toolchain in a native Windows environment. We can't easily execute the build in a cygwin environment.
            powershell.exe  -NonInteractive '.\test\evergreen\build_windows.ps1' -configure 1 ${windows_configure_flags|}
          else
            # Compiling with CMake.
            . test/evergreen/find_cmake.sh
            mkdir -p cmake_build
            cd cmake_build
            $CMAKE \
            ${posix_configure_flags|-DCMAKE_TOOLCHAIN_FILE=../cmake/toolchains/mongodbtoolchain_v3_gcc.cmake -DCMAKE_C_FLAGS="-ggdb" -DHAVE_DIAGNOSTIC=1 -DENABLE_PYTHON=1 -DENABLE_ZLIB=1 -DENABLE_STATIC=1 -DENABLE_STRICT=1 -DCMAKE_INSTALL_PREFIX=$(pwd)/LOCAL_INSTALL} -G "${cmake_generator|Ninja}" ./..
          fi
        elif [ "$OS" != "Windows_NT" ]; then
          # Compiling with Autoconf/Libtool.
          cd build_posix
          sh reconf
          ${configure_env_vars|CC=/opt/mongodbtoolchain/v3/bin/gcc CXX=/opt/mongodbtoolchain/v3/bin/g++ PATH=/opt/mongodbtoolchain/v3/bin:$PATH ADD_CFLAGS="-ggdb -fPIC"} PYTHON="python3" \
            ../configure ${configure_python_setting|} \
            ${posix_configure_flags|--enable-silent-rules --enable-diagnostic --enable-python --enable-zlib --enable-strict --enable-static --prefix=$(pwd)/LOCAL_INSTALL}
        fi
  "make wiredtiger": &make_wiredtiger
    command: shell.exec
    params:
      working_dir: "wiredtiger"
      shell: bash
      script: |
        set -o errexit
        set -o verbose
        if [ ${is_cmake_build|false} = true ]; then
          if [ "$OS" = "Windows_NT" ]; then
            # Use the Windows powershell script to execute Ninja build (can't execute directly in a cygwin environment).
            powershell.exe '.\test\evergreen\build_windows.ps1 -build 1'
          else
            # Compiling with CMake generated Ninja file.
            cd cmake_build
            ${make_command|ninja} ${smp_command|} 2>&1
          fi
        elif [ "Windows_NT" == "$OS" ]; then
          export "PATH=/cygdrive/c/Python39:/cygdrive/c/Python39/Scripts:$PATH"

          python --version
          python -m pip install scons==3.1.1
          scons-3.1.1.bat "LIBPATH=c:\\python\\Python39\\libs" --enable-python=c:\\swigwin-3.0.2\\swig.exe --enable-diagnostic ${scons_smp_command|}
        else
          # Compiling with Autoconf/Libtool Makefiles.
          cd build_posix
          ${make_command|make} ${smp_command|} 2>&1

          # On macOS, change the binary location with install_name_tool since DYLD_LIBRARY_PATH
          # appears not to work for dynamic modules loaded by python. For wt, the libtool generated
          # script has the wrong path for running on test machines.
          if [ "$(uname -s)" == "Darwin" ]; then
            WT_VERSION=$(m4 aclocal/version.m4)
            install_name_tool -change /usr/local/lib/libwiredtiger-$WT_VERSION.dylib $(pwd)/.libs/libwiredtiger-$WT_VERSION.dylib lang/python/_wiredtiger*.so
            install_name_tool -change /usr/local/lib/libwiredtiger-$WT_VERSION.dylib $(pwd)/.libs/libwiredtiger-$WT_VERSION.dylib .libs/wt
          fi
        fi
  "compile wiredtiger":
    - *configure_wiredtiger
    - *make_wiredtiger
  "compile wiredtiger no linux ftruncate":
    - *configure_wiredtiger
    - command: shell.exec
      params:
        working_dir: "wiredtiger/build_posix"
        shell: bash
        script: |
          set -o errexit
          set -o verbose
          echo '#undef HAVE_FTRUNCATE' >> wiredtiger_config.h
    - *make_wiredtiger
  "compile wiredtiger address sanitizer":
    - command: shell.exec
      params:
        working_dir: "wiredtiger/build_posix"
        shell: bash
        script: |
          set -o errexit
          set -o verbose
          sh reconf
          if [ "$OS" != "Windows_NT" ]; then
            CC=/opt/mongodbtoolchain/v3/bin/clang CXX=/opt/mongodbtoolchain/v3/bin/clang++ PATH=/opt/mongodbtoolchain/v3/bin:$PATH CFLAGS="-ggdb -fPIC -fno-omit-frame-pointer -fsanitize=address" CXXFLAGS="-fsanitize=address -fno-omit-frame-pointer -ggdb -fPIC" \
              ../configure ${configure_python_setting|} \
              --enable-diagnostic --with-builtins=lz4,snappy,zlib,zstd
          fi
    - *make_wiredtiger
  "compile wiredtiger with builtins":
    - command: shell.exec
      params:
        working_dir: "wiredtiger/build_posix"
        shell: bash
        script: |
          set -o errexit
          set -o verbose
          sh reconf
          if [ "$OS" != "Windows_NT" ]; then
            CC=/opt/mongodbtoolchain/v3/bin/gcc CXX=/opt/mongodbtoolchain/v3/bin/g++ PATH=/opt/mongodbtoolchain/v3/bin:$PATH ADD_CFLAGS="-ggdb -fPIC" \
              ../configure ${configure_python_setting|} \
              --enable-strict --enable-diagnostic --with-builtins=lz4,snappy,zlib
          fi
    - *make_wiredtiger
  "compile wiredtiger docs":
    - command: shell.exec
      params:
        working_dir: "wiredtiger/build_posix"
        shell: bash
        script: |
          set -o errexit
          set -o verbose

          # Check if specific branches are provided to the function through the expansion variable
          # defined in the documentation-update build variant. If none are specified, use the
          # current branch.
          if [ -z ${doc_update_branches} ]; then
            branches=$(git rev-parse --abbrev-ref HEAD)
          else
            branches=${doc_update_branches}
          fi

          # Because of Evergreen's expansion syntax, this is used to process each branch separately.
          IFS=,
          for branch in $branches; do

            echo "Checking out branch $branch ..."
            git checkout $branch
            sh reconf

            # Java API is removed in newer branches via WT-6675.
            if [ $branch == "mongodb-4.2" ] || [ $branch == "mongodb-4.0" ]; then
              ../configure CFLAGS="-DMIGHT_NOT_RUN -Wno-error" --enable-java --enable-python --enable-strict
              (cd lang/python && make ../../../lang/python/wiredtiger_wrap.c)
              (cd lang/java && make ../../../lang/java/wiredtiger_wrap.c)
            else
              ../configure CFLAGS="-DMIGHT_NOT_RUN -Wno-error" --enable-python --enable-strict
              (cd lang/python && make ../../../lang/python/wiredtiger_wrap.c)
            fi

            (cd ../dist && sh s_docs && echo "The documentation for $branch was successfully generated.")
            # Save generated documentation
            (cd .. && mv docs docs-$branch)
          done

  "update wiredtiger docs":
    - command: shell.exec
      params:
        shell: bash
        script: |
          # Use a single function to update the documentation of each supported WiredTiger branch.
          # This is useful as not all branches have a dedicated Evergreen project. Furthermore, the
          # documentation-update task is not triggered by every commit. We rely on the activity of
          # the develop branch to update the documentation of all supported branches.
          set -o errexit
          set -o verbose

          if [[ "${branch_name}" != "develop" ]]; then
            echo "We only run the documentation update task on the WiredTiger (develop) Evergreen project."
            exit 0
          fi

          git clone git@github.com:wiredtiger/wiredtiger.github.com.git
          cd wiredtiger.github.com

          # Branches to update are defined through an expansion variable.
          branches=${doc_update_branches}

          # Go through each branch to stage the doc changes.
          IFS=,
          for branch in $branches; do

            # Synchronize the generated documentation with the current one.
            echo "Synchronizing documentation for branch $branch ..."
            rsync -avq ../wiredtiger/docs-$branch/ $branch/ --delete

            # Commit and push the changes if any.
            if [[ $(git status "$branch" --porcelain) ]]; then
              git add $branch
              git commit -m "Update auto-generated docs for $branch" \
                        --author="svc-bot-doc-build <svc-wiredtiger-doc-build@10gen.com>"
            else
              echo "No documentation changes for $branch."
            fi

          done
    - command: shell.exec
      params:
        shell: bash
        silent: true
        script: |
          set -o errexit

          # We could have exited the previous command for the same reason.
          if [[ "${branch_name}" != "develop" ]]; then
            echo "We only run the documentation update task on the WiredTiger (develop) Evergreen project."
            exit 0
          fi

          cd wiredtiger.github.com
          git push https://"${doc-update-github-token}"@github.com/wiredtiger/wiredtiger.github.com

  "make check directory":
    command: shell.exec
    params:
      working_dir: "wiredtiger/build_posix"
      script: |
        set -o errexit
        set -o verbose

        ${test_env_vars|} ${make_command|make} VERBOSE=1 check -C ${directory}  ${smp_command|} 2>&1
  "make check all":
    command: shell.exec
    params:
      working_dir: "wiredtiger"
      script: |
        set -o errexit
        set -o verbose
        if [ ${is_cmake_build|false} = true ]; then
          . test/evergreen/find_cmake.sh
          cd cmake_build
          ${test_env_vars|} $CTEST -L check ${smp_command|} --output-on-failure 2>&1
        else
          cd build_posix
          ${test_env_vars|} ${make_command|make} VERBOSE=1 check ${smp_command|} 2>&1
        fi
  "unit test":
    command: shell.exec
    params:
      working_dir: "wiredtiger"
      script: |
        set -o errexit
        set -o verbose

        if [ "Windows_NT" = "$OS" ]; then
          export "PATH=/cygdrive/c/Python39:/cygdrive/c/Python39/Scripts:$PATH"
          export "PYTHONPATH=$(pwd)/../lang/python/wiredtiger):$(cygpath -w $(pwd)/../lang/python)"
        fi
        if [ ${is_cmake_build|false} = true ]; then
          cd cmake_build
        else
          cd build_posix
        fi
        ${test_env_vars|} ${python_binary|python3} ../test/suite/run.py ${unit_test_args|-v 2} ${smp_command|} 2>&1
  "format test":
    command: shell.exec
    params:
      working_dir: "wiredtiger/build_posix/test/format"
      script: |
        set -o errexit
        set -o verbose
        for i in $(seq ${times|1}); do
          ./t -c ${config|../../../test/format/CONFIG.stress} ${extra_args|} || ( [ -f RUNDIR/CONFIG ] && cat RUNDIR/CONFIG ) 2>&1
        done
  "format test script":
    command: shell.exec
    params:
      working_dir: "wiredtiger/test/format"
      script: |
        set -o errexit
        set -o verbose
        ${format_test_setting|}
        for i in $(seq ${times|1}); do
          ${test_env_vars|} ./format.sh ${smp_command|} ${format_test_script_args|} 2>&1
        done
  "many dbs test":
    command: shell.exec
    params:
      working_dir: "wiredtiger/build_posix/test/manydbs"
      script: |
        set -o errexit
        set -o verbose
        ${test_env_vars|} ./t ${many_db_args|} 2>&1
  "thread test":
    command: shell.exec
    params:
      working_dir: "wiredtiger/build_posix/test/thread"
      script: |
        set -o errexit
        set -o verbose
        ${test_env_vars|} ./t ${thread_test_args|} 2>&1
  "random abort test":
    command: shell.exec
    params:
      working_dir: "wiredtiger/build_posix/test/csuite"
      script: |
        set -o errexit
        set -o verbose
        ${test_env_vars|} ./test_random_abort ${random_abort_args|} 2>&1
  "tiered abort test":
    command: shell.exec
    params:
      working_dir: "wiredtiger/build_posix/test/csuite"
      script: |
        set -o errexit
        set -o verbose
        ${test_env_vars|} ./test_tiered_abort ${tiered_abort_args|} 2>&1
  "timestamp abort test":
    command: shell.exec
    params:
      working_dir: "wiredtiger/build_posix/test/csuite"
      script: |
        set -o errexit
        set -o verbose
        ${test_env_vars|} ./test_timestamp_abort ${timestamp_abort_args|} 2>&1
  "truncated log test":
    command: shell.exec
    params:
      working_dir: "wiredtiger/build_posix/"
      script: |
        set -o errexit
        set -o verbose
        ${test_env_vars|} ./test/csuite/test_truncated_log ${truncated_log_args|} 2>&1
  "recovery stress test script":
    command: shell.exec
    params:
      working_dir: "wiredtiger/build_posix/test/csuite"
      script: |
        set -o errexit
        set -o verbose

        for i in $(seq ${times|1}); do
          # Run the various combinations of args. Let time and threads be random. Add a
          # timing stress to test_timestamp_abort every other run.
          if [ $(( $i % 2 )) -eq 0 ]; then
            test_timestamp_abort_args=-s
          else
            test_timestamp_abort_args=
          fi

          # Run current version with write-no-sync txns.
          ${test_env_vars|} ./test_random_abort 2>&1
          ${test_env_vars|} ./test_timestamp_abort $test_timestamp_abort_args 2>&1

          # Current version with memory-based txns (MongoDB usage).
          ${test_env_vars|} ./test_random_abort -m 2>&1
          ${test_env_vars|} ./test_timestamp_abort -m $test_timestamp_abort_args 2>&1

          # V1 log compatibility mode with write-no-sync txns.
          ${test_env_vars|} ./test_random_abort -C 2>&1
          ${test_env_vars|} ./test_timestamp_abort -C $test_timestamp_abort_args 2>&1

          # V1 log compatibility mode with memory-based txns.
          ${test_env_vars|} ./test_random_abort -C -m 2>&1
          ${test_env_vars|} ./test_timestamp_abort -C -m $test_timestamp_abort_args 2>&1

          ${test_env_vars|} ./test_truncated_log ${truncated_log_args|} 2>&1

          # Just let the system take a breath
          sleep 10s
        done
  "upload artifact":
    - command: archive.targz_pack
      params:
        target: ${upload_filename|wiredtiger.tgz}
        source_dir: ${upload_source_dir|wiredtiger}
        include:
          - "./**"
    - command: s3.put
      params:
        aws_secret: ${aws_secret}
        aws_key: ${aws_key}
        local_file: ${upload_filename|wiredtiger.tgz}
        bucket: build_external
        permissions: public-read
        content_type: application/tar
        display_name: Artifacts
        remote_file: wiredtiger/${build_variant}/${revision}/artifacts/${task_name}_${build_id}${postfix|}.tgz
  "cleanup":
    command: shell.exec
    params:
      script: |
        rm -rf "wiredtiger"
        rm -rf "wiredtiger.tgz"

  "run wt hang analyzer":
    command: shell.exec
    params:
      working_dir: "wiredtiger/build_posix"
      script: |
        set -o verbose

        # Dump core (-c) and debugger outputs (-o)
        wt_hang_analyzer_option="-c -o file -o stdout"

        echo "Calling the wt hang analyzer ..."
        PATH="/opt/mongodbtoolchain/gdb/bin:$PATH" ${python_binary|python3} ../test/wt_hang_analyzer/wt_hang_analyzer.py $wt_hang_analyzer_option

  "save wt hang analyzer core/debugger files":
    - command: archive.targz_pack
      params:
        target: "wt-hang-analyzer.tgz"
        source_dir: "wiredtiger/build_posix"
        include:
          - "./*core*"
          - "./debugger*.*"
    - command: s3.put
      params:
        aws_secret: ${aws_secret}
        aws_key: ${aws_key}
        local_file: wt-hang-analyzer.tgz
        bucket: build_external
        permissions: public-read
        content_type: application/tar
        display_name: WT Hang Analyzer Output - Execution ${execution}
        remote_file: wiredtiger/${build_variant}/${revision}/wt_hang_analyzer/wt-hang-analyzer_${task_name}_${build_id}${postfix|}.tgz

  "dump stderr/stdout":
    command: shell.exec
    params:
      working_dir: "wiredtiger/build_posix"
      script: |
        set -o errexit
        set -o verbose

        if [ -d "WT_TEST" ]; then
          # Dump stderr/stdout contents generated by the C libraries onto console for Python tests
          find "WT_TEST" -name "std*.txt" ! -empty -exec sh -c "echo 'Contents from {}:'; cat '{}'" \;
        fi

  "checkpoint test":
    command: shell.exec
    params:
      working_dir: "wiredtiger/build_posix/test/checkpoint"
      script: |
        set -o errexit
        set -o verbose
        ./t ${checkpoint_args} 2>&1

  "checkpoint stress test":
    command: shell.exec
    params:
      working_dir: "wiredtiger/build_posix/test/checkpoint"
      shell: bash
      script: |
        set -o errexit
        set -o verbose

        export WIREDTIGER_CONFIG='checkpoint_sync=0,transaction_sync=(method=none)'
        CMD='./t -h WT_TEST.$i.$t -t r -r 2 -W 3 -n 1000000 -k 1000000 -C "cache_size=100MB"'

        for i in $(seq ${times|1}); do
          for t in $(seq ${no_of_procs|1}); do
            eval nohup $CMD > nohup.out.$i.$t 2>&1 &
          done

          for t in $(seq ${no_of_procs|1}); do
            ret=0
            wait -n || ret=$?
            if [ $ret -ne 0 ]; then
              # Skip the below lines from nohup output file because they are very verbose and
              # print only the errors to evergreen log file.
              grep -v "Finished verifying" nohup.out.* | grep -v "Finished a checkpoint" | grep -v "thread starting"
            fi
            exit $ret
          done
        done

  "run-perf-test":
    # Run a performance test
    # Parameterised using the 'perf-test-name' and 'maxruns' variables
    - command: shell.exec
      params:
        working_dir: "wiredtiger/bench/wtperf/wtperf_run_py"
        shell: bash
        script: |
          set -o errexit
          set -o verbose
          ${virtualenv_binary} -p ${python_binary} venv
          source venv/bin/activate
          ${pip3_binary} install psutil pygit2
          JSON_TASK_INFO='{ "evergreen_task_info": { "is_patch": "'${is_patch}'", "task_id": "'${task_id}'" } }'
          echo "JSON_TASK_INFO: $JSON_TASK_INFO"
          ${test_env_vars|} ${python_binary} wtperf_run.py -p ../../../cmake_build/bench/wtperf/wtperf -t ../runners/${perf-test-name}.wtperf -ho WT_TEST -m ${maxruns} -g "../.." -v -i "$JSON_TASK_INFO" -b -o test_stats/evergreen_out.json ${wtarg}
          ${test_env_vars|} ${python_binary} wtperf_run.py -p ../../../cmake_build/bench/wtperf/wtperf -t ../runners/${perf-test-name}.wtperf -ho WT_TEST -m ${maxruns} -g "../.." -v -i "$JSON_TASK_INFO" -re -o test_stats/atlas_out.json ${wtarg}

  "upload-perf-test-stats":
    - command: shell.exec
      params:
        working_dir: "wiredtiger/bench/wtperf/wtperf_run_py"
        shell: bash
        silent: true
        script: |
          set -o errexit
          ${virtualenv_binary} -p ${python_binary} venv
          source venv/bin/activate
          ${pip3_binary} install pymongo[srv]
          git clone git@github.com:wiredtiger/automation-scripts.git
          ${python_binary} automation-scripts/evergreen/upload_stats_atlas.py -u ${atlas_wt_perf_test_user} -p ${atlas_wt_perf_pass} -f test_stats/atlas_out.json -b ${branch_name}

    - command: perf.send
      params:
        file: ./wiredtiger/bench/wtperf/wtperf_run_py/test_stats/evergreen_out.json

    # Push the json results to the 'Files' tab of the task in Evergreen
    # Parameterised using the 'perf-test-name' variable
    - command: s3.put
      params:
        aws_secret: ${aws_secret}
        aws_key: ${aws_key}
        local_files_include_filter: wiredtiger/bench/wtperf/wtperf_run_py/test_stats/*
        bucket: build_external
        permissions: public-read
        content_type: text/html
        remote_file: wiredtiger/${build_variant}/${revision}/perf-test-${perf-test-name}-${build_id}-${execution}/

#######################################
#               Variables             #
#######################################

variables:

#########################################################################################
# The following stress tests are configured to run for six hours via the "-t 360"
# argument to format.sh: format-stress-test, format-stress-sanitizer-test, and
# race-condition-stress-sanitizer-test. The smoke and recovery tests run in a loop,
# with the number of runs adjusted to provide aproximately six hours of testing.
#########################################################################################

  - &format-stress-test
    exec_timeout_secs: 25200
    commands:
      - func: "get project"
      - func: "compile wiredtiger with builtins"
      - func: "format test script"
        vars:
          format_test_script_args: -e "SEGFAULT_SIGNALS=all" -b "catchsegv ./t" -t 360

  - &format-stress-sanitizer-test
    exec_timeout_secs: 25200
    commands:
      - func: "get project"
      - func: "compile wiredtiger address sanitizer"
      - func: "format test script"
        vars:
          format_test_script_args: -t 360
          test_env_vars:
            ASAN_OPTIONS="detect_leaks=1:abort_on_error=1:disable_coredump=0"
            ASAN_SYMBOLIZER_PATH=/opt/mongodbtoolchain/v3/bin/llvm-symbolizer

  - &format-stress-smoke-test
    exec_timeout_secs: 25200
    commands:
      - func: "get project"
      - func: "compile wiredtiger with builtins"
      - func: "format test script"
        vars:
          format_test_script_args: -e "SEGFAULT_SIGNALS=all" -b "catchsegv ./t" -S
          times: 30

  - &format-stress-sanitizer-smoke-test
    exec_timeout_secs: 25200
    commands:
      - func: "get project"
      - func: "compile wiredtiger address sanitizer"
      - func: "format test script"
        vars:
          test_env_vars:
            ASAN_OPTIONS="detect_leaks=1:abort_on_error=1:disable_coredump=0"
            ASAN_SYMBOLIZER_PATH=/opt/mongodbtoolchain/v3/bin/llvm-symbolizer
          format_test_script_args: -S
          times: 20

  - &race-condition-stress-sanitizer-test
    exec_timeout_secs: 25200
    commands:
      - func: "get project"
      - func: "compile wiredtiger"
        vars:
          configure_env_vars:
            CC="/opt/mongodbtoolchain/v3/bin/clang -fsanitize=address"
            PATH=/opt/mongodbtoolchain/v3/bin:$PATH CFLAGS="-ggdb -fPIC -fno-omit-frame-pointer" CXXFLAGS="-fsanitize=address -fno-omit-frame-pointer -ggdb -fPIC"
          posix_configure_flags: --enable-strict --enable-diagnostic --with-builtins=lz4,snappy,zlib,zstd
      - func: "format test script"
        vars:
          format_test_script_args: -R -t 360
          test_env_vars:
            ASAN_OPTIONS="detect_leaks=1:abort_on_error=1:disable_coredump=0"
            ASAN_SYMBOLIZER_PATH=/opt/mongodbtoolchain/v3/bin/llvm-symbolizer

  - &recovery-stress-test
    exec_timeout_secs: 25200
    commands:
      - func: "get project"
      - func: "compile wiredtiger"
        vars:
          posix_configure_flags: --enable-strict --enable-diagnostic --with-builtins=lz4,snappy,zlib
      - func: "recovery stress test script"
        vars:
          times: 25

#######################################
#               Tasks                 #
#######################################

tasks:

  # Base compile task on posix flavours
  - name: compile
    tags: ["pull_request"]
    commands:
      - func: "get project"
      - func: "compile wiredtiger"
      - func: "upload artifact"
      - func: "cleanup"

  # production build with --disable-shared
  - name: compile-production-disable-shared
    tags: ["pull_request"]
    commands:
      - func: "get project"
      - func: "compile wiredtiger"
        vars:
          posix_configure_flags: --enable-silent-rules --enable-strict --disable-shared
      - func: "upload artifact"
      - func: "cleanup"

  # production build with --disable-static
  - name: compile-production-disable-static
    tags: ["pull_request"]
    commands:
      - func: "get project"
      - func: "compile wiredtiger"
        vars:
          posix_configure_flags: --enable-silent-rules --enable-strict --disable-static --enable-lz4 --enable-snappy --enable-zlib --enable-zstd --enable-python
      - func: "upload artifact"
      - func: "cleanup"

  - name: compile-linux-no-ftruncate
    commands:
      - func: "get project"
      - func: "compile wiredtiger no linux ftruncate"
        vars:
          posix_configure_flags: --enable-silent-rules --enable-diagnostic --enable-strict --enable-python
      - func: "upload artifact"
      - func: "cleanup"

  - name: compile-wtperf
    commands:
      - func: "get project"
      - func: "compile wiredtiger"
        vars:
          posix_configure_flags: --enable-strict --enable-diagnostic
      - func: "upload artifact"
      - func: "cleanup"

  - name: compile-gcc
    tags: ["pull_request", "pull_request_compilers"]
    commands:
      - func: "get project"
      - func: "compile wiredtiger"
        vars:
          configure_env_vars: CC=gcc-7 CXX=g++-7 ADD_CFLAGS="-ggdb -fPIC"
      - func: "compile wiredtiger"
        vars:
          configure_env_vars: CC=gcc-8 CXX=g++-8 ADD_CFLAGS="-ggdb -fPIC"
      - func: "compile wiredtiger"
        vars:
          configure_env_vars: CC=gcc-9 CXX=g++-9 ADD_CFLAGS="-ggdb -fPIC"

  - name: compile-clang
    tags: ["pull_request", "pull_request_compilers"]
    commands:
      - func: "get project"
      - func: "compile wiredtiger"
        vars:
          configure_env_vars: CC=clang-6.0 CXX=clang++-6.0 ADD_CFLAGS="-ggdb -fPIC"
      - func: "compile wiredtiger"
        vars:
          configure_env_vars: CC=clang-7 CXX=clang++-7 ADD_CFLAGS="-ggdb -fPIC"
      - func: "compile wiredtiger"
        vars:
          configure_env_vars: CC=clang-8 CXX=clang++-8 ADD_CFLAGS="-ggdb -fPIC"

  - name: make-check-test
    depends_on:
      - name: compile
    commands:
      - func: "get project"
      - func: "compile wiredtiger"
      - func: "make check all"

  - name: make-check-linux-no-ftruncate-test
    depends_on:
      - name: compile-linux-no-ftruncate
    commands:
      - func: "fetch artifacts"
        vars:
          dependent_task: compile-linux-no-ftruncate
      - func: "compile wiredtiger no linux ftruncate"
        vars:
          posix_configure_flags: --enable-silent-rules --enable-diagnostic --enable-strict --enable-python
      - func: "make check all"

  # Start of normal make check test tasks

  - name: lang-python-test
    tags: ["pull_request", "python"]
    depends_on:
      - name: compile
    commands:
      - func: "fetch artifacts"
      - func: "compile wiredtiger"
      - func: "make check directory"
        vars:
          directory: lang/python

  - name: examples-c-test
    tags: ["pull_request"]
    depends_on:
      - name: compile
    commands:
      - func: "fetch artifacts"
      - func: "compile wiredtiger"
      - func: "make check directory"
        vars:
          directory: examples/c

  - name: examples-c-production-disable-shared-test
    tags: ["pull_request"]
    depends_on:
      - name: compile-production-disable-shared
    commands:
      - func: "fetch artifacts"
        vars:
          dependent_task: compile-production-disable-shared
      - func: "compile wiredtiger"
        vars:
          posix_configure_flags: --enable-silent-rules --enable-strict --disable-shared
      - func: "make check directory"
        vars:
          directory: examples/c

  - name: examples-c-production-disable-static-test
    tags: ["pull_request"]
    depends_on:
      - name: compile-production-disable-static
    commands:
      - func: "fetch artifacts"
        vars:
          dependent_task: compile-production-disable-static
      - func: "compile wiredtiger"
        vars:
          posix_configure_flags: --enable-silent-rules --enable-strict --disable-static --enable-lz4 --enable-snappy --enable-zlib --enable-zstd --enable-python
      - func: "make check directory"
        vars:
          directory: examples/c

  - name: bloom-test
    tags: ["pull_request"]
    depends_on:
      - name: compile
    commands:
      - func: "fetch artifacts"
      - func: "compile wiredtiger"
      - func: "make check directory"
        vars:
          directory: test/bloom

  - name: checkpoint-test
    tags: ["pull_request"]
    depends_on:
      - name: compile
    commands:
      - func: "fetch artifacts"
      - func: "compile wiredtiger"
      - func: "make check directory"
        vars:
          directory: test/checkpoint

  - name: cursor-order-test
    tags: ["pull_request"]
    depends_on:
      - name: compile
    commands:
      - func: "fetch artifacts"
      - func: "compile wiredtiger"
      - func: "make check directory"
        vars:
          directory: test/cursor_order

  - name: fops-test
    tags: ["pull_request"]
    depends_on:
      - name: compile
    commands:
      - func: "fetch artifacts"
      - func: "compile wiredtiger"
      - func: "make check directory"
        vars:
          directory: test/fops

  - name: format-test
    tags: ["pull_request"]
    depends_on:
      - name: compile
    commands:
      - func: "fetch artifacts"
      - func: "compile wiredtiger"
      - func: "make check directory"
        vars:
          directory: test/format

  - name: huge-test
    tags: ["pull_request"]
    depends_on:
      - name: compile
    commands:
      - func: "fetch artifacts"
      - func: "compile wiredtiger"
      - func: "make check directory"
        vars:
          directory: test/huge

  - name: manydbs-test
    tags: ["pull_request"]
    depends_on:
      - name: compile
    commands:
      - func: "fetch artifacts"
      - func: "compile wiredtiger"
      - func: "make check directory"
        vars:
          directory: test/manydbs

  - name: packing-test
    tags: ["pull_request"]
    depends_on:
      - name: compile
    commands:
      - func: "fetch artifacts"
      - func: "compile wiredtiger"
      - func: "make check directory"
        vars:
          directory: test/packing

  - name: readonly-test
    tags: ["pull_request"]
    depends_on:
      - name: compile
    commands:
      - func: "fetch artifacts"
      - func: "compile wiredtiger"
      - func: "make check directory"
        vars:
          directory: test/readonly

  - name: salvage-test
    tags: ["pull_request"]
    depends_on:
      - name: compile
    commands:
      - func: "fetch artifacts"
      - func: "compile wiredtiger"
      - func: "make check directory"
        vars:
          directory: test/salvage

  - name: thread-test
    tags: ["pull_request"]
    depends_on:
      - name: compile
    commands:
      - func: "fetch artifacts"
      - func: "compile wiredtiger"
      - func: "make check directory"
        vars:
          directory: test/thread

  - name: bench-wtperf-test
    tags: ["pull_request"]
    depends_on:
      - name: compile
    commands:
      - func: "fetch artifacts"
      - func: "compile wiredtiger"
      - func: "make check directory"
        vars:
          directory: bench/wtperf

  # End of normal make check test tasks

  # Start of cppsuite test tasks.
  # All cppsuite pull request tasks must supply the relative path to the config file as we are in
  # the build_posix working directory and the LD_LIBRARY_PATH is .libs.

  - name: cppsuite-base-test-default
    tags: ["pull_request"]
    depends_on:
      - name: compile
    commands:
      - func: "fetch artifacts"
      - command: shell.exec
        params:
          working_dir: "wiredtiger/build_posix/"
          script: |
            set -o errexit
            set -o verbose

            ${test_env_vars|} $(pwd)/test/cppsuite/run -t base_test -C 'debug_mode=(cursor_copy=true)' -f test/cppsuite/configs/base_test_default.txt -l 2

  - name: cppsuite-hs-cleanup-default
    tags: ["pull_request"]
    depends_on:
      - name: compile
    commands:
      - func: "fetch artifacts"
      - command: shell.exec
        params:
          working_dir: "wiredtiger/build_posix/"
          script: |
            set -o errexit
            set -o verbose

            ${test_env_vars|} $(pwd)/test/cppsuite/run -t hs_cleanup -C 'debug_mode=(cursor_copy=true)' -f test/cppsuite/configs/hs_cleanup_default.txt -l 2

  - name: cppsuite-search-near-default
    tags: ["pull_request"]
    depends_on:
      - name: compile
    commands:
      - func: "fetch artifacts"
      - command: shell.exec
        params:
          working_dir: "wiredtiger/build_posix/"
          script: |
            set -o errexit
            set -o verbose

            ${test_env_vars|} $(pwd)/test/cppsuite/run -t search_near_01 -f test/cppsuite/configs/search_near_01_default.txt -l 2
            ${test_env_vars|} $(pwd)/test/cppsuite/run -t search_near_02 -f test/cppsuite/configs/search_near_02_default.txt -l 2

  - name: cppsuite-base-test-stress
    depends_on:
      - name: compile
    commands:
      - func: "fetch artifacts"
      - command: shell.exec
        params:
          working_dir: "wiredtiger/build_posix/test/cppsuite"
          script: |
            set -o errexit
            set -o verbose

            ${test_env_vars|} $(pwd)/run -t base_test -f configs/base_test_stress.txt -l 2

  - name: cppsuite-hs-cleanup-stress
    depends_on:
      - name: compile
    commands:
      - func: "fetch artifacts"
      - command: shell.exec
        params:
          working_dir: "wiredtiger/build_posix/test/cppsuite"
          script: |
            set -o errexit
            set -o verbose

            ${test_env_vars|} $(pwd)/run -t hs_cleanup -f configs/hs_cleanup_stress.txt -l 2

  # End of cppsuite test tasks.
  # Start of csuite test tasks

  - name: csuite-incr-backup-test
    tags: ["pull_request"]
    depends_on:
      - name: compile
    commands:
      - func: "fetch artifacts"
      - command: shell.exec
        params:
          working_dir: "wiredtiger/build_posix"
          script: |
            set -o errexit
            set -o verbose

            ${test_env_vars|} $(pwd)/test/csuite/test_incr_backup 2>&1

  - name: csuite-random-abort-test
    tags: ["pull_request"]
    depends_on:
      - name: compile
    commands:
      - func: "fetch artifacts"
      - command: shell.exec
        params:
          working_dir: "wiredtiger/build_posix"
          script: |
            set -o errexit
            set -o verbose

            ${test_env_vars|} $(pwd)/../test/csuite/random_abort/smoke.sh 2>&1

  - name: csuite-random-directio-test
    tags: ["pull_request"]
    depends_on:
      - name: compile
    commands:
      - func: "fetch artifacts"
      - command: shell.exec
        params:
          working_dir: "wiredtiger/build_posix"
          script: |
            set -o errexit
            set -o verbose

            ${test_env_vars|} $(pwd)/../test/csuite/random_directio/smoke.sh 2>&1

  - name: csuite-schema-abort-test
    tags: ["pull_request"]
    depends_on:
      - name: compile
    commands:
      - func: "fetch artifacts"
      - command: shell.exec
        params:
          working_dir: "wiredtiger/build_posix"
          script: |
            set -o errexit
            set -o verbose

            ${test_env_vars|} $(pwd)/../test/csuite/schema_abort/smoke.sh 2>&1

  - name: csuite-tiered-abort-test
    tags: ["pull_request"]
    depends_on:
      - name: compile
    commands:
      - func: "fetch artifacts"
      - command: shell.exec
        params:
          working_dir: "wiredtiger/build_posix"
          script: |
            set -o errexit
            set -o verbose

            ${test_env_vars|} $(pwd)/../test/csuite/tiered_abort/smoke.sh 2>&1

  - name: csuite-timestamp-abort-test
    tags: ["pull_request"]
    depends_on:
      - name: compile
    commands:
      - func: "fetch artifacts"
      - command: shell.exec
        params:
          working_dir: "wiredtiger/build_posix"
          script: |
            set -o errexit
            set -o verbose

            ${test_env_vars|} $(pwd)/../test/csuite/timestamp_abort/smoke.sh 2>&1

  - name: csuite-timestamp-abort-stress-test
    tags: ["pull_request"]
    depends_on:
      - name: compile
    commands:
      - func: "fetch artifacts"
      - command: shell.exec
        params:
          working_dir: "wiredtiger/build_posix"
          script: |
            set -o errexit
            set -o verbose

            ${test_env_vars|} $(pwd)/../test/csuite/timestamp_abort/smoke.sh -s 2>&1

  - name: csuite-scope-test
    tags: ["pull_request"]
    depends_on:
      - name: compile
    commands:
      - func: "fetch artifacts"
      - command: shell.exec
        params:
          working_dir: "wiredtiger/build_posix"
          script: |
            set -o errexit
            set -o verbose

            ${test_env_vars|} $(pwd)/test/csuite/test_scope 2>&1

  - name: csuite-truncated-log-test
    tags: ["pull_request"]
    depends_on:
      - name: compile
    commands:
      - func: "fetch artifacts"
      - func: "truncated log test"

  - name: csuite-wt1965-col-efficiency-test
    tags: ["pull_request"]
    depends_on:
      - name: compile
    commands:
      - func: "fetch artifacts"
      - command: shell.exec
        params:
          working_dir: "wiredtiger/build_posix"
          script: |
            set -o errexit
            set -o verbose

            ${test_env_vars|} $(pwd)/test/csuite/test_wt1965_col_efficiency 2>&1

  - name: csuite-wt2403-lsm-workload-test
    tags: ["pull_request"]
    depends_on:
      - name: compile
    commands:
      - func: "fetch artifacts"
      - command: shell.exec
        params:
          working_dir: "wiredtiger/build_posix"
          script: |
            set -o errexit
            set -o verbose

            ${test_env_vars|} $(pwd)/test/csuite/test_wt2403_lsm_workload 2>&1

  - name: csuite-wt2447-join-main-table-test
    tags: ["pull_request"]
    depends_on:
      - name: compile
    commands:
      - func: "fetch artifacts"
      - command: shell.exec
        params:
          working_dir: "wiredtiger/build_posix"
          script: |
            set -o errexit
            set -o verbose

            ${test_env_vars|} $(pwd)/test/csuite/test_wt2447_join_main_table 2>&1

  - name: csuite-wt2695-checksum-test
    tags: ["pull_request"]
    depends_on:
      - name: compile
    commands:
      - func: "fetch artifacts"
      - command: shell.exec
        params:
          working_dir: "wiredtiger/build_posix"
          script: |
            set -o errexit
            set -o verbose

            ${test_env_vars|} $(pwd)/test/csuite/test_wt2695_checksum 2>&1

  - name: csuite-wt2592-join-schema-test
    tags: ["pull_request"]
    depends_on:
      - name: compile
    commands:
      - func: "fetch artifacts"
      - command: shell.exec
        params:
          working_dir: "wiredtiger/build_posix"
          script: |
            set -o errexit
            set -o verbose

            ${test_env_vars|} $(pwd)/test/csuite/test_wt2592_join_schema 2>&1

  - name: csuite-wt2719-reconfig-test
    tags: ["pull_request"]
    depends_on:
      - name: compile
    commands:
      - func: "fetch artifacts"
      - command: shell.exec
        params:
          working_dir: "wiredtiger/build_posix"
          script: |
            set -o errexit
            set -o verbose

            ${test_env_vars|} $(pwd)/test/csuite/test_wt2719_reconfig 2>&1

  - name: csuite-wt2999-join-extractor-test
    tags: ["pull_request"]
    depends_on:
      - name: compile
    commands:
      - func: "fetch artifacts"
      - command: shell.exec
        params:
          working_dir: "wiredtiger/build_posix"
          script: |
            set -o errexit
            set -o verbose

            ${test_env_vars|} $(pwd)/test/csuite/test_wt2999_join_extractor 2>&1

  - name: csuite-wt3120-filesys-test
    tags: ["pull_request"]
    depends_on:
      - name: compile
    commands:
      - func: "fetch artifacts"
      - command: shell.exec
        params:
          working_dir: "wiredtiger/build_posix"
          script: |
            set -o errexit
            set -o verbose

            ${test_env_vars|} $(pwd)/test/csuite/test_wt3120_filesys 2>&1

  - name: csuite-wt3135-search-near-collator-test
    tags: ["pull_request"]
    depends_on:
      - name: compile
    commands:
      - func: "fetch artifacts"
      - command: shell.exec
        params:
          working_dir: "wiredtiger/build_posix"
          script: |
            set -o errexit
            set -o verbose

            ${test_env_vars|} $(pwd)/test/csuite/test_wt3135_search_near_collator 2>&1

  - name: csuite-wt3184-dup-index-collator-test
    tags: ["pull_request"]
    depends_on:
      - name: compile
    commands:
      - func: "fetch artifacts"
      - command: shell.exec
        params:
          working_dir: "wiredtiger/build_posix"
          script: |
            set -o errexit
            set -o verbose

            ${test_env_vars|} $(pwd)/test/csuite/test_wt3184_dup_index_collator 2>&1

  - name: csuite-wt3363-checkpoint-op-races-test
    tags: ["pull_request"]
    depends_on:
      - name: compile
    commands:
      - func: "fetch artifacts"
      - command: shell.exec
        params:
          working_dir: "wiredtiger/build_posix"
          script: |
            set -o errexit
            set -o verbose

            ${test_env_vars|} $(pwd)/test/csuite/test_wt3363_checkpoint_op_races 2>&1

  - name: csuite-wt3874-pad-byte-collator-test
    tags: ["pull_request"]
    depends_on:
      - name: compile
    commands:
      - func: "fetch artifacts"
      - command: shell.exec
        params:
          working_dir: "wiredtiger/build_posix"
          script: |
            set -o errexit
            set -o verbose

            ${test_env_vars|} $(pwd)/test/csuite/test_wt3874_pad_byte_collator 2>&1

  - name: csuite-wt4105-large-doc-small-upd-test
    tags: ["pull_request"]
    depends_on:
      - name: compile
    commands:
      - func: "fetch artifacts"
      - command: shell.exec
        params:
          working_dir: "wiredtiger/build_posix"
          script: |
            set -o errexit
            set -o verbose

            ${test_env_vars|} $(pwd)/test/csuite/test_wt4105_large_doc_small_upd 2>&1

  - name: csuite-wt4117-checksum-test
    tags: ["pull_request"]
    depends_on:
      - name: compile
    commands:
      - func: "fetch artifacts"
      - command: shell.exec
        params:
          working_dir: "wiredtiger/build_posix"
          script: |
            set -o errexit
            set -o verbose

            ${test_env_vars|} $(pwd)/test/csuite/test_wt4117_checksum 2>&1

  - name: csuite-wt4156-metadata-salvage-test
    tags: ["pull_request"]
    depends_on:
      - name: compile
    commands:
      - func: "fetch artifacts"
      - command: shell.exec
        params:
          working_dir: "wiredtiger/build_posix"
          script: |
            set -o errexit
            set -o verbose

            ${test_env_vars|} $(pwd)/test/csuite/test_wt4156_metadata_salvage 2>&1

  - name: csuite-wt4699-json-test
    tags: ["pull_request"]
    depends_on:
      - name: compile
    commands:
      - func: "fetch artifacts"
      - command: shell.exec
        params:
          working_dir: "wiredtiger/build_posix"
          script: |
            set -o errexit
            set -o verbose

            ${test_env_vars|} $(pwd)/test/csuite/test_wt4699_json 2>&1

  - name: csuite-wt4803-history-store-abort-test
    tags: ["pull_request"]
    depends_on:
      - name: compile
    commands:
      - func: "fetch artifacts"
      - command: shell.exec
        params:
          working_dir: "wiredtiger/build_posix"
          script: |
            set -o errexit
            set -o verbose

            ${test_env_vars|} $(pwd)/test/csuite/test_wt4803_history_store_abort 2>&1

  - name: csuite-wt4891-meta-ckptlist-get-alloc-test
    tags: ["pull_request"]
    depends_on:
      - name: compile
    commands:
      - func: "fetch artifacts"
      - command: shell.exec
        params:
          working_dir: "wiredtiger/build_posix"
          script: |
            set -o errexit
            set -o verbose

            ${test_env_vars|} $(pwd)/test/csuite/test_wt4891_meta_ckptlist_get_alloc 2>&1

  - name: csuite-wt6185-modify-ts-test
    tags: ["pull_request"]
    depends_on:
      - name: compile
    commands:
      - func: "fetch artifacts"
      - command: shell.exec
        params:
          working_dir: "wiredtiger/build_posix"
          script: |
            set -o errexit
            set -o verbose

            ${test_env_vars|} $(pwd)/test/csuite/test_wt6185_modify_ts 2>&1

  - name: csuite-rwlock-test
    tags: ["pull_request"]
    depends_on:
      - name: compile
    commands:
      - func: "fetch artifacts"
      - command: shell.exec
        params:
          working_dir: "wiredtiger/build_posix"
          script: |
            set -o errexit
            set -o verbose

            ${test_env_vars|} $(pwd)/test/csuite/test_rwlock 2>&1

  # Temporarily disabled (WT-5790)
  # - name: csuite-wt2246-col-append-test
  #   tags: ["pull_request"]
  #   depends_on:
  #     - name: compile
  #   commands:
  #     - func: "fetch artifacts"
  #     - command: shell.exec
  #       params:
  #         working_dir: "wiredtiger/build_posix"
  #         script: |
  #           set -o errexit
  #           set -o verbose

  #           ${test_env_vars|} $(pwd)/test/csuite/test_wt2246_col_append 2>&1

  - name: csuite-wt2323-join-visibility-test
    tags: ["pull_request"]
    depends_on:
      - name: compile
    commands:
      - func: "fetch artifacts"
      - command: shell.exec
        params:
          working_dir: "wiredtiger/build_posix"
          script: |
            set -o errexit
            set -o verbose

            ${test_env_vars|} $(pwd)/test/csuite/test_wt2323_join_visibility 2>&1

  - name: csuite-wt2535-insert-race-test
    tags: ["pull_request"]
    depends_on:
      - name: compile
    commands:
      - func: "fetch artifacts"
      - command: shell.exec
        params:
          working_dir: "wiredtiger/build_posix"
          script: |
            set -o errexit
            set -o verbose

            ${test_env_vars|} $(pwd)/test/csuite/test_wt2535_insert_race 2>&1

  - name: csuite-wt2834-join-bloom-fix-test
    tags: ["pull_request"]
    depends_on:
      - name: compile
    commands:
      - func: "fetch artifacts"
      - command: shell.exec
        params:
          working_dir: "wiredtiger/build_posix"
          script: |
            set -o errexit
            set -o verbose

            ${test_env_vars|} $(pwd)/test/csuite/test_wt2834_join_bloom_fix 2>&1

  - name: csuite-wt2853-perf-test
    tags: ["pull_request"]
    depends_on:
      - name: compile
    commands:
      - func: "fetch artifacts"
      - command: shell.exec
        params:
          working_dir: "wiredtiger/build_posix"
          script: |
            set -o errexit
            set -o verbose

            ${test_env_vars|} $(pwd)/test/csuite/test_wt2853_perf 2>&1

  - name: csuite-wt2909-checkpoint-integrity-test
    tags: ["pull_request"]
    depends_on:
      - name: compile
    commands:
      - func: "fetch artifacts"
      - command: shell.exec
        params:
          working_dir: "wiredtiger/build_posix"
          script: |
            set -o errexit
            set -o verbose

            ${test_env_vars|} $(pwd)/test/csuite/test_wt2909_checkpoint_integrity 2>&1

  - name: csuite-wt3338-partial-update-test
    tags: ["pull_request"]
    depends_on:
      - name: compile
    commands:
      - func: "fetch artifacts"
      - command: shell.exec
        params:
          working_dir: "wiredtiger/build_posix"
          script: |
            set -o errexit
            set -o verbose

            ${test_env_vars|} $(pwd)/test/csuite/test_wt3338_partial_update 2>&1

  - name: csuite-wt4333-handle-locks-test
    tags: ["pull_request"]
    depends_on:
      - name: compile
    commands:
      - func: "fetch artifacts"
      - command: shell.exec
        params:
          working_dir: "wiredtiger/build_posix"
          script: |
            set -o errexit
            set -o verbose

            ${test_env_vars|} $(pwd)/test/csuite/test_wt4333_handle_locks 2>&1

  - name: csuite-wt6616-checkpoint-oldest-ts-test
    tags: ["pull_request"]
    depends_on:
      - name: compile
    commands:
      - func: "fetch artifacts"
      - command: shell.exec
        params:
          working_dir: "wiredtiger/build_posix"
          script: |
            set -o errexit
            set -o verbose

            ${test_env_vars|} $(pwd)/test/csuite/test_wt6616_checkpoint_oldest_ts 2>&1

  - name: csuite-wt7989-compact-checkpoint-test
    tags: ["pull_request"]
    depends_on:
      - name: compile
    commands:
      - func: "fetch artifacts"
      - command: shell.exec
        params:
          working_dir: "wiredtiger/build_posix"
          script: |
            set -o errexit
            set -o verbose

            ${test_env_vars|} $(pwd)/test/csuite/test_wt7989_compact_checkpoint 2>&1

  - name: csuite-wt8057-compact-stress-test
    tags: ["pull_request"]
    depends_on:
      - name: compile
    commands:
      - func: "fetch artifacts"
      - command: shell.exec
        params:
          working_dir: "wiredtiger/build_posix"
          script: |
            set -o errexit
            set -o verbose
            ${test_env_vars|} $(pwd)/test/csuite/test_wt8057_compact_stress 2>&1

  # End of csuite test tasks

  # Start of Python unit test tasks

  - name: unit-test
    tags: ["python"]
    depends_on:
    - name: compile
    commands:
      - func: "fetch artifacts"
      - func: "unit test"

  - name: unit-test-with-compile
    tags: ["python"]
    commands:
      - func: "get project"
      - func: "compile wiredtiger"
      - func: "unit test"

  - name: unit-test-zstd
    tags: ["python"]
    depends_on:
    - name: compile
    commands:
      - func: "fetch artifacts"
      - func: "unit test"
        vars:
          unit_test_args: -v 2 --zstd

  - name: unit-test-long
    tags: ["python"]
    depends_on:
    - name: compile
    commands:
      - func: "fetch artifacts"
      - func: "unit test"
        vars:
          unit_test_args: -v 2 --long

  - name: unit-linux-no-ftruncate-test
    tags: ["python"]
    depends_on:
    - name: compile-linux-no-ftruncate
    commands:
      - func: "fetch artifacts"
        vars:
          dependent_task: compile-linux-no-ftruncate
      - func: "unit test"

  # Run the tests that uses suite_random with a random starting seed
  - name: unit-test-random-seed
    tags: ["python"]
    depends_on:
    - name: compile
    commands:
      - func: "fetch artifacts"
      - func: "unit test"
        vars:
          unit_test_args: -v 2 -R cursor13 join02 join07 schema03 timestamp22
  # Break out Python unit tests into multiple buckets/tasks.  We have a fixed number of buckets,
  # and we use the -b option of the test/suite/run.py script to split up the tests.

  - name: unit-test-bucket00
    tags: ["pull_request", "python", "unit_test"]
    depends_on:
    - name: compile
    commands:
      - func: "fetch artifacts"
      - func: "unit test"
        vars:
          unit_test_args: -v 2 -b 0/11

  - name: unit-test-bucket01
    tags: ["pull_request", "python", "unit_test"]
    depends_on:
    - name: compile
    commands:
      - func: "fetch artifacts"
      - func: "unit test"
        vars:
          unit_test_args: -v 2 -b 1/11

  - name: unit-test-bucket02
    tags: ["pull_request", "python", "unit_test"]
    depends_on:
    - name: compile
    commands:
      - func: "fetch artifacts"
      - func: "unit test"
        vars:
          unit_test_args: -v 2 -b 2/11

  - name: unit-test-bucket03
    tags: ["pull_request", "python", "unit_test"]
    depends_on:
    - name: compile
    commands:
      - func: "fetch artifacts"
      - func: "unit test"
        vars:
          unit_test_args: -v 2 -b 3/11

  - name: unit-test-bucket04
    tags: ["pull_request", "python", "unit_test"]
    depends_on:
    - name: compile
    commands:
      - func: "fetch artifacts"
      - func: "unit test"
        vars:
          unit_test_args: -v 2 -b 4/11

  - name: unit-test-bucket05
    tags: ["pull_request", "python", "unit_test"]
    depends_on:
    - name: compile
    commands:
      - func: "fetch artifacts"
      - func: "unit test"
        vars:
          unit_test_args: -v 2 -b 5/11

  - name: unit-test-bucket06
    tags: ["pull_request", "python", "unit_test"]
    depends_on:
    - name: compile
    commands:
      - func: "fetch artifacts"
      - func: "unit test"
        vars:
          unit_test_args: -v 2 -b 6/11

  - name: unit-test-bucket07
    tags: ["pull_request", "python", "unit_test"]
    depends_on:
    - name: compile
    commands:
      - func: "fetch artifacts"
      - func: "unit test"
        vars:
          unit_test_args: -v 2 -b 7/11

  - name: unit-test-bucket08
    tags: ["pull_request", "python", "unit_test"]
    depends_on:
    - name: compile
    commands:
      - func: "fetch artifacts"
      - func: "unit test"
        vars:
          unit_test_args: -v 2 -b 8/11

  - name: unit-test-bucket09
    tags: ["pull_request", "python", "unit_test"]
    depends_on:
    - name: compile
    commands:
      - func: "fetch artifacts"
      - func: "unit test"
        vars:
          unit_test_args: -v 2 -b 9/11

  - name: unit-test-bucket10
    tags: ["pull_request", "python", "unit_test"]
    depends_on:
    - name: compile
    commands:
      - func: "fetch artifacts"
      - func: "unit test"
        vars:
          unit_test_args: -v 2 -b 10/11
  # End of Python unit test tasks

  - name: s-all
    tags: ["pull_request"]
    depends_on:
    - name: compile
    commands:
      - func: "fetch artifacts"
      - command: shell.exec
        params:
          working_dir: "wiredtiger/dist"
          script: |
            set -o errexit
            set -o verbose
            sh s_all -A -E 2>&1

  - name: conf-dump-test
    tags: ["pull_request", "python"]
    depends_on:
    - name: compile
    commands:
      - func: "fetch artifacts"
      - command: shell.exec
        params:
          working_dir: "wiredtiger/build_posix/test"
          script: |
            set -o errexit
            set -o verbose

            ${test_env_vars|} ${python_binary|python3} ../../test/wtperf/test_conf_dump.py 2>&1

  - name: compile-windows-alt
    tags: ["pull_request", "windows_only"]
    depends_on:
    - name: compile
    commands:
      - func: "fetch artifacts"
      - command: shell.exec
        params:
          working_dir: "wiredtiger"
          script: |
            set -o errexit
            set -o verbose

            export "PATH=/cygdrive/c/Python39:/cygdrive/c/Python39/Scripts:$PATH"
            python --version
            python -m pip install scons==3.1.1
            scons-3.1.1.bat ${scons_smp_command|} "CFLAGS=/Gv /wd4090 /wd4996 /we4047 /we4024 /TC /we4100 /we4133" wiredtiger.dll libwiredtiger.lib

  - name: scons-check
    tags: ["pull_request", "windows_only"]
    depends_on:
    - name: compile
    commands:
      - func: "fetch artifacts"
      - command: shell.exec
        params:
          working_dir: "wiredtiger"
          script: |
            set -o errexit
            set -o verbose

            export "PATH=/cygdrive/c/Python39:/cygdrive/c/Python39/Scripts:$PATH"
            python --version
            python -m pip install scons==3.1.1
            # The check target is not run in parallel.
            scons-3.1.1.bat check

  - name: fops
    tags: ["pull_request"]
    depends_on:
    - name: compile
    commands:
      - func: "fetch artifacts"
      - command: shell.exec
        params:
          working_dir: "wiredtiger/build_posix"
          script: |
            set -o errexit
            set -o verbose
            if [ "Windows_NT" = "$OS" ]; then
              cd ..
              cmd.exe /c t_fops.exe
            else
              ${test_env_vars|} test/fops/t
            fi

  - name: compatibility-test-for-newer-releases
    commands:
      - func: "get project"
      - command: shell.exec
        params:
          working_dir: "wiredtiger"
          script: |
            set -o errexit
            set -o verbose
            test/evergreen/compatibility_test_for_releases.sh -n

  - name: compatibility-test-for-older-releases
    commands:
      - func: "get project"
      - command: shell.exec
        params:
          working_dir: "wiredtiger"
          script: |
            set -o errexit
            set -o verbose
            test/evergreen/compatibility_test_for_releases.sh -o

  - name: compatibility-test-for-wt-standalone-releases
    commands:
      - func: "get project"
      - command: shell.exec
        params:
          working_dir: "wiredtiger"
          script: |
            set -o errexit
            set -o verbose
            test/evergreen/compatibility_test_for_releases.sh -w

  - name: import-compatibility-test
    commands:
      - func: "get project"
      - command: shell.exec
        params:
          working_dir: "wiredtiger"
          script: |
            set -o errexit
            set -o verbose
            test/evergreen/import_compatibility_test.sh

  - name: generate-datafile-little-endian
    depends_on:
      - name: compile
    commands:
      - func: "fetch artifacts"
      - func: "compile wiredtiger"
      - func: "format test"
        vars:
          times: 10
          config: ../../../test/format/CONFIG.endian
          extra_args: -h "WT_TEST.$i"
      - command: shell.exec
        params:
          working_dir: "wiredtiger/build_posix/test/format"
          shell: bash
          script: |
            set -o errexit
            set -o verbose
            # Archive the WT_TEST directories which include the generated wt data files
            tar -zcvf WT_TEST.tgz WT_TEST*
      - command: s3.put
        params:
          aws_secret: ${aws_secret}
          aws_key: ${aws_key}
          local_file: wiredtiger/build_posix/test/format/WT_TEST.tgz
          bucket: build_external
          permissions: public-read
          content_type: application/tar
          display_name: WT_TEST
          remote_file: wiredtiger/little-endian/${revision}/artifacts/WT_TEST.tgz

  - name: verify-datafile-little-endian
    depends_on:
    - name: compile
    - name: generate-datafile-little-endian
    commands:
      - func: "fetch artifacts"
      - func: "fetch artifacts from little-endian"
      - command: shell.exec
        params:
          working_dir: "wiredtiger"
          script: |
            set -o errexit
            set -o verbose
            ./test/evergreen/verify_wt_datafiles.sh 2>&1

  - name: verify-datafile-from-little-endian
    depends_on:
    - name: compile
    - name: generate-datafile-little-endian
      variant: little-endian
    commands:
      - func: "fetch artifacts"
      - func: "fetch artifacts from little-endian"
      - command: shell.exec
        params:
          working_dir: "wiredtiger"
          script: |
            set -o errexit
            set -o verbose
            ./test/evergreen/verify_wt_datafiles.sh 2>&1

  - name: generate-datafile-big-endian
    depends_on:
      - name: compile
    commands:
      - func: "fetch artifacts"
      - func: "compile wiredtiger"
      - func: "format test"
        vars:
          times: 10
          config: ../../../test/format/CONFIG.endian
          extra_args: -h "WT_TEST.$i"
      - command: shell.exec
        params:
          working_dir: "wiredtiger/build_posix/test/format"
          shell: bash
          script: |
            set -o errexit
            set -o verbose
            # Archive the WT_TEST directories which include the generated wt data files
            tar -zcvf WT_TEST.tgz WT_TEST*
      - command: s3.put
        params:
          aws_secret: ${aws_secret}
          aws_key: ${aws_key}
          local_file: wiredtiger/build_posix/test/format/WT_TEST.tgz
          bucket: build_external
          permissions: public-read
          content_type: application/tar
          display_name: WT_TEST
          remote_file: wiredtiger/big-endian/${revision}/artifacts/WT_TEST.tgz

  - name: verify-datafile-big-endian
    depends_on:
    - name: compile
    - name: generate-datafile-big-endian
    commands:
      - func: "fetch artifacts"
      - func: "fetch artifacts from big-endian"
      - command: shell.exec
        params:
          working_dir: "wiredtiger"
          script: |
            set -o errexit
            set -o verbose
            ./test/evergreen/verify_wt_datafiles.sh 2>&1

  - name: verify-datafile-from-big-endian
    depends_on:
    - name: compile
    - name: generate-datafile-big-endian
      variant: big-endian
    commands:
      - func: "fetch artifacts"
      - func: "fetch artifacts from big-endian"
      - command: shell.exec
        params:
          working_dir: "wiredtiger"
          script: |
            set -o errexit
            set -o verbose
            ./test/evergreen/verify_wt_datafiles.sh 2>&1

  - name: clang-analyzer
    tags: ["pull_request"]
    commands:
      - func: "get project"
      - command: shell.exec
        params:
          working_dir: "wiredtiger"
          script: |
            set -o errexit
            set -o verbose
            sh dist/s_clang-scan 2>&1

  - name: configure-combinations
    commands:
      - func: "get project"
      - command: shell.exec
        params:
          working_dir: "wiredtiger/test/evergreen"
          script: |
            set -o errexit
            set -o verbose
            ./configure_combinations.sh ${smp_command|} 2>&1
      # Handle special build combination for running all the diagnostic tests.
      - func: "configure wiredtiger"
        vars:
          configure_env_vars: CC=/opt/mongodbtoolchain/v3/bin/gcc CXX=/opt/mongodbtoolchain/v3/bin/g++ PATH=/opt/mongodbtoolchain/v3/bin:$PATH ADD_CFLAGS="-g -Werror"
          posix_configure_flags: --enable-silent-rules --enable-strict --enable-diagnostic --disable-static
      - func: "make wiredtiger"
        vars:
          make_command: make all
      - func: "make check all"

  # Use format.sh to run tests in parallel (x4) for just under two hours (the
  # default Evergreen timeout) on the higher spec build distros. This allows
  # us to perform multiple test runs while ensuring a long-running config does
  # not result in an Evergreen test timeout failure.
  - name: linux-directio
    depends_on:
    - name: compile
    commands:
      - func: "fetch artifacts"
      - func: "compile wiredtiger"
      - func: "format test script"
        vars:
          format_test_script_args: -t 110 -j 4 direct_io=1

  # - name: linux-directio
  #   depends_on:
  #   - name: compile
  #   commands:
  #     - func: "fetch artifacts"
  #     - func: "compile wiredtiger"
  #     - func: "format test"
  #       vars:
  #         times: 3
  #         config: ../../../test/format/CONFIG.stress
  #         extra_args: -C "direct_io=[data]"

  - name: format-linux-no-ftruncate
    depends_on:
    - name: compile-linux-no-ftruncate
    commands:
      - func: "fetch artifacts"
        vars:
          dependent_task: compile-linux-no-ftruncate
      - func: "compile wiredtiger no linux ftruncate"
      - func: "format test"
        vars:
          times: 3

  - name: package
    commands:
      - func: "get project"
      - command: shell.exec
        params:
          working_dir: "wiredtiger/dist"
          script: |
            set -o errexit
            set -o verbose
            env CC=/opt/mongodbtoolchain/v3/bin/gcc CXX=/opt/mongodbtoolchain/v3/bin/g++ PATH=/opt/mongodbtoolchain/v3/bin:/opt/java/jdk11/bin:$PATH sh s_release `date +%Y%m%d`

  - name: doc-compile
    tags: ["pull_request"]
    run_on:
    - ubuntu2004-test
    commands:
      - func: "get project"
      - func: "compile wiredtiger docs"

  - name: doc-update
    patchable: false
    stepback: false
    commands:
      - func: "get project"
      - func: "compile wiredtiger docs"
      - func: "update wiredtiger docs"

  - name: syscall-linux
    depends_on:
    - name: compile
    commands:
      - func: "fetch artifacts"
      - func: "compile wiredtiger"
      - command: shell.exec
        params:
          working_dir: "wiredtiger/test/syscall"
          script: |
            set -o errexit
            set -o verbose
            ${python_binary|python3} syscall.py --verbose --preserve

  - name: checkpoint-filetypes-test
    commands:
      - func: "get project"
      - func: "compile wiredtiger"
        vars:
          # Don't use diagnostic - this test looks for timing problems that are more likely to occur without it
          posix_configure_flags: --enable-strict
      - func: "checkpoint test"
        vars:
          checkpoint_args: -t m -n 1000000 -k 5000000 -C cache_size=100MB
      - func: "checkpoint test"
        vars:
          checkpoint_args: -t c -n 1000000 -k 5000000 -C cache_size=100MB
      - func: "checkpoint test"
        vars:
          checkpoint_args: -t r -n 1000000 -k 5000000 -C cache_size=100MB

  - name: coverage-report
    commands:
      - command: timeout.update
        params:
          exec_timeout_secs: 36000 # 10 hrs
          timeout_secs: 1800 # 30 mins
      - func: "get project"
      - func: "compile wiredtiger"
        vars:
          configure_env_vars: CC=/opt/mongodbtoolchain/v3/bin/gcc CXX=/opt/mongodbtoolchain/v3/bin/g++ PATH=/opt/mongodbtoolchain/v3/bin:$PATH ADD_CFLAGS="--coverage -fPIC -ggdb" LDFLAGS=--coverage
          posix_configure_flags: --enable-silent-rules --enable-diagnostic --enable-strict --enable-python --with-builtins=lz4,snappy,zlib,zstd
      - func: "make check all"
      - func: "unit test"
        vars:
          unit_test_args: -v 2 --long
      - func: "format test"
        vars:
          config: ../../../test/format/CONFIG.coverage
          extra_args: file_type=row compression=snappy logging=1 logging_compression=snappy logging_prealloc=1
      - func: "format test"
        vars:
          config: ../../../test/format/CONFIG.coverage
          extra_args: file_type=row alter=1 backups=1 compaction=1 data_extend=1 prepare=1 salvage=1 statistics=1 statistics_server=1 verify=1
      - func: "format test"
        vars:
          config: ../../../test/format/CONFIG.coverage
          extra_args: file_type=row firstfit=1 internal_key_truncation=1
      - func: "format test"
        vars:
          config: ../../../test/format/CONFIG.coverage
          extra_args: file_type=row checkpoints=0 in_memory=1 reverse=1 truncate=1
      - func: "format test"
        vars:
          config: ../../../test/format/CONFIG.coverage
          extra_args: file_type=row compression=zlib huffman_value=1
      - func: "format test"
        vars:
          config: ../../../test/format/CONFIG.coverage
          extra_args: file_type=row data_source=lsm bloom=1
      - func: "format test"
        vars:
          config: ../../../test/format/CONFIG.coverage
          extra_args: file_type=row compression=lz4 prefix_compression=1 leaf_page_max=9 internal_page_max=9 key_min=256 value_min=256
      - func: "format test"
        vars:
          config: ../../../test/format/CONFIG.coverage
          extra_args: file_type=var compression=snappy checksum=uncompressed dictionary=1 repeat_data_pct=10
      - func: "format test"
        vars:
          config: ../../../test/format/CONFIG.coverage
          extra_args: file_type=var leaf_page_max=9 internal_page_max=9 value_min=256
      # FIXME-WT-8016: temporarily disable FLCS
      # - func: "format test"
      #   vars:
      #     config: ../../../test/format/CONFIG.coverage
      #     extra_args: file_type=fix
      - command: shell.exec
        params:
          shell: bash
          working_dir: "wiredtiger/build_posix"
          script: |
            set -o errexit
            set -o verbose
            virtualenv -p python3 venv
            source venv/bin/activate
            pip3 install gcovr
            mkdir -p ../coverage_report
            GCOV=/opt/mongodbtoolchain/v3/bin/gcov gcovr -r .. -f ../src -e '.*/bt_(debug|dump|misc|salvage|vrfy).*' -e '.*/(log|progress|verify_build|strerror|env_msg|err_file|cur_config|os_abort)\..*' -e '.*_stat\..*' -e 'bench' -e 'examples' -e 'test' -e 'ext' -e 'dist' -e 'tools' -j 4 --html-details --html-self-contained -o ../coverage_report/2_coverage_report.html
      - command: s3.put
        params:
          aws_secret: ${aws_secret}
          aws_key: ${aws_key}
          local_files_include_filter: wiredtiger/coverage_report/*
          bucket: build_external
          permissions: public-read
          content_type: text/html
          remote_file: wiredtiger/${build_variant}/${revision}/coverage_report_${build_id}-${execution}/
      - command: s3.put
        params:
          aws_secret: ${aws_secret}
          aws_key: ${aws_key}
          local_file: wiredtiger/coverage_report/2_coverage_report.html
          bucket: build_external
          permissions: public-read
          content_type: text/html
          # Ensure that the first character of the display_name is a space
          # This will ensure that it sorts before the per-file report pages which also get a space
          # at the start of their display name (why this happens is not yet clear).
          display_name: " 1 Coverage report main page"
          remote_file: wiredtiger/${build_variant}/${revision}/coverage_report_${build_id}-${execution}/1_coverage_report_main.html


  - name: spinlock-gcc-test
    commands:
      - func: "get project"
      - func: "compile wiredtiger"
        vars:
          posix_configure_flags: --enable-python --with-spinlock=gcc --enable-strict
      - func: "make check all"
      - func: "format test"
        vars:
          times: 3
      - func: "unit test"

  - name: spinlock-pthread-adaptive-test
    commands:
      - func: "get project"
      - func: "compile wiredtiger"
        vars:
          posix_configure_flags: --enable-python --with-spinlock=pthread_adaptive --enable-strict
      - func: "make check all"
      - func: "format test"
        vars:
          times: 3
      - func: "unit test"

  - name: wtperf-test
    depends_on:
      - name: compile-wtperf
    commands:
      - func: "fetch artifacts"
        vars:
          dependent_task: compile-wtperf
      - command: shell.exec
        params:
          working_dir: "wiredtiger/build_posix"
          script: |
            set -o errexit
            set -o verbose
            # The test will generate WT_TEST directory automatically
            dir=../bench/wtperf/stress
            for file in `ls $dir`
            do
              ./bench/wtperf/wtperf -O $dir/$file -o verbose=2
              cp -rf WT_TEST WT_TEST_$file
            done

  - name: ftruncate-test
    commands:
      - func: "get project"
      - func: "compile wiredtiger"
        vars:
          posix_configure_flags: --enable-strict ac_cv_func_ftruncate=no
      - command: shell.exec
        params:
          working_dir: "wiredtiger/build_posix"
          script: |
            set -o errexit
            set -o verbose
            # ${test_env_vars|} $(pwd)/../test/csuite/random_abort/smoke.sh 2>&1
            ${test_env_vars|} $(pwd)/../test/csuite/timestamp_abort/smoke.sh 2>&1
            ${test_env_vars|} $(pwd)/test/csuite/test_truncated_log 2>&1

  - name: long-test
    commands:
      - func: "get project"
      - func: "configure wiredtiger"
        vars:
          configure_env_vars: CC=/opt/mongodbtoolchain/v3/bin/gcc CXX=/opt/mongodbtoolchain/v3/bin/g++ PATH=/opt/mongodbtoolchain/v3/bin:$PATH ADD_CFLAGS="-g -Werror"
          posix_configure_flags: --enable-silent-rules --enable-strict --enable-diagnostic --disable-static
      - func: "make wiredtiger"

      # Run the long version of make check, that includes the full csuite tests
      - func: "make check all"
        vars:
          test_env_vars: ${test_env_vars} TESTUTIL_ENABLE_LONG_TESTS=1
      - command: shell.exec
        params:
          working_dir: "wiredtiger/build_posix"
          script: |
            set -o errexit
            set -o verbose

            WT3363_CHECKPOINT_OP_RACES=1 test/csuite/./test_wt3363_checkpoint_op_races 2>&1

      # Many dbs test - Run with:
      # 1.  The defaults
      - func: "many dbs test"
      # 2.  Set idle flag to turn off operations.
      - func: "many dbs test"
        vars:
          many_db_args: -I
      # 3.  More dbs.
      - func: "many dbs test"
        vars:
          many_db_args: -D 40
      # 4.  With idle flag and more dbs.
      - func: "many dbs test"
        vars:
          many_db_args: -I -D 40

      # extended test/thread runs
      - func: "thread test"
        vars:
          thread_test_args: -t f
      - func: "thread test"
        vars:
          thread_test_args: -S -F -n 100000 -t f
      - func: "thread test"
        vars:
          thread_test_args: -t r
      - func: "thread test"
        vars:
          thread_test_args: -S -F -n 100000 -t r
      - func: "thread test"
        vars:
          thread_test_args: -t v
      - func: "thread test"
        vars:
          thread_test_args: -S -F -n 100000 -t v

      # random-abort - default (random time and number of threads)
      - func: "random abort test"
      # random-abort - minimum time, random number of threads
      - func: "random abort test"
        vars:
          random_abort_args: -t 10
      # random-abort - maximum time, random number of threads
      - func: "random abort test"
        vars:
          random_abort_args: -t 40
      # random-abort - run compaction
      - func: "random abort test"
        vars:
          random_abort_args: -c -t 60

      # truncated-log
      - func: "truncated log test"

      # format test
      - func: "format test"
        vars:
          extra_args: file_type=fix
      - func: "format test"
        vars:
          extra_args: file_type=row

      # format test for stressing compaction code path
      - func: "format test"
        vars:
          times: 3
          extra_args: file_type=row compaction=1 verify=1 runs.timer=3 ops.pct.delete=30

      #FIXME-WT-5270: Add wtperf testing from Jenkin "wiredtiger-test-check-long" after fixing WT-5270

  - name: time-shift-sensitivity-test
    depends_on:
    - name: compile
    commands:
      - func: "fetch artifacts"
        vars:
          posix_configure_flags: --enable-strict
      - command: shell.exec
        params:
          working_dir: "wiredtiger/test/csuite"
          script: |
            set -o errexit
            set -o verbose

            ./time_shift_test.sh /usr/local/lib/faketime/libfaketimeMT.so.1 0-1 2>&1

  - name: format-stress-pull-request-test
    tags: ["pull_request"]
    commands:
      - func: "get project"
      - func: "compile wiredtiger"
      - func: "format test script"
        vars:
          smp_command: -j $(grep -c ^processor /proc/cpuinfo)
          # run for 10 minutes.
          format_test_script_args: -t 10 rows=10000 ops=50000

  - name: format-wtperf-test
    commands:
      - func: "get project"
      - func: "compile wiredtiger with builtins"
      - command: shell.exec
        params:
          working_dir: "wiredtiger/build_posix/bench/wtperf"
          script: |
            set -o errexit
            set -o verbose

            cp ../../../bench/wtperf/split_heavy.wtperf .
            ./wtperf -O ./split_heavy.wtperf -o verbose=2

  - name: data-validation-stress-test-checkpoint
    depends_on:
    - name: compile
    commands:
      - func: "fetch artifacts"
      - command: shell.exec
        params:
          working_dir: "wiredtiger/build_posix/test/checkpoint"
          shell: bash
          script: |
            set -o errexit
            set -o verbose
            ${test_env_vars|} ../../../tools/run_parallel.sh 'nice ../../../test/checkpoint/recovery-test.sh "${data_validation_stress_test_args}" WT_TEST.$t' 120

  - name: data-validation-stress-test-checkpoint-fp-hs-insert-s1
    depends_on:
    - name: compile
    commands:
      - func: "fetch artifacts"
      - command: shell.exec
        params:
          working_dir: "wiredtiger/build_posix/test/checkpoint"
          shell: bash
          script: |
            set -o errexit
            set -o verbose
            ${test_env_vars|} ../../../tools/run_parallel.sh 'nice ../../../test/checkpoint/recovery-test.sh "${data_validation_stress_test_args} -s 1" WT_TEST.$t' 120

  - name: data-validation-stress-test-checkpoint-fp-hs-insert-s2
    depends_on:
    - name: compile
    commands:
      - func: "fetch artifacts"
      - command: shell.exec
        params:
          working_dir: "wiredtiger/build_posix/test/checkpoint"
          shell: bash
          script: |
            set -o errexit
            set -o verbose
            ${test_env_vars|} ../../../tools/run_parallel.sh 'nice ../../../test/checkpoint/recovery-test.sh "${data_validation_stress_test_args} -s 2" WT_TEST.$t' 120

  - name: data-validation-stress-test-checkpoint-fp-hs-insert-s3
    depends_on:
    - name: compile
    commands:
      - func: "fetch artifacts"
      - command: shell.exec
        params:
          working_dir: "wiredtiger/build_posix/test/checkpoint"
          shell: bash
          script: |
            set -o errexit
            set -o verbose
            ${test_env_vars|} ../../../tools/run_parallel.sh 'nice ../../../test/checkpoint/recovery-test.sh "${data_validation_stress_test_args} -s 3" WT_TEST.$t' 120

  - name: data-validation-stress-test-checkpoint-fp-hs-insert-s4
    depends_on:
    - name: compile
    commands:
      - func: "fetch artifacts"
      - command: shell.exec
        params:
          working_dir: "wiredtiger/build_posix/test/checkpoint"
          shell: bash
          script: |
            set -o errexit
            set -o verbose
            ${test_env_vars|} ../../../tools/run_parallel.sh 'nice ../../../test/checkpoint/recovery-test.sh "${data_validation_stress_test_args} -s 4" WT_TEST.$t' 120

  - name: data-validation-stress-test-checkpoint-fp-hs-insert-s5
    depends_on:
    - name: compile
    commands:
      - func: "fetch artifacts"
      - command: shell.exec
        params:
          working_dir: "wiredtiger/build_posix/test/checkpoint"
          shell: bash
          script: |
            set -o errexit
            set -o verbose
            ${test_env_vars|} ../../../tools/run_parallel.sh 'nice ../../../test/checkpoint/recovery-test.sh "${data_validation_stress_test_args} -s 5" WT_TEST.$t' 120

  - name: data-validation-stress-test-checkpoint-fp-hs-insert-s6
    depends_on:
    - name: compile
    commands:
      - func: "fetch artifacts"
      - command: shell.exec
        params:
          working_dir: "wiredtiger/build_posix/test/checkpoint"
          shell: bash
          script: |
            set -o errexit
            set -o verbose
            ${test_env_vars|} ../../../tools/run_parallel.sh 'nice ../../../test/checkpoint/recovery-test.sh "${data_validation_stress_test_args} -s 6" WT_TEST.$t' 120

  - name: data-validation-stress-test-checkpoint-fp-hs-insert-s7
    depends_on:
    - name: compile
    commands:
      - func: "fetch artifacts"
      - command: shell.exec
        params:
          working_dir: "wiredtiger/build_posix/test/checkpoint"
          shell: bash
          script: |
            set -o errexit
            set -o verbose
            ${test_env_vars|} ../../../tools/run_parallel.sh 'nice ../../../test/checkpoint/recovery-test.sh "${data_validation_stress_test_args} -s 7" WT_TEST.$t' 120

  - name: format-failure-configs-test
    depends_on:
    - name: compile
    commands:
      - func: "fetch artifacts"
      - command: shell.exec
        params:
          working_dir: "wiredtiger/test/evergreen"
          script: |
            set -o errexit
            set -o verbose

            ${test_env_vars|} ./run_format_configs.sh

  - name: static-wt-build-test
    commands:
      - func: "get project"
      - func: "compile wiredtiger"
        vars:
          posix_configure_flags: --enable-strict --disable-shared --with-builtins=snappy,zlib,zstd
      - command: shell.exec
        params:
          working_dir: "wiredtiger/build_posix"
          shell: bash
          script: |
            set -o errexit
            set -o verbose

            # Delete wt util
            rm -f wt
            # Build static wt util
            ${make_command|make} CC='eval "g++ -static"' ${smp_command|}
            # -V option displays Wiredtiger library version
            ./wt -V

            if [ $? -ne 0 ]; then
              echo "Error, WT util is not generated or is not functioning"
              exit 1
            fi

            ldd wt || wt_static_build=1

            if [ $wt_static_build -ne 1 ]; then
              echo "Error, WT util is not statically linked"
              exit 1
            fi

  - name: format-stress-sanitizer-lsm-test
    # Temporarily disabled (WT-6255)
    # tags: ["stress-test-1"]
    commands:
      - func: "get project"
      - func: "compile wiredtiger address sanitizer"
      - func: "format test script"
        vars:
          test_env_vars:
            ASAN_OPTIONS="detect_leaks=1:abort_on_error=1:disable_coredump=0"
            ASAN_SYMBOLIZER_PATH=/opt/mongodbtoolchain/v3/bin/llvm-symbolizer
          # Run for 30 mins, and explicitly set data_source to LSM with a large cache
          format_test_script_args: -t 30 data_source=lsm cache_minimum=5000

  - name: checkpoint-stress-test
    tags: ["stress-test-1"]
    exec_timeout_secs: 86400
    commands:
      - command: timeout.update
        params:
          timeout_secs: 86400
      - func: "get project"
      - func: "compile wiredtiger with builtins"
      - func: "checkpoint stress test"
        vars:
          times: 1       # No of times to run the loop
          no_of_procs: 10 # No of processes to run in the background

  - name: split-stress-test
    tags: ["stress-test-1", "stress-test-zseries-1"]
    commands:
      - func: "get project"
      - func: "compile wiredtiger"
        vars:
          configure_env_vars:
            CXX=/opt/mongodbtoolchain/v3/bin/g++
            PATH=/opt/mongodbtoolchain/v3/bin:$PATH ADD_CFLAGS="-ggdb -fPIC"
      - command: shell.exec
        params:
          working_dir: "wiredtiger/bench/workgen/runner"
          script: |
            set -o errexit
            set -o verbose
            for i in {1..10}; do ${test_env_vars|} ${python_binary|python3} split_stress.py; done

  # The task name is ppc-zseries because this task will be used in both buildVariants
  - name: format-stress-ppc-zseries-test
    tags: ["stress-test-ppc-1", "stress-test-zseries-1"]
    # Set 2.5 hours timeout (60 * 60 * 2.5)
    exec_timeout_secs: 9000
    commands:
      - func: "get project"
      - func: "compile wiredtiger with builtins"
      - func: "format test script"
        vars:
          #run for 2 hours ( 2 * 60 = 120 minutes), use default config
          format_test_script_args: -e "SEGFAULT_SIGNALS=all" -b "catchsegv ./t" -t 120

  # Replace this test with format-stress-sanitizer-test after BUILD-10248 fix.
  - name: format-stress-sanitizer-ppc-test
    tags: ["stress-test-ppc-1"]
    # Set 2.5 hours timeout (60 * 60 * 2.5)
    exec_timeout_secs: 9000
    commands:
      - func: "get project"
      - func: "compile wiredtiger"
        vars:
          # CC is set to the system default "clang" binary here as a workaround. Change it back
          # to mongodbtoolchain "clang" binary after BUILD-10248 fix.
          configure_env_vars:
            CCAS=/opt/mongodbtoolchain/v3/bin/gcc CC=/usr/bin/clang
            CXX=/opt/mongodbtoolchain/v3/bin/clang++ PATH=/opt/mongodbtoolchain/v3/bin:$PATH
            CFLAGS="-ggdb -fPIC -fsanitize=address -fno-omit-frame-pointer
            -I/opt/mongodbtoolchain/v3/lib/gcc/ppc64le-mongodb-linux/8.2.0/include"
            CXXFLAGS="-ggdb -fPIC -fsanitize=address -fno-omit-frame-pointer
            -I/opt/mongodbtoolchain/v3/lib/gcc/ppc64le-mongodb-linux/8.2.0/include"
          posix_configure_flags: --enable-diagnostic --with-builtins=lz4,snappy,zlib
      - func: "format test script"
        vars:
          test_env_vars:
            ASAN_OPTIONS="detect_leaks=1:abort_on_error=1:disable_coredump=0"
            ASAN_SYMBOLIZER_PATH=/usr/lib/llvm-6.0/bin/llvm-symbolizer
          # Run for 2 hours (2 * 60 = 120 minutes), don't stop at failed tests, use default config
          format_test_script_args: -t 120

  # Replace this test with format-stress-sanitizer-smoke-test after BUILD-10248 fix.
  - name: format-stress-sanitizer-smoke-ppc-test
    tags: ["stress-test-ppc-1"]
    # Set 7 hours timeout (60 * 60 * 7)
    exec_timeout_secs: 25200
    commands:
      - func: "get project"
      - func: "compile wiredtiger"
        vars:
          # CC is set to the system default "clang" binary here as a workaround. Change it back
          # to mongodbtoolchain "clang" binary after BUILD-10248 fix.
          configure_env_vars:
            CCAS=/opt/mongodbtoolchain/v3/bin/gcc CC=/usr/bin/clang
            CXX=/opt/mongodbtoolchain/v3/bin/clang++ PATH=/opt/mongodbtoolchain/v3/bin:$PATH
            CFLAGS="-ggdb -fPIC -fsanitize=address -fno-omit-frame-pointer
            -I/opt/mongodbtoolchain/v3/lib/gcc/ppc64le-mongodb-linux/8.2.0/include"
            CXXFLAGS="-ggdb -fPIC -fsanitize=address -fno-omit-frame-pointer
            -I/opt/mongodbtoolchain/v3/lib/gcc/ppc64le-mongodb-linux/8.2.0/include"
          posix_configure_flags: --enable-diagnostic --with-builtins=lz4,snappy,zlib
      - func: "format test script"
        # To emulate the original Jenkins job's test coverage, we are running the smoke test 16 times
        # Run smoke tests, don't stop at failed tests, use default config
        vars:
          test_env_vars:
            ASAN_OPTIONS="detect_leaks=1:abort_on_error=1:disable_coredump=0"
            ASAN_SYMBOLIZER_PATH=/usr/lib/llvm-6.0/bin/llvm-symbolizer
          format_test_script_args: -S
          times: 16

  - <<: *format-stress-test
    name: format-stress-test-1
    tags: ["stress-test-1"]
  - <<: *format-stress-test
    name: format-stress-test-2
    tags: ["stress-test-2"]
  - <<: *format-stress-test
    name: format-stress-test-3
    tags: ["stress-test-3"]
  - <<: *format-stress-test
    name: format-stress-test-4
    tags: ["stress-test-4"]
  - <<: *format-stress-sanitizer-test
    name: format-stress-sanitizer-test-1
    tags: ["stress-test-1"]
  - <<: *format-stress-sanitizer-test
    name: format-stress-sanitizer-test-2
    tags: ["stress-test-2"]
  - <<: *format-stress-sanitizer-test
    name: format-stress-sanitizer-test-3
    tags: ["stress-test-3"]
  - <<: *format-stress-sanitizer-test
    name: format-stress-sanitizer-test-4
    tags: ["stress-test-4"]
  - <<: *format-stress-smoke-test
    name: format-stress-smoke-test-1
    tags: ["stress-test-1", "stress-test-ppc-1", "stress-test-zseries-1"]
  - <<: *format-stress-smoke-test
    name: format-stress-smoke-test-2
    tags: ["stress-test-2", "stress-test-ppc-2", "stress-test-zseries-2"]
  - <<: *format-stress-sanitizer-smoke-test
    name: format-stress-sanitizer-smoke-test-1
    tags: ["stress-test-1"]
  - <<: *format-stress-sanitizer-smoke-test
    name: format-stress-sanitizer-smoke-test-2
    tags: ["stress-test-2"]
  - <<: *race-condition-stress-sanitizer-test
    name: race-condition-stress-sanitizer-test-1
    tags: ["stress-test-1"]
  - <<: *race-condition-stress-sanitizer-test
    name: race-condition-stress-sanitizer-test-2
    tags: ["stress-test-2"]
  - <<: *race-condition-stress-sanitizer-test
    name: race-condition-stress-sanitizer-test-3
    tags: ["stress-test-3"]
  - <<: *race-condition-stress-sanitizer-test
    name: race-condition-stress-sanitizer-test-4
    tags: ["stress-test-4"]
  - <<: *recovery-stress-test
    name: recovery-stress-test-1
    tags: ["stress-test-1", "stress-test-zseries-1"]
  - <<: *recovery-stress-test
    name: recovery-stress-test-2
    tags: ["stress-test-2", "stress-test-zseries-2"]
  - <<: *recovery-stress-test
    name: recovery-stress-test-3
    tags: ["stress-test-3", "stress-test-zseries-3"]

  - name: format-abort-recovery-stress-test
    commands:
      - command: timeout.update
        params:
          exec_timeout_secs: 2500
      - func: "get project"
      - func: "compile wiredtiger with builtins"
      - func: "format test script"
        vars:
          format_test_script_args: -a -t 30

  - name: many-dhandle-stress-test
    commands:
      - func: "get project"
      - func: "compile wiredtiger"
        vars:
          configure_env_vars:
            CXX=/opt/mongodbtoolchain/v3/bin/g++
            PATH=/opt/mongodbtoolchain/v3/bin:$PATH ADD_CFLAGS="-ggdb -fPIC"
      - command: shell.exec
        params:
          working_dir: "wiredtiger/bench/workgen/runner"
          script: |
            set -o errexit
            set -o verbose
            export "PATH=/opt/mongodbtoolchain/v3/bin:$PATH"
            ./workgen_perf_check.sh many-dhandle-stress.py output.log 50 500 500

  - name: many-collection-test
    commands:
      - command: timeout.update
        params:
          exec_timeout_secs: 86400
          timeout_secs: 86400
      - func: "fetch mongo repo"
      - func: "get project"
      - func: "import wiredtiger into mongo"
      - func: "compile mongodb"
      - func: "fetch mongo-tests repo"
      # After WT-7868 we can use the following function to retrieve an existing database and remove
      # the "clean-and-populate" option from the script arguments to skip the initial populating
      # step.
      # - func: "fetch artifacts from many-coll"
      - command: shell.exec
        params:
          working_dir: mongo-tests/largescale
          shell: bash
          script: |
            set -o errexit
            set -o verbose
            export "PATH=/opt/mongodbtoolchain/v3/bin:$PATH"
            virtualenv -p python3 venv
            source venv/bin/activate
            pip3 install lorem pymongo
            ./run_many_coll.sh ../../mongo/build/opt/install/bin/mongod mongodb.log config/many-collection-testing many-collection clean-and-populate

      - command: shell.exec
        params:
          working_dir: mongo-tests/largescale
          shell: bash
          silent: true
          script: |
            set -o errexit
            set -o verbose
            virtualenv -p python3 venv
            source venv/bin/activate
            pip3 install "pymongo[srv]"
            res_dir=`find ./ -type d -name "many-collection-[0-9]*" -print`
            ./upload-results-atlas.py ${atlas_wt_perf_test_user} ${atlas_wt_perf_pass} wt-perf-tests many-collection-test ${branch_name} $res_dir/results/results.json

  - name: cyclomatic-complexity
    commands:
      - func: "get project"
      - command: shell.exec
        params:
          working_dir: "wiredtiger"
          shell: bash
          script: |
            set -o verbose

            # Install Metrix++, ensuring it is outside the 'src' directory
            git clone https://github.com/metrixplusplus/metrixplusplus metrixplusplus

            # We only want complexity measures for the 'src' directory
            cd src

            python "../metrixplusplus/metrix++.py" collect --std.code.lines.code --std.code.complexity.cyclomatic
            python "../metrixplusplus/metrix++.py" view

            # Set the cyclomatic complexity limit to 20
            python "../metrixplusplus/metrix++.py" limit --max-limit=std.code.complexity:cyclomatic:20

            # Fail if there are functions with cyclomatic complexity larger than 95
            set -o errexit
            python "../metrixplusplus/metrix++.py" limit --max-limit=std.code.complexity:cyclomatic:95

    #############################
    # Performance Tests for lsm #
    #############################

  - name: perf-test-small-lsm
    tags: ["lsm-perf"]
    depends_on:
      - name: compile
    commands:
      - func: "fetch artifacts"
      - func: "run-perf-test"
        vars:
          perf-test-name: small-lsm
          maxruns: 3
      - func: "upload-perf-test-stats"
        vars:
          perf-test-name: small-lsm

  - name: perf-test-medium-lsm
    tags: ["lsm-perf"]
    depends_on:
      - name: compile
    commands:
      - func: "fetch artifacts"
      - func: "run-perf-test"
        vars:
          perf-test-name: medium-lsm
          maxruns: 1
      - func: "upload-perf-test-stats"
        vars:
          perf-test-name: medium-lsm

  - name: perf-test-medium-lsm-compact
    tags: ["lsm-perf"]
    depends_on:
      - name: compile
    commands:
      - func: "fetch artifacts"
      - func: "run-perf-test"
        vars:
          perf-test-name: medium-lsm-compact
          maxruns: 1
      - func: "upload-perf-test-stats"
        vars:
          perf-test-name: medium-lsm-compact

  - name: perf-test-medium-multi-lsm
    tags: ["lsm-perf"]
    depends_on:
      - name: compile
    commands:
      - func: "fetch artifacts"
      - func: "run-perf-test"
        vars:
          perf-test-name: medium-multi-lsm
          maxruns: 1
      - func: "upload-perf-test-stats"
        vars:
          perf-test-name: medium-multi-lsm

  - name: perf-test-parallel-pop-lsm
    tags: ["lsm-perf"]
    depends_on:
      - name: compile
    commands:
      - func: "fetch artifacts"
      - func: "run-perf-test"
        vars:
          perf-test-name: parallel-pop-lsm
          maxruns: 1
      - func: "upload-perf-test-stats"
        vars:
          perf-test-name: parallel-pop-lsm

  - name: perf-test-update-lsm
    tags: ["lsm-perf"]
    depends_on:
      - name: compile
    commands:
      - func: "fetch artifacts"
      - func: "run-perf-test"
        vars:
          perf-test-name: update-lsm
          maxruns: 1
      - func: "upload-perf-test-stats"
        vars:
          perf-test-name: update-lsm

    ###############################
    # Performance Tests for btree #
    ###############################

  - name: perf-test-small-btree
    tags: ["btree-perf"]
    depends_on:
      - name: compile
    commands:
      - func: "fetch artifacts"
      - func: "run-perf-test"
        vars:
          perf-test-name: small-btree
          maxruns: 1
      - func: "upload-perf-test-stats"
        vars:
          perf-test-name: small-btree

  - name: perf-test-small-btree-backup
    tags: ["btree-perf"]
    depends_on:
      - name: compile
    commands:
      - func: "fetch artifacts"
      - func: "run-perf-test"
        vars:
          perf-test-name: small-btree-backup
          maxruns: 1
      - func: "upload-perf-test-stats"
        vars:
          perf-test-name: small-btree-backup

  - name: perf-test-medium-btree
    tags: ["btree-perf"]
    depends_on:
      - name: compile
    commands:
      - func: "fetch artifacts"
      - func: "run-perf-test"
        vars:
          perf-test-name: medium-btree
          maxruns: 3
      - func: "upload-perf-test-stats"
        vars:
          perf-test-name: medium-btree

  - name: perf-test-medium-btree-backup
    tags: ["btree-perf"]
    depends_on:
      - name: compile
    commands:
      - func: "fetch artifacts"
      - func: "run-perf-test"
        vars:
          perf-test-name: medium-btree-backup
          maxruns: 3
      - func: "upload-perf-test-stats"
        vars:
          perf-test-name: medium-btree-backup

  - name: perf-test-parallel-pop-btree
    tags: ["btree-perf"]
    depends_on:
      - name: compile
    commands:
      - func: "fetch artifacts"
      - func: "run-perf-test"
        vars:
          perf-test-name: parallel-pop-btree
          maxruns: 1
      - func: "upload-perf-test-stats"
        vars:
          perf-test-name: parallel-pop-btree

  - name: perf-test-update-only-btree
    tags: ["btree-perf"]
    depends_on:
      - name: compile
    commands:
      - func: "fetch artifacts"
      - func: "run-perf-test"
        vars:
          perf-test-name: update-only-btree
          maxruns: 3
      - func: "upload-perf-test-stats"
        vars:
          perf-test-name: update-only-btree

  - name: perf-test-update-btree
    tags: ["btree-perf"]
    depends_on:
      - name: compile
    commands:
      - func: "fetch artifacts"
      - func: "run-perf-test"
        vars:
          perf-test-name: update-btree
          maxruns: 1
          wtarg: "-a ../runners/update-btree.json"
      - func: "upload-perf-test-stats"
        vars:
          perf-test-name: update-btree

  - name: perf-test-update-large-record-btree
    tags: ["btree-perf"]
    depends_on:
      - name: compile
    commands:
      - func: "fetch artifacts"
      - func: "run-perf-test"
        vars:
          perf-test-name: update-large-record-btree
          maxruns: 3
      - func: "upload-perf-test-stats"
        vars:
          perf-test-name: update-large-record-btree

  - name: perf-test-modify-large-record-btree
    tags: ["btree-perf"]
    depends_on:
      - name: compile
    commands:
      - func: "fetch artifacts"
      - func: "run-perf-test"
        vars:
          perf-test-name: modify-large-record-btree
          maxruns: 3
      - func: "upload-perf-test-stats"
        vars:
          perf-test-name: modify-large-record-btree

  - name: perf-test-modify-force-update-large-record-btree
    tags: ["btree-perf"]
    depends_on:
      - name: compile
    commands:
      - func: "fetch artifacts"
      - func: "run-perf-test"
        vars:
          perf-test-name: modify-force-update-large-record-btree
          maxruns: 3
      - func: "upload-perf-test-stats"
        vars:
          perf-test-name: modify-force-update-large-record-btree

    ###############################
    # Performance Tests for stress #
    ###############################

  - name: perf-test-parallel-pop-stress
    tags: ["stress-perf"]
    depends_on:
      - name: compile
    commands:
      - func: "fetch artifacts"
      - func: "run-perf-test"
        vars:
          perf-test-name: parallel-pop-stress
          maxruns: 1
      - func: "upload-perf-test-stats"
        vars:
          perf-test-name: parallel-pop-stress

  - name: perf-test-update-grow-stress
    tags: ["stress-perf"]
    depends_on:
      - name: compile
    commands:
      - func: "fetch artifacts"
      - func: "run-perf-test"
        vars:
          perf-test-name: update-grow-stress
          maxruns: 1
          wtarg: "-a ../runners/update-stress.json"
      - func: "upload-perf-test-stats"
        vars:
          perf-test-name: update-grow-stress

  - name: perf-test-update-shrink-stress
    tags: ["stress-perf"]
    depends_on:
      - name: compile
    commands:
      - func: "fetch artifacts"
      - func: "run-perf-test"
        vars:
          perf-test-name: update-shrink-stress
          maxruns: 1
          wtarg: "-a ../runners/update-stress.json"
      - func: "upload-perf-test-stats"
        vars:
          perf-test-name: update-shrink-stress

  - name: perf-test-update-delta-mix1
    tags: ["stress-perf"]
    depends_on:
      - name: compile
    commands:
      - func: "fetch artifacts"
      - func: "run-perf-test"
        vars:
          perf-test-name: update-delta-mix1
          maxruns: 1
          wtarg: "-a ../runners/update-stress.json"
      - func: "upload-perf-test-stats"
        vars:
          perf-test-name: update-delta-mix1

  - name: perf-test-update-delta-mix2
    tags: ["stress-perf"]
    depends_on:
      - name: compile
    commands:
      - func: "fetch artifacts"
      - func: "run-perf-test"
        vars:
          perf-test-name: update-delta-mix2
          maxruns: 1
          wtarg: "-a ../runners/update-stress.json"
      - func: "upload-perf-test-stats"
        vars:
          perf-test-name: update-delta-mix2

  - name: perf-test-update-delta-mix3
    tags: ["stress-perf"]
    depends_on:
      - name: compile
    commands:
      - func: "fetch artifacts"
      - func: "run-perf-test"
        vars:
          perf-test-name: update-delta-mix3
          maxruns: 1
          wtarg: "-a ../runners/update-stress.json"
      - func: "upload-perf-test-stats"
        vars:
          perf-test-name: update-delta-mix3

  - name: perf-test-multi-btree-zipfian
    tags: ["stress-perf"]
    depends_on:
      - name: compile
    commands:
      - func: "fetch artifacts"
      - func: "run-perf-test"
        vars:
          perf-test-name: multi-btree-zipfian-populate
          maxruns: 1
      - func: "run-perf-test"
        vars:
          perf-test-name: multi-btree-zipfian-workload
          maxruns: 1
      - func: "upload-perf-test-stats"
        vars:
          perf-test-name: multi-btree-zipfian

  - name: perf-test-many-table-stress
    tags: ["stress-perf"]
    depends_on:
      - name: compile
    commands:
      - func: "fetch artifacts"
      - func: "run-perf-test"
        vars:
          perf-test-name: many-table-stress
          maxruns: 1

  - name: perf-test-many-table-stress-backup
    tags: ["stress-perf"]
    depends_on:
      - name: compile
    commands:
      - func: "fetch artifacts"
      - func: "run-perf-test"
        vars:
          perf-test-name: many-table-stress-backup
          maxruns: 1

    #########################################
    # Performance Tests for perf-checkpoint #
    #########################################

  - name: perf-test-update-checkpoint-btree
    tags: ["perf-checkpoint"]
    depends_on:
      - name: compile
    commands:
      - func: "fetch artifacts"
      - func: "generic-perf-test"
        vars:
          perf-test-name: update-checkpoint-btree
          maxruns: 1
          wtarg: "-a ../runners/update-checkpoint.json"

  - name: perf-test-update-checkpoint-lsm
    tags: ["perf-checkpoint"]
    depends_on:
      - name: compile
    commands:
      - func: "fetch artifacts"
      - func: "generic-perf-test"
        vars:
          perf-test-name: update-checkpoint-lsm
          maxruns: 1
          wtarg: "-a ../runners/update-checkpoint.json"

#######################################
#            Buildvariants            #
#######################################

buildvariants:

- name: ubuntu2004
  display_name: "! Ubuntu 20.04"
  run_on:
  - ubuntu2004-test
  expansions:
    test_env_vars:
      LD_PRELOAD=/usr/lib/x86_64-linux-gnu/libeatmydata.so
      PATH=/opt/mongodbtoolchain/v3/bin:$PATH
      top_dir=$(git rev-parse --show-toplevel)
      top_builddir=$top_dir/build_posix
      LD_LIBRARY_PATH=$top_builddir/.libs:$top_dir/TCMALLOC_LIB/lib
    smp_command: -j $(echo "`grep -c ^processor /proc/cpuinfo` * 2" | bc)
    posix_configure_flags:
      --enable-silent-rules
      --enable-diagnostic
      --enable-python
      --enable-zlib
      --enable-snappy
      --enable-strict
      --enable-static
      --enable-tcmalloc
      --prefix=$(pwd)/LOCAL_INSTALL
    python_binary: '/opt/mongodbtoolchain/v3/bin/python3'
    make_command: PATH=/opt/mongodbtoolchain/v3/bin:$PATH make
    data_validation_stress_test_args: -t r -m -W 3 -D -p -x -n 100000 -k 100000 -C cache_size=100MB
  tasks:
    - name: ".pull_request !.windows_only !.pull_request_compilers"
    - name: linux-directio
      distros: ubuntu2004-build
    - name: syscall-linux
    - name: configure-combinations
    - name: checkpoint-filetypes-test
    - name: unit-test-zstd
    - name: unit-test-long
      distros: ubuntu2004-large
    - name: unit-test-random-seed
    - name: spinlock-gcc-test
    - name: spinlock-pthread-adaptive-test
    - name: compile-wtperf
    - name: wtperf-test
    - name: ftruncate-test
    - name: long-test
    - name: static-wt-build-test
    - name: format-failure-configs-test
    - name: data-validation-stress-test-checkpoint
    - name: data-validation-stress-test-checkpoint-fp-hs-insert-s1
    - name: data-validation-stress-test-checkpoint-fp-hs-insert-s2
    - name: data-validation-stress-test-checkpoint-fp-hs-insert-s3
    - name: data-validation-stress-test-checkpoint-fp-hs-insert-s4
    - name: data-validation-stress-test-checkpoint-fp-hs-insert-s5
    - name: data-validation-stress-test-checkpoint-fp-hs-insert-s6
    - name: data-validation-stress-test-checkpoint-fp-hs-insert-s7

- name: ubuntu2004-cmake
  display_name: "* Ubuntu 20.04 CMake"
  run_on:
  - ubuntu2004-test
  expansions:
    test_env_vars:
      WT_TOPDIR=$(git rev-parse --show-toplevel)
      WT_BUILDDIR=$WT_TOPDIR/cmake_build
      LD_LIBRARY_PATH=$WT_BUILDDIR:$WT_TOPDIR/TCMALLOC_LIB/lib
    posix_configure_flags:
      -DCMAKE_TOOLCHAIN_FILE=../cmake/toolchains/mongodbtoolchain_v3_gcc.cmake
      -DCMAKE_C_FLAGS="-ggdb"
      -DHAVE_DIAGNOSTIC=1
      -DENABLE_PYTHON=1
      -DENABLE_ZLIB=1
      -DENABLE_SNAPPY=1
      -DENABLE_STRICT=1
      -DENABLE_TCMALLOC=1
      -DCMAKE_PREFIX_PATH="$(pwd)/../TCMALLOC_LIB"
      -DCMAKE_INSTALL_PREFIX=$(pwd)/LOCAL_INSTALL
    python_binary: '/opt/mongodbtoolchain/v3/bin/python3'
    smp_command: -j $(echo "`grep -c ^processor /proc/cpuinfo` * 2" | bc)
    cmake_generator: Ninja
    make_command: ninja
    is_cmake_build: true
  tasks:
    - name: compile
    - name: make-check-test
    - name: unit-test

- name: ubuntu2004-asan
  display_name: "! Ubuntu 20.04 ASAN"
  run_on:
  - ubuntu2004-test
  expansions:
    configure_env_vars:
      CC=/opt/mongodbtoolchain/v3/bin/clang
      CXX=/opt/mongodbtoolchain/v3/bin/clang++
      PATH=/opt/mongodbtoolchain/v3/bin:$PATH
      CFLAGS="-fsanitize=address -fno-omit-frame-pointer -ggdb"
      CXXFLAGS="-fsanitize=address -fno-omit-frame-pointer -ggdb"
    posix_configure_flags:
      --enable-silent-rules
      --enable-strict
      --enable-diagnostic
      --disable-static
      --enable-tcmalloc
      --prefix=$(pwd)/LOCAL_INSTALL
    smp_command: -j $(grep -c ^processor /proc/cpuinfo)
    make_command: PATH=/opt/mongodbtoolchain/v3/bin:$PATH make
    test_env_vars:
      top_dir=$(git rev-parse --show-toplevel)
      top_builddir=$top_dir/build_posix
      ASAN_OPTIONS="detect_leaks=1:abort_on_error=1:disable_coredump=0"
      LSAN_OPTIONS="print_suppressions=0:suppressions=$top_dir/test/evergreen/asan_leaks.supp"
      ASAN_SYMBOLIZER_PATH=/opt/mongodbtoolchain/v3/bin/llvm-symbolizer
      TESTUTIL_BYPASS_ASAN=1
      LD_PRELOAD=/usr/lib/x86_64-linux-gnu/libeatmydata.so 
      PATH=/opt/mongodbtoolchain/v3/bin:$PATH
      LD_LIBRARY_PATH=$top_builddir/.libs:$top_dir/TCMALLOC_LIB/lib
  tasks:
    - name: ".pull_request !.windows_only !.pull_request_compilers !.python"
    - name: examples-c-test

- name: ubuntu2004-msan
  display_name: "! Ubuntu 20.04 MSAN"
  run_on:
  - ubuntu2004-test
  expansions:
    configure_env_vars:
      # We don't compile C++ for memory sanitized testing as it creates false positives.
      CC=/opt/mongodbtoolchain/v3/bin/clang
      PATH=/opt/mongodbtoolchain/v3/bin:$PATH
      CFLAGS="-fsanitize=memory -fno-omit-frame-pointer -fno-optimize-sibling-calls -O1 -ggdb"
    posix_configure_flags:
      --enable-silent-rules
      --enable-strict
      --enable-diagnostic
      --disable-static
      --prefix=$(pwd)/LOCAL_INSTALL
    smp_command: -j $(grep -c ^processor /proc/cpuinfo)
    make_command: PATH=/opt/mongodbtoolchain/v3/bin:$PATH make
    test_env_vars:
      MSAN_OPTIONS="abort_on_error=1:disable_coredump=0:print_stacktrace=1"
      MSAN_SYMBOLIZER_PATH=/opt/mongodbtoolchain/v3/bin/llvm-symbolizer
      LD_PRELOAD=/usr/lib/x86_64-linux-gnu/libeatmydata.so
      PATH=/opt/mongodbtoolchain/v3/bin:$PATH
      top_dir=$(git rev-parse --show-toplevel)
      top_builddir=$top_dir/build_posix
      LD_LIBRARY_PATH=$top_builddir/.libs
      TESTUTIL_SLOW_MACHINE=1
  tasks:
    - name: clang-analyzer
    - name: compile
    - name: compile-production-disable-shared
    - name: compile-production-disable-static
    - name: examples-c-production-disable-shared-test
    - name: examples-c-production-disable-static-test
    - name: format-stress-pull-request-test
    - name: make-check-test

- name: ubuntu2004-ubsan
  display_name: "! Ubuntu 20.04 UBSAN"
  run_on:
  - ubuntu2004-test
  expansions:
    configure_env_vars:
      CC=/opt/mongodbtoolchain/v3/bin/clang
      CXX=/opt/mongodbtoolchain/v3/bin/clang++
      PATH=/opt/mongodbtoolchain/v3/bin:$PATH
      CFLAGS="-fsanitize=undefined -fno-omit-frame-pointer -fno-optimize-sibling-calls -O1 -ggdb"
      CXXFLAGS="-fsanitize=undefined -fno-omit-frame-pointer -fno-optimize-sibling-calls -O1 -ggdb"
    posix_configure_flags:
      --enable-silent-rules
      --enable-strict
      --enable-diagnostic
      --disable-static
      --enable-tcmalloc
      --prefix=$(pwd)/LOCAL_INSTALL
    smp_command: -j $(grep -c ^processor /proc/cpuinfo)
    make_command: PATH=/opt/mongodbtoolchain/v3/bin:$PATH make
    test_env_vars:
      UBSAN_OPTIONS="detect_leaks=1:disable_coredump=0:external_symbolizer_path=/opt/mongodbtoolchain/v3/bin/llvm-symbolizer:halt_on_error=1:print_stacktrace=1"
      LD_PRELOAD=/usr/lib/x86_64-linux-gnu/libeatmydata.so
      PATH=/opt/mongodbtoolchain/v3/bin:$PATH
      top_dir=$(git rev-parse --show-toplevel)
      top_builddir=$top_dir/build_posix
      LD_LIBRARY_PATH=$top_builddir/.libs:$top_dir/TCMALLOC_LIB/lib
  tasks:
    - name: clang-analyzer
    - name: compile
    - name: compile-production-disable-shared
    - name: compile-production-disable-static
    - name: examples-c-production-disable-shared-test
    - name: examples-c-production-disable-static-test
    - name: format-stress-pull-request-test
    - name: make-check-test
    - name: cppsuite-base-test-default
    - name: cppsuite-hs-cleanup-default
    - name: cppsuite-search-near-default

- name: ubuntu2004-compilers
  display_name: "! Ubuntu 20.04 Compilers"
  run_on:
  - ubuntu2004-wt-build
  expansions:
    posix_configure_flags: 
      --enable-silent-rules
      --enable-diagnostic
      --enable-strict
      --enable-lz4
      --enable-snappy
      --enable-zlib
      --enable-zstd
      --enable-python
      --enable-tcmalloc
    python_binary: '/opt/mongodbtoolchain/v3/bin/python3'
    smp_command: -j $(grep -c ^processor /proc/cpuinfo)
    make_command: PATH=/opt/mongodbtoolchain/v3/bin:$PATH make
  tasks:
    - name: ".pull_request_compilers"

- name: ubuntu2004-stress-tests
  display_name: Ubuntu 20.04 Stress tests
  run_on:
  - ubuntu2004-test
  expansions:
    smp_command: -j $(grep -c ^processor /proc/cpuinfo)
    make_command: PATH=/opt/mongodbtoolchain/v3/bin:$PATH make
    test_env_vars:
      LD_PRELOAD=/usr/lib/x86_64-linux-gnu/libeatmydata.so
      PATH=/opt/mongodbtoolchain/v3/bin:$PATH
      top_dir=$(git rev-parse --show-toplevel)
      top_builddir=$top_dir/build_posix
      LD_LIBRARY_PATH=$top_builddir/.libs:$top_dir/TCMALLOC_LIB/lib
    posix_configure_flags:
      --enable-silent-rules
      --enable-diagnostic
      --enable-python
      --enable-zlib
      --enable-snappy
      --enable-strict
      --enable-static
      --enable-tcmalloc
      --prefix=$(pwd)/LOCAL_INSTALL
    python_binary: '/opt/mongodbtoolchain/v3/bin/python3'
  tasks:
    - name: ".stress-test-1"
    - name: ".stress-test-2"
    - name: ".stress-test-3"
    - name: ".stress-test-4"
    - name: format-abort-recovery-stress-test

- name: ubuntu2004-perf-tests
  display_name: Ubuntu 20.04 Performance tests
  run_on:
    - ubuntu2004-large
  expansions:
    test_env_vars:
      top_dir=$(git rev-parse --show-toplevel)
      top_builddir=$top_dir/cmake_build
      LD_LIBRARY_PATH=$top_builddir/test/utility/:$top_builddir
    posix_configure_flags:
      -DCMAKE_TOOLCHAIN_FILE=../cmake/toolchains/mongodbtoolchain_v3_gcc.cmake
      -DCMAKE_C_FLAGS="-ggdb"
      -DHAVE_DIAGNOSTIC=1
      -DENABLE_ZLIB=1
      -DENABLE_SNAPPY=1
      -DENABLE_STRICT=1
      -DCMAKE_INSTALL_PREFIX=$(pwd)/LOCAL_INSTALL
    python_binary: '/opt/mongodbtoolchain/v3/bin/python3'
    pip3_binary: '/opt/mongodbtoolchain/v3/bin/pip3'
    virtualenv_binary: '/opt/mongodbtoolchain/v3/bin/virtualenv'
    smp_command: -j $(echo "`grep -c ^processor /proc/cpuinfo` * 2" | bc)
    cmake_generator: Ninja
    make_command: ninja
    is_cmake_build: true
  tasks:
    - name: compile
    - name: ".btree-perf"
    - name: ".lsm-perf"
<<<<<<< HEAD
    - name: ".stress-perf"
=======
    - name: ".perf-checkpoint"
>>>>>>> a5581e75
  display_tasks:
    - name: Wiredtiger-perf-btree-jobs
      execution_tasks:
      - ".btree-perf"
    - name: Wiredtiger-perf-lsm-jobs
      execution_tasks:
      - ".lsm-perf"
<<<<<<< HEAD
    - name: Wiredtiger-perf-stress-jobs
      execution_tasks:
      - ".stress-perf"
=======
    - name: Wiredtiger-perf-checkpoint-jobs
      execution_tasks:
      - ".perf-checkpoint"
>>>>>>> a5581e75

- name: large-scale-tests
  display_name: "Large scale tests"
  batchtime: 480 # 3 times a day
  run_on:
  - ubuntu2004-test
  expansions:
    make_command: PATH=/opt/mongodbtoolchain/v3/bin:$PATH make
    posix_configure_flags:
      --enable-silent-rules
      --enable-python
      --enable-zlib
      --enable-snappy
      --enable-strict
      --enable-static
      --enable-tcmalloc
      --prefix=$(pwd)/LOCAL_INSTALL
    test_env_vars:
      PATH=/opt/mongodbtoolchain/v3/bin:$PATH
    upload_source_dir: mongo-tests/largescale/many-collection/dbpath/diagnostic.data
    upload_filename: diagnostic.data.tgz
  tasks:
    - name: many-dhandle-stress-test
    - name: many-collection-test
      distros: ubuntu2004-wt-large

- name: cppsuite-stress-tests
  display_name: "Cppsuite Stress Tests"
  batchtime: 480 # 3 times a day
  run_on:
  - ubuntu2004-test
  expansions:
    test_env_vars:
      top_dir=$(git rev-parse --show-toplevel)
      top_builddir=$top_dir/build_posix
      LD_LIBRARY_PATH=$top_builddir/.libs:$top_dir/TCMALLOC_LIB/lib
      PATH=/opt/mongodbtoolchain/v3/bin:$PATH
    make_command: PATH=/opt/mongodbtoolchain/v3/bin:$PATH make
    posix_configure_flags:
      --enable-diagnostic
      --enable-python
      --enable-silent-rules
      --enable-snappy
      --enable-strict
      --enable-static
      --enable-tcmalloc
      --enable-zlib
  tasks:
    - name: compile
    - name: cppsuite-hs-cleanup-stress
    - name: cppsuite-base-test-stress

- name: package
  display_name: "~ Package"
  batchtime: 1440 # 1 day
  run_on:
  - ubuntu2004-test
  tasks:
    - name: package

- name: documentation-update
  display_name: "~ Documentation update"
  batchtime: 10080 # 7 days
  run_on:
  - ubuntu2004-test
  expansions:
    configure_env_vars: PATH=/opt/mongodbtoolchain/v3/bin:$PATH
    doc_update_branches: develop,mongodb-5.0,mongodb-4.4,mongodb-4.2,mongodb-4.0
  tasks:
    - name: doc-update

- name: linux-no-ftruncate
  display_name: Linux no ftruncate
  batchtime: 1440 # 1 day
  run_on:
  - ubuntu2004-test
  expansions:
    test_env_vars:
      LD_PRELOAD=/usr/lib/x86_64-linux-gnu/libeatmydata.so
      PATH=/opt/mongodbtoolchain/v3/bin:$PATH
      top_dir=$(git rev-parse --show-toplevel)
      top_builddir=$top_dir/build_posix
      LD_LIBRARY_PATH=$top_builddir/.libs
    smp_command: -j $(grep -c ^processor /proc/cpuinfo)
    make_command: PATH=/opt/mongodbtoolchain/v3/bin:$PATH make
    python_binary: '/opt/mongodbtoolchain/v3/bin/python3'
  tasks:
    - name: compile-linux-no-ftruncate
    - name: make-check-linux-no-ftruncate-test
    - name: unit-linux-no-ftruncate-test
    - name: format-linux-no-ftruncate

- name: rhel80
  display_name: RHEL 8.0
  run_on:
  - rhel80-test
  expansions:
    test_env_vars:
      LD_PRELOAD=/usr/local/lib/libeatmydata.so
      PATH=/opt/mongodbtoolchain/v3/bin:$PATH
      top_dir=$(git rev-parse --show-toplevel)
      top_builddir=$top_dir/build_posix
      LD_LIBRARY_PATH=$top_builddir/.libs
    smp_command: -j $(grep -c ^processor /proc/cpuinfo)
    make_command: PATH=/opt/mongodbtoolchain/v3/bin:$PATH make
    python_binary: '/opt/mongodbtoolchain/v3/bin/python3'
  tasks:
    - name: compile
    - name: make-check-test
    - name: unit-test
    - name: fops
    - name: time-shift-sensitivity-test
    - name: linux-directio
      distros: rhel80-build
    - name: syscall-linux
    - name: checkpoint-filetypes-test
    - name: unit-test-zstd
    - name: unit-test-long
      distros: rhel80-large
    - name: spinlock-gcc-test
    - name: spinlock-pthread-adaptive-test
    - name: compile-wtperf
    - name: wtperf-test
    - name: ftruncate-test
    - name: long-test
    - name: configure-combinations

- name: code-statistics
  display_name: "Code statistics"
  batchtime: 10080 # 7 days
  run_on:
  - ubuntu2004-test
  expansions:
    test_env_vars:
      LD_PRELOAD=/usr/lib/x86_64-linux-gnu/libeatmydata.so
      PATH=/opt/mongodbtoolchain/v3/bin:$PATH
      top_dir=$(git rev-parse --show-toplevel)
      top_builddir=$top_dir/build_posix
      LD_LIBRARY_PATH=$top_builddir/.libs
  tasks:
    - name: coverage-report
    - name: cyclomatic-complexity

- name: compatibility-tests-less-frequent
  display_name: Compatibility tests (less frequent)
  batchtime: 10080 # 7 days
  run_on:
  - ubuntu1804-test
  tasks:
    - name: compatibility-test-for-older-releases
    - name: compatibility-test-for-wt-standalone-releases

- name: compatibility-tests
  display_name: Compatibility tests
  run_on:
  - ubuntu2004-test
  tasks:
    - name: compatibility-test-for-newer-releases
    - name: import-compatibility-test

- name: windows-64
  display_name: "! Windows 64-bit"
  run_on:
  - windows-64-vs2017-test
  expansions:
    python_binary: 'python'
    scons_smp_command: -j $(echo "$(getconf NPROCESSORS_ONLN 2>/dev/null || getconf _NPROCESSORS_ONLN 2>/dev/null || echo 1) * 2" | bc)
  tasks:
    - name: compile
    - name: ".windows_only"
    - name: ".unit_test"
    - name: fops

- name: windows-64-cmake
  display_name: "* Windows 64-bit CMake"
  run_on:
  - windows-64-vs2017-test
  expansions:
    python_binary: 'python'
    is_cmake_build: true
    test_env_vars: WT_BUILDDIR=$(git rev-parse --show-toplevel)/cmake_build
    windows_configure_flags: -vcvars_bat "'C:\Program Files (x86)\Microsoft Visual Studio\2017\Professional\VC\Auxiliary\Build\vcvars64.bat'"
  tasks:
    - name: compile
    - name: make-check-test
    - name: unit-test

- name: macos-1014
  display_name: OS X 10.14
  run_on:
  - macos-1014
  batchtime: 120 # 2 hours
  expansions:
    configure_env_vars: PATH=/opt/mongodbtoolchain/v3/bin:$PATH ADD_CFLAGS="-ggdb -fPIC"
    posix_configure_flags:
      --enable-silent-rules
      --enable-diagnostic
      --enable-python
      --enable-zlib
      --enable-strict
      --enable-static
      --prefix=$(pwd)/LOCAL_INSTALL
    python_binary: '/opt/mongodbtoolchain/v3/bin/python3'
    smp_command: -j $(sysctl -n hw.logicalcpu)
    make_command: PATH=/opt/mongodbtoolchain/v3/bin:$PATH ARCHFLAGS=-Wno-error=unused-command-line-argument-hard-error-in-future make
    test_env_vars: 
      PATH=/opt/mongodbtoolchain/v3/bin:$PATH
      top_dir=$(git rev-parse --show-toplevel)
      top_builddir=$top_dir/build_posix
      DYLD_LIBRARY_PATH=$top_builddir/.libs
  tasks:
    - name: compile
    - name: make-check-test
    - name: unit-test-with-compile
    - name: fops

- name: macos-1014-cmake
  display_name: "* OS X 10.14 CMake"
  run_on:
  - macos-1014
  batchtime: 120 # 2 hours
  expansions:
    posix_configure_flags:
      -DCMAKE_C_FLAGS="-ggdb"
      -DHAVE_DIAGNOSTIC=1
      -DENABLE_PYTHON=1
      -DENABLE_ZLIB=1
      -DENABLE_STRICT=1 
      -DCMAKE_INSTALL_PREFIX=$(pwd)/LOCAL_INSTALL
    python_binary: 'python3'
    smp_command: -j $(sysctl -n hw.logicalcpu)
    cmake_generator: "Unix Makefiles"
    make_command: make
    test_env_vars: 
      WT_BUILDDIR=$(git rev-parse --show-toplevel)/cmake_build
      DYLD_LIBRARY_PATH=$WT_BUILDDIR
    is_cmake_build: true
  tasks:
    - name: compile
    - name: make-check-test
    - name: unit-test

- name: little-endian
  display_name: "~ Little-endian (x86)"
  run_on:
  - ubuntu1804-test
  batchtime: 4320 # 3 days
  expansions:
    python_binary: '/opt/mongodbtoolchain/v3/bin/python3'
    smp_command: -j $(grep -c ^processor /proc/cpuinfo)
    test_env_vars:
      PATH=/opt/mongodbtoolchain/v3/bin:$PATH
      top_dir=$(git rev-parse --show-toplevel)
      top_builddir=$top_dir/build_posix
      LD_LIBRARY_PATH=$top_builddir/.libs
  tasks:
  - name: compile
  - name: generate-datafile-little-endian
  - name: verify-datafile-little-endian
  - name: verify-datafile-from-big-endian

- name: big-endian
  display_name: "~ Big-endian (s390x/zSeries)"
  modules:
  - enterprise
  run_on:
  - ubuntu1804-zseries-build
  batchtime: 4320 # 3 days
  expansions:
    python_binary: '/opt/mongodbtoolchain/v3/bin/python3'
    smp_command: -j $(grep -c ^processor /proc/cpuinfo)
    test_env_vars:
      PATH=/opt/mongodbtoolchain/v3/bin:$PATH
      top_dir=$(git rev-parse --show-toplevel)
      top_builddir=$top_dir/build_posix
      LD_LIBRARY_PATH=$top_builddir/.lib
  tasks:
  - name: compile
  - name: generate-datafile-big-endian
  - name: verify-datafile-big-endian
  - name: verify-datafile-from-little-endian

- name: ubuntu1804-ppc
  display_name: "~ Ubuntu 18.04 PPC"
  run_on:
  - ubuntu1804-power8-test
  batchtime: 120 # 2 hours
  expansions:
    format_test_setting: ulimit -c unlimited
    smp_command: -j $(grep -c ^processor /proc/cpuinfo)
    make_command: PATH=/opt/mongodbtoolchain/v3/bin:$PATH make
    test_env_vars:
      PATH=/opt/mongodbtoolchain/v3/bin:$PATH
      top_dir=$(git rev-parse --show-toplevel)
      top_builddir=$top_dir/build_posix
      LD_LIBRARY_PATH=$top_builddir/.libs
    posix_configure_flags:
      --enable-silent-rules
      --enable-diagnostic
      --enable-python
      --enable-zlib
      --enable-snappy
      --enable-strict
      --enable-static
      --prefix=$(pwd)/LOCAL_INSTALL
    python_binary: '/opt/mongodbtoolchain/v3/bin/python3'
  tasks:
  - name: compile
  - name: unit-test
  - name: format-wtperf-test
  - name: ".stress-test-ppc-1"
  - name: ".stress-test-ppc-2"

- name: ubuntu1804-ppc-cmake
  display_name: "* Ubuntu 18.04 PPC CMake"
  run_on:
  - ubuntu1804-power8-test
  batchtime: 10080 # 7 days
  expansions:
    test_env_vars:
      WT_BUILDDIR=$(git rev-parse --show-toplevel)/cmake_build
      LD_LIBRARY_PATH=$WT_BUILDDIR
    posix_configure_flags:
      -DCMAKE_TOOLCHAIN_FILE=../cmake/toolchains/mongodbtoolchain_v3_gcc.cmake
      -DCMAKE_C_FLAGS="-ggdb"
      -DHAVE_DIAGNOSTIC=1
      -DENABLE_PYTHON=1
      -DENABLE_ZLIB=1
      -DENABLE_SNAPPY=1
      -DENABLE_STRICT=1
      -DCMAKE_INSTALL_PREFIX=$(pwd)/LOCAL_INSTALL
    python_binary: '/opt/mongodbtoolchain/v3/bin/python3'
    smp_command: -j $(grep -c ^processor /proc/cpuinfo)
    cmake_generator: Ninja
    make_command: ninja
    is_cmake_build: true
  tasks:
    - name: compile
    - name: make-check-test
    - name: unit-test

- name: ubuntu1804-zseries
  display_name: "~ Ubuntu 18.04 zSeries"
  run_on:
  - ubuntu1804-zseries-test
  batchtime: 120 # 2 hours
  expansions:
    smp_command: -j $(grep -c ^processor /proc/cpuinfo)
    make_command: PATH=/opt/mongodbtoolchain/v3/bin:$PATH make
    test_env_vars:
      PATH=/opt/mongodbtoolchain/v3/bin:$PATH
      top_dir=$(git rev-parse --show-toplevel)
      top_builddir=$top_dir/build_posix
      LD_LIBRARY_PATH=$top_builddir/.libs
    posix_configure_flags:
      --enable-silent-rules
      --enable-diagnostic
      --enable-python
      --enable-zlib
      --enable-snappy
      --enable-strict
      --enable-static
      --prefix=$(pwd)/LOCAL_INSTALL
    python_binary: '/opt/mongodbtoolchain/v3/bin/python3'
  tasks:
  - name: compile
  - name: unit-test
  - name: ".stress-test-zseries-1"
  - name: ".stress-test-zseries-2"
  - name: ".stress-test-zseries-3"

- name: ubuntu1804-zseries-cmake
  display_name: "* Ubuntu 18.04 zSeries CMake"
  run_on:
  - ubuntu1804-zseries-test
  batchtime: 10080 # 7 days
  expansions:
    test_env_vars:
      WT_BUILDDIR=$(git rev-parse --show-toplevel)/cmake_build
      LD_LIBRARY_PATH=$WT_BUILDDIR
    posix_configure_flags:
      -DCMAKE_TOOLCHAIN_FILE=../cmake/toolchains/mongodbtoolchain_v3_gcc.cmake 
      -DCMAKE_C_FLAGS="-ggdb"
      -DHAVE_DIAGNOSTIC=1
      -DENABLE_PYTHON=1
      -DENABLE_ZLIB=1 
      -DENABLE_SNAPPY=1
      -DENABLE_STRICT=1
      -DCMAKE_INSTALL_PREFIX=$(pwd)/LOCAL_INSTALL
    python_binary: '/opt/mongodbtoolchain/v3/bin/python3'
    smp_command: -j $(grep -c ^processor /proc/cpuinfo)
    cmake_generator: Ninja
    make_command: ninja
    is_cmake_build: true
  tasks:
    - name: compile
    - name: make-check-test
    - name: unit-test<|MERGE_RESOLUTION|>--- conflicted
+++ resolved
@@ -3188,6 +3188,40 @@
         vars:
           perf-test-name: modify-force-update-large-record-btree
 
+    #########################################
+    # Performance Tests for perf-checkpoint #
+    #########################################
+
+  - name: perf-test-update-checkpoint-btree
+    tags: ["checkpoint-perf"]
+    depends_on:
+      - name: compile
+    commands:
+      - func: "fetch artifacts"
+      - func: "run-perf-test"
+        vars:
+          perf-test-name: update-checkpoint-btree
+          maxruns: 1
+          wtarg: "-a ../runners/update-checkpoint.json"
+      - func: "upload-perf-test-stats"
+        vars:
+          perf-test-name: update-checkpoint-btree
+
+  - name: perf-test-update-checkpoint-lsm
+    tags: ["checkpoint-perf"]
+    depends_on:
+      - name: compile
+    commands:
+      - func: "fetch artifacts"
+      - func: "run-perf-test"
+        vars:
+          perf-test-name: update-checkpoint-lsm
+          maxruns: 1
+          wtarg: "-a ../runners/update-checkpoint.json"
+      - func: "upload-perf-test-stats"
+        vars:
+          perf-test-name: update-checkpoint-lsm
+
     ###############################
     # Performance Tests for stress #
     ###############################
@@ -3320,34 +3354,6 @@
         vars:
           perf-test-name: many-table-stress-backup
           maxruns: 1
-
-    #########################################
-    # Performance Tests for perf-checkpoint #
-    #########################################
-
-  - name: perf-test-update-checkpoint-btree
-    tags: ["perf-checkpoint"]
-    depends_on:
-      - name: compile
-    commands:
-      - func: "fetch artifacts"
-      - func: "generic-perf-test"
-        vars:
-          perf-test-name: update-checkpoint-btree
-          maxruns: 1
-          wtarg: "-a ../runners/update-checkpoint.json"
-
-  - name: perf-test-update-checkpoint-lsm
-    tags: ["perf-checkpoint"]
-    depends_on:
-      - name: compile
-    commands:
-      - func: "fetch artifacts"
-      - func: "generic-perf-test"
-        vars:
-          perf-test-name: update-checkpoint-lsm
-          maxruns: 1
-          wtarg: "-a ../runners/update-checkpoint.json"
 
 #######################################
 #            Buildvariants            #
@@ -3629,11 +3635,8 @@
     - name: compile
     - name: ".btree-perf"
     - name: ".lsm-perf"
-<<<<<<< HEAD
     - name: ".stress-perf"
-=======
-    - name: ".perf-checkpoint"
->>>>>>> a5581e75
+    - name: ".checkpoint-perf"
   display_tasks:
     - name: Wiredtiger-perf-btree-jobs
       execution_tasks:
@@ -3641,15 +3644,12 @@
     - name: Wiredtiger-perf-lsm-jobs
       execution_tasks:
       - ".lsm-perf"
-<<<<<<< HEAD
     - name: Wiredtiger-perf-stress-jobs
       execution_tasks:
       - ".stress-perf"
-=======
     - name: Wiredtiger-perf-checkpoint-jobs
       execution_tasks:
-      - ".perf-checkpoint"
->>>>>>> a5581e75
+      - ".checkpoint-perf"
 
 - name: large-scale-tests
   display_name: "Large scale tests"
