--- conflicted
+++ resolved
@@ -124,7 +124,6 @@
         set -o verbose
 
         ${test_env_vars|} ${python_binary|python} ../test/suite/run.py ${unit_test_args|-v 2} ${smp_command|} 2>&1
-        find WT_TEST -name std*txt ! -size 0 | xargs tail -n 20
   "test format":
     command: shell.exec
     params:
@@ -1066,7 +1065,6 @@
             set -o verbose
 
             ${test_env_vars|} ${python_binary|python} ../test/suite/run.py [ab] ${unit_test_args|-v 2} ${smp_command|} 2>&1
-            find WT_TEST -name std*txt ! -size 0 | xargs tail -n 20
 
   - name: unit-test-bucket01
     tags: ["pull_request", "unit_test"]
@@ -1083,7 +1081,6 @@
 
             # Reserve this bucket only for compat tests, which take a long time to run
             ${test_env_vars|} ${python_binary|python} ../test/suite/run.py compat ${unit_test_args|-v 2} ${smp_command|} 2>&1
-            find WT_TEST -name std*txt ! -size 0 | xargs tail -n 20
 
   - name: unit-test-bucket02
     tags: ["pull_request", "unit_test"]
@@ -1101,7 +1098,6 @@
             # Non-compat tests in the 'c' family
             non_compat_tests=$(ls ../test/suite/test_c*.py | xargs -n1 basename | grep -v compat)
             ${test_env_vars|} ${python_binary|python} ../test/suite/run.py $non_compat_tests ${unit_test_args|-v 2} ${smp_command|} 2>&1
-            find WT_TEST -name std*txt ! -size 0 | xargs tail -n 20
 
   - name: unit-test-bucket03
     tags: ["pull_request", "unit_test"]
@@ -1117,7 +1113,6 @@
             set -o verbose
 
             ${test_env_vars|} ${python_binary|python} ../test/suite/run.py [defghijk] ${unit_test_args|-v 2} ${smp_command|} 2>&1
-            find WT_TEST -name std*txt ! -size 0 | xargs tail -n 20
 
   - name: unit-test-bucket04
     tags: ["pull_request", "unit_test"]
@@ -1133,7 +1128,6 @@
             set -o verbose
 
             ${test_env_vars|} ${python_binary|python} ../test/suite/run.py [lmnopq] ${unit_test_args|-v 2} ${smp_command|} 2>&1
-            find WT_TEST -name std*txt ! -size 0 | xargs tail -n 20
 
   - name: unit-test-bucket05
     tags: ["pull_request", "unit_test"]
@@ -1149,7 +1143,6 @@
             set -o verbose
 
             ${test_env_vars|} ${python_binary|python} ../test/suite/run.py [rs] ${unit_test_args|-v 2} ${smp_command|} 2>&1
-            find WT_TEST -name std*txt ! -size 0 | xargs tail -n 20
 
   - name: unit-test-bucket06
     tags: ["pull_request", "unit_test"]
@@ -1166,7 +1159,6 @@
 
             # Reserve this bucket only for timestamp tests, which take a long time to run
             ${test_env_vars|} ${python_binary|python} ../test/suite/run.py timestamp ${unit_test_args|-v 2} ${smp_command|} 2>&1
-            find WT_TEST -name std*txt ! -size 0 | xargs tail -n 20
 
   - name: unit-test-bucket07
     tags: ["pull_request", "unit_test"]
@@ -1185,7 +1177,6 @@
             non_ts_tests=$(ls ../test/suite/test_t*.py | xargs -n1 basename | grep -v timestamp)
             ${test_env_vars|} ${python_binary|python} ../test/suite/run.py $non_ts_tests ${unit_test_args|-v 2} ${smp_command|} 2>&1
             ${test_env_vars|} ${python_binary|python} ../test/suite/run.py [uvwxyz] ${unit_test_args|-v 2} ${smp_command|} 2>&1
-            find WT_TEST -name std*txt ! -size 0 | xargs tail -n 20
 
   # End of Python unit test tasks
 
@@ -1605,7 +1596,6 @@
     smp_command: -j $(grep -c ^processor /proc/cpuinfo)
     posix_configure_flags: --enable-silent-rules --enable-diagnostic --enable-python --enable-zlib --enable-snappy --enable-strict --enable-static --prefix=$(pwd)/LOCAL_INSTALL
     make_command: PATH=/opt/mongodbtoolchain/v3/bin:$PATH make
-    unit_test_args: -v 2
   tasks:
     - name: ".pull_request !.windows_only"
     - name: compile-msan
@@ -1630,7 +1620,6 @@
     posix_configure_flags: --enable-silent-rules --enable-diagnostic --enable-python --enable-zlib --enable-snappy --enable-strict --enable-static --prefix=$(pwd)/LOCAL_INSTALL
     make_command: PATH=/opt/mongodbtoolchain/v3/bin:$PATH make
     python_binary: python3
-    unit_test_args: -v 2
   tasks:
     - name: compile
     - name: ".unit_test"
@@ -1677,15 +1666,9 @@
   run_on:
   - rhel80-test
   expansions:
-<<<<<<< HEAD
     test_env_vars: LD_PRELOAD=/usr/local/lib/libeatmydata.so PATH=/opt/mongodbtoolchain/v3/bin:$PATH LD_LIBRARY_PATH=$(pwd)/.libs top_srcdir=$(pwd)/.. top_builddir=$(pwd)
-=======
-    test_env_vars: PATH=/opt/mongodbtoolchain/v3/bin:$PATH LD_LIBRARY_PATH=$(pwd)/.libs top_srcdir=$(pwd)/.. top_builddir=$(pwd)
-    posix_configure_flags: --enable-silent-rules --enable-diagnostic --enable-python --enable-zlib --enable-strict --enable-static --prefix=$(pwd)/LOCAL_INSTALL
->>>>>>> 4d69b35f
     smp_command: -j $(grep -c ^processor /proc/cpuinfo)
     make_command: PATH=/opt/mongodbtoolchain/v3/bin:$PATH make
-    unit_test_args: -v 2
   tasks:
     - name: compile
     - name: make-check-test
@@ -1712,8 +1695,6 @@
   display_name: Windows 64-bit
   run_on:
   - windows-64-vs2017-test
-  expansions:
-    unit_test_args: -v 2
   tasks:
     - name: compile
     - name: ".windows_only"
@@ -1730,7 +1711,6 @@
     smp_command: -j $(sysctl -n hw.logicalcpu)
     make_command: PATH=/opt/mongodbtoolchain/v3/bin:$PATH ARCHFLAGS=-Wno-error=unused-command-line-argument-hard-error-in-future make
     test_env_vars: PATH=/opt/mongodbtoolchain/v3/bin:$PATH DYLD_LIBRARY_PATH=$(pwd)/.libs top_srcdir=$(pwd)/.. top_builddir=$(pwd)
-    unit_test_args: -v 2
   tasks:
     - name: compile
     - name: make-check-test
@@ -1774,7 +1754,7 @@
   expansions:
     smp_command: -j $(grep -c ^processor /proc/cpuinfo)
     posix_configure_flags: --enable-silent-rules --enable-diagnostic --enable-python --enable-zlib --enable-snappy --enable-strict --enable-static --prefix=$(pwd)/LOCAL_INSTALL
-    test_env_vars: PATH=/opt/mongodbtoolchain/v3/bin:$PATH LD_LIBRARY_PATH=$(pwd)/.libs top_srcdir=$(pwd)/.. top_builddir=$(pwd)
+    test_env_vars: LD_PRELOAD=/usr/lib/x86_64-linux-gnu/libeatmydata.so PATH=/opt/mongodbtoolchain/v3/bin:$PATH LD_LIBRARY_PATH=$(pwd)/.libs top_srcdir=$(pwd)/.. top_builddir=$(pwd)
     make_command: PATH=/opt/mongodbtoolchain/v3/bin:$PATH make
   tasks:
   - name: compile
@@ -1787,7 +1767,7 @@
   expansions:
     smp_command: -j $(grep -c ^processor /proc/cpuinfo)
     posix_configure_flags: --enable-silent-rules --enable-diagnostic --enable-python --enable-zlib --enable-snappy --enable-strict --enable-static --prefix=$(pwd)/LOCAL_INSTALL
-    test_env_vars: PATH=/opt/mongodbtoolchain/v3/bin:$PATH LD_LIBRARY_PATH=$(pwd)/.libs:lang/python top_srcdir=$(pwd)/.. top_builddir=$(pwd)
+    test_env_vars: LD_PRELOAD=/usr/lib/x86_64-linux-gnu/libeatmydata.so PATH=/opt/mongodbtoolchain/v3/bin:$PATH LD_LIBRARY_PATH=$(pwd)/.libs top_srcdir=$(pwd)/.. top_builddir=$(pwd)
     make_command: PATH=/opt/mongodbtoolchain/v3/bin:$PATH make
   tasks:
   - name: compile
