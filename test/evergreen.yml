--- conflicted
+++ resolved
@@ -968,11 +968,22 @@
 
             ${test_env_vars|} $(pwd)/test/cppsuite/run -t hs_cleanup -C 'debug_mode=(cursor_copy=true)' -f test/cppsuite/configs/hs_cleanup_default.txt -l 2
 
-<<<<<<< HEAD
+  - name: cppsuite-search-near-01-default
+    tags: ["pull_request"]
+    depends_on:
+      - name: compile
+    commands:
+      - func: "fetch artifacts"
+      - command: shell.exec
+        params:
+          working_dir: "wiredtiger/build_posix/"
+          script: |
+            set -o errexit
+            set -o verbose
+
+            ${test_env_vars|} $(pwd)/test/cppsuite/run -t search_near_01 -f test/cppsuite/configs/search_near_01_default.txt -l 2
+
   - name: cppsuite-search-near-02-default
-=======
-  - name: cppsuite-search-near-01-default
->>>>>>> a22a2372
     tags: ["pull_request"]
     depends_on:
       - name: compile
@@ -985,11 +996,7 @@
             set -o errexit
             set -o verbose
 
-<<<<<<< HEAD
             ${test_env_vars|} $(pwd)/test/cppsuite/run -t search_near_02 -f test/cppsuite/configs/searchnear_02_default.txt -l 2
-=======
-            ${test_env_vars|} $(pwd)/test/cppsuite/run -t search_near_01 -f test/cppsuite/configs/search_near_01_default.txt -l 2
->>>>>>> a22a2372
 
   - name: cppsuite-base-test-stress
     depends_on:
@@ -3013,11 +3020,8 @@
     - name: make-check-test
     - name: cppsuite-base-test-default
     - name: cppsuite-hs-cleanup-default
-<<<<<<< HEAD
+    - name: cppsuite-search-near-01-default
     - name: cppsuite-search-near-02-default
-=======
-    - name: cppsuite-search-near-01-default
->>>>>>> a22a2372
 
 - name: ubuntu2004-compilers
   display_name: "! Ubuntu 20.04 Compilers"
