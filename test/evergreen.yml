#
# This file defines the tasks and platforms for WiredTiger in the
# MongoDB continuous integration system (see https://mci.mongodb.com).
#

functions:
  "get project" :
    command: git.get_project
    params:
      directory: wiredtiger
  "fetch artifacts" :
    - command: s3.get
      params:
        aws_key: ${aws_key}
        aws_secret: ${aws_secret}
        remote_file: wiredtiger/${build_variant}/${revision}/artifacts/${dependent_task|compile}_${build_id}.tgz
        bucket: build_external
        extract_to: wiredtiger
  "fetch artifacts from little-endian" :
    - command: s3.get
      params:
        aws_key: ${aws_key}
        aws_secret: ${aws_secret}
        remote_file: wiredtiger/little-endian/${revision}/artifacts/WT_TEST.tgz
        bucket: build_external
        local_file: WT_TEST-little-endian.tgz
    - command: archive.targz_extract
      params:
        path: "WT_TEST-little-endian.tgz"
        destination: "wiredtiger/build_posix/test/format"
  "fetch artifacts from big-endian" :
    - command: s3.get
      params:
        aws_key: ${aws_key}
        aws_secret: ${aws_secret}
        remote_file: wiredtiger/big-endian/${revision}/artifacts/WT_TEST.tgz
        bucket: build_external
        local_file: WT_TEST-big-endian.tgz
    - command: archive.targz_extract
      params:
        path: "WT_TEST-big-endian.tgz"
        destination: "wiredtiger/build_posix/test/format"
  "fetch mongo-tests repo" :
    command: shell.exec
    params:
      script: |
        git clone https://github.com/wiredtiger/mongo-tests
  "compile wiredtiger":
    command: shell.exec
    params:
      working_dir: "wiredtiger"
      shell: bash
      script: |
        set -o errexit
        set -o verbose
        if [ "Windows_NT" = "$OS" ]; then
          pip install scons==3.1.1
          scons-3.1.1.bat ${win_configure_flags|--enable-python=c:\\swigwin-3.0.2\\swig.exe --enable-diagnostic} ${smp_command|}
        else
          cd build_posix
          sh ./reconf
          ${configure_env_vars|CC=/opt/mongodbtoolchain/v3/bin/gcc CXX=/opt/mongodbtoolchain/v3/bin/g++ PATH=/opt/mongodbtoolchain/v3/bin:$PATH CFLAGS="-ggdb"} \
            ../configure ${configure_python_setting|} \
            ${posix_configure_flags|--enable-silent-rules --enable-diagnostic --enable-python --enable-zlib --enable-strict --enable-static --prefix=$(pwd)/LOCAL_INSTALL}
          ${make_command|make} ${smp_command|} 2>&1

          # On macOS, change the binary location with install_name_tool since DYLD_LIBRARY_PATH
          # appears not to work for dynamic modules loaded by python. For wt, the libtool generated
          # script has the wrong path for running on test machines.
          if [ "$(uname -s)" == "Darwin" ]; then
            WT_VERSION=$(m4 aclocal/version.m4)
            install_name_tool -change /usr/local/lib/libwiredtiger-$WT_VERSION.dylib $(pwd)/.libs/libwiredtiger-$WT_VERSION.dylib lang/python/_wiredtiger*.so
            install_name_tool -change /usr/local/lib/libwiredtiger-$WT_VERSION.dylib $(pwd)/.libs/libwiredtiger-$WT_VERSION.dylib .libs/wt
          fi
        fi
  "make check directory":
    command: shell.exec
    params:
      working_dir: "wiredtiger/build_posix"
      script: |
        set -o errexit
        set -o verbose

        ${test_env_vars|} ${make_command|make} VERBOSE=1 check -C ${directory}  ${smp_command|} 2>&1
  "make check all":
    command: shell.exec
    params:
      working_dir: "wiredtiger/build_posix"
      script: |
        set -o errexit
        set -o verbose

        ${test_env_vars|} ${make_command|make} VERBOSE=1 check ${smp_command|} 2>&1
  "upload artifact":
    - command: archive.targz_pack
      params:
        target: "wiredtiger.tgz"
        source_dir: "wiredtiger"
        include:
          - "./**"
    - command: s3.put
      params:
        aws_secret: ${aws_secret}
        aws_key: ${aws_key}
        local_file: wiredtiger.tgz
        bucket: build_external
        permissions: public-read
        content_type: application/tar
        display_name: Artifacts
        remote_file: wiredtiger/${build_variant}/${revision}/artifacts/${task_name}_${build_id}.tgz
  "cleanup":
    command: shell.exec
    params:
      script: |
        rm -rf "wiredtiger"
        rm -rf "wiredtiger.tgz"

pre:
  - func: "cleanup"
post:
  - func: "upload artifact"
  - func: "cleanup"

tasks:
  # Base compile task on posix flavours
  - name: compile
    tags: ["pull_request"]
    commands:
      - func: "get project"
      - func: "compile wiredtiger"

  - name: compile-asan
    tags: ["pull_request"]
    commands:
      - func: "get project"
      - func: "compile wiredtiger"
        vars:
          configure_env_vars: CC=/opt/mongodbtoolchain/v3/bin/clang CXX=/opt/mongodbtoolchain/v3/bin/clang++ CFLAGS="-fsanitize=address -fno-omit-frame-pointer -ggdb"
          posix_configure_flags: --enable-silent-rules --enable-strict --enable-diagnostic --disable-static

  - name: compile-msan
    commands:
      - func: "get project"
      - func: "compile wiredtiger"
        vars:
          configure_env_vars: CC=/opt/mongodbtoolchain/v3/bin/clang CXX=/opt/mongodbtoolchain/v3/bin/clang++ CFLAGS="-fsanitize=memory -ggdb"
          posix_configure_flags: --enable-silent-rules --enable-strict --enable-diagnostic --disable-static

  - name: compile-ubsan
    commands:
      - func: "get project"
      - func: "compile wiredtiger"
        vars:
          configure_env_vars: CC=/opt/mongodbtoolchain/v3/bin/gcc CXX=/opt/mongodbtoolchain/v3/bin/g++ CFLAGS="-fsanitize=undefined -ggdb"
          posix_configure_flags: --enable-silent-rules --enable-strict --enable-diagnostic

<<<<<<< HEAD
=======
  # production build with --disable-shared
  - name: compile-production-disable-shared
    tags: ["pull_request"]
    commands:
      - func: "get project"
      - func: "compile wiredtiger"
        vars:
          posix_configure_flags: --enable-silent-rules --enable-strict --disable-shared

  # production build with --disable-static
  - name: compile-production-disable-static
    tags: ["pull_request"]
    commands:
      - func: "get project"
      - func: "compile wiredtiger"
        vars:
          posix_configure_flags: --enable-silent-rules --enable-strict --disable-static --enable-lz4 --enable-snappy --enable-zlib --enable-zstd --enable-python

>>>>>>> 4b67ffcc
  - name: make-check-test
    depends_on:
      - name: compile
    commands:
      - func: "fetch artifacts"
      - func: "compile wiredtiger"
      - func: "make check all"

  - name: make-check-msan-test
    depends_on:
      - name: compile-msan
    commands:
      - func: "fetch artifacts"
        vars:
          dependent_task: compile-msan
      - func: "compile wiredtiger"
        vars:
          configure_env_vars: CC=/opt/mongodbtoolchain/v3/bin/clang CXX=/opt/mongodbtoolchain/v3/bin/clang++ CFLAGS="-fsanitize=memory -ggdb"
          posix_configure_flags: --enable-silent-rules --enable-strict --enable-diagnostic --disable-static
      - func: "make check all"
        vars:
          test_env_vars: MSAN_OPTIONS=abort_on_error=1:disable_coredump=0 MSAN_SYMBOLIZER_PATH=/opt/mongodbtoolchain/v3/bin/llvm-symbolizer

  - name: make-check-asan-test
    depends_on:
      - name: compile-asan
    commands:
      - func: "fetch artifacts"
        vars:
          dependent_task: compile-asan
      - func: "compile wiredtiger"
        vars:
          configure_env_vars: CC=/opt/mongodbtoolchain/v3/bin/clang CXX=/opt/mongodbtoolchain/v3/bin/clang++ CFLAGS="-fsanitize=address -fno-omit-frame-pointer -ggdb"
          posix_configure_flags: --enable-silent-rules --enable-strict --enable-diagnostic --disable-static
      - func: "make check all"
        vars:
          test_env_vars: ASAN_OPTIONS=detect_leaks=1:abort_on_error=1:disable_coredump=0 ASAN_SYMBOLIZER_PATH=/opt/mongodbtoolchain/v3/bin/llvm-symbolizer

  # Start of normal make check test tasks

  - name: lang-python-test
    tags: ["pull_request"]
    depends_on:
      - name: compile
    commands:
      - func: "fetch artifacts"
      - func: "compile wiredtiger"
      - func: "make check directory"
        vars:
          directory: lang/python

  - name: examples-c-test
    tags: ["pull_request"]
    depends_on:
      - name: compile
    commands:
      - func: "fetch artifacts"
      - func: "compile wiredtiger"
      - func: "make check directory"
        vars:
          directory: examples/c

  - name: examples-c-asan-test
    tags: ["pull_request"]
    depends_on:
      - name: compile-asan
    commands:
      - func: "fetch artifacts"
        vars:
          dependent_task: compile-asan
      - func: "compile wiredtiger"
        vars:
          configure_env_vars: CC=/opt/mongodbtoolchain/v3/bin/clang CXX=/opt/mongodbtoolchain/v3/bin/clang++ CFLAGS="-fsanitize=address -ggdb"
          posix_configure_flags: --enable-silent-rules --enable-strict --enable-diagnostic --disable-static
      - func: "make check directory"
        vars:
          test_env_vars: ASAN_OPTIONS=detect_leaks=1:abort_on_error=1:disable_coredump=0 ASAN_SYMBOLIZER_PATH=/opt/mongodbtoolchain/v3/bin/llvm-symbolizer
          directory: examples/c

  - name: examples-c-production-disable-shared-test
    tags: ["pull_request"]
    depends_on:
      - name: compile-production-disable-shared
    commands:
      - func: "fetch artifacts"
        vars:
          dependent_task: compile-production-disable-shared
      - func: "compile wiredtiger"
        vars:
          posix_configure_flags: --enable-silent-rules --enable-strict --disable-shared
      - func: "make check directory"
        vars:
          directory: examples/c

  - name: examples-c-production-disable-static-test
    tags: ["pull_request"]
    depends_on:
      - name: compile-production-disable-static
    commands:
      - func: "fetch artifacts"
        vars:
          dependent_task: compile-production-disable-static
      - func: "compile wiredtiger"
        vars:
          posix_configure_flags: --enable-silent-rules --enable-strict --disable-static --enable-lz4 --enable-snappy --enable-zlib --enable-zstd --enable-python
      - func: "make check directory"
        vars:
          directory: examples/c

  - name: bloom-test
    tags: ["pull_request"]
    depends_on:
      - name: compile
    commands:
      - func: "fetch artifacts"
      - func: "compile wiredtiger"
      - func: "make check directory"
        vars:
          directory: test/bloom

  - name: checkpoint-test
    tags: ["pull_request"]
    depends_on:
      - name: compile
    commands:
      - func: "fetch artifacts"
      - func: "compile wiredtiger"
      - func: "make check directory"
        vars:
          directory: test/checkpoint

  - name: cursor-order-test
    tags: ["pull_request"]
    depends_on:
      - name: compile
    commands:
      - func: "fetch artifacts"
      - func: "compile wiredtiger"
      - func: "make check directory"
        vars:
          directory: test/cursor_order

  - name: fops-test
    tags: ["pull_request"]
    depends_on:
      - name: compile
    commands:
      - func: "fetch artifacts"
      - func: "compile wiredtiger"
      - func: "make check directory"
        vars:
          directory: test/fops

  - name: format-test
    tags: ["pull_request"]
    depends_on:
      - name: compile
    commands:
      - func: "fetch artifacts"
      - func: "compile wiredtiger"
      - func: "make check directory"
        vars:
          directory: test/format

  - name: huge-test
    tags: ["pull_request"]
    depends_on:
      - name: compile
    commands:
      - func: "fetch artifacts"
      - func: "compile wiredtiger"
      - func: "make check directory"
        vars:
          directory: test/huge

  - name: manydbs-test
    tags: ["pull_request"]
    depends_on:
      - name: compile
    commands:
      - func: "fetch artifacts"
      - func: "compile wiredtiger"
      - func: "make check directory"
        vars:
          directory: test/manydbs

  - name: packing-test
    tags: ["pull_request"]
    depends_on:
      - name: compile
    commands:
      - func: "fetch artifacts"
      - func: "compile wiredtiger"
      - func: "make check directory"
        vars:
          directory: test/packing

  - name: readonly-test
    tags: ["pull_request"]
    depends_on:
      - name: compile
    commands:
      - func: "fetch artifacts"
      - func: "compile wiredtiger"
      - func: "make check directory"
        vars:
          directory: test/readonly

  - name: salvage-test
    tags: ["pull_request"]
    depends_on:
      - name: compile
    commands:
      - func: "fetch artifacts"
      - func: "compile wiredtiger"
      - func: "make check directory"
        vars:
          directory: test/salvage

  - name: thread-test
    tags: ["pull_request"]
    depends_on:
      - name: compile
    commands:
      - func: "fetch artifacts"
      - func: "compile wiredtiger"
      - func: "make check directory"
        vars:
          directory: test/thread

  - name: bench-wtperf-test
    tags: ["pull_request"]
    depends_on:
      - name: compile
    commands:
      - func: "fetch artifacts"
      - func: "compile wiredtiger"
      - func: "make check directory"
        vars:
          directory: bench/wtperf

  # End of normal make check test tasks

  - name: ubsan-test
    depends_on:
      - name: compile-ubsan
    commands:
      - func: "fetch artifacts"
      - func: "compile wiredtiger"
        vars:
          configure_env_vars: CC=/opt/mongodbtoolchain/v3/bin/gcc CXX=/opt/mongodbtoolchain/v3/bin/g++ CFLAGS="-fsanitize=undefined -ggdb"
          posix_configure_flags: --enable-silent-rules --enable-strict --enable-diagnostic
      - command: shell.exec
        params:
          working_dir: "wiredtiger/build_posix/examples/c"
          script: |
            set -o errexit
            set -o verbose
            UBSAN_OPTIONS=print_stacktrace=1:halt_on_error=1:abort_on_error=1:disable_coredump=0 ./ex_access

  # Start of csuite test tasks

  - name: csuite-import-test
    tags: ["pull_request"]
    depends_on:
      - name: compile
    commands:
      - func: "fetch artifacts"
      - command: shell.exec
        params:
          working_dir: "wiredtiger/build_posix"
          script: |
            set -o errexit
            set -o verbose

            ${test_env_vars|} $(pwd)/../test/csuite/import/smoke.sh 2>&1

  - name: csuite-random-abort-test
    tags: ["pull_request"]
    depends_on:
      - name: compile
    commands:
      - func: "fetch artifacts"
      - command: shell.exec
        params:
          working_dir: "wiredtiger/build_posix"
          script: |
            set -o errexit
            set -o verbose

            ${test_env_vars|} $(pwd)/../test/csuite/random_abort/smoke.sh 2>&1

  - name: csuite-random-directio-test
    tags: ["pull_request"]
    depends_on:
      - name: compile
    commands:
      - func: "fetch artifacts"
      - command: shell.exec
        params:
          working_dir: "wiredtiger/build_posix"
          script: |
            set -o errexit
            set -o verbose

            ${test_env_vars|} $(pwd)/../test/csuite/random_directio/smoke.sh 2>&1

  - name: csuite-schema-abort-test
    tags: ["pull_request"]
    depends_on:
      - name: compile
    commands:
      - func: "fetch artifacts"
      - command: shell.exec
        params:
          working_dir: "wiredtiger/build_posix"
          script: |
            set -o errexit
            set -o verbose

            ${test_env_vars|} $(pwd)/../test/csuite/schema_abort/smoke.sh 2>&1

  - name: csuite-timestamp-abort-test
    tags: ["pull_request"]
    depends_on:
      - name: compile
    commands:
      - func: "fetch artifacts"
      - command: shell.exec
        params:
          working_dir: "wiredtiger/build_posix"
          script: |
            set -o errexit
            set -o verbose

            ${test_env_vars|} $(pwd)/../test/csuite/timestamp_abort/smoke.sh 2>&1

  - name: csuite-scope-test
    tags: ["pull_request"]
    depends_on:
      - name: compile
    commands:
      - func: "fetch artifacts"
      - command: shell.exec
        params:
          working_dir: "wiredtiger/build_posix"
          script: |
            set -o errexit
            set -o verbose

            ${test_env_vars|} $(pwd)/test/csuite/test_scope 2>&1

  - name: csuite-truncated-log-test
    tags: ["pull_request"]
    depends_on:
      - name: compile
    commands:
      - func: "fetch artifacts"
      - command: shell.exec
        params:
          working_dir: "wiredtiger/build_posix"
          script: |
            set -o errexit
            set -o verbose

            ${test_env_vars|} $(pwd)/test/csuite/test_truncated_log 2>&1

  - name: csuite-wt1965-col-efficiency-test
    tags: ["pull_request"]
    depends_on:
      - name: compile
    commands:
      - func: "fetch artifacts"
      - command: shell.exec
        params:
          working_dir: "wiredtiger/build_posix"
          script: |
            set -o errexit
            set -o verbose

            ${test_env_vars|} $(pwd)/test/csuite/test_wt1965_col_efficiency 2>&1

  - name: csuite-wt2403-lsm-workload-test
    tags: ["pull_request"]
    depends_on:
      - name: compile
    commands:
      - func: "fetch artifacts"
      - command: shell.exec
        params:
          working_dir: "wiredtiger/build_posix"
          script: |
            set -o errexit
            set -o verbose

            ${test_env_vars|} $(pwd)/test/csuite/test_wt2403_lsm_workload 2>&1

  - name: csuite-wt2447-join-main-table-test
    tags: ["pull_request"]
    depends_on:
      - name: compile
    commands:
      - func: "fetch artifacts"
      - command: shell.exec
        params:
          working_dir: "wiredtiger/build_posix"
          script: |
            set -o errexit
            set -o verbose

            ${test_env_vars|} $(pwd)/test/csuite/test_wt2447_join_main_table 2>&1

  - name: csuite-wt2695-checksum-test
    tags: ["pull_request"]
    depends_on:
      - name: compile
    commands:
      - func: "fetch artifacts"
      - command: shell.exec
        params:
          working_dir: "wiredtiger/build_posix"
          script: |
            set -o errexit
            set -o verbose

            ${test_env_vars|} $(pwd)/test/csuite/test_wt2695_checksum 2>&1

  - name: csuite-wt2592-join-schema-test
    tags: ["pull_request"]
    depends_on:
      - name: compile
    commands:
      - func: "fetch artifacts"
      - command: shell.exec
        params:
          working_dir: "wiredtiger/build_posix"
          script: |
            set -o errexit
            set -o verbose

            ${test_env_vars|} $(pwd)/test/csuite/test_wt2592_join_schema 2>&1

  - name: csuite-wt2719-reconfig-test
    tags: ["pull_request"]
    depends_on:
      - name: compile
    commands:
      - func: "fetch artifacts"
      - command: shell.exec
        params:
          working_dir: "wiredtiger/build_posix"
          script: |
            set -o errexit
            set -o verbose

            ${test_env_vars|} $(pwd)/test/csuite/test_wt2719_reconfig 2>&1

  - name: csuite-wt2999-join-extractor-test
    tags: ["pull_request"]
    depends_on:
      - name: compile
    commands:
      - func: "fetch artifacts"
      - command: shell.exec
        params:
          working_dir: "wiredtiger/build_posix"
          script: |
            set -o errexit
            set -o verbose

            ${test_env_vars|} $(pwd)/test/csuite/test_wt2999_join_extractor 2>&1

  - name: csuite-wt3120-filesys-test
    tags: ["pull_request"]
    depends_on:
      - name: compile
    commands:
      - func: "fetch artifacts"
      - command: shell.exec
        params:
          working_dir: "wiredtiger/build_posix"
          script: |
            set -o errexit
            set -o verbose

            ${test_env_vars|} $(pwd)/test/csuite/test_wt3120_filesys 2>&1

  - name: csuite-wt3135-search-near-collator-test
    tags: ["pull_request"]
    depends_on:
      - name: compile
    commands:
      - func: "fetch artifacts"
      - command: shell.exec
        params:
          working_dir: "wiredtiger/build_posix"
          script: |
            set -o errexit
            set -o verbose

            ${test_env_vars|} $(pwd)/test/csuite/test_wt3135_search_near_collator 2>&1

  - name: csuite-wt3184-dup-index-collator-test
    tags: ["pull_request"]
    depends_on:
      - name: compile
    commands:
      - func: "fetch artifacts"
      - command: shell.exec
        params:
          working_dir: "wiredtiger/build_posix"
          script: |
            set -o errexit
            set -o verbose

            ${test_env_vars|} $(pwd)/test/csuite/test_wt3184_dup_index_collator 2>&1

  - name: csuite-wt3363-checkpoint-op-races-test
    tags: ["pull_request"]
    depends_on:
      - name: compile
    commands:
      - func: "fetch artifacts"
      - command: shell.exec
        params:
          working_dir: "wiredtiger/build_posix"
          script: |
            set -o errexit
            set -o verbose

            ${test_env_vars|} $(pwd)/test/csuite/test_wt3363_checkpoint_op_races 2>&1

  - name: csuite-wt3874-pad-byte-collator-test
    tags: ["pull_request"]
    depends_on:
      - name: compile
    commands:
      - func: "fetch artifacts"
      - command: shell.exec
        params:
          working_dir: "wiredtiger/build_posix"
          script: |
            set -o errexit
            set -o verbose

            ${test_env_vars|} $(pwd)/test/csuite/test_wt3874_pad_byte_collator 2>&1

  - name: csuite-wt4105-large-doc-small-upd-test
    tags: ["pull_request"]
    depends_on:
      - name: compile
    commands:
      - func: "fetch artifacts"
      - command: shell.exec
        params:
          working_dir: "wiredtiger/build_posix"
          script: |
            set -o errexit
            set -o verbose

            ${test_env_vars|} $(pwd)/test/csuite/test_wt4105_large_doc_small_upd 2>&1

  - name: csuite-wt4117-checksum-test
    tags: ["pull_request"]
    depends_on:
      - name: compile
    commands:
      - func: "fetch artifacts"
      - command: shell.exec
        params:
          working_dir: "wiredtiger/build_posix"
          script: |
            set -o errexit
            set -o verbose

            ${test_env_vars|} $(pwd)/test/csuite/test_wt4117_checksum 2>&1

  - name: csuite-wt4156-metadata-salvage-test
    tags: ["pull_request"]
    depends_on:
      - name: compile
    commands:
      - func: "fetch artifacts"
      - command: shell.exec
        params:
          working_dir: "wiredtiger/build_posix"
          script: |
            set -o errexit
            set -o verbose

            ${test_env_vars|} $(pwd)/test/csuite/test_wt4156_metadata_salvage 2>&1

  - name: csuite-wt4699-json-test
    tags: ["pull_request"]
    depends_on:
      - name: compile
    commands:
      - func: "fetch artifacts"
      - command: shell.exec
        params:
          working_dir: "wiredtiger/build_posix"
          script: |
            set -o errexit
            set -o verbose

            ${test_env_vars|} $(pwd)/test/csuite/test_wt4699_json 2>&1

  - name: csuite-wt4803-cache-overflow-abort-test
    tags: ["pull_request"]
    depends_on:
      - name: compile
    commands:
      - func: "fetch artifacts"
      - command: shell.exec
        params:
          working_dir: "wiredtiger/build_posix"
          script: |
            set -o errexit
            set -o verbose

            ${test_env_vars|} $(pwd)/test/csuite/test_wt4803_cache_overflow_abort 2>&1

  - name: csuite-wt4891-meta-ckptlist-get-alloc-test
    tags: ["pull_request"]
    depends_on:
      - name: compile
    commands:
      - func: "fetch artifacts"
      - command: shell.exec
        params:
          working_dir: "wiredtiger/build_posix"
          script: |
            set -o errexit
            set -o verbose

            ${test_env_vars|} $(pwd)/test/csuite/test_wt4891_meta_ckptlist_get_alloc 2>&1

  - name: csuite-rwlock-test
    tags: ["pull_request"]
    depends_on:
      - name: compile
    commands:
      - func: "fetch artifacts"
      - command: shell.exec
        params:
          working_dir: "wiredtiger/build_posix"
          script: |
            set -o errexit
            set -o verbose

            ${test_env_vars|} $(pwd)/test/csuite/test_rwlock 2>&1

  - name: csuite-wt2246-col-append-test
    tags: ["pull_request"]
    depends_on:
      - name: compile
    commands:
      - func: "fetch artifacts"
      - command: shell.exec
        params:
          working_dir: "wiredtiger/build_posix"
          script: |
            set -o errexit
            set -o verbose

            ${test_env_vars|} $(pwd)/test/csuite/test_wt2246_col_append 2>&1

  - name: csuite-wt2323-join-visibility-test
    tags: ["pull_request"]
    depends_on:
      - name: compile
    commands:
      - func: "fetch artifacts"
      - command: shell.exec
        params:
          working_dir: "wiredtiger/build_posix"
          script: |
            set -o errexit
            set -o verbose

            ${test_env_vars|} $(pwd)/test/csuite/test_wt2323_join_visibility 2>&1

  - name: csuite-wt2535-insert-race-test
    tags: ["pull_request"]
    depends_on:
      - name: compile
    commands:
      - func: "fetch artifacts"
      - command: shell.exec
        params:
          working_dir: "wiredtiger/build_posix"
          script: |
            set -o errexit
            set -o verbose

            ${test_env_vars|} $(pwd)/test/csuite/test_wt2535_insert_race 2>&1

  - name: csuite-wt2834-join-bloom-fix-test
    tags: ["pull_request"]
    depends_on:
      - name: compile
    commands:
      - func: "fetch artifacts"
      - command: shell.exec
        params:
          working_dir: "wiredtiger/build_posix"
          script: |
            set -o errexit
            set -o verbose

            ${test_env_vars|} $(pwd)/test/csuite/test_wt2834_join_bloom_fix 2>&1

  - name: csuite-wt2853-perf-test
    tags: ["pull_request"]
    depends_on:
      - name: compile
    commands:
      - func: "fetch artifacts"
      - command: shell.exec
        params:
          working_dir: "wiredtiger/build_posix"
          script: |
            set -o errexit
            set -o verbose

            ${test_env_vars|} $(pwd)/test/csuite/test_wt2853_perf 2>&1

  - name: csuite-wt2909-checkpoint-integrity-test
    tags: ["pull_request"]
    depends_on:
      - name: compile
    commands:
      - func: "fetch artifacts"
      - command: shell.exec
        params:
          working_dir: "wiredtiger/build_posix"
          script: |
            set -o errexit
            set -o verbose

            ${test_env_vars|} $(pwd)/test/csuite/test_wt2909_checkpoint_integrity 2>&1

  - name: csuite-wt3338-partial-update-test
    tags: ["pull_request"]
    depends_on:
      - name: compile
    commands:
      - func: "fetch artifacts"
      - command: shell.exec
        params:
          working_dir: "wiredtiger/build_posix"
          script: |
            set -o errexit
            set -o verbose

            ${test_env_vars|} $(pwd)/test/csuite/test_wt3338_partial_update 2>&1

  - name: csuite-wt4333-handle-locks-test
    tags: ["pull_request"]
    depends_on:
      - name: compile
    commands:
      - func: "fetch artifacts"
      - command: shell.exec
        params:
          working_dir: "wiredtiger/build_posix"
          script: |
            set -o errexit
            set -o verbose

            ${test_env_vars|} $(pwd)/test/csuite/test_wt4333_handle_locks 2>&1

  # End of csuite test tasks

  # Start of Python unit test tasks

  - name: unit-test
    depends_on:
    - name: compile
    commands:
      - func: "fetch artifacts"
      - command: shell.exec
        params:
          working_dir: "wiredtiger/build_posix"
          script: |
            set -o errexit
            set -o verbose

            # Only Windows and OS X variants are expected to run this task
            #
            # Avoid /usr/bin/python, at least on macOS: with System Integrity
            # Protection enabled, it ignores DYLD_LIBRARY_PATH and hence
            # doesn't find the WiredTiger library in the local tree.
            ${test_env_vars|} ${python_binary|python} ../test/suite/run.py -v 2 ${smp_command|} 2>&1

  # Break out Python unit tests into multiple buckets/tasks based on test name and runtime
  # The test/suite/run.py script can work out test names by casting each command argument
  # with "test_" prefix and "*.py" postfix.
  #
  # One example:
  # "test/suite/run.py [ab]" will be translated to testing "test_a*.py" and "test_b*.py"

  - name: unit-test-bucket00
    tags: ["pull_request", "unit_test"]
    depends_on:
    - name: compile
    commands:
      - func: "fetch artifacts"
      - command: shell.exec
        params:
          working_dir: "wiredtiger/build_posix"
          script: |
            set -o errexit
            set -o verbose

            ${test_env_vars|} ${python_binary|python} ../test/suite/run.py [ab] -v 2 ${smp_command|} 2>&1

  - name: unit-test-bucket01
    tags: ["pull_request", "unit_test"]
    depends_on:
    - name: compile
    commands:
      - func: "fetch artifacts"
      - command: shell.exec
        params:
          working_dir: "wiredtiger/build_posix"
          script: |
            set -o errexit
            set -o verbose

            # Reserve this bucket only for compat tests, which take a long time to run
            ${test_env_vars|} ${python_binary|python} ../test/suite/run.py compat -v 2 ${smp_command|} 2>&1

  - name: unit-test-bucket02
    tags: ["pull_request", "unit_test"]
    depends_on:
    - name: compile
    commands:
      - func: "fetch artifacts"
      - command: shell.exec
        params:
          working_dir: "wiredtiger/build_posix"
          script: |
            set -o errexit
            set -o verbose

            # Non-compat tests in the 'c' family
            non_compat_tests=$(ls ../test/suite/test_c*.py | xargs -n1 basename | grep -v compat)
            ${test_env_vars|} ${python_binary|python} ../test/suite/run.py $non_compat_tests -v 2 ${smp_command|} 2>&1

  - name: unit-test-bucket03
    tags: ["pull_request", "unit_test"]
    depends_on:
    - name: compile
    commands:
      - func: "fetch artifacts"
      - command: shell.exec
        params:
          working_dir: "wiredtiger/build_posix"
          script: |
            set -o errexit
            set -o verbose

            ${test_env_vars|} ${python_binary|python} ../test/suite/run.py [defghijk] -v 2 ${smp_command|} 2>&1

  - name: unit-test-bucket04
    tags: ["pull_request", "unit_test"]
    depends_on:
    - name: compile
    commands:
      - func: "fetch artifacts"
      - command: shell.exec
        params:
          working_dir: "wiredtiger/build_posix"
          script: |
            set -o errexit
            set -o verbose

            ${test_env_vars|} ${python_binary|python} ../test/suite/run.py [lmnopq] -v 2 ${smp_command|} 2>&1

  - name: unit-test-bucket05
    tags: ["pull_request", "unit_test"]
    depends_on:
    - name: compile
    commands:
      - func: "fetch artifacts"
      - command: shell.exec
        params:
          working_dir: "wiredtiger/build_posix"
          script: |
            set -o errexit
            set -o verbose

            ${test_env_vars|} ${python_binary|python} ../test/suite/run.py [rs] -v 2 ${smp_command|} 2>&1

  - name: unit-test-bucket06
    tags: ["pull_request", "unit_test"]
    depends_on:
    - name: compile
    commands:
      - func: "fetch artifacts"
      - command: shell.exec
        params:
          working_dir: "wiredtiger/build_posix"
          script: |
            set -o errexit
            set -o verbose

            # Reserve this bucket only for timestamp tests, which take a long time to run
            ${test_env_vars|} ${python_binary|python} ../test/suite/run.py timestamp -v 2 ${smp_command|} 2>&1

  - name: unit-test-bucket07
    tags: ["pull_request", "unit_test"]
    depends_on:
    - name: compile
    commands:
      - func: "fetch artifacts"
      - command: shell.exec
        params:
          working_dir: "wiredtiger/build_posix"
          script: |
            set -o errexit
            set -o verbose

            # Non-timestamp tests in the 't' family
            non_ts_tests=$(ls ../test/suite/test_t*.py | xargs -n1 basename | grep -v timestamp)
            ${test_env_vars|} ${python_binary|python} ../test/suite/run.py $non_ts_tests -v 2 ${smp_command|} 2>&1
            ${test_env_vars|} ${python_binary|python} ../test/suite/run.py [uvwxyz] -v 2 ${smp_command|} 2>&1

  # End of Python unit test tasks

  - name: s-all
    tags: ["pull_request"]
    depends_on:
    - name: compile
    commands:
      - func: "fetch artifacts"
      - command: shell.exec
        params:
          working_dir: "wiredtiger/dist"
          script: |
            set -o errexit
            set -o verbose
            sh s_all -A -E 2>&1

  - name: conf-dump-test
    tags: ["pull_request"]
    depends_on:
    - name: compile
    commands:
      - func: "fetch artifacts"
      - command: shell.exec
        params:
          working_dir: "wiredtiger/build_posix/test"
          script: |
            set -o errexit
            set -o verbose
            
            ${test_env_vars|} ${python_binary|python} ../../test/wtperf/test_conf_dump.py 2>&1

  - name: compile-windows-alt
    tags: ["pull_request", "windows_only"]
    depends_on:
    - name: compile
    commands:
      - func: "fetch artifacts"
      - command: shell.exec
        params:
          working_dir: "wiredtiger"
          script: |
            set -o errexit
            set -o verbose

            pip install scons==3.1.1
            scons-3.1.1.bat ${smp_command|} "CFLAGS=/Gv /wd4090 /wd4996 /we4047 /we4024 /TC /we4100 /we4133" wiredtiger.dll libwiredtiger.lib

  - name: scons-check
    tags: ["pull_request", "windows_only"]
    depends_on:
    - name: compile
    commands:
      - func: "fetch artifacts"
      - command: shell.exec
        params:
          working_dir: "wiredtiger"
          script: |
            set -o errexit
            set -o verbose

            pip install scons==3.1.1
            scons-3.1.1.bat ${smp_command|} check

  - name: fops
    tags: ["pull_request"]
    depends_on:
    - name: compile
    commands:
      - func: "fetch artifacts"
      - command: shell.exec
        params:
          working_dir: "wiredtiger"
          script: |
            set -o errexit
            set -o verbose
            if [ "Windows_NT" = "$OS" ]; then
              cmd.exe /c t_fops.exe
            else
              build_posix/test/fops/t
            fi

  - name: format
    tags: ["windows_only"]
    depends_on:
    - name: compile
    commands:
      - func: "fetch artifacts"
      - command: shell.exec
        params:
          working_dir: "wiredtiger"
          script: |
            set -o errexit
            set -o verbose
            # format assumes we run it from the format directory
            cmd.exe /c "cd test\\format && ..\\..\\t_format.exe reverse=0 encryption=none logging_compression=none runs=20"

  - name: million-collection-test
    commands:
      - func: "get project"
      - func: "fetch mongo-tests repo"
      - command: shell.exec
        params:
          working_dir: mongo-tests
          script: |
            sudo su
            set -o errexit
            set -o verbose
            ulimit -n 1000000
            ulimit -c unlimited
            largescale/run-million-collection-test.sh .

  - name: compatibility-test-for-mongodb-releases
    commands:
      - func: "get project"
      - command: shell.exec
        params:
          working_dir: "wiredtiger"
          script: |
            set -o errexit
            set -o verbose
            test/evergreen/compatibility_test_for_mongodb_releases.sh

  - name: generate-datafile-little-endian
    depends_on:
      - name: compile
    commands:
      - func: "fetch artifacts"
      - func: "compile wiredtiger"
      - command: shell.exec
        params:
          working_dir: "wiredtiger/build_posix/test/format"
          script: |
            set -o errexit
            set -o verbose
            for i in $(seq 10)
            do
              ./t -1 -h "WT_TEST.$i" -c $(pwd)/../../../test/format/CONFIG.endian
            done
            # Archive the WT_TEST directories which include the generated wt data files
            tar -zcvf WT_TEST.tgz WT_TEST*
          shell: bash
      - command: s3.put
        params:
          aws_secret: ${aws_secret}
          aws_key: ${aws_key}
          local_file: wiredtiger/build_posix/test/format/WT_TEST.tgz
          bucket: build_external
          permissions: public-read
          content_type: application/tar
          display_name: WT_TEST
          remote_file: wiredtiger/little-endian/${revision}/artifacts/WT_TEST.tgz

  - name: verify-datafile-little-endian
    depends_on:
    - name: compile
    - name: generate-datafile-little-endian
    commands:
      - func: "fetch artifacts"
      - func: "fetch artifacts from little-endian"
      - command: shell.exec
        params:
          working_dir: "wiredtiger"
          script: |
            set -o errexit
            set -o verbose
            ./test/evergreen/verify_wt_datafiles.sh 2>&1

  - name: verify-datafile-from-little-endian
    depends_on:
    - name: compile
    - name: generate-datafile-little-endian
      variant: little-endian
    commands:
      - func: "fetch artifacts"
      - func: "fetch artifacts from little-endian"
      - command: shell.exec
        params:
          working_dir: "wiredtiger"
          script: |
            set -o errexit
            set -o verbose
            ./test/evergreen/verify_wt_datafiles.sh 2>&1

  - name: generate-datafile-big-endian
    depends_on:
      - name: compile
    commands:
      - func: "fetch artifacts"
      - func: "compile wiredtiger"
      - command: shell.exec
        params:
          working_dir: "wiredtiger/build_posix/test/format"
          script: |
            set -o errexit
            set -o verbose
            for i in $(seq 10)
            do
              ./t -1 -h "WT_TEST.$i" -c $(pwd)/../../../test/format/CONFIG.endian
            done
            # Archive the WT_TEST directories which include the generated wt data files
            tar -zcvf WT_TEST.tgz WT_TEST*
          shell: bash
      - command: s3.put
        params:
          aws_secret: ${aws_secret}
          aws_key: ${aws_key}
          local_file: wiredtiger/build_posix/test/format/WT_TEST.tgz
          bucket: build_external
          permissions: public-read
          content_type: application/tar
          display_name: WT_TEST
          remote_file: wiredtiger/big-endian/${revision}/artifacts/WT_TEST.tgz

  - name: verify-datafile-big-endian
    depends_on:
    - name: compile
    - name: generate-datafile-big-endian
    commands:
      - func: "fetch artifacts"
      - func: "fetch artifacts from big-endian"
      - command: shell.exec
        params:
          working_dir: "wiredtiger"
          script: |
            set -o errexit
            set -o verbose
            ./test/evergreen/verify_wt_datafiles.sh 2>&1

  - name: verify-datafile-from-big-endian
    depends_on:
    - name: compile
    - name: generate-datafile-big-endian
      variant: big-endian
    commands:
      - func: "fetch artifacts"
      - func: "fetch artifacts from big-endian"
      - command: shell.exec
        params:
          working_dir: "wiredtiger"
          script: |
            set -o errexit
            set -o verbose
            ./test/evergreen/verify_wt_datafiles.sh 2>&1

  - name: clang-analyzer
    tags: ["pull_request"]
    commands:
      - func: "get project"
      - command: shell.exec
        params:
          working_dir: "wiredtiger"
          script: |
            set -o errexit
            set -o verbose
            sh dist/s_clang-scan 2>&1

  - name: configure-combinations
    commands:
      - func: "get project"
      - command: shell.exec
        params:
          working_dir: "wiredtiger/test/evergreen"
          script: |
            set -o errexit
            set -o verbose
            ./configure_combinations.sh ${smp_command|} 2>&1
  
  - name: linux-directio
    depends_on:
    - name: compile
    commands:
      - func: "fetch artifacts"
      - func: "compile wiredtiger"
      - command: shell.exec
        params:
          working_dir: "wiredtiger/build_posix/test/format"
          script: |
            set -o errexit
            set -o verbose
            for i in {1..3}; do
              ./t -1 -C "direct_io=[data]" -c ../../../test/format/CONFIG.stress
            done

buildvariants:
- name: ubuntu1804
  display_name: Ubuntu 18.04
  run_on:
  - ubuntu1804-test
  expansions:
    test_env_vars: PATH=/opt/mongodbtoolchain/v3/bin:$PATH LD_LIBRARY_PATH=$(pwd)/.libs top_srcdir=$(pwd)/.. top_builddir=$(pwd)
    smp_command: -j $(grep -c ^processor /proc/cpuinfo)
    posix_configure_flags: --enable-silent-rules --enable-diagnostic --enable-python --enable-zlib --enable-snappy --enable-strict --enable-static --prefix=$(pwd)/LOCAL_INSTALL
    make_command: PATH=/opt/mongodbtoolchain/v3/bin:$PATH make
  tasks:
    - name: ".pull_request !.windows_only"
    - name: compile-msan
    - name: make-check-msan-test
    - name: compile-ubsan
    - name: ubsan-test
    - name: linux-directio
    - name: make-check-asan-test
    - name: configure-combinations

- name: ubuntu1804-python3
  display_name: Ubuntu 18.04 (Python3)
  run_on:
  - ubuntu1804-test
  expansions:
    test_env_vars: PATH=/opt/mongodbtoolchain/v3/bin:$PATH LD_LIBRARY_PATH=$(pwd)/.libs top_srcdir=$(pwd)/.. top_builddir=$(pwd)
    smp_command: -j $(grep -c ^processor /proc/cpuinfo)
    configure_python_setting: PYTHON=python3
    posix_configure_flags: --enable-silent-rules --enable-diagnostic --enable-python --enable-zlib --enable-snappy --enable-strict --enable-static --prefix=$(pwd)/LOCAL_INSTALL
    make_command: PATH=/opt/mongodbtoolchain/v3/bin:$PATH make
    python_binary: python3
  tasks:
    - name: compile
    - name: ".unit_test"
    - name: conf-dump-test

- name: rhel80
  display_name: RHEL 8.0
  run_on:
  - rhel80-test
  expansions:
    test_env_vars: PATH=/opt/mongodbtoolchain/v3/bin:$PATH LD_LIBRARY_PATH=$(pwd)/.libs top_srcdir=$(pwd)/.. top_builddir=$(pwd)
    smp_command: -j $(grep -c ^processor /proc/cpuinfo)
    make_command: PATH=/opt/mongodbtoolchain/v3/bin:$PATH make
  tasks:
    - name: compile
    - name: make-check-test
    - name: unit-test
    - name: fops

- name: large-scale-test
  display_name: Large scale testing
  batchtime: 1440 # 1 day
  run_on:
  - rhel80-build
  tasks:
    - name: million-collection-test

- name: compatibility-tests
  display_name: Compatibility tests
  batchtime: 10080 # 7 days
  run_on:
  - ubuntu1804-test
  tasks:
    - name: compatibility-test-for-mongodb-releases

- name: windows-64
  display_name: Windows 64-bit
  run_on:
  - windows-64-vs2017-test
  tasks:
    - name: compile
    - name: ".windows_only"
    - name: ".unit_test"
    - name: fops

- name: macos-1012
  display_name: OS X 10.12
  run_on:
  - macos-1012
  expansions:
    smp_command: -j $(sysctl -n hw.logicalcpu)
    configure_env_vars: PATH=/opt/mongodbtoolchain/v3/bin:$PATH CFLAGS="-ggdb"
    make_command: PATH=/opt/mongodbtoolchain/v3/bin:$PATH ARCHFLAGS=-Wno-error=unused-command-line-argument-hard-error-in-future make
    test_env_vars: PATH=/opt/mongodbtoolchain/v3/bin:$PATH DYLD_LIBRARY_PATH=$(pwd)/.libs top_srcdir=$(pwd)/.. top_builddir=$(pwd)
  tasks:
    - name: compile
    - name: make-check-test
    - name: unit-test
    - name: fops

- name: little-endian
  display_name: Little-endian (x86)
  run_on:
  - ubuntu1804-test
  batchtime: 10080 # 7 days
  expansions:
    smp_command: -j $(grep -c ^processor /proc/cpuinfo)
    test_env_vars: PATH=/opt/mongodbtoolchain/v3/bin:$PATH LD_LIBRARY_PATH=$(pwd)/.libs top_srcdir=$(pwd)/.. top_builddir=$(pwd)
  tasks:
  - name: compile
  - name: generate-datafile-little-endian
  - name: verify-datafile-little-endian
  - name: verify-datafile-from-big-endian

- name: big-endian
  display_name: Big-endian (s390x/zSeries)
  modules:
  - enterprise
  run_on:
  - ubuntu1804-zseries-build
  batchtime: 10080 # 7 days
  expansions:
    smp_command: -j $(grep -c ^processor /proc/cpuinfo)
    test_env_vars: PATH=/opt/mongodbtoolchain/v3/bin:$PATH LD_LIBRARY_PATH=$(pwd)/.lib top_srcdir=$(pwd)/.. top_builddir=$(pwd)
  tasks:
  - name: compile
  - name: generate-datafile-big-endian
  - name: verify-datafile-big-endian
  - name: verify-datafile-from-little-endian<|MERGE_RESOLUTION|>--- conflicted
+++ resolved
@@ -154,8 +154,6 @@
           configure_env_vars: CC=/opt/mongodbtoolchain/v3/bin/gcc CXX=/opt/mongodbtoolchain/v3/bin/g++ CFLAGS="-fsanitize=undefined -ggdb"
           posix_configure_flags: --enable-silent-rules --enable-strict --enable-diagnostic
 
-<<<<<<< HEAD
-=======
   # production build with --disable-shared
   - name: compile-production-disable-shared
     tags: ["pull_request"]
@@ -174,7 +172,6 @@
         vars:
           posix_configure_flags: --enable-silent-rules --enable-strict --disable-static --enable-lz4 --enable-snappy --enable-zlib --enable-zstd --enable-python
 
->>>>>>> 4b67ffcc
   - name: make-check-test
     depends_on:
       - name: compile
