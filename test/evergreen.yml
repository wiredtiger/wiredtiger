#
# This file defines the tasks and platforms for WiredTiger in the
# MongoDB continuous integration system (see https://mci.mongodb.com).
#

functions:
  "get project" :
    command: git.get_project
    params:
      directory: wiredtiger
  "fetch artifacts" :
    command: s3.get
    params:
      aws_key: ${aws_key}
      aws_secret: ${aws_secret}
      remote_file: wiredtiger/${build_variant}/${revision}/artifacts/${dependent_task|compile}_${build_id}.tgz
      bucket: build_external
      extract_to: wiredtiger
  "fetch artifacts from little-endian" :
    - command: s3.get
      params:
        aws_key: ${aws_key}
        aws_secret: ${aws_secret}
        remote_file: wiredtiger/little-endian/${revision}/artifacts/WT_TEST.tgz
        bucket: build_external
        local_file: WT_TEST-little-endian.tgz
    - command: archive.targz_extract
      params:
        path: "WT_TEST-little-endian.tgz"
        destination: "wiredtiger/build_posix/test/format"
  "fetch artifacts from big-endian" :
    - command: s3.get
      params:
        aws_key: ${aws_key}
        aws_secret: ${aws_secret}
        remote_file: wiredtiger/big-endian/${revision}/artifacts/WT_TEST.tgz
        bucket: build_external
        local_file: WT_TEST-big-endian.tgz
    - command: archive.targz_extract
      params:
        path: "WT_TEST-big-endian.tgz"
        destination: "wiredtiger/build_posix/test/format"
  "fetch mongo-tests repo" :
    command: shell.exec
    params:
      script: |
        git clone https://github.com/wiredtiger/mongo-tests
  "configure wiredtiger": &configure_wiredtiger
    command: shell.exec
    params:
      working_dir: "wiredtiger/build_posix"
      shell: bash
      script: |
        set -o errexit
        set -o verbose
        if [ "$OS" != "Windows_NT" ]; then
          sh reconf
          ${configure_env_vars|CC=/opt/mongodbtoolchain/v3/bin/gcc CXX=/opt/mongodbtoolchain/v3/bin/g++ PATH=/opt/mongodbtoolchain/v3/bin:$PATH CFLAGS="-ggdb -fPIC"} \
            ../configure ${configure_python_setting|} \
            ${posix_configure_flags|--enable-silent-rules --enable-diagnostic --enable-python --enable-zlib --enable-strict --enable-static --prefix=$(pwd)/LOCAL_INSTALL}
        fi
  "make wiredtiger": &make_wiredtiger
    command: shell.exec
    params:
      working_dir: "wiredtiger"
      shell: bash
      script: |
        set -o errexit
        set -o verbose
        if [ "Windows_NT" == "$OS" ]; then
          pip install scons==3.1.1
          scons-3.1.1.bat ${win_configure_flags|--enable-python=c:\\swigwin-3.0.2\\swig.exe --enable-diagnostic} ${smp_command|}
        else
          cd build_posix
          ${make_command|make} ${smp_command|} 2>&1

          # On macOS, change the binary location with install_name_tool since DYLD_LIBRARY_PATH
          # appears not to work for dynamic modules loaded by python. For wt, the libtool generated
          # script has the wrong path for running on test machines.
          if [ "$(uname -s)" == "Darwin" ]; then
            WT_VERSION=$(m4 aclocal/version.m4)
            install_name_tool -change /usr/local/lib/libwiredtiger-$WT_VERSION.dylib $(pwd)/.libs/libwiredtiger-$WT_VERSION.dylib lang/python/_wiredtiger*.so
            install_name_tool -change /usr/local/lib/libwiredtiger-$WT_VERSION.dylib $(pwd)/.libs/libwiredtiger-$WT_VERSION.dylib .libs/wt
          fi
        fi
  "compile wiredtiger":
    - *configure_wiredtiger
    - *make_wiredtiger
  "compile wiredtiger no linux ftruncate":
    - *configure_wiredtiger
    - command: shell.exec
      params:
        working_dir: "wiredtiger/build_posix"
        shell: bash
        script: |
          set -o errexit
          set -o verbose
          echo '#undef HAVE_FTRUNCATE' >> wiredtiger_config.h
    - *make_wiredtiger
  "make check directory":
    command: shell.exec
    params:
      working_dir: "wiredtiger/build_posix"
      script: |
        set -o errexit
        set -o verbose

        ${test_env_vars|} ${make_command|make} VERBOSE=1 check -C ${directory}  ${smp_command|} 2>&1
  "make check all":
    command: shell.exec
    params:
      working_dir: "wiredtiger/build_posix"
      script: |
        set -o errexit
        set -o verbose

        ${test_env_vars|} ${make_command|make} VERBOSE=1 check ${smp_command|} 2>&1
  "unit test":
    command: shell.exec
    params:
      working_dir: "wiredtiger/build_posix"
      script: |
        set -o errexit
        set -o verbose

        ${test_env_vars|} ${python_binary|python} ../test/suite/run.py ${unit_test_args|-v 2} ${smp_command|} 2>&1
  "test format":
    command: shell.exec
    params:
      working_dir: "wiredtiger/build_posix/test/format"
      script: |
        set -o errexit
        set -o verbose
        for i in $(seq ${times|1}); do
          ./t -1 -c ${config|../../../test/format/CONFIG.stress} ${extra_args|}
        done
  "upload artifact":
    - command: archive.targz_pack
      params:
        target: "wiredtiger.tgz"
        source_dir: "wiredtiger"
        include:
          - "./**"
    - command: s3.put
      params:
        aws_secret: ${aws_secret}
        aws_key: ${aws_key}
        local_file: wiredtiger.tgz
        bucket: build_external
        permissions: public-read
        content_type: application/tar
        display_name: Artifacts
        remote_file: wiredtiger/${build_variant}/${revision}/artifacts/${task_name}_${build_id}.tgz
  "cleanup":
    command: shell.exec
    params:
      script: |
        rm -rf "wiredtiger"
        rm -rf "wiredtiger.tgz"

  "checkpoint test":
    command: shell.exec
    params:
      working_dir: "wiredtiger/build_posix/test/checkpoint"
      script: |
        set -o errexit
        set -o verbose
        ./t ${checkpoint_args} 2>&1

pre:
  - func: "cleanup"
post:
  - func: "upload artifact"
  - func: "cleanup"

tasks:
  # Base compile task on posix flavours
  - name: compile
    tags: ["pull_request"]
    commands:
      - func: "get project"
      - func: "compile wiredtiger"

  - name: compile-asan
    tags: ["pull_request"]
    commands:
      - func: "get project"
      - func: "compile wiredtiger"
        vars:
          configure_env_vars: CC=/opt/mongodbtoolchain/v3/bin/clang CXX=/opt/mongodbtoolchain/v3/bin/clang++ PATH=/opt/mongodbtoolchain/v3/bin:$PATH CFLAGS="-fsanitize=address -fno-omit-frame-pointer -ggdb"
          posix_configure_flags: --enable-silent-rules --enable-strict --enable-diagnostic --disable-static

  - name: compile-msan
    commands:
      - func: "get project"
      - func: "compile wiredtiger"
        vars:
          configure_env_vars: CC=/opt/mongodbtoolchain/v3/bin/clang CXX=/opt/mongodbtoolchain/v3/bin/clang++ PATH=/opt/mongodbtoolchain/v3/bin:$PATH CFLAGS="-fsanitize=memory -ggdb"
          posix_configure_flags: --enable-silent-rules --enable-strict --enable-diagnostic --disable-static

  - name: compile-ubsan
    commands:
      - func: "get project"
      - func: "compile wiredtiger"
        vars:
          configure_env_vars: CC=/opt/mongodbtoolchain/v3/bin/gcc CXX=/opt/mongodbtoolchain/v3/bin/g++ PATH=/opt/mongodbtoolchain/v3/bin:$PATH CFLAGS="-fsanitize=undefined -ggdb"
          posix_configure_flags: --enable-silent-rules --enable-strict --enable-diagnostic

  # production build with --disable-shared
  - name: compile-production-disable-shared
    tags: ["pull_request"]
    commands:
      - func: "get project"
      - func: "compile wiredtiger"
        vars:
          posix_configure_flags: --enable-silent-rules --enable-strict --disable-shared

  # production build with --disable-static
  - name: compile-production-disable-static
    tags: ["pull_request"]
    commands:
      - func: "get project"
      - func: "compile wiredtiger"
        vars:
          posix_configure_flags: --enable-silent-rules --enable-strict --disable-static --enable-lz4 --enable-snappy --enable-zlib --enable-zstd --enable-python

  - name: compile-linux-no-ftruncate
    commands:
      - func: "get project"
      - func: "compile wiredtiger no linux ftruncate"
        vars:
          posix_configure_flags: --enable-silent-rules --enable-diagnostic --enable-strict --enable-python

  - name: compile-wtperf
    commands:
      - func: "get project"
      - func: "compile wiredtiger"
        vars:
          posix_configure_flags: --enable-strict --enable-diagnostic

  - name: make-check-test
    depends_on:
      - name: compile
    commands:
      - func: "fetch artifacts"
      - func: "compile wiredtiger"
      - func: "make check all"

  - name: make-check-msan-test
    depends_on:
      - name: compile-msan
    commands:
      - func: "fetch artifacts"
        vars:
          dependent_task: compile-msan
      - func: "compile wiredtiger"
        vars:
          configure_env_vars: CC=/opt/mongodbtoolchain/v3/bin/clang CXX=/opt/mongodbtoolchain/v3/bin/clang++ PATH=/opt/mongodbtoolchain/v3/bin:$PATH CFLAGS="-fsanitize=memory -ggdb"
          posix_configure_flags: --enable-silent-rules --enable-strict --enable-diagnostic --disable-static
      - func: "make check all"
        vars:
          test_env_vars: MSAN_OPTIONS=abort_on_error=1:disable_coredump=0 MSAN_SYMBOLIZER_PATH=/opt/mongodbtoolchain/v3/bin/llvm-symbolizer

  - name: make-check-asan-test
    depends_on:
      - name: compile-asan
    commands:
      - func: "fetch artifacts"
        vars:
          dependent_task: compile-asan
      - func: "compile wiredtiger"
        vars:
          configure_env_vars: CC=/opt/mongodbtoolchain/v3/bin/clang CXX=/opt/mongodbtoolchain/v3/bin/clang++ PATH=/opt/mongodbtoolchain/v3/bin:$PATH CFLAGS="-fsanitize=address -fno-omit-frame-pointer -ggdb"
          posix_configure_flags: --enable-silent-rules --enable-strict --enable-diagnostic --disable-static
      - func: "make check all"
        vars:
          test_env_vars: ASAN_OPTIONS=detect_leaks=1:abort_on_error=1:disable_coredump=0 ASAN_SYMBOLIZER_PATH=/opt/mongodbtoolchain/v3/bin/llvm-symbolizer

  - name: make-check-linux-no-ftruncate-test
    depends_on:
      - name: compile-linux-no-ftruncate
    commands:
      - func: "fetch artifacts"
        vars:
          dependent_task: compile-linux-no-ftruncate
      - func: "compile wiredtiger no linux ftruncate"
        vars:
          posix_configure_flags: --enable-silent-rules --enable-diagnostic --enable-strict --enable-python
      - func: "make check all"

  # Start of normal make check test tasks

  - name: lang-python-test
    tags: ["pull_request"]
    depends_on:
      - name: compile
    commands:
      - func: "fetch artifacts"
      - func: "compile wiredtiger"
      - func: "make check directory"
        vars:
          directory: lang/python

  - name: examples-c-test
    tags: ["pull_request"]
    depends_on:
      - name: compile
    commands:
      - func: "fetch artifacts"
      - func: "compile wiredtiger"
      - func: "make check directory"
        vars:
          directory: examples/c

  - name: examples-c-asan-test
    tags: ["pull_request"]
    depends_on:
      - name: compile-asan
    commands:
      - func: "fetch artifacts"
        vars:
          dependent_task: compile-asan
      - func: "compile wiredtiger"
        vars:
          configure_env_vars: CC=/opt/mongodbtoolchain/v3/bin/clang CXX=/opt/mongodbtoolchain/v3/bin/clang++ PATH=/opt/mongodbtoolchain/v3/bin:$PATH CFLAGS="-fsanitize=address -ggdb"
          posix_configure_flags: --enable-silent-rules --enable-strict --enable-diagnostic --disable-static
      - func: "make check directory"
        vars:
          test_env_vars: ASAN_OPTIONS=detect_leaks=1:abort_on_error=1:disable_coredump=0 ASAN_SYMBOLIZER_PATH=/opt/mongodbtoolchain/v3/bin/llvm-symbolizer
          directory: examples/c

  - name: examples-c-production-disable-shared-test
    tags: ["pull_request"]
    depends_on:
      - name: compile-production-disable-shared
    commands:
      - func: "fetch artifacts"
        vars:
          dependent_task: compile-production-disable-shared
      - func: "compile wiredtiger"
        vars:
          posix_configure_flags: --enable-silent-rules --enable-strict --disable-shared
      - func: "make check directory"
        vars:
          directory: examples/c

  - name: examples-c-production-disable-static-test
    tags: ["pull_request"]
    depends_on:
      - name: compile-production-disable-static
    commands:
      - func: "fetch artifacts"
        vars:
          dependent_task: compile-production-disable-static
      - func: "compile wiredtiger"
        vars:
          posix_configure_flags: --enable-silent-rules --enable-strict --disable-static --enable-lz4 --enable-snappy --enable-zlib --enable-zstd --enable-python
      - func: "make check directory"
        vars:
          directory: examples/c

  - name: bloom-test
    tags: ["pull_request"]
    depends_on:
      - name: compile
    commands:
      - func: "fetch artifacts"
      - func: "compile wiredtiger"
      - func: "make check directory"
        vars:
          directory: test/bloom

  - name: checkpoint-test
    tags: ["pull_request"]
    depends_on:
      - name: compile
    commands:
      - func: "fetch artifacts"
      - func: "compile wiredtiger"
      - func: "make check directory"
        vars:
          directory: test/checkpoint

  - name: cursor-order-test
    tags: ["pull_request"]
    depends_on:
      - name: compile
    commands:
      - func: "fetch artifacts"
      - func: "compile wiredtiger"
      - func: "make check directory"
        vars:
          directory: test/cursor_order

  - name: fops-test
    tags: ["pull_request"]
    depends_on:
      - name: compile
    commands:
      - func: "fetch artifacts"
      - func: "compile wiredtiger"
      - func: "make check directory"
        vars:
          directory: test/fops

  - name: format-test
    tags: ["pull_request"]
    depends_on:
      - name: compile
    commands:
      - func: "fetch artifacts"
      - func: "compile wiredtiger"
      - func: "make check directory"
        vars:
          directory: test/format

  - name: huge-test
    tags: ["pull_request"]
    depends_on:
      - name: compile
    commands:
      - func: "fetch artifacts"
      - func: "compile wiredtiger"
      - func: "make check directory"
        vars:
          directory: test/huge

  - name: manydbs-test
    tags: ["pull_request"]
    depends_on:
      - name: compile
    commands:
      - func: "fetch artifacts"
      - func: "compile wiredtiger"
      - func: "make check directory"
        vars:
          directory: test/manydbs

  - name: packing-test
    tags: ["pull_request"]
    depends_on:
      - name: compile
    commands:
      - func: "fetch artifacts"
      - func: "compile wiredtiger"
      - func: "make check directory"
        vars:
          directory: test/packing

  - name: readonly-test
    tags: ["pull_request"]
    depends_on:
      - name: compile
    commands:
      - func: "fetch artifacts"
      - func: "compile wiredtiger"
      - func: "make check directory"
        vars:
          directory: test/readonly

  - name: salvage-test
    tags: ["pull_request"]
    depends_on:
      - name: compile
    commands:
      - func: "fetch artifacts"
      - func: "compile wiredtiger"
      - func: "make check directory"
        vars:
          directory: test/salvage

  - name: thread-test
    tags: ["pull_request"]
    depends_on:
      - name: compile
    commands:
      - func: "fetch artifacts"
      - func: "compile wiredtiger"
      - func: "make check directory"
        vars:
          directory: test/thread

  - name: bench-wtperf-test
    tags: ["pull_request"]
    depends_on:
      - name: compile
    commands:
      - func: "fetch artifacts"
      - func: "compile wiredtiger"
      - func: "make check directory"
        vars:
          directory: bench/wtperf

  # End of normal make check test tasks

  - name: ubsan-test
    depends_on:
      - name: compile-ubsan
    commands:
      - func: "fetch artifacts"
      - func: "compile wiredtiger"
        vars:
          configure_env_vars: CC=/opt/mongodbtoolchain/v3/bin/gcc CXX=/opt/mongodbtoolchain/v3/bin/g++ PATH=/opt/mongodbtoolchain/v3/bin:$PATH CFLAGS="-fsanitize=undefined -ggdb"
          posix_configure_flags: --enable-silent-rules --enable-strict --enable-diagnostic
      - command: shell.exec
        params:
          working_dir: "wiredtiger/build_posix/examples/c"
          script: |
            set -o errexit
            set -o verbose
            UBSAN_OPTIONS=print_stacktrace=1:halt_on_error=1:abort_on_error=1:disable_coredump=0 ./ex_access

  # Start of csuite test tasks

  - name: csuite-import-test
    tags: ["pull_request"]
    depends_on:
      - name: compile
    commands:
      - func: "fetch artifacts"
      - command: shell.exec
        params:
          working_dir: "wiredtiger/build_posix"
          script: |
            set -o errexit
            set -o verbose

            ${test_env_vars|} $(pwd)/../test/csuite/import/smoke.sh 2>&1

  - name: csuite-random-abort-test
    tags: ["pull_request"]
    depends_on:
      - name: compile
    commands:
      - func: "fetch artifacts"
      - command: shell.exec
        params:
          working_dir: "wiredtiger/build_posix"
          script: |
            set -o errexit
            set -o verbose

            ${test_env_vars|} $(pwd)/../test/csuite/random_abort/smoke.sh 2>&1

  - name: csuite-random-directio-test
    tags: ["pull_request"]
    depends_on:
      - name: compile
    commands:
      - func: "fetch artifacts"
      - command: shell.exec
        params:
          working_dir: "wiredtiger/build_posix"
          script: |
            set -o errexit
            set -o verbose

            ${test_env_vars|} $(pwd)/../test/csuite/random_directio/smoke.sh 2>&1

  - name: csuite-schema-abort-test
    tags: ["pull_request"]
    depends_on:
      - name: compile
    commands:
      - func: "fetch artifacts"
      - command: shell.exec
        params:
          working_dir: "wiredtiger/build_posix"
          script: |
            set -o errexit
            set -o verbose

            ${test_env_vars|} $(pwd)/../test/csuite/schema_abort/smoke.sh 2>&1

  - name: csuite-timestamp-abort-test
    tags: ["pull_request"]
    depends_on:
      - name: compile
    commands:
      - func: "fetch artifacts"
      - command: shell.exec
        params:
          working_dir: "wiredtiger/build_posix"
          script: |
            set -o errexit
            set -o verbose

            ${test_env_vars|} $(pwd)/../test/csuite/timestamp_abort/smoke.sh 2>&1

  - name: csuite-scope-test
    tags: ["pull_request"]
    depends_on:
      - name: compile
    commands:
      - func: "fetch artifacts"
      - command: shell.exec
        params:
          working_dir: "wiredtiger/build_posix"
          script: |
            set -o errexit
            set -o verbose

            ${test_env_vars|} $(pwd)/test/csuite/test_scope 2>&1

  - name: csuite-truncated-log-test
    tags: ["pull_request"]
    depends_on:
      - name: compile
    commands:
      - func: "fetch artifacts"
      - command: shell.exec
        params:
          working_dir: "wiredtiger/build_posix"
          script: |
            set -o errexit
            set -o verbose

            ${test_env_vars|} $(pwd)/test/csuite/test_truncated_log 2>&1

  - name: csuite-wt1965-col-efficiency-test
    tags: ["pull_request"]
    depends_on:
      - name: compile
    commands:
      - func: "fetch artifacts"
      - command: shell.exec
        params:
          working_dir: "wiredtiger/build_posix"
          script: |
            set -o errexit
            set -o verbose

            ${test_env_vars|} $(pwd)/test/csuite/test_wt1965_col_efficiency 2>&1

  - name: csuite-wt2403-lsm-workload-test
    tags: ["pull_request"]
    depends_on:
      - name: compile
    commands:
      - func: "fetch artifacts"
      - command: shell.exec
        params:
          working_dir: "wiredtiger/build_posix"
          script: |
            set -o errexit
            set -o verbose

            ${test_env_vars|} $(pwd)/test/csuite/test_wt2403_lsm_workload 2>&1

  - name: csuite-wt2447-join-main-table-test
    tags: ["pull_request"]
    depends_on:
      - name: compile
    commands:
      - func: "fetch artifacts"
      - command: shell.exec
        params:
          working_dir: "wiredtiger/build_posix"
          script: |
            set -o errexit
            set -o verbose

            ${test_env_vars|} $(pwd)/test/csuite/test_wt2447_join_main_table 2>&1

  - name: csuite-wt2695-checksum-test
    tags: ["pull_request"]
    depends_on:
      - name: compile
    commands:
      - func: "fetch artifacts"
      - command: shell.exec
        params:
          working_dir: "wiredtiger/build_posix"
          script: |
            set -o errexit
            set -o verbose

            ${test_env_vars|} $(pwd)/test/csuite/test_wt2695_checksum 2>&1

  - name: csuite-wt2592-join-schema-test
    tags: ["pull_request"]
    depends_on:
      - name: compile
    commands:
      - func: "fetch artifacts"
      - command: shell.exec
        params:
          working_dir: "wiredtiger/build_posix"
          script: |
            set -o errexit
            set -o verbose

            ${test_env_vars|} $(pwd)/test/csuite/test_wt2592_join_schema 2>&1

  - name: csuite-wt2719-reconfig-test
    tags: ["pull_request"]
    depends_on:
      - name: compile
    commands:
      - func: "fetch artifacts"
      - command: shell.exec
        params:
          working_dir: "wiredtiger/build_posix"
          script: |
            set -o errexit
            set -o verbose

            ${test_env_vars|} $(pwd)/test/csuite/test_wt2719_reconfig 2>&1

  - name: csuite-wt2999-join-extractor-test
    tags: ["pull_request"]
    depends_on:
      - name: compile
    commands:
      - func: "fetch artifacts"
      - command: shell.exec
        params:
          working_dir: "wiredtiger/build_posix"
          script: |
            set -o errexit
            set -o verbose

            ${test_env_vars|} $(pwd)/test/csuite/test_wt2999_join_extractor 2>&1

  - name: csuite-wt3120-filesys-test
    tags: ["pull_request"]
    depends_on:
      - name: compile
    commands:
      - func: "fetch artifacts"
      - command: shell.exec
        params:
          working_dir: "wiredtiger/build_posix"
          script: |
            set -o errexit
            set -o verbose

            ${test_env_vars|} $(pwd)/test/csuite/test_wt3120_filesys 2>&1

  - name: csuite-wt3135-search-near-collator-test
    tags: ["pull_request"]
    depends_on:
      - name: compile
    commands:
      - func: "fetch artifacts"
      - command: shell.exec
        params:
          working_dir: "wiredtiger/build_posix"
          script: |
            set -o errexit
            set -o verbose

            ${test_env_vars|} $(pwd)/test/csuite/test_wt3135_search_near_collator 2>&1

  - name: csuite-wt3184-dup-index-collator-test
    tags: ["pull_request"]
    depends_on:
      - name: compile
    commands:
      - func: "fetch artifacts"
      - command: shell.exec
        params:
          working_dir: "wiredtiger/build_posix"
          script: |
            set -o errexit
            set -o verbose

            ${test_env_vars|} $(pwd)/test/csuite/test_wt3184_dup_index_collator 2>&1

  - name: csuite-wt3363-checkpoint-op-races-test
    tags: ["pull_request"]
    depends_on:
      - name: compile
    commands:
      - func: "fetch artifacts"
      - command: shell.exec
        params:
          working_dir: "wiredtiger/build_posix"
          script: |
            set -o errexit
            set -o verbose

            ${test_env_vars|} $(pwd)/test/csuite/test_wt3363_checkpoint_op_races 2>&1

  - name: csuite-wt3874-pad-byte-collator-test
    tags: ["pull_request"]
    depends_on:
      - name: compile
    commands:
      - func: "fetch artifacts"
      - command: shell.exec
        params:
          working_dir: "wiredtiger/build_posix"
          script: |
            set -o errexit
            set -o verbose

            ${test_env_vars|} $(pwd)/test/csuite/test_wt3874_pad_byte_collator 2>&1

  - name: csuite-wt4105-large-doc-small-upd-test
    tags: ["pull_request"]
    depends_on:
      - name: compile
    commands:
      - func: "fetch artifacts"
      - command: shell.exec
        params:
          working_dir: "wiredtiger/build_posix"
          script: |
            set -o errexit
            set -o verbose

            ${test_env_vars|} $(pwd)/test/csuite/test_wt4105_large_doc_small_upd 2>&1

  - name: csuite-wt4117-checksum-test
    tags: ["pull_request"]
    depends_on:
      - name: compile
    commands:
      - func: "fetch artifacts"
      - command: shell.exec
        params:
          working_dir: "wiredtiger/build_posix"
          script: |
            set -o errexit
            set -o verbose

            ${test_env_vars|} $(pwd)/test/csuite/test_wt4117_checksum 2>&1

  - name: csuite-wt4156-metadata-salvage-test
    tags: ["pull_request"]
    depends_on:
      - name: compile
    commands:
      - func: "fetch artifacts"
      - command: shell.exec
        params:
          working_dir: "wiredtiger/build_posix"
          script: |
            set -o errexit
            set -o verbose

            ${test_env_vars|} $(pwd)/test/csuite/test_wt4156_metadata_salvage 2>&1

  - name: csuite-wt4699-json-test
    tags: ["pull_request"]
    depends_on:
      - name: compile
    commands:
      - func: "fetch artifacts"
      - command: shell.exec
        params:
          working_dir: "wiredtiger/build_posix"
          script: |
            set -o errexit
            set -o verbose

            ${test_env_vars|} $(pwd)/test/csuite/test_wt4699_json 2>&1

  - name: csuite-wt4803-cache-overflow-abort-test
    tags: ["pull_request"]
    depends_on:
      - name: compile
    commands:
      - func: "fetch artifacts"
      - command: shell.exec
        params:
          working_dir: "wiredtiger/build_posix"
          script: |
            set -o errexit
            set -o verbose

            ${test_env_vars|} $(pwd)/test/csuite/test_wt4803_cache_overflow_abort 2>&1

  - name: csuite-wt4891-meta-ckptlist-get-alloc-test
    tags: ["pull_request"]
    depends_on:
      - name: compile
    commands:
      - func: "fetch artifacts"
      - command: shell.exec
        params:
          working_dir: "wiredtiger/build_posix"
          script: |
            set -o errexit
            set -o verbose

            ${test_env_vars|} $(pwd)/test/csuite/test_wt4891_meta_ckptlist_get_alloc 2>&1

  - name: csuite-rwlock-test
    tags: ["pull_request"]
    depends_on:
      - name: compile
    commands:
      - func: "fetch artifacts"
      - command: shell.exec
        params:
          working_dir: "wiredtiger/build_posix"
          script: |
            set -o errexit
            set -o verbose

            ${test_env_vars|} $(pwd)/test/csuite/test_rwlock 2>&1

  - name: csuite-wt2246-col-append-test
    tags: ["pull_request"]
    depends_on:
      - name: compile
    commands:
      - func: "fetch artifacts"
      - command: shell.exec
        params:
          working_dir: "wiredtiger/build_posix"
          script: |
            set -o errexit
            set -o verbose

            ${test_env_vars|} $(pwd)/test/csuite/test_wt2246_col_append 2>&1

  - name: csuite-wt2323-join-visibility-test
    tags: ["pull_request"]
    depends_on:
      - name: compile
    commands:
      - func: "fetch artifacts"
      - command: shell.exec
        params:
          working_dir: "wiredtiger/build_posix"
          script: |
            set -o errexit
            set -o verbose

            ${test_env_vars|} $(pwd)/test/csuite/test_wt2323_join_visibility 2>&1

  - name: csuite-wt2535-insert-race-test
    tags: ["pull_request"]
    depends_on:
      - name: compile
    commands:
      - func: "fetch artifacts"
      - command: shell.exec
        params:
          working_dir: "wiredtiger/build_posix"
          script: |
            set -o errexit
            set -o verbose

            ${test_env_vars|} $(pwd)/test/csuite/test_wt2535_insert_race 2>&1

  - name: csuite-wt2834-join-bloom-fix-test
    tags: ["pull_request"]
    depends_on:
      - name: compile
    commands:
      - func: "fetch artifacts"
      - command: shell.exec
        params:
          working_dir: "wiredtiger/build_posix"
          script: |
            set -o errexit
            set -o verbose

            ${test_env_vars|} $(pwd)/test/csuite/test_wt2834_join_bloom_fix 2>&1

  - name: csuite-wt2853-perf-test
    tags: ["pull_request"]
    depends_on:
      - name: compile
    commands:
      - func: "fetch artifacts"
      - command: shell.exec
        params:
          working_dir: "wiredtiger/build_posix"
          script: |
            set -o errexit
            set -o verbose

            ${test_env_vars|} $(pwd)/test/csuite/test_wt2853_perf 2>&1

  - name: csuite-wt2909-checkpoint-integrity-test
    tags: ["pull_request"]
    depends_on:
      - name: compile
    commands:
      - func: "fetch artifacts"
      - command: shell.exec
        params:
          working_dir: "wiredtiger/build_posix"
          script: |
            set -o errexit
            set -o verbose

            ${test_env_vars|} $(pwd)/test/csuite/test_wt2909_checkpoint_integrity 2>&1

  - name: csuite-wt3338-partial-update-test
    tags: ["pull_request"]
    depends_on:
      - name: compile
    commands:
      - func: "fetch artifacts"
      - command: shell.exec
        params:
          working_dir: "wiredtiger/build_posix"
          script: |
            set -o errexit
            set -o verbose

            ${test_env_vars|} $(pwd)/test/csuite/test_wt3338_partial_update 2>&1

  - name: csuite-wt4333-handle-locks-test
    tags: ["pull_request"]
    depends_on:
      - name: compile
    commands:
      - func: "fetch artifacts"
      - command: shell.exec
        params:
          working_dir: "wiredtiger/build_posix"
          script: |
            set -o errexit
            set -o verbose

            ${test_env_vars|} $(pwd)/test/csuite/test_wt4333_handle_locks 2>&1

  # End of csuite test tasks

  # Start of Python unit test tasks

  - name: unit-test
    depends_on:
    - name: compile
    commands:
      - func: "fetch artifacts"
      - func: "unit test"

  - name: unit-test-long
    depends_on:
    - name: compile
    commands:
      - func: "fetch artifacts"
      - func: "unit test"
        vars:
          unit_test_args: -v 2 --long

  - name: unit-linux-no-ftruncate-test
    depends_on:
    - name: compile-linux-no-ftruncate
    commands:
      - func: "fetch artifacts"
        vars:
          dependent_task: compile-linux-no-ftruncate
      - func: "unit test"

  # Break out Python unit tests into multiple buckets/tasks based on test name and runtime
  # The test/suite/run.py script can work out test names by casting each command argument
  # with "test_" prefix and "*.py" postfix.
  #
  # One example:
  # "test/suite/run.py [ab]" will be translated to testing "test_a*.py" and "test_b*.py"

  - name: unit-test-bucket00
    tags: ["pull_request", "unit_test"]
    depends_on:
    - name: compile
    commands:
      - func: "fetch artifacts"
      - command: shell.exec
        params:
          working_dir: "wiredtiger/build_posix"
          script: |
            set -o errexit
            set -o verbose

            ${test_env_vars|} ${python_binary|python} ../test/suite/run.py [ab] ${unit_test_args|-v 2} ${smp_command|} 2>&1

  - name: unit-test-bucket01
    tags: ["pull_request", "unit_test"]
    depends_on:
    - name: compile
    commands:
      - func: "fetch artifacts"
      - command: shell.exec
        params:
          working_dir: "wiredtiger/build_posix"
          script: |
            set -o errexit
            set -o verbose

            # Reserve this bucket only for compat tests, which take a long time to run
            ${test_env_vars|} ${python_binary|python} ../test/suite/run.py compat ${unit_test_args|-v 2} ${smp_command|} 2>&1

  - name: unit-test-bucket02
    tags: ["pull_request", "unit_test"]
    depends_on:
    - name: compile
    commands:
      - func: "fetch artifacts"
      - command: shell.exec
        params:
          working_dir: "wiredtiger/build_posix"
          script: |
            set -o errexit
            set -o verbose

            # Non-compat tests in the 'c' family
            non_compat_tests=$(ls ../test/suite/test_c*.py | xargs -n1 basename | grep -v compat)
            ${test_env_vars|} ${python_binary|python} ../test/suite/run.py $non_compat_tests ${unit_test_args|-v 2} ${smp_command|} 2>&1

  - name: unit-test-bucket03
    tags: ["pull_request", "unit_test"]
    depends_on:
    - name: compile
    commands:
      - func: "fetch artifacts"
      - command: shell.exec
        params:
          working_dir: "wiredtiger/build_posix"
          script: |
            set -o errexit
            set -o verbose

            ${test_env_vars|} ${python_binary|python} ../test/suite/run.py [defghijk] ${unit_test_args|-v 2} ${smp_command|} 2>&1

  - name: unit-test-bucket04
    tags: ["pull_request", "unit_test"]
    depends_on:
    - name: compile
    commands:
      - func: "fetch artifacts"
      - command: shell.exec
        params:
          working_dir: "wiredtiger/build_posix"
          script: |
            set -o errexit
            set -o verbose

            ${test_env_vars|} ${python_binary|python} ../test/suite/run.py [lmnopq] ${unit_test_args|-v 2} ${smp_command|} 2>&1

  - name: unit-test-bucket05
    tags: ["pull_request", "unit_test"]
    depends_on:
    - name: compile
    commands:
      - func: "fetch artifacts"
      - command: shell.exec
        params:
          working_dir: "wiredtiger/build_posix"
          script: |
            set -o errexit
            set -o verbose

            ${test_env_vars|} ${python_binary|python} ../test/suite/run.py [rs] ${unit_test_args|-v 2} ${smp_command|} 2>&1

  - name: unit-test-bucket06
    tags: ["pull_request", "unit_test"]
    depends_on:
    - name: compile
    commands:
      - func: "fetch artifacts"
      - command: shell.exec
        params:
          working_dir: "wiredtiger/build_posix"
          script: |
            set -o errexit
            set -o verbose

            # Reserve this bucket only for timestamp tests, which take a long time to run
            ${test_env_vars|} ${python_binary|python} ../test/suite/run.py timestamp ${unit_test_args|-v 2} ${smp_command|} 2>&1

  - name: unit-test-bucket07
    tags: ["pull_request", "unit_test"]
    depends_on:
    - name: compile
    commands:
      - func: "fetch artifacts"
      - command: shell.exec
        params:
          working_dir: "wiredtiger/build_posix"
          script: |
            set -o errexit
            set -o verbose

            # Non-timestamp tests in the 't' family
            non_ts_tests=$(ls ../test/suite/test_t*.py | xargs -n1 basename | grep -v timestamp)
            ${test_env_vars|} ${python_binary|python} ../test/suite/run.py $non_ts_tests ${unit_test_args|-v 2} ${smp_command|} 2>&1
            ${test_env_vars|} ${python_binary|python} ../test/suite/run.py [uvwxyz] ${unit_test_args|-v 2} ${smp_command|} 2>&1

  # End of Python unit test tasks

  - name: s-all
    tags: ["pull_request"]
    depends_on:
    - name: compile
    commands:
      - func: "fetch artifacts"
      - command: shell.exec
        params:
          working_dir: "wiredtiger/dist"
          script: |
            set -o errexit
            set -o verbose
            sh s_all -A -E 2>&1

  - name: conf-dump-test
    tags: ["pull_request"]
    depends_on:
    - name: compile
    commands:
      - func: "fetch artifacts"
      - command: shell.exec
        params:
          working_dir: "wiredtiger/build_posix/test"
          script: |
            set -o errexit
            set -o verbose
            
            ${test_env_vars|} ${python_binary|python} ../../test/wtperf/test_conf_dump.py 2>&1

  - name: compile-windows-alt
    tags: ["pull_request", "windows_only"]
    depends_on:
    - name: compile
    commands:
      - func: "fetch artifacts"
      - command: shell.exec
        params:
          working_dir: "wiredtiger"
          script: |
            set -o errexit
            set -o verbose

            pip install scons==3.1.1
            scons-3.1.1.bat ${smp_command|} "CFLAGS=/Gv /wd4090 /wd4996 /we4047 /we4024 /TC /we4100 /we4133" wiredtiger.dll libwiredtiger.lib

  - name: scons-check
    tags: ["pull_request", "windows_only"]
    depends_on:
    - name: compile
    commands:
      - func: "fetch artifacts"
      - command: shell.exec
        params:
          working_dir: "wiredtiger"
          script: |
            set -o errexit
            set -o verbose

            pip install scons==3.1.1
            scons-3.1.1.bat ${smp_command|} check

  - name: fops
    tags: ["pull_request"]
    depends_on:
    - name: compile
    commands:
      - func: "fetch artifacts"
      - command: shell.exec
        params:
          working_dir: "wiredtiger"
          script: |
            set -o errexit
            set -o verbose
            if [ "Windows_NT" = "$OS" ]; then
              cmd.exe /c t_fops.exe
            else
              build_posix/test/fops/t
            fi

  - name: format
    tags: ["windows_only"]
    depends_on:
    - name: compile
    commands:
      - func: "fetch artifacts"
      - command: shell.exec
        params:
          working_dir: "wiredtiger"
          script: |
            set -o errexit
            set -o verbose
            # format assumes we run it from the format directory
            cmd.exe /c "cd test\\format && ..\\..\\t_format.exe reverse=0 encryption=none logging_compression=none runs=20"

  - name: million-collection-test
    commands:
      - func: "get project"
      - func: "fetch mongo-tests repo"
      - command: shell.exec
        params:
          working_dir: mongo-tests
          script: |
            sudo su
            set -o errexit
            set -o verbose
            ulimit -n 1000000
            ulimit -c unlimited
            largescale/run-million-collection-test.sh .

  - name: compatibility-test-for-mongodb-releases
    commands:
      - func: "get project"
      - command: shell.exec
        params:
          working_dir: "wiredtiger"
          script: |
            set -o errexit
            set -o verbose
            test/evergreen/compatibility_test_for_mongodb_releases.sh

  - name: generate-datafile-little-endian
    depends_on:
      - name: compile
    commands:
      - func: "fetch artifacts"
      - func: "compile wiredtiger"
      - func: "test format"
        vars:
          times: 10
          config: ../../../test/format/CONFIG.endian
          extra_args: -h "WT_TEST.$i"
      - command: shell.exec
        params:
          working_dir: "wiredtiger/build_posix/test/format"
          shell: bash
          script: |
            set -o errexit
            set -o verbose
            # Archive the WT_TEST directories which include the generated wt data files
            tar -zcvf WT_TEST.tgz WT_TEST*
      - command: s3.put
        params:
          aws_secret: ${aws_secret}
          aws_key: ${aws_key}
          local_file: wiredtiger/build_posix/test/format/WT_TEST.tgz
          bucket: build_external
          permissions: public-read
          content_type: application/tar
          display_name: WT_TEST
          remote_file: wiredtiger/little-endian/${revision}/artifacts/WT_TEST.tgz

  - name: verify-datafile-little-endian
    depends_on:
    - name: compile
    - name: generate-datafile-little-endian
    commands:
      - func: "fetch artifacts"
      - func: "fetch artifacts from little-endian"
      - command: shell.exec
        params:
          working_dir: "wiredtiger"
          script: |
            set -o errexit
            set -o verbose
            ./test/evergreen/verify_wt_datafiles.sh 2>&1

  - name: verify-datafile-from-little-endian
    depends_on:
    - name: compile
    - name: generate-datafile-little-endian
      variant: little-endian
    commands:
      - func: "fetch artifacts"
      - func: "fetch artifacts from little-endian"
      - command: shell.exec
        params:
          working_dir: "wiredtiger"
          script: |
            set -o errexit
            set -o verbose
            ./test/evergreen/verify_wt_datafiles.sh 2>&1

  - name: generate-datafile-big-endian
    depends_on:
      - name: compile
    commands:
      - func: "fetch artifacts"
      - func: "compile wiredtiger"
      - func: "test format"
        vars:
          times: 10
          config: ../../../test/format/CONFIG.endian
          extra_args: -h "WT_TEST.$i"
      - command: shell.exec
        params:
          working_dir: "wiredtiger/build_posix/test/format"
          shell: bash
          script: |
            set -o errexit
            set -o verbose
            # Archive the WT_TEST directories which include the generated wt data files
            tar -zcvf WT_TEST.tgz WT_TEST*
      - command: s3.put
        params:
          aws_secret: ${aws_secret}
          aws_key: ${aws_key}
          local_file: wiredtiger/build_posix/test/format/WT_TEST.tgz
          bucket: build_external
          permissions: public-read
          content_type: application/tar
          display_name: WT_TEST
          remote_file: wiredtiger/big-endian/${revision}/artifacts/WT_TEST.tgz

  - name: verify-datafile-big-endian
    depends_on:
    - name: compile
    - name: generate-datafile-big-endian
    commands:
      - func: "fetch artifacts"
      - func: "fetch artifacts from big-endian"
      - command: shell.exec
        params:
          working_dir: "wiredtiger"
          script: |
            set -o errexit
            set -o verbose
            ./test/evergreen/verify_wt_datafiles.sh 2>&1

  - name: verify-datafile-from-big-endian
    depends_on:
    - name: compile
    - name: generate-datafile-big-endian
      variant: big-endian
    commands:
      - func: "fetch artifacts"
      - func: "fetch artifacts from big-endian"
      - command: shell.exec
        params:
          working_dir: "wiredtiger"
          script: |
            set -o errexit
            set -o verbose
            ./test/evergreen/verify_wt_datafiles.sh 2>&1

  - name: clang-analyzer
    tags: ["pull_request"]
    commands:
      - func: "get project"
      - command: shell.exec
        params:
          working_dir: "wiredtiger"
          script: |
            set -o errexit
            set -o verbose
            sh dist/s_clang-scan 2>&1

  - name: configure-combinations
    commands:
      - func: "get project"
      - command: shell.exec
        params:
          working_dir: "wiredtiger/test/evergreen"
          script: |
            set -o errexit
            set -o verbose
            ./configure_combinations.sh ${smp_command|} 2>&1
      # Handle special build combination for running all the diagnostic tests.
      - func: "configure wiredtiger"
        vars:
          configure_env_vars: CC=/opt/mongodbtoolchain/v3/bin/gcc CXX=/opt/mongodbtoolchain/v3/bin/g++ PATH=/opt/mongodbtoolchain/v3/bin:$PATH CFLAGS="-g -Werror"
          posix_configure_flags: --enable-silent-rules --enable-diagnostic --disable-static
      - func: "make wiredtiger"
        vars:
          make_command: make all
      - func: "make check all"
  
  - name: linux-directio
    depends_on:
    - name: compile
    commands:
      - func: "fetch artifacts"
      - func: "compile wiredtiger"
      - func: "test format"
        vars:
          times: 3
          config: ../../../test/format/CONFIG.stress
          extra_args: -C "direct_io=[data]"

  - name: format-linux-no-ftruncate
    depends_on:
    - name: compile-linux-no-ftruncate
    commands:
      - func: "fetch artifacts"
        vars:
          dependent_task: compile-linux-no-ftruncate
      - func: "compile wiredtiger no linux ftruncate"
      - func: "test format"
        vars:
          times: 3

  - name: package
    commands:
      - func: "get project"
      - command: shell.exec
        params:
          working_dir: "wiredtiger/dist"
          script: |
            set -o errexit
            set -o verbose
            env CC=/opt/mongodbtoolchain/v3/bin/gcc CXX=/opt/mongodbtoolchain/v3/bin/g++ PATH=/opt/mongodbtoolchain/v3/bin:/opt/java/jdk11/bin:$PATH sh s_release `date +%Y%m%d`

  - name: syscall-linux
    depends_on:
    - name: compile
    commands:
      - func: "fetch artifacts"
      - func: "compile wiredtiger"
      - command: shell.exec
        params:
          working_dir: "wiredtiger/test/syscall"
          script: |
            set -o errexit
            set -o verbose
            ${python_binary|python} syscall.py --verbose --preserve

  - name: checkpoint-filetypes-test
    commands:
      - func: "get project"
      - func: "compile wiredtiger"
        vars:
          # Don't use diagnostic - this test looks for timing problems that are more likely to occur without it
          posix_configure_flags: --enable-strict
      - func: "checkpoint test"
        vars:
          checkpoint_args: -t m -n 1000000 -k 5000000 -C cache_size=100MB
      - func: "checkpoint test"
        vars:
          checkpoint_args: -t r -n 1000000 -k 5000000 -C cache_size=100MB
      - func: "checkpoint test"
        vars:
          checkpoint_args: -t c -n 1000000 -k 5000000 -C cache_size=100MB

  - name: coverage-report
    commands:
      - func: "get project"
      - func: "compile wiredtiger"
        vars:
          configure_env_vars: CC=/opt/mongodbtoolchain/v3/bin/gcc CXX=/opt/mongodbtoolchain/v3/bin/g++ PATH=/opt/mongodbtoolchain/v3/bin:$PATH CFLAGS="--coverage -fPIC -ggdb" LDFLAGS=--coverage
          posix_configure_flags: --enable-silent-rules --enable-diagnostic --enable-strict --enable-python --with-builtins=lz4,snappy,zlib
      - func: "make check all"
      - func: "unit test"
        vars:
          unit_test_args: -v 2 --long
      - func: "test format"
        vars:
          extra_args: checkpoints=1 leak_memory=0 mmap=1 file_type=row compression=snappy logging=1 logging_compression=snappy logging_prealloc=1
      - func: "test format"
        vars:
          extra_args: checkpoints=1 leak_memory=0 mmap=1 file_type=row alter=1 backups=1 compaction=1 data_extend=1 prepare=1 rebalance=1 salvage=1 statistics=1 statistics_server=1 verify=1
      - func: "test format"
        vars:
          extra_args: checkpoints=1 leak_memory=0 mmap=1 file_type=row direct_io=1 firstfit=1 internal_key_truncation=1
      - func: "test format"
        vars:
          extra_args: leak_memory=0 mmap=1 file_type=row checkpoints=0 in_memory=1 reverse=1 truncate=1
      - func: "test format"
        vars:
          extra_args: checkpoints=1 leak_memory=0 mmap=1 file_type=row compression=zlib huffman_key=1 huffman_value=1
      - func: "test format"
        vars:
          extra_args: checkpoints=1 leak_memory=0 mmap=1 file_type=row isolation=random transaction_timestamps=0
      - func: "test format"
        vars:
          extra_args: checkpoints=1 leak_memory=0 mmap=1 file_type=row data_source=lsm bloom=1
      - func: "test format"
        vars:
          extra_args: checkpoints=1 leak_memory=0 mmap=1 file_type=var compression=snappy checksum=uncompressed dictionary=1 repeat_data_pct=10
      - func: "test format"
        vars:
          extra_args: checkpoints=1 leak_memory=0 mmap=1 file_type=row compression=lz4 prefix_compression=1 leaf_page_max=9 internal_page_max=9 key_min=256 value_min=256
      - func: "test format"
        vars:
          extra_args: checkpoints=1 leak_memory=0 mmap=1 file_type=var leaf_page_max=9 internal_page_max=9 value_min=256
      - func: "test format"
        vars:
          extra_args: checkpoints=1 leak_memory=0 mmap=1 file_type=fix
      - command: shell.exec
        params:
          working_dir: "wiredtiger/build_posix"
          script: |
            set -o errexit
            set -o verbose
            # FIX ME Remove once BUILD-5025 is done
            pip install gcovr --user
            GCOV=/opt/mongodbtoolchain/v3/bin/gcov /home/ubuntu/.local/bin/gcovr -r .. -e '.*/bt_(debug|dump|misc|salvage|vrfy).*' -e '.*/(log|progress|verify_build|strerror|env_msg|err_file|cur_config|os_abort)\..*' -e '.*_stat\..*' --html -o ../coverage_report.html
      - command: s3.put
        params:
          aws_secret: ${aws_secret}
          aws_key: ${aws_key}
          local_file: wiredtiger/coverage_report.html
          bucket: build_external
          permissions: public-read
          content_type: text/html
          display_name: Coverage report
          remote_file: wiredtiger/${build_variant}/${revision}/coverage_report/coverage_report_${build_id}.html

  # creating bunch of spinlock tests so they can be scheduled in parallel
  - name: spinlock-gcc-make-check-test
    tags: ["spinlock-test"]
    commands:
      - func: "get project"
      - func: "compile wiredtiger"
        vars:
          posix_configure_flags: --enable-python --with-spinlock=gcc --enable-strict
      - func: "make check all"

  - name: spinlock-gcc-format-test
    tags: ["spinlock-test"]
    commands:
      - func: "get project"
      - func: "compile wiredtiger"
        vars:
          posix_configure_flags: --enable-python --with-spinlock=gcc --enable-strict
      - func: "test format"
        vars:
          times: 3

  - name: spinlock-gcc-unit-test
    tags: ["spinlock-test"]
    commands:
      - func: "get project"
      - func: "compile wiredtiger"
        vars:
          posix_configure_flags: --enable-python --with-spinlock=gcc --enable-strict
      - func: "unit test"

  - name: spinlock-pthread-adaptive-make-check-test
    tags: ["spinlock-test"]
    commands:
      - func: "get project"
      - func: "compile wiredtiger"
        vars:
          posix_configure_flags: --enable-python --with-spinlock=pthread_adaptive --enable-strict
      - func: "make check all"

  - name: spinlock-pthread-adaptive-format-test
    tags: ["spinlock-test"]
    commands:
      - func: "get project"
      - func: "compile wiredtiger"
        vars:
          posix_configure_flags: --enable-python --with-spinlock=pthread_adaptive --enable-strict
      - func: "test format"
        vars:
          times: 3

  - name: spinlock-pthread-adaptive-unit-test
    tags: ["spinlock-test"]
    commands:
      - func: "get project"
      - func: "compile wiredtiger"
        vars:
          posix_configure_flags: --enable-python --with-spinlock=pthread_adaptive --enable-strict
      - func: "unit test"
 
  - name: wtperf-test
    depends_on:
      - name: compile-wtperf
    commands:
      - func: "fetch artifacts"
        vars:
          dependent_task: compile-wtperf
      - command: shell.exec
        params:
          working_dir: "wiredtiger/build_posix"
          script: |
            set -o errexit
            set -o verbose
            # The test will generate WT_TEST directory automatically
            dir=../bench/wtperf/stress
            for file in `ls $dir`
            do
              ./bench/wtperf/wtperf -O $dir/$file -o verbose=2
              cp -rf WT_TEST WT_TEST_$file
            done

buildvariants:
- name: ubuntu1804
  display_name: Ubuntu 18.04
  run_on:
  - ubuntu1804-test
  expansions:
    test_env_vars: LD_PRELOAD=/usr/lib/x86_64-linux-gnu/libeatmydata.so PATH=/opt/mongodbtoolchain/v3/bin:$PATH LD_LIBRARY_PATH=$(pwd)/.libs top_srcdir=$(pwd)/.. top_builddir=$(pwd)
    smp_command: -j $(grep -c ^processor /proc/cpuinfo)
    posix_configure_flags: --enable-silent-rules --enable-diagnostic --enable-python --enable-zlib --enable-snappy --enable-strict --enable-static --prefix=$(pwd)/LOCAL_INSTALL
    make_command: PATH=/opt/mongodbtoolchain/v3/bin:$PATH make
  tasks:
    - name: ".pull_request !.windows_only"
    - name: compile-msan
    - name: make-check-msan-test
    - name: compile-ubsan
    - name: ubsan-test
    - name: linux-directio
    - name: syscall-linux
    - name: make-check-asan-test
    - name: configure-combinations
    - name: checkpoint-filetypes-test
    - name: coverage-report
    - name: unit-test-long
<<<<<<< HEAD
    - name: ".spinlock-test"
=======
    - name: ".test-spinlock"
    - name: compile-wtperf
    - name: wtperf-test
>>>>>>> 7a1bbc5e

- name: ubuntu1804-python3
  display_name: Ubuntu 18.04 (Python3)
  run_on:
  - ubuntu1804-test
  expansions:
    test_env_vars: LD_PRELOAD=/usr/lib/x86_64-linux-gnu/libeatmydata.so PATH=/opt/mongodbtoolchain/v3/bin:$PATH LD_LIBRARY_PATH=$(pwd)/.libs top_srcdir=$(pwd)/.. top_builddir=$(pwd)
    smp_command: -j $(grep -c ^processor /proc/cpuinfo)
    configure_python_setting: PYTHON=python3
    posix_configure_flags: --enable-silent-rules --enable-diagnostic --enable-python --enable-zlib --enable-snappy --enable-strict --enable-static --prefix=$(pwd)/LOCAL_INSTALL
    make_command: PATH=/opt/mongodbtoolchain/v3/bin:$PATH make
    python_binary: python3
  tasks:
    - name: compile
    - name: ".unit_test"
    - name: conf-dump-test

- name: package
  display_name: Package
  batchtime: 1440 # 1 day
  run_on:
  - ubuntu1804-test
  tasks:
    - name: package

- name: linux-no-ftruncate
  display_name: Linux no ftruncate
  batchtime: 10080 # 1 day
  run_on:
  - ubuntu1804-test
  expansions:
    test_env_vars: LD_PRELOAD=/usr/lib/x86_64-linux-gnu/libeatmydata.so PATH=/opt/mongodbtoolchain/v3/bin:$PATH LD_LIBRARY_PATH=$(pwd)/.libs top_srcdir=$(pwd)/.. top_builddir=$(pwd)
    smp_command: -j $(grep -c ^processor /proc/cpuinfo)
    make_command: PATH=/opt/mongodbtoolchain/v3/bin:$PATH make
  tasks:
    - name: compile-linux-no-ftruncate
    - name: make-check-linux-no-ftruncate-test
    - name: unit-linux-no-ftruncate-test
    - name: format-linux-no-ftruncate

- name: rhel80
  display_name: RHEL 8.0
  run_on:
  - rhel80-test
  expansions:
    test_env_vars: LD_PRELOAD=/usr/local/lib/libeatmydata.so PATH=/opt/mongodbtoolchain/v3/bin:$PATH LD_LIBRARY_PATH=$(pwd)/.libs top_srcdir=$(pwd)/.. top_builddir=$(pwd)
    smp_command: -j $(grep -c ^processor /proc/cpuinfo)
    make_command: PATH=/opt/mongodbtoolchain/v3/bin:$PATH make
  tasks:
    - name: compile
    - name: make-check-test
    - name: unit-test
    - name: fops

- name: large-scale-test
  display_name: Large scale testing
  batchtime: 1440 # 1 day
  run_on:
  - rhel80-build
  tasks:
    - name: million-collection-test

- name: compatibility-tests
  display_name: Compatibility tests
  batchtime: 10080 # 7 days
  run_on:
  - ubuntu1804-test
  tasks:
    - name: compatibility-test-for-mongodb-releases

- name: windows-64
  display_name: Windows 64-bit
  run_on:
  - windows-64-vs2017-test
  tasks:
    - name: compile
    - name: ".windows_only"
    - name: ".unit_test"
    - name: fops

- name: macos-1012
  display_name: OS X 10.12
  run_on:
  - macos-1012
  expansions:
    configure_env_vars: PATH=/opt/mongodbtoolchain/v3/bin:$PATH CFLAGS="-ggdb -fPIC"
    posix_configure_flags: --enable-silent-rules --enable-diagnostic --enable-python --enable-zlib --enable-strict --enable-static --prefix=$(pwd)/LOCAL_INSTALL
    smp_command: -j $(sysctl -n hw.logicalcpu)
    make_command: PATH=/opt/mongodbtoolchain/v3/bin:$PATH ARCHFLAGS=-Wno-error=unused-command-line-argument-hard-error-in-future make
    test_env_vars: PATH=/opt/mongodbtoolchain/v3/bin:$PATH DYLD_LIBRARY_PATH=$(pwd)/.libs top_srcdir=$(pwd)/.. top_builddir=$(pwd)
  tasks:
    - name: compile
    - name: make-check-test
    - name: unit-test
    - name: fops

- name: little-endian
  display_name: Little-endian (x86)
  run_on:
  - ubuntu1804-test
  batchtime: 10080 # 7 days
  expansions:
    smp_command: -j $(grep -c ^processor /proc/cpuinfo)
    test_env_vars: PATH=/opt/mongodbtoolchain/v3/bin:$PATH LD_LIBRARY_PATH=$(pwd)/.libs top_srcdir=$(pwd)/.. top_builddir=$(pwd)
  tasks:
  - name: compile
  - name: generate-datafile-little-endian
  - name: verify-datafile-little-endian
  - name: verify-datafile-from-big-endian

- name: big-endian
  display_name: Big-endian (s390x/zSeries)
  modules:
  - enterprise
  run_on:
  - ubuntu1804-zseries-build
  batchtime: 10080 # 7 days
  expansions:
    smp_command: -j $(grep -c ^processor /proc/cpuinfo)
    test_env_vars: PATH=/opt/mongodbtoolchain/v3/bin:$PATH LD_LIBRARY_PATH=$(pwd)/.lib top_srcdir=$(pwd)/.. top_builddir=$(pwd)
  tasks:
  - name: compile
  - name: generate-datafile-big-endian
  - name: verify-datafile-big-endian
  - name: verify-datafile-from-little-endian

- name: ubuntu1804-ppc
  display_name: Ubuntu 18.04 PPC
  run_on:
  - ubuntu1804-power8-test
  expansions:
    smp_command: -j $(grep -c ^processor /proc/cpuinfo)
    posix_configure_flags: --enable-silent-rules --enable-diagnostic --enable-python --enable-zlib --enable-snappy --enable-strict --enable-static --prefix=$(pwd)/LOCAL_INSTALL
    make_command: PATH=/opt/mongodbtoolchain/v3/bin:$PATH make
    test_env_vars: PATH=/opt/mongodbtoolchain/v3/bin:$PATH LD_LIBRARY_PATH=$(pwd)/.libs top_srcdir=$(pwd)/.. top_builddir=$(pwd)
  tasks:
  - name: compile
  - name: unit-test

- name: ubuntu1804-zseries
  display_name: Ubuntu 18.04 zSeries
  run_on:
  - ubuntu1804-zseries-test
  expansions:
    smp_command: -j $(grep -c ^processor /proc/cpuinfo)
    posix_configure_flags: --enable-silent-rules --enable-diagnostic --enable-python --enable-zlib --enable-snappy --enable-strict --enable-static --prefix=$(pwd)/LOCAL_INSTALL
    make_command: PATH=/opt/mongodbtoolchain/v3/bin:$PATH make
    test_env_vars: PATH=/opt/mongodbtoolchain/v3/bin:$PATH LD_LIBRARY_PATH=$(pwd)/.libs:$(pwd)/lang/python top_srcdir=$(pwd)/.. top_builddir=$(pwd)
  tasks:
  - name: compile
  - name: unit-test<|MERGE_RESOLUTION|>--- conflicted
+++ resolved
@@ -231,13 +231,6 @@
         vars:
           posix_configure_flags: --enable-silent-rules --enable-diagnostic --enable-strict --enable-python
 
-  - name: compile-wtperf
-    commands:
-      - func: "get project"
-      - func: "compile wiredtiger"
-        vars:
-          posix_configure_flags: --enable-strict --enable-diagnostic
-
   - name: make-check-test
     depends_on:
       - name: compile
@@ -1690,19 +1683,14 @@
     - name: compile-ubsan
     - name: ubsan-test
     - name: linux-directio
-    - name: syscall-linux
     - name: make-check-asan-test
     - name: configure-combinations
     - name: checkpoint-filetypes-test
     - name: coverage-report
     - name: unit-test-long
-<<<<<<< HEAD
     - name: ".spinlock-test"
-=======
-    - name: ".test-spinlock"
     - name: compile-wtperf
     - name: wtperf-test
->>>>>>> 7a1bbc5e
 
 - name: ubuntu1804-python3
   display_name: Ubuntu 18.04 (Python3)
@@ -1727,6 +1715,19 @@
   - ubuntu1804-test
   tasks:
     - name: package
+
+- name: syscall-linux
+  display_name: Syscall Linux
+  batchtime: 10080 # a week
+  run_on:
+  - ubuntu1804-test
+  expansions:
+    test_env_vars: PATH=/opt/mongodbtoolchain/v3/bin:$PATH LD_LIBRARY_PATH=$(pwd)/.libs top_srcdir=$(pwd)/.. top_builddir=$(pwd)
+    smp_command: -j $(grep -c ^processor /proc/cpuinfo)
+    make_command: PATH=/opt/mongodbtoolchain/v3/bin:$PATH make
+  tasks:
+    - name: compile
+    - name: syscall-linux
 
 - name: linux-no-ftruncate
   display_name: Linux no ftruncate
@@ -1837,7 +1838,6 @@
     smp_command: -j $(grep -c ^processor /proc/cpuinfo)
     posix_configure_flags: --enable-silent-rules --enable-diagnostic --enable-python --enable-zlib --enable-snappy --enable-strict --enable-static --prefix=$(pwd)/LOCAL_INSTALL
     make_command: PATH=/opt/mongodbtoolchain/v3/bin:$PATH make
-    test_env_vars: PATH=/opt/mongodbtoolchain/v3/bin:$PATH LD_LIBRARY_PATH=$(pwd)/.libs top_srcdir=$(pwd)/.. top_builddir=$(pwd)
   tasks:
   - name: compile
   - name: unit-test
@@ -1850,7 +1850,6 @@
     smp_command: -j $(grep -c ^processor /proc/cpuinfo)
     posix_configure_flags: --enable-silent-rules --enable-diagnostic --enable-python --enable-zlib --enable-snappy --enable-strict --enable-static --prefix=$(pwd)/LOCAL_INSTALL
     make_command: PATH=/opt/mongodbtoolchain/v3/bin:$PATH make
-    test_env_vars: PATH=/opt/mongodbtoolchain/v3/bin:$PATH LD_LIBRARY_PATH=$(pwd)/.libs:$(pwd)/lang/python top_srcdir=$(pwd)/.. top_builddir=$(pwd)
   tasks:
   - name: compile
   - name: unit-test