--- conflicted
+++ resolved
@@ -328,12 +328,12 @@
   "csuite test":
     command: shell.exec
     params:
-      working_dir: "wiredtiger/build_posix/test/csuite"
+      working_dir: "wiredtiger/cmake_build"
       script: |
         set -o errexit
         set -o verbose
-        ${test_env_vars|} ./${test_binary} ${test_args|} 2>&1
-
+        ${test_env_vars|} $(pwd)/test/csuite/${test_binary}/test_${test_binary} ${test_args|} 2>&1
+        
   "unit test":
     command: shell.exec
     params:
@@ -380,41 +380,6 @@
         set -o errexit
         set -o verbose
         ${test_env_vars|} ./t ${thread_test_args|} 2>&1
-<<<<<<< HEAD
-=======
-  "random abort test":
-    command: shell.exec
-    params:
-      working_dir: "wiredtiger/cmake_build/test/csuite/random_abort"
-      script: |
-        set -o errexit
-        set -o verbose
-        ${test_env_vars|} ./test_random_abort ${random_abort_args|} 2>&1
-  "tiered abort test":
-    command: shell.exec
-    params:
-      working_dir: "wiredtiger/cmake_build/test/csuite/tiered_abort"
-      script: |
-        set -o errexit
-        set -o verbose
-        ${test_env_vars|} ./test_tiered_abort ${tiered_abort_args|} 2>&1
-  "timestamp abort test":
-    command: shell.exec
-    params:
-      working_dir: "wiredtiger/cmake_build/test/csuite/timestamp_abort"
-      script: |
-        set -o errexit
-        set -o verbose
-        ${test_env_vars|} ./test_timestamp_abort ${timestamp_abort_args|} 2>&1
-  "truncated log test":
-    command: shell.exec
-    params:
-      working_dir: "wiredtiger/cmake_build/test/csuite/truncated_log"
-      script: |
-        set -o errexit
-        set -o verbose
-        ${test_env_vars|} ./test_truncated_log ${truncated_log_args|} 2>&1
->>>>>>> 25ba1c85
   "recovery stress test script":
     command: shell.exec
     params:
@@ -1093,7 +1058,7 @@
         vars:
           test_config_filename: configs/hs_cleanup_stress.txt
           test_name: hs_cleanup
-
+  
   - name: cppsuite-search-near-01-stress
     depends_on:
       - name: compile
@@ -1133,20 +1098,9 @@
       - name: compile
     commands:
       - func: "fetch artifacts"
-<<<<<<< HEAD
       - func: "csuite test"
         vars:
-          test_binary: test_incr_backup
-=======
-      - command: shell.exec
-        params:
-          working_dir: "wiredtiger/cmake_build"
-          script: |
-            set -o errexit
-            set -o verbose
-
-            ${test_env_vars|} $(pwd)/test/csuite/incr_backup/test_incr_backup 2>&1
->>>>>>> 25ba1c85
+          test_binary: incr_backup
 
   - name: csuite-random-abort-test
     tags: ["pull_request"]
@@ -1220,20 +1174,9 @@
       - name: compile
     commands:
       - func: "fetch artifacts"
-<<<<<<< HEAD
       - func: "csuite test"
         vars:
-          test_binary: test_scope
-=======
-      - command: shell.exec
-        params:
-          working_dir: "wiredtiger/cmake_build"
-          script: |
-            set -o errexit
-            set -o verbose
-
-            ${test_env_vars|} $(pwd)/test/csuite/scope/test_scope 2>&1
->>>>>>> 25ba1c85
+          test_binary: scope
 
   - name: csuite-truncated-log-test
     tags: ["pull_request"]
@@ -1243,7 +1186,7 @@
       - func: "fetch artifacts"
       - func: "csuite test"
         vars:
-          test_binary: test_truncated_log
+          test_binary: truncated_log
 
   - name: csuite-wt1965-col-efficiency-test
     tags: ["pull_request"]
@@ -1251,20 +1194,9 @@
       - name: compile
     commands:
       - func: "fetch artifacts"
-<<<<<<< HEAD
       - func: "csuite test"
         vars:
-          test_binary: test_wt1965_col_efficiency
-=======
-      - command: shell.exec
-        params:
-          working_dir: "wiredtiger/cmake_build"
-          script: |
-            set -o errexit
-            set -o verbose
-
-            ${test_env_vars|} $(pwd)/test/csuite/wt1965_col_efficiency/test_wt1965_col_efficiency 2>&1
->>>>>>> 25ba1c85
+          test_binary: wt1965_col_efficiency
 
   - name: csuite-wt2403-lsm-workload-test
     tags: ["pull_request"]
@@ -1272,20 +1204,9 @@
       - name: compile
     commands:
       - func: "fetch artifacts"
-<<<<<<< HEAD
       - func: "csuite test"
         vars:
-          test_binary: test_wt2403_lsm_workload
-=======
-      - command: shell.exec
-        params:
-          working_dir: "wiredtiger/cmake_build"
-          script: |
-            set -o errexit
-            set -o verbose
-
-            ${test_env_vars|} $(pwd)/test/csuite/wt2403_lsm_workload/test_wt2403_lsm_workload 2>&1
->>>>>>> 25ba1c85
+          test_binary: wt2403_lsm_workload
 
   - name: csuite-wt2447-join-main-table-test
     tags: ["pull_request"]
@@ -1293,20 +1214,9 @@
       - name: compile
     commands:
       - func: "fetch artifacts"
-<<<<<<< HEAD
       - func: "csuite test"
         vars:
-          test_binary: test_wt2447_join_main_table
-=======
-      - command: shell.exec
-        params:
-          working_dir: "wiredtiger/cmake_build"
-          script: |
-            set -o errexit
-            set -o verbose
-
-            ${test_env_vars|} $(pwd)/test/csuite/wt2447_join_main_table/test_wt2447_join_main_table 2>&1
->>>>>>> 25ba1c85
+          test_binary: wt2447_join_main_table
 
   - name: csuite-wt2695-checksum-test
     tags: ["pull_request"]
@@ -1314,20 +1224,9 @@
       - name: compile
     commands:
       - func: "fetch artifacts"
-<<<<<<< HEAD
       - func: "csuite test"
         vars:
-          test_binary: test_wt2695_checksum
-=======
-      - command: shell.exec
-        params:
-          working_dir: "wiredtiger/cmake_build"
-          script: |
-            set -o errexit
-            set -o verbose
-
-            ${test_env_vars|} $(pwd)/test/csuite/wt2695_checksum/test_wt2695_checksum 2>&1
->>>>>>> 25ba1c85
+          test_binary: wt2695_checksum
 
   - name: csuite-wt2592-join-schema-test
     tags: ["pull_request"]
@@ -1335,20 +1234,9 @@
       - name: compile
     commands:
       - func: "fetch artifacts"
-<<<<<<< HEAD
       - func: "csuite test"
         vars:
-          test_binary: test_wt2592_join_schema
-=======
-      - command: shell.exec
-        params:
-          working_dir: "wiredtiger/cmake_build"
-          script: |
-            set -o errexit
-            set -o verbose
-
-            ${test_env_vars|} $(pwd)/test/csuite/wt2592_join_schema/test_wt2592_join_schema 2>&1
->>>>>>> 25ba1c85
+          test_binary: wt2592_join_schema
 
   - name: csuite-wt2719-reconfig-test
     tags: ["pull_request"]
@@ -1356,20 +1244,9 @@
       - name: compile
     commands:
       - func: "fetch artifacts"
-<<<<<<< HEAD
       - func: "csuite test"
         vars:
-          test_binary: test_wt2719_reconfig
-=======
-      - command: shell.exec
-        params:
-          working_dir: "wiredtiger/cmake_build"
-          script: |
-            set -o errexit
-            set -o verbose
-
-            ${test_env_vars|} $(pwd)/test/csuite/wt2719_reconfig/test_wt2719_reconfig 2>&1
->>>>>>> 25ba1c85
+          test_binary: wt2719_reconfig
 
   - name: csuite-wt2999-join-extractor-test
     tags: ["pull_request"]
@@ -1377,20 +1254,9 @@
       - name: compile
     commands:
       - func: "fetch artifacts"
-<<<<<<< HEAD
       - func: "csuite test"
         vars:
-          test_binary: test_wt2999_join_extractor
-=======
-      - command: shell.exec
-        params:
-          working_dir: "wiredtiger/cmake_build"
-          script: |
-            set -o errexit
-            set -o verbose
-
-            ${test_env_vars|} $(pwd)/test/csuite/wt2999_join_extractor/test_wt2999_join_extractor 2>&1
->>>>>>> 25ba1c85
+          test_binary: wt2999_join_extractor
 
   - name: csuite-wt3120-filesys-test
     tags: ["pull_request"]
@@ -1398,20 +1264,10 @@
       - name: compile
     commands:
       - func: "fetch artifacts"
-<<<<<<< HEAD
       - func: "csuite test"
         vars:
-          test_binary: test_wt3120_filesys
-=======
-      - command: shell.exec
-        params:
-          working_dir: "wiredtiger/cmake_build"
-          script: |
-            set -o errexit
-            set -o verbose
-
-            ${test_env_vars|} $(pwd)/test/csuite/wt3120_filesys/test_wt3120_filesys -b $(pwd)  2>&1
->>>>>>> 25ba1c85
+          test_binary: wt3120_filesys
+          test_args: -b $(pwd)
 
   - name: csuite-wt3135-search-near-collator-test
     tags: ["pull_request"]
@@ -1419,20 +1275,9 @@
       - name: compile
     commands:
       - func: "fetch artifacts"
-<<<<<<< HEAD
       - func: "csuite test"
         vars:
-          test_binary: test_wt3135_search_near_collator
-=======
-      - command: shell.exec
-        params:
-          working_dir: "wiredtiger/cmake_build"
-          script: |
-            set -o errexit
-            set -o verbose
-
-            ${test_env_vars|} $(pwd)/test/csuite/wt3135_search_near_collator/test_wt3135_search_near_collator 2>&1
->>>>>>> 25ba1c85
+          test_binary: wt3135_search_near_collator
 
   - name: csuite-wt3184-dup-index-collator-test
     tags: ["pull_request"]
@@ -1440,20 +1285,9 @@
       - name: compile
     commands:
       - func: "fetch artifacts"
-<<<<<<< HEAD
       - func: "csuite test"
         vars:
-          test_binary: test_wt3184_dup_index_collator
-=======
-      - command: shell.exec
-        params:
-          working_dir: "wiredtiger/cmake_build"
-          script: |
-            set -o errexit
-            set -o verbose
-
-            ${test_env_vars|} $(pwd)/test/csuite/wt3184_dup_index_collator/test_wt3184_dup_index_collator 2>&1
->>>>>>> 25ba1c85
+          test_binary: wt3184_dup_index_collator
 
   - name: csuite-wt3363-checkpoint-op-races-test
     tags: ["pull_request"]
@@ -1461,20 +1295,9 @@
       - name: compile
     commands:
       - func: "fetch artifacts"
-<<<<<<< HEAD
       - func: "csuite test"
         vars:
-          test_binary: test_wt3363_checkpoint_op_races
-=======
-      - command: shell.exec
-        params:
-          working_dir: "wiredtiger/cmake_build"
-          script: |
-            set -o errexit
-            set -o verbose
-
-            ${test_env_vars|} $(pwd)/test/csuite/wt3363_checkpoint_op_races/test_wt3363_checkpoint_op_races 2>&1
->>>>>>> 25ba1c85
+          test_binary: wt3363_checkpoint_op_races
 
   - name: csuite-wt3874-pad-byte-collator-test
     tags: ["pull_request"]
@@ -1482,20 +1305,9 @@
       - name: compile
     commands:
       - func: "fetch artifacts"
-<<<<<<< HEAD
       - func: "csuite test"
         vars:
-          test_binary: test_wt3874_pad_byte_collator
-=======
-      - command: shell.exec
-        params:
-          working_dir: "wiredtiger/cmake_build"
-          script: |
-            set -o errexit
-            set -o verbose
-
-            ${test_env_vars|} $(pwd)/test/csuite/wt3874_pad_byte_collator/test_wt3874_pad_byte_collator 2>&1
->>>>>>> 25ba1c85
+          test_binary: wt3874_pad_byte_collator
 
   - name: csuite-wt4105-large-doc-small-upd-test
     tags: ["pull_request"]
@@ -1503,20 +1315,9 @@
       - name: compile
     commands:
       - func: "fetch artifacts"
-<<<<<<< HEAD
       - func: "csuite test"
         vars:
-          test_binary: test_wt4105_large_doc_small_upd
-=======
-      - command: shell.exec
-        params:
-          working_dir: "wiredtiger/cmake_build"
-          script: |
-            set -o errexit
-            set -o verbose
-
-            ${test_env_vars|} $(pwd)/test/csuite/wt4105_large_doc_small_upd/test_wt4105_large_doc_small_upd 2>&1
->>>>>>> 25ba1c85
+          test_binary: wt4105_large_doc_small_upd
 
   - name: csuite-wt4117-checksum-test
     tags: ["pull_request"]
@@ -1524,20 +1325,9 @@
       - name: compile
     commands:
       - func: "fetch artifacts"
-<<<<<<< HEAD
       - func: "csuite test"
         vars:
-          test_binary: test_wt4117_checksum
-=======
-      - command: shell.exec
-        params:
-          working_dir: "wiredtiger/cmake_build"
-          script: |
-            set -o errexit
-            set -o verbose
-
-            ${test_env_vars|} $(pwd)/test/csuite/wt4117_checksum/test_wt4117_checksum 2>&1
->>>>>>> 25ba1c85
+          test_binary: wt4117_checksum
 
   - name: csuite-wt4156-metadata-salvage-test
     tags: ["pull_request"]
@@ -1545,20 +1335,9 @@
       - name: compile
     commands:
       - func: "fetch artifacts"
-<<<<<<< HEAD
       - func: "csuite test"
         vars:
-          test_binary: test_wt4156_metadata_salvage
-=======
-      - command: shell.exec
-        params:
-          working_dir: "wiredtiger/cmake_build"
-          script: |
-            set -o errexit
-            set -o verbose
-
-            ${test_env_vars|} $(pwd)/test/csuite/wt4156_metadata_salvage/test_wt4156_metadata_salvage 2>&1
->>>>>>> 25ba1c85
+          test_binary: wt4156_metadata_salvage
 
   - name: csuite-wt4699-json-test
     tags: ["pull_request"]
@@ -1566,20 +1345,9 @@
       - name: compile
     commands:
       - func: "fetch artifacts"
-<<<<<<< HEAD
       - func: "csuite test"
         vars:
-          test_binary: test_wt4699_json
-=======
-      - command: shell.exec
-        params:
-          working_dir: "wiredtiger/cmake_build"
-          script: |
-            set -o errexit
-            set -o verbose
-
-            ${test_env_vars|} $(pwd)/test/csuite/wt4699_json/test_wt4699_json 2>&1
->>>>>>> 25ba1c85
+          test_binary: wt4699_json
 
   - name: csuite-wt4803-history-store-abort-test
     tags: ["pull_request"]
@@ -1587,20 +1355,9 @@
       - name: compile
     commands:
       - func: "fetch artifacts"
-<<<<<<< HEAD
       - func: "csuite test"
         vars:
-          test_binary: test_wt4803_history_store_abort
-=======
-      - command: shell.exec
-        params:
-          working_dir: "wiredtiger/cmake_build"
-          script: |
-            set -o errexit
-            set -o verbose
-
-            ${test_env_vars|} $(pwd)/test/csuite/wt4803_history_store_abort/test_wt4803_history_store_abort 2>&1
->>>>>>> 25ba1c85
+          test_binary: wt4803_history_store_abort
 
   - name: csuite-wt4891-meta-ckptlist-get-alloc-test
     tags: ["pull_request"]
@@ -1608,20 +1365,9 @@
       - name: compile
     commands:
       - func: "fetch artifacts"
-<<<<<<< HEAD
       - func: "csuite test"
         vars:
-          test_binary: test_wt4891_meta_ckptlist_get_alloc
-=======
-      - command: shell.exec
-        params:
-          working_dir: "wiredtiger/cmake_build"
-          script: |
-            set -o errexit
-            set -o verbose
-
-            ${test_env_vars|} $(pwd)/test/csuite/wt4891_meta_ckptlist_get_alloc/test_wt4891_meta_ckptlist_get_alloc 2>&1
->>>>>>> 25ba1c85
+          test_binary: wt4891_meta_ckptlist_get_alloc
 
   - name: csuite-wt6185-modify-ts-test
     tags: ["pull_request"]
@@ -1629,20 +1375,9 @@
       - name: compile
     commands:
       - func: "fetch artifacts"
-<<<<<<< HEAD
       - func: "csuite test"
         vars:
-          test_binary: test_wt6185_modify_ts
-=======
-      - command: shell.exec
-        params:
-          working_dir: "wiredtiger/cmake_build"
-          script: |
-            set -o errexit
-            set -o verbose
-
-            ${test_env_vars|} $(pwd)/test/csuite/wt6185_modify_ts/test_wt6185_modify_ts 2>&1
->>>>>>> 25ba1c85
+          test_binary: wt6185_modify_ts
 
   - name: csuite-rwlock-test
     tags: ["pull_request"]
@@ -1650,34 +1385,9 @@
       - name: compile
     commands:
       - func: "fetch artifacts"
-<<<<<<< HEAD
       - func: "csuite test"
         vars:
-          test_binary: test_rwlock
-=======
-      - command: shell.exec
-        params:
-          working_dir: "wiredtiger/cmake_build"
-          script: |
-            set -o errexit
-            set -o verbose
-
-            ${test_env_vars|} $(pwd)/test/csuite/rwlock/test_rwlock 2>&1
-
-  # FIXME-WT-8512: The test was temporarily disabled by WT-5790.
-  # - name: csuite-wt2246-col-append-test
-  #   tags: ["pull_request"]
-  #   depends_on:
-  #     - name: compile
-  #   commands:
-  #     - func: "fetch artifacts"
-  #     - command: shell.exec
-  #       params:
-  #         working_dir: "wiredtiger/build_posix"
-  #         script: |
-  #           set -o errexit
-  #           set -o verbose
->>>>>>> 25ba1c85
+          test_binary: rwlock
 
   - name: csuite-wt2246-col-append-test
     tags: ["pull_request"]
@@ -1687,7 +1397,7 @@
       - func: "fetch artifacts"
       - func: "csuite test"
         vars:
-          test_binary: test_wt2246_col_append
+          test_binary: wt2246_col_append
 
   - name: csuite-wt2323-join-visibility-test
     tags: ["pull_request"]
@@ -1695,20 +1405,9 @@
       - name: compile
     commands:
       - func: "fetch artifacts"
-<<<<<<< HEAD
       - func: "csuite test"
         vars:
-          test_binary: test_wt2323_join_visibility
-=======
-      - command: shell.exec
-        params:
-          working_dir: "wiredtiger/cmake_build"
-          script: |
-            set -o errexit
-            set -o verbose
-
-            ${test_env_vars|} $(pwd)/test/csuite/wt2323_join_visibility/test_wt2323_join_visibility 2>&1
->>>>>>> 25ba1c85
+          test_binary: wt2323_join_visibility
 
   - name: csuite-wt2535-insert-race-test
     tags: ["pull_request"]
@@ -1716,20 +1415,9 @@
       - name: compile
     commands:
       - func: "fetch artifacts"
-<<<<<<< HEAD
       - func: "csuite test"
         vars:
-          test_binary: test_wt2535_insert_race
-=======
-      - command: shell.exec
-        params:
-          working_dir: "wiredtiger/cmake_build"
-          script: |
-            set -o errexit
-            set -o verbose
-
-            ${test_env_vars|} $(pwd)/test/csuite/wt2535_insert_race/test_wt2535_insert_race 2>&1
->>>>>>> 25ba1c85
+          test_binary: wt2535_insert_race
 
   - name: csuite-wt2834-join-bloom-fix-test
     tags: ["pull_request"]
@@ -1737,20 +1425,9 @@
       - name: compile
     commands:
       - func: "fetch artifacts"
-<<<<<<< HEAD
       - func: "csuite test"
         vars:
-          test_binary: test_wt2834_join_bloom_fix
-=======
-      - command: shell.exec
-        params:
-          working_dir: "wiredtiger/cmake_build"
-          script: |
-            set -o errexit
-            set -o verbose
-
-            ${test_env_vars|} $(pwd)/test/csuite/wt2834_join_bloom_fix/test_wt2834_join_bloom_fix 2>&1
->>>>>>> 25ba1c85
+          test_binary: wt2834_join_bloom_fix
 
   - name: csuite-wt2853-perf-test
     tags: ["pull_request"]
@@ -1758,20 +1435,9 @@
       - name: compile
     commands:
       - func: "fetch artifacts"
-<<<<<<< HEAD
       - func: "csuite test"
         vars:
-          test_binary: test_wt2853_perf
-=======
-      - command: shell.exec
-        params:
-          working_dir: "wiredtiger/cmake_build"
-          script: |
-            set -o errexit
-            set -o verbose
-
-            ${test_env_vars|} $(pwd)/test/csuite/wt2853_perf/test_wt2853_perf 2>&1
->>>>>>> 25ba1c85
+          test_binary: wt2853_perf
 
   - name: csuite-wt2909-checkpoint-integrity-test
     tags: ["pull_request"]
@@ -1779,20 +1445,10 @@
       - name: compile
     commands:
       - func: "fetch artifacts"
-<<<<<<< HEAD
       - func: "csuite test"
         vars:
-          test_binary: test_wt2909_checkpoint_integrity
-=======
-      - command: shell.exec
-        params:
-          working_dir: "wiredtiger/cmake_build"
-          script: |
-            set -o errexit
-            set -o verbose
-
-            ${test_env_vars|} $(pwd)/test/csuite/wt2909_checkpoint_integrity/test_wt2909_checkpoint_integrity -b $(pwd) 2>&1
->>>>>>> 25ba1c85
+          test_binary: wt2909_checkpoint_integrity
+          test_args: -b $(pwd)
 
   - name: csuite-wt3338-partial-update-test
     tags: ["pull_request"]
@@ -1800,20 +1456,9 @@
       - name: compile
     commands:
       - func: "fetch artifacts"
-<<<<<<< HEAD
       - func: "csuite test"
         vars:
-          test_binary: test_wt3338_partial_update
-=======
-      - command: shell.exec
-        params:
-          working_dir: "wiredtiger/cmake_build"
-          script: |
-            set -o errexit
-            set -o verbose
-
-            ${test_env_vars|} $(pwd)/test/csuite/wt3338_partial_update/test_wt3338_partial_update 2>&1
->>>>>>> 25ba1c85
+          test_binary: wt3338_partial_update
 
   - name: csuite-wt4333-handle-locks-test
     tags: ["pull_request"]
@@ -1821,20 +1466,9 @@
       - name: compile
     commands:
       - func: "fetch artifacts"
-<<<<<<< HEAD
       - func: "csuite test"
         vars:
-          test_binary: test_wt4333_handle_locks
-=======
-      - command: shell.exec
-        params:
-          working_dir: "wiredtiger/cmake_build"
-          script: |
-            set -o errexit
-            set -o verbose
-
-            ${test_env_vars|} $(pwd)/test/csuite/wt4333_handle_locks/test_wt4333_handle_locks 2>&1
->>>>>>> 25ba1c85
+          test_binary: wt4333_handle_locks
 
   - name: csuite-wt6616-checkpoint-oldest-ts-test
     tags: ["pull_request"]
@@ -1842,20 +1476,9 @@
       - name: compile
     commands:
       - func: "fetch artifacts"
-<<<<<<< HEAD
       - func: "csuite test"
         vars:
-          test_binary: test_wt6616_checkpoint_oldest_ts
-=======
-      - command: shell.exec
-        params:
-          working_dir: "wiredtiger/cmake_build"
-          script: |
-            set -o errexit
-            set -o verbose
-
-            ${test_env_vars|} $(pwd)/test/csuite/wt6616_checkpoint_oldest_ts/test_wt6616_checkpoint_oldest_ts 2>&1
->>>>>>> 25ba1c85
+          test_binary: wt6616_checkpoint_oldest_ts
 
   - name: csuite-wt7989-compact-checkpoint-test
     tags: ["pull_request"]
@@ -1863,20 +1486,9 @@
       - name: compile
     commands:
       - func: "fetch artifacts"
-<<<<<<< HEAD
       - func: "csuite test"
         vars:
-          test_binary: test_wt7989_compact_checkpoint
-=======
-      - command: shell.exec
-        params:
-          working_dir: "wiredtiger/cmake_build"
-          script: |
-            set -o errexit
-            set -o verbose
-
-            ${test_env_vars|} $(pwd)/test/csuite/wt7989_compact_checkpoint/test_wt7989_compact_checkpoint 2>&1
->>>>>>> 25ba1c85
+          test_binary: wt7989_compact_checkpoint
 
   - name: csuite-wt8057-compact-stress-test
     tags: ["pull_request"]
@@ -1884,19 +1496,9 @@
       - name: compile
     commands:
       - func: "fetch artifacts"
-<<<<<<< HEAD
       - func: "csuite test"
         vars:
-          test_binary: test_wt8057_compact_stress
-=======
-      - command: shell.exec
-        params:
-          working_dir: "wiredtiger/cmake_build"
-          script: |
-            set -o errexit
-            set -o verbose
-            ${test_env_vars|} $(pwd)/test/csuite/wt8057_compact_stress/test_wt8057_compact_stress 2>&1
->>>>>>> 25ba1c85
+          test_binary: wt8057_compact_stress
 
   - name: csuite-wt8246-compact-rts-data-correctness-test
     tags: ["pull_request"]
@@ -1904,19 +1506,9 @@
       - name: compile
     commands:
       - func: "fetch artifacts"
-<<<<<<< HEAD
       - func: "csuite test"
         vars:
-          test_binary: test_wt8246_compact_rts_data_correctness
-=======
-      - command: shell.exec
-        params:
-          working_dir: "wiredtiger/cmake_build"
-          script: |
-            set -o errexit
-            set -o verbose
-            ${test_env_vars|} $(pwd)/test/csuite/wt8246_compact_rts_data_correctness/test_wt8246_compact_rts_data_correctness 2>&1
->>>>>>> 25ba1c85
+          test_binary: wt8246_compact_rts_data_correctness
 
   # End of csuite test tasks
 
@@ -2552,25 +2144,13 @@
       - func: "get project"
       - func: "compile wiredtiger"
         vars:
-<<<<<<< HEAD
-          posix_configure_flags: --enable-strict ac_cv_func_ftruncate=no
+          posix_configure_flags: -DENABLE_STRICT=1 -DHAVE_FTRUNCATE=0
       - func: "csuite smoke test"
         vars:
           test_name: random_abort
       - func: "csuite test"
         vars:
-          test_binary: test_truncated_log
-=======
-          posix_configure_flags: -DENABLE_STRICT=1 -DHAVE_FTRUNCATE=0
-      - command: shell.exec
-        params:
-          working_dir: "wiredtiger/cmake_build"
-          script: |
-            set -o errexit
-            set -o verbose
-            # ${test_env_vars|} $(pwd)/../test/csuite/random_abort/smoke.sh 2>&1
-            ${test_env_vars|} $(pwd)/test/csuite/truncated_log/test_truncated_log 2>&1
->>>>>>> 25ba1c85
+          test_binary: truncated_log
       - func: "csuite smoke test"
         vars:
           test_args: -b cmake_build/test/csuite/timestamp_abort/test_timestamp_abort
@@ -2591,19 +2171,6 @@
 
       # Run the long version of make check, that includes the full csuite tests
       - func: "make check all"
-<<<<<<< HEAD
-        vars:
-          test_env_vars: ${test_env_vars} TESTUTIL_ENABLE_LONG_TESTS=1
-=======
-      - command: shell.exec
-        params:
-          working_dir: "wiredtiger/cmake_build"
-          script: |
-            set -o errexit
-            set -o verbose
-
-            TESTUTIL_ENABLE_TIMING_TESTS=1 ./test/csuite/wt3363_checkpoint_op_races/test_wt3363_checkpoint_op_races 2>&1
->>>>>>> 25ba1c85
 
       # Many dbs test - Run with:
       # 1.  The defaults
@@ -2644,28 +2211,28 @@
       # random-abort - default (random time and number of threads)
       - func: "csuite test"
         vars:
-          test_binary: test_random_abort
+          test_binary: random_abort
 
       # truncated-log
       - func: "csuite test"
         vars:
-          test_binary: test_truncated_log
+          test_binary: truncated_log
 
       # random-abort - minimum time, random number of threads
       - func: "csuite test"
         vars:
           test_args: -t 10
-          test_binary: test_random_abort
+          test_binary: random_abort
       # random-abort - maximum time, random number of threads
       - func: "csuite test"
         vars:
           test_args: -t 40
-          test_binary: test_random_abort
+          test_binary: random_abort
       # random-abort - run compaction
       - func: "csuite test"
         vars:
           test_args: -c -t 60
-          test_binary: test_random_abort
+          test_binary: random_abort
 
       # format test
       - func: "format test"
