--- conflicted
+++ resolved
@@ -1661,7 +1661,6 @@
               cp -rf WT_TEST WT_TEST_$file
             done
 
-<<<<<<< HEAD
   - name: long-test-1
     commands: 
       - func: "get project"
@@ -1768,25 +1767,9 @@
       - command: shell.exec
         params:
           working_dir: "wiredtiger/build_posix/bench/wtperf"
-=======
-  - name: time-shift-sensitivity-test
-    depends_on:
-      - name: compile
-        vars:
-          posix_configure_flags: --enable-strict
-    commands:
-      - func: "fetch artifacts"
-        vars:
-          posix_configure_flags: --enable-strict
-      - command: shell.exec
-        params:
-          working_dir: "wiredtiger/test/csuite"
->>>>>>> 5599d49c
-          script: |
-            set -o errexit
-            set -o verbose
-
-<<<<<<< HEAD
+          script: |
+            set -o errexit
+            set -o verbose
             # We want to use the wtperf_track script here to give us a pass fail analysis.
             rundir=../../../bench/wtperf/runners
             echo "Run truncate btree job (mongodb oplog)"
@@ -1797,9 +1780,24 @@
             
             echo "Run the wtperf workload for WT-2798"
             ./wtperf -O $rundir/checkpoint-schema-race.wtperf
-=======
+
+  - name: time-shift-sensitivity-test
+    depends_on:
+      - name: compile
+        vars:
+          posix_configure_flags: --enable-strict
+    commands:
+      - func: "fetch artifacts"
+        vars:
+          posix_configure_flags: --enable-strict
+      - command: shell.exec
+        params:
+          working_dir: "wiredtiger/test/csuite"
+          script: |
+            set -o errexit
+            set -o verbose
+
             ./time_shift_test.sh /usr/local/lib/faketime/libfaketimeMT.so.1 0-1 2>&1
->>>>>>> 5599d49c
 
 buildvariants:
 - name: ubuntu1804
