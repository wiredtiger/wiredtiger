--- conflicted
+++ resolved
@@ -700,97 +700,6 @@
 
   # Start of csuite test tasks
 
-<<<<<<< HEAD
-  - name: csuite-import-test
-    tags: ["pull_request"]
-    depends_on:
-      - name: compile
-    commands:
-      - func: "fetch artifacts"
-      - command: shell.exec
-        params:
-          working_dir: "wiredtiger/build_posix"
-          script: |
-            set -o errexit
-            set -o verbose
-
-            ${test_env_vars|} $(pwd)/../test/csuite/import/smoke.sh 2>&1
-
-  - name: csuite-incr-backup-test
-    tags: ["pull_request"]
-    depends_on:
-      - name: compile
-    commands:
-      - func: "fetch artifacts"
-      - command: shell.exec
-        params:
-          working_dir: "wiredtiger/build_posix"
-          script: |
-            set -o errexit
-            set -o verbose
-
-            ${test_env_vars|} $(pwd)/test/csuite/test_incr_backup 2>&1
-
-  - name: csuite-random-abort-test
-    tags: ["pull_request"]
-    depends_on:
-      - name: compile
-    commands:
-      - func: "fetch artifacts"
-      - command: shell.exec
-        params:
-          working_dir: "wiredtiger/build_posix"
-          script: |
-            set -o errexit
-            set -o verbose
-
-            ${test_env_vars|} $(pwd)/../test/csuite/random_abort/smoke.sh 2>&1
-
-  - name: csuite-random-directio-test
-    tags: ["pull_request"]
-    depends_on:
-      - name: compile
-    commands:
-      - func: "fetch artifacts"
-      - command: shell.exec
-        params:
-          working_dir: "wiredtiger/build_posix"
-          script: |
-            set -o errexit
-            set -o verbose
-
-            ${test_env_vars|} $(pwd)/../test/csuite/random_directio/smoke.sh 2>&1
-
-  - name: csuite-schema-abort-test
-    tags: ["pull_request"]
-    depends_on:
-      - name: compile
-    commands:
-      - func: "fetch artifacts"
-      - command: shell.exec
-        params:
-          working_dir: "wiredtiger/build_posix"
-          script: |
-            set -o errexit
-            set -o verbose
-
-            ${test_env_vars|} $(pwd)/../test/csuite/schema_abort/smoke.sh 2>&1
-
-  - name: csuite-timestamp-abort-test
-    tags: ["pull_request"]
-    depends_on:
-      - name: compile
-    commands:
-      - func: "fetch artifacts"
-      - command: shell.exec
-        params:
-          working_dir: "wiredtiger/build_posix"
-          script: |
-            set -o errexit
-            set -o verbose
-
-            ${test_env_vars|} $(pwd)/../test/csuite/timestamp_abort/smoke.sh 2>&1
-=======
   # Temporarily disabled
   # - name: csuite-import-test
   #   tags: ["pull_request"]
@@ -807,6 +716,21 @@
 
   #           ${test_env_vars|} $(pwd)/../test/csuite/import/smoke.sh 2>&1
 
+  - name: csuite-incr-backup-test
+    tags: ["pull_request"]
+    depends_on:
+      - name: compile
+    commands:
+      - func: "fetch artifacts"
+      - command: shell.exec
+        params:
+          working_dir: "wiredtiger/build_posix"
+          script: |
+            set -o errexit
+            set -o verbose
+
+            ${test_env_vars|} $(pwd)/test/csuite/test_incr_backup 2>&1
+
   # Temporarily disabled
   # - name: csuite-random-abort-test
   #   tags: ["pull_request"]
@@ -869,7 +793,6 @@
   #           set -o verbose
 
   #           ${test_env_vars|} $(pwd)/../test/csuite/timestamp_abort/smoke.sh 2>&1
->>>>>>> b7381a21
 
   - name: csuite-scope-test
     tags: ["pull_request"]
