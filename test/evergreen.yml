--- conflicted
+++ resolved
@@ -2061,30 +2061,6 @@
 
             ./test_timestamp_abort -PT -Po s3_store
 
-<<<<<<< HEAD
-=======
-  - name: csuite-wt8963-insert-stress-test-nonstandalone
-    tags: ["stress-test-1-nonstandalone"]
-    commands:
-      - func: "get project"
-      - func: "compile wiredtiger"
-        vars:
-          NONSTANDALONE: -DWT_STANDALONE_BUILD=0
-      - func: "csuite test"
-        vars:
-          test_name: wt8963_insert_stress
-
-  - name: csuite-wt10461-skip-list-stress-test-nonstandalone
-    tags: ["stress-test-1"]
-    commands:
-      - func: "get project"
-      - func: "compile wiredtiger"
-        vars:
-          NONSTANDALONE: -DWT_STANDALONE_BUILD=0
-      - func: "csuite test"
-        vars:
-          test_name: wt10461_skip_list_stress
-
   - name: csuite-wt12015-backup-corruption-test
     tags: ["pull_request"]
     depends_on:
@@ -2095,7 +2071,6 @@
         vars:
           test_name: wt12015_backup_corruption
 
->>>>>>> 015830fa
   # End of csuite test tasks
 
   # Start of Python unit test tasks
