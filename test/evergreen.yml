#
# This file defines the tasks and platforms for WiredTiger in the
# MongoDB continuous integration system (https://evergreen.mongodb.com).
#

#######################################
#            Project Settings         #
#######################################

stepback: true
pre:
  - func: "cleanup"
post:
  - func: "dump stacktraces"
  - func: "dump stderr/stdout"
  - func: "upload artifact"
    vars:
      postfix: -${execution}
  - func: "save wt hang analyzer core/debugger files"
  - func: "cleanup"
timeout:
  - func: "run wt hang analyzer"
exec_timeout_secs: 21600 # 6 hrs

#######################################
#            Functions                #
#######################################

functions:

  "get project" :
    command: git.get_project
    params:
      directory: wiredtiger
  "fetch artifacts" :
    command: s3.get
    params:
      aws_key: ${aws_key}
      aws_secret: ${aws_secret}
      remote_file: wiredtiger/${build_variant}/${revision}/artifacts/${dependent_task|compile}_${build_id}.tgz
      bucket: build_external
      extract_to: ${destination|wiredtiger}
  "fetch endian format artifacts" :
    - command: s3.get
      params:
        aws_key: ${aws_key}
        aws_secret: ${aws_secret}
        remote_file: wiredtiger/${endian_format}/${revision}/artifacts/${remote_file}.tgz
        bucket: build_external
        extract_to: wiredtiger/cmake_build/test/format
  "fetch mongo-tests repo" :
    command: shell.exec
    params:
      script: |
        set -o errexit
        set -o verbose
        git clone https://github.com/wiredtiger/mongo-tests
  "fetch mongo repo" :
    command: shell.exec
    params:
      shell: bash
      script: |
        set -o errexit
        set -o verbose
        mongo_repo=https://github.com/mongodb/mongo
        branch=${branch_name}
        if [[ $branch =~ "mongodb-" ]]; then   
          mongo_branch=v$(echo $branch | cut -d'-' -f 2)
        else
          mongo_branch=master
        fi
        git clone $mongo_repo -b $mongo_branch
  "import wiredtiger into mongo" :
    command: shell.exec
    params:
      script: |
        set -o errexit
        set -o verbose
        cp -a wiredtiger mongo/src/third_party/
  "compile mongodb" :
    command: shell.exec
    params:
      shell: bash
      working_dir: "mongo"
      script: |
        set -o errexit
        set -o verbose
        virtualenv -p python3 venv
        source venv/bin/activate
        pip3 install requirements_parser
        pip3 install -r etc/pip/compile-requirements.txt
        ./buildscripts/scons.py --variables-files=etc/scons/mongodbtoolchain_stable_gcc.vars --link-model=dynamic --ninja generate-ninja ICECC=icecc CCACHE=ccache
        ninja -j$(nproc --all) install-mongod
  "configure wiredtiger": &configure_wiredtiger
    command: shell.exec
    params:
      working_dir: "wiredtiger"
      shell: bash
      script: |
        # Fetch the gperftools library.
        if [[ "${posix_configure_flags|}" =~ (tcmalloc|TCMALLOC) ]]; then
          is_cmake_build=true
          git clone git@github.com:wiredtiger/automation-scripts.git
          . automation-scripts/evergreen/find_gperftools.sh ${s3_access_key} ${s3_secret_key} ${build_variant} $is_cmake_build
        fi
        
        set -o errexit
        set -o verbose

        if [ "$OS" = "Windows_NT" ]; then
          # Use the Windows powershell script to configure the CMake build.
          # We execute it in a powershell environment as its easier to detect and source the Visual Studio
          # toolchain in a native Windows environment. We can't easily execute the build in a cygwin environment.
          powershell.exe  -NonInteractive '.\test\evergreen\build_windows.ps1' -configure 1 ${windows_configure_flags|}
        else
          # Compiling with CMake.
          . test/evergreen/find_cmake.sh
          # If we've fetched the wiredtiger artifact from a previous compilation/build, it's best to remove
          # the previous build directory so we can create a fresh configuration. We can't use the the previous
          # CMake Cache configuration as its likely it will have absolute paths related to the previous build machine.
          if [ -d cmake_build ]; then rm -r cmake_build; fi
          mkdir -p cmake_build
          cd cmake_build
          $CMAKE \
          ${posix_configure_flags|-DCMAKE_TOOLCHAIN_FILE=../cmake/toolchains/mongodbtoolchain_v3_gcc.cmake -DCMAKE_C_FLAGS="-ggdb" -DHAVE_DIAGNOSTIC=1 -DENABLE_PYTHON=1 -DENABLE_ZLIB=1 -DENABLE_STATIC=1 -DENABLE_STRICT=1 -DCMAKE_INSTALL_PREFIX=$(pwd)/LOCAL_INSTALL} -G "${cmake_generator|Ninja}" ./..
        fi
  "make wiredtiger": &make_wiredtiger
    command: shell.exec
    params:
      working_dir: "wiredtiger"
      shell: bash
      script: |
        set -o errexit
        set -o verbose
        if [ "$OS" = "Windows_NT" ]; then
          # Use the Windows powershell script to execute Ninja build (can't execute directly in a cygwin environment).
          powershell.exe '.\test\evergreen\build_windows.ps1 -build 1'
        else
          # Compiling with CMake generated Ninja file.
          cd cmake_build
          ${make_command|ninja} ${smp_command|} 2>&1
        fi
  "compile wiredtiger":
    - *configure_wiredtiger
    - *make_wiredtiger
  "compile wiredtiger no linux ftruncate":
    - *configure_wiredtiger
    - command: shell.exec
      params:
        working_dir: "wiredtiger/cmake_build"
        shell: bash
        script: |
          set -o errexit
          set -o verbose
          echo '#undef HAVE_FTRUNCATE' >> config/wiredtiger_config.h
    - *make_wiredtiger
  "compile wiredtiger address sanitizer":
    - command: shell.exec
      params:
        working_dir: "wiredtiger"
        shell: bash
        script: |
          set -o errexit
          set -o verbose
          if [ "$OS" != "Windows_NT" ]; then
            . test/evergreen/find_cmake.sh
            if [ -d cmake_build ]; then rm -r cmake_build; fi
            mkdir -p cmake_build
            cd cmake_build
            $CMAKE -DCMAKE_TOOLCHAIN_FILE=../cmake/toolchains/mongodbtoolchain_v4_clang.cmake -DCMAKE_C_FLAGS="-ggdb" -DWITH_PIC=1 \
              -DENABLE_STRICT=1 -DHAVE_DIAGNOSTIC=1 ${NON_BARRIER_DIAGNOSTIC_YIELDS|} -DCMAKE_BUILD_TYPE=ASan \
              -DHAVE_BUILTIN_EXTENSION_LZ4=1 -DHAVE_BUILTIN_EXTENSION_SNAPPY=1 -DHAVE_BUILTIN_EXTENSION_ZLIB=1 -DHAVE_BUILTIN_EXTENSION_ZSTD=1 ${configure_python_setting|} \
              -G "${cmake_generator|Ninja}" ../.
          fi
    - *make_wiredtiger
  # FIXME-WT-8981 - Ubuntu PPC tests have been replaced by RHEL8 tests as of WT-8688, but the RHEL8 tests are currently disabled 
  # due to platform issues. On completion of WT-8981 this can be deleted.
  "compile wiredtiger address sanitizer ppc ubuntu":
    - command: shell.exec
      params:
        working_dir: "wiredtiger"
        shell: bash
        script: |
          set -o errexit
          set -o verbose
          if [ "$OS" != "Windows_NT" ]; then
            . test/evergreen/find_cmake.sh
            if [ -d cmake_build ]; then rm -r cmake_build; fi
            mkdir -p cmake_build
            cd cmake_build
            # CC is set to the system default "clang" binary here as a workaround to mongo toolchains not supporting ASAN on Ubuntu PPC.
            $CMAKE -DCMAKE_TOOLCHAIN_FILE=../cmake/toolchains/clang.cmake -DCMAKE_C_FLAGS="-ggdb" -DWITH_PIC=1 \
              -DHAVE_DIAGNOSTIC=1 ${NON_BARRIER_DIAGNOSTIC_YIELDS|} -DCMAKE_BUILD_TYPE=ASan \
              -DHAVE_BUILTIN_EXTENSION_LZ4=1 -DHAVE_BUILTIN_EXTENSION_SNAPPY=1 -DHAVE_BUILTIN_EXTENSION_ZLIB=1 ${configure_python_setting|} \
              -G "${cmake_generator|Ninja}" ../.
          fi
    - *make_wiredtiger

  "compile wiredtiger with builtins":
    - command: shell.exec
      params:
        working_dir: "wiredtiger"
        shell: bash
        script: |
          set -o errexit
          set -o verbose
          if [ "$OS" != "Windows_NT" ]; then
            . test/evergreen/find_cmake.sh
            if [ -d cmake_build ]; then rm -r cmake_build; fi
            mkdir -p cmake_build
            cd cmake_build
            $CMAKE -DCMAKE_TOOLCHAIN_FILE=../cmake/toolchains/mongodbtoolchain_v3_gcc.cmake -DCMAKE_C_FLAGS="-ggdb" -DWITH_PIC=1 \
              -DHAVE_DIAGNOSTIC=1 ${NON_BARRIER_DIAGNOSTIC_YIELDS|} -DENABLE_STRICT=1  \
              -DHAVE_BUILTIN_EXTENSION_LZ4=1 -DHAVE_BUILTIN_EXTENSION_SNAPPY=1 -DHAVE_BUILTIN_EXTENSION_ZLIB=1 ${configure_python_setting|} \
              -G "${cmake_generator|Ninja}" ../.
          fi
    - *make_wiredtiger
  "compile wiredtiger docs":
    - command: shell.exec
      params:
        working_dir: "wiredtiger"
        shell: bash
        script: |
          set -o errexit
          set -o verbose

          # Check if specific branches are provided to the function through the expansion variable
          # defined in the documentation-update build variant. If none are specified, use the
          # current branch.
          if [ -z ${doc_update_branches} ]; then
            branches=$(git rev-parse --abbrev-ref HEAD)
          else
            branches=${doc_update_branches}
          fi

          # Because of Evergreen's expansion syntax, this is used to process each branch separately.
          IFS=,
          for branch in $branches; do

            echo "Checking out branch $branch ..."
            git checkout $branch

            # Java API is removed in newer branches via WT-6675.
            if [ $branch == "mongodb-4.2" ]; then
              pushd build_posix
              sh reconf
              ../configure CFLAGS="-DMIGHT_NOT_RUN -Wno-error" --enable-java --enable-python --enable-strict
              (cd lang/python && make ../../../lang/python/wiredtiger_wrap.c)
              (cd lang/java && make ../../../lang/java/wiredtiger_wrap.c)
            elif [ $branch == "mongodb-5.0" ] || [ $branch == "mongodb-4.4" ]; then
              pushd build_posix
              sh reconf
              ../configure CFLAGS="-DMIGHT_NOT_RUN -Wno-error" --enable-python --enable-strict
              (cd lang/python && make ../../../lang/python/wiredtiger_wrap.c)
            else
              . test/evergreen/find_cmake.sh
              if [ -d cmake_build ]; then rm -r cmake_build; fi
              mkdir -p cmake_build
              pushd cmake_build
              $CMAKE -DCMAKE_C_FLAGS="-DMIGHT_NOT_RUN -Wno-error" -DENABLE_PYTHON=1 -DENABLE_STRICT=1 ../.
              make -C lang/python ${smp_command|}
            fi
            # Pop to root project directory.
            popd
            # Generate WiredTiger documentation.
            (cd dist && sh s_docs && echo "The documentation for $branch was successfully generated.")
            # Save generated documentation
            mv docs docs-$branch
          done

  "update wiredtiger docs":
    - command: shell.exec
      params:
        shell: bash
        script: |
          # Use a single function to update the documentation of each supported WiredTiger branch.
          # This is useful as not all branches have a dedicated Evergreen project. Furthermore, the
          # documentation-update task is not triggered by every commit. We rely on the activity of
          # the develop branch to update the documentation of all supported branches.
          set -o errexit
          set -o verbose

          if [[ "${branch_name}" != "develop" ]]; then
            echo "We only run the documentation update task on the WiredTiger (develop) Evergreen project."
            exit 0
          fi

          git clone git@github.com:wiredtiger/wiredtiger.github.com.git
          cd wiredtiger.github.com

          # Branches to update are defined through an expansion variable.
          branches=${doc_update_branches}

          # Go through each branch to stage the doc changes.
          IFS=,
          for branch in $branches; do

            # Synchronize the generated documentation with the current one.
            echo "Synchronizing documentation for branch $branch ..."
            rsync -avq ../wiredtiger/docs-$branch/ $branch/ --delete

            # Commit and push the changes if any.
            if [[ $(git status "$branch" --porcelain) ]]; then
              git add $branch
              git commit -m "Update auto-generated docs for $branch" \
                        --author="svc-bot-doc-build <svc-wiredtiger-doc-build@10gen.com>"
            else
              echo "No documentation changes for $branch."
            fi

          done
    - command: shell.exec
      params:
        shell: bash
        silent: true
        script: |
          set -o errexit

          # We could have exited the previous command for the same reason.
          if [[ "${branch_name}" != "develop" ]]; then
            echo "We only run the documentation update task on the WiredTiger (develop) Evergreen project."
            exit 0
          fi

          cd wiredtiger.github.com
          git push https://"${doc-update-github-token}"@github.com/wiredtiger/wiredtiger.github.com

  "make check directory":
    command: shell.exec
    params:
      working_dir: "wiredtiger"
      script: |
        set -o errexit
        set -o verbose
        . test/evergreen/find_cmake.sh
        cd cmake_build/${directory}
        ${test_env_vars|} $CTEST ${smp_command|} --output-on-failure 2>&1
  "make check all":
    command: shell.exec
    params:
      working_dir: "wiredtiger"
      script: |
        set -o errexit
        set -o verbose
        . test/evergreen/find_cmake.sh
        cd cmake_build
        ${test_env_vars|} $CTEST -L check ${smp_command|} --output-on-failure ${check_args|} 2>&1

  "cppsuite test":
    - command: shell.exec
      params:
        # The tests need to be executed in the cppsuite directory as some required libraries have
        # their paths defined relative to this directory.
        # The below script saves the exit code from the test to use it later in this function. By
        # doing this we can define our own custom artifact upload task without it being cancelled by
        # the test failing.
        # Additionally if the test fails perf statistics won't be uploaded as they may be invalid
        # due to the test failure.
        working_dir: "wiredtiger/cmake_build/test/cppsuite"
        shell: bash
        script: |
          set -o verbose
          ${test_env_vars|} ./run -t ${test_name} -C '${test_config}' -f ${test_config_filename} -l 2
          exit_code=$?
          echo "$exit_code" > cppsuite_exit_code
          if [ "$exit_code" != 0 ]; then
            echo "[{\"info\":{\"test_name\": \"${test_name}\"},\"metrics\": []}]" > ${test_name}.json
          fi
          exit 0
    - command: perf.send
      params:
        file: ./wiredtiger/cmake_build/test/cppsuite/${test_name}.json
    - command: archive.targz_pack
      params:
        target: archive.tgz
        source_dir: wiredtiger/cmake_build/test/cppsuite
        include:
          - "./**"
    - command: s3.put
      params:
        aws_secret: ${aws_secret}
        aws_key: ${aws_key}
        local_file: archive.tgz
        bucket: build_external
        permissions: public-read
        content_type: application/tar
        display_name: cppsuite-test
        remote_file: wiredtiger/${build_variant}/${revision}/artifacts/${task_name}_${build_id}${postfix|}.tgz
    # We remove the wiredtiger directory here to avoid to getting archived again by post tasks.
    - command: shell.exec
      params:
        shell: bash
        script: |
          set -o verbose
          if [ -f wiredtiger/cmake_build/test/cppsuite/cppsuite_exit_code ]; then
            exit_code=`cat wiredtiger/cmake_build/test/cppsuite/cppsuite_exit_code`
          else
            exit_code=0
          fi
          rm -rf wiredtiger
          exit "$exit_code"

  "wt2853_perf test":
    command: shell.exec
    params:
      working_dir: "wiredtiger/cmake_build/bench/wt2853_perf"
      script: |
        set -o errexit
        set -o verbose
        ${test_env_vars|} ./test_wt2853_perf ${wt2853_perf_args}

  "csuite test":
    command: shell.exec
    params:
      working_dir: "wiredtiger/cmake_build"
      script: |
        set -o errexit
        set -o verbose
        ${test_env_vars|} $(pwd)/test/csuite/${test_name}/test_${test_name} ${test_args|} 2>&1
        
  "unit test":
    command: shell.exec
    params:
      working_dir: "wiredtiger"
      script: |
        set -o errexit
        set -o verbose
        cd cmake_build
        ${test_env_vars|} ${python_binary|python3} ../test/suite/run.py ${unit_test_args|-v 2} ${smp_command|} 2>&1
  "format test":
    command: shell.exec
    params:
      working_dir: "wiredtiger/cmake_build/test/format"
      script: |
        set -o errexit
        set -o verbose
        for i in $(seq ${times|1}); do
          ./t -c ${config|../../../test/format/CONFIG.stress} ${extra_args|} || ( [ -f RUNDIR/CONFIG ] && cat RUNDIR/CONFIG ) 2>&1
        done
  "format test script":
    command: shell.exec
    params:
      working_dir: "wiredtiger/cmake_build/test/format"
      script: |
        set -o errexit
        set -o verbose
        ${format_test_setting|}
        for i in $(seq ${times|1}); do
          ${test_env_vars|} ./format.sh ${smp_command|} ${format_test_script_args|} 2>&1
        done
  "many dbs test":
    command: shell.exec
    params:
      working_dir: "wiredtiger/cmake_build/test/manydbs"
      script: |
        set -o errexit
        set -o verbose
        ${test_env_vars|} ./test_manydbs ${many_db_args|} 2>&1
  "thread test":
    command: shell.exec
    params:
      working_dir: "wiredtiger/cmake_build/test/thread"
      script: |
        set -o errexit
        set -o verbose
        ${test_env_vars|} ./t ${thread_test_args|} 2>&1
  "recovery stress test script":
    command: shell.exec
    params:
      working_dir: "wiredtiger/cmake_build/test/csuite"
      script: |
        set -o errexit
        set -o verbose

        for i in $(seq ${times|1}); do
          # Run the various combinations of args. Let time and threads be random. Add a
          # timing stress to test_timestamp_abort every other run.
          if [ $(( $i % 2 )) -eq 0 ]; then
            test_timestamp_abort_args=-s
          else
            test_timestamp_abort_args=
          fi

          # Run current version with write-no-sync txns.
          ${test_env_vars|} ./random_abort/test_random_abort 2>&1
          ${test_env_vars|} ./timestamp_abort/test_timestamp_abort $test_timestamp_abort_args 2>&1

          # Current version with memory-based txns (MongoDB usage).
          ${test_env_vars|} ./random_abort/test_random_abort -m 2>&1
          ${test_env_vars|} ./timestamp_abort/test_timestamp_abort -m $test_timestamp_abort_args 2>&1

          # V1 log compatibility mode with write-no-sync txns.
          ${test_env_vars|} ./random_abort/test_random_abort -C 2>&1
          ${test_env_vars|} ./timestamp_abort/test_timestamp_abort -C $test_timestamp_abort_args 2>&1

          # V1 log compatibility mode with memory-based txns.
          ${test_env_vars|} ./random_abort/test_random_abort -C -m 2>&1
          ${test_env_vars|} ./timestamp_abort/test_timestamp_abort -C -m $test_timestamp_abort_args 2>&1

          ${test_env_vars|} ./truncated_log/test_truncated_log ${truncated_log_args|} 2>&1

          # Just let the system take a breath
          sleep 10s
        done
  "upload artifact":
    - command: archive.targz_pack
      params:
        target: ${upload_filename|wiredtiger.tgz}
        source_dir: ${upload_source_dir|wiredtiger}
        include:
          - "./**"
    - command: s3.put
      params:
        aws_secret: ${aws_secret}
        aws_key: ${aws_key}
        local_file: ${upload_filename|wiredtiger.tgz}
        bucket: build_external
        permissions: public-read
        content_type: application/tar
        display_name: Artifacts
        remote_file: wiredtiger/${build_variant}/${revision}/artifacts/${task_name}_${build_id}${postfix|}.tgz
  "upload endian format artifacts":
    - command: s3.put
      params:
        aws_secret: ${aws_secret}
        aws_key: ${aws_key}
        local_file: ${local_file}
        bucket: build_external
        permissions: public-read
        content_type: application/tar
        display_name: WT_TEST
        remote_file: wiredtiger/${endian_format}/${revision}/artifacts/${remote_file}
  "cleanup":
    command: shell.exec
    params:
      script: |
        rm -rf "wiredtiger"
        rm -rf "wiredtiger.tgz"

  "run wt hang analyzer":
    command: shell.exec
    params:
      working_dir: "wiredtiger/cmake_build"
      script: |
        set -o verbose

        # Dump core (-c) and debugger outputs (-o)
        wt_hang_analyzer_option="-c -o file -o stdout"

        echo "Calling the wt hang analyzer ..."
        PATH="/opt/mongodbtoolchain/gdb/bin:$PATH" ${python_binary|python3} ../test/wt_hang_analyzer/wt_hang_analyzer.py $wt_hang_analyzer_option

  "save wt hang analyzer core/debugger files":
    - command: archive.targz_pack
      params:
        target: "wt-hang-analyzer.tgz"
        source_dir: "wiredtiger/cmake_build"
        include:
          - "./*core*"
          - "./debugger*.*"
    - command: s3.put
      params:
        aws_secret: ${aws_secret}
        aws_key: ${aws_key}
        local_file: wt-hang-analyzer.tgz
        bucket: build_external
        optional: true
        permissions: public-read
        content_type: application/tar
        display_name: WT Hang Analyzer Output - Execution ${execution}
        remote_file: wiredtiger/${build_variant}/${revision}/wt_hang_analyzer/wt-hang-analyzer_${task_name}_${build_id}${postfix|}.tgz

  "dump stacktraces":
    - command: shell.exec
      params:
        working_dir: "wiredtiger/cmake_build"
        script: |
          set -o errexit
          set -o verbose
          # Parse through any failures inside the WT_TEST directory.
          ${python_binary|python3} ../test/evergreen/print_stack_trace.py --unit_test -e ${python_binary|python3} -c WT_TEST -l .
          
          # Look through the stress format directory for any coredumps.
          cd test/format
          ${python_binary|python3} ../../../test/evergreen/print_stack_trace.py --format -e ./t -c . -l .
    - command: s3.put
      params:
        aws_secret: ${aws_secret}
        aws_key: ${aws_key}
        local_files_include_filter:
          - wiredtiger/cmake_build/*stacktrace.txt
          - wiredtiger/cmake_build/test/format/*stacktrace.txt
        bucket: build_external
        permissions: public-read
        content_type: text/plain
        remote_file: wiredtiger/${build_variant}/${revision}/artifacts/

  "dump stderr/stdout":
    command: shell.exec
    params:
      working_dir: "wiredtiger/cmake_build"
      script: |
        set -o errexit
        set -o verbose

        if [ -d "WT_TEST" ]; then
          # Dump stderr/stdout contents generated by the C libraries onto console for Python tests
          find "WT_TEST" -name "std*.txt" ! -empty -exec sh -c "echo 'Contents from {}:'; cat '{}'" \;
        fi

  "checkpoint test":
    command: shell.exec
    params:
      working_dir: "wiredtiger/cmake_build/test/checkpoint"
      script: |
        set -o errexit
        set -o verbose
        ${test_env_vars|} ./test_checkpoint ${checkpoint_args} 2>&1

  "checkpoint stress test":
    command: shell.exec
    params:
      working_dir: "wiredtiger/cmake_build/test/checkpoint"
      shell: bash
      script: |
        set -o errexit
        set -o verbose

        export WIREDTIGER_CONFIG='checkpoint_sync=0,transaction_sync=(method=none)'
        CMD='./test_checkpoint -h WT_TEST.$i.$t -t r -r 2 -W 3 -n 1000000 -k 1000000 -C "cache_size=100MB"'

        for i in $(seq ${times|1}); do
          for t in $(seq ${no_of_procs|1}); do
            eval nohup $CMD > nohup.out.$i.$t 2>&1 &
          done

          for t in $(seq ${no_of_procs|1}); do
            ret=0
            wait -n || ret=$?
            if [ $ret -ne 0 ]; then
              # Skip the below lines from nohup output file because they are very verbose and
              # print only the errors to evergreen log file.
              grep -v "Finished verifying" nohup.out.* | grep -v "Finished a checkpoint" | grep -v "thread starting"
            fi
            exit $ret
          done
        done

  "compatibility test":
    - command: shell.exec
      params:
        working_dir: "wiredtiger"
        script: |
          set -o errexit
          set -o verbose
          test/evergreen/compatibility_test_for_releases.sh ${compat_test_args}

  "run-perf-test":
    # Run a performance test
    # Parameterised using the 'perf-test-name' and 'maxruns' variables
    - command: shell.exec
      params:
        working_dir: "wiredtiger/cmake_build/bench/wtperf"
        shell: bash
        script: |
          set -o errexit
          set -o verbose
          if [ ${no_create|false} = false ]; then
            rm -rf WT_TEST*
          fi
          ${virtualenv_binary} -p ${python_binary} venv
          source venv/bin/activate
          ${pip3_binary} install psutil pygit2
          JSON_TASK_INFO='{ "evergreen_task_info": { "is_patch": "'${is_patch}'", "task_id": "'${task_id}'", "distro_id": "'${distro_id}'", "execution": "'${execution}'", "task_name": "'${task_name}'", "version_id": "'${version_id}'", "branch_name": "'${branch_name}'" } }'
          echo "JSON_TASK_INFO: $JSON_TASK_INFO"
          ${test_env_vars|} ${python_binary} ../../../bench/perf_run_py/perf_run.py --${test_type|wtperf} -e ${exec_path|./wtperf} -t ${perf-test-path|../../../bench/wtperf/runners}/${perf-test-name} -ho WT_TEST -m ${maxruns} -g "../.." -v -i "$JSON_TASK_INFO" -b -o test_stats/evergreen_out_${perf-test-name}.json ${wtarg}
          ${test_env_vars|} ${python_binary} ../../../bench/perf_run_py/perf_run.py --${test_type|wtperf} -e ${exec_path|./wtperf} -t ${perf-test-path|../../../bench/wtperf/runners}/${perf-test-name} -ho WT_TEST -m ${maxruns} -g "../.." -v -i "$JSON_TASK_INFO" -re -o test_stats/atlas_out_${perf-test-name}.json ${wtarg}

  "csuite smoke test":
    command: shell.exec
    params:
      working_dir: "wiredtiger"
      script: |
        set -o errexit
        set -o verbose
        ${test_env_vars|} test/csuite/${test_binary}/smoke.sh ${test_args|} 2>&1

  "upload test stats":
    - command: perf.send
      params:
        file: ./wiredtiger/cmake_build/${test_path}.json

  "upload-perf-test-stats":
    - command: shell.exec
      params:
        working_dir: "wiredtiger/cmake_build/bench/wtperf"
        shell: bash
        silent: true
        script: |
          set -o errexit
          ${virtualenv_binary} -p ${python_binary} venv
          source venv/bin/activate
          ${pip3_binary} install pymongo[srv]==3.12.2
          if [[ ! -d "automation-scripts" ]]; then
            git clone git@github.com:wiredtiger/automation-scripts.git
          fi
          ${python_binary} automation-scripts/evergreen/upload_stats_atlas.py -u ${atlas_perf_test_username} -p ${atlas_perf_test_password} -f test_stats/atlas_out_${perf-test-name}.json -t ${created_at}
    - command: perf.send
      params:
        file: ./wiredtiger/cmake_build/bench/wtperf/test_stats/evergreen_out_${perf-test-name}.json
    # Push the json results to the 'Files' tab of the task in Evergreen
    # Parameterised using the 'perf-test-name' variable
    - command: s3.put
      params:
        aws_secret: ${aws_secret}
        aws_key: ${aws_key}
        local_files_include_filter: wiredtiger/cmake_build/bench/wtperf/test_stats/*_${perf-test-name}.json
        bucket: build_external
        permissions: public-read
        content_type: text/html
        remote_file: wiredtiger/${build_variant}/${revision}/${task_name}-${build_id}-${execution}/

  "validate-expected-stats":
    - command: shell.exec
      params:
        working_dir: "wiredtiger/cmake_build/bench/wtperf"
        shell: bash
        script: |
          set -o errexit
          ${virtualenv_binary} -p ${python_binary} venv
          source venv/bin/activate
          ${python_binary} ../../../bench/perf_run_py/validate_expected_stats.py '${stat_file}' ${comparison_op} '${expected-stats}'

  "verify wt datafiles":
    - command: shell.exec
      params:
        working_dir: "wiredtiger"
        script: |
          set -o errexit
          set -o verbose
          ./test/evergreen/verify_wt_datafiles.sh 2>&1

#######################################
#               Variables             #
#######################################

variables:

#########################################################################################
# The following stress tests are configured to run for six hours via the "-t 360"
# argument to format.sh: format-stress-test, format-stress-sanitizer-test, and
# race-condition-stress-sanitizer-test. The recovery tests run in a loop, with
# the number of runs adjusted to provide aproximately six hours of testing.
#########################################################################################

  - &format-stress-test
    exec_timeout_secs: 25200
    commands:
      - func: "get project"
      - func: "compile wiredtiger with builtins"
      - func: "format test script"
        vars:
          format_test_script_args: -e "SEGFAULT_SIGNALS=all" -b "catchsegv ./t" -t 360

  - &format-stress-sanitizer-test
    exec_timeout_secs: 25200
    commands:
      - func: "get project"
      - func: "compile wiredtiger address sanitizer"
      - func: "format test script"
        vars:
          format_test_script_args: -t 360
          test_env_vars:
            ASAN_OPTIONS="detect_leaks=1:abort_on_error=1:disable_coredump=0:unmap_shadow_on_exit=1"
            ASAN_SYMBOLIZER_PATH=/opt/mongodbtoolchain/v4/bin/llvm-symbolizer

  # FIXME-WT-8981 - Ubuntu PPC tests have been replaced by RHEL8 tests as of WT-8688, but the RHEL8 tests are currently disabled 
  # due to platform issues. On completion of WT-8981 this can be deleted.
  - &format-stress-sanitizer-test-ppc-ubuntu
    exec_timeout_secs: 25200
    commands:
      - func: "get project"
      - func: "compile wiredtiger address sanitizer ppc ubuntu"
      - func: "format test script"
        vars:
          format_test_script_args: -t 360
          test_env_vars:
            ASAN_OPTIONS="detect_leaks=1:abort_on_error=1:disable_coredump=0:unmap_shadow_on_exit=1"
            ASAN_SYMBOLIZER_PATH=/opt/mongodbtoolchain/v4/bin/llvm-symbolizer

  - &race-condition-stress-sanitizer-test
    exec_timeout_secs: 25200
    commands:
      - func: "get project"
      - func: "compile wiredtiger address sanitizer"
      - func: "format test script"
        vars:
          format_test_script_args: -R -t 360
          test_env_vars:
            ASAN_OPTIONS="detect_leaks=1:abort_on_error=1:disable_coredump=0:unmap_shadow_on_exit=1"
            ASAN_SYMBOLIZER_PATH=/opt/mongodbtoolchain/v4/bin/llvm-symbolizer

  - &recovery-stress-test
    exec_timeout_secs: 25200
    commands:
      - func: "get project"
      - func: "compile wiredtiger"
        vars:
          posix_configure_flags: -DENABLE_STRICT=1 -DHAVE_DIAGNOSTIC=1 -DHAVE_BUILTIN_EXTENSION_LZ4=1 -DHAVE_BUILTIN_EXTENSION_SNAPPY=1 -DHAVE_BUILTIN_EXTENSION_ZLIB=1
      - func: "recovery stress test script"
        vars:
          times: 25

#######################################
#               Tasks                 #
#######################################

tasks:

  # Base compile task on posix flavours
  - name: compile
    tags: ["pull_request"]
    commands:
      - func: "get project"
      - func: "compile wiredtiger"
      - func: "upload artifact"
      - func: "cleanup"

  # production build with --disable-shared
  - name: compile-production-disable-shared
    tags: ["pull_request"]
    commands:
      - func: "get project"
      - func: "compile wiredtiger"
        vars:
          posix_configure_flags: -DENABLE_STRICT=1 -DENABLE_SHARED=0 -DENABLE_STATIC=1
      - func: "upload artifact"
      - func: "cleanup"

  # production build with --disable-static
  - name: compile-production-disable-static
    tags: ["pull_request"]
    commands:
      - func: "get project"
      - func: "compile wiredtiger"
        vars:
          posix_configure_flags: -DENABLE_SHARED=1 -DENABLE_STATIC=0 -DENABLE_STRICT=1 -DHAVE_BUILTIN_EXTENSION_LZ4=1 -DHAVE_BUILTIN_EXTENSION_SNAPPY=1 -DHAVE_BUILTIN_EXTENSION_ZLIB=1 -DHAVE_BUILTIN_EXTENSION_ZSTD=1 -DENABLE_PYTHON=1
      - func: "upload artifact"
      - func: "cleanup"

  - name: compile-linux-no-ftruncate
    commands:
      - func: "get project"
      - func: "compile wiredtiger"
        vars:
          posix_configure_flags: -DHAVE_DIAGNOSTIC=1 -DENABLE_STRICT=1 -DENABLE_PYTHON=1 -DHAVE_FTRUNCATE=0
      - func: "upload artifact"
      - func: "cleanup"

  - name: compile-wtperf
    commands:
      - func: "get project"
      - func: "compile wiredtiger"
        vars:
          posix_configure_flags: -DENABLE_STRICT=1 -DHAVE_DIAGNOSTIC=1
      - func: "upload artifact"
      - func: "cleanup"

  - name: compile-gcc
    tags: ["pull_request", "pull_request_compilers"]
    commands:
      - func: "get project"
      - func: "compile wiredtiger"
        vars:
          posix_configure_flags: -DCMAKE_TOOLCHAIN_FILE=../cmake/toolchains/gcc.cmake -DENABLE_STRICT=1 -DHAVE_DIAGNOSTIC=0
      - func: "compile wiredtiger"
        vars:
          posix_configure_flags: -DCMAKE_TOOLCHAIN_FILE=../cmake/toolchains/gcc.cmake -DGNU_C_VERSION=7 -DCMAKE_C_FLAGS="-ggdb" -DWITH_PIC=1
      - func: "compile wiredtiger"
        vars:
          posix_configure_flags: -DCMAKE_TOOLCHAIN_FILE=../cmake/toolchains/gcc.cmake -DGNU_C_VERSION=8 -DGNU_CXX_VERSION=8 -DCMAKE_C_FLAGS="-ggdb" -DWITH_PIC=1
      - func: "compile wiredtiger"
        vars:
          posix_configure_flags: -DCMAKE_TOOLCHAIN_FILE=../cmake/toolchains/gcc.cmake -DGNU_C_VERSION=9 -DGNU_CXX_VERSION=9 -DCMAKE_C_FLAGS="-ggdb" -DWITH_PIC=1

  - name: compile-clang
    tags: ["pull_request", "pull_request_compilers"]
    commands:
      - func: "get project"
      - func: "compile wiredtiger"
        vars:
          posix_configure_flags: -DCMAKE_TOOLCHAIN_FILE=../cmake/toolchains/clang.cmake -DENABLE_STRICT=1 -DHAVE_DIAGNOSTIC=0
      - func: "compile wiredtiger"
        vars:
          posix_configure_flags: -DCMAKE_TOOLCHAIN_FILE=../cmake/toolchains/clang.cmake -DCLANG_C_VERSION=6.0 -DCLANG_CXX_VERSION=6.0 -DCMAKE_C_FLAGS="-ggdb" -DWITH_PIC=1
      - func: "compile wiredtiger"
        vars:
          posix_configure_flags: -DCMAKE_TOOLCHAIN_FILE=../cmake/toolchains/clang.cmake -DCLANG_C_VERSION=7 -DCLANG_CXX_VERSION=7 -DCMAKE_C_FLAGS="-ggdb" -DWITH_PIC=1
      - func: "compile wiredtiger"
        vars:
          posix_configure_flags: -DCMAKE_TOOLCHAIN_FILE=../cmake/toolchains/clang.cmake -DCLANG_C_VERSION=8 -DCLANG_CXX_VERSION=8 -DCMAKE_C_FLAGS="-ggdb" -DWITH_PIC=1

  - name: make-check-test
    commands:
      - func: "get project"
      - func: "compile wiredtiger"
      - func: "make check all"

  - name: make-check-linux-no-ftruncate-test
    commands:
      - func: "get project"
      - func: "compile wiredtiger"
        vars:
          posix_configure_flags: -DHAVE_DIAGNOSTIC=1 -DENABLE_STRICT=1 -DENABLE_PYTHON=1 -DHAVE_FTRUNCATE=0
      - func: "make check all"

  # Start of normal make check test tasks

  - name: lang-python-test
    tags: ["pull_request", "python"]
    commands:
      - func: "get project"
      - func: "compile wiredtiger"
      - func: "make check directory"
        vars:
          directory: lang/python

  - name: examples-c-test
    tags: ["pull_request"]
    commands:
      - func: "get project"
      - func: "compile wiredtiger"
      - func: "make check directory"
        vars:
          directory: examples/c

  - name: examples-c-production-disable-shared-test
    tags: ["pull_request"]
    commands:
      - func: "get project"
      - func: "compile wiredtiger"
        vars:
          posix_configure_flags: -DENABLE_STRICT=1 -DENABLE_SHARED=0 -DENABLE_STATIC=1
      - func: "make check directory"
        vars:
          directory: examples/c

  - name: examples-c-production-disable-static-test
    tags: ["pull_request"]
    commands:
      - func: "get project"
      - func: "compile wiredtiger"
        vars:
          posix_configure_flags: -DENABLE_SHARED=1 -DENABLE_STATIC=0 -DENABLE_STRICT=1 -DHAVE_BUILTIN_EXTENSION_LZ4=1 -DHAVE_BUILTIN_EXTENSION_SNAPPY=1 -DHAVE_BUILTIN_EXTENSION_ZLIB=1 -DHAVE_BUILTIN_EXTENSION_ZSTD=1 -DENABLE_PYTHON=1
      - func: "make check directory"
        vars:
          directory: examples/c

  - name: bloom-test
    tags: ["pull_request"]
    commands:
      - func: "get project"
      - func: "compile wiredtiger"
      - func: "make check directory"
        vars:
          directory: test/bloom

  - name: checkpoint-test
    tags: ["pull_request"]
    commands:
      - func: "get project"
      - func: "compile wiredtiger"
      - func: "make check directory"
        vars:
          directory: test/checkpoint

  - name: cursor-order-test
    tags: ["pull_request"]
    commands:
      - func: "get project"
      - func: "compile wiredtiger"
      - func: "make check directory"
        vars:
          directory: test/cursor_order

  - name: fops-test
    tags: ["pull_request"]
    commands:
      - func: "get project"
      - func: "compile wiredtiger"
      - func: "make check directory"
        vars:
          directory: test/fops

  - name: format-test
    tags: ["pull_request"]
    commands:
      - func: "get project"
      - func: "compile wiredtiger"
      - func: "make check directory"
        vars:
          directory: test/format

  - name: huge-test
    tags: ["pull_request"]
    commands:
      - func: "get project"
      - func: "compile wiredtiger"
      - func: "make check directory"
        vars:
          directory: test/huge

  - name: manydbs-test
    tags: ["pull_request"]
    commands:
      - func: "get project"
      - func: "compile wiredtiger"
      - func: "make check directory"
        vars:
          directory: test/manydbs

  - name: packing-test
    tags: ["pull_request"]
    commands:
      - func: "get project"
      - func: "compile wiredtiger"
      - func: "make check directory"
        vars:
          directory: test/packing

  - name: readonly-test
    tags: ["pull_request"]
    commands:
      - func: "get project"
      - func: "compile wiredtiger"
      - func: "make check directory"
        vars:
          directory: test/readonly

  - name: salvage-test
    tags: ["pull_request"]
    commands:
      - func: "get project"
      - func: "compile wiredtiger"
      - func: "make check directory"
        vars:
          directory: test/salvage

  - name: thread-test
    tags: ["pull_request"]
    commands:
      - func: "get project"
      - func: "compile wiredtiger"
      - func: "make check directory"
        vars:
          directory: test/thread

  - name: bench-wtperf-test
    tags: ["pull_request"]
    commands:
      - func: "get project"
      - func: "compile wiredtiger"
      - func: "make check directory"
        vars:
          directory: bench/wtperf

  - name: unittest-test
    tags: ["pull_request"]
    commands:
      - func: "get project"
      - func: "compile wiredtiger"
        vars:
          posix_configure_flags: -DENABLE_STRICT=1 -DHAVE_DIAGNOSTIC=1 -DENABLE_LZ4=1 -DENABLE_SNAPPY=1 -DENABLE_ZLIB=1 -DHAVE_UNITTEST=1
          # Different flags for windows based on what is supported and enabled by default.
          windows_configure_flags: -DHAVE_DIAGNOSTIC=1 -DHAVE_UNITTEST=1
      - command: shell.exec
        params:
          working_dir: "wiredtiger/cmake_build"
          script: |
            set -o errexit
            set -o verbose
            test/unittest/unittests
  # End of normal make check test tasks

  # Start of cppsuite test tasks.
  # All cppsuite pull request tasks must supply the relative path to the config file as we are in
  # the cmake build working directory and the LD_LIBRARY_PATH is .libs.

  - name: cppsuite-cache-resize-test-default
    tags: ["pull_request"]
    depends_on:
      - name: compile
    commands:
      - func: "fetch artifacts"
      - func: "cppsuite test"
        vars:
          test_config_filename: configs/cache_resize_default.txt
          test_name: cache_resize

  - name: cppsuite-operations-test-default
    tags: ["pull_request"]
    depends_on:
      - name: compile
    commands:
      - func: "fetch artifacts"
      - func: "cppsuite test"
        vars:
          test_config: debug_mode=(cursor_copy=true)
          test_config_filename: configs/operations_test_default.txt
          test_name: operations_test

  - name: cppsuite-hs-cleanup-default
    tags: ["pull_request"]
    depends_on:
      - name: compile
    commands:
      - func: "fetch artifacts"
      - func: "cppsuite test"
        vars:
          test_config: debug_mode=(cursor_copy=true)
          test_config_filename: configs/hs_cleanup_default.txt
          test_name: hs_cleanup

  - name: cppsuite-burst-inserts-default
    tags: ["pull_request"]
    depends_on:
      - name: compile
    commands:
      - func: "fetch artifacts"
      - func: "cppsuite test"
        vars:
          test_config: debug_mode=(cursor_copy=true)
          test_config_filename: configs/burst_inserts_default.txt
          test_name: burst_inserts

  - name: cppsuite-search-near-01-default
    tags: ["pull_request"]
    depends_on:
      - name: compile
    commands:
      - func: "fetch artifacts"
      - func: "cppsuite test"
        vars:
          test_config_filename: configs/search_near_01_default.txt
          test_name: search_near_01

  - name: cppsuite-search-near-02-default
    tags: ["pull_request"]
    depends_on:
      - name: compile
    commands:
      - func: "fetch artifacts"
      - func: "cppsuite test"
        vars:
          test_config_filename: configs/search_near_02_default.txt
          test_name: search_near_02

  - name: cppsuite-search-near-03-default
    tags: ["pull_request"]
    depends_on:
      - name: compile
    commands:
      - func: "fetch artifacts"
      - func: "cppsuite test"
        vars:
          test_config_filename: configs/search_near_03_default.txt
          test_name: search_near_03

  - name: cppsuite-bounded-cursor-perf-default
    tags: ["pull_request"]
    depends_on:
      - name: compile
    commands:
      - func: "fetch artifacts"
      - func: "cppsuite test"
        vars:
          test_config_filename: configs/bounded_cursor_perf_default.txt
          test_name: bounded_cursor_perf

  - name: cppsuite-operations-test-stress
    depends_on:
      - name: compile
    commands:
      - func: "fetch artifacts"
      - func: "cppsuite test"
        vars:
          test_config_filename: configs/operations_test_stress.txt
          test_name: operations_test

  - name: cppsuite-hs-cleanup-stress
    depends_on:
      - name: compile
    commands:
      - func: "fetch artifacts"
      - func: "cppsuite test"
        vars:
          test_config_filename: configs/hs_cleanup_stress.txt
          test_name: hs_cleanup

  - name: cppsuite-burst-inserts-stress
    depends_on:
      - name: compile
    commands:
      - func: "fetch artifacts"
      - func: "cppsuite test"
        vars:
          test_config_filename: configs/burst_inserts_stress.txt
          test_name: burst_inserts

  - name: cppsuite-search-near-01-stress
    depends_on:
      - name: compile
    commands:
      - func: "fetch artifacts"
      - func: "cppsuite test"
        vars:
          test_config_filename: configs/search_near_01_stress.txt
          test_name: search_near_01

  - name: cppsuite-search-near-02-stress
    depends_on:
      - name: compile
    commands:
      - func: "fetch artifacts"
      - func: "cppsuite test"
        vars:
          test_config_filename: configs/search_near_02_stress.txt
          test_name: search_near_02

  - name: cppsuite-search-near-03-stress
    depends_on:
      - name: compile
    commands:
      - func: "fetch artifacts"
      - func: "cppsuite test"
        vars:
          test_config_filename: configs/search_near_03_stress.txt
          test_name: search_near_03

  - name: cppsuite-bounded-cursor-perf-stress
    depends_on:
      - name: compile
    commands:
      - func: "fetch artifacts"
      - func: "cppsuite test"
        vars:
          test_config_filename: configs/bounded_cursor_perf_stress.txt
          test_name: bounded_cursor_perf

  # End of cppsuite test tasks.
  # Start of csuite test tasks

  - name: csuite-incr-backup-test
    tags: ["pull_request"]
    depends_on:
      - name: compile
    commands:
      - func: "fetch artifacts"
      - func: "csuite test"
        vars:
          test_name: incr_backup

  - name: csuite-random-abort-test
    tags: ["pull_request"]
    depends_on:
      - name: compile
    commands:
      - func: "fetch artifacts"
      - func: "csuite smoke test"
        vars:
          test_args: cmake_build/test/csuite/random_abort/test_random_abort
          test_binary: random_abort

  - name: csuite-random-directio-test
    tags: ["pull_request"]
    depends_on:
      - name: compile
    commands:
      - func: "fetch artifacts"
      - func: "csuite smoke test"
        vars:
          test_args: cmake_build/test/csuite/random_directio/test_random_directio
          test_binary: random_directio

  - name: csuite-schema-abort-test
    tags: ["pull_request"]
    depends_on:
      - name: compile
    commands:
      - func: "fetch artifacts"
      - func: "csuite smoke test"
        vars:
          test_args: cmake_build/test/csuite/schema_abort/test_schema_abort
          test_binary: schema_abort

  - name: csuite-tiered-abort-test
    tags: ["pull_request"]
    depends_on:
      - name: compile
    commands:
      - func: "fetch artifacts"
      - func: "csuite smoke test"
        vars:
          test_args: cmake_build/test/csuite/tiered_abort/test_tiered_abort
          test_binary: tiered_abort

  - name: csuite-timestamp-abort-test
    tags: ["pull_request"]
    depends_on:
      - name: compile
    commands:
      - func: "fetch artifacts"
      - func: "csuite smoke test"
        vars:
          test_args: -b cmake_build/test/csuite/timestamp_abort/test_timestamp_abort
          test_binary: timestamp_abort

  - name: csuite-timestamp-abort-stress-test
    tags: ["pull_request"]
    depends_on:
      - name: compile
    commands:
      - func: "fetch artifacts"
      - func: "csuite smoke test"
        vars:
          test_args: -s -b cmake_build/test/csuite/timestamp_abort/test_timestamp_abort
          test_binary: timestamp_abort

  - name: csuite-scope-test
    tags: ["pull_request"]
    depends_on:
      - name: compile
    commands:
      - func: "fetch artifacts"
      - func: "csuite test"
        vars:
          test_name: scope

  - name: csuite-truncated-log-test
    tags: ["pull_request"]
    depends_on:
      - name: compile
    commands:
      - func: "fetch artifacts"
      - func: "csuite test"
        vars:
          test_name: truncated_log

  - name: csuite-wt1965-col-efficiency-test
    tags: ["pull_request"]
    depends_on:
      - name: compile
    commands:
      - func: "fetch artifacts"
      - func: "csuite test"
        vars:
          test_name: wt1965_col_efficiency

  - name: csuite-wt2403-lsm-workload-test
    tags: ["pull_request"]
    depends_on:
      - name: compile
    commands:
      - func: "fetch artifacts"
      - func: "csuite test"
        vars:
          test_name: wt2403_lsm_workload

  - name: csuite-wt2447-join-main-table-test
    tags: ["pull_request"]
    depends_on:
      - name: compile
    commands:
      - func: "fetch artifacts"
      - func: "csuite test"
        vars:
          test_name: wt2447_join_main_table

  - name: csuite-wt2695-checksum-test
    tags: ["pull_request"]
    depends_on:
      - name: compile
    commands:
      - func: "fetch artifacts"
      - func: "csuite test"
        vars:
          test_name: wt2695_checksum

  - name: csuite-wt2592-join-schema-test
    tags: ["pull_request"]
    depends_on:
      - name: compile
    commands:
      - func: "fetch artifacts"
      - func: "csuite test"
        vars:
          test_name: wt2592_join_schema

  - name: csuite-wt2719-reconfig-test
    tags: ["pull_request"]
    depends_on:
      - name: compile
    commands:
      - func: "fetch artifacts"
      - func: "csuite test"
        vars:
          test_name: wt2719_reconfig

  - name: csuite-wt2999-join-extractor-test
    tags: ["pull_request"]
    depends_on:
      - name: compile
    commands:
      - func: "fetch artifacts"
      - func: "csuite test"
        vars:
          test_name: wt2999_join_extractor

  - name: csuite-wt3120-filesys-test
    tags: ["pull_request"]
    depends_on:
      - name: compile
    commands:
      - func: "fetch artifacts"
      - func: "csuite test"
        vars:
          test_args: -b $(pwd)
          test_name: wt3120_filesys

  - name: csuite-wt3135-search-near-collator-test
    tags: ["pull_request"]
    depends_on:
      - name: compile
    commands:
      - func: "fetch artifacts"
      - func: "csuite test"
        vars:
          test_name: wt3135_search_near_collator

  - name: csuite-wt3184-dup-index-collator-test
    tags: ["pull_request"]
    depends_on:
      - name: compile
    commands:
      - func: "fetch artifacts"
      - func: "csuite test"
        vars:
          test_name: wt3184_dup_index_collator

  - name: csuite-wt3363-checkpoint-op-races-test
    tags: ["pull_request"]
    depends_on:
      - name: compile
    commands:
      - func: "fetch artifacts"
      - func: "csuite test"
        vars:
          test_name: wt3363_checkpoint_op_races

  - name: csuite-wt3874-pad-byte-collator-test
    tags: ["pull_request"]
    depends_on:
      - name: compile
    commands:
      - func: "fetch artifacts"
      - func: "csuite test"
        vars:
          test_name: wt3874_pad_byte_collator

  - name: csuite-wt4105-large-doc-small-upd-test
    tags: ["pull_request"]
    depends_on:
      - name: compile
    commands:
      - func: "fetch artifacts"
      - func: "csuite test"
        vars:
          test_name: wt4105_large_doc_small_upd

  - name: csuite-wt4117-checksum-test
    tags: ["pull_request"]
    depends_on:
      - name: compile
    commands:
      - func: "fetch artifacts"
      - func: "csuite test"
        vars:
          test_name: wt4117_checksum

  - name: csuite-wt4156-metadata-salvage-test
    tags: ["pull_request"]
    depends_on:
      - name: compile
    commands:
      - func: "fetch artifacts"
      - func: "csuite test"
        vars:
          test_name: wt4156_metadata_salvage

  - name: csuite-wt4699-json-test
    tags: ["pull_request"]
    depends_on:
      - name: compile
    commands:
      - func: "fetch artifacts"
      - func: "csuite test"
        vars:
          test_name: wt4699_json

  - name: csuite-wt4803-history-store-abort-test
    tags: ["pull_request"]
    depends_on:
      - name: compile
    commands:
      - func: "fetch artifacts"
      - func: "csuite test"
        vars:
          test_name: wt4803_history_store_abort

  - name: csuite-wt4891-meta-ckptlist-get-alloc-test
    tags: ["pull_request"]
    depends_on:
      - name: compile
    commands:
      - func: "fetch artifacts"
      - func: "csuite test"
        vars:
          test_name: wt4891_meta_ckptlist_get_alloc

  - name: csuite-wt6185-modify-ts-test
    tags: ["pull_request"]
    depends_on:
      - name: compile
    commands:
      - func: "fetch artifacts"
      - func: "csuite test"
        vars:
          test_name: wt6185_modify_ts

  - name: csuite-rwlock-test
    tags: ["pull_request"]
    depends_on:
      - name: compile
    commands:
      - func: "fetch artifacts"
      - func: "csuite test"
        vars:
          test_name: rwlock

  - name: csuite-wt2246-col-append-test
    tags: ["pull_request"]
    depends_on:
      - name: compile
    commands:
      - func: "fetch artifacts"
      - func: "csuite test"
        vars:
          test_name: wt2246_col_append

  - name: csuite-wt2323-join-visibility-test
    tags: ["pull_request"]
    depends_on:
      - name: compile
    commands:
      - func: "fetch artifacts"
      - func: "csuite test"
        vars:
          test_name: wt2323_join_visibility

  - name: csuite-wt2535-insert-race-test
    tags: ["pull_request"]
    depends_on:
      - name: compile
    commands:
      - func: "fetch artifacts"
      - func: "csuite test"
        vars:
          test_name: wt2535_insert_race

  - name: csuite-wt2834-join-bloom-fix-test
    tags: ["pull_request"]
    depends_on:
      - name: compile
    commands:
      - func: "fetch artifacts"
      - func: "csuite test"
        vars:
          test_name: wt2834_join_bloom_fix

  - name: csuite-wt2909-checkpoint-integrity-test
    tags: ["pull_request"]
    depends_on:
      - name: compile
    commands:
      - func: "fetch artifacts"
      - func: "csuite test"
        vars:
          test_args: -b $(pwd)
          test_name: wt2909_checkpoint_integrity

  - name: csuite-wt3338-partial-update-test
    tags: ["pull_request"]
    depends_on:
      - name: compile
    commands:
      - func: "fetch artifacts"
      - func: "csuite test"
        vars:
          test_name: wt3338_partial_update

  - name: csuite-wt4333-handle-locks-test
    tags: ["pull_request"]
    depends_on:
      - name: compile
    commands:
      - func: "fetch artifacts"
      - func: "csuite test"
        vars:
          test_name: wt4333_handle_locks

  - name: csuite-wt6616-checkpoint-oldest-ts-test
    tags: ["pull_request"]
    depends_on:
      - name: compile
    commands:
      - func: "fetch artifacts"
      - func: "csuite test"
        vars:
          test_name: wt6616_checkpoint_oldest_ts

  - name: csuite-wt7989-compact-checkpoint-test
    tags: ["pull_request"]
    depends_on:
      - name: compile
    commands:
      - func: "fetch artifacts"
      - func: "csuite test"
        vars:
          test_name: wt7989_compact_checkpoint

  - name: csuite-wt8057-compact-stress-test
    tags: ["pull_request"]
    depends_on:
      - name: compile
    commands:
      - func: "fetch artifacts"
      - func: "csuite test"
        vars:
          test_name: wt8057_compact_stress

  - name: csuite-wt8246-compact-rts-data-correctness-test
    tags: ["pull_request"]
    depends_on:
      - name: compile
    commands:
      - func: "fetch artifacts"
      - func: "csuite test"
        vars:
          test_name: wt8246_compact_rts_data_correctness

  - name: csuite-wt8659-reconstruct-database-from-logs-test
    tags: ["pull_request"]
    depends_on:
      - name: compile
    commands:
      - func: "fetch artifacts"
      - func: "csuite test"
        vars:
          test_name: wt8659_reconstruct_database_from_logs

  - name: csuite-wt8963-insert-stress-test
    tags: ["stress-test-1"]
    commands:
      - func: "get project"
      - func: "compile wiredtiger"
      - func: "csuite test"
        vars:
          test_name: wt8963_insert_stress

  # End of csuite test tasks

  # Start of Python unit test tasks

  - name: unit-test
    tags: ["python"]
    depends_on:
    - name: compile
    commands:
      - func: "fetch artifacts"
      - func: "unit test"

  - name: unit-test-zstd
    tags: ["python"]
    depends_on:
    - name: compile
    commands:
      - func: "fetch artifacts"
      - func: "unit test"
        vars:
          unit_test_args: -v 2 --zstd

  - name: unit-test-long
    tags: ["python"]
    depends_on:
    - name: compile
    commands:
      - func: "fetch artifacts"
      - func: "unit test"
        vars:
          unit_test_args: -v 2 --long

  - name: unit-linux-no-ftruncate-test
    tags: ["python"]
    depends_on:
    - name: compile-linux-no-ftruncate
    commands:
      - func: "fetch artifacts"
        vars:
          dependent_task: compile-linux-no-ftruncate
      - func: "unit test"

  # Run the tests that uses suite_random with a random starting seed
  - name: unit-test-random-seed
    tags: ["python"]
    depends_on:
    - name: compile
    commands:
      - func: "fetch artifacts"
      - func: "unit test"
        vars:
          unit_test_args: -v 2 -R cursor13 join02 join07 schema03 timestamp22
  # Break out Python unit tests into multiple buckets/tasks.  We have a fixed number of buckets,
  # and we use the -b option of the test/suite/run.py script to split up the tests.

  - name: unit-test-bucket00
    tags: ["pull_request", "python", "unit_test"]
    depends_on:
    - name: compile
    commands:
      - func: "fetch artifacts"
      - func: "unit test"
        vars:
          unit_test_args: -v 2 -b 0/11

  - name: unit-test-bucket01
    tags: ["pull_request", "python", "unit_test"]
    depends_on:
    - name: compile
    commands:
      - func: "fetch artifacts"
      - func: "unit test"
        vars:
          unit_test_args: -v 2 -b 1/11

  - name: unit-test-bucket02
    tags: ["pull_request", "python", "unit_test"]
    depends_on:
    - name: compile
    commands:
      - func: "fetch artifacts"
      - func: "unit test"
        vars:
          unit_test_args: -v 2 -b 2/11

  - name: unit-test-bucket03
    tags: ["pull_request", "python", "unit_test"]
    depends_on:
    - name: compile
    commands:
      - func: "fetch artifacts"
      - func: "unit test"
        vars:
          unit_test_args: -v 2 -b 3/11

  - name: unit-test-bucket04
    tags: ["pull_request", "python", "unit_test"]
    depends_on:
    - name: compile
    commands:
      - func: "fetch artifacts"
      - func: "unit test"
        vars:
          unit_test_args: -v 2 -b 4/11

  - name: unit-test-bucket05
    tags: ["pull_request", "python", "unit_test"]
    depends_on:
    - name: compile
    commands:
      - func: "fetch artifacts"
      - func: "unit test"
        vars:
          unit_test_args: -v 2 -b 5/11

  - name: unit-test-bucket06
    tags: ["pull_request", "python", "unit_test"]
    depends_on:
    - name: compile
    commands:
      - func: "fetch artifacts"
      - func: "unit test"
        vars:
          unit_test_args: -v 2 -b 6/11

  - name: unit-test-bucket07
    tags: ["pull_request", "python", "unit_test"]
    depends_on:
    - name: compile
    commands:
      - func: "fetch artifacts"
      - func: "unit test"
        vars:
          unit_test_args: -v 2 -b 7/11

  - name: unit-test-bucket08
    tags: ["pull_request", "python", "unit_test"]
    depends_on:
    - name: compile
    commands:
      - func: "fetch artifacts"
      - func: "unit test"
        vars:
          unit_test_args: -v 2 -b 8/11

  - name: unit-test-bucket09
    tags: ["pull_request", "python", "unit_test"]
    depends_on:
    - name: compile
    commands:
      - func: "fetch artifacts"
      - func: "unit test"
        vars:
          unit_test_args: -v 2 -b 9/11

  - name: unit-test-bucket10
    tags: ["pull_request", "python", "unit_test"]
    depends_on:
    - name: compile
    commands:
      - func: "fetch artifacts"
      - func: "unit test"
        vars:
          unit_test_args: -v 2 -b 10/11
  # End of Python unit test tasks

  - name: s-all
    tags: ["pull_request"]
    depends_on:
    - name: compile
    commands:
      - func: "fetch artifacts"
      - command: shell.exec
        params:
          working_dir: "wiredtiger/dist"
          script: |
            set -o errexit
            set -o verbose
            sh s_all -A -E 2>&1

  - name: conf-dump-test
    tags: ["pull_request", "python"]
    depends_on:
    - name: compile
    commands:
      - func: "fetch artifacts"
      - command: shell.exec
        params:
          working_dir: "wiredtiger/cmake_build/bench/wtperf"
          script: |
            set -o errexit
            set -o verbose

            ${test_env_vars|} ${python_binary|python3} ../../../test/wtperf/test_conf_dump.py -d $(pwd) 2>&1

  - name: fops
    tags: ["pull_request"]
    depends_on:
    - name: compile
    commands:
      - func: "fetch artifacts"
      - command: shell.exec
        params:
          working_dir: "wiredtiger/cmake_build/test/fops"
          script: |
            set -o errexit
            set -o verbose
            if [ "Windows_NT" = "$OS" ]; then
              cmd.exe /c test_fops.exe
            else
              ${test_env_vars|} ./test_fops
            fi

  - name: compatibility-test-for-newer-releases
    commands:
      - func: "get project"
      - func: "compatibility test"
        vars:
          compat_test_args: -n

  - name: compatibility-test-for-older-releases
    commands:
      - func: "get project"
      - func: "compatibility test"
        vars:
          compat_test_args: -o

  - name: compatibility-test-upgrade-to-latest
    commands:
      - func: "get project"
      - func: "compatibility test"
        vars:
          compat_test_args: -u

  - name: compatibility-test-for-patch-releases
    commands:
      - func: "get project"
      - command: shell.exec
        params:
          working_dir: "wiredtiger"
          script: |
            set -o errexit
            set -o verbose
            test/evergreen/compatibility_test_for_releases.sh -p

  - name: compatibility-test-for-wt-standalone-releases
    commands:
      - func: "get project"
      - func: "compatibility test"
        vars:
          compat_test_args: -w

  - name: import-compatibility-test
    commands:
      - func: "get project"
      - command: shell.exec
        params:
          working_dir: "wiredtiger"
          script: |
            set -o errexit
            set -o verbose
            test/evergreen/import_compatibility_test.sh

  - name: generate-datafile-little-endian
    commands:
      - func: "get project"
      - func: "compile wiredtiger"
      - func: "format test"
        vars:
          times: 10
          config: ../../../test/format/CONFIG.endian
          extra_args: -h "WT_TEST.$i"
      - command: shell.exec
        params:
          working_dir: "wiredtiger/cmake_build/test/format"
          shell: bash
          script: |
            set -o errexit
            set -o verbose
            # Archive the WT_TEST directories which include the generated wt data files. We cannot
            # use the Evergreen archive command as we need to archive multiple WT_TEST folders.
            tar -zcvf WT_TEST.tgz WT_TEST*
      - func: "upload endian format artifacts"
        vars:
          endian_format: little-endian
          local_file: wiredtiger/cmake_build/test/format/WT_TEST.tgz
          remote_file: WT_TEST-little-endian.tgz

  - name: verify-datafile-little-endian
    depends_on:
    - name: compile
    - name: generate-datafile-little-endian
    commands:
      - func: "fetch artifacts"
      - func: "fetch endian format artifacts"
        vars:
          endian_format: little-endian
          remote_file: WT_TEST-little-endian
      - func: "verify wt datafiles"

  - name: verify-datafile-from-little-endian
    depends_on:
    - name: compile
    - name: generate-datafile-little-endian
      variant: little-endian
    - name: verify-datafile-little-endian
      variant: little-endian
    commands:
      - func: "fetch artifacts"
      - func: "fetch endian format artifacts"
        vars:
          endian_format: little-endian
          remote_file: WT_TEST-little-endian
      - func: "verify wt datafiles"

  - name: generate-datafile-big-endian
    commands:
      - func: "get project"
      - func: "compile wiredtiger"
      - func: "format test"
        vars:
          times: 10
          config: ../../../test/format/CONFIG.endian
          extra_args: -h "WT_TEST.$i"
      - command: shell.exec
        params:
          working_dir: "wiredtiger/cmake_build/test/format"
          shell: bash
          script: |
            set -o errexit
            set -o verbose
            # Archive the WT_TEST directories which include the generated wt data files. We cannot
            # use the Evergreen archive command as we need to archive multiple WT_TEST folders.
            tar -zcvf WT_TEST.tgz WT_TEST*
      - func: "upload endian format artifacts"
        vars:
          endian_format: big-endian
          local_file: wiredtiger/cmake_build/test/format/WT_TEST.tgz
          remote_file: WT_TEST-big-endian.tgz

  - name: verify-datafile-big-endian
    depends_on:
    - name: compile
    - name: generate-datafile-big-endian
    commands:
      - func: "fetch artifacts"
      - func: "fetch endian format artifacts"
        vars:
          endian_format: big-endian
          remote_file: WT_TEST-big-endian
      - func: "verify wt datafiles"

  - name: verify-datafile-from-big-endian
    depends_on:
    - name: compile
    - name: generate-datafile-big-endian
      variant: big-endian
    - name: verify-datafile-big-endian
      variant: big-endian
    commands:
      - func: "fetch artifacts"
      - func: "fetch endian format artifacts"
        vars:
          endian_format: big-endian
          remote_file: WT_TEST-big-endian
      - func: "verify wt datafiles"

  - name: clang-analyzer
    tags: ["pull_request"]
    commands:
      - func: "get project"
      - command: shell.exec
        params:
          working_dir: "wiredtiger"
          script: |
            set -o errexit
            set -o verbose
            sh dist/s_clang-scan 2>&1

  - name: configure-combinations
    commands:
      - func: "get project"
      - command: shell.exec
        params:
          working_dir: "wiredtiger"
          script: |
            set -o errexit
            set -o verbose
            . test/evergreen/find_cmake.sh
            cd test/evergreen
            CMAKE_BIN=$CMAKE ./configure_combinations.sh -g="${cmake_generator|Ninja}" -j=$(grep -c ^processor /proc/cpuinfo) 2>&1
      # Handle special build combination for running all the diagnostic tests.
      - func: "configure wiredtiger"
        vars:
          posix_configure_flags: -DENABLE_STRICT=1 -DHAVE_DIAGNOSTIC=1 -DENABLE_STATIC=0
      - func: "make wiredtiger"
      - func: "make check all"

  # Use format.sh to run tests in parallel for just under two hours (the
  # default Evergreen timeout) on the higher spec build distros. This allows
  # us to perform multiple test runs while ensuring a long-running config does
  # not result in an Evergreen test timeout failure. This test is run on a 
  # higher spec distro due to historical issues with timeout failures. Consider 
  # reducing the parallelism if frequent timeouts occur.
  - name: linux-directio
    commands:
      - func: "get project"
      - func: "compile wiredtiger"
      - func: "format test script"
        vars:
          format_test_script_args: -t 110 direct_io=1

  - name: format-linux-no-ftruncate
    commands:
      - func: "get project"
      - func: "compile wiredtiger no linux ftruncate"
      - func: "format test"
        vars:
          times: 3

  - name: package
    commands:
      - func: "get project"
      - command: shell.exec
        params:
          working_dir: "wiredtiger/dist"
          script: |
            set -o errexit
            set -o verbose
            env CC=/opt/mongodbtoolchain/v3/bin/gcc CXX=/opt/mongodbtoolchain/v3/bin/g++ PATH=/opt/mongodbtoolchain/v3/bin:/opt/java/jdk11/bin:$PATH sh s_release `date +%Y%m%d`

  - name: doc-compile
    tags: ["pull_request"]
    run_on:
    - ubuntu2004-test
    commands:
      - func: "get project"
      - func: "compile wiredtiger docs"

  - name: doc-update
    patchable: false
    stepback: false
    commands:
      - func: "get project"
      - func: "compile wiredtiger docs"
      - func: "update wiredtiger docs"

  - name: syscall-linux
    commands:
      - func: "get project"
      - func: "compile wiredtiger"
      - command: shell.exec
        params:
          working_dir: "wiredtiger/test/syscall"
          script: |
            set -o errexit
            set -o verbose
            WT_BUILDDIR=$(pwd)/../../cmake_build LD_LIBRARY_PATH=$WT_BUILDDIR ${python_binary|python3} syscall.py --verbose --preserve

  - name: checkpoint-filetypes-test
    commands:
      - func: "get project"
      - func: "compile wiredtiger"
        vars:
          # Don't use diagnostic - this test looks for timing problems that are more likely to occur without it
          posix_configure_flags: -DENABLE_STRICT=1
      - func: "checkpoint test"
        vars:
          checkpoint_args: -t m -n 1000000 -k 5000000 -C cache_size=100MB
      - func: "checkpoint test"
        vars:
          checkpoint_args: -t c -n 1000000 -k 5000000 -C cache_size=100MB
      - func: "checkpoint test"
        vars:
          checkpoint_args: -t r -n 1000000 -k 5000000 -C cache_size=100MB

  - name: coverage-report
    commands:
      - command: timeout.update
        params:
          exec_timeout_secs: 36000 # 10 hrs
          timeout_secs: 1800 # 30 mins
      - func: "get project"
      - func: "compile wiredtiger"
        vars:
          posix_configure_flags: -DCMAKE_TOOLCHAIN_FILE=../cmake/toolchains/mongodbtoolchain_v3_gcc.cmake -DCMAKE_BUILD_TYPE=Coverage -DCMAKE_C_FLAGS="-ggdb" -DWITH_PIC=1 -DHAVE_DIAGNOSTIC=1 -DENABLE_STRICT=1 -DENABLE_PYTHON=1 -DHAVE_BUILTIN_EXTENSION_LZ4=1 -DHAVE_BUILTIN_EXTENSION_ZSTD=1 -DHAVE_BUILTIN_EXTENSION_SNAPPY=1 -DHAVE_BUILTIN_EXTENSION_ZLIB=1
      - func: "make check all"
      - func: "unit test"
        vars:
          unit_test_args: -v 2 --long
      - func: "format test"
        vars:
          config: ../../../test/format/CONFIG.coverage
          extra_args: file_type=row compression=snappy logging=1 logging_compression=snappy logging_prealloc=1
      - func: "format test"
        vars:
          config: ../../../test/format/CONFIG.coverage
          extra_args: file_type=row alter=1 backups=1 compaction=1 data_extend=1 prepare=1 salvage=1 statistics=1 statistics_server=1 verify=1
      - func: "format test"
        vars:
          config: ../../../test/format/CONFIG.coverage
          extra_args: file_type=row firstfit=1 internal_key_truncation=1
      - func: "format test"
        vars:
          config: ../../../test/format/CONFIG.coverage
          extra_args: file_type=row checkpoints=0 in_memory=1 reverse=1 truncate=1
      - func: "format test"
        vars:
          config: ../../../test/format/CONFIG.coverage
          extra_args: file_type=row compression=zlib huffman_value=1
      - func: "format test"
        vars:
          config: ../../../test/format/CONFIG.coverage
          extra_args: file_type=row data_source=lsm bloom=1
      - func: "format test"
        vars:
          config: ../../../test/format/CONFIG.coverage
          extra_args: file_type=row compression=lz4 prefix_compression=1 leaf_page_max=9 internal_page_max=9 key_min=256 value_min=256
      - func: "format test"
        vars:
          config: ../../../test/format/CONFIG.coverage
          extra_args: file_type=var compression=snappy checksum=uncompressed dictionary=1 repeat_data_pct=10
      - func: "format test"
        vars:
          config: ../../../test/format/CONFIG.coverage
          extra_args: file_type=var leaf_page_max=9 internal_page_max=9 value_min=256
      - func: "format test"
        vars:
          config: ../../../test/format/CONFIG.coverage
          extra_args: file_type=fix
      - command: shell.exec
        params:
          shell: bash
          working_dir: "wiredtiger/cmake_build"
          script: |
            set -o errexit
            set -o verbose
            virtualenv -p python3 venv
            source venv/bin/activate
            pip3 install gcovr
            mkdir -p ../coverage_report
            GCOV=/opt/mongodbtoolchain/v3/bin/gcov gcovr -r .. -f ../src -e '.*/bt_(debug|dump|misc|salvage|vrfy).*' -e '.*/(log|progress|verify_build|strerror|env_msg|err_file|cur_config|os_abort)\..*' -e '.*_stat\..*' -e 'bench' -e 'examples' -e 'test' -e 'ext' -e 'dist' -e 'tools' -j 4 --html-details --html-self-contained -o ../coverage_report/2_coverage_report.html
      - command: s3.put
        params:
          aws_secret: ${aws_secret}
          aws_key: ${aws_key}
          local_files_include_filter: wiredtiger/coverage_report/*
          bucket: build_external
          permissions: public-read
          content_type: text/html
          remote_file: wiredtiger/${build_variant}/${revision}/coverage_report_${build_id}-${execution}/
      - command: s3.put
        params:
          aws_secret: ${aws_secret}
          aws_key: ${aws_key}
          local_file: wiredtiger/coverage_report/2_coverage_report.html
          bucket: build_external
          permissions: public-read
          content_type: text/html
          # Ensure that the first character of the display_name is a space
          # This will ensure that it sorts before the per-file report pages which also get a space
          # at the start of their display name (why this happens is not yet clear).
          display_name: " 1 Coverage report main page"
          remote_file: wiredtiger/${build_variant}/${revision}/coverage_report_${build_id}-${execution}/1_coverage_report_main.html

  - name: tiered-storage-extensions-test
    commands:
      - func: "get project"
      - func: "compile wiredtiger"
        vars:
          posix_configure_flags: -DENABLE_STRICT=1 -DHAVE_DIAGNOSTIC=1 -DENABLE_S3=1 -DIMPORT_S3_SDK=external -DENABLE_PYTHON=1 -DHAVE_UNITTEST=1 -DCMAKE_CXX_FLAGS="-ggdb"
      - command: shell.exec
        params:
          working_dir: "wiredtiger/cmake_build"
          shell: bash
          silent: true
          script: |
            set -o errexit
            export AWS_ACCESS_KEY_ID=${aws_sdk_s3_ext_access_key}
            export AWS_SECRET_ACCESS_KEY=${aws_sdk_s3_ext_secret_key}

            # Only set verbose after having put the AWS access credentials into the environment.
            set -o verbose

            virtualenv -p python3 venv
            source venv/bin/activate
            pip3 install boto3

            # Run S3 extension unit testing
            ext/storage_sources/s3_store/test/run_s3_unit_tests
            # Run Python testing for all tiered tests
            ${test_env_vars|} python3 ../test/suite/run.py -j $(nproc) tiered

  - name: tiered-test-small
    tags: ["pull_request"]
    commands:
      - func: "get project"
      - func: "compile wiredtiger"
        vars:
          posix_configure_flags: -DENABLE_STRICT=1 -DHAVE_DIAGNOSTIC=1 -DENABLE_S3=1 -DIMPORT_S3_SDK=external -DENABLE_PYTHON=1 -DHAVE_UNITTEST=1 -DCMAKE_CXX_FLAGS="-ggdb"
      - command: shell.exec
        params:
          working_dir: "wiredtiger/cmake_build"
          shell: bash
          silent: true
          script: |
            set -o errexit
            export AWS_ACCESS_KEY_ID=${aws_sdk_s3_ext_access_key}
            export AWS_SECRET_ACCESS_KEY=${aws_sdk_s3_ext_secret_key}

            # Only set verbose after having put the AWS access credentials into the environment.
            set -o verbose

            virtualenv -p python3 venv
            source venv/bin/activate
            pip3 install boto3

            # Run S3 extension unit testing
            ext/storage_sources/s3_store/test/run_s3_unit_tests
            # Run Python testing for tiered06 
            ${test_env_vars|} python3 ../test/suite/run.py -j $(nproc) tiered06


  - name: spinlock-gcc-test
    commands:
      - func: "get project"
      - func: "compile wiredtiger"
        vars:
          posix_configure_flags: -DENABLE_PYTHON=1 -DSPINLOCK_TYPE=gcc -DENABLE_STRICT=1
      - func: "make check all"
      - func: "format test"
        vars:
          times: 3
      - func: "unit test"

  - name: spinlock-pthread-adaptive-test
    commands:
      - func: "get project"
      - func: "compile wiredtiger"
        vars:
          posix_configure_flags: -DENABLE_PYTHON=1 -DSPINLOCK_TYPE=pthread_adaptive -DENABLE_STRICT=1
      - func: "make check all"
      - func: "format test"
        vars:
          times: 3
      - func: "unit test"

  - name: wtperf-test
    depends_on:
      - name: compile-wtperf
    commands:
      - func: "fetch artifacts"
        vars:
          dependent_task: compile-wtperf
      - command: shell.exec
        params:
          working_dir: "wiredtiger/cmake_build"
          script: |
            set -o errexit
            set -o verbose
            # The test will generate WT_TEST directory automatically
            dir=../bench/wtperf/stress
            for file in `ls $dir`
            do
              echo "Disk usage and free space for the current drive (pre-test):"
              df -h .
              echo "===="
              echo "==== Initiating wtperf test using $dir/$file ===="
              echo "===="
              ${test_env_vars|} ./bench/wtperf/wtperf -O $dir/$file -o verbose=2
              echo "===="
              echo "Disk usage and free space for the current drive (post-test):"
              df -h .
              echo "Total size of WT_TEST directory prior to move:"
              du -hs WT_TEST
              mv WT_TEST WT_TEST_$file
            done

  - name: ftruncate-test
    commands:
      - func: "get project"
      - func: "compile wiredtiger"
        vars:
          posix_configure_flags: -DENABLE_STRICT=1 -DHAVE_FTRUNCATE=0
      - func: "csuite test"
        vars:
          test_name: truncated_log
      - func: "csuite smoke test"
        vars:
          test_args: cmake_build/test/csuite/random_abort/test_random_abort
          test_binary: random_abort
      - func: "csuite smoke test"
        vars:
          test_args: -b cmake_build/test/csuite/timestamp_abort/test_timestamp_abort
          test_binary: timestamp_abort

  - name: long-test
    commands:
      - func: "get project"
      - func: "configure wiredtiger"
        vars:
          posix_configure_flags:
            -DCMAKE_TOOLCHAIN_FILE=../cmake/toolchains/mongodbtoolchain_v3_gcc.cmake
            -DCMAKE_C_FLAGS='-g -Werror'
            -DHAVE_DIAGNOSTIC=1
            -DENABLE_STRICT=1
            -DENABLE_STATIC=0
      - func: "make wiredtiger"

      # Run the long version of make check, that includes the full csuite tests
      - func: "make check all"

      # Many dbs test - Run with:
      # 1.  The defaults
      - func: "many dbs test"
      # 2.  Set idle flag to turn off operations.
      - func: "many dbs test"
        vars:
          many_db_args: -I
      # 3.  More dbs.
      - func: "many dbs test"
        vars:
          many_db_args: -D 40
      # 4.  With idle flag and more dbs.
      - func: "many dbs test"
        vars:
          many_db_args: -I -D 40

      # extended test/thread runs
      - func: "thread test"
        vars:
          thread_test_args: -t f
      - func: "thread test"
        vars:
          thread_test_args: -S -F -n 100000 -t f
      - func: "thread test"
        vars:
          thread_test_args: -t r
      - func: "thread test"
        vars:
          thread_test_args: -S -F -n 100000 -t r
      - func: "thread test"
        vars:
          thread_test_args: -t v
      - func: "thread test"
        vars:
          thread_test_args: -S -F -n 100000 -t v

      # random-abort - default (random time and number of threads)
      - func: "csuite test"
        vars:
          test_name: random_abort

      # truncated-log
      - func: "csuite test"
        vars:
          test_name: truncated_log

      # random-abort - minimum time, random number of threads
      - func: "csuite test"
        vars:
          test_args: -t 10
          test_name: random_abort
      # random-abort - maximum time, random number of threads
      - func: "csuite test"
        vars:
          test_args: -t 40
          test_name: random_abort
      # random-abort - run compaction
      - func: "csuite test"
        vars:
          test_args: -c -t 60
          test_name: random_abort

      # format test
      - func: "format test"
        vars:
          extra_args: file_type=fix
      - func: "format test"
        vars:
          extra_args: file_type=row

      # format test for stressing compaction code path
      - func: "format test"
        vars:
          times: 3
          extra_args: file_type=row compaction=1 verify=1 runs.timer=3 ops.pct.delete=30

  - name: time-shift-sensitivity-test
    depends_on:
    - name: compile
    commands:
      - func: "fetch artifacts"
        vars:
          posix_configure_flags: -DENABLE_STRICT=1
      - command: shell.exec
        params:
          working_dir: "wiredtiger/test/csuite"
          script: |
            set -o errexit
            set -o verbose

            RW_LOCK_FILE=$(pwd)/../../cmake_build/test/csuite/rwlock/test_rwlock ./time_shift_test.sh /usr/local/lib/faketime/libfaketimeMT.so.1 0-1 2>&1

  - name: format-stress-pull-request-test
    tags: ["pull_request"]
    commands:
      - func: "get project"
      - func: "compile wiredtiger"
      - func: "format test script"
        vars:
          smp_command: -j $(grep -c ^processor /proc/cpuinfo)
          # run for 10 minutes.
          format_test_script_args: -t 10 rows=10000 ops=50000

  - name: format-smoke-test
    commands:
      - func: "get project"
      - func: "compile wiredtiger with builtins"
      - func: "format test script"
        vars:
          format_test_script_args: -e "SEGFAULT_SIGNALS=all" -b "catchsegv ./t" -S

  - name: format-asan-smoke-test
    commands:
      - func: "get project"
      - func: "compile wiredtiger address sanitizer"
      - func: "format test script"
        vars:
          test_env_vars:
            ASAN_OPTIONS="detect_leaks=1:abort_on_error=1:disable_coredump=0:unmap_shadow_on_exit=1"
            ASAN_SYMBOLIZER_PATH=/opt/mongodbtoolchain/v4/bin/llvm-symbolizer
          format_test_script_args: -S

  # FIXME-WT-8981 - Ubuntu PPC tests have been replaced by RHEL8 tests as of WT-8688, but the RHEL8 tests are currently disabled 
  # due to platform issues. On completion of WT-8981 this can be deleted.
  - name: format-asan-smoke-ppc-test
    commands:
      - func: "get project"
      - func: "compile wiredtiger"
        vars:
          posix_configure_flags:
            -DCMAKE_TOOLCHAIN_FILE=../cmake/toolchains/clang.cmake
            -DHAVE_DIAGNOSTIC=1
            -DWITH_PIC=1
            -DCMAKE_BUILD_TYPE=ASan
            -DHAVE_BUILTIN_EXTENSION_LZ4=1 -DHAVE_BUILTIN_EXTENSION_SNAPPY=1 -DHAVE_BUILTIN_EXTENSION_ZLIB=1
      - func: "format test script"
        # Run smoke tests, don't stop at failed tests, use default config
        vars:
          test_env_vars:
            ASAN_OPTIONS="detect_leaks=1:abort_on_error=1:disable_coredump=0:unmap_shadow_on_exit=1"
            ASAN_SYMBOLIZER_PATH=/usr/lib/llvm-6.0/bin/llvm-symbolizer
          format_test_script_args: -S

  - name: format-wtperf-test
    commands:
      - func: "get project"
      - func: "compile wiredtiger with builtins"
      - command: shell.exec
        params:
          working_dir: "wiredtiger/cmake_build/bench/wtperf"
          script: |
            set -o errexit
            set -o verbose

            cp ../../../bench/wtperf/split_heavy.wtperf .
            ./wtperf -O ./split_heavy.wtperf -o verbose=2

  - name: data-validation-stress-test-checkpoint
    depends_on:
    - name: compile
    commands:
      - func: "fetch artifacts"
      - command: shell.exec
        params:
          working_dir: "wiredtiger/cmake_build/test/checkpoint"
          shell: bash
          script: |
            set -o errexit
            set -o verbose
            ${test_env_vars|} ../../../tools/run_parallel.sh 'nice ./recovery-test.sh "${data_validation_stress_test_args} -x" WT_TEST.$t test_checkpoint' 120

  - name: data-validation-stress-test-checkpoint-no-timestamp
    depends_on:
    - name: compile
    commands:
      - func: "fetch artifacts"
      - command: shell.exec
        params:
          working_dir: "wiredtiger/cmake_build/test/checkpoint"
          shell: bash
          script: |
            set -o errexit
            set -o verbose
            ${test_env_vars|} ../../../tools/run_parallel.sh 'nice ./recovery-test.sh "${data_validation_stress_test_args}" WT_TEST.$t test_checkpoint' 120

  - name: data-validation-stress-test-checkpoint-fp-hs-insert-s1
    depends_on:
    - name: compile
    commands:
      - func: "fetch artifacts"
      - command: shell.exec
        params:
          working_dir: "wiredtiger/cmake_build/test/checkpoint"
          shell: bash
          script: |
            set -o errexit
            set -o verbose
            ${test_env_vars|} ../../../tools/run_parallel.sh 'nice ./recovery-test.sh "${data_validation_stress_test_args} -x -s 1" WT_TEST.$t test_checkpoint' 120

  - name: data-validation-stress-test-checkpoint-fp-hs-insert-s1-no-timestamp
    depends_on:
    - name: compile
    commands:
      - func: "fetch artifacts"
      - command: shell.exec
        params:
          working_dir: "wiredtiger/cmake_build/test/checkpoint"
          shell: bash
          script: |
            set -o errexit
            set -o verbose
            ${test_env_vars|} ../../../tools/run_parallel.sh 'nice ./recovery-test.sh "${data_validation_stress_test_args} -s 1" WT_TEST.$t test_checkpoint' 120

  - name: data-validation-stress-test-checkpoint-fp-hs-insert-s2
    depends_on:
    - name: compile
    commands:
      - func: "fetch artifacts"
      - command: shell.exec
        params:
          working_dir: "wiredtiger/cmake_build/test/checkpoint"
          shell: bash
          script: |
            set -o errexit
            set -o verbose
            ${test_env_vars|} ../../../tools/run_parallel.sh 'nice ./recovery-test.sh "${data_validation_stress_test_args} -x -s 2" WT_TEST.$t test_checkpoint' 120

  - name: data-validation-stress-test-checkpoint-fp-hs-insert-s3
    depends_on:
    - name: compile
    commands:
      - func: "fetch artifacts"
      - command: shell.exec
        params:
          working_dir: "wiredtiger/cmake_build/test/checkpoint"
          shell: bash
          script: |
            set -o errexit
            set -o verbose
            ${test_env_vars|} ../../../tools/run_parallel.sh 'nice ./recovery-test.sh "${data_validation_stress_test_args} -x -s 3" WT_TEST.$t test_checkpoint' 120

  - name: data-validation-stress-test-checkpoint-fp-hs-insert-s3-no-timestamp
    depends_on:
    - name: compile
    commands:
      - func: "fetch artifacts"
      - command: shell.exec
        params:
          working_dir: "wiredtiger/cmake_build/test/checkpoint"
          shell: bash
          script: |
            set -o errexit
            set -o verbose
            ${test_env_vars|} ../../../tools/run_parallel.sh 'nice ./recovery-test.sh "${data_validation_stress_test_args} -s 3" WT_TEST.$t test_checkpoint' 120

  - name: data-validation-stress-test-checkpoint-fp-hs-insert-s4
    depends_on:
    - name: compile
    commands:
      - func: "fetch artifacts"
      - command: shell.exec
        params:
          working_dir: "wiredtiger/cmake_build/test/checkpoint"
          shell: bash
          script: |
            set -o errexit
            set -o verbose
            ${test_env_vars|} ../../../tools/run_parallel.sh 'nice ./recovery-test.sh "${data_validation_stress_test_args} -x -s 4" WT_TEST.$t test_checkpoint' 120

  - name: data-validation-stress-test-checkpoint-fp-hs-insert-s5
    depends_on:
    - name: compile
    commands:
      - func: "fetch artifacts"
      - command: shell.exec
        params:
          working_dir: "wiredtiger/cmake_build/test/checkpoint"
          shell: bash
          script: |
            set -o errexit
            set -o verbose
            ${test_env_vars|} ../../../tools/run_parallel.sh 'nice ./recovery-test.sh "${data_validation_stress_test_args} -x -s 5" WT_TEST.$t test_checkpoint' 120

  - name: data-validation-stress-test-checkpoint-fp-hs-insert-s5-no-timestamp
    depends_on:
    - name: compile
    commands:
      - func: "fetch artifacts"
      - command: shell.exec
        params:
          working_dir: "wiredtiger/cmake_build/test/checkpoint"
          shell: bash
          script: |
            set -o errexit
            set -o verbose
            ${test_env_vars|} ../../../tools/run_parallel.sh 'nice ./recovery-test.sh "${data_validation_stress_test_args} -s 5" WT_TEST.$t test_checkpoint' 120

  - name: data-validation-stress-test-checkpoint-fp-hs-insert-s6
    depends_on:
    - name: compile
    commands:
      - func: "fetch artifacts"
      - command: shell.exec
        params:
          working_dir: "wiredtiger/cmake_build/test/checkpoint"
          shell: bash
          script: |
            set -o errexit
            set -o verbose
            ${test_env_vars|} ../../../tools/run_parallel.sh 'nice ./recovery-test.sh "${data_validation_stress_test_args} -x -s 6" WT_TEST.$t test_checkpoint' 120

  - name: format-failure-configs-test
    depends_on:
    - name: compile
    commands:
      - func: "fetch artifacts"
      - command: shell.exec
        params:
          working_dir: "wiredtiger/test/evergreen"
          script: |
            set -o errexit
            set -o verbose

            ${test_env_vars|} ./run_format_configs.sh

  - name: static-wt-build-test
    commands:
      - func: "get project"
      - func: "compile wiredtiger"
        vars:
          posix_configure_flags: -DENABLE_STRICT=1 -DENABLE_STATIC=1 -DENABLE_SHARED=0 -DHAVE_BUILTIN_EXTENSION_ZSTD=1 -DHAVE_BUILTIN_EXTENSION_SNAPPY=1 -DHAVE_BUILTIN_EXTENSION_ZLIB=1
      - command: shell.exec
        params:
          working_dir: "wiredtiger/cmake_build"
          shell: bash
          script: |
            set -o errexit
            set -o verbose

            # -V option displays Wiredtiger library version
            ./wt -V

            if [ $? -ne 0 ]; then
              echo "Error, WT util is not generated or is not functioning"
              exit 1
            fi

            # Test if libwiredtiger is dynamically linked.
            (ldd wt | grep "libwiredtiger.so") || wt_static_build=1

            if [ $wt_static_build -ne 1 ]; then
              echo "Error, WT util is not statically linked"
              exit 1
            fi

  - name: format-stress-sanitizer-lsm-test
    # FIXME-WT-6258: Re-enable the test once the outstanding issues with LSM are resolved.
    # tags: ["stress-test-sanitizer-1"]
    commands:
      - func: "get project"
      - func: "compile wiredtiger address sanitizer"
      - func: "format test script"
        vars:
          test_env_vars:
            ASAN_OPTIONS="detect_leaks=1:abort_on_error=1:disable_coredump=0:unmap_shadow_on_exit=1"
            ASAN_SYMBOLIZER_PATH=/opt/mongodbtoolchain/v4/bin/llvm-symbolizer
          # Run for 30 mins, and explicitly set data_source to LSM with a large cache
          format_test_script_args: -t 30 data_source=lsm cache_minimum=5000

  - name: checkpoint-stress-test
    tags: ["stress-test-1"]
    exec_timeout_secs: 86400
    commands:
      - command: timeout.update
        params:
          timeout_secs: 86400
      - func: "get project"
      - func: "compile wiredtiger with builtins"
      - func: "checkpoint stress test"
        vars:
          times: 1       # No of times to run the loop
          no_of_procs: 10 # No of processes to run in the background

  - name: split-stress-test
    tags: ["stress-test-1", "stress-test-zseries-1"]
    commands:
      - func: "get project"
      - func: "compile wiredtiger"
        vars:
          posix_configure_flags:
            -DCMAKE_TOOLCHAIN_FILE=../cmake/toolchains/mongodbtoolchain_v3_gcc.cmake
            -DCMAKE_C_FLAGS="-ggdb"
            -DENABLE_PYTHON=1
            -DWITH_PIC=1
            -DENABLE_STRICT=1
      - command: shell.exec
        params:
          working_dir: "wiredtiger/bench/workgen/runner"
          script: |
            set -o errexit
            set -o verbose
            for i in {1..10}; do ${test_env_vars|} ${python_binary|python3} split_stress.py; done

  # The task name is ppc-zseries because this task will be used in both buildVariants
  - name: format-stress-ppc-zseries-test
    tags: ["stress-test-ppc-1", "stress-test-zseries-1", "stress-test-ppc-ubuntu"]
    # Set 2.5 hours timeout (60 * 60 * 2.5)
    exec_timeout_secs: 9000
    commands:
      - func: "get project"
      - func: "compile wiredtiger with builtins"
      - func: "format test script"
        vars:
          #run for 2 hours ( 2 * 60 = 120 minutes), use default config
          format_test_script_args: -e "SEGFAULT_SIGNALS=all" -b "catchsegv ./t" -t 120

  # FIXME-WT-8981 - Ubuntu PPC tests have been replaced by RHEL8 tests as of WT-8688, but the RHEL8 tests are currently disabled
  # due to platform issues. On completion of WT-8981 this can be deleted.
  - name: format-stress-sanitizer-ppc-test
    tags: ["stress-test-ppc-ubuntu"]
    # Set 2.5 hours timeout (60 * 60 * 2.5)
    exec_timeout_secs: 9000
    commands:
      - func: "get project"
      - func: "compile wiredtiger"
        vars:
          # CC is set to the system default "clang" binary here as a workaround to mongo toolchains not supporting ASAN on Ubuntu PPC.
          posix_configure_flags:
            -DCMAKE_TOOLCHAIN_FILE=../cmake/toolchains/clang.cmake
            -DHAVE_DIAGNOSTIC=1
            -DWITH_PIC=1
            -DHAVE_BUILTIN_EXTENSION_LZ4=1
            -DHAVE_BUILTIN_EXTENSION_SNAPPY=1
            -DHAVE_BUILTIN_EXTENSION_ZLIB=1
            -DCMAKE_BUILD_TYPE=ASan
      - func: "format test script"
        vars:
          test_env_vars:
            ASAN_OPTIONS="detect_leaks=1:abort_on_error=1:disable_coredump=0:unmap_shadow_on_exit=1"
            ASAN_SYMBOLIZER_PATH=/usr/lib/llvm-6.0/bin/llvm-symbolizer
          # Run for 2 hours (2 * 60 = 120 minutes), don't stop at failed tests, use default config
          format_test_script_args: -t 120

  - <<: *format-stress-test
    name: format-stress-test-1
    tags: ["stress-test-1"]
  - <<: *format-stress-test
    name: format-stress-test-2
    tags: ["stress-test-2"]
  - <<: *format-stress-test
    name: format-stress-test-3
    tags: ["stress-test-3"]
  - <<: *format-stress-test
    name: format-stress-test-4
    tags: ["stress-test-4"]
  - <<: *format-stress-sanitizer-test-ppc-ubuntu
    name: format-stress-sanitizer-test-ppc-ubuntu
    tags: ["stress-test-ppc-ubuntu"]
  - <<: *format-stress-sanitizer-test
    name: format-stress-sanitizer-test-1
    tags: ["stress-test-sanitizer-1", "stress-test-ppc-1"]
  - <<: *format-stress-sanitizer-test
    name: format-stress-sanitizer-test-2
    tags: ["stress-test-sanitizer-2", "stress-test-ppc-2"]
  - <<: *format-stress-sanitizer-test
    name: format-stress-sanitizer-test-3
    tags: ["stress-test-sanitizer-3"]
  - <<: *format-stress-sanitizer-test
    name: format-stress-sanitizer-test-4
    tags: ["stress-test-sanitizer-4"]
  - <<: *race-condition-stress-sanitizer-test
    name: race-condition-stress-sanitizer-test-1
    tags: ["stress-test-sanitizer-1"]
  - <<: *race-condition-stress-sanitizer-test
    name: race-condition-stress-sanitizer-test-2
    tags: ["stress-test-sanitizer-2"]
  - <<: *race-condition-stress-sanitizer-test
    name: race-condition-stress-sanitizer-test-3
    tags: ["stress-test-sanitizer-3"]
  - <<: *race-condition-stress-sanitizer-test
    name: race-condition-stress-sanitizer-test-4
    tags: ["stress-test-sanitizer-4"]
  - <<: *recovery-stress-test
    name: recovery-stress-test-1
    tags: ["stress-test-1", "stress-test-zseries-1"]
  - <<: *recovery-stress-test
    name: recovery-stress-test-2
    tags: ["stress-test-2", "stress-test-zseries-2"]
  - <<: *recovery-stress-test
    name: recovery-stress-test-3
    tags: ["stress-test-3", "stress-test-zseries-3"]

  - name: format-stress-test-no-barrier
    tags: ["stress-test-no-barrier"]
    exec_timeout_secs: 25200
    commands:
      - func: "get project"
      - func: "compile wiredtiger with builtins"
        vars: 
          NON_BARRIER_DIAGNOSTIC_YIELDS: -DNON_BARRIER_DIAGNOSTIC_YIELDS=1
      - func: "format test script"
        vars:
          format_test_script_args: -e "SEGFAULT_SIGNALS=all" -b "catchsegv ./t" -t 360

  - name: format-stress-sanitizer-test-no-barrier
    tags: ["stress-test-no-barrier-sanitizer"]
    exec_timeout_secs: 25200
    commands:
      - func: "get project"
      - func: "compile wiredtiger address sanitizer"
        vars: 
          NON_BARRIER_DIAGNOSTIC_YIELDS: -DNON_BARRIER_DIAGNOSTIC_YIELDS=1
      - func: "format test script"
        vars:
          format_test_script_args: -t 360
          test_env_vars:
            ASAN_OPTIONS="detect_leaks=1:abort_on_error=1:disable_coredump=0:unmap_shadow_on_exit=1"
            ASAN_SYMBOLIZER_PATH=/opt/mongodbtoolchain/v4/bin/llvm-symbolizer

  - name: race-condition-stress-sanitizer-test-no-barrier
    tags: ["stress-test-no-barrier-sanitizer"]
    exec_timeout_secs: 25200
    commands:
      - func: "get project"
      - func: "compile wiredtiger address sanitizer"
        vars: 
          NON_BARRIER_DIAGNOSTIC_YIELDS: -DNON_BARRIER_DIAGNOSTIC_YIELDS=1
      - func: "format test script"
        vars:
          format_test_script_args: -R -t 360
          test_env_vars:
            ASAN_OPTIONS="detect_leaks=1:abort_on_error=1:disable_coredump=0:unmap_shadow_on_exit=1"
            ASAN_SYMBOLIZER_PATH=/opt/mongodbtoolchain/v4/bin/llvm-symbolizer

  - name: recovery-stress-test-no-barrier
    tags: ["stress-test-no-barrier"]
    exec_timeout_secs: 25200
    commands:
      - func: "get project"
      - func: "compile wiredtiger"
        vars:
          posix_configure_flags: -DENABLE_STRICT=1 -DHAVE_DIAGNOSTIC=1 -DNON_BARRIER_DIAGNOSTIC_YIELDS=1 -DHAVE_BUILTIN_EXTENSION_LZ4=1 -DHAVE_BUILTIN_EXTENSION_SNAPPY=1 -DHAVE_BUILTIN_EXTENSION_ZLIB=1
      - func: "recovery stress test script"
        vars:
          times: 25

  - name: format-abort-recovery-stress-test
    commands:
      # Allow 30 minutes beyond test runtime because recovery under load can cause the test to
      # run longer.
      - command: timeout.update
        params:
          exec_timeout_secs: 3600
      - func: "get project"
      - func: "compile wiredtiger with builtins"
      - func: "format test script"
        vars:
          format_test_script_args: -a -t 30

  - name: many-collection-test
    commands:
      - command: timeout.update
        params:
          exec_timeout_secs: 86400
          timeout_secs: 86400
      - func: "fetch mongo repo"
      - func: "get project"
      - func: "import wiredtiger into mongo"
      - func: "compile mongodb"
      - func: "fetch mongo-tests repo"
      # FIXME-WT-7868: we should download a pre populated database here and remove the
      # "clean-and-populate" argument in the step below.
      - command: shell.exec
        params:
          working_dir: mongo-tests/largescale
          shell: bash
          script: |
            set -o errexit
            set -o verbose
            export "PATH=/opt/mongodbtoolchain/v3/bin:$PATH"
            virtualenv -p python3 venv
            source venv/bin/activate
            pip3 install lorem pymongo==3.12.2
            mongod_path=$(find ../../mongo/build -executable -type f -path \*/bin/mongod)
            ./run_many_coll.sh $mongod_path mongodb.log config/many-collection-testing many-collection clean-and-populate

      - command: shell.exec
        params:
          working_dir: mongo-tests/largescale
          shell: bash
          silent: true
          script: |
            set -o errexit
            set -o verbose
            virtualenv -p python3 venv
            source venv/bin/activate
            pip3 install "pymongo[srv]==3.12.2"
            res_dir=`find ./ -type d -name "many-collection-artifacts" -print`
            ./upload-results-atlas.py ${atlas_wt_perf_test_user} ${atlas_wt_perf_pass} wt-perf-tests many-collection-test ${branch_name} $res_dir/results/results.json

  - name: cyclomatic-complexity
    tags: ["pull_request"]
    commands:
      - func: "get project"
      - command: shell.exec
        params:
          working_dir: "wiredtiger"
          shell: bash
          script: |
            t=__wt.$$
            set -o verbose

            # Install Metrix++, ensuring it is outside the 'src' directory
            git clone https://github.com/metrixplusplus/metrixplusplus metrixplusplus

            # We only want complexity measures for the 'src' directory
            cd src

            python "../metrixplusplus/metrix++.py" collect --std.code.lines.code --std.code.complexity.cyclomatic
            python "../metrixplusplus/metrix++.py" view

            # Set the cyclomatic complexity limit to 20
            python "../metrixplusplus/metrix++.py" limit --max-limit=std.code.complexity:cyclomatic:20

<<<<<<< HEAD
            # Fail if there are functions with cyclomatic complexity larger than 95
            python "../metrixplusplus/metrix++.py" limit --max-limit=std.code.complexity:cyclomatic:95 > $t
            if grep -q 'exceeds' $t; then 
                echo "[ERROR]:complexity:cyclomatic: Complexity limit exceeded."
                cat $t
                echo "[ERROR]:complexity:cyclomatic: Finished " && rm $t && exit 1
            else
                cat $t && rm $t 
            fi
=======
            # Fail if there are functions with cyclomatic complexity larger than 91
            set -o errexit
            python "../metrixplusplus/metrix++.py" limit --max-limit=std.code.complexity:cyclomatic:91
>>>>>>> 2666d037

    #############################
    # Performance Tests for lsm #
    #############################

  - name: perf-test-small-lsm
    tags: ["lsm-perf"]
    depends_on:
      - name: compile
    commands:
      - func: "fetch artifacts"
      - func: "run-perf-test"
        vars:
          perf-test-name: small-lsm.wtperf
          maxruns: 3
          wtarg: -ops ['"load", "read"']
      - func: "upload-perf-test-stats"
        vars:
          perf-test-name: small-lsm.wtperf

  - name: perf-test-medium-lsm
    tags: ["lsm-perf"]
    depends_on:
      - name: compile
    commands:
      - func: "fetch artifacts"
      - func: "run-perf-test"
        vars:
          perf-test-name: medium-lsm.wtperf
          maxruns: 1
          wtarg: -ops ['"load", "read"']
      - func: "upload-perf-test-stats"
        vars:
          perf-test-name: medium-lsm.wtperf

  - name: perf-test-medium-lsm-compact
    tags: ["lsm-perf"]
    depends_on:
      - name: compile
    commands:
      - func: "fetch artifacts"
      - func: "run-perf-test"
        vars:
          perf-test-name: medium-lsm-compact.wtperf
          maxruns: 1
          wtarg: -ops ['"load", "read"']
      - func: "upload-perf-test-stats"
        vars:
          perf-test-name: medium-lsm-compact.wtperf

  - name: perf-test-medium-multi-lsm
    tags: ["lsm-perf"]
    depends_on:
      - name: compile
    commands:
      - func: "fetch artifacts"
      - func: "run-perf-test"
        vars:
          perf-test-name: medium-multi-lsm.wtperf
          maxruns: 1
          wtarg: -ops ['"load", "read", "update"']
      - func: "upload-perf-test-stats"
        vars:
          perf-test-name: medium-multi-lsm.wtperf

  - name: perf-test-parallel-pop-lsm
    tags: ["lsm-perf"]
    depends_on:
      - name: compile
    commands:
      - func: "fetch artifacts"
      - func: "run-perf-test"
        vars:
          perf-test-name: parallel-pop-lsm.wtperf
          maxruns: 1
          wtarg: -ops ['"load"']
      - func: "upload-perf-test-stats"
        vars:
          perf-test-name: parallel-pop-lsm.wtperf

  - name: perf-test-update-lsm
    tags: ["lsm-perf"]
    depends_on:
      - name: compile
    commands:
      - func: "fetch artifacts"
      - func: "run-perf-test"
        vars:
          perf-test-name: update-lsm.wtperf
          maxruns: 1
          wtarg: -ops ['"load", "read", "update", "insert"']
      - func: "upload-perf-test-stats"
        vars:
          perf-test-name: update-lsm.wtperf

    ###############################
    # Performance Tests for btree #
    ###############################

  - name: perf-test-small-btree
    tags: ["btree-perf"]
    depends_on:
      - name: compile
    commands:
      - func: "fetch artifacts"
      - func: "run-perf-test"
        vars:
          perf-test-name: small-btree.wtperf
          maxruns: 1
          wtarg: -ops ['"load", "read"']
      - func: "upload-perf-test-stats"
        vars:
          perf-test-name: small-btree.wtperf

  - name: perf-test-small-btree-backup
    tags: ["btree-perf"]
    depends_on:
      - name: compile
    commands:
      - func: "fetch artifacts"
      - func: "run-perf-test"
        vars:
          perf-test-name: small-btree-backup.wtperf
          maxruns: 1
          wtarg: -ops ['"load", "read"']
      - func: "upload-perf-test-stats"
        vars:
          perf-test-name: small-btree-backup.wtperf

  - name: perf-test-medium-btree
    tags: ["btree-perf"]
    depends_on:
      - name: compile
    commands:
      - func: "fetch artifacts"
      - func: "run-perf-test"
        vars:
          perf-test-name: medium-btree.wtperf
          maxruns: 3
          wtarg: -ops ['"load", "read"']
      - func: "upload-perf-test-stats"
        vars:
          perf-test-name: medium-btree.wtperf

  - name: perf-test-medium-btree-backup
    tags: ["btree-perf"]
    depends_on:
      - name: compile
    commands:
      - func: "fetch artifacts"
      - func: "run-perf-test"
        vars:
          perf-test-name: medium-btree-backup.wtperf
          maxruns: 3
          wtarg: -ops ['"load", "read"']
      - func: "upload-perf-test-stats"
        vars:
          perf-test-name: medium-btree-backup.wtperf

  - name: perf-test-parallel-pop-btree
    tags: ["btree-perf"]
    depends_on:
      - name: compile
    commands:
      - func: "fetch artifacts"
      - func: "run-perf-test"
        vars:
          perf-test-name: parallel-pop-btree.wtperf
          maxruns: 1
          wtarg: -ops ['"load"']
      - func: "upload-perf-test-stats"
        vars:
          perf-test-name: parallel-pop-btree.wtperf

  - name: perf-test-update-only-btree
    tags: ["btree-perf"]
    depends_on:
      - name: compile
    commands:
      - func: "fetch artifacts"
      - func: "run-perf-test"
        vars:
          perf-test-name: update-only-btree.wtperf
          maxruns: 3
          wtarg: -ops ['"update"']
      - func: "upload-perf-test-stats"
        vars:
          perf-test-name: update-only-btree.wtperf

  - name: perf-test-update-btree
    tags: ["btree-perf"]
    depends_on:
      - name: compile
    commands:
      - func: "fetch artifacts"
      - func: "run-perf-test"
        vars:
          perf-test-name: update-btree.wtperf
          maxruns: 1
          wtarg: "-bf ../../../bench/wtperf/runners/update-btree.json"
      - func: "upload-perf-test-stats"
        vars:
          perf-test-name: update-btree.wtperf

  - name: perf-test-update-large-record-btree
    tags: ["btree-perf"]
    depends_on:
      - name: compile
    commands:
      - func: "fetch artifacts"
      - func: "run-perf-test"
        vars:
          perf-test-name: update-large-record-btree.wtperf
          maxruns: 3
          wtarg: -ops ['"load", "update"']
      - func: "upload-perf-test-stats"
        vars:
          perf-test-name: update-large-record-btree.wtperf

  - name: perf-test-modify-large-record-btree
    tags: ["btree-perf"]
    depends_on:
      - name: compile
    commands:
      - func: "fetch artifacts"
      - func: "run-perf-test"
        vars:
          perf-test-name: modify-large-record-btree.wtperf
          maxruns: 3
          wtarg: -ops ['"load", "modify"']
      - func: "upload-perf-test-stats"
        vars:
          perf-test-name: modify-large-record-btree.wtperf

  - name: perf-test-modify-force-update-large-record-btree
    tags: ["btree-perf"]
    depends_on:
      - name: compile
    commands:
      - func: "fetch artifacts"
      - func: "run-perf-test"
        vars:
          perf-test-name: modify-force-update-large-record-btree.wtperf
          maxruns: 3
          wtarg: -ops ['"load", "modify"']
      - func: "upload-perf-test-stats"
        vars:
          perf-test-name: modify-force-update-large-record-btree.wtperf

    #########################################
    # Performance Tests for perf-checkpoint #
    #########################################

  - name: perf-test-update-checkpoint-btree
    tags: ["checkpoint-perf"]
    depends_on:
      - name: compile
    commands:
      - func: "fetch artifacts"
      - func: "run-perf-test"
        vars:
          perf-test-name: update-checkpoint-btree.wtperf
          maxruns: 1
          wtarg: "-bf ../../../bench/wtperf/runners/update-checkpoint.json"
      - func: "upload-perf-test-stats"
        vars:
          perf-test-name: update-checkpoint-btree.wtperf

  - name: perf-test-update-checkpoint-lsm
    # Disable/Un-tag the LSM perf test till the support for LSM is restored.
    # tags: ["checkpoint-perf"]
    depends_on:
      - name: compile
    commands:
      - func: "fetch artifacts"
      - func: "run-perf-test"
        vars:
          perf-test-name: update-checkpoint-lsm.wtperf
          maxruns: 1
          wtarg: "-bf ../../../bench/wtperf/runners/update-checkpoint.json"
      - func: "upload-perf-test-stats"
        vars:
          perf-test-name: update-checkpoint-lsm.wtperf

    ###############################
    # Performance Tests for stress #
    ###############################

  - name: perf-test-overflow-10k
    tags: ["stress-perf"]
    depends_on:
      - name: compile
    commands:
      - func: "fetch artifacts"
      - func: "run-perf-test"
        vars:
          perf-test-name: overflow-10k.wtperf
          maxruns: 1
          wtarg: -ops ['"load", "read", "update"']
      - func: "upload-perf-test-stats"
        vars:
          perf-test-name: overflow-10k.wtperf

  - name: perf-test-overflow-130k
    tags: ["stress-perf"]
    depends_on:
      - name: compile
    commands:
      - func: "fetch artifacts"
      - func: "run-perf-test"
        vars:
          perf-test-name: overflow-130k.wtperf
          maxruns: 1
          wtarg: -ops ['"load", "read", "update"']
      - func: "upload-perf-test-stats"
        vars:
          perf-test-name: overflow-130k.wtperf

  - name: perf-test-parallel-pop-stress
    tags: ["stress-perf"]
    depends_on:
      - name: compile
    commands:
      - func: "fetch artifacts"
      - func: "run-perf-test"
        vars:
          perf-test-name: parallel-pop-stress.wtperf
          maxruns: 1
          wtarg: -ops ['"load"']
      - func: "upload-perf-test-stats"
        vars:
          perf-test-name: parallel-pop-stress.wtperf

  - name: perf-test-update-grow-stress
    tags: ["stress-perf"]
    depends_on:
      - name: compile
    commands:
      - func: "fetch artifacts"
      - func: "run-perf-test"
        vars:
          perf-test-name: update-grow-stress.wtperf
          maxruns: 1
          wtarg: -ops ['"update"']
      - func: "upload-perf-test-stats"
        vars:
          perf-test-name: update-grow-stress.wtperf

  - name: perf-test-update-shrink-stress
    tags: ["stress-perf"]
    depends_on:
      - name: compile
    commands:
      - func: "fetch artifacts"
      - func: "run-perf-test"
        vars:
          perf-test-name: update-shrink-stress.wtperf
          maxruns: 1
          wtarg: -ops ['"update"']
      - func: "upload-perf-test-stats"
        vars:
          perf-test-name: update-shrink-stress.wtperf

  - name: perf-test-update-delta-mix1
    tags: ["stress-perf"]
    depends_on:
      - name: compile
    commands:
      - func: "fetch artifacts"
      - func: "run-perf-test"
        vars:
          perf-test-name: update-delta-mix1.wtperf
          maxruns: 1
          wtarg: -ops ['"update"']
      - func: "upload-perf-test-stats"
        vars:
          perf-test-name: update-delta-mix1.wtperf

  - name: perf-test-update-delta-mix2
    tags: ["stress-perf"]
    depends_on:
      - name: compile
    commands:
      - func: "fetch artifacts"
      - func: "run-perf-test"
        vars:
          perf-test-name: update-delta-mix2.wtperf
          maxruns: 1
          wtarg: -ops ['"update"']
      - func: "upload-perf-test-stats"
        vars:
          perf-test-name: update-delta-mix2.wtperf

  - name: perf-test-update-delta-mix3
    tags: ["stress-perf"]
    depends_on:
      - name: compile
    commands:
      - func: "fetch artifacts"
      - func: "run-perf-test"
        vars:
          perf-test-name: update-delta-mix3.wtperf
          maxruns: 1
          wtarg: -ops ['"update"']
      - func: "upload-perf-test-stats"
        vars:
          perf-test-name: update-delta-mix3.wtperf

  - name: perf-test-multi-btree-zipfian
    tags: ["stress-perf"]
    depends_on:
      - name: compile
    commands:
      - func: "fetch artifacts"
      - func: "run-perf-test"
        vars:
          perf-test-name: multi-btree-zipfian-populate.wtperf
          maxruns: 1
      - func: "run-perf-test"
        vars:
          perf-test-name: multi-btree-zipfian-workload.wtperf
          maxruns: 1
          no_create: true
          wtarg: -ops ['"read"']
      - func: "upload-perf-test-stats"
        vars:
          perf-test-name: multi-btree-zipfian-workload.wtperf

  - name: perf-test-many-table-stress
    tags: ["stress-perf"]
    depends_on:
      - name: compile
    commands:
      - func: "fetch artifacts"
      - func: "run-perf-test"
        vars:
          perf-test-name: many-table-stress.wtperf
          maxruns: 1

  - name: perf-test-many-table-stress-backup
    tags: ["stress-perf"]
    depends_on:
      - name: compile
    commands:
      - func: "fetch artifacts"
      - func: "run-perf-test"
        vars:
          perf-test-name: many-table-stress-backup.wtperf
          maxruns: 1

  - name: perf-test-evict-fairness
    tags: ["stress-perf"]
    depends_on:
      - name: compile
    commands:
      - func: "fetch artifacts"
      - func: "run-perf-test"
        vars:
          perf-test-name: evict-fairness.wtperf
          maxruns: 1
          wtarg: -args ['"-C statistics_log=(wait=10000,on_close=true,json=false,sources=[file:])", "-o reopen_connection=false"'] -ops ['"eviction_page_seen"']
      - func: "validate-expected-stats"
        vars:
          stat_file: './test_stats/evergreen_out_evict-fairness.wtperf.json'
          comparison_op: "eq"
          expected-stats: '{"Pages seen by eviction": 200}'

  - name: perf-test-evict-btree-stress-multi
    tags: ["stress-perf"]
    depends_on:
      - name: compile
    commands:
      - func: "fetch artifacts"
      - func: "run-perf-test"
        vars:
          perf-test-name: evict-btree-stress-multi.wtperf
          maxruns: 1
          wtarg: -ops ['"warnings", "top5_latencies_read_update"']
      - func: "upload-perf-test-stats"
        vars:
          perf-test-name: evict-btree-stress-multi.wtperf

    ##################################
    # Performance Tests for eviction #
    ##################################

  - name: perf-test-evict-btree 
    tags: ["evict-perf"]
    depends_on:
      - name: compile
    commands:
      - func: "fetch artifacts"
      - func: "run-perf-test"
        vars:
          perf-test-name: evict-btree.wtperf
          maxruns: 1
          wtarg: -ops ['"load", "read"']
      - func: "upload-perf-test-stats"
        vars:
          perf-test-name: evict-btree.wtperf

  - name: perf-test-evict-btree-1 
    tags: ["evict-perf"]
    depends_on:
      - name: compile
    commands:
      - func: "fetch artifacts"
      - func: "run-perf-test"
        vars:
          perf-test-name: evict-btree-1.wtperf
          maxruns: 1
          wtarg: -ops ['"read"']
      - func: "upload-perf-test-stats"
        vars:
          perf-test-name: evict-btree-1.wtperf

  - name: perf-test-evict-lsm 
    # Disable/Un-tag the LSM perf test till the support for LSM is restored.
    # tags: ["evict-perf"]
    depends_on:
      - name: compile
    commands:
      - func: "fetch artifacts"
      - func: "run-perf-test"
        vars:
          perf-test-name: evict-lsm.wtperf
          maxruns: 1
          wtarg: -ops ['"load", "read"']
      - func: "upload-perf-test-stats"
        vars:
          perf-test-name: evict-lsm.wtperf
      
  - name: perf-test-evict-lsm-1 
    # Disable/Un-tag the LSM perf test till the support for LSM is restored.
    # tags: ["evict-perf"]
    depends_on:
      - name: compile
    commands:
      - func: "fetch artifacts"
      - func: "run-perf-test"
        vars:
          perf-test-name: evict-lsm-1.wtperf
          maxruns: 1
          wtarg: -ops ['"read"']
      - func: "upload-perf-test-stats"
        vars:
          perf-test-name: evict-lsm-1.wtperf

    ###########################################
    # Performance Tests for log consolidation #
    ###########################################

  - name: perf-test-log
    tags: ["log-perf"]
    depends_on:
      - name: compile
    commands:
      - func: "fetch artifacts"
      - func: "run-perf-test"
        vars:
          perf-test-name: log.wtperf
          maxruns: 1
          wtarg: -ops ['"update", "min_max_update_throughput"']
      - func: "upload-perf-test-stats"
        vars:
          perf-test-name: log.wtperf

  - name: perf-test-log-small-files
    tags: ["log-perf"]
    depends_on:
      - name: compile
    commands:
      - func: "fetch artifacts"
      - func: "run-perf-test"
        vars:
          perf-test-name: log.wtperf
          maxruns: 1
          wtarg: -args ['"-C log=(enabled,file_max=1M)"'] -ops ['"update"']
      - func: "upload-perf-test-stats"
        vars:
          perf-test-name: log.wtperf

  - name: perf-test-log-no-checkpoints
    tags: ["log-perf"]
    depends_on:
      - name: compile
    commands:
      - func: "fetch artifacts"
      - func: "run-perf-test"
        vars:
          perf-test-name: log.wtperf
          maxruns: 1
          wtarg: -args ['"-C checkpoint=(wait=0)"'] -ops ['"update"']
      - func: "upload-perf-test-stats"
        vars:
          perf-test-name: log.wtperf

  - name: perf-test-log-no-prealloc
    tags: ["log-perf"]
    depends_on:
      - name: compile
    commands:
      - func: "fetch artifacts"
      - func: "run-perf-test"
        vars:
          perf-test-name: log.wtperf
          maxruns: 1
          wtarg: -args ['"-C log=(enabled,file_max=1M,prealloc=false)"'] -ops ['"update"']
      - func: "upload-perf-test-stats"
        vars:
          perf-test-name: log.wtperf

  - name: perf-test-log-zero-fill
    tags: ["log-perf"]
    depends_on:
      - name: compile
    commands:
      - func: "fetch artifacts"
      - func: "run-perf-test"
        vars:
          perf-test-name: log.wtperf
          maxruns: 1
          wtarg: -args ['"-C log=(enabled,file_max=1M,zero_fill=true)"'] -ops ['"update"']
      - func: "upload-perf-test-stats"
        vars:
          perf-test-name: log.wtperf

  - name: perf-test-log-many-threads
    tags: ["log-perf"]
    depends_on:
      - name: compile
    commands:
      - func: "fetch artifacts"
      - func: "run-perf-test"
        vars:
          perf-test-name: log.wtperf
          maxruns: 1
          wtarg: -args ['"-C log=(enabled,file_max=1M),session_max=256", "-o threads=((count=128,updates=1))"'] -ops ['"update"']
      - func: "upload-perf-test-stats"
        vars:
          perf-test-name: log.wtperf

    ###########################################
    #        Performance Long Tests           #
    ###########################################

  - name: perf-test-long-500m-btree-populate
    tags: ["long-perf"]
    depends_on:
      - name: compile
    commands:
      - command: timeout.update
        params:
          exec_timeout_secs: 7200
          timeout_secs: 7200
      - func: "fetch artifacts"
      - func: "run-perf-test"
        vars:
          perf-test-name: 500m-btree-populate.wtperf
          maxruns: 1
          wtarg: -args ['"-C create,statistics=(fast),statistics_log=(json,wait=1,sources=[file:])"'] -ops ['"load", "warnings", "max_latency_insert"']
      - func: "upload-perf-test-stats"
        vars:
          perf-test-name: 500m-btree-populate.wtperf
      - func: "upload artifact"
        vars:
          upload_filename: WT_TEST.tgz
          upload_source_dir: wiredtiger/cmake_build/bench/wtperf/WT_TEST_0_0/
      # Call cleanup function to avoid duplicated artifact upload in the post-task stage.
      - func: "cleanup"

  - name: perf-test-long-500m-btree-50r50u
    tags: ["long-perf"]
    depends_on:
      - name: perf-test-long-500m-btree-populate
    commands:
      - command: timeout.update
        params:
          exec_timeout_secs: 10800
          timeout_secs: 10800
      # Fetch the compile artifacts.
      - func: "fetch artifacts"
      # Fetch the database created by perf-test-long-500m-btree-populate task.
      - func: "fetch artifacts"
        vars:
          dependent_task: perf-test-long-500m-btree-populate
          destination: "wiredtiger/cmake_build/bench/wtperf/WT_TEST_0_0"
      - func: "run-perf-test"
        vars:
          perf-test-name: 500m-btree-50r50u.wtperf
          maxruns: 1
          no_create: true
          wtarg: -args ['"-C create,statistics=(fast),statistics_log=(json,wait=1,sources=[file:])"'] -ops ['"read", "update", "warnings", "max_latency_read_update"']
      - func: "upload-perf-test-stats"
        vars:
          perf-test-name: 500m-btree-50r50u.wtperf
      - func: "cleanup"

  - name: perf-test-long-500m-btree-50r50u-backup
    tags: ["long-perf"]
    depends_on:
      - name: perf-test-long-500m-btree-populate
    commands:
      - command: timeout.update
        params:
          exec_timeout_secs: 10800
          timeout_secs: 10800
      # Fetch the compile artifacts.
      - func: "fetch artifacts"
      # Fetch the database created by perf-test-long-500m-btree-populate task.
      - func: "fetch artifacts"
        vars:
          dependent_task: perf-test-long-500m-btree-populate
          destination: "wiredtiger/cmake_build/bench/wtperf/WT_TEST_0_0"
      - func: "run-perf-test"
        vars:
          perf-test-name: 500m-btree-50r50u-backup.wtperf
          maxruns: 1
          no_create: true
          wtarg: -args ['"-C create,statistics=(fast),statistics_log=(json,wait=1,sources=[file:])"'] -ops ['"read", "update", "warnings", "max_latency_read_update"']
      - func: "upload-perf-test-stats"
        vars:
          perf-test-name: 500m-btree-50r50u-backup.wtperf
      - func: "cleanup"

  - name: perf-test-long-500m-btree-80r20u
    tags: ["long-perf"]
    depends_on:
      - name: perf-test-long-500m-btree-populate
    commands:
      - command: timeout.update
        params:
          exec_timeout_secs: 10800
          timeout_secs: 10800
      # Fetch the compile artifacts.
      - func: "fetch artifacts"
      # Fetch the database created by perf-test-long-500m-btree-populate task.
      - func: "fetch artifacts"
        vars:
          dependent_task: perf-test-long-500m-btree-populate
          destination: "wiredtiger/cmake_build/bench/wtperf/WT_TEST_0_0"
      - func: "run-perf-test"
        vars:
          perf-test-name: 500m-btree-80r20u.wtperf
          maxruns: 1
          no_create: true
          wtarg: -args ['"-C create,statistics=(fast),statistics_log=(json,wait=1,sources=[file:])"'] -ops ['"read", "update", "warnings", "max_latency_read_update"']
      - func: "upload-perf-test-stats"
        vars:
          perf-test-name: 500m-btree-80r20u.wtperf
      - func: "cleanup"

  - name: perf-test-long-500m-btree-rdonly
    tags: ["long-perf"]
    depends_on:
      - name: perf-test-long-500m-btree-populate
    commands:
      - command: timeout.update
        params:
          exec_timeout_secs: 10800
          timeout_secs: 10800
      # Fetch the compile artifacts.
      - func: "fetch artifacts"
      # Fetch the database created by perf-test-long-500m-btree-populate task.
      - func: "fetch artifacts"
        vars:
          dependent_task: perf-test-long-500m-btree-populate
          destination: "wiredtiger/cmake_build/bench/wtperf/WT_TEST_0_0"
      - func: "run-perf-test"
        vars:
          perf-test-name: 500m-btree-rdonly.wtperf
          maxruns: 1
          no_create: true
          wtarg: -args ['"-C create,statistics=(fast),statistics_log=(json,wait=1,sources=[file:])"'] -ops ['"read", "warnings", "max_latency_read_update", "min_max_read_throughput"']
      - func: "upload-perf-test-stats"
        vars:
          perf-test-name: 500m-btree-rdonly.wtperf
      - func: "cleanup"

  - name: perf-test-long-checkpoint-stress
    tags: ["long-perf"]
    depends_on:
      - name: compile
    commands:
      - func: "fetch artifacts"
      - func: "run-perf-test"
        vars:
          perf-test-name: checkpoint-stress.wtperf
          maxruns: 1
          wtarg: -args ['"-C create,statistics=(fast),statistics_log=(json,wait=1,sources=[file:])"'] -ops ['"update", "checkpoint"']
      - func: "upload-perf-test-stats"
        vars:
          perf-test-name: checkpoint-stress.wtperf

  - name: many-dhandle-stress
    depends_on:
      - name: compile
    commands:
      - func: "fetch artifacts"
      - func: "run-perf-test"
        vars:
          test_type: workgen
          exec_path: ${python_binary}
          perf-test-path: ../../../bench/workgen/runner
          perf-test-name: many-dhandle-stress.py
          maxruns: 1
          wtarg: -ops ['"max_latency_create", "max_latency_drop", "max_latency_drop_diff", "max_latency_insert_micro_sec", "max_latency_read_micro_sec", "max_latency_update_micro_sec", "warning_idle", "warning_idle_create", "warning_idle_drop", "warning_insert", "warning_operations", "warning_read", "warning_update"']
      - func: "upload-perf-test-stats"
        vars:
          perf-test-name: many-dhandle-stress.py
      - func: "validate-expected-stats"
        vars:
          stat_file: './test_stats/evergreen_out_many-dhandle-stress.py.json'
          comparison_op: "lt"
          expected-stats: '{"Warning Idle (drop)": 50, "Latency drop(in sec.) Max1": 500, "Latency warnings (read, insert, update)": 500}'

  - name: bench-wt2853-perf-test-row
    tags: ["wt2853-perf"]
    depends_on:
      - name: compile
    commands:
      - func: "fetch artifacts"
      - func: "wt2853_perf test"
        vars:
          wt2853_perf_args: "-t r"
      - func: "upload test stats"
        vars:
          test_path: bench/wt2853_perf/wt2853_perf

  - name: bench-wt2853-perf-test-col
    tags: ["wt2853-perf"]
    depends_on:
      - name: compile
    commands:
      - func: "fetch artifacts"
      - func: "wt2853_perf test"
        vars:
          wt2853_perf_args: "-t c"
      - func: "upload test stats"
        vars:
          test_path: bench/wt2853_perf/wt2853_perf

#######################################
#            Buildvariants            #
#######################################

buildvariants:

- name: ubuntu2004
  display_name: "! Ubuntu 20.04"
  run_on:
  - ubuntu2004-test
  expansions:
    test_env_vars:
      WT_TOPDIR=$(git rev-parse --show-toplevel)
      WT_BUILDDIR=$WT_TOPDIR/cmake_build
      LD_LIBRARY_PATH=$WT_BUILDDIR:$WT_TOPDIR/TCMALLOC_LIB/lib
    posix_configure_flags:
      -DCMAKE_TOOLCHAIN_FILE=../cmake/toolchains/mongodbtoolchain_v3_gcc.cmake
      -DCMAKE_C_FLAGS="-ggdb"
      -DCMAKE_CXX_FLAGS="-ggdb"
      -DHAVE_DIAGNOSTIC=1
      -DENABLE_PYTHON=1
      -DENABLE_ZLIB=1
      -DENABLE_SNAPPY=1
      -DENABLE_STRICT=1
      -DENABLE_TCMALLOC=1
      -DCMAKE_PREFIX_PATH="$(pwd)/../TCMALLOC_LIB"
      -DCMAKE_INSTALL_PREFIX=$(pwd)/LOCAL_INSTALL
    python_binary: '/opt/mongodbtoolchain/v3/bin/python3'
    smp_command: -j $(echo "`grep -c ^processor /proc/cpuinfo` * 2" | bc)
    cmake_generator: Ninja
    make_command: ninja
    data_validation_stress_test_args: -t r -m -W 3 -D -p -n 100000 -k 100000 -C cache_size=100MB
  tasks:
    - name: ".pull_request !.pull_request_compilers"
    - name: compile
    - name: make-check-test
    - name: unit-test
    - name: configure-combinations
    - name: syscall-linux
    - name: checkpoint-filetypes-test
    - name: unit-test-zstd
    - name: unit-test-random-seed
    - name: spinlock-gcc-test
    - name: spinlock-pthread-adaptive-test
    - name: compile-wtperf
    - name: ftruncate-test
    - name: long-test
    - name: unit-test-long
      distros: ubuntu2004-large
    - name: static-wt-build-test
    - name: linux-directio
      distros: ubuntu2004-build
    - name: format-smoke-test
    - name: format-failure-configs-test
    - name: data-validation-stress-test-checkpoint
    - name: data-validation-stress-test-checkpoint-fp-hs-insert-s1
    - name: data-validation-stress-test-checkpoint-fp-hs-insert-s1-no-timestamp
    - name: data-validation-stress-test-checkpoint-fp-hs-insert-s2
    - name: data-validation-stress-test-checkpoint-fp-hs-insert-s3
    - name: data-validation-stress-test-checkpoint-fp-hs-insert-s3-no-timestamp
    - name: data-validation-stress-test-checkpoint-fp-hs-insert-s4
    - name: data-validation-stress-test-checkpoint-fp-hs-insert-s5
    - name: data-validation-stress-test-checkpoint-fp-hs-insert-s5-no-timestamp
    - name: data-validation-stress-test-checkpoint-fp-hs-insert-s6
    - name: data-validation-stress-test-checkpoint-no-timestamp
    - name: unittest-test
    - name: tiered-storage-extensions-test

- name: ubuntu2004-asan
  display_name: "! Ubuntu 20.04 ASAN"
  run_on:
  - ubuntu2004-test
  expansions:
    posix_configure_flags:
      -DCMAKE_TOOLCHAIN_FILE=../cmake/toolchains/mongodbtoolchain_v3_clang.cmake
      -DCMAKE_BUILD_TYPE=ASan
      -DENABLE_STRICT=1
      -DHAVE_DIAGNOSTIC=1
      -DENABLE_STATIC=0
      -DENABLE_TCMALLOC=1
      -DCMAKE_PREFIX_PATH="$(pwd)/../TCMALLOC_LIB"
      -DCMAKE_INSTALL_PREFIX=$(pwd)/LOCAL_INSTALL
      -DCMAKE_C_FLAGS="-ggdb"
      -DCMAKE_CXX_FLAGS="-ggdb"
    smp_command: -j $(grep -c ^processor /proc/cpuinfo)
    make_command: ninja
    test_env_vars:
      WT_TOPDIR=$(git rev-parse --show-toplevel)
      WT_BUILDDIR=$WT_TOPDIR/cmake_build
      ASAN_OPTIONS="detect_leaks=1:abort_on_error=1:disable_coredump=0:unmap_shadow_on_exit=1"
      LSAN_OPTIONS="print_suppressions=0:suppressions=$WT_TOPDIR/test/evergreen/asan_leaks.supp"
      ASAN_SYMBOLIZER_PATH=/opt/mongodbtoolchain/v4/bin/llvm-symbolizer
      TESTUTIL_BYPASS_ASAN=1
      LD_PRELOAD=/usr/lib/x86_64-linux-gnu/libeatmydata.so 
      PATH=/opt/mongodbtoolchain/v3/bin:$PATH
      LD_LIBRARY_PATH=$WT_BUILDDIR:$WT_TOPDIR/TCMALLOC_LIB/lib
  tasks:
    - name: ".pull_request !.pull_request_compilers !.python"
    - name: examples-c-test
    - name: format-asan-smoke-test

- name: ubuntu2004-msan
  display_name: "! Ubuntu 20.04 MSAN"
  run_on:
  - ubuntu2004-test
  expansions:
    posix_configure_flags:
      -DCMAKE_TOOLCHAIN_FILE=../cmake/toolchains/mongodbtoolchain_v3_clang.cmake
      -DCMAKE_BUILD_TYPE=MSan
      -DCC_OPTIMIZE_LEVEL=-O1
      -DENABLE_STRICT=1
      -DHAVE_DIAGNOSTIC=1
      -DENABLE_STATIC=0
      -DCMAKE_INSTALL_PREFIX=$(pwd)/LOCAL_INSTALL
      -DCMAKE_C_FLAGS="-ggdb"
    smp_command: -j $(grep -c ^processor /proc/cpuinfo)
    make_command: ninja
    test_env_vars:
      MSAN_OPTIONS="abort_on_error=1:disable_coredump=0:print_stacktrace=1"
      MSAN_SYMBOLIZER_PATH=/opt/mongodbtoolchain/v4/bin/llvm-symbolizer
      LD_PRELOAD=/usr/lib/x86_64-linux-gnu/libeatmydata.so
      PATH=/opt/mongodbtoolchain/v3/bin:$PATH
      WT_TOPDIR=$(git rev-parse --show-toplevel)
      WT_BUILDDIR=$WT_TOPDIR/cmake_build
      LD_LIBRARY_PATH=$WT_BUILDDIR
    # We don't run C++ memory sanitized testing as it creates false positives.
    check_args: -LE cppsuite
  tasks:
    - name: clang-analyzer
    - name: compile
    - name: compile-production-disable-shared
    - name: compile-production-disable-static
    - name: examples-c-production-disable-shared-test
    - name: examples-c-production-disable-static-test
    - name: format-stress-pull-request-test
    - name: make-check-test

- name: ubuntu2004-ubsan
  display_name: "! Ubuntu 20.04 UBSAN"
  run_on:
  - ubuntu2004-test
  expansions:
    posix_configure_flags:
      -DCMAKE_TOOLCHAIN_FILE=../cmake/toolchains/mongodbtoolchain_v3_clang.cmake
      -DCMAKE_BUILD_TYPE=UBSan
      -DCC_OPTIMIZE_LEVEL=-O1
      -DENABLE_STRICT=1
      -DHAVE_DIAGNOSTIC=1
      -DENABLE_STATIC=0
      -DENABLE_TCMALLOC=1
      -DCMAKE_PREFIX_PATH="$(pwd)/../TCMALLOC_LIB"
      -DCMAKE_INSTALL_PREFIX=$(pwd)/LOCAL_INSTALL
      -DCMAKE_C_FLAGS="-ggdb"
      -DCMAKE_CXX_FLAGS="-ggdb"
    smp_command: -j $(grep -c ^processor /proc/cpuinfo)
    make_command: ninja
    test_env_vars:
      UBSAN_OPTIONS="detect_leaks=1:disable_coredump=0:external_symbolizer_path=/opt/mongodbtoolchain/v4/bin/llvm-symbolizer:abort_on_error=1:print_stacktrace=1"
      LD_PRELOAD=/usr/lib/x86_64-linux-gnu/libeatmydata.so
      PATH=/opt/mongodbtoolchain/v3/bin:$PATH
      WT_TOPDIR=$(git rev-parse --show-toplevel)
      WT_BUILDDIR=$WT_TOPDIR/cmake_build
      LD_LIBRARY_PATH=$WT_BUILDDIR:$WT_TOPDIR/TCMALLOC_LIB/lib
  tasks:
    - name: clang-analyzer
    - name: compile
    - name: compile-production-disable-shared
    - name: compile-production-disable-static
    - name: examples-c-production-disable-shared-test
    - name: examples-c-production-disable-static-test
    - name: format-stress-pull-request-test
    - name: make-check-test
    - name: cppsuite-operations-test-default
    - name: cppsuite-hs-cleanup-default
    - name: cppsuite-search-near-01-default
    - name: cppsuite-search-near-02-default
    - name: cppsuite-search-near-03-default

- name: ubuntu2004-compilers
  display_name: "! Ubuntu 20.04 Compilers"
  run_on:
  - ubuntu2004-wt-build
  expansions:
    posix_configure_flags: 
      -DHAVE_DIAGNOSTIC=1
      -DENABLE_STRICT=1
      -DENABLE_LZ4=1
      -DENABLE_SNAPPY=1
      -DENABLE_ZLIB=1
      -DENABLE_ZSTD=1
      -DENABLE_PYTHON=1
      -DENABLE_TCMALLOC=1
      -DCMAKE_PREFIX_PATH="$(pwd)/../TCMALLOC_LIB"
    python_binary: '/opt/mongodbtoolchain/v3/bin/python3'
    smp_command: -j $(grep -c ^processor /proc/cpuinfo)
    make_command: ninja
  tasks:
    - name: ".pull_request_compilers"

- name: ubuntu2004-stress-tests
  display_name: Ubuntu 20.04 Stress tests
  run_on:
  - ubuntu2004-test
  expansions:
    smp_command: -j $(grep -c ^processor /proc/cpuinfo)
    make_command: ninja
    test_env_vars:
      LD_PRELOAD=/usr/lib/x86_64-linux-gnu/libeatmydata.so
      PATH=/opt/mongodbtoolchain/v3/bin:$PATH
      WT_TOPDIR=$(git rev-parse --show-toplevel)
      WT_BUILDDIR=$WT_TOPDIR/cmake_build
      LD_LIBRARY_PATH=$WT_BUILDDIR:$WT_TOPDIR/TCMALLOC_LIB/lib
    posix_configure_flags:
      -DHAVE_DIAGNOSTIC=1
      -DENABLE_PYTHON=1
      -DENABLE_ZLIB=1
      -DENABLE_SNAPPY=1
      -DENABLE_STRICT=1
      -DENABLE_STATIC=1
      -DENABLE_TCMALLOC=1
      -DCMAKE_PREFIX_PATH="$(pwd)/../TCMALLOC_LIB"
      -DCMAKE_INSTALL_PREFIX=$(pwd)/LOCAL_INSTALL
    python_binary: '/opt/mongodbtoolchain/v3/bin/python3'
  tasks:
    - name: ".stress-test-1"
    - name: ".stress-test-2"
    - name: ".stress-test-3"
    - name: ".stress-test-4"
    - name: ".stress-test-no-barrier"
    - name: ".stress-test-no-barrier-sanitizer"
    - name: ".stress-test-sanitizer-1"
    - name: ".stress-test-sanitizer-2"
    - name: ".stress-test-sanitizer-3"
    - name: ".stress-test-sanitizer-4"
    - name: format-abort-recovery-stress-test

- name: ubuntu2004-stress-tests-arm64
  display_name: Ubuntu 20.04 Stress tests (ARM64)
  run_on:
  - ubuntu2004-arm64-large
  expansions:
    smp_command: -j $(grep -c ^processor /proc/cpuinfo)
    make_command: ninja
    test_env_vars:
      LD_PRELOAD=/usr/lib/aarch64-linux-gnu/libeatmydata.so
      PATH=/opt/mongodbtoolchain/v3/bin:$PATH
      WT_TOPDIR=$(git rev-parse --show-toplevel)
      WT_BUILDDIR=$WT_TOPDIR/cmake_build
      LD_LIBRARY_PATH=$WT_BUILDDIR:$WT_TOPDIR/TCMALLOC_LIB/lib
    posix_configure_flags:
      -DHAVE_DIAGNOSTIC=1
      -DENABLE_PYTHON=1
      -DENABLE_ZLIB=1
      -DENABLE_SNAPPY=1
      -DENABLE_STRICT=1
      -DENABLE_STATIC=1
      -DENABLE_TCMALLOC=1
      -DCMAKE_PREFIX_PATH="$(pwd)/../TCMALLOC_LIB"
      -DCMAKE_INSTALL_PREFIX=$(pwd)/LOCAL_INSTALL
    python_binary: '/opt/mongodbtoolchain/v3/bin/python3'
  tasks:
  # FIXME-WT-8947: For now run the whole stress test suite like we do on the x86 platform. But later
  # find a smaller set of tests that give an optimal test coverage while being mindful of machine
  # costs and availability.
    - name: ".stress-test-1"
    - name: ".stress-test-2"
    - name: ".stress-test-3"
    - name: ".stress-test-4"
    - name: ".stress-test-no-barrier"
    - name: format-abort-recovery-stress-test

- name: ubuntu2004-perf-tests
  display_name: Ubuntu 20.04 Performance tests
  batchtime: 1440 # 1 day
  run_on:
    - ubuntu2004-medium
  expansions:
    test_env_vars:
      WT_TOPDIR=$(git rev-parse --show-toplevel)
      WT_BUILDDIR=$WT_TOPDIR/cmake_build
      LD_LIBRARY_PATH=$WT_BUILDDIR:$WT_BUILDDIR/test/utility/
    posix_configure_flags:
      -DCMAKE_TOOLCHAIN_FILE=../cmake/toolchains/mongodbtoolchain_v3_gcc.cmake
      -DCMAKE_C_FLAGS="-ggdb"
      -DHAVE_DIAGNOSTIC=1
      -DENABLE_PYTHON=1
      -DENABLE_ZLIB=1
      -DENABLE_SNAPPY=1
      -DENABLE_STRICT=1
      -DCMAKE_INSTALL_PREFIX=$(pwd)/LOCAL_INSTALL
    python_binary: '/opt/mongodbtoolchain/v3/bin/python3'
    pip3_binary: '/opt/mongodbtoolchain/v3/bin/pip3'
    virtualenv_binary: '/opt/mongodbtoolchain/v3/bin/virtualenv'
    smp_command: -j $(echo "`grep -c ^processor /proc/cpuinfo` * 2" | bc)
    cmake_generator: Ninja
    make_command: ninja
  tasks:
    - name: compile
    - name: ".btree-perf"
    # Disable LSM perf tests till the support for LSM is restored.
    # - name: ".lsm-perf"
    - name: ".stress-perf"
    - name: ".checkpoint-perf"
    - name: ".evict-perf"
    - name: ".log-perf"
    - name: ".long-perf"
    - name: many-dhandle-stress
    - name: ".wt2853-perf"
  display_tasks:
    - name: Wiredtiger-perf-btree-jobs
      execution_tasks:
      - ".btree-perf"
    # Disable LSM perf tests till the support for LSM is restored.
    # - name: Wiredtiger-perf-lsm-jobs
    #   execution_tasks:
    #   - ".lsm-perf"
    - name: Wiredtiger-perf-stress-jobs
      execution_tasks:
      - ".stress-perf"
    - name: Wiredtiger-perf-checkpoint-jobs
      execution_tasks:
      - ".checkpoint-perf"
    - name: Wiredtiger-perf-evict-jobs
      execution_tasks:
      - ".evict-perf"
    - name: Wiredtiger-perf-log-jobs
      execution_tasks:
      - ".log-perf"
    - name: Wiredtiger-perf-long-jobs
      execution_tasks:
      - ".long-perf"
    - name: WiredTiger-wt2853-perf
      execution_tasks:
      - ".wt2853-perf"

- name: large-scale-tests
  display_name: "Large scale tests"
  batchtime: 480 # 3 times a day
  run_on:
  - ubuntu2004-test
  expansions:
    make_command: ninja
    cmake_generator: Ninja
    posix_configure_flags:
      -DENABLE_PYTHON=1
      -DENABLE_ZLIB=1
      -DENABLE_SNAPPY=1
      -DENABLE_STRICT=1
      -DENABLE_STATIC=1
      -DENABLE_TCMALLOC=1
      -DCMAKE_PREFIX_PATH="$(pwd)/../TCMALLOC_LIB"
    test_env_vars:
      PATH=/opt/mongodbtoolchain/v3/bin:$PATH
      WT_TOPDIR=$(git rev-parse --show-toplevel)
      WT_BUILDDIR=$WT_TOPDIR/cmake_build
      LD_LIBRARY_PATH=$WT_BUILDDIR:$WT_TOPDIR/TCMALLOC_LIB/lib
    upload_source_dir: mongo-tests/largescale/many-collection-artifacts
    upload_filename: many-collection.tgz
  tasks:
    - name: many-collection-test
      distros: ubuntu2004-wt-large

- name: cppsuite-stress-tests
  display_name: "Cppsuite Stress Tests"
  batchtime: 960 # Twice a day
  run_on:
  - ubuntu2004-medium
  expansions:
    test_env_vars:
      WT_TOPDIR=$(git rev-parse --show-toplevel)
      WT_BUILDDIR=$WT_TOPDIR/cmake_build
      LD_LIBRARY_PATH=$WT_BUILDDIR:$WT_TOPDIR/TCMALLOC_LIB/lib
    cmake_generator: Ninja
    make_command: ninja
    posix_configure_flags:
      -DHAVE_DIAGNOSTIC=1
      -DENABLE_PYTHON=1
      -DENABLE_SNAPPY=1
      -DENABLE_STRICT=1
      -DENABLE_STATIC=1
      -DENABLE_TCMALLOC=1
      -DENABLE_ZLIB=1
      -DCMAKE_CXX_FLAGS="-ggdb"
      -DCMAKE_PREFIX_PATH="$(pwd)/../TCMALLOC_LIB"
  tasks:
    - name: compile
    - name: cppsuite-operations-test-stress
    - name: cppsuite-burst-inserts-stress
    - name: cppsuite-hs-cleanup-stress
    - name: cppsuite-search-near-01-stress
    - name: cppsuite-search-near-02-stress
    - name: cppsuite-search-near-03-stress
    - name: cppsuite-bounded-cursor-perf-stress

- name: package
  display_name: "~ Package"
  batchtime: 1440 # 1 day
  run_on:
  - ubuntu2004-test
  tasks:
    - name: package

- name: documentation-update
  display_name: "~ Documentation update"
  batchtime: 10080 # 7 days
  run_on:
  - ubuntu2004-test
  expansions:
    doc_update_branches: develop,mongodb-6.0,mongodb-5.0,mongodb-4.4,mongodb-4.2
  tasks:
    - name: doc-update

- name: linux-no-ftruncate
  display_name: Linux no ftruncate
  batchtime: 1440 # 1 day
  run_on:
  - ubuntu2004-test
  expansions:
    test_env_vars:
      LD_PRELOAD=/usr/lib/x86_64-linux-gnu/libeatmydata.so
      PATH=/opt/mongodbtoolchain/v3/bin:$PATH
      WT_TOPDIR=$(git rev-parse --show-toplevel)
      WT_BUILDDIR=$WT_TOPDIR/cmake_build
      LD_LIBRARY_PATH=$WT_BUILDDIR:$WT_TOPDIR/TCMALLOC_LIB/lib
    smp_command: -j $(grep -c ^processor /proc/cpuinfo)
    make_command: ninja
    cmake_generator: Ninja
    python_binary: '/opt/mongodbtoolchain/v3/bin/python3'
  tasks:
    - name: compile-linux-no-ftruncate
    - name: make-check-linux-no-ftruncate-test
    - name: unit-linux-no-ftruncate-test
    - name: format-linux-no-ftruncate

- name: rhel80
  display_name: RHEL 8.0
  run_on:
  - rhel80-test
  expansions:
    test_env_vars:
      LD_PRELOAD=/usr/local/lib/libeatmydata.so
      PATH=/opt/mongodbtoolchain/v3/bin:$PATH
      WT_TOPDIR=$(git rev-parse --show-toplevel)
      WT_BUILDDIR=$WT_TOPDIR/cmake_build
      LD_LIBRARY_PATH=$WT_BUILDDIR:$WT_TOPDIR/TCMALLOC_LIB/lib
    smp_command: -j $(grep -c ^processor /proc/cpuinfo)
    cmake_generator: "Unix Makefiles"
    make_command: make
    python_binary: '/opt/mongodbtoolchain/v3/bin/python3'
  tasks:
    - name: compile
    - name: make-check-test
    - name: unit-test
    - name: fops
    - name: time-shift-sensitivity-test
    - name: linux-directio
      distros: rhel80-build
    - name: syscall-linux
    - name: checkpoint-filetypes-test
    - name: unit-test-zstd
    - name: unit-test-long
      distros: rhel80-large
    - name: spinlock-gcc-test
    - name: spinlock-pthread-adaptive-test
    - name: compile-wtperf
    - name: wtperf-test
    - name: ftruncate-test
    - name: long-test
    - name: configure-combinations

- name: code-statistics
  display_name: "Code statistics"
  batchtime: 10080 # 7 days
  run_on:
  - ubuntu2004-test
  expansions:
    test_env_vars:
      LD_PRELOAD=/usr/lib/x86_64-linux-gnu/libeatmydata.so
      PATH=/opt/mongodbtoolchain/v3/bin:$PATH
      WT_TOPDIR=$(git rev-parse --show-toplevel)
      WT_BUILDDIR=$WT_TOPDIR/cmake_build
      LD_LIBRARY_PATH=$WT_BUILDDIR:$WT_TOPDIR/TCMALLOC_LIB/lib
    make_command: ninja
    cmake_generator: Ninja
  tasks:
    - name: coverage-report
    - name: cyclomatic-complexity

- name: compatibility-tests-less-frequent
  display_name: Compatibility tests (less frequent)
  batchtime: 10080 # 7 days
  run_on:
  - ubuntu1804-test
  tasks:
    - name: compatibility-test-for-older-releases
    - name: compatibility-test-for-wt-standalone-releases

- name: compatibility-tests-daily
  display_name: Compatibility tests (daily)
  batchtime: 1440 # 1 day
  run_on:
  - ubuntu2004-test
  tasks:
    - name: compatibility-test-upgrade-to-latest

- name: compatibility-tests
  display_name: Compatibility tests
  run_on:
  - ubuntu2004-test
  tasks:
    - name: compatibility-test-for-newer-releases
    - name: compatibility-test-for-patch-releases
    - name: import-compatibility-test

- name: windows-64
  display_name: "! Windows 64-bit"
  run_on:
  - windows-64-vs2017-test
  expansions:
    python_binary: '/cygdrive/c/Python39/python'
    test_env_vars:
      WT_TOPDIR=$(git rev-parse --show-toplevel)
      WT_BUILDDIR=$WT_TOPDIR/cmake_build
      PATH=/cygdrive/c/Python39:/cygdrive/c/Python39/Scripts:$PATH
      PYTHONPATH=($WT_TOPDIR/lang/python/wiredtiger):$(cygpath -w $WT_TOPDIR/lang/python)
    windows_configure_flags: -vcvars_bat "'C:\Program Files (x86)\Microsoft Visual Studio\2017\Professional\VC\Auxiliary\Build\vcvars64.bat'"
  tasks:
    - name: compile
    - name: make-check-test
    - name: ".unit_test"
    - name: fops
    - name: unittest-test

- name: macos-1014
  display_name: "OS X 10.14"
  run_on:
  - macos-1014
  batchtime: 120 # 2 hours
  expansions:
    posix_configure_flags:
      -DCMAKE_C_FLAGS="-ggdb"
      -DHAVE_DIAGNOSTIC=1
      -DENABLE_PYTHON=1
      -DENABLE_ZLIB=1
      -DENABLE_STRICT=1 
      -DCMAKE_INSTALL_PREFIX=$(pwd)/LOCAL_INSTALL
    python_binary: 'python3'
    smp_command: -j $(sysctl -n hw.logicalcpu)
    cmake_generator: "Unix Makefiles"
    make_command: make
    test_env_vars: 
      WT_BUILDDIR=$(git rev-parse --show-toplevel)/cmake_build
      DYLD_LIBRARY_PATH=$WT_BUILDDIR
  tasks:
    - name: compile
    - name: make-check-test
    - name: unit-test
    - name: fops

- name: little-endian
  display_name: "~ Little-endian (x86)"
  run_on:
  - ubuntu1804-test
  batchtime: 4320 # 3 days
  expansions:
    python_binary: '/opt/mongodbtoolchain/v3/bin/python3'
    smp_command: -j $(grep -c ^processor /proc/cpuinfo)
    test_env_vars:
      PATH=/opt/mongodbtoolchain/v3/bin:$PATH
      WT_TOPDIR=$(git rev-parse --show-toplevel)
      WT_BUILDDIR=$WT_TOPDIR/cmake_build
      LD_LIBRARY_PATH=$WT_BUILDDIR
    make_command: ninja
    cmake_generator: Ninja
  tasks:
    - name: compile
    - name: generate-datafile-little-endian
    - name: verify-datafile-little-endian
    - name: verify-datafile-from-big-endian

- name: big-endian
  display_name: "~ Big-endian (s390x/zSeries)"
  modules:
  - enterprise
  run_on:
  - ubuntu1804-zseries-build
  batchtime: 4320 # 3 days
  expansions:
    python_binary: '/opt/mongodbtoolchain/v3/bin/python3'
    smp_command: -j $(grep -c ^processor /proc/cpuinfo)
    test_env_vars:
      PATH=/opt/mongodbtoolchain/v3/bin:$PATH
      WT_TOPDIR=$(git rev-parse --show-toplevel)
      WT_BUILDDIR=$WT_TOPDIR/cmake_build
      LD_LIBRARY_PATH=$WT_BUILDDIR
    make_command: ninja
    cmake_generator: Ninja
  tasks:
    - name: compile
    - name: generate-datafile-big-endian
    - name: verify-datafile-big-endian
    - name: verify-datafile-from-little-endian

# FIXME-WT-8981 - Ubuntu PPC tests have been replaced by RHEL8 tests as of WT-8688, but the RHEL8 tests are currently disabled
# due to platform issues. On completion of WT-8981 this can be deleted.
- name: ubuntu1804-ppc
  display_name: "~ Ubuntu 18.04 PPC"
  run_on:
  - ubuntu1804-power8-test
  batchtime: 120 # 2 hours
  expansions:
    format_test_setting: ulimit -c unlimited
    test_env_vars:
      WT_BUILDDIR=$(git rev-parse --show-toplevel)/cmake_build
      LD_LIBRARY_PATH=$WT_BUILDDIR
    posix_configure_flags:
      -DCMAKE_TOOLCHAIN_FILE=../cmake/toolchains/mongodbtoolchain_v3_gcc.cmake
      -DCMAKE_C_FLAGS="-ggdb"
      -DHAVE_DIAGNOSTIC=1
      -DENABLE_PYTHON=1
      -DENABLE_ZLIB=1
      -DENABLE_SNAPPY=1
      -DENABLE_STRICT=1
      -DCMAKE_INSTALL_PREFIX=$(pwd)/LOCAL_INSTALL
    python_binary: '/opt/mongodbtoolchain/v3/bin/python3'
    # Use half number of vCPU to avoid OOM kill failure
    smp_command: -j $(echo $(grep -c ^processor /proc/cpuinfo) / 2 | bc)
    cmake_generator: Ninja
    make_command: ninja
  tasks:
    - name: compile
    - name: unit-test
    - name: format-smoke-test
    - name: format-asan-smoke-ppc-test
    - name: format-wtperf-test
    - name: ".stress-test-ppc-ubuntu"

- name: rhel8-ppc
  display_name: "~ RHEL8 PPC"
  # FIXME-WT-8981
  activate: false
  run_on:
  - rhel81-power8-small
  batchtime: 120 # 2 hours
  expansions:
    format_test_setting: ulimit -c unlimited
    test_env_vars:
      WT_BUILDDIR=$(git rev-parse --show-toplevel)/cmake_build
      LD_LIBRARY_PATH=$WT_BUILDDIR
    posix_configure_flags:
      -DCMAKE_TOOLCHAIN_FILE=../cmake/toolchains/mongodbtoolchain_v4_gcc.cmake
      -DCMAKE_C_FLAGS="-ggdb"
      -DHAVE_DIAGNOSTIC=1
      -DENABLE_PYTHON=1
      -DENABLE_ZLIB=1
      -DENABLE_SNAPPY=1
      -DENABLE_STRICT=1
      -DCMAKE_INSTALL_PREFIX=$(pwd)/LOCAL_INSTALL
    python_binary: '/opt/mongodbtoolchain/v4/bin/python3'
    # Use half number of vCPU to avoid OOM kill failure
    smp_command: -j $(echo $(grep -c ^processor /proc/cpuinfo) / 2 | bc)
    cmake_generator: Ninja
    make_command: ninja
  tasks:
    - name: compile
    - name: unit-test
    - name: format-smoke-test
    - name: format-asan-smoke-test
    - name: format-wtperf-test
    - name: ".stress-test-ppc-1"
    - name: ".stress-test-ppc-2"

- name: rhel8-zseries
  display_name: "~ RHEL8 zSeries"
  run_on:
  - rhel80-zseries-test
  batchtime: 120 # 2 hours
  expansions:
    test_env_vars:
      WT_BUILDDIR=$(git rev-parse --show-toplevel)/cmake_build
      LD_LIBRARY_PATH=$WT_BUILDDIR
    posix_configure_flags:
      -DCMAKE_TOOLCHAIN_FILE=../cmake/toolchains/mongodbtoolchain_v3_gcc.cmake 
      -DCMAKE_C_FLAGS="-ggdb"
      -DHAVE_DIAGNOSTIC=1
      -DENABLE_PYTHON=1
      -DENABLE_ZLIB=1 
      -DENABLE_SNAPPY=1
      -DENABLE_STRICT=1
      -DCMAKE_INSTALL_PREFIX=$(pwd)/LOCAL_INSTALL
    python_binary: '/opt/mongodbtoolchain/v3/bin/python3'
    # Use half number of vCPU to avoid OOM kill failure
    smp_command: -j $(echo $(grep -c ^processor /proc/cpuinfo) / 2 | bc)
    cmake_generator: Ninja
    make_command: ninja
  tasks:
    - name: compile
    - name: unit-test
    - name: format-smoke-test
    - name: ".stress-test-zseries-1"
    - name: ".stress-test-zseries-2"
    - name: ".stress-test-zseries-3"

- name: ubuntu2004-arm64
  display_name: "~ Ubuntu 20.04 ARM64"
  run_on:
  - ubuntu2004-arm64-small
  batchtime: 1440 # 24 hours
  expansions:
    test_env_vars:
      WT_TOPDIR=$(git rev-parse --show-toplevel)
      WT_BUILDDIR=$WT_TOPDIR/cmake_build
      LD_LIBRARY_PATH=$WT_BUILDDIR
    posix_configure_flags:
      -DCMAKE_TOOLCHAIN_FILE=../cmake/toolchains/mongodbtoolchain_v3_gcc.cmake
      -DCMAKE_C_FLAGS="-ggdb"
      -DHAVE_DIAGNOSTIC=1
      -DENABLE_PYTHON=1
      -DENABLE_ZLIB=1
      -DENABLE_SNAPPY=1
      -DENABLE_STRICT=1
      -DCMAKE_INSTALL_PREFIX=$(pwd)/LOCAL_INSTALL
    python_binary: '/opt/mongodbtoolchain/v3/bin/python3'
    smp_command: -j $(echo "`grep -c ^processor /proc/cpuinfo` * 2" | bc)
    cmake_generator: Ninja
    make_command: ninja
  tasks:
    - name: compile
    - name: make-check-test
    - name: unit-test
    - name: fops
    - name: linux-directio
    - name: checkpoint-filetypes-test
    - name: unit-test-zstd
    - name: unit-test-long
    - name: spinlock-gcc-test
    - name: spinlock-pthread-adaptive-test
    - name: compile-wtperf
    - name: wtperf-test
    - name: ftruncate-test
    - name: long-test
    - name: configure-combinations
    - name: format-smoke-test
    - name: tiered-storage-extensions-test
<|MERGE_RESOLUTION|>--- conflicted
+++ resolved
@@ -3013,9 +3013,8 @@
             # Set the cyclomatic complexity limit to 20
             python "../metrixplusplus/metrix++.py" limit --max-limit=std.code.complexity:cyclomatic:20
 
-<<<<<<< HEAD
-            # Fail if there are functions with cyclomatic complexity larger than 95
-            python "../metrixplusplus/metrix++.py" limit --max-limit=std.code.complexity:cyclomatic:95 > $t
+            # Fail if there are functions with cyclomatic complexity larger than 91
+            python "../metrixplusplus/metrix++.py" limit --max-limit=std.code.complexity:cyclomatic:91 > $t
             if grep -q 'exceeds' $t; then 
                 echo "[ERROR]:complexity:cyclomatic: Complexity limit exceeded."
                 cat $t
@@ -3023,11 +3022,6 @@
             else
                 cat $t && rm $t 
             fi
-=======
-            # Fail if there are functions with cyclomatic complexity larger than 91
-            set -o errexit
-            python "../metrixplusplus/metrix++.py" limit --max-limit=std.code.complexity:cyclomatic:91
->>>>>>> 2666d037
 
     #############################
     # Performance Tests for lsm #
