#
# This file defines the tasks and platforms for WiredTiger in the
# MongoDB continuous integration system (https://evergreen.mongodb.com).
#

#######################################
#            Project Settings         #
#######################################

stepback: true
pre:
  - func: "cleanup"
post:
  - func: "upload artifact"
    vars:
      postfix: -${execution}
  - func: "save wt hang analyzer core/debugger files"
  - func: "dump stderr/stdout"
  - func: "cleanup"
timeout:
  - func: "run wt hang analyzer"

#######################################
#            Functions                #
#######################################

functions:

  "get project" :
    command: git.get_project
    params:
      directory: wiredtiger
  "fetch artifacts" :
    command: s3.get
    params:
      aws_key: ${aws_key}
      aws_secret: ${aws_secret}
      remote_file: wiredtiger/${build_variant}/${revision}/artifacts/${dependent_task|compile}_${build_id}.tgz
      bucket: build_external
      extract_to: wiredtiger
  "fetch artifacts from endian format" :
    - command: s3.get
      params:
        aws_key: ${aws_key}
        aws_secret: ${aws_secret}
        remote_file: wiredtiger/${endian_format}/${revision}/artifacts/WT_TEST.tgz
        bucket: build_external
<<<<<<< HEAD
        extract_to: wiredtiger/build_posix/test/format
  "fetch artifacts from many-coll" :
=======
        local_file: WT_TEST-little-endian.tgz
    - command: archive.targz_extract
      params:
        path: "WT_TEST-little-endian.tgz"
        destination: "wiredtiger/build_posix/test/format"
  "fetch artifacts from big-endian" :
>>>>>>> b7a246ec
    - command: s3.get
      params:
        aws_key: ${aws_key}
        aws_secret: ${aws_secret}
<<<<<<< HEAD
        remote_file: dbpath_100k_500.tgz
        bucket: build_external
        local_file: dbpath_100k_500.tgz
    - command: shell.exec
      params:
        shell: bash
        script: |
          set -o errexit
          set -o verbose
          mkdir -p mongo-tests/largescale/many-collection/dbpath
    - command: archive.targz_extract
      params:
        path: "dbpath_100k_500.tgz"
        destination: "mongo-tests/largescale/many-collection/dbpath/."
=======
        remote_file: wiredtiger/big-endian/${revision}/artifacts/WT_TEST.tgz
        bucket: build_external
        local_file: WT_TEST-big-endian.tgz
    - command: archive.targz_extract
      params:
        path: "WT_TEST-big-endian.tgz"
        destination: "wiredtiger/build_posix/test/format"
>>>>>>> b7a246ec
  "fetch mongo-tests repo" :
    command: shell.exec
    params:
      script: |
        set -o errexit
        set -o verbose
        git clone https://github.com/wiredtiger/mongo-tests
  "fetch mongo repo" :
    command: shell.exec
    params:
      script: |
        set -o errexit
        set -o verbose
        git clone https://github.com/mongodb/mongo
  "import wiredtiger into mongo" :
    command: shell.exec
    params:
      script: |
        set -o errexit
        set -o verbose
        cp -a wiredtiger mongo/src/third_party/
  "compile mongodb" :
    command: shell.exec
    params:
      shell: bash
      working_dir: "mongo"
      script: |
        set -o errexit
        set -o verbose
        virtualenv -p python3 venv
        source venv/bin/activate
        pip3 install requirements_parser
        pip3 install -r etc/pip/compile-requirements.txt
        ./buildscripts/scons.py --variables-files=etc/scons/mongodbtoolchain_stable_gcc.vars --link-model=dynamic --ninja generate-ninja ICECC=icecc CCACHE=ccache
        ninja -j$(nproc --all) install-mongod
  "configure wiredtiger": &configure_wiredtiger
    command: shell.exec
    params:
      working_dir: "wiredtiger"
      shell: bash
      script: |
        # Fetch the gperftools library.
        if [[ "${posix_configure_flags|}" =~ (tcmalloc|TCMALLOC) ]]; then
          git clone git@github.com:wiredtiger/automation-scripts.git
          . automation-scripts/evergreen/find_gperftools.sh ${s3_access_key} ${s3_secret_key} ${build_variant} ${is_cmake_build|false}
        fi
        
        set -o errexit
        set -o verbose

        # Check if the build variant has specified a build type, always default to
        # Autoconf/Libtool if $is_cmake_build is not declared.
        if [ ${is_cmake_build|false} = true ]; then
          if [ "$OS" = "Windows_NT" ]; then
            # Use the Windows powershell script to configure the CMake build.
            # We execute it in a powershell environment as its easier to detect and source the Visual Studio
            # toolchain in a native Windows environment. We can't easily execute the build in a cygwin environment.
            powershell.exe  -NonInteractive '.\test\evergreen\build_windows.ps1' -configure 1 ${windows_configure_flags|}
          else
            # Compiling with CMake.
            . test/evergreen/find_cmake.sh
            mkdir -p cmake_build
            cd cmake_build
            $CMAKE \
            ${posix_configure_flags|-DCMAKE_TOOLCHAIN_FILE=../cmake/toolchains/mongodbtoolchain_v3_gcc.cmake -DCMAKE_C_FLAGS="-ggdb" -DHAVE_DIAGNOSTIC=1 -DENABLE_PYTHON=1 -DENABLE_ZLIB=1 -DENABLE_STATIC=1 -DENABLE_STRICT=1 -DCMAKE_INSTALL_PREFIX=$(pwd)/LOCAL_INSTALL} -G "${cmake_generator|Ninja}" ./..
          fi
        elif [ "$OS" != "Windows_NT" ]; then
          # Compiling with Autoconf/Libtool.
          cd build_posix
          sh reconf
          ${configure_env_vars|CC=/opt/mongodbtoolchain/v3/bin/gcc CXX=/opt/mongodbtoolchain/v3/bin/g++ PATH=/opt/mongodbtoolchain/v3/bin:$PATH ADD_CFLAGS="-ggdb -fPIC"} PYTHON="python3" \
            ../configure ${configure_python_setting|} \
            ${posix_configure_flags|--enable-silent-rules --enable-diagnostic --enable-python --enable-zlib --enable-strict --enable-static --prefix=$(pwd)/LOCAL_INSTALL}
        fi
  "make wiredtiger": &make_wiredtiger
    command: shell.exec
    params:
      working_dir: "wiredtiger"
      shell: bash
      script: |
        set -o errexit
        set -o verbose
        if [ ${is_cmake_build|false} = true ]; then
          if [ "$OS" = "Windows_NT" ]; then
            # Use the Windows powershell script to execute Ninja build (can't execute directly in a cygwin environment).
            powershell.exe '.\test\evergreen\build_windows.ps1 -build 1'
          else
            # Compiling with CMake generated Ninja file.
            cd cmake_build
            ${make_command|ninja} ${smp_command|} 2>&1
          fi
        elif [ "Windows_NT" == "$OS" ]; then
          export "PATH=/cygdrive/c/Python39:/cygdrive/c/Python39/Scripts:$PATH"

          python --version
          python -m pip install scons==3.1.1
          scons-3.1.1.bat "LIBPATH=c:\\python\\Python39\\libs" --enable-python=c:\\swigwin-3.0.2\\swig.exe --enable-diagnostic ${scons_smp_command|}
        else
          # Compiling with Autoconf/Libtool Makefiles.
          cd build_posix
          ${make_command|make} ${smp_command|} 2>&1

          # On macOS, change the binary location with install_name_tool since DYLD_LIBRARY_PATH
          # appears not to work for dynamic modules loaded by python. For wt, the libtool generated
          # script has the wrong path for running on test machines.
          if [ "$(uname -s)" == "Darwin" ]; then
            WT_VERSION=$(m4 aclocal/version.m4)
            install_name_tool -change /usr/local/lib/libwiredtiger-$WT_VERSION.dylib $(pwd)/.libs/libwiredtiger-$WT_VERSION.dylib lang/python/_wiredtiger*.so
            install_name_tool -change /usr/local/lib/libwiredtiger-$WT_VERSION.dylib $(pwd)/.libs/libwiredtiger-$WT_VERSION.dylib .libs/wt
          fi
        fi
  "compile wiredtiger":
    - *configure_wiredtiger
    - *make_wiredtiger
  "compile wiredtiger no linux ftruncate":
    - *configure_wiredtiger
    - command: shell.exec
      params:
        working_dir: "wiredtiger/build_posix"
        shell: bash
        script: |
          set -o errexit
          set -o verbose
          echo '#undef HAVE_FTRUNCATE' >> wiredtiger_config.h
    - *make_wiredtiger
  "compile wiredtiger address sanitizer":
    - command: shell.exec
      params:
        working_dir: "wiredtiger/build_posix"
        shell: bash
        script: |
          set -o errexit
          set -o verbose
          sh reconf
          if [ "$OS" != "Windows_NT" ]; then
            CC=/opt/mongodbtoolchain/v3/bin/clang CXX=/opt/mongodbtoolchain/v3/bin/clang++ PATH=/opt/mongodbtoolchain/v3/bin:$PATH CFLAGS="-ggdb -fPIC -fno-omit-frame-pointer -fsanitize=address" CXXFLAGS="-fsanitize=address -fno-omit-frame-pointer -ggdb -fPIC" \
              ../configure ${configure_python_setting|} \
              --enable-diagnostic --with-builtins=lz4,snappy,zlib,zstd
          fi
    - *make_wiredtiger
  "compile wiredtiger with builtins":
    - command: shell.exec
      params:
        working_dir: "wiredtiger/build_posix"
        shell: bash
        script: |
          set -o errexit
          set -o verbose
          sh reconf
          if [ "$OS" != "Windows_NT" ]; then
            CC=/opt/mongodbtoolchain/v3/bin/gcc CXX=/opt/mongodbtoolchain/v3/bin/g++ PATH=/opt/mongodbtoolchain/v3/bin:$PATH ADD_CFLAGS="-ggdb -fPIC" \
              ../configure ${configure_python_setting|} \
              --enable-strict --enable-diagnostic --with-builtins=lz4,snappy,zlib
          fi
    - *make_wiredtiger
  "compile wiredtiger docs":
    - command: shell.exec
      params:
        working_dir: "wiredtiger/build_posix"
        shell: bash
        script: |
          set -o errexit
          set -o verbose

          # Check if specific branches are provided to the function through the expansion variable
          # defined in the documentation-update build variant. If none are specified, use the
          # current branch.
          if [ -z ${doc_update_branches} ]; then
            branches=$(git rev-parse --abbrev-ref HEAD)
          else
            branches=${doc_update_branches}
          fi

          # Because of Evergreen's expansion syntax, this is used to process each branch separately.
          IFS=,
          for branch in $branches; do

            echo "Checking out branch $branch ..."
            git checkout $branch
            sh reconf

            # Java API is removed in newer branches via WT-6675.
            if [ $branch == "mongodb-4.2" ] || [ $branch == "mongodb-4.0" ]; then
              ../configure CFLAGS="-DMIGHT_NOT_RUN -Wno-error" --enable-java --enable-python --enable-strict
              (cd lang/python && make ../../../lang/python/wiredtiger_wrap.c)
              (cd lang/java && make ../../../lang/java/wiredtiger_wrap.c)
            else
              ../configure CFLAGS="-DMIGHT_NOT_RUN -Wno-error" --enable-python --enable-strict
              (cd lang/python && make ../../../lang/python/wiredtiger_wrap.c)
            fi

            (cd ../dist && sh s_docs && echo "The documentation for $branch was successfully generated.")
            # Save generated documentation
            (cd .. && mv docs docs-$branch)
          done

  "update wiredtiger docs":
    - command: shell.exec
      params:
        shell: bash
        script: |
          # Use a single function to update the documentation of each supported WiredTiger branch.
          # This is useful as not all branches have a dedicated Evergreen project. Furthermore, the
          # documentation-update task is not triggered by every commit. We rely on the activity of
          # the develop branch to update the documentation of all supported branches.
          set -o errexit
          set -o verbose

          if [[ "${branch_name}" != "develop" ]]; then
            echo "We only run the documentation update task on the WiredTiger (develop) Evergreen project."
            exit 0
          fi

          git clone git@github.com:wiredtiger/wiredtiger.github.com.git
          cd wiredtiger.github.com

          # Branches to update are defined through an expansion variable.
          branches=${doc_update_branches}

          # Go through each branch to stage the doc changes.
          IFS=,
          for branch in $branches; do

            # Synchronize the generated documentation with the current one.
            echo "Synchronizing documentation for branch $branch ..."
            rsync -avq ../wiredtiger/docs-$branch/ $branch/ --delete

            # Commit and push the changes if any.
            if [[ $(git status "$branch" --porcelain) ]]; then
              git add $branch
              git commit -m "Update auto-generated docs for $branch" \
                        --author="svc-bot-doc-build <svc-wiredtiger-doc-build@10gen.com>"
            else
              echo "No documentation changes for $branch."
            fi

          done
    - command: shell.exec
      params:
        shell: bash
        silent: true
        script: |
          set -o errexit

          # We could have exited the previous command for the same reason.
          if [[ "${branch_name}" != "develop" ]]; then
            echo "We only run the documentation update task on the WiredTiger (develop) Evergreen project."
            exit 0
          fi

          cd wiredtiger.github.com
          git push https://"${doc-update-github-token}"@github.com/wiredtiger/wiredtiger.github.com

  "make check directory":
    command: shell.exec
    params:
      working_dir: "wiredtiger/build_posix"
      script: |
        set -o errexit
        set -o verbose

        ${test_env_vars|} ${make_command|make} VERBOSE=1 check -C ${directory}  ${smp_command|} 2>&1
  "make check all":
    command: shell.exec
    params:
      working_dir: "wiredtiger"
      script: |
        set -o errexit
        set -o verbose
        if [ ${is_cmake_build|false} = true ]; then
          . test/evergreen/find_cmake.sh
          cd cmake_build
          ${test_env_vars|} $CTEST -L check ${smp_command|} --output-on-failure 2>&1
        else
          cd build_posix
          ${test_env_vars|} ${make_command|make} VERBOSE=1 check ${smp_command|} 2>&1
        fi

  "cppsuite test":
    command: shell.exec
    params:
      # The tests need to be executed in the cppsuite directory as some required libraries have
      # their paths defined relative to this directory.
      working_dir: "wiredtiger/build_posix/test/cppsuite"
      script: |
        set -o errexit
        set -o verbose
        ${test_env_vars|} ./run -t ${test_name} -C '${test_config}' -f ${test_config_filename} -l 2

  "csuite test":
    command: shell.exec
    params:
      working_dir: "wiredtiger/build_posix/test/csuite"
      script: |
        set -o errexit
        set -o verbose
        ${test_env_vars|} ./${test_binary} ${test_args|} 2>&1
  "unit test":
    command: shell.exec
    params:
      working_dir: "wiredtiger"
      script: |
        set -o errexit
        set -o verbose

        if [ "Windows_NT" = "$OS" ]; then
          export "PATH=/cygdrive/c/Python39:/cygdrive/c/Python39/Scripts:$PATH"
          export "PYTHONPATH=$(pwd)/../lang/python/wiredtiger):$(cygpath -w $(pwd)/../lang/python)"
        fi
        if [ ${is_cmake_build|false} = true ]; then
          cd cmake_build
        else
          cd build_posix
        fi
        ${test_env_vars|} ${python_binary|python3} ../test/suite/run.py ${unit_test_args|-v 2} ${smp_command|} 2>&1
  "format test":
    command: shell.exec
    params:
      working_dir: "wiredtiger/build_posix/test/format"
      script: |
        set -o errexit
        set -o verbose
        for i in $(seq ${times|1}); do
          ./t -c ${config|../../../test/format/CONFIG.stress} ${extra_args|} || ( [ -f RUNDIR/CONFIG ] && cat RUNDIR/CONFIG ) 2>&1
        done
  "format test script":
    command: shell.exec
    params:
      working_dir: "wiredtiger/test/format"
      script: |
        set -o errexit
        set -o verbose
        ${format_test_setting|}
        for i in $(seq ${times|1}); do
          ${test_env_vars|} ./format.sh ${smp_command|} ${format_test_script_args|} 2>&1
        done
  "many dbs test":
    command: shell.exec
    params:
      working_dir: "wiredtiger/build_posix/test/manydbs"
      script: |
        set -o errexit
        set -o verbose
        ${test_env_vars|} ./t ${many_db_args|} 2>&1
  "thread test":
    command: shell.exec
    params:
      working_dir: "wiredtiger/build_posix/test/thread"
      script: |
        set -o errexit
        set -o verbose
        ${test_env_vars|} ./t ${thread_test_args|} 2>&1
  "tiered abort test":
    command: shell.exec
    params:
      working_dir: "wiredtiger/build_posix/test/csuite"
      script: |
        set -o errexit
        set -o verbose
        ${test_env_vars|} ./test_tiered_abort ${tiered_abort_args|} 2>&1
  "timestamp abort test":
    command: shell.exec
    params:
      working_dir: "wiredtiger/build_posix/test/csuite"
      script: |
        set -o errexit
        set -o verbose
        ${test_env_vars|} ./test_timestamp_abort ${timestamp_abort_args|} 2>&1
  "recovery stress test script":
    command: shell.exec
    params:
      working_dir: "wiredtiger/build_posix/test/csuite"
      script: |
        set -o errexit
        set -o verbose

        for i in $(seq ${times|1}); do
          # Run the various combinations of args. Let time and threads be random. Add a
          # timing stress to test_timestamp_abort every other run.
          if [ $(( $i % 2 )) -eq 0 ]; then
            test_timestamp_abort_args=-s
          else
            test_timestamp_abort_args=
          fi

          # Run current version with write-no-sync txns.
          ${test_env_vars|} ./test_random_abort 2>&1
          ${test_env_vars|} ./test_timestamp_abort $test_timestamp_abort_args 2>&1

          # Current version with memory-based txns (MongoDB usage).
          ${test_env_vars|} ./test_random_abort -m 2>&1
          ${test_env_vars|} ./test_timestamp_abort -m $test_timestamp_abort_args 2>&1

          # V1 log compatibility mode with write-no-sync txns.
          ${test_env_vars|} ./test_random_abort -C 2>&1
          ${test_env_vars|} ./test_timestamp_abort -C $test_timestamp_abort_args 2>&1

          # V1 log compatibility mode with memory-based txns.
          ${test_env_vars|} ./test_random_abort -C -m 2>&1
          ${test_env_vars|} ./test_timestamp_abort -C -m $test_timestamp_abort_args 2>&1

          ${test_env_vars|} ./test_truncated_log ${truncated_log_args|} 2>&1

          # Just let the system take a breath
          sleep 10s
        done
  "upload artifact":
    - command: archive.targz_pack
      params:
        target: ${upload_filename|wiredtiger.tgz}
        source_dir: ${upload_source_dir|wiredtiger}
        include:
          - "./**"
    - command: s3.put
      params:
        aws_secret: ${aws_secret}
        aws_key: ${aws_key}
        local_file: ${upload_filename|wiredtiger.tgz}
        bucket: build_external
        permissions: public-read
        content_type: application/tar
        display_name: Artifacts
        remote_file: wiredtiger/${build_variant}/${revision}/artifacts/${task_name}_${build_id}${postfix|}.tgz
  "upload endian format artifact":
    - command: s3.put
      params:
        aws_secret: ${aws_secret}
        aws_key: ${aws_key}
        local_file: ${local_file}
        bucket: build_external
        permissions: public-read
        content_type: application/tar
        display_name: WT_TEST
        remote_file: wiredtiger/${endian_format}/${revision}/artifacts/${remote_file}
  "cleanup":
    command: shell.exec
    params:
      script: |
        rm -rf "wiredtiger"
        rm -rf "wiredtiger.tgz"

  "run wt hang analyzer":
    command: shell.exec
    params:
      working_dir: "wiredtiger/build_posix"
      script: |
        set -o verbose

        # Dump core (-c) and debugger outputs (-o)
        wt_hang_analyzer_option="-c -o file -o stdout"

        echo "Calling the wt hang analyzer ..."
        PATH="/opt/mongodbtoolchain/gdb/bin:$PATH" ${python_binary|python3} ../test/wt_hang_analyzer/wt_hang_analyzer.py $wt_hang_analyzer_option

  "save wt hang analyzer core/debugger files":
    - command: archive.targz_pack
      params:
        target: "wt-hang-analyzer.tgz"
        source_dir: "wiredtiger/build_posix"
        include:
          - "./*core*"
          - "./debugger*.*"
    - command: s3.put
      params:
        aws_secret: ${aws_secret}
        aws_key: ${aws_key}
        local_file: wt-hang-analyzer.tgz
        bucket: build_external
        permissions: public-read
        content_type: application/tar
        display_name: WT Hang Analyzer Output - Execution ${execution}
        remote_file: wiredtiger/${build_variant}/${revision}/wt_hang_analyzer/wt-hang-analyzer_${task_name}_${build_id}${postfix|}.tgz

  "dump stderr/stdout":
    command: shell.exec
    params:
      working_dir: "wiredtiger/build_posix"
      script: |
        set -o errexit
        set -o verbose

        if [ -d "WT_TEST" ]; then
          # Dump stderr/stdout contents generated by the C libraries onto console for Python tests
          find "WT_TEST" -name "std*.txt" ! -empty -exec sh -c "echo 'Contents from {}:'; cat '{}'" \;
        fi

  "checkpoint test":
    command: shell.exec
    params:
      working_dir: "wiredtiger/build_posix/test/checkpoint"
      script: |
        set -o errexit
        set -o verbose
        ./t ${checkpoint_args} 2>&1

  "checkpoint stress test":
    command: shell.exec
    params:
      working_dir: "wiredtiger/build_posix/test/checkpoint"
      shell: bash
      script: |
        set -o errexit
        set -o verbose

        export WIREDTIGER_CONFIG='checkpoint_sync=0,transaction_sync=(method=none)'
        CMD='./t -h WT_TEST.$i.$t -t r -r 2 -W 3 -n 1000000 -k 1000000 -C "cache_size=100MB"'

        for i in $(seq ${times|1}); do
          for t in $(seq ${no_of_procs|1}); do
            eval nohup $CMD > nohup.out.$i.$t 2>&1 &
          done

          for t in $(seq ${no_of_procs|1}); do
            ret=0
            wait -n || ret=$?
            if [ $ret -ne 0 ]; then
              # Skip the below lines from nohup output file because they are very verbose and
              # print only the errors to evergreen log file.
              grep -v "Finished verifying" nohup.out.* | grep -v "Finished a checkpoint" | grep -v "thread starting"
            fi
            exit $ret
          done
        done

  "compatibility test":
    - command: shell.exec
      params:
        working_dir: "wiredtiger"
        script: |
          set -o errexit
          set -o verbose
          test/evergreen/compatibility_test_for_releases.sh ${compat_test_args}

  "csuite smoke test":
    command: shell.exec
    params:
      working_dir: "wiredtiger"
      script: |
        set -o errexit
        set -o verbose
        ${test_env_vars|} test/csuite/${test_name}/smoke.sh ${test_args|} 2>&1

  "run-perf-test":
    # Run a performance test
    # Parameterised using the 'perf-test-name' and 'maxruns' variables
    - command: shell.exec
      params:
        working_dir: "wiredtiger/cmake_build/bench/wtperf"
        shell: bash
        script: |
          set -o errexit
          set -o verbose
          if [ ${no_create|false} = false ]; then
            rm -rf WT_TEST*
          fi
          ${virtualenv_binary} -p ${python_binary} venv
          source venv/bin/activate
          ${pip3_binary} install psutil pygit2
          JSON_TASK_INFO='{ "evergreen_task_info": { "is_patch": "'${is_patch}'", "task_id": "'${task_id}'", "distro_id": "'${distro_id}'", "execution": "'${execution}'", "task_name": "'${task_name}'", "version_id": "'${version_id}'" } }'
          echo "JSON_TASK_INFO: $JSON_TASK_INFO"
          ${test_env_vars|} ${python_binary} ../../../bench/perf_run_py/perf_run.py --${test_type|wtperf} -e ${exec_path|./wtperf} -t ${perf-test-path|../../../bench/wtperf/runners}/${perf-test-name} -ho WT_TEST -m ${maxruns} -g "../.." -v -i "$JSON_TASK_INFO" -b -o test_stats/evergreen_out_${perf-test-name}.json ${wtarg}
          ${test_env_vars|} ${python_binary} ../../../bench/perf_run_py/perf_run.py --${test_type|wtperf} -e ${exec_path|./wtperf} -t ${perf-test-path|../../../bench/wtperf/runners}/${perf-test-name} -ho WT_TEST -m ${maxruns} -g "../.." -v -i "$JSON_TASK_INFO" -re -o test_stats/atlas_out_${perf-test-name}.json ${wtarg}

  "upload-perf-test-stats":
    - command: shell.exec
      params:
        working_dir: "wiredtiger/cmake_build/bench/wtperf"
        shell: bash
        silent: true
        script: |
          set -o errexit
          ${virtualenv_binary} -p ${python_binary} venv
          source venv/bin/activate
          ${pip3_binary} install pymongo[srv]==3.12.2
          if [[ ! -d "automation-scripts" ]]; then
            git clone git@github.com:wiredtiger/automation-scripts.git
          fi
          ${python_binary} automation-scripts/evergreen/upload_stats_atlas.py -u ${atlas_wt_perf_test_user} -p ${atlas_wt_perf_pass} -f test_stats/atlas_out_${perf-test-name}.json -b ${branch_name}
    - command: perf.send
      params:
        file: ./wiredtiger/cmake_build/bench/wtperf/test_stats/evergreen_out_${perf-test-name}.json
    # Push the json results to the 'Files' tab of the task in Evergreen
    # Parameterised using the 'perf-test-name' variable
    - command: s3.put
      params:
        aws_secret: ${aws_secret}
        aws_key: ${aws_key}
        local_files_include_filter: wiredtiger/cmake_build/bench/wtperf/test_stats/*_${perf-test-name}.json
        bucket: build_external
        permissions: public-read
        content_type: text/html
        remote_file: wiredtiger/${build_variant}/${revision}/${task_name}-${build_id}-${execution}/

  "validate-expected-stats":
    - command: shell.exec
      params:
        working_dir: "wiredtiger/cmake_build/bench/wtperf"
        shell: bash
        script: |
          set -o errexit
          ${virtualenv_binary} -p ${python_binary} venv
          source venv/bin/activate
          ${python_binary} ../../../bench/perf_run_py/validate_expected_stats.py '${stat_file}' ${comparison_op} '${expected-stats}'

  "verify wt datafiles":
    - command: shell.exec
      params:
        working_dir: "wiredtiger"
        script: |
          set -o errexit
          set -o verbose
          ./test/evergreen/verify_wt_datafiles.sh 2>&1

#######################################
#               Variables             #
#######################################

variables:

#########################################################################################
# The following stress tests are configured to run for six hours via the "-t 360"
# argument to format.sh: format-stress-test, format-stress-sanitizer-test, and
# race-condition-stress-sanitizer-test. The recovery tests run in a loop, with
# the number of runs adjusted to provide aproximately six hours of testing.
#########################################################################################

  - &format-stress-test
    exec_timeout_secs: 25200
    commands:
      - func: "get project"
      - func: "compile wiredtiger with builtins"
      - func: "format test script"
        vars:
          format_test_script_args: -e "SEGFAULT_SIGNALS=all" -b "catchsegv ./t" -t 360

  - &format-stress-sanitizer-test
    exec_timeout_secs: 25200
    commands:
      - func: "get project"
      - func: "compile wiredtiger address sanitizer"
      - func: "format test script"
        vars:
          format_test_script_args: -t 360
          test_env_vars:
            ASAN_OPTIONS="detect_leaks=1:abort_on_error=1:disable_coredump=0"
            ASAN_SYMBOLIZER_PATH=/opt/mongodbtoolchain/v3/bin/llvm-symbolizer

  - &race-condition-stress-sanitizer-test
    exec_timeout_secs: 25200
    commands:
      - func: "get project"
      - func: "compile wiredtiger"
        vars:
          configure_env_vars:
            CC="/opt/mongodbtoolchain/v3/bin/clang -fsanitize=address"
            PATH=/opt/mongodbtoolchain/v3/bin:$PATH CFLAGS="-ggdb -fPIC -fno-omit-frame-pointer" CXXFLAGS="-fsanitize=address -fno-omit-frame-pointer -ggdb -fPIC"
          posix_configure_flags: --enable-strict --enable-diagnostic --with-builtins=lz4,snappy,zlib,zstd
      - func: "format test script"
        vars:
          format_test_script_args: -R -t 360
          test_env_vars:
            ASAN_OPTIONS="detect_leaks=1:abort_on_error=1:disable_coredump=0"
            ASAN_SYMBOLIZER_PATH=/opt/mongodbtoolchain/v3/bin/llvm-symbolizer

  - &recovery-stress-test
    exec_timeout_secs: 25200
    commands:
      - func: "get project"
      - func: "compile wiredtiger"
        vars:
          posix_configure_flags: --enable-strict --enable-diagnostic --with-builtins=lz4,snappy,zlib
      - func: "recovery stress test script"
        vars:
          times: 25

#######################################
#               Tasks                 #
#######################################

tasks:

  # Base compile task on posix flavours
  - name: compile
    tags: ["pull_request"]
    commands:
      - func: "get project"
      - func: "compile wiredtiger"
      - func: "upload artifact"
      - func: "cleanup"

  # production build with --disable-shared
  - name: compile-production-disable-shared
    tags: ["pull_request"]
    commands:
      - func: "get project"
      - func: "compile wiredtiger"
        vars:
          posix_configure_flags: --enable-silent-rules --enable-strict --disable-shared
      - func: "upload artifact"
      - func: "cleanup"

  # production build with --disable-static
  - name: compile-production-disable-static
    tags: ["pull_request"]
    commands:
      - func: "get project"
      - func: "compile wiredtiger"
        vars:
          posix_configure_flags: --enable-silent-rules --enable-strict --disable-static --enable-lz4 --enable-snappy --enable-zlib --enable-zstd --enable-python
      - func: "upload artifact"
      - func: "cleanup"

  - name: compile-linux-no-ftruncate
    commands:
      - func: "get project"
      - func: "compile wiredtiger no linux ftruncate"
        vars:
          posix_configure_flags: --enable-silent-rules --enable-diagnostic --enable-strict --enable-python
      - func: "upload artifact"
      - func: "cleanup"

  - name: compile-wtperf
    commands:
      - func: "get project"
      - func: "compile wiredtiger"
        vars:
          posix_configure_flags: --enable-strict --enable-diagnostic
      - func: "upload artifact"
      - func: "cleanup"

  - name: compile-gcc
    tags: ["pull_request", "pull_request_compilers"]
    commands:
      - func: "get project"
      - func: "compile wiredtiger"
        vars:
          configure_env_vars: CC=gcc-7 CXX=g++-7 ADD_CFLAGS="-ggdb -fPIC"
      - func: "compile wiredtiger"
        vars:
          configure_env_vars: CC=gcc-8 CXX=g++-8 ADD_CFLAGS="-ggdb -fPIC"
      - func: "compile wiredtiger"
        vars:
          configure_env_vars: CC=gcc-9 CXX=g++-9 ADD_CFLAGS="-ggdb -fPIC"

  - name: compile-clang
    tags: ["pull_request", "pull_request_compilers"]
    commands:
      - func: "get project"
      - func: "compile wiredtiger"
        vars:
          configure_env_vars: CC=clang-6.0 CXX=clang++-6.0 ADD_CFLAGS="-ggdb -fPIC"
      - func: "compile wiredtiger"
        vars:
          configure_env_vars: CC=clang-7 CXX=clang++-7 ADD_CFLAGS="-ggdb -fPIC"
      - func: "compile wiredtiger"
        vars:
          configure_env_vars: CC=clang-8 CXX=clang++-8 ADD_CFLAGS="-ggdb -fPIC"

  - name: make-check-test
    depends_on:
      - name: compile
    commands:
      - func: "get project"
      - func: "compile wiredtiger"
      - func: "make check all"

  - name: make-check-linux-no-ftruncate-test
    depends_on:
      - name: compile-linux-no-ftruncate
    commands:
      - func: "fetch artifacts"
        vars:
          dependent_task: compile-linux-no-ftruncate
      - func: "compile wiredtiger no linux ftruncate"
        vars:
          posix_configure_flags: --enable-silent-rules --enable-diagnostic --enable-strict --enable-python
      - func: "make check all"

  # Start of normal make check test tasks

  - name: lang-python-test
    tags: ["pull_request", "python"]
    depends_on:
      - name: compile
    commands:
      - func: "fetch artifacts"
      - func: "compile wiredtiger"
      - func: "make check directory"
        vars:
          directory: lang/python

  - name: examples-c-test
    tags: ["pull_request"]
    depends_on:
      - name: compile
    commands:
      - func: "fetch artifacts"
      - func: "compile wiredtiger"
      - func: "make check directory"
        vars:
          directory: examples/c

  - name: examples-c-production-disable-shared-test
    tags: ["pull_request"]
    depends_on:
      - name: compile-production-disable-shared
    commands:
      - func: "fetch artifacts"
        vars:
          dependent_task: compile-production-disable-shared
      - func: "compile wiredtiger"
        vars:
          posix_configure_flags: --enable-silent-rules --enable-strict --disable-shared
      - func: "make check directory"
        vars:
          directory: examples/c

  - name: examples-c-production-disable-static-test
    tags: ["pull_request"]
    depends_on:
      - name: compile-production-disable-static
    commands:
      - func: "fetch artifacts"
        vars:
          dependent_task: compile-production-disable-static
      - func: "compile wiredtiger"
        vars:
          posix_configure_flags: --enable-silent-rules --enable-strict --disable-static --enable-lz4 --enable-snappy --enable-zlib --enable-zstd --enable-python
      - func: "make check directory"
        vars:
          directory: examples/c

  - name: bloom-test
    tags: ["pull_request"]
    depends_on:
      - name: compile
    commands:
      - func: "fetch artifacts"
      - func: "compile wiredtiger"
      - func: "make check directory"
        vars:
          directory: test/bloom

  - name: checkpoint-test
    tags: ["pull_request"]
    depends_on:
      - name: compile
    commands:
      - func: "fetch artifacts"
      - func: "compile wiredtiger"
      - func: "make check directory"
        vars:
          directory: test/checkpoint

  - name: cursor-order-test
    tags: ["pull_request"]
    depends_on:
      - name: compile
    commands:
      - func: "fetch artifacts"
      - func: "compile wiredtiger"
      - func: "make check directory"
        vars:
          directory: test/cursor_order

  - name: fops-test
    tags: ["pull_request"]
    depends_on:
      - name: compile
    commands:
      - func: "fetch artifacts"
      - func: "compile wiredtiger"
      - func: "make check directory"
        vars:
          directory: test/fops

  - name: format-test
    tags: ["pull_request"]
    depends_on:
      - name: compile
    commands:
      - func: "fetch artifacts"
      - func: "compile wiredtiger"
      - func: "make check directory"
        vars:
          directory: test/format

  - name: huge-test
    tags: ["pull_request"]
    depends_on:
      - name: compile
    commands:
      - func: "fetch artifacts"
      - func: "compile wiredtiger"
      - func: "make check directory"
        vars:
          directory: test/huge

  - name: manydbs-test
    tags: ["pull_request"]
    depends_on:
      - name: compile
    commands:
      - func: "fetch artifacts"
      - func: "compile wiredtiger"
      - func: "make check directory"
        vars:
          directory: test/manydbs

  - name: packing-test
    tags: ["pull_request"]
    depends_on:
      - name: compile
    commands:
      - func: "fetch artifacts"
      - func: "compile wiredtiger"
      - func: "make check directory"
        vars:
          directory: test/packing

  - name: readonly-test
    tags: ["pull_request"]
    depends_on:
      - name: compile
    commands:
      - func: "fetch artifacts"
      - func: "compile wiredtiger"
      - func: "make check directory"
        vars:
          directory: test/readonly

  - name: salvage-test
    tags: ["pull_request"]
    depends_on:
      - name: compile
    commands:
      - func: "fetch artifacts"
      - func: "compile wiredtiger"
      - func: "make check directory"
        vars:
          directory: test/salvage

  - name: thread-test
    tags: ["pull_request"]
    depends_on:
      - name: compile
    commands:
      - func: "fetch artifacts"
      - func: "compile wiredtiger"
      - func: "make check directory"
        vars:
          directory: test/thread

  - name: bench-wtperf-test
    tags: ["pull_request"]
    depends_on:
      - name: compile
    commands:
      - func: "fetch artifacts"
      - func: "compile wiredtiger"
      - func: "make check directory"
        vars:
          directory: bench/wtperf

  # End of normal make check test tasks

  # Start of cppsuite test tasks.
  # All cppsuite pull request tasks must supply the relative path to the config file as we are in
  # the build_posix working directory and the LD_LIBRARY_PATH is .libs.

  - name: cppsuite-base-test-default
    tags: ["pull_request"]
    depends_on:
      - name: compile
    commands:
      - func: "fetch artifacts"
      - func: "cppsuite test"
        vars:
          test_config: debug_mode=(cursor_copy=true)
          test_config_filename: configs/base_test_default.txt
          test_name: base_test

  - name: cppsuite-hs-cleanup-default
    tags: ["pull_request"]
    depends_on:
      - name: compile
    commands:
      - func: "fetch artifacts"
      - func: "cppsuite test"
        vars:
          test_config: debug_mode=(cursor_copy=true)
          test_config_filename: configs/hs_cleanup_default.txt
          test_name: hs_cleanup

  - name: cppsuite-search-near-default
    tags: ["pull_request"]
    depends_on:
      - name: compile
    commands:
      - func: "fetch artifacts"
      - func: "cppsuite test"
        vars:
          test_config_filename: configs/search_near_01_default.txt
          test_name: search_near_01
      - func: "cppsuite test"
        vars:
          test_config_filename: configs/search_near_02_default.txt
          test_name: search_near_02
      - func: "cppsuite test"
        vars:
          test_config_filename: configs/search_near_03_default.txt
          test_name: search_near_03

  - name: cppsuite-base-test-stress
    depends_on:
      - name: compile
    commands:
      - func: "fetch artifacts"
      - func: "cppsuite test"
        vars:
          test_config_filename: configs/base_test_stress.txt
          test_name: base_test

  - name: cppsuite-hs-cleanup-stress
    depends_on:
      - name: compile
    commands:
      - func: "fetch artifacts"
      - func: "cppsuite test"
        vars:
          test_config_filename: configs/hs_cleanup_stress.txt
          test_name: hs_cleanup
  
  - name: cppsuite-search-near-stress
    depends_on:
      - name: compile
    commands:
      - func: "fetch artifacts"
      - func: "cppsuite test"
        vars:
          test_config_filename: configs/search_near_01_stress.txt
          test_name: search_near_01
      - func: "cppsuite test"
        vars:
          test_config_filename: configs/search_near_02_stress.txt
          test_name: search_near_02
      - func: "cppsuite test"
        vars:
          test_config_filename: configs/search_near_03_stress.txt
          test_name: search_near_03

  # End of cppsuite test tasks.
  # Start of csuite test tasks

  - name: csuite-incr-backup-test
    tags: ["pull_request"]
    depends_on:
      - name: compile
    commands:
      - func: "fetch artifacts"
      - func: "csuite test"
        vars:
          test_binary: test_incr_backup

  - name: csuite-random-abort-test
    tags: ["pull_request"]
    depends_on:
      - name: compile
    commands:
      - func: "fetch artifacts"
      - func: "csuite smoke test"
        vars:
          test_name: random_abort

  - name: csuite-random-directio-test
    tags: ["pull_request"]
    depends_on:
      - name: compile
    commands:
      - func: "fetch artifacts"
      - func: "csuite smoke test"
        vars:
          test_name: random_directio

  - name: csuite-schema-abort-test
    tags: ["pull_request"]
    depends_on:
      - name: compile
    commands:
      - func: "fetch artifacts"
      - func: "csuite smoke test"
        vars:
          test_name: schema_abort

  - name: csuite-tiered-abort-test
    tags: ["pull_request"]
    depends_on:
      - name: compile
    commands:
      - func: "fetch artifacts"
      - func: "csuite smoke test"
        vars:
          test_name: tiered_abort

  - name: csuite-timestamp-abort-test
    tags: ["pull_request"]
    depends_on:
      - name: compile
    commands:
      - func: "fetch artifacts"
      - func: "csuite smoke test"
        vars:
          test_name: timestamp_abort

  - name: csuite-timestamp-abort-stress-test
    tags: ["pull_request"]
    depends_on:
      - name: compile
    commands:
      - func: "fetch artifacts"
      - func: "csuite smoke test"
        vars:
          test_args: -s
          test_name: timestamp_abort

  - name: csuite-scope-test
    tags: ["pull_request"]
    depends_on:
      - name: compile
    commands:
      - func: "fetch artifacts"
      - func: "csuite test"
        vars:
          test_binary: test_scope

  - name: csuite-truncated-log-test
    tags: ["pull_request"]
    depends_on:
      - name: compile
    commands:
      - func: "fetch artifacts"
      - func: "csuite test"
        vars:
          test_binary: test_truncated_log

  - name: csuite-wt1965-col-efficiency-test
    tags: ["pull_request"]
    depends_on:
      - name: compile
    commands:
      - func: "fetch artifacts"
      - func: "csuite test"
        vars:
          test_binary: test_wt1965_col_efficiency

  - name: csuite-wt2403-lsm-workload-test
    tags: ["pull_request"]
    depends_on:
      - name: compile
    commands:
      - func: "fetch artifacts"
      - func: "csuite test"
        vars:
          test_binary: test_wt2403_lsm_workload

  - name: csuite-wt2447-join-main-table-test
    tags: ["pull_request"]
    depends_on:
      - name: compile
    commands:
      - func: "fetch artifacts"
      - func: "csuite test"
        vars:
          test_binary: test_wt2447_join_main_table

  - name: csuite-wt2695-checksum-test
    tags: ["pull_request"]
    depends_on:
      - name: compile
    commands:
      - func: "fetch artifacts"
      - func: "csuite test"
        vars:
          test_binary: test_wt2695_checksum

  - name: csuite-wt2592-join-schema-test
    tags: ["pull_request"]
    depends_on:
      - name: compile
    commands:
      - func: "fetch artifacts"
      - func: "csuite test"
        vars:
          test_binary: test_wt2592_join_schema

  - name: csuite-wt2719-reconfig-test
    tags: ["pull_request"]
    depends_on:
      - name: compile
    commands:
      - func: "fetch artifacts"
      - func: "csuite test"
        vars:
          test_binary: test_wt2719_reconfig

  - name: csuite-wt2999-join-extractor-test
    tags: ["pull_request"]
    depends_on:
      - name: compile
    commands:
      - func: "fetch artifacts"
      - func: "csuite test"
        vars:
          test_binary: test_wt2999_join_extractor

  - name: csuite-wt3120-filesys-test
    tags: ["pull_request"]
    depends_on:
      - name: compile
    commands:
      - func: "fetch artifacts"
      - func: "csuite test"
        vars:
          test_binary: test_wt3120_filesys

  - name: csuite-wt3135-search-near-collator-test
    tags: ["pull_request"]
    depends_on:
      - name: compile
    commands:
      - func: "fetch artifacts"
      - func: "csuite test"
        vars:
          test_binary: test_wt3135_search_near_collator

  - name: csuite-wt3184-dup-index-collator-test
    tags: ["pull_request"]
    depends_on:
      - name: compile
    commands:
      - func: "fetch artifacts"
      - func: "csuite test"
        vars:
          test_binary: test_wt3184_dup_index_collator

  - name: csuite-wt3363-checkpoint-op-races-test
    tags: ["pull_request"]
    depends_on:
      - name: compile
    commands:
      - func: "fetch artifacts"
      - func: "csuite test"
        vars:
          test_binary: test_wt3363_checkpoint_op_races

  - name: csuite-wt3874-pad-byte-collator-test
    tags: ["pull_request"]
    depends_on:
      - name: compile
    commands:
      - func: "fetch artifacts"
      - func: "csuite test"
        vars:
          test_binary: test_wt3874_pad_byte_collator

  - name: csuite-wt4105-large-doc-small-upd-test
    tags: ["pull_request"]
    depends_on:
      - name: compile
    commands:
      - func: "fetch artifacts"
      - func: "csuite test"
        vars:
          test_binary: test_wt4105_large_doc_small_upd

  - name: csuite-wt4117-checksum-test
    tags: ["pull_request"]
    depends_on:
      - name: compile
    commands:
      - func: "fetch artifacts"
      - func: "csuite test"
        vars:
          test_binary: test_wt4117_checksum

  - name: csuite-wt4156-metadata-salvage-test
    tags: ["pull_request"]
    depends_on:
      - name: compile
    commands:
      - func: "fetch artifacts"
      - func: "csuite test"
        vars:
          test_binary: test_wt4156_metadata_salvage

  - name: csuite-wt4699-json-test
    tags: ["pull_request"]
    depends_on:
      - name: compile
    commands:
      - func: "fetch artifacts"
      - func: "csuite test"
        vars:
          test_binary: test_wt4699_json

  - name: csuite-wt4803-history-store-abort-test
    tags: ["pull_request"]
    depends_on:
      - name: compile
    commands:
      - func: "fetch artifacts"
      - func: "csuite test"
        vars:
          test_binary: test_wt4803_history_store_abort

  - name: csuite-wt4891-meta-ckptlist-get-alloc-test
    tags: ["pull_request"]
    depends_on:
      - name: compile
    commands:
      - func: "fetch artifacts"
      - func: "csuite test"
        vars:
          test_binary: test_wt4891_meta_ckptlist_get_alloc

  - name: csuite-wt6185-modify-ts-test
    tags: ["pull_request"]
    depends_on:
      - name: compile
    commands:
      - func: "fetch artifacts"
      - func: "csuite test"
        vars:
          test_binary: test_wt6185_modify_ts

  - name: csuite-rwlock-test
    tags: ["pull_request"]
    depends_on:
      - name: compile
    commands:
      - func: "fetch artifacts"
      - func: "csuite test"
        vars:
          test_binary: test_rwlock

  - name: csuite-wt2246-col-append-test
    tags: ["pull_request"]
    depends_on:
      - name: compile
    commands:
      - func: "fetch artifacts"
      - func: "csuite test"
        vars:
          test_binary: test_wt2246_col_append

  - name: csuite-wt2323-join-visibility-test
    tags: ["pull_request"]
    depends_on:
      - name: compile
    commands:
      - func: "fetch artifacts"
      - func: "csuite test"
        vars:
          test_binary: test_wt2323_join_visibility

  - name: csuite-wt2535-insert-race-test
    tags: ["pull_request"]
    depends_on:
      - name: compile
    commands:
      - func: "fetch artifacts"
      - func: "csuite test"
        vars:
          test_binary: test_wt2535_insert_race

  - name: csuite-wt2834-join-bloom-fix-test
    tags: ["pull_request"]
    depends_on:
      - name: compile
    commands:
      - func: "fetch artifacts"
      - func: "csuite test"
        vars:
          test_binary: test_wt2834_join_bloom_fix

  - name: csuite-wt2853-perf-test
    tags: ["pull_request"]
    depends_on:
      - name: compile
    commands:
      - func: "fetch artifacts"
      - func: "csuite test"
        vars:
          test_binary: test_wt2853_perf

  - name: csuite-wt2909-checkpoint-integrity-test
    tags: ["pull_request"]
    depends_on:
      - name: compile
    commands:
      - func: "fetch artifacts"
      - func: "csuite test"
        vars:
          test_binary: test_wt2909_checkpoint_integrity

  - name: csuite-wt3338-partial-update-test
    tags: ["pull_request"]
    depends_on:
      - name: compile
    commands:
      - func: "fetch artifacts"
      - func: "csuite test"
        vars:
          test_binary: test_wt3338_partial_update

  - name: csuite-wt4333-handle-locks-test
    tags: ["pull_request"]
    depends_on:
      - name: compile
    commands:
      - func: "fetch artifacts"
      - func: "csuite test"
        vars:
          test_binary: test_wt4333_handle_locks

  - name: csuite-wt6616-checkpoint-oldest-ts-test
    tags: ["pull_request"]
    depends_on:
      - name: compile
    commands:
      - func: "fetch artifacts"
      - func: "csuite test"
        vars:
          test_binary: test_wt6616_checkpoint_oldest_ts

  - name: csuite-wt7989-compact-checkpoint-test
    tags: ["pull_request"]
    depends_on:
      - name: compile
    commands:
      - func: "fetch artifacts"
      - func: "csuite test"
        vars:
          test_binary: test_wt7989_compact_checkpoint

  - name: csuite-wt8057-compact-stress-test
    tags: ["pull_request"]
    depends_on:
      - name: compile
    commands:
      - func: "fetch artifacts"
      - func: "csuite test"
        vars:
          test_binary: test_wt8057_compact_stress

  - name: csuite-wt8246-compact-rts-data-correctness-test
    tags: ["pull_request"]
    depends_on:
      - name: compile
    commands:
      - func: "fetch artifacts"
      - func: "csuite test"
        vars:
          test_binary: test_wt8246_compact_rts_data_correctness

  # End of csuite test tasks

  # Start of Python unit test tasks

  - name: unit-test
    tags: ["python"]
    depends_on:
    - name: compile
    commands:
      - func: "fetch artifacts"
      - func: "unit test"

  - name: unit-test-zstd
    tags: ["python"]
    depends_on:
    - name: compile
    commands:
      - func: "fetch artifacts"
      - func: "unit test"
        vars:
          unit_test_args: -v 2 --zstd

  - name: unit-test-long
    tags: ["python"]
    depends_on:
    - name: compile
    commands:
      - func: "fetch artifacts"
      - func: "unit test"
        vars:
          unit_test_args: -v 2 --long

  - name: unit-linux-no-ftruncate-test
    tags: ["python"]
    depends_on:
    - name: compile-linux-no-ftruncate
    commands:
      - func: "fetch artifacts"
        vars:
          dependent_task: compile-linux-no-ftruncate
      - func: "unit test"

  # Run the tests that uses suite_random with a random starting seed
  - name: unit-test-random-seed
    tags: ["python"]
    depends_on:
    - name: compile
    commands:
      - func: "fetch artifacts"
      - func: "unit test"
        vars:
          unit_test_args: -v 2 -R cursor13 join02 join07 schema03 timestamp22
  # Break out Python unit tests into multiple buckets/tasks.  We have a fixed number of buckets,
  # and we use the -b option of the test/suite/run.py script to split up the tests.

  - name: unit-test-bucket00
    tags: ["pull_request", "python", "unit_test"]
    depends_on:
    - name: compile
    commands:
      - func: "fetch artifacts"
      - func: "unit test"
        vars:
          unit_test_args: -v 2 -b 0/11

  - name: unit-test-bucket01
    tags: ["pull_request", "python", "unit_test"]
    depends_on:
    - name: compile
    commands:
      - func: "fetch artifacts"
      - func: "unit test"
        vars:
          unit_test_args: -v 2 -b 1/11

  - name: unit-test-bucket02
    tags: ["pull_request", "python", "unit_test"]
    depends_on:
    - name: compile
    commands:
      - func: "fetch artifacts"
      - func: "unit test"
        vars:
          unit_test_args: -v 2 -b 2/11

  - name: unit-test-bucket03
    tags: ["pull_request", "python", "unit_test"]
    depends_on:
    - name: compile
    commands:
      - func: "fetch artifacts"
      - func: "unit test"
        vars:
          unit_test_args: -v 2 -b 3/11

  - name: unit-test-bucket04
    tags: ["pull_request", "python", "unit_test"]
    depends_on:
    - name: compile
    commands:
      - func: "fetch artifacts"
      - func: "unit test"
        vars:
          unit_test_args: -v 2 -b 4/11

  - name: unit-test-bucket05
    tags: ["pull_request", "python", "unit_test"]
    depends_on:
    - name: compile
    commands:
      - func: "fetch artifacts"
      - func: "unit test"
        vars:
          unit_test_args: -v 2 -b 5/11

  - name: unit-test-bucket06
    tags: ["pull_request", "python", "unit_test"]
    depends_on:
    - name: compile
    commands:
      - func: "fetch artifacts"
      - func: "unit test"
        vars:
          unit_test_args: -v 2 -b 6/11

  - name: unit-test-bucket07
    tags: ["pull_request", "python", "unit_test"]
    depends_on:
    - name: compile
    commands:
      - func: "fetch artifacts"
      - func: "unit test"
        vars:
          unit_test_args: -v 2 -b 7/11

  - name: unit-test-bucket08
    tags: ["pull_request", "python", "unit_test"]
    depends_on:
    - name: compile
    commands:
      - func: "fetch artifacts"
      - func: "unit test"
        vars:
          unit_test_args: -v 2 -b 8/11

  - name: unit-test-bucket09
    tags: ["pull_request", "python", "unit_test"]
    depends_on:
    - name: compile
    commands:
      - func: "fetch artifacts"
      - func: "unit test"
        vars:
          unit_test_args: -v 2 -b 9/11

  - name: unit-test-bucket10
    tags: ["pull_request", "python", "unit_test"]
    depends_on:
    - name: compile
    commands:
      - func: "fetch artifacts"
      - func: "unit test"
        vars:
          unit_test_args: -v 2 -b 10/11
  # End of Python unit test tasks

  - name: s-all
    tags: ["pull_request"]
    depends_on:
    - name: compile
    commands:
      - func: "fetch artifacts"
      - command: shell.exec
        params:
          working_dir: "wiredtiger/dist"
          script: |
            set -o errexit
            set -o verbose
            sh s_all -A -E 2>&1

  - name: conf-dump-test
    tags: ["pull_request", "python"]
    depends_on:
    - name: compile
    commands:
      - func: "fetch artifacts"
      - command: shell.exec
        params:
          working_dir: "wiredtiger/build_posix/test"
          script: |
            set -o errexit
            set -o verbose

            ${test_env_vars|} ${python_binary|python3} ../../test/wtperf/test_conf_dump.py 2>&1

  - name: compile-windows-alt
    tags: ["pull_request", "windows_only"]
    depends_on:
    - name: compile
    commands:
      - func: "fetch artifacts"
      - command: shell.exec
        params:
          working_dir: "wiredtiger"
          script: |
            set -o errexit
            set -o verbose

            export "PATH=/cygdrive/c/Python39:/cygdrive/c/Python39/Scripts:$PATH"
            python --version
            python -m pip install scons==3.1.1
            scons-3.1.1.bat ${scons_smp_command|} "CFLAGS=/Gv /wd4090 /wd4996 /we4047 /we4024 /TC /we4100 /we4133" wiredtiger.dll libwiredtiger.lib

  - name: scons-check
    tags: ["pull_request", "windows_only"]
    depends_on:
    - name: compile
    commands:
      - func: "fetch artifacts"
      - command: shell.exec
        params:
          working_dir: "wiredtiger"
          script: |
            set -o errexit
            set -o verbose

            export "PATH=/cygdrive/c/Python39:/cygdrive/c/Python39/Scripts:$PATH"
            python --version
            python -m pip install scons==3.1.1
            # The check target is not run in parallel.
            scons-3.1.1.bat check

  - name: fops
    tags: ["pull_request"]
    depends_on:
    - name: compile
    commands:
      - func: "fetch artifacts"
      - command: shell.exec
        params:
          working_dir: "wiredtiger/build_posix"
          script: |
            set -o errexit
            set -o verbose
            if [ "Windows_NT" = "$OS" ]; then
              cd ..
              cmd.exe /c t_fops.exe
            else
              ${test_env_vars|} test/fops/t
            fi

  - name: compatibility-test-for-newer-releases
    commands:
      - func: "get project"
      - func: "compatibility test"
        vars:
          compat_test_args: -n

  - name: compatibility-test-for-older-releases
    commands:
      - func: "get project"
      - func: "compatibility test"
        vars:
          compat_test_args: -o

  - name: compatibility-test-for-wt-standalone-releases
    commands:
      - func: "get project"
      - func: "compatibility test"
        vars:
          compat_test_args: -w

  - name: import-compatibility-test
    commands:
      - func: "get project"
      - command: shell.exec
        params:
          working_dir: "wiredtiger"
          script: |
            set -o errexit
            set -o verbose
            test/evergreen/import_compatibility_test.sh

  - name: generate-datafile-little-endian
    depends_on:
      - name: compile
    commands:
      - func: "fetch artifacts"
      - func: "compile wiredtiger"
      - func: "format test"
        vars:
          times: 10
          config: ../../../test/format/CONFIG.endian
          extra_args: -h "WT_TEST.$i"
      - command: shell.exec
        params:
          working_dir: "wiredtiger/build_posix/test/format"
          shell: bash
          script: |
            set -o errexit
            set -o verbose
            # Archive the WT_TEST directories which include the generated wt data files. We cannot
            # use the Evergreen archive command as we need to archive multiple WT_TEST folders.
            tar -zcvf WT_TEST.tgz WT_TEST*
      - func: "upload endian format artifact"
        vars:
          endian_format: little-endian
          local_file: wiredtiger/build_posix/test/format/WT_TEST.tgz
          remote_file: WT_TEST.tgz

  - name: verify-datafile-little-endian
    depends_on:
    - name: compile
    - name: generate-datafile-little-endian
    commands:
      - func: "fetch artifacts"
      - func: "fetch artifacts from endian format"
        vars:
          endian_format: little-endian
      - func: "verify wt datafiles"

  - name: verify-datafile-from-little-endian
    depends_on:
    - name: compile
    - name: generate-datafile-little-endian
      variant: little-endian
    commands:
      - func: "fetch artifacts"
      - func: "fetch artifacts from endian format"
        vars:
          endian_format: little-endian
      - func: "verify wt datafiles"

  - name: generate-datafile-big-endian
    depends_on:
      - name: compile
    commands:
      - func: "fetch artifacts"
      - func: "compile wiredtiger"
      - func: "format test"
        vars:
          times: 10
          config: ../../../test/format/CONFIG.endian
          extra_args: -h "WT_TEST.$i"
      - command: shell.exec
        params:
          working_dir: "wiredtiger/build_posix/test/format"
          shell: bash
          script: |
            set -o errexit
            set -o verbose
            # Archive the WT_TEST directories which include the generated wt data files. We cannot
            # use the Evergreen archive command as we need to archive multiple WT_TEST folders.
            tar -zcvf WT_TEST.tgz WT_TEST*
      - func: "upload endian format artifact"
        vars:
          endian_format: big-endian
          local_file: wiredtiger/build_posix/test/format/WT_TEST.tgz
          remote_file: WT_TEST.tgz

  - name: verify-datafile-big-endian
    depends_on:
    - name: compile
    - name: generate-datafile-big-endian
    commands:
      - func: "fetch artifacts"
      - func: "fetch artifacts from endian format"
        vars:
          endian_format: big-endian
      - func: "verify wt datafiles"

  - name: verify-datafile-from-big-endian
    depends_on:
    - name: compile
    - name: generate-datafile-big-endian
      variant: big-endian
    commands:
      - func: "fetch artifacts"
      - func: "fetch artifacts from endian format"
        vars:
          endian_format: big-endian
      - func: "verify wt datafiles"

  - name: clang-analyzer
    tags: ["pull_request"]
    commands:
      - func: "get project"
      - command: shell.exec
        params:
          working_dir: "wiredtiger"
          script: |
            set -o errexit
            set -o verbose
            sh dist/s_clang-scan 2>&1

  - name: configure-combinations
    commands:
      - func: "get project"
      - command: shell.exec
        params:
          working_dir: "wiredtiger/test/evergreen"
          script: |
            set -o errexit
            set -o verbose
            ./configure_combinations.sh ${smp_command|} 2>&1
      # Handle special build combination for running all the diagnostic tests.
      - func: "configure wiredtiger"
        vars:
          configure_env_vars: CC=/opt/mongodbtoolchain/v3/bin/gcc CXX=/opt/mongodbtoolchain/v3/bin/g++ PATH=/opt/mongodbtoolchain/v3/bin:$PATH ADD_CFLAGS="-g -Werror"
          posix_configure_flags: --enable-silent-rules --enable-strict --enable-diagnostic --disable-static
      - func: "make wiredtiger"
        vars:
          make_command: make all
      - func: "make check all"

  # Use format.sh to run tests in parallel (x4) for just under two hours (the
  # default Evergreen timeout) on the higher spec build distros. This allows
  # us to perform multiple test runs while ensuring a long-running config does
  # not result in an Evergreen test timeout failure.
  - name: linux-directio
    depends_on:
    - name: compile
    commands:
      - func: "fetch artifacts"
      - func: "compile wiredtiger"
      - func: "format test script"
        vars:
          format_test_script_args: -t 110 -j 4 direct_io=1

  # - name: linux-directio
  #   depends_on:
  #   - name: compile
  #   commands:
  #     - func: "fetch artifacts"
  #     - func: "compile wiredtiger"
  #     - func: "format test"
  #       vars:
  #         times: 3
  #         config: ../../../test/format/CONFIG.stress
  #         extra_args: -C "direct_io=[data]"

  - name: format-linux-no-ftruncate
    depends_on:
    - name: compile-linux-no-ftruncate
    commands:
      - func: "fetch artifacts"
        vars:
          dependent_task: compile-linux-no-ftruncate
      - func: "compile wiredtiger no linux ftruncate"
      - func: "format test"
        vars:
          times: 3

  - name: package
    commands:
      - func: "get project"
      - command: shell.exec
        params:
          working_dir: "wiredtiger/dist"
          script: |
            set -o errexit
            set -o verbose
            env CC=/opt/mongodbtoolchain/v3/bin/gcc CXX=/opt/mongodbtoolchain/v3/bin/g++ PATH=/opt/mongodbtoolchain/v3/bin:/opt/java/jdk11/bin:$PATH sh s_release `date +%Y%m%d`

  - name: doc-compile
    tags: ["pull_request"]
    run_on:
    - ubuntu2004-test
    commands:
      - func: "get project"
      - func: "compile wiredtiger docs"

  - name: doc-update
    patchable: false
    stepback: false
    commands:
      - func: "get project"
      - func: "compile wiredtiger docs"
      - func: "update wiredtiger docs"

  - name: syscall-linux
    depends_on:
    - name: compile
    commands:
      - func: "fetch artifacts"
      - func: "compile wiredtiger"
      - command: shell.exec
        params:
          working_dir: "wiredtiger/test/syscall"
          script: |
            set -o errexit
            set -o verbose
            ${python_binary|python3} syscall.py --verbose --preserve

  - name: checkpoint-filetypes-test
    commands:
      - func: "get project"
      - func: "compile wiredtiger"
        vars:
          # Don't use diagnostic - this test looks for timing problems that are more likely to occur without it
          posix_configure_flags: --enable-strict
      - func: "checkpoint test"
        vars:
          checkpoint_args: -t m -n 1000000 -k 5000000 -C cache_size=100MB
      - func: "checkpoint test"
        vars:
          checkpoint_args: -t c -n 1000000 -k 5000000 -C cache_size=100MB
      - func: "checkpoint test"
        vars:
          checkpoint_args: -t r -n 1000000 -k 5000000 -C cache_size=100MB

  - name: coverage-report
    commands:
      - command: timeout.update
        params:
          exec_timeout_secs: 36000 # 10 hrs
          timeout_secs: 1800 # 30 mins
      - func: "get project"
      - func: "compile wiredtiger"
        vars:
          configure_env_vars: CC=/opt/mongodbtoolchain/v3/bin/gcc CXX=/opt/mongodbtoolchain/v3/bin/g++ PATH=/opt/mongodbtoolchain/v3/bin:$PATH ADD_CFLAGS="--coverage -fPIC -ggdb" LDFLAGS=--coverage
          posix_configure_flags: --enable-silent-rules --enable-diagnostic --enable-strict --enable-python --with-builtins=lz4,snappy,zlib,zstd
      - func: "make check all"
      - func: "unit test"
        vars:
          unit_test_args: -v 2 --long
      - func: "format test"
        vars:
          config: ../../../test/format/CONFIG.coverage
          extra_args: file_type=row compression=snappy logging=1 logging_compression=snappy logging_prealloc=1
      - func: "format test"
        vars:
          config: ../../../test/format/CONFIG.coverage
          extra_args: file_type=row alter=1 backups=1 compaction=1 data_extend=1 prepare=1 salvage=1 statistics=1 statistics_server=1 verify=1
      - func: "format test"
        vars:
          config: ../../../test/format/CONFIG.coverage
          extra_args: file_type=row firstfit=1 internal_key_truncation=1
      - func: "format test"
        vars:
          config: ../../../test/format/CONFIG.coverage
          extra_args: file_type=row checkpoints=0 in_memory=1 reverse=1 truncate=1
      - func: "format test"
        vars:
          config: ../../../test/format/CONFIG.coverage
          extra_args: file_type=row compression=zlib huffman_value=1
      - func: "format test"
        vars:
          config: ../../../test/format/CONFIG.coverage
          extra_args: file_type=row data_source=lsm bloom=1
      - func: "format test"
        vars:
          config: ../../../test/format/CONFIG.coverage
          extra_args: file_type=row compression=lz4 prefix_compression=1 leaf_page_max=9 internal_page_max=9 key_min=256 value_min=256
      - func: "format test"
        vars:
          config: ../../../test/format/CONFIG.coverage
          extra_args: file_type=var compression=snappy checksum=uncompressed dictionary=1 repeat_data_pct=10
      - func: "format test"
        vars:
          config: ../../../test/format/CONFIG.coverage
          extra_args: file_type=var leaf_page_max=9 internal_page_max=9 value_min=256
      - func: "format test"
        vars:
          config: ../../../test/format/CONFIG.coverage
          extra_args: file_type=fix
      - command: shell.exec
        params:
          shell: bash
          working_dir: "wiredtiger/build_posix"
          script: |
            set -o errexit
            set -o verbose
            virtualenv -p python3 venv
            source venv/bin/activate
            pip3 install gcovr
            mkdir -p ../coverage_report
            GCOV=/opt/mongodbtoolchain/v3/bin/gcov gcovr -r .. -f ../src -e '.*/bt_(debug|dump|misc|salvage|vrfy).*' -e '.*/(log|progress|verify_build|strerror|env_msg|err_file|cur_config|os_abort)\..*' -e '.*_stat\..*' -e 'bench' -e 'examples' -e 'test' -e 'ext' -e 'dist' -e 'tools' -j 4 --html-details --html-self-contained -o ../coverage_report/2_coverage_report.html
      - command: s3.put
        params:
          aws_secret: ${aws_secret}
          aws_key: ${aws_key}
          local_files_include_filter: wiredtiger/coverage_report/*
          bucket: build_external
          permissions: public-read
          content_type: text/html
          remote_file: wiredtiger/${build_variant}/${revision}/coverage_report_${build_id}-${execution}/
      - command: s3.put
        params:
          aws_secret: ${aws_secret}
          aws_key: ${aws_key}
          local_file: wiredtiger/coverage_report/2_coverage_report.html
          bucket: build_external
          permissions: public-read
          content_type: text/html
          # Ensure that the first character of the display_name is a space
          # This will ensure that it sorts before the per-file report pages which also get a space
          # at the start of their display name (why this happens is not yet clear).
          display_name: " 1 Coverage report main page"
          remote_file: wiredtiger/${build_variant}/${revision}/coverage_report_${build_id}-${execution}/1_coverage_report_main.html


  - name: spinlock-gcc-test
    commands:
      - func: "get project"
      - func: "compile wiredtiger"
        vars:
          posix_configure_flags: --enable-python --with-spinlock=gcc --enable-strict
      - func: "make check all"
      - func: "format test"
        vars:
          times: 3
      - func: "unit test"

  - name: spinlock-pthread-adaptive-test
    commands:
      - func: "get project"
      - func: "compile wiredtiger"
        vars:
          posix_configure_flags: --enable-python --with-spinlock=pthread_adaptive --enable-strict
      - func: "make check all"
      - func: "format test"
        vars:
          times: 3
      - func: "unit test"

  - name: wtperf-test
    depends_on:
      - name: compile-wtperf
    commands:
      - func: "fetch artifacts"
        vars:
          dependent_task: compile-wtperf
      - command: shell.exec
        params:
          working_dir: "wiredtiger/build_posix"
          script: |
            set -o errexit
            set -o verbose
            # The test will generate WT_TEST directory automatically
            dir=../bench/wtperf/stress
            for file in `ls $dir`
            do
              echo "===="
              echo "==== Initiating wtperf test using $dir/$file ===="
              echo "===="
              ./bench/wtperf/wtperf -O $dir/$file -o verbose=2
              cp -rf WT_TEST WT_TEST_$file
            done

  - name: ftruncate-test
    commands:
      - func: "get project"
      - func: "compile wiredtiger"
        vars:
          posix_configure_flags: --enable-strict ac_cv_func_ftruncate=no
      - command: shell.exec
        params:
          working_dir: "wiredtiger/build_posix"
          script: |
            set -o errexit
            set -o verbose
            # ${test_env_vars|} $(pwd)/../test/csuite/random_abort/smoke.sh 2>&1
            ${test_env_vars|} $(pwd)/test/csuite/test_truncated_log 2>&1
      - func: "csuite smoke test"
        vars:
          test_name: timestamp_abort

  - name: long-test
    commands:
      - func: "get project"
      - func: "configure wiredtiger"
        vars:
          configure_env_vars: CC=/opt/mongodbtoolchain/v3/bin/gcc CXX=/opt/mongodbtoolchain/v3/bin/g++ PATH=/opt/mongodbtoolchain/v3/bin:$PATH ADD_CFLAGS="-g -Werror"
          posix_configure_flags: --enable-silent-rules --enable-strict --enable-diagnostic --disable-static
      - func: "make wiredtiger"

      # Run the long version of make check, that includes the full csuite tests
      - func: "make check all"
        vars:
          test_env_vars: ${test_env_vars} TESTUTIL_ENABLE_LONG_TESTS=1
      - command: shell.exec
        params:
          working_dir: "wiredtiger/build_posix"
          script: |
            set -o errexit
            set -o verbose

            WT3363_CHECKPOINT_OP_RACES=1 test/csuite/./test_wt3363_checkpoint_op_races 2>&1

      # Many dbs test - Run with:
      # 1.  The defaults
      - func: "many dbs test"
      # 2.  Set idle flag to turn off operations.
      - func: "many dbs test"
        vars:
          many_db_args: -I
      # 3.  More dbs.
      - func: "many dbs test"
        vars:
          many_db_args: -D 40
      # 4.  With idle flag and more dbs.
      - func: "many dbs test"
        vars:
          many_db_args: -I -D 40

      # extended test/thread runs
      - func: "thread test"
        vars:
          thread_test_args: -t f
      - func: "thread test"
        vars:
          thread_test_args: -S -F -n 100000 -t f
      - func: "thread test"
        vars:
          thread_test_args: -t r
      - func: "thread test"
        vars:
          thread_test_args: -S -F -n 100000 -t r
      - func: "thread test"
        vars:
          thread_test_args: -t v
      - func: "thread test"
        vars:
          thread_test_args: -S -F -n 100000 -t v

      # random-abort - default (random time and number of threads)
      - func: "csuite test"
        vars:
          test_binary: test_random_abort
      # random-abort - minimum time, random number of threads
      - func: "csuite test"
        vars:
          test_args: -t 10
          test_binary: test_random_abort
      # random-abort - maximum time, random number of threads
      - func: "csuite test"
        vars:
          test_args: -t 40
          test_binary: test_random_abort
      # random-abort - run compaction
      - func: "csuite test"
        vars:
          test_args: -c -t 60
          test_binary: test_random_abort

      # truncated-log
      - func: "csuite test"
        vars:
          test_binary: test_truncated_log

      # format test
      - func: "format test"
        vars:
          extra_args: file_type=fix
      - func: "format test"
        vars:
          extra_args: file_type=row

      # format test for stressing compaction code path
      - func: "format test"
        vars:
          times: 3
          extra_args: file_type=row compaction=1 verify=1 runs.timer=3 ops.pct.delete=30

  - name: time-shift-sensitivity-test
    depends_on:
    - name: compile
    commands:
      - func: "fetch artifacts"
        vars:
          posix_configure_flags: --enable-strict
      - command: shell.exec
        params:
          working_dir: "wiredtiger/test/csuite"
          script: |
            set -o errexit
            set -o verbose

            ./time_shift_test.sh /usr/local/lib/faketime/libfaketimeMT.so.1 0-1 2>&1

  - name: format-stress-pull-request-test
    tags: ["pull_request"]
    commands:
      - func: "get project"
      - func: "compile wiredtiger"
      - func: "format test script"
        vars:
          smp_command: -j $(grep -c ^processor /proc/cpuinfo)
          # run for 10 minutes.
          format_test_script_args: -t 10 rows=10000 ops=50000

  - name: format-smoke-test
    commands:
      - func: "get project"
      - func: "compile wiredtiger with builtins"
      - func: "format test script"
        vars:
          format_test_script_args: -e "SEGFAULT_SIGNALS=all" -b "catchsegv ./t" -S

  - name: format-asan-smoke-test
    commands:
      - func: "get project"
      - func: "compile wiredtiger address sanitizer"
      - func: "format test script"
        vars:
          test_env_vars:
            ASAN_OPTIONS="detect_leaks=1:abort_on_error=1:disable_coredump=0"
            ASAN_SYMBOLIZER_PATH=/opt/mongodbtoolchain/v3/bin/llvm-symbolizer
          format_test_script_args: -S

  # FIXME-WT-8482: Replace this test with format-asan-smoke-test.
  - name: format-asan-smoke-ppc-test
    commands:
      - func: "get project"
      - func: "compile wiredtiger"
        vars:
          # FIXME-WT-8482: CC is set to the system default "clang" binary here as a workaround.
          # Change it back to mongodbtoolchain "clang" binary.
          configure_env_vars:
            CCAS=/opt/mongodbtoolchain/v3/bin/gcc CC=/usr/bin/clang
            CXX=/opt/mongodbtoolchain/v3/bin/clang++ PATH=/opt/mongodbtoolchain/v3/bin:$PATH
            CFLAGS="-ggdb -fPIC -fsanitize=address -fno-omit-frame-pointer
            -I/opt/mongodbtoolchain/v3/lib/gcc/ppc64le-mongodb-linux/8.2.0/include"
            CXXFLAGS="-ggdb -fPIC -fsanitize=address -fno-omit-frame-pointer
            -I/opt/mongodbtoolchain/v3/lib/gcc/ppc64le-mongodb-linux/8.2.0/include"
          posix_configure_flags: --enable-diagnostic --with-builtins=lz4,snappy,zlib
      - func: "format test script"
        # Run smoke tests, don't stop at failed tests, use default config
        vars:
          test_env_vars:
            ASAN_OPTIONS="detect_leaks=1:abort_on_error=1:disable_coredump=0"
            ASAN_SYMBOLIZER_PATH=/usr/lib/llvm-6.0/bin/llvm-symbolizer
          format_test_script_args: -S

  - name: format-wtperf-test
    commands:
      - func: "get project"
      - func: "compile wiredtiger with builtins"
      - command: shell.exec
        params:
          working_dir: "wiredtiger/build_posix/bench/wtperf"
          script: |
            set -o errexit
            set -o verbose

            cp ../../../bench/wtperf/split_heavy.wtperf .
            ./wtperf -O ./split_heavy.wtperf -o verbose=2

  - name: data-validation-stress-test-checkpoint
    depends_on:
    - name: compile
    commands:
      - func: "fetch artifacts"
      - command: shell.exec
        params:
          working_dir: "wiredtiger/build_posix/test/checkpoint"
          shell: bash
          script: |
            set -o errexit
            set -o verbose
            ${test_env_vars|} ../../../tools/run_parallel.sh 'nice ../../../test/checkpoint/recovery-test.sh "${data_validation_stress_test_args}" WT_TEST.$t' 120

  - name: data-validation-stress-test-checkpoint-fp-hs-insert-s1
    depends_on:
    - name: compile
    commands:
      - func: "fetch artifacts"
      - command: shell.exec
        params:
          working_dir: "wiredtiger/build_posix/test/checkpoint"
          shell: bash
          script: |
            set -o errexit
            set -o verbose
            ${test_env_vars|} ../../../tools/run_parallel.sh 'nice ../../../test/checkpoint/recovery-test.sh "${data_validation_stress_test_args} -s 1" WT_TEST.$t' 120

  - name: data-validation-stress-test-checkpoint-fp-hs-insert-s2
    depends_on:
    - name: compile
    commands:
      - func: "fetch artifacts"
      - command: shell.exec
        params:
          working_dir: "wiredtiger/build_posix/test/checkpoint"
          shell: bash
          script: |
            set -o errexit
            set -o verbose
            ${test_env_vars|} ../../../tools/run_parallel.sh 'nice ../../../test/checkpoint/recovery-test.sh "${data_validation_stress_test_args} -s 2" WT_TEST.$t' 120

  - name: data-validation-stress-test-checkpoint-fp-hs-insert-s3
    depends_on:
    - name: compile
    commands:
      - func: "fetch artifacts"
      - command: shell.exec
        params:
          working_dir: "wiredtiger/build_posix/test/checkpoint"
          shell: bash
          script: |
            set -o errexit
            set -o verbose
            ${test_env_vars|} ../../../tools/run_parallel.sh 'nice ../../../test/checkpoint/recovery-test.sh "${data_validation_stress_test_args} -s 3" WT_TEST.$t' 120

  - name: data-validation-stress-test-checkpoint-fp-hs-insert-s4
    depends_on:
    - name: compile
    commands:
      - func: "fetch artifacts"
      - command: shell.exec
        params:
          working_dir: "wiredtiger/build_posix/test/checkpoint"
          shell: bash
          script: |
            set -o errexit
            set -o verbose
            ${test_env_vars|} ../../../tools/run_parallel.sh 'nice ../../../test/checkpoint/recovery-test.sh "${data_validation_stress_test_args} -s 4" WT_TEST.$t' 120

  - name: data-validation-stress-test-checkpoint-fp-hs-insert-s5
    depends_on:
    - name: compile
    commands:
      - func: "fetch artifacts"
      - command: shell.exec
        params:
          working_dir: "wiredtiger/build_posix/test/checkpoint"
          shell: bash
          script: |
            set -o errexit
            set -o verbose
            ${test_env_vars|} ../../../tools/run_parallel.sh 'nice ../../../test/checkpoint/recovery-test.sh "${data_validation_stress_test_args} -s 5" WT_TEST.$t' 120

  - name: format-failure-configs-test
    depends_on:
    - name: compile
    commands:
      - func: "fetch artifacts"
      - command: shell.exec
        params:
          working_dir: "wiredtiger/test/evergreen"
          script: |
            set -o errexit
            set -o verbose

            ${test_env_vars|} ./run_format_configs.sh

  - name: static-wt-build-test
    commands:
      - func: "get project"
      - func: "compile wiredtiger"
        vars:
          posix_configure_flags: --enable-strict --disable-shared --with-builtins=snappy,zlib,zstd
      - command: shell.exec
        params:
          working_dir: "wiredtiger/build_posix"
          shell: bash
          script: |
            set -o errexit
            set -o verbose

            # Delete wt util
            rm -f wt
            # Build static wt util
            ${make_command|make} CC='eval "g++ -static"' ${smp_command|}
            # -V option displays Wiredtiger library version
            ./wt -V

            if [ $? -ne 0 ]; then
              echo "Error, WT util is not generated or is not functioning"
              exit 1
            fi

            ldd wt || wt_static_build=1

            if [ $wt_static_build -ne 1 ]; then
              echo "Error, WT util is not statically linked"
              exit 1
            fi

  - name: format-stress-sanitizer-lsm-test
    # FIXME-WT-6258: Re-enable the test once the outstanding issues with LSM are resolved.
    # tags: ["stress-test-1"]
    commands:
      - func: "get project"
      - func: "compile wiredtiger address sanitizer"
      - func: "format test script"
        vars:
          test_env_vars:
            ASAN_OPTIONS="detect_leaks=1:abort_on_error=1:disable_coredump=0"
            ASAN_SYMBOLIZER_PATH=/opt/mongodbtoolchain/v3/bin/llvm-symbolizer
          # Run for 30 mins, and explicitly set data_source to LSM with a large cache
          format_test_script_args: -t 30 data_source=lsm cache_minimum=5000

  - name: checkpoint-stress-test
    tags: ["stress-test-1"]
    exec_timeout_secs: 86400
    commands:
      - command: timeout.update
        params:
          timeout_secs: 86400
      - func: "get project"
      - func: "compile wiredtiger with builtins"
      - func: "checkpoint stress test"
        vars:
          times: 1       # No of times to run the loop
          no_of_procs: 10 # No of processes to run in the background

  - name: split-stress-test
    tags: ["stress-test-1", "stress-test-zseries-1"]
    commands:
      - func: "get project"
      - func: "compile wiredtiger"
        vars:
          configure_env_vars:
            CXX=/opt/mongodbtoolchain/v3/bin/g++
            PATH=/opt/mongodbtoolchain/v3/bin:$PATH ADD_CFLAGS="-ggdb -fPIC"
      - command: shell.exec
        params:
          working_dir: "wiredtiger/bench/workgen/runner"
          script: |
            set -o errexit
            set -o verbose
            for i in {1..10}; do ${test_env_vars|} ${python_binary|python3} split_stress.py; done

  # The task name is ppc-zseries because this task will be used in both buildVariants
  - name: format-stress-ppc-zseries-test
    tags: ["stress-test-ppc-1", "stress-test-zseries-1"]
    # Set 2.5 hours timeout (60 * 60 * 2.5)
    exec_timeout_secs: 9000
    commands:
      - func: "get project"
      - func: "compile wiredtiger with builtins"
      - func: "format test script"
        vars:
          #run for 2 hours ( 2 * 60 = 120 minutes), use default config
          format_test_script_args: -e "SEGFAULT_SIGNALS=all" -b "catchsegv ./t" -t 120

  # FIXME-WT-8482: Replace this test with format-stress-sanitizer-test.
  - name: format-stress-sanitizer-ppc-test
    tags: ["stress-test-ppc-1"]
    # Set 2.5 hours timeout (60 * 60 * 2.5)
    exec_timeout_secs: 9000
    commands:
      - func: "get project"
      - func: "compile wiredtiger"
        vars:
          # FIXME-WT-8482: CC is set to the system default "clang" binary here as a workaround.
          # Change it back to mongodbtoolchain "clang" binary.
          configure_env_vars:
            CCAS=/opt/mongodbtoolchain/v3/bin/gcc CC=/usr/bin/clang
            CXX=/opt/mongodbtoolchain/v3/bin/clang++ PATH=/opt/mongodbtoolchain/v3/bin:$PATH
            CFLAGS="-ggdb -fPIC -fsanitize=address -fno-omit-frame-pointer
            -I/opt/mongodbtoolchain/v3/lib/gcc/ppc64le-mongodb-linux/8.2.0/include"
            CXXFLAGS="-ggdb -fPIC -fsanitize=address -fno-omit-frame-pointer
            -I/opt/mongodbtoolchain/v3/lib/gcc/ppc64le-mongodb-linux/8.2.0/include"
          posix_configure_flags: --enable-diagnostic --with-builtins=lz4,snappy,zlib
      - func: "format test script"
        vars:
          test_env_vars:
            ASAN_OPTIONS="detect_leaks=1:abort_on_error=1:disable_coredump=0"
            ASAN_SYMBOLIZER_PATH=/usr/lib/llvm-6.0/bin/llvm-symbolizer
          # Run for 2 hours (2 * 60 = 120 minutes), don't stop at failed tests, use default config
          format_test_script_args: -t 120


  - <<: *format-stress-test
    name: format-stress-test-1
    tags: ["stress-test-1"]
  - <<: *format-stress-test
    name: format-stress-test-2
    tags: ["stress-test-2"]
  - <<: *format-stress-test
    name: format-stress-test-3
    tags: ["stress-test-3"]
  - <<: *format-stress-test
    name: format-stress-test-4
    tags: ["stress-test-4"]
  - <<: *format-stress-sanitizer-test
    name: format-stress-sanitizer-test-1
    tags: ["stress-test-1"]
  - <<: *format-stress-sanitizer-test
    name: format-stress-sanitizer-test-2
    tags: ["stress-test-2"]
  - <<: *format-stress-sanitizer-test
    name: format-stress-sanitizer-test-3
    tags: ["stress-test-3"]
  - <<: *format-stress-sanitizer-test
    name: format-stress-sanitizer-test-4
    tags: ["stress-test-4"]
  - <<: *race-condition-stress-sanitizer-test
    name: race-condition-stress-sanitizer-test-1
    tags: ["stress-test-1"]
  - <<: *race-condition-stress-sanitizer-test
    name: race-condition-stress-sanitizer-test-2
    tags: ["stress-test-2"]
  - <<: *race-condition-stress-sanitizer-test
    name: race-condition-stress-sanitizer-test-3
    tags: ["stress-test-3"]
  - <<: *race-condition-stress-sanitizer-test
    name: race-condition-stress-sanitizer-test-4
    tags: ["stress-test-4"]
  - <<: *recovery-stress-test
    name: recovery-stress-test-1
    tags: ["stress-test-1", "stress-test-zseries-1"]
  - <<: *recovery-stress-test
    name: recovery-stress-test-2
    tags: ["stress-test-2", "stress-test-zseries-2"]
  - <<: *recovery-stress-test
    name: recovery-stress-test-3
    tags: ["stress-test-3", "stress-test-zseries-3"]

  - name: format-abort-recovery-stress-test
    commands:
      # Allow 30 minutes beyond test runtime because recovery under load can cause the test to
      # run longer.
      - command: timeout.update
        params:
          exec_timeout_secs: 3600
      - func: "get project"
      - func: "compile wiredtiger with builtins"
      - func: "format test script"
        vars:
          format_test_script_args: -a -t 30

  - name: many-dhandle-stress-test
    commands:
      - func: "get project"
      - func: "compile wiredtiger"
        vars:
          configure_env_vars:
            CXX=/opt/mongodbtoolchain/v3/bin/g++
            PATH=/opt/mongodbtoolchain/v3/bin:$PATH ADD_CFLAGS="-ggdb -fPIC"
      - command: shell.exec
        params:
          working_dir: "wiredtiger/bench/workgen/runner"
          script: |
            set -o errexit
            set -o verbose
            export "PATH=/opt/mongodbtoolchain/v3/bin:$PATH"
            ./workgen_perf_check.sh many-dhandle-stress.py output.log 50 500 500

  - name: many-collection-test
    commands:
      - command: timeout.update
        params:
          exec_timeout_secs: 86400
          timeout_secs: 86400
      - func: "fetch mongo repo"
      - func: "get project"
      - func: "import wiredtiger into mongo"
      - func: "compile mongodb"
      - func: "fetch mongo-tests repo"
      # FIXME-WT-7868: we should download a pre populated database here and remove the
      # "clean-and-populate" argument in the step below.
      - command: shell.exec
        params:
          working_dir: mongo-tests/largescale
          shell: bash
          script: |
            set -o errexit
            set -o verbose
            export "PATH=/opt/mongodbtoolchain/v3/bin:$PATH"
            virtualenv -p python3 venv
            source venv/bin/activate
            pip3 install lorem pymongo==3.12.2
            ./run_many_coll.sh ../../mongo/build/opt/install/bin/mongod mongodb.log config/many-collection-testing many-collection clean-and-populate

      - command: shell.exec
        params:
          working_dir: mongo-tests/largescale
          shell: bash
          silent: true
          script: |
            set -o errexit
            set -o verbose
            virtualenv -p python3 venv
            source venv/bin/activate
            pip3 install "pymongo[srv]==3.12.2"
            res_dir=`find ./ -type d -name "many-collection-[0-9]*" -print`
            ./upload-results-atlas.py ${atlas_wt_perf_test_user} ${atlas_wt_perf_pass} wt-perf-tests many-collection-test ${branch_name} $res_dir/results/results.json

  - name: cyclomatic-complexity
    commands:
      - func: "get project"
      - command: shell.exec
        params:
          working_dir: "wiredtiger"
          shell: bash
          script: |
            set -o verbose

            # Install Metrix++, ensuring it is outside the 'src' directory
            git clone https://github.com/metrixplusplus/metrixplusplus metrixplusplus

            # We only want complexity measures for the 'src' directory
            cd src

            python "../metrixplusplus/metrix++.py" collect --std.code.lines.code --std.code.complexity.cyclomatic
            python "../metrixplusplus/metrix++.py" view

            # Set the cyclomatic complexity limit to 20
            python "../metrixplusplus/metrix++.py" limit --max-limit=std.code.complexity:cyclomatic:20

            # Fail if there are functions with cyclomatic complexity larger than 95
            set -o errexit
            python "../metrixplusplus/metrix++.py" limit --max-limit=std.code.complexity:cyclomatic:95

    #############################
    # Performance Tests for lsm #
    #############################

  - name: perf-test-small-lsm
    tags: ["lsm-perf"]
    depends_on:
      - name: compile
    commands:
      - func: "fetch artifacts"
      - func: "run-perf-test"
        vars:
          perf-test-name: small-lsm.wtperf
          maxruns: 3
          wtarg: -ops ['"load", "read"']
      - func: "upload-perf-test-stats"
        vars:
          perf-test-name: small-lsm.wtperf

  - name: perf-test-medium-lsm
    tags: ["lsm-perf"]
    depends_on:
      - name: compile
    commands:
      - func: "fetch artifacts"
      - func: "run-perf-test"
        vars:
          perf-test-name: medium-lsm.wtperf
          maxruns: 1
          wtarg: -ops ['"load", "read"']
      - func: "upload-perf-test-stats"
        vars:
          perf-test-name: medium-lsm.wtperf

  - name: perf-test-medium-lsm-compact
    tags: ["lsm-perf"]
    depends_on:
      - name: compile
    commands:
      - func: "fetch artifacts"
      - func: "run-perf-test"
        vars:
          perf-test-name: medium-lsm-compact.wtperf
          maxruns: 1
          wtarg: -ops ['"load", "read"']
      - func: "upload-perf-test-stats"
        vars:
          perf-test-name: medium-lsm-compact.wtperf

  - name: perf-test-medium-multi-lsm
    tags: ["lsm-perf"]
    depends_on:
      - name: compile
    commands:
      - func: "fetch artifacts"
      - func: "run-perf-test"
        vars:
          perf-test-name: medium-multi-lsm.wtperf
          maxruns: 1
          wtarg: -ops ['"load", "read", "update"']
      - func: "upload-perf-test-stats"
        vars:
          perf-test-name: medium-multi-lsm.wtperf

  - name: perf-test-parallel-pop-lsm
    tags: ["lsm-perf"]
    depends_on:
      - name: compile
    commands:
      - func: "fetch artifacts"
      - func: "run-perf-test"
        vars:
          perf-test-name: parallel-pop-lsm.wtperf
          maxruns: 1
          wtarg: -ops ['"load"']
      - func: "upload-perf-test-stats"
        vars:
          perf-test-name: parallel-pop-lsm.wtperf

  - name: perf-test-update-lsm
    tags: ["lsm-perf"]
    depends_on:
      - name: compile
    commands:
      - func: "fetch artifacts"
      - func: "run-perf-test"
        vars:
          perf-test-name: update-lsm.wtperf
          maxruns: 1
          wtarg: -ops ['"load", "read", "update", "insert"']
      - func: "upload-perf-test-stats"
        vars:
          perf-test-name: update-lsm.wtperf

    ###############################
    # Performance Tests for btree #
    ###############################

  - name: perf-test-small-btree
    tags: ["btree-perf"]
    depends_on:
      - name: compile
    commands:
      - func: "fetch artifacts"
      - func: "run-perf-test"
        vars:
          perf-test-name: small-btree.wtperf
          maxruns: 1
          wtarg: -ops ['"load", "read"']
      - func: "upload-perf-test-stats"
        vars:
          perf-test-name: small-btree.wtperf

  - name: perf-test-small-btree-backup
    tags: ["btree-perf"]
    depends_on:
      - name: compile
    commands:
      - func: "fetch artifacts"
      - func: "run-perf-test"
        vars:
          perf-test-name: small-btree-backup.wtperf
          maxruns: 1
          wtarg: -ops ['"load", "read"']
      - func: "upload-perf-test-stats"
        vars:
          perf-test-name: small-btree-backup.wtperf

  - name: perf-test-medium-btree
    tags: ["btree-perf"]
    depends_on:
      - name: compile
    commands:
      - func: "fetch artifacts"
      - func: "run-perf-test"
        vars:
          perf-test-name: medium-btree.wtperf
          maxruns: 3
          wtarg: -ops ['"load", "read"']
      - func: "upload-perf-test-stats"
        vars:
          perf-test-name: medium-btree.wtperf

  - name: perf-test-medium-btree-backup
    tags: ["btree-perf"]
    depends_on:
      - name: compile
    commands:
      - func: "fetch artifacts"
      - func: "run-perf-test"
        vars:
          perf-test-name: medium-btree-backup.wtperf
          maxruns: 3
          wtarg: -ops ['"load", "read"']
      - func: "upload-perf-test-stats"
        vars:
          perf-test-name: medium-btree-backup.wtperf

  - name: perf-test-parallel-pop-btree
    tags: ["btree-perf"]
    depends_on:
      - name: compile
    commands:
      - func: "fetch artifacts"
      - func: "run-perf-test"
        vars:
          perf-test-name: parallel-pop-btree.wtperf
          maxruns: 1
          wtarg: -ops ['"load"']
      - func: "upload-perf-test-stats"
        vars:
          perf-test-name: parallel-pop-btree.wtperf

  - name: perf-test-update-only-btree
    tags: ["btree-perf"]
    depends_on:
      - name: compile
    commands:
      - func: "fetch artifacts"
      - func: "run-perf-test"
        vars:
          perf-test-name: update-only-btree.wtperf
          maxruns: 3
          wtarg: -ops ['"update"']
      - func: "upload-perf-test-stats"
        vars:
          perf-test-name: update-only-btree.wtperf

  - name: perf-test-update-btree
    tags: ["btree-perf"]
    depends_on:
      - name: compile
    commands:
      - func: "fetch artifacts"
      - func: "run-perf-test"
        vars:
          perf-test-name: update-btree.wtperf
          maxruns: 1
          wtarg: "-bf ../../../bench/wtperf/runners/update-btree.json"
      - func: "upload-perf-test-stats"
        vars:
          perf-test-name: update-btree.wtperf

  - name: perf-test-update-large-record-btree
    tags: ["btree-perf"]
    depends_on:
      - name: compile
    commands:
      - func: "fetch artifacts"
      - func: "run-perf-test"
        vars:
          perf-test-name: update-large-record-btree.wtperf
          maxruns: 3
          wtarg: -ops ['"load", "update"']
      - func: "upload-perf-test-stats"
        vars:
          perf-test-name: update-large-record-btree.wtperf

  - name: perf-test-modify-large-record-btree
    tags: ["btree-perf"]
    depends_on:
      - name: compile
    commands:
      - func: "fetch artifacts"
      - func: "run-perf-test"
        vars:
          perf-test-name: modify-large-record-btree.wtperf
          maxruns: 3
          wtarg: -ops ['"load", "modify"']
      - func: "upload-perf-test-stats"
        vars:
          perf-test-name: modify-large-record-btree.wtperf

  - name: perf-test-modify-force-update-large-record-btree
    tags: ["btree-perf"]
    depends_on:
      - name: compile
    commands:
      - func: "fetch artifacts"
      - func: "run-perf-test"
        vars:
          perf-test-name: modify-force-update-large-record-btree.wtperf
          maxruns: 3
          wtarg: -ops ['"load", "modify"']
      - func: "upload-perf-test-stats"
        vars:
          perf-test-name: modify-force-update-large-record-btree.wtperf

    #########################################
    # Performance Tests for perf-checkpoint #
    #########################################

  - name: perf-test-update-checkpoint-btree
    tags: ["checkpoint-perf"]
    depends_on:
      - name: compile
    commands:
      - func: "fetch artifacts"
      - func: "run-perf-test"
        vars:
          perf-test-name: update-checkpoint-btree.wtperf
          maxruns: 1
          wtarg: "-bf ../../../bench/wtperf/runners/update-checkpoint.json"
      - func: "upload-perf-test-stats"
        vars:
          perf-test-name: update-checkpoint-btree.wtperf

  - name: perf-test-update-checkpoint-lsm
    tags: ["checkpoint-perf"]
    depends_on:
      - name: compile
    commands:
      - func: "fetch artifacts"
      - func: "run-perf-test"
        vars:
          perf-test-name: update-checkpoint-lsm.wtperf
          maxruns: 1
          wtarg: "-bf ../../../bench/wtperf/runners/update-checkpoint.json"
      - func: "upload-perf-test-stats"
        vars:
          perf-test-name: update-checkpoint-lsm.wtperf

    ###############################
    # Performance Tests for stress #
    ###############################

  - name: perf-test-overflow-10k
    tags: ["stress-perf"]
    depends_on:
      - name: compile
    commands:
      - func: "fetch artifacts"
      - func: "run-perf-test"
        vars:
          perf-test-name: overflow-10k.wtperf
          maxruns: 1
          wtarg: -ops ['"load", "read", "update"']
      - func: "upload-perf-test-stats"
        vars:
          perf-test-name: overflow-10k.wtperf

  - name: perf-test-overflow-130k
    tags: ["stress-perf"]
    depends_on:
      - name: compile
    commands:
      - func: "fetch artifacts"
      - func: "run-perf-test"
        vars:
          perf-test-name: overflow-130k.wtperf
          maxruns: 1
          wtarg: -ops ['"load", "read", "update"']
      - func: "upload-perf-test-stats"
        vars:
          perf-test-name: overflow-130k.wtperf

  - name: perf-test-parallel-pop-stress
    tags: ["stress-perf"]
    depends_on:
      - name: compile
    commands:
      - func: "fetch artifacts"
      - func: "run-perf-test"
        vars:
          perf-test-name: parallel-pop-stress.wtperf
          maxruns: 1
          wtarg: -ops ['"load"']
      - func: "upload-perf-test-stats"
        vars:
          perf-test-name: parallel-pop-stress.wtperf

  - name: perf-test-update-grow-stress
    tags: ["stress-perf"]
    depends_on:
      - name: compile
    commands:
      - func: "fetch artifacts"
      - func: "run-perf-test"
        vars:
          perf-test-name: update-grow-stress.wtperf
          maxruns: 1
          wtarg: -ops ['"update"']
      - func: "upload-perf-test-stats"
        vars:
          perf-test-name: update-grow-stress.wtperf

  - name: perf-test-update-shrink-stress
    tags: ["stress-perf"]
    depends_on:
      - name: compile
    commands:
      - func: "fetch artifacts"
      - func: "run-perf-test"
        vars:
          perf-test-name: update-shrink-stress.wtperf
          maxruns: 1
          wtarg: -ops ['"update"']
      - func: "upload-perf-test-stats"
        vars:
          perf-test-name: update-shrink-stress.wtperf

  - name: perf-test-update-delta-mix1
    tags: ["stress-perf"]
    depends_on:
      - name: compile
    commands:
      - func: "fetch artifacts"
      - func: "run-perf-test"
        vars:
          perf-test-name: update-delta-mix1.wtperf
          maxruns: 1
          wtarg: -ops ['"update"']
      - func: "upload-perf-test-stats"
        vars:
          perf-test-name: update-delta-mix1.wtperf

  - name: perf-test-update-delta-mix2
    tags: ["stress-perf"]
    depends_on:
      - name: compile
    commands:
      - func: "fetch artifacts"
      - func: "run-perf-test"
        vars:
          perf-test-name: update-delta-mix2.wtperf
          maxruns: 1
          wtarg: -ops ['"update"']
      - func: "upload-perf-test-stats"
        vars:
          perf-test-name: update-delta-mix2.wtperf

  - name: perf-test-update-delta-mix3
    tags: ["stress-perf"]
    depends_on:
      - name: compile
    commands:
      - func: "fetch artifacts"
      - func: "run-perf-test"
        vars:
          perf-test-name: update-delta-mix3.wtperf
          maxruns: 1
          wtarg: -ops ['"update"']
      - func: "upload-perf-test-stats"
        vars:
          perf-test-name: update-delta-mix3.wtperf

  - name: perf-test-multi-btree-zipfian
    tags: ["stress-perf"]
    depends_on:
      - name: compile
    commands:
      - func: "fetch artifacts"
      - func: "run-perf-test"
        vars:
          perf-test-name: multi-btree-zipfian-populate.wtperf
          maxruns: 1
      - func: "run-perf-test"
        vars:
          perf-test-name: multi-btree-zipfian-workload.wtperf
          maxruns: 1
          no_create: true
          wtarg: -ops ['"read"']
      - func: "upload-perf-test-stats"
        vars:
          perf-test-name: multi-btree-zipfian-workload.wtperf

  - name: perf-test-many-table-stress
    tags: ["stress-perf"]
    depends_on:
      - name: compile
    commands:
      - func: "fetch artifacts"
      - func: "run-perf-test"
        vars:
          perf-test-name: many-table-stress.wtperf
          maxruns: 1

  - name: perf-test-many-table-stress-backup
    tags: ["stress-perf"]
    depends_on:
      - name: compile
    commands:
      - func: "fetch artifacts"
      - func: "run-perf-test"
        vars:
          perf-test-name: many-table-stress-backup.wtperf
          maxruns: 1

  - name: perf-test-evict-fairness
    tags: ["stress-perf"]
    depends_on:
      - name: compile
    commands:
      - func: "fetch artifacts"
      - func: "run-perf-test"
        vars:
          perf-test-name: evict-fairness.wtperf
          maxruns: 1
          wtarg: -args ['"-C statistics_log=(wait=10000,on_close=true,json=false,sources=[file:])", "-o reopen_connection=false"'] -ops ['"eviction_page_seen"']
      - func: "validate-expected-stats"
        vars:
          stat_file: './test_stats/evergreen_out_evict-fairness.wtperf.json'
          comparison_op: "eq"
          expected-stats: '{"Pages seen by eviction": 200}'

  - name: perf-test-evict-btree-stress-multi
    tags: ["stress-perf"]
    depends_on:
      - name: compile
    commands:
      - func: "fetch artifacts"
      - func: "run-perf-test"
        vars:
          perf-test-name: evict-btree-stress-multi.wtperf
          maxruns: 1
          wtarg: -ops ['"warnings", "top5_latencies_read_update"']
      - func: "upload-perf-test-stats"
        vars:
          perf-test-name: evict-btree-stress-multi.wtperf

    ##################################
    # Performance Tests for eviction #
    ##################################

  - name: perf-test-evict-btree 
    tags: ["evict-perf"]
    depends_on:
      - name: compile
    commands:
      - func: "fetch artifacts"
      - func: "run-perf-test"
        vars:
          perf-test-name: evict-btree.wtperf
          maxruns: 1
          wtarg: -ops ['"load", "read"']
      - func: "upload-perf-test-stats"
        vars:
          perf-test-name: evict-btree.wtperf

  - name: perf-test-evict-btree-1 
    tags: ["evict-perf"]
    depends_on:
      - name: compile
    commands:
      - func: "fetch artifacts"
      - func: "run-perf-test"
        vars:
          perf-test-name: evict-btree-1.wtperf
          maxruns: 1
          wtarg: -ops ['"read"']
      - func: "upload-perf-test-stats"
        vars:
          perf-test-name: evict-btree-1.wtperf

  - name: perf-test-evict-lsm 
    tags: ["evict-perf"]
    depends_on:
      - name: compile
    commands:
      - func: "fetch artifacts"
      - func: "run-perf-test"
        vars:
          perf-test-name: evict-lsm.wtperf
          maxruns: 1
          wtarg: -ops ['"load", "read"']
      - func: "upload-perf-test-stats"
        vars:
          perf-test-name: evict-lsm.wtperf
      
  - name: perf-test-evict-lsm-1 
    tags: ["evict-perf"]
    depends_on:
      - name: compile
    commands:
      - func: "fetch artifacts"
      - func: "run-perf-test"
        vars:
          perf-test-name: evict-lsm-1.wtperf
          maxruns: 1
          wtarg: -ops ['"read"']
      - func: "upload-perf-test-stats"
        vars:
          perf-test-name: evict-lsm-1.wtperf

    ###########################################
    # Performance Tests for log consolidation #
    ###########################################

  - name: perf-test-log
    tags: ["log-perf"]
    depends_on:
      - name: compile
    commands:
      - func: "fetch artifacts"
      - func: "run-perf-test"
        vars:
          perf-test-name: log.wtperf
          maxruns: 1
          wtarg: -ops ['"update", "min_max_update_throughput"']
      - func: "upload-perf-test-stats"
        vars:
          perf-test-name: log.wtperf

  - name: perf-test-log-small-files
    tags: ["log-perf"]
    depends_on:
      - name: compile
    commands:
      - func: "fetch artifacts"
      - func: "run-perf-test"
        vars:
          perf-test-name: log.wtperf
          maxruns: 1
          wtarg: -args ['"-C log=(enabled,file_max=1M)"'] -ops ['"update"']
      - func: "upload-perf-test-stats"
        vars:
          perf-test-name: log.wtperf

  - name: perf-test-log-no-checkpoints
    tags: ["log-perf"]
    depends_on:
      - name: compile
    commands:
      - func: "fetch artifacts"
      - func: "run-perf-test"
        vars:
          perf-test-name: log.wtperf
          maxruns: 1
          wtarg: -args ['"-C checkpoint=(wait=0)"'] -ops ['"update"']
      - func: "upload-perf-test-stats"
        vars:
          perf-test-name: log.wtperf

  - name: perf-test-log-no-prealloc
    tags: ["log-perf"]
    depends_on:
      - name: compile
    commands:
      - func: "fetch artifacts"
      - func: "run-perf-test"
        vars:
          perf-test-name: log.wtperf
          maxruns: 1
          wtarg: -args ['"-C log=(enabled,file_max=1M,prealloc=false)"'] -ops ['"update"']
      - func: "upload-perf-test-stats"
        vars:
          perf-test-name: log.wtperf

  - name: perf-test-log-zero-fill
    tags: ["log-perf"]
    depends_on:
      - name: compile
    commands:
      - func: "fetch artifacts"
      - func: "run-perf-test"
        vars:
          perf-test-name: log.wtperf
          maxruns: 1
          wtarg: -args ['"-C log=(enabled,file_max=1M,zero_fill=true)"'] -ops ['"update"']
      - func: "upload-perf-test-stats"
        vars:
          perf-test-name: log.wtperf

  - name: perf-test-log-many-threads
    tags: ["log-perf"]
    depends_on:
      - name: compile
    commands:
      - func: "fetch artifacts"
      - func: "run-perf-test"
        vars:
          perf-test-name: log.wtperf
          maxruns: 1
          wtarg: -args ['"-C log=(enabled,file_max=1M),session_max=256", "-o threads=((count=128,updates=1))"'] -ops ['"update"']
      - func: "upload-perf-test-stats"
        vars:
          perf-test-name: log.wtperf

    ###########################################
    #        Performance Long Tests           #
    ###########################################

  - name: perf-test-long-btree
    tags: ["long-perf"]
    depends_on:
      - name: compile
    commands:
      - command: timeout.update
        params:
          exec_timeout_secs: 86400
          timeout_secs: 86400
      - func: "fetch artifacts"
      - func: "run-perf-test"
        vars:
          perf-test-name: 500m-btree-populate.wtperf
          maxruns: 1
          wtarg: -args ['"-C create,statistics=(fast),statistics_log=(json,wait=1,sources=[file:])"'] -ops ['"load", "warnings", "max_latency_insert"']
      - func: "upload-perf-test-stats"
        vars:
          perf-test-name: 500m-btree-populate.wtperf
      - func: "run-perf-test"
        vars:
          perf-test-name: 500m-btree-50r50u.wtperf
          maxruns: 1
          no_create: true
          wtarg: -args ['"-C create,statistics=(fast),statistics_log=(json,wait=1,sources=[file:])"'] -ops ['"read", "update", "warnings", "max_latency_read_update"']
      - func: "upload-perf-test-stats"
        vars:
          perf-test-name: 500m-btree-50r50u.wtperf
      - func: "run-perf-test"
        vars:
          perf-test-name: 500m-btree-50r50u-backup.wtperf
          maxruns: 1
          no_create: true
          wtarg: -args ['"-C create,statistics=(fast),statistics_log=(json,wait=1,sources=[file:])"'] -ops ['"read", "update", "warnings", "max_latency_read_update"']
      - func: "upload-perf-test-stats"
        vars:
          perf-test-name: 500m-btree-50r50u-backup.wtperf
      - func: "run-perf-test"
        vars:
          perf-test-name: 500m-btree-80r20u.wtperf
          maxruns: 1
          no_create: true
          wtarg: -args ['"-C create,statistics=(fast),statistics_log=(json,wait=1,sources=[file:])"'] -ops ['"read", "update", "warnings", "max_latency_read_update"']
      - func: "upload-perf-test-stats"
        vars:
          perf-test-name: 500m-btree-80r20u.wtperf
      - func: "run-perf-test"
        vars:
          perf-test-name: 500m-btree-rdonly.wtperf
          maxruns: 1
          no_create: true
          wtarg: -args ['"-C create,statistics=(fast),statistics_log=(json,wait=1,sources=[file:])"'] -ops ['"read", "warnings", "max_latency_read_update", "min_max_read_throughput"']
      - func: "upload-perf-test-stats"
        vars:
          perf-test-name: 500m-btree-rdonly.wtperf

  - name: perf-test-long-checkpoint-stress
    tags: ["long-perf"]
    depends_on:
      - name: compile
    commands:
      - func: "fetch artifacts"
      - func: "run-perf-test"
        vars:
          perf-test-name: checkpoint-stress.wtperf
          maxruns: 1
          wtarg: -args ['"-C create,statistics=(fast),statistics_log=(json,wait=1,sources=[file:])"'] -ops ['"update", "checkpoint"']
      - func: "upload-perf-test-stats"
        vars:
          perf-test-name: checkpoint-stress.wtperf

  - name: many-dhandle-stress
    depends_on:
      - name: compile
    commands:
      - func: "fetch artifacts"
      - func: "run-perf-test"
        vars:
          test_type: workgen
          exec_path: ${python_binary}
          perf-test-path: ../../../bench/workgen/runner
          perf-test-name: many-dhandle-stress.py
          maxruns: 1
          wtarg: -ops ['"max_latency_create", "max_latency_drop", "max_latency_drop_diff", "max_latency_insert_micro_sec", "max_latency_read_micro_sec", "max_latency_update_micro_sec", "warning_idle", "warning_idle_create", "warning_idle_drop", "warning_insert", "warning_operations", "warning_read", "warning_update"']
      - func: "upload-perf-test-stats"
        vars:
          perf-test-name: many-dhandle-stress.py
      - func: "validate-expected-stats"
        vars:
          stat_file: './test_stats/evergreen_out_many-dhandle-stress.py.json'
          comparison_op: "lt"
          expected-stats: '{"Warning Idle (drop)": 50, "Latency drop(in sec.) Max1": 500, "Latency warnings (read, insert, update)": 500}'

#######################################
#            Buildvariants            #
#######################################

buildvariants:

- name: ubuntu2004
  display_name: "! Ubuntu 20.04"
  run_on:
  - ubuntu2004-test
  expansions:
    test_env_vars:
      LD_PRELOAD=/usr/lib/x86_64-linux-gnu/libeatmydata.so
      PATH=/opt/mongodbtoolchain/v3/bin:$PATH
      top_dir=$(git rev-parse --show-toplevel)
      top_builddir=$top_dir/build_posix
      LD_LIBRARY_PATH=$top_builddir/.libs:$top_dir/TCMALLOC_LIB/lib
    smp_command: -j $(echo "`grep -c ^processor /proc/cpuinfo` * 2" | bc)
    posix_configure_flags:
      --enable-silent-rules
      --enable-diagnostic
      --enable-python
      --enable-zlib
      --enable-snappy
      --enable-strict
      --enable-static
      --enable-tcmalloc
      --prefix=$(pwd)/LOCAL_INSTALL
    python_binary: '/opt/mongodbtoolchain/v3/bin/python3'
    make_command: PATH=/opt/mongodbtoolchain/v3/bin:$PATH make
    data_validation_stress_test_args: -t r -m -W 3 -D -p -x -n 100000 -k 100000 -C cache_size=100MB
  tasks:
    - name: ".pull_request !.windows_only !.pull_request_compilers"
    - name: linux-directio
      distros: ubuntu2004-build
    - name: syscall-linux
    - name: configure-combinations
    - name: checkpoint-filetypes-test
    - name: unit-test-zstd
    - name: unit-test-long
      distros: ubuntu2004-large
    - name: unit-test-random-seed
    - name: spinlock-gcc-test
    - name: spinlock-pthread-adaptive-test
    - name: compile-wtperf
    - name: wtperf-test
    - name: ftruncate-test
    - name: long-test
    - name: static-wt-build-test
    - name: format-smoke-test
    - name: format-failure-configs-test
    - name: data-validation-stress-test-checkpoint
    - name: data-validation-stress-test-checkpoint-fp-hs-insert-s1
    - name: data-validation-stress-test-checkpoint-fp-hs-insert-s2
    - name: data-validation-stress-test-checkpoint-fp-hs-insert-s3
    - name: data-validation-stress-test-checkpoint-fp-hs-insert-s4
    - name: data-validation-stress-test-checkpoint-fp-hs-insert-s5

- name: ubuntu2004-cmake
  display_name: "* Ubuntu 20.04 CMake"
  run_on:
  - ubuntu2004-test
  expansions:
    test_env_vars:
      WT_TOPDIR=$(git rev-parse --show-toplevel)
      WT_BUILDDIR=$WT_TOPDIR/cmake_build
      LD_LIBRARY_PATH=$WT_BUILDDIR:$WT_TOPDIR/TCMALLOC_LIB/lib
    posix_configure_flags:
      -DCMAKE_TOOLCHAIN_FILE=../cmake/toolchains/mongodbtoolchain_v3_gcc.cmake
      -DCMAKE_C_FLAGS="-ggdb"
      -DHAVE_DIAGNOSTIC=1
      -DENABLE_PYTHON=1
      -DENABLE_ZLIB=1
      -DENABLE_SNAPPY=1
      -DENABLE_STRICT=1
      -DENABLE_TCMALLOC=1
      -DCMAKE_PREFIX_PATH="$(pwd)/../TCMALLOC_LIB"
      -DCMAKE_INSTALL_PREFIX=$(pwd)/LOCAL_INSTALL
    python_binary: '/opt/mongodbtoolchain/v3/bin/python3'
    smp_command: -j $(echo "`grep -c ^processor /proc/cpuinfo` * 2" | bc)
    cmake_generator: Ninja
    make_command: ninja
    is_cmake_build: true
  tasks:
    - name: compile
    - name: make-check-test
    - name: unit-test

- name: ubuntu2004-asan
  display_name: "! Ubuntu 20.04 ASAN"
  run_on:
  - ubuntu2004-test
  expansions:
    configure_env_vars:
      CC=/opt/mongodbtoolchain/v3/bin/clang
      CXX=/opt/mongodbtoolchain/v3/bin/clang++
      PATH=/opt/mongodbtoolchain/v3/bin:$PATH
      CFLAGS="-fsanitize=address -fno-omit-frame-pointer -ggdb"
      CXXFLAGS="-fsanitize=address -fno-omit-frame-pointer -ggdb"
    posix_configure_flags:
      --enable-silent-rules
      --enable-strict
      --enable-diagnostic
      --disable-static
      --enable-tcmalloc
      --prefix=$(pwd)/LOCAL_INSTALL
    smp_command: -j $(grep -c ^processor /proc/cpuinfo)
    make_command: PATH=/opt/mongodbtoolchain/v3/bin:$PATH make
    test_env_vars:
      top_dir=$(git rev-parse --show-toplevel)
      top_builddir=$top_dir/build_posix
      ASAN_OPTIONS="detect_leaks=1:abort_on_error=1:disable_coredump=0"
      LSAN_OPTIONS="print_suppressions=0:suppressions=$top_dir/test/evergreen/asan_leaks.supp"
      ASAN_SYMBOLIZER_PATH=/opt/mongodbtoolchain/v3/bin/llvm-symbolizer
      TESTUTIL_BYPASS_ASAN=1
      LD_PRELOAD=/usr/lib/x86_64-linux-gnu/libeatmydata.so 
      PATH=/opt/mongodbtoolchain/v3/bin:$PATH
      LD_LIBRARY_PATH=$top_builddir/.libs:$top_dir/TCMALLOC_LIB/lib
  tasks:
    - name: ".pull_request !.windows_only !.pull_request_compilers !.python"
    - name: examples-c-test
    - name: format-asan-smoke-test

- name: ubuntu2004-msan
  display_name: "! Ubuntu 20.04 MSAN"
  run_on:
  - ubuntu2004-test
  expansions:
    configure_env_vars:
      # We don't compile C++ for memory sanitized testing as it creates false positives.
      CC=/opt/mongodbtoolchain/v3/bin/clang
      PATH=/opt/mongodbtoolchain/v3/bin:$PATH
      CFLAGS="-fsanitize=memory -fno-omit-frame-pointer -fno-optimize-sibling-calls -O1 -ggdb"
    posix_configure_flags:
      --enable-silent-rules
      --enable-strict
      --enable-diagnostic
      --disable-static
      --prefix=$(pwd)/LOCAL_INSTALL
    smp_command: -j $(grep -c ^processor /proc/cpuinfo)
    make_command: PATH=/opt/mongodbtoolchain/v3/bin:$PATH make
    test_env_vars:
      MSAN_OPTIONS="abort_on_error=1:disable_coredump=0:print_stacktrace=1"
      MSAN_SYMBOLIZER_PATH=/opt/mongodbtoolchain/v3/bin/llvm-symbolizer
      LD_PRELOAD=/usr/lib/x86_64-linux-gnu/libeatmydata.so
      PATH=/opt/mongodbtoolchain/v3/bin:$PATH
      top_dir=$(git rev-parse --show-toplevel)
      top_builddir=$top_dir/build_posix
      LD_LIBRARY_PATH=$top_builddir/.libs
      TESTUTIL_SLOW_MACHINE=1
  tasks:
    - name: clang-analyzer
    - name: compile
    - name: compile-production-disable-shared
    - name: compile-production-disable-static
    - name: examples-c-production-disable-shared-test
    - name: examples-c-production-disable-static-test
    - name: format-stress-pull-request-test
    - name: make-check-test

- name: ubuntu2004-ubsan
  display_name: "! Ubuntu 20.04 UBSAN"
  run_on:
  - ubuntu2004-test
  expansions:
    configure_env_vars:
      CC=/opt/mongodbtoolchain/v3/bin/clang
      CXX=/opt/mongodbtoolchain/v3/bin/clang++
      PATH=/opt/mongodbtoolchain/v3/bin:$PATH
      CFLAGS="-fsanitize=undefined -fno-omit-frame-pointer -fno-optimize-sibling-calls -O1 -ggdb"
      CXXFLAGS="-fsanitize=undefined -fno-omit-frame-pointer -fno-optimize-sibling-calls -O1 -ggdb"
    posix_configure_flags:
      --enable-silent-rules
      --enable-strict
      --enable-diagnostic
      --disable-static
      --enable-tcmalloc
      --prefix=$(pwd)/LOCAL_INSTALL
    smp_command: -j $(grep -c ^processor /proc/cpuinfo)
    make_command: PATH=/opt/mongodbtoolchain/v3/bin:$PATH make
    test_env_vars:
      UBSAN_OPTIONS="detect_leaks=1:disable_coredump=0:external_symbolizer_path=/opt/mongodbtoolchain/v3/bin/llvm-symbolizer:halt_on_error=1:print_stacktrace=1"
      LD_PRELOAD=/usr/lib/x86_64-linux-gnu/libeatmydata.so
      PATH=/opt/mongodbtoolchain/v3/bin:$PATH
      top_dir=$(git rev-parse --show-toplevel)
      top_builddir=$top_dir/build_posix
      LD_LIBRARY_PATH=$top_builddir/.libs:$top_dir/TCMALLOC_LIB/lib
  tasks:
    - name: clang-analyzer
    - name: compile
    - name: compile-production-disable-shared
    - name: compile-production-disable-static
    - name: examples-c-production-disable-shared-test
    - name: examples-c-production-disable-static-test
    - name: format-stress-pull-request-test
    - name: make-check-test
    - name: cppsuite-base-test-default
    - name: cppsuite-hs-cleanup-default
    - name: cppsuite-search-near-default

- name: ubuntu2004-compilers
  display_name: "! Ubuntu 20.04 Compilers"
  run_on:
  - ubuntu2004-wt-build
  expansions:
    posix_configure_flags: 
      --enable-silent-rules
      --enable-diagnostic
      --enable-strict
      --enable-lz4
      --enable-snappy
      --enable-zlib
      --enable-zstd
      --enable-python
      --enable-tcmalloc
    python_binary: '/opt/mongodbtoolchain/v3/bin/python3'
    smp_command: -j $(grep -c ^processor /proc/cpuinfo)
    make_command: PATH=/opt/mongodbtoolchain/v3/bin:$PATH make
  tasks:
    - name: ".pull_request_compilers"

- name: ubuntu2004-stress-tests
  display_name: Ubuntu 20.04 Stress tests
  run_on:
  - ubuntu2004-test
  expansions:
    smp_command: -j $(grep -c ^processor /proc/cpuinfo)
    make_command: PATH=/opt/mongodbtoolchain/v3/bin:$PATH make
    test_env_vars:
      LD_PRELOAD=/usr/lib/x86_64-linux-gnu/libeatmydata.so
      PATH=/opt/mongodbtoolchain/v3/bin:$PATH
      top_dir=$(git rev-parse --show-toplevel)
      top_builddir=$top_dir/build_posix
      LD_LIBRARY_PATH=$top_builddir/.libs:$top_dir/TCMALLOC_LIB/lib
    posix_configure_flags:
      --enable-silent-rules
      --enable-diagnostic
      --enable-python
      --enable-zlib
      --enable-snappy
      --enable-strict
      --enable-static
      --enable-tcmalloc
      --prefix=$(pwd)/LOCAL_INSTALL
    python_binary: '/opt/mongodbtoolchain/v3/bin/python3'
  tasks:
    - name: ".stress-test-1"
    - name: ".stress-test-2"
    - name: ".stress-test-3"
    - name: ".stress-test-4"
    - name: format-abort-recovery-stress-test

- name: ubuntu2004-perf-tests
  display_name: Ubuntu 20.04 Performance tests
  run_on:
    - ubuntu2004-medium
  expansions:
    test_env_vars:
      WT_TOPDIR=$(git rev-parse --show-toplevel)
      WT_BUILDDIR=$WT_TOPDIR/cmake_build
      LD_LIBRARY_PATH=$WT_BUILDDIR:$WT_BUILDDIR/test/utility/
    posix_configure_flags:
      -DCMAKE_TOOLCHAIN_FILE=../cmake/toolchains/mongodbtoolchain_v3_gcc.cmake
      -DCMAKE_C_FLAGS="-ggdb"
      -DHAVE_DIAGNOSTIC=1
      -DENABLE_PYTHON=1
      -DENABLE_ZLIB=1
      -DENABLE_SNAPPY=1
      -DENABLE_STRICT=1
      -DCMAKE_INSTALL_PREFIX=$(pwd)/LOCAL_INSTALL
    python_binary: '/opt/mongodbtoolchain/v3/bin/python3'
    pip3_binary: '/opt/mongodbtoolchain/v3/bin/pip3'
    virtualenv_binary: '/opt/mongodbtoolchain/v3/bin/virtualenv'
    smp_command: -j $(echo "`grep -c ^processor /proc/cpuinfo` * 2" | bc)
    cmake_generator: Ninja
    make_command: ninja
    is_cmake_build: true
  tasks:
    - name: compile
    - name: ".btree-perf"
    - name: ".lsm-perf"
    - name: ".stress-perf"
    - name: ".checkpoint-perf"
    - name: ".evict-perf"
    - name: ".log-perf"
    - name: ".long-perf"
    - name: many-dhandle-stress
  display_tasks:
    - name: Wiredtiger-perf-btree-jobs
      execution_tasks:
      - ".btree-perf"
    - name: Wiredtiger-perf-lsm-jobs
      execution_tasks:
      - ".lsm-perf"
    - name: Wiredtiger-perf-stress-jobs
      execution_tasks:
      - ".stress-perf"
    - name: Wiredtiger-perf-checkpoint-jobs
      execution_tasks:
      - ".checkpoint-perf"
    - name: Wiredtiger-perf-evict-jobs
      execution_tasks:
      - ".evict-perf"
    - name: Wiredtiger-perf-log-jobs
      execution_tasks:
      - ".log-perf"
    - name: Wiredtiger-perf-long-jobs
      execution_tasks:
      - ".long-perf"

- name: large-scale-tests
  display_name: "Large scale tests"
  batchtime: 480 # 3 times a day
  run_on:
  - ubuntu2004-test
  expansions:
    make_command: PATH=/opt/mongodbtoolchain/v3/bin:$PATH make
    posix_configure_flags:
      --enable-silent-rules
      --enable-python
      --enable-zlib
      --enable-snappy
      --enable-strict
      --enable-static
      --enable-tcmalloc
      --prefix=$(pwd)/LOCAL_INSTALL
    test_env_vars:
      PATH=/opt/mongodbtoolchain/v3/bin:$PATH
    upload_source_dir: mongo-tests/largescale/many-collection/dbpath/diagnostic.data
    upload_filename: diagnostic.data.tgz
  tasks:
    - name: many-dhandle-stress-test
    - name: many-collection-test
      distros: ubuntu2004-wt-large

- name: cppsuite-stress-tests
  display_name: "Cppsuite Stress Tests"
  batchtime: 480 # 3 times a day
  run_on:
  - ubuntu2004-test
  expansions:
    test_env_vars:
      top_dir=$(git rev-parse --show-toplevel)
      top_builddir=$top_dir/build_posix
      LD_LIBRARY_PATH=$top_builddir/.libs:$top_dir/TCMALLOC_LIB/lib
      PATH=/opt/mongodbtoolchain/v3/bin:$PATH
    make_command: PATH=/opt/mongodbtoolchain/v3/bin:$PATH make
    posix_configure_flags:
      --enable-diagnostic
      --enable-python
      --enable-silent-rules
      --enable-snappy
      --enable-strict
      --enable-static
      --enable-tcmalloc
      --enable-zlib
  tasks:
    - name: compile
    - name: cppsuite-base-test-stress
    - name: cppsuite-hs-cleanup-stress
    - name: cppsuite-search-near-stress

- name: package
  display_name: "~ Package"
  batchtime: 1440 # 1 day
  run_on:
  - ubuntu2004-test
  tasks:
    - name: package

- name: documentation-update
  display_name: "~ Documentation update"
  batchtime: 10080 # 7 days
  run_on:
  - ubuntu2004-test
  expansions:
    configure_env_vars: PATH=/opt/mongodbtoolchain/v3/bin:$PATH
    doc_update_branches: develop,mongodb-5.0,mongodb-4.4,mongodb-4.2,mongodb-4.0
  tasks:
    - name: doc-update

- name: linux-no-ftruncate
  display_name: Linux no ftruncate
  batchtime: 1440 # 1 day
  run_on:
  - ubuntu2004-test
  expansions:
    test_env_vars:
      LD_PRELOAD=/usr/lib/x86_64-linux-gnu/libeatmydata.so
      PATH=/opt/mongodbtoolchain/v3/bin:$PATH
      top_dir=$(git rev-parse --show-toplevel)
      top_builddir=$top_dir/build_posix
      LD_LIBRARY_PATH=$top_builddir/.libs
    smp_command: -j $(grep -c ^processor /proc/cpuinfo)
    make_command: PATH=/opt/mongodbtoolchain/v3/bin:$PATH make
    python_binary: '/opt/mongodbtoolchain/v3/bin/python3'
  tasks:
    - name: compile-linux-no-ftruncate
    - name: make-check-linux-no-ftruncate-test
    - name: unit-linux-no-ftruncate-test
    - name: format-linux-no-ftruncate

- name: rhel80
  display_name: RHEL 8.0
  run_on:
  - rhel80-test
  expansions:
    test_env_vars:
      LD_PRELOAD=/usr/local/lib/libeatmydata.so
      PATH=/opt/mongodbtoolchain/v3/bin:$PATH
      top_dir=$(git rev-parse --show-toplevel)
      top_builddir=$top_dir/build_posix
      LD_LIBRARY_PATH=$top_builddir/.libs
    smp_command: -j $(grep -c ^processor /proc/cpuinfo)
    make_command: PATH=/opt/mongodbtoolchain/v3/bin:$PATH make
    python_binary: '/opt/mongodbtoolchain/v3/bin/python3'
  tasks:
    - name: compile
    - name: make-check-test
    - name: unit-test
    - name: fops
    - name: time-shift-sensitivity-test
    - name: linux-directio
      distros: rhel80-build
    - name: syscall-linux
    - name: checkpoint-filetypes-test
    - name: unit-test-zstd
    - name: unit-test-long
      distros: rhel80-large
    - name: spinlock-gcc-test
    - name: spinlock-pthread-adaptive-test
    - name: compile-wtperf
    - name: wtperf-test
    - name: ftruncate-test
    - name: long-test
    - name: configure-combinations

- name: code-statistics
  display_name: "Code statistics"
  batchtime: 10080 # 7 days
  run_on:
  - ubuntu2004-test
  expansions:
    test_env_vars:
      LD_PRELOAD=/usr/lib/x86_64-linux-gnu/libeatmydata.so
      PATH=/opt/mongodbtoolchain/v3/bin:$PATH
      top_dir=$(git rev-parse --show-toplevel)
      top_builddir=$top_dir/build_posix
      LD_LIBRARY_PATH=$top_builddir/.libs
  tasks:
    - name: coverage-report
    - name: cyclomatic-complexity

- name: compatibility-tests-less-frequent
  display_name: Compatibility tests (less frequent)
  batchtime: 10080 # 7 days
  run_on:
  - ubuntu1804-test
  tasks:
    - name: compatibility-test-for-older-releases
    - name: compatibility-test-for-wt-standalone-releases

- name: compatibility-tests
  display_name: Compatibility tests
  run_on:
  - ubuntu2004-test
  tasks:
    - name: compatibility-test-for-newer-releases
    - name: import-compatibility-test

- name: windows-64
  display_name: "! Windows 64-bit"
  run_on:
  - windows-64-vs2017-test
  expansions:
    python_binary: 'python'
    scons_smp_command: -j $(echo "$(getconf NPROCESSORS_ONLN 2>/dev/null || getconf _NPROCESSORS_ONLN 2>/dev/null || echo 1) * 2" | bc)
  tasks:
    - name: compile
    - name: ".windows_only"
    - name: ".unit_test"
    - name: fops

- name: windows-64-cmake
  display_name: "* Windows 64-bit CMake"
  run_on:
  - windows-64-vs2017-test
  expansions:
    python_binary: 'python'
    is_cmake_build: true
    test_env_vars: WT_BUILDDIR=$(git rev-parse --show-toplevel)/cmake_build
    windows_configure_flags: -vcvars_bat "'C:\Program Files (x86)\Microsoft Visual Studio\2017\Professional\VC\Auxiliary\Build\vcvars64.bat'"
  tasks:
    - name: compile
    - name: make-check-test
    - name: unit-test

- name: macos-1014
  display_name: OS X 10.14
  run_on:
  - macos-1014
  batchtime: 120 # 2 hours
  expansions:
    configure_env_vars: PATH=/opt/mongodbtoolchain/v3/bin:$PATH ADD_CFLAGS="-ggdb -fPIC"
    posix_configure_flags:
      --enable-silent-rules
      --enable-diagnostic
      --enable-python
      --enable-zlib
      --enable-strict
      --enable-static
      --prefix=$(pwd)/LOCAL_INSTALL
    python_binary: '/opt/mongodbtoolchain/v3/bin/python3'
    smp_command: -j $(sysctl -n hw.logicalcpu)
    make_command: PATH=/opt/mongodbtoolchain/v3/bin:$PATH ARCHFLAGS=-Wno-error=unused-command-line-argument-hard-error-in-future make
    test_env_vars: 
      PATH=/opt/mongodbtoolchain/v3/bin:$PATH
      top_dir=$(git rev-parse --show-toplevel)
      top_builddir=$top_dir/build_posix
      DYLD_LIBRARY_PATH=$top_builddir/.libs
  tasks:
    - name: compile
    - name: make-check-test
    - name: unit-test
    - name: fops

- name: macos-1014-cmake
  display_name: "* OS X 10.14 CMake"
  run_on:
  - macos-1014
  batchtime: 120 # 2 hours
  expansions:
    posix_configure_flags:
      -DCMAKE_C_FLAGS="-ggdb"
      -DHAVE_DIAGNOSTIC=1
      -DENABLE_PYTHON=1
      -DENABLE_ZLIB=1
      -DENABLE_STRICT=1 
      -DCMAKE_INSTALL_PREFIX=$(pwd)/LOCAL_INSTALL
    python_binary: 'python3'
    smp_command: -j $(sysctl -n hw.logicalcpu)
    cmake_generator: "Unix Makefiles"
    make_command: make
    test_env_vars: 
      WT_BUILDDIR=$(git rev-parse --show-toplevel)/cmake_build
      DYLD_LIBRARY_PATH=$WT_BUILDDIR
    is_cmake_build: true
  tasks:
    - name: compile
    - name: make-check-test
    - name: unit-test

- name: little-endian
  display_name: "~ Little-endian (x86)"
  run_on:
  - ubuntu1804-test
  batchtime: 4320 # 3 days
  expansions:
    python_binary: '/opt/mongodbtoolchain/v3/bin/python3'
    smp_command: -j $(grep -c ^processor /proc/cpuinfo)
    test_env_vars:
      PATH=/opt/mongodbtoolchain/v3/bin:$PATH
      top_dir=$(git rev-parse --show-toplevel)
      top_builddir=$top_dir/build_posix
      LD_LIBRARY_PATH=$top_builddir/.libs
    make_command: PATH=/opt/mongodbtoolchain/v3/bin:$PATH make
  tasks:
  - name: compile
  - name: generate-datafile-little-endian
  - name: verify-datafile-little-endian
  - name: verify-datafile-from-big-endian

- name: big-endian
  display_name: "~ Big-endian (s390x/zSeries)"
  modules:
  - enterprise
  run_on:
  - ubuntu1804-zseries-build
  batchtime: 4320 # 3 days
  expansions:
    python_binary: '/opt/mongodbtoolchain/v3/bin/python3'
    smp_command: -j $(grep -c ^processor /proc/cpuinfo)
    test_env_vars:
      PATH=/opt/mongodbtoolchain/v3/bin:$PATH
      top_dir=$(git rev-parse --show-toplevel)
      top_builddir=$top_dir/build_posix
      LD_LIBRARY_PATH=$top_builddir/.lib
  tasks:
  - name: compile
  - name: generate-datafile-big-endian
  - name: verify-datafile-big-endian
  - name: verify-datafile-from-little-endian

- name: ubuntu1804-ppc
  display_name: "~ Ubuntu 18.04 PPC"
  run_on:
  - ubuntu1804-power8-test
  batchtime: 120 # 2 hours
  expansions:
    format_test_setting: ulimit -c unlimited
    smp_command: -j $(grep -c ^processor /proc/cpuinfo)
    make_command: PATH=/opt/mongodbtoolchain/v3/bin:$PATH make
    test_env_vars:
      PATH=/opt/mongodbtoolchain/v3/bin:$PATH
      top_dir=$(git rev-parse --show-toplevel)
      top_builddir=$top_dir/build_posix
      LD_LIBRARY_PATH=$top_builddir/.libs
    posix_configure_flags:
      --enable-silent-rules
      --enable-diagnostic
      --enable-python
      --enable-zlib
      --enable-snappy
      --enable-strict
      --enable-static
      --prefix=$(pwd)/LOCAL_INSTALL
    python_binary: '/opt/mongodbtoolchain/v3/bin/python3'
  tasks:
  - name: compile
  - name: unit-test
  - name: format-smoke-test
  - name: format-asan-smoke-ppc-test
  - name: format-wtperf-test
  - name: ".stress-test-ppc-1"

- name: ubuntu1804-ppc-cmake
  display_name: "* Ubuntu 18.04 PPC CMake"
  run_on:
  - ubuntu1804-power8-test
  batchtime: 10080 # 7 days
  expansions:
    test_env_vars:
      WT_BUILDDIR=$(git rev-parse --show-toplevel)/cmake_build
      LD_LIBRARY_PATH=$WT_BUILDDIR
    posix_configure_flags:
      -DCMAKE_TOOLCHAIN_FILE=../cmake/toolchains/mongodbtoolchain_v3_gcc.cmake
      -DCMAKE_C_FLAGS="-ggdb"
      -DHAVE_DIAGNOSTIC=1
      -DENABLE_PYTHON=1
      -DENABLE_ZLIB=1
      -DENABLE_SNAPPY=1
      -DENABLE_STRICT=1
      -DCMAKE_INSTALL_PREFIX=$(pwd)/LOCAL_INSTALL
    python_binary: '/opt/mongodbtoolchain/v3/bin/python3'
    smp_command: -j $(grep -c ^processor /proc/cpuinfo)
    cmake_generator: Ninja
    make_command: ninja
    is_cmake_build: true
  tasks:
    - name: compile
    - name: make-check-test
    - name: unit-test

- name: ubuntu1804-zseries
  display_name: "~ Ubuntu 18.04 zSeries"
  run_on:
  - ubuntu1804-zseries-test
  batchtime: 120 # 2 hours
  expansions:
    smp_command: -j $(grep -c ^processor /proc/cpuinfo)
    make_command: PATH=/opt/mongodbtoolchain/v3/bin:$PATH make
    test_env_vars:
      PATH=/opt/mongodbtoolchain/v3/bin:$PATH
      top_dir=$(git rev-parse --show-toplevel)
      top_builddir=$top_dir/build_posix
      LD_LIBRARY_PATH=$top_builddir/.libs
    posix_configure_flags:
      --enable-silent-rules
      --enable-diagnostic
      --enable-python
      --enable-zlib
      --enable-snappy
      --enable-strict
      --enable-static
      --prefix=$(pwd)/LOCAL_INSTALL
    python_binary: '/opt/mongodbtoolchain/v3/bin/python3'
  tasks:
  - name: compile
  - name: unit-test
  - name: format-smoke-test
  - name: ".stress-test-zseries-1"
  - name: ".stress-test-zseries-2"
  - name: ".stress-test-zseries-3"

- name: ubuntu1804-zseries-cmake
  display_name: "* Ubuntu 18.04 zSeries CMake"
  run_on:
  - ubuntu1804-zseries-test
  batchtime: 10080 # 7 days
  expansions:
    test_env_vars:
      WT_BUILDDIR=$(git rev-parse --show-toplevel)/cmake_build
      LD_LIBRARY_PATH=$WT_BUILDDIR
    posix_configure_flags:
      -DCMAKE_TOOLCHAIN_FILE=../cmake/toolchains/mongodbtoolchain_v3_gcc.cmake 
      -DCMAKE_C_FLAGS="-ggdb"
      -DHAVE_DIAGNOSTIC=1
      -DENABLE_PYTHON=1
      -DENABLE_ZLIB=1 
      -DENABLE_SNAPPY=1
      -DENABLE_STRICT=1
      -DCMAKE_INSTALL_PREFIX=$(pwd)/LOCAL_INSTALL
    python_binary: '/opt/mongodbtoolchain/v3/bin/python3'
    smp_command: -j $(grep -c ^processor /proc/cpuinfo)
    cmake_generator: Ninja
    make_command: ninja
    is_cmake_build: true
  tasks:
    - name: compile
    - name: make-check-test
    - name: unit-test<|MERGE_RESOLUTION|>--- conflicted
+++ resolved
@@ -45,22 +45,12 @@
         aws_secret: ${aws_secret}
         remote_file: wiredtiger/${endian_format}/${revision}/artifacts/WT_TEST.tgz
         bucket: build_external
-<<<<<<< HEAD
         extract_to: wiredtiger/build_posix/test/format
   "fetch artifacts from many-coll" :
-=======
-        local_file: WT_TEST-little-endian.tgz
-    - command: archive.targz_extract
-      params:
-        path: "WT_TEST-little-endian.tgz"
-        destination: "wiredtiger/build_posix/test/format"
-  "fetch artifacts from big-endian" :
->>>>>>> b7a246ec
     - command: s3.get
       params:
         aws_key: ${aws_key}
         aws_secret: ${aws_secret}
-<<<<<<< HEAD
         remote_file: dbpath_100k_500.tgz
         bucket: build_external
         local_file: dbpath_100k_500.tgz
@@ -75,15 +65,6 @@
       params:
         path: "dbpath_100k_500.tgz"
         destination: "mongo-tests/largescale/many-collection/dbpath/."
-=======
-        remote_file: wiredtiger/big-endian/${revision}/artifacts/WT_TEST.tgz
-        bucket: build_external
-        local_file: WT_TEST-big-endian.tgz
-    - command: archive.targz_extract
-      params:
-        path: "WT_TEST-big-endian.tgz"
-        destination: "wiredtiger/build_posix/test/format"
->>>>>>> b7a246ec
   "fetch mongo-tests repo" :
     command: shell.exec
     params:
