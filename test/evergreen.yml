--- conflicted
+++ resolved
@@ -2843,178 +2843,6 @@
 
             ${python_binary|python3} test/evergreen/code_coverage/parallel_code_coverage.py -v -c test/evergreen/code_coverage/code_coverage_config.json -b $(pwd)/build_ -j ${num_jobs} -s
 
-<<<<<<< HEAD
-            $CTEST -R '(ex_|lsm_workload|filesys|metadata_salvage|col_efficiency|dup_index_collator|compact_quick|test_checkpoint_4_mixed_timestamps|test_checkpoint_6_row_named_prepare|random_directio|scope|join_main_table_row|pad_byte_collator|meta_ckptlist_get_alloc)'
-
-            ${python_binary|python3} ../test/suite/run.py test_rollback_to_stable03
-            ${python_binary|python3} ../test/suite/run.py lsm
-            ${python_binary|python3} ../test/suite/run.py test_prepare01
-            ${python_binary|python3} ../test/suite/run.py -p test_prepare02
-            ${python_binary|python3} ../test/suite/run.py test_prepare03
-            ${python_binary|python3} ../test/suite/run.py test_prepare04
-            ${python_binary|python3} ../test/suite/run.py test_truncate02
-            ${python_binary|python3} ../test/suite/run.py test_tiered04
-            ${python_binary|python3} ../test/suite/run.py test_sweep01
-            ${python_binary|python3} ../test/suite/run.py test_import01
-            ${python_binary|python3} ../test/suite/run.py flcs
-            ${python_binary|python3} ../test/suite/run.py test_backup13
-            ${python_binary|python3} ../test/suite/run.py test_backup24
-            test/cppsuite/run -t bounded_cursor_stress -f test/cppsuite/configs/bounded_cursor_stress_default.txt
-            test/cppsuite/run -t cache_resize -f test/cppsuite/configs/cache_resize_default.txt
-            test/cppsuite/run -t hs_cleanup -f test/cppsuite/configs/hs_cleanup_default.txt
-            $(pwd)/test/csuite/wt1965_col_efficiency/test_wt1965_col_efficiency
-            $(pwd)/test/csuite/wt2999_join_extractor/test_wt2999_join_extractor
-            $(pwd)/test/csuite/wt3135_search_near_collator/test_wt3135_search_near_collator
-            $(pwd)/test/csuite/wt3184_dup_index_collator/test_wt3184_dup_index_collator
-            $(pwd)/test/csuite/wt4156_metadata_salvage/test_wt4156_metadata_salvage
-            $(pwd)/test/csuite/wt2403_lsm_workload/test_wt2403_lsm_workload
-
-            WIREDTIGER_HOME=ex1 examples/c/ex_all/ex_all & WIREDTIGER_HOME=ex2 examples/c/ex_schema/ex_schema
-            # Rest of the examples
-            cd examples/c/
-            $CTEST --output-on-failure 2>&1
-            cd ../../
-
-            $(pwd)/test/csuite/wt2403_lsm_workload/test_wt2403_lsm_workload 2>&1
-            $(pwd)/test/csuite/wt6185_modify_ts/test_wt6185_modify_ts 2>&1
-            $(pwd)/test/csuite/wt3874_pad_byte_collator/test_wt3874_pad_byte_collator 2>&1
-            $(pwd)/test/csuite/wt4105_large_doc_small_upd/test_wt4105_large_doc_small_upd 2>&1
-            $(pwd)/test/csuite/wt10897_compact_quick_interrupt/test_wt10897_compact_quick_interrupt 2>&1
-            $(pwd)/test/csuite/wt2695_checksum/test_wt2695_checksum 2>&1
-            $(pwd)/test/csuite/wt4156_metadata_salvage/test_wt4156_metadata_salvage 2>&1
-            $(pwd)/test/csuite/wt2447_join_main_table/test_wt2447_join_main_table 2>&1
-            $(pwd)/test/csuite/wt2592_join_schema/test_wt2592_join_schema 2>&1
-            $(pwd)/test/csuite/wt4117_checksum/test_wt4117_checksum 2>&1
-            $(pwd)/test/csuite/wt4699_json/test_wt4699_json 2>&1
-            $(pwd)/test/csuite/wt4891_meta_ckptlist_get_alloc/test_wt4891_meta_ckptlist_get_alloc 2>&1
-            $(pwd)/test/csuite/wt9937_parse_opts/test_wt9937_parse_opts 2>&1
-            $(pwd)/test/csuite/wt3363_checkpoint_op_races/test_wt3363_checkpoint_op_races 2>&1
-            $(pwd)/test/csuite/wt3120_filesys/test_wt3120_filesys -b $(pwd) 2>&1
-            $(pwd)/test/csuite/wt8659_reconstruct_database_from_logs/test_wt8659_reconstruct_database_from_logs 2>&1
-            ${python_binary|python3} ../test/suite/run.py cursor 2>&1 || echo "ignore"
-            ${python_binary|python3} ../test/suite/run.py cursor_bound -s 1 2>&1 || echo "ignore"
-            ${python_binary|python3} ../test/suite/run.py cursor_bound_fuzz 2>&1 || echo "ignore"
-            ${python_binary|python3} ../test/suite/run.py cursor_compare 2>&1 || echo "ignore"
-            ${python_binary|python3} ../test/suite/run.py cursor_pin 2>&1 || echo "ignore"
-            ${python_binary|python3} ../test/suite/run.py cursor_random 2>&1 || echo "ignore"
-            ${python_binary|python3} ../test/suite/run.py log 2>&1 || echo "ignore"
-            ${python_binary|python3} ../test/suite/run.py util 2>&1
-
-            # RTS testing is slow. Skip RTS tests 10,12,14,20,26,35,37,38,39
-            ${python_binary|python3} ../test/suite/run.py test_rollback_to_stable01.py -s 1 2>&1 || echo "ignore"
-            ${python_binary|python3} ../test/suite/run.py test_rollback_to_stable02.py -s 1 2>&1 || echo "ignore"
-            ${python_binary|python3} ../test/suite/run.py test_rollback_to_stable03.py -s 1 2>&1 || echo "ignore"
-            ${python_binary|python3} ../test/suite/run.py test_rollback_to_stable04.py -s 1 2>&1 || echo "ignore"
-            ${python_binary|python3} ../test/suite/run.py test_rollback_to_stable05.py -s 1 2>&1 || echo "ignore"
-            ${python_binary|python3} ../test/suite/run.py test_rollback_to_stable06.py -s 1 2>&1 || echo "ignore"
-            ${python_binary|python3} ../test/suite/run.py test_rollback_to_stable07.py -s 1 2>&1 || echo "ignore"
-            ${python_binary|python3} ../test/suite/run.py test_rollback_to_stable08.py -s 1 2>&1 || echo "ignore"
-            ${python_binary|python3} ../test/suite/run.py test_rollback_to_stable09.py -s 1 2>&1 || echo "ignore"
-            ${python_binary|python3} ../test/suite/run.py test_rollback_to_stable11.py -s 1 2>&1 || echo "ignore"
-            ${python_binary|python3} ../test/suite/run.py test_rollback_to_stable13.py -s 1 2>&1 || echo "ignore"
-            ${python_binary|python3} ../test/suite/run.py test_rollback_to_stable15.py -s 1 2>&1 || echo "ignore"
-            ${python_binary|python3} ../test/suite/run.py test_rollback_to_stable16.py -s 1 2>&1 || echo "ignore"
-            ${python_binary|python3} ../test/suite/run.py test_rollback_to_stable17.py -s 1 2>&1 || echo "ignore"
-            ${python_binary|python3} ../test/suite/run.py test_rollback_to_stable18.py -s 1 2>&1 || echo "ignore"
-            ${python_binary|python3} ../test/suite/run.py test_rollback_to_stable19.py -s 1 2>&1 || echo "ignore"
-            ${python_binary|python3} ../test/suite/run.py test_rollback_to_stable22.py -s 1 2>&1 || echo "ignore"
-            ${python_binary|python3} ../test/suite/run.py test_rollback_to_stable23.py -s 1 2>&1 || echo "ignore"
-            ${python_binary|python3} ../test/suite/run.py test_rollback_to_stable24.py -s 1 2>&1 || echo "ignore"
-            ${python_binary|python3} ../test/suite/run.py test_rollback_to_stable25.py -s 1 2>&1 || echo "ignore"
-            ${python_binary|python3} ../test/suite/run.py test_rollback_to_stable27.py -s 1 2>&1 || echo "ignore"
-            ${python_binary|python3} ../test/suite/run.py test_rollback_to_stable28.py -s 1 2>&1 || echo "ignore"
-            ${python_binary|python3} ../test/suite/run.py test_rollback_to_stable29.py -s 1 2>&1 || echo "ignore"
-            ${python_binary|python3} ../test/suite/run.py test_rollback_to_stable30.py -s 1 2>&1 || echo "ignore"
-            ${python_binary|python3} ../test/suite/run.py test_rollback_to_stable31.py -s 1 2>&1 || echo "ignore"
-            ${python_binary|python3} ../test/suite/run.py test_rollback_to_stable32.py -s 1 2>&1 || echo "ignore"
-            ${python_binary|python3} ../test/suite/run.py test_rollback_to_stable33.py -s 1 2>&1 || echo "ignore"
-            ${python_binary|python3} ../test/suite/run.py test_rollback_to_stable34.py -s 1 2>&1 || echo "ignore"
-            ${python_binary|python3} ../test/suite/run.py test_rollback_to_stable36.py -s 1 2>&1 || echo "ignore"
-            ${python_binary|python3} ../test/suite/run.py test_rollback_to_stable40.py -s 1 2>&1 || echo "ignore"
-            ${python_binary|python3} ../test/suite/run.py test_rollback_to_stable41.py -s 1 2>&1 || echo "ignore"
-            ${python_binary|python3} ../test/suite/run.py test_rollback_to_stable42.py -s 1 2>&1 || echo "ignore"
-            ${python_binary|python3} ../test/suite/run.py test_alter02 2>&1
-            ${python_binary|python3} ../test/suite/run.py test_assert06 2>&1
-            ${python_binary|python3} ../test/suite/run.py test_autoclose 2>&1
-            ${python_binary|python3} ../test/suite/run.py test_backup06 2>&1
-            ${python_binary|python3} ../test/suite/run.py test_base04 2>&1
-            ${python_binary|python3} ../test/suite/run.py test_baseconfig 2>&1
-            ${python_binary|python3} ../test/suite/run.py test_bug005 2>&1
-            ${python_binary|python3} ../test/suite/run.py test_bulk01 2>&1
-            ${python_binary|python3} ../test/suite/run.py test_calc_modify 2>&1
-            ${python_binary|python3} ../test/suite/run.py test_checkpoint_snapshot03 2>&1
-            ${python_binary|python3} ../test/suite/run.py test_checkpoint05 2>&1
-            ${python_binary|python3} ../test/suite/run.py test_colgap 2>&1
-            ${python_binary|python3} ../test/suite/run.py test_collator 2>&1
-            ${python_binary|python3} ../test/suite/run.py test_compact04 2>&1
-            ${python_binary|python3} ../test/suite/run.py test_compress02 2>&1
-            ${python_binary|python3} ../test/suite/run.py test_config06 2>&1
-            ${python_binary|python3} ../test/suite/run.py test_cursor_bound10 2>&1
-            ${python_binary|python3} ../test/suite/run.py test_cursor_compare 2>&1
-            ${python_binary|python3} ../test/suite/run.py test_cursor_tracker 2>&1
-            ${python_binary|python3} ../test/suite/run.py test_cursor08 2>&1
-            ${python_binary|python3} ../test/suite/run.py test_debug_mode03 2>&1
-            ${python_binary|python3} ../test/suite/run.py test_dictionary 2>&1
-            ${python_binary|python3} ../test/suite/run.py test_drop_create 2>&1
-            ${python_binary|python3} ../test/suite/run.py test_drop 2>&1
-            ${python_binary|python3} ../test/suite/run.py test_dump 2>&1
-            ${python_binary|python3} ../test/suite/run.py test_dupc 2>&1
-            ${python_binary|python3} ../test/suite/run.py test_durability01 2>&1
-            ${python_binary|python3} ../test/suite/run.py test_durable_rollback_to_stable 2>&1
-            ${python_binary|python3} ../test/suite/run.py test_durable_ts02 2>&1
-            ${python_binary|python3} ../test/suite/run.py test_empty_value 2>&1
-            ${python_binary|python3} ../test/suite/run.py test_empty 2>&1
-            ${python_binary|python3} ../test/suite/run.py test_encrypt04 2>&1
-            ${python_binary|python3} ../test/suite/run.py test_env01 2>&1
-            ${python_binary|python3} ../test/suite/run.py test_excl 2>&1
-            ${python_binary|python3} ../test/suite/run.py test_export01 2>&1
-            ${python_binary|python3} ../test/suite/run.py test_flcs01 2>&1
-            ${python_binary|python3} ../test/suite/run.py test_gc04 2>&1
-            ${python_binary|python3} ../test/suite/run.py test_hazard 2>&1
-            ${python_binary|python3} ../test/suite/run.py test_home 2>&1
-            ${python_binary|python3} ../test/suite/run.py test_hs06 2>&1
-            ${python_binary|python3} ../test/suite/run.py test_huffman01 2>&1
-            ${python_binary|python3} ../test/suite/run.py test_io_capacity01 2>&1
-            ${python_binary|python3} ../test/suite/run.py test_import08 2>&1
-            ${python_binary|python3} ../test/suite/run.py test_index02 2>&1
-            ${python_binary|python3} ../test/suite/run.py test_inmem02 2>&1
-            ${python_binary|python3} ../test/suite/run.py test_intpack 2>&1
-            ${python_binary|python3} ../test/suite/run.py test_isolation01 2>&1
-            ${python_binary|python3} ../test/suite/run.py test_join08 2>&1
-            ${python_binary|python3} ../test/suite/run.py test_jsondump01 2>&1
-            ${python_binary|python3} ../test/suite/run.py test_log03 2>&1
-            ${python_binary|python3} ../test/suite/run.py test_lsm04 2>&1
-            ${python_binary|python3} ../test/suite/run.py test_metadata_cursor02 2>&1
-            ${python_binary|python3} ../test/suite/run.py test_overwrite 2>&1
-            ${python_binary|python3} ../test/suite/run.py test_pack 2>&1
-            ${python_binary|python3} ../test/suite/run.py test_prepare_cursor01 2>&1
-            ${python_binary|python3} ../test/suite/run.py test_prepare_hs03 2>&1
-            ${python_binary|python3} ../test/suite/run.py test_prepare15 2>&1
-            ${python_binary|python3} ../test/suite/run.py test_readonly03 2>&1
-            ${python_binary|python3} ../test/suite/run.py test_reconfig03 2>&1
-            ${python_binary|python3} ../test/suite/run.py test_rename 2>&1
-            ${python_binary|python3} ../test/suite/run.py test_reserve 2>&1
-            ${python_binary|python3} ../test/suite/run.py test_salvage01 2>&1
-            ${python_binary|python3} ../test/suite/run.py test_schema07 2>&1
-            ${python_binary|python3} ../test/suite/run.py test_search_near02 2>&1
-            ${python_binary|python3} ../test/suite/run.py test_shared_cache01 2>&1
-            ${python_binary|python3} ../test/suite/run.py test_split 2>&1
-            ${python_binary|python3} ../test/suite/run.py test_stat_log01 2>&1
-            ${python_binary|python3} ../test/suite/run.py test_stat06 2>&1
-            ${python_binary|python3} ../test/suite/run.py test_sweep04 2>&1
-            ${python_binary|python3} ../test/suite/run.py test_tiered08 2>&1
-            ${python_binary|python3} ../test/suite/run.py test_timestamp10 2>&1
-            ${python_binary|python3} ../test/suite/run.py test_truncate15 2>&1
-            ${python_binary|python3} ../test/suite/run.py test_turtle01 2>&1
-            ${python_binary|python3} ../test/suite/run.py test_txn15 2>&1
-            ${python_binary|python3} ../test/suite/run.py test_unicode01 2>&1
-            ${python_binary|python3} ../test/suite/run.py test_upgrade 2>&1
-            ${python_binary|python3} ../test/suite/run.py test_util15 2>&1
-            ${python_binary|python3} ../test/suite/run.py test_verbose02 2>&1
-            ${python_binary|python3} ../test/suite/run.py test_verify2 2>&1
-            ${python_binary|python3} ../test/suite/run.py test_version 2>&1
-=======
->>>>>>> 50cd38e9
             # Record the end time, in seconds
             date +%s >> time.txt
       - func: "code coverage analysis"
