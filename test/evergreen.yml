--- conflicted
+++ resolved
@@ -981,32 +981,34 @@
 
   # End of Python unit test tasks
 
-<<<<<<< HEAD
+  - name: s-all
+    tags: ["pull_request"]
+    depends_on:
+    - name: compile
+    commands:
+      - func: "fetch artifacts"
+      - command: shell.exec
+        params:
+          working_dir: "wiredtiger/dist"
+          script: |
+            set -o errexit
+            set -o verbose
+            sh s_all -A -E 2>&1
+
   - name: conf-dump-test
-=======
-  - name: s-all
->>>>>>> b262feb5
-    tags: ["pull_request"]
-    depends_on:
-    - name: compile
-    commands:
-      - func: "fetch artifacts"
-      - command: shell.exec
-        params:
-<<<<<<< HEAD
+    tags: ["pull_request"]
+    depends_on:
+    - name: compile
+    commands:
+      - func: "fetch artifacts"
+      - command: shell.exec
+        params:
           working_dir: "wiredtiger/build_posix/test"
           script: |
             set -o errexit
             set -o verbose
             
             ${test_env_vars|} ${python_binary|python} ../../test/wtperf/test_conf_dump.py 2>&1
-=======
-          working_dir: "wiredtiger/dist"
-          script: |
-            set -o errexit
-            set -o verbose
-            sh s_all -A -E 2>&1
->>>>>>> b262feb5
 
   - name: compile-windows-alt
     tags: ["pull_request", "windows_only"]
