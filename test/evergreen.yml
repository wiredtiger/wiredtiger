#
# This file defines the tasks and platforms for WiredTiger in the
# MongoDB continuous integration system (see https://mci.mongodb.com).
#

functions:
  "get project" :
    command: git.get_project
    params:
      directory: wiredtiger
  "fetch artifacts" :
    - command: s3.get
      params:
        aws_key: ${aws_key}
        aws_secret: ${aws_secret}
        remote_file: wiredtiger/${build_variant}/${revision}/artifacts/${dependent_task|compile}_${build_id}.tgz
        bucket: build_external
        extract_to: wiredtiger
  "fetch artifacts from little-endian" :
    - command: s3.get
      params:
        aws_key: ${aws_key}
        aws_secret: ${aws_secret}
        remote_file: wiredtiger/little-endian/${revision}/artifacts/WT_TEST.tgz
        bucket: build_external
        local_file: WT_TEST-little-endian.tgz
    - command: archive.targz_extract
      params:
        path: "WT_TEST-little-endian.tgz"
        destination: "wiredtiger/build_posix/test/format"
  "fetch artifacts from big-endian" :
    - command: s3.get
      params:
        aws_key: ${aws_key}
        aws_secret: ${aws_secret}
        remote_file: wiredtiger/big-endian/${revision}/artifacts/WT_TEST.tgz
        bucket: build_external
        local_file: WT_TEST-big-endian.tgz
    - command: archive.targz_extract
      params:
        path: "WT_TEST-big-endian.tgz"
        destination: "wiredtiger/build_posix/test/format"
  "fetch mongo-tests repo" :
    command: shell.exec
    params:
      script: |
        git clone https://github.com/wiredtiger/mongo-tests
  "compile wiredtiger":
    command: shell.exec
    params:
      working_dir: "wiredtiger"
      shell: bash
      script: |
        set -o errexit
        set -o verbose
        if [ "Windows_NT" = "$OS" ]; then
          pip install scons==3.1.1
          scons-3.1.1.bat ${win_configure_flags|--enable-python=c:\\swigwin-3.0.2\\swig.exe --enable-diagnostic} ${smp_command|}
        else
          cd build_posix
          sh ./reconf
          ${configure_env_vars|CC=/opt/mongodbtoolchain/v3/bin/gcc CXX=/opt/mongodbtoolchain/v3/bin/g++ PATH=/opt/mongodbtoolchain/v3/bin:$PATH CFLAGS="-ggdb"} \
            ../configure ${configure_python_setting|} \
            ${posix_configure_flags|--enable-silent-rules --enable-diagnostic --enable-python --enable-zlib --enable-strict --enable-static --prefix=$(pwd)/LOCAL_INSTALL}
          ${make_command|make} ${smp_command|} 2>&1

          # On macOS, change the binary location with install_name_tool since DYLD_LIBRARY_PATH
          # appears not to work for dynamic modules loaded by python. For wt, the libtool generated
          # script has the wrong path for running on test machines.
          if [ "$(uname -s)" == "Darwin" ]; then
            WT_VERSION=$(m4 aclocal/version.m4)
            install_name_tool -change /usr/local/lib/libwiredtiger-$WT_VERSION.dylib $(pwd)/.libs/libwiredtiger-$WT_VERSION.dylib lang/python/_wiredtiger*.so
            install_name_tool -change /usr/local/lib/libwiredtiger-$WT_VERSION.dylib $(pwd)/.libs/libwiredtiger-$WT_VERSION.dylib .libs/wt
          fi
        fi
  "make check directory":
    command: shell.exec
    params:
      working_dir: "wiredtiger/build_posix"
      script: |
        set -o errexit
        set -o verbose

        ${test_env_vars|} ${make_command|make} VERBOSE=1 check -C ${directory}  ${smp_command|} 2>&1
  "make check all":
    command: shell.exec
    params:
      working_dir: "wiredtiger/build_posix"
      script: |
        set -o errexit
        set -o verbose

        ${test_env_vars|} ${make_command|make} VERBOSE=1 check ${smp_command|} 2>&1
  "upload artifact":
    - command: archive.targz_pack
      params:
        target: "wiredtiger.tgz"
        source_dir: "wiredtiger"
        include:
          - "./**"
    - command: s3.put
      params:
        aws_secret: ${aws_secret}
        aws_key: ${aws_key}
        local_file: wiredtiger.tgz
        bucket: build_external
        permissions: public-read
        content_type: application/tar
        display_name: Artifacts
        remote_file: wiredtiger/${build_variant}/${revision}/artifacts/${task_name}_${build_id}.tgz
  "cleanup":
    command: shell.exec
    params:
      script: |
        rm -rf "wiredtiger"
        rm -rf "wiredtiger.tgz"

pre:
  - func: "cleanup"
post:
  - func: "upload artifact"
  - func: "cleanup"

tasks:
## Base compile task on posix flavours
  - name: compile
    tags: ["pull_request"]
    commands:
      - func: "get project"
      - func: "compile wiredtiger"

  - name: compile-asan
    tags: ["pull_request"]
    commands:
      - func: "get project"
      - func: "compile wiredtiger"
        vars:
          configure_env_vars: CC=/opt/mongodbtoolchain/v3/bin/clang CXX=/opt/mongodbtoolchain/v3/bin/clang++ CFLAGS="-fsanitize=address -ggdb"
          posix_configure_flags: --enable-silent-rules --enable-strict --enable-diagnostic --disable-static

  - name: compile-msan
    commands:
      - func: "get project"
      - func: "compile wiredtiger"
        vars:
          configure_env_vars: CC=/opt/mongodbtoolchain/v3/bin/clang CXX=/opt/mongodbtoolchain/v3/bin/clang++ CFLAGS="-fsanitize=memory -ggdb"
          posix_configure_flags: --enable-silent-rules --enable-strict --enable-diagnostic --disable-static

  - name: compile-ubsan
    commands:
      - func: "get project"
      - func: "compile wiredtiger"
        vars:
          configure_env_vars: CC=/opt/mongodbtoolchain/v3/bin/gcc CXX=/opt/mongodbtoolchain/v3/bin/g++ CFLAGS="-fsanitize=undefined -ggdb"
          posix_configure_flags: --enable-silent-rules --enable-strict --enable-diagnostic


  - name: make-check-test
    depends_on:
      - name: compile
    commands:
      - func: "fetch artifacts"
      - func: "compile wiredtiger"
      - func: "make check all"

  - name: make-check-msan-test
    depends_on:
      - name: compile-msan
    commands:
      - func: "fetch artifacts"
        vars:
          dependent_task: compile-msan
      - func: "compile wiredtiger"
        vars:
          configure_env_vars: CC=/opt/mongodbtoolchain/v3/bin/clang CXX=/opt/mongodbtoolchain/v3/bin/clang++ CFLAGS="-fsanitize=memory -ggdb"
          posix_configure_flags: --enable-silent-rules --enable-strict --enable-diagnostic --disable-static
      - func: "make check all"
        vars:
          test_env_vars: MSAN_OPTIONS=abort_on_error=1:disable_coredump=0 MSAN_SYMBOLIZER_PATH=/opt/mongodbtoolchain/v3/bin/llvm-symbolizer

  # Start of normal make check test tasks

  - name: lang-python-test
    tags: ["pull_request"]
    depends_on:
      - name: compile
    commands:
      - func: "fetch artifacts"
      - func: "compile wiredtiger"
      - func: "make check directory"
        vars:
          directory: lang/python

  - name: examples-c-test
    tags: ["pull_request"]
    depends_on:
      - name: compile
    commands:
      - func: "fetch artifacts"
      - func: "compile wiredtiger"
      - func: "make check directory"
        vars:
          directory: examples/c

  - name: examples-c-asan-test
    tags: ["pull_request"]
    depends_on:
      - name: compile-asan
    commands:
      - func: "fetch artifacts"
        vars:
          dependent_task: compile-asan
      - func: "compile wiredtiger"
        vars:
          configure_env_vars: CC=/opt/mongodbtoolchain/v3/bin/clang CXX=/opt/mongodbtoolchain/v3/bin/clang++ CFLAGS="-fsanitize=address -ggdb"
          posix_configure_flags: --enable-silent-rules --enable-strict --enable-diagnostic --disable-static
      - func: "make check directory"
        vars:
          test_env_vars: ASAN_OPTIONS=detect_leaks=1:abort_on_error=1:disable_coredump=0 ASAN_SYMBOLIZER_PATH=/opt/mongodbtoolchain/v3/bin/llvm-symbolizer
          directory: examples/c

  - name: bloom-test
    tags: ["pull_request"]
    depends_on:
      - name: compile
    commands:
      - func: "fetch artifacts"
      - func: "compile wiredtiger"
      - func: "make check directory"
        vars:
          directory: test/bloom

  - name: checkpoint-test
    tags: ["pull_request"]
    depends_on:
      - name: compile
    commands:
      - func: "fetch artifacts"
      - func: "compile wiredtiger"
      - func: "make check directory"
        vars:
          directory: test/checkpoint

  - name: cursor-order-test
    tags: ["pull_request"]
    depends_on:
      - name: compile
    commands:
      - func: "fetch artifacts"
      - func: "compile wiredtiger"
      - func: "make check directory"
        vars:
          directory: test/cursor_order

  - name: fops-test
    tags: ["pull_request"]
    depends_on:
      - name: compile
    commands:
      - func: "fetch artifacts"
      - func: "compile wiredtiger"
      - func: "make check directory"
        vars:
          directory: test/fops

  - name: format-test
    tags: ["pull_request"]
    depends_on:
      - name: compile
    commands:
      - func: "fetch artifacts"
      - func: "compile wiredtiger"
      - func: "make check directory"
        vars:
          directory: test/format

  - name: huge-test
    tags: ["pull_request"]
    depends_on:
      - name: compile
    commands:
      - func: "fetch artifacts"
      - func: "compile wiredtiger"
      - func: "make check directory"
        vars:
          directory: test/huge

  - name: manydbs-test
    tags: ["pull_request"]
    depends_on:
      - name: compile
    commands:
      - func: "fetch artifacts"
      - func: "compile wiredtiger"
      - func: "make check directory"
        vars:
          directory: test/manydbs

  - name: packing-test
    tags: ["pull_request"]
    depends_on:
      - name: compile
    commands:
      - func: "fetch artifacts"
      - func: "compile wiredtiger"
      - func: "make check directory"
        vars:
          directory: test/packing

  - name: readonly-test
    tags: ["pull_request"]
    depends_on:
      - name: compile
    commands:
      - func: "fetch artifacts"
      - func: "compile wiredtiger"
      - func: "make check directory"
        vars:
          directory: test/readonly

  - name: salvage-test
    tags: ["pull_request"]
    depends_on:
      - name: compile
    commands:
      - func: "fetch artifacts"
      - func: "compile wiredtiger"
      - func: "make check directory"
        vars:
          directory: test/salvage

  - name: thread-test
    tags: ["pull_request"]
    depends_on:
      - name: compile
    commands:
      - func: "fetch artifacts"
      - func: "compile wiredtiger"
      - func: "make check directory"
        vars:
          directory: test/thread

  - name: bench-wtperf-test
    tags: ["pull_request"]
    depends_on:
      - name: compile
    commands:
      - func: "fetch artifacts"
      - func: "compile wiredtiger"
      - func: "make check directory"
        vars:
          directory: bench/wtperf

  # End of normal make check test tasks

  - name: ubsan-test
    depends_on:
      - name: compile-ubsan
    commands:
      - func: "fetch artifacts"
      - func: "compile wiredtiger"
        vars:
          configure_env_vars: CC=/opt/mongodbtoolchain/v3/bin/gcc CXX=/opt/mongodbtoolchain/v3/bin/g++ CFLAGS="-fsanitize=undefined -ggdb"
          posix_configure_flags: --enable-silent-rules --enable-strict --enable-diagnostic
      - command: shell.exec
        params:
          working_dir: "wiredtiger/build_posix/examples/c"
          script: |
            set -o errexit
            set -o verbose
            UBSAN_OPTIONS=print_stacktrace=1:halt_on_error=1:abort_on_error=1:disable_coredump=0 ./ex_access

  # Start of csuite test tasks

  - name: csuite-import-test
    tags: ["pull_request"]
    depends_on:
      - name: compile
    commands:
      - func: "fetch artifacts"
      - command: shell.exec
        params:
          working_dir: "wiredtiger/build_posix"
          script: |
            set -o errexit
            set -o verbose

            ${test_env_vars|} $(pwd)/../test/csuite/import/smoke.sh 2>&1

  - name: csuite-random-abort-test
    tags: ["pull_request"]
    depends_on:
      - name: compile
    commands:
      - func: "fetch artifacts"
      - command: shell.exec
        params:
          working_dir: "wiredtiger/build_posix"
          script: |
            set -o errexit
            set -o verbose

            ${test_env_vars|} $(pwd)/../test/csuite/random_abort/smoke.sh 2>&1

  - name: csuite-random-directio-test
    tags: ["pull_request"]
    depends_on:
      - name: compile
    commands:
      - func: "fetch artifacts"
      - command: shell.exec
        params:
          working_dir: "wiredtiger/build_posix"
          script: |
            set -o errexit
            set -o verbose

            ${test_env_vars|} $(pwd)/../test/csuite/random_directio/smoke.sh 2>&1

  - name: csuite-schema-abort-test
    tags: ["pull_request"]
    depends_on:
      - name: compile
    commands:
      - func: "fetch artifacts"
      - command: shell.exec
        params:
          working_dir: "wiredtiger/build_posix"
          script: |
            set -o errexit
            set -o verbose

            ${test_env_vars|} $(pwd)/../test/csuite/schema_abort/smoke.sh 2>&1

  - name: csuite-timestamp-abort-test
    tags: ["pull_request"]
    depends_on:
      - name: compile
    commands:
      - func: "fetch artifacts"
      - command: shell.exec
        params:
          working_dir: "wiredtiger/build_posix"
          script: |
            set -o errexit
            set -o verbose

            ${test_env_vars|} $(pwd)/../test/csuite/timestamp_abort/smoke.sh 2>&1

  - name: csuite-scope-test
    tags: ["pull_request"]
    depends_on:
      - name: compile
    commands:
      - func: "fetch artifacts"
      - command: shell.exec
        params:
          working_dir: "wiredtiger/build_posix"
          script: |
            set -o errexit
            set -o verbose

            ${test_env_vars|} $(pwd)/test/csuite/test_scope 2>&1

  - name: csuite-truncated-log-test
    tags: ["pull_request"]
    depends_on:
      - name: compile
    commands:
      - func: "fetch artifacts"
      - command: shell.exec
        params:
          working_dir: "wiredtiger/build_posix"
          script: |
            set -o errexit
            set -o verbose

            ${test_env_vars|} $(pwd)/test/csuite/test_truncated_log 2>&1

  - name: csuite-wt1965-col-efficiency-test
    tags: ["pull_request"]
    depends_on:
      - name: compile
    commands:
      - func: "fetch artifacts"
      - command: shell.exec
        params:
          working_dir: "wiredtiger/build_posix"
          script: |
            set -o errexit
            set -o verbose

            ${test_env_vars|} $(pwd)/test/csuite/test_wt1965_col_efficiency 2>&1

  - name: csuite-wt2403-lsm-workload-test
    tags: ["pull_request"]
    depends_on:
      - name: compile
    commands:
      - func: "fetch artifacts"
      - command: shell.exec
        params:
          working_dir: "wiredtiger/build_posix"
          script: |
            set -o errexit
            set -o verbose

            ${test_env_vars|} $(pwd)/test/csuite/test_wt2403_lsm_workload 2>&1

  - name: csuite-wt2447-join-main-table-test
    tags: ["pull_request"]
    depends_on:
      - name: compile
    commands:
      - func: "fetch artifacts"
      - command: shell.exec
        params:
          working_dir: "wiredtiger/build_posix"
          script: |
            set -o errexit
            set -o verbose

            ${test_env_vars|} $(pwd)/test/csuite/test_wt2447_join_main_table 2>&1

  - name: csuite-wt2695-checksum-test
    tags: ["pull_request"]
    depends_on:
      - name: compile
    commands:
      - func: "fetch artifacts"
      - command: shell.exec
        params:
          working_dir: "wiredtiger/build_posix"
          script: |
            set -o errexit
            set -o verbose

            ${test_env_vars|} $(pwd)/test/csuite/test_wt2695_checksum 2>&1

  - name: csuite-wt2592-join-schema-test
    tags: ["pull_request"]
    depends_on:
      - name: compile
    commands:
      - func: "fetch artifacts"
      - command: shell.exec
        params:
          working_dir: "wiredtiger/build_posix"
          script: |
            set -o errexit
            set -o verbose

            ${test_env_vars|} $(pwd)/test/csuite/test_wt2592_join_schema 2>&1

  - name: csuite-wt2719-reconfig-test
    tags: ["pull_request"]
    depends_on:
      - name: compile
    commands:
      - func: "fetch artifacts"
      - command: shell.exec
        params:
          working_dir: "wiredtiger/build_posix"
          script: |
            set -o errexit
            set -o verbose

            ${test_env_vars|} $(pwd)/test/csuite/test_wt2719_reconfig 2>&1

  - name: csuite-wt2999-join-extractor-test
    tags: ["pull_request"]
    depends_on:
      - name: compile
    commands:
      - func: "fetch artifacts"
      - command: shell.exec
        params:
          working_dir: "wiredtiger/build_posix"
          script: |
            set -o errexit
            set -o verbose

            ${test_env_vars|} $(pwd)/test/csuite/test_wt2999_join_extractor 2>&1

  - name: csuite-wt3120-filesys-test
    tags: ["pull_request"]
    depends_on:
      - name: compile
    commands:
      - func: "fetch artifacts"
      - command: shell.exec
        params:
          working_dir: "wiredtiger/build_posix"
          script: |
            set -o errexit
            set -o verbose

            ${test_env_vars|} $(pwd)/test/csuite/test_wt3120_filesys 2>&1

  - name: csuite-wt3135-search-near-collator-test
    tags: ["pull_request"]
    depends_on:
      - name: compile
    commands:
      - func: "fetch artifacts"
      - command: shell.exec
        params:
          working_dir: "wiredtiger/build_posix"
          script: |
            set -o errexit
            set -o verbose

            ${test_env_vars|} $(pwd)/test/csuite/test_wt3135_search_near_collator 2>&1

  - name: csuite-wt3184-dup-index-collator-test
    tags: ["pull_request"]
    depends_on:
      - name: compile
    commands:
      - func: "fetch artifacts"
      - command: shell.exec
        params:
          working_dir: "wiredtiger/build_posix"
          script: |
            set -o errexit
            set -o verbose

            ${test_env_vars|} $(pwd)/test/csuite/test_wt3184_dup_index_collator 2>&1

  - name: csuite-wt3363-checkpoint-op-races-test
    tags: ["pull_request"]
    depends_on:
      - name: compile
    commands:
      - func: "fetch artifacts"
      - command: shell.exec
        params:
          working_dir: "wiredtiger/build_posix"
          script: |
            set -o errexit
            set -o verbose

            ${test_env_vars|} $(pwd)/test/csuite/test_wt3363_checkpoint_op_races 2>&1

  - name: csuite-wt3874-pad-byte-collator-test
    tags: ["pull_request"]
    depends_on:
      - name: compile
    commands:
      - func: "fetch artifacts"
      - command: shell.exec
        params:
          working_dir: "wiredtiger/build_posix"
          script: |
            set -o errexit
            set -o verbose

            ${test_env_vars|} $(pwd)/test/csuite/test_wt3874_pad_byte_collator 2>&1

  - name: csuite-wt4105-large-doc-small-upd-test
    tags: ["pull_request"]
    depends_on:
      - name: compile
    commands:
      - func: "fetch artifacts"
      - command: shell.exec
        params:
          working_dir: "wiredtiger/build_posix"
          script: |
            set -o errexit
            set -o verbose

            ${test_env_vars|} $(pwd)/test/csuite/test_wt4105_large_doc_small_upd 2>&1

  - name: csuite-wt4117-checksum-test
    tags: ["pull_request"]
    depends_on:
      - name: compile
    commands:
      - func: "fetch artifacts"
      - command: shell.exec
        params:
          working_dir: "wiredtiger/build_posix"
          script: |
            set -o errexit
            set -o verbose

            ${test_env_vars|} $(pwd)/test/csuite/test_wt4117_checksum 2>&1

  - name: csuite-wt4156-metadata-salvage-test
    tags: ["pull_request"]
    depends_on:
      - name: compile
    commands:
      - func: "fetch artifacts"
      - command: shell.exec
        params:
          working_dir: "wiredtiger/build_posix"
          script: |
            set -o errexit
            set -o verbose

            ${test_env_vars|} $(pwd)/test/csuite/test_wt4156_metadata_salvage 2>&1

  - name: csuite-wt4699-json-test
    tags: ["pull_request"]
    depends_on:
      - name: compile
    commands:
      - func: "fetch artifacts"
      - command: shell.exec
        params:
          working_dir: "wiredtiger/build_posix"
          script: |
            set -o errexit
            set -o verbose

            ${test_env_vars|} $(pwd)/test/csuite/test_wt4699_json 2>&1

  - name: csuite-wt4803-cache-overflow-abort-test
    tags: ["pull_request"]
    depends_on:
      - name: compile
    commands:
      - func: "fetch artifacts"
      - command: shell.exec
        params:
          working_dir: "wiredtiger/build_posix"
          script: |
            set -o errexit
            set -o verbose

            ${test_env_vars|} $(pwd)/test/csuite/test_wt4803_cache_overflow_abort 2>&1

  - name: csuite-wt4891-meta-ckptlist-get-alloc-test
    tags: ["pull_request"]
    depends_on:
      - name: compile
    commands:
      - func: "fetch artifacts"
      - command: shell.exec
        params:
          working_dir: "wiredtiger/build_posix"
          script: |
            set -o errexit
            set -o verbose

            ${test_env_vars|} $(pwd)/test/csuite/test_wt4891_meta_ckptlist_get_alloc 2>&1

  - name: csuite-rwlock-test
    tags: ["pull_request"]
    depends_on:
      - name: compile
    commands:
      - func: "fetch artifacts"
      - command: shell.exec
        params:
          working_dir: "wiredtiger/build_posix"
          script: |
            set -o errexit
            set -o verbose

            ${test_env_vars|} $(pwd)/test/csuite/test_rwlock 2>&1

  - name: csuite-wt2246-col-append-test
    tags: ["pull_request"]
    depends_on:
      - name: compile
    commands:
      - func: "fetch artifacts"
      - command: shell.exec
        params:
          working_dir: "wiredtiger/build_posix"
          script: |
            set -o errexit
            set -o verbose

            ${test_env_vars|} $(pwd)/test/csuite/test_wt2246_col_append 2>&1

  - name: csuite-wt2323-join-visibility-test
    tags: ["pull_request"]
    depends_on:
      - name: compile
    commands:
      - func: "fetch artifacts"
      - command: shell.exec
        params:
          working_dir: "wiredtiger/build_posix"
          script: |
            set -o errexit
            set -o verbose

            ${test_env_vars|} $(pwd)/test/csuite/test_wt2323_join_visibility 2>&1

  - name: csuite-wt2535-insert-race-test
    tags: ["pull_request"]
    depends_on:
      - name: compile
    commands:
      - func: "fetch artifacts"
      - command: shell.exec
        params:
          working_dir: "wiredtiger/build_posix"
          script: |
            set -o errexit
            set -o verbose

            ${test_env_vars|} $(pwd)/test/csuite/test_wt2535_insert_race 2>&1

  - name: csuite-wt2834-join-bloom-fix-test
    tags: ["pull_request"]
    depends_on:
      - name: compile
    commands:
      - func: "fetch artifacts"
      - command: shell.exec
        params:
          working_dir: "wiredtiger/build_posix"
          script: |
            set -o errexit
            set -o verbose

            ${test_env_vars|} $(pwd)/test/csuite/test_wt2834_join_bloom_fix 2>&1

  - name: csuite-wt2853-perf-test
    tags: ["pull_request"]
    depends_on:
      - name: compile
    commands:
      - func: "fetch artifacts"
      - command: shell.exec
        params:
          working_dir: "wiredtiger/build_posix"
          script: |
            set -o errexit
            set -o verbose

            ${test_env_vars|} $(pwd)/test/csuite/test_wt2853_perf 2>&1

  - name: csuite-wt2909-checkpoint-integrity-test
    tags: ["pull_request"]
    depends_on:
      - name: compile
    commands:
      - func: "fetch artifacts"
      - command: shell.exec
        params:
          working_dir: "wiredtiger/build_posix"
          script: |
            set -o errexit
            set -o verbose

            ${test_env_vars|} $(pwd)/test/csuite/test_wt2909_checkpoint_integrity 2>&1

  - name: csuite-wt3338-partial-update-test
    tags: ["pull_request"]
    depends_on:
      - name: compile
    commands:
      - func: "fetch artifacts"
      - command: shell.exec
        params:
          working_dir: "wiredtiger/build_posix"
          script: |
            set -o errexit
            set -o verbose

            ${test_env_vars|} $(pwd)/test/csuite/test_wt3338_partial_update 2>&1

  - name: csuite-wt4333-handle-locks-test
    tags: ["pull_request"]
    depends_on:
      - name: compile
    commands:
      - func: "fetch artifacts"
      - command: shell.exec
        params:
          working_dir: "wiredtiger/build_posix"
          script: |
            set -o errexit
            set -o verbose

            ${test_env_vars|} $(pwd)/test/csuite/test_wt4333_handle_locks 2>&1

  # End of csuite test tasks

  # Start of Python unit test tasks

  - name: unit-test
    depends_on:
    - name: compile
    commands:
      - func: "fetch artifacts"
      - command: shell.exec
        params:
          working_dir: "wiredtiger/build_posix"
          script: |
            set -o errexit
            set -o verbose

            # Only Windows and OS X variants are expected to run this task
            #
            # Avoid /usr/bin/python, at least on macOS: with System Integrity
            # Protection enabled, it ignores DYLD_LIBRARY_PATH and hence
            # doesn't find the WiredTiger library in the local tree.
            ${test_env_vars|} ${python_binary|python} ../test/suite/run.py -v 2 ${smp_command|} 2>&1

  # Break out Python unit tests into multiple buckets/tasks based on test name and runtime
  # The test/suite/run.py script can work out test names by casting each command argument
  # with "test_" prefix and "*.py" postfix.
  #
  # One example:
  # "test/suite/run.py [ab]" will be translated to testing "test_a*.py" and "test_b*.py"

  - name: unit-test-bucket00
    tags: ["pull_request", "unit_test"]
    depends_on:
    - name: compile
    commands:
      - func: "fetch artifacts"
      - command: shell.exec
        params:
          working_dir: "wiredtiger/build_posix"
          script: |
            set -o errexit
            set -o verbose

            ${test_env_vars|} ${python_binary|python} ../test/suite/run.py [ab] -v 2 ${smp_command|} 2>&1

  - name: unit-test-bucket01
    tags: ["pull_request", "unit_test"]
    depends_on:
    - name: compile
    commands:
      - func: "fetch artifacts"
      - command: shell.exec
        params:
          working_dir: "wiredtiger/build_posix"
          script: |
            set -o errexit
            set -o verbose

            ${test_env_vars|} ${python_binary|python} ../test/suite/run.py [c] -v 2 ${smp_command|} 2>&1

  - name: unit-test-bucket02
    tags: ["pull_request", "unit_test"]
    depends_on:
    - name: compile
    commands:
      - func: "fetch artifacts"
      - command: shell.exec
        params:
          working_dir: "wiredtiger/build_posix"
          script: |
            set -o errexit
            set -o verbose

            ${test_env_vars|} ${python_binary|python} ../test/suite/run.py [defg] -v 2 ${smp_command|} 2>&1

  - name: unit-test-bucket03
    tags: ["pull_request", "unit_test"]
    depends_on:
    - name: compile
    commands:
      - func: "fetch artifacts"
      - command: shell.exec
        params:
          working_dir: "wiredtiger/build_posix"
          script: |
            set -o errexit
            set -o verbose

            ${test_env_vars|} ${python_binary|python} ../test/suite/run.py [hijk] -v 2 ${smp_command|} 2>&1

  - name: unit-test-bucket04
    tags: ["pull_request", "unit_test"]
    depends_on:
    - name: compile
    commands:
      - func: "fetch artifacts"
      - command: shell.exec
        params:
          working_dir: "wiredtiger/build_posix"
          script: |
            set -o errexit
            set -o verbose

            ${test_env_vars|} ${python_binary|python} ../test/suite/run.py [lmnopq] -v 2 ${smp_command|} 2>&1

  - name: unit-test-bucket05
    tags: ["pull_request", "unit_test"]
    depends_on:
    - name: compile
    commands:
      - func: "fetch artifacts"
      - command: shell.exec
        params:
          working_dir: "wiredtiger/build_posix"
          script: |
            set -o errexit
            set -o verbose

            ${test_env_vars|} ${python_binary|python} ../test/suite/run.py [rs] -v 2 ${smp_command|} 2>&1

  - name: unit-test-bucket06
    tags: ["pull_request", "unit_test"]
    depends_on:
    - name: compile
    commands:
      - func: "fetch artifacts"
      - command: shell.exec
        params:
          working_dir: "wiredtiger/build_posix"
          script: |
            set -o errexit
            set -o verbose

            ${test_env_vars|} ${python_binary|python} ../test/suite/run.py [t] -v 2 ${smp_command|} 2>&1

  - name: unit-test-bucket07
    tags: ["pull_request", "unit_test"]
    depends_on:
    - name: compile
    commands:
      - func: "fetch artifacts"
      - command: shell.exec
        params:
          working_dir: "wiredtiger/build_posix"
          script: |
            set -o errexit
            set -o verbose

            ${test_env_vars|} ${python_binary|python} ../test/suite/run.py [uvwxyz] -v 2 ${smp_command|} 2>&1

  # End of Python unit test tasks

  - name: s-all
    tags: ["pull_request"]
    depends_on:
    - name: compile
    commands:
      - func: "fetch artifacts"
      - command: shell.exec
        params:
          working_dir: "wiredtiger/dist"
          script: |
            set -o errexit
            set -o verbose
            sh s_all -A -E 2>&1

  - name: conf-dump-test
    tags: ["pull_request"]
    depends_on:
    - name: compile
    commands:
      - func: "fetch artifacts"
      - command: shell.exec
        params:
          working_dir: "wiredtiger/build_posix/test"
          script: |
            set -o errexit
            set -o verbose
            
            ${test_env_vars|} ${python_binary|python} ../../test/wtperf/test_conf_dump.py 2>&1

  - name: compile-windows-alt
    tags: ["pull_request", "windows_only"]
    depends_on:
    - name: compile
    commands:
      - func: "fetch artifacts"
      - command: shell.exec
        params:
          working_dir: "wiredtiger"
          script: |
            set -o errexit
            set -o verbose

            pip install scons==3.1.1
            scons-3.1.1.bat ${smp_command|} "CFLAGS=/Gv /wd4090 /wd4996 /we4047 /we4024 /TC /we4100 /we4133" wiredtiger.dll libwiredtiger.lib

  - name: scons-check
    tags: ["pull_request", "windows_only"]
    depends_on:
    - name: compile
    commands:
      - func: "fetch artifacts"
      - command: shell.exec
        params:
          working_dir: "wiredtiger"
          script: |
            set -o errexit
            set -o verbose

            pip install scons==3.1.1
            scons-3.1.1.bat ${smp_command|} check

  - name: fops
    tags: ["pull_request"]
    depends_on:
    - name: compile
    commands:
      - func: "fetch artifacts"
      - command: shell.exec
        params:
          working_dir: "wiredtiger"
          script: |
            set -o errexit
            set -o verbose
            if [ "Windows_NT" = "$OS" ]; then
              cmd.exe /c t_fops.exe
            else
              build_posix/test/fops/t
            fi

  - name: format
    tags: ["windows_only"]
    depends_on:
    - name: compile
    commands:
      - func: "fetch artifacts"
      - command: shell.exec
        params:
          working_dir: "wiredtiger"
          script: |
            set -o errexit
            set -o verbose
            # format assumes we run it from the format directory
            cmd.exe /c "cd test\\format && ..\\..\\t_format.exe reverse=0 encryption=none logging_compression=none runs=20"

  - name: million-collection-test
    commands:
      - func: "get project"
      - func: "fetch mongo-tests repo"
      - command: shell.exec
        params:
          working_dir: mongo-tests
          script: |
            sudo su
            set -o errexit
            set -o verbose
            ulimit -n 1000000
            ulimit -c unlimited
            largescale/run-million-collection-test.sh .

  - name: compatibility-test-for-mongodb-releases
    commands:
      - func: "get project"
      - command: shell.exec
        params:
          working_dir: "wiredtiger"
          script: |
            set -o errexit
            set -o verbose
            test/evergreen/compatibility_test_for_mongodb_releases.sh

  - name: generate-datafile-little-endian
    depends_on:
      - name: compile
    commands:
      - func: "fetch artifacts"
      - func: "compile wiredtiger"
      - command: shell.exec
        params:
          working_dir: "wiredtiger/build_posix/test/format"
          script: |
            set -o errexit
            set -o verbose
            for i in $(seq 10)
            do
              ./t -1 -h "WT_TEST.$i" -c $(pwd)/../../../test/format/CONFIG.endian
            done
            # Archive the WT_TEST directories which include the generated wt data files
            tar -zcvf WT_TEST.tgz WT_TEST*
          shell: bash
      - command: s3.put
        params:
          aws_secret: ${aws_secret}
          aws_key: ${aws_key}
          local_file: wiredtiger/build_posix/test/format/WT_TEST.tgz
          bucket: build_external
          permissions: public-read
          content_type: application/tar
          display_name: WT_TEST
          remote_file: wiredtiger/little-endian/${revision}/artifacts/WT_TEST.tgz

  - name: verify-datafile-little-endian
    depends_on:
    - name: compile
    - name: generate-datafile-little-endian
    commands:
      - func: "fetch artifacts"
      - func: "fetch artifacts from little-endian"
      - command: shell.exec
        params:
          working_dir: "wiredtiger"
          script: |
            set -o errexit
            set -o verbose
            ./test/evergreen/verify_wt_datafiles.sh 2>&1

  - name: verify-datafile-from-little-endian
    depends_on:
    - name: compile
    - name: generate-datafile-little-endian
      variant: little-endian
    commands:
      - func: "fetch artifacts"
      - func: "fetch artifacts from little-endian"
      - command: shell.exec
        params:
          working_dir: "wiredtiger"
          script: |
            set -o errexit
            set -o verbose
            ./test/evergreen/verify_wt_datafiles.sh 2>&1

  - name: generate-datafile-big-endian
    depends_on:
      - name: compile
    commands:
      - func: "fetch artifacts"
      - func: "compile wiredtiger"
      - command: shell.exec
        params:
          working_dir: "wiredtiger/build_posix/test/format"
          script: |
            set -o errexit
            set -o verbose
            for i in $(seq 10)
            do
              ./t -1 -h "WT_TEST.$i" -c $(pwd)/../../../test/format/CONFIG.endian
            done
            # Archive the WT_TEST directories which include the generated wt data files
            tar -zcvf WT_TEST.tgz WT_TEST*
          shell: bash
      - command: s3.put
        params:
          aws_secret: ${aws_secret}
          aws_key: ${aws_key}
          local_file: wiredtiger/build_posix/test/format/WT_TEST.tgz
          bucket: build_external
          permissions: public-read
          content_type: application/tar
          display_name: WT_TEST
          remote_file: wiredtiger/big-endian/${revision}/artifacts/WT_TEST.tgz

  - name: verify-datafile-big-endian
    depends_on:
    - name: compile
    - name: generate-datafile-big-endian
    commands:
      - func: "fetch artifacts"
      - func: "fetch artifacts from big-endian"
      - command: shell.exec
        params:
          working_dir: "wiredtiger"
          script: |
            set -o errexit
            set -o verbose
            ./test/evergreen/verify_wt_datafiles.sh 2>&1

  - name: verify-datafile-from-big-endian
    depends_on:
    - name: compile
    - name: generate-datafile-big-endian
      variant: big-endian
    commands:
      - func: "fetch artifacts"
      - func: "fetch artifacts from big-endian"
      - command: shell.exec
        params:
          working_dir: "wiredtiger"
          script: |
            set -o errexit
            set -o verbose
            ./test/evergreen/verify_wt_datafiles.sh 2>&1

  - name: clang-analyzer
    tags: ["pull_request"]
    commands:
      - func: "get project"
      - command: shell.exec
        params:
          working_dir: "wiredtiger"
          script: |
            set -o errexit
            set -o verbose
            sh dist/s_clang-scan 2>&1

  - name: linux-directio
    depends_on:
    - name: compile
    commands:
      - func: "fetch artifacts"
      - func: "compile wiredtiger"
      - command: shell.exec
        params:
          working_dir: "wiredtiger/build_posix/test/format"
          script: |
            set -o errexit
            set -o verbose
            for i in {1..3}; do
              ./t -1 -C "direct_io=[data]" -c ../../../test/format/CONFIG.stress
            done

buildvariants:
- name: ubuntu1804
  display_name: Ubuntu 18.04
  run_on:
  - ubuntu1804-test
  expansions:
    test_env_vars: PATH=/opt/mongodbtoolchain/v3/bin:$PATH LD_LIBRARY_PATH=$(pwd)/.libs top_srcdir=$(pwd)/.. top_builddir=$(pwd)
    smp_command: -j $(grep -c ^processor /proc/cpuinfo)
    posix_configure_flags: --enable-silent-rules --enable-diagnostic --enable-python --enable-zlib --enable-snappy --enable-strict --enable-static --prefix=$(pwd)/LOCAL_INSTALL
    make_command: PATH=/opt/mongodbtoolchain/v3/bin:$PATH make
  tasks:
    - name: ".pull_request !.windows_only"
    - name: compile-msan
    - name: make-check-msan-test
<<<<<<< HEAD
    - name: linux-directio
=======
    - name: compile-ubsan
    - name: ubsan-test
>>>>>>> 34cc763b

- name: ubuntu1804-python3
  display_name: Ubuntu 18.04 (Python3)
  run_on:
  - ubuntu1804-test
  expansions:
    test_env_vars: PATH=/opt/mongodbtoolchain/v3/bin:$PATH LD_LIBRARY_PATH=$(pwd)/.libs top_srcdir=$(pwd)/.. top_builddir=$(pwd)
    smp_command: -j $(grep -c ^processor /proc/cpuinfo)
    configure_python_setting: PYTHON=python3
    posix_configure_flags: --enable-silent-rules --enable-diagnostic --enable-python --enable-zlib --enable-snappy --enable-strict --enable-static --prefix=$(pwd)/LOCAL_INSTALL
    make_command: PATH=/opt/mongodbtoolchain/v3/bin:$PATH make
    python_binary: python3
  tasks:
    - name: compile
    - name: ".unit_test"
    - name: conf-dump-test

- name: rhel80
  display_name: RHEL 8.0
  run_on:
  - rhel80-test
  expansions:
    test_env_vars: PATH=/opt/mongodbtoolchain/v3/bin:$PATH LD_LIBRARY_PATH=$(pwd)/.libs top_srcdir=$(pwd)/.. top_builddir=$(pwd)
    smp_command: -j $(grep -c ^processor /proc/cpuinfo)
    make_command: PATH=/opt/mongodbtoolchain/v3/bin:$PATH make
  tasks:
    - name: compile
    - name: make-check-test
    - name: unit-test
    - name: fops

- name: large-scale-test
  display_name: Large scale testing
  batchtime: 1440 # 1 day
  run_on:
  - rhel80-build
  tasks:
    - name: million-collection-test

- name: compatibility-tests
  display_name: Compatibility tests
  batchtime: 10080 # 7 days
  run_on:
  - ubuntu1804-test
  tasks:
    - name: compatibility-test-for-mongodb-releases

- name: windows-64
  display_name: Windows 64-bit
  run_on:
  - windows-64-vs2017-test
  tasks:
    - name: compile
    - name: ".windows_only"
    - name: ".unit_test"
    - name: fops

- name: macos-1012
  display_name: OS X 10.12
  run_on:
  - macos-1012
  expansions:
    smp_command: -j $(sysctl -n hw.logicalcpu)
    configure_env_vars: PATH=/opt/mongodbtoolchain/v3/bin:$PATH CFLAGS="-ggdb"
    make_command: PATH=/opt/mongodbtoolchain/v3/bin:$PATH ARCHFLAGS=-Wno-error=unused-command-line-argument-hard-error-in-future make
    test_env_vars: PATH=/opt/mongodbtoolchain/v3/bin:$PATH DYLD_LIBRARY_PATH=$(pwd)/.libs top_srcdir=$(pwd)/.. top_builddir=$(pwd)
  tasks:
    - name: compile
    - name: make-check-test
    - name: unit-test
    - name: fops

- name: little-endian
  display_name: Little-endian (x86)
  run_on:
  - ubuntu1804-test
  batchtime: 10080 # 7 days
  expansions:
    smp_command: -j $(grep -c ^processor /proc/cpuinfo)
    test_env_vars: PATH=/opt/mongodbtoolchain/v3/bin:$PATH LD_LIBRARY_PATH=$(pwd)/.libs top_srcdir=$(pwd)/.. top_builddir=$(pwd)
  tasks:
  - name: compile
  - name: generate-datafile-little-endian
  - name: verify-datafile-little-endian
  - name: verify-datafile-from-big-endian

- name: big-endian
  display_name: Big-endian (s390x/zSeries)
  modules:
  - enterprise
  run_on:
  - ubuntu1804-zseries-build
  batchtime: 10080 # 7 days
  expansions:
    smp_command: -j $(grep -c ^processor /proc/cpuinfo)
    test_env_vars: PATH=/opt/mongodbtoolchain/v3/bin:$PATH LD_LIBRARY_PATH=$(pwd)/.lib top_srcdir=$(pwd)/.. top_builddir=$(pwd)
  tasks:
  - name: compile
  - name: generate-datafile-big-endian
  - name: verify-datafile-big-endian
  - name: verify-datafile-from-little-endian<|MERGE_RESOLUTION|>--- conflicted
+++ resolved
@@ -1318,12 +1318,9 @@
     - name: ".pull_request !.windows_only"
     - name: compile-msan
     - name: make-check-msan-test
-<<<<<<< HEAD
-    - name: linux-directio
-=======
     - name: compile-ubsan
     - name: ubsan-test
->>>>>>> 34cc763b
+    - name: linux-directio
 
 - name: ubuntu1804-python3
   display_name: Ubuntu 18.04 (Python3)
