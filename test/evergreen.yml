--- conflicted
+++ resolved
@@ -1890,13 +1890,10 @@
     - name: wtperf-test
     - name: ftruncate-test
     - name: long-test
-<<<<<<< HEAD
     - name: compile-sanitizer
     - name: format-stress-sanitizer-test
     - name: format-stress-sanitizer-smoke-test
-=======
     - name: split-stress-test
->>>>>>> fca4ccbb
 
 - name: ubuntu1804-python3
   display_name: Ubuntu 18.04 (Python3)
