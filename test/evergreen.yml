--- conflicted
+++ resolved
@@ -1814,25 +1814,25 @@
 
             ./time_shift_test.sh /usr/local/lib/faketime/libfaketimeMT.so.1 0-1 2>&1
 
-<<<<<<< HEAD
   - name: recovery-stress-test
     #set a 25 hours timeout
     exec_timeout_secs: 90000
-=======
-  - name: split-stress-test
->>>>>>> 77f9aebf
     commands:
       - func: "get project"
       - func: "compile wiredtiger"
         vars:
-<<<<<<< HEAD
           posix_configure_flags: --enable-strict --enable-diagnostic --with-builtins=lz4,snappy,zlib
       - func: "recovery stress test script"
         vars:
           # Repeat this script enough times to make this task run for 24 hours
           # At the time of writing this script, one cal to underlying scripts takes about 8 mins to finish.
           times: 180
-=======
+          
+  - name: split-stress-test
+    commands:
+      - func: "get project"
+      - func: "compile wiredtiger"
+        vars:
           configure_env_vars: CXX=/opt/mongodbtoolchain/v3/bin/g++ PATH=/opt/mongodbtoolchain/v3/bin:$PATH CFLAGS="-ggdb -fPIC"
       - command: shell.exec
         params:
@@ -1841,7 +1841,6 @@
             set -o errexit
             set -o verbose
             for i in {1..10}; do ${python_binary|python} split_stress.py; done
->>>>>>> 77f9aebf
 
 buildvariants:
 - name: ubuntu1804
@@ -1872,11 +1871,8 @@
     - name: wtperf-test
     - name: ftruncate-test
     - name: long-test
-<<<<<<< HEAD
     - name: recovery-stress-test
-=======
     - name: split-stress-test
->>>>>>> 77f9aebf
 
 - name: ubuntu1804-python3
   display_name: Ubuntu 18.04 (Python3)
@@ -2029,8 +2025,5 @@
   tasks:
   - name: compile
   - name: unit-test
-<<<<<<< HEAD
   - name: recovery-stress-test
-=======
-  - name: split-stress-test
->>>>>>> 77f9aebf
+  - name: split-stress-test