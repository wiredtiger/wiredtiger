--- conflicted
+++ resolved
@@ -1689,13 +1689,9 @@
     - name: make-check-msan-test
     - name: compile-ubsan
     - name: ubsan-test
-<<<<<<< HEAD
     # Temporarily disabled
     # - name: linux-directio
-=======
-    - name: linux-directio
     - name: syscall-linux
->>>>>>> 0a6bd86d
     - name: make-check-asan-test
     - name: configure-combinations
     # Temporarily disabled
