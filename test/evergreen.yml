#
# This file defines the tasks and platforms for WiredTiger in the
# MongoDB continuous integration system (https://evergreen.mongodb.com).
#

#######################################
#            Project Settings         #
#######################################

stepback: true
pre:
  - func: "cleanup"
  - func: "setup environment"
post:
  - func: "dump stacktraces"
  - func: "upload stacktraces"
  - func: "dump stderr/stdout"
  - func: "upload artifact"
    vars:
      postfix: -${execution}
  - func: "save wt hang analyzer core/debugger files"
  - func: "cleanup"
timeout:
  - func: "run wt hang analyzer"
exec_timeout_secs: 21600 # 6 hrs

#######################################
#            Functions                #
#######################################

functions:
  "setup environment":
    - command: expansions.update
      type: setup
      params:
        updates:
        # The expansion is used for each task that runs a WiredTiger test. The expansions are
        # created before each task and is meant to be used at the start each task. All of these
        # variables are common among the build variants, if there are any specific variables that
        # needs to be set, users can add onto the additional_env_vars in the variant.
        - key: PREPARE_TEST_ENV
          value: |
            export WT_TOPDIR=$(git rev-parse --show-toplevel)
            export WT_BUILDDIR=$WT_TOPDIR/cmake_build

            if [ "$OS" = "Windows_NT" ]; then
              export PATH=/cygdrive/c/python/Python311:/cygdrive/c/python/Python311/Scripts:$PATH
              export PYTHONPATH="($WT_TOPDIR/lang/python/wiredtiger):$(cygpath -w $WT_TOPDIR/lang/python)"
            else
              export PATH=/opt/mongodbtoolchain/v4/bin:$PATH
              export LD_LIBRARY_PATH=$WT_BUILDDIR
            fi

            # Utilize tcmalloc through preloading in the environment.
            #
            if [[ ${ENABLE_TCMALLOC|0} -eq 1 ]]; then

              # ASan is not designed to work with tcmalloc:
              # https://github.com/gperftools/gperftools/issues/810#issuecomment-230168100
              #
              if [[ "${CMAKE_BUILD_TYPE|}" =~ ASan ]]; then
                echo "Do not enable tcmalloc for ASan builds."
                exit 1
              fi

              export LD_PRELOAD=$WT_TOPDIR/TCMALLOC_LIB/libtcmalloc.so
            fi

            # Create the common sanitizer options and export the specific sanitizer environment
            # variables.
            COMMON_SAN_OPTIONS="abort_on_error=1:disable_coredump=0"
            if [[ "${CMAKE_BUILD_TYPE|}" =~ ASan ]]; then
              export ASAN_OPTIONS="$COMMON_SAN_OPTIONS:unmap_shadow_on_exit=1"
              export TESTUTIL_BYPASS_ASAN=1
            elif [[ "${CMAKE_BUILD_TYPE|}" =~ MSan ]]; then
              export MSAN_OPTIONS="$COMMON_SAN_OPTIONS:verbosity=3"
              export TESTUTIL_MSAN=1
            elif [[ "${CMAKE_BUILD_TYPE|}" =~ TSan ]]; then
              export TSAN_OPTIONS="$COMMON_SAN_OPTIONS:verbosity=3"
            elif [[ "${CMAKE_BUILD_TYPE|}" =~ UBSan ]]; then
              export UBSAN_OPTIONS="$COMMON_SAN_OPTIONS:print_stacktrace=1"
            fi

            ${additional_env_vars}
        # The expansion is used for any task that requires the mongodbtoolchain binaries.
        - key: PREPARE_PATH
          value: |
            if [ "$OS" = "Windows_NT" ]; then
              export PATH=/cygdrive/c/python/Python311:/cygdrive/c/python/Python311/Scripts:$PATH
            else
              export PATH=/opt/mongodbtoolchain/v4/bin:$PATH
            fi
  # Since Bazel (currently used in SCons) uses EngFlow's remote execution system instead of icecream,
  # additional credentials need to be setup to maintain efficient compilation speed.
  "get engflow creds": &get_engflow_creds
  - command: s3.get
    display_name: "get engflow key"
    params:
      aws_key: ${engflow_key}
      aws_secret: ${engflow_secret}
      remote_file: engflow/engflow.key
      bucket: serverengflow
      local_file: "mongo/engflow.key"
  - command: s3.get
    display_name: "get engflow cert"
    params:
      aws_key: ${engflow_key}
      aws_secret: ${engflow_secret}
      remote_file: engflow/engflow.cert
      bucket: serverengflow
      local_file: "mongo/engflow.cert"
  - command: shell.exec
    params:
      display_name: "generate evergreen engflow bazelrc"
      shell: bash
      working_dir: mongo
      script: |
        set -o errexit
        set -o verbose

        # Pulled from evergreen/generate_evergreen_engflow_bazelrc.sh
        # FIXME-SERVER-86966: consider consolidating once prelude.sh is runnable in the perf project.

        source ./evergreen/bazel_RBE_supported.sh

        if bazel_rbe_supported; then

          uri="https://spruce.mongodb.com/task/${task_id}?execution=${execution}"

          echo "build --tls_client_certificate=./engflow.cert" > .bazelrc.evergreen_engflow_creds
          echo "build --tls_client_key=./engflow.key" >> .bazelrc.evergreen_engflow_creds
          echo "build --bes_keywords=engflow:CiCdPipelineName=${build_variant}" >> .bazelrc.evergreen_engflow_creds
          echo "build --bes_keywords=engflow:CiCdJobName=${task_name}" >> .bazelrc.evergreen_engflow_creds
          echo "build --bes_keywords=engflow:CiCdUri=$uri" >> .bazelrc.evergreen_engflow_creds
          echo "build --bes_keywords=evg:project=${project}" >> .bazelrc.evergreen_engflow_creds
          echo "build --workspace_status_command=./evergreen/engflow_workspace_status.sh" >> .bazelrc.evergreen_engflow_creds
        fi
  "get project":
    command: git.get_project
    type: setup
    params:
      directory: wiredtiger
  "get automation-scripts": &get_automation_scripts
    command: shell.exec
    type: setup
    params:
      shell: bash
      script: |
        set -o errexit
        set -o verbose
        if ! [ -d "./automation-scripts" ]; then
          git clone git@github.com:wiredtiger/automation-scripts.git
        fi
  "fetch artifacts": &fetch_artifacts
    command: s3.get
    type: setup
    params:
      aws_key: ${aws_key}
      aws_secret: ${aws_secret}
      remote_file: wiredtiger/${build_variant}/${revision}/artifacts/${dependent_task|compile}_${build_id}.tgz
      bucket: build_external
      extract_to: ${destination|wiredtiger}
  "fetch endian format artifacts" :
    - command: s3.get
      type: setup
      params:
        aws_key: ${aws_key}
        aws_secret: ${aws_secret}
        remote_file: wiredtiger/${endian_format}/${revision}/artifacts/${remote_file}.tgz
        bucket: build_external
        extract_to: wiredtiger/cmake_build/test/format
  "fetch mongo-tests repo" :
    command: shell.exec
    type: setup
    params:
      shell: bash
      script: |
        set -o errexit
        set -o verbose
        git clone https://github.com/wiredtiger/mongo-tests
  "fetch mongo repo" :
    command: shell.exec
    type: setup
    params:
      shell: bash
      script: |
        set -o errexit
        set -o verbose
        mongo_repo=https://github.com/mongodb/mongo
        branch=${branch_name}
        if [[ $branch =~ "mongodb-" ]]; then
          mongo_branch=v$(echo $branch | cut -d'-' -f 2)
        else
          mongo_branch=master
        fi
        git clone $mongo_repo -b $mongo_branch
  "import wiredtiger into mongo" :
    command: shell.exec
    type: setup
    params:
      shell: bash
      script: |
        set -o errexit
        set -o verbose
        cp -a wiredtiger mongo/src/third_party/
  "compile mongodb" :
    command: shell.exec
    params:
      shell: bash
      working_dir: "mongo"
      script: |
        set -o errexit
        set -o verbose
        ${PREPARE_PATH}
        virtualenv -p python3 venv
        source venv/bin/activate
        python3 -m pip install 'poetry==1.5.1'
        python3 -m poetry install --no-root --sync
        ./buildscripts/scons.py --variables-files=etc/scons/mongodbtoolchain_stable_gcc.vars --link-model=dynamic --ninja generate-ninja ICECC=icecc CCACHE=ccache
        ninja -j$(nproc --all) install-mongod
  "configure wiredtiger": &configure_wiredtiger
    command: shell.exec
    params:
      working_dir: "wiredtiger"
      include_expansions_in_env:
       - "s3_bucket_tcmalloc"
       - "s3_access_key"
       - "s3_secret_key"
      shell: bash
      script: |
        set -o errexit
        ${PREPARE_PATH}
        # Not setting verbose mode as we have sensitive keys that could be logged.

        # Define common config flags for the tasks to make it cleaner when configuring the tasks.
        # Note that the config flags are resolved prior to changing to cmake_build directory.
        DEFINED_EVERGREEN_CONFIG_FLAGS="${CMAKE_BUILD_TYPE|} \
          ${CMAKE_INSTALL_PREFIX|-DCMAKE_INSTALL_PREFIX=$(pwd)/cmake_build/LOCAL_INSTALL} \
          ${CMAKE_TOOLCHAIN_FILE|-DCMAKE_TOOLCHAIN_FILE=../cmake/toolchains/mongodbtoolchain_stable_gcc.cmake} \
          ${ENABLE_LAZYFS|} \
          ${NONSTANDALONE|} \
          ${ENABLE_SHARED|} \
          ${ENABLE_STATIC|} \
          ${HAVE_BUILTIN_EXTENSION_LZ4|} \
          ${HAVE_BUILTIN_EXTENSION_SNAPPY|} \
          ${HAVE_BUILTIN_EXTENSION_ZLIB|} \
          ${HAVE_BUILTIN_EXTENSION_ZSTD|} \
          ${HAVE_UNITTEST} \
          ${CODE_COVERAGE_FLAGS} \
          ${NON_BARRIER_DIAGNOSTIC_YIELDS|} \
          ${HAVE_DIAGNOSTIC|} \
          ${GNU_C_VERSION|} \
          ${GNU_CXX_VERSION|} \
          ${CLANG_C_VERSION|} \
          ${CLANG_CXX_VERSION|} \
          ${ENABLE_AZURE|} \
          ${ENABLE_CPPSUITE|} \
          ${ENABLE_GCP|} \
          ${ENABLE_S3|} \
          ${IMPORT_AZURE_SDK|} \
          ${IMPORT_GCP_SDK|} \
          ${IMPORT_S3_SDK|} \
          ${SPINLOCK_TYPE|} \
          ${ENABLE_COLORIZE_OUTPUT|-DENABLE_COLORIZE_OUTPUT=0} \
          ${CC_OPTIMIZE_LEVEL|}"

        # The RHEL PPC platform does not have ZSTD. Strip it out.
        if [ "${build_variant|}" = "rhel8-ppc" ] && [[ "$DEFINED_EVERGREEN_CONFIG_FLAGS" =~ (\-DHAVE_BUILTIN_EXTENSION_ZSTD=1) ]]; then
          DEFINED_EVERGREEN_CONFIG_FLAGS=${DEFINED_EVERGREEN_CONFIG_FLAGS/\-DHAVE_BUILTIN_EXTENSION_ZSTD=1/}
        fi

        if [[ "${build_variant|}" =~ "macos-1300" ]]; then
          # For mac builds, we want explicitly tell cmake which python to use, as
          # well as the matching library directory and header files. The find_libpython
          # module gives us the library.
          SYSPY=${python_binary}
          $SYSPY -mvenv venv
          source venv/bin/activate
          pip3 install find_libpython
          SYSPYLIB=`find_libpython`
          SYSPYINCDEF=

          # We have the shared library to link to, it may be named simply 'Python3' or 'Python'.
          # If that's the case, use the associated dylib symlink found in an expected relative
          # location. Also get the location of the header files. We'll give this all to cmake.
          base=$(basename $SYSPYLIB)
          if [ "$base" = 'Python3' -o "$base" = 'Python' ]; then
             SYSPYDIR=$(dirname $SYSPYLIB)
             NSYSPYLIB=$(ls $SYSPYDIR/lib/libpython*.dylib 2>/dev/null | head -1)
             if [ -f "$NSYSPYLIB" ]; then
               SYSPYLIB=$NSYSPYLIB
             fi
             if [ -d "$SYSPYDIR/Headers" ]; then
               SYSPYINCDEF="$SYSPYDIR/Headers"
             fi
          fi

          if [ "${build_variant|}" = "macos-1300-arm64" ]; then
            DEFINED_EVERGREEN_CONFIG_FLAGS="$DEFINED_EVERGREEN_CONFIG_FLAGS -DPython3_EXECUTABLE=$SYSPY -DPython3_LIBRARY=$SYSPYLIB -DPython3_INCLUDE_DIR=$SYSPYINCDEF"
          else
            DEFINED_EVERGREEN_CONFIG_FLAGS="$DEFINED_EVERGREEN_CONFIG_FLAGS -DPYTHON_EXECUTABLE:FILEPATH=$SYSPY -DPYTHON_LIBRARY=$SYSPYLIB -DPYTHON_INCLUDE_DIR=$SYSPYINCDEF"
          fi
        fi

        if [ "$OS" = "Windows_NT" ]; then
          # Use the Windows powershell script to configure the CMake build.
          # We execute it in a powershell environment as its easier to detect and source the Visual Studio
          # toolchain in a native Windows environment. We can't easily execute the build in a cygwin environment.
          echo "Using config flags $DEFINED_EVERGREEN_CONFIG_FLAGS ${windows_configure_flags|}"
          powershell.exe  -NonInteractive '.\test\evergreen\build_windows.ps1' -configure 1 $DEFINED_EVERGREEN_CONFIG_FLAGS ${windows_configure_flags|}
        else
          echo "Using config flags $DEFINED_EVERGREEN_CONFIG_FLAGS ${posix_configure_flags|}"
<<<<<<< HEAD

          if [[ ${ENABLE_TCMALLOC|0} -eq 1 ]]; then
            # Run this script in its own process as it depends on managing
            # shell options.
            /bin/bash test/evergreen/tcmalloc_install_or_build.sh ${build_variant}

            # Preload tcmalloc in the Evergreen environment: this will affect
            # ALL binaries.
            export LD_PRELOAD=$PWD/TCMALLOC_LIB/libtcmalloc.so
=======
          # Fetch the gperftools library if needed. This will also get tcmalloc.
          if [[ ${ENABLE_TCMALLOC|0} -eq 1 ]]; then
            is_cmake_build=true
            . ../automation-scripts/evergreen/find_gperftools.sh ${s3_access_key} ${s3_secret_key} ${build_variant} $is_cmake_build
>>>>>>> 73524bde
          fi

          # Compiling with CMake.
          echo "Find CMake"
          . test/evergreen/find_cmake.sh
          # If we've fetched the wiredtiger artifact from a previous compilation/build, it's best to remove
          # the previous build directory so we can create a fresh configuration. We can't use the the previous
          # CMake Cache configuration as its likely it will have absolute paths related to the previous build machine.
          echo "Remove the cmake_build directory, if it already exists"
          if [ -d cmake_build ]; then rm -r cmake_build; fi
          echo "Create a new cmake_build directory"
          mkdir -p cmake_build
          cd cmake_build

          echo "Call CMake"
          $CMAKE $DEFINED_EVERGREEN_CONFIG_FLAGS ${posix_configure_flags|} -G "${cmake_generator|Ninja}" ./..
          echo "Completed CMake"
        fi
  "python config check":
    command: shell.exec
    type: setup
    params:
      working_dir: "wiredtiger/cmake_build"
      shell: bash
      script: |
        set -o errexit
        # Confirm that the Python binary matches the version of that configured by CMake.
        ${python_binary|python3} ../test/evergreen/python_version_check.py -v -c ./CMakeCache.txt -s ${python_config_search_string}
  "make wiredtiger": &make_wiredtiger
    command: shell.exec
    params:
      working_dir: "wiredtiger"
      shell: bash
      script: |
        set -o errexit
        set -o verbose
        echo "Starting 'make wiredtiger' step"
        ${PREPARE_PATH}
        if [ "$OS" = "Windows_NT" ]; then
          # Use the Windows powershell script to execute Ninja build (can't execute directly in a cygwin environment).
          powershell.exe '.\test\evergreen\build_windows.ps1 -build 1'
        else
          # Compiling with CMake generated Ninja file.
          cd cmake_build
          if [ "${cmake_generator|Ninja}" = "Ninja" ]; then
            ninja -j ${num_jobs} 2>&1
          else
            make -j ${num_jobs} 2>&1
          fi
        fi
        echo "Ending 'make wiredtiger' step"
  "compile wiredtiger":
    - *get_automation_scripts
    - *configure_wiredtiger
    - *make_wiredtiger
  "dump stacktraces": &dump_stacktraces
    command: shell.exec
    params:
      working_dir: "wiredtiger/cmake_build"
      shell: bash
      script: |
        set -o errexit
        set -o verbose
        ${python_binary|python3} ../test/evergreen/print_stack_trace.py
  "upload stacktraces": &upload_stacktraces
    command: s3.put
    type: setup
    params:
      aws_secret: ${aws_secret}
      aws_key: ${aws_key}
      local_files_include_filter:
        - wiredtiger/cmake_build/*stacktrace.txt
      bucket: build_external
      permissions: public-read
      content_type: text/plain
      remote_file: wiredtiger/${build_variant}/${revision}/artifacts/${task_name}_${build_id}/
  "run data validation stress test checkpoint":
    - *fetch_artifacts
    - command: shell.exec
      params:
        working_dir: "wiredtiger/cmake_build/test/checkpoint"
        shell: bash
        script: |
          set -o errexit
          set -o verbose
          ${PREPARE_TEST_ENV}
          ../../../tools/run_parallel.sh 'nice ./recovery-test.sh "${data_validation_stress_test_args} ${run_test_checkpoint_args}" WT_TEST.$t test_checkpoint' 120
  "run tiered storage test":
    - command: shell.exec
      params:
        working_dir: "wiredtiger/cmake_build"
        shell: bash
        include_expansions_in_env:
          - aws_sdk_s3_ext_access_key
          - aws_sdk_s3_ext_secret_key
        script: |
          set -o errexit
          ${PREPARE_TEST_ENV}

          # Set the Azure credentials using config variable.
          export AZURE_STORAGE_CONNECTION_STRING="${azure_sdk_ext_access_key}"

          # GCP requires a path to a credentials file for authorization. To not expose the private
          # information within the file, we use a placeholder private variable which are replaced
          # in the command line with the evergreen expansion variables and stored in a temporary
          # file.
          file=$(mktemp --suffix ".json")

          # Use '|' as the delimiter instead of default behaviour because the private key contains
          # slash characters.
          sed -e 's|gcp_project_id|${gcp_sdk_ext_project_id}|'                      \
              -e 's|gcp_private_key|'"${gcp_sdk_ext_private_key}"'|'                \
              -e 's|gcp_private_id|${gcp_sdk_ext_private_key_id}|'                  \
              -e 's|gcp_client_email|${gcp_sdk_ext_client_email}|'                  \
              -e 's|gcp_client_id|${gcp_sdk_ext_client_id}|'                        \
              -e 's|gcp_client_x509_cert_url|${gcp_sdk_ext_client_x509_cert_url}|'  ../test/evergreen/gcp_auth.json > $file
          export GOOGLE_APPLICATION_CREDENTIALS="$file"

          virtualenv -p python3 venv
          source venv/bin/activate
          pip3 install boto3
          pip3 install azure-storage-blob
          pip3 install google-cloud-storage

          # Run Python testing for all tiered tests.
          python3 ../test/suite/run.py -j $(nproc) ${tiered_storage_test_name}
  "compile wiredtiger docs":
    - command: shell.exec
      params:
        working_dir: "wiredtiger"
        shell: bash
        script: |
          set -o errexit
          set -o verbose

          # Check if specific branches are provided to the function through the expansion variable
          # defined in the documentation-update build variant. If none are specified, use the
          # current branch.
          if [ -z ${doc_update_branches} ]; then
            branches=$(git rev-parse --abbrev-ref HEAD)
          else
            branches=${doc_update_branches}
          fi

          # Because of Evergreen's expansion syntax, this is used to process each branch separately.
          IFS=,
          for branch in $branches; do

            echo "Checking out branch $branch ..."
            git checkout $branch

            # Java API is removed in newer branches via WT-6675.
            if [ $branch == "mongodb-4.2" ]; then
              pushd build_posix
              bash reconf
              ../configure CFLAGS="-DMIGHT_NOT_RUN -Wno-error" --enable-java --enable-python --enable-strict
              (cd lang/python && make ../../../lang/python/wiredtiger_wrap.c)
              (cd lang/java && make ../../../lang/java/wiredtiger_wrap.c)
            elif [ $branch == "mongodb-5.0" ] || [ $branch == "mongodb-4.4" ]; then
              pushd build_posix
              bash reconf
              ../configure CFLAGS="-DMIGHT_NOT_RUN -Wno-error" --enable-python --enable-strict
              (cd lang/python && make ../../../lang/python/wiredtiger_wrap.c)
            else
              . test/evergreen/find_cmake.sh
              if [ -d cmake_build ]; then rm -r cmake_build; fi
              mkdir -p cmake_build
              pushd cmake_build
              # Adding -DENABLE_PYTHON=1 -DENABLE_STRICT=1 as 6.0 does not default these like develop.
              $CMAKE -DCMAKE_C_FLAGS="-DMIGHT_NOT_RUN -Wno-error" -DENABLE_PYTHON=1 -DENABLE_STRICT=1 ../.
              make -C lang/python -j ${num_jobs}
            fi
            # Pop to root project directory.
            popd
            # Generate WiredTiger documentation.
            (cd dist && bash s_docs && echo "The documentation for $branch was successfully generated.")
            # Save generated documentation
            mv docs docs-$branch
          done

          # Checkout the default ("develop") branch again to leave wiredtiger/ in the same state we started with
          git checkout develop

  "update wiredtiger docs":
    - command: shell.exec
      type: setup
      params:
        shell: bash
        script: |
          # Use a single function to update the documentation of each supported WiredTiger branch.
          # This is useful as not all branches have a dedicated Evergreen project. Furthermore, the
          # documentation-update task is not triggered by every commit. We rely on the activity of
          # the develop branch to update the documentation of all supported branches.
          set -o errexit
          set -o verbose

          if [[ "${branch_name}" != "develop" ]]; then
            echo "We only run the documentation update task on the WiredTiger (develop) Evergreen project."
            exit 0
          fi

          git clone git@github.com:wiredtiger/wiredtiger.github.com.git
          cd wiredtiger.github.com

          # Branches to update are defined through an expansion variable.
          branches=${doc_update_branches}

          # Go through each branch to stage the doc changes.
          IFS=,
          for branch in $branches; do

            # Synchronize the generated documentation with the current one.
            echo "Synchronizing documentation for branch $branch ..."
            rsync -aq ../wiredtiger/docs-$branch/ $branch/ --delete

            # Commit and push the changes if any.
            if [[ $(git status "$branch" --porcelain) ]]; then
              git add $branch
              git commit -m "Update auto-generated docs for $branch" \
                        --author="doc-build-bot <svc-wiredtiger-doc-build@10gen.com>"
            else
              echo "No documentation changes for $branch."
            fi

          done
    - command: shell.exec
      type: setup
      params:
        shell: bash
        silent: true
        script: |
          set -o errexit

          # We could have exited the previous command for the same reason.
          if [[ "${branch_name}" != "develop" ]]; then
            echo "We only run the documentation update task on the WiredTiger (develop) Evergreen project."
            exit 0
          fi

          # Push the above-generated commit
          ${PREPARE_PATH}
          virtualenv -p python3 venv
          source venv/bin/activate
          python -m pip install PyGithub
          export GITHUB_OWNER="wiredtiger"
          export GITHUB_REPO="wiredtiger.github.com"
          export GITHUB_APP_ID="${doc_update_github_app_id}"
          export GITHUB_APP_PRIVATE_KEY="${doc_update_github_app_private_key}"
          # Make sure the below script is called under the default ("develop") branch.
          (cd wiredtiger && git checkout develop)
          python wiredtiger/test/evergreen/doc_update.py

  "make check directory":
    command: shell.exec
    params:
      working_dir: "wiredtiger"
      shell: bash
      script: |
        set -o errexit
        set -o verbose
        ${PREPARE_TEST_ENV}
        . test/evergreen/find_cmake.sh
        cd cmake_build/${directory}
        $CTEST ${extra_args} --output-on-failure 2>&1

  "make check all":
    command: shell.exec
    params:
      working_dir: "wiredtiger"
      shell: bash
      script: |
        set -o errexit
        set -o verbose
        ${PREPARE_TEST_ENV}
        . test/evergreen/find_cmake.sh
        cd cmake_build
        echo "Using number of parallel processes '-j ${num_jobs}' for 'make check all'"
        $CTEST -L check -j ${num_jobs} --output-on-failure ${extra_args|} 2>&1

  # The following cppsuite tasks define a greater overall task.
  "cppsuite test run": &cppsuite_test_run
    command: shell.exec
    params:
      # The tests need to be executed in the cppsuite directory as some required libraries have
      # their paths defined relative to this directory.
      # The below script saves the exit code from the test to use it later in this function. By
      # doing this we can define our own custom artifact upload task without it being cancelled by
      # the test failing.
      # Additionally if the test fails perf statistics won't be uploaded as they may be invalid
      # due to the test failure.
      working_dir: "wiredtiger/cmake_build/test/cppsuite"
      shell: bash
      script: |
        set -o verbose
        ${PREPARE_TEST_ENV}
        ./run -t ${test_name} -C '${test_config}' -f ${test_config_filename} -l 2
        exit_code=$?
        echo "$exit_code" > cppsuite_exit_code
        if [ "$exit_code" != 0 ]; then
          echo "[{\"info\":{\"test_name\": \"${test_name}\"},\"metrics\": []}]" > ${test_name}.json
        fi
        exit 0

  # The following cppsuite tasks define a greater overall task.
  "cppsuite test run all": &cppsuite_test_run_all
    command: shell.exec
    params:
      # The tests need to be executed in the cppsuite directory as some required libraries have
      # their paths defined relative to this directory.
      working_dir: "wiredtiger/cmake_build/test/cppsuite"
      shell: bash
      script: |
        set -o verbose
        ${PREPARE_TEST_ENV}
        ./run -C '${test_config}' -l 2

  # Delete unnecessary data from the upload.
  "cppsuite test remove files": &cppsuite_remove_files
    command: shell.exec
    type: setup
    params:
      shell: bash
      script: |
        rm -rf wiredtiger/cmake_build/examples
        rm -rf wiredtiger/cmake_build/bench
        mv wiredtiger/cmake_build/test/cppsuite wiredtiger/cmake_build/
        rm -rf wiredtiger/cmake_build/test/
        mkdir wiredtiger/cmake_build/test/
        mv wiredtiger/cmake_build/cppsuite wiredtiger/cmake_build/test/cppsuite

  # Custom cppsuite archive tasks.
  "cppsuite archive": &cppsuite_archive
    command: archive.targz_pack
    type: setup
    params:
      target: archive.tgz
      source_dir: wiredtiger/cmake_build/
      include:
        - "./**"

  # Custom cppsuite s3 artifact upload task.
  "cppsuite s3 put": &cppsuite_s3_put
    command: s3.put
    type: setup
    params:
      aws_secret: ${aws_secret}
      aws_key: ${aws_key}
      local_file: archive.tgz
      bucket: build_external
      permissions: public-read
      content_type: application/tar
      display_name: cppsuite-test
      remote_file: wiredtiger/${build_variant}/${revision}/artifacts/${task_name}_${build_id}${postfix|}.tgz

  # FIXME-WT-8538 This task prevents us from saving the same artifacts to evergreen twice. It can be
  # removed when we implement a generalised approach in WT-8538
  "cppsuite remove dir": &cppsuite_remove_dir
    command: shell.exec
    params:
      shell: bash
      script: |
        set -o verbose
        if [ -f wiredtiger/cmake_build/test/cppsuite/cppsuite_exit_code ]; then
          exit_code=`cat wiredtiger/cmake_build/test/cppsuite/cppsuite_exit_code`
        else
          exit_code=0
        fi
        rm -rf wiredtiger
        exit "$exit_code"

  # The cppsuite test per task function. Doesn't upload perf statistics to evergreen.
  "cppsuite test":
    - *cppsuite_test_run
    # Since we later remove the WiredTiger folder, we need to check for core dumps now.
    - *dump_stacktraces
    - *upload_stacktraces
    # Cleanup tasks.
    - *cppsuite_remove_files
    - *cppsuite_archive
    - *cppsuite_s3_put
    - *cppsuite_remove_dir

  # This cppsuite test function uploads perf statistics and should only be used on perf variants.
  "cppsuite perf test":
    - *cppsuite_test_run
    # Since we later remove the WiredTiger folder, we need to check for core dumps now.
    - *dump_stacktraces
    - *upload_stacktraces
    - command: perf.send
      type: setup
      params:
        file: ./wiredtiger/cmake_build/test/cppsuite/${test_name}.json
    # Cleanup tasks.
    - *cppsuite_remove_files
    - *cppsuite_archive
    - *cppsuite_s3_put
    - *cppsuite_remove_dir

  "wt2853_perf test":
    command: shell.exec
    params:
      working_dir: "wiredtiger/cmake_build/bench/wt2853_perf"
      shell: bash
      script: |
        set -o errexit
        set -o verbose
        ${PREPARE_TEST_ENV}
        ./test_wt2853_perf ${wt2853_perf_args}

  "csuite test":
    command: shell.exec
    params:
      working_dir: "wiredtiger/cmake_build"
      shell: bash
      script: |
        set -o errexit
        set -o verbose
        ${PREPARE_TEST_ENV}
        $(pwd)/test/csuite/${test_name}/test_${test_name} ${test_args|} 2>&1

  "unit test":
    command: shell.exec
    params:
      working_dir: "wiredtiger"
      shell: bash
      script: |
        set -o errexit
        set -o verbose
        ${PREPARE_TEST_ENV}
        cd cmake_build
        threads_command=""
        if [[ -n "${num_jobs}" ]]; then
          echo "Using num_jobs '-j ${num_jobs}' for 'unit test'"
          threads_command="-j ${num_jobs}"
        fi
        if [ ${check_coverage|false} = true ]; then
            ${python_binary|python3} ../test/suite/run.py ${unit_test_args|-v 2} ${unit_test_variant_args} $threads_command 2>&1 || echo "Ignoring failed test as we are checking test coverage"
        else
            ${python_binary|python3} ../test/suite/run.py ${unit_test_args|-v 2} ${unit_test_variant_args} $threads_command 2>&1
        fi

  "code coverage analysis":
    command: shell.exec
    params:
      working_dir: ${working_dir}
      shell: bash
      script: |
        set -o errexit
        set -o verbose
        echo "Performing code coverage analysis in ${working_dir}"
        ${PREPARE_PATH}
        virtualenv -p python3 venv
        source venv/bin/activate
        pip3 install lxml==4.8.0 Pygments==2.11.2 Jinja2==3.0.3 gcovr==5.0
        mkdir -p coverage_report
        GCOV=/opt/mongodbtoolchain/v4/bin/gcov gcovr -f src -j 4 --html-self-contained --html-details coverage_report/2_coverage_report.html --json-summary-pretty --json-summary coverage_report/1_coverage_report_summary.json --json coverage_report/full_coverage_report.json
        ${python_binary|python3} test/evergreen/code_coverage_analysis.py -s coverage_report/1_coverage_report_summary.json -t time.txt

        # Generate Atlas compatible format report.
        if [ ! -z ${generate_atlas_format} ]; then
            ${python_binary|python3} test/evergreen/code_coverage_analysis.py -c component_coverage -o coverage_report/atlas_out_code_coverage.json -s coverage_report/1_coverage_report_summary.json -t time.txt
        fi

  "code coverage publish report":
    command: s3.put
    type: setup
    params:
      aws_secret: ${aws_secret}
      aws_key: ${aws_key}
      local_files_include_filter: wiredtiger/coverage_report/*
      bucket: build_external
      permissions: public-read
      content_type: text/html
      remote_file: wiredtiger/${build_variant}/${revision}/${task_name}_${build_id}-${execution}/

  "code coverage publish main page":
    command: s3.put
    type: setup
    params:
      aws_secret: ${aws_secret}
      aws_key: ${aws_key}
      local_file: wiredtiger/coverage_report/2_coverage_report.html
      bucket: build_external
      permissions: public-read
      content_type: text/html
      display_name: "Coverage report main page"
      remote_file: wiredtiger/${build_variant}/${revision}/${task_name}_${build_id}-${execution}/1_coverage_report_main.html

  "format test":
    command: shell.exec
    params:
      working_dir: "wiredtiger/cmake_build/test/format"
      shell: bash
      script: |
        set -o errexit
        set -o verbose
        ${PREPARE_TEST_ENV}
        # Fail, show the configuration file.
        fail() {
          echo "======= FAILURE =========="
          [ -f RUNDIR/CONFIG ] && cat RUNDIR/CONFIG
          exit 1
        }

        for i in $(seq ${times|1}); do
          ./t -c ${config|../../../test/format/CONFIG.stress} ${trace_args|-T bulk,txn,retain=50} ${extra_args|} || fail
        done
  "format test predictable":
    command: shell.exec
    params:
      working_dir: "wiredtiger/cmake_build/test/format"
      shell: bash
      script: |
        # To test predictable replay, we run test/format three times with the same data seed
        # each time, and compare the keys and values found in the WT home directories.
        # The first run is a timed one. When it's completed, we get the run's stable timestamp,
        # and do the subsequent runs up to that stable timestamp.  This, along with predictable
        # replay using the same data seed, should guarantee we have equivalent data created.
        set -o errexit
        set -o verbose
        ${PREPARE_TEST_ENV}
        # Get a random value with leading zeroes removed, /bin/sh version.
        rando() {
          tr -cd 0-9 </dev/urandom | head -c 5 | sed -e 's/0*\(.\)/\1/'
        }
        # Fail, showing the configuration file.
        fail() {
          echo "======= FAILURE =========="
          for file; do
            if [ -f "$file" ]; then
              echo Contents of "$file":
              cat "$file"
              echo "================"
            fi
          done
          exit 1
        }
        runtime=3  # minutes
        config=../../../test/format/CONFIG.replay
        for i in $(seq ${times}); do
          echo Iteration $i/${times}
          x2=$(rando)
          x3=$(rando)
          rm -rf RUNDIR_1 RUNDIR_2 RUNDIR_3

          first_run_args="-c $config runs.timer=$runtime"
          ./t -h RUNDIR_1 $first_run_args ${extra_args} || fail RUNDIR_1/CONFIG 2>&1
          stable_hex=$(../../../tools/wt_timestamps RUNDIR_1 | sed -e '/stable=/!d' -e 's/.*=//')
          ops=$(echo $((0x$stable_hex)))

          # Do the second run up to the stable timestamp, using the same data seed,
          # but with a different extra seed.  Compare it when done.
          common_args="-c RUNDIR_1/CONFIG runs.timer=0 runs.ops=$ops"
          ./t -h RUNDIR_2 $common_args random.extra_seed=$x2 || fail RUNDIR_2/CONFIG 2>&1
          ../../../tools/wt_cmp_dir RUNDIR_1 RUNDIR_2 || fail RUNDIR_1/CONFIG RUNDIR_2/CONFIG 2>&1

          # Do the third run up to the stable timestamp, using the same data seed,
          # but with a different extra seed.  Compare it to the second run when done.
          ./t -h RUNDIR_3 $common_args random.extra_seed=$x3 || fail RUNDIR_3/CONFIG 2>&1
          ../../../tools/wt_cmp_dir RUNDIR_2 RUNDIR_3 || fail RUNDIR_2/CONFIG RUNDIR_3/CONFIG 2>&1
        done
  "format test script":
    command: shell.exec
    params:
      working_dir: "wiredtiger/cmake_build/test/format"
      shell: bash
      add_expansions_to_env: true
      script: |
        set -o errexit
        set -o verbose
        ${PREPARE_TEST_ENV}
        ${additional_san_vars}
        ${format_test_setting}
        for i in $(seq ${times|1}); do
          ./format.sh -j ${num_jobs} ${format_test_script_args|} 2>&1
        done
  "format test tiered":
    command: shell.exec
    params:
      working_dir: "wiredtiger/cmake_build/test/format"
      shell: bash
      script: |
        # To make sure we have plenty of flush_tier calls, we set the flush frequency high
        # and the time between checkpoints low. We specify only using tables, as that's the
        # only kind of URI that participates in tiered storage.
        set -o errexit
        set -o verbose
        ${PREPARE_TEST_ENV}
        format_args="tiered_storage.storage_source=dir_store tiered_storage.flush_frequency=60 checkpoint.wait=15 runs.source=table runs.timer=10 runs.in_memory=0"
        for i in $(seq ${times}); do
          echo Iteration $i/${times}
          rm -rf RUNDIR
          ./t $format_args ${extra_args}
          ./t -R $format_args ${extra_args}
        done
  "many dbs test":
    command: shell.exec
    params:
      working_dir: "wiredtiger/cmake_build/test/manydbs"
      shell: bash
      script: |
        set -o errexit
        set -o verbose
        ${PREPARE_TEST_ENV}
        ./test_manydbs ${many_db_args|} 2>&1
  "thread test":
    command: shell.exec
    params:
      working_dir: "wiredtiger/cmake_build/test/thread"
      shell: bash
      script: |
        set -o errexit
        set -o verbose
        ${PREPARE_TEST_ENV}
        ./t ${thread_test_args|} 2>&1
  "recovery stress test script":
    command: shell.exec
    params:
      working_dir: "wiredtiger/cmake_build/test/csuite"
      shell: bash
      script: |
        set -o errexit
        set -o verbose
        ${PREPARE_TEST_ENV}

        for i in $(seq ${times|1}); do
          # Run the various combinations of args. Let time and threads be random. Add a
          # timing stress to test_timestamp_abort every other run.
          if [ $(( $i % 2 )) -eq 0 ]; then
            test_timestamp_abort_args=-s
          else
            test_timestamp_abort_args=
          fi

          # Run current version with write-no-sync txns.
          ./random_abort/test_random_abort 2>&1
          ./timestamp_abort/test_timestamp_abort $test_timestamp_abort_args 2>&1

          # Current version with memory-based txns (MongoDB usage).
          ./random_abort/test_random_abort -m 2>&1
          ./timestamp_abort/test_timestamp_abort -m $test_timestamp_abort_args 2>&1

          # V1 log compatibility mode with write-no-sync txns.
          ./random_abort/test_random_abort -C 2>&1
          ./timestamp_abort/test_timestamp_abort -C $test_timestamp_abort_args 2>&1

          # V1 log compatibility mode with memory-based txns.
          ./random_abort/test_random_abort -C -m 2>&1
          ./timestamp_abort/test_timestamp_abort -C -m $test_timestamp_abort_args 2>&1

          ./truncated_log/test_truncated_log ${truncated_log_args|} 2>&1

          # Just let the system take a breath
          sleep 10s
        done
  "schema abort predictable":
    command: shell.exec
    params:
      working_dir: "wiredtiger/cmake_build/test/csuite/schema_abort"
      shell: bash
      script: |
        # Get a random value with leading zeroes removed, /bin/sh version.
        rando() {
          tr -cd 0-9 </dev/urandom | head -c 5 | sed -e 's/0*\(.\)/\1/'
        }

        # Run schema_abort in a way that can test predictable replay.
        set -o errexit
        set -o verbose
        ${PREPARE_TEST_ENV}
        runtime=20  # seconds
        nthreads=5

        toolsdir=../../../../tools
        wtutil=../../../wt

        r=$(rando)$(rando)
        x0=$(rando)$(rando)

        rm -rf RUNDIR_0
        # The first run is for calibration only.  We just want to run for the designated
        # time and get an appropriate stop timestamp that can be used in later runs.
        calibration_run_args="-PSD$r,E$x0 -T $nthreads -t $runtime"
        ./test_schema_abort -p -h RUNDIR_0 $calibration_run_args || exit 1
        echo "Finished calibration run"
        stable_hex=$($toolsdir/wt_timestamps RUNDIR_0/WT_HOME | sed -e '/stable=/!d' -e 's/.*=//')
        op_count=$(echo $((0x$stable_hex)))

        for i in $(seq ${times}); do
          echo Iteration $i/${times}
          x1=$(rando)$(rando)
          x2=$(rando)$(rando)
          rm -rf RUNDIR_1 RUNDIR_2

          # Run with up to a slightly different timestamp for each iteration.
          ops=$(($op_count + $(rando) % 100))

          # Do two runs up to the stable timestamp, using the same data seed,
          # but with a different extra seed.  Compare it when done.
          first_run_args="-PSD$r,E$x1 -T $nthreads -s $ops"
          echo "First run with args $first_run_args"
          ./test_schema_abort -p -h RUNDIR_1 $first_run_args  || exit 1

          second_run_args="-PSD$r,E$x2 -T $nthreads -s $ops"
          echo "Second run with args $second_run_args"
          ./test_schema_abort -p -h RUNDIR_2 $second_run_args  || exit 1

          # We are ignoring the table:wt table. This table does not participate in
          # predictable replay, as it may be concurrently created, opened (regular or bulk cursor),
          # verified, upgraded and dropped by multiple threads in test_schema_abort.
          $toolsdir/wt_cmp_dir -i '^table:wt$' RUNDIR_1/WT_HOME RUNDIR_2/WT_HOME || exit 1
        done
  "upload artifact":
    - command: archive.targz_pack
      type: setup
      params:
        target: ${upload_filename|wiredtiger.tgz}
        source_dir: ${upload_source_dir|wiredtiger}
        include:
          - "./**"
    - command: s3.put
      type: setup
      params:
        aws_secret: ${aws_secret}
        aws_key: ${aws_key}
        local_file: ${upload_filename|wiredtiger.tgz}
        bucket: build_external
        permissions: public-read
        content_type: application/tar
        display_name: ${artifacts_name|Artifacts}
        remote_file: wiredtiger/${build_variant}/${revision}/artifacts/${task_name}_${build_id}${postfix|}.tgz
  "upload endian format artifacts":
    - command: s3.put
      type: setup
      params:
        aws_secret: ${aws_secret}
        aws_key: ${aws_key}
        local_file: ${local_file}
        bucket: build_external
        permissions: public-read
        content_type: application/tar
        display_name: WT_TEST
        remote_file: wiredtiger/${endian_format}/${revision}/artifacts/${remote_file}
  "cleanup":
    command: shell.exec
    type: setup
    params:
      shell: bash
      script: |
        rm -rf "wiredtiger"
        rm -rf "wiredtiger.tgz"

  "run wt hang analyzer":
    command: shell.exec
    params:
      working_dir: "wiredtiger/cmake_build"
      shell: bash
      script: |
        set -o verbose
        ${PREPARE_PATH}

        # Dump core (-c) and debugger outputs (-o)
        wt_hang_analyzer_option="-c -o file -o stdout"

        echo "Calling the wt hang analyzer ..."
        ${python_binary|python3} ../test/wt_hang_analyzer/wt_hang_analyzer.py $wt_hang_analyzer_option

  "save wt hang analyzer core/debugger files":
    - command: archive.targz_pack
      type: setup
      params:
        target: "wt-hang-analyzer.tgz"
        source_dir: "wiredtiger/cmake_build"
        include:
          - "./*core*"
          - "./debugger*.*"
    - command: s3.put
      type: setup
      params:
        aws_secret: ${aws_secret}
        aws_key: ${aws_key}
        local_file: wt-hang-analyzer.tgz
        bucket: build_external
        optional: true
        permissions: public-read
        content_type: application/tar
        display_name: WT Hang Analyzer Output - Execution ${execution}
        remote_file: wiredtiger/${build_variant}/${revision}/wt_hang_analyzer/wt-hang-analyzer_${task_name}_${build_id}${postfix|}.tgz

  "dump stderr/stdout":
    command: shell.exec
    params:
      working_dir: "wiredtiger/cmake_build"
      shell: bash
      script: |
        set -o errexit
        set -o verbose

        if [ -d "WT_TEST" ]; then
          # Dump stderr/stdout contents generated by the C libraries onto console for Python tests
          find "WT_TEST" -name "std*.txt" ! -empty -exec bash -c "echo 'Contents from {}:'; cat '{}'" \;
        fi

  "checkpoint test":
    command: shell.exec
    params:
      working_dir: "wiredtiger/cmake_build/test/checkpoint"
      shell: bash
      script: |
        set -o errexit
        set -o verbose
        ${PREPARE_TEST_ENV}
        ./test_checkpoint ${checkpoint_args} 2>&1

  "checkpoint test predictable":
    command: shell.exec
    params:
      working_dir: "wiredtiger/cmake_build/test/checkpoint"
      shell: bash
      script: |
        # Get a random value with leading zeroes removed, /bin/sh version.
        rando() {
          tr -cd 0-9 </dev/urandom | head -c 5 | sed -e 's/0*\(.\)/\1/'
        }

        # Run test/checkpoint in a way that can test predictable replay.
        set -o errexit
        set -o verbose
        ${PREPARE_TEST_ENV}

        toolsdir=../../../tools
        wtutil=../../wt

        r=$(rando)$(rando)
        x0=$(rando)$(rando)

        # Always run with timestamps and in the predictable mode
        base_args="-x -R"

        rm -rf RUNDIR_0
        # The first run is for calibration only.  We just want to run for the designated
        # time and get an approriate stop timestamp that can be used in later runs.
        calibration_run_args="-PSD$r,E$x0"
        ./test_checkpoint -h RUNDIR_0 $base_args ${checkpoint_args} $calibration_run_args || exit 1
        echo "Finished calibration run"
        stable_hex=$($toolsdir/wt_timestamps RUNDIR_0 | sed -e '/stable=/!d' -e 's/.*=//')
        stop_ts=$(echo $((0x$stable_hex)))
        for i in $(seq ${times}); do
          echo Iteration $i/${times}
          x1=$(rando)$(rando)
          x2=$(rando)$(rando)
          rm -rf RUNDIR_1 RUNDIR_2
          # Do two runs up to the stable timestamp, using the same data seed,
          # but with a different extra seed.  Compare it when done.
          first_run_args="-PSD$r,E$x1 -S $stop_ts"
          echo "First run with args $base_args ${checkpoint_args} $first_run_args"
          ./test_checkpoint -h RUNDIR_1 $base_args ${checkpoint_args} $first_run_args || exit 1
          second_run_args="-PSD$r,E$x2 -S $stop_ts"
          echo "Second run with args $base_args ${checkpoint_args} $second_run_args"
          ./test_checkpoint -h RUNDIR_2 $base_args ${checkpoint_args} $second_run_args || exit 1
          # Compare the runs.
          $toolsdir/wt_cmp_dir RUNDIR_1 RUNDIR_2 || exit 1
        done

  "checkpoint stress test":
    command: shell.exec
    params:
      working_dir: "wiredtiger/cmake_build/test/checkpoint"
      shell: bash
      script: |
        set -o errexit
        set -o verbose
        ${PREPARE_TEST_ENV}
        export WIREDTIGER_CONFIG='checkpoint_sync=0,transaction_sync=(method=none)'
        CMD='./test_checkpoint -h WT_TEST.$i.$t -t r -r 2 -W 3 -n 1000000 -k 1000000 -C "cache_size=100MB"'
        if [ ${tiered|0} -eq 1 ]; then
            CMD="$CMD -PT"
        fi

        for i in $(seq ${times|1}); do
          for t in $(seq ${no_of_procs|1}); do
            eval nohup $CMD > nohup.out.$i.$t 2>&1 &
          done

          failure=0
          for t in $(seq ${no_of_procs|1}); do
            ret=0
            wait -n || ret=$?
            if [ $ret -ne 0 ]; then
              # Skip the below lines from nohup output file because they are very verbose and
              # print only the errors to evergreen log file.
              grep -v "Finished verifying" nohup.out.* | grep -v "Finished a checkpoint" | grep -v "thread starting"
              failure=1
              fail_ret=$ret
            fi
          done
          if [ $failure -eq 1 ]; then
            exit $fail_ret
          fi
        done

  "compatibility test":
    - command: shell.exec
      params:
        working_dir: "wiredtiger"
        script: |
          set -o errexit
          set -o verbose
          test/evergreen/compatibility_test_for_releases.sh ${compat_test_args}

  "run-perf-test":
    # Run a performance test
    # Parameterised using the 'perf-test-name' and 'maxruns' variables
    - command: shell.exec
      params:
        working_dir: "wiredtiger/cmake_build/bench/wtperf"
        shell: bash
        script: |
          set -o errexit
          set -o verbose
          ${PREPARE_TEST_ENV}

          if [ ${no_create|false} = false ]; then
            rm -rf WT_TEST*
          fi
          virtualenv -p ${python_binary|python3} venv
          source venv/bin/activate
          pip3 install psutil==5.9.4
          ${python_binary|python3} ../../../bench/perf_run_py/perf_run.py --${test_type|wtperf} -e ${exec_path|./wtperf} -t ${perf-test-path|../../../bench/wtperf/runners}/${perf-test-name} -ho WT_TEST -m ${maxruns} -v -b -o test_stats/evergreen_out_${perf-test-name}.json ${wtarg}
          ${python_binary|python3} ../../../bench/perf_run_py/perf_run.py --${test_type|wtperf} -e ${exec_path|./wtperf} -t ${perf-test-path|../../../bench/wtperf/runners}/${perf-test-name} -ho WT_TEST -m ${maxruns} -v -re -o test_stats/atlas_out_${perf-test-name}.json ${wtarg}

  "csuite smoke test":
    command: shell.exec
    params:
      working_dir: "wiredtiger"
      shell: bash
      script: |
        set -o errexit
        set -o verbose
        ${PREPARE_TEST_ENV}
        test/csuite/${test_binary}/smoke.sh ${test_args|} 2>&1

  "upload test stats":
    - command: perf.send
      type: setup
      params:
        file: ./wiredtiger/cmake_build/${test_path}.json

  "convert-to-atlas-evergreen-format":
    - command: shell.exec
      params:
        shell: bash
        script: |
          set -o errexit
          set -o verbose
          ${python_binary|python3} wiredtiger/bench/perf_run_py/perf_json_converter_for_atlas_evergreen.py -i ${input_file} -n ${test_name} -o ${output_path}

  "upload stats to atlas":
    - *get_automation_scripts
    - command: shell.exec
      params:
        shell: bash
        silent: true
        script: |
          set -o errexit
          ${PREPARE_PATH}
          virtualenv -p ${python_binary|python3} venv
          source venv/bin/activate
          pip3 install pymongo[srv]==3.12.2 pygit2==1.10.1
          EVERGREEN_TASK_INFO='{ "evergreen_task_info": { "is_patch": "'${is_patch}'", "task_id": "'${task_id}'", "distro_id": "'${distro_id}'", "execution": "'${execution}'", "task_name": "'${task_name}'", "version_id": "'${version_id}'", "branch_name": "'${branch_name}'" } }'
          echo "EVERGREEN_TASK_INFO: $EVERGREEN_TASK_INFO"
          ${python_binary|python3} automation-scripts/evergreen/upload_stats_atlas.py -u ${atlas_perf_test_username} -p ${atlas_perf_test_password} -c ${collection|} -d ${database|} -f ${stats_dir|./wiredtiger/cmake_build/bench/wtperf/test_stats}/atlas_out_${test-name}.json -t ${created_at} -i "$EVERGREEN_TASK_INFO" -g "./wiredtiger"

  "upload stats to evergreen":
    - command: perf.send
      type: setup
      params:
        file: ${stats_dir|./wiredtiger/cmake_build/bench/wtperf/test_stats}/evergreen_out_${test-name}.json
    # Push the json results to the 'Files' tab of the task in Evergreen
    # Parameterised using the 'test-name' variable
    - command: s3.put
      type: setup
      params:
        aws_secret: ${aws_secret}
        aws_key: ${aws_key}
        local_file: ${stats_dir|wiredtiger/cmake_build/bench/wtperf/test_stats}/atlas_out_${test-name}.json
        bucket: build_external
        permissions: public-read
        content_type: text/html
        remote_file: wiredtiger/${build_variant}/${revision}/${task_name}-${build_id}-${execution}/

  "validate-expected-stats":
    - command: shell.exec
      params:
        working_dir: "wiredtiger/cmake_build/bench/wtperf"
        shell: bash
        script: |
          set -o errexit
          ${PREPARE_PATH}
          virtualenv -p ${python_binary|python3} venv
          source venv/bin/activate
          ${python_binary|python3} ../../../bench/perf_run_py/validate_expected_stats.py '${stat_file}' ${comparison_op} '${expected-stats}'

  "verify wt datafiles":
    - command: shell.exec
      params:
        working_dir: "wiredtiger"
        shell: bash
        script: |
          set -o errexit
          set -o verbose
          ./test/evergreen/verify_wt_datafiles.sh 2>&1

  "install gcp dependencies":
    - command: shell.exec
      type: setup
      params:
        working_dir: "wiredtiger"
        shell: bash
        script: |
          set -o errexit
          . test/evergreen/find_cmake.sh
          . test/evergreen/install_gcp_dependencies.sh $CMAKE

  "split stress test":
    command: shell.exec
    params:
      working_dir: "wiredtiger/bench/workgen/runner"
      shell: bash
      script: |
        set -o errexit
        set -o verbose
        ${PREPARE_TEST_ENV}
        for i in $(seq ${times|15}); do
            ${python_binary|python3} split_stress.py
        done

  "build and push antithesis container":
    command: subprocess.exec
    type: setup
    params:
      working_dir: wiredtiger/tools/antithesis
      binary: bash
      add_expansions_to_env: true
      args:
      - "./build_and_push_containers.sh"

  "run workgen test":
    command: shell.exec
    params:
      working_dir: "wiredtiger/bench/workgen/runner"
      include_expansions_in_env:
        - task_name
      shell: bash
      script: |
        set -o errexit
        set -o verbose
        ${PREPARE_TEST_ENV}
        # The task name gives us the test name to run (workgen-test-<filename>)
        FILENAME=`echo ${task_name}| cut -d'-' -f 3-`
        echo "Running $FILENAME.py"
        ${python_binary|python3} $FILENAME.py

#######################################
#               Variables             #
#######################################

variables:
  # Configure flags for builtins.
  - &configure_flags_with_builtins
    HAVE_BUILTIN_EXTENSION_LZ4: -DHAVE_BUILTIN_EXTENSION_LZ4=1
    HAVE_BUILTIN_EXTENSION_SNAPPY: -DHAVE_BUILTIN_EXTENSION_SNAPPY=1
    HAVE_BUILTIN_EXTENSION_ZLIB: -DHAVE_BUILTIN_EXTENSION_ZLIB=1
    HAVE_BUILTIN_EXTENSION_ZSTD: -DHAVE_BUILTIN_EXTENSION_ZSTD=1

  # Configure flags static library (default in cmake is dynamic).
  - &configure_flags_static_lib
    ENABLE_SHARED: -DENABLE_SHARED=0
    ENABLE_STATIC: -DENABLE_STATIC=1

  # Configure flags static library (default in cmake is dynamic) with builtins.
  - &configure_flags_static_lib_with_builtins
    <<: *configure_flags_with_builtins
    ENABLE_SHARED: -DENABLE_SHARED=0
    ENABLE_STATIC: -DENABLE_STATIC=1

  # Configure flags for tiered storage Azure extension.
  - &configure_flags_tiered_storage_azure
    ENABLE_AZURE: -DENABLE_AZURE=1
    IMPORT_AZURE_SDK: -DIMPORT_AZURE_SDK=external

  # Configure flags for tiered storage GCP extension.
  - &configure_flags_tiered_storage_gcp
    ENABLE_GCP: -DENABLE_GCP=1
    IMPORT_GCP_SDK: -DIMPORT_GCP_SDK=external

  # Configure flags for tiered storage S3 extension.
  - &configure_flags_tiered_storage_s3
    ENABLE_S3: -DENABLE_S3=1
    IMPORT_S3_SDK: -DIMPORT_S3_SDK=external

  # Configure flags for address sanitizer for stable mongodb toolchain clang (include builtins).
  - &configure_flags_address_sanitizer_mongodb_stable_clang_with_builtins
    <<: *configure_flags_with_builtins
    CMAKE_BUILD_TYPE: -DCMAKE_BUILD_TYPE=ASan
    CMAKE_TOOLCHAIN_FILE: -DCMAKE_TOOLCHAIN_FILE=../cmake/toolchains/mongodbtoolchain_stable_clang.cmake
    ENABLE_CPPSUITE: -DENABLE_CPPSUITE=0

  # Template for Mac tests
  - &mac_test_template
    expansions: &mac_test_template_expansions
      # The cmake toolchain file is set to the mongodb toolchain gcc by default.
      # Remove that configuration here and let MacOS use the default Xcode toolchain instead.
      # We'll explicitly use the python3 in /usr/bin, we use the same in configuring cmake.
      CMAKE_TOOLCHAIN_FILE:
      CC_OPTIMIZE_LEVEL: -DCC_OPTIMIZE_LEVEL=-O0
      num_jobs: $(echo $(sysctl -n hw.logicalcpu) / 2 | bc)
      cmake_generator: "Unix Makefiles"
      additional_env_vars: |
        export LD_LIBRARY_PATH=""
        export DYLD_LIBRARY_PATH=$WT_BUILDDIR
      # Must disable TCMALLOC as it may be picked up locally and its not on all hosts.
      ENABLE_TCMALLOC: 0
    tasks:
      - name: compile
      - name: make-check-test
      # FIXME: WT-9575
      # Using a special version of unit test for macOS to reduce the concurrency level.
      - name: unit-test-macos
      - name: fops
      - name: memory-model-test-mac
        batchtime: 40320 # 28 days

#########################################################################################
# The following stress tests are configured to run for six hours via the "-t 360"
# argument to format.sh: format-stress-test, format-stress-sanitizer-test, and
# race-condition-stress-sanitizer-test. The recovery tests run in a loop, with
# the number of runs adjusted to provide aproximately six hours of testing.
#########################################################################################

  - &format-stress-test
    exec_timeout_secs: 25200
    commands:
      - func: "get project"
      - func: "compile wiredtiger"
        vars:
          <<: *configure_flags_with_builtins
      - func: "format test script"
        vars:
          format_test_script_args: -e "SEGFAULT_SIGNALS=all" -b "catchsegv ./t" -t 360

  - &format-stress-sanitizer-ppc-test
    exec_timeout_secs: 25200
    commands:
      - func: "get project"
      - func: "compile wiredtiger"
        vars:
          <<: *configure_flags_address_sanitizer_mongodb_stable_clang_with_builtins
      - func: "format test script"
        vars:
          additional_san_vars: export ASAN_OPTIONS="$COMMON_SAN_OPTIONS:unmap_shadow_on_exit=1"
          # Always disable mmap for PPC due to issues on variant setup.
          # See https://bugzilla.redhat.com/show_bug.cgi?id=1686261#c10 for the potential cause.
          format_test_script_args: -t 360 -- -C "mmap=false,mmap_all=false"

  - &format-stress-sanitizer-test
    exec_timeout_secs: 25200
    commands:
      - func: "get project"
      - func: "compile wiredtiger"
        vars:
          <<: *configure_flags_address_sanitizer_mongodb_stable_clang_with_builtins
          additional_san_vars: export ASAN_OPTIONS="$COMMON_SAN_OPTIONS:unmap_shadow_on_exit=1"
      - func: "format test script"
        vars:
          format_test_script_args: -t 360

  - &race-condition-stress-sanitizer-test
    exec_timeout_secs: 25200
    commands:
      - func: "get project"
      - func: "compile wiredtiger"
        vars:
          <<: *configure_flags_address_sanitizer_mongodb_stable_clang_with_builtins
      - func: "format test script"
        vars:
          additional_san_vars: export ASAN_OPTIONS="$COMMON_SAN_OPTIONS:unmap_shadow_on_exit=1"
          format_test_script_args: -R -t 360

  - &recovery-stress-test
    exec_timeout_secs: 25200
    commands:
      - func: "get project"
      - func: "compile wiredtiger"
        vars:
          <<: *configure_flags_with_builtins
          CC_OPTIMIZE_LEVEL: -DCC_OPTIMIZE_LEVEL=-O0
      - func: "recovery stress test script"
        vars:
          times: 25

  - &workgen-test
    tags: ["workgen-test"]
    exec_timeout_secs: 21600
    commands:
      - func: "get project"
      - func: "compile wiredtiger"
        vars:
          <<: *configure_flags_with_builtins
      - func: "run workgen test"

#######################################
#               Tasks                 #
#######################################

tasks:
  # Check the python configuration
  # Base compile task on posix flavours
  - name: compile
    tags: ["pull_request"]
    commands:
      - func: "get project"
      - func: "compile wiredtiger"
      - func: "upload artifact"
      - func: "cleanup"

  # production build with --disable-shared
  - name: compile-production-disable-shared
    tags: ["pull_request"]
    commands:
      - func: "get project"
      - func: "compile wiredtiger"
        vars:
          <<: *configure_flags_static_lib
      - func: "upload artifact"
      - func: "cleanup"

  # production build with --disable-static
  - name: compile-production-disable-static
    tags: ["pull_request"]
    commands:
      - func: "get project"
      - func: "compile wiredtiger"
        vars:
          <<: *configure_flags_with_builtins
      - func: "upload artifact"
      - func: "cleanup"

  - name: compile-gcc
    tags: ["pull_request", "pull_request_compilers"]
    commands:
      - command: expansions.update
        params:
          updates:
          - key: CMAKE_TOOLCHAIN_FILE
            value: -DCMAKE_TOOLCHAIN_FILE=../cmake/toolchains/gcc.cmake
      - func: "get project"
      - func: "compile wiredtiger"
        vars:
          CMAKE_BUILD_TYPE: -DCMAKE_BUILD_TYPE=Release
      - func: "compile wiredtiger"
        vars:
          HAVE_DIAGNOSTIC: -DHAVE_DIAGNOSTIC=0
          CMAKE_BUILD_TYPE: -DCMAKE_BUILD_TYPE=Debug
      - func: "compile wiredtiger"
        vars:
          GNU_C_VERSION: -DGNU_C_VERSION=7
      - func: "compile wiredtiger"
        vars:
          GNU_C_VERSION: -DGNU_C_VERSION=8
          GNU_CXX_VERSION: -DGNU_CXX_VERSION=8
      - func: "compile wiredtiger"
        vars:
          GNU_C_VERSION: -DGNU_C_VERSION=9
          GNU_CXX_VERSION: -DGNU_CXX_VERSION=9
      # Check that WiredTiger will compile for code coverage, as this may switch to alternative
      # implementations of some code which may generate different compiler errors to a 'normal' build
      - func: "compile wiredtiger"
        vars:
          CMAKE_BUILD_TYPE: -DCMAKE_BUILD_TYPE=Coverage
          CODE_COVERAGE_FLAGS: -DCODE_COVERAGE_MEASUREMENT=1 -DINLINE_FUNCTIONS_INSTEAD_OF_MACROS=1

  - name: compile-clang
    tags: ["pull_request", "pull_request_compilers"]
    commands:
      - command: expansions.update
        params:
          updates:
          - key: CMAKE_TOOLCHAIN_FILE
            value: -DCMAKE_TOOLCHAIN_FILE=../cmake/toolchains/clang.cmake
      - func: "get project"
      - func: "compile wiredtiger"
        vars:
          CMAKE_BUILD_TYPE: -DCMAKE_BUILD_TYPE=Release
      - func: "compile wiredtiger"
        vars:
          HAVE_DIAGNOSTIC: -DHAVE_DIAGNOSTIC=0
          CMAKE_BUILD_TYPE: -DCMAKE_BUILD_TYPE=Debug
      - func: "compile wiredtiger"
        vars:
          CLANG_C_VERSION: -DCLANG_C_VERSION=7
          CLANG_CXX_VERSION: -DCLANG_CXX_VERSION=7
      - func: "compile wiredtiger"
        vars:
          CLANG_C_VERSION: -DCLANG_C_VERSION=8
          CLANG_CXX_VERSION: -DCLANG_CXX_VERSION=8

  - name: make-check-test
    commands:
      - func: "get project"
      - func: "compile wiredtiger"
      - func: "make check all"

  # Start of normal make check test tasks

  - name: lang-python-test
    tags: ["pull_request", "python"]
    commands:
      - func: "get project"
      - func: "compile wiredtiger"
      - func: "make check directory"
        vars:
          directory: lang/python

  - name: examples-c-test
    tags: ["pull_request"]
    commands:
      - func: "get project"
      - func: "compile wiredtiger"
      - func: "make check directory"
        vars:
          directory: examples/c

  - name: examples-c-tsan
    # There's a lot of TSan warnings to resolve and TSan is a runtime tool so they aren't always reliably detected.
    # For now only run TSan tasks in patches until we're confident the tests are stable.
    # tags: ["pull_request"]
    patch_only: true
    commands:
      - func: "get project"
      - func: "compile wiredtiger"
      - func: "make check directory"
        vars:
          directory: examples/c
          extra_args: -E "(ex_all|ex_backup|ex_backup_block|ex_file_system)" -j ${num_jobs}

  - name: examples-c-production-disable-shared-test
    tags: ["pull_request"]
    commands:
      - func: "get project"
      - func: "compile wiredtiger"
        vars:
          <<: *configure_flags_static_lib
      - func: "make check directory"
        vars:
          directory: examples/c

  - name: examples-c-production-disable-static-test
    tags: ["pull_request"]
    commands:
      - func: "get project"
      - func: "compile wiredtiger"
        vars:
          <<: *configure_flags_with_builtins
      - func: "make check directory"
        vars:
          directory: examples/c

  - name: bloom-test
    tags: ["pull_request"]
    commands:
      - func: "get project"
      - func: "compile wiredtiger"
      - func: "make check directory"
        vars:
          directory: test/bloom

  - name: checkpoint-test
    tags: ["pull_request"]
    commands:
      - func: "get project"
      - func: "compile wiredtiger"
      - func: "make check directory"
        vars:
          directory: test/checkpoint

  - name: cursor-order-test
    tags: ["pull_request"]
    commands:
      - func: "get project"
      - func: "compile wiredtiger"
      - func: "make check directory"
        vars:
          directory: test/cursor_order

  - name: fops-test
    tags: ["pull_request"]
    commands:
      - func: "get project"
      - func: "compile wiredtiger"
      - func: "make check directory"
        vars:
          directory: test/fops

  - name: format-test
    tags: ["pull_request"]
    commands:
      - func: "get project"
      - func: "compile wiredtiger"
      - func: "make check directory"
        vars:
          directory: test/format

  - name: huge-test
    tags: ["pull_request"]
    commands:
      - func: "get project"
      - func: "compile wiredtiger"
      - func: "make check directory"
        vars:
          directory: test/huge

  - name: manydbs-test
    tags: ["pull_request"]
    commands:
      - func: "get project"
      - func: "compile wiredtiger"
      - func: "make check directory"
        vars:
          directory: test/manydbs

  - name: packing-test
    tags: ["pull_request"]
    commands:
      - func: "get project"
      - func: "compile wiredtiger"
      - func: "make check directory"
        vars:
          directory: test/packing

  - name: readonly-test
    tags: ["pull_request"]
    commands:
      - func: "get project"
      - func: "compile wiredtiger"
      - func: "make check directory"
        vars:
          directory: test/readonly

  - name: salvage-test
    tags: ["pull_request"]
    commands:
      - func: "get project"
      - func: "compile wiredtiger"
      - func: "make check directory"
        vars:
          directory: test/salvage

  - name: thread-test
    tags: ["pull_request"]
    commands:
      - func: "get project"
      - func: "compile wiredtiger"
      - func: "make check directory"
        vars:
          directory: test/thread

  - name: bench-wtperf-test
    tags: ["pull_request"]
    commands:
      - func: "get project"
      - func: "compile wiredtiger"
      - func: "make check directory"
        vars:
          directory: bench/wtperf

  - name: catch2-unittest-test
    tags: ["pull_request"]
    commands:
      - func: "get project"
      - func: "compile wiredtiger"
        vars:
          HAVE_UNITTEST: -DHAVE_UNITTEST=1
      - command: shell.exec
        params:
          working_dir: "wiredtiger/cmake_build"
          shell: bash
          script: |
            set -o errexit
            set -o verbose
            ${PREPARE_TEST_ENV}
            test/unittest/catch2-unittests

  - name: catch2-unittest-assertions
    commands:
      - func: "get project"
      - func: "compile wiredtiger"
        vars:
          HAVE_UNITTEST: -DHAVE_UNITTEST=1 -DHAVE_UNITTEST_ASSERTS=1 -DHAVE_DIAGNOSTIC=0
      - command: shell.exec
        params:
          working_dir: "wiredtiger/cmake_build"
          shell: bash
          script: |
            set -o errexit
            set -o verbose
            ${PREPARE_TEST_ENV}
            test/unittest/catch2-unittests

  # End of normal make check test tasks

  # Start of cppsuite test tasks.
  # All cppsuite pull request tasks must supply the relative path to the config file as we are in
  # the cmake build working directory and the LD_LIBRARY_PATH is .libs.

  - name: cppsuite-background-compact-default
    tags: ["pull_request"]
    depends_on:
      - name: compile
    commands:
      - func: "fetch artifacts"
      - func: "cppsuite test"
        vars:
          test_config: debug_mode=(background_compact,cursor_copy=true)
          test_config_filename: configs/background_compact_default.txt
          test_name: background_compact

  - name: cppsuite-default-all
    tags: ["pull_request"]
    depends_on:
      - name: compile
    commands:
      - func: "fetch artifacts"
      - func: "cppsuite test run all"
        vars:
          test_config: debug_mode=(cursor_copy=true)

  - name: cppsuite-background-long
    tags: ["cppsuite-stress-test"]
    depends_on:
      - name: compile
    commands:
      - func: "fetch artifacts"
      - func: "cppsuite test"
        vars:
          test_config_filename: configs/background_compact_long.txt
          test_name: background_compact

  - name: cppsuite-operations-test-stress
    depends_on:
      - name: compile
    tags: ["cppsuite-stress-test"]
    commands:
      - func: "fetch artifacts"
      - func: "cppsuite test"
        vars:
          test_config_filename: configs/operations_test_stress.txt
          test_name: operations_test

  - name: cppsuite-hs-cleanup-stress
    depends_on:
      - name: compile
    tags: ["cppsuite-stress-test"]
    commands:
      - func: "fetch artifacts"
      - func: "cppsuite test"
        vars:
          test_config_filename: configs/hs_cleanup_stress.txt
          test_name: hs_cleanup

  - name: cppsuite-burst-inserts-stress
    depends_on:
      - name: compile
    tags: ["cppsuite-stress-test"]
    commands:
      - func: "fetch artifacts"
      - func: "cppsuite test"
        vars:
          test_config_filename: configs/burst_inserts_stress.txt
          test_name: burst_inserts

  - name: cppsuite-bounded-cursor-stress-stress
    depends_on:
      - name: compile
    tags: ["cppsuite-stress-test"]
    commands:
      - func: "fetch artifacts"
      - func: "cppsuite test"
        vars:
          test_config_filename: configs/bounded_cursor_stress_stress.txt
          test_name: bounded_cursor_stress

  - name: cppsuite-bounded-cursor-stress-reverse-stress
    depends_on:
      - name: compile
    tags: ["cppsuite-stress-test"]
    commands:
      - func: "fetch artifacts"
      - func: "cppsuite test"
        vars:
          test_config_filename: configs/bounded_cursor_stress_reverse_stress.txt
          test_name: bounded_cursor_stress

  - name: cppsuite-bounded-cursor-prefix-stat-stress
    depends_on:
      - name: compile
    tags: ["cppsuite-stress-test"]
    commands:
      - func: "fetch artifacts"
      - func: "cppsuite test"
        vars:
          test_config_filename: configs/bounded_cursor_prefix_stat_stress.txt
          test_name: bounded_cursor_prefix_stat

  - name: cppsuite-bounded-cursor-prefix-search-near-stress
    depends_on:
      - name: compile
    tags: ["cppsuite-stress-test"]
    commands:
      - func: "fetch artifacts"
      - func: "cppsuite test"
        vars:
          test_config_filename: configs/bounded_cursor_prefix_search_near_stress.txt
          test_name: bounded_cursor_prefix_search_near

  - name: cppsuite-bounded-cursor-prefix-indices-stress
    depends_on:
      - name: compile
    tags: ["cppsuite-stress-test"]
    commands:
      - func: "fetch artifacts"
      - func: "cppsuite test"
        vars:
          test_config_filename: configs/bounded_cursor_prefix_indices_stress.txt
          test_name: bounded_cursor_prefix_indices

  - name: cppsuite-reverse-split-stress
    tags: ["cppsuite-stress-test"]
    depends_on:
      - name: compile
    commands:
      - func: "fetch artifacts"
      - func: "cppsuite test"
        vars:
          test_config_filename: configs/reverse_split_stress.txt
          test_name: reverse_split

# Cppsuite perf tests
  - name: cppsuite-hs-cleanup-default-perf
    depends_on:
      - name: compile
    tags: ["cppsuite-perf-test"]
    commands:
      - func: "fetch artifacts"
      - func: "cppsuite perf test"
        vars:
          test_config_filename: configs/hs_cleanup_default.txt
          test_name: hs_cleanup

  - name: cppsuite-hs-cleanup-stress-perf
    depends_on:
      - name: compile
    tags: ["cppsuite-perf-test"]
    commands:
      - func: "fetch artifacts"
      - func: "cppsuite perf test"
        vars:
          test_config_filename: configs/hs_cleanup_stress.txt
          test_name: hs_cleanup

  - name: cppsuite-operations-test-default-perf
    depends_on:
      - name: compile
    tags: ["cppsuite-perf-test"]
    commands:
      - func: "fetch artifacts"
      - func: "cppsuite perf test"
        vars:
          test_config_filename: configs/operations_test_default.txt
          test_name: operations_test

  - name: cppsuite-operations-test-stress-perf
    depends_on:
      - name: compile
    tags: ["cppsuite-perf-test"]
    commands:
      - func: "fetch artifacts"
      - func: "cppsuite perf test"
        vars:
          test_config_filename: configs/operations_test_stress.txt
          test_name: operations_test
  # This is a perf test and as such doesn't run under the stress test tag. This name seems excessive
  # but in order to have a consistent naming system is required, the issue here is that the test
  # itself has the word "perf" in it.
  - name: cppsuite-bounded-cursor-perf-stress-perf
    depends_on:
      - name: compile
    tags: ["cppsuite-perf-test"]
    commands:
      - func: "fetch artifacts"
      - func: "cppsuite perf test"
        vars:
          test_config_filename: configs/bounded_cursor_perf_stress.txt
          test_name: bounded_cursor_perf

  # End of cppsuite test tasks.
  # Start of csuite test tasks
  - name: csuite-tests-fast
    tags: ["pull_request"]
    commands:
      - func: "get project"
      - func: "compile wiredtiger"
      - func: "make check directory"
        vars:
          directory: test/csuite
          extra_args: -LE "long_running" ${extra_args} -j ${num_jobs}

  - name: csuite-timestamp-abort-test-s3
    commands:
      - func: "get project"
      - func: "compile wiredtiger"
        vars:
          <<: *configure_flags_tiered_storage_s3
      - command: shell.exec
        params:
          working_dir: "wiredtiger/cmake_build/test/csuite/timestamp_abort"
          shell: bash
          include_expansions_in_env:
            - aws_sdk_s3_ext_access_key
            - aws_sdk_s3_ext_secret_key
          script: |
            set -o errexit
            set -o verbose

            ./test_timestamp_abort -PT -Po s3_store

  - name: csuite-random-abort-lazyfs
    commands:
      - func: "get project"
      - func: "compile wiredtiger"
        vars:
          ENABLE_LAZYFS: -DENABLE_LAZYFS=1
      - command: shell.exec
        params:
          working_dir: "wiredtiger/cmake_build/test/csuite/random_abort"
          shell: bash
          script: |
            set -o errexit
            set -o verbose

            ./smoke_lazyfs.sh

  - name: csuite-schema-abort-lazyfs
    commands:
      - func: "get project"
      - func: "compile wiredtiger"
        vars:
          ENABLE_LAZYFS: -DENABLE_LAZYFS=1
      - command: shell.exec
        params:
          working_dir: "wiredtiger/cmake_build/test/csuite/schema_abort"
          shell: bash
          script: |
            set -o errexit
            set -o verbose

            ./smoke_lazyfs.sh

  - name: csuite-timestamp-abort-lazyfs
    commands:
      - func: "get project"
      - func: "compile wiredtiger"
        vars:
          ENABLE_LAZYFS: -DENABLE_LAZYFS=1
      - command: shell.exec
        params:
          working_dir: "wiredtiger/cmake_build/test/csuite/timestamp_abort"
          shell: bash
          script: |
            set -o errexit
            set -o verbose

            ./smoke_lazyfs.sh

  - name: csuite-wt12015-backup-corruption-test
    tags: ["pull_request"]
    depends_on:
      - name: compile
    commands:
      - func: "fetch artifacts"
      - func: "csuite test"
        vars:
          test_name: wt12015_backup_corruption

  - name: csuite-wt11126-compile-config-test
    tags: ["pull_request"]
    depends_on:
      - name: compile
    commands:
      - func: "fetch artifacts"
      - func: "csuite test"
        vars:
          test_name: wt11126_compile_config

  # End of csuite test tasks

  # Start of Python unit test tasks

  - name: unit-test
    tags: ["python"]
    depends_on:
    - name: compile
    commands:
      - func: "fetch artifacts"
      - func: "unit test"

  - name: unit-test-macos
    tags: ["python"]
    depends_on:
    - name: compile
    commands:
      - func: "fetch artifacts"
      - func: "python config check"
      - func: "unit test"

  - name: unit-test-zstd
    tags: ["python"]
    depends_on:
    - name: compile
    commands:
      - func: "fetch artifacts"
      - func: "unit test"
        vars:
          unit_test_args: -v 2 --zstd

  - name: unit-test-extra-long
    tags: ["python"]
    depends_on:
    - name: compile
    commands:
      - func: "fetch artifacts"
      - func: "unit test"
        vars:
          unit_test_args: -v 2 --extra-long

  # Run the tests that uses suite_random with a random starting seed
  - name: unit-test-random-seed
    tags: ["python"]
    depends_on:
    - name: compile
    commands:
      - func: "fetch artifacts"
      - func: "unit test"
        vars:
          unit_test_args: -v 2 -R cursor13 join02 join07 schema03 timestamp22

  - name: unit-test-hook-tiered
    tags: ["python"]
    depends_on:
    - name: compile
    commands:
      - func: "fetch artifacts"
      - func: "unit test"
        vars:
          unit_test_args: -v 2 --hook tiered

  - name: unit-test-hook-tiered-with-delays
    tags: ["python"]
    depends_on:
    - name: compile
    commands:
      - func: "fetch artifacts"
      - func: "unit test"
        vars:
          unit_test_args: -v 2 --hook 'tiered=(tier_storage_source=dir_store,tier_storage_source_config=(force_delay=1,delay_ms=10,verbose=1))'

  - name: unit-test-hook-tiered-s3
    tags: ["python"]
    commands:
      - func: "get project"
      - func: "compile wiredtiger"
        vars:
          <<: *configure_flags_tiered_storage_s3
      - command: shell.exec
        params:
          working_dir: "wiredtiger/cmake_build"
          shell: bash
          include_expansions_in_env:
            - aws_sdk_s3_ext_access_key
            - aws_sdk_s3_ext_secret_key
          script: |
            set -o errexit
            set -o verbose
            ${PREPARE_TEST_ENV}
            ${python_binary|python3} ../test/suite/run.py ${unit_test_args|-v 2} --hook tiered=tier_storage_source='s3_store' -j ${num_jobs} 2>&1

  - name: unit-test-hook-tiered-timestamp
    tags: ["python"]
    depends_on:
    - name: compile
    commands:
      - func: "fetch artifacts"
      - func: "unit test"
        vars:
          unit_test_args: -v 2 --hook tiered --hook timestamp

  - name: unit-test-hook-timestamp
    tags: ["python"]
    depends_on:
    - name: compile
    commands:
      - func: "fetch artifacts"
      - func: "unit test"
        vars:
          unit_test_args: -v 2 --hook timestamp

  # A version of the tiered, timestamp hook test, scaled down for running during pull requests.
  # A small (1 out of N) random sample is run.
  - name: unit-test-hook-tiered-timestamp-quick
    tags: ["pull_request", "python"]
    depends_on:
    - name: compile
    commands:
      - func: "fetch artifacts"
      - func: "unit test"
        vars:
          unit_test_args: -v 2 --hook tiered --hook timestamp --random-sample 20

  # The test_prepare_hs03.py test, when run with timestamp hooks, is run multiple times to facilitate
  # catching intermittent problems in the test.
  - name: test-prepare-hs03-hook-timestamp
    tags: ["python"]
    depends_on:
      - name: compile
    commands:
      - func: "fetch artifacts"
      - command: shell.exec
        params:
          working_dir: "wiredtiger"
          shell: bash
          script: |
            set -o errexit
            set -o verbose
            ${PREPARE_TEST_ENV}
            cd cmake_build
            i=0
            limit=100
            while ((i < limit))
            do
              ((i=i+1))
              echo "Test count: $i"
              ${python_binary|python3} ../test/suite/run.py -v 4 test_prepare_hs03.py --hook timestamp
            done

  - name: csuite-long-running
    # Set 5 hours timeout (60 * 60 * 5)
    exec_timeout_secs: 18000
    commands:
      - func: "get project"
      - func: "compile wiredtiger"
      - func: "make check directory"
        vars:
          extra_args: -L long_running -j ${num_jobs}

  # Break out Python unit tests into multiple buckets/tasks.  We have a fixed number of buckets,
  # and we use the -b option of the test/suite/run.py script to split up the tests.

  - name: unit-test-bucket00
    tags: ["pull_request", "python", "unit_test"]
    depends_on:
    - name: compile
    commands:
      - func: "fetch artifacts"
      - func: "unit test"
        vars:
          unit_test_args: -v 2 -b 0/12

  - name: unit-test-bucket01
    tags: ["pull_request", "python", "unit_test"]
    depends_on:
    - name: compile
    commands:
      - func: "fetch artifacts"
      - func: "unit test"
        vars:
          unit_test_args: -v 2 -b 1/12

  - name: unit-test-bucket02
    tags: ["pull_request", "python", "unit_test"]
    depends_on:
    - name: compile
    commands:
      - func: "fetch artifacts"
      - func: "unit test"
        vars:
          unit_test_args: -v 2 -b 2/12

  - name: unit-test-bucket03
    tags: ["pull_request", "python", "unit_test"]
    depends_on:
    - name: compile
    commands:
      - func: "fetch artifacts"
      - func: "unit test"
        vars:
          unit_test_args: -v 2 -b 3/12

  - name: unit-test-bucket04
    tags: ["pull_request", "python", "unit_test"]
    depends_on:
    - name: compile
    commands:
      - func: "fetch artifacts"
      - func: "unit test"
        vars:
          unit_test_args: -v 2 -b 4/12

  - name: unit-test-bucket05
    tags: ["pull_request", "python", "unit_test"]
    depends_on:
    - name: compile
    commands:
      - func: "fetch artifacts"
      - func: "unit test"
        vars:
          unit_test_args: -v 2 -b 5/12

  - name: unit-test-bucket06
    tags: ["pull_request", "python", "unit_test"]
    depends_on:
    - name: compile
    commands:
      - func: "fetch artifacts"
      - func: "unit test"
        vars:
          unit_test_args: -v 2 -b 6/12

  - name: unit-test-bucket07
    tags: ["pull_request", "python", "unit_test"]
    depends_on:
    - name: compile
    commands:
      - func: "fetch artifacts"
      - func: "unit test"
        vars:
          unit_test_args: -v 2 -b 7/12

  - name: unit-test-bucket08
    tags: ["pull_request", "python", "unit_test"]
    depends_on:
    - name: compile
    commands:
      - func: "fetch artifacts"
      - func: "unit test"
        vars:
          unit_test_args: -v 2 -b 8/12

  - name: unit-test-bucket09
    tags: ["pull_request", "python", "unit_test"]
    depends_on:
    - name: compile
    commands:
      - func: "fetch artifacts"
      - func: "unit test"
        vars:
          unit_test_args: -v 2 -b 9/12

  - name: unit-test-bucket10
    tags: ["pull_request", "python", "unit_test"]
    depends_on:
    - name: compile
    commands:
      - func: "fetch artifacts"
      - func: "unit test"
        vars:
          unit_test_args: -v 2 -b 10/12

  - name: unit-test-bucket11
    tags: ["pull_request", "python", "unit_test"]
    depends_on:
    - name: compile
    commands:
      - func: "fetch artifacts"
      - func: "unit test"
        vars:
          unit_test_args: -v 2 -b 11/12

  - name: unit-test-long-bucket00
    tags: ["python", "unit_test_long"]
    patch_only: true
    depends_on:
    - name: compile
    commands:
      - func: "fetch artifacts"
      - func: "unit test"
        vars:
          unit_test_args: -v 2 --long -b 0/12

  - name: unit-test-long-bucket01
    tags: ["python", "unit_test_long"]
    patch_only: true
    depends_on:
    - name: compile
    commands:
      - func: "fetch artifacts"
      - func: "unit test"
        vars:
          unit_test_args: -v 2 --long -b 1/12

  - name: unit-test-long-bucket02
    tags: ["python", "unit_test_long"]
    patch_only: true
    depends_on:
    - name: compile
    commands:
      - func: "fetch artifacts"
      - func: "unit test"
        vars:
          unit_test_args: -v 2 --long -b 2/12

  - name: unit-test-long-bucket03
    tags: ["python", "unit_test_long"]
    patch_only: true
    depends_on:
    - name: compile
    commands:
      - func: "fetch artifacts"
      - func: "unit test"
        vars:
          unit_test_args: -v 2 --long -b 3/12

  - name: unit-test-long-bucket04
    tags: ["python", "unit_test_long"]
    patch_only: true
    depends_on:
    - name: compile
    run_on: ubuntu2004-medium
    commands:
      - func: "fetch artifacts"
      - func: "unit test"
        vars:
          unit_test_args: -v 2 --long -b 4/12

  - name: unit-test-long-bucket05
    tags: ["python", "unit_test_long"]
    patch_only: true
    depends_on:
    - name: compile
    commands:
      - func: "fetch artifacts"
      - func: "unit test"
        vars:
          unit_test_args: -v 2 --long -b 5/12

  - name: unit-test-long-bucket06
    tags: ["python", "unit_test_long"]
    patch_only: true
    depends_on:
    - name: compile
    commands:
      - func: "fetch artifacts"
      - func: "unit test"
        vars:
          unit_test_args: -v 2 --long -b 6/12

  - name: unit-test-long-bucket07
    tags: ["python", "unit_test_long"]
    patch_only: true
    depends_on:
    - name: compile
    commands:
      - func: "fetch artifacts"
      - func: "unit test"
        vars:
          unit_test_args: -v 2 --long -b 7/12

  - name: unit-test-long-bucket08
    tags: ["python", "unit_test_long"]
    patch_only: true
    depends_on:
    - name: compile
    commands:
      - func: "fetch artifacts"
      - func: "unit test"
        vars:
          unit_test_args: -v 2 --long -b 8/12

  - name: unit-test-long-bucket09
    tags: ["python", "unit_test_long"]
    patch_only: true
    depends_on:
    - name: compile
    commands:
      - func: "fetch artifacts"
      - func: "unit test"
        vars:
          unit_test_args: -v 2 --long -b 9/12

  - name: unit-test-long-bucket10
    tags: ["python", "unit_test_long"]
    patch_only: true
    depends_on:
    - name: compile
    commands:
      - func: "fetch artifacts"
      - func: "unit test"
        vars:
          unit_test_args: -v 2 --long -b 10/12

  - name: unit-test-long-bucket11
    tags: ["python", "unit_test_long"]
    patch_only: true
    depends_on:
    - name: compile
    commands:
      - func: "fetch artifacts"
      - func: "unit test"
        vars:
          unit_test_args: -v 2 --long -b 11/12

  # End of Python unit test tasks

  - name: s-all
    tags: ["pull_request"]
    depends_on:
    - name: compile
    commands:
      - func: "fetch artifacts"
      - command: shell.exec
        params:
          working_dir: "wiredtiger/dist"
          shell: bash
          script: |
            set -o errexit
            set -o verbose
            bash -x s_all -E 2>&1
            # Run s_string with the "-r" option to remove no-longer-needed words from s_string.ok
            # This is run separately from s_all as it can be too proactive when run as part of
            # developers local workflow, but needs to be run in PR builds before the code is merged.
            bash s_string -r 2>&1

  - name: s-outdated-fixmes
    # Detect any FIXME comments in the codebase tied to closed Jira tickets.
    # This will send a GET request to JIRA for each FIXME ticket so we don't
    # want to run it too frequently.
    commands:
      - func: "get project"
      - command: shell.exec
        params:
          working_dir: "wiredtiger/dist"
          shell: bash
          script: |
            set -o errexit
            set -o verbose
            ${python_binary|python3} s_outdated_fixmes.py 2>&1

  - name: conf-dump-test
    tags: ["pull_request", "python"]
    depends_on:
    - name: compile
    commands:
      - func: "fetch artifacts"
      - command: shell.exec
        params:
          working_dir: "wiredtiger/cmake_build/bench/wtperf"
          shell: bash
          script: |
            set -o errexit
            set -o verbose
            ${PREPARE_TEST_ENV}
            ${python_binary|python3} ../../../test/wtperf/test_conf_dump.py -d $(pwd) 2>&1

  - name: fops
    tags: ["pull_request"]
    depends_on:
    - name: compile
    commands:
      - func: "fetch artifacts"
      - command: shell.exec
        params:
          working_dir: "wiredtiger/cmake_build/test/fops"
          shell: bash
          script: |
            set -o errexit
            set -o verbose
            ${PREPARE_TEST_ENV}
            if [ "Windows_NT" = "$OS" ]; then
              cmd.exe /c test_fops.exe
            else
              ./test_fops
            fi

  - name: bench-tiered-push-pull-s3
    commands:
      - func: "get project"
      - func: "compile wiredtiger"
        vars:
          <<: *configure_flags_tiered_storage_s3
      - command: shell.exec
        params:
          working_dir: "wiredtiger/cmake_build/bench/tiered"
          shell: bash
          include_expansions_in_env:
            - aws_sdk_s3_ext_access_key
            - aws_sdk_s3_ext_secret_key
          script: |
            set -o errexit
            set -o verbose
            ${PREPARE_TEST_ENV}
            ./test_push_pull -PT -Po s3_store

  - name: bench-tiered-push-pull
    depends_on:
    - name: compile
    commands:
      - func: "fetch artifacts"
      - command: shell.exec
        params:
          working_dir: "wiredtiger/cmake_build/bench/tiered"
          shell: bash
          script: |
            set -o errexit
            set -o verbose
            ${PREPARE_TEST_ENV}
            # By default the test_push_pull uses dir_store as a storage source.
            ./test_push_pull -PT

  - name: compatibility-test-for-newer-releases
    commands:
      - func: "get project"
      - func: "compatibility test"
        vars:
          compat_test_args: -n

  - name: compatibility-test-for-older-releases
    commands:
      - func: "get project"
      - func: "compatibility test"
        vars:
          compat_test_args: -o

  - name: compatibility-test-upgrade-to-latest
    commands:
      - func: "get project"
      - func: "compatibility test"
        vars:
          compat_test_args: -u

  - name: compatibility-test-for-patch-releases
    commands:
      - func: "get project"
      - command: shell.exec
        params:
          working_dir: "wiredtiger"
          shell: bash
          script: |
            set -o errexit
            set -o verbose
            test/evergreen/compatibility_test_for_releases.sh -p

  - name: compatibility-test-suite
    tags: ["python"]
    commands:
      - func: "get project"
      - func: "compile wiredtiger"
      - command: shell.exec
        params:
          working_dir: "wiredtiger"
          shell: bash
          script: |
            set -o errexit
            set -o verbose
            ${PREPARE_TEST_ENV}
            ${python_binary|python3} test/compatibility/suite/compatibility_test.py ${compat_suite_args|-v 2} 2>&1

  - name: compatibility-test-for-wt-standalone-releases
    commands:
      - func: "get project"
      - func: "compatibility test"
        vars:
          compat_test_args: -w

  - name: import-compatibility-test
    commands:
      - func: "get project"
      - command: shell.exec
        params:
          working_dir: "wiredtiger"
          shell: bash
          script: |
            set -o errexit
            set -o verbose
            test/evergreen/compatibility_test_for_releases.sh -i

  - name: generate-datafile-little-endian
    commands:
      - func: "get project"
      - func: "compile wiredtiger"
      - func: "format test"
        vars:
          times: 10
          config: ../../../test/format/CONFIG.endian
          extra_args: -h "WT_TEST.$i"
      - command: shell.exec
        params:
          working_dir: "wiredtiger/cmake_build/test/format"
          shell: bash
          script: |
            set -o errexit
            set -o verbose
            # Archive the WT_TEST directories which include the generated wt data files. We cannot
            # use the Evergreen archive command as we need to archive multiple WT_TEST folders.
            tar -zcvf WT_TEST.tgz WT_TEST*
      - func: "upload endian format artifacts"
        vars:
          endian_format: little-endian
          local_file: wiredtiger/cmake_build/test/format/WT_TEST.tgz
          remote_file: WT_TEST-little-endian.tgz

  - name: verify-datafile-little-endian
    depends_on:
    - name: compile
    - name: generate-datafile-little-endian
    commands:
      - func: "fetch artifacts"
      - func: "fetch endian format artifacts"
        vars:
          endian_format: little-endian
          remote_file: WT_TEST-little-endian
      - func: "verify wt datafiles"

  - name: verify-datafile-from-little-endian
    depends_on:
    - name: compile
    - name: generate-datafile-little-endian
      variant: little-endian
    - name: verify-datafile-little-endian
      variant: little-endian
    commands:
      - func: "fetch artifacts"
      - func: "fetch endian format artifacts"
        vars:
          endian_format: little-endian
          remote_file: WT_TEST-little-endian
      - func: "verify wt datafiles"

  - name: generate-datafile-big-endian
    commands:
      - func: "get project"
      - func: "compile wiredtiger"
      - func: "format test"
        vars:
          times: 10
          config: ../../../test/format/CONFIG.endian
          extra_args: -h "WT_TEST.$i"
      - command: shell.exec
        params:
          working_dir: "wiredtiger/cmake_build/test/format"
          shell: bash
          script: |
            set -o errexit
            set -o verbose
            # Archive the WT_TEST directories which include the generated wt data files. We cannot
            # use the Evergreen archive command as we need to archive multiple WT_TEST folders.
            tar -zcvf WT_TEST.tgz WT_TEST*
      - func: "upload endian format artifacts"
        vars:
          endian_format: big-endian
          local_file: wiredtiger/cmake_build/test/format/WT_TEST.tgz
          remote_file: WT_TEST-big-endian.tgz

  - name: verify-datafile-big-endian
    depends_on:
    - name: compile
    - name: generate-datafile-big-endian
    commands:
      - func: "fetch artifacts"
      - func: "fetch endian format artifacts"
        vars:
          endian_format: big-endian
          remote_file: WT_TEST-big-endian
      - func: "verify wt datafiles"

  - name: verify-datafile-from-big-endian
    depends_on:
    - name: compile
    - name: generate-datafile-big-endian
      variant: big-endian
    - name: verify-datafile-big-endian
      variant: big-endian
    commands:
      - func: "fetch artifacts"
      - func: "fetch endian format artifacts"
        vars:
          endian_format: big-endian
          remote_file: WT_TEST-big-endian
      - func: "verify wt datafiles"

  - name: clang-analyzer
    tags: ["pull_request"]
    commands:
      - func: "get project"
      - command: shell.exec
        params:
          working_dir: "wiredtiger/dist"
          shell: bash
          script: |
            set -o errexit
            set -o verbose
            ${PREPARE_PATH}
            bash s_clang_scan 2>&1

  - name: configure-combinations
    commands:
      - func: "get project"
      - func: "get automation-scripts"
      - command: shell.exec
        params:
          working_dir: "wiredtiger"
          shell: bash
          script: |
            set -o errexit
            set -o verbose
            . test/evergreen/find_cmake.sh
            cd test/evergreen
            CMAKE_BIN=$CMAKE ./configure_combinations.sh -g="${cmake_generator|Ninja}" -j=$(grep -c ^processor /proc/cpuinfo) 2>&1
      # Handle special build combination for running all the diagnostic tests.
      - func: "configure wiredtiger"
      - func: "make wiredtiger"
      - func: "make check all"

  # Use format.sh to run tests in parallel for just under two hours (the
  # default Evergreen timeout) on the higher spec build distros. This allows
  # us to perform multiple test runs while ensuring a long-running config does
  # not result in an Evergreen test timeout failure. This test is run on a
  # higher spec distro due to historical issues with timeout failures. Consider
  # reducing the parallelism if frequent timeouts occur.
  - name: linux-directio
    commands:
      - func: "get project"
      - func: "compile wiredtiger"
      - func: "format test script"
        vars:
          format_test_script_args: -t 110 direct_io=1

  - name: package
    commands:
      - func: "get project"
      - command: shell.exec
        params:
          working_dir: "wiredtiger/dist"
          shell: bash
          script: |
            set -o errexit
            set -o verbose
            env CC=/opt/mongodbtoolchain/v4/bin/gcc CXX=/opt/mongodbtoolchain/v4/bin/g++ PATH=/opt/mongodbtoolchain/v4/bin:/opt/java/jdk11/bin:$PATH bash s_release `date +%Y%m%d`

  # Note that the project settings use this task name to compile the documentation during PR
  # testing, keep this in mind if you decide to change it.
  - name: doc-compile
    commands:
      - func: "get project"
      - func: "compile wiredtiger docs"

  - name: doc-update
    patchable: false
    stepback: false
    commands:
      - func: "get project"
      - func: "compile wiredtiger docs"
      - func: "update wiredtiger docs"
      - func: "upload artifact"
        vars:
          artifacts_name: wiredtiger
      - func: "upload artifact"
        vars:
          upload_filename: wiredtiger.github.com.tgz
          upload_source_dir: wiredtiger.github.com
          artifacts_name: wiredtiger.github.com
          postfix: -wiredtiger.github.com

  - name: syscall-linux
    commands:
      - func: "get project"
      - func: "compile wiredtiger"
      - command: shell.exec
        params:
          working_dir: "wiredtiger/test/syscall"
          shell: bash
          script: |
            set -o errexit
            set -o verbose
            WT_BUILDDIR=$(pwd)/../../cmake_build LD_LIBRARY_PATH=$WT_BUILDDIR ${python_binary|python3} syscall.py --verbose --preserve

  - name: checkpoint-filetypes-test
    commands:
      - func: "get project"
      - func: "compile wiredtiger"
        vars:
          # Don't use diagnostic - this test looks for timing problems that are more likely to occur without it
          HAVE_DIAGNOSTIC: -DHAVE_DIAGNOSTIC=0
      - func: "checkpoint test"
        vars:
          checkpoint_args: -t m -n 1000000 -k 5000000 -C cache_size=100MB
      - func: "checkpoint test"
        vars:
          checkpoint_args: -t c -n 1000000 -k 5000000 -C cache_size=100MB
      - func: "checkpoint test"
        vars:
          checkpoint_args: -t r -n 1000000 -k 5000000 -C cache_size=100MB

  - name: coverage-report
    # This task will measure code coverage across a range of tests, including, but not limited to,
    # the Catch2-based unit tests. The tests are run in parallel.
    tags: ["pull_request_code_statistics"]
    commands:
      - func: "get project"
      - command: shell.exec
        params:
          working_dir: "wiredtiger"
          shell: bash
          script: |
            set -o errexit
            set -o verbose
            ${PREPARE_TEST_ENV}
            test/evergreen/find_cmake.sh

            # Create directories for 8 builds
            mkdir build_0 build_1 build_2 build_3 build_4 build_5 build_6 build_7

            # Record the start time, in seconds
            date +%s > time.txt

            ${python_binary|python3} test/evergreen/code_coverage/parallel_code_coverage.py -v -c test/evergreen/code_coverage/code_coverage_config.json -b $(pwd)/build_ -j ${num_jobs} -s

            # Record the end time, in seconds
            date +%s >> time.txt
      - func: "code coverage analysis"
        vars:
          generate_atlas_format: true
          working_dir: "wiredtiger"
      - func: "upload stats to atlas"
        vars:
          stats_dir: ./wiredtiger/coverage_report
          test-name: code_coverage
          collection: CodeCoverage
        # Publish the main page before the report so that it appears top of the list of files in the patch build.
      - func: "code coverage publish main page"
      - func: "code coverage publish report"

  - name: coverage-report-catch2
    # This task measures code coverage achieved by only the Catch2-based unit tests.
    tags: ["pull_request_code_statistics"]
    commands:
      - func: "get project"
      - command: shell.exec
        params:
          working_dir: "wiredtiger"
          shell: bash
          script: |
            set -o errexit
            set -o verbose
            ${PREPARE_TEST_ENV}
            test/evergreen/find_cmake.sh

            # Create directories for 1 builds, as only one test will be run at once
            mkdir build_0

            # Record the start time, in seconds
            date +%s > time.txt

            ${python_binary|python3} test/evergreen/code_coverage/parallel_code_coverage.py -v -c test/evergreen/code_coverage/code_coverage_config_catch2.json -b $(pwd)/build_ -j 1 -s

            # Record the end time, in seconds
            date +%s >> time.txt
      - func: "code coverage analysis"
        vars:
          working_dir: "wiredtiger"
        # Publish the main page before the report so that it appears top of the list of files in the patch build.
      - func: "code coverage publish main page"
      - func: "code coverage publish report"

  - name: code-change-report
    tags: ["pull_request_code_statistics"]
    depends_on:
      - name: "coverage-report"
    commands:
      - func: "get project"
      - command: shell.exec
        vars:
          dependent_task: coverage-report
        params:
          working_dir: "wiredtiger"
          shell: bash
          script: |
            echo "Code Change Report (Step 1)"
            echo "==========================="
            echo "expansions:"
            echo ". is_patch      =  ${is_patch}"
            echo ". task_id       =  ${task_id}"
            echo ". task_name     =  ${task_name}"
            echo ". build_id      =  ${build_id}"
            echo ". version_id    =  ${version_id}"
            echo ". revision      =  ${revision}"
            echo ". github_commit =  ${github_commit}"
            echo ". project       =  ${project}"
            echo ". execution     =  ${execution}"
            echo ". remote path   =  wiredtiger/${build_variant}/${revision}/${dependent_task}_${build_id}-${execution}/full_coverage_report.json"
            mkdir -p coverage_report
      - command: s3.get
        vars:
          dependent_task: coverage-report
        params:
          aws_key: ${aws_key}
          aws_secret: ${aws_secret}
          remote_file: wiredtiger/${build_variant}/${revision}/${dependent_task}_${build_id}-${execution}/full_coverage_report.json
          bucket: build_external
          local_file: wiredtiger/coverage_report/full_coverage_report.json
      - command: shell.exec
        vars:
          dependent_task: coverage-report
        params:
          working_dir: "wiredtiger"
          shell: bash
          script: |
            echo "Code Change Report (Step 2)"
            echo "==========================="

            set -o errexit
            set -o verbose

            ${PREPARE_PATH}
            virtualenv -p ${python_binary|python3} venv
            source venv/bin/activate
            pip3 install pygit2==1.10.1

            EXTRA_CODE_CHANGE_PARAMETERS=''

            if [ ${is_patch|false} = true ]; then
              echo "This is a patch build"
              # Obtain the diff for the changes in this patch
              git diff `git merge-base develop HEAD` > coverage_report/diff.txt
              EXTRA_CODE_CHANGE_PARAMETERS='-d coverage_report/diff.txt'
              # Generate an HTML friendly version of the diff for
              sed 's/$/<br>/' coverage_report/diff.txt > coverage_report/diff.html
              # Logging for debugging
              ls -l coverage_report
              cat coverage_report/diff.txt
            fi

            ######################################################
            # Obtain the complexity metrics for the 'current' code
            ######################################################
            # Install Metrix++, ensuring it is outside the 'src' directory
            source test/evergreen/download_metrixpp.sh

            # We only want complexity measures for the 'src' directory
            cd src
            python3 "../metrixplusplus/metrix++.py" collect --std.code.lines.code --std.code.complexity.cyclomatic
            python3 "../metrixplusplus/metrix++.py" export --db-file=metrixpp.db > ../coverage_report/metrixpp.csv
            cd ..

            #######################################################
            # Obtain the complexity metrics for the 'previous' code
            #######################################################
            git worktree add --detach wiredtiger_previous "${github_commit}"
            cd wiredtiger_previous
            if [ ${is_patch|false} = true ]; then
              # Checkout the point at which this patch/branch diverged from develop
              git checkout `python3 dist/common_functions.py last_commit_from_dev`
            else
              # Checkout the previous commit
              git checkout HEAD~
            fi

            # Log the current git status of the 'previous' code
            git status

            cd src
            python3 "../../metrixplusplus/metrix++.py" collect --std.code.lines.code --std.code.complexity.cyclomatic
            python3 "../../metrixplusplus/metrix++.py" export --db-file=metrixpp.db > ../../coverage_report/metrixpp_prev.csv
            cd ../..

            #########################################
            # Generate the change info and the report
            #########################################

            ${python_binary|python3} test/evergreen/code_change_report/code_change_info.py -v -c coverage_report/full_coverage_report.json -g . $EXTRA_CODE_CHANGE_PARAMETERS -m coverage_report/metrixpp.csv -p coverage_report/metrixpp_prev.csv -o coverage_report/code_change_info.json

            # Log the contents of the change info file
            cat coverage_report/code_change_info.json

            # Generate the Code Change Report
            ${python_binary|python3} test/evergreen/code_change_report/code_change_report.py -v -c coverage_report/code_change_info.json -o coverage_report/code_change_report.html
      - func: "code coverage publish report"

  - name: s3-tiered-storage-extensions-test
    tags: ["python"]
    commands:
      - func: "get project"
      - func: "compile wiredtiger"
        vars:
          <<: *configure_flags_tiered_storage_s3
      - command: shell.exec
        params:
          working_dir: "wiredtiger/cmake_build"
          shell: bash
          script: |
            set -o errexit
            set -o verbose
      - func: "run tiered storage test"
        vars:
          # Set this in case of a core to get the correct python binary.
          python_binary: $(pwd)/venv/bin/python3
          tiered_storage_test_name: tiered
  - name: s3-tiered-test-small
    tags: ["pull_request", "python"]
    commands:
      - func: "get project"
      - func: "compile wiredtiger"
        vars:
          <<: *configure_flags_tiered_storage_s3
      - func: "run tiered storage test"
        vars:
          # Set this in case of a core to get the correct python binary.
          python_binary: $(pwd)/venv/bin/python3
          tiered_storage_test_name: tiered06
  - name: s3-tiered-catch2-unittest-test
    tags: ["pull_request", "tiered_unittest"]
    commands:
      - func: "get project"
      - func: "compile wiredtiger"
        vars:
          <<: *configure_flags_tiered_storage_s3
          HAVE_UNITTEST: -DHAVE_UNITTEST=1
      - command: shell.exec
        params:
          working_dir: "wiredtiger/cmake_build"
          shell: bash
          include_expansions_in_env:
            - aws_sdk_s3_ext_access_key
            - aws_sdk_s3_ext_secret_key
          script: |
            set -o errexit
            set -o verbose
            ${PREPARE_TEST_ENV}
            # Run S3 extension unit testing.
            ext/storage_sources/s3_store/test/run_s3_unit_tests
  - name: azure-gcp-tiered-storage-extensions-test
    tags: ["python"]
    commands:
      - func: "get project"
      - func: "install gcp dependencies"
      - func: "compile wiredtiger"
        vars:
          <<: [*configure_flags_tiered_storage_azure, *configure_flags_tiered_storage_gcp]
      - func: "run tiered storage test"
        vars:
          # Set this in case of a core to get the correct python binary.
          python_binary: $(pwd)/venv/bin/python3
          tiered_storage_test_name: tiered
  - name: azure-gcp-tiered-catch2-unittest-test
    tags: ["pull_request", "tiered_unittest"]
    commands:
      - func: "get project"
      - func: "install gcp dependencies"
      - func: "compile wiredtiger"
        vars:
          <<: [*configure_flags_tiered_storage_azure, *configure_flags_tiered_storage_gcp]
          HAVE_UNITTEST: -DHAVE_UNITTEST=1
      - command: shell.exec
        params:
          working_dir: "wiredtiger/cmake_build"
          shell: bash
          script: |
            set -o errexit
            # Set the Azure credentials using config variable.
            export AZURE_STORAGE_CONNECTION_STRING="${azure_sdk_ext_access_key}"

            # GCP requires a path to a credentials file for authorization. To not expose the private
            # information within the file, we use a placeholder private variable which are replaced
            # in the command line with the evergreen expansion variables and stored in a temporary
            # file.
            file=$(mktemp --suffix ".json")

            # Use '|' as the delimiter instead of default behaviour because the private key contains
            # slash characters.
            sed -e 's|gcp_project_id|${gcp_sdk_ext_project_id}|'                      \
                -e 's|gcp_private_key|'"${gcp_sdk_ext_private_key}"'|'                \
                -e 's|gcp_private_id|${gcp_sdk_ext_private_key_id}|'                  \
                -e 's|gcp_client_email|${gcp_sdk_ext_client_email}|'                  \
                -e 's|gcp_client_id|${gcp_sdk_ext_client_id}|'                        \
                -e 's|gcp_client_x509_cert_url|${gcp_sdk_ext_client_x509_cert_url}|'  ../test/evergreen/gcp_auth.json > $file
            export GOOGLE_APPLICATION_CREDENTIALS="$file"
            set -o verbose
            ${PREPARE_TEST_ENV}

            # Run Azure extension unit testing.
            ext/storage_sources/azure_store/test/run_azure_unit_tests

            # Run GCP extension unit testing.
            ext/storage_sources/gcp_store/test/run_gcp_unit_tests

  - name: azure-gcp-tiered-test-small
    tags: ["pull_request", "python"]
    commands:
      - func: "get project"
      - func: "install gcp dependencies"
      - func: "compile wiredtiger"
        vars:
          <<: [*configure_flags_tiered_storage_azure, *configure_flags_tiered_storage_gcp]
      - func: "run tiered storage test"
        vars:
          # Set this in case of a core to get the correct python binary.
          python_binary: $(pwd)/venv/bin/python3
          tiered_storage_test_name: tiered06

  - name: spinlock-gcc-test
    commands:
      - func: "get project"
      - func: "compile wiredtiger"
        vars:
          SPINLOCK_TYPE: -DSPINLOCK_TYPE=gcc
      - func: "make check all"
      - func: "unit test"
      - func: "format test"
        vars:
          times: 3
          extra_args: runs.rows=1000000:2500000

  - name: spinlock-pthread-adaptive-test
    commands:
      - func: "get project"
      - func: "compile wiredtiger"
        vars:
          SPINLOCK_TYPE: -DSPINLOCK_TYPE=pthread_adaptive
      - func: "make check all"
      - func: "unit test"
      - func: "format test"
        vars:
          times: 3
          extra_args: runs.rows=1000000:2500000

  - name: wtperf-test
    depends_on:
      - name: compile
    commands:
      - func: "fetch artifacts"
        vars:
          dependent_task: compile
      - command: shell.exec
        params:
          working_dir: "wiredtiger/cmake_build"
          shell: bash
          script: |
            set -o errexit
            set -o verbose
            ${PREPARE_TEST_ENV}
            # The test will generate WT_TEST directory automatically
            dir=../bench/wtperf/stress
            for file in `ls $dir`
            do
              echo "Disk usage and free space for the current drive (pre-test):"
              df -h .
              echo "===="
              echo "==== Initiating wtperf test using $dir/$file ===="
              echo "===="
              ./bench/wtperf/wtperf -O $dir/$file -o verbose=2
              echo "===="
              echo "Disk usage and free space for the current drive (post-test):"
              df -h .
              echo "Total size of WT_TEST directory prior to move:"
              du -hs WT_TEST
              mv WT_TEST WT_TEST_$file
            done

  - name: long-test
    commands:
      - func: "get project"
      - func: "get automation-scripts"
      - func: "configure wiredtiger"
      - func: "make wiredtiger"

      # Run the long version of make check, that includes the full csuite tests
      - func: "make check all"

      # Many dbs test - Run with:
      # 1.  The defaults
      - func: "many dbs test"
      # 2.  Set idle flag to turn off operations.
      - func: "many dbs test"
        vars:
          many_db_args: -I
      # 3.  More dbs.
      - func: "many dbs test"
        vars:
          many_db_args: -D 40
      # 4.  With idle flag and more dbs.
      - func: "many dbs test"
        vars:
          many_db_args: -I -D 40

      # extended test/thread runs
      - func: "thread test"
        vars:
          thread_test_args: -t f
      - func: "thread test"
        vars:
          thread_test_args: -S -F -n 100000 -t f
      - func: "thread test"
        vars:
          thread_test_args: -t r
      - func: "thread test"
        vars:
          thread_test_args: -S -F -n 100000 -t r
      - func: "thread test"
        vars:
          thread_test_args: -t v
      - func: "thread test"
        vars:
          thread_test_args: -S -F -n 100000 -t v

      # random-abort - default (random time and number of threads)
      - func: "csuite test"
        vars:
          test_name: random_abort

      # truncated-log
      - func: "csuite test"
        vars:
          test_name: truncated_log

      # random-abort - minimum time, random number of threads
      - func: "csuite test"
        vars:
          test_args: -t 10
          test_name: random_abort
      # random-abort - maximum time, random number of threads
      - func: "csuite test"
        vars:
          test_args: -t 40
          test_name: random_abort
      # random-abort - run compaction
      - func: "csuite test"
        vars:
          test_args: -c -t 60
          test_name: random_abort

      # format test
      - func: "format test"
        vars:
          extra_args: file_type=fix runs.rows=1000000:2500000
      - func: "format test"
        vars:
          extra_args: file_type=row runs.rows=1000000:2500000

      # format test for stressing compaction code path
      - func: "format test"
        vars:
          times: 3
          extra_args: file_type=row compaction=1 verify=1 runs.rows=1000000:2500000 runs.timer=3 ops.pct.delete=30

  - name: time-shift-sensitivity-test
    depends_on:
    - name: compile
    commands:
      - func: "fetch artifacts"
      - command: shell.exec
        params:
          working_dir: "wiredtiger/test/csuite"
          shell: bash
          script: |
            set -o errexit
            set -o verbose

            RW_LOCK_FILE=$(pwd)/../../cmake_build/test/csuite/rwlock/test_rwlock ./time_shift_test.sh /usr/local/lib/faketime/libfaketimeMT.so.1 0-1 2>&1

  - name: format-mirror-test
    commands:
      - func: "get project"
      - func: "compile wiredtiger"
      - func: "format test"
        vars:
          config: ../../../test/format/CONFIG.mirror
          trace_args: -T all

  - name: format-stress-pull-request-test
    tags: ["pull_request"]
    commands:
      - func: "get project"
      - func: "compile wiredtiger"
      - func: "format test script"
        vars:
          # run for 10 minutes.
          format_test_script_args: -t 10 rows=10000 ops=50000

  - name: format-smoke-test
    commands:
      - func: "get project"
      - func: "compile wiredtiger"
        vars:
          <<: *configure_flags_with_builtins
      - func: "format test script"
        vars:
          format_test_script_args: -e "SEGFAULT_SIGNALS=all" -b "catchsegv ./t" -S
      - func: "format test"
        vars:
          extra_args: -C "verbose=(checkpoint_cleanup:1)"

  - name: format-asan-smoke-test
    commands:
      - func: "get project"
      - func: "compile wiredtiger"
        vars:
          <<: *configure_flags_address_sanitizer_mongodb_stable_clang_with_builtins
      - func: "format test script"
        vars:
          additional_san_vars: export ASAN_OPTIONS="$COMMON_SAN_OPTIONS:unmap_shadow_on_exit=1"
          format_test_script_args: -S
      - func: "format test"
        vars:
          additional_san_vars: export ASAN_OPTIONS="$COMMON_SAN_OPTIONS:unmap_shadow_on_exit=1"
          extra_args: -C "verbose=(checkpoint_cleanup:1)"

  - name: format-wtperf-test
    commands:
      - func: "get project"
      - func: "compile wiredtiger"
        vars:
          <<: *configure_flags_with_builtins
      - command: shell.exec
        params:
          working_dir: "wiredtiger/cmake_build/bench/wtperf"
          shell: bash
          script: |
            set -o errexit
            set -o verbose

            cp ../../../bench/wtperf/runners/split_heavy.wtperf .
            ./wtperf -O ./split_heavy.wtperf -o verbose=2

  - name: memory-model-test
    exec_timeout_secs: 86400
    commands:
      - func: "get project"
      - command: shell.exec
        params:
          working_dir: "wiredtiger/tools/memory-model-test"
          script: |
            set -o errexit
            set -o verbose
            export "PATH=/opt/mongodbtoolchain/v4/bin:$PATH"
            g++ -o memory_model_test -O2 memory_model_test.cpp -lpthread -std=c++20 -Wall -Werror
            ./memory_model_test -n 100000000

  - name: memory-model-test-mac
    exec_timeout_secs: 86400
    commands:
      - func: "get project"
      - command: shell.exec
        params:
          working_dir: "wiredtiger/tools/memory-model-test"
          shell: bash
          script: |
            set -o errexit
            set -o verbose
            sysctl -n machdep.cpu.brand_string     # Display the CPU type
            sw_vers                                # Display the macOS version
            g++ -o memory_model_test -O2 memory_model_test.cpp -lpthread -std=c++17 -Wall -Werror -DAVOID_CPP20_SEMAPHORE
            ./memory_model_test -n 100000000

  - name: data-validation-stress-test-checkpoint
    tags: ["data-validation-stress-test"]
    depends_on:
    - name: compile
    commands:
      - func: "run data validation stress test checkpoint"
        vars:
          run_test_checkpoint_args: -x

  - name: data-validation-stress-test-checkpoint-no-timestamp
    tags: ["data-validation-stress-test"]
    depends_on:
    - name: compile
    commands:
      - func: "run data validation stress test checkpoint"

  - name: data-validation-stress-test-checkpoint-fp-hs-insert-s1
    tags: ["data-validation-stress-test"]
    depends_on:
    - name: compile
    commands:
      - func: "run data validation stress test checkpoint"
        vars:
          run_test_checkpoint_args: -x -s 1

  - name: data-validation-stress-test-checkpoint-fp-hs-insert-s1-no-timestamp
    tags: ["data-validation-stress-test"]
    depends_on:
    - name: compile
    commands:
      - func: "run data validation stress test checkpoint"
        vars:
          run_test_checkpoint_args: -s 1

  - name: data-validation-stress-test-checkpoint-fp-hs-insert-s2
    tags: ["data-validation-stress-test"]
    depends_on:
    - name: compile
    commands:
      - func: "run data validation stress test checkpoint"
        vars:
          run_test_checkpoint_args: -x -s 2

  - name: data-validation-stress-test-checkpoint-fp-hs-insert-s3
    tags: ["data-validation-stress-test"]
    depends_on:
    - name: compile
    commands:
      - func: "run data validation stress test checkpoint"
        vars:
          run_test_checkpoint_args: -x -s 3

  - name: data-validation-stress-test-checkpoint-fp-hs-insert-s3-no-timestamp
    tags: ["data-validation-stress-test"]
    depends_on:
    - name: compile
    commands:
      - func: "run data validation stress test checkpoint"
        vars:
          run_test_checkpoint_args: -s 3

  - name: data-validation-stress-test-checkpoint-fp-hs-insert-s4
    tags: ["data-validation-stress-test"]
    depends_on:
    - name: compile
    commands:
      - func: "run data validation stress test checkpoint"
        vars:
          run_test_checkpoint_args: -x -s 4

  - name: data-validation-stress-test-checkpoint-fp-hs-insert-s5
    tags: ["data-validation-stress-test"]
    depends_on:
    - name: compile
    commands:
      - func: "run data validation stress test checkpoint"
        vars:
          run_test_checkpoint_args: -x -s 5

  - name: data-validation-stress-test-checkpoint-fp-hs-insert-s5-no-timestamp
    tags: ["data-validation-stress-test"]
    depends_on:
    - name: compile
    commands:
      - func: "run data validation stress test checkpoint"
        vars:
          run_test_checkpoint_args: -s 5

  - name: data-validation-stress-test-checkpoint-fp-hs-insert-s6
    tags: ["data-validation-stress-test"]
    depends_on:
    - name: compile
    commands:
      - func: "run data validation stress test checkpoint"
        vars:
          run_test_checkpoint_args: -x -s 6

  - name: data-validation-stress-test-checkpoint-fp-hs-insert-s7
    tags: ["data-validation-stress-test"]
    depends_on:
    - name: compile
    commands:
      - func: "run data validation stress test checkpoint"
        vars:
          run_test_checkpoint_args: -x -s 7

  - name: format-failure-configs-test
    depends_on:
    - name: compile
    commands:
      - func: "fetch artifacts"
      - command: shell.exec
        params:
          working_dir: "wiredtiger/test/evergreen"
          shell: bash
          script: |
            set -o errexit
            set -o verbose
            ${PREPARE_TEST_ENV}
            ./run_format_configs.sh -j ${num_jobs}

  - name: static-wt-build-test
    commands:
      - func: "get project"
      - func: "compile wiredtiger"
        vars:
          <<: *configure_flags_static_lib_with_builtins
      - command: shell.exec
        params:
          working_dir: "wiredtiger/cmake_build"
          shell: bash
          script: |
            set -o errexit
            set -o verbose

            # -V option displays Wiredtiger library version
            ./wt -V

            if [ $? -ne 0 ]; then
              echo "Error, WT util is not generated or is not functioning"
              exit 1
            fi

            # Test if libwiredtiger is dynamically linked.
            (ldd wt | grep "libwiredtiger.so") || wt_static_build=1

            if [ $wt_static_build -ne 1 ]; then
              echo "Error, WT util is not statically linked"
              exit 1
            fi

  - name: format-stress-sanitizer-lsm-test
    # FIXME-WT-6258: Re-enable the test once the outstanding issues with LSM are resolved.
    # tags: ["stress-test-sanitizer"]
    commands:
      - func: "get project"
      - func: "compile wiredtiger"
        vars:
          <<: *configure_flags_address_sanitizer_mongodb_stable_clang_with_builtins
      - func: "format test script"
        vars:
          additional_san_vars: export ASAN_OPTIONS="$COMMON_SAN_OPTIONS:unmap_shadow_on_exit=1"
          # Run for 30 mins, and explicitly set data_source to LSM with a large cache
          format_test_script_args: -t 30 data_source=lsm cache_minimum=5000

  - name: checkpoint-stress-test
    tags: ["stress-test-1"]
    exec_timeout_secs: 86400
    commands:
      - command: timeout.update
        params:
          timeout_secs: 86400
      - func: "get project"
      - func: "compile wiredtiger"
        vars:
          <<: *configure_flags_with_builtins
      - func: "checkpoint stress test"
        vars:
          no_of_procs: 10 # Number of processes to run in the background
          tiered: 0       # Don't enable tiered storage
          times: 1        # Number of times to run the loop

  - name: checkpoint-stress-test-tiered
    exec_timeout_secs: 86400
    commands:
      - command: timeout.update
        params:
          timeout_secs: 86400
      - func: "get project"
      - func: "compile wiredtiger"
        vars:
          <<: *configure_flags_with_builtins
      - func: "checkpoint stress test"
        vars:
          no_of_procs: 5  # Number of processes to run in the background
          tiered: 1       # Enable tiered storage
          times: 1        # Number of times to run the loop

  - name: skiplist-stress-test
    tags: ["stress-test-1", "stress-test-zseries-1"]
    exec_timeout_secs: 3600 # 1 hour
    commands:
      - func: "get project"
      - func: "compile wiredtiger"
      - command: shell.exec
        params:
          working_dir: "wiredtiger/bench/workgen/runner"
          shell: bash
          script: |
            set -o errexit
            set -o verbose
            ${PREPARE_TEST_ENV}
            for i in $(seq 5); do
                ${python_binary|python3} skiplist_stress.py
            done

  - name: chunkcache-test
    exec_timeout_secs: 1200 # 20 minutes
    commands:
      - func: "get project"
      - func: "compile wiredtiger"
      - command: shell.exec
        params:
          working_dir: "wiredtiger/bench/workgen/runner"
          shell: bash
          script: |
            set -o errexit
            set -o verbose
            ${PREPARE_TEST_ENV}
            ${python_binary|python3} chunkcache_simple.py

  - name: split-stress-test
    tags: ["stress-test-1", "stress-test-ppc-1", "stress-test-zseries-1"]
    # Set 5 hours timeout (60 * 60 * 5)
    exec_timeout_secs: 18000
    commands:
      - func: "get project"
      - func: "compile wiredtiger"
      - func: "split stress test"

  - name: model-unit-test
    tags: ["pull_request", "model_checking"]
    commands:
      - func: "get project"
      - func: "compile wiredtiger"
      - command: shell.exec
        params:
          working_dir: "wiredtiger/cmake_build/test/model/test"
          shell: bash
          script: |
            set -o errexit
            set -o verbose
            ${PREPARE_TEST_ENV}
            ./test_model.sh

  - name: model-test-failure-workloads
    tags: ["model_checking"]
    commands:
      - func: "get project"
      - func: "compile wiredtiger"
      - command: shell.exec
        params:
          working_dir: "wiredtiger/test/evergreen"
          shell: bash
          script: |
            set -o errexit
            set -o verbose
            ${PREPARE_TEST_ENV}
            ./run_model_workloads.sh

  - name: model-test-long
    tags: ["model_checking"]
    commands:
      - func: "get project"
      - func: "compile wiredtiger"
      - command: shell.exec
        params:
          working_dir: "wiredtiger/cmake_build/test/model/tools"
          shell: bash
          script: |
            set -o errexit
            set -o verbose
            ${PREPARE_TEST_ENV}
            # Keep repeating the model test for 600 seconds
            ./model_test -l 2000-3000 -t 600

  - name: format-stress-zseries-test
    tags: ["stress-test-zseries-1"]
    # Set 2.5 hours timeout (60 * 60 * 2.5)
    exec_timeout_secs: 9000
    commands:
      - func: "get project"
      - func: "compile wiredtiger"
        vars:
          <<: *configure_flags_with_builtins
      - func: "format test script"
        vars:
          #run for 2 hours ( 2 * 60 = 120 minutes), use default config
          format_test_script_args: -e "SEGFAULT_SIGNALS=all" -b "catchsegv ./t" -t 120

  - name: format-stress-ppc-test
    tags: ["stress-test-ppc-1"]
    # Set 2.5 hours timeout (60 * 60 * 2.5)
    exec_timeout_secs: 9000
    commands:
      - func: "get project"
      - func: "compile wiredtiger"
        vars:
          <<: *configure_flags_with_builtins
      - func: "format test script"
        vars:
          #run for 2 hours ( 2 * 60 = 120 minutes), use default config
          # Always disable mmap for PPC due to issues on variant setup.
          # See https://bugzilla.redhat.com/show_bug.cgi?id=1686261#c10 for the potential cause.
          format_test_script_args: -e "SEGFAULT_SIGNALS=all" -b "catchsegv ./t" -t 120 -- -C "mmap=false,mmap_all=false"

  - <<: *format-stress-test
    name: format-stress-test-1
    tags: ["stress-test-1"]
  - <<: *format-stress-test
    name: format-stress-test-2
    tags: ["stress-test-2"]
  - <<: *format-stress-test
    name: format-stress-test-3
    tags: ["stress-test-3"]
  - <<: *format-stress-test
    name: format-stress-test-4
    tags: ["stress-test-4"]
  - <<: *format-stress-sanitizer-ppc-test
    name: format-stress-sanitizer-ppc-test-1
    tags: ["stress-test-ppc-1"]
  - <<: *format-stress-sanitizer-ppc-test
    name: format-stress-sanitizer-ppc-test-2
    tags: ["stress-test-ppc-2"]
  - <<: *format-stress-sanitizer-test
    name: format-stress-sanitizer-test-1
    tags: ["stress-test-sanitizer"]
  - <<: *format-stress-sanitizer-test
    name: format-stress-sanitizer-test-2
    tags: ["stress-test-sanitizer"]
  - <<: *format-stress-sanitizer-test
    name: format-stress-sanitizer-test-3
    tags: ["stress-test-sanitizer"]
  - <<: *format-stress-sanitizer-test
    name: format-stress-sanitizer-test-4
    tags: ["stress-test-sanitizer"]
  - <<: *race-condition-stress-sanitizer-test
    name: race-condition-stress-sanitizer-test-1
    tags: ["stress-test-sanitizer"]
  - <<: *race-condition-stress-sanitizer-test
    name: race-condition-stress-sanitizer-test-2
    tags: ["stress-test-sanitizer"]
  - <<: *race-condition-stress-sanitizer-test
    name: race-condition-stress-sanitizer-test-3
    tags: ["stress-test-sanitizer"]
  - <<: *race-condition-stress-sanitizer-test
    name: race-condition-stress-sanitizer-test-4
    tags: ["stress-test-sanitizer"]
  - <<: *recovery-stress-test
    name: recovery-stress-test-1
    tags: ["stress-test-1", "stress-test-zseries-1"]
  - <<: *recovery-stress-test
    name: recovery-stress-test-2
    tags: ["stress-test-2", "stress-test-zseries-2"]
  - <<: *recovery-stress-test
    name: recovery-stress-test-3
    tags: ["stress-test-3", "stress-test-zseries-3"]

  - name: format-stress-test-no-barrier
    tags: ["stress-test-no-barrier"]
    exec_timeout_secs: 25200
    commands:
      - func: "get project"
      - func: "compile wiredtiger"
        vars:
          <<: *configure_flags_with_builtins
          NON_BARRIER_DIAGNOSTIC_YIELDS: -DNON_BARRIER_DIAGNOSTIC_YIELDS=1
      - func: "format test script"
        vars:
          format_test_script_args: -e "SEGFAULT_SIGNALS=all" -b "catchsegv ./t" -t 360

  - name: format-stress-sanitizer-test-no-barrier
    tags: ["stress-test-sanitizer"]
    exec_timeout_secs: 25200
    commands:
      - func: "get project"
      - func: "compile wiredtiger"
        vars:
          <<: *configure_flags_address_sanitizer_mongodb_stable_clang_with_builtins
          NON_BARRIER_DIAGNOSTIC_YIELDS: -DNON_BARRIER_DIAGNOSTIC_YIELDS=1
      - func: "format test script"
        vars:
          additional_san_vars: export ASAN_OPTIONS="$COMMON_SAN_OPTIONS:unmap_shadow_on_exit=1"
          format_test_script_args: -t 360

  - name: race-condition-stress-sanitizer-test-no-barrier
    tags: ["stress-test-sanitizer"]
    exec_timeout_secs: 25200
    commands:
      - func: "get project"
      - func: "compile wiredtiger"
        vars:
          <<: *configure_flags_address_sanitizer_mongodb_stable_clang_with_builtins
          NON_BARRIER_DIAGNOSTIC_YIELDS: -DNON_BARRIER_DIAGNOSTIC_YIELDS=1
      - func: "format test script"
        vars:
          additional_san_vars: export ASAN_OPTIONS="$COMMON_SAN_OPTIONS:unmap_shadow_on_exit=1"
          format_test_script_args: -R -t 360

  - name: recovery-stress-test-no-barrier
    tags: ["stress-test-no-barrier"]
    exec_timeout_secs: 25200
    commands:
      - func: "get project"
      - func: "compile wiredtiger"
        vars:
          <<: *configure_flags_with_builtins
          NON_BARRIER_DIAGNOSTIC_YIELDS: -DNON_BARRIER_DIAGNOSTIC_YIELDS=1
          CC_OPTIMIZE_LEVEL: -DCC_OPTIMIZE_LEVEL=-O0
      - func: "recovery stress test script"
        vars:
          times: 25

  - name: format-abort-recovery-stress-test
    commands:
      # Allow 30 minutes beyond test runtime because recovery under load can cause the test to
      # run longer.
      - command: timeout.update
        params:
          exec_timeout_secs: 3600
      - func: "get project"
      - func: "compile wiredtiger"
        vars:
          <<: *configure_flags_with_builtins
      - func: "format test script"
        vars:
          format_test_script_args: -a -t 30

  - name: format-predictable-test
    # Set 2.5 hour timeout (60 * 60 * 2.5)
    exec_timeout_secs: 9000
    commands:
      - func: "get project"
      - func: "compile wiredtiger"
        vars:
          <<: *configure_flags_with_builtins
      - func: "format test predictable"
        vars:
          times: 5

  - name: format-tiered-test
    # Set 2.5 hour timeout (60 * 60 * 2.5)
    exec_timeout_secs: 9000
    commands:
      - func: "get project"
      - func: "compile wiredtiger"
        vars:
          <<: *configure_flags_with_builtins
      - func: "format test tiered"
        vars:
          times: 10

  - name: schema-abort-predictable-test
    # Set 20 minute timeout (60 * 20)
    exec_timeout_secs: 1200
    commands:
      - func: "get project"
      - func: "compile wiredtiger"
        vars:
          <<: *configure_flags_with_builtins
      - func: "schema abort predictable"
        vars:
          times: 5

  - name: checkpoint-filetypes-predictable-test
    commands:
      - func: "get project"
      - func: "compile wiredtiger"
        vars:
          # Don't use diagnostic - this test looks for timing problems that are more likely to occur without it
          HAVE_DIAGNOSTIC: -DHAVE_DIAGNOSTIC=0
      # FIXME-WT-10936: Enable once predictable replay supports column store
      #- func: "checkpoint test predictable"
      #  vars:
      #    checkpoint_args: -t m -n 1000000 -k 5000000 -C cache_size=100MB
      #    times: 5
      #- func: "checkpoint test predictable"
      #  vars:
      #    checkpoint_args: -t c -n 1000000 -k 5000000 -C cache_size=100MB
      #    times: 5
      #- func: "checkpoint test predictable"
      #  vars:
      #    checkpoint_args: -n 1000000 -k 5000000 -C cache_size=100MB
      #    times: 5
      - func: "checkpoint test predictable"
        vars:
          checkpoint_args: -t r -n 1000000 -k 5000000 -C cache_size=100MB
          times: 5

  - name: many-collection-test
    commands:
      - command: timeout.update
        params:
          exec_timeout_secs: 86400
          timeout_secs: 86400
      - func: "fetch mongo repo"
      - func: "get project"
      - func: "get engflow creds"
      - func: "import wiredtiger into mongo"
      - func: "compile mongodb"
      - func: "fetch mongo-tests repo"
      # FIXME-WT-7868: we should download a pre populated database here and remove the
      # "clean-and-populate" argument in the step below.
      - command: shell.exec
        params:
          working_dir: mongo-tests/largescale
          shell: bash
          script: |
            set -o errexit
            set -o verbose
            ${PREPARE_PATH}
            virtualenv -p python3 venv
            source venv/bin/activate
            # Need both pymongo and pymongo[srv] as upload-results-atlas.py uses mongo+srv for the URI.
            pip3 install lorem pymongo==3.12.2 "pymongo[srv]==3.12.2"
            mongod_path=$(find ../../mongo/build -executable -type f -path \*/bin/mongod)
            ./run_many_coll.sh $mongod_path mongodb.log config/many-collection-testing many-collection clean-and-populate
      - func: "convert-to-atlas-evergreen-format"
        vars:
          input_file: ./mongo-tests/largescale/many-collection-artifacts/results/results.json
          test_name: many-collection-test
          output_path: ./mongo-tests/largescale/many-collection-artifacts/results/
      - func: "upload stats to atlas"
        vars:
          stats_dir: mongo-tests/largescale/many-collection-artifacts/results
          test-name: many-collection-test
      - func: "upload stats to evergreen"
        vars:
          stats_dir: mongo-tests/largescale/many-collection-artifacts/results
          test-name: many-collection-test
      - func: "upload artifact"
        vars:
          upload_filename: many-collection-test.tgz
          upload_source_dir: mongo-tests/largescale/many-collection-artifacts
      # Call cleanup function to avoid duplicated artifact upload in the post-task stage.
      - func: "cleanup"

  - name: cyclomatic-complexity
    tags: ["pull_request_code_statistics"]
    commands:
      - func: "get project"
      - command: shell.exec
        params:
          working_dir: "wiredtiger"
          shell: bash
          script: |
            t=__wt.$$
            set -o verbose

            # Install Metrix++, ensuring it is outside the 'src' directory
            source test/evergreen/download_metrixpp.sh

            mkdir -p code_statistics_report

            # We only want complexity measures for the 'src' directory
            cd src

            python3 "../metrixplusplus/metrix++.py" collect --std.code.lines.code --std.code.complexity.cyclomatic
            python3 "../metrixplusplus/metrix++.py" view

            # Set the cyclomatic complexity limit to 20
            python3 "../metrixplusplus/metrix++.py" limit --max-limit=std.code.complexity:cyclomatic:20

            # Fail if there are functions with cyclomatic complexity larger than 91
            python "../metrixplusplus/metrix++.py" limit --max-limit=std.code.complexity:cyclomatic:91 > $t
            if grep -q 'exceeds' $t; then
                echo "[ERROR]:complexity:cyclomatic: Complexity limit exceeded."
                cat $t
                echo "[ERROR]:complexity:cyclomatic: Finished " && rm $t && exit 1
            else
                cat $t && rm $t
            fi

            python3 "../metrixplusplus/metrix++.py" view --format=python > ../code_statistics_report/code_complexity_summary.json
            python3 "../metrixplusplus/metrix++.py" export --db-file=metrixpp.db > ../code_statistics_report/metrixpp.csv

            # Generate the code complexity statistics that is compatible with Atlas.
            virtualenv -p python3 venv
            source venv/bin/activate
            pip3 install pandas

            python3 ../test/evergreen/code_complexity_analysis.py -s ../code_statistics_report/code_complexity_summary.json -d ../code_statistics_report/metrixpp.csv -o ../code_statistics_report/atlas_out_code_complexity.json
      - func: "upload stats to atlas"
        vars:
          stats_dir: ./wiredtiger/code_statistics_report
          test-name: code_complexity
          collection: CodeComplexity

    #############################
    # Performance Tests for lsm #
    #############################

  - name: perf-test-small-lsm
    tags: ["lsm-perf"]
    depends_on:
      - name: compile
    commands:
      - func: "fetch artifacts"
      - func: "run-perf-test"
        vars:
          perf-test-name: small-lsm.wtperf
          maxruns: 3
          wtarg: -ops ['"load", "read"']
      - func: "upload stats to atlas"
        vars:
          test-name: small-lsm.wtperf
      - func: "upload stats to evergreen"
        vars:
          test-name: small-lsm.wtperf

  - name: perf-test-medium-lsm
    tags: ["lsm-perf"]
    depends_on:
      - name: compile
    commands:
      - func: "fetch artifacts"
      - func: "run-perf-test"
        vars:
          perf-test-name: medium-lsm.wtperf
          maxruns: 1
          wtarg: -ops ['"load", "read"']
      - func: "upload stats to atlas"
        vars:
          test-name: medium-lsm.wtperf
      - func: "upload stats to evergreen"
        vars:
          test-name: medium-lsm.wtperf

  - name: perf-test-medium-lsm-compact
    tags: ["lsm-perf"]
    depends_on:
      - name: compile
    commands:
      - func: "fetch artifacts"
      - func: "run-perf-test"
        vars:
          perf-test-name: medium-lsm-compact.wtperf
          maxruns: 1
          wtarg: -ops ['"load", "read"']
      - func: "upload stats to atlas"
        vars:
          test-name: medium-lsm-compact.wtperf
      - func: "upload stats to evergreen"
        vars:
          test-name: medium-lsm-compact.wtperf

  - name: perf-test-medium-multi-lsm
    tags: ["lsm-perf"]
    depends_on:
      - name: compile
    commands:
      - func: "fetch artifacts"
      - func: "run-perf-test"
        vars:
          perf-test-name: medium-multi-lsm.wtperf
          maxruns: 1
          wtarg: -ops ['"load", "read", "update"']
      - func: "upload stats to atlas"
        vars:
          test-name: medium-multi-lsm.wtperf
      - func: "upload stats to evergreen"
        vars:
          test-name: medium-multi-lsm.wtperf

  - name: perf-test-parallel-pop-lsm
    tags: ["lsm-perf"]
    depends_on:
      - name: compile
    commands:
      - func: "fetch artifacts"
      - func: "run-perf-test"
        vars:
          perf-test-name: parallel-pop-lsm.wtperf
          maxruns: 1
          wtarg: -ops ['"load"']
      - func: "upload stats to atlas"
        vars:
          test-name: parallel-pop-lsm.wtperf
      - func: "upload stats to evergreen"
        vars:
          test-name: parallel-pop-lsm.wtperf

  - name: perf-test-update-lsm
    tags: ["lsm-perf"]
    depends_on:
      - name: compile
    commands:
      - func: "fetch artifacts"
      - func: "run-perf-test"
        vars:
          perf-test-name: update-lsm.wtperf
          maxruns: 1
          wtarg: -ops ['"load", "read", "update", "insert"']
      - func: "upload stats to atlas"
        vars:
          test-name: update-lsm.wtperf
      - func: "upload stats to evergreen"
        vars:
          test-name: update-lsm.wtperf

    ###############################
    # Performance Tests for btree #
    ###############################

  - name: perf-test-small-btree
    tags: ["btree-perf"]
    depends_on:
      - name: compile
    commands:
      - func: "fetch artifacts"
      - func: "run-perf-test"
        vars:
          perf-test-name: small-btree.wtperf
          maxruns: 1
          wtarg: -ops ['"load", "read"']
      - func: "upload stats to atlas"
        vars:
          test-name: small-btree.wtperf
      - func: "upload stats to evergreen"
        vars:
          test-name: small-btree.wtperf

  - name: perf-test-small-btree-backup
    tags: ["btree-perf"]
    depends_on:
      - name: compile
    commands:
      - func: "fetch artifacts"
      - func: "run-perf-test"
        vars:
          perf-test-name: small-btree-backup.wtperf
          maxruns: 1
          wtarg: -ops ['"load", "read"']
      - func: "upload stats to atlas"
        vars:
          test-name: small-btree-backup.wtperf
      - func: "upload stats to evergreen"
        vars:
          test-name: small-btree-backup.wtperf

  - name: perf-test-medium-btree
    tags: ["btree-perf"]
    depends_on:
      - name: compile
    commands:
      - func: "fetch artifacts"
      - func: "run-perf-test"
        vars:
          perf-test-name: medium-btree.wtperf
          maxruns: 3
          wtarg: -ops ['"load", "read"']
      - func: "upload stats to atlas"
        vars:
          test-name: medium-btree.wtperf
      - func: "upload stats to evergreen"
        vars:
          test-name: medium-btree.wtperf

  - name: perf-test-medium-btree-backup
    tags: ["btree-perf"]
    depends_on:
      - name: compile
    commands:
      - func: "fetch artifacts"
      - func: "run-perf-test"
        vars:
          perf-test-name: medium-btree-backup.wtperf
          maxruns: 3
          wtarg: -ops ['"load", "read"']
      - func: "upload stats to atlas"
        vars:
          test-name: medium-btree-backup.wtperf
      - func: "upload stats to evergreen"
        vars:
          test-name: medium-btree-backup.wtperf

  - name: perf-test-parallel-pop-btree
    tags: ["btree-perf"]
    depends_on:
      - name: compile
    commands:
      - func: "fetch artifacts"
      - func: "run-perf-test"
        vars:
          perf-test-name: parallel-pop-btree.wtperf
          maxruns: 1
          wtarg: -ops ['"load"']
      - func: "upload stats to atlas"
        vars:
          test-name: parallel-pop-btree.wtperf
      - func: "upload stats to evergreen"
        vars:
          test-name: parallel-pop-btree.wtperf

  - name: perf-test-parallel-pop-btree-long
    tags: ["btree-perf"]
    depends_on:
      - name: compile
    commands:
      - func: "fetch artifacts"
      - func: "run-perf-test"
        vars:
          perf-test-name: parallel-pop-btree-long.wtperf
          maxruns: 1
          wtarg: -ops ['"load"']
      - func: "upload stats to atlas"
        vars:
          test-name: parallel-pop-btree-long.wtperf
      - func: "upload stats to evergreen"
        vars:
          test-name: parallel-pop-btree-long.wtperf

  - name: perf-test-update-only-btree
    tags: ["btree-perf"]
    depends_on:
      - name: compile
    commands:
      - func: "fetch artifacts"
      - func: "run-perf-test"
        vars:
          perf-test-name: update-only-btree.wtperf
          maxruns: 3
          wtarg: -ops ['"update"']
      - func: "upload stats to atlas"
        vars:
          test-name: update-only-btree.wtperf
      - func: "upload stats to evergreen"
        vars:
          test-name: update-only-btree.wtperf

  - name: perf-test-update-btree
    tags: ["btree-perf"]
    depends_on:
      - name: compile
    commands:
      - func: "fetch artifacts"
      - func: "run-perf-test"
        vars:
          perf-test-name: update-btree.wtperf
          maxruns: 1
          wtarg: "-bf ../../../bench/wtperf/runners/update-btree.json"
      - func: "upload stats to atlas"
        vars:
          test-name: update-btree.wtperf
      - func: "upload stats to evergreen"
        vars:
          test-name: update-btree.wtperf

  - name: perf-test-update-large-record-btree
    tags: ["btree-perf"]
    depends_on:
      - name: compile
    commands:
      - func: "fetch artifacts"
      - func: "run-perf-test"
        vars:
          perf-test-name: update-large-record-btree.wtperf
          maxruns: 3
          wtarg: -ops ['"load", "update"']
      - func: "upload stats to atlas"
        vars:
          test-name: update-large-record-btree.wtperf
      - func: "upload stats to evergreen"
        vars:
          test-name: update-large-record-btree.wtperf

  - name: perf-test-modify-large-record-btree
    tags: ["btree-perf"]
    depends_on:
      - name: compile
    commands:
      - func: "fetch artifacts"
      - func: "run-perf-test"
        vars:
          perf-test-name: modify-large-record-btree.wtperf
          maxruns: 3
          wtarg: -ops ['"load", "modify"']
      - func: "upload stats to atlas"
        vars:
          test-name: modify-large-record-btree.wtperf
      - func: "upload stats to evergreen"
        vars:
          test-name: modify-large-record-btree.wtperf

  - name: perf-test-modify-force-update-large-record-btree
    tags: ["btree-perf"]
    depends_on:
      - name: compile
    commands:
      - func: "fetch artifacts"
      - func: "run-perf-test"
        vars:
          perf-test-name: modify-force-update-large-record-btree.wtperf
          maxruns: 3
          wtarg: -ops ['"load", "modify"']
      - func: "upload stats to atlas"
        vars:
          test-name: modify-force-update-large-record-btree.wtperf
      - func: "upload stats to evergreen"
        vars:
          test-name: modify-force-update-large-record-btree.wtperf

    ###############################
    # Performance Tests for oplog #
    ###############################

  - name: perf-test-mongodb-oplog
    tags: ["oplog-perf"]
    depends_on:
      - name: compile
    commands:
      - func: "fetch artifacts"
      - func: "run-perf-test"
        vars:
          perf-test-name: mongodb-oplog.wtperf
          maxruns: 1
          wtarg: -ops ['"load", "insert", "truncate", "database_size"']
      - func: "upload stats to atlas"
        vars:
          test-name: mongodb-oplog.wtperf
      - func: "upload stats to evergreen"
        vars:
          test-name: mongodb-oplog.wtperf

  - name: perf-test-mongodb-small-oplog
    tags: ["oplog-perf"]
    depends_on:
      - name: compile
    commands:
      - func: "fetch artifacts"
      - func: "run-perf-test"
        vars:
          perf-test-name: mongodb-small-oplog.wtperf
          maxruns: 1
          wtarg: -ops ['"load", "insert", "truncate", "database_size"']
      - func: "upload stats to atlas"
        vars:
          test-name: mongodb-small-oplog.wtperf
      - func: "upload stats to evergreen"
        vars:
          test-name: mongodb-small-oplog.wtperf

  - name: perf-test-mongodb-large-oplog
    tags: ["oplog-perf"]
    depends_on:
      - name: compile
    commands:
      - func: "fetch artifacts"
      - func: "run-perf-test"
        vars:
          perf-test-name: mongodb-large-oplog.wtperf
          maxruns: 1
          wtarg: -ops ['"load", "insert", "truncate", "database_size"']
      - func: "upload stats to atlas"
        vars:
          test-name: mongodb-large-oplog.wtperf
      - func: "upload stats to evergreen"
        vars:
          test-name: mongodb-large-oplog.wtperf

  - name: perf-test-mongodb-secondary-apply
    tags: ["oplog-perf"]
    depends_on:
      - name: compile
    commands:
      - func: "fetch artifacts"
      - func: "run-perf-test"
        vars:
          perf-test-name: mongodb-secondary-apply.wtperf
          maxruns: 1
          wtarg: -ops ['"insert"']
      - func: "upload stats to atlas"
        vars:
          test-name: mongodb-secondary-apply.wtperf
      - func: "upload stats to evergreen"
        vars:
          test-name: mongodb-secondary-apply.wtperf

    #########################################
    # Performance Tests for perf-checkpoint #
    #########################################

  - name: perf-test-update-checkpoint-btree
    tags: ["checkpoint-perf"]
    depends_on:
      - name: compile
    commands:
      - func: "fetch artifacts"
      - func: "run-perf-test"
        vars:
          perf-test-name: update-checkpoint-btree.wtperf
          maxruns: 1
          wtarg: "-bf ../../../bench/wtperf/runners/update-checkpoint.json"
      - func: "upload stats to atlas"
        vars:
          test-name: update-checkpoint-btree.wtperf
      - func: "upload stats to evergreen"
        vars:
          test-name: update-checkpoint-btree.wtperf

  - name: perf-test-update-checkpoint-lsm
    # FIXME-WT-8867 Disable/Un-tag the LSM perf test till the support for LSM is restored.
    # tags: ["checkpoint-perf"]
    depends_on:
      - name: compile
    commands:
      - func: "fetch artifacts"
      - func: "run-perf-test"
        vars:
          perf-test-name: update-checkpoint-lsm.wtperf
          maxruns: 1
          wtarg: "-bf ../../../bench/wtperf/runners/update-checkpoint.json"
      - func: "upload stats to atlas"
        vars:
          test-name: update-checkpoint-lsm.wtperf
      - func: "upload stats to evergreen"
        vars:
          test-name: update-checkpoint-lsm.wtperf

    ###############################
    # Performance Tests for stress #
    ###############################

  - name: perf-test-overflow-10k
    tags: ["stress-perf"]
    depends_on:
      - name: compile
    commands:
      - func: "fetch artifacts"
      - func: "run-perf-test"
        vars:
          perf-test-name: overflow-10k.wtperf
          maxruns: 1
          wtarg: -ops ['"load", "read", "update"']
      - func: "upload stats to atlas"
        vars:
          test-name: overflow-10k.wtperf
      - func: "upload stats to evergreen"
        vars:
          test-name: overflow-10k.wtperf

  - name: perf-test-overflow-130k
    tags: ["stress-perf"]
    depends_on:
      - name: compile
    commands:
      - func: "fetch artifacts"
      - func: "run-perf-test"
        vars:
          perf-test-name: overflow-130k.wtperf
          maxruns: 1
          wtarg: -ops ['"load", "read", "update"']
      - func: "upload stats to atlas"
        vars:
          test-name: overflow-130k.wtperf
      - func: "upload stats to evergreen"
        vars:
          test-name: overflow-130k.wtperf

  - name: perf-test-parallel-pop-stress
    tags: ["stress-perf"]
    depends_on:
      - name: compile
    commands:
      - func: "fetch artifacts"
      - func: "run-perf-test"
        vars:
          perf-test-name: parallel-pop-stress.wtperf
          maxruns: 1
          wtarg: -ops ['"load"']
      - func: "upload stats to atlas"
        vars:
          test-name: parallel-pop-stress.wtperf
      - func: "upload stats to evergreen"
        vars:
          test-name: parallel-pop-stress.wtperf

  - name: perf-test-update-grow-stress
    tags: ["stress-perf"]
    depends_on:
      - name: compile
    commands:
      - func: "fetch artifacts"
      - func: "run-perf-test"
        vars:
          perf-test-name: update-grow-stress.wtperf
          maxruns: 1
          wtarg: -ops ['"update"']
      - func: "upload stats to atlas"
        vars:
          test-name: update-grow-stress.wtperf
      - func: "upload stats to evergreen"
        vars:
          test-name: update-grow-stress.wtperf

  - name: perf-test-update-shrink-stress
    tags: ["stress-perf"]
    depends_on:
      - name: compile
    commands:
      - func: "fetch artifacts"
      - func: "run-perf-test"
        vars:
          perf-test-name: update-shrink-stress.wtperf
          maxruns: 1
          wtarg: -ops ['"update"']
      - func: "upload stats to atlas"
        vars:
          test-name: update-shrink-stress.wtperf
      - func: "upload stats to evergreen"
        vars:
          test-name: update-shrink-stress.wtperf

  - name: perf-test-update-delta-mix1
    tags: ["stress-perf"]
    depends_on:
      - name: compile
    commands:
      - func: "fetch artifacts"
      - func: "run-perf-test"
        vars:
          perf-test-name: update-delta-mix1.wtperf
          maxruns: 1
          wtarg: -ops ['"update"']
      - func: "upload stats to atlas"
        vars:
          test-name: update-delta-mix1.wtperf
      - func: "upload stats to evergreen"
        vars:
          test-name: update-delta-mix1.wtperf

  - name: perf-test-update-delta-mix2
    tags: ["stress-perf"]
    depends_on:
      - name: compile
    commands:
      - func: "fetch artifacts"
      - func: "run-perf-test"
        vars:
          perf-test-name: update-delta-mix2.wtperf
          maxruns: 1
          wtarg: -ops ['"update"']
      - func: "upload stats to atlas"
        vars:
          test-name: update-delta-mix2.wtperf
      - func: "upload stats to evergreen"
        vars:
          test-name: update-delta-mix2.wtperf

  - name: perf-test-update-delta-mix3
    tags: ["stress-perf"]
    depends_on:
      - name: compile
    commands:
      - func: "fetch artifacts"
      - func: "run-perf-test"
        vars:
          perf-test-name: update-delta-mix3.wtperf
          maxruns: 1
          wtarg: -ops ['"update"']
      - func: "upload stats to atlas"
        vars:
          test-name: update-delta-mix3.wtperf
      - func: "upload stats to evergreen"
        vars:
          test-name: update-delta-mix3.wtperf

  - name: perf-test-multi-btree-zipfian
    tags: ["stress-perf"]
    depends_on:
      - name: compile
    commands:
      - func: "fetch artifacts"
      - func: "run-perf-test"
        vars:
          perf-test-name: multi-btree-zipfian-populate.wtperf
          maxruns: 1
      - func: "run-perf-test"
        vars:
          perf-test-name: multi-btree-zipfian-workload.wtperf
          maxruns: 1
          no_create: true
          wtarg: -ops ['"read"']
      - func: "upload stats to atlas"
        vars:
          test-name: multi-btree-zipfian-workload.wtperf
      - func: "upload stats to evergreen"
        vars:
          test-name: multi-btree-zipfian-workload.wtperf

  - name: perf-test-many-table-stress
    tags: ["stress-perf"]
    depends_on:
      - name: compile
    commands:
      - func: "fetch artifacts"
      - func: "run-perf-test"
        vars:
          perf-test-name: many-table-stress.wtperf
          maxruns: 1

  - name: perf-test-many-table-stress-backup
    tags: ["stress-perf"]
    depends_on:
      - name: compile
    commands:
      - func: "fetch artifacts"
      - func: "run-perf-test"
        vars:
          perf-test-name: many-table-stress-backup.wtperf
          maxruns: 1

  - name: perf-test-evict-fairness
    tags: ["stress-perf"]
    depends_on:
      - name: compile
    commands:
      - func: "fetch artifacts"
      - func: "run-perf-test"
        vars:
          perf-test-name: evict-fairness.wtperf
          maxruns: 1
          wtarg: -args ['"-C statistics_log=(wait=10000,on_close=true,json=false,sources=[file:])", "-o reopen_connection=false"'] -ops ['"eviction_page_seen"']
      - func: "validate-expected-stats"
        vars:
          stat_file: './test_stats/evergreen_out_evict-fairness.wtperf.json'
          comparison_op: "eq"
          expected-stats: '{"Pages seen by eviction": 200}'

  - name: perf-test-evict-btree-stress-multi
    tags: ["stress-perf"]
    depends_on:
      - name: compile
    commands:
      - func: "fetch artifacts"
      - func: "run-perf-test"
        vars:
          perf-test-name: evict-btree-stress-multi.wtperf
          maxruns: 1
          wtarg: -ops ['"warnings", "top5_latencies_read_update"']
      - func: "upload stats to atlas"
        vars:
          test-name: evict-btree-stress-multi.wtperf
      - func: "upload stats to evergreen"
        vars:
          test-name: evict-btree-stress-multi.wtperf

    ##################################
    # Performance Tests for eviction #
    ##################################

  - name: perf-test-evict-btree
    tags: ["evict-perf"]
    depends_on:
      - name: compile
    commands:
      - func: "fetch artifacts"
      - func: "run-perf-test"
        vars:
          perf-test-name: evict-btree.wtperf
          maxruns: 1
          wtarg: -ops ['"load", "read"']
      - func: "upload stats to atlas"
        vars:
          test-name: evict-btree.wtperf
      - func: "upload stats to evergreen"
        vars:
          test-name: evict-btree.wtperf

  - name: perf-test-evict-btree-1
    tags: ["evict-perf"]
    depends_on:
      - name: compile
    commands:
      - func: "fetch artifacts"
      - func: "run-perf-test"
        vars:
          perf-test-name: evict-btree-1.wtperf
          maxruns: 1
          wtarg: -ops ['"read"']
      - func: "upload stats to atlas"
        vars:
          test-name: evict-btree-1.wtperf
      - func: "upload stats to evergreen"
        vars:
          test-name: evict-btree-1.wtperf

  - name: perf-test-evict-lsm
    # FIXME-WT-8867 Disable/Un-tag the LSM perf test till the support for LSM is restored.
    # tags: ["evict-perf"]
    depends_on:
      - name: compile
    commands:
      - func: "fetch artifacts"
      - func: "run-perf-test"
        vars:
          perf-test-name: evict-lsm.wtperf
          maxruns: 1
          wtarg: -ops ['"load", "read"']
      - func: "upload stats to atlas"
        vars:
          test-name: evict-lsm.wtperf
      - func: "upload stats to evergreen"
        vars:
          test-name: evict-lsm.wtperf

  - name: perf-test-evict-lsm-1
    # FIXME-WT-8867 Disable/Un-tag the LSM perf test till the support for LSM is restored.
    # tags: ["evict-perf"]
    depends_on:
      - name: compile
    commands:
      - func: "fetch artifacts"
      - func: "run-perf-test"
        vars:
          perf-test-name: evict-lsm-1.wtperf
          maxruns: 1
          wtarg: -ops ['"read"']
      - func: "upload stats to atlas"
        vars:
          test-name: evict-lsm-1.wtperf
      - func: "upload stats to evergreen"
        vars:
          test-name: evict-lsm-1.wtperf

    ###########################################
    # Performance Tests for log consolidation #
    ###########################################

  - name: perf-test-log
    tags: ["log-perf"]
    depends_on:
      - name: compile
    commands:
      - func: "fetch artifacts"
      - func: "run-perf-test"
        vars:
          perf-test-name: log.wtperf
          maxruns: 1
          wtarg: -ops ['"update", "min_max_update_throughput"']
      - func: "upload stats to atlas"
        vars:
          test-name: log.wtperf
      - func: "upload stats to evergreen"
        vars:
          test-name: log.wtperf

  - name: perf-test-log-small-files
    tags: ["log-perf"]
    depends_on:
      - name: compile
    commands:
      - func: "fetch artifacts"
      - func: "run-perf-test"
        vars:
          perf-test-name: log.wtperf
          maxruns: 1
          wtarg: -args ['"-C log=(enabled,file_max=1M)"'] -ops ['"update"']
      - func: "upload stats to atlas"
        vars:
          test-name: log.wtperf
      - func: "upload stats to evergreen"
        vars:
          test-name: log.wtperf

  - name: perf-test-log-no-checkpoints
    tags: ["log-perf"]
    depends_on:
      - name: compile
    commands:
      - func: "fetch artifacts"
      - func: "run-perf-test"
        vars:
          perf-test-name: log.wtperf
          maxruns: 1
          wtarg: -args ['"-C checkpoint=(wait=0)"'] -ops ['"update"']
      - func: "upload stats to atlas"
        vars:
          test-name: log.wtperf
      - func: "upload stats to evergreen"
        vars:
          test-name: log.wtperf

  - name: perf-test-log-no-prealloc
    tags: ["log-perf"]
    depends_on:
      - name: compile
    commands:
      - func: "fetch artifacts"
      - func: "run-perf-test"
        vars:
          perf-test-name: log.wtperf
          maxruns: 1
          wtarg: -args ['"-C log=(enabled,file_max=1M,prealloc=false)"'] -ops ['"update"']
      - func: "upload stats to atlas"
        vars:
          test-name: log.wtperf
      - func: "upload stats to evergreen"
        vars:
          test-name: log.wtperf

  - name: perf-test-log-zero-fill
    tags: ["log-perf"]
    depends_on:
      - name: compile
    commands:
      - func: "fetch artifacts"
      - func: "run-perf-test"
        vars:
          perf-test-name: log.wtperf
          maxruns: 1
          wtarg: -args ['"-C log=(enabled,file_max=1M,zero_fill=true)"'] -ops ['"update"']
      - func: "upload stats to atlas"
        vars:
          test-name: log.wtperf
      - func: "upload stats to evergreen"
        vars:
          test-name: log.wtperf

  - name: perf-test-log-many-threads
    tags: ["log-perf"]
    depends_on:
      - name: compile
    commands:
      - func: "fetch artifacts"
      - func: "run-perf-test"
        vars:
          perf-test-name: log.wtperf
          maxruns: 1
          wtarg: -args ['"-C log=(enabled,file_max=1M),session_max=256", "-o threads=((count=128,updates=1))"'] -ops ['"update"']
      - func: "upload stats to atlas"
        vars:
          test-name: log.wtperf
      - func: "upload stats to evergreen"
        vars:
          test-name: log.wtperf

    #####################################
    # Performance Tests for chunk cache #
    #####################################

  - name: perf-test-chunk-cache
    tags: ["chunk-cache-perf"]
    depends_on:
      - name: compile
    commands:
      - func: "fetch artifacts"
      - func: "run-perf-test"
        vars:
          perf-test-name: chunk-cache-reads.wtperf
          maxruns: 1
          wtarg: -ops ['"read"']
      - func: "upload stats to atlas"
        vars:
          test-name: chunk-cache-reads.wtperf
      - func: "upload stats to evergreen"
        vars:
          test-name: chunk-cache-reads.wtperf

  - name: perf-test-chunk-cache-base
    tags: ["chunk-cache-perf"]
    depends_on:
      - name: compile
    commands:
      - func: "fetch artifacts"
      - func: "run-perf-test"
        vars:
          perf-test-name: chunk-cache-reads-base.wtperf
          maxruns: 1
          wtarg: -ops ['"read"']
      - func: "upload stats to atlas"
        vars:
          test-name: chunk-cache-reads-base.wtperf
      - func: "upload stats to evergreen"
        vars:
          test-name: chunk-cache-reads-base.wtperf

    ###########################################
    #        Performance Long Tests           #
    ###########################################

  - name: perf-test-long-500m-btree-populate
    tags: ["long-perf"]
    depends_on:
      - name: compile
    commands:
      - command: timeout.update
        params:
          exec_timeout_secs: 7200
          timeout_secs: 7200
      - func: "fetch artifacts"
      - func: "run-perf-test"
        vars:
          perf-test-name: 500m-btree-populate.wtperf
          maxruns: 1
          wtarg: -args ['"-C create,statistics=(fast),statistics_log=(json,wait=1,sources=[file:])"'] -ops ['"load", "warnings", "max_latency_insert"']
      - func: "upload stats to atlas"
        vars:
          test-name: 500m-btree-populate.wtperf
      - func: "upload stats to evergreen"
        vars:
          test-name: 500m-btree-populate.wtperf
      - func: "upload artifact"
        vars:
          upload_filename: WT_TEST.tgz
          upload_source_dir: wiredtiger/cmake_build/bench/wtperf/WT_TEST_0_0/
      # Call cleanup function to avoid duplicated artifact upload in the post-task stage.
      - func: "cleanup"

  - name: perf-test-long-500m-btree-50r50u
    tags: ["long-perf"]
    depends_on:
      - name: perf-test-long-500m-btree-populate
    commands:
      - command: timeout.update
        params:
          exec_timeout_secs: 10800
          timeout_secs: 10800
      # Fetch the compile artifacts.
      - func: "fetch artifacts"
      # Fetch the database created by perf-test-long-500m-btree-populate task.
      - func: "fetch artifacts"
        vars:
          dependent_task: perf-test-long-500m-btree-populate
          destination: "wiredtiger/cmake_build/bench/wtperf/WT_TEST_0_0"
      - func: "run-perf-test"
        vars:
          perf-test-name: 500m-btree-50r50u.wtperf
          maxruns: 1
          no_create: true
          wtarg: -args ['"-C create,statistics=(fast),statistics_log=(json,wait=1,sources=[file:])"'] -ops ['"read", "update", "warnings", "max_latency_read_update"']
      - func: "upload stats to atlas"
        vars:
          test-name: 500m-btree-50r50u.wtperf
      - func: "upload stats to evergreen"
        vars:
          test-name: 500m-btree-50r50u.wtperf
      - func: "cleanup"

  - name: perf-test-long-500m-btree-50r50u-backup
    tags: ["long-perf"]
    depends_on:
      - name: perf-test-long-500m-btree-populate
    commands:
      - command: timeout.update
        params:
          exec_timeout_secs: 10800
          timeout_secs: 10800
      # Fetch the compile artifacts.
      - func: "fetch artifacts"
      # Fetch the database created by perf-test-long-500m-btree-populate task.
      - func: "fetch artifacts"
        vars:
          dependent_task: perf-test-long-500m-btree-populate
          destination: "wiredtiger/cmake_build/bench/wtperf/WT_TEST_0_0"
      - func: "run-perf-test"
        vars:
          perf-test-name: 500m-btree-50r50u-backup.wtperf
          maxruns: 1
          no_create: true
          wtarg: -args ['"-C create,statistics=(fast),statistics_log=(json,wait=1,sources=[file:])"'] -ops ['"read", "update", "warnings", "max_latency_read_update"']
      - func: "upload stats to atlas"
        vars:
          test-name: 500m-btree-50r50u-backup.wtperf
      - func: "upload stats to evergreen"
        vars:
          test-name: 500m-btree-50r50u-backup.wtperf
      - func: "cleanup"

  - name: perf-test-long-500m-btree-80r20u
    tags: ["long-perf"]
    depends_on:
      - name: perf-test-long-500m-btree-populate
    commands:
      - command: timeout.update
        params:
          exec_timeout_secs: 10800
          timeout_secs: 10800
      # Fetch the compile artifacts.
      - func: "fetch artifacts"
      # Fetch the database created by perf-test-long-500m-btree-populate task.
      - func: "fetch artifacts"
        vars:
          dependent_task: perf-test-long-500m-btree-populate
          destination: "wiredtiger/cmake_build/bench/wtperf/WT_TEST_0_0"
      - func: "run-perf-test"
        vars:
          perf-test-name: 500m-btree-80r20u.wtperf
          maxruns: 1
          no_create: true
          wtarg: -args ['"-C create,statistics=(fast),statistics_log=(json,wait=1,sources=[file:])"'] -ops ['"read", "update", "warnings", "max_latency_read_update"']
      - func: "upload stats to atlas"
        vars:
          test-name: 500m-btree-80r20u.wtperf
      - func: "upload stats to evergreen"
        vars:
          test-name: 500m-btree-80r20u.wtperf
      - func: "cleanup"

  - name: perf-test-long-500m-btree-rdonly
    tags: ["long-perf"]
    depends_on:
      - name: perf-test-long-500m-btree-populate
    commands:
      - command: timeout.update
        params:
          exec_timeout_secs: 10800
          timeout_secs: 10800
      # Fetch the compile artifacts.
      - func: "fetch artifacts"
      # Fetch the database created by perf-test-long-500m-btree-populate task.
      - func: "fetch artifacts"
        vars:
          dependent_task: perf-test-long-500m-btree-populate
          destination: "wiredtiger/cmake_build/bench/wtperf/WT_TEST_0_0"
      - func: "run-perf-test"
        vars:
          perf-test-name: 500m-btree-rdonly.wtperf
          maxruns: 1
          no_create: true
          wtarg: -args ['"-C create,statistics=(fast),statistics_log=(json,wait=1,sources=[file:])"'] -ops ['"read", "warnings", "max_latency_read_update", "min_max_read_throughput"']
      - func: "upload stats to atlas"
        vars:
          test-name: 500m-btree-rdonly.wtperf
      - func: "upload stats to evergreen"
        vars:
          test-name: 500m-btree-rdonly.wtperf
      - func: "cleanup"

  - name: perf-test-long-checkpoint-stress
    tags: ["long-perf"]
    depends_on:
      - name: compile
    commands:
      - func: "fetch artifacts"
      - func: "run-perf-test"
        vars:
          perf-test-name: checkpoint-stress.wtperf
          maxruns: 1
          wtarg: -args ['"-C create,statistics=(fast),statistics_log=(json,wait=1,sources=[file:])"'] -ops ['"update", "checkpoint"']
      - func: "upload stats to atlas"
        vars:
          test-name: checkpoint-stress.wtperf
      - func: "upload stats to evergreen"
        vars:
          test-name: checkpoint-stress.wtperf

  - name: many-dhandle-stress
    depends_on:
      - name: compile
    commands:
      - func: "fetch artifacts"
      - func: "run-perf-test"
        vars:
          test_type: workgen
          exec_path: ${python_binary|python3}
          perf-test-path: ../../../bench/workgen/runner
          perf-test-name: many-dhandle-stress.py
          maxruns: 1
          wtarg: -ops ['"max_latency_create", "max_latency_drop", "max_latency_drop_diff", "max_latency_insert_micro_sec", "max_latency_read_micro_sec", "max_latency_update_micro_sec", "warning_idle", "warning_idle_create", "warning_idle_drop", "warning_insert", "warning_operations", "warning_read", "warning_update"']
      - func: "upload stats to atlas"
        vars:
          test-name: many-dhandle-stress.py
      - func: "upload stats to evergreen"
        vars:
          test-name: many-dhandle-stress.py
      - func: "validate-expected-stats"
        vars:
          stat_file: './test_stats/evergreen_out_many-dhandle-stress.py.json'
          comparison_op: "lt"
          expected-stats: '{"Warning Idle (drop)": 50, "Latency drop(in sec.) Max1": 500, "Latency warnings (read, insert, update)": 500}'

  - name: bench-wt2853-perf-test-row
    tags: ["wt2853-perf"]
    depends_on:
      - name: compile
    commands:
      - func: "fetch artifacts"
      - func: "wt2853_perf test"
        vars:
          wt2853_perf_args: "-t r"
      - func: "upload test stats"
        vars:
          test_path: bench/wt2853_perf/wt2853_perf

  - name: bench-wt2853-perf-test-col
    tags: ["wt2853-perf"]
    depends_on:
      - name: compile
    commands:
      - func: "fetch artifacts"
      - func: "wt2853_perf test"
        vars:
          wt2853_perf_args: "-t c"
      - func: "upload test stats"
        vars:
          test_path: bench/wt2853_perf/wt2853_perf

  - <<: *workgen-test
    name: "workgen-test-compress_ratio"

  - <<: *workgen-test
    name: "workgen-test-evict-btree-hs"

  - <<: *workgen-test
    name: "workgen-test-example_dynamic_tables"

  - <<: *workgen-test
    name: "workgen-test-example_prepare"

  - <<: *workgen-test
    name: "workgen-test-example_prepare_evict_reconcile"

  - <<: *workgen-test
    name: "workgen-test-example_simple"

  - <<: *workgen-test
    name: "workgen-test-example_txn"

  - <<: *workgen-test
    name: "workgen-test-insert_stress"

  - <<: *workgen-test
    name: "workgen-test-insert_test"

  - <<: *workgen-test
    name: "workgen-test-maintain_low_dirty_cache"

  - <<: *workgen-test
    name: "workgen-test-many-dhandle-stress"

  - <<: *workgen-test
    name: "workgen-test-multi_btree_heavy_stress"

  - <<: *workgen-test
    name: "workgen-test-multiversion"

  - <<: *workgen-test
    name: "workgen-test-prepare_stress"

  - <<: *workgen-test
    name: "workgen-test-read_write_storms"

  - <<: *workgen-test
    name: "workgen-test-read_write_sync_long"

  - <<: *workgen-test
    name: "workgen-test-read_write_sync_short"

  - <<: *workgen-test
    name: "workgen-test-skiplist_stress"

  - <<: *workgen-test
    name: "workgen-test-small_btree"

  - <<: *workgen-test
    name: "workgen-test-small_btree_reopen"

#######################################
#     Antithesis Integration          #
#######################################

  - name: debug-have-diagnostic
    tags: ["antithesis"]
    commands:
      - func: "get project"
      - func: "compile wiredtiger"
      - func: "build and push antithesis container"

  - name: release-with-debug-have-diagnostic
    tags: ["antithesis"]
    commands:
      - func: "get project"
      - func: "compile wiredtiger"
        vars:
          CMAKE_BUILD_TYPE: -DCMAKE_BUILD_TYPE=RelWithDebInfo
          HAVE_DIAGNOSTIC: -DHAVE_DIAGNOSTIC=1
      - func: "build and push antithesis container"

#######################################
#            Buildvariants            #
#######################################

buildvariants:

- name: ubuntu2004
  display_name: "! Ubuntu 20.04"
  run_on:
  - ubuntu2004-test
  expansions:
    ENABLE_TCMALLOC: 1
    data_validation_stress_test_args: -t r -m -W 3 -D -p -n 100000 -k 100000 -C cache_size=100MB
    num_jobs: $(echo "`grep -c ^processor /proc/cpuinfo` * 2" | bc)
  tasks:
    - name: ".pull_request !.pull_request_compilers"
    - name: ".unit_test_long"
      distros: ubuntu2004-large
    - name: compile
    - name: doc-compile
    - name: make-check-test
    - name: configure-combinations
    - name: syscall-linux
    - name: checkpoint-filetypes-test
    - name: unit-test-zstd
    - name: unit-test-random-seed
    - name: unit-test-hook-tiered
    - name: unit-test-hook-tiered-with-delays
    - name: unit-test-hook-tiered-timestamp
    - name: unit-test-hook-timestamp
    - name: test-prepare-hs03-hook-timestamp
    - name: spinlock-gcc-test
    - name: spinlock-pthread-adaptive-test
      distros: ubuntu2004-large
    - name: long-test
      distros: ubuntu2004-large
    - name: unit-test-extra-long
      distros: ubuntu2004-large
    - name: static-wt-build-test
    - name: linux-directio
      distros: ubuntu2004-build
    - name: format-mirror-test
    - name: format-smoke-test
    - name: format-failure-configs-test
      distros: ubuntu2004-large
    - name: ".data-validation-stress-test"
    - name: catch2-unittest-test
    - name: s3-tiered-storage-extensions-test
    - name: azure-gcp-tiered-storage-extensions-test
    - name: bench-tiered-push-pull
    - name: catch2-unittest-assertions
    - name: ".tiered_unittest"
    - name: bench-tiered-push-pull-s3
    - name: csuite-timestamp-abort-test-s3
    - name: unit-test-hook-tiered-s3
    - name: chunkcache-test
    - name: ".workgen-test"
      batchtime: 1440 # 24 hours
    - name: model-unit-test
    - name: model-test-failure-workloads
      batchtime: 1440 # 24 hours
    # FIXME-WT-12637
    #- name: model-test-long
    #  batchtime: 1440 # once a day
    - name: csuite-long-running
      batchtime: 1440 # once a day

- name: ubuntu2004-asan
  display_name: "! Ubuntu 20.04 ASAN"
  run_on:
  - ubuntu2004-test
  expansions:
    CMAKE_TOOLCHAIN_FILE: -DCMAKE_TOOLCHAIN_FILE=../cmake/toolchains/clang.cmake
    CMAKE_BUILD_TYPE: -DCMAKE_BUILD_TYPE=ASan
    ENABLE_TCMALLOC: 0
    additional_env_vars: |
      export LSAN_OPTIONS="$COMMON_SAN_OPTIONS:print_suppressions=0:suppressions=$(git rev-parse --show-toplevel)/test/evergreen/asan_leaks.supp"
    num_jobs: $(echo "`grep -c ^processor /proc/cpuinfo`" | bc)
    # Exclude this test for ASan builds, as it results in a false positives owing
    # to deliberate killing of processes to invoke corruption.
    extra_args: -E "wt12015_backup_corruption"
  tasks:
    - name: ".pull_request !.pull_request_compilers !.model_checking !.python !.tiered_unittest !csuite-wt12015-backup-corruption-test"
    - name: examples-c-test
    - name: format-asan-smoke-test

- name: ubuntu2004-tsan
  display_name: "! Ubuntu 20.04 TSAN"
  run_on:
  - ubuntu2004-test
  expansions:
    CMAKE_TOOLCHAIN_FILE: -DCMAKE_TOOLCHAIN_FILE=../cmake/toolchains/mongodbtoolchain_stable_clang.cmake
    CMAKE_BUILD_TYPE: -DCMAKE_BUILD_TYPE=TSan
    ENABLE_TCMALLOC: 0
    additional_env_vars: |
      export TSAN_OPTIONS="$COMMON_SAN_OPTIONS:history_size=7:print_suppressions=0:suppressions=$(git rev-parse --show-toplevel)/test/evergreen/tsan_warnings.supp"
    num_jobs: $(echo "`grep -c ^processor /proc/cpuinfo`" | bc)
  tasks:
    - name: examples-c-tsan

# Very minimal set without any extensions
- name: ubuntu2004-minimal
  display_name: "! Ubuntu 20.04 Minimal"
  batchtime: 480 # 3 times a day
  run_on:
  - ubuntu2004-test
  expansions:
    # Compile with clang so we test that path for the catch2 unittests.
    CMAKE_TOOLCHAIN_FILE: -DCMAKE_TOOLCHAIN_FILE=../cmake/toolchains/mongodbtoolchain_stable_clang.cmake
    ENABLE_CPPSUITE: -DENABLE_CPPSUITE=0
    ENABLE_TCMALLOC: 0
    posix_configure_flags: -DENABLE_PYTHON=0 -DENABLE_LZ4=0 -DENABLE_SNAPPY=0 -DENABLE_ZLIB=0 -DENABLE_ZSTD=0
    num_jobs: $(echo "`grep -c ^processor /proc/cpuinfo`" | bc)
  tasks:
    - name: compile
    - name: csuite-tests-fast
    - name: fops
    - name: catch2-unittest-test
    - name: examples-c-test

- name: ubuntu2004-msan
  display_name: "! Ubuntu 20.04 MSAN"
  run_on:
  - ubuntu2004-test
  expansions:
    CMAKE_TOOLCHAIN_FILE: -DCMAKE_TOOLCHAIN_FILE=../cmake/toolchains/mongodbtoolchain_stable_clang.cmake
    CMAKE_BUILD_TYPE: -DCMAKE_BUILD_TYPE=MSan
    # Use optimisation level -O0 since Clang treats -Og (our default optimisation for non-release
    # builds) as -O1, making test binaries more difficult to debug.
    CC_OPTIMIZE_LEVEL: -DCC_OPTIMIZE_LEVEL=-O0
    ENABLE_TCMALLOC: 1
    # We don't run C++ memory sanitized testing as it creates false positives. MSAN also causes
    # some csuite tests to take an extended amount of time. These are excluded from the
    # make-check-test task and are covered by the csuite-long-running task.
    extra_args: -LE "cppsuite|long_running"
    num_jobs: $(echo "`grep -c ^processor /proc/cpuinfo` / 2" | bc)
  tasks:
    - name: clang-analyzer
    - name: compile
    - name: compile-production-disable-shared
    - name: compile-production-disable-static
    - name: examples-c-production-disable-shared-test
    - name: examples-c-production-disable-static-test
    - name: format-stress-pull-request-test
    - name: make-check-test
      distros: ubuntu2004-large
    - name: csuite-long-running
      # Some of the long-running tests require a large instance to run successfully.
      distros: ubuntu2004-large
      batchtime: 1440 # once a day

- name: ubuntu2004-ubsan
  display_name: "! Ubuntu 20.04 UBSAN"
  run_on:
  - ubuntu2004-test
  expansions:
    CMAKE_TOOLCHAIN_FILE: -DCMAKE_TOOLCHAIN_FILE=../cmake/toolchains/clang.cmake
    CMAKE_BUILD_TYPE: -DCMAKE_BUILD_TYPE=UBSan
    # Use optimisation level -O0 since Clang treats -Og (our default optimisation for non-release
    # builds) as -O1, making test binaries more difficult to debug.
    CC_OPTIMIZE_LEVEL: -DCC_OPTIMIZE_LEVEL=-O0
    ENABLE_TCMALLOC: 1
    num_jobs: $(echo "`grep -c ^processor /proc/cpuinfo`" | bc)
  tasks:
    - name: clang-analyzer
    - name: compile
    - name: compile-production-disable-shared
    - name: compile-production-disable-static
    - name: examples-c-production-disable-shared-test
    - name: examples-c-production-disable-static-test
    - name: format-stress-pull-request-test
    - name: make-check-test
      distros: ubuntu2004-large
    - name: cppsuite-default-all

- name: ubuntu2004-compilers
  display_name: "! Ubuntu 20.04 Compilers"
  run_on:
  - ubuntu2004-wt-build
  expansions:
    ENABLE_TCMALLOC: 1
    num_jobs: $(echo "`grep -c ^processor /proc/cpuinfo`" | bc)
  tasks:
    - name: ".pull_request_compilers"

- name: ubuntu2004-stress-tests
  display_name: Ubuntu 20.04 Stress tests
  run_on:
  - ubuntu2004-small
  expansions:
    ENABLE_TCMALLOC: 1
    num_jobs: $(echo "`grep -c ^processor /proc/cpuinfo`" | bc)
  tasks:
    - name: ".stress-test-1"
    - name: ".stress-test-2"
    - name: ".stress-test-3"
    - name: ".stress-test-4"
    - name: ".stress-test-no-barrier"
      distros: ubuntu2004-medium
    - name: ".stress-test-sanitizer"
      run_on:
      - ubuntu2004-medium
    - name: format-abort-recovery-stress-test
    - name: format-predictable-test
    # FIXME-WT-10822
    # - name: format-tiered-test
    - name: schema-abort-predictable-test
    - name: checkpoint-filetypes-predictable-test

- name: ubuntu2004-stress-tests-arm64
  display_name: Ubuntu 20.04 Stress tests (ARM64)
  run_on:
  - ubuntu2004-arm64-large
  expansions:
    ENABLE_TCMALLOC: 1
    num_jobs: $(echo "`grep -c ^processor /proc/cpuinfo`" | bc)
  tasks:
    - name: ".stress-test-1"
    - name: ".stress-test-2"
    - name: ".stress-test-3"
    - name: ".stress-test-4"
    - name: ".stress-test-no-barrier"
    - name: checkpoint-stress-test-tiered
    - name: format-abort-recovery-stress-test

- name: cppsuite-stress-tests-ubuntu
  display_name: "Cppsuite Stress Tests Ubuntu 20.04"
  batchtime: 720 # twice a day
  run_on:
  # We run on medium as small has too small a disk.
  - ubuntu2004-medium
  expansions:
    ENABLE_TCMALLOC: 1
    num_jobs: $(echo "`grep -c ^processor /proc/cpuinfo`" | bc)
  tasks:
    - name: compile
    - name: ".cppsuite-stress-test"

- name: cppsuite-stress-tests-arm64
  display_name: "Cppsuite Stress Tests ARM64"
  batchtime: 720 # twice a day
  run_on:
  - ubuntu2004-arm64-large
  expansions:
    ENABLE_TCMALLOC: 1
    num_jobs: $(echo "`grep -c ^processor /proc/cpuinfo`" | bc)
  tasks:
    - name: compile
    - name: ".cppsuite-stress-test"

- name: package
  display_name: "~ Package"
  batchtime: 1440 # 1 day
  run_on:
  - ubuntu2004-test
  tasks:
    - name: package

- name: rhel80
  display_name: RHEL 8.0
  run_on:
  - rhel80-test
  expansions:
    ENABLE_TCMALLOC: 0
    cmake_generator: "Unix Makefiles"
    CMAKE_TOOLCHAIN_FILE: -DCMAKE_TOOLCHAIN_FILE=../cmake/toolchains/gcc.cmake
    num_jobs: $(echo "`grep -c ^processor /proc/cpuinfo`" | bc)
  tasks:
    - name: compile
    - name: make-check-test
    - name: fops
    - name: time-shift-sensitivity-test
    - name: linux-directio
      distros: rhel80-build
    - name: syscall-linux
    - name: checkpoint-filetypes-test
    - name: unit-test-zstd
    - name: unit-test-extra-long
      distros: rhel80-large
    - name: spinlock-gcc-test
    - name: spinlock-pthread-adaptive-test
    - name: wtperf-test
    - name: long-test
    - name: configure-combinations

- name: windows
  display_name: "! Windows"
  run_on:
  - windows-2022-small
  expansions:
    ENABLE_TCMALLOC: 0
    # Remove the default configurations for the toolchain, install prefix and number of jobs.
    CMAKE_TOOLCHAIN_FILE:
    CMAKE_INSTALL_PREFIX:
    num_jobs:
    python_binary: "/cygdrive/c/python/Python311/python"
  tasks:
    - name: compile
    - name: make-check-test
    - name: ".unit_test"
    - name: fops
    - name: catch2-unittest-test

- <<: *mac_test_template
  name: macos-1300-arm64
  display_name: "macOS 13.00 (ARM64)"
  run_on:
    - macos-1300-arm64
  batchtime: 120 # 2 hours
  expansions:
    python_binary: '/opt/homebrew/Frameworks/Python.framework/Versions/3.11/bin/python3.11'
    python_config_search_string: '_Python3_EXECUTABLE'
    <<: *mac_test_template_expansions

- name: little-endian
  display_name: "~ Little-endian (x86)"
  run_on:
  - ubuntu2204-large
  batchtime: 4320 # 3 days
  expansions:
    ENABLE_TCMALLOC: 0
    # Must disable ZSTD as its not available on the big endian platform (we generate the data files used for those tests here).
    posix_configure_flags: -DENABLE_ZSTD=0
    num_jobs: $(echo "`grep -c ^processor /proc/cpuinfo`" | bc)
  tasks:
    - name: compile
    - name: generate-datafile-little-endian
    - name: verify-datafile-little-endian
    - name: verify-datafile-from-big-endian

- name: big-endian
  display_name: "~ Big-endian (s390x/zSeries)"
  run_on:
  - rhel80-zseries-build
  batchtime: 4320 # 3 days
  expansions:
    ENABLE_TCMALLOC: 0
    posix_configure_flags: -DENABLE_ZSTD=0
    num_jobs: $(echo "`grep -c ^processor /proc/cpuinfo`" | bc)
  tasks:
    - name: compile
    - name: generate-datafile-big-endian
    - name: verify-datafile-big-endian
    - name: verify-datafile-from-little-endian

- name: rhel8-ppc
  display_name: "~ RHEL8 PPC"
  run_on:
  - rhel81-power8-small
  batchtime: 120 # 2 hours
  expansions:
    format_test_setting: ulimit -c unlimited
    CMAKE_TOOLCHAIN_FILE: -DCMAKE_TOOLCHAIN_FILE=../cmake/toolchains/mongodbtoolchain_stable_clang.cmake
    # Use quarter of the vCPUs to avoid OOM kill failure and disk issues on this variant.
    num_jobs: $(echo $(grep -c ^processor /proc/cpuinfo) / 4 | bc)
    ENABLE_CPPSUITE: -DENABLE_CPPSUITE=0
    ENABLE_TCMALLOC: 0
    posix_configure_flags: -DENABLE_STRICT=0
  tasks:
    - name: compile
    - name: unit-test
    - name: format-smoke-test
    - name: format-asan-smoke-test
    - name: format-wtperf-test
    - name: ".stress-test-ppc-1"
    - name: ".stress-test-ppc-2"

- name: rhel8-zseries
  display_name: "~ RHEL8 zSeries"
  run_on:
  - rhel80-zseries-test
  batchtime: 120 # 2 hours
  expansions:
    ENABLE_TCMALLOC: 0
    # Use half number of vCPU to avoid OOM kill failure
    num_jobs: $(echo $(grep -c ^processor /proc/cpuinfo) / 2 | bc)
  tasks:
    - name: compile
    - name: unit-test
    - name: format-smoke-test
    - name: ".stress-test-zseries-1"
    - name: ".stress-test-zseries-2"
    - name: ".stress-test-zseries-3"

- name: ubuntu2004-arm64
  display_name: "~ Ubuntu 20.04 ARM64"
  run_on:
  - ubuntu2004-arm64-small
  batchtime: 1440 # 24 hours
  expansions:
    ENABLE_TCMALLOC: 1
    num_jobs: $(echo "`grep -c ^processor /proc/cpuinfo` * 2" | bc)
  tasks:
    - name: compile
    - name: make-check-test
    - name: unit-test
    - name: fops
    - name: format-failure-configs-test
      distros: ubuntu2004-arm64-large
    - name: linux-directio
      distros: ubuntu2004-arm64-large
    - name: checkpoint-filetypes-test
    - name: unit-test-zstd
    - name: unit-test-extra-long
      distros: ubuntu2004-arm64-large
    - name: spinlock-gcc-test
    - name: spinlock-pthread-adaptive-test
      distros: ubuntu2004-arm64-large
    - name: wtperf-test
    - name: long-test
      distros: ubuntu2004-arm64-large
    - name: configure-combinations
    - name: format-smoke-test
    - name: s3-tiered-storage-extensions-test
    - name: chunkcache-test
    - name: memory-model-test
      batchtime: 40320 # 28 days
    - name: ".workgen-test"
      batchtime: 1440 # 24 hours
    - name: model-unit-test
    - name: model-test-failure-workloads
      batchtime: 1440 # 24 hours
    # FIXME-WT-12637
    #- name: model-test-long
    #  batchtime: 1440 # once a day

- name: amazon2-arm64
  display_name: "Amazon Linux 2 ARM64"
  run_on:
  - amazon2-arm64-small
  batchtime: 1440 # 24 hours
  expansions:
    ENABLE_TCMALLOC: 1
    num_jobs: $(echo "`grep -c ^processor /proc/cpuinfo` * 2" | bc)
    cmake_generator: "Unix Makefiles"
  # Using large distro for a few tests here as more memory is required.
  tasks:
    - name: compile
    - name: make-check-test
      distros: amazon2-arm64-large
    - name: unit-test
    - name: fops
    - name: format-failure-configs-test
      distros: amazon2-arm64-large
    - name: linux-directio
      distros: amazon2-arm64-large
    - name: checkpoint-filetypes-test
    - name: unit-test-zstd
    - name: unit-test-extra-long
      distros: amazon2-arm64-large
    - name: spinlock-gcc-test
    - name: spinlock-pthread-adaptive-test
      distros: amazon2-arm64-large
    - name: wtperf-test
    - name: long-test
      distros: amazon2-arm64-large
    - name: format-smoke-test
    - name: s3-tiered-storage-extensions-test

# Antithesis build and push
- name: ubuntu2004-antithesis
  display_name: "~ Ubuntu 20.04 Antithesis"
  run_on:
  - ubuntu2004-test
  expansions:
    ENABLE_TCMALLOC: 0
    posix_configure_flags: -DENABLE_ANTITHESIS=1 -DENABLE_STRICT=0
    CMAKE_TOOLCHAIN_FILE: -DCMAKE_TOOLCHAIN_FILE=../cmake/toolchains/mongodbtoolchain_stable_clang.cmake
    num_jobs: $(echo "`grep -c ^processor /proc/cpuinfo`" | bc)
  tasks:
    - name: ".antithesis"
      cron: 0 0 * * 4 # once a week (Thursday midnight UTC)
      patchable: false

- name: ubuntu2004-release
  display_name: "~ Ubuntu 20.04 (Release Build)"
  run_on:
  - ubuntu2004-small
  batchtime: 720 # 12 hours
  expansions:
    ENABLE_TCMALLOC: 0
    CMAKE_BUILD_TYPE: -DCMAKE_BUILD_TYPE=RelWithDebInfo
    num_jobs: $(echo "`grep -c ^processor /proc/cpuinfo` * 2" | bc)
  tasks:
    - name: compile
    - name: make-check-test
    - name: unit-test
    - name: format-smoke-test
    - name: fops
    - name: linux-directio
      distros: ubuntu2004-large
    - name: checkpoint-filetypes-test
    - name: unit-test-zstd
    - name: spinlock-gcc-test
    - name: spinlock-pthread-adaptive-test
      distros: ubuntu2004-large
    - name: long-test
      distros: ubuntu2004-large
    - name: configure-combinations
    - name: format-smoke-test
    - name: s3-tiered-storage-extensions-test

- name: ubuntu2004-release-arm64
  display_name: "~ Ubuntu 20.04 (ARM64, Release Build)"
  run_on:
  - ubuntu2004-arm64-small
  batchtime: 720 # 12 hours
  expansions:
    ENABLE_TCMALLOC: 0
    CMAKE_BUILD_TYPE: -DCMAKE_BUILD_TYPE=RelWithDebInfo
    num_jobs: $(echo "`grep -c ^processor /proc/cpuinfo` * 2" | bc)
  tasks:
    - name: compile
    - name: make-check-test
    - name: unit-test
    - name: format-smoke-test
    - name: fops
    - name: linux-directio
      distros: ubuntu2004-arm64-large
    - name: checkpoint-filetypes-test
    - name: unit-test-zstd
    - name: spinlock-gcc-test
    - name: spinlock-pthread-adaptive-test
      distros: ubuntu2004-arm64-large
    - name: long-test
      distros: ubuntu2004-arm64-large
    - name: configure-combinations
    - name: format-smoke-test
    - name: s3-tiered-storage-extensions-test

- name: ubuntu2004-release-stress-tests
  display_name: Ubuntu 20.04 Stress tests (Release Build)
  run_on:
  - ubuntu2004-test
  batchtime: 1440 # 24 hours
  expansions:
    ENABLE_TCMALLOC: 1
    CMAKE_BUILD_TYPE: -DCMAKE_BUILD_TYPE=RelWithDebInfo
    num_jobs: $(echo "`grep -c ^processor /proc/cpuinfo`" | bc)
  tasks:
    - name: ".stress-test-1"
    - name: ".stress-test-2"
    - name: ".stress-test-sanitizer"
    - name: format-abort-recovery-stress-test
    - name: format-predictable-test

- name: ubuntu2004-release-stress-tests-arm64
  display_name: Ubuntu 20.04 Stress tests (ARM64, Release Build)
  run_on:
  - ubuntu2004-arm64-large
  batchtime: 1440 # 24 hours
  expansions:
    ENABLE_TCMALLOC: 1
    CMAKE_BUILD_TYPE: -DCMAKE_BUILD_TYPE=RelWithDebInfo
    num_jobs: $(echo "`grep -c ^processor /proc/cpuinfo`" | bc)
  tasks:
    - name: ".stress-test-1"
    - name: ".stress-test-2"
    - name: format-abort-recovery-stress-test

- name: ubuntu2004-nonstandalone
  display_name: "Ubuntu 20.04 (Non-standalone)"
  run_on:
  - ubuntu2004-test
  expansions:
    ENABLE_TCMALLOC: 1
    data_validation_stress_test_args: -t r -m -W 3 -D -p -n 100000 -k 100000 -C cache_size=100MB
    num_jobs: $(echo "`grep -c ^processor /proc/cpuinfo` * 2" | bc)
    NONSTANDALONE: -DWT_STANDALONE_BUILD=0
    unit_test_variant_args: "--hook nonstandalone"
  tasks:
    - name: ".pull_request !.pull_request_compilers"
    - name: compile
    - name: make-check-test
    - name: unit-test-extra-long
      distros: ubuntu2004-large
    - name: ".data-validation-stress-test"

- name: ubuntu2004-stress-nonstandalone
  display_name: "Ubuntu 20.04 Stress tests (Non-standalone)"
  run_on:
  - ubuntu2004-small
  expansions:
    ENABLE_TCMALLOC: 1
    num_jobs: $(echo "`grep -c ^processor /proc/cpuinfo`" | bc)
    NONSTANDALONE: -DWT_STANDALONE_BUILD=0
  tasks:
    - name: ".stress-test-1"
    - name: ".stress-test-2"
    - name: ".stress-test-3"
    - name: ".stress-test-4"
    - name: ".stress-test-no-barrier"
      distros: ubuntu2004-medium
    - name: format-abort-recovery-stress-test
    - name: compile
    - name: ".cppsuite-stress-test"
      batchtime: 720 # 12 hours
      distros: ubuntu2004-medium # Medium is required as a larger disk is required.

- name: ubuntu2004-release-nonstandalone
  display_name: "Ubuntu 20.04 (Non-standalone, Release Build)"
  run_on:
  - ubuntu2004-small
  expansions:
    ENABLE_TCMALLOC: 1
    CMAKE_BUILD_TYPE: -DCMAKE_BUILD_TYPE=RelWithDebInfo
    num_jobs: $(echo "`grep -c ^processor /proc/cpuinfo`" | bc)
    NONSTANDALONE: -DWT_STANDALONE_BUILD=0
    unit_test_variant_args: "--hook nonstandalone"
  tasks:
    - name: ".stress-test-1"
      distros: ubuntu2004-test
    - name: ".stress-test-2"
      distros: ubuntu2004-test
    - name: format-abort-recovery-stress-test
      distros: ubuntu2004-test
    - name: compile
    - name: make-check-test
    - name: unit-test

- name: ubuntu2004-arm64-nonstandalone
  display_name: Ubuntu 20.04 (ARM64, Non-standalone)
  run_on:
  - ubuntu2004-arm64-large
  expansions:
    ENABLE_TCMALLOC: 1
    num_jobs: $(echo "`grep -c ^processor /proc/cpuinfo`" | bc)
    NONSTANDALONE: -DWT_STANDALONE_BUILD=0
    unit_test_variant_args: "--hook nonstandalone"
  tasks:
    - name: compile
      distros: ubuntu2004-arm64-small
    - name: make-check-test
      distros: ubuntu2004-arm64-small
    - name: unit-test
      distros: ubuntu2004-arm64-small
    - name: unit-test-extra-long
    - name: ".stress-test-1"
    - name: ".stress-test-2"
    - name: ".stress-test-3"
    - name: ".stress-test-4"
    - name: ".stress-test-no-barrier"
    - name: format-abort-recovery-stress-test
    - name: ".cppsuite-stress-test"
      batchtime: 720 # 12 hours

- name: ubuntu2004-arm64-release-nonstandalone
  display_name: Ubuntu 20.04 (ARM64, Release Build, Non-standalone)
  run_on:
  - ubuntu2004-arm64-small
  expansions:
    ENABLE_TCMALLOC: 1
    CMAKE_BUILD_TYPE: -DCMAKE_BUILD_TYPE=RelWithDebInfo
    num_jobs: $(echo "`grep -c ^processor /proc/cpuinfo`" | bc)
    NONSTANDALONE: -DWT_STANDALONE_BUILD=0
    unit_test_variant_args: "--hook nonstandalone"
  tasks:
    - name: ".stress-test-1"
      distros: ubuntu2004-arm64-large
    - name: ".stress-test-2"
      distros: ubuntu2004-arm64-large
    - name: format-abort-recovery-stress-test
      distros: ubuntu2004-arm64-large
    - name: compile
    - name: make-check-test
    - name: unit-test
    - name: unit-test-extra-long
      distros: ubuntu2004-arm64-large

- name: amazon2-arm64-nonstandalone
  display_name: "Amazon Linux 2 ARM64 Non-standalone"
  run_on:
  - amazon2-arm64-small
  batchtime: 1440 # 24 hours
  expansions:
    ENABLE_TCMALLOC: 1
    num_jobs: $(echo "`grep -c ^processor /proc/cpuinfo` * 2" | bc)
    cmake_generator: "Unix Makefiles"
    NONSTANDALONE: -DWT_STANDALONE_BUILD=0
    unit_test_variant_args: "--hook nonstandalone"
  tasks:
    - name: compile
    - name: make-check-test
      # Using large distro as more memory is required.
      distros: amazon2-arm64-large
    - name: unit-test
    - name: unit-test-extra-long
      distros: amazon2-arm64-large<|MERGE_RESOLUTION|>--- conflicted
+++ resolved
@@ -310,7 +310,6 @@
           powershell.exe  -NonInteractive '.\test\evergreen\build_windows.ps1' -configure 1 $DEFINED_EVERGREEN_CONFIG_FLAGS ${windows_configure_flags|}
         else
           echo "Using config flags $DEFINED_EVERGREEN_CONFIG_FLAGS ${posix_configure_flags|}"
-<<<<<<< HEAD
 
           if [[ ${ENABLE_TCMALLOC|0} -eq 1 ]]; then
             # Run this script in its own process as it depends on managing
@@ -320,12 +319,6 @@
             # Preload tcmalloc in the Evergreen environment: this will affect
             # ALL binaries.
             export LD_PRELOAD=$PWD/TCMALLOC_LIB/libtcmalloc.so
-=======
-          # Fetch the gperftools library if needed. This will also get tcmalloc.
-          if [[ ${ENABLE_TCMALLOC|0} -eq 1 ]]; then
-            is_cmake_build=true
-            . ../automation-scripts/evergreen/find_gperftools.sh ${s3_access_key} ${s3_secret_key} ${build_variant} $is_cmake_build
->>>>>>> 73524bde
           fi
 
           # Compiling with CMake.
