#
# This file defines the tasks and platforms for WiredTiger in the
# MongoDB continuous integration system (see https://mci.mongodb.com).
#

functions:    
  "get project" :
    command: git.get_project
    params:
      directory: wiredtiger
  "fetch artifacts" :
    command: s3.get
    params:
      aws_key: ${aws_key}
      aws_secret: ${aws_secret}
      remote_file: wiredtiger/${build_variant}/${revision}/artifacts/${dependent_task|compile}_${build_id}.tgz
      bucket: build_external
      extract_to: wiredtiger
  "fetch artifacts from little-endian" :
    - command: s3.get
      params:
        aws_key: ${aws_key}
        aws_secret: ${aws_secret}
        remote_file: wiredtiger/little-endian/${revision}/artifacts/WT_TEST.tgz
        bucket: build_external
        local_file: WT_TEST-little-endian.tgz
    - command: archive.targz_extract
      params:
        path: "WT_TEST-little-endian.tgz"
        destination: "wiredtiger/build_posix/test/format"
  "fetch artifacts from big-endian" :
    - command: s3.get
      params:
        aws_key: ${aws_key}
        aws_secret: ${aws_secret}
        remote_file: wiredtiger/big-endian/${revision}/artifacts/WT_TEST.tgz
        bucket: build_external
        local_file: WT_TEST-big-endian.tgz
    - command: archive.targz_extract
      params:
        path: "WT_TEST-big-endian.tgz"
        destination: "wiredtiger/build_posix/test/format"
  "fetch artifacts from many-coll" :
    - command: s3.get
      params:
        aws_key: ${aws_key}
        aws_secret: ${aws_secret}
        remote_file: dbpath_100k_500.tgz
        bucket: build_external
        local_file: dbpath_100k_500.tgz
    - command: shell.exec
      params:
        shell: bash
        script: |
          set -o errexit
          set -o verbose
          mkdir -p mongo-tests/largescale/many-collection/dbpath
    - command: archive.targz_extract
      params:
        path: "dbpath_100k_500.tgz"
        destination: "mongo-tests/largescale/many-collection/dbpath/."
  "fetch mongo-tests repo" :
    command: shell.exec
    params:
      script: |
        set -o errexit
        set -o verbose
        git clone https://github.com/wiredtiger/mongo-tests
  "fetch mongo repo" :
    command: shell.exec
    params:
      script: |
        set -o errexit
        set -o verbose
        git clone https://github.com/mongodb/mongo
  "import wiredtiger into mongo" :
    command: shell.exec
    params:
      script: |
        set -o errexit
        set -o verbose
        cp -a wiredtiger mongo/src/third_party/
  "compile mongodb" :
    command: shell.exec
    params:
      shell: bash
      working_dir: "mongo"
      script: |
        set -o errexit
        set -o verbose
        virtualenv -p python3 venv
        source venv/bin/activate
        pip3 install requirements_parser
        pip3 install -r etc/pip/compile-requirements.txt
        ./buildscripts/scons.py --variables-files=etc/scons/mongodbtoolchain_stable_gcc.vars --link-model=dynamic --ninja generate-ninja ICECC=icecc CCACHE=ccache
        ninja -j$(nproc --all) install-mongod
  "configure wiredtiger": &configure_wiredtiger
    command: shell.exec
    params:
      working_dir: "wiredtiger"
      shell: bash
      script: |
        # Fetch the gperftools library.
        if [[ "${posix_configure_flags|}" =~ (tcmalloc|TCMALLOC) ]]; then
          git clone git@github.com:wiredtiger/automation-scripts.git
          . automation-scripts/evergreen/find_gperftools.sh ${s3_access_key} ${s3_secret_key} ${build_variant} ${is_cmake_build|false}
        fi
        
        set -o errexit
        set -o verbose

        # Check if the build variant has specified a build type, always default to
        # Autoconf/Libtool if $is_cmake_build is not declared.
        if [ ${is_cmake_build|false} = true ]; then
          if [ "$OS" = "Windows_NT" ]; then
            # Use the Windows powershell script to configure the CMake build.
            # We execute it in a powershell environment as its easier to detect and source the Visual Studio
            # toolchain in a native Windows environment. We can't easily execute the build in a cygwin environment.
            powershell.exe  -NonInteractive '.\test\evergreen\build_windows.ps1' -configure 1 ${windows_configure_flags|}
          else
            # Compiling with CMake.
            . test/evergreen/find_cmake.sh
            mkdir -p cmake_build
            cd cmake_build
            $CMAKE \
            ${posix_configure_flags|-DCMAKE_TOOLCHAIN_FILE=../cmake/toolchains/mongodbtoolchain_v3_gcc.cmake -DCMAKE_C_FLAGS="-ggdb" -DHAVE_DIAGNOSTIC=1 -DENABLE_PYTHON=1 -DENABLE_ZLIB=1 -DENABLE_STATIC=1 -DENABLE_STRICT=1 -DCMAKE_INSTALL_PREFIX=$(pwd)/LOCAL_INSTALL} -G "${cmake_generator|Ninja}" ./..
          fi
        elif [ "$OS" != "Windows_NT" ]; then
          # Compiling with Autoconf/Libtool.
          cd build_posix
          sh reconf
          ${configure_env_vars|CC=/opt/mongodbtoolchain/v3/bin/gcc CXX=/opt/mongodbtoolchain/v3/bin/g++ PATH=/opt/mongodbtoolchain/v3/bin:$PATH ADD_CFLAGS="-ggdb -fPIC"} PYTHON="python3" \
            ../configure ${configure_python_setting|} \
            ${posix_configure_flags|--enable-silent-rules --enable-diagnostic --enable-python --enable-zlib --enable-strict --enable-static --prefix=$(pwd)/LOCAL_INSTALL}
        fi
  "make wiredtiger": &make_wiredtiger
    command: shell.exec
    params:
      working_dir: "wiredtiger"
      shell: bash
      script: |
        set -o errexit
        set -o verbose
        if [ ${is_cmake_build|false} = true ]; then
          if [ "$OS" = "Windows_NT" ]; then
            # Use the Windows powershell script to execute Ninja build (can't execute directly in a cygwin environment).
            powershell.exe '.\test\evergreen\build_windows.ps1 -build 1'
          else
            # Compiling with CMake generated Ninja file.
            cd cmake_build
            ${make_command|ninja} ${smp_command|} 2>&1
          fi
        elif [ "Windows_NT" == "$OS" ]; then
          export "PATH=/cygdrive/c/Python39:/cygdrive/c/Python39/Scripts:$PATH"

          python --version
          python -m pip install scons==3.1.1
          scons-3.1.1.bat "LIBPATH=c:\\python\\Python39\\libs" --enable-python=c:\\swigwin-3.0.2\\swig.exe --enable-diagnostic ${scons_smp_command|}
        else
          # Compiling with Autoconf/Libtool Makefiles.
          cd build_posix
          ${make_command|make} ${smp_command|} 2>&1

          # On macOS, change the binary location with install_name_tool since DYLD_LIBRARY_PATH
          # appears not to work for dynamic modules loaded by python. For wt, the libtool generated
          # script has the wrong path for running on test machines.
          if [ "$(uname -s)" == "Darwin" ]; then
            WT_VERSION=$(m4 aclocal/version.m4)
            install_name_tool -change /usr/local/lib/libwiredtiger-$WT_VERSION.dylib $(pwd)/.libs/libwiredtiger-$WT_VERSION.dylib lang/python/_wiredtiger*.so
            install_name_tool -change /usr/local/lib/libwiredtiger-$WT_VERSION.dylib $(pwd)/.libs/libwiredtiger-$WT_VERSION.dylib .libs/wt
          fi
        fi
  "compile wiredtiger":
    - *configure_wiredtiger
    - *make_wiredtiger
  "compile wiredtiger no linux ftruncate":
    - *configure_wiredtiger
    - command: shell.exec
      params:
        working_dir: "wiredtiger/build_posix"
        shell: bash
        script: |
          set -o errexit
          set -o verbose
          echo '#undef HAVE_FTRUNCATE' >> wiredtiger_config.h
    - *make_wiredtiger
  "compile wiredtiger address sanitizer":
    - command: shell.exec
      params:
        working_dir: "wiredtiger/build_posix"
        shell: bash
        script: |
          set -o errexit
          set -o verbose
          sh reconf
          if [ "$OS" != "Windows_NT" ]; then
            CC=/opt/mongodbtoolchain/v3/bin/clang CXX=/opt/mongodbtoolchain/v3/bin/clang++ PATH=/opt/mongodbtoolchain/v3/bin:$PATH CFLAGS="-ggdb -fPIC -fno-omit-frame-pointer -fsanitize=address" CXXFLAGS="-fsanitize=address -fno-omit-frame-pointer -ggdb -fPIC" \
              ../configure ${configure_python_setting|} \
              --enable-diagnostic --with-builtins=lz4,snappy,zlib,zstd
          fi
    - *make_wiredtiger
  "compile wiredtiger with builtins":
    - command: shell.exec
      params:
        working_dir: "wiredtiger/build_posix"
        shell: bash
        script: |
          set -o errexit
          set -o verbose
          sh reconf
          if [ "$OS" != "Windows_NT" ]; then
            CC=/opt/mongodbtoolchain/v3/bin/gcc CXX=/opt/mongodbtoolchain/v3/bin/g++ PATH=/opt/mongodbtoolchain/v3/bin:$PATH ADD_CFLAGS="-ggdb -fPIC" \
              ../configure ${configure_python_setting|} \
              --enable-strict --enable-diagnostic --with-builtins=lz4,snappy,zlib
          fi
    - *make_wiredtiger
  "compile wiredtiger docs":
    - command: shell.exec
      params:
        working_dir: "wiredtiger/build_posix"
        shell: bash
        script: |
          set -o errexit
          set -o verbose

          # Check if specific branches are provided to the function through the expansion variable
          # defined in the documentation-update build variant. If none are specified, use the
          # current branch.
          if [ -z ${doc_update_branches} ]; then
            branches=$(git rev-parse --abbrev-ref HEAD)
          else
            branches=${doc_update_branches}
          fi

          # Because of Evergreen's expansion syntax, this is used to process each branch separately.
          IFS=,
          for branch in $branches; do

            echo "Checking out branch $branch ..."
            git checkout $branch
            sh reconf

            # Java API is removed in newer branches via WT-6675.
            if [ $branch == "mongodb-4.2" ] || [ $branch == "mongodb-4.0" ]; then
              ../configure CFLAGS="-DMIGHT_NOT_RUN -Wno-error" --enable-java --enable-python --enable-strict
              (cd lang/python && make ../../../lang/python/wiredtiger_wrap.c)
              (cd lang/java && make ../../../lang/java/wiredtiger_wrap.c)
            else
              ../configure CFLAGS="-DMIGHT_NOT_RUN -Wno-error" --enable-python --enable-strict
              (cd lang/python && make ../../../lang/python/wiredtiger_wrap.c)
            fi

            (cd ../dist && sh s_docs && echo "The documentation for $branch was successfully generated.")
            # Save generated documentation
            (cd .. && mv docs docs-$branch)
          done

  "update wiredtiger docs":
    - command: shell.exec
      params:
        shell: bash
        script: |
          # Use a single function to update the documentation of each supported WiredTiger branch.
          # This is useful as not all branches have a dedicated Evergreen project. Furthermore, the
          # documentation-update task is not triggered by every commit. We rely on the activity of
          # the develop branch to update the documentation of all supported branches.
          set -o errexit
          set -o verbose

          if [[ "${branch_name}" != "develop" ]]; then
            echo "We only run the documentation update task on the WiredTiger (develop) Evergreen project."
            exit 0
          fi

          git clone git@github.com:wiredtiger/wiredtiger.github.com.git
          cd wiredtiger.github.com

          # Branches to update are defined through an expansion variable.
          branches=${doc_update_branches}

          # Go through each branch to stage the doc changes.
          IFS=,
          for branch in $branches; do

            # Synchronize the generated documentation with the current one.
            echo "Synchronizing documentation for branch $branch ..."
            rsync -avq ../wiredtiger/docs-$branch/ $branch/ --delete

            # Commit and push the changes if any.
            if [[ $(git status "$branch" --porcelain) ]]; then
              git add $branch
              git commit -m "Update auto-generated docs for $branch" \
                        --author="svc-bot-doc-build <svc-wiredtiger-doc-build@10gen.com>"
            else
              echo "No documentation changes for $branch."
            fi

          done
    - command: shell.exec
      params:
        working_dir: "wiredtiger.github.com"
        shell: bash
        silent: true
        script: |
          set -o errexit
          git push https://"${doc-update-github-token}"@github.com/wiredtiger/wiredtiger.github.com

  "make check directory":
    command: shell.exec
    params:
      working_dir: "wiredtiger/build_posix"
      script: |
        set -o errexit
        set -o verbose

        ${test_env_vars|} ${make_command|make} VERBOSE=1 check -C ${directory}  ${smp_command|} 2>&1
  "make check all":
    command: shell.exec
    params:
      working_dir: "wiredtiger"
      script: |
        set -o errexit
        set -o verbose
        if [ ${is_cmake_build|false} = true ]; then
          . test/evergreen/find_cmake.sh
          cd cmake_build
          ${test_env_vars|} $CTEST -L check ${smp_command|} --output-on-failure 2>&1
        else
          cd build_posix
          ${test_env_vars|} ${make_command|make} VERBOSE=1 check ${smp_command|} 2>&1
        fi
  "unit test":
    command: shell.exec
    params:
      working_dir: "wiredtiger"
      script: |
        set -o errexit
        set -o verbose

        if [ "Windows_NT" = "$OS" ]; then
          export "PATH=/cygdrive/c/Python39:/cygdrive/c/Python39/Scripts:$PATH"
          export "PYTHONPATH=$(pwd)/../lang/python/wiredtiger):$(cygpath -w $(pwd)/../lang/python)"
        fi
        if [ ${is_cmake_build|false} = true ]; then
          cd cmake_build
        else
          cd build_posix
        fi
        ${test_env_vars|} ${python_binary|python3} ../test/suite/run.py ${unit_test_args|-v 2} ${smp_command|} 2>&1
  "format test":
    command: shell.exec
    params:
      working_dir: "wiredtiger/build_posix/test/format"
      script: |
        set -o errexit
        set -o verbose
        for i in $(seq ${times|1}); do
          ./t -1 -c ${config|../../../test/format/CONFIG.stress} ${extra_args|} || ( [ -f RUNDIR/CONFIG ] && cat RUNDIR/CONFIG ) 2>&1
        done
  "format test script":
    command: shell.exec
    params:
      working_dir: "wiredtiger/test/format"
      script: |
        set -o errexit
        set -o verbose
        ${format_test_setting|}
        for i in $(seq ${times|1}); do
          ${test_env_vars|} ./format.sh ${smp_command|} ${format_test_script_args|} 2>&1
        done
  "many dbs test":
    command: shell.exec
    params:
      working_dir: "wiredtiger/build_posix/test/manydbs"
      script: |
        set -o errexit
        set -o verbose
        ${test_env_vars|} ./t ${many_db_args|} 2>&1
  "thread test":
    command: shell.exec
    params:
      working_dir: "wiredtiger/build_posix/test/thread"
      script: |
        set -o errexit
        set -o verbose
        ${test_env_vars|} ./t ${thread_test_args|} 2>&1
  "random abort test":
    command: shell.exec
    params:
      working_dir: "wiredtiger/build_posix/test/csuite"
      script: |
        set -o errexit
        set -o verbose
        ${test_env_vars|} ./test_random_abort ${random_abort_args|} 2>&1
  "tiered abort test":
    command: shell.exec
    params:
      working_dir: "wiredtiger/build_posix/test/csuite"
      script: |
        set -o errexit
        set -o verbose
        ${test_env_vars|} ./test_tiered_abort ${tiered_abort_args|} 2>&1
  "timestamp abort test":
    command: shell.exec
    params:
      working_dir: "wiredtiger/build_posix/test/csuite"
      script: |
        set -o errexit
        set -o verbose
        ${test_env_vars|} ./test_timestamp_abort ${timestamp_abort_args|} 2>&1
  "truncated log test":
    command: shell.exec
    params:
      working_dir: "wiredtiger/build_posix/"
      script: |
        set -o errexit
        set -o verbose
        ${test_env_vars|} ./test/csuite/test_truncated_log ${truncated_log_args|} 2>&1
  "recovery stress test script":
    command: shell.exec
    params:
      working_dir: "wiredtiger/build_posix/test/csuite"
      script: |
        set -o errexit
        set -o verbose

        for i in $(seq ${times|1}); do
          # Run the various combinations of args. Let time and threads be random. Add a
          # timing stress to test_timestamp_abort every other run.
          if [ $(( $i % 2 )) -eq 0 ]; then
            test_timestamp_abort_args=-s
          else
            test_timestamp_abort_args=
          fi

          # Run current version with write-no-sync txns.
          ${test_env_vars|} ./test_random_abort 2>&1
          ${test_env_vars|} ./test_timestamp_abort $test_timestamp_abort_args 2>&1

          # Current version with memory-based txns (MongoDB usage).
          ${test_env_vars|} ./test_random_abort -m 2>&1
          ${test_env_vars|} ./test_timestamp_abort -m $test_timestamp_abort_args 2>&1

          # V1 log compatibility mode with write-no-sync txns.
          ${test_env_vars|} ./test_random_abort -C 2>&1
          ${test_env_vars|} ./test_timestamp_abort -C $test_timestamp_abort_args 2>&1

          # V1 log compatibility mode with memory-based txns.
          ${test_env_vars|} ./test_random_abort -C -m 2>&1
          ${test_env_vars|} ./test_timestamp_abort -C -m $test_timestamp_abort_args 2>&1

          ${test_env_vars|} ./test_truncated_log ${truncated_log_args|} 2>&1

          # Just let the system take a breath
          sleep 10s
        done
  "upload artifact":
    - command: archive.targz_pack
      params:
        target: ${upload_filename|wiredtiger.tgz}
        source_dir: ${upload_source_dir|wiredtiger}
        include:
          - "./**"
    - command: s3.put
      params:
        aws_secret: ${aws_secret}
        aws_key: ${aws_key}
        local_file: ${upload_filename|wiredtiger.tgz}
        bucket: build_external
        permissions: public-read
        content_type: application/tar
        display_name: Artifacts
        remote_file: wiredtiger/${build_variant}/${revision}/artifacts/${task_name}_${build_id}${postfix|}.tgz
  "cleanup":
    command: shell.exec
    params:
      script: |
        rm -rf "wiredtiger"
        rm -rf "wiredtiger.tgz"

  "run wt hang analyzer":
    command: shell.exec
    params:
      working_dir: "wiredtiger/build_posix"
      script: |
        set -o verbose

        # Dump core (-c) and debugger outputs (-o)
        wt_hang_analyzer_option="-c -o file -o stdout"

        echo "Calling the wt hang analyzer ..."
        PATH="/opt/mongodbtoolchain/gdb/bin:$PATH" ${python_binary|python3} ../test/wt_hang_analyzer/wt_hang_analyzer.py $wt_hang_analyzer_option

  "save wt hang analyzer core/debugger files":
    - command: archive.targz_pack
      params:
        target: "wt-hang-analyzer.tgz"
        source_dir: "wiredtiger/build_posix"
        include:
          - "./*core*"
          - "./debugger*.*"
    - command: s3.put
      params:
        aws_secret: ${aws_secret}
        aws_key: ${aws_key}
        local_file: wt-hang-analyzer.tgz
        bucket: build_external
        permissions: public-read
        content_type: application/tar
        display_name: WT Hang Analyzer Output - Execution ${execution}
        remote_file: wiredtiger/${build_variant}/${revision}/wt_hang_analyzer/wt-hang-analyzer_${task_name}_${build_id}${postfix|}.tgz

  "dump stderr/stdout":
    command: shell.exec
    params:
      working_dir: "wiredtiger/build_posix"
      script: |
        set -o errexit
        set -o verbose

        if [ -d "WT_TEST" ]; then
          # Dump stderr/stdout contents generated by the C libraries onto console for Python tests
          find "WT_TEST" -name "std*.txt" ! -empty -exec sh -c "echo 'Contents from {}:'; cat '{}'" \;
        fi

  "checkpoint test":
    command: shell.exec
    params:
      working_dir: "wiredtiger/build_posix/test/checkpoint"
      script: |
        set -o errexit
        set -o verbose
        ./t ${checkpoint_args} 2>&1

  "checkpoint stress test":
    command: shell.exec
    params:
      working_dir: "wiredtiger/build_posix/test/checkpoint"
      shell: bash
      script: |
        set -o errexit
        set -o verbose

        export WIREDTIGER_CONFIG='checkpoint_sync=0,transaction_sync=(method=none)'
        CMD='./t -h WT_TEST.$i.$t -t r -r 2 -W 3 -n 1000000 -k 1000000 -C "cache_size=100MB"'

        for i in $(seq ${times|1}); do
          for t in $(seq ${no_of_procs|1}); do
            eval nohup $CMD > nohup.out.$i.$t 2>&1 &
          done

          for t in $(seq ${no_of_procs|1}); do
            ret=0
            wait -n || ret=$?
            if [ $ret -ne 0 ]; then
              # Skip the below lines from nohup output file because they are very verbose and
              # print only the errors to evergreen log file.
              grep -v "Finished verifying" nohup.out.* | grep -v "Finished a checkpoint" | grep -v "thread starting"
            fi
            exit $ret
          done
        done

  "generic-perf-test":
    # Run a performance test
    # Parameterised using the 'perf-test-name' and 'maxruns' variables
    - command: shell.exec
      params:
        working_dir: "wiredtiger/bench/wtperf/wtperf_run_py"
        shell: bash
        script: |
          set -o errexit
          set -o verbose
          ${virtualenv_binary} -p ${python_binary} venv
          source venv/bin/activate
          ${pip3_binary} install psutil
          ${python_binary} wtperf_run.py -p ../../../cmake_build/bench/wtperf/wtperf -t ../runners/${perf-test-name}.wtperf -v -ho WT_TEST -m ${maxruns} -o out.json

  "generic-perf-test-push-results":
    # Push the json results to the 'Files' tab of the task in Evergreen
    # Parameterised using the 'perf-test-name' variable
    - command: s3.put
      params:
        aws_secret: ${aws_secret}
        aws_key: ${aws_key}
        local_file: wiredtiger/bench/wtperf/wtperf_run_py/out.json
        bucket: build_external
        permissions: public-read
        content_type: text/html
        display_name: "Test results (JSON)"
        remote_file: wiredtiger/${build_variant}/${revision}/perf-test-${perf-test-name}-${build_id}-${execution}/test-results.json

#########################################################################################
# VARIABLES
#
# The following stress tests are configured to run for six hours via the "-t 360"
# argument to format.sh: format-stress-test, format-stress-sanitizer-test, and
# race-condition-stress-sanitizer-test. The smoke and recovery tests run in a loop,
# with the number of runs adjusted to provide aproximately six hours of testing.
#########################################################################################
variables:

  - &format-stress-test
    exec_timeout_secs: 25200
    commands:
      - func: "get project"
      - func: "compile wiredtiger with builtins"
      - func: "format test script"
        vars:
          format_test_script_args: -e "SEGFAULT_SIGNALS=all" -b "catchsegv ./t" -t 360

  - &format-stress-sanitizer-test
    exec_timeout_secs: 25200
    commands:
      - func: "get project"
      - func: "compile wiredtiger address sanitizer"
      - func: "format test script"
        vars:
          format_test_script_args: -t 360
          test_env_vars:
            ASAN_OPTIONS="detect_leaks=1:abort_on_error=1:disable_coredump=0"
            ASAN_SYMBOLIZER_PATH=/opt/mongodbtoolchain/v3/bin/llvm-symbolizer

  - &format-stress-smoke-test
    exec_timeout_secs: 25200
    commands:
      - func: "get project"
      - func: "compile wiredtiger with builtins"
      - func: "format test script"
        vars:
          format_test_script_args: -e "SEGFAULT_SIGNALS=all" -b "catchsegv ./t" -S
          times: 30

  - &format-stress-sanitizer-smoke-test
    exec_timeout_secs: 25200
    commands:
      - func: "get project"
      - func: "compile wiredtiger address sanitizer"
      - func: "format test script"
        vars:
          test_env_vars:
            ASAN_OPTIONS="detect_leaks=1:abort_on_error=1:disable_coredump=0"
            ASAN_SYMBOLIZER_PATH=/opt/mongodbtoolchain/v3/bin/llvm-symbolizer
          format_test_script_args: -S
          times: 20

  - &race-condition-stress-sanitizer-test
    exec_timeout_secs: 25200
    commands:
      - func: "get project"
      - func: "compile wiredtiger"
        vars:
          configure_env_vars:
            CC="/opt/mongodbtoolchain/v3/bin/clang -fsanitize=address"
            PATH=/opt/mongodbtoolchain/v3/bin:$PATH CFLAGS="-ggdb -fPIC -fno-omit-frame-pointer" CXXFLAGS="-fsanitize=address -fno-omit-frame-pointer -ggdb -fPIC"
          posix_configure_flags: --enable-strict --enable-diagnostic --with-builtins=lz4,snappy,zlib,zstd
      - func: "format test script"
        vars:
          format_test_script_args: -R -t 360
          test_env_vars:
            ASAN_OPTIONS="detect_leaks=1:abort_on_error=1:disable_coredump=0"
            ASAN_SYMBOLIZER_PATH=/opt/mongodbtoolchain/v3/bin/llvm-symbolizer

  - &recovery-stress-test
    exec_timeout_secs: 25200
    commands:
      - func: "get project"
      - func: "compile wiredtiger"
        vars:
          posix_configure_flags: --enable-strict --enable-diagnostic --with-builtins=lz4,snappy,zlib
      - func: "recovery stress test script"
        vars:
          times: 25

pre:
  - func: "cleanup"
post:
  - func: "upload artifact"
    vars:
      postfix: -${execution}
  - func: "save wt hang analyzer core/debugger files"
  - func: "dump stderr/stdout"
  - func: "cleanup"
timeout:
  - func: "run wt hang analyzer"

tasks:
  # Base compile task on posix flavours
  - name: compile
    tags: ["pull_request"]
    commands:
      - func: "get project"
      - func: "compile wiredtiger"
      - func: "upload artifact"
      - func: "cleanup"

  # production build with --disable-shared
  - name: compile-production-disable-shared
    tags: ["pull_request"]
    commands:
      - func: "get project"
      - func: "compile wiredtiger"
        vars:
          posix_configure_flags: --enable-silent-rules --enable-strict --disable-shared
      - func: "upload artifact"
      - func: "cleanup"

  # production build with --disable-static
  - name: compile-production-disable-static
    tags: ["pull_request"]
    commands:
      - func: "get project"
      - func: "compile wiredtiger"
        vars:
          posix_configure_flags: --enable-silent-rules --enable-strict --disable-static --enable-lz4 --enable-snappy --enable-zlib --enable-zstd --enable-python
      - func: "upload artifact"
      - func: "cleanup"

  - name: compile-linux-no-ftruncate
    commands:
      - func: "get project"
      - func: "compile wiredtiger no linux ftruncate"
        vars:
          posix_configure_flags: --enable-silent-rules --enable-diagnostic --enable-strict --enable-python
      - func: "upload artifact"
      - func: "cleanup"

  - name: compile-wtperf
    commands:
      - func: "get project"
      - func: "compile wiredtiger"
        vars:
          posix_configure_flags: --enable-strict --enable-diagnostic
      - func: "upload artifact"
      - func: "cleanup"

  - name: compile-gcc
    tags: ["pull_request", "pull_request_compilers"]
    commands:
      - func: "get project"
      - func: "compile wiredtiger"
        vars:
          configure_env_vars: CC=gcc-7 CXX=g++-7 ADD_CFLAGS="-ggdb -fPIC"
      - func: "compile wiredtiger"
        vars:
          configure_env_vars: CC=gcc-8 CXX=g++-8 ADD_CFLAGS="-ggdb -fPIC"
      - func: "compile wiredtiger"
        vars:
          configure_env_vars: CC=gcc-9 CXX=g++-9 ADD_CFLAGS="-ggdb -fPIC"

  - name: compile-clang
    tags: ["pull_request", "pull_request_compilers"]
    commands:
      - func: "get project"
      - func: "compile wiredtiger"
        vars:
          configure_env_vars: CC=clang-6.0 CXX=clang++-6.0 ADD_CFLAGS="-ggdb -fPIC"
      - func: "compile wiredtiger"
        vars:
          configure_env_vars: CC=clang-7 CXX=clang++-7 ADD_CFLAGS="-ggdb -fPIC"
      - func: "compile wiredtiger"
        vars:
          configure_env_vars: CC=clang-8 CXX=clang++-8 ADD_CFLAGS="-ggdb -fPIC"

  - name: make-check-test
    depends_on:
      - name: compile
    commands:
      - func: "get project"
      - func: "compile wiredtiger"
      - func: "make check all"

  - name: make-check-linux-no-ftruncate-test
    depends_on:
      - name: compile-linux-no-ftruncate
    commands:
      - func: "fetch artifacts"
        vars:
          dependent_task: compile-linux-no-ftruncate
      - func: "compile wiredtiger no linux ftruncate"
        vars:
          posix_configure_flags: --enable-silent-rules --enable-diagnostic --enable-strict --enable-python
      - func: "make check all"

  # Start of normal make check test tasks

  - name: lang-python-test
    tags: ["pull_request", "python"]
    depends_on:
      - name: compile
    commands:
      - func: "fetch artifacts"
      - func: "compile wiredtiger"
      - func: "make check directory"
        vars:
          directory: lang/python

  - name: examples-c-test
    tags: ["pull_request"]
    depends_on:
      - name: compile
    commands:
      - func: "fetch artifacts"
      - func: "compile wiredtiger"
      - func: "make check directory"
        vars:
          directory: examples/c

  - name: examples-c-production-disable-shared-test
    tags: ["pull_request"]
    depends_on:
      - name: compile-production-disable-shared
    commands:
      - func: "fetch artifacts"
        vars:
          dependent_task: compile-production-disable-shared
      - func: "compile wiredtiger"
        vars:
          posix_configure_flags: --enable-silent-rules --enable-strict --disable-shared
      - func: "make check directory"
        vars:
          directory: examples/c

  - name: examples-c-production-disable-static-test
    tags: ["pull_request"]
    depends_on:
      - name: compile-production-disable-static
    commands:
      - func: "fetch artifacts"
        vars:
          dependent_task: compile-production-disable-static
      - func: "compile wiredtiger"
        vars:
          posix_configure_flags: --enable-silent-rules --enable-strict --disable-static --enable-lz4 --enable-snappy --enable-zlib --enable-zstd --enable-python
      - func: "make check directory"
        vars:
          directory: examples/c

  - name: bloom-test
    tags: ["pull_request"]
    depends_on:
      - name: compile
    commands:
      - func: "fetch artifacts"
      - func: "compile wiredtiger"
      - func: "make check directory"
        vars:
          directory: test/bloom

  - name: checkpoint-test
    tags: ["pull_request"]
    depends_on:
      - name: compile
    commands:
      - func: "fetch artifacts"
      - func: "compile wiredtiger"
      - func: "make check directory"
        vars:
          directory: test/checkpoint

  - name: cursor-order-test
    tags: ["pull_request"]
    depends_on:
      - name: compile
    commands:
      - func: "fetch artifacts"
      - func: "compile wiredtiger"
      - func: "make check directory"
        vars:
          directory: test/cursor_order

  - name: fops-test
    tags: ["pull_request"]
    depends_on:
      - name: compile
    commands:
      - func: "fetch artifacts"
      - func: "compile wiredtiger"
      - func: "make check directory"
        vars:
          directory: test/fops

  - name: format-test
    tags: ["pull_request"]
    depends_on:
      - name: compile
    commands:
      - func: "fetch artifacts"
      - func: "compile wiredtiger"
      - func: "make check directory"
        vars:
          directory: test/format

  - name: huge-test
    tags: ["pull_request"]
    depends_on:
      - name: compile
    commands:
      - func: "fetch artifacts"
      - func: "compile wiredtiger"
      - func: "make check directory"
        vars:
          directory: test/huge

  - name: manydbs-test
    tags: ["pull_request"]
    depends_on:
      - name: compile
    commands:
      - func: "fetch artifacts"
      - func: "compile wiredtiger"
      - func: "make check directory"
        vars:
          directory: test/manydbs

  - name: packing-test
    tags: ["pull_request"]
    depends_on:
      - name: compile
    commands:
      - func: "fetch artifacts"
      - func: "compile wiredtiger"
      - func: "make check directory"
        vars:
          directory: test/packing

  - name: readonly-test
    tags: ["pull_request"]
    depends_on:
      - name: compile
    commands:
      - func: "fetch artifacts"
      - func: "compile wiredtiger"
      - func: "make check directory"
        vars:
          directory: test/readonly

  - name: salvage-test
    tags: ["pull_request"]
    depends_on:
      - name: compile
    commands:
      - func: "fetch artifacts"
      - func: "compile wiredtiger"
      - func: "make check directory"
        vars:
          directory: test/salvage

  - name: thread-test
    tags: ["pull_request"]
    depends_on:
      - name: compile
    commands:
      - func: "fetch artifacts"
      - func: "compile wiredtiger"
      - func: "make check directory"
        vars:
          directory: test/thread

  - name: bench-wtperf-test
    tags: ["pull_request"]
    depends_on:
      - name: compile
    commands:
      - func: "fetch artifacts"
      - func: "compile wiredtiger"
      - func: "make check directory"
        vars:
          directory: bench/wtperf

  # End of normal make check test tasks

  # Start of cppsuite test tasks.
  # All cppsuite pull request tasks must supply the relative path to the config file as we are in
  # the build_posix working directory and the LD_LIBRARY_PATH is .libs.

  - name: cppsuite-base-test-default
    tags: ["pull_request"]
    depends_on:
      - name: compile
    commands:
      - func: "fetch artifacts"
      - command: shell.exec
        params:
          working_dir: "wiredtiger/build_posix/"
          script: |
            set -o errexit
            set -o verbose

            ${test_env_vars|} $(pwd)/test/cppsuite/run -t base_test -C 'debug_mode=(cursor_copy=true)' -f test/cppsuite/configs/base_test_default.txt -l 2

  - name: cppsuite-hs-cleanup-default
    tags: ["pull_request"]
    depends_on:
      - name: compile
    commands:
      - func: "fetch artifacts"
      - command: shell.exec
        params:
          working_dir: "wiredtiger/build_posix/"
          script: |
            set -o errexit
            set -o verbose

            ${test_env_vars|} $(pwd)/test/cppsuite/run -t hs_cleanup -C 'debug_mode=(cursor_copy=true)' -f test/cppsuite/configs/hs_cleanup_default.txt -l 2

  - name: cppsuite-search-near-default
    tags: ["pull_request"]
    depends_on:
      - name: compile
    commands:
      - func: "fetch artifacts"
      - command: shell.exec
        params:
          working_dir: "wiredtiger/build_posix/"
          script: |
            set -o errexit
            set -o verbose

            ${test_env_vars|} $(pwd)/test/cppsuite/run -t search_near_01 -f test/cppsuite/configs/search_near_01_default.txt -l 2
            ${test_env_vars|} $(pwd)/test/cppsuite/run -t search_near_02 -f test/cppsuite/configs/search_near_02_default.txt -l 2

  - name: cppsuite-base-test-stress
    depends_on:
      - name: compile
    commands:
      - func: "fetch artifacts"
      - command: shell.exec
        params:
          working_dir: "wiredtiger/build_posix/test/cppsuite"
          script: |
            set -o errexit
            set -o verbose

            ${test_env_vars|} $(pwd)/run -t base_test -f configs/base_test_stress.txt -l 2

  - name: cppsuite-hs-cleanup-stress
    depends_on:
      - name: compile
    commands:
      - func: "fetch artifacts"
      - command: shell.exec
        params:
          working_dir: "wiredtiger/build_posix/test/cppsuite"
          script: |
            set -o errexit
            set -o verbose

            ${test_env_vars|} $(pwd)/run -t hs_cleanup -f configs/hs_cleanup_stress.txt -l 2

  # End of cppsuite test tasks.
  # Start of csuite test tasks

  - name: csuite-incr-backup-test
    tags: ["pull_request"]
    depends_on:
      - name: compile
    commands:
      - func: "fetch artifacts"
      - command: shell.exec
        params:
          working_dir: "wiredtiger/build_posix"
          script: |
            set -o errexit
            set -o verbose

            ${test_env_vars|} $(pwd)/test/csuite/test_incr_backup 2>&1

  - name: csuite-random-abort-test
    tags: ["pull_request"]
    depends_on:
      - name: compile
    commands:
      - func: "fetch artifacts"
      - command: shell.exec
        params:
          working_dir: "wiredtiger/build_posix"
          script: |
            set -o errexit
            set -o verbose

            ${test_env_vars|} $(pwd)/../test/csuite/random_abort/smoke.sh 2>&1

  - name: csuite-random-directio-test
    tags: ["pull_request"]
    depends_on:
      - name: compile
    commands:
      - func: "fetch artifacts"
      - command: shell.exec
        params:
          working_dir: "wiredtiger/build_posix"
          script: |
            set -o errexit
            set -o verbose

            ${test_env_vars|} $(pwd)/../test/csuite/random_directio/smoke.sh 2>&1

  - name: csuite-schema-abort-test
    tags: ["pull_request"]
    depends_on:
      - name: compile
    commands:
      - func: "fetch artifacts"
      - command: shell.exec
        params:
          working_dir: "wiredtiger/build_posix"
          script: |
            set -o errexit
            set -o verbose

            ${test_env_vars|} $(pwd)/../test/csuite/schema_abort/smoke.sh 2>&1

  - name: csuite-tiered-abort-test
    tags: ["pull_request"]
    depends_on:
      - name: compile
    commands:
      - func: "fetch artifacts"
      - command: shell.exec
        params:
          working_dir: "wiredtiger/build_posix"
          script: |
            set -o errexit
            set -o verbose

            ${test_env_vars|} $(pwd)/../test/csuite/tiered_abort/smoke.sh 2>&1

  - name: csuite-timestamp-abort-test
    tags: ["pull_request"]
    depends_on:
      - name: compile
    commands:
      - func: "fetch artifacts"
      - command: shell.exec
        params:
          working_dir: "wiredtiger/build_posix"
          script: |
            set -o errexit
            set -o verbose

            ${test_env_vars|} $(pwd)/../test/csuite/timestamp_abort/smoke.sh 2>&1

  - name: csuite-timestamp-abort-stress-test
    tags: ["pull_request"]
    depends_on:
      - name: compile
    commands:
      - func: "fetch artifacts"
      - command: shell.exec
        params:
          working_dir: "wiredtiger/build_posix"
          script: |
            set -o errexit
            set -o verbose

            ${test_env_vars|} $(pwd)/../test/csuite/timestamp_abort/smoke.sh -s 2>&1

  - name: csuite-scope-test
    tags: ["pull_request"]
    depends_on:
      - name: compile
    commands:
      - func: "fetch artifacts"
      - command: shell.exec
        params:
          working_dir: "wiredtiger/build_posix"
          script: |
            set -o errexit
            set -o verbose

            ${test_env_vars|} $(pwd)/test/csuite/test_scope 2>&1

  - name: csuite-truncated-log-test
    tags: ["pull_request"]
    depends_on:
      - name: compile
    commands:
      - func: "fetch artifacts"
      - func: "truncated log test"

  - name: csuite-wt1965-col-efficiency-test
    tags: ["pull_request"]
    depends_on:
      - name: compile
    commands:
      - func: "fetch artifacts"
      - command: shell.exec
        params:
          working_dir: "wiredtiger/build_posix"
          script: |
            set -o errexit
            set -o verbose

            ${test_env_vars|} $(pwd)/test/csuite/test_wt1965_col_efficiency 2>&1

  - name: csuite-wt2403-lsm-workload-test
    tags: ["pull_request"]
    depends_on:
      - name: compile
    commands:
      - func: "fetch artifacts"
      - command: shell.exec
        params:
          working_dir: "wiredtiger/build_posix"
          script: |
            set -o errexit
            set -o verbose

            ${test_env_vars|} $(pwd)/test/csuite/test_wt2403_lsm_workload 2>&1

  - name: csuite-wt2447-join-main-table-test
    tags: ["pull_request"]
    depends_on:
      - name: compile
    commands:
      - func: "fetch artifacts"
      - command: shell.exec
        params:
          working_dir: "wiredtiger/build_posix"
          script: |
            set -o errexit
            set -o verbose

            ${test_env_vars|} $(pwd)/test/csuite/test_wt2447_join_main_table 2>&1

  - name: csuite-wt2695-checksum-test
    tags: ["pull_request"]
    depends_on:
      - name: compile
    commands:
      - func: "fetch artifacts"
      - command: shell.exec
        params:
          working_dir: "wiredtiger/build_posix"
          script: |
            set -o errexit
            set -o verbose

            ${test_env_vars|} $(pwd)/test/csuite/test_wt2695_checksum 2>&1

  - name: csuite-wt2592-join-schema-test
    tags: ["pull_request"]
    depends_on:
      - name: compile
    commands:
      - func: "fetch artifacts"
      - command: shell.exec
        params:
          working_dir: "wiredtiger/build_posix"
          script: |
            set -o errexit
            set -o verbose

            ${test_env_vars|} $(pwd)/test/csuite/test_wt2592_join_schema 2>&1

  - name: csuite-wt2719-reconfig-test
    tags: ["pull_request"]
    depends_on:
      - name: compile
    commands:
      - func: "fetch artifacts"
      - command: shell.exec
        params:
          working_dir: "wiredtiger/build_posix"
          script: |
            set -o errexit
            set -o verbose

            ${test_env_vars|} $(pwd)/test/csuite/test_wt2719_reconfig 2>&1

  - name: csuite-wt2999-join-extractor-test
    tags: ["pull_request"]
    depends_on:
      - name: compile
    commands:
      - func: "fetch artifacts"
      - command: shell.exec
        params:
          working_dir: "wiredtiger/build_posix"
          script: |
            set -o errexit
            set -o verbose

            ${test_env_vars|} $(pwd)/test/csuite/test_wt2999_join_extractor 2>&1

  - name: csuite-wt3120-filesys-test
    tags: ["pull_request"]
    depends_on:
      - name: compile
    commands:
      - func: "fetch artifacts"
      - command: shell.exec
        params:
          working_dir: "wiredtiger/build_posix"
          script: |
            set -o errexit
            set -o verbose

            ${test_env_vars|} $(pwd)/test/csuite/test_wt3120_filesys 2>&1

  - name: csuite-wt3135-search-near-collator-test
    tags: ["pull_request"]
    depends_on:
      - name: compile
    commands:
      - func: "fetch artifacts"
      - command: shell.exec
        params:
          working_dir: "wiredtiger/build_posix"
          script: |
            set -o errexit
            set -o verbose

            ${test_env_vars|} $(pwd)/test/csuite/test_wt3135_search_near_collator 2>&1

  - name: csuite-wt3184-dup-index-collator-test
    tags: ["pull_request"]
    depends_on:
      - name: compile
    commands:
      - func: "fetch artifacts"
      - command: shell.exec
        params:
          working_dir: "wiredtiger/build_posix"
          script: |
            set -o errexit
            set -o verbose

            ${test_env_vars|} $(pwd)/test/csuite/test_wt3184_dup_index_collator 2>&1

  - name: csuite-wt3363-checkpoint-op-races-test
    tags: ["pull_request"]
    depends_on:
      - name: compile
    commands:
      - func: "fetch artifacts"
      - command: shell.exec
        params:
          working_dir: "wiredtiger/build_posix"
          script: |
            set -o errexit
            set -o verbose

            ${test_env_vars|} $(pwd)/test/csuite/test_wt3363_checkpoint_op_races 2>&1

  - name: csuite-wt3874-pad-byte-collator-test
    tags: ["pull_request"]
    depends_on:
      - name: compile
    commands:
      - func: "fetch artifacts"
      - command: shell.exec
        params:
          working_dir: "wiredtiger/build_posix"
          script: |
            set -o errexit
            set -o verbose

            ${test_env_vars|} $(pwd)/test/csuite/test_wt3874_pad_byte_collator 2>&1

  - name: csuite-wt4105-large-doc-small-upd-test
    tags: ["pull_request"]
    depends_on:
      - name: compile
    commands:
      - func: "fetch artifacts"
      - command: shell.exec
        params:
          working_dir: "wiredtiger/build_posix"
          script: |
            set -o errexit
            set -o verbose

            ${test_env_vars|} $(pwd)/test/csuite/test_wt4105_large_doc_small_upd 2>&1

  - name: csuite-wt4117-checksum-test
    tags: ["pull_request"]
    depends_on:
      - name: compile
    commands:
      - func: "fetch artifacts"
      - command: shell.exec
        params:
          working_dir: "wiredtiger/build_posix"
          script: |
            set -o errexit
            set -o verbose

            ${test_env_vars|} $(pwd)/test/csuite/test_wt4117_checksum 2>&1

  - name: csuite-wt4156-metadata-salvage-test
    tags: ["pull_request"]
    depends_on:
      - name: compile
    commands:
      - func: "fetch artifacts"
      - command: shell.exec
        params:
          working_dir: "wiredtiger/build_posix"
          script: |
            set -o errexit
            set -o verbose

            ${test_env_vars|} $(pwd)/test/csuite/test_wt4156_metadata_salvage 2>&1

  - name: csuite-wt4699-json-test
    tags: ["pull_request"]
    depends_on:
      - name: compile
    commands:
      - func: "fetch artifacts"
      - command: shell.exec
        params:
          working_dir: "wiredtiger/build_posix"
          script: |
            set -o errexit
            set -o verbose

            ${test_env_vars|} $(pwd)/test/csuite/test_wt4699_json 2>&1

  - name: csuite-wt4803-history-store-abort-test
    tags: ["pull_request"]
    depends_on:
      - name: compile
    commands:
      - func: "fetch artifacts"
      - command: shell.exec
        params:
          working_dir: "wiredtiger/build_posix"
          script: |
            set -o errexit
            set -o verbose

            ${test_env_vars|} $(pwd)/test/csuite/test_wt4803_history_store_abort 2>&1

  - name: csuite-wt4891-meta-ckptlist-get-alloc-test
    tags: ["pull_request"]
    depends_on:
      - name: compile
    commands:
      - func: "fetch artifacts"
      - command: shell.exec
        params:
          working_dir: "wiredtiger/build_posix"
          script: |
            set -o errexit
            set -o verbose

            ${test_env_vars|} $(pwd)/test/csuite/test_wt4891_meta_ckptlist_get_alloc 2>&1

  - name: csuite-wt6185-modify-ts-test
    tags: ["pull_request"]
    depends_on:
      - name: compile
    commands:
      - func: "fetch artifacts"
      - command: shell.exec
        params:
          working_dir: "wiredtiger/build_posix"
          script: |
            set -o errexit
            set -o verbose

            ${test_env_vars|} $(pwd)/test/csuite/test_wt6185_modify_ts 2>&1

  - name: csuite-rwlock-test
    tags: ["pull_request"]
    depends_on:
      - name: compile
    commands:
      - func: "fetch artifacts"
      - command: shell.exec
        params:
          working_dir: "wiredtiger/build_posix"
          script: |
            set -o errexit
            set -o verbose

            ${test_env_vars|} $(pwd)/test/csuite/test_rwlock 2>&1

  # Temporarily disabled (WT-5790)
  # - name: csuite-wt2246-col-append-test
  #   tags: ["pull_request"]
  #   depends_on:
  #     - name: compile
  #   commands:
  #     - func: "fetch artifacts"
  #     - command: shell.exec
  #       params:
  #         working_dir: "wiredtiger/build_posix"
  #         script: |
  #           set -o errexit
  #           set -o verbose

  #           ${test_env_vars|} $(pwd)/test/csuite/test_wt2246_col_append 2>&1

  - name: csuite-wt2323-join-visibility-test
    tags: ["pull_request"]
    depends_on:
      - name: compile
    commands:
      - func: "fetch artifacts"
      - command: shell.exec
        params:
          working_dir: "wiredtiger/build_posix"
          script: |
            set -o errexit
            set -o verbose

            ${test_env_vars|} $(pwd)/test/csuite/test_wt2323_join_visibility 2>&1

  - name: csuite-wt2535-insert-race-test
    tags: ["pull_request"]
    depends_on:
      - name: compile
    commands:
      - func: "fetch artifacts"
      - command: shell.exec
        params:
          working_dir: "wiredtiger/build_posix"
          script: |
            set -o errexit
            set -o verbose

            ${test_env_vars|} $(pwd)/test/csuite/test_wt2535_insert_race 2>&1

  - name: csuite-wt2834-join-bloom-fix-test
    tags: ["pull_request"]
    depends_on:
      - name: compile
    commands:
      - func: "fetch artifacts"
      - command: shell.exec
        params:
          working_dir: "wiredtiger/build_posix"
          script: |
            set -o errexit
            set -o verbose

            ${test_env_vars|} $(pwd)/test/csuite/test_wt2834_join_bloom_fix 2>&1

  - name: csuite-wt2853-perf-test
    tags: ["pull_request"]
    depends_on:
      - name: compile
    commands:
      - func: "fetch artifacts"
      - command: shell.exec
        params:
          working_dir: "wiredtiger/build_posix"
          script: |
            set -o errexit
            set -o verbose

            ${test_env_vars|} $(pwd)/test/csuite/test_wt2853_perf 2>&1

  - name: csuite-wt2909-checkpoint-integrity-test
    tags: ["pull_request"]
    depends_on:
      - name: compile
    commands:
      - func: "fetch artifacts"
      - command: shell.exec
        params:
          working_dir: "wiredtiger/build_posix"
          script: |
            set -o errexit
            set -o verbose

            ${test_env_vars|} $(pwd)/test/csuite/test_wt2909_checkpoint_integrity 2>&1

  - name: csuite-wt3338-partial-update-test
    tags: ["pull_request"]
    depends_on:
      - name: compile
    commands:
      - func: "fetch artifacts"
      - command: shell.exec
        params:
          working_dir: "wiredtiger/build_posix"
          script: |
            set -o errexit
            set -o verbose

            ${test_env_vars|} $(pwd)/test/csuite/test_wt3338_partial_update 2>&1

  - name: csuite-wt4333-handle-locks-test
    tags: ["pull_request"]
    depends_on:
      - name: compile
    commands:
      - func: "fetch artifacts"
      - command: shell.exec
        params:
          working_dir: "wiredtiger/build_posix"
          script: |
            set -o errexit
            set -o verbose

            ${test_env_vars|} $(pwd)/test/csuite/test_wt4333_handle_locks 2>&1

  - name: csuite-wt6616-checkpoint-oldest-ts-test
    tags: ["pull_request"]
    depends_on:
      - name: compile
    commands:
      - func: "fetch artifacts"
      - command: shell.exec
        params:
          working_dir: "wiredtiger/build_posix"
          script: |
            set -o errexit
            set -o verbose

            ${test_env_vars|} $(pwd)/test/csuite/test_wt6616_checkpoint_oldest_ts 2>&1

  - name: csuite-wt7989-compact-checkpoint-test
    tags: ["pull_request"]
    depends_on:
      - name: compile
    commands:
      - func: "fetch artifacts"
      - command: shell.exec
        params:
          working_dir: "wiredtiger/build_posix"
          script: |
            set -o errexit
            set -o verbose

            ${test_env_vars|} $(pwd)/test/csuite/test_wt7989_compact_checkpoint 2>&1

  - name: csuite-wt8057-compact-stress-test
    tags: ["pull_request"]
    depends_on:
      - name: compile
    commands:
      - func: "fetch artifacts"
      - command: shell.exec
        params:
          working_dir: "wiredtiger/build_posix"
          script: |
            set -o errexit
            set -o verbose
            ${test_env_vars|} $(pwd)/test/csuite/test_wt8057_compact_stress 2>&1

  # End of csuite test tasks

  # Start of Python unit test tasks

  - name: unit-test
    tags: ["python"]
    depends_on:
    - name: compile
    commands:
      - func: "fetch artifacts"
      - func: "unit test"

  - name: unit-test-with-compile
    tags: ["python"]
    commands:
      - func: "get project"
      - func: "compile wiredtiger"
      - func: "unit test"

  - name: unit-test-zstd
    tags: ["python"]
    depends_on:
    - name: compile
    commands:
      - func: "fetch artifacts"
      - func: "unit test"
        vars:
          unit_test_args: -v 2 --zstd

  - name: unit-test-long
    tags: ["python"]
    depends_on:
    - name: compile
    commands:
      - func: "fetch artifacts"
      - func: "unit test"
        vars:
          unit_test_args: -v 2 --long

  - name: unit-linux-no-ftruncate-test
    tags: ["python"]
    depends_on:
    - name: compile-linux-no-ftruncate
    commands:
      - func: "fetch artifacts"
        vars:
          dependent_task: compile-linux-no-ftruncate
      - func: "unit test"

  # Run the tests that uses suite_random with a random starting seed
  - name: unit-test-random-seed
    tags: ["python"]
    depends_on:
    - name: compile
    commands:
      - func: "fetch artifacts"
      - func: "unit test"
        vars:
          unit_test_args: -v 2 -R cursor13 join02 join07 schema03 timestamp22
  # Break out Python unit tests into multiple buckets/tasks.  We have a fixed number of buckets,
  # and we use the -b option of the test/suite/run.py script to split up the tests.

  - name: unit-test-bucket00
    tags: ["pull_request", "python", "unit_test"]
    depends_on:
    - name: compile
    commands:
      - func: "fetch artifacts"
      - func: "unit test"
        vars:
          unit_test_args: -v 2 -b 0/11

  - name: unit-test-bucket01
    tags: ["pull_request", "python", "unit_test"]
    depends_on:
    - name: compile
    commands:
      - func: "fetch artifacts"
      - func: "unit test"
        vars:
          unit_test_args: -v 2 -b 1/11

  - name: unit-test-bucket02
    tags: ["pull_request", "python", "unit_test"]
    depends_on:
    - name: compile
    commands:
      - func: "fetch artifacts"
      - func: "unit test"
        vars:
          unit_test_args: -v 2 -b 2/11

  - name: unit-test-bucket03
    tags: ["pull_request", "python", "unit_test"]
    depends_on:
    - name: compile
    commands:
      - func: "fetch artifacts"
      - func: "unit test"
        vars:
          unit_test_args: -v 2 -b 3/11

  - name: unit-test-bucket04
    tags: ["pull_request", "python", "unit_test"]
    depends_on:
    - name: compile
    commands:
      - func: "fetch artifacts"
      - func: "unit test"
        vars:
          unit_test_args: -v 2 -b 4/11

  - name: unit-test-bucket05
    tags: ["pull_request", "python", "unit_test"]
    depends_on:
    - name: compile
    commands:
      - func: "fetch artifacts"
      - func: "unit test"
        vars:
          unit_test_args: -v 2 -b 5/11

  - name: unit-test-bucket06
    tags: ["pull_request", "python", "unit_test"]
    depends_on:
    - name: compile
    commands:
      - func: "fetch artifacts"
      - func: "unit test"
        vars:
          unit_test_args: -v 2 -b 6/11

  - name: unit-test-bucket07
    tags: ["pull_request", "python", "unit_test"]
    depends_on:
    - name: compile
    commands:
      - func: "fetch artifacts"
      - func: "unit test"
        vars:
          unit_test_args: -v 2 -b 7/11

  - name: unit-test-bucket08
    tags: ["pull_request", "python", "unit_test"]
    depends_on:
    - name: compile
    commands:
      - func: "fetch artifacts"
      - func: "unit test"
        vars:
          unit_test_args: -v 2 -b 8/11

  - name: unit-test-bucket09
    tags: ["pull_request", "python", "unit_test"]
    depends_on:
    - name: compile
    commands:
      - func: "fetch artifacts"
      - func: "unit test"
        vars:
          unit_test_args: -v 2 -b 9/11

  - name: unit-test-bucket10
    tags: ["pull_request", "python", "unit_test"]
    depends_on:
    - name: compile
    commands:
      - func: "fetch artifacts"
      - func: "unit test"
        vars:
          unit_test_args: -v 2 -b 10/11
  # End of Python unit test tasks

  - name: s-all
    tags: ["pull_request"]
    depends_on:
    - name: compile
    commands:
      - func: "fetch artifacts"
      - command: shell.exec
        params:
          working_dir: "wiredtiger/dist"
          script: |
            set -o errexit
            set -o verbose
            sh s_all -A -E 2>&1

  - name: conf-dump-test
    tags: ["pull_request", "python"]
    depends_on:
    - name: compile
    commands:
      - func: "fetch artifacts"
      - command: shell.exec
        params:
          working_dir: "wiredtiger/build_posix/test"
          script: |
            set -o errexit
            set -o verbose

            ${test_env_vars|} ${python_binary|python3} ../../test/wtperf/test_conf_dump.py 2>&1

  - name: compile-windows-alt
    tags: ["pull_request", "windows_only"]
    depends_on:
    - name: compile
    commands:
      - func: "fetch artifacts"
      - command: shell.exec
        params:
          working_dir: "wiredtiger"
          script: |
            set -o errexit
            set -o verbose

            export "PATH=/cygdrive/c/Python39:/cygdrive/c/Python39/Scripts:$PATH"
            python --version
            python -m pip install scons==3.1.1
            scons-3.1.1.bat ${scons_smp_command|} "CFLAGS=/Gv /wd4090 /wd4996 /we4047 /we4024 /TC /we4100 /we4133" wiredtiger.dll libwiredtiger.lib

  - name: scons-check
    tags: ["pull_request", "windows_only"]
    depends_on:
    - name: compile
    commands:
      - func: "fetch artifacts"
      - command: shell.exec
        params:
          working_dir: "wiredtiger"
          script: |
            set -o errexit
            set -o verbose

            export "PATH=/cygdrive/c/Python39:/cygdrive/c/Python39/Scripts:$PATH"
            python --version
            python -m pip install scons==3.1.1
            # The check target is not run in parallel.
            scons-3.1.1.bat check

  - name: fops
    tags: ["pull_request"]
    depends_on:
    - name: compile
    commands:
      - func: "fetch artifacts"
      - command: shell.exec
        params:
          working_dir: "wiredtiger/build_posix"
          script: |
            set -o errexit
            set -o verbose
            if [ "Windows_NT" = "$OS" ]; then
              cd ..
              cmd.exe /c t_fops.exe
            else
              ${test_env_vars|} test/fops/t
            fi

  - name: compatibility-test-for-newer-releases
    commands:
      - func: "get project"
      - command: shell.exec
        params:
          working_dir: "wiredtiger"
          script: |
            set -o errexit
            set -o verbose
            test/evergreen/compatibility_test_for_releases.sh -n

  - name: compatibility-test-for-older-releases
    commands:
      - func: "get project"
      - command: shell.exec
        params:
          working_dir: "wiredtiger"
          script: |
            set -o errexit
            set -o verbose
            test/evergreen/compatibility_test_for_releases.sh -o

  - name: compatibility-test-for-wt-standalone-releases
    commands:
      - func: "get project"
      - command: shell.exec
        params:
          working_dir: "wiredtiger"
          script: |
            set -o errexit
            set -o verbose
            test/evergreen/compatibility_test_for_releases.sh -w

  - name: import-compatibility-test
    commands:
      - func: "get project"
      - command: shell.exec
        params:
          working_dir: "wiredtiger"
          script: |
            set -o errexit
            set -o verbose
            test/evergreen/import_compatibility_test.sh

  - name: generate-datafile-little-endian
    depends_on:
      - name: compile
    commands:
      - func: "fetch artifacts"
      - func: "compile wiredtiger"
      - func: "format test"
        vars:
          times: 10
          config: ../../../test/format/CONFIG.endian
          extra_args: -h "WT_TEST.$i"
      - command: shell.exec
        params:
          working_dir: "wiredtiger/build_posix/test/format"
          shell: bash
          script: |
            set -o errexit
            set -o verbose
            # Archive the WT_TEST directories which include the generated wt data files
            tar -zcvf WT_TEST.tgz WT_TEST*
      - command: s3.put
        params:
          aws_secret: ${aws_secret}
          aws_key: ${aws_key}
          local_file: wiredtiger/build_posix/test/format/WT_TEST.tgz
          bucket: build_external
          permissions: public-read
          content_type: application/tar
          display_name: WT_TEST
          remote_file: wiredtiger/little-endian/${revision}/artifacts/WT_TEST.tgz

  - name: verify-datafile-little-endian
    depends_on:
    - name: compile
    - name: generate-datafile-little-endian
    commands:
      - func: "fetch artifacts"
      - func: "fetch artifacts from little-endian"
      - command: shell.exec
        params:
          working_dir: "wiredtiger"
          script: |
            set -o errexit
            set -o verbose
            ./test/evergreen/verify_wt_datafiles.sh 2>&1

  - name: verify-datafile-from-little-endian
    depends_on:
    - name: compile
    - name: generate-datafile-little-endian
      variant: little-endian
    commands:
      - func: "fetch artifacts"
      - func: "fetch artifacts from little-endian"
      - command: shell.exec
        params:
          working_dir: "wiredtiger"
          script: |
            set -o errexit
            set -o verbose
            ./test/evergreen/verify_wt_datafiles.sh 2>&1

  - name: generate-datafile-big-endian
    depends_on:
      - name: compile
    commands:
      - func: "fetch artifacts"
      - func: "compile wiredtiger"
      - func: "format test"
        vars:
          times: 10
          config: ../../../test/format/CONFIG.endian
          extra_args: -h "WT_TEST.$i"
      - command: shell.exec
        params:
          working_dir: "wiredtiger/build_posix/test/format"
          shell: bash
          script: |
            set -o errexit
            set -o verbose
            # Archive the WT_TEST directories which include the generated wt data files
            tar -zcvf WT_TEST.tgz WT_TEST*
      - command: s3.put
        params:
          aws_secret: ${aws_secret}
          aws_key: ${aws_key}
          local_file: wiredtiger/build_posix/test/format/WT_TEST.tgz
          bucket: build_external
          permissions: public-read
          content_type: application/tar
          display_name: WT_TEST
          remote_file: wiredtiger/big-endian/${revision}/artifacts/WT_TEST.tgz

  - name: verify-datafile-big-endian
    depends_on:
    - name: compile
    - name: generate-datafile-big-endian
    commands:
      - func: "fetch artifacts"
      - func: "fetch artifacts from big-endian"
      - command: shell.exec
        params:
          working_dir: "wiredtiger"
          script: |
            set -o errexit
            set -o verbose
            ./test/evergreen/verify_wt_datafiles.sh 2>&1

  - name: verify-datafile-from-big-endian
    depends_on:
    - name: compile
    - name: generate-datafile-big-endian
      variant: big-endian
    commands:
      - func: "fetch artifacts"
      - func: "fetch artifacts from big-endian"
      - command: shell.exec
        params:
          working_dir: "wiredtiger"
          script: |
            set -o errexit
            set -o verbose
            ./test/evergreen/verify_wt_datafiles.sh 2>&1

  - name: clang-analyzer
    tags: ["pull_request"]
    commands:
      - func: "get project"
      - command: shell.exec
        params:
          working_dir: "wiredtiger"
          script: |
            set -o errexit
            set -o verbose
            sh dist/s_clang-scan 2>&1

  - name: configure-combinations
    commands:
      - func: "get project"
      - command: shell.exec
        params:
          working_dir: "wiredtiger/test/evergreen"
          script: |
            set -o errexit
            set -o verbose
            ./configure_combinations.sh ${smp_command|} 2>&1
      # Handle special build combination for running all the diagnostic tests.
      - func: "configure wiredtiger"
        vars:
          configure_env_vars: CC=/opt/mongodbtoolchain/v3/bin/gcc CXX=/opt/mongodbtoolchain/v3/bin/g++ PATH=/opt/mongodbtoolchain/v3/bin:$PATH ADD_CFLAGS="-g -Werror"
          posix_configure_flags: --enable-silent-rules --enable-strict --enable-diagnostic --disable-static
      - func: "make wiredtiger"
        vars:
          make_command: make all
      - func: "make check all"

  # Use format.sh to run tests in parallel (x4) for just under two hours (the
  # default Evergreen timeout) on the higher spec build distros. This allows
  # us to perform multiple test runs while ensuring a long-running config does
  # not result in an Evergreen test timeout failure.
  - name: linux-directio
    depends_on:
    - name: compile
    commands:
      - func: "fetch artifacts"
      - func: "compile wiredtiger"
      - func: "format test script"
        vars:
          format_test_script_args: -t 110 -j 4 direct_io=1

  # - name: linux-directio
  #   depends_on:
  #   - name: compile
  #   commands:
  #     - func: "fetch artifacts"
  #     - func: "compile wiredtiger"
  #     - func: "format test"
  #       vars:
  #         times: 3
  #         config: ../../../test/format/CONFIG.stress
  #         extra_args: -C "direct_io=[data]"

  - name: format-linux-no-ftruncate
    depends_on:
    - name: compile-linux-no-ftruncate
    commands:
      - func: "fetch artifacts"
        vars:
          dependent_task: compile-linux-no-ftruncate
      - func: "compile wiredtiger no linux ftruncate"
      - func: "format test"
        vars:
          times: 3

  - name: package
    commands:
      - func: "get project"
      - command: shell.exec
        params:
          working_dir: "wiredtiger/dist"
          script: |
            set -o errexit
            set -o verbose
            env CC=/opt/mongodbtoolchain/v3/bin/gcc CXX=/opt/mongodbtoolchain/v3/bin/g++ PATH=/opt/mongodbtoolchain/v3/bin:/opt/java/jdk11/bin:$PATH sh s_release `date +%Y%m%d`

  - name: doc-compile
    tags: ["pull_request"]
    run_on:
    - ubuntu2004-test
    commands:
      - func: "get project"
      - func: "compile wiredtiger docs"

  - name: doc-update
    patchable: false
    commands:
      - func: "get project"
      - func: "compile wiredtiger docs"
      - func: "update wiredtiger docs"

  - name: syscall-linux
    depends_on:
    - name: compile
    commands:
      - func: "fetch artifacts"
      - func: "compile wiredtiger"
      - command: shell.exec
        params:
          working_dir: "wiredtiger/test/syscall"
          script: |
            set -o errexit
            set -o verbose
            ${python_binary|python3} syscall.py --verbose --preserve

  - name: checkpoint-filetypes-test
    commands:
      - func: "get project"
      - func: "compile wiredtiger"
        vars:
          # Don't use diagnostic - this test looks for timing problems that are more likely to occur without it
          posix_configure_flags: --enable-strict
      - func: "checkpoint test"
        vars:
          checkpoint_args: -t m -n 1000000 -k 5000000 -C cache_size=100MB
      - func: "checkpoint test"
        vars:
          checkpoint_args: -t c -n 1000000 -k 5000000 -C cache_size=100MB
      - func: "checkpoint test"
        vars:
          checkpoint_args: -t r -n 1000000 -k 5000000 -C cache_size=100MB

  - name: coverage-report
    commands:
      - command: timeout.update
        params:
          exec_timeout_secs: 36000 # 10 hrs
          timeout_secs: 1800 # 30 mins
      - func: "get project"
      - func: "compile wiredtiger"
        vars:
          configure_env_vars: CC=/opt/mongodbtoolchain/v3/bin/gcc CXX=/opt/mongodbtoolchain/v3/bin/g++ PATH=/opt/mongodbtoolchain/v3/bin:$PATH ADD_CFLAGS="--coverage -fPIC -ggdb" LDFLAGS=--coverage
          posix_configure_flags: --enable-silent-rules --enable-diagnostic --enable-strict --enable-python --with-builtins=lz4,snappy,zlib,zstd
      - func: "make check all"
      - func: "unit test"
        vars:
          unit_test_args: -v 2 --long
      - func: "format test"
        vars:
          config: ../../../test/format/CONFIG.coverage
          extra_args: file_type=row compression=snappy logging=1 logging_compression=snappy logging_prealloc=1
      - func: "format test"
        vars:
          config: ../../../test/format/CONFIG.coverage
          extra_args: file_type=row alter=1 backups=1 compaction=1 data_extend=1 prepare=1 salvage=1 statistics=1 statistics_server=1 verify=1
      - func: "format test"
        vars:
          config: ../../../test/format/CONFIG.coverage
          extra_args: file_type=row firstfit=1 internal_key_truncation=1
      - func: "format test"
        vars:
          config: ../../../test/format/CONFIG.coverage
          extra_args: file_type=row checkpoints=0 in_memory=1 reverse=1 truncate=1
      - func: "format test"
        vars:
          config: ../../../test/format/CONFIG.coverage
          extra_args: file_type=row compression=zlib huffman_value=1
      - func: "format test"
        vars:
          config: ../../../test/format/CONFIG.coverage
          extra_args: file_type=row data_source=lsm bloom=1
      - func: "format test"
        vars:
          config: ../../../test/format/CONFIG.coverage
          extra_args: file_type=row compression=lz4 prefix_compression=1 leaf_page_max=9 internal_page_max=9 key_min=256 value_min=256
      - func: "format test"
        vars:
          config: ../../../test/format/CONFIG.coverage
          extra_args: file_type=var compression=snappy checksum=uncompressed dictionary=1 repeat_data_pct=10
      - func: "format test"
        vars:
          config: ../../../test/format/CONFIG.coverage
          extra_args: file_type=var leaf_page_max=9 internal_page_max=9 value_min=256
      # FIXME-WT-8016: temporarily disable FLCS
      # - func: "format test"
      #   vars:
      #     config: ../../../test/format/CONFIG.coverage
      #     extra_args: file_type=fix
      - command: shell.exec
        params:
          shell: bash
          working_dir: "wiredtiger/build_posix"
          script: |
            set -o errexit
            set -o verbose
            virtualenv -p python3 venv
            source venv/bin/activate
            pip3 install gcovr
            mkdir -p ../coverage_report
            GCOV=/opt/mongodbtoolchain/v3/bin/gcov gcovr -r .. -f ../src -e '.*/bt_(debug|dump|misc|salvage|vrfy).*' -e '.*/(log|progress|verify_build|strerror|env_msg|err_file|cur_config|os_abort)\..*' -e '.*_stat\..*' -e 'bench' -e 'examples' -e 'test' -e 'ext' -e 'dist' -e 'tools' -j 4 --html-details --html-self-contained -o ../coverage_report/2_coverage_report.html
      - command: s3.put
        params:
          aws_secret: ${aws_secret}
          aws_key: ${aws_key}
          local_files_include_filter: wiredtiger/coverage_report/*
          bucket: build_external
          permissions: public-read
          content_type: text/html
          remote_file: wiredtiger/${build_variant}/${revision}/coverage_report_${build_id}-${execution}/
      - command: s3.put
        params:
          aws_secret: ${aws_secret}
          aws_key: ${aws_key}
          local_file: wiredtiger/coverage_report/2_coverage_report.html
          bucket: build_external
          permissions: public-read
          content_type: text/html
          # Ensure that the first character of the display_name is a space
          # This will ensure that it sorts before the per-file report pages which also get a space
          # at the start of their display name (why this happens is not yet clear).
          display_name: " 1 Coverage report main page"
          remote_file: wiredtiger/${build_variant}/${revision}/coverage_report_${build_id}-${execution}/1_coverage_report_main.html


  - name: spinlock-gcc-test
    commands:
      - func: "get project"
      - func: "compile wiredtiger"
        vars:
          posix_configure_flags: --enable-python --with-spinlock=gcc --enable-strict
      - func: "make check all"
      - func: "format test"
        vars:
          times: 3
      - func: "unit test"

  - name: spinlock-pthread-adaptive-test
    commands:
      - func: "get project"
      - func: "compile wiredtiger"
        vars:
          posix_configure_flags: --enable-python --with-spinlock=pthread_adaptive --enable-strict
      - func: "make check all"
      - func: "format test"
        vars:
          times: 3
      - func: "unit test"

  - name: wtperf-test
    depends_on:
      - name: compile-wtperf
    commands:
      - func: "fetch artifacts"
        vars:
          dependent_task: compile-wtperf
      - command: shell.exec
        params:
          working_dir: "wiredtiger/build_posix"
          script: |
            set -o errexit
            set -o verbose
            # The test will generate WT_TEST directory automatically
            dir=../bench/wtperf/stress
            for file in `ls $dir`
            do
              ./bench/wtperf/wtperf -O $dir/$file -o verbose=2
              cp -rf WT_TEST WT_TEST_$file
            done

  - name: ftruncate-test
    commands:
      - func: "get project"
      - func: "compile wiredtiger"
        vars:
          posix_configure_flags: --enable-strict ac_cv_func_ftruncate=no
      - command: shell.exec
        params:
          working_dir: "wiredtiger/build_posix"
          script: |
            set -o errexit
            set -o verbose
            # ${test_env_vars|} $(pwd)/../test/csuite/random_abort/smoke.sh 2>&1
            ${test_env_vars|} $(pwd)/../test/csuite/timestamp_abort/smoke.sh 2>&1
            ${test_env_vars|} $(pwd)/test/csuite/test_truncated_log 2>&1

  - name: long-test
    commands:
      - func: "get project"
      - func: "configure wiredtiger"
        vars:
          configure_env_vars: CC=/opt/mongodbtoolchain/v3/bin/gcc CXX=/opt/mongodbtoolchain/v3/bin/g++ PATH=/opt/mongodbtoolchain/v3/bin:$PATH ADD_CFLAGS="-g -Werror"
          posix_configure_flags: --enable-silent-rules --enable-strict --enable-diagnostic --disable-static
      - func: "make wiredtiger"

      # Run the long version of make check, that includes the full csuite tests
      - func: "make check all"
        vars:
          test_env_vars: ${test_env_vars} TESTUTIL_ENABLE_LONG_TESTS=1
      - command: shell.exec
        params:
          working_dir: "wiredtiger/build_posix"
          script: |
            set -o errexit
            set -o verbose

            WT3363_CHECKPOINT_OP_RACES=1 test/csuite/./test_wt3363_checkpoint_op_races 2>&1

      # Many dbs test - Run with:
      # 1.  The defaults
      - func: "many dbs test"
      # 2.  Set idle flag to turn off operations.
      - func: "many dbs test"
        vars:
          many_db_args: -I
      # 3.  More dbs.
      - func: "many dbs test"
        vars:
          many_db_args: -D 40
      # 4.  With idle flag and more dbs.
      - func: "many dbs test"
        vars:
          many_db_args: -I -D 40

      # extended test/thread runs
      - func: "thread test"
        vars:
          thread_test_args: -t f
      - func: "thread test"
        vars:
          thread_test_args: -S -F -n 100000 -t f
      - func: "thread test"
        vars:
          thread_test_args: -t r
      - func: "thread test"
        vars:
          thread_test_args: -S -F -n 100000 -t r
      - func: "thread test"
        vars:
          thread_test_args: -t v
      - func: "thread test"
        vars:
          thread_test_args: -S -F -n 100000 -t v

      # random-abort - default (random time and number of threads)
      - func: "random abort test"
      # random-abort - minimum time, random number of threads
      - func: "random abort test"
        vars:
          random_abort_args: -t 10
      # random-abort - maximum time, random number of threads
      - func: "random abort test"
        vars:
          random_abort_args: -t 40
      # random-abort - run compaction
      - func: "random abort test"
        vars:
          random_abort_args: -c -t 60

      # truncated-log
      - func: "truncated log test"

      # format test
      - func: "format test"
        vars:
          extra_args: file_type=fix
      - func: "format test"
        vars:
          extra_args: file_type=row

      # format test for stressing compaction code path
      - func: "format test"
        vars:
          times: 3
          extra_args: file_type=row compaction=1 verify=1 runs.timer=3 ops.pct.delete=30

      #FIXME-WT-5270: Add wtperf testing from Jenkin "wiredtiger-test-check-long" after fixing WT-5270

  - name: time-shift-sensitivity-test
    depends_on:
    - name: compile
    commands:
      - func: "fetch artifacts"
        vars:
          posix_configure_flags: --enable-strict
      - command: shell.exec
        params:
          working_dir: "wiredtiger/test/csuite"
          script: |
            set -o errexit
            set -o verbose

            ./time_shift_test.sh /usr/local/lib/faketime/libfaketimeMT.so.1 0-1 2>&1

  - name: format-stress-pull-request-test
    tags: ["pull_request"]
    commands:
      - func: "get project"
      - func: "compile wiredtiger"
      - func: "format test script"
        vars:
          smp_command: -j $(grep -c ^processor /proc/cpuinfo)
          # run for 10 minutes.
          format_test_script_args: -t 10 rows=10000 ops=50000

  - name: format-wtperf-test
    commands:
      - func: "get project"
      - func: "compile wiredtiger with builtins"
      - command: shell.exec
        params:
          working_dir: "wiredtiger/build_posix/bench/wtperf"
          script: |
            set -o errexit
            set -o verbose

            cp ../../../bench/wtperf/split_heavy.wtperf .
            ./wtperf -O ./split_heavy.wtperf -o verbose=2

  - name: data-validation-stress-test-checkpoint
    depends_on:
    - name: compile
    commands:
      - func: "fetch artifacts"
      - command: shell.exec
        params:
          working_dir: "wiredtiger/build_posix/test/checkpoint"
          shell: bash
          script: |
            set -o errexit
            set -o verbose
            ${test_env_vars|} ../../../tools/run_parallel.sh 'nice ../../../test/checkpoint/recovery-test.sh "${data_validation_stress_test_args}" WT_TEST.$t' 120

  - name: data-validation-stress-test-checkpoint-fp-hs-insert-s1
    depends_on:
    - name: compile
    commands:
      - func: "fetch artifacts"
      - command: shell.exec
        params:
          working_dir: "wiredtiger/build_posix/test/checkpoint"
          shell: bash
          script: |
            set -o errexit
            set -o verbose
            ${test_env_vars|} ../../../tools/run_parallel.sh 'nice ../../../test/checkpoint/recovery-test.sh "${data_validation_stress_test_args} -s 1" WT_TEST.$t' 120

  - name: data-validation-stress-test-checkpoint-fp-hs-insert-s2
    depends_on:
    - name: compile
    commands:
      - func: "fetch artifacts"
      - command: shell.exec
        params:
          working_dir: "wiredtiger/build_posix/test/checkpoint"
          shell: bash
          script: |
            set -o errexit
            set -o verbose
            ${test_env_vars|} ../../../tools/run_parallel.sh 'nice ../../../test/checkpoint/recovery-test.sh "${data_validation_stress_test_args} -s 2" WT_TEST.$t' 120

  - name: data-validation-stress-test-checkpoint-fp-hs-insert-s3
    depends_on:
    - name: compile
    commands:
      - func: "fetch artifacts"
      - command: shell.exec
        params:
          working_dir: "wiredtiger/build_posix/test/checkpoint"
          shell: bash
          script: |
            set -o errexit
            set -o verbose
            ${test_env_vars|} ../../../tools/run_parallel.sh 'nice ../../../test/checkpoint/recovery-test.sh "${data_validation_stress_test_args} -s 3" WT_TEST.$t' 120

  - name: data-validation-stress-test-checkpoint-fp-hs-insert-s4
    depends_on:
    - name: compile
    commands:
      - func: "fetch artifacts"
      - command: shell.exec
        params:
          working_dir: "wiredtiger/build_posix/test/checkpoint"
          shell: bash
          script: |
            set -o errexit
            set -o verbose
            ${test_env_vars|} ../../../tools/run_parallel.sh 'nice ../../../test/checkpoint/recovery-test.sh "${data_validation_stress_test_args} -s 4" WT_TEST.$t' 120

  - name: data-validation-stress-test-checkpoint-fp-hs-insert-s5
    depends_on:
    - name: compile
    commands:
      - func: "fetch artifacts"
      - command: shell.exec
        params:
          working_dir: "wiredtiger/build_posix/test/checkpoint"
          shell: bash
          script: |
            set -o errexit
            set -o verbose
            ${test_env_vars|} ../../../tools/run_parallel.sh 'nice ../../../test/checkpoint/recovery-test.sh "${data_validation_stress_test_args} -s 5" WT_TEST.$t' 120

  - name: data-validation-stress-test-checkpoint-fp-hs-insert-s6
    depends_on:
    - name: compile
    commands:
      - func: "fetch artifacts"
      - command: shell.exec
        params:
          working_dir: "wiredtiger/build_posix/test/checkpoint"
          shell: bash
          script: |
            set -o errexit
            set -o verbose
            ${test_env_vars|} ../../../tools/run_parallel.sh 'nice ../../../test/checkpoint/recovery-test.sh "${data_validation_stress_test_args} -s 6" WT_TEST.$t' 120

  - name: data-validation-stress-test-checkpoint-fp-hs-insert-s7
    depends_on:
    - name: compile
    commands:
      - func: "fetch artifacts"
      - command: shell.exec
        params:
          working_dir: "wiredtiger/build_posix/test/checkpoint"
          shell: bash
          script: |
            set -o errexit
            set -o verbose
            ${test_env_vars|} ../../../tools/run_parallel.sh 'nice ../../../test/checkpoint/recovery-test.sh "${data_validation_stress_test_args} -s 7" WT_TEST.$t' 120

  - name: format-failure-configs-test
    depends_on:
    - name: compile
    commands:
      - func: "fetch artifacts"
      - command: shell.exec
        params:
          working_dir: "wiredtiger/test/evergreen"
          script: |
            set -o errexit
            set -o verbose

            ${test_env_vars|} ./run_format_configs.sh

  - name: static-wt-build-test
    commands:
      - func: "get project"
      - func: "compile wiredtiger"
        vars:
          posix_configure_flags: --enable-strict --disable-shared --with-builtins=snappy,zlib,zstd
      - command: shell.exec
        params:
          working_dir: "wiredtiger/build_posix"
          shell: bash
          script: |
            set -o errexit
            set -o verbose

            # Delete wt util
            rm -f wt
            # Build static wt util
            ${make_command|make} CC='eval "g++ -static"' ${smp_command|}
            # -V option displays Wiredtiger library version
            ./wt -V

            if [ $? -ne 0 ]; then
              echo "Error, WT util is not generated or is not functioning"
              exit 1
            fi

            ldd wt || wt_static_build=1

            if [ $wt_static_build -ne 1 ]; then
              echo "Error, WT util is not statically linked"
              exit 1
            fi

  - name: format-stress-sanitizer-lsm-test
    # Temporarily disabled (WT-6255)
    # tags: ["stress-test-1"]
    commands:
      - func: "get project"
      - func: "compile wiredtiger address sanitizer"
      - func: "format test script"
        vars:
          test_env_vars:
            ASAN_OPTIONS="detect_leaks=1:abort_on_error=1:disable_coredump=0"
            ASAN_SYMBOLIZER_PATH=/opt/mongodbtoolchain/v3/bin/llvm-symbolizer
          # Run for 30 mins, and explicitly set data_source to LSM with a large cache
          format_test_script_args: -t 30 data_source=lsm cache_minimum=5000

  - name: checkpoint-stress-test
    tags: ["stress-test-1"]
    exec_timeout_secs: 86400
    commands:
      - command: timeout.update
        params:
          timeout_secs: 86400
      - func: "get project"
      - func: "compile wiredtiger with builtins"
      - func: "checkpoint stress test"
        vars:
          times: 1       # No of times to run the loop
          no_of_procs: 10 # No of processes to run in the background

  - name: split-stress-test
    tags: ["stress-test-1", "stress-test-zseries-1"]
    commands:
      - func: "get project"
      - func: "compile wiredtiger"
        vars:
          configure_env_vars:
            CXX=/opt/mongodbtoolchain/v3/bin/g++
            PATH=/opt/mongodbtoolchain/v3/bin:$PATH ADD_CFLAGS="-ggdb -fPIC"
      - command: shell.exec
        params:
          working_dir: "wiredtiger/bench/workgen/runner"
          script: |
            set -o errexit
            set -o verbose
            for i in {1..10}; do ${test_env_vars|} ${python_binary|python3} split_stress.py; done

  # The task name is ppc-zseries because this task will be used in both buildVariants
  - name: format-stress-ppc-zseries-test
    tags: ["stress-test-ppc-1", "stress-test-zseries-1"]
    # Set 2.5 hours timeout (60 * 60 * 2.5)
    exec_timeout_secs: 9000
    commands:
      - func: "get project"
      - func: "compile wiredtiger with builtins"
      - func: "format test script"
        vars:
          #run for 2 hours ( 2 * 60 = 120 minutes), use default config
          format_test_script_args: -e "SEGFAULT_SIGNALS=all" -b "catchsegv ./t" -t 120

  # Replace this test with format-stress-sanitizer-test after BUILD-10248 fix.
  - name: format-stress-sanitizer-ppc-test
    tags: ["stress-test-ppc-1"]
    # Set 2.5 hours timeout (60 * 60 * 2.5)
    exec_timeout_secs: 9000
    commands:
      - func: "get project"
      - func: "compile wiredtiger"
        vars:
          # CC is set to the system default "clang" binary here as a workaround. Change it back
          # to mongodbtoolchain "clang" binary after BUILD-10248 fix.
          configure_env_vars:
            CCAS=/opt/mongodbtoolchain/v3/bin/gcc CC=/usr/bin/clang
            CXX=/opt/mongodbtoolchain/v3/bin/clang++ PATH=/opt/mongodbtoolchain/v3/bin:$PATH
            CFLAGS="-ggdb -fPIC -fsanitize=address -fno-omit-frame-pointer
            -I/opt/mongodbtoolchain/v3/lib/gcc/ppc64le-mongodb-linux/8.2.0/include"
            CXXFLAGS="-ggdb -fPIC -fsanitize=address -fno-omit-frame-pointer
            -I/opt/mongodbtoolchain/v3/lib/gcc/ppc64le-mongodb-linux/8.2.0/include"
          posix_configure_flags: --enable-diagnostic --with-builtins=lz4,snappy,zlib
      - func: "format test script"
        vars:
          test_env_vars:
            ASAN_OPTIONS="detect_leaks=1:abort_on_error=1:disable_coredump=0"
            ASAN_SYMBOLIZER_PATH=/usr/lib/llvm-6.0/bin/llvm-symbolizer
          # Run for 2 hours (2 * 60 = 120 minutes), don't stop at failed tests, use default config
          format_test_script_args: -t 120

  # Replace this test with format-stress-sanitizer-smoke-test after BUILD-10248 fix.
  - name: format-stress-sanitizer-smoke-ppc-test
    tags: ["stress-test-ppc-1"]
    # Set 7 hours timeout (60 * 60 * 7)
    exec_timeout_secs: 25200
    commands:
      - func: "get project"
      - func: "compile wiredtiger"
        vars:
          # CC is set to the system default "clang" binary here as a workaround. Change it back
          # to mongodbtoolchain "clang" binary after BUILD-10248 fix.
          configure_env_vars:
            CCAS=/opt/mongodbtoolchain/v3/bin/gcc CC=/usr/bin/clang
            CXX=/opt/mongodbtoolchain/v3/bin/clang++ PATH=/opt/mongodbtoolchain/v3/bin:$PATH
            CFLAGS="-ggdb -fPIC -fsanitize=address -fno-omit-frame-pointer
            -I/opt/mongodbtoolchain/v3/lib/gcc/ppc64le-mongodb-linux/8.2.0/include"
            CXXFLAGS="-ggdb -fPIC -fsanitize=address -fno-omit-frame-pointer
            -I/opt/mongodbtoolchain/v3/lib/gcc/ppc64le-mongodb-linux/8.2.0/include"
          posix_configure_flags: --enable-diagnostic --with-builtins=lz4,snappy,zlib
      - func: "format test script"
        # To emulate the original Jenkins job's test coverage, we are running the smoke test 16 times
        # Run smoke tests, don't stop at failed tests, use default config
        vars:
          test_env_vars:
            ASAN_OPTIONS="detect_leaks=1:abort_on_error=1:disable_coredump=0"
            ASAN_SYMBOLIZER_PATH=/usr/lib/llvm-6.0/bin/llvm-symbolizer
          format_test_script_args: -S
          times: 16

  - <<: *format-stress-test
    name: format-stress-test-1
    tags: ["stress-test-1"]
  - <<: *format-stress-test
    name: format-stress-test-2
    tags: ["stress-test-2"]
  - <<: *format-stress-test
    name: format-stress-test-3
    tags: ["stress-test-3"]
  - <<: *format-stress-test
    name: format-stress-test-4
    tags: ["stress-test-4"]
  - <<: *format-stress-sanitizer-test
    name: format-stress-sanitizer-test-1
    tags: ["stress-test-1"]
  - <<: *format-stress-sanitizer-test
    name: format-stress-sanitizer-test-2
    tags: ["stress-test-2"]
  - <<: *format-stress-sanitizer-test
    name: format-stress-sanitizer-test-3
    tags: ["stress-test-3"]
  - <<: *format-stress-sanitizer-test
    name: format-stress-sanitizer-test-4
    tags: ["stress-test-4"]
  - <<: *format-stress-smoke-test
    name: format-stress-smoke-test-1
    tags: ["stress-test-1", "stress-test-ppc-1", "stress-test-zseries-1"]
  - <<: *format-stress-smoke-test
    name: format-stress-smoke-test-2
    tags: ["stress-test-2", "stress-test-ppc-2", "stress-test-zseries-2"]
  - <<: *format-stress-sanitizer-smoke-test
    name: format-stress-sanitizer-smoke-test-1
    tags: ["stress-test-1"]
  - <<: *format-stress-sanitizer-smoke-test
    name: format-stress-sanitizer-smoke-test-2
    tags: ["stress-test-2"]
  - <<: *race-condition-stress-sanitizer-test
    name: race-condition-stress-sanitizer-test-1
    tags: ["stress-test-1"]
  - <<: *race-condition-stress-sanitizer-test
    name: race-condition-stress-sanitizer-test-2
    tags: ["stress-test-2"]
  - <<: *race-condition-stress-sanitizer-test
    name: race-condition-stress-sanitizer-test-3
    tags: ["stress-test-3"]
  - <<: *race-condition-stress-sanitizer-test
    name: race-condition-stress-sanitizer-test-4
    tags: ["stress-test-4"]
  - <<: *recovery-stress-test
    name: recovery-stress-test-1
    tags: ["stress-test-1", "stress-test-zseries-1"]
  - <<: *recovery-stress-test
    name: recovery-stress-test-2
    tags: ["stress-test-2", "stress-test-zseries-2"]
  - <<: *recovery-stress-test
    name: recovery-stress-test-3
    tags: ["stress-test-3", "stress-test-zseries-3"]

  - name: format-abort-recovery-stress-test
    commands:
      - command: timeout.update
        params:
          exec_timeout_secs: 2500
      - func: "get project"
      - func: "compile wiredtiger with builtins"
      - func: "format test script"
        vars:
          format_test_script_args: -a -t 30

  - name: many-dhandle-stress-test
    commands:
      - func: "get project"
      - func: "compile wiredtiger"
        vars:
          configure_env_vars:
            CXX=/opt/mongodbtoolchain/v3/bin/g++
            PATH=/opt/mongodbtoolchain/v3/bin:$PATH ADD_CFLAGS="-ggdb -fPIC"
      - command: shell.exec
        params:
          working_dir: "wiredtiger/bench/workgen/runner"
          script: |
            set -o errexit
            set -o verbose
            export "PATH=/opt/mongodbtoolchain/v3/bin:$PATH"
            ./workgen_perf_check.sh many-dhandle-stress.py output.log 50 500 500

  - name: many-collection-test
    commands:
      - command: timeout.update
        params:
          exec_timeout_secs: 86400
          timeout_secs: 86400
      - func: "fetch mongo repo"
      - func: "get project"
      - func: "import wiredtiger into mongo"
      - func: "compile mongodb"
      - func: "fetch mongo-tests repo"
      # After WT-7868 we can use the following function to retrieve an existing database and remove
      # the "clean-and-populate" option from the script arguments to skip the initial populating
      # step.
      # - func: "fetch artifacts from many-coll"
      - command: shell.exec
        params:
          working_dir: mongo-tests/largescale
          shell: bash
          script: |
            set -o errexit
            set -o verbose
            export "PATH=/opt/mongodbtoolchain/v3/bin:$PATH"
            virtualenv -p python3 venv
            source venv/bin/activate
            pip3 install lorem pymongo
            ./run_many_coll.sh ../../mongo/build/opt/install/bin/mongod mongodb.log config/many-collection-testing many-collection clean-and-populate
      - command: shell.exec
        params:
          working_dir: mongo-tests/largescale
          shell: bash
          silent: true
          script: |
            set -o errexit
            set -o verbose
            virtualenv -p python3 venv
            source venv/bin/activate
            pip3 install "pymongo[srv]"
            res_dir=`find ./ -type d -name "many-collection-[0-9]*" -print`
            ./upload-results-atlas.py ${atlas_wt_perf_test_user} ${atlas_wt_perf_pass} wt-perf-tests many-collection-test ${branch_name} $res_dir/results/results.json

  - name: cyclomatic-complexity
    commands:
      - func: "get project"
      - command: shell.exec
        params:
          working_dir: "wiredtiger"
          shell: bash
          script: |
            set -o verbose

            # Install Metrix++, ensuring it is outside the 'src' directory
            git clone https://github.com/metrixplusplus/metrixplusplus metrixplusplus

            # We only want complexity measures for the 'src' directory
            cd src

            python "../metrixplusplus/metrix++.py" collect --std.code.lines.code --std.code.complexity.cyclomatic
            python "../metrixplusplus/metrix++.py" view

            # Set the cyclomatic complexity limit to 20
            python "../metrixplusplus/metrix++.py" limit --max-limit=std.code.complexity:cyclomatic:20

            # Fail if there are functions with cyclomatic complexity larger than 95
            set -o errexit
            python "../metrixplusplus/metrix++.py" limit --max-limit=std.code.complexity:cyclomatic:95

    #############################
    # Performance Tests for lsm #
    #############################

  - name: perf-test-small-lsm
    commands:
      - func: "get project"
      - func: "compile wiredtiger"
      - func: "generic-perf-test"
        vars:
          perf-test-name: small-lsm
          maxruns: 3
      - func: "generic-perf-test-push-results"
        vars:
          perf-test-name: small-lsm

  - name: perf-test-medium-lsm
    commands:
      - func: "get project"
      - func: "compile wiredtiger"
      - func: "generic-perf-test"
        vars:
          perf-test-name: medium-lsm
          maxruns: 1
      - func: "generic-perf-test-push-results"
        vars:
          perf-test-name: medium-lsm

  - name: perf-test-medium-lsm-compact
    commands:
      - func: "get project"
      - func: "compile wiredtiger"
      - func: "generic-perf-test"
        vars:
          perf-test-name: medium-lsm-compact
          maxruns: 1
      - func: "generic-perf-test-push-results"
        vars:
          perf-test-name: medium-lsm-compact

  - name: perf-test-medium-multi-lsm
    commands:
      - func: "get project"
      - func: "compile wiredtiger"
      - func: "generic-perf-test"
        vars:
          perf-test-name: medium-multi-lsm
          maxruns: 1
      - func: "generic-perf-test-push-results"
        vars:
          perf-test-name: medium-multi-lsm

  - name: perf-test-parallel-pop-lsm
    commands:
      - func: "get project"
      - func: "compile wiredtiger"
      - func: "generic-perf-test"
        vars:
          perf-test-name: parallel-pop-lsm
          maxruns: 1
      - func: "generic-perf-test-push-results"
        vars:
          perf-test-name: parallel-pop-lsm

  - name: perf-test-update-lsm
    commands:
      - func: "get project"
      - func: "compile wiredtiger"
      - func: "generic-perf-test"
        vars:
          perf-test-name: update-lsm
          maxruns: 1
      - func: "generic-perf-test-push-results"
        vars:
          perf-test-name: update-lsm

    ###############################
    # Performance Tests for btree #
    ###############################

  - name: perf-test-small-btree
    commands:
      - func: "get project"
      - func: "compile wiredtiger"
      - func: "generic-perf-test"
        vars:
          perf-test-name: small-btree
          maxruns: 1
      - func: "generic-perf-test-push-results"
        vars:
          perf-test-name: small-btree

  - name: perf-test-small-btree-backup
    commands:
      - func: "get project"
      - func: "compile wiredtiger"
      - func: "generic-perf-test"
        vars:
          perf-test-name: small-btree-backup
          maxruns: 1
      - func: "generic-perf-test-push-results"
        vars:
          perf-test-name: small-btree-backup

  - name: perf-test-medium-btree
    commands:
      - func: "get project"
      - func: "compile wiredtiger"
      - func: "generic-perf-test"
        vars:
          perf-test-name: medium-btree
          maxruns: 3
      - func: "generic-perf-test-push-results"
        vars:
          perf-test-name: medium-btree

  - name: perf-test-medium-btree-backup
    commands:
      - func: "get project"
      - func: "compile wiredtiger"
      - func: "generic-perf-test"
        vars:
          perf-test-name: medium-btree-backup
          maxruns: 3
      - func: "generic-perf-test-push-results"
        vars:
          perf-test-name: medium-btree-backup


buildvariants:

- name: ubuntu2004
  display_name: "! Ubuntu 20.04"
  run_on:
  - ubuntu2004-test
  expansions:
    test_env_vars:
      LD_PRELOAD=/usr/lib/x86_64-linux-gnu/libeatmydata.so
      PATH=/opt/mongodbtoolchain/v3/bin:$PATH
      top_dir=$(git rev-parse --show-toplevel)
      top_builddir=$top_dir/build_posix
      LD_LIBRARY_PATH=$top_builddir/.libs:$top_dir/TCMALLOC_LIB/lib
    smp_command: -j $(echo "`grep -c ^processor /proc/cpuinfo` * 2" | bc)
    posix_configure_flags:
      --enable-silent-rules
      --enable-diagnostic
      --enable-python
      --enable-zlib
      --enable-snappy
      --enable-strict
      --enable-static
      --enable-tcmalloc
      --prefix=$(pwd)/LOCAL_INSTALL
    python_binary: '/opt/mongodbtoolchain/v3/bin/python3'
    make_command: PATH=/opt/mongodbtoolchain/v3/bin:$PATH make
    data_validation_stress_test_args: -t r -m -W 3 -D -p -x -n 100000 -k 100000 -C cache_size=100MB
  tasks:
    - name: ".pull_request !.windows_only !.pull_request_compilers"
    - name: linux-directio
      distros: ubuntu2004-build
    - name: syscall-linux
    - name: configure-combinations
    - name: checkpoint-filetypes-test
    - name: unit-test-zstd
    - name: unit-test-long
      distros: ubuntu2004-large
    - name: unit-test-random-seed
    - name: spinlock-gcc-test
    - name: spinlock-pthread-adaptive-test
    - name: compile-wtperf
    - name: wtperf-test
    - name: ftruncate-test
    - name: long-test
    - name: static-wt-build-test
    - name: format-failure-configs-test
    - name: data-validation-stress-test-checkpoint
    - name: data-validation-stress-test-checkpoint-fp-hs-insert-s1
    - name: data-validation-stress-test-checkpoint-fp-hs-insert-s2
    - name: data-validation-stress-test-checkpoint-fp-hs-insert-s3
    - name: data-validation-stress-test-checkpoint-fp-hs-insert-s4
    - name: data-validation-stress-test-checkpoint-fp-hs-insert-s5
    - name: data-validation-stress-test-checkpoint-fp-hs-insert-s6
    - name: data-validation-stress-test-checkpoint-fp-hs-insert-s7

- name: ubuntu2004-cmake
  display_name: "* Ubuntu 20.04 CMake"
  run_on:
  - ubuntu2004-test
  expansions:
    test_env_vars:
      WT_TOPDIR=$(git rev-parse --show-toplevel)
      WT_BUILDDIR=$top_dir/cmake_build
      LD_LIBRARY_PATH=$WT_BUILDDIR:$WT_TOPDIR/TCMALLOC_LIB/lib
    posix_configure_flags:
      -DCMAKE_TOOLCHAIN_FILE=../cmake/toolchains/mongodbtoolchain_v3_gcc.cmake
      -DCMAKE_C_FLAGS="-ggdb"
      -DHAVE_DIAGNOSTIC=1
      -DENABLE_PYTHON=1
      -DENABLE_ZLIB=1
      -DENABLE_SNAPPY=1
      -DENABLE_STRICT=1
      -DENABLE_TCMALLOC=1
      -DCMAKE_PREFIX_PATH="$(pwd)/../TCMALLOC_LIB"
      -DCMAKE_INSTALL_PREFIX=$(pwd)/LOCAL_INSTALL
    python_binary: '/opt/mongodbtoolchain/v3/bin/python3'
    smp_command: -j $(echo "`grep -c ^processor /proc/cpuinfo` * 2" | bc)
    cmake_generator: Ninja
    make_command: ninja
    is_cmake_build: true
  tasks:
    - name: compile
    - name: make-check-test
    - name: unit-test

- name: ubuntu2004-asan
  display_name: "! Ubuntu 20.04 ASAN"
  run_on:
  - ubuntu2004-test
  expansions:
    configure_env_vars:
      CC=/opt/mongodbtoolchain/v3/bin/clang
      CXX=/opt/mongodbtoolchain/v3/bin/clang++
      PATH=/opt/mongodbtoolchain/v3/bin:$PATH
      CFLAGS="-fsanitize=address -fno-omit-frame-pointer -ggdb"
      CXXFLAGS="-fsanitize=address -fno-omit-frame-pointer -ggdb"
    posix_configure_flags:
      --enable-silent-rules
      --enable-strict
      --enable-diagnostic
      --disable-static
      --prefix=$(pwd)/LOCAL_INSTALL
    smp_command: -j $(grep -c ^processor /proc/cpuinfo)
    make_command: PATH=/opt/mongodbtoolchain/v3/bin:$PATH make
    test_env_vars:
      ASAN_OPTIONS="detect_leaks=1:abort_on_error=1:disable_coredump=0"
      ASAN_SYMBOLIZER_PATH=/opt/mongodbtoolchain/v3/bin/llvm-symbolizer
      TESTUTIL_BYPASS_ASAN=1
      LD_PRELOAD=/usr/lib/x86_64-linux-gnu/libeatmydata.so 
      PATH=/opt/mongodbtoolchain/v3/bin:$PATH
      top_dir=$(git rev-parse --show-toplevel)
      top_builddir=$top_dir/build_posix
      LD_LIBRARY_PATH=$top_builddir/.libs
  tasks:
    - name: ".pull_request !.windows_only !.pull_request_compilers !.python"
    - name: examples-c-test

- name: ubuntu2004-msan
  display_name: "! Ubuntu 20.04 MSAN"
  run_on:
  - ubuntu2004-test
  expansions:
    configure_env_vars:
      # We don't compile C++ for memory sanitized testing as it creates false positives.
      CC=/opt/mongodbtoolchain/v3/bin/clang
      PATH=/opt/mongodbtoolchain/v3/bin:$PATH
      CFLAGS="-fsanitize=memory -fno-omit-frame-pointer -fno-optimize-sibling-calls -O1 -ggdb"
    posix_configure_flags:
      --enable-silent-rules
      --enable-strict
      --enable-diagnostic
      --disable-static
      --prefix=$(pwd)/LOCAL_INSTALL
    smp_command: -j $(grep -c ^processor /proc/cpuinfo)
    make_command: PATH=/opt/mongodbtoolchain/v3/bin:$PATH make
    test_env_vars:
      MSAN_OPTIONS="abort_on_error=1:disable_coredump=0:print_stacktrace=1"
      MSAN_SYMBOLIZER_PATH=/opt/mongodbtoolchain/v3/bin/llvm-symbolizer
      LD_PRELOAD=/usr/lib/x86_64-linux-gnu/libeatmydata.so
      PATH=/opt/mongodbtoolchain/v3/bin:$PATH
      top_dir=$(git rev-parse --show-toplevel)
      top_builddir=$top_dir/build_posix
      LD_LIBRARY_PATH=$top_builddir/.libs
      TESTUTIL_SLOW_MACHINE=1
  tasks:
    - name: clang-analyzer
    - name: compile
    - name: compile-production-disable-shared
    - name: compile-production-disable-static
    - name: examples-c-production-disable-shared-test
    - name: examples-c-production-disable-static-test
    - name: format-stress-pull-request-test
    - name: make-check-test

- name: ubuntu2004-ubsan
  display_name: "! Ubuntu 20.04 UBSAN"
  run_on:
  - ubuntu2004-test
  expansions:
    configure_env_vars:
      CC=/opt/mongodbtoolchain/v3/bin/clang
      CXX=/opt/mongodbtoolchain/v3/bin/clang++
      PATH=/opt/mongodbtoolchain/v3/bin:$PATH
      CFLAGS="-fsanitize=undefined -fno-omit-frame-pointer -fno-optimize-sibling-calls -O1 -ggdb"
      CXXFLAGS="-fsanitize=undefined -fno-omit-frame-pointer -fno-optimize-sibling-calls -O1 -ggdb"
    posix_configure_flags:
      --enable-silent-rules
      --enable-strict
      --enable-diagnostic
      --disable-static
      --enable-tcmalloc
      --prefix=$(pwd)/LOCAL_INSTALL
    smp_command: -j $(grep -c ^processor /proc/cpuinfo)
    make_command: PATH=/opt/mongodbtoolchain/v3/bin:$PATH make
    test_env_vars:
      UBSAN_OPTIONS="detect_leaks=1:disable_coredump=0:external_symbolizer_path=/opt/mongodbtoolchain/v3/bin/llvm-symbolizer:halt_on_error=1:print_stacktrace=1"
      LD_PRELOAD=/usr/lib/x86_64-linux-gnu/libeatmydata.so
      PATH=/opt/mongodbtoolchain/v3/bin:$PATH
      top_dir=$(git rev-parse --show-toplevel)
      top_builddir=$top_dir/build_posix
      LD_LIBRARY_PATH=$top_builddir/.libs:$top_dir/TCMALLOC_LIB/lib
  tasks:
    - name: clang-analyzer
    - name: compile
    - name: compile-production-disable-shared
    - name: compile-production-disable-static
    - name: examples-c-production-disable-shared-test
    - name: examples-c-production-disable-static-test
    - name: format-stress-pull-request-test
    - name: make-check-test
    - name: cppsuite-base-test-default
    - name: cppsuite-hs-cleanup-default
    - name: cppsuite-search-near-default

- name: ubuntu2004-compilers
  display_name: "! Ubuntu 20.04 Compilers"
  run_on:
  - ubuntu2004-wt-build
  expansions:
    posix_configure_flags: 
      --enable-silent-rules
      --enable-diagnostic
      --enable-strict
      --enable-lz4
      --enable-snappy
      --enable-zlib
      --enable-zstd
      --enable-python
      --enable-tcmalloc
    python_binary: '/opt/mongodbtoolchain/v3/bin/python3'
    smp_command: -j $(grep -c ^processor /proc/cpuinfo)
    make_command: PATH=/opt/mongodbtoolchain/v3/bin:$PATH make
  tasks:
    - name: ".pull_request_compilers"

- name: ubuntu2004-stress-tests
  display_name: Ubuntu 20.04 Stress tests
  run_on:
  - ubuntu2004-test
  expansions:
    smp_command: -j $(grep -c ^processor /proc/cpuinfo)
    make_command: PATH=/opt/mongodbtoolchain/v3/bin:$PATH make
    test_env_vars:
      LD_PRELOAD=/usr/lib/x86_64-linux-gnu/libeatmydata.so
      PATH=/opt/mongodbtoolchain/v3/bin:$PATH
      top_dir=$(git rev-parse --show-toplevel)
      top_builddir=$top_dir/build_posix
      LD_LIBRARY_PATH=$top_builddir/.libs:$top_dir/TCMALLOC_LIB/lib
    posix_configure_flags:
      --enable-silent-rules
      --enable-diagnostic
      --enable-python
      --enable-zlib
      --enable-snappy
      --enable-strict
      --enable-static
      --enable-tcmalloc
      --prefix=$(pwd)/LOCAL_INSTALL
    python_binary: '/opt/mongodbtoolchain/v3/bin/python3'
  tasks:
    - name: ".stress-test-1"
    - name: ".stress-test-2"
    - name: ".stress-test-3"
    - name: ".stress-test-4"
    - name: format-abort-recovery-stress-test

- name: ubuntu2004-perf-tests
  display_name: Ubuntu 20.04 Performance tests
  run_on:
    - ubuntu2004-test
  expansions:
    test_env_vars: LD_LIBRARY_PATH=$(pwd) WT_BUILDDIR=$(pwd)
    posix_configure_flags: -DCMAKE_TOOLCHAIN_FILE=../cmake/toolchains/mongodbtoolchain_v3_gcc.cmake -DCMAKE_C_FLAGS="-ggdb" -DHAVE_DIAGNOSTIC=1 -DENABLE_ZLIB=1  -DENABLE_SNAPPY=1 -DENABLE_STRICT=1 -DCMAKE_INSTALL_PREFIX=$(pwd)/LOCAL_INSTALL
    python_binary: '/opt/mongodbtoolchain/v3/bin/python3'
    pip3_binary: '/opt/mongodbtoolchain/v3/bin/pip3'
    virtualenv_binary: '/opt/mongodbtoolchain/v3/bin/virtualenv'
    smp_command: -j $(echo "`grep -c ^processor /proc/cpuinfo` * 2" | bc)
    cmake_generator: Ninja
    make_command: ninja
    is_cmake_build: true
  tasks:
    # btree tests
    - name: perf-test-small-btree
    - name: perf-test-small-btree-backup
    - name: perf-test-medium-btree
    - name: perf-test-medium-btree-backup
    # lsm tests
    - name: perf-test-small-lsm
    - name: perf-test-medium-lsm
    - name: perf-test-medium-lsm-compact
    - name: perf-test-medium-multi-lsm
    - name: perf-test-parallel-pop-lsm
    - name: perf-test-update-lsm


- name: large-scale-tests
  display_name: "Large scale tests"
  batchtime: 480 # 3 times a day
  run_on:
  - ubuntu2004-test
  expansions:
    make_command: PATH=/opt/mongodbtoolchain/v3/bin:$PATH make
    posix_configure_flags:
      --enable-silent-rules
      --enable-python
      --enable-zlib
      --enable-snappy
      --enable-strict
      --enable-static
      --enable-tcmalloc
      --prefix=$(pwd)/LOCAL_INSTALL
    test_env_vars:
      PATH=/opt/mongodbtoolchain/v3/bin:$PATH
    upload_source_dir: mongo-tests/largescale/many-collection/dbpath/diagnostic.data
    upload_filename: diagnostic.data.tgz
  tasks:
    - name: many-dhandle-stress-test
    - name: many-collection-test
      distros: ubuntu2004-wt-large

- name: cppsuite-stress-tests
  display_name: "Cppsuite Stress Tests"
  batchtime: 480 # 3 times a day
  run_on:
  - ubuntu2004-test
  expansions:
    test_env_vars:
      top_dir=$(git rev-parse --show-toplevel)
      top_builddir=$top_dir/build_posix
      LD_LIBRARY_PATH=$top_builddir/.libs:$top_dir/TCMALLOC_LIB/lib
      PATH=/opt/mongodbtoolchain/v3/bin:$PATH
    make_command: PATH=/opt/mongodbtoolchain/v3/bin:$PATH make
    posix_configure_flags:
<<<<<<< HEAD
      --enable-silent-rules
      --enable-python
      --enable-zlib
      --enable-snappy
      --enable-strict
      --enable-static
      --enable-tcmalloc
=======
      --enable-diagnostic --enable-python --enable-silent-rules --enable-snappy --enable-static
      --enable-strict --enable-zlib
>>>>>>> b63d81a2
  tasks:
    - name: compile
    - name: cppsuite-hs-cleanup-stress
    - name: cppsuite-base-test-stress

- name: package
  display_name: "~ Package"
  batchtime: 1440 # 1 day
  run_on:
  - ubuntu2004-test
  tasks:
    - name: package

- name: documentation-update
  display_name: "~ Documentation update"
  batchtime: 10080 # 7 days
  run_on:
  - ubuntu2004-test
  expansions:
    configure_env_vars: PATH=/opt/mongodbtoolchain/v3/bin:$PATH
    doc_update_branches: develop,mongodb-5.0,mongodb-4.4,mongodb-4.2,mongodb-4.0
  tasks:
    - name: doc-update

- name: linux-no-ftruncate
  display_name: Linux no ftruncate
  batchtime: 1440 # 1 day
  run_on:
  - ubuntu2004-test
  expansions:
    test_env_vars:
      LD_PRELOAD=/usr/lib/x86_64-linux-gnu/libeatmydata.so
      PATH=/opt/mongodbtoolchain/v3/bin:$PATH
      top_dir=$(git rev-parse --show-toplevel)
      top_builddir=$top_dir/build_posix
      LD_LIBRARY_PATH=$top_builddir/.libs
    smp_command: -j $(grep -c ^processor /proc/cpuinfo)
    make_command: PATH=/opt/mongodbtoolchain/v3/bin:$PATH make
    python_binary: '/opt/mongodbtoolchain/v3/bin/python3'
  tasks:
    - name: compile-linux-no-ftruncate
    - name: make-check-linux-no-ftruncate-test
    - name: unit-linux-no-ftruncate-test
    - name: format-linux-no-ftruncate

- name: rhel80
  display_name: RHEL 8.0
  run_on:
  - rhel80-test
  expansions:
    test_env_vars:
      LD_PRELOAD=/usr/local/lib/libeatmydata.so
      PATH=/opt/mongodbtoolchain/v3/bin:$PATH
      top_dir=$(git rev-parse --show-toplevel)
      top_builddir=$top_dir/build_posix
      LD_LIBRARY_PATH=$top_builddir/.libs
    smp_command: -j $(grep -c ^processor /proc/cpuinfo)
    make_command: PATH=/opt/mongodbtoolchain/v3/bin:$PATH make
    python_binary: '/opt/mongodbtoolchain/v3/bin/python3'
  tasks:
    - name: compile
    - name: make-check-test
    - name: unit-test
    - name: fops
    - name: time-shift-sensitivity-test
    - name: linux-directio
      distros: rhel80-build
    - name: syscall-linux
    - name: checkpoint-filetypes-test
    - name: unit-test-zstd
    - name: unit-test-long
      distros: rhel80-large
    - name: spinlock-gcc-test
    - name: spinlock-pthread-adaptive-test
    - name: compile-wtperf
    - name: wtperf-test
    - name: ftruncate-test
    - name: long-test
    - name: configure-combinations

- name: code-statistics
  display_name: "Code statistics"
  batchtime: 10080 # 7 days
  run_on:
  - ubuntu2004-test
  expansions:
    test_env_vars:
      LD_PRELOAD=/usr/lib/x86_64-linux-gnu/libeatmydata.so
      PATH=/opt/mongodbtoolchain/v3/bin:$PATH
      top_dir=$(git rev-parse --show-toplevel)
      top_builddir=$top_dir/build_posix
      LD_LIBRARY_PATH=$top_builddir/.libs
  tasks:
    - name: coverage-report
    - name: cyclomatic-complexity

- name: compatibility-tests-less-frequent
  display_name: Compatibility tests (less frequent)
  batchtime: 10080 # 7 days
  run_on:
  - ubuntu1804-test
  tasks:
    - name: compatibility-test-for-older-releases
    - name: compatibility-test-for-wt-standalone-releases

- name: compatibility-tests
  display_name: Compatibility tests
  run_on:
  - ubuntu2004-test
  tasks:
    - name: compatibility-test-for-newer-releases
    - name: import-compatibility-test

- name: windows-64
  display_name: "! Windows 64-bit"
  run_on:
  - windows-64-vs2017-test
  expansions:
    python_binary: 'python'
    scons_smp_command: -j $(echo "$(getconf NPROCESSORS_ONLN 2>/dev/null || getconf _NPROCESSORS_ONLN 2>/dev/null || echo 1) * 2" | bc)
  tasks:
    - name: compile
    - name: ".windows_only"
    - name: ".unit_test"
    - name: fops

- name: windows-64-cmake
  display_name: "* Windows 64-bit CMake"
  run_on:
  - windows-64-vs2017-test
  expansions:
    python_binary: 'python'
    is_cmake_build: true
    test_env_vars: WT_BUILDDIR=$(git rev-parse --show-toplevel)/cmake_build
    windows_configure_flags: -vcvars_bat "'C:\Program Files (x86)\Microsoft Visual Studio\2017\Professional\VC\Auxiliary\Build\vcvars64.bat'"
  tasks:
    - name: compile
    - name: make-check-test
    - name: unit-test

- name: macos-1014
  display_name: OS X 10.14
  run_on:
  - macos-1014
  expansions:
    configure_env_vars: PATH=/opt/mongodbtoolchain/v3/bin:$PATH ADD_CFLAGS="-ggdb -fPIC"
    posix_configure_flags:
      --enable-silent-rules
      --enable-diagnostic
      --enable-python
      --enable-zlib
      --enable-strict
      --enable-static
      --prefix=$(pwd)/LOCAL_INSTALL
    python_binary: '/opt/mongodbtoolchain/v3/bin/python3'
    smp_command: -j $(sysctl -n hw.logicalcpu)
    make_command: PATH=/opt/mongodbtoolchain/v3/bin:$PATH ARCHFLAGS=-Wno-error=unused-command-line-argument-hard-error-in-future make
    test_env_vars: 
      PATH=/opt/mongodbtoolchain/v3/bin:$PATH
      top_dir=$(git rev-parse --show-toplevel)
      top_builddir=$top_dir/build_posix
      DYLD_LIBRARY_PATH=$top_builddir/.libs
  tasks:
    - name: compile
    - name: make-check-test
    - name: unit-test-with-compile
    - name: fops

- name: macos-1014-cmake
  display_name: "* OS X 10.14 CMake"
  run_on:
  - macos-1014
  expansions:
    posix_configure_flags:
      -DCMAKE_C_FLAGS="-ggdb"
      -DHAVE_DIAGNOSTIC=1
      -DENABLE_PYTHON=1
      -DENABLE_ZLIB=1
      -DENABLE_STRICT=1 
      -DCMAKE_INSTALL_PREFIX=$(pwd)/LOCAL_INSTALL
    python_binary: 'python3'
    smp_command: -j $(sysctl -n hw.logicalcpu)
    cmake_generator: "Unix Makefiles"
    make_command: make
    test_env_vars: 
      WT_BUILDDIR=$(git rev-parse --show-toplevel)/cmake_build
      DYLD_LIBRARY_PATH=$WT_BUILDDIR
    is_cmake_build: true
  tasks:
    - name: compile
    - name: make-check-test
    - name: unit-test

- name: little-endian
  display_name: "~ Little-endian (x86)"
  run_on:
  - ubuntu1804-test
  batchtime: 4320 # 3 days
  expansions:
    python_binary: '/opt/mongodbtoolchain/v3/bin/python3'
    smp_command: -j $(grep -c ^processor /proc/cpuinfo)
    test_env_vars:
      PATH=/opt/mongodbtoolchain/v3/bin:$PATH
      top_dir=$(git rev-parse --show-toplevel)
      top_builddir=$top_dir/build_posix
      LD_LIBRARY_PATH=$top_builddir/.libs
  tasks:
  - name: compile
  - name: generate-datafile-little-endian
  - name: verify-datafile-little-endian
  - name: verify-datafile-from-big-endian

- name: big-endian
  display_name: "~ Big-endian (s390x/zSeries)"
  modules:
  - enterprise
  run_on:
  - ubuntu1804-zseries-build
  batchtime: 4320 # 3 days
  expansions:
    python_binary: '/opt/mongodbtoolchain/v3/bin/python3'
    smp_command: -j $(grep -c ^processor /proc/cpuinfo)
    test_env_vars:
      PATH=/opt/mongodbtoolchain/v3/bin:$PATH
      top_dir=$(git rev-parse --show-toplevel)
      top_builddir=$top_dir/build_posix
      LD_LIBRARY_PATH=$top_builddir/.lib
  tasks:
  - name: compile
  - name: generate-datafile-big-endian
  - name: verify-datafile-big-endian
  - name: verify-datafile-from-little-endian

- name: ubuntu1804-ppc
  display_name: "~ Ubuntu 18.04 PPC"
  run_on:
  - ubuntu1804-power8-test
  expansions:
    format_test_setting: ulimit -c unlimited
    smp_command: -j $(grep -c ^processor /proc/cpuinfo)
    make_command: PATH=/opt/mongodbtoolchain/v3/bin:$PATH make
    test_env_vars:
      PATH=/opt/mongodbtoolchain/v3/bin:$PATH
      top_dir=$(git rev-parse --show-toplevel)
      top_builddir=$top_dir/build_posix
      LD_LIBRARY_PATH=$top_builddir/.libs
    posix_configure_flags:
      --enable-silent-rules
      --enable-diagnostic
      --enable-python
      --enable-zlib
      --enable-snappy
      --enable-strict
      --enable-static
      --prefix=$(pwd)/LOCAL_INSTALL
    python_binary: '/opt/mongodbtoolchain/v3/bin/python3'
  tasks:
  - name: compile
  - name: unit-test
  - name: format-wtperf-test
  - name: ".stress-test-ppc-1"
  - name: ".stress-test-ppc-2"

- name: ubuntu1804-ppc-cmake
  display_name: "* Ubuntu 18.04 PPC CMake"
  run_on:
  - ubuntu1804-power8-test
  batchtime: 10080 # 7 days
  expansions:
    test_env_vars:
      WT_BUILDDIR=$(git rev-parse --show-toplevel)/cmake_build
      LD_LIBRARY_PATH=$WT_BUILDDIR
    posix_configure_flags:
      -DCMAKE_TOOLCHAIN_FILE=../cmake/toolchains/mongodbtoolchain_v3_gcc.cmake
      -DCMAKE_C_FLAGS="-ggdb"
      -DHAVE_DIAGNOSTIC=1
      -DENABLE_PYTHON=1
      -DENABLE_ZLIB=1
      -DENABLE_SNAPPY=1
      -DENABLE_STRICT=1
      -DCMAKE_INSTALL_PREFIX=$(pwd)/LOCAL_INSTALL
    python_binary: '/opt/mongodbtoolchain/v3/bin/python3'
    smp_command: -j $(grep -c ^processor /proc/cpuinfo)
    cmake_generator: Ninja
    make_command: ninja
    is_cmake_build: true
  tasks:
    - name: compile
    - name: make-check-test
    - name: unit-test

- name: ubuntu1804-zseries
  display_name: "~ Ubuntu 18.04 zSeries"
  run_on:
  - ubuntu1804-zseries-test
  expansions:
    smp_command: -j $(grep -c ^processor /proc/cpuinfo)
    make_command: PATH=/opt/mongodbtoolchain/v3/bin:$PATH make
    test_env_vars:
      PATH=/opt/mongodbtoolchain/v3/bin:$PATH
      top_dir=$(git rev-parse --show-toplevel)
      top_builddir=$top_dir/build_posix
      LD_LIBRARY_PATH=$top_builddir/.libs
    posix_configure_flags:
      --enable-silent-rules
      --enable-diagnostic
      --enable-python
      --enable-zlib
      --enable-snappy
      --enable-strict
      --enable-static
      --prefix=$(pwd)/LOCAL_INSTALL
    python_binary: '/opt/mongodbtoolchain/v3/bin/python3'
  tasks:
  - name: compile
  - name: unit-test
  - name: ".stress-test-zseries-1"
  - name: ".stress-test-zseries-2"
  - name: ".stress-test-zseries-3"

- name: ubuntu1804-zseries-cmake
  display_name: "* Ubuntu 18.04 zSeries CMake"
  run_on:
  - ubuntu1804-zseries-test
  batchtime: 10080 # 7 days
  expansions:
    test_env_vars:
      WT_BUILDDIR=$(git rev-parse --show-toplevel)/cmake_build
      LD_LIBRARY_PATH=$WT_BUILDDIR
    posix_configure_flags:
      -DCMAKE_TOOLCHAIN_FILE=../cmake/toolchains/mongodbtoolchain_v3_gcc.cmake 
      -DCMAKE_C_FLAGS="-ggdb"
      -DHAVE_DIAGNOSTIC=1
      -DENABLE_PYTHON=1
      -DENABLE_ZLIB=1 
      -DENABLE_SNAPPY=1
      -DENABLE_STRICT=1
      -DCMAKE_INSTALL_PREFIX=$(pwd)/LOCAL_INSTALL
    python_binary: '/opt/mongodbtoolchain/v3/bin/python3'
    smp_command: -j $(grep -c ^processor /proc/cpuinfo)
    cmake_generator: Ninja
    make_command: ninja
    is_cmake_build: true
  tasks:
    - name: compile
    - name: make-check-test
    - name: unit-test<|MERGE_RESOLUTION|>--- conflicted
+++ resolved
@@ -3351,18 +3351,14 @@
       PATH=/opt/mongodbtoolchain/v3/bin:$PATH
     make_command: PATH=/opt/mongodbtoolchain/v3/bin:$PATH make
     posix_configure_flags:
-<<<<<<< HEAD
+      --enable-diagnostic
+      --enable-python
       --enable-silent-rules
-      --enable-python
-      --enable-zlib
       --enable-snappy
       --enable-strict
       --enable-static
       --enable-tcmalloc
-=======
-      --enable-diagnostic --enable-python --enable-silent-rules --enable-snappy --enable-static
-      --enable-strict --enable-zlib
->>>>>>> b63d81a2
+      --enable-zlib
   tasks:
     - name: compile
     - name: cppsuite-hs-cleanup-stress
