#
# This file defines the tasks and platforms for WiredTiger in the
# MongoDB continuous integration system (see https://mci.mongodb.com).
#

functions:
  "get project" :
    command: git.get_project
    params:
      directory: wiredtiger
  "fetch artifacts" :
    command: s3.get
    params:
      aws_key: ${aws_key}
      aws_secret: ${aws_secret}
      remote_file: wiredtiger/${build_variant}/${revision}/artifacts/${dependent_task|compile}_${build_id}.tgz
      bucket: build_external
      extract_to: wiredtiger
  "fetch artifacts from little-endian" :
    - command: s3.get
      params:
        aws_key: ${aws_key}
        aws_secret: ${aws_secret}
        remote_file: wiredtiger/little-endian/${revision}/artifacts/WT_TEST.tgz
        bucket: build_external
        local_file: WT_TEST-little-endian.tgz
    - command: archive.targz_extract
      params:
        path: "WT_TEST-little-endian.tgz"
        destination: "wiredtiger/build_posix/test/format"
  "fetch artifacts from big-endian" :
    - command: s3.get
      params:
        aws_key: ${aws_key}
        aws_secret: ${aws_secret}
        remote_file: wiredtiger/big-endian/${revision}/artifacts/WT_TEST.tgz
        bucket: build_external
        local_file: WT_TEST-big-endian.tgz
    - command: archive.targz_extract
      params:
        path: "WT_TEST-big-endian.tgz"
        destination: "wiredtiger/build_posix/test/format"
  "fetch mongo-tests repo" :
    command: shell.exec
    params:
      script: |
        git clone https://github.com/wiredtiger/mongo-tests
  "configure wiredtiger": &configure_wiredtiger
    command: shell.exec
    params:
      working_dir: "wiredtiger/build_posix"
      shell: bash
      script: |
        set -o errexit
        set -o verbose
        if [ "$OS" != "Windows_NT" ]; then
          sh reconf
          ${configure_env_vars|CC=/opt/mongodbtoolchain/v3/bin/gcc CXX=/opt/mongodbtoolchain/v3/bin/g++ PATH=/opt/mongodbtoolchain/v3/bin:$PATH ADD_CFLAGS="-ggdb -fPIC"} \
            ../configure ${configure_python_setting|} \
            ${posix_configure_flags|--enable-silent-rules --enable-diagnostic --enable-python --enable-zlib --enable-strict --enable-static --prefix=$(pwd)/LOCAL_INSTALL}
        fi
  "make wiredtiger": &make_wiredtiger
    command: shell.exec
    params:
      working_dir: "wiredtiger"
      shell: bash
      script: |
        set -o errexit
        set -o verbose
        if [ "Windows_NT" == "$OS" ]; then
          pip install scons==3.1.1
          scons-3.1.1.bat ${win_configure_flags|--enable-python=c:\\swigwin-3.0.2\\swig.exe --enable-diagnostic} ${smp_command|}
        else
          cd build_posix
          ${make_command|make} ${smp_command|} 2>&1

          # On macOS, change the binary location with install_name_tool since DYLD_LIBRARY_PATH
          # appears not to work for dynamic modules loaded by python. For wt, the libtool generated
          # script has the wrong path for running on test machines.
          if [ "$(uname -s)" == "Darwin" ]; then
            WT_VERSION=$(m4 aclocal/version.m4)
            install_name_tool -change /usr/local/lib/libwiredtiger-$WT_VERSION.dylib $(pwd)/.libs/libwiredtiger-$WT_VERSION.dylib lang/python/_wiredtiger*.so
            install_name_tool -change /usr/local/lib/libwiredtiger-$WT_VERSION.dylib $(pwd)/.libs/libwiredtiger-$WT_VERSION.dylib .libs/wt
          fi
        fi
  "compile wiredtiger":
    - *configure_wiredtiger
    - *make_wiredtiger
  "compile wiredtiger no linux ftruncate":
    - *configure_wiredtiger
    - command: shell.exec
      params:
        working_dir: "wiredtiger/build_posix"
        shell: bash
        script: |
          set -o errexit
          set -o verbose
          echo '#undef HAVE_FTRUNCATE' >> wiredtiger_config.h
    - *make_wiredtiger
  "compile wiredtiger address sanitizer":
    - command: shell.exec
      params:
        working_dir: "wiredtiger/build_posix"
        shell: bash
        script: |
          set -o errexit
          set -o verbose
          sh reconf
          if [ "$OS" != "Windows_NT" ]; then
            CC=/opt/mongodbtoolchain/v3/bin/clang CXX=/opt/mongodbtoolchain/v3/bin/clang++ PATH=/opt/mongodbtoolchain/v3/bin:$PATH CFLAGS="-ggdb -fPIC -fno-omit-frame-pointer -fsanitize=address" \
              ../configure ${configure_python_setting|} \
              --enable-diagnostic --with-builtins=lz4,snappy,zlib
          fi
    - *make_wiredtiger
  "compile wiredtiger with builtins":
    - command: shell.exec
      params:
        working_dir: "wiredtiger/build_posix"
        shell: bash
        script: |
          set -o errexit
          set -o verbose
          sh reconf
          if [ "$OS" != "Windows_NT" ]; then
            CC=/opt/mongodbtoolchain/v3/bin/gcc CXX=/opt/mongodbtoolchain/v3/bin/g++ PATH=/opt/mongodbtoolchain/v3/bin:$PATH ADD_CFLAGS="-ggdb -fPIC" \
              ../configure ${configure_python_setting|} \
              --enable-strict --enable-diagnostic --with-builtins=lz4,snappy,zlib
          fi
    - *make_wiredtiger
  "make check directory":
    command: shell.exec
    params:
      working_dir: "wiredtiger/build_posix"
      script: |
        set -o errexit
        set -o verbose

        ${test_env_vars|} ${make_command|make} VERBOSE=1 check -C ${directory}  ${smp_command|} 2>&1
  "make check all":
    command: shell.exec
    params:
      working_dir: "wiredtiger/build_posix"
      script: |
        set -o errexit
        set -o verbose

        ${test_env_vars|} ${make_command|make} VERBOSE=1 check ${smp_command|} 2>&1
  "unit test":
    command: shell.exec
    params:
      working_dir: "wiredtiger/build_posix"
      script: |
        set -o errexit
        set -o verbose

        ${test_env_vars|} ${python_binary|python} ../test/suite/run.py ${unit_test_args|-v 2} ${smp_command|} 2>&1
  "format test":
    command: shell.exec
    params:
      working_dir: "wiredtiger/build_posix/test/format"
      script: |
        set -o errexit
        set -o verbose
        for i in $(seq ${times|1}); do
          ./t -1 -c ${config|../../../test/format/CONFIG.stress} ${extra_args|} || ( [ -f RUNDIR/CONFIG ] && cat RUNDIR/CONFIG ) 2>&1
        done
  "format test script":
    command: shell.exec
    params:
      working_dir: "wiredtiger/test/format"
      script: |
        set -o errexit
        set -o verbose
        ${format_test_setting|}
        for i in $(seq ${times|1}); do
          ${test_env_vars|} ./format.sh ${smp_command|} ${format_test_script_args|} 2>&1
        done
  "many dbs test":
    command: shell.exec
    params:
      working_dir: "wiredtiger/build_posix/test/manydbs"
      script: |
        set -o errexit
        set -o verbose
        ${test_env_vars|} ./t ${many_db_args|} 2>&1
  "thread test":
    command: shell.exec
    params:
      working_dir: "wiredtiger/build_posix/test/thread"
      script: |
        set -o errexit
        set -o verbose
        ${test_env_vars|} ./t ${thread_test_args|} 2>&1
  "random abort test":
    command: shell.exec
    params:
      working_dir: "wiredtiger/build_posix/test/csuite"
      script: |
        set -o errexit
        set -o verbose
        ${test_env_vars|} ./test_random_abort ${random_abort_args|} 2>&1
  "timestamp abort test":
    command: shell.exec
    params:
      working_dir: "wiredtiger/build_posix/test/csuite"
      script: |
        set -o errexit
        set -o verbose
        ${test_env_vars|} ./test_timestamp_abort ${timestamp_abort_args|} 2>&1
  "truncated log test":
    command: shell.exec
    params:
      working_dir: "wiredtiger/build_posix/test/csuite"
      script: |
        set -o errexit
        set -o verbose
        ${test_env_vars|} ./test_truncated_log ${truncated_log_args|} 2>&1
  "recovery stress test script":
    command: shell.exec
    params:
      working_dir: "wiredtiger/build_posix/test/csuite"
      script: |
        set -o errexit
        set -o verbose

        for i in $(seq ${times|1}); do
          # Run the various combinations of args. Let time and threads be random. Add a
          # timing stress to test_timestamp_abort every other run.
          if [ $(( $i % 2 )) -eq 0 ]; then
            test_timestamp_abort_args=-s
          else
            test_timestamp_abort_args=
          fi

          # Run current version with write-no-sync txns.
          ${test_env_vars|} ./test_random_abort 2>&1
          ${test_env_vars|} ./test_timestamp_abort $test_timestamp_abort_args 2>&1

          # Current version with memory-based txns (MongoDB usage).
          ${test_env_vars|} ./test_random_abort -m 2>&1
          ${test_env_vars|} ./test_timestamp_abort -m $test_timestamp_abort_args 2>&1

          # V1 log compatibility mode with write-no-sync txns.
          ${test_env_vars|} ./test_random_abort -C 2>&1
          ${test_env_vars|} ./test_timestamp_abort -C $test_timestamp_abort_args 2>&1

          # V1 log compatibility mode with memory-based txns.
          ${test_env_vars|} ./test_random_abort -C -m 2>&1
          ${test_env_vars|} ./test_timestamp_abort -C -m $test_timestamp_abort_args 2>&1

          ${test_env_vars|} ./test_truncated_log ${truncated_log_args|} 2>&1

          # Just let the system take a breath
          sleep 10s
        done
  "upload artifact":
    - command: archive.targz_pack
      params:
        target: "wiredtiger.tgz"
        source_dir: "wiredtiger"
        include:
          - "./**"
    - command: s3.put
      params:
        aws_secret: ${aws_secret}
        aws_key: ${aws_key}
        local_file: wiredtiger.tgz
        bucket: build_external
        permissions: public-read
        content_type: application/tar
        display_name: Artifacts
        remote_file: wiredtiger/${build_variant}/${revision}/artifacts/${task_name}_${build_id}${postfix|}.tgz
  "cleanup":
    command: shell.exec
    params:
      script: |
        rm -rf "wiredtiger"
        rm -rf "wiredtiger.tgz"

  "dump stderr/stdout":
    command: shell.exec
    params:
      working_dir: "wiredtiger/build_posix"
      script: |
        set -o errexit
        set -o verbose

        # Dump stderr/stdout contents generated by the C libraries onto console for Python tests
        find "WT_TEST" -name "std*.txt" ! -empty -printf "\nContents from '%p':\n\n" -exec cat {} \;

  "checkpoint test":
    command: shell.exec
    params:
      working_dir: "wiredtiger/build_posix/test/checkpoint"
      script: |
        set -o errexit
        set -o verbose
        ./t ${checkpoint_args} 2>&1

  "checkpoint stress test":
    command: shell.exec
    params:
      working_dir: "wiredtiger/build_posix/test/checkpoint"
      shell: bash
      script: |
        set -o errexit
        set -o verbose

        export WIREDTIGER_CONFIG='checkpoint_sync=0,transaction_sync=(method=none)'
        CMD='./t -h WT_TEST.$i.$t -t r -r 2 -W 3 -n 1000000 -k 1000000 -C "cache_size=100MB"'

        for i in $(seq ${times|1}); do
          for t in $(seq ${no_of_procs|1}); do
            eval nohup $CMD > nohup.out.$i.$t 2>&1 &
          done

          for t in $(seq ${no_of_procs|1}); do
            ret=0
            wait -n || ret=$?
            if [ $ret -ne 0 ]; then
              # Skip the below lines from nohup output file because they are very verbose and
              # print only the errors to evergreen log file.
              grep -v "Finished verifying" nohup.out.* | grep -v "Finished a checkpoint" | grep -v "thread starting"
            fi
            exit $ret
          done
        done

#########################################################################################
# VARIABLES
#
# The following stress tests are configured to run for six hours via the "-t 360"
# argument to format.sh: format-stress-test, format-stress-sanitizer-test, and
# race-condition-stress-sanitizer-test. The smoke and recovery tests run in a loop,
# with the number of runs adjusted to provide aproximately six hours of testing.
#########################################################################################
variables:

  - &format-stress-test
    exec_timeout_secs: 25200
    commands:
      - func: "get project"
      - func: "compile wiredtiger with builtins"
      - func: "format test script"
        vars:
          format_test_script_args: -e "SEGFAULT_SIGNALS=all" -b "catchsegv ./t" -t 360

  - &format-stress-sanitizer-test
    exec_timeout_secs: 25200
    commands:
      - func: "get project"
      - func: "compile wiredtiger address sanitizer"
      - func: "format test script"
        vars:
          format_test_script_args: -t 360
          test_env_vars:
            ASAN_OPTIONS="detect_leaks=1:abort_on_error=1:disable_coredump=0"
            ASAN_SYMBOLIZER_PATH=/opt/mongodbtoolchain/v3/bin/llvm-symbolizer

  - &format-stress-smoke-test
    exec_timeout_secs: 25200
    commands:
      - func: "get project"
      - func: "compile wiredtiger with builtins"
      - func: "format test script"
        vars:
          format_test_script_args: -e "SEGFAULT_SIGNALS=all" -b "catchsegv ./t" -S
          times: 30

  - &format-stress-sanitizer-smoke-test
    exec_timeout_secs: 25200
    commands:
      - func: "get project"
      - func: "compile wiredtiger address sanitizer"
      - func: "format test script"
        vars:
          test_env_vars:
            ASAN_OPTIONS="detect_leaks=1:abort_on_error=1:disable_coredump=0"
            ASAN_SYMBOLIZER_PATH=/opt/mongodbtoolchain/v3/bin/llvm-symbolizer
          format_test_script_args: -S
          times: 20

  - &race-condition-stress-sanitizer-test
    exec_timeout_secs: 25200
    commands:
      - func: "get project"
      - func: "compile wiredtiger"
        vars:
          configure_env_vars:
            CC="/opt/mongodbtoolchain/v3/bin/clang -fsanitize=address"
            PATH=/opt/mongodbtoolchain/v3/bin:$PATH CFLAGS="-ggdb -fPIC -fno-omit-frame-pointer"
          posix_configure_flags: --enable-strict --enable-diagnostic --with-builtins=lz4,snappy,zlib
      - func: "format test script"
        vars:
          format_test_script_args: -R -t 360
          test_env_vars:
            ASAN_OPTIONS="detect_leaks=1:abort_on_error=1:disable_coredump=0"
            ASAN_SYMBOLIZER_PATH=/opt/mongodbtoolchain/v3/bin/llvm-symbolizer

  - &recovery-stress-test
    exec_timeout_secs: 25200
    commands:
      - func: "get project"
      - func: "compile wiredtiger"
        vars:
          posix_configure_flags: --enable-strict --enable-diagnostic --with-builtins=lz4,snappy,zlib
      - func: "recovery stress test script"
        vars:
          times: 25

pre:
  - func: "cleanup"
post:
  - func: "upload artifact"
    vars:
      postfix: -${execution}
  - func: "dump stderr/stdout"
  - func: "cleanup"

tasks:
  # Base compile task on posix flavours
  - name: compile
    tags: ["pull_request"]
    commands:
      - func: "get project"
      - func: "compile wiredtiger"
      - func: "upload artifact"
      - func: "cleanup"

  - name: compile-asan
    tags: ["pull_request"]
    commands:
      - func: "get project"
      - func: "compile wiredtiger"
        vars:
          configure_env_vars: CC=/opt/mongodbtoolchain/v3/bin/clang CXX=/opt/mongodbtoolchain/v3/bin/clang++ PATH=/opt/mongodbtoolchain/v3/bin:$PATH CFLAGS="-fsanitize=address -fno-omit-frame-pointer -ggdb"
          posix_configure_flags: --enable-silent-rules --enable-strict --enable-diagnostic --disable-static
      - func: "upload artifact"
      - func: "cleanup"

  - name: compile-msan
    commands:
      - func: "get project"
      - func: "compile wiredtiger"
        vars:
          configure_env_vars: CC=/opt/mongodbtoolchain/v3/bin/clang CXX=/opt/mongodbtoolchain/v3/bin/clang++ PATH=/opt/mongodbtoolchain/v3/bin:$PATH CFLAGS="-fsanitize=memory -ggdb"
          posix_configure_flags: --enable-silent-rules --enable-strict --enable-diagnostic --disable-static
      - func: "upload artifact"
      - func: "cleanup"

  - name: compile-ubsan
    commands:
      - func: "get project"
      - func: "compile wiredtiger"
        vars:
          configure_env_vars: CC=/opt/mongodbtoolchain/v3/bin/gcc CXX=/opt/mongodbtoolchain/v3/bin/g++ PATH=/opt/mongodbtoolchain/v3/bin:$PATH CFLAGS="-fsanitize=undefined -ggdb"
          posix_configure_flags: --enable-silent-rules --enable-strict --enable-diagnostic
      - func: "upload artifact"
      - func: "cleanup"

  # production build with --disable-shared
  - name: compile-production-disable-shared
    tags: ["pull_request"]
    commands:
      - func: "get project"
      - func: "compile wiredtiger"
        vars:
          posix_configure_flags: --enable-silent-rules --enable-strict --disable-shared
      - func: "upload artifact"
      - func: "cleanup"

  # production build with --disable-static
  - name: compile-production-disable-static
    tags: ["pull_request"]
    commands:
      - func: "get project"
      - func: "compile wiredtiger"
        vars:
          posix_configure_flags: --enable-silent-rules --enable-strict --disable-static --enable-lz4 --enable-snappy --enable-zlib --enable-zstd --enable-python
      - func: "upload artifact"
      - func: "cleanup"

  - name: compile-linux-no-ftruncate
    commands:
      - func: "get project"
      - func: "compile wiredtiger no linux ftruncate"
        vars:
          posix_configure_flags: --enable-silent-rules --enable-diagnostic --enable-strict --enable-python
      - func: "upload artifact"
      - func: "cleanup"

  - name: compile-wtperf
    commands:
      - func: "get project"
      - func: "compile wiredtiger"
        vars:
          posix_configure_flags: --enable-strict --enable-diagnostic
      - func: "upload artifact"
      - func: "cleanup"

  - name: compile-gcc
    tags: ["pull_request", "pull_request_compilers"]
    commands:
      - func: "get project"
      - func: "compile wiredtiger"
        vars:
          configure_env_vars: CC=gcc-4.8 CXX=g++-4.8 ADD_CFLAGS="-ggdb -fPIC"
      - func: "compile wiredtiger"
        vars:
          configure_env_vars: CC=gcc-5 CXX=g++-5 ADD_CFLAGS="-ggdb -fPIC"
      - func: "compile wiredtiger"
        vars:
          configure_env_vars: CC=gcc-6 CXX=g++-6 ADD_CFLAGS="-ggdb -fPIC"
      - func: "compile wiredtiger"
        vars:
          configure_env_vars: CC=gcc-6 CXX=g++-6 ADD_CFLAGS="-ggdb -fPIC" CPPFLAGS=-fvisibility=hidden
      - func: "compile wiredtiger"
        vars:
          configure_env_vars: CC=gcc-7 CXX=g++-7 ADD_CFLAGS="-ggdb -fPIC"
      - func: "compile wiredtiger"
        vars:
          configure_env_vars: CC=gcc-8 CXX=g++-8 ADD_CFLAGS="-ggdb -fPIC"
      - func: "compile wiredtiger"
        vars:
          configure_env_vars: CC=gcc-9 CXX=g++-9 ADD_CFLAGS="-ggdb -fPIC"

  - name: compile-clang
    tags: ["pull_request", "pull_request_compilers"]
    commands:
      - func: "get project"
      - func: "compile wiredtiger"
        vars:
          configure_env_vars: CC=clang-3.9 CXX=clang++-3.9 ADD_CFLAGS="-ggdb -fPIC"
      - func: "compile wiredtiger"
        vars:
          configure_env_vars: CC=clang-4.0 CXX=clang++-4.0 ADD_CFLAGS="-ggdb -fPIC"
      - func: "compile wiredtiger"
        vars:
          configure_env_vars: CC=clang-5.0 CXX=clang++-5.0 ADD_CFLAGS="-ggdb -fPIC"
      - func: "compile wiredtiger"
        vars:
          configure_env_vars: CC=clang-6.0 CXX=clang++-6.0 ADD_CFLAGS="-ggdb -fPIC"
      - func: "compile wiredtiger"
        vars:
          configure_env_vars: CC=clang-7 CXX=clang++-7 ADD_CFLAGS="-ggdb -fPIC"
      - func: "compile wiredtiger"
        vars:
          configure_env_vars: CC=clang-8 CXX=clang++-8 ADD_CFLAGS="-ggdb -fPIC"

  - name: make-check-test
    depends_on:
      - name: compile
    commands:
      - func: "fetch artifacts"
      - func: "compile wiredtiger"
      - func: "make check all"

  - name: make-check-msan-test
    depends_on:
      - name: compile-msan
    commands:
      - func: "fetch artifacts"
        vars:
          dependent_task: compile-msan
      - func: "compile wiredtiger"
        vars:
          configure_env_vars: CC=/opt/mongodbtoolchain/v3/bin/clang CXX=/opt/mongodbtoolchain/v3/bin/clang++ PATH=/opt/mongodbtoolchain/v3/bin:$PATH CFLAGS="-fsanitize=memory -ggdb"
          posix_configure_flags: --enable-silent-rules --enable-strict --enable-diagnostic --disable-static
      - func: "make check all"
        vars:
          smp_command: -j 1
          test_env_vars: MSAN_OPTIONS=abort_on_error=1:disable_coredump=0 MSAN_SYMBOLIZER_PATH=/opt/mongodbtoolchain/v3/bin/llvm-symbolizer TESTUTIL_SLOW_MACHINE=1

  - name: make-check-asan-test
    depends_on:
      - name: compile-asan
    commands:
      - func: "fetch artifacts"
        vars:
          dependent_task: compile-asan
      - func: "compile wiredtiger"
        vars:
          configure_env_vars: CC=/opt/mongodbtoolchain/v3/bin/clang CXX=/opt/mongodbtoolchain/v3/bin/clang++ PATH=/opt/mongodbtoolchain/v3/bin:$PATH CFLAGS="-fsanitize=address -fno-omit-frame-pointer -ggdb"
          posix_configure_flags: --enable-silent-rules --enable-strict --enable-diagnostic --disable-static
      - func: "make check all"
        vars:
          smp_command: -j 1
          test_env_vars: ASAN_OPTIONS=detect_leaks=1:abort_on_error=1:disable_coredump=0 ASAN_SYMBOLIZER_PATH=/opt/mongodbtoolchain/v3/bin/llvm-symbolizer TESTUTIL_SLOW_MACHINE=1

  - name: make-check-linux-no-ftruncate-test
    depends_on:
      - name: compile-linux-no-ftruncate
    commands:
      - func: "fetch artifacts"
        vars:
          dependent_task: compile-linux-no-ftruncate
      - func: "compile wiredtiger no linux ftruncate"
        vars:
          posix_configure_flags: --enable-silent-rules --enable-diagnostic --enable-strict --enable-python
      - func: "make check all"

  # Start of normal make check test tasks

  - name: lang-python-test
    tags: ["pull_request"]
    depends_on:
      - name: compile
    commands:
      - func: "fetch artifacts"
      - func: "compile wiredtiger"
      - func: "make check directory"
        vars:
          directory: lang/python

  - name: examples-c-test
    tags: ["pull_request"]
    depends_on:
      - name: compile
    commands:
      - func: "fetch artifacts"
      - func: "compile wiredtiger"
      - func: "make check directory"
        vars:
          directory: examples/c

  - name: examples-c-asan-test
    tags: ["pull_request"]
    depends_on:
      - name: compile-asan
    commands:
      - func: "fetch artifacts"
        vars:
          dependent_task: compile-asan
      - func: "compile wiredtiger"
        vars:
          configure_env_vars: CC=/opt/mongodbtoolchain/v3/bin/clang CXX=/opt/mongodbtoolchain/v3/bin/clang++ PATH=/opt/mongodbtoolchain/v3/bin:$PATH CFLAGS="-fsanitize=address -ggdb"
          posix_configure_flags: --enable-silent-rules --enable-strict --enable-diagnostic --disable-static
      - func: "make check directory"
        vars:
          test_env_vars: ASAN_OPTIONS=detect_leaks=1:abort_on_error=1:disable_coredump=0 ASAN_SYMBOLIZER_PATH=/opt/mongodbtoolchain/v3/bin/llvm-symbolizer
          directory: examples/c

  - name: examples-c-production-disable-shared-test
    tags: ["pull_request"]
    depends_on:
      - name: compile-production-disable-shared
    commands:
      - func: "fetch artifacts"
        vars:
          dependent_task: compile-production-disable-shared
      - func: "compile wiredtiger"
        vars:
          posix_configure_flags: --enable-silent-rules --enable-strict --disable-shared
      - func: "make check directory"
        vars:
          directory: examples/c

  - name: examples-c-production-disable-static-test
    tags: ["pull_request"]
    depends_on:
      - name: compile-production-disable-static
    commands:
      - func: "fetch artifacts"
        vars:
          dependent_task: compile-production-disable-static
      - func: "compile wiredtiger"
        vars:
          posix_configure_flags: --enable-silent-rules --enable-strict --disable-static --enable-lz4 --enable-snappy --enable-zlib --enable-zstd --enable-python
      - func: "make check directory"
        vars:
          directory: examples/c

  - name: bloom-test
    tags: ["pull_request"]
    depends_on:
      - name: compile
    commands:
      - func: "fetch artifacts"
      - func: "compile wiredtiger"
      - func: "make check directory"
        vars:
          directory: test/bloom

  - name: checkpoint-test
    tags: ["pull_request"]
    depends_on:
      - name: compile
    commands:
      - func: "fetch artifacts"
      - func: "compile wiredtiger"
      - func: "make check directory"
        vars:
          directory: test/checkpoint

  - name: cursor-order-test
    tags: ["pull_request"]
    depends_on:
      - name: compile
    commands:
      - func: "fetch artifacts"
      - func: "compile wiredtiger"
      - func: "make check directory"
        vars:
          directory: test/cursor_order

  - name: fops-test
    tags: ["pull_request"]
    depends_on:
      - name: compile
    commands:
      - func: "fetch artifacts"
      - func: "compile wiredtiger"
      - func: "make check directory"
        vars:
          directory: test/fops

  - name: format-test
    tags: ["pull_request"]
    depends_on:
      - name: compile
    commands:
      - func: "fetch artifacts"
      - func: "compile wiredtiger"
      - func: "make check directory"
        vars:
          directory: test/format

  - name: huge-test
    tags: ["pull_request"]
    depends_on:
      - name: compile
    commands:
      - func: "fetch artifacts"
      - func: "compile wiredtiger"
      - func: "make check directory"
        vars:
          directory: test/huge

  - name: manydbs-test
    tags: ["pull_request"]
    depends_on:
      - name: compile
    commands:
      - func: "fetch artifacts"
      - func: "compile wiredtiger"
      - func: "make check directory"
        vars:
          directory: test/manydbs

  - name: packing-test
    tags: ["pull_request"]
    depends_on:
      - name: compile
    commands:
      - func: "fetch artifacts"
      - func: "compile wiredtiger"
      - func: "make check directory"
        vars:
          directory: test/packing

  - name: readonly-test
    tags: ["pull_request"]
    depends_on:
      - name: compile
    commands:
      - func: "fetch artifacts"
      - func: "compile wiredtiger"
      - func: "make check directory"
        vars:
          directory: test/readonly

  - name: salvage-test
    tags: ["pull_request"]
    depends_on:
      - name: compile
    commands:
      - func: "fetch artifacts"
      - func: "compile wiredtiger"
      - func: "make check directory"
        vars:
          directory: test/salvage

  - name: thread-test
    tags: ["pull_request"]
    depends_on:
      - name: compile
    commands:
      - func: "fetch artifacts"
      - func: "compile wiredtiger"
      - func: "make check directory"
        vars:
          directory: test/thread

  - name: bench-wtperf-test
    tags: ["pull_request"]
    depends_on:
      - name: compile
    commands:
      - func: "fetch artifacts"
      - func: "compile wiredtiger"
      - func: "make check directory"
        vars:
          directory: bench/wtperf

  # End of normal make check test tasks

  - name: ubsan-test
    depends_on:
      - name: compile-ubsan
    commands:
      - func: "fetch artifacts"
        vars:
          dependent_task: compile-ubsan
      - func: "compile wiredtiger"
        vars:
          configure_env_vars: CC=/opt/mongodbtoolchain/v3/bin/gcc CXX=/opt/mongodbtoolchain/v3/bin/g++ PATH=/opt/mongodbtoolchain/v3/bin:$PATH CFLAGS="-fsanitize=undefined -ggdb"
          posix_configure_flags: --enable-silent-rules --enable-strict --enable-diagnostic
      - command: shell.exec
        params:
          working_dir: "wiredtiger/build_posix/examples/c"
          script: |
            set -o errexit
            set -o verbose
            UBSAN_OPTIONS=print_stacktrace=1:halt_on_error=1:abort_on_error=1:disable_coredump=0 ./ex_access

  # Start of csuite test tasks

  - name: csuite-import-test
    tags: ["pull_request"]
    depends_on:
      - name: compile
    commands:
      - func: "fetch artifacts"
      - command: shell.exec
        params:
          working_dir: "wiredtiger/build_posix"
          script: |
            set -o errexit
            set -o verbose

            ${test_env_vars|} $(pwd)/../test/csuite/import/smoke.sh 2>&1

  - name: csuite-incr-backup-test
    tags: ["pull_request"]
    depends_on:
      - name: compile
    commands:
      - func: "fetch artifacts"
      - command: shell.exec
        params:
          working_dir: "wiredtiger/build_posix"
          script: |
            set -o errexit
            set -o verbose

            ${test_env_vars|} $(pwd)/test/csuite/test_incr_backup 2>&1

  - name: csuite-random-abort-test
    tags: ["pull_request"]
    depends_on:
      - name: compile
    commands:
      - func: "fetch artifacts"
      - command: shell.exec
        params:
          working_dir: "wiredtiger/build_posix"
          script: |
            set -o errexit
            set -o verbose

            ${test_env_vars|} $(pwd)/../test/csuite/random_abort/smoke.sh 2>&1

  - name: csuite-random-directio-test
    tags: ["pull_request"]
    depends_on:
      - name: compile
    commands:
      - func: "fetch artifacts"
      - command: shell.exec
        params:
          working_dir: "wiredtiger/build_posix"
          script: |
            set -o errexit
            set -o verbose

            ${test_env_vars|} $(pwd)/../test/csuite/random_directio/smoke.sh 2>&1

  - name: csuite-schema-abort-test
    tags: ["pull_request"]
    depends_on:
      - name: compile
    commands:
      - func: "fetch artifacts"
      - command: shell.exec
        params:
          working_dir: "wiredtiger/build_posix"
          script: |
            set -o errexit
            set -o verbose

            ${test_env_vars|} $(pwd)/../test/csuite/schema_abort/smoke.sh 2>&1

  - name: csuite-timestamp-abort-test
    tags: ["pull_request"]
    depends_on:
      - name: compile
    commands:
      - func: "fetch artifacts"
      - command: shell.exec
        params:
          working_dir: "wiredtiger/build_posix"
          script: |
            set -o errexit
            set -o verbose

            ${test_env_vars|} $(pwd)/../test/csuite/timestamp_abort/smoke.sh 2>&1

  - name: csuite-timestamp-abort-stress-test
    tags: ["pull_request"]
    depends_on:
      - name: compile
    commands:
      - func: "fetch artifacts"
      - command: shell.exec
        params:
          working_dir: "wiredtiger/build_posix"
          script: |
            set -o errexit
            set -o verbose

            ${test_env_vars|} $(pwd)/../test/csuite/timestamp_abort/smoke.sh -s 2>&1

  - name: csuite-scope-test
    tags: ["pull_request"]
    depends_on:
      - name: compile
    commands:
      - func: "fetch artifacts"
      - command: shell.exec
        params:
          working_dir: "wiredtiger/build_posix"
          script: |
            set -o errexit
            set -o verbose

            ${test_env_vars|} $(pwd)/test/csuite/test_scope 2>&1

  - name: csuite-truncated-log-test
    tags: ["pull_request"]
    depends_on:
      - name: compile
    commands:
      - func: "fetch artifacts"
      - func: "truncated log test"

  - name: csuite-wt1965-col-efficiency-test
    tags: ["pull_request"]
    depends_on:
      - name: compile
    commands:
      - func: "fetch artifacts"
      - command: shell.exec
        params:
          working_dir: "wiredtiger/build_posix"
          script: |
            set -o errexit
            set -o verbose

            ${test_env_vars|} $(pwd)/test/csuite/test_wt1965_col_efficiency 2>&1

  - name: csuite-wt2403-lsm-workload-test
    tags: ["pull_request"]
    depends_on:
      - name: compile
    commands:
      - func: "fetch artifacts"
      - command: shell.exec
        params:
          working_dir: "wiredtiger/build_posix"
          script: |
            set -o errexit
            set -o verbose

            ${test_env_vars|} $(pwd)/test/csuite/test_wt2403_lsm_workload 2>&1

  - name: csuite-wt2447-join-main-table-test
    tags: ["pull_request"]
    depends_on:
      - name: compile
    commands:
      - func: "fetch artifacts"
      - command: shell.exec
        params:
          working_dir: "wiredtiger/build_posix"
          script: |
            set -o errexit
            set -o verbose

            ${test_env_vars|} $(pwd)/test/csuite/test_wt2447_join_main_table 2>&1

  - name: csuite-wt2695-checksum-test
    tags: ["pull_request"]
    depends_on:
      - name: compile
    commands:
      - func: "fetch artifacts"
      - command: shell.exec
        params:
          working_dir: "wiredtiger/build_posix"
          script: |
            set -o errexit
            set -o verbose

            ${test_env_vars|} $(pwd)/test/csuite/test_wt2695_checksum 2>&1

  - name: csuite-wt2592-join-schema-test
    tags: ["pull_request"]
    depends_on:
      - name: compile
    commands:
      - func: "fetch artifacts"
      - command: shell.exec
        params:
          working_dir: "wiredtiger/build_posix"
          script: |
            set -o errexit
            set -o verbose

            ${test_env_vars|} $(pwd)/test/csuite/test_wt2592_join_schema 2>&1

  - name: csuite-wt2719-reconfig-test
    tags: ["pull_request"]
    depends_on:
      - name: compile
    commands:
      - func: "fetch artifacts"
      - command: shell.exec
        params:
          working_dir: "wiredtiger/build_posix"
          script: |
            set -o errexit
            set -o verbose

            ${test_env_vars|} $(pwd)/test/csuite/test_wt2719_reconfig 2>&1

  - name: csuite-wt2999-join-extractor-test
    tags: ["pull_request"]
    depends_on:
      - name: compile
    commands:
      - func: "fetch artifacts"
      - command: shell.exec
        params:
          working_dir: "wiredtiger/build_posix"
          script: |
            set -o errexit
            set -o verbose

            ${test_env_vars|} $(pwd)/test/csuite/test_wt2999_join_extractor 2>&1

  - name: csuite-wt3120-filesys-test
    tags: ["pull_request"]
    depends_on:
      - name: compile
    commands:
      - func: "fetch artifacts"
      - command: shell.exec
        params:
          working_dir: "wiredtiger/build_posix"
          script: |
            set -o errexit
            set -o verbose

            ${test_env_vars|} $(pwd)/test/csuite/test_wt3120_filesys 2>&1

  - name: csuite-wt3135-search-near-collator-test
    tags: ["pull_request"]
    depends_on:
      - name: compile
    commands:
      - func: "fetch artifacts"
      - command: shell.exec
        params:
          working_dir: "wiredtiger/build_posix"
          script: |
            set -o errexit
            set -o verbose

            ${test_env_vars|} $(pwd)/test/csuite/test_wt3135_search_near_collator 2>&1

  - name: csuite-wt3184-dup-index-collator-test
    tags: ["pull_request"]
    depends_on:
      - name: compile
    commands:
      - func: "fetch artifacts"
      - command: shell.exec
        params:
          working_dir: "wiredtiger/build_posix"
          script: |
            set -o errexit
            set -o verbose

            ${test_env_vars|} $(pwd)/test/csuite/test_wt3184_dup_index_collator 2>&1

  - name: csuite-wt3363-checkpoint-op-races-test
    tags: ["pull_request"]
    depends_on:
      - name: compile
    commands:
      - func: "fetch artifacts"
      - command: shell.exec
        params:
          working_dir: "wiredtiger/build_posix"
          script: |
            set -o errexit
            set -o verbose

            ${test_env_vars|} $(pwd)/test/csuite/test_wt3363_checkpoint_op_races 2>&1

  - name: csuite-wt3874-pad-byte-collator-test
    tags: ["pull_request"]
    depends_on:
      - name: compile
    commands:
      - func: "fetch artifacts"
      - command: shell.exec
        params:
          working_dir: "wiredtiger/build_posix"
          script: |
            set -o errexit
            set -o verbose

            ${test_env_vars|} $(pwd)/test/csuite/test_wt3874_pad_byte_collator 2>&1

  - name: csuite-wt4105-large-doc-small-upd-test
    tags: ["pull_request"]
    depends_on:
      - name: compile
    commands:
      - func: "fetch artifacts"
      - command: shell.exec
        params:
          working_dir: "wiredtiger/build_posix"
          script: |
            set -o errexit
            set -o verbose

            ${test_env_vars|} $(pwd)/test/csuite/test_wt4105_large_doc_small_upd 2>&1

  - name: csuite-wt4117-checksum-test
    tags: ["pull_request"]
    depends_on:
      - name: compile
    commands:
      - func: "fetch artifacts"
      - command: shell.exec
        params:
          working_dir: "wiredtiger/build_posix"
          script: |
            set -o errexit
            set -o verbose

            ${test_env_vars|} $(pwd)/test/csuite/test_wt4117_checksum 2>&1

  - name: csuite-wt4156-metadata-salvage-test
    tags: ["pull_request"]
    depends_on:
      - name: compile
    commands:
      - func: "fetch artifacts"
      - command: shell.exec
        params:
          working_dir: "wiredtiger/build_posix"
          script: |
            set -o errexit
            set -o verbose

            ${test_env_vars|} $(pwd)/test/csuite/test_wt4156_metadata_salvage 2>&1

  - name: csuite-wt4699-json-test
    tags: ["pull_request"]
    depends_on:
      - name: compile
    commands:
      - func: "fetch artifacts"
      - command: shell.exec
        params:
          working_dir: "wiredtiger/build_posix"
          script: |
            set -o errexit
            set -o verbose

            ${test_env_vars|} $(pwd)/test/csuite/test_wt4699_json 2>&1

  - name: csuite-wt4803-history-store-abort-test
    tags: ["pull_request"]
    depends_on:
      - name: compile
    commands:
      - func: "fetch artifacts"
      - command: shell.exec
        params:
          working_dir: "wiredtiger/build_posix"
          script: |
            set -o errexit
            set -o verbose

            ${test_env_vars|} $(pwd)/test/csuite/test_wt4803_history_store_abort 2>&1

  - name: csuite-wt4891-meta-ckptlist-get-alloc-test
    tags: ["pull_request"]
    depends_on:
      - name: compile
    commands:
      - func: "fetch artifacts"
      - command: shell.exec
        params:
          working_dir: "wiredtiger/build_posix"
          script: |
            set -o errexit
            set -o verbose

            ${test_env_vars|} $(pwd)/test/csuite/test_wt4891_meta_ckptlist_get_alloc 2>&1

  - name: csuite-wt6185-modify-ts-test
    tags: ["pull_request"]
    depends_on:
      - name: compile
    commands:
      - func: "fetch artifacts"
      - command: shell.exec
        params:
          working_dir: "wiredtiger/build_posix"
          script: |
            set -o errexit
            set -o verbose

            ${test_env_vars|} $(pwd)/test/csuite/test_wt6185_modify_ts 2>&1

  - name: csuite-rwlock-test
    tags: ["pull_request"]
    depends_on:
      - name: compile
    commands:
      - func: "fetch artifacts"
      - command: shell.exec
        params:
          working_dir: "wiredtiger/build_posix"
          script: |
            set -o errexit
            set -o verbose

            ${test_env_vars|} $(pwd)/test/csuite/test_rwlock 2>&1

  # Temporarily disabled (WT-5790)
  # - name: csuite-wt2246-col-append-test
  #   tags: ["pull_request"]
  #   depends_on:
  #     - name: compile
  #   commands:
  #     - func: "fetch artifacts"
  #     - command: shell.exec
  #       params:
  #         working_dir: "wiredtiger/build_posix"
  #         script: |
  #           set -o errexit
  #           set -o verbose

  #           ${test_env_vars|} $(pwd)/test/csuite/test_wt2246_col_append 2>&1

  - name: csuite-wt2323-join-visibility-test
    tags: ["pull_request"]
    depends_on:
      - name: compile
    commands:
      - func: "fetch artifacts"
      - command: shell.exec
        params:
          working_dir: "wiredtiger/build_posix"
          script: |
            set -o errexit
            set -o verbose

            ${test_env_vars|} $(pwd)/test/csuite/test_wt2323_join_visibility 2>&1

  - name: csuite-wt2535-insert-race-test
    tags: ["pull_request"]
    depends_on:
      - name: compile
    commands:
      - func: "fetch artifacts"
      - command: shell.exec
        params:
          working_dir: "wiredtiger/build_posix"
          script: |
            set -o errexit
            set -o verbose

            ${test_env_vars|} $(pwd)/test/csuite/test_wt2535_insert_race 2>&1

  - name: csuite-wt2834-join-bloom-fix-test
    tags: ["pull_request"]
    depends_on:
      - name: compile
    commands:
      - func: "fetch artifacts"
      - command: shell.exec
        params:
          working_dir: "wiredtiger/build_posix"
          script: |
            set -o errexit
            set -o verbose

            ${test_env_vars|} $(pwd)/test/csuite/test_wt2834_join_bloom_fix 2>&1

  - name: csuite-wt2853-perf-test
    tags: ["pull_request"]
    depends_on:
      - name: compile
    commands:
      - func: "fetch artifacts"
      - command: shell.exec
        params:
          working_dir: "wiredtiger/build_posix"
          script: |
            set -o errexit
            set -o verbose

            ${test_env_vars|} $(pwd)/test/csuite/test_wt2853_perf 2>&1

  - name: csuite-wt2909-checkpoint-integrity-test
    tags: ["pull_request"]
    depends_on:
      - name: compile
    commands:
      - func: "fetch artifacts"
      - command: shell.exec
        params:
          working_dir: "wiredtiger/build_posix"
          script: |
            set -o errexit
            set -o verbose

            ${test_env_vars|} $(pwd)/test/csuite/test_wt2909_checkpoint_integrity 2>&1

  - name: csuite-wt3338-partial-update-test
    tags: ["pull_request"]
    depends_on:
      - name: compile
    commands:
      - func: "fetch artifacts"
      - command: shell.exec
        params:
          working_dir: "wiredtiger/build_posix"
          script: |
            set -o errexit
            set -o verbose

            ${test_env_vars|} $(pwd)/test/csuite/test_wt3338_partial_update 2>&1

  - name: csuite-wt4333-handle-locks-test
    tags: ["pull_request"]
    depends_on:
      - name: compile
    commands:
      - func: "fetch artifacts"
      - command: shell.exec
        params:
          working_dir: "wiredtiger/build_posix"
          script: |
            set -o errexit
            set -o verbose

            ${test_env_vars|} $(pwd)/test/csuite/test_wt4333_handle_locks 2>&1

  - name: csuite-wt6616-checkpoint-oldest-ts-test
    tags: ["pull_request"]
    depends_on:
      - name: compile
    commands:
      - func: "fetch artifacts"
      - command: shell.exec
        params:
          working_dir: "wiredtiger/build_posix"
          script: |
            set -o errexit
            set -o verbose

            ${test_env_vars|} $(pwd)/test/csuite/test_wt6616_checkpoint_oldest_ts 2>&1

  # End of csuite test tasks

  # Start of Python unit test tasks

  - name: unit-test
    depends_on:
    - name: compile
    commands:
      - func: "fetch artifacts"
      - func: "unit test"

  - name: unit-test-long
    depends_on:
    - name: compile
    commands:
      - func: "fetch artifacts"
      - func: "unit test"
        vars:
          unit_test_args: -v 2 --long

  - name: unit-linux-no-ftruncate-test
    depends_on:
    - name: compile-linux-no-ftruncate
    commands:
      - func: "fetch artifacts"
        vars:
          dependent_task: compile-linux-no-ftruncate
      - func: "unit test"

  # Break out Python unit tests into multiple buckets/tasks.  We have a fixed number of buckets,
  # and we use the -b option of the test/suite/run.py script to split up the tests.

  - name: unit-test-bucket00
    tags: ["pull_request", "unit_test"]
    depends_on:
    - name: compile
    commands:
      - func: "fetch artifacts"
      - func: "unit test"
        vars:
          unit_test_args: -v 2 -b 0/11

  - name: unit-test-bucket01
    tags: ["pull_request", "unit_test"]
    depends_on:
    - name: compile
    commands:
      - func: "fetch artifacts"
      - func: "unit test"
        vars:
          unit_test_args: -v 2 -b 1/11

  - name: unit-test-bucket02
    tags: ["pull_request", "unit_test"]
    depends_on:
    - name: compile
    commands:
      - func: "fetch artifacts"
      - func: "unit test"
        vars:
          unit_test_args: -v 2 -b 2/11

  - name: unit-test-bucket03
    tags: ["pull_request", "unit_test"]
    depends_on:
    - name: compile
    commands:
      - func: "fetch artifacts"
      - func: "unit test"
        vars:
          unit_test_args: -v 2 -b 3/11

  - name: unit-test-bucket04
    tags: ["pull_request", "unit_test"]
    depends_on:
    - name: compile
    commands:
      - func: "fetch artifacts"
      - func: "unit test"
        vars:
          unit_test_args: -v 2 -b 4/11

  - name: unit-test-bucket05
    tags: ["pull_request", "unit_test"]
    depends_on:
    - name: compile
    commands:
      - func: "fetch artifacts"
      - func: "unit test"
        vars:
          unit_test_args: -v 2 -b 5/11

  - name: unit-test-bucket06
    tags: ["pull_request", "unit_test"]
    depends_on:
    - name: compile
    commands:
      - func: "fetch artifacts"
      - func: "unit test"
        vars:
          unit_test_args: -v 2 -b 6/11

  - name: unit-test-bucket07
    tags: ["pull_request", "unit_test"]
    depends_on:
    - name: compile
    commands:
      - func: "fetch artifacts"
      - func: "unit test"
        vars:
          unit_test_args: -v 2 -b 7/11

  - name: unit-test-bucket08
    tags: ["pull_request", "unit_test"]
    depends_on:
    - name: compile
    commands:
      - func: "fetch artifacts"
      - func: "unit test"
        vars:
          unit_test_args: -v 2 -b 8/11

  - name: unit-test-bucket09
    tags: ["pull_request", "unit_test"]
    depends_on:
    - name: compile
    commands:
      - func: "fetch artifacts"
      - func: "unit test"
        vars:
          unit_test_args: -v 2 -b 9/11

  - name: unit-test-bucket10
    tags: ["pull_request", "unit_test"]
    depends_on:
    - name: compile
    commands:
      - func: "fetch artifacts"
      - func: "unit test"
        vars:
          unit_test_args: -v 2 -b 10/11
  # End of Python unit test tasks

  - name: s-all
    tags: ["pull_request"]
    depends_on:
    - name: compile
    commands:
      - func: "fetch artifacts"
      - command: shell.exec
        params:
          working_dir: "wiredtiger/dist"
          script: |
            set -o errexit
            set -o verbose
            sh s_all -A -E 2>&1

  - name: conf-dump-test
    tags: ["pull_request"]
    depends_on:
    - name: compile
    commands:
      - func: "fetch artifacts"
      - command: shell.exec
        params:
          working_dir: "wiredtiger/build_posix/test"
          script: |
            set -o errexit
            set -o verbose

            ${test_env_vars|} ${python_binary|python} ../../test/wtperf/test_conf_dump.py 2>&1

  - name: compile-windows-alt
    tags: ["pull_request", "windows_only"]
    depends_on:
    - name: compile
    commands:
      - func: "fetch artifacts"
      - command: shell.exec
        params:
          working_dir: "wiredtiger"
          script: |
            set -o errexit
            set -o verbose

            pip install scons==3.1.1
            scons-3.1.1.bat ${smp_command|} "CFLAGS=/Gv /wd4090 /wd4996 /we4047 /we4024 /TC /we4100 /we4133" wiredtiger.dll libwiredtiger.lib

  - name: scons-check
    tags: ["pull_request", "windows_only"]
    depends_on:
    - name: compile
    commands:
      - func: "fetch artifacts"
      - command: shell.exec
        params:
          working_dir: "wiredtiger"
          script: |
            set -o errexit
            set -o verbose

            pip install scons==3.1.1
            scons-3.1.1.bat ${smp_command|} check

  - name: fops
    tags: ["pull_request"]
    depends_on:
    - name: compile
    commands:
      - func: "fetch artifacts"
      - command: shell.exec
        params:
          working_dir: "wiredtiger"
          script: |
            set -o errexit
            set -o verbose
            if [ "Windows_NT" = "$OS" ]; then
              cmd.exe /c t_fops.exe
            else
              build_posix/test/fops/t
            fi

  - name: million-collection-test
    commands:
      - func: "get project"
      - func: "fetch mongo-tests repo"
      - command: shell.exec
        params:
          working_dir: mongo-tests
          script: |
            sudo su
            set -o errexit
            set -o verbose
            ulimit -n 1000000
            ulimit -c unlimited
            largescale/run-million-collection-test.sh .

  - name: compatibility-test-for-newer-releases
    commands:
      - func: "get project"
      - command: shell.exec
        params:
          working_dir: "wiredtiger"
          script: |
            set -o errexit
            set -o verbose
            test/evergreen/compatibility_test_for_releases.sh -n

  - name: compatibility-test-for-older-releases
    commands:
      - func: "get project"
      - command: shell.exec
        params:
          working_dir: "wiredtiger"
          script: |
            set -o errexit
            set -o verbose
            test/evergreen/compatibility_test_for_releases.sh -o

  - name: compatibility-test-for-wt-standalone-releases
    commands:
      - func: "get project"
      - command: shell.exec
        params:
          working_dir: "wiredtiger"
          script: |
            set -o errexit
            set -o verbose
            test/evergreen/compatibility_test_for_releases.sh -w

  - name: generate-datafile-little-endian
    depends_on:
      - name: compile
    commands:
      - func: "fetch artifacts"
      - func: "compile wiredtiger"
      - func: "format test"
        vars:
          times: 10
          config: ../../../test/format/CONFIG.endian
          extra_args: -h "WT_TEST.$i"
      - command: shell.exec
        params:
          working_dir: "wiredtiger/build_posix/test/format"
          shell: bash
          script: |
            set -o errexit
            set -o verbose
            # Archive the WT_TEST directories which include the generated wt data files
            tar -zcvf WT_TEST.tgz WT_TEST*
      - command: s3.put
        params:
          aws_secret: ${aws_secret}
          aws_key: ${aws_key}
          local_file: wiredtiger/build_posix/test/format/WT_TEST.tgz
          bucket: build_external
          permissions: public-read
          content_type: application/tar
          display_name: WT_TEST
          remote_file: wiredtiger/little-endian/${revision}/artifacts/WT_TEST.tgz

  - name: verify-datafile-little-endian
    depends_on:
    - name: compile
    - name: generate-datafile-little-endian
    commands:
      - func: "fetch artifacts"
      - func: "fetch artifacts from little-endian"
      - command: shell.exec
        params:
          working_dir: "wiredtiger"
          script: |
            set -o errexit
            set -o verbose
            ./test/evergreen/verify_wt_datafiles.sh 2>&1

  - name: verify-datafile-from-little-endian
    depends_on:
    - name: compile
    - name: generate-datafile-little-endian
      variant: little-endian
    commands:
      - func: "fetch artifacts"
      - func: "fetch artifacts from little-endian"
      - command: shell.exec
        params:
          working_dir: "wiredtiger"
          script: |
            set -o errexit
            set -o verbose
            ./test/evergreen/verify_wt_datafiles.sh 2>&1

  - name: generate-datafile-big-endian
    depends_on:
      - name: compile
    commands:
      - func: "fetch artifacts"
      - func: "compile wiredtiger"
      - func: "format test"
        vars:
          times: 10
          config: ../../../test/format/CONFIG.endian
          extra_args: -h "WT_TEST.$i"
      - command: shell.exec
        params:
          working_dir: "wiredtiger/build_posix/test/format"
          shell: bash
          script: |
            set -o errexit
            set -o verbose
            # Archive the WT_TEST directories which include the generated wt data files
            tar -zcvf WT_TEST.tgz WT_TEST*
      - command: s3.put
        params:
          aws_secret: ${aws_secret}
          aws_key: ${aws_key}
          local_file: wiredtiger/build_posix/test/format/WT_TEST.tgz
          bucket: build_external
          permissions: public-read
          content_type: application/tar
          display_name: WT_TEST
          remote_file: wiredtiger/big-endian/${revision}/artifacts/WT_TEST.tgz

  - name: verify-datafile-big-endian
    depends_on:
    - name: compile
    - name: generate-datafile-big-endian
    commands:
      - func: "fetch artifacts"
      - func: "fetch artifacts from big-endian"
      - command: shell.exec
        params:
          working_dir: "wiredtiger"
          script: |
            set -o errexit
            set -o verbose
            ./test/evergreen/verify_wt_datafiles.sh 2>&1

  - name: verify-datafile-from-big-endian
    depends_on:
    - name: compile
    - name: generate-datafile-big-endian
      variant: big-endian
    commands:
      - func: "fetch artifacts"
      - func: "fetch artifacts from big-endian"
      - command: shell.exec
        params:
          working_dir: "wiredtiger"
          script: |
            set -o errexit
            set -o verbose
            ./test/evergreen/verify_wt_datafiles.sh 2>&1

  - name: clang-analyzer
    tags: ["pull_request"]
    commands:
      - func: "get project"
      - command: shell.exec
        params:
          working_dir: "wiredtiger"
          script: |
            set -o errexit
            set -o verbose
            sh dist/s_clang-scan 2>&1

  - name: configure-combinations
    commands:
      - func: "get project"
      - command: shell.exec
        params:
          working_dir: "wiredtiger/test/evergreen"
          script: |
            set -o errexit
            set -o verbose
            ./configure_combinations.sh ${smp_command|} 2>&1
      # Handle special build combination for running all the diagnostic tests.
      - func: "configure wiredtiger"
        vars:
          configure_env_vars: CC=/opt/mongodbtoolchain/v3/bin/gcc CXX=/opt/mongodbtoolchain/v3/bin/g++ PATH=/opt/mongodbtoolchain/v3/bin:$PATH ADD_CFLAGS="-g -Werror"
          posix_configure_flags: --enable-silent-rules --enable-strict --enable-diagnostic --disable-static
      - func: "make wiredtiger"
        vars:
          make_command: make all
      - func: "make check all"

  # Use format.sh to run tests in parallel (x4) for just under two hours (the
  # default Evergreen timeout) on the higher spec build distros. This allows
  # us to perform multiple test runs while ensuring a long-running config does
  # not result in an Evergreen test timeout failure.
  - name: linux-directio
    depends_on:
    - name: compile
    commands:
      - func: "fetch artifacts"
      - func: "compile wiredtiger"
      - func: "format test script"
        vars:
          format_test_script_args: -t 110 -j 4 direct_io=1

  # - name: linux-directio
  #   depends_on:
  #   - name: compile
  #   commands:
  #     - func: "fetch artifacts"
  #     - func: "compile wiredtiger"
  #     - func: "format test"
  #       vars:
  #         times: 3
  #         config: ../../../test/format/CONFIG.stress
  #         extra_args: -C "direct_io=[data]"

  - name: format-linux-no-ftruncate
    depends_on:
    - name: compile-linux-no-ftruncate
    commands:
      - func: "fetch artifacts"
        vars:
          dependent_task: compile-linux-no-ftruncate
      - func: "compile wiredtiger no linux ftruncate"
      - func: "format test"
        vars:
          times: 3

  - name: package
    commands:
      - func: "get project"
      - command: shell.exec
        params:
          working_dir: "wiredtiger/dist"
          script: |
            set -o errexit
            set -o verbose
            env CC=/opt/mongodbtoolchain/v3/bin/gcc CXX=/opt/mongodbtoolchain/v3/bin/g++ PATH=/opt/mongodbtoolchain/v3/bin:/opt/java/jdk11/bin:$PATH sh s_release `date +%Y%m%d`

  - name: syscall-linux
    depends_on:
    - name: compile
    commands:
      - func: "fetch artifacts"
      - func: "compile wiredtiger"
      - command: shell.exec
        params:
          working_dir: "wiredtiger/test/syscall"
          script: |
            set -o errexit
            set -o verbose
            ${python_binary|python} syscall.py --verbose --preserve

  - name: checkpoint-filetypes-test
    commands:
      - func: "get project"
      - func: "compile wiredtiger"
        vars:
          # Don't use diagnostic - this test looks for timing problems that are more likely to occur without it
          posix_configure_flags: --enable-strict
      # Temporarily disable mix and column file type
      # FIXME after WT-6608
      #- func: "checkpoint test"
      #  vars:
      #    checkpoint_args: -t m -n 1000000 -k 5000000 -C cache_size=100MB
      #- func: "checkpoint test"
      #  vars:
      #    checkpoint_args: -t c -n 1000000 -k 5000000 -C cache_size=100MB
      - func: "checkpoint test"
        vars:
          checkpoint_args: -t r -n 1000000 -k 5000000 -C cache_size=100MB

  - name: coverage-report
    commands:
      - func: "get project"
      - func: "compile wiredtiger"
        vars:
          configure_env_vars: CC=/opt/mongodbtoolchain/v3/bin/gcc CXX=/opt/mongodbtoolchain/v3/bin/g++ PATH=/opt/mongodbtoolchain/v3/bin:$PATH ADD_CFLAGS="--coverage -fPIC -ggdb" LDFLAGS=--coverage
          posix_configure_flags: --enable-silent-rules --enable-diagnostic --enable-strict --enable-python --with-builtins=lz4,snappy,zlib
      - func: "make check all"
      - func: "unit test"
        vars:
          unit_test_args: -v 2 --long
      - func: "format test"
        vars:
          extra_args: checkpoints=1 leak_memory=0 mmap=1 file_type=row compression=snappy logging=1 logging_compression=snappy logging_prealloc=1
      # FIXME-WT-6410: temporarily disable rebalance test
      # - func: "format test"
      #   vars:
      #     extra_args: checkpoints=1 leak_memory=0 mmap=1 file_type=row alter=1 backups=1 compaction=1 data_extend=1 prepare=1 rebalance=1 salvage=1 statistics=1 statistics_server=1 verify=1
      - func: "format test"
        vars:
          extra_args: checkpoints=1 leak_memory=0 mmap=1 file_type=row firstfit=1 internal_key_truncation=1
      - func: "format test"
        vars:
          extra_args: leak_memory=0 mmap=1 file_type=row checkpoints=0 in_memory=1 reverse=1 truncate=1
      - func: "format test"
        vars:
          extra_args: checkpoints=1 leak_memory=0 mmap=1 file_type=row compression=zlib huffman_key=1 huffman_value=1
      # FIXME-WT-6668: temporarily disable lower isolation level test
      # - func: "format test"
      #   vars:
      #     extra_args: checkpoints=1 leak_memory=0 mmap=1 file_type=row isolation=random transaction_timestamps=0
      - func: "format test"
        vars:
          extra_args: checkpoints=1 leak_memory=0 mmap=1 file_type=row data_source=lsm bloom=1
      # FIXME-WT-6669: temporarily disable column store test
      # - func: "format test"
      #   vars:
      #     extra_args: checkpoints=1 leak_memory=0 mmap=1 file_type=var compression=snappy checksum=uncompressed dictionary=1 repeat_data_pct=10
      - func: "format test"
        vars:
          extra_args: checkpoints=1 leak_memory=0 mmap=1 file_type=row compression=lz4 prefix_compression=1 leaf_page_max=9 internal_page_max=9 key_min=256 value_min=256
      # FIXME-WT-6669: temporarily disable column store test
      # - func: "format test"
      #   vars:
      #     extra_args: checkpoints=1 leak_memory=0 mmap=1 file_type=var leaf_page_max=9 internal_page_max=9 value_min=256
      # FIXME-WT-6669: temporarily disable column store test
      # - func: "format test"
      #   vars:
      #     extra_args: checkpoints=1 leak_memory=0 mmap=1 file_type=fix
      - command: shell.exec
        params:
          working_dir: "wiredtiger/build_posix"
          script: |
            set -o errexit
            set -o verbose

            GCOV=/opt/mongodbtoolchain/v3/bin/gcov gcovr -r .. -e '.*/bt_(debug|dump|misc|salvage|vrfy).*' -e '.*/(log|progress|verify_build|strerror|env_msg|err_file|cur_config|os_abort)\..*' -e '.*_stat\..*' --html -o ../coverage_report.html
      - command: s3.put
        params:
          aws_secret: ${aws_secret}
          aws_key: ${aws_key}
          local_file: wiredtiger/coverage_report.html
          bucket: build_external
          permissions: public-read
          content_type: text/html
          display_name: Coverage report
          remote_file: wiredtiger/${build_variant}/${revision}/coverage_report/coverage_report_${build_id}-${execution}.html

  - name: spinlock-gcc-test
    commands:
      - func: "get project"
      - func: "compile wiredtiger"
        vars:
          posix_configure_flags: --enable-python --with-spinlock=gcc --enable-strict
      - func: "make check all"
      - func: "format test"
        vars:
          times: 3
      - func: "unit test"

  - name: spinlock-pthread-adaptive-test
    commands:
      - func: "get project"
      - func: "compile wiredtiger"
        vars:
          posix_configure_flags: --enable-python --with-spinlock=pthread_adaptive --enable-strict
      - func: "make check all"
      - func: "format test"
        vars:
          times: 3
      - func: "unit test"

  - name: wtperf-test
    depends_on:
      - name: compile-wtperf
    commands:
      - func: "fetch artifacts"
        vars:
          dependent_task: compile-wtperf
      - command: shell.exec
        params:
          working_dir: "wiredtiger/build_posix"
          script: |
            set -o errexit
            set -o verbose
            # The test will generate WT_TEST directory automatically
            dir=../bench/wtperf/stress
            for file in `ls $dir`
            do
              ./bench/wtperf/wtperf -O $dir/$file -o verbose=2
              cp -rf WT_TEST WT_TEST_$file
            done

  - name: ftruncate-test
    commands:
      - func: "get project"
      - func: "compile wiredtiger"
        vars:
          posix_configure_flags: --enable-strict ac_cv_func_ftruncate=no
      - command: shell.exec
        params:
          working_dir: "wiredtiger/build_posix"
          script: |
            set -o errexit
            set -o verbose
            # ${test_env_vars|} $(pwd)/../test/csuite/random_abort/smoke.sh 2>&1
            ${test_env_vars|} $(pwd)/../test/csuite/timestamp_abort/smoke.sh 2>&1
            ${test_env_vars|} $(pwd)/test/csuite/test_truncated_log 2>&1

  - name: long-test
    commands:
      - func: "get project"
      - func: "configure wiredtiger"
        vars:
          configure_env_vars: CC=/opt/mongodbtoolchain/v3/bin/gcc CXX=/opt/mongodbtoolchain/v3/bin/g++ PATH=/opt/mongodbtoolchain/v3/bin:$PATH ADD_CFLAGS="-g -Werror"
          posix_configure_flags: --enable-silent-rules --enable-strict --enable-diagnostic --disable-static
      - func: "make wiredtiger"

      # Run the long version of make check, that includes the full csuite tests
      - func: "make check all"
        vars:
          test_env_vars: ${test_env_vars} TESTUTIL_ENABLE_LONG_TESTS=1
      - command: shell.exec
        params:
          working_dir: "wiredtiger/build_posix"
          script: |
            set -o errexit
            set -o verbose

            WT3363_CHECKPOINT_OP_RACES=1 test/csuite/./test_wt3363_checkpoint_op_races 2>&1

      # Many dbs test - Run with:
      # 1.  The defaults
      - func: "many dbs test"
      # 2.  Set idle flag to turn off operations.
      - func: "many dbs test"
        vars:
          many_db_args: -I
      # 3.  More dbs.
      - func: "many dbs test"
        vars:
          many_db_args: -D 40
      # 4.  With idle flag and more dbs.
      - func: "many dbs test"
        vars:
          many_db_args: -I -D 40

      # extended test/thread runs
      - func: "thread test"
        vars:
          thread_test_args: -t f
      - func: "thread test"
        vars:
          thread_test_args: -S -F -n 100000 -t f
      - func: "thread test"
        vars:
          thread_test_args: -t r
      - func: "thread test"
        vars:
          thread_test_args: -S -F -n 100000 -t r
      - func: "thread test"
        vars:
          thread_test_args: -t v
      - func: "thread test"
        vars:
          thread_test_args: -S -F -n 100000 -t v

      # random-abort - default (random time and number of threads)
      - func: "random abort test"
      # random-abort - minimum time, random number of threads
      - func: "random abort test"
        vars:
          random_abort_args: -t 10
      # random-abort - maximum time, random number of threads
      - func: "random abort test"
        vars:
          random_abort_args: -t 40

      # truncated-log
      - func: "truncated log test"

      # format test
      - func: "format test"
        vars:
          extra_args: file_type=fix
      - func: "format test"
        vars:
          extra_args: file_type=row

      #FIXME-WT-5270: Add wtperf testing from Jenkin "wiredtiger-test-check-long" after fixing WT-5270

  - name: time-shift-sensitivity-test
    depends_on:
    - name: compile
    commands:
      - func: "fetch artifacts"
        vars:
          posix_configure_flags: --enable-strict
      - command: shell.exec
        params:
          working_dir: "wiredtiger/test/csuite"
          script: |
            set -o errexit
            set -o verbose

            ./time_shift_test.sh /usr/local/lib/faketime/libfaketimeMT.so.1 0-1 2>&1

  - name: format-stress-pull-request-test
    tags: ["pull_request"]
    commands:
      - func: "get project"
      - func: "compile wiredtiger"
      - func: "format test script"
        vars:
          smp_command: -j $(grep -c ^processor /proc/cpuinfo)
          # run for 10 minutes.
          format_test_script_args: -t 10 rows=10000 ops=50000

  - name: format-wtperf-test
    commands:
      - func: "get project"
      - func: "compile wiredtiger with builtins"
      - command: shell.exec
        params:
          working_dir: "wiredtiger/build_posix/bench/wtperf"
          script: |
            set -o errexit
            set -o verbose

            cp ../../../bench/wtperf/split_heavy.wtperf .
            ./wtperf -O ./split_heavy.wtperf -o verbose=2

  - name: format-failure-configs-test
    depends_on:
    - name: compile
    commands:
      - func: "fetch artifacts"
      - command: shell.exec
        params:
          working_dir: "wiredtiger/test/evergreen"
          script: |
            set -o errexit
            set -o verbose

            ./run_format_configs.sh

  - name: static-wt-build-test
    commands:
      - func: "get project"
      - func: "compile wiredtiger"
        vars:
          posix_configure_flags: --enable-strict --disable-shared --with-builtins=snappy,zlib
      - command: shell.exec
        params:
          working_dir: "wiredtiger/build_posix"
          shell: bash
          script: |
            set -o errexit
            set -o verbose

            # Delete wt util
            rm -f wt
            # Build static wt util
            ${make_command|make} CC='eval "g++ -static"' ${smp_command|}
            # -V option displays Wiredtiger library version
            ./wt -V

            if [ $? -ne 0 ]; then
              echo "Error, WT util is not generated or is not functioning"
              exit 1
            fi

            ldd wt || wt_static_build=1

            if [ $wt_static_build -ne 1 ]; then
              echo "Error, WT util is not statically linked"
              exit 1
            fi

  - name: format-stress-sanitizer-lsm-test
    # Temporarily disabled (WT-6255)
    # tags: ["stress-test-1"]
    commands:
      - func: "get project"
      - func: "compile wiredtiger address sanitizer"
      - func: "format test script"
        vars:
          test_env_vars:
            ASAN_OPTIONS="detect_leaks=1:abort_on_error=1:disable_coredump=0"
            ASAN_SYMBOLIZER_PATH=/opt/mongodbtoolchain/v3/bin/llvm-symbolizer
          # Run for 30 mins, and explicitly set data_source to LSM with a large cache
          format_test_script_args: -t 30 data_source=lsm cache_minimum=5000

  - name: checkpoint-stress-test
    tags: ["stress-test-1"]
    exec_timeout_secs: 86400
    commands:
      - command: timeout.update
        params:
          timeout_secs: 86400
      - func: "get project"
      - func: "compile wiredtiger with builtins"
      - func: "checkpoint stress test"
        vars:
          times: 1       # No of times to run the loop
          no_of_procs: 10 # No of processes to run in the background

  - name: split-stress-test
    tags: ["stress-test-1", "stress-test-zseries-1"]
    commands:
      - func: "get project"
      - func: "compile wiredtiger"
        vars:
          configure_env_vars:
            CXX=/opt/mongodbtoolchain/v3/bin/g++
            PATH=/opt/mongodbtoolchain/v3/bin:$PATH ADD_CFLAGS="-ggdb -fPIC"
      - command: shell.exec
        params:
          working_dir: "wiredtiger/bench/workgen/runner"
          script: |
            set -o errexit
            set -o verbose
            for i in {1..10}; do ${python_binary|python} split_stress.py; done

  # The task name is ppc-zseries because this task will be used in both buildVariants
  - name: format-stress-ppc-zseries-test
    tags: ["stress-test-ppc-1", "stress-test-zseries-1"]
    # Set 2.5 hours timeout (60 * 60 * 2.5)
    exec_timeout_secs: 9000
    commands:
      - func: "get project"
      - func: "compile wiredtiger with builtins"
      - func: "format test script"
        vars:
          #run for 2 hours ( 2 * 60 = 120 minutes), use default config
          format_test_script_args: -e "SEGFAULT_SIGNALS=all" -b "catchsegv ./t" -t 120

  # Replace this test with format-stress-sanitizer-test after BUILD-10248 fix.
  - name: format-stress-sanitizer-ppc-test
    tags: ["stress-test-ppc-1"]
    # Set 2.5 hours timeout (60 * 60 * 2.5)
    exec_timeout_secs: 9000
    commands:
      - func: "get project"
      - func: "compile wiredtiger"
        vars:
          # CC is set to the system default "clang" binary here as a workaround. Change it back
          # to mongodbtoolchain "clang" binary after BUILD-10248 fix.
          configure_env_vars:
            CCAS=/opt/mongodbtoolchain/v3/bin/gcc CC=/usr/bin/clang
            CXX=/opt/mongodbtoolchain/v3/bin/clang++ PATH=/opt/mongodbtoolchain/v3/bin:$PATH
            CFLAGS="-ggdb -fPIC -fsanitize=address -fno-omit-frame-pointer
            -I/opt/mongodbtoolchain/v3/lib/gcc/ppc64le-mongodb-linux/8.2.0/include"
          posix_configure_flags: --enable-diagnostic --with-builtins=lz4,snappy,zlib
      - func: "format test script"
        vars:
          test_env_vars:
            ASAN_OPTIONS="detect_leaks=1:abort_on_error=1:disable_coredump=0"
            ASAN_SYMBOLIZER_PATH=/usr/lib/llvm-6.0/bin/llvm-symbolizer
          # Run for 2 hours (2 * 60 = 120 minutes), don't stop at failed tests, use default config
          format_test_script_args: -t 120

  # Replace this test with format-stress-sanitizer-smoke-test after BUILD-10248 fix.
  - name: format-stress-sanitizer-smoke-ppc-test
    tags: ["stress-test-ppc-1"]
    # Set 7 hours timeout (60 * 60 * 7)
    exec_timeout_secs: 25200
    commands:
      - func: "get project"
      - func: "compile wiredtiger"
        vars:
          # CC is set to the system default "clang" binary here as a workaround. Change it back
          # to mongodbtoolchain "clang" binary after BUILD-10248 fix.
          configure_env_vars:
            CCAS=/opt/mongodbtoolchain/v3/bin/gcc CC=/usr/bin/clang
            CXX=/opt/mongodbtoolchain/v3/bin/clang++ PATH=/opt/mongodbtoolchain/v3/bin:$PATH
            CFLAGS="-ggdb -fPIC -fsanitize=address -fno-omit-frame-pointer
            -I/opt/mongodbtoolchain/v3/lib/gcc/ppc64le-mongodb-linux/8.2.0/include"
          posix_configure_flags: --enable-diagnostic --with-builtins=lz4,snappy,zlib
      - func: "format test script"
        # To emulate the original Jenkins job's test coverage, we are running the smoke test 16 times
        # Run smoke tests, don't stop at failed tests, use default config
        vars:
          test_env_vars:
            ASAN_OPTIONS="detect_leaks=1:abort_on_error=1:disable_coredump=0"
            ASAN_SYMBOLIZER_PATH=/usr/lib/llvm-6.0/bin/llvm-symbolizer
          format_test_script_args: -S
          times: 16

  - <<: *format-stress-test
    name: format-stress-test-1
    tags: ["stress-test-1"]
  - <<: *format-stress-test
    name: format-stress-test-2
    tags: ["stress-test-2"]
  - <<: *format-stress-test
    name: format-stress-test-3
    tags: ["stress-test-3"]
  - <<: *format-stress-test
    name: format-stress-test-4
    tags: ["stress-test-4"]
  - <<: *format-stress-sanitizer-test
    name: format-stress-sanitizer-test-1
    tags: ["stress-test-1"]
  - <<: *format-stress-sanitizer-test
    name: format-stress-sanitizer-test-2
    tags: ["stress-test-2"]
  - <<: *format-stress-sanitizer-test
    name: format-stress-sanitizer-test-3
    tags: ["stress-test-3"]
  - <<: *format-stress-sanitizer-test
    name: format-stress-sanitizer-test-4
    tags: ["stress-test-4"]
  - <<: *format-stress-smoke-test
    name: format-stress-smoke-test-1
    tags: ["stress-test-1", "stress-test-ppc-1", "stress-test-zseries-1"]
  - <<: *format-stress-smoke-test
    name: format-stress-smoke-test-2
    tags: ["stress-test-2", "stress-test-ppc-2", "stress-test-zseries-2"]
  - <<: *format-stress-sanitizer-smoke-test
    name: format-stress-sanitizer-smoke-test-1
    tags: ["stress-test-1"]
  - <<: *format-stress-sanitizer-smoke-test
    name: format-stress-sanitizer-smoke-test-2
    tags: ["stress-test-2"]
  - <<: *race-condition-stress-sanitizer-test
    name: race-condition-stress-sanitizer-test-1
    tags: ["stress-test-1"]
  - <<: *race-condition-stress-sanitizer-test
    name: race-condition-stress-sanitizer-test-2
    tags: ["stress-test-2"]
  - <<: *race-condition-stress-sanitizer-test
    name: race-condition-stress-sanitizer-test-3
    tags: ["stress-test-3"]
  - <<: *race-condition-stress-sanitizer-test
    name: race-condition-stress-sanitizer-test-4
    tags: ["stress-test-4"]
  - <<: *recovery-stress-test
    name: recovery-stress-test-1
    tags: ["stress-test-1", "stress-test-zseries-1"]
  - <<: *recovery-stress-test
    name: recovery-stress-test-2
    tags: ["stress-test-2", "stress-test-zseries-2"]
  - <<: *recovery-stress-test
    name: recovery-stress-test-3
    tags: ["stress-test-3", "stress-test-zseries-3"]
  
  - name: cyclomatic-complexity
    tags: ["pull_request"]
    commands:
      - func: "get project"
      - command: shell.exec
        params:
          working_dir: "wiredtiger/src"
          shell: bash
          script: |
            set -o verbose

            git clone https://github.com/metrixplusplus/metrixplusplus metrixplusplus
            python "metrixplusplus/metrix++.py" collect --std.code.lines.code --std.code.complexity.cyclomatic
            python "metrixplusplus/metrix++.py" view

            # Set the cyclomatic complexity limit to 20
            python "metrixplusplus/metrix++.py" limit --max-limit=std.code.complexity:cyclomatic:20

            # Fail if there are functions with cyclomatic complexity larger than 92
            set -o errexit
            python "metrixplusplus/metrix++.py" limit --max-limit=std.code.complexity:cyclomatic:92

buildvariants:

- name: ubuntu1804
  display_name: "! Ubuntu 18.04"
  run_on:
  - ubuntu1804-test
  expansions:
    test_env_vars: LD_PRELOAD=/usr/lib/x86_64-linux-gnu/libeatmydata.so PATH=/opt/mongodbtoolchain/v3/bin:$PATH LD_LIBRARY_PATH=$(pwd)/.libs top_srcdir=$(pwd)/.. top_builddir=$(pwd)
    smp_command: -j $(echo "`grep -c ^processor /proc/cpuinfo` * 2" | bc)
    posix_configure_flags: --enable-silent-rules --enable-diagnostic --enable-python --enable-zlib --enable-snappy --enable-strict --enable-static --prefix=$(pwd)/LOCAL_INSTALL
    make_command: PATH=/opt/mongodbtoolchain/v3/bin:$PATH make
  tasks:
    - name: ".pull_request !.windows_only !.pull_request_compilers"
    - name: compile-msan
    - name: make-check-msan-test
    - name: compile-ubsan
    - name: ubsan-test
    - name: linux-directio
      distros: ubuntu1804-build
    - name: syscall-linux
    - name: make-check-asan-test
    - name: configure-combinations
    - name: checkpoint-filetypes-test
    - name: coverage-report
    - name: unit-test-long
    - name: spinlock-gcc-test
    - name: spinlock-pthread-adaptive-test
    - name: compile-wtperf
    - name: wtperf-test
    - name: ftruncate-test
    - name: long-test
    - name: static-wt-build-test
<<<<<<< HEAD
    - name: format-failure-configs-test
=======
    - name: cyclomatic-complexity
>>>>>>> e0ff5698

- name: ubuntu1804-compilers
  display_name: "! Ubuntu 18.04 Compilers"
  run_on:
  - ubuntu1804-wt-build
  expansions:
    posix_configure_flags: --enable-silent-rules --enable-diagnostic --enable-strict --enable-lz4 --enable-snappy --enable-zlib --enable-zstd --enable-python
    smp_command: -j $(grep -c ^processor /proc/cpuinfo)
    make_command: PATH=/opt/mongodbtoolchain/v3/bin:$PATH make
  tasks:
    - name: ".pull_request_compilers"

- name: ubuntu1804-python3
  display_name: "! Ubuntu 18.04 (Python3)"
  run_on:
  - ubuntu1804-test
  expansions:
    test_env_vars: LD_PRELOAD=/usr/lib/x86_64-linux-gnu/libeatmydata.so PATH=/opt/mongodbtoolchain/v3/bin:$PATH LD_LIBRARY_PATH=$(pwd)/.libs top_srcdir=$(pwd)/.. top_builddir=$(pwd)
    smp_command: -j $(grep -c ^processor /proc/cpuinfo)
    configure_python_setting: PYTHON=python3
    posix_configure_flags: --enable-silent-rules --enable-diagnostic --enable-python --enable-zlib --enable-snappy --enable-strict --enable-static --prefix=$(pwd)/LOCAL_INSTALL
    make_command: PATH=/opt/mongodbtoolchain/v3/bin:$PATH make
    python_binary: python3
  tasks:
    - name: compile
    - name: ".unit_test"
    - name: conf-dump-test

- name: ubuntu1804-stress-tests
  display_name: Ubuntu 18.04 Stress tests
  run_on:
  - ubuntu1804-test
  expansions:
    smp_command: -j $(grep -c ^processor /proc/cpuinfo)
    make_command: PATH=/opt/mongodbtoolchain/v3/bin:$PATH make
    test_env_vars:
      LD_PRELOAD=/usr/lib/x86_64-linux-gnu/libeatmydata.so LD_LIBRARY_PATH=$(pwd)/.libs
      PATH=/opt/mongodbtoolchain/v3/bin:$PATH top_srcdir=$(pwd)/.. top_builddir=$(pwd)
    posix_configure_flags:
      --enable-silent-rules --enable-diagnostic --enable-python --enable-zlib --enable-snappy
      --enable-strict --enable-static --prefix=$(pwd)/LOCAL_INSTALL
  tasks:
    - name: ".stress-test-1"
    - name: ".stress-test-2"
    - name: ".stress-test-3"
    - name: ".stress-test-4"

- name: package
  display_name: "~ Package"
  batchtime: 1440 # 1 day
  run_on:
  - ubuntu1804-test
  tasks:
    - name: package

- name: linux-no-ftruncate
  display_name: Linux no ftruncate
  batchtime: 10080 # 1 day
  run_on:
  - ubuntu1804-test
  expansions:
    test_env_vars: LD_PRELOAD=/usr/lib/x86_64-linux-gnu/libeatmydata.so PATH=/opt/mongodbtoolchain/v3/bin:$PATH LD_LIBRARY_PATH=$(pwd)/.libs top_srcdir=$(pwd)/.. top_builddir=$(pwd)
    smp_command: -j $(grep -c ^processor /proc/cpuinfo)
    make_command: PATH=/opt/mongodbtoolchain/v3/bin:$PATH make
  tasks:
    - name: compile-linux-no-ftruncate
    - name: make-check-linux-no-ftruncate-test
    - name: unit-linux-no-ftruncate-test
    - name: format-linux-no-ftruncate

- name: rhel80
  display_name: RHEL 8.0
  run_on:
  - rhel80-test
  expansions:
    test_env_vars: LD_PRELOAD=/usr/local/lib/libeatmydata.so PATH=/opt/mongodbtoolchain/v3/bin:$PATH LD_LIBRARY_PATH=$(pwd)/.libs top_srcdir=$(pwd)/.. top_builddir=$(pwd)
    smp_command: -j $(grep -c ^processor /proc/cpuinfo)
    make_command: PATH=/opt/mongodbtoolchain/v3/bin:$PATH make
  tasks:
    - name: compile
    - name: make-check-test
    - name: unit-test
    - name: fops
    - name: time-shift-sensitivity-test
    - name: compile-msan
    - name: make-check-msan-test
    - name: compile-ubsan
    - name: ubsan-test
    - name: linux-directio
      distros: rhel80-build
    - name: syscall-linux
    - name: compile-asan
    - name: make-check-asan-test
    - name: checkpoint-filetypes-test
    - name: unit-test-long
    - name: spinlock-gcc-test
    - name: spinlock-pthread-adaptive-test
    - name: compile-wtperf
    - name: wtperf-test
    - name: ftruncate-test
    - name: long-test
    - name: configure-combinations
    - name: coverage-report

- name: large-scale-tests
  display_name: "~ Large scale tests"
  batchtime: 1440 # 1 day
  run_on:
  - rhel80-build
  tasks:
    - name: million-collection-test

- name: compatibility-tests-less-frequent
  display_name: Compatibility tests (less frequent)
  batchtime: 10080 # 7 days
  run_on:
  - ubuntu1804-test
  tasks:
    - name: compatibility-test-for-older-releases
    - name: compatibility-test-for-wt-standalone-releases

- name: compatibility-tests
  display_name: Compatibility tests
  run_on:
  - ubuntu1804-test
  tasks:
    - name: compatibility-test-for-newer-releases

- name: windows-64
  display_name: "! Windows 64-bit"
  run_on:
  - windows-64-vs2017-test
  tasks:
    - name: compile
    - name: ".windows_only"
    - name: ".unit_test"
    - name: fops

- name: macos-1012
  display_name: OS X 10.12
  run_on:
  - macos-1012
  expansions:
    configure_env_vars: PATH=/opt/mongodbtoolchain/v3/bin:$PATH ADD_CFLAGS="-ggdb -fPIC"
    posix_configure_flags: --enable-silent-rules --enable-diagnostic --enable-python --enable-zlib --enable-strict --enable-static --prefix=$(pwd)/LOCAL_INSTALL
    smp_command: -j $(sysctl -n hw.logicalcpu)
    make_command: PATH=/opt/mongodbtoolchain/v3/bin:$PATH ARCHFLAGS=-Wno-error=unused-command-line-argument-hard-error-in-future make
    test_env_vars: PATH=/opt/mongodbtoolchain/v3/bin:$PATH DYLD_LIBRARY_PATH=$(pwd)/.libs top_srcdir=$(pwd)/.. top_builddir=$(pwd)
  tasks:
    - name: compile
    - name: make-check-test
    - name: unit-test
    - name: fops

- name: little-endian
  display_name: "~ Little-endian (x86)"
  run_on:
  - ubuntu1804-test
  batchtime: 10080 # 7 days
  expansions:
    smp_command: -j $(grep -c ^processor /proc/cpuinfo)
    test_env_vars: PATH=/opt/mongodbtoolchain/v3/bin:$PATH LD_LIBRARY_PATH=$(pwd)/.libs top_srcdir=$(pwd)/.. top_builddir=$(pwd)
  tasks:
  - name: compile
  # - name: generate-datafile-little-endian
  # - name: verify-datafile-little-endian
  # - name: verify-datafile-from-big-endian

- name: big-endian
  display_name: "~ Big-endian (s390x/zSeries)"
  modules:
  - enterprise
  run_on:
  - ubuntu1804-zseries-build
  batchtime: 10080 # 7 days
  expansions:
    smp_command: -j $(grep -c ^processor /proc/cpuinfo)
    test_env_vars: PATH=/opt/mongodbtoolchain/v3/bin:$PATH LD_LIBRARY_PATH=$(pwd)/.lib top_srcdir=$(pwd)/.. top_builddir=$(pwd)
  tasks:
  - name: compile
  # - name: generate-datafile-big-endian
  # - name: verify-datafile-big-endian
  # - name: verify-datafile-from-little-endian

- name: ubuntu1804-ppc
  display_name: "~ Ubuntu 18.04 PPC"
  run_on:
  - ubuntu1804-power8-test
  expansions:
    format_test_setting: ulimit -c unlimited
    smp_command: -j $(grep -c ^processor /proc/cpuinfo)
    make_command: PATH=/opt/mongodbtoolchain/v3/bin:$PATH make
    test_env_vars:
      PATH=/opt/mongodbtoolchain/v3/bin:$PATH LD_LIBRARY_PATH=$(pwd)/.libs
      top_srcdir=$(pwd)/.. top_builddir=$(pwd)
    posix_configure_flags:
      --enable-silent-rules --enable-diagnostic --enable-python --enable-zlib --enable-snappy
      --enable-strict --enable-static --prefix=$(pwd)/LOCAL_INSTALL
  tasks:
  - name: compile
  - name: unit-test
  - name: format-wtperf-test
  - name: ".stress-test-ppc-1"
  - name: ".stress-test-ppc-2"

- name: ubuntu1804-zseries
  display_name: "~ Ubuntu 18.04 zSeries"
  run_on:
  - ubuntu1804-zseries-test
  expansions:
    smp_command: -j $(grep -c ^processor /proc/cpuinfo)
    make_command: PATH=/opt/mongodbtoolchain/v3/bin:$PATH make
    test_env_vars:
      PATH=/opt/mongodbtoolchain/v3/bin:$PATH LD_LIBRARY_PATH=$(pwd)/.libs:$(pwd)/lang/python
      top_srcdir=$(pwd)/.. top_builddir=$(pwd)
    posix_configure_flags:
      --enable-silent-rules --enable-diagnostic --enable-python --enable-zlib --enable-snappy
      --enable-strict --enable-static --prefix=$(pwd)/LOCAL_INSTALL
  tasks:
  - name: compile
  - name: unit-test
  - name: ".stress-test-zseries-1"
  - name: ".stress-test-zseries-2"
  - name: ".stress-test-zseries-3"<|MERGE_RESOLUTION|>--- conflicted
+++ resolved
@@ -2418,11 +2418,8 @@
     - name: ftruncate-test
     - name: long-test
     - name: static-wt-build-test
-<<<<<<< HEAD
     - name: format-failure-configs-test
-=======
     - name: cyclomatic-complexity
->>>>>>> e0ff5698
 
 - name: ubuntu1804-compilers
   display_name: "! Ubuntu 18.04 Compilers"
