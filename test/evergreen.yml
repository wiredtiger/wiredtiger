#
# This file defines the tasks and platforms for WiredTiger in the
# MongoDB continuous integration system (https://evergreen.mongodb.com).
#

#######################################
#            Project Settings         #
#######################################

stepback: true
pre:
  - func: "cleanup"
post:
  - func: "upload artifact"
    vars:
      postfix: -${execution}
  - func: "save wt hang analyzer core/debugger files"
  - func: "dump stderr/stdout"
  - func: "cleanup"
timeout:
  - func: "run wt hang analyzer"
exec_timeout_secs: 21600 # 6 hrs

#######################################
#            Functions                #
#######################################

functions:

  "get project" :
    command: git.get_project
    params:
      directory: wiredtiger
  "fetch artifacts" :
    command: s3.get
    params:
      aws_key: ${aws_key}
      aws_secret: ${aws_secret}
      remote_file: wiredtiger/${build_variant}/${revision}/artifacts/${dependent_task|compile}_${build_id}.tgz
      bucket: build_external
      extract_to: ${destination|wiredtiger}
  "fetch endian format artifacts" :
    - command: s3.get
      params:
        aws_key: ${aws_key}
        aws_secret: ${aws_secret}
        remote_file: wiredtiger/${endian_format}/${revision}/artifacts/${remote_file}.tgz
        bucket: build_external
        extract_to: wiredtiger/cmake_build/test/format
  "fetch mongo-tests repo" :
    command: shell.exec
    params:
      script: |
        set -o errexit
        set -o verbose
        git clone https://github.com/wiredtiger/mongo-tests
  "fetch mongo repo" :
    command: shell.exec
    params:
      script: |
        set -o errexit
        set -o verbose
        git clone https://github.com/mongodb/mongo
  "import wiredtiger into mongo" :
    command: shell.exec
    params:
      script: |
        set -o errexit
        set -o verbose
        cp -a wiredtiger mongo/src/third_party/
  "compile mongodb" :
    command: shell.exec
    params:
      shell: bash
      working_dir: "mongo"
      script: |
        set -o errexit
        set -o verbose
        virtualenv -p python3 venv
        source venv/bin/activate
        pip3 install requirements_parser
        pip3 install -r etc/pip/compile-requirements.txt
        ./buildscripts/scons.py --variables-files=etc/scons/mongodbtoolchain_stable_gcc.vars --link-model=dynamic --ninja generate-ninja ICECC=icecc CCACHE=ccache
        ninja -j$(nproc --all) install-mongod
  "configure wiredtiger": &configure_wiredtiger
    command: shell.exec
    params:
      working_dir: "wiredtiger"
      shell: bash
      script: |
        # Fetch the gperftools library.
        if [[ "${posix_configure_flags|}" =~ (tcmalloc|TCMALLOC) ]]; then
          is_cmake_build=true
          git clone git@github.com:wiredtiger/automation-scripts.git
          . automation-scripts/evergreen/find_gperftools.sh ${s3_access_key} ${s3_secret_key} ${build_variant} $is_cmake_build
        fi
        
        set -o errexit
        set -o verbose

        if [ "$OS" = "Windows_NT" ]; then
          # Use the Windows powershell script to configure the CMake build.
          # We execute it in a powershell environment as its easier to detect and source the Visual Studio
          # toolchain in a native Windows environment. We can't easily execute the build in a cygwin environment.
          powershell.exe  -NonInteractive '.\test\evergreen\build_windows.ps1' -configure 1 ${windows_configure_flags|}
        else
          # Compiling with CMake.
          . test/evergreen/find_cmake.sh
          # If we've fetched the wiredtiger artifact from a previous compilation/build, it's best to remove
          # the previous build directory so we can create a fresh configuration. We can't use the the previous
          # CMake Cache configuration as its likely it will have absolute paths related to the previous build machine.
          if [ -d cmake_build ]; then rm -r cmake_build; fi
          mkdir -p cmake_build
          cd cmake_build
          $CMAKE \
          ${posix_configure_flags|-DCMAKE_TOOLCHAIN_FILE=../cmake/toolchains/mongodbtoolchain_v3_gcc.cmake -DCMAKE_C_FLAGS="-ggdb" -DHAVE_DIAGNOSTIC=1 -DENABLE_PYTHON=1 -DENABLE_ZLIB=1 -DENABLE_STATIC=1 -DENABLE_STRICT=1 -DCMAKE_INSTALL_PREFIX=$(pwd)/LOCAL_INSTALL} -G "${cmake_generator|Ninja}" ./..
        fi
  "make wiredtiger": &make_wiredtiger
    command: shell.exec
    params:
      working_dir: "wiredtiger"
      shell: bash
      script: |
        set -o errexit
        set -o verbose
        if [ "$OS" = "Windows_NT" ]; then
          # Use the Windows powershell script to execute Ninja build (can't execute directly in a cygwin environment).
          powershell.exe '.\test\evergreen\build_windows.ps1 -build 1'
        else
          # Compiling with CMake generated Ninja file.
          cd cmake_build
          ${make_command|ninja} ${smp_command|} 2>&1
        fi
  "compile wiredtiger":
    - *configure_wiredtiger
    - *make_wiredtiger
  "compile wiredtiger no linux ftruncate":
    - *configure_wiredtiger
    - command: shell.exec
      params:
        working_dir: "wiredtiger/cmake_build"
        shell: bash
        script: |
          set -o errexit
          set -o verbose
          echo '#undef HAVE_FTRUNCATE' >> config/wiredtiger_config.h
    - *make_wiredtiger
  "compile wiredtiger address sanitizer":
    - command: shell.exec
      params:
        working_dir: "wiredtiger"
        shell: bash
        script: |
          set -o errexit
          set -o verbose
          if [ "$OS" != "Windows_NT" ]; then
            . test/evergreen/find_cmake.sh
            if [ -d cmake_build ]; then rm -r cmake_build; fi
            mkdir -p cmake_build
            cd cmake_build
            $CMAKE -DCMAKE_TOOLCHAIN_FILE=../cmake/toolchains/mongodbtoolchain_v3_clang.cmake -DCMAKE_C_FLAGS="-ggdb" -DWITH_PIC=1 \
              -DHAVE_DIAGNOSTIC=1 -DCMAKE_BUILD_TYPE=ASan \
              -DHAVE_BUILTIN_EXTENSION_LZ4=1 -DHAVE_BUILTIN_EXTENSION_SNAPPY=1 -DHAVE_BUILTIN_EXTENSION_ZLIB=1 ${configure_python_setting|} \
              -G "${cmake_generator|Ninja}" ../.
          fi
    - *make_wiredtiger
  "compile wiredtiger with builtins":
    - command: shell.exec
      params:
        working_dir: "wiredtiger"
        shell: bash
        script: |
          set -o errexit
          set -o verbose
          if [ "$OS" != "Windows_NT" ]; then
            . test/evergreen/find_cmake.sh
            if [ -d cmake_build ]; then rm -r cmake_build; fi
            mkdir -p cmake_build
            cd cmake_build
            $CMAKE -DCMAKE_TOOLCHAIN_FILE=../cmake/toolchains/mongodbtoolchain_v3_gcc.cmake -DCMAKE_C_FLAGS="-ggdb" -DWITH_PIC=1 \
              -DHAVE_DIAGNOSTIC=1 -DENABLE_STRICT=1  \
              -DHAVE_BUILTIN_EXTENSION_LZ4=1 -DHAVE_BUILTIN_EXTENSION_SNAPPY=1 -DHAVE_BUILTIN_EXTENSION_ZLIB=1 ${configure_python_setting|} \
              -G "${cmake_generator|Ninja}" ../.
          fi
    - *make_wiredtiger
  "compile wiredtiger docs":
    - command: shell.exec
      params:
        working_dir: "wiredtiger"
        shell: bash
        script: |
          set -o errexit
          set -o verbose

          # Check if specific branches are provided to the function through the expansion variable
          # defined in the documentation-update build variant. If none are specified, use the
          # current branch.
          if [ -z ${doc_update_branches} ]; then
            branches=$(git rev-parse --abbrev-ref HEAD)
          else
            branches=${doc_update_branches}
          fi

          # Because of Evergreen's expansion syntax, this is used to process each branch separately.
          IFS=,
          for branch in $branches; do

            echo "Checking out branch $branch ..."
            git checkout $branch

            # Java API is removed in newer branches via WT-6675.
            if [ $branch == "mongodb-4.2" ] || [ $branch == "mongodb-4.0" ]; then
              pushd build_posix
              sh reconf
              ../configure CFLAGS="-DMIGHT_NOT_RUN -Wno-error" --enable-java --enable-python --enable-strict
              (cd lang/python && make ../../../lang/python/wiredtiger_wrap.c)
              (cd lang/java && make ../../../lang/java/wiredtiger_wrap.c)
            elif [ $branch == "mongodb-5.0" ] || [ $branch == "mongodb-4.4" ]; then
              pushd build_posix
              sh reconf
              ../configure CFLAGS="-DMIGHT_NOT_RUN -Wno-error" --enable-python --enable-strict
              (cd lang/python && make ../../../lang/python/wiredtiger_wrap.c)
            else
              . test/evergreen/find_cmake.sh
              if [ -d cmake_build ]; then rm -r cmake_build; fi
              mkdir -p cmake_build
              pushd cmake_build
              $CMAKE -DCMAKE_C_FLAGS="-DMIGHT_NOT_RUN -Wno-error" -DENABLE_PYTHON=1 -DENABLE_STRICT=1 ../.
              make -C lang/python ${smp_command|}
            fi
            # Pop to root project directory.
            popd
            # Generate WiredTiger documentation.
            (cd dist && sh s_docs && echo "The documentation for $branch was successfully generated.")
            # Save generated documentation
            mv docs docs-$branch
          done

  "update wiredtiger docs":
    - command: shell.exec
      params:
        shell: bash
        script: |
          # Use a single function to update the documentation of each supported WiredTiger branch.
          # This is useful as not all branches have a dedicated Evergreen project. Furthermore, the
          # documentation-update task is not triggered by every commit. We rely on the activity of
          # the develop branch to update the documentation of all supported branches.
          set -o errexit
          set -o verbose

          if [[ "${branch_name}" != "develop" ]]; then
            echo "We only run the documentation update task on the WiredTiger (develop) Evergreen project."
            exit 0
          fi

          git clone git@github.com:wiredtiger/wiredtiger.github.com.git
          cd wiredtiger.github.com

          # Branches to update are defined through an expansion variable.
          branches=${doc_update_branches}

          # Go through each branch to stage the doc changes.
          IFS=,
          for branch in $branches; do

            # Synchronize the generated documentation with the current one.
            echo "Synchronizing documentation for branch $branch ..."
            rsync -avq ../wiredtiger/docs-$branch/ $branch/ --delete

            # Commit and push the changes if any.
            if [[ $(git status "$branch" --porcelain) ]]; then
              git add $branch
              git commit -m "Update auto-generated docs for $branch" \
                        --author="svc-bot-doc-build <svc-wiredtiger-doc-build@10gen.com>"
            else
              echo "No documentation changes for $branch."
            fi

          done
    - command: shell.exec
      params:
        shell: bash
        silent: true
        script: |
          set -o errexit

          # We could have exited the previous command for the same reason.
          if [[ "${branch_name}" != "develop" ]]; then
            echo "We only run the documentation update task on the WiredTiger (develop) Evergreen project."
            exit 0
          fi

          cd wiredtiger.github.com
          git push https://"${doc-update-github-token}"@github.com/wiredtiger/wiredtiger.github.com

  "make check directory":
    command: shell.exec
    params:
      working_dir: "wiredtiger"
      script: |
        set -o errexit
        set -o verbose
        . test/evergreen/find_cmake.sh
        cd cmake_build/${directory}
        ${test_env_vars|} $CTEST ${smp_command|} --output-on-failure 2>&1
  "make check all":
    command: shell.exec
    params:
      working_dir: "wiredtiger"
      script: |
        set -o errexit
        set -o verbose
        . test/evergreen/find_cmake.sh
        cd cmake_build
        ${test_env_vars|} $CTEST -L check ${smp_command|} --output-on-failure ${check_args|} 2>&1

  "cppsuite test":
    command: shell.exec
    params:
      # The tests need to be executed in the cppsuite directory as some required libraries have
      # their paths defined relative to this directory.
      working_dir: "wiredtiger/cmake_build/test/cppsuite"
      script: |
        set -o errexit
        set -o verbose
        ${test_env_vars|} ./run -t ${test_name} -C '${test_config}' -f ${test_config_filename} -l 2

  "csuite test":
    command: shell.exec
    params:
      working_dir: "wiredtiger/cmake_build"
      script: |
        set -o errexit
        set -o verbose
        ${test_env_vars|} $(pwd)/test/csuite/${test_name}/test_${test_name} ${test_args|} 2>&1
        
  "unit test":
    command: shell.exec
    params:
      working_dir: "wiredtiger"
      script: |
        set -o errexit
        set -o verbose
        cd cmake_build
        ${test_env_vars|} ${python_binary|python3} ../test/suite/run.py ${unit_test_args|-v 2} ${smp_command|} 2>&1
  "format test":
    command: shell.exec
    params:
      working_dir: "wiredtiger/cmake_build/test/format"
      script: |
        set -o errexit
        set -o verbose
        for i in $(seq ${times|1}); do
          ./t -c ${config|../../../test/format/CONFIG.stress} ${extra_args|} || ( [ -f RUNDIR/CONFIG ] && cat RUNDIR/CONFIG ) 2>&1
        done
  "format test script":
    command: shell.exec
    params:
      working_dir: "wiredtiger/cmake_build/test/format"
      script: |
        set -o errexit
        set -o verbose
        ${format_test_setting|}
        for i in $(seq ${times|1}); do
          ${test_env_vars|} ./format.sh ${smp_command|} ${format_test_script_args|} 2>&1
        done
  "many dbs test":
    command: shell.exec
    params:
      working_dir: "wiredtiger/cmake_build/test/manydbs"
      script: |
        set -o errexit
        set -o verbose
        ${test_env_vars|} ./test_manydbs ${many_db_args|} 2>&1
  "thread test":
    command: shell.exec
    params:
      working_dir: "wiredtiger/cmake_build/test/thread"
      script: |
        set -o errexit
        set -o verbose
        ${test_env_vars|} ./t ${thread_test_args|} 2>&1
  "recovery stress test script":
    command: shell.exec
    params:
      working_dir: "wiredtiger/cmake_build/test/csuite"
      script: |
        set -o errexit
        set -o verbose

        for i in $(seq ${times|1}); do
          # Run the various combinations of args. Let time and threads be random. Add a
          # timing stress to test_timestamp_abort every other run.
          if [ $(( $i % 2 )) -eq 0 ]; then
            test_timestamp_abort_args=-s
          else
            test_timestamp_abort_args=
          fi

          # Run current version with write-no-sync txns.
          ${test_env_vars|} ./random_abort/test_random_abort 2>&1
          ${test_env_vars|} ./timestamp_abort/test_timestamp_abort $test_timestamp_abort_args 2>&1

          # Current version with memory-based txns (MongoDB usage).
          ${test_env_vars|} ./random_abort/test_random_abort -m 2>&1
          ${test_env_vars|} ./timestamp_abort/test_timestamp_abort -m $test_timestamp_abort_args 2>&1

          # V1 log compatibility mode with write-no-sync txns.
          ${test_env_vars|} ./random_abort/test_random_abort -C 2>&1
          ${test_env_vars|} ./timestamp_abort/test_timestamp_abort -C $test_timestamp_abort_args 2>&1

          # V1 log compatibility mode with memory-based txns.
          ${test_env_vars|} ./random_abort/test_random_abort -C -m 2>&1
          ${test_env_vars|} ./timestamp_abort/test_timestamp_abort -C -m $test_timestamp_abort_args 2>&1

          ${test_env_vars|} ./truncated_log/test_truncated_log ${truncated_log_args|} 2>&1

          # Just let the system take a breath
          sleep 10s
        done
  "upload artifact":
    - command: archive.targz_pack
      params:
        target: ${upload_filename|wiredtiger.tgz}
        source_dir: ${upload_source_dir|wiredtiger}
        include:
          - "./**"
    - command: s3.put
      params:
        aws_secret: ${aws_secret}
        aws_key: ${aws_key}
        local_file: ${upload_filename|wiredtiger.tgz}
        bucket: build_external
        permissions: public-read
        content_type: application/tar
        display_name: Artifacts
        remote_file: wiredtiger/${build_variant}/${revision}/artifacts/${task_name}_${build_id}${postfix|}.tgz
  "upload endian format artifacts":
    - command: s3.put
      params:
        aws_secret: ${aws_secret}
        aws_key: ${aws_key}
        local_file: ${local_file}
        bucket: build_external
        permissions: public-read
        content_type: application/tar
        display_name: WT_TEST
        remote_file: wiredtiger/${endian_format}/${revision}/artifacts/${remote_file}
  "cleanup":
    command: shell.exec
    params:
      script: |
        rm -rf "wiredtiger"
        rm -rf "wiredtiger.tgz"

  "run wt hang analyzer":
    command: shell.exec
    params:
      working_dir: "wiredtiger/cmake_build"
      script: |
        set -o verbose

        # Dump core (-c) and debugger outputs (-o)
        wt_hang_analyzer_option="-c -o file -o stdout"

        echo "Calling the wt hang analyzer ..."
        PATH="/opt/mongodbtoolchain/gdb/bin:$PATH" ${python_binary|python3} ../test/wt_hang_analyzer/wt_hang_analyzer.py $wt_hang_analyzer_option

  "save wt hang analyzer core/debugger files":
    - command: archive.targz_pack
      params:
        target: "wt-hang-analyzer.tgz"
        source_dir: "wiredtiger/cmake_build"
        include:
          - "./*core*"
          - "./debugger*.*"
    - command: s3.put
      params:
        aws_secret: ${aws_secret}
        aws_key: ${aws_key}
        local_file: wt-hang-analyzer.tgz
        bucket: build_external
        optional: true
        permissions: public-read
        content_type: application/tar
        display_name: WT Hang Analyzer Output - Execution ${execution}
        remote_file: wiredtiger/${build_variant}/${revision}/wt_hang_analyzer/wt-hang-analyzer_${task_name}_${build_id}${postfix|}.tgz

  "dump stderr/stdout":
    command: shell.exec
    params:
      working_dir: "wiredtiger/cmake_build"
      script: |
        set -o errexit
        set -o verbose

        if [ -d "WT_TEST" ]; then
          # Dump stderr/stdout contents generated by the C libraries onto console for Python tests
          find "WT_TEST" -name "std*.txt" ! -empty -exec sh -c "echo 'Contents from {}:'; cat '{}'" \;
        fi

  "checkpoint test":
    command: shell.exec
    params:
      working_dir: "wiredtiger/cmake_build/test/checkpoint"
      script: |
        set -o errexit
        set -o verbose
        ${test_env_vars|} ./test_checkpoint ${checkpoint_args} 2>&1

  "checkpoint stress test":
    command: shell.exec
    params:
      working_dir: "wiredtiger/cmake_build/test/checkpoint"
      shell: bash
      script: |
        set -o errexit
        set -o verbose

        export WIREDTIGER_CONFIG='checkpoint_sync=0,transaction_sync=(method=none)'
        CMD='./test_checkpoint -h WT_TEST.$i.$t -t r -r 2 -W 3 -n 1000000 -k 1000000 -C "cache_size=100MB"'

        for i in $(seq ${times|1}); do
          for t in $(seq ${no_of_procs|1}); do
            eval nohup $CMD > nohup.out.$i.$t 2>&1 &
          done

          for t in $(seq ${no_of_procs|1}); do
            ret=0
            wait -n || ret=$?
            if [ $ret -ne 0 ]; then
              # Skip the below lines from nohup output file because they are very verbose and
              # print only the errors to evergreen log file.
              grep -v "Finished verifying" nohup.out.* | grep -v "Finished a checkpoint" | grep -v "thread starting"
            fi
            exit $ret
          done
        done

  "compatibility test":
    - command: shell.exec
      params:
        working_dir: "wiredtiger"
        script: |
          set -o errexit
          set -o verbose
          test/evergreen/compatibility_test_for_releases.sh ${compat_test_args}

  "run-perf-test":
    # Run a performance test
    # Parameterised using the 'perf-test-name' and 'maxruns' variables
    - command: shell.exec
      params:
        working_dir: "wiredtiger/cmake_build/bench/wtperf"
        shell: bash
        script: |
          set -o errexit
          set -o verbose
          if [ ${no_create|false} = false ]; then
            rm -rf WT_TEST*
          fi
          ${virtualenv_binary} -p ${python_binary} venv
          source venv/bin/activate
          ${pip3_binary} install psutil pygit2
          JSON_TASK_INFO='{ "evergreen_task_info": { "is_patch": "'${is_patch}'", "task_id": "'${task_id}'", "distro_id": "'${distro_id}'", "execution": "'${execution}'", "task_name": "'${task_name}'", "version_id": "'${version_id}'", "branch_name": "'${branch_name}'" } }'
          echo "JSON_TASK_INFO: $JSON_TASK_INFO"
          ${test_env_vars|} ${python_binary} ../../../bench/perf_run_py/perf_run.py --${test_type|wtperf} -e ${exec_path|./wtperf} -t ${perf-test-path|../../../bench/wtperf/runners}/${perf-test-name} -ho WT_TEST -m ${maxruns} -g "../.." -v -i "$JSON_TASK_INFO" -b -o test_stats/evergreen_out_${perf-test-name}.json ${wtarg}
          ${test_env_vars|} ${python_binary} ../../../bench/perf_run_py/perf_run.py --${test_type|wtperf} -e ${exec_path|./wtperf} -t ${perf-test-path|../../../bench/wtperf/runners}/${perf-test-name} -ho WT_TEST -m ${maxruns} -g "../.." -v -i "$JSON_TASK_INFO" -re -o test_stats/atlas_out_${perf-test-name}.json ${wtarg}

  "csuite smoke test":
    command: shell.exec
    params:
      working_dir: "wiredtiger"
      script: |
        set -o errexit
        set -o verbose
        ${test_env_vars|} test/csuite/${test_binary}/smoke.sh ${test_args|} 2>&1

  "upload cpp test stats":
    - command: perf.send
      params:
        file: ./wiredtiger/cmake_build/test/cppsuite/${test_name}.json

  "upload-perf-test-stats":
    - command: shell.exec
      params:
        working_dir: "wiredtiger/cmake_build/bench/wtperf"
        shell: bash
        silent: true
        script: |
          set -o errexit
          ${virtualenv_binary} -p ${python_binary} venv
          source venv/bin/activate
          ${pip3_binary} install pymongo[srv]==3.12.2
          if [[ ! -d "automation-scripts" ]]; then
            git clone git@github.com:wiredtiger/automation-scripts.git
          fi
          ${python_binary} automation-scripts/evergreen/upload_stats_atlas.py -u ${atlas_perf_test_username} -p ${atlas_perf_test_password} -f test_stats/atlas_out_${perf-test-name}.json -t ${created_at}
    - command: perf.send
      params:
        file: ./wiredtiger/cmake_build/bench/wtperf/test_stats/evergreen_out_${perf-test-name}.json
    # Push the json results to the 'Files' tab of the task in Evergreen
    # Parameterised using the 'perf-test-name' variable
    - command: s3.put
      params:
        aws_secret: ${aws_secret}
        aws_key: ${aws_key}
        local_files_include_filter: wiredtiger/cmake_build/bench/wtperf/test_stats/*_${perf-test-name}.json
        bucket: build_external
        permissions: public-read
        content_type: text/html
        remote_file: wiredtiger/${build_variant}/${revision}/${task_name}-${build_id}-${execution}/

  "validate-expected-stats":
    - command: shell.exec
      params:
        working_dir: "wiredtiger/cmake_build/bench/wtperf"
        shell: bash
        script: |
          set -o errexit
          ${virtualenv_binary} -p ${python_binary} venv
          source venv/bin/activate
          ${python_binary} ../../../bench/perf_run_py/validate_expected_stats.py '${stat_file}' ${comparison_op} '${expected-stats}'

  "verify wt datafiles":
    - command: shell.exec
      params:
        working_dir: "wiredtiger"
        script: |
          set -o errexit
          set -o verbose
          ./test/evergreen/verify_wt_datafiles.sh 2>&1

#######################################
#               Variables             #
#######################################

variables:

#########################################################################################
# The following stress tests are configured to run for six hours via the "-t 360"
# argument to format.sh: format-stress-test, format-stress-sanitizer-test, and
# race-condition-stress-sanitizer-test. The recovery tests run in a loop, with
# the number of runs adjusted to provide aproximately six hours of testing.
#########################################################################################

  - &format-stress-test
    exec_timeout_secs: 25200
    commands:
      - func: "get project"
      - func: "compile wiredtiger with builtins"
      - func: "format test script"
        vars:
          format_test_script_args: -e "SEGFAULT_SIGNALS=all" -b "catchsegv ./t" -t 360

  - &format-stress-sanitizer-test
    exec_timeout_secs: 25200
    commands:
      - func: "get project"
      - func: "compile wiredtiger address sanitizer"
      - func: "format test script"
        vars:
          format_test_script_args: -t 360
          test_env_vars:
            ASAN_OPTIONS="detect_leaks=1:abort_on_error=1:disable_coredump=0:unmap_shadow_on_exit=1"
            ASAN_SYMBOLIZER_PATH=/opt/mongodbtoolchain/v4/bin/llvm-symbolizer

  - &race-condition-stress-sanitizer-test
    exec_timeout_secs: 25200
    commands:
      - func: "get project"
      - func: "compile wiredtiger"
        vars:
          posix_configure_flags: -DENABLE_STRICT=1 -DHAVE_DIAGNOSTIC=1 -DHAVE_BUILTIN_EXTENSION_LZ4=1 -DHAVE_BUILTIN_EXTENSION_SNAPPY=1 -DHAVE_BUILTIN_EXTENSION_ZLIB=1 -DHAVE_BUILTIN_EXTENSION_ZSTD=1
      - func: "format test script"
        vars:
          format_test_script_args: -R -t 360
          test_env_vars:
            ASAN_OPTIONS="detect_leaks=1:abort_on_error=1:disable_coredump=0:unmap_shadow_on_exit=1"
            ASAN_SYMBOLIZER_PATH=/opt/mongodbtoolchain/v4/bin/llvm-symbolizer

  - &recovery-stress-test
    exec_timeout_secs: 25200
    commands:
      - func: "get project"
      - func: "compile wiredtiger"
        vars:
          posix_configure_flags: -DENABLE_STRICT=1 -DHAVE_DIAGNOSTIC=1 -DHAVE_BUILTIN_EXTENSION_LZ4=1 -DHAVE_BUILTIN_EXTENSION_SNAPPY=1 -DHAVE_BUILTIN_EXTENSION_ZLIB=1
      - func: "recovery stress test script"
        vars:
          times: 25

#######################################
#               Tasks                 #
#######################################

tasks:

  # Base compile task on posix flavours
  - name: compile
    tags: ["pull_request"]
    commands:
      - func: "get project"
      - func: "compile wiredtiger"
      - func: "upload artifact"
      - func: "cleanup"

  # production build with --disable-shared
  - name: compile-production-disable-shared
    tags: ["pull_request"]
    commands:
      - func: "get project"
      - func: "compile wiredtiger"
        vars:
          posix_configure_flags: -DENABLE_STRICT=1 -DENABLE_SHARED=0 -DENABLE_STATIC=1
      - func: "upload artifact"
      - func: "cleanup"

  # production build with --disable-static
  - name: compile-production-disable-static
    tags: ["pull_request"]
    commands:
      - func: "get project"
      - func: "compile wiredtiger"
        vars:
          posix_configure_flags: -DENABLE_SHARED=1 -DENABLE_STATIC=0 -DENABLE_STRICT=1 -DHAVE_BUILTIN_EXTENSION_LZ4=1 -DHAVE_BUILTIN_EXTENSION_SNAPPY=1 -DHAVE_BUILTIN_EXTENSION_ZLIB=1 -DHAVE_BUILTIN_EXTENSION_ZSTD=1 -DENABLE_PYTHON=1
      - func: "upload artifact"
      - func: "cleanup"

  - name: compile-linux-no-ftruncate
    commands:
      - func: "get project"
      - func: "compile wiredtiger"
        vars:
          posix_configure_flags: -DHAVE_DIAGNOSTIC=1 -DENABLE_STRICT=1 -DENABLE_PYTHON=1 -DHAVE_FTRUNCATE=0
      - func: "upload artifact"
      - func: "cleanup"

  - name: compile-wtperf
    commands:
      - func: "get project"
      - func: "compile wiredtiger"
        vars:
          posix_configure_flags: -DENABLE_STRICT=1 -DHAVE_DIAGNOSTIC=1
      - func: "upload artifact"
      - func: "cleanup"

  - name: compile-gcc
    tags: ["pull_request", "pull_request_compilers"]
    commands:
      - func: "get project"
      - func: "compile wiredtiger"
        vars:
          posix_configure_flags: -DCMAKE_TOOLCHAIN_FILE=../cmake/toolchains/gcc.cmake -DGNU_C_VERSION=7 -DCMAKE_C_FLAGS="-ggdb" -DWITH_PIC=1
      - func: "compile wiredtiger"
        vars:
          posix_configure_flags: -DCMAKE_TOOLCHAIN_FILE=../cmake/toolchains/gcc.cmake -DGNU_C_VERSION=8 -DGNU_CXX_VERSION=8 -DCMAKE_C_FLAGS="-ggdb" -DWITH_PIC=1
      - func: "compile wiredtiger"
        vars:
          posix_configure_flags: -DCMAKE_TOOLCHAIN_FILE=../cmake/toolchains/gcc.cmake -DGNU_C_VERSION=9 -DGNU_CXX_VERSION=9 -DCMAKE_C_FLAGS="-ggdb" -DWITH_PIC=1

  - name: compile-clang
    tags: ["pull_request", "pull_request_compilers"]
    commands:
      - func: "get project"
      - func: "compile wiredtiger"
        vars:
          posix_configure_flags: -DCMAKE_TOOLCHAIN_FILE=../cmake/toolchains/clang.cmake -DCLANG_C_VERSION=6.0 -DCLANG_CXX_VERSION=6.0 -DCMAKE_C_FLAGS="-ggdb" -DWITH_PIC=1
      - func: "compile wiredtiger"
        vars:
          posix_configure_flags: -DCMAKE_TOOLCHAIN_FILE=../cmake/toolchains/clang.cmake -DCLANG_C_VERSION=7 -DCLANG_CXX_VERSION=7 -DCMAKE_C_FLAGS="-ggdb" -DWITH_PIC=1
      - func: "compile wiredtiger"
        vars:
          posix_configure_flags: -DCMAKE_TOOLCHAIN_FILE=../cmake/toolchains/clang.cmake -DCLANG_C_VERSION=8 -DCLANG_CXX_VERSION=8 -DCMAKE_C_FLAGS="-ggdb" -DWITH_PIC=1

  - name: make-check-test
    commands:
      - func: "get project"
      - func: "compile wiredtiger"
      - func: "make check all"

  - name: make-check-linux-no-ftruncate-test
    commands:
      - func: "get project"
      - func: "compile wiredtiger"
        vars:
          posix_configure_flags: -DHAVE_DIAGNOSTIC=1 -DENABLE_STRICT=1 -DENABLE_PYTHON=1 -DHAVE_FTRUNCATE=0
      - func: "make check all"

  # Start of normal make check test tasks

  - name: lang-python-test
    tags: ["pull_request", "python"]
    commands:
      - func: "get project"
      - func: "compile wiredtiger"
      - func: "make check directory"
        vars:
          directory: lang/python

  - name: examples-c-test
    tags: ["pull_request"]
    commands:
      - func: "get project"
      - func: "compile wiredtiger"
      - func: "make check directory"
        vars:
          directory: examples/c

  - name: examples-c-production-disable-shared-test
    tags: ["pull_request"]
    commands:
      - func: "get project"
      - func: "compile wiredtiger"
        vars:
          posix_configure_flags: -DENABLE_STRICT=1 -DENABLE_SHARED=0 -DENABLE_STATIC=1
      - func: "make check directory"
        vars:
          directory: examples/c

  - name: examples-c-production-disable-static-test
    tags: ["pull_request"]
    commands:
      - func: "get project"
      - func: "compile wiredtiger"
        vars:
          posix_configure_flags: -DENABLE_SHARED=1 -DENABLE_STATIC=0 -DENABLE_STRICT=1 -DHAVE_BUILTIN_EXTENSION_LZ4=1 -DHAVE_BUILTIN_EXTENSION_SNAPPY=1 -DHAVE_BUILTIN_EXTENSION_ZLIB=1 -DHAVE_BUILTIN_EXTENSION_ZSTD=1 -DENABLE_PYTHON=1
      - func: "make check directory"
        vars:
          directory: examples/c

  - name: bloom-test
    tags: ["pull_request"]
    commands:
      - func: "get project"
      - func: "compile wiredtiger"
      - func: "make check directory"
        vars:
          directory: test/bloom

  - name: checkpoint-test
    tags: ["pull_request"]
    commands:
      - func: "get project"
      - func: "compile wiredtiger"
      - func: "make check directory"
        vars:
          directory: test/checkpoint

  - name: cursor-order-test
    tags: ["pull_request"]
    commands:
      - func: "get project"
      - func: "compile wiredtiger"
      - func: "make check directory"
        vars:
          directory: test/cursor_order

  - name: fops-test
    tags: ["pull_request"]
    commands:
      - func: "get project"
      - func: "compile wiredtiger"
      - func: "make check directory"
        vars:
          directory: test/fops

  - name: format-test
    tags: ["pull_request"]
    commands:
      - func: "get project"
      - func: "compile wiredtiger"
      - func: "make check directory"
        vars:
          directory: test/format

  - name: huge-test
    tags: ["pull_request"]
    commands:
      - func: "get project"
      - func: "compile wiredtiger"
      - func: "make check directory"
        vars:
          directory: test/huge

  - name: manydbs-test
    tags: ["pull_request"]
    commands:
      - func: "get project"
      - func: "compile wiredtiger"
      - func: "make check directory"
        vars:
          directory: test/manydbs

  - name: packing-test
    tags: ["pull_request"]
    commands:
      - func: "get project"
      - func: "compile wiredtiger"
      - func: "make check directory"
        vars:
          directory: test/packing

  - name: readonly-test
    tags: ["pull_request"]
    commands:
      - func: "get project"
      - func: "compile wiredtiger"
      - func: "make check directory"
        vars:
          directory: test/readonly

  - name: salvage-test
    tags: ["pull_request"]
    commands:
      - func: "get project"
      - func: "compile wiredtiger"
      - func: "make check directory"
        vars:
          directory: test/salvage

  - name: thread-test
    tags: ["pull_request"]
    commands:
      - func: "get project"
      - func: "compile wiredtiger"
      - func: "make check directory"
        vars:
          directory: test/thread

  - name: bench-wtperf-test
    tags: ["pull_request"]
    commands:
      - func: "get project"
      - func: "compile wiredtiger"
      - func: "make check directory"
        vars:
          directory: bench/wtperf

  # End of normal make check test tasks

  # Start of cppsuite test tasks.
  # All cppsuite pull request tasks must supply the relative path to the config file as we are in
  # the cmake build working directory and the LD_LIBRARY_PATH is .libs.

  - name: cppsuite-base-test-default
    tags: ["pull_request"]
    depends_on:
      - name: compile
    commands:
      - func: "fetch artifacts"
      - func: "cppsuite test"
        vars:
          test_config: debug_mode=(cursor_copy=true)
          test_config_filename: configs/base_test_default.txt
          test_name: base_test
      - func: "upload cpp test stats"
        vars:
          test_name: base_test

  - name: cppsuite-hs-cleanup-default
    tags: ["pull_request"]
    depends_on:
      - name: compile
    commands:
      - func: "fetch artifacts"
      - func: "cppsuite test"
        vars:
          test_config: debug_mode=(cursor_copy=true)
          test_config_filename: configs/hs_cleanup_default.txt
          test_name: hs_cleanup
      - func: "upload cpp test stats"
        vars:
          test_name: hs_cleanup

  - name: cppsuite-search-near-01-default
    tags: ["pull_request"]
    depends_on:
      - name: compile
    commands:
      - func: "fetch artifacts"
      - func: "cppsuite test"
        vars:
          test_config_filename: configs/search_near_01_default.txt
          test_name: search_near_01
      - func: "upload cpp test stats"
        vars:
          test_name: search_near_01

  - name: cppsuite-search-near-02-default
    tags: ["pull_request"]
    depends_on:
      - name: compile
    commands:
      - func: "fetch artifacts"
      - func: "cppsuite test"
        vars:
          test_config_filename: configs/search_near_02_default.txt
          test_name: search_near_02
      - func: "upload cpp test stats"
        vars:
          test_name: search_near_02

  - name: cppsuite-search-near-03-default
    tags: ["pull_request"]
    depends_on:
      - name: compile
    commands:
      - func: "fetch artifacts"
      - func: "cppsuite test"
        vars:
          test_config_filename: configs/search_near_03_default.txt
          test_name: search_near_03
      - func: "upload cpp test stats"
        vars:
          test_name: search_near_03

  - name: cppsuite-base-test-stress
    depends_on:
      - name: compile
    commands:
      - func: "fetch artifacts"
      - func: "cppsuite test"
        vars:
          test_config_filename: configs/base_test_stress.txt
          test_name: base_test
      - func: "upload cpp test stats"
        vars:
          test_name: base_test

  - name: cppsuite-hs-cleanup-stress
    depends_on:
      - name: compile
    commands:
      - func: "fetch artifacts"
      - func: "cppsuite test"
        vars:
          test_config_filename: configs/hs_cleanup_stress.txt
          test_name: hs_cleanup
      - func: "upload cpp test stats"
        vars:
          test_name: hs_cleanup

  - name: cppsuite-search-near-01-stress
    depends_on:
      - name: compile
    commands:
      - func: "fetch artifacts"
      - func: "cppsuite test"
        vars:
          test_config_filename: configs/search_near_01_stress.txt
          test_name: search_near_01
      - func: "upload cpp test stats"
        vars:
          test_name: search_near_01

  - name: cppsuite-search-near-02-stress
    depends_on:
      - name: compile
    commands:
      - func: "fetch artifacts"
      - func: "cppsuite test"
        vars:
          test_config_filename: configs/search_near_02_stress.txt
          test_name: search_near_02
      - func: "upload cpp test stats"
        vars:
          test_name: search_near_02

  - name: cppsuite-search-near-03-stress
    depends_on:
      - name: compile
    commands:
      - func: "fetch artifacts"
      - func: "cppsuite test"
        vars:
          test_config_filename: configs/search_near_03_stress.txt
          test_name: search_near_03
      - func: "upload cpp test stats"
        vars:
          test_name: search_near_03

  # End of cppsuite test tasks.
  # Start of csuite test tasks

  - name: csuite-incr-backup-test
    tags: ["pull_request"]
    depends_on:
      - name: compile
    commands:
      - func: "fetch artifacts"
      - func: "csuite test"
        vars:
          test_name: incr_backup

  - name: csuite-random-abort-test
    tags: ["pull_request"]
    depends_on:
      - name: compile
    commands:
      - func: "fetch artifacts"
      - func: "csuite smoke test"
        vars:
          test_args: cmake_build/test/csuite/random_abort/test_random_abort
          test_binary: random_abort

  - name: csuite-random-directio-test
    tags: ["pull_request"]
    depends_on:
      - name: compile
    commands:
      - func: "fetch artifacts"
      - func: "csuite smoke test"
        vars:
          test_args: cmake_build/test/csuite/random_directio/test_random_directio
          test_binary: random_directio

  - name: csuite-schema-abort-test
    tags: ["pull_request"]
    depends_on:
      - name: compile
    commands:
      - func: "fetch artifacts"
      - func: "csuite smoke test"
        vars:
          test_args: cmake_build/test/csuite/schema_abort/test_schema_abort
          test_binary: schema_abort

  - name: csuite-tiered-abort-test
    tags: ["pull_request"]
    depends_on:
      - name: compile
    commands:
      - func: "fetch artifacts"
      - func: "csuite smoke test"
        vars:
          test_args: cmake_build/test/csuite/tiered_abort/test_tiered_abort
          test_binary: tiered_abort

  - name: csuite-timestamp-abort-test
    tags: ["pull_request"]
    depends_on:
      - name: compile
    commands:
      - func: "fetch artifacts"
      - func: "csuite smoke test"
        vars:
          test_args: -b cmake_build/test/csuite/timestamp_abort/test_timestamp_abort
          test_binary: timestamp_abort

  - name: csuite-timestamp-abort-stress-test
    tags: ["pull_request"]
    depends_on:
      - name: compile
    commands:
      - func: "fetch artifacts"
      - func: "csuite smoke test"
        vars:
          test_args: -s -b cmake_build/test/csuite/timestamp_abort/test_timestamp_abort
          test_binary: timestamp_abort

  - name: csuite-scope-test
    tags: ["pull_request"]
    depends_on:
      - name: compile
    commands:
      - func: "fetch artifacts"
      - func: "csuite test"
        vars:
          test_name: scope

  - name: csuite-truncated-log-test
    tags: ["pull_request"]
    depends_on:
      - name: compile
    commands:
      - func: "fetch artifacts"
      - func: "csuite test"
        vars:
          test_name: truncated_log

  - name: csuite-wt1965-col-efficiency-test
    tags: ["pull_request"]
    depends_on:
      - name: compile
    commands:
      - func: "fetch artifacts"
      - func: "csuite test"
        vars:
          test_name: wt1965_col_efficiency

  - name: csuite-wt2403-lsm-workload-test
    tags: ["pull_request"]
    depends_on:
      - name: compile
    commands:
      - func: "fetch artifacts"
      - func: "csuite test"
        vars:
          test_name: wt2403_lsm_workload

  - name: csuite-wt2447-join-main-table-test
    tags: ["pull_request"]
    depends_on:
      - name: compile
    commands:
      - func: "fetch artifacts"
      - func: "csuite test"
        vars:
          test_name: wt2447_join_main_table

  - name: csuite-wt2695-checksum-test
    tags: ["pull_request"]
    depends_on:
      - name: compile
    commands:
      - func: "fetch artifacts"
      - func: "csuite test"
        vars:
          test_name: wt2695_checksum

  - name: csuite-wt2592-join-schema-test
    tags: ["pull_request"]
    depends_on:
      - name: compile
    commands:
      - func: "fetch artifacts"
      - func: "csuite test"
        vars:
          test_name: wt2592_join_schema

  - name: csuite-wt2719-reconfig-test
    tags: ["pull_request"]
    depends_on:
      - name: compile
    commands:
      - func: "fetch artifacts"
      - func: "csuite test"
        vars:
          test_name: wt2719_reconfig

  - name: csuite-wt2999-join-extractor-test
    tags: ["pull_request"]
    depends_on:
      - name: compile
    commands:
      - func: "fetch artifacts"
      - func: "csuite test"
        vars:
          test_name: wt2999_join_extractor

  - name: csuite-wt3120-filesys-test
    tags: ["pull_request"]
    depends_on:
      - name: compile
    commands:
      - func: "fetch artifacts"
      - func: "csuite test"
        vars:
          test_args: -b $(pwd)
          test_name: wt3120_filesys

  - name: csuite-wt3135-search-near-collator-test
    tags: ["pull_request"]
    depends_on:
      - name: compile
    commands:
      - func: "fetch artifacts"
      - func: "csuite test"
        vars:
          test_name: wt3135_search_near_collator

  - name: csuite-wt3184-dup-index-collator-test
    tags: ["pull_request"]
    depends_on:
      - name: compile
    commands:
      - func: "fetch artifacts"
      - func: "csuite test"
        vars:
          test_name: wt3184_dup_index_collator

  - name: csuite-wt3363-checkpoint-op-races-test
    tags: ["pull_request"]
    depends_on:
      - name: compile
    commands:
      - func: "fetch artifacts"
      - func: "csuite test"
        vars:
          test_name: wt3363_checkpoint_op_races

  - name: csuite-wt3874-pad-byte-collator-test
    tags: ["pull_request"]
    depends_on:
      - name: compile
    commands:
      - func: "fetch artifacts"
      - func: "csuite test"
        vars:
          test_name: wt3874_pad_byte_collator

  - name: csuite-wt4105-large-doc-small-upd-test
    tags: ["pull_request"]
    depends_on:
      - name: compile
    commands:
      - func: "fetch artifacts"
      - func: "csuite test"
        vars:
          test_name: wt4105_large_doc_small_upd

  - name: csuite-wt4117-checksum-test
    tags: ["pull_request"]
    depends_on:
      - name: compile
    commands:
      - func: "fetch artifacts"
      - func: "csuite test"
        vars:
          test_name: wt4117_checksum

  - name: csuite-wt4156-metadata-salvage-test
    tags: ["pull_request"]
    depends_on:
      - name: compile
    commands:
      - func: "fetch artifacts"
      - func: "csuite test"
        vars:
          test_name: wt4156_metadata_salvage

  - name: csuite-wt4699-json-test
    tags: ["pull_request"]
    depends_on:
      - name: compile
    commands:
      - func: "fetch artifacts"
      - func: "csuite test"
        vars:
          test_name: wt4699_json

  - name: csuite-wt4803-history-store-abort-test
    tags: ["pull_request"]
    depends_on:
      - name: compile
    commands:
      - func: "fetch artifacts"
      - func: "csuite test"
        vars:
          test_name: wt4803_history_store_abort

  - name: csuite-wt4891-meta-ckptlist-get-alloc-test
    tags: ["pull_request"]
    depends_on:
      - name: compile
    commands:
      - func: "fetch artifacts"
      - func: "csuite test"
        vars:
          test_name: wt4891_meta_ckptlist_get_alloc

  - name: csuite-wt6185-modify-ts-test
    tags: ["pull_request"]
    depends_on:
      - name: compile
    commands:
      - func: "fetch artifacts"
      - func: "csuite test"
        vars:
          test_name: wt6185_modify_ts

  - name: csuite-rwlock-test
    tags: ["pull_request"]
    depends_on:
      - name: compile
    commands:
      - func: "fetch artifacts"
      - func: "csuite test"
        vars:
          test_name: rwlock

  - name: csuite-wt2246-col-append-test
    tags: ["pull_request"]
    depends_on:
      - name: compile
    commands:
      - func: "fetch artifacts"
      - func: "csuite test"
        vars:
          test_name: wt2246_col_append

  - name: csuite-wt2323-join-visibility-test
    tags: ["pull_request"]
    depends_on:
      - name: compile
    commands:
      - func: "fetch artifacts"
      - func: "csuite test"
        vars:
          test_name: wt2323_join_visibility

  - name: csuite-wt2535-insert-race-test
    tags: ["pull_request"]
    depends_on:
      - name: compile
    commands:
      - func: "fetch artifacts"
      - func: "csuite test"
        vars:
          test_name: wt2535_insert_race

  - name: csuite-wt2834-join-bloom-fix-test
    tags: ["pull_request"]
    depends_on:
      - name: compile
    commands:
      - func: "fetch artifacts"
      - func: "csuite test"
        vars:
          test_name: wt2834_join_bloom_fix

  - name: csuite-wt2853-perf-test
    tags: ["pull_request"]
    depends_on:
      - name: compile
    commands:
      - func: "fetch artifacts"
      - func: "csuite test"
        vars:
          test_name: wt2853_perf

  - name: csuite-wt2909-checkpoint-integrity-test
    tags: ["pull_request"]
    depends_on:
      - name: compile
    commands:
      - func: "fetch artifacts"
      - func: "csuite test"
        vars:
          test_args: -b $(pwd)
          test_name: wt2909_checkpoint_integrity

  - name: csuite-wt3338-partial-update-test
    tags: ["pull_request"]
    depends_on:
      - name: compile
    commands:
      - func: "fetch artifacts"
      - func: "csuite test"
        vars:
          test_name: wt3338_partial_update

  - name: csuite-wt4333-handle-locks-test
    tags: ["pull_request"]
    depends_on:
      - name: compile
    commands:
      - func: "fetch artifacts"
      - func: "csuite test"
        vars:
          test_name: wt4333_handle_locks

  - name: csuite-wt6616-checkpoint-oldest-ts-test
    tags: ["pull_request"]
    depends_on:
      - name: compile
    commands:
      - func: "fetch artifacts"
      - func: "csuite test"
        vars:
          test_name: wt6616_checkpoint_oldest_ts

  - name: csuite-wt7989-compact-checkpoint-test
    tags: ["pull_request"]
    depends_on:
      - name: compile
    commands:
      - func: "fetch artifacts"
      - func: "csuite test"
        vars:
          test_name: wt7989_compact_checkpoint

  - name: csuite-wt8057-compact-stress-test
    tags: ["pull_request"]
    depends_on:
      - name: compile
    commands:
      - func: "fetch artifacts"
      - func: "csuite test"
        vars:
          test_name: wt8057_compact_stress

  - name: csuite-wt8246-compact-rts-data-correctness-test
    tags: ["pull_request"]
    depends_on:
      - name: compile
    commands:
      - func: "fetch artifacts"
      - func: "csuite test"
        vars:
          test_name: wt8246_compact_rts_data_correctness

  - name: csuite-wt8659-reconstruct-database-from-logs-test
    tags: ["pull_request"]
    depends_on:
      - name: compile
    commands:
      - func: "fetch artifacts"
      - func: "csuite test"
        vars:
          test_name: wt8659_reconstruct_database_from_logs

  # End of csuite test tasks

  # Start of Python unit test tasks

  - name: unit-test
    tags: ["python"]
    depends_on:
    - name: compile
    commands:
      - func: "fetch artifacts"
      - func: "unit test"

  - name: unit-test-zstd
    tags: ["python"]
    depends_on:
    - name: compile
    commands:
      - func: "fetch artifacts"
      - func: "unit test"
        vars:
          unit_test_args: -v 2 --zstd

  - name: unit-test-long
    tags: ["python"]
    depends_on:
    - name: compile
    commands:
      - func: "fetch artifacts"
      - func: "unit test"
        vars:
          unit_test_args: -v 2 --long

  - name: unit-linux-no-ftruncate-test
    tags: ["python"]
    depends_on:
    - name: compile-linux-no-ftruncate
    commands:
      - func: "fetch artifacts"
        vars:
          dependent_task: compile-linux-no-ftruncate
      - func: "unit test"

  # Run the tests that uses suite_random with a random starting seed
  - name: unit-test-random-seed
    tags: ["python"]
    depends_on:
    - name: compile
    commands:
      - func: "fetch artifacts"
      - func: "unit test"
        vars:
          unit_test_args: -v 2 -R cursor13 join02 join07 schema03 timestamp22
  # Break out Python unit tests into multiple buckets/tasks.  We have a fixed number of buckets,
  # and we use the -b option of the test/suite/run.py script to split up the tests.

  - name: unit-test-bucket00
    tags: ["pull_request", "python", "unit_test"]
    depends_on:
    - name: compile
    commands:
      - func: "fetch artifacts"
      - func: "unit test"
        vars:
          unit_test_args: -v 2 -b 0/11

  - name: unit-test-bucket01
    tags: ["pull_request", "python", "unit_test"]
    depends_on:
    - name: compile
    commands:
      - func: "fetch artifacts"
      - func: "unit test"
        vars:
          unit_test_args: -v 2 -b 1/11

  - name: unit-test-bucket02
    tags: ["pull_request", "python", "unit_test"]
    depends_on:
    - name: compile
    commands:
      - func: "fetch artifacts"
      - func: "unit test"
        vars:
          unit_test_args: -v 2 -b 2/11

  - name: unit-test-bucket03
    tags: ["pull_request", "python", "unit_test"]
    depends_on:
    - name: compile
    commands:
      - func: "fetch artifacts"
      - func: "unit test"
        vars:
          unit_test_args: -v 2 -b 3/11

  - name: unit-test-bucket04
    tags: ["pull_request", "python", "unit_test"]
    depends_on:
    - name: compile
    commands:
      - func: "fetch artifacts"
      - func: "unit test"
        vars:
          unit_test_args: -v 2 -b 4/11

  - name: unit-test-bucket05
    tags: ["pull_request", "python", "unit_test"]
    depends_on:
    - name: compile
    commands:
      - func: "fetch artifacts"
      - func: "unit test"
        vars:
          unit_test_args: -v 2 -b 5/11

  - name: unit-test-bucket06
    tags: ["pull_request", "python", "unit_test"]
    depends_on:
    - name: compile
    commands:
      - func: "fetch artifacts"
      - func: "unit test"
        vars:
          unit_test_args: -v 2 -b 6/11

  - name: unit-test-bucket07
    tags: ["pull_request", "python", "unit_test"]
    depends_on:
    - name: compile
    commands:
      - func: "fetch artifacts"
      - func: "unit test"
        vars:
          unit_test_args: -v 2 -b 7/11

  - name: unit-test-bucket08
    tags: ["pull_request", "python", "unit_test"]
    depends_on:
    - name: compile
    commands:
      - func: "fetch artifacts"
      - func: "unit test"
        vars:
          unit_test_args: -v 2 -b 8/11

  - name: unit-test-bucket09
    tags: ["pull_request", "python", "unit_test"]
    depends_on:
    - name: compile
    commands:
      - func: "fetch artifacts"
      - func: "unit test"
        vars:
          unit_test_args: -v 2 -b 9/11

  - name: unit-test-bucket10
    tags: ["pull_request", "python", "unit_test"]
    depends_on:
    - name: compile
    commands:
      - func: "fetch artifacts"
      - func: "unit test"
        vars:
          unit_test_args: -v 2 -b 10/11
  # End of Python unit test tasks

  - name: s-all
    tags: ["pull_request"]
    depends_on:
    - name: compile
    commands:
      - func: "fetch artifacts"
      - command: shell.exec
        params:
          working_dir: "wiredtiger/dist"
          script: |
            set -o errexit
            set -o verbose
            sh s_all -A -E 2>&1

  - name: conf-dump-test
    tags: ["pull_request", "python"]
    depends_on:
    - name: compile
    commands:
      - func: "fetch artifacts"
      - command: shell.exec
        params:
          working_dir: "wiredtiger/cmake_build/bench/wtperf"
          script: |
            set -o errexit
            set -o verbose

            ${test_env_vars|} ${python_binary|python3} ../../../test/wtperf/test_conf_dump.py -d $(pwd) 2>&1

  - name: fops
    tags: ["pull_request"]
    depends_on:
    - name: compile
    commands:
      - func: "fetch artifacts"
      - command: shell.exec
        params:
          working_dir: "wiredtiger/cmake_build/test/fops"
          script: |
            set -o errexit
            set -o verbose
            if [ "Windows_NT" = "$OS" ]; then
              cmd.exe /c test_fops.exe
            else
              ${test_env_vars|} ./test_fops
            fi

  - name: compatibility-test-for-newer-releases
    commands:
      - func: "get project"
      - func: "compatibility test"
        vars:
          compat_test_args: -n

  - name: compatibility-test-for-older-releases
    commands:
      - func: "get project"
      - func: "compatibility test"
        vars:
          compat_test_args: -o

  - name: compatibility-test-upgrade-to-latest
    commands:
      - func: "get project"
      - func: "compatibility test"
        vars:
          compat_test_args: -u

  - name: compatibility-test-for-wt-standalone-releases
    commands:
      - func: "get project"
      - func: "compatibility test"
        vars:
          compat_test_args: -w

  - name: import-compatibility-test
    commands:
      - func: "get project"
      - command: shell.exec
        params:
          working_dir: "wiredtiger"
          script: |
            set -o errexit
            set -o verbose
            test/evergreen/import_compatibility_test.sh

  - name: generate-datafile-little-endian
    commands:
      - func: "get project"
      - func: "compile wiredtiger"
      - func: "format test"
        vars:
          times: 10
          config: ../../../test/format/CONFIG.endian
          extra_args: -h "WT_TEST.$i"
      - command: shell.exec
        params:
          working_dir: "wiredtiger/cmake_build/test/format"
          shell: bash
          script: |
            set -o errexit
            set -o verbose
            # Archive the WT_TEST directories which include the generated wt data files. We cannot
            # use the Evergreen archive command as we need to archive multiple WT_TEST folders.
            tar -zcvf WT_TEST.tgz WT_TEST*
      - func: "upload endian format artifacts"
        vars:
          endian_format: little-endian
          local_file: wiredtiger/cmake_build/test/format/WT_TEST.tgz
          remote_file: WT_TEST-little-endian.tgz

  - name: verify-datafile-little-endian
    depends_on:
    - name: compile
    - name: generate-datafile-little-endian
    commands:
      - func: "fetch artifacts"
      - func: "fetch endian format artifacts"
        vars:
          endian_format: little-endian
          remote_file: WT_TEST-little-endian
      - func: "verify wt datafiles"

  - name: verify-datafile-from-little-endian
    depends_on:
    - name: compile
    - name: generate-datafile-little-endian
      variant: little-endian
    commands:
      - func: "fetch artifacts"
      - func: "fetch endian format artifacts"
        vars:
          endian_format: little-endian
          remote_file: WT_TEST-little-endian
      - func: "verify wt datafiles"

  - name: generate-datafile-big-endian
    commands:
      - func: "get project"
      - func: "compile wiredtiger"
      - func: "format test"
        vars:
          times: 10
          config: ../../../test/format/CONFIG.endian
          extra_args: -h "WT_TEST.$i"
      - command: shell.exec
        params:
          working_dir: "wiredtiger/cmake_build/test/format"
          shell: bash
          script: |
            set -o errexit
            set -o verbose
            # Archive the WT_TEST directories which include the generated wt data files. We cannot
            # use the Evergreen archive command as we need to archive multiple WT_TEST folders.
            tar -zcvf WT_TEST.tgz WT_TEST*
      - func: "upload endian format artifacts"
        vars:
          endian_format: big-endian
          local_file: wiredtiger/cmake_build/test/format/WT_TEST.tgz
          remote_file: WT_TEST-big-endian.tgz

  - name: verify-datafile-big-endian
    depends_on:
    - name: compile
    - name: generate-datafile-big-endian
    commands:
      - func: "fetch artifacts"
      - func: "fetch endian format artifacts"
        vars:
          endian_format: big-endian
          remote_file: WT_TEST-big-endian
      - func: "verify wt datafiles"

  - name: verify-datafile-from-big-endian
    depends_on:
    - name: compile
    - name: generate-datafile-big-endian
      variant: big-endian
    commands:
      - func: "fetch artifacts"
      - func: "fetch endian format artifacts"
        vars:
          endian_format: big-endian
          remote_file: WT_TEST-big-endian
      - func: "verify wt datafiles"

  - name: clang-analyzer
    tags: ["pull_request"]
    commands:
      - func: "get project"
      - command: shell.exec
        params:
          working_dir: "wiredtiger"
          script: |
            set -o errexit
            set -o verbose
            sh dist/s_clang-scan 2>&1

  - name: configure-combinations
    commands:
      - func: "get project"
      - command: shell.exec
        params:
          working_dir: "wiredtiger"
          script: |
            set -o errexit
            set -o verbose
            . test/evergreen/find_cmake.sh
            cd test/evergreen
            CMAKE_BIN=$CMAKE ./configure_combinations.sh -g="${cmake_generator|Ninja}" -j=$(grep -c ^processor /proc/cpuinfo) 2>&1
      # Handle special build combination for running all the diagnostic tests.
      - func: "configure wiredtiger"
        vars:
          posix_configure_flags: -DENABLE_STRICT=1 -DHAVE_DIAGNOSTIC=1 -DENABLE_STATIC=0
      - func: "make wiredtiger"
      - func: "make check all"

  # Use format.sh to run tests in parallel (x4) for just under two hours (the
  # default Evergreen timeout) on the higher spec build distros. This allows
  # us to perform multiple test runs while ensuring a long-running config does
  # not result in an Evergreen test timeout failure.
  - name: linux-directio
    commands:
      - func: "get project"
      - func: "compile wiredtiger"
      - func: "format test script"
        vars:
          format_test_script_args: -t 110 -j 4 direct_io=1

  - name: format-linux-no-ftruncate
    commands:
      - func: "get project"
      - func: "compile wiredtiger no linux ftruncate"
      - func: "format test"
        vars:
          times: 3

  - name: package
    commands:
      - func: "get project"
      - command: shell.exec
        params:
          working_dir: "wiredtiger/dist"
          script: |
            set -o errexit
            set -o verbose
            env CC=/opt/mongodbtoolchain/v3/bin/gcc CXX=/opt/mongodbtoolchain/v3/bin/g++ PATH=/opt/mongodbtoolchain/v3/bin:/opt/java/jdk11/bin:$PATH sh s_release `date +%Y%m%d`

  - name: doc-compile
    tags: ["pull_request"]
    run_on:
    - ubuntu2004-test
    commands:
      - func: "get project"
      - func: "compile wiredtiger docs"

  - name: doc-update
    patchable: false
    stepback: false
    commands:
      - func: "get project"
      - func: "compile wiredtiger docs"
      - func: "update wiredtiger docs"

  - name: syscall-linux
    commands:
      - func: "get project"
      - func: "compile wiredtiger"
      - command: shell.exec
        params:
          working_dir: "wiredtiger/test/syscall"
          script: |
            set -o errexit
            set -o verbose
            WT_BUILDDIR=$(pwd)/../../cmake_build LD_LIBRARY_PATH=$WT_BUILDDIR ${python_binary|python3} syscall.py --verbose --preserve

  - name: checkpoint-filetypes-test
    commands:
      - func: "get project"
      - func: "compile wiredtiger"
        vars:
          # Don't use diagnostic - this test looks for timing problems that are more likely to occur without it
          posix_configure_flags: -DENABLE_STRICT=1
      - func: "checkpoint test"
        vars:
          checkpoint_args: -t m -n 1000000 -k 5000000 -C cache_size=100MB
      - func: "checkpoint test"
        vars:
          checkpoint_args: -t c -n 1000000 -k 5000000 -C cache_size=100MB
      - func: "checkpoint test"
        vars:
          checkpoint_args: -t r -n 1000000 -k 5000000 -C cache_size=100MB

  - name: coverage-report
    commands:
      - command: timeout.update
        params:
          exec_timeout_secs: 36000 # 10 hrs
          timeout_secs: 1800 # 30 mins
      - func: "get project"
      - func: "compile wiredtiger"
        vars:
          posix_configure_flags: -DCMAKE_TOOLCHAIN_FILE=../cmake/toolchains/mongodbtoolchain_v3_gcc.cmake -DCMAKE_BUILD_TYPE=Coverage -DCMAKE_C_FLAGS="-ggdb" -DWITH_PIC=1 -DHAVE_DIAGNOSTIC=1 -DENABLE_STRICT=1 -DENABLE_PYTHON=1 -DHAVE_BUILTIN_EXTENSION_LZ4=1 -DHAVE_BUILTIN_EXTENSION_ZSTD=1 -DHAVE_BUILTIN_EXTENSION_SNAPPY=1 -DHAVE_BUILTIN_EXTENSION_ZLIB=1
      - func: "make check all"
      - func: "unit test"
        vars:
          unit_test_args: -v 2 --long
      - func: "format test"
        vars:
          config: ../../../test/format/CONFIG.coverage
          extra_args: file_type=row compression=snappy logging=1 logging_compression=snappy logging_prealloc=1
      - func: "format test"
        vars:
          config: ../../../test/format/CONFIG.coverage
          extra_args: file_type=row alter=1 backups=1 compaction=1 data_extend=1 prepare=1 salvage=1 statistics=1 statistics_server=1 verify=1
      - func: "format test"
        vars:
          config: ../../../test/format/CONFIG.coverage
          extra_args: file_type=row firstfit=1 internal_key_truncation=1
      - func: "format test"
        vars:
          config: ../../../test/format/CONFIG.coverage
          extra_args: file_type=row checkpoints=0 in_memory=1 reverse=1 truncate=1
      - func: "format test"
        vars:
          config: ../../../test/format/CONFIG.coverage
          extra_args: file_type=row compression=zlib huffman_value=1
      - func: "format test"
        vars:
          config: ../../../test/format/CONFIG.coverage
          extra_args: file_type=row data_source=lsm bloom=1
      - func: "format test"
        vars:
          config: ../../../test/format/CONFIG.coverage
          extra_args: file_type=row compression=lz4 prefix_compression=1 leaf_page_max=9 internal_page_max=9 key_min=256 value_min=256
      - func: "format test"
        vars:
          config: ../../../test/format/CONFIG.coverage
          extra_args: file_type=var compression=snappy checksum=uncompressed dictionary=1 repeat_data_pct=10
      - func: "format test"
        vars:
          config: ../../../test/format/CONFIG.coverage
          extra_args: file_type=var leaf_page_max=9 internal_page_max=9 value_min=256
      - func: "format test"
        vars:
          config: ../../../test/format/CONFIG.coverage
          extra_args: file_type=fix
      - command: shell.exec
        params:
          shell: bash
          working_dir: "wiredtiger/cmake_build"
          script: |
            set -o errexit
            set -o verbose
            virtualenv -p python3 venv
            source venv/bin/activate
            pip3 install gcovr
            mkdir -p ../coverage_report
            GCOV=/opt/mongodbtoolchain/v3/bin/gcov gcovr -r .. -f ../src -e '.*/bt_(debug|dump|misc|salvage|vrfy).*' -e '.*/(log|progress|verify_build|strerror|env_msg|err_file|cur_config|os_abort)\..*' -e '.*_stat\..*' -e 'bench' -e 'examples' -e 'test' -e 'ext' -e 'dist' -e 'tools' -j 4 --html-details --html-self-contained -o ../coverage_report/2_coverage_report.html
      - command: s3.put
        params:
          aws_secret: ${aws_secret}
          aws_key: ${aws_key}
          local_files_include_filter: wiredtiger/coverage_report/*
          bucket: build_external
          permissions: public-read
          content_type: text/html
          remote_file: wiredtiger/${build_variant}/${revision}/coverage_report_${build_id}-${execution}/
      - command: s3.put
        params:
          aws_secret: ${aws_secret}
          aws_key: ${aws_key}
          local_file: wiredtiger/coverage_report/2_coverage_report.html
          bucket: build_external
          permissions: public-read
          content_type: text/html
          # Ensure that the first character of the display_name is a space
          # This will ensure that it sorts before the per-file report pages which also get a space
          # at the start of their display name (why this happens is not yet clear).
          display_name: " 1 Coverage report main page"
          remote_file: wiredtiger/${build_variant}/${revision}/coverage_report_${build_id}-${execution}/1_coverage_report_main.html

  - name: s3-ext-test
    commands:
      - func: "get project"
      - func: "compile wiredtiger"
        vars:
            posix_configure_flags: -DENABLE_STRICT=0 -DHAVE_DIAGNOSTIC=1 -DENABLE_S3=1 -DIMPORT_S3_SDK=external -DENABLE_PYTHON=1
      - command: shell.exec
        params:
          working_dir: "wiredtiger/cmake_build"
          shell: bash
          silent: false
          script: |
            set -o errexit
            aws_access_key_id=${aws_sdk_s3_ext_access_key} aws_secret_access_key=${aws_sdk_s3_ext_secret_key} ext/storage_sources/s3_store/test/run_s3_unit_tests 2>&1
            aws_access_key_id=${aws_sdk_s3_ext_access_key} aws_secret_access_key=${aws_sdk_s3_ext_secret_key} ${python_binary|python3} ../test/suite/run.py s3_store01.py 2>&1

  - name: spinlock-gcc-test
    commands:
      - func: "get project"
      - func: "compile wiredtiger"
        vars:
          posix_configure_flags: -DENABLE_PYTHON=1 -DSPINLOCK_TYPE=gcc -DENABLE_STRICT=1
      - func: "make check all"
      - func: "format test"
        vars:
          times: 3
      - func: "unit test"

  - name: spinlock-pthread-adaptive-test
    commands:
      - func: "get project"
      - func: "compile wiredtiger"
        vars:
          posix_configure_flags: -DENABLE_PYTHON=1 -DSPINLOCK_TYPE=pthread_adaptive -DENABLE_STRICT=1
      - func: "make check all"
      - func: "format test"
        vars:
          times: 3
      - func: "unit test"

  - name: wtperf-test
    depends_on:
      - name: compile-wtperf
    commands:
      - func: "fetch artifacts"
        vars:
          dependent_task: compile-wtperf
      - command: shell.exec
        params:
          working_dir: "wiredtiger/cmake_build"
          script: |
            set -o errexit
            set -o verbose
            # The test will generate WT_TEST directory automatically
            dir=../bench/wtperf/stress
            for file in `ls $dir`
            do
              echo "===="
              echo "==== Initiating wtperf test using $dir/$file ===="
              echo "===="
              ${test_env_vars|} ./bench/wtperf/wtperf -O $dir/$file -o verbose=2
              cp -rf WT_TEST WT_TEST_$file
            done

  - name: ftruncate-test
    commands:
      - func: "get project"
      - func: "compile wiredtiger"
        vars:
          posix_configure_flags: -DENABLE_STRICT=1 -DHAVE_FTRUNCATE=0
      - func: "csuite test"
        vars:
          test_name: truncated_log
      - func: "csuite smoke test"
        vars:
          test_args: cmake_build/test/csuite/random_abort/test_random_abort
          test_binary: random_abort
      - func: "csuite smoke test"
        vars:
          test_args: -b cmake_build/test/csuite/timestamp_abort/test_timestamp_abort
          test_binary: timestamp_abort

  - name: long-test
    commands:
      - func: "get project"
      - func: "configure wiredtiger"
        vars:
          posix_configure_flags:
            -DCMAKE_TOOLCHAIN_FILE=../cmake/toolchains/mongodbtoolchain_v3_gcc.cmake
            -DCMAKE_C_FLAGS='-g -Werror'
            -DHAVE_DIAGNOSTIC=1
            -DENABLE_STRICT=1
            -DENABLE_STATIC=0
      - func: "make wiredtiger"

      # Run the long version of make check, that includes the full csuite tests
      - func: "make check all"

      # Many dbs test - Run with:
      # 1.  The defaults
      - func: "many dbs test"
      # 2.  Set idle flag to turn off operations.
      - func: "many dbs test"
        vars:
          many_db_args: -I
      # 3.  More dbs.
      - func: "many dbs test"
        vars:
          many_db_args: -D 40
      # 4.  With idle flag and more dbs.
      - func: "many dbs test"
        vars:
          many_db_args: -I -D 40

      # extended test/thread runs
      - func: "thread test"
        vars:
          thread_test_args: -t f
      - func: "thread test"
        vars:
          thread_test_args: -S -F -n 100000 -t f
      - func: "thread test"
        vars:
          thread_test_args: -t r
      - func: "thread test"
        vars:
          thread_test_args: -S -F -n 100000 -t r
      - func: "thread test"
        vars:
          thread_test_args: -t v
      - func: "thread test"
        vars:
          thread_test_args: -S -F -n 100000 -t v

      # random-abort - default (random time and number of threads)
      - func: "csuite test"
        vars:
          test_name: random_abort

      # truncated-log
      - func: "csuite test"
        vars:
          test_name: truncated_log

      # random-abort - minimum time, random number of threads
      - func: "csuite test"
        vars:
          test_args: -t 10
          test_name: random_abort
      # random-abort - maximum time, random number of threads
      - func: "csuite test"
        vars:
          test_args: -t 40
          test_name: random_abort
      # random-abort - run compaction
      - func: "csuite test"
        vars:
          test_args: -c -t 60
          test_name: random_abort

      # format test
      - func: "format test"
        vars:
          extra_args: file_type=fix
      - func: "format test"
        vars:
          extra_args: file_type=row

      # format test for stressing compaction code path
      - func: "format test"
        vars:
          times: 3
          extra_args: file_type=row compaction=1 verify=1 runs.timer=3 ops.pct.delete=30

  - name: time-shift-sensitivity-test
    depends_on:
    - name: compile
    commands:
      - func: "fetch artifacts"
        vars:
          posix_configure_flags: -DENABLE_STRICT=1
      - command: shell.exec
        params:
          working_dir: "wiredtiger/test/csuite"
          script: |
            set -o errexit
            set -o verbose

            RW_LOCK_FILE=$(pwd)/../../cmake_build/test/csuite/rwlock/test_rwlock ./time_shift_test.sh /usr/local/lib/faketime/libfaketimeMT.so.1 0-1 2>&1

  - name: format-stress-pull-request-test
    tags: ["pull_request"]
    commands:
      - func: "get project"
      - func: "compile wiredtiger"
      - func: "format test script"
        vars:
          smp_command: -j $(grep -c ^processor /proc/cpuinfo)
          # run for 10 minutes.
          format_test_script_args: -t 10 rows=10000 ops=50000

  - name: format-smoke-test
    commands:
      - func: "get project"
      - func: "compile wiredtiger with builtins"
      - func: "format test script"
        vars:
          format_test_script_args: -e "SEGFAULT_SIGNALS=all" -b "catchsegv ./t" -S

  - name: format-asan-smoke-test
    commands:
      - func: "get project"
      - func: "compile wiredtiger address sanitizer"
      - func: "format test script"
        vars:
          test_env_vars:
            ASAN_OPTIONS="detect_leaks=1:abort_on_error=1:disable_coredump=0:unmap_shadow_on_exit=1"
            ASAN_SYMBOLIZER_PATH=/opt/mongodbtoolchain/v4/bin/llvm-symbolizer
          format_test_script_args: -S

  # FIXME-WT-8482: Replace this test with format-asan-smoke-test.
  - name: format-asan-smoke-ppc-test
    commands:
      - func: "get project"
      - func: "compile wiredtiger"
        vars:
          # FIXME-WT-8482: CC is set to the system default "clang" binary here as a workaround.
          # Change it back to mongodbtoolchain "clang" binary.
          posix_configure_flags:
            -DCMAKE_TOOLCHAIN_FILE=../cmake/toolchains/clang.cmake
            -DHAVE_DIAGNOSTIC=1
            -DWITH_PIC=1
            -DCMAKE_BUILD_TYPE=ASan
            -DHAVE_BUILTIN_EXTENSION_LZ4=1 -DHAVE_BUILTIN_EXTENSION_SNAPPY=1 -DHAVE_BUILTIN_EXTENSION_ZLIB=1
      - func: "format test script"
        # Run smoke tests, don't stop at failed tests, use default config
        vars:
          test_env_vars:
            ASAN_OPTIONS="detect_leaks=1:abort_on_error=1:disable_coredump=0:unmap_shadow_on_exit=1"
            ASAN_SYMBOLIZER_PATH=/usr/lib/llvm-6.0/bin/llvm-symbolizer
          format_test_script_args: -S

  - name: format-wtperf-test
    commands:
      - func: "get project"
      - func: "compile wiredtiger with builtins"
      - command: shell.exec
        params:
          working_dir: "wiredtiger/cmake_build/bench/wtperf"
          script: |
            set -o errexit
            set -o verbose

            cp ../../../bench/wtperf/split_heavy.wtperf .
            ./wtperf -O ./split_heavy.wtperf -o verbose=2

  - name: data-validation-stress-test-checkpoint
    depends_on:
    - name: compile
    commands:
      - func: "fetch artifacts"
      - command: shell.exec
        params:
          working_dir: "wiredtiger/cmake_build/test/checkpoint"
          shell: bash
          script: |
            set -o errexit
            set -o verbose
            ${test_env_vars|} ../../../tools/run_parallel.sh 'nice ./recovery-test.sh "${data_validation_stress_test_args} -x" WT_TEST.$t test_checkpoint' 120

  - name: data-validation-stress-test-checkpoint-no-timestamp
    depends_on:
    - name: compile
    commands:
      - func: "fetch artifacts"
      - command: shell.exec
        params:
          working_dir: "wiredtiger/cmake_build/test/checkpoint"
          shell: bash
          script: |
            set -o errexit
            set -o verbose
            ${test_env_vars|} ../../../tools/run_parallel.sh 'nice ./recovery-test.sh "${data_validation_stress_test_args}" WT_TEST.$t test_checkpoint' 120

  - name: data-validation-stress-test-checkpoint-fp-hs-insert-s1
    depends_on:
    - name: compile
    commands:
      - func: "fetch artifacts"
      - command: shell.exec
        params:
          working_dir: "wiredtiger/cmake_build/test/checkpoint"
          shell: bash
          script: |
            set -o errexit
            set -o verbose
            ${test_env_vars|} ../../../tools/run_parallel.sh 'nice ./recovery-test.sh "${data_validation_stress_test_args} -x -s 1" WT_TEST.$t test_checkpoint' 120

  - name: data-validation-stress-test-checkpoint-fp-hs-insert-s1-no-timestamp
    depends_on:
    - name: compile
    commands:
      - func: "fetch artifacts"
      - command: shell.exec
        params:
          working_dir: "wiredtiger/cmake_build/test/checkpoint"
          shell: bash
          script: |
            set -o errexit
            set -o verbose
            ${test_env_vars|} ../../../tools/run_parallel.sh 'nice ./recovery-test.sh "${data_validation_stress_test_args} -s 1" WT_TEST.$t test_checkpoint' 120

  - name: data-validation-stress-test-checkpoint-fp-hs-insert-s2
    depends_on:
    - name: compile
    commands:
      - func: "fetch artifacts"
      - command: shell.exec
        params:
          working_dir: "wiredtiger/cmake_build/test/checkpoint"
          shell: bash
          script: |
            set -o errexit
            set -o verbose
            ${test_env_vars|} ../../../tools/run_parallel.sh 'nice ./recovery-test.sh "${data_validation_stress_test_args} -x -s 2" WT_TEST.$t test_checkpoint' 120

  - name: data-validation-stress-test-checkpoint-fp-hs-insert-s3
    depends_on:
    - name: compile
    commands:
      - func: "fetch artifacts"
      - command: shell.exec
        params:
          working_dir: "wiredtiger/cmake_build/test/checkpoint"
          shell: bash
          script: |
            set -o errexit
            set -o verbose
            ${test_env_vars|} ../../../tools/run_parallel.sh 'nice ./recovery-test.sh "${data_validation_stress_test_args} -x -s 3" WT_TEST.$t test_checkpoint' 120

  - name: data-validation-stress-test-checkpoint-fp-hs-insert-s3-no-timestamp
    depends_on:
    - name: compile
    commands:
      - func: "fetch artifacts"
      - command: shell.exec
        params:
          working_dir: "wiredtiger/cmake_build/test/checkpoint"
          shell: bash
          script: |
            set -o errexit
            set -o verbose
            ${test_env_vars|} ../../../tools/run_parallel.sh 'nice ./recovery-test.sh "${data_validation_stress_test_args} -s 3" WT_TEST.$t test_checkpoint' 120

  - name: data-validation-stress-test-checkpoint-fp-hs-insert-s4
    depends_on:
    - name: compile
    commands:
      - func: "fetch artifacts"
      - command: shell.exec
        params:
          working_dir: "wiredtiger/cmake_build/test/checkpoint"
          shell: bash
          script: |
            set -o errexit
            set -o verbose
            ${test_env_vars|} ../../../tools/run_parallel.sh 'nice ./recovery-test.sh "${data_validation_stress_test_args} -x -s 4" WT_TEST.$t test_checkpoint' 120

  - name: data-validation-stress-test-checkpoint-fp-hs-insert-s5
    depends_on:
    - name: compile
    commands:
      - func: "fetch artifacts"
      - command: shell.exec
        params:
          working_dir: "wiredtiger/cmake_build/test/checkpoint"
          shell: bash
          script: |
            set -o errexit
            set -o verbose
            ${test_env_vars|} ../../../tools/run_parallel.sh 'nice ./recovery-test.sh "${data_validation_stress_test_args} -x -s 5" WT_TEST.$t test_checkpoint' 120

  - name: data-validation-stress-test-checkpoint-fp-hs-insert-s5-no-timestamp
    depends_on:
    - name: compile
    commands:
      - func: "fetch artifacts"
      - command: shell.exec
        params:
          working_dir: "wiredtiger/cmake_build/test/checkpoint"
          shell: bash
          script: |
            set -o errexit
            set -o verbose
            ${test_env_vars|} ../../../tools/run_parallel.sh 'nice ./recovery-test.sh "${data_validation_stress_test_args} -s 5" WT_TEST.$t test_checkpoint' 120

  - name: format-failure-configs-test
    depends_on:
    - name: compile
    commands:
      - func: "fetch artifacts"
      - command: shell.exec
        params:
          working_dir: "wiredtiger/test/evergreen"
          script: |
            set -o errexit
            set -o verbose

            ${test_env_vars|} ./run_format_configs.sh

  - name: static-wt-build-test
    commands:
      - func: "get project"
      - func: "compile wiredtiger"
        vars:
          posix_configure_flags: -DENABLE_STRICT=1 -DENABLE_STATIC=1 -DENABLE_SHARED=0 -DHAVE_BUILTIN_EXTENSION_ZSTD=1 -DHAVE_BUILTIN_EXTENSION_SNAPPY=1 -DHAVE_BUILTIN_EXTENSION_ZLIB=1
      - command: shell.exec
        params:
          working_dir: "wiredtiger/cmake_build"
          shell: bash
          script: |
            set -o errexit
            set -o verbose

            # -V option displays Wiredtiger library version
            ./wt -V

            if [ $? -ne 0 ]; then
              echo "Error, WT util is not generated or is not functioning"
              exit 1
            fi

            # Test if libwiredtiger is dynamically linked.
            (ldd wt | grep "libwiredtiger.so") || wt_static_build=1

            if [ $wt_static_build -ne 1 ]; then
              echo "Error, WT util is not statically linked"
              exit 1
            fi

  - name: format-stress-sanitizer-lsm-test
    # FIXME-WT-6258: Re-enable the test once the outstanding issues with LSM are resolved.
    # tags: ["stress-test-1"]
    commands:
      - func: "get project"
      - func: "compile wiredtiger address sanitizer"
      - func: "format test script"
        vars:
          test_env_vars:
            ASAN_OPTIONS="detect_leaks=1:abort_on_error=1:disable_coredump=0:unmap_shadow_on_exit=1"
            ASAN_SYMBOLIZER_PATH=/opt/mongodbtoolchain/v4/bin/llvm-symbolizer
          # Run for 30 mins, and explicitly set data_source to LSM with a large cache
          format_test_script_args: -t 30 data_source=lsm cache_minimum=5000

  - name: checkpoint-stress-test
    tags: ["stress-test-1"]
    exec_timeout_secs: 86400
    commands:
      - command: timeout.update
        params:
          timeout_secs: 86400
      - func: "get project"
      - func: "compile wiredtiger with builtins"
      - func: "checkpoint stress test"
        vars:
          times: 1       # No of times to run the loop
          no_of_procs: 10 # No of processes to run in the background

  - name: split-stress-test
    tags: ["stress-test-1", "stress-test-zseries-1"]
    commands:
      - func: "get project"
      - func: "compile wiredtiger"
        vars:
          posix_configure_flags:
            -DCMAKE_TOOLCHAIN_FILE=../cmake/toolchains/mongodbtoolchain_v3_gcc.cmake
            -DCMAKE_C_FLAGS="-ggdb"
            -DENABLE_PYTHON=1
            -DWITH_PIC=1
      - command: shell.exec
        params:
          working_dir: "wiredtiger/bench/workgen/runner"
          script: |
            set -o errexit
            set -o verbose
            for i in {1..10}; do ${test_env_vars|} ${python_binary|python3} split_stress.py; done

  # The task name is ppc-zseries because this task will be used in both buildVariants
  - name: format-stress-ppc-zseries-test
    tags: ["stress-test-ppc-1", "stress-test-zseries-1"]
    # Set 2.5 hours timeout (60 * 60 * 2.5)
    exec_timeout_secs: 9000
    commands:
      - func: "get project"
      - func: "compile wiredtiger with builtins"
      - func: "format test script"
        vars:
          #run for 2 hours ( 2 * 60 = 120 minutes), use default config
          format_test_script_args: -e "SEGFAULT_SIGNALS=all" -b "catchsegv ./t" -t 120

  # FIXME-WT-8482: Replace this test with format-stress-sanitizer-test.
  - name: format-stress-sanitizer-ppc-test
    tags: ["stress-test-ppc-1"]
    # Set 2.5 hours timeout (60 * 60 * 2.5)
    exec_timeout_secs: 9000
    commands:
      - func: "get project"
      - func: "compile wiredtiger"
        vars:
          # FIXME-WT-8482: CC is set to the system default "clang" binary here as a workaround.
          # Change it back to mongodbtoolchain "clang" binary.
          posix_configure_flags:
            -DCMAKE_TOOLCHAIN_FILE=../cmake/toolchains/clang.cmake
            -DHAVE_DIAGNOSTIC=1
            -DWITH_PIC=1
            -DHAVE_BUILTIN_EXTENSION_LZ4=1
            -DHAVE_BUILTIN_EXTENSION_SNAPPY=1
            -DHAVE_BUILTIN_EXTENSION_ZLIB=1
            -DCMAKE_BUILD_TYPE=ASan
      - func: "format test script"
        vars:
          test_env_vars:
            ASAN_OPTIONS="detect_leaks=1:abort_on_error=1:disable_coredump=0:unmap_shadow_on_exit=1"
            ASAN_SYMBOLIZER_PATH=/usr/lib/llvm-6.0/bin/llvm-symbolizer
          # Run for 2 hours (2 * 60 = 120 minutes), don't stop at failed tests, use default config
          format_test_script_args: -t 120


  - <<: *format-stress-test
    name: format-stress-test-1
    tags: ["stress-test-1"]
  - <<: *format-stress-test
    name: format-stress-test-2
    tags: ["stress-test-2"]
  - <<: *format-stress-test
    name: format-stress-test-3
    tags: ["stress-test-3"]
  - <<: *format-stress-test
    name: format-stress-test-4
    tags: ["stress-test-4"]
  - <<: *format-stress-sanitizer-test
    name: format-stress-sanitizer-test-1
    tags: ["stress-test-1"]
  - <<: *format-stress-sanitizer-test
    name: format-stress-sanitizer-test-2
    tags: ["stress-test-2"]
  - <<: *format-stress-sanitizer-test
    name: format-stress-sanitizer-test-3
    tags: ["stress-test-3"]
  - <<: *format-stress-sanitizer-test
    name: format-stress-sanitizer-test-4
    tags: ["stress-test-4"]
  - <<: *race-condition-stress-sanitizer-test
    name: race-condition-stress-sanitizer-test-1
    tags: ["stress-test-1"]
  - <<: *race-condition-stress-sanitizer-test
    name: race-condition-stress-sanitizer-test-2
    tags: ["stress-test-2"]
  - <<: *race-condition-stress-sanitizer-test
    name: race-condition-stress-sanitizer-test-3
    tags: ["stress-test-3"]
  - <<: *race-condition-stress-sanitizer-test
    name: race-condition-stress-sanitizer-test-4
    tags: ["stress-test-4"]
  - <<: *recovery-stress-test
    name: recovery-stress-test-1
    tags: ["stress-test-1", "stress-test-zseries-1"]
  - <<: *recovery-stress-test
    name: recovery-stress-test-2
    tags: ["stress-test-2", "stress-test-zseries-2"]
  - <<: *recovery-stress-test
    name: recovery-stress-test-3
    tags: ["stress-test-3", "stress-test-zseries-3"]

  - name: format-abort-recovery-stress-test
    commands:
      # Allow 30 minutes beyond test runtime because recovery under load can cause the test to
      # run longer.
      - command: timeout.update
        params:
          exec_timeout_secs: 3600
      - func: "get project"
      - func: "compile wiredtiger with builtins"
      - func: "format test script"
        vars:
          format_test_script_args: -a -t 30

  - name: many-collection-test
    commands:
      - command: timeout.update
        params:
          exec_timeout_secs: 86400
          timeout_secs: 86400
      - func: "fetch mongo repo"
      - func: "get project"
      - func: "import wiredtiger into mongo"
      - func: "compile mongodb"
      - func: "fetch mongo-tests repo"
      # FIXME-WT-7868: we should download a pre populated database here and remove the
      # "clean-and-populate" argument in the step below.
      - command: shell.exec
        params:
          working_dir: mongo-tests/largescale
          shell: bash
          script: |
            set -o errexit
            set -o verbose
            export "PATH=/opt/mongodbtoolchain/v3/bin:$PATH"
            virtualenv -p python3 venv
            source venv/bin/activate
            pip3 install lorem pymongo==3.12.2
            ./run_many_coll.sh ../../mongo/build/opt/install/bin/mongod mongodb.log config/many-collection-testing many-collection clean-and-populate

      - command: shell.exec
        params:
          working_dir: mongo-tests/largescale
          shell: bash
          silent: true
          script: |
            set -o errexit
            set -o verbose
            virtualenv -p python3 venv
            source venv/bin/activate
            pip3 install "pymongo[srv]==3.12.2"
            res_dir=`find ./ -type d -name "many-collection-[0-9]*" -print`
            ./upload-results-atlas.py ${atlas_wt_perf_test_user} ${atlas_wt_perf_pass} wt-perf-tests many-collection-test ${branch_name} $res_dir/results/results.json

  - name: cyclomatic-complexity
    commands:
      - func: "get project"
      - command: shell.exec
        params:
          working_dir: "wiredtiger"
          shell: bash
          script: |
            set -o verbose

            # Install Metrix++, ensuring it is outside the 'src' directory
            git clone https://github.com/metrixplusplus/metrixplusplus metrixplusplus

            # We only want complexity measures for the 'src' directory
            cd src

            python "../metrixplusplus/metrix++.py" collect --std.code.lines.code --std.code.complexity.cyclomatic
            python "../metrixplusplus/metrix++.py" view

            # Set the cyclomatic complexity limit to 20
            python "../metrixplusplus/metrix++.py" limit --max-limit=std.code.complexity:cyclomatic:20

            # Fail if there are functions with cyclomatic complexity larger than 95
            set -o errexit
            python "../metrixplusplus/metrix++.py" limit --max-limit=std.code.complexity:cyclomatic:95

    #############################
    # Performance Tests for lsm #
    #############################

  - name: perf-test-small-lsm
    tags: ["lsm-perf"]
    depends_on:
      - name: compile
    commands:
      - func: "fetch artifacts"
      - func: "run-perf-test"
        vars:
          perf-test-name: small-lsm.wtperf
          maxruns: 3
          wtarg: -ops ['"load", "read"']
      - func: "upload-perf-test-stats"
        vars:
          perf-test-name: small-lsm.wtperf

  - name: perf-test-medium-lsm
    tags: ["lsm-perf"]
    depends_on:
      - name: compile
    commands:
      - func: "fetch artifacts"
      - func: "run-perf-test"
        vars:
          perf-test-name: medium-lsm.wtperf
          maxruns: 1
          wtarg: -ops ['"load", "read"']
      - func: "upload-perf-test-stats"
        vars:
          perf-test-name: medium-lsm.wtperf

  - name: perf-test-medium-lsm-compact
    tags: ["lsm-perf"]
    depends_on:
      - name: compile
    commands:
      - func: "fetch artifacts"
      - func: "run-perf-test"
        vars:
          perf-test-name: medium-lsm-compact.wtperf
          maxruns: 1
          wtarg: -ops ['"load", "read"']
      - func: "upload-perf-test-stats"
        vars:
          perf-test-name: medium-lsm-compact.wtperf

  - name: perf-test-medium-multi-lsm
    tags: ["lsm-perf"]
    depends_on:
      - name: compile
    commands:
      - func: "fetch artifacts"
      - func: "run-perf-test"
        vars:
          perf-test-name: medium-multi-lsm.wtperf
          maxruns: 1
          wtarg: -ops ['"load", "read", "update"']
      - func: "upload-perf-test-stats"
        vars:
          perf-test-name: medium-multi-lsm.wtperf

  - name: perf-test-parallel-pop-lsm
    tags: ["lsm-perf"]
    depends_on:
      - name: compile
    commands:
      - func: "fetch artifacts"
      - func: "run-perf-test"
        vars:
          perf-test-name: parallel-pop-lsm.wtperf
          maxruns: 1
          wtarg: -ops ['"load"']
      - func: "upload-perf-test-stats"
        vars:
          perf-test-name: parallel-pop-lsm.wtperf

  - name: perf-test-update-lsm
    tags: ["lsm-perf"]
    depends_on:
      - name: compile
    commands:
      - func: "fetch artifacts"
      - func: "run-perf-test"
        vars:
          perf-test-name: update-lsm.wtperf
          maxruns: 1
          wtarg: -ops ['"load", "read", "update", "insert"']
      - func: "upload-perf-test-stats"
        vars:
          perf-test-name: update-lsm.wtperf

    ###############################
    # Performance Tests for btree #
    ###############################

  - name: perf-test-small-btree
    tags: ["btree-perf"]
    depends_on:
      - name: compile
    commands:
      - func: "fetch artifacts"
      - func: "run-perf-test"
        vars:
          perf-test-name: small-btree.wtperf
          maxruns: 1
          wtarg: -ops ['"load", "read"']
      - func: "upload-perf-test-stats"
        vars:
          perf-test-name: small-btree.wtperf

  - name: perf-test-small-btree-backup
    tags: ["btree-perf"]
    depends_on:
      - name: compile
    commands:
      - func: "fetch artifacts"
      - func: "run-perf-test"
        vars:
          perf-test-name: small-btree-backup.wtperf
          maxruns: 1
          wtarg: -ops ['"load", "read"']
      - func: "upload-perf-test-stats"
        vars:
          perf-test-name: small-btree-backup.wtperf

  - name: perf-test-medium-btree
    tags: ["btree-perf"]
    depends_on:
      - name: compile
    commands:
      - func: "fetch artifacts"
      - func: "run-perf-test"
        vars:
          perf-test-name: medium-btree.wtperf
          maxruns: 3
          wtarg: -ops ['"load", "read"']
      - func: "upload-perf-test-stats"
        vars:
          perf-test-name: medium-btree.wtperf

  - name: perf-test-medium-btree-backup
    tags: ["btree-perf"]
    depends_on:
      - name: compile
    commands:
      - func: "fetch artifacts"
      - func: "run-perf-test"
        vars:
          perf-test-name: medium-btree-backup.wtperf
          maxruns: 3
          wtarg: -ops ['"load", "read"']
      - func: "upload-perf-test-stats"
        vars:
          perf-test-name: medium-btree-backup.wtperf

  - name: perf-test-parallel-pop-btree
    tags: ["btree-perf"]
    depends_on:
      - name: compile
    commands:
      - func: "fetch artifacts"
      - func: "run-perf-test"
        vars:
          perf-test-name: parallel-pop-btree.wtperf
          maxruns: 1
          wtarg: -ops ['"load"']
      - func: "upload-perf-test-stats"
        vars:
          perf-test-name: parallel-pop-btree.wtperf

  - name: perf-test-update-only-btree
    tags: ["btree-perf"]
    depends_on:
      - name: compile
    commands:
      - func: "fetch artifacts"
      - func: "run-perf-test"
        vars:
          perf-test-name: update-only-btree.wtperf
          maxruns: 3
          wtarg: -ops ['"update"']
      - func: "upload-perf-test-stats"
        vars:
          perf-test-name: update-only-btree.wtperf

  - name: perf-test-update-btree
    tags: ["btree-perf"]
    depends_on:
      - name: compile
    commands:
      - func: "fetch artifacts"
      - func: "run-perf-test"
        vars:
          perf-test-name: update-btree.wtperf
          maxruns: 1
          wtarg: "-bf ../../../bench/wtperf/runners/update-btree.json"
      - func: "upload-perf-test-stats"
        vars:
          perf-test-name: update-btree.wtperf

  - name: perf-test-update-large-record-btree
    tags: ["btree-perf"]
    depends_on:
      - name: compile
    commands:
      - func: "fetch artifacts"
      - func: "run-perf-test"
        vars:
          perf-test-name: update-large-record-btree.wtperf
          maxruns: 3
          wtarg: -ops ['"load", "update"']
      - func: "upload-perf-test-stats"
        vars:
          perf-test-name: update-large-record-btree.wtperf

  - name: perf-test-modify-large-record-btree
    tags: ["btree-perf"]
    depends_on:
      - name: compile
    commands:
      - func: "fetch artifacts"
      - func: "run-perf-test"
        vars:
          perf-test-name: modify-large-record-btree.wtperf
          maxruns: 3
          wtarg: -ops ['"load", "modify"']
      - func: "upload-perf-test-stats"
        vars:
          perf-test-name: modify-large-record-btree.wtperf

  - name: perf-test-modify-force-update-large-record-btree
    tags: ["btree-perf"]
    depends_on:
      - name: compile
    commands:
      - func: "fetch artifacts"
      - func: "run-perf-test"
        vars:
          perf-test-name: modify-force-update-large-record-btree.wtperf
          maxruns: 3
          wtarg: -ops ['"load", "modify"']
      - func: "upload-perf-test-stats"
        vars:
          perf-test-name: modify-force-update-large-record-btree.wtperf

    #########################################
    # Performance Tests for perf-checkpoint #
    #########################################

  - name: perf-test-update-checkpoint-btree
    tags: ["checkpoint-perf"]
    depends_on:
      - name: compile
    commands:
      - func: "fetch artifacts"
      - func: "run-perf-test"
        vars:
          perf-test-name: update-checkpoint-btree.wtperf
          maxruns: 1
          wtarg: "-bf ../../../bench/wtperf/runners/update-checkpoint.json"
      - func: "upload-perf-test-stats"
        vars:
          perf-test-name: update-checkpoint-btree.wtperf

  - name: perf-test-update-checkpoint-lsm
    tags: ["checkpoint-perf"]
    depends_on:
      - name: compile
    commands:
      - func: "fetch artifacts"
      - func: "run-perf-test"
        vars:
          perf-test-name: update-checkpoint-lsm.wtperf
          maxruns: 1
          wtarg: "-bf ../../../bench/wtperf/runners/update-checkpoint.json"
      - func: "upload-perf-test-stats"
        vars:
          perf-test-name: update-checkpoint-lsm.wtperf

    ###############################
    # Performance Tests for stress #
    ###############################

  - name: perf-test-overflow-10k
    tags: ["stress-perf"]
    depends_on:
      - name: compile
    commands:
      - func: "fetch artifacts"
      - func: "run-perf-test"
        vars:
          perf-test-name: overflow-10k.wtperf
          maxruns: 1
          wtarg: -ops ['"load", "read", "update"']
      - func: "upload-perf-test-stats"
        vars:
          perf-test-name: overflow-10k.wtperf

  - name: perf-test-overflow-130k
    tags: ["stress-perf"]
    depends_on:
      - name: compile
    commands:
      - func: "fetch artifacts"
      - func: "run-perf-test"
        vars:
          perf-test-name: overflow-130k.wtperf
          maxruns: 1
          wtarg: -ops ['"load", "read", "update"']
      - func: "upload-perf-test-stats"
        vars:
          perf-test-name: overflow-130k.wtperf

  - name: perf-test-parallel-pop-stress
    tags: ["stress-perf"]
    depends_on:
      - name: compile
    commands:
      - func: "fetch artifacts"
      - func: "run-perf-test"
        vars:
          perf-test-name: parallel-pop-stress.wtperf
          maxruns: 1
          wtarg: -ops ['"load"']
      - func: "upload-perf-test-stats"
        vars:
          perf-test-name: parallel-pop-stress.wtperf

  - name: perf-test-update-grow-stress
    tags: ["stress-perf"]
    depends_on:
      - name: compile
    commands:
      - func: "fetch artifacts"
      - func: "run-perf-test"
        vars:
          perf-test-name: update-grow-stress.wtperf
          maxruns: 1
          wtarg: -ops ['"update"']
      - func: "upload-perf-test-stats"
        vars:
          perf-test-name: update-grow-stress.wtperf

  - name: perf-test-update-shrink-stress
    tags: ["stress-perf"]
    depends_on:
      - name: compile
    commands:
      - func: "fetch artifacts"
      - func: "run-perf-test"
        vars:
          perf-test-name: update-shrink-stress.wtperf
          maxruns: 1
          wtarg: -ops ['"update"']
      - func: "upload-perf-test-stats"
        vars:
          perf-test-name: update-shrink-stress.wtperf

  - name: perf-test-update-delta-mix1
    tags: ["stress-perf"]
    depends_on:
      - name: compile
    commands:
      - func: "fetch artifacts"
      - func: "run-perf-test"
        vars:
          perf-test-name: update-delta-mix1.wtperf
          maxruns: 1
          wtarg: -ops ['"update"']
      - func: "upload-perf-test-stats"
        vars:
          perf-test-name: update-delta-mix1.wtperf

  - name: perf-test-update-delta-mix2
    tags: ["stress-perf"]
    depends_on:
      - name: compile
    commands:
      - func: "fetch artifacts"
      - func: "run-perf-test"
        vars:
          perf-test-name: update-delta-mix2.wtperf
          maxruns: 1
          wtarg: -ops ['"update"']
      - func: "upload-perf-test-stats"
        vars:
          perf-test-name: update-delta-mix2.wtperf

  - name: perf-test-update-delta-mix3
    tags: ["stress-perf"]
    depends_on:
      - name: compile
    commands:
      - func: "fetch artifacts"
      - func: "run-perf-test"
        vars:
          perf-test-name: update-delta-mix3.wtperf
          maxruns: 1
          wtarg: -ops ['"update"']
      - func: "upload-perf-test-stats"
        vars:
          perf-test-name: update-delta-mix3.wtperf

  - name: perf-test-multi-btree-zipfian
    tags: ["stress-perf"]
    depends_on:
      - name: compile
    commands:
      - func: "fetch artifacts"
      - func: "run-perf-test"
        vars:
          perf-test-name: multi-btree-zipfian-populate.wtperf
          maxruns: 1
      - func: "run-perf-test"
        vars:
          perf-test-name: multi-btree-zipfian-workload.wtperf
          maxruns: 1
          no_create: true
          wtarg: -ops ['"read"']
      - func: "upload-perf-test-stats"
        vars:
          perf-test-name: multi-btree-zipfian-workload.wtperf

  - name: perf-test-many-table-stress
    tags: ["stress-perf"]
    depends_on:
      - name: compile
    commands:
      - func: "fetch artifacts"
      - func: "run-perf-test"
        vars:
          perf-test-name: many-table-stress.wtperf
          maxruns: 1

  - name: perf-test-many-table-stress-backup
    tags: ["stress-perf"]
    depends_on:
      - name: compile
    commands:
      - func: "fetch artifacts"
      - func: "run-perf-test"
        vars:
          perf-test-name: many-table-stress-backup.wtperf
          maxruns: 1

  - name: perf-test-evict-fairness
    tags: ["stress-perf"]
    depends_on:
      - name: compile
    commands:
      - func: "fetch artifacts"
      - func: "run-perf-test"
        vars:
          perf-test-name: evict-fairness.wtperf
          maxruns: 1
          wtarg: -args ['"-C statistics_log=(wait=10000,on_close=true,json=false,sources=[file:])", "-o reopen_connection=false"'] -ops ['"eviction_page_seen"']
      - func: "validate-expected-stats"
        vars:
          stat_file: './test_stats/evergreen_out_evict-fairness.wtperf.json'
          comparison_op: "eq"
          expected-stats: '{"Pages seen by eviction": 200}'

  - name: perf-test-evict-btree-stress-multi
    tags: ["stress-perf"]
    depends_on:
      - name: compile
    commands:
      - func: "fetch artifacts"
      - func: "run-perf-test"
        vars:
          perf-test-name: evict-btree-stress-multi.wtperf
          maxruns: 1
          wtarg: -ops ['"warnings", "top5_latencies_read_update"']
      - func: "upload-perf-test-stats"
        vars:
          perf-test-name: evict-btree-stress-multi.wtperf

    ##################################
    # Performance Tests for eviction #
    ##################################

  - name: perf-test-evict-btree 
    tags: ["evict-perf"]
    depends_on:
      - name: compile
    commands:
      - func: "fetch artifacts"
      - func: "run-perf-test"
        vars:
          perf-test-name: evict-btree.wtperf
          maxruns: 1
          wtarg: -ops ['"load", "read"']
      - func: "upload-perf-test-stats"
        vars:
          perf-test-name: evict-btree.wtperf

  - name: perf-test-evict-btree-1 
    tags: ["evict-perf"]
    depends_on:
      - name: compile
    commands:
      - func: "fetch artifacts"
      - func: "run-perf-test"
        vars:
          perf-test-name: evict-btree-1.wtperf
          maxruns: 1
          wtarg: -ops ['"read"']
      - func: "upload-perf-test-stats"
        vars:
          perf-test-name: evict-btree-1.wtperf

  - name: perf-test-evict-lsm 
    tags: ["evict-perf"]
    depends_on:
      - name: compile
    commands:
      - func: "fetch artifacts"
      - func: "run-perf-test"
        vars:
          perf-test-name: evict-lsm.wtperf
          maxruns: 1
          wtarg: -ops ['"load", "read"']
      - func: "upload-perf-test-stats"
        vars:
          perf-test-name: evict-lsm.wtperf
      
  - name: perf-test-evict-lsm-1 
    tags: ["evict-perf"]
    depends_on:
      - name: compile
    commands:
      - func: "fetch artifacts"
      - func: "run-perf-test"
        vars:
          perf-test-name: evict-lsm-1.wtperf
          maxruns: 1
          wtarg: -ops ['"read"']
      - func: "upload-perf-test-stats"
        vars:
          perf-test-name: evict-lsm-1.wtperf

    ###########################################
    # Performance Tests for log consolidation #
    ###########################################

  - name: perf-test-log
    tags: ["log-perf"]
    depends_on:
      - name: compile
    commands:
      - func: "fetch artifacts"
      - func: "run-perf-test"
        vars:
          perf-test-name: log.wtperf
          maxruns: 1
          wtarg: -ops ['"update", "min_max_update_throughput"']
      - func: "upload-perf-test-stats"
        vars:
          perf-test-name: log.wtperf

  - name: perf-test-log-small-files
    tags: ["log-perf"]
    depends_on:
      - name: compile
    commands:
      - func: "fetch artifacts"
      - func: "run-perf-test"
        vars:
          perf-test-name: log.wtperf
          maxruns: 1
          wtarg: -args ['"-C log=(enabled,file_max=1M)"'] -ops ['"update"']
      - func: "upload-perf-test-stats"
        vars:
          perf-test-name: log.wtperf

  - name: perf-test-log-no-checkpoints
    tags: ["log-perf"]
    depends_on:
      - name: compile
    commands:
      - func: "fetch artifacts"
      - func: "run-perf-test"
        vars:
          perf-test-name: log.wtperf
          maxruns: 1
          wtarg: -args ['"-C checkpoint=(wait=0)"'] -ops ['"update"']
      - func: "upload-perf-test-stats"
        vars:
          perf-test-name: log.wtperf

  - name: perf-test-log-no-prealloc
    tags: ["log-perf"]
    depends_on:
      - name: compile
    commands:
      - func: "fetch artifacts"
      - func: "run-perf-test"
        vars:
          perf-test-name: log.wtperf
          maxruns: 1
          wtarg: -args ['"-C log=(enabled,file_max=1M,prealloc=false)"'] -ops ['"update"']
      - func: "upload-perf-test-stats"
        vars:
          perf-test-name: log.wtperf

  - name: perf-test-log-zero-fill
    tags: ["log-perf"]
    depends_on:
      - name: compile
    commands:
      - func: "fetch artifacts"
      - func: "run-perf-test"
        vars:
          perf-test-name: log.wtperf
          maxruns: 1
          wtarg: -args ['"-C log=(enabled,file_max=1M,zero_fill=true)"'] -ops ['"update"']
      - func: "upload-perf-test-stats"
        vars:
          perf-test-name: log.wtperf

  - name: perf-test-log-many-threads
    tags: ["log-perf"]
    depends_on:
      - name: compile
    commands:
      - func: "fetch artifacts"
      - func: "run-perf-test"
        vars:
          perf-test-name: log.wtperf
          maxruns: 1
          wtarg: -args ['"-C log=(enabled,file_max=1M),session_max=256", "-o threads=((count=128,updates=1))"'] -ops ['"update"']
      - func: "upload-perf-test-stats"
        vars:
          perf-test-name: log.wtperf

    ###########################################
    #        Performance Long Tests           #
    ###########################################

  - name: perf-test-long-500m-btree-populate
    tags: ["long-perf"]
    depends_on:
      - name: compile
    commands:
      - command: timeout.update
        params:
          exec_timeout_secs: 7200
          timeout_secs: 7200
      - func: "fetch artifacts"
      - func: "run-perf-test"
        vars:
          perf-test-name: 500m-btree-populate.wtperf
          maxruns: 1
          wtarg: -args ['"-C create,statistics=(fast),statistics_log=(json,wait=1,sources=[file:])"'] -ops ['"load", "warnings", "max_latency_insert"']
      - func: "upload-perf-test-stats"
        vars:
          perf-test-name: 500m-btree-populate.wtperf
      - func: "upload artifact"
        vars:
          upload_filename: WT_TEST.tgz
          upload_source_dir: wiredtiger/cmake_build/bench/wtperf/WT_TEST_0_0/
      # Call cleanup function to avoid duplicated artifact upload in the post-task stage.
      - func: "cleanup"

  - name: perf-test-long-500m-btree-50r50u
    tags: ["long-perf"]
    depends_on:
      - name: perf-test-long-500m-btree-populate
    commands:
      - command: timeout.update
        params:
          exec_timeout_secs: 10800
          timeout_secs: 10800
      # Fetch the compile artifacts.
      - func: "fetch artifacts"
      # Fetch the database created by perf-test-long-500m-btree-populate task.
      - func: "fetch artifacts"
        vars:
          dependent_task: perf-test-long-500m-btree-populate
          destination: "wiredtiger/cmake_build/bench/wtperf/WT_TEST_0_0"
      - func: "run-perf-test"
        vars:
          perf-test-name: 500m-btree-50r50u.wtperf
          maxruns: 1
          no_create: true
          wtarg: -args ['"-C create,statistics=(fast),statistics_log=(json,wait=1,sources=[file:])"'] -ops ['"read", "update", "warnings", "max_latency_read_update"']
      - func: "upload-perf-test-stats"
        vars:
          perf-test-name: 500m-btree-50r50u.wtperf
      - func: "cleanup"

  - name: perf-test-long-500m-btree-50r50u-backup
    tags: ["long-perf"]
    depends_on:
      - name: perf-test-long-500m-btree-populate
    commands:
      - command: timeout.update
        params:
          exec_timeout_secs: 10800
          timeout_secs: 10800
      # Fetch the compile artifacts.
      - func: "fetch artifacts"
      # Fetch the database created by perf-test-long-500m-btree-populate task.
      - func: "fetch artifacts"
        vars:
          dependent_task: perf-test-long-500m-btree-populate
          destination: "wiredtiger/cmake_build/bench/wtperf/WT_TEST_0_0"
      - func: "run-perf-test"
        vars:
          perf-test-name: 500m-btree-50r50u-backup.wtperf
          maxruns: 1
          no_create: true
          wtarg: -args ['"-C create,statistics=(fast),statistics_log=(json,wait=1,sources=[file:])"'] -ops ['"read", "update", "warnings", "max_latency_read_update"']
      - func: "upload-perf-test-stats"
        vars:
          perf-test-name: 500m-btree-50r50u-backup.wtperf
      - func: "cleanup"

  - name: perf-test-long-500m-btree-80r20u
    tags: ["long-perf"]
    depends_on:
      - name: perf-test-long-500m-btree-populate
    commands:
      - command: timeout.update
        params:
          exec_timeout_secs: 10800
          timeout_secs: 10800
      # Fetch the compile artifacts.
      - func: "fetch artifacts"
      # Fetch the database created by perf-test-long-500m-btree-populate task.
      - func: "fetch artifacts"
        vars:
          dependent_task: perf-test-long-500m-btree-populate
          destination: "wiredtiger/cmake_build/bench/wtperf/WT_TEST_0_0"
      - func: "run-perf-test"
        vars:
          perf-test-name: 500m-btree-80r20u.wtperf
          maxruns: 1
          no_create: true
          wtarg: -args ['"-C create,statistics=(fast),statistics_log=(json,wait=1,sources=[file:])"'] -ops ['"read", "update", "warnings", "max_latency_read_update"']
      - func: "upload-perf-test-stats"
        vars:
          perf-test-name: 500m-btree-80r20u.wtperf
      - func: "cleanup"

  - name: perf-test-long-500m-btree-rdonly
    tags: ["long-perf"]
    depends_on:
      - name: perf-test-long-500m-btree-populate
    commands:
      - command: timeout.update
        params:
          exec_timeout_secs: 10800
          timeout_secs: 10800
      # Fetch the compile artifacts.
      - func: "fetch artifacts"
      # Fetch the database created by perf-test-long-500m-btree-populate task.
      - func: "fetch artifacts"
        vars:
          dependent_task: perf-test-long-500m-btree-populate
          destination: "wiredtiger/cmake_build/bench/wtperf/WT_TEST_0_0"
      - func: "run-perf-test"
        vars:
          perf-test-name: 500m-btree-rdonly.wtperf
          maxruns: 1
          no_create: true
          wtarg: -args ['"-C create,statistics=(fast),statistics_log=(json,wait=1,sources=[file:])"'] -ops ['"read", "warnings", "max_latency_read_update", "min_max_read_throughput"']
      - func: "upload-perf-test-stats"
        vars:
          perf-test-name: 500m-btree-rdonly.wtperf
      - func: "cleanup"

  - name: perf-test-long-checkpoint-stress
    tags: ["long-perf"]
    depends_on:
      - name: compile
    commands:
      - func: "fetch artifacts"
      - func: "run-perf-test"
        vars:
          perf-test-name: checkpoint-stress.wtperf
          maxruns: 1
          wtarg: -args ['"-C create,statistics=(fast),statistics_log=(json,wait=1,sources=[file:])"'] -ops ['"update", "checkpoint"']
      - func: "upload-perf-test-stats"
        vars:
          perf-test-name: checkpoint-stress.wtperf

  - name: many-dhandle-stress
    depends_on:
      - name: compile
    commands:
      - func: "fetch artifacts"
      - func: "run-perf-test"
        vars:
          test_type: workgen
          exec_path: ${python_binary}
          perf-test-path: ../../../bench/workgen/runner
          perf-test-name: many-dhandle-stress.py
          maxruns: 1
          wtarg: -ops ['"max_latency_create", "max_latency_drop", "max_latency_drop_diff", "max_latency_insert_micro_sec", "max_latency_read_micro_sec", "max_latency_update_micro_sec", "warning_idle", "warning_idle_create", "warning_idle_drop", "warning_insert", "warning_operations", "warning_read", "warning_update"']
      - func: "upload-perf-test-stats"
        vars:
          perf-test-name: many-dhandle-stress.py
      - func: "validate-expected-stats"
        vars:
          stat_file: './test_stats/evergreen_out_many-dhandle-stress.py.json'
          comparison_op: "lt"
          expected-stats: '{"Warning Idle (drop)": 50, "Latency drop(in sec.) Max1": 500, "Latency warnings (read, insert, update)": 500}'

#######################################
#            Buildvariants            #
#######################################

buildvariants:

- name: ubuntu2004
  display_name: "! Ubuntu 20.04"
  run_on:
  - ubuntu2004-test
  expansions:
    test_env_vars:
      WT_TOPDIR=$(git rev-parse --show-toplevel)
      WT_BUILDDIR=$WT_TOPDIR/cmake_build
      LD_LIBRARY_PATH=$WT_BUILDDIR:$WT_TOPDIR/TCMALLOC_LIB/lib
    posix_configure_flags:
      -DCMAKE_TOOLCHAIN_FILE=../cmake/toolchains/mongodbtoolchain_v3_gcc.cmake
      -DCMAKE_C_FLAGS="-ggdb"
      -DHAVE_DIAGNOSTIC=1
      -DENABLE_PYTHON=1
      -DENABLE_ZLIB=1
      -DENABLE_SNAPPY=1
      -DENABLE_STRICT=1
      -DENABLE_TCMALLOC=1
      -DCMAKE_PREFIX_PATH="$(pwd)/../TCMALLOC_LIB"
      -DCMAKE_INSTALL_PREFIX=$(pwd)/LOCAL_INSTALL
    python_binary: '/opt/mongodbtoolchain/v3/bin/python3'
    smp_command: -j $(echo "`grep -c ^processor /proc/cpuinfo` * 2" | bc)
    cmake_generator: Ninja
    make_command: ninja
    data_validation_stress_test_args: -t r -m -W 3 -D -p -n 100000 -k 100000 -C cache_size=100MB
  tasks:
    - name: ".pull_request !.pull_request_compilers"
    - name: compile
    - name: make-check-test
    - name: unit-test
    - name: configure-combinations
    - name: syscall-linux
    - name: checkpoint-filetypes-test
    - name: unit-test-zstd
    - name: unit-test-random-seed
    - name: spinlock-gcc-test
    - name: spinlock-pthread-adaptive-test
    - name: compile-wtperf
    - name: ftruncate-test
    - name: long-test
    - name: unit-test-long
      distros: ubuntu2004-large
    - name: static-wt-build-test
    - name: linux-directio
      distros: ubuntu2004-build
    - name: format-smoke-test
    - name: format-failure-configs-test
    - name: data-validation-stress-test-checkpoint
    - name: data-validation-stress-test-checkpoint-fp-hs-insert-s1
    - name: data-validation-stress-test-checkpoint-fp-hs-insert-s1-no-timestamp
    - name: data-validation-stress-test-checkpoint-fp-hs-insert-s2
    - name: data-validation-stress-test-checkpoint-fp-hs-insert-s3
    - name: data-validation-stress-test-checkpoint-fp-hs-insert-s3-no-timestamp
    - name: data-validation-stress-test-checkpoint-fp-hs-insert-s4
    - name: data-validation-stress-test-checkpoint-fp-hs-insert-s5
    - name: data-validation-stress-test-checkpoint-fp-hs-insert-s5-no-timestamp
    - name: data-validation-stress-test-checkpoint-no-timestamp

- name: ubuntu2004-asan
  display_name: "! Ubuntu 20.04 ASAN"
  run_on:
  - ubuntu2004-test
  expansions:
    posix_configure_flags:
      -DCMAKE_TOOLCHAIN_FILE=../cmake/toolchains/mongodbtoolchain_v3_clang.cmake
      -DCMAKE_BUILD_TYPE=ASan
      -DENABLE_STRICT=1
      -DHAVE_DIAGNOSTIC=1
      -DENABLE_STATIC=0
      -DENABLE_TCMALLOC=1
      -DCMAKE_PREFIX_PATH="$(pwd)/../TCMALLOC_LIB"
      -DCMAKE_INSTALL_PREFIX=$(pwd)/LOCAL_INSTALL
      -DCMAKE_C_FLAGS="-ggdb"
    smp_command: -j $(grep -c ^processor /proc/cpuinfo)
    make_command: ninja
    test_env_vars:
      WT_TOPDIR=$(git rev-parse --show-toplevel)
      WT_BUILDDIR=$WT_TOPDIR/cmake_build
      ASAN_OPTIONS="detect_leaks=1:abort_on_error=1:disable_coredump=0:unmap_shadow_on_exit=1"
      LSAN_OPTIONS="print_suppressions=0:suppressions=$WT_TOPDIR/test/evergreen/asan_leaks.supp"
      ASAN_SYMBOLIZER_PATH=/opt/mongodbtoolchain/v4/bin/llvm-symbolizer
      TESTUTIL_BYPASS_ASAN=1
      LD_PRELOAD=/usr/lib/x86_64-linux-gnu/libeatmydata.so 
      PATH=/opt/mongodbtoolchain/v3/bin:$PATH
      LD_LIBRARY_PATH=$WT_BUILDDIR:$WT_TOPDIR/TCMALLOC_LIB/lib
  tasks:
    - name: ".pull_request !.pull_request_compilers !.python"
    - name: examples-c-test
    - name: format-asan-smoke-test

- name: ubuntu2004-msan
  display_name: "! Ubuntu 20.04 MSAN"
  run_on:
  - ubuntu2004-test
  expansions:
    posix_configure_flags:
      -DCMAKE_TOOLCHAIN_FILE=../cmake/toolchains/mongodbtoolchain_v3_clang.cmake
      -DCMAKE_BUILD_TYPE=MSan
      -DCC_OPTIMIZE_LEVEL=-O1
      -DENABLE_STRICT=1
      -DHAVE_DIAGNOSTIC=1
      -DENABLE_STATIC=0
      -DCMAKE_INSTALL_PREFIX=$(pwd)/LOCAL_INSTALL
      -DCMAKE_C_FLAGS="-ggdb"
    smp_command: -j $(grep -c ^processor /proc/cpuinfo)
    make_command: ninja
    test_env_vars:
      MSAN_OPTIONS="abort_on_error=1:disable_coredump=0:print_stacktrace=1"
      MSAN_SYMBOLIZER_PATH=/opt/mongodbtoolchain/v4/bin/llvm-symbolizer
      LD_PRELOAD=/usr/lib/x86_64-linux-gnu/libeatmydata.so
      PATH=/opt/mongodbtoolchain/v3/bin:$PATH
      WT_TOPDIR=$(git rev-parse --show-toplevel)
      WT_BUILDDIR=$WT_TOPDIR/cmake_build
      LD_LIBRARY_PATH=$WT_BUILDDIR
    # We don't run C++ memory sanitized testing as it creates false positives.
    check_args: -LE cppsuite
  tasks:
    - name: clang-analyzer
    - name: compile
    - name: compile-production-disable-shared
    - name: compile-production-disable-static
    - name: examples-c-production-disable-shared-test
    - name: examples-c-production-disable-static-test
    - name: format-stress-pull-request-test
    - name: make-check-test

- name: ubuntu2004-ubsan
  display_name: "! Ubuntu 20.04 UBSAN"
  run_on:
  - ubuntu2004-test
  expansions:
    posix_configure_flags:
      -DCMAKE_TOOLCHAIN_FILE=../cmake/toolchains/mongodbtoolchain_v3_clang.cmake
      -DCMAKE_BUILD_TYPE=UBSan
      -DCC_OPTIMIZE_LEVEL=-O1
      -DENABLE_STRICT=1
      -DHAVE_DIAGNOTIC=1
      -DENABLE_STATIC=0
      -DENABLE_TCMALLOC=1
      -DCMAKE_PREFIX_PATH="$(pwd)/../TCMALLOC_LIB"
      -DCMAKE_INSTALL_PREFIX=$(pwd)/LOCAL_INSTALL
      -DCMAKE_C_FLAGS="-ggdb"
    smp_command: -j $(grep -c ^processor /proc/cpuinfo)
    make_command: ninja
    test_env_vars:
      UBSAN_OPTIONS="detect_leaks=1:disable_coredump=0:external_symbolizer_path=/opt/mongodbtoolchain/v4/bin/llvm-symbolizer:abort_on_error=1:print_stacktrace=1"
      LD_PRELOAD=/usr/lib/x86_64-linux-gnu/libeatmydata.so
      PATH=/opt/mongodbtoolchain/v3/bin:$PATH
      WT_TOPDIR=$(git rev-parse --show-toplevel)
      WT_BUILDDIR=$WT_TOPDIR/cmake_build
      LD_LIBRARY_PATH=$WT_BUILDDIR:$WT_TOPDIR/TCMALLOC_LIB/lib
  tasks:
    - name: clang-analyzer
    - name: compile
    - name: compile-production-disable-shared
    - name: compile-production-disable-static
    - name: examples-c-production-disable-shared-test
    - name: examples-c-production-disable-static-test
    - name: format-stress-pull-request-test
    - name: make-check-test
    - name: cppsuite-base-test-default
    - name: cppsuite-hs-cleanup-default
    - name: cppsuite-search-near-01-default
    - name: cppsuite-search-near-02-default
    - name: cppsuite-search-near-03-default

- name: ubuntu2004-compilers
  display_name: "! Ubuntu 20.04 Compilers"
  run_on:
  - ubuntu2004-wt-build
  expansions:
    posix_configure_flags: 
      -DHAVE_DIAGNOSTIC=1
      -DENABLE_STRICT=1
      -DENABLE_LZ4=1
      -DENABLE_SNAPPY=1
      -DENABLE_ZLIB=1
      -DENABLE_ZSTD=1
      -DENABLE_PYTHON=1
      -DENABLE_TCMALLOC=1
      -DCMAKE_PREFIX_PATH="$(pwd)/../TCMALLOC_LIB"
    python_binary: '/opt/mongodbtoolchain/v3/bin/python3'
    smp_command: -j $(grep -c ^processor /proc/cpuinfo)
    make_command: ninja
  tasks:
    - name: ".pull_request_compilers"

- name: ubuntu2004-stress-tests
  display_name: Ubuntu 20.04 Stress tests
  run_on:
  - ubuntu2004-test
  expansions:
    smp_command: -j $(grep -c ^processor /proc/cpuinfo)
    make_command: ninja
    test_env_vars:
      LD_PRELOAD=/usr/lib/x86_64-linux-gnu/libeatmydata.so
      PATH=/opt/mongodbtoolchain/v3/bin:$PATH
      WT_TOPDIR=$(git rev-parse --show-toplevel)
      WT_BUILDDIR=$WT_TOPDIR/cmake_build
      LD_LIBRARY_PATH=$WT_BUILDDIR:$WT_TOPDIR/TCMALLOC_LIB/lib
    posix_configure_flags:
      -DHAVE_DIAGNOSTIC=1
      -DENABLE_PYTHON=1
      -DENABLE_ZLIB=1
      -DENABLE_SNAPPY=1
      -DENABLE_STRICT=1
      -DENABLE_STATIC=1
      -DENABLE_TCMALLOC=1
      -DCMAKE_PREFIX_PATH="$(pwd)/../TCMALLOC_LIB"
      -DCMAKE_INSTALL_PREFIX=$(pwd)/LOCAL_INSTALL
    python_binary: '/opt/mongodbtoolchain/v3/bin/python3'
  tasks:
    - name: ".stress-test-1"
    - name: ".stress-test-2"
    - name: ".stress-test-3"
    - name: ".stress-test-4"
    - name: format-abort-recovery-stress-test

- name: ubuntu2004-perf-tests
  display_name: Ubuntu 20.04 Performance tests
  batchtime: 1440 # 1 day
  run_on:
    - ubuntu2004-medium
  expansions:
    test_env_vars:
      WT_TOPDIR=$(git rev-parse --show-toplevel)
      WT_BUILDDIR=$WT_TOPDIR/cmake_build
      LD_LIBRARY_PATH=$WT_BUILDDIR:$WT_BUILDDIR/test/utility/
    posix_configure_flags:
      -DCMAKE_TOOLCHAIN_FILE=../cmake/toolchains/mongodbtoolchain_v3_gcc.cmake
      -DCMAKE_C_FLAGS="-ggdb"
      -DHAVE_DIAGNOSTIC=1
      -DENABLE_PYTHON=1
      -DENABLE_ZLIB=1
      -DENABLE_SNAPPY=1
      -DENABLE_STRICT=1
      -DCMAKE_INSTALL_PREFIX=$(pwd)/LOCAL_INSTALL
    python_binary: '/opt/mongodbtoolchain/v3/bin/python3'
    pip3_binary: '/opt/mongodbtoolchain/v3/bin/pip3'
    virtualenv_binary: '/opt/mongodbtoolchain/v3/bin/virtualenv'
    smp_command: -j $(echo "`grep -c ^processor /proc/cpuinfo` * 2" | bc)
    cmake_generator: Ninja
    make_command: ninja
  tasks:
    - name: compile
    - name: ".btree-perf"
    - name: ".lsm-perf"
    - name: ".stress-perf"
    - name: ".checkpoint-perf"
    - name: ".evict-perf"
    - name: ".log-perf"
    - name: ".long-perf"
    - name: many-dhandle-stress
  display_tasks:
    - name: Wiredtiger-perf-btree-jobs
      execution_tasks:
      - ".btree-perf"
    - name: Wiredtiger-perf-lsm-jobs
      execution_tasks:
      - ".lsm-perf"
    - name: Wiredtiger-perf-stress-jobs
      execution_tasks:
      - ".stress-perf"
    - name: Wiredtiger-perf-checkpoint-jobs
      execution_tasks:
      - ".checkpoint-perf"
    - name: Wiredtiger-perf-evict-jobs
      execution_tasks:
      - ".evict-perf"
    - name: Wiredtiger-perf-log-jobs
      execution_tasks:
      - ".log-perf"
    - name: Wiredtiger-perf-long-jobs
      execution_tasks:
      - ".long-perf"

- name: large-scale-tests
  display_name: "Large scale tests"
  batchtime: 480 # 3 times a day
  run_on:
  - ubuntu2004-test
  expansions:
    make_command: ninja
    cmake_generator: Ninja
    posix_configure_flags:
      -DENABLE_PYTHON=1
      -DENABLE_ZLIB=1
      -DENABLE_SNAPPY=1
      -DENABLE_STRICT=1
      -DENABLE_STATIC=1
      -DENABLE_TCMALLOC=1
      -DCMAKE_PREFIX_PATH="$(pwd)/../TCMALLOC_LIB"
    test_env_vars:
      PATH=/opt/mongodbtoolchain/v3/bin:$PATH
      WT_TOPDIR=$(git rev-parse --show-toplevel)
      WT_BUILDDIR=$WT_TOPDIR/cmake_build
      LD_LIBRARY_PATH=$WT_BUILDDIR:$WT_TOPDIR/TCMALLOC_LIB/lib
    upload_source_dir: mongo-tests/largescale/many-collection/dbpath/diagnostic.data
    upload_filename: diagnostic.data.tgz
  tasks:
    - name: many-collection-test
      distros: ubuntu2004-wt-large

- name: cppsuite-stress-tests
  display_name: "Cppsuite Stress Tests"
  batchtime: 480 # 3 times a day
  run_on:
  - ubuntu2004-test
  expansions:
    test_env_vars:
      WT_TOPDIR=$(git rev-parse --show-toplevel)
      WT_BUILDDIR=$WT_TOPDIR/cmake_build
      LD_LIBRARY_PATH=$WT_BUILDDIR:$WT_TOPDIR/TCMALLOC_LIB/lib
    cmake_generator: Ninja
    make_command: ninja
    posix_configure_flags:
      -DHAVE_DIAGNOSTIC=1
      -DENABLE_PYTHON=1
      -DENABLE_SNAPPY=1
      -DENABLE_STRICT=1
      -DENABLE_STATIC=1
      -DENABLE_TCMALLOC=1
      -DENABLE_ZLIB=1
      -DCMAKE_PREFIX_PATH="$(pwd)/../TCMALLOC_LIB"
  tasks:
    - name: compile
    - name: cppsuite-base-test-stress
    - name: cppsuite-hs-cleanup-stress
    - name: cppsuite-search-near-01-stress
    - name: cppsuite-search-near-02-stress
    - name: cppsuite-search-near-03-stress

- name: package
  display_name: "~ Package"
  batchtime: 1440 # 1 day
  run_on:
  - ubuntu2004-test
  tasks:
    - name: package

- name: documentation-update
  display_name: "~ Documentation update"
  batchtime: 10080 # 7 days
  run_on:
  - ubuntu2004-test
  expansions:
    doc_update_branches: develop,mongodb-5.0,mongodb-4.4,mongodb-4.2,mongodb-4.0
  tasks:
    - name: doc-update

- name: linux-no-ftruncate
  display_name: Linux no ftruncate
  batchtime: 1440 # 1 day
  run_on:
  - ubuntu2004-test
  expansions:
    test_env_vars:
      LD_PRELOAD=/usr/lib/x86_64-linux-gnu/libeatmydata.so
      PATH=/opt/mongodbtoolchain/v3/bin:$PATH
      WT_TOPDIR=$(git rev-parse --show-toplevel)
      WT_BUILDDIR=$WT_TOPDIR/cmake_build
      LD_LIBRARY_PATH=$WT_BUILDDIR:$WT_TOPDIR/TCMALLOC_LIB/lib
    smp_command: -j $(grep -c ^processor /proc/cpuinfo)
    make_command: ninja
    cmake_generator: Ninja
    python_binary: '/opt/mongodbtoolchain/v3/bin/python3'
  tasks:
    - name: compile-linux-no-ftruncate
    - name: make-check-linux-no-ftruncate-test
    - name: unit-linux-no-ftruncate-test
    - name: format-linux-no-ftruncate

- name: rhel80
  display_name: RHEL 8.0
  run_on:
  - rhel80-test
  expansions:
    test_env_vars:
      LD_PRELOAD=/usr/local/lib/libeatmydata.so
      PATH=/opt/mongodbtoolchain/v3/bin:$PATH
      WT_TOPDIR=$(git rev-parse --show-toplevel)
      WT_BUILDDIR=$WT_TOPDIR/cmake_build
      LD_LIBRARY_PATH=$WT_BUILDDIR:$WT_TOPDIR/TCMALLOC_LIB/lib
    smp_command: -j $(grep -c ^processor /proc/cpuinfo)
    cmake_generator: "Unix Makefiles"
    make_command: make
    python_binary: '/opt/mongodbtoolchain/v3/bin/python3'
  tasks:
    - name: compile
    - name: make-check-test
    - name: unit-test
    - name: fops
    - name: time-shift-sensitivity-test
    - name: linux-directio
      distros: rhel80-build
    - name: syscall-linux
    - name: checkpoint-filetypes-test
    - name: unit-test-zstd
    - name: unit-test-long
      distros: rhel80-large
    - name: spinlock-gcc-test
    - name: spinlock-pthread-adaptive-test
    - name: compile-wtperf
    - name: wtperf-test
    - name: ftruncate-test
    - name: long-test
    - name: configure-combinations

- name: code-statistics
  display_name: "Code statistics"
  batchtime: 10080 # 7 days
  run_on:
  - ubuntu2004-test
  expansions:
    test_env_vars:
      LD_PRELOAD=/usr/lib/x86_64-linux-gnu/libeatmydata.so
      PATH=/opt/mongodbtoolchain/v3/bin:$PATH
      WT_TOPDIR=$(git rev-parse --show-toplevel)
      WT_BUILDDIR=$WT_TOPDIR/cmake_build
      LD_LIBRARY_PATH=$WT_BUILDDIR:$WT_TOPDIR/TCMALLOC_LIB/lib
    make_command: ninja
    cmake_generator: Ninja
  tasks:
    - name: coverage-report
    - name: cyclomatic-complexity

- name: compatibility-tests-less-frequent
  display_name: Compatibility tests (less frequent)
  batchtime: 10080 # 7 days
  run_on:
  - ubuntu1804-test
  tasks:
    - name: compatibility-test-for-older-releases
    - name: compatibility-test-for-wt-standalone-releases

- name: compatibility-tests-daily
  display_name: Compatibility tests (daily)
  batchtime: 1440 # 1 day
  run_on:
  - ubuntu2004-test
  tasks:
    - name: compatibility-test-upgrade-to-latest

- name: compatibility-tests
  display_name: Compatibility tests
  run_on:
  - ubuntu2004-test
  tasks:
    - name: compatibility-test-for-newer-releases
    - name: import-compatibility-test

- name: windows-64
  display_name: "! Windows 64-bit"
  run_on:
  - windows-64-vs2017-test
  expansions:
    python_binary: '/cygdrive/c/Python39/python'
    test_env_vars:
      WT_TOPDIR=$(git rev-parse --show-toplevel)
      WT_BUILDDIR=$WT_TOPDIR/cmake_build
      PATH=/cygdrive/c/Python39:/cygdrive/c/Python39/Scripts:$PATH
      PYTHONPATH=($WT_TOPDIR/lang/python/wiredtiger):$(cygpath -w $WT_TOPDIR/lang/python)
    windows_configure_flags: -vcvars_bat "'C:\Program Files (x86)\Microsoft Visual Studio\2017\Professional\VC\Auxiliary\Build\vcvars64.bat'"
  tasks:
    - name: compile
    - name: make-check-test
    - name: ".unit_test"
    - name: fops

- name: macos-1014
  display_name: "OS X 10.14"
  run_on:
  - macos-1014
  batchtime: 120 # 2 hours
  expansions:
    posix_configure_flags:
      -DCMAKE_C_FLAGS="-ggdb"
      -DHAVE_DIAGNOSTIC=1
      -DENABLE_PYTHON=1
      -DENABLE_ZLIB=1
      -DENABLE_STRICT=1 
      -DCMAKE_INSTALL_PREFIX=$(pwd)/LOCAL_INSTALL
    python_binary: 'python3'
    smp_command: -j $(sysctl -n hw.logicalcpu)
    cmake_generator: "Unix Makefiles"
    make_command: make
    test_env_vars: 
      WT_BUILDDIR=$(git rev-parse --show-toplevel)/cmake_build
      DYLD_LIBRARY_PATH=$WT_BUILDDIR
  tasks:
    - name: compile
    - name: make-check-test
    - name: unit-test
    - name: fops

- name: little-endian
  display_name: "~ Little-endian (x86)"
  run_on:
  - ubuntu1804-test
  batchtime: 4320 # 3 days
  expansions:
    python_binary: '/opt/mongodbtoolchain/v3/bin/python3'
    smp_command: -j $(grep -c ^processor /proc/cpuinfo)
    test_env_vars:
      PATH=/opt/mongodbtoolchain/v3/bin:$PATH
      WT_TOPDIR=$(git rev-parse --show-toplevel)
      WT_BUILDDIR=$WT_TOPDIR/cmake_build
      LD_LIBRARY_PATH=$WT_BUILDDIR
    make_command: ninja
    cmake_generator: Ninja
  tasks:
  - name: compile
  - name: generate-datafile-little-endian
  - name: verify-datafile-little-endian
  - name: verify-datafile-from-big-endian

- name: big-endian
  display_name: "~ Big-endian (s390x/zSeries)"
  modules:
  - enterprise
  run_on:
  - ubuntu1804-zseries-build
  batchtime: 4320 # 3 days
  expansions:
    python_binary: '/opt/mongodbtoolchain/v3/bin/python3'
    smp_command: -j $(grep -c ^processor /proc/cpuinfo)
    test_env_vars:
      PATH=/opt/mongodbtoolchain/v3/bin:$PATH
      WT_TOPDIR=$(git rev-parse --show-toplevel)
      WT_BUILDDIR=$WT_TOPDIR/cmake_build
      LD_LIBRARY_PATH=$WT_BUILDDIR
    make_command: ninja
    cmake_generator: Ninja
  tasks:
  - name: compile
  - name: generate-datafile-big-endian
  - name: verify-datafile-big-endian
  - name: verify-datafile-from-little-endian

- name: ubuntu1804-ppc
  display_name: "~ Ubuntu 18.04 PPC"
  run_on:
  - ubuntu1804-power8-test
  batchtime: 120 # 2 hours
  expansions:
    format_test_setting: ulimit -c unlimited
    test_env_vars:
      WT_BUILDDIR=$(git rev-parse --show-toplevel)/cmake_build
      LD_LIBRARY_PATH=$WT_BUILDDIR
    posix_configure_flags:
      -DCMAKE_TOOLCHAIN_FILE=../cmake/toolchains/mongodbtoolchain_v3_gcc.cmake
      -DCMAKE_C_FLAGS="-ggdb"
      -DHAVE_DIAGNOSTIC=1
      -DENABLE_PYTHON=1
      -DENABLE_ZLIB=1
      -DENABLE_SNAPPY=1
      -DENABLE_STRICT=1
      -DCMAKE_INSTALL_PREFIX=$(pwd)/LOCAL_INSTALL
    python_binary: '/opt/mongodbtoolchain/v3/bin/python3'
    # Use half number of vCPU to avoid OOM kill failure
    smp_command: -j $(echo $(grep -c ^processor /proc/cpuinfo) / 2 | bc)
    cmake_generator: Ninja
    make_command: ninja
  tasks:
    - name: compile
    - name: unit-test
    - name: format-smoke-test
    - name: format-asan-smoke-ppc-test
    - name: format-wtperf-test
    - name: ".stress-test-ppc-1"

- name: ubuntu1804-zseries
  display_name: "~ Ubuntu 18.04 zSeries"
  run_on:
  - ubuntu1804-zseries-test
  batchtime: 120 # 2 hours
  expansions:
    test_env_vars:
      WT_BUILDDIR=$(git rev-parse --show-toplevel)/cmake_build
      LD_LIBRARY_PATH=$WT_BUILDDIR
    posix_configure_flags:
      -DCMAKE_TOOLCHAIN_FILE=../cmake/toolchains/mongodbtoolchain_v3_gcc.cmake 
      -DCMAKE_C_FLAGS="-ggdb"
      -DHAVE_DIAGNOSTIC=1
      -DENABLE_PYTHON=1
      -DENABLE_ZLIB=1 
      -DENABLE_SNAPPY=1
      -DENABLE_STRICT=1
      -DCMAKE_INSTALL_PREFIX=$(pwd)/LOCAL_INSTALL
    python_binary: '/opt/mongodbtoolchain/v3/bin/python3'
    # Use half number of vCPU to avoid OOM kill failure
    smp_command: -j $(echo $(grep -c ^processor /proc/cpuinfo) / 2 | bc)
    cmake_generator: Ninja
    make_command: ninja
  tasks:
    - name: compile
    - name: unit-test
    - name: format-smoke-test
    - name: ".stress-test-zseries-1"
    - name: ".stress-test-zseries-2"
    - name: ".stress-test-zseries-3"

<<<<<<< HEAD
- name: ubuntu2004-tmp-s3
  display_name: "* (Temporary) Ubuntu 20.04 S3 Extension"
=======
- name: ubuntu2004-arm64
  display_name: "~ Ubuntu 20.04 ARM64"
  run_on:
  - ubuntu2004-arm64-small
  batchtime: 1440 # 24 hours
  expansions:
    test_env_vars:
      WT_TOPDIR=$(git rev-parse --show-toplevel)
      WT_BUILDDIR=$WT_TOPDIR/cmake_build
      LD_LIBRARY_PATH=$WT_BUILDDIR
    posix_configure_flags:
      -DCMAKE_TOOLCHAIN_FILE=../cmake/toolchains/mongodbtoolchain_v3_gcc.cmake
      -DCMAKE_C_FLAGS="-ggdb"
      -DHAVE_DIAGNOSTIC=1
      -DENABLE_PYTHON=1
      -DENABLE_ZLIB=1
      -DENABLE_SNAPPY=1
      -DENABLE_STRICT=1
      -DCMAKE_INSTALL_PREFIX=$(pwd)/LOCAL_INSTALL
    python_binary: '/opt/mongodbtoolchain/v3/bin/python3'
    smp_command: -j $(echo "`grep -c ^processor /proc/cpuinfo` * 2" | bc)
    cmake_generator: Ninja
    make_command: ninja
  tasks:
    - name: compile
    - name: make-check-test
    - name: unit-test
    - name: fops
    - name: linux-directio
    - name: checkpoint-filetypes-test
    - name: unit-test-zstd
    - name: unit-test-long
    - name: spinlock-gcc-test
    - name: spinlock-pthread-adaptive-test
    - name: compile-wtperf
    - name: wtperf-test
    - name: ftruncate-test
    - name: long-test
    - name: configure-combinations
    - name: format-smoke-test

- name: ubuntu2004-tmp-s3-cmake
  display_name: "* (Temporary) Ubuntu 20.04 S3 Extension CMake"
>>>>>>> 8b3ed1ef
  run_on:
  - ubuntu2004-test
  expansions:
    test_env_vars:
      WT_TOPDIR=$(git rev-parse --show-toplevel)
      WT_BUILDDIR=$WT_TOPDIR/cmake_build
      LD_LIBRARY_PATH=$WT_BUILDDIR:$WT_TOPDIR/TCMALLOC_LIB/lib
    python_binary: '/opt/mongodbtoolchain/v3/bin/python3'
    smp_command: -j $(echo "`grep -c ^processor /proc/cpuinfo` * 2" | bc)
    cmake_generator: Ninja
    make_command: ninja
  tasks:
    - name: s3-ext-test<|MERGE_RESOLUTION|>--- conflicted
+++ resolved
@@ -4132,10 +4132,6 @@
     - name: ".stress-test-zseries-2"
     - name: ".stress-test-zseries-3"
 
-<<<<<<< HEAD
-- name: ubuntu2004-tmp-s3
-  display_name: "* (Temporary) Ubuntu 20.04 S3 Extension"
-=======
 - name: ubuntu2004-arm64
   display_name: "~ Ubuntu 20.04 ARM64"
   run_on:
@@ -4177,9 +4173,8 @@
     - name: configure-combinations
     - name: format-smoke-test
 
-- name: ubuntu2004-tmp-s3-cmake
-  display_name: "* (Temporary) Ubuntu 20.04 S3 Extension CMake"
->>>>>>> 8b3ed1ef
+- name: ubuntu2004-tmp-s3
+  display_name: "* (Temporary) Ubuntu 20.04 S3 Extension"
   run_on:
   - ubuntu2004-test
   expansions:
