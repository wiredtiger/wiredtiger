--- conflicted
+++ resolved
@@ -715,41 +715,33 @@
 
   #           ${test_env_vars|} $(pwd)/../test/csuite/import/smoke.sh 2>&1
 
-<<<<<<< HEAD
+  - name: csuite-incr-backup-test
+    tags: ["pull_request"]
+    depends_on:
+      - name: compile
+    commands:
+      - func: "fetch artifacts"
+      - command: shell.exec
+        params:
+          working_dir: "wiredtiger/build_posix"
+          script: |
+            set -o errexit
+            set -o verbose
+
+            ${test_env_vars|} $(pwd)/test/csuite/test_incr_backup 2>&1
+
   - name: csuite-random-abort-test
-=======
-  - name: csuite-incr-backup-test
->>>>>>> 907640ed
-    tags: ["pull_request"]
-    depends_on:
-      - name: compile
-    commands:
-      - func: "fetch artifacts"
-      - command: shell.exec
-        params:
-          working_dir: "wiredtiger/build_posix"
-          script: |
-            set -o errexit
-            set -o verbose
-<<<<<<< HEAD
-=======
-
-            ${test_env_vars|} $(pwd)/test/csuite/test_incr_backup 2>&1
-
-  # Temporarily disabled
-  # - name: csuite-random-abort-test
-  #   tags: ["pull_request"]
-  #   depends_on:
-  #     - name: compile
-  #   commands:
-  #     - func: "fetch artifacts"
-  #     - command: shell.exec
-  #       params:
-  #         working_dir: "wiredtiger/build_posix"
-  #         script: |
-  #           set -o errexit
-  #           set -o verbose
->>>>>>> 907640ed
+    tags: ["pull_request"]
+    depends_on:
+      - name: compile
+    commands:
+      - func: "fetch artifacts"
+      - command: shell.exec
+        params:
+          working_dir: "wiredtiger/build_posix"
+          script: |
+            set -o errexit
+            set -o verbose
 
             ${test_env_vars|} $(pwd)/../test/csuite/random_abort/smoke.sh 2>&1
 
