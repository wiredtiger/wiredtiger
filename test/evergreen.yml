--- conflicted
+++ resolved
@@ -1942,12 +1942,9 @@
     - name: wtperf-test
     - name: ftruncate-test
     - name: long-test
-<<<<<<< HEAD
     - name: recovery-stress-test
-=======
     - name: format-stress-sanitizer-test
     - name: format-stress-sanitizer-smoke-test
->>>>>>> f1e0c0a7
     - name: split-stress-test
 
 - name: ubuntu1804-python3
