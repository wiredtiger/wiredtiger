#
# This file defines the tasks and platforms for WiredTiger in the
# MongoDB continuous integration system (https://evergreen.mongodb.com).
#

#######################################
#            Project Settings         #
#######################################

stepback: true
pre:
  - func: "cleanup"
post:
  - func: "upload artifact"
    vars:
      postfix: -${execution}
  - func: "save wt hang analyzer core/debugger files"
  - func: "dump stderr/stdout"
  - func: "cleanup"
timeout:
  - func: "run wt hang analyzer"

#######################################
#            Functions                #
#######################################

functions:

  "get project" :
    command: git.get_project
    params:
      directory: wiredtiger
  "fetch artifacts" :
    command: s3.get
    params:
      aws_key: ${aws_key}
      aws_secret: ${aws_secret}
      remote_file: wiredtiger/${build_variant}/${revision}/artifacts/${dependent_task|compile}_${build_id}.tgz
      bucket: build_external
<<<<<<< HEAD
      extract_to: wiredtiger
  "fetch endian format artifacts" :
=======
      extract_to: ${destination|wiredtiger}
  "fetch artifacts from little-endian" :
>>>>>>> 1ac6c119
    - command: s3.get
      params:
        aws_key: ${aws_key}
        aws_secret: ${aws_secret}
        remote_file: wiredtiger/${endian_format}/${revision}/artifacts/${remote_file}.tgz
        bucket: build_external
        extract_to: wiredtiger/build_posix/test/format
  "fetch mongo-tests repo" :
    command: shell.exec
    params:
      script: |
        set -o errexit
        set -o verbose
        git clone https://github.com/wiredtiger/mongo-tests
  "fetch mongo repo" :
    command: shell.exec
    params:
      script: |
        set -o errexit
        set -o verbose
        git clone https://github.com/mongodb/mongo
  "import wiredtiger into mongo" :
    command: shell.exec
    params:
      script: |
        set -o errexit
        set -o verbose
        cp -a wiredtiger mongo/src/third_party/
  "compile mongodb" :
    command: shell.exec
    params:
      shell: bash
      working_dir: "mongo"
      script: |
        set -o errexit
        set -o verbose
        virtualenv -p python3 venv
        source venv/bin/activate
        pip3 install requirements_parser
        pip3 install -r etc/pip/compile-requirements.txt
        ./buildscripts/scons.py --variables-files=etc/scons/mongodbtoolchain_stable_gcc.vars --link-model=dynamic --ninja generate-ninja ICECC=icecc CCACHE=ccache
        ninja -j$(nproc --all) install-mongod
  "configure wiredtiger": &configure_wiredtiger
    command: shell.exec
    params:
      working_dir: "wiredtiger"
      shell: bash
      script: |
        # Fetch the gperftools library.
        if [[ "${posix_configure_flags|}" =~ (tcmalloc|TCMALLOC) ]]; then
          git clone git@github.com:wiredtiger/automation-scripts.git
          . automation-scripts/evergreen/find_gperftools.sh ${s3_access_key} ${s3_secret_key} ${build_variant} ${is_cmake_build|false}
        fi
        
        set -o errexit
        set -o verbose

        # Check if the build variant has specified a build type, always default to
        # Autoconf/Libtool if $is_cmake_build is not declared.
        if [ ${is_cmake_build|false} = true ]; then
          if [ "$OS" = "Windows_NT" ]; then
            # Use the Windows powershell script to configure the CMake build.
            # We execute it in a powershell environment as its easier to detect and source the Visual Studio
            # toolchain in a native Windows environment. We can't easily execute the build in a cygwin environment.
            powershell.exe  -NonInteractive '.\test\evergreen\build_windows.ps1' -configure 1 ${windows_configure_flags|}
          else
            # Compiling with CMake.
            . test/evergreen/find_cmake.sh
            mkdir -p cmake_build
            cd cmake_build
            $CMAKE \
            ${posix_configure_flags|-DCMAKE_TOOLCHAIN_FILE=../cmake/toolchains/mongodbtoolchain_v3_gcc.cmake -DCMAKE_C_FLAGS="-ggdb" -DHAVE_DIAGNOSTIC=1 -DENABLE_PYTHON=1 -DENABLE_ZLIB=1 -DENABLE_STATIC=1 -DENABLE_STRICT=1 -DCMAKE_INSTALL_PREFIX=$(pwd)/LOCAL_INSTALL} -G "${cmake_generator|Ninja}" ./..
          fi
        elif [ "$OS" != "Windows_NT" ]; then
          # Compiling with Autoconf/Libtool.
          cd build_posix
          sh reconf
          ${configure_env_vars|CC=/opt/mongodbtoolchain/v3/bin/gcc CXX=/opt/mongodbtoolchain/v3/bin/g++ PATH=/opt/mongodbtoolchain/v3/bin:$PATH ADD_CFLAGS="-ggdb -fPIC"} PYTHON="python3" \
            ../configure ${configure_python_setting|} \
            ${posix_configure_flags|--enable-silent-rules --enable-diagnostic --enable-python --enable-zlib --enable-strict --enable-static --prefix=$(pwd)/LOCAL_INSTALL}
        fi
  "make wiredtiger": &make_wiredtiger
    command: shell.exec
    params:
      working_dir: "wiredtiger"
      shell: bash
      script: |
        set -o errexit
        set -o verbose
        if [ ${is_cmake_build|false} = true ]; then
          if [ "$OS" = "Windows_NT" ]; then
            # Use the Windows powershell script to execute Ninja build (can't execute directly in a cygwin environment).
            powershell.exe '.\test\evergreen\build_windows.ps1 -build 1'
          else
            # Compiling with CMake generated Ninja file.
            cd cmake_build
            ${make_command|ninja} ${smp_command|} 2>&1
          fi
        elif [ "Windows_NT" == "$OS" ]; then
          export "PATH=/cygdrive/c/Python39:/cygdrive/c/Python39/Scripts:$PATH"

          python --version
          python -m pip install scons==3.1.1
          scons-3.1.1.bat "LIBPATH=c:\\python\\Python39\\libs" --enable-python=c:\\swigwin-3.0.2\\swig.exe --enable-diagnostic ${scons_smp_command|}
        else
          # Compiling with Autoconf/Libtool Makefiles.
          cd build_posix
          ${make_command|make} ${smp_command|} 2>&1

          # On macOS, change the binary location with install_name_tool since DYLD_LIBRARY_PATH
          # appears not to work for dynamic modules loaded by python. For wt, the libtool generated
          # script has the wrong path for running on test machines.
          if [ "$(uname -s)" == "Darwin" ]; then
            WT_VERSION=$(m4 aclocal/version.m4)
            install_name_tool -change /usr/local/lib/libwiredtiger-$WT_VERSION.dylib $(pwd)/.libs/libwiredtiger-$WT_VERSION.dylib lang/python/_wiredtiger*.so
            install_name_tool -change /usr/local/lib/libwiredtiger-$WT_VERSION.dylib $(pwd)/.libs/libwiredtiger-$WT_VERSION.dylib .libs/wt
          fi
        fi
  "compile wiredtiger":
    - *configure_wiredtiger
    - *make_wiredtiger
  "compile wiredtiger no linux ftruncate":
    - *configure_wiredtiger
    - command: shell.exec
      params:
        working_dir: "wiredtiger/build_posix"
        shell: bash
        script: |
          set -o errexit
          set -o verbose
          echo '#undef HAVE_FTRUNCATE' >> wiredtiger_config.h
    - *make_wiredtiger
  "compile wiredtiger address sanitizer":
    - command: shell.exec
      params:
        working_dir: "wiredtiger/build_posix"
        shell: bash
        script: |
          set -o errexit
          set -o verbose
          sh reconf
          if [ "$OS" != "Windows_NT" ]; then
            CC=/opt/mongodbtoolchain/v3/bin/clang CXX=/opt/mongodbtoolchain/v3/bin/clang++ PATH=/opt/mongodbtoolchain/v3/bin:$PATH CFLAGS="-ggdb -fPIC -fno-omit-frame-pointer -fsanitize=address" CXXFLAGS="-fsanitize=address -fno-omit-frame-pointer -ggdb -fPIC" \
              ../configure ${configure_python_setting|} \
              --enable-diagnostic --with-builtins=lz4,snappy,zlib,zstd
          fi
    - *make_wiredtiger
  "compile wiredtiger with builtins":
    - command: shell.exec
      params:
        working_dir: "wiredtiger/build_posix"
        shell: bash
        script: |
          set -o errexit
          set -o verbose
          sh reconf
          if [ "$OS" != "Windows_NT" ]; then
            CC=/opt/mongodbtoolchain/v3/bin/gcc CXX=/opt/mongodbtoolchain/v3/bin/g++ PATH=/opt/mongodbtoolchain/v3/bin:$PATH ADD_CFLAGS="-ggdb -fPIC" \
              ../configure ${configure_python_setting|} \
              --enable-strict --enable-diagnostic --with-builtins=lz4,snappy,zlib
          fi
    - *make_wiredtiger
  "compile wiredtiger docs":
    - command: shell.exec
      params:
        working_dir: "wiredtiger/build_posix"
        shell: bash
        script: |
          set -o errexit
          set -o verbose

          # Check if specific branches are provided to the function through the expansion variable
          # defined in the documentation-update build variant. If none are specified, use the
          # current branch.
          if [ -z ${doc_update_branches} ]; then
            branches=$(git rev-parse --abbrev-ref HEAD)
          else
            branches=${doc_update_branches}
          fi

          # Because of Evergreen's expansion syntax, this is used to process each branch separately.
          IFS=,
          for branch in $branches; do

            echo "Checking out branch $branch ..."
            git checkout $branch
            sh reconf

            # Java API is removed in newer branches via WT-6675.
            if [ $branch == "mongodb-4.2" ] || [ $branch == "mongodb-4.0" ]; then
              ../configure CFLAGS="-DMIGHT_NOT_RUN -Wno-error" --enable-java --enable-python --enable-strict
              (cd lang/python && make ../../../lang/python/wiredtiger_wrap.c)
              (cd lang/java && make ../../../lang/java/wiredtiger_wrap.c)
            else
              ../configure CFLAGS="-DMIGHT_NOT_RUN -Wno-error" --enable-python --enable-strict
              (cd lang/python && make ../../../lang/python/wiredtiger_wrap.c)
            fi

            (cd ../dist && sh s_docs && echo "The documentation for $branch was successfully generated.")
            # Save generated documentation
            (cd .. && mv docs docs-$branch)
          done

  "update wiredtiger docs":
    - command: shell.exec
      params:
        shell: bash
        script: |
          # Use a single function to update the documentation of each supported WiredTiger branch.
          # This is useful as not all branches have a dedicated Evergreen project. Furthermore, the
          # documentation-update task is not triggered by every commit. We rely on the activity of
          # the develop branch to update the documentation of all supported branches.
          set -o errexit
          set -o verbose

          if [[ "${branch_name}" != "develop" ]]; then
            echo "We only run the documentation update task on the WiredTiger (develop) Evergreen project."
            exit 0
          fi

          git clone git@github.com:wiredtiger/wiredtiger.github.com.git
          cd wiredtiger.github.com

          # Branches to update are defined through an expansion variable.
          branches=${doc_update_branches}

          # Go through each branch to stage the doc changes.
          IFS=,
          for branch in $branches; do

            # Synchronize the generated documentation with the current one.
            echo "Synchronizing documentation for branch $branch ..."
            rsync -avq ../wiredtiger/docs-$branch/ $branch/ --delete

            # Commit and push the changes if any.
            if [[ $(git status "$branch" --porcelain) ]]; then
              git add $branch
              git commit -m "Update auto-generated docs for $branch" \
                        --author="svc-bot-doc-build <svc-wiredtiger-doc-build@10gen.com>"
            else
              echo "No documentation changes for $branch."
            fi

          done
    - command: shell.exec
      params:
        shell: bash
        silent: true
        script: |
          set -o errexit

          # We could have exited the previous command for the same reason.
          if [[ "${branch_name}" != "develop" ]]; then
            echo "We only run the documentation update task on the WiredTiger (develop) Evergreen project."
            exit 0
          fi

          cd wiredtiger.github.com
          git push https://"${doc-update-github-token}"@github.com/wiredtiger/wiredtiger.github.com

  "make check directory":
    command: shell.exec
    params:
      working_dir: "wiredtiger/build_posix"
      script: |
        set -o errexit
        set -o verbose

        ${test_env_vars|} ${make_command|make} VERBOSE=1 check -C ${directory}  ${smp_command|} 2>&1
  "make check all":
    command: shell.exec
    params:
      working_dir: "wiredtiger"
      script: |
        set -o errexit
        set -o verbose
        if [ ${is_cmake_build|false} = true ]; then
          . test/evergreen/find_cmake.sh
          cd cmake_build
          ${test_env_vars|} $CTEST -L check ${smp_command|} --output-on-failure 2>&1
        else
          cd build_posix
          ${test_env_vars|} ${make_command|make} VERBOSE=1 check ${smp_command|} 2>&1
        fi
  "unit test":
    command: shell.exec
    params:
      working_dir: "wiredtiger"
      script: |
        set -o errexit
        set -o verbose

        if [ "Windows_NT" = "$OS" ]; then
          export "PATH=/cygdrive/c/Python39:/cygdrive/c/Python39/Scripts:$PATH"
          export "PYTHONPATH=$(pwd)/../lang/python/wiredtiger):$(cygpath -w $(pwd)/../lang/python)"
        fi
        if [ ${is_cmake_build|false} = true ]; then
          cd cmake_build
        else
          cd build_posix
        fi
        ${test_env_vars|} ${python_binary|python3} ../test/suite/run.py ${unit_test_args|-v 2} ${smp_command|} 2>&1
  "format test":
    command: shell.exec
    params:
      working_dir: "wiredtiger/build_posix/test/format"
      script: |
        set -o errexit
        set -o verbose
        for i in $(seq ${times|1}); do
          ./t -c ${config|../../../test/format/CONFIG.stress} ${extra_args|} || ( [ -f RUNDIR/CONFIG ] && cat RUNDIR/CONFIG ) 2>&1
        done
  "format test script":
    command: shell.exec
    params:
      working_dir: "wiredtiger/test/format"
      script: |
        set -o errexit
        set -o verbose
        ${format_test_setting|}
        for i in $(seq ${times|1}); do
          ${test_env_vars|} ./format.sh ${smp_command|} ${format_test_script_args|} 2>&1
        done
  "many dbs test":
    command: shell.exec
    params:
      working_dir: "wiredtiger/build_posix/test/manydbs"
      script: |
        set -o errexit
        set -o verbose
        ${test_env_vars|} ./t ${many_db_args|} 2>&1
  "thread test":
    command: shell.exec
    params:
      working_dir: "wiredtiger/build_posix/test/thread"
      script: |
        set -o errexit
        set -o verbose
        ${test_env_vars|} ./t ${thread_test_args|} 2>&1
  "random abort test":
    command: shell.exec
    params:
      working_dir: "wiredtiger/build_posix/test/csuite"
      script: |
        set -o errexit
        set -o verbose
        ${test_env_vars|} ./test_random_abort ${random_abort_args|} 2>&1
  "tiered abort test":
    command: shell.exec
    params:
      working_dir: "wiredtiger/build_posix/test/csuite"
      script: |
        set -o errexit
        set -o verbose
        ${test_env_vars|} ./test_tiered_abort ${tiered_abort_args|} 2>&1
  "timestamp abort test":
    command: shell.exec
    params:
      working_dir: "wiredtiger/build_posix/test/csuite"
      script: |
        set -o errexit
        set -o verbose
        ${test_env_vars|} ./test_timestamp_abort ${timestamp_abort_args|} 2>&1
  "truncated log test":
    command: shell.exec
    params:
      working_dir: "wiredtiger/build_posix/"
      script: |
        set -o errexit
        set -o verbose
        ${test_env_vars|} ./test/csuite/test_truncated_log ${truncated_log_args|} 2>&1
  "recovery stress test script":
    command: shell.exec
    params:
      working_dir: "wiredtiger/build_posix/test/csuite"
      script: |
        set -o errexit
        set -o verbose

        for i in $(seq ${times|1}); do
          # Run the various combinations of args. Let time and threads be random. Add a
          # timing stress to test_timestamp_abort every other run.
          if [ $(( $i % 2 )) -eq 0 ]; then
            test_timestamp_abort_args=-s
          else
            test_timestamp_abort_args=
          fi

          # Run current version with write-no-sync txns.
          ${test_env_vars|} ./test_random_abort 2>&1
          ${test_env_vars|} ./test_timestamp_abort $test_timestamp_abort_args 2>&1

          # Current version with memory-based txns (MongoDB usage).
          ${test_env_vars|} ./test_random_abort -m 2>&1
          ${test_env_vars|} ./test_timestamp_abort -m $test_timestamp_abort_args 2>&1

          # V1 log compatibility mode with write-no-sync txns.
          ${test_env_vars|} ./test_random_abort -C 2>&1
          ${test_env_vars|} ./test_timestamp_abort -C $test_timestamp_abort_args 2>&1

          # V1 log compatibility mode with memory-based txns.
          ${test_env_vars|} ./test_random_abort -C -m 2>&1
          ${test_env_vars|} ./test_timestamp_abort -C -m $test_timestamp_abort_args 2>&1

          ${test_env_vars|} ./test_truncated_log ${truncated_log_args|} 2>&1

          # Just let the system take a breath
          sleep 10s
        done
  "upload artifact":
    - command: archive.targz_pack
      params:
        target: ${upload_filename|wiredtiger.tgz}
        source_dir: ${upload_source_dir|wiredtiger}
        include:
          - "./**"
    - command: s3.put
      params:
        aws_secret: ${aws_secret}
        aws_key: ${aws_key}
        local_file: ${upload_filename|wiredtiger.tgz}
        bucket: build_external
        permissions: public-read
        content_type: application/tar
        display_name: Artifacts
        remote_file: wiredtiger/${build_variant}/${revision}/artifacts/${task_name}_${build_id}${postfix|}.tgz
  "upload endian format artifacts":
    - command: s3.put
      params:
        aws_secret: ${aws_secret}
        aws_key: ${aws_key}
        local_file: ${local_file}
        bucket: build_external
        permissions: public-read
        content_type: application/tar
        display_name: WT_TEST
        remote_file: wiredtiger/${endian_format}/${revision}/artifacts/${remote_file}
  "cleanup":
    command: shell.exec
    params:
      script: |
        rm -rf "wiredtiger"
        rm -rf "wiredtiger.tgz"

  "run wt hang analyzer":
    command: shell.exec
    params:
      working_dir: "wiredtiger/build_posix"
      script: |
        set -o verbose

        # Dump core (-c) and debugger outputs (-o)
        wt_hang_analyzer_option="-c -o file -o stdout"

        echo "Calling the wt hang analyzer ..."
        PATH="/opt/mongodbtoolchain/gdb/bin:$PATH" ${python_binary|python3} ../test/wt_hang_analyzer/wt_hang_analyzer.py $wt_hang_analyzer_option

  "save wt hang analyzer core/debugger files":
    - command: archive.targz_pack
      params:
        target: "wt-hang-analyzer.tgz"
        source_dir: "wiredtiger/build_posix"
        include:
          - "./*core*"
          - "./debugger*.*"
    - command: s3.put
      params:
        aws_secret: ${aws_secret}
        aws_key: ${aws_key}
        local_file: wt-hang-analyzer.tgz
        bucket: build_external
        permissions: public-read
        content_type: application/tar
        display_name: WT Hang Analyzer Output - Execution ${execution}
        remote_file: wiredtiger/${build_variant}/${revision}/wt_hang_analyzer/wt-hang-analyzer_${task_name}_${build_id}${postfix|}.tgz

  "dump stderr/stdout":
    command: shell.exec
    params:
      working_dir: "wiredtiger/build_posix"
      script: |
        set -o errexit
        set -o verbose

        if [ -d "WT_TEST" ]; then
          # Dump stderr/stdout contents generated by the C libraries onto console for Python tests
          find "WT_TEST" -name "std*.txt" ! -empty -exec sh -c "echo 'Contents from {}:'; cat '{}'" \;
        fi

  "checkpoint test":
    command: shell.exec
    params:
      working_dir: "wiredtiger/build_posix/test/checkpoint"
      script: |
        set -o errexit
        set -o verbose
        ./t ${checkpoint_args} 2>&1

  "checkpoint stress test":
    command: shell.exec
    params:
      working_dir: "wiredtiger/build_posix/test/checkpoint"
      shell: bash
      script: |
        set -o errexit
        set -o verbose

        export WIREDTIGER_CONFIG='checkpoint_sync=0,transaction_sync=(method=none)'
        CMD='./t -h WT_TEST.$i.$t -t r -r 2 -W 3 -n 1000000 -k 1000000 -C "cache_size=100MB"'

        for i in $(seq ${times|1}); do
          for t in $(seq ${no_of_procs|1}); do
            eval nohup $CMD > nohup.out.$i.$t 2>&1 &
          done

          for t in $(seq ${no_of_procs|1}); do
            ret=0
            wait -n || ret=$?
            if [ $ret -ne 0 ]; then
              # Skip the below lines from nohup output file because they are very verbose and
              # print only the errors to evergreen log file.
              grep -v "Finished verifying" nohup.out.* | grep -v "Finished a checkpoint" | grep -v "thread starting"
            fi
            exit $ret
          done
        done

  "run-perf-test":
    # Run a performance test
    # Parameterised using the 'perf-test-name' and 'maxruns' variables
    - command: shell.exec
      params:
        working_dir: "wiredtiger/cmake_build/bench/wtperf"
        shell: bash
        script: |
          set -o errexit
          set -o verbose
          if [ ${no_create|false} = false ]; then
            rm -rf WT_TEST*
          fi
          ${virtualenv_binary} -p ${python_binary} venv
          source venv/bin/activate
          ${pip3_binary} install psutil pygit2
          JSON_TASK_INFO='{ "evergreen_task_info": { "is_patch": "'${is_patch}'", "task_id": "'${task_id}'", "distro_id": "'${distro_id}'", "execution": "'${execution}'", "task_name": "'${task_name}'", "version_id": "'${version_id}'" } }'
          echo "JSON_TASK_INFO: $JSON_TASK_INFO"
          ${test_env_vars|} ${python_binary} ../../../bench/perf_run_py/perf_run.py --${test_type|wtperf} -e ${exec_path|./wtperf} -t ${perf-test-path|../../../bench/wtperf/runners}/${perf-test-name} -ho WT_TEST -m ${maxruns} -g "../.." -v -i "$JSON_TASK_INFO" -b -o test_stats/evergreen_out_${perf-test-name}.json ${wtarg}
          ${test_env_vars|} ${python_binary} ../../../bench/perf_run_py/perf_run.py --${test_type|wtperf} -e ${exec_path|./wtperf} -t ${perf-test-path|../../../bench/wtperf/runners}/${perf-test-name} -ho WT_TEST -m ${maxruns} -g "../.." -v -i "$JSON_TASK_INFO" -re -o test_stats/atlas_out_${perf-test-name}.json ${wtarg}

  "upload-perf-test-stats":
    - command: shell.exec
      params:
        working_dir: "wiredtiger/cmake_build/bench/wtperf"
        shell: bash
        silent: true
        script: |
          set -o errexit
          ${virtualenv_binary} -p ${python_binary} venv
          source venv/bin/activate
          ${pip3_binary} install pymongo[srv]==3.12.2
          if [[ ! -d "automation-scripts" ]]; then
            git clone git@github.com:wiredtiger/automation-scripts.git
          fi
          ${python_binary} automation-scripts/evergreen/upload_stats_atlas.py -u ${atlas_perf_test_username} -p ${atlas_perf_test_password} -f test_stats/atlas_out_${perf-test-name}.json -b ${branch_name}
    - command: perf.send
      params:
        file: ./wiredtiger/cmake_build/bench/wtperf/test_stats/evergreen_out_${perf-test-name}.json
    # Push the json results to the 'Files' tab of the task in Evergreen
    # Parameterised using the 'perf-test-name' variable
    - command: s3.put
      params:
        aws_secret: ${aws_secret}
        aws_key: ${aws_key}
        local_files_include_filter: wiredtiger/cmake_build/bench/wtperf/test_stats/*_${perf-test-name}.json
        bucket: build_external
        permissions: public-read
        content_type: text/html
        remote_file: wiredtiger/${build_variant}/${revision}/${task_name}-${build_id}-${execution}/

  "validate-expected-stats":
    - command: shell.exec
      params:
        working_dir: "wiredtiger/cmake_build/bench/wtperf"
        shell: bash
        script: |
          set -o errexit
          ${virtualenv_binary} -p ${python_binary} venv
          source venv/bin/activate
          ${python_binary} ../../../bench/perf_run_py/validate_expected_stats.py '${stat_file}' ${comparison_op} '${expected-stats}'

  "verify wt datafiles":
    - command: shell.exec
      params:
        working_dir: "wiredtiger"
        script: |
          set -o errexit
          set -o verbose
          ./test/evergreen/verify_wt_datafiles.sh 2>&1

#######################################
#               Variables             #
#######################################

variables:

#########################################################################################
# The following stress tests are configured to run for six hours via the "-t 360"
# argument to format.sh: format-stress-test, format-stress-sanitizer-test, and
# race-condition-stress-sanitizer-test. The recovery tests run in a loop, with
# the number of runs adjusted to provide aproximately six hours of testing.
#########################################################################################

  - &format-stress-test
    exec_timeout_secs: 25200
    commands:
      - func: "get project"
      - func: "compile wiredtiger with builtins"
      - func: "format test script"
        vars:
          format_test_script_args: -e "SEGFAULT_SIGNALS=all" -b "catchsegv ./t" -t 360

  - &format-stress-sanitizer-test
    exec_timeout_secs: 25200
    commands:
      - func: "get project"
      - func: "compile wiredtiger address sanitizer"
      - func: "format test script"
        vars:
          format_test_script_args: -t 360
          test_env_vars:
            ASAN_OPTIONS="detect_leaks=1:abort_on_error=1:disable_coredump=0:unmap_shadow_on_exit=1"
            ASAN_SYMBOLIZER_PATH=/opt/mongodbtoolchain/v4/bin/llvm-symbolizer

  - &race-condition-stress-sanitizer-test
    exec_timeout_secs: 25200
    commands:
      - func: "get project"
      - func: "compile wiredtiger"
        vars:
          configure_env_vars:
            CC="/opt/mongodbtoolchain/v3/bin/clang -fsanitize=address"
            PATH=/opt/mongodbtoolchain/v3/bin:$PATH CFLAGS="-ggdb -fPIC -fno-omit-frame-pointer" CXXFLAGS="-fsanitize=address -fno-omit-frame-pointer -ggdb -fPIC"
          posix_configure_flags: --enable-strict --enable-diagnostic --with-builtins=lz4,snappy,zlib,zstd
      - func: "format test script"
        vars:
          format_test_script_args: -R -t 360
          test_env_vars:
            ASAN_OPTIONS="detect_leaks=1:abort_on_error=1:disable_coredump=0:unmap_shadow_on_exit=1"
            ASAN_SYMBOLIZER_PATH=/opt/mongodbtoolchain/v4/bin/llvm-symbolizer

  - &recovery-stress-test
    exec_timeout_secs: 25200
    commands:
      - func: "get project"
      - func: "compile wiredtiger"
        vars:
          posix_configure_flags: --enable-strict --enable-diagnostic --with-builtins=lz4,snappy,zlib
      - func: "recovery stress test script"
        vars:
          times: 25

#######################################
#               Tasks                 #
#######################################

tasks:

  # Base compile task on posix flavours
  - name: compile
    tags: ["pull_request"]
    commands:
      - func: "get project"
      - func: "compile wiredtiger"
      - func: "upload artifact"
      - func: "cleanup"

  # production build with --disable-shared
  - name: compile-production-disable-shared
    tags: ["pull_request"]
    commands:
      - func: "get project"
      - func: "compile wiredtiger"
        vars:
          posix_configure_flags: --enable-silent-rules --enable-strict --disable-shared
      - func: "upload artifact"
      - func: "cleanup"

  # production build with --disable-static
  - name: compile-production-disable-static
    tags: ["pull_request"]
    commands:
      - func: "get project"
      - func: "compile wiredtiger"
        vars:
          posix_configure_flags: --enable-silent-rules --enable-strict --disable-static --enable-lz4 --enable-snappy --enable-zlib --enable-zstd --enable-python
      - func: "upload artifact"
      - func: "cleanup"

  - name: compile-linux-no-ftruncate
    commands:
      - func: "get project"
      - func: "compile wiredtiger no linux ftruncate"
        vars:
          posix_configure_flags: --enable-silent-rules --enable-diagnostic --enable-strict --enable-python
      - func: "upload artifact"
      - func: "cleanup"

  - name: compile-wtperf
    commands:
      - func: "get project"
      - func: "compile wiredtiger"
        vars:
          posix_configure_flags: --enable-strict --enable-diagnostic
      - func: "upload artifact"
      - func: "cleanup"

  - name: compile-gcc
    tags: ["pull_request", "pull_request_compilers"]
    commands:
      - func: "get project"
      - func: "compile wiredtiger"
        vars:
          configure_env_vars: CC=gcc-7 CXX=g++-7 ADD_CFLAGS="-ggdb -fPIC"
      - func: "compile wiredtiger"
        vars:
          configure_env_vars: CC=gcc-8 CXX=g++-8 ADD_CFLAGS="-ggdb -fPIC"
      - func: "compile wiredtiger"
        vars:
          configure_env_vars: CC=gcc-9 CXX=g++-9 ADD_CFLAGS="-ggdb -fPIC"

  - name: compile-clang
    tags: ["pull_request", "pull_request_compilers"]
    commands:
      - func: "get project"
      - func: "compile wiredtiger"
        vars:
          configure_env_vars: CC=clang-6.0 CXX=clang++-6.0 ADD_CFLAGS="-ggdb -fPIC"
      - func: "compile wiredtiger"
        vars:
          configure_env_vars: CC=clang-7 CXX=clang++-7 ADD_CFLAGS="-ggdb -fPIC"
      - func: "compile wiredtiger"
        vars:
          configure_env_vars: CC=clang-8 CXX=clang++-8 ADD_CFLAGS="-ggdb -fPIC"

  - name: make-check-test
    depends_on:
      - name: compile
    commands:
      - func: "get project"
      - func: "compile wiredtiger"
      - func: "make check all"

  - name: make-check-linux-no-ftruncate-test
    depends_on:
      - name: compile-linux-no-ftruncate
    commands:
      - func: "fetch artifacts"
        vars:
          dependent_task: compile-linux-no-ftruncate
      - func: "compile wiredtiger no linux ftruncate"
        vars:
          posix_configure_flags: --enable-silent-rules --enable-diagnostic --enable-strict --enable-python
      - func: "make check all"

  # Start of normal make check test tasks

  - name: lang-python-test
    tags: ["pull_request", "python"]
    depends_on:
      - name: compile
    commands:
      - func: "fetch artifacts"
      - func: "compile wiredtiger"
      - func: "make check directory"
        vars:
          directory: lang/python

  - name: examples-c-test
    tags: ["pull_request"]
    depends_on:
      - name: compile
    commands:
      - func: "fetch artifacts"
      - func: "compile wiredtiger"
      - func: "make check directory"
        vars:
          directory: examples/c

  - name: examples-c-production-disable-shared-test
    tags: ["pull_request"]
    depends_on:
      - name: compile-production-disable-shared
    commands:
      - func: "fetch artifacts"
        vars:
          dependent_task: compile-production-disable-shared
      - func: "compile wiredtiger"
        vars:
          posix_configure_flags: --enable-silent-rules --enable-strict --disable-shared
      - func: "make check directory"
        vars:
          directory: examples/c

  - name: examples-c-production-disable-static-test
    tags: ["pull_request"]
    depends_on:
      - name: compile-production-disable-static
    commands:
      - func: "fetch artifacts"
        vars:
          dependent_task: compile-production-disable-static
      - func: "compile wiredtiger"
        vars:
          posix_configure_flags: --enable-silent-rules --enable-strict --disable-static --enable-lz4 --enable-snappy --enable-zlib --enable-zstd --enable-python
      - func: "make check directory"
        vars:
          directory: examples/c

  - name: bloom-test
    tags: ["pull_request"]
    depends_on:
      - name: compile
    commands:
      - func: "fetch artifacts"
      - func: "compile wiredtiger"
      - func: "make check directory"
        vars:
          directory: test/bloom

  - name: checkpoint-test
    tags: ["pull_request"]
    depends_on:
      - name: compile
    commands:
      - func: "fetch artifacts"
      - func: "compile wiredtiger"
      - func: "make check directory"
        vars:
          directory: test/checkpoint

  - name: cursor-order-test
    tags: ["pull_request"]
    depends_on:
      - name: compile
    commands:
      - func: "fetch artifacts"
      - func: "compile wiredtiger"
      - func: "make check directory"
        vars:
          directory: test/cursor_order

  - name: fops-test
    tags: ["pull_request"]
    depends_on:
      - name: compile
    commands:
      - func: "fetch artifacts"
      - func: "compile wiredtiger"
      - func: "make check directory"
        vars:
          directory: test/fops

  - name: format-test
    tags: ["pull_request"]
    depends_on:
      - name: compile
    commands:
      - func: "fetch artifacts"
      - func: "compile wiredtiger"
      - func: "make check directory"
        vars:
          directory: test/format

  - name: huge-test
    tags: ["pull_request"]
    depends_on:
      - name: compile
    commands:
      - func: "fetch artifacts"
      - func: "compile wiredtiger"
      - func: "make check directory"
        vars:
          directory: test/huge

  - name: manydbs-test
    tags: ["pull_request"]
    depends_on:
      - name: compile
    commands:
      - func: "fetch artifacts"
      - func: "compile wiredtiger"
      - func: "make check directory"
        vars:
          directory: test/manydbs

  - name: packing-test
    tags: ["pull_request"]
    depends_on:
      - name: compile
    commands:
      - func: "fetch artifacts"
      - func: "compile wiredtiger"
      - func: "make check directory"
        vars:
          directory: test/packing

  - name: readonly-test
    tags: ["pull_request"]
    depends_on:
      - name: compile
    commands:
      - func: "fetch artifacts"
      - func: "compile wiredtiger"
      - func: "make check directory"
        vars:
          directory: test/readonly

  - name: salvage-test
    tags: ["pull_request"]
    depends_on:
      - name: compile
    commands:
      - func: "fetch artifacts"
      - func: "compile wiredtiger"
      - func: "make check directory"
        vars:
          directory: test/salvage

  - name: thread-test
    tags: ["pull_request"]
    depends_on:
      - name: compile
    commands:
      - func: "fetch artifacts"
      - func: "compile wiredtiger"
      - func: "make check directory"
        vars:
          directory: test/thread

  - name: bench-wtperf-test
    tags: ["pull_request"]
    depends_on:
      - name: compile
    commands:
      - func: "fetch artifacts"
      - func: "compile wiredtiger"
      - func: "make check directory"
        vars:
          directory: bench/wtperf

  # End of normal make check test tasks

  # Start of cppsuite test tasks.
  # All cppsuite pull request tasks must supply the relative path to the config file as we are in
  # the build_posix working directory and the LD_LIBRARY_PATH is .libs.

  - name: cppsuite-base-test-default
    tags: ["pull_request"]
    depends_on:
      - name: compile
    commands:
      - func: "fetch artifacts"
      - command: shell.exec
        params:
          working_dir: "wiredtiger/build_posix/"
          script: |
            set -o errexit
            set -o verbose

            ${test_env_vars|} $(pwd)/test/cppsuite/run -t base_test -C 'debug_mode=(cursor_copy=true)' -f test/cppsuite/configs/base_test_default.txt -l 2

  - name: cppsuite-hs-cleanup-default
    tags: ["pull_request"]
    depends_on:
      - name: compile
    commands:
      - func: "fetch artifacts"
      - command: shell.exec
        params:
          working_dir: "wiredtiger/build_posix/"
          script: |
            set -o errexit
            set -o verbose

            ${test_env_vars|} $(pwd)/test/cppsuite/run -t hs_cleanup -C 'debug_mode=(cursor_copy=true)' -f test/cppsuite/configs/hs_cleanup_default.txt -l 2

  - name: cppsuite-search-near-default
    tags: ["pull_request"]
    depends_on:
      - name: compile
    commands:
      - func: "fetch artifacts"
      - command: shell.exec
        params:
          working_dir: "wiredtiger/build_posix/"
          script: |
            set -o errexit
            set -o verbose

            ${test_env_vars|} $(pwd)/test/cppsuite/run -t search_near_01 -f test/cppsuite/configs/search_near_01_default.txt -l 2
            ${test_env_vars|} $(pwd)/test/cppsuite/run -t search_near_02 -f test/cppsuite/configs/search_near_02_default.txt -l 2
            ${test_env_vars|} $(pwd)/test/cppsuite/run -t search_near_03 -f test/cppsuite/configs/search_near_03_default.txt -l 2

  - name: cppsuite-base-test-stress
    depends_on:
      - name: compile
    commands:
      - func: "fetch artifacts"
      - command: shell.exec
        params:
          working_dir: "wiredtiger/build_posix/test/cppsuite"
          script: |
            set -o errexit
            set -o verbose

            ${test_env_vars|} $(pwd)/run -t base_test -f configs/base_test_stress.txt -l 2

  - name: cppsuite-hs-cleanup-stress
    depends_on:
      - name: compile
    commands:
      - func: "fetch artifacts"
      - command: shell.exec
        params:
          working_dir: "wiredtiger/build_posix/test/cppsuite"
          script: |
            set -o errexit
            set -o verbose

            ${test_env_vars|} $(pwd)/run -t hs_cleanup -f configs/hs_cleanup_stress.txt -l 2
  
  - name: cppsuite-search-near-stress
    depends_on:
      - name: compile
    commands:
      - func: "fetch artifacts"
      - command: shell.exec
        params:
          working_dir: "wiredtiger/build_posix/"
          script: |
            set -o errexit
            set -o verbose

            ${test_env_vars|} $(pwd)/test/cppsuite/run -t search_near_01 -f test/cppsuite/configs/search_near_01_stress.txt -l 2
            ${test_env_vars|} $(pwd)/test/cppsuite/run -t search_near_02 -f test/cppsuite/configs/search_near_02_stress.txt -l 2
            ${test_env_vars|} $(pwd)/test/cppsuite/run -t search_near_03 -f test/cppsuite/configs/search_near_03_stress.txt -l 2

  # End of cppsuite test tasks.
  # Start of csuite test tasks

  - name: csuite-incr-backup-test
    tags: ["pull_request"]
    depends_on:
      - name: compile
    commands:
      - func: "fetch artifacts"
      - command: shell.exec
        params:
          working_dir: "wiredtiger/build_posix"
          script: |
            set -o errexit
            set -o verbose

            ${test_env_vars|} $(pwd)/test/csuite/test_incr_backup 2>&1

  - name: csuite-random-abort-test
    tags: ["pull_request"]
    depends_on:
      - name: compile
    commands:
      - func: "fetch artifacts"
      - command: shell.exec
        params:
          working_dir: "wiredtiger/build_posix"
          script: |
            set -o errexit
            set -o verbose

            ${test_env_vars|} $(pwd)/../test/csuite/random_abort/smoke.sh 2>&1

  - name: csuite-random-directio-test
    tags: ["pull_request"]
    depends_on:
      - name: compile
    commands:
      - func: "fetch artifacts"
      - command: shell.exec
        params:
          working_dir: "wiredtiger/build_posix"
          script: |
            set -o errexit
            set -o verbose

            ${test_env_vars|} $(pwd)/../test/csuite/random_directio/smoke.sh 2>&1

  - name: csuite-schema-abort-test
    tags: ["pull_request"]
    depends_on:
      - name: compile
    commands:
      - func: "fetch artifacts"
      - command: shell.exec
        params:
          working_dir: "wiredtiger/build_posix"
          script: |
            set -o errexit
            set -o verbose

            ${test_env_vars|} $(pwd)/../test/csuite/schema_abort/smoke.sh 2>&1

  - name: csuite-tiered-abort-test
    tags: ["pull_request"]
    depends_on:
      - name: compile
    commands:
      - func: "fetch artifacts"
      - command: shell.exec
        params:
          working_dir: "wiredtiger/build_posix"
          script: |
            set -o errexit
            set -o verbose

            ${test_env_vars|} $(pwd)/../test/csuite/tiered_abort/smoke.sh 2>&1

  - name: csuite-timestamp-abort-test
    tags: ["pull_request"]
    depends_on:
      - name: compile
    commands:
      - func: "fetch artifacts"
      - command: shell.exec
        params:
          working_dir: "wiredtiger/build_posix"
          script: |
            set -o errexit
            set -o verbose

            ${test_env_vars|} $(pwd)/../test/csuite/timestamp_abort/smoke.sh 2>&1

  - name: csuite-timestamp-abort-stress-test
    tags: ["pull_request"]
    depends_on:
      - name: compile
    commands:
      - func: "fetch artifacts"
      - command: shell.exec
        params:
          working_dir: "wiredtiger/build_posix"
          script: |
            set -o errexit
            set -o verbose

            ${test_env_vars|} $(pwd)/../test/csuite/timestamp_abort/smoke.sh -s 2>&1

  - name: csuite-scope-test
    tags: ["pull_request"]
    depends_on:
      - name: compile
    commands:
      - func: "fetch artifacts"
      - command: shell.exec
        params:
          working_dir: "wiredtiger/build_posix"
          script: |
            set -o errexit
            set -o verbose

            ${test_env_vars|} $(pwd)/test/csuite/test_scope 2>&1

  - name: csuite-truncated-log-test
    tags: ["pull_request"]
    depends_on:
      - name: compile
    commands:
      - func: "fetch artifacts"
      - func: "truncated log test"

  - name: csuite-wt1965-col-efficiency-test
    tags: ["pull_request"]
    depends_on:
      - name: compile
    commands:
      - func: "fetch artifacts"
      - command: shell.exec
        params:
          working_dir: "wiredtiger/build_posix"
          script: |
            set -o errexit
            set -o verbose

            ${test_env_vars|} $(pwd)/test/csuite/test_wt1965_col_efficiency 2>&1

  - name: csuite-wt2403-lsm-workload-test
    tags: ["pull_request"]
    depends_on:
      - name: compile
    commands:
      - func: "fetch artifacts"
      - command: shell.exec
        params:
          working_dir: "wiredtiger/build_posix"
          script: |
            set -o errexit
            set -o verbose

            ${test_env_vars|} $(pwd)/test/csuite/test_wt2403_lsm_workload 2>&1

  - name: csuite-wt2447-join-main-table-test
    tags: ["pull_request"]
    depends_on:
      - name: compile
    commands:
      - func: "fetch artifacts"
      - command: shell.exec
        params:
          working_dir: "wiredtiger/build_posix"
          script: |
            set -o errexit
            set -o verbose

            ${test_env_vars|} $(pwd)/test/csuite/test_wt2447_join_main_table 2>&1

  - name: csuite-wt2695-checksum-test
    tags: ["pull_request"]
    depends_on:
      - name: compile
    commands:
      - func: "fetch artifacts"
      - command: shell.exec
        params:
          working_dir: "wiredtiger/build_posix"
          script: |
            set -o errexit
            set -o verbose

            ${test_env_vars|} $(pwd)/test/csuite/test_wt2695_checksum 2>&1

  - name: csuite-wt2592-join-schema-test
    tags: ["pull_request"]
    depends_on:
      - name: compile
    commands:
      - func: "fetch artifacts"
      - command: shell.exec
        params:
          working_dir: "wiredtiger/build_posix"
          script: |
            set -o errexit
            set -o verbose

            ${test_env_vars|} $(pwd)/test/csuite/test_wt2592_join_schema 2>&1

  - name: csuite-wt2719-reconfig-test
    tags: ["pull_request"]
    depends_on:
      - name: compile
    commands:
      - func: "fetch artifacts"
      - command: shell.exec
        params:
          working_dir: "wiredtiger/build_posix"
          script: |
            set -o errexit
            set -o verbose

            ${test_env_vars|} $(pwd)/test/csuite/test_wt2719_reconfig 2>&1

  - name: csuite-wt2999-join-extractor-test
    tags: ["pull_request"]
    depends_on:
      - name: compile
    commands:
      - func: "fetch artifacts"
      - command: shell.exec
        params:
          working_dir: "wiredtiger/build_posix"
          script: |
            set -o errexit
            set -o verbose

            ${test_env_vars|} $(pwd)/test/csuite/test_wt2999_join_extractor 2>&1

  - name: csuite-wt3120-filesys-test
    tags: ["pull_request"]
    depends_on:
      - name: compile
    commands:
      - func: "fetch artifacts"
      - command: shell.exec
        params:
          working_dir: "wiredtiger/build_posix"
          script: |
            set -o errexit
            set -o verbose

            ${test_env_vars|} $(pwd)/test/csuite/test_wt3120_filesys 2>&1

  - name: csuite-wt3135-search-near-collator-test
    tags: ["pull_request"]
    depends_on:
      - name: compile
    commands:
      - func: "fetch artifacts"
      - command: shell.exec
        params:
          working_dir: "wiredtiger/build_posix"
          script: |
            set -o errexit
            set -o verbose

            ${test_env_vars|} $(pwd)/test/csuite/test_wt3135_search_near_collator 2>&1

  - name: csuite-wt3184-dup-index-collator-test
    tags: ["pull_request"]
    depends_on:
      - name: compile
    commands:
      - func: "fetch artifacts"
      - command: shell.exec
        params:
          working_dir: "wiredtiger/build_posix"
          script: |
            set -o errexit
            set -o verbose

            ${test_env_vars|} $(pwd)/test/csuite/test_wt3184_dup_index_collator 2>&1

  - name: csuite-wt3363-checkpoint-op-races-test
    tags: ["pull_request"]
    depends_on:
      - name: compile
    commands:
      - func: "fetch artifacts"
      - command: shell.exec
        params:
          working_dir: "wiredtiger/build_posix"
          script: |
            set -o errexit
            set -o verbose

            ${test_env_vars|} $(pwd)/test/csuite/test_wt3363_checkpoint_op_races 2>&1

  - name: csuite-wt3874-pad-byte-collator-test
    tags: ["pull_request"]
    depends_on:
      - name: compile
    commands:
      - func: "fetch artifacts"
      - command: shell.exec
        params:
          working_dir: "wiredtiger/build_posix"
          script: |
            set -o errexit
            set -o verbose

            ${test_env_vars|} $(pwd)/test/csuite/test_wt3874_pad_byte_collator 2>&1

  - name: csuite-wt4105-large-doc-small-upd-test
    tags: ["pull_request"]
    depends_on:
      - name: compile
    commands:
      - func: "fetch artifacts"
      - command: shell.exec
        params:
          working_dir: "wiredtiger/build_posix"
          script: |
            set -o errexit
            set -o verbose

            ${test_env_vars|} $(pwd)/test/csuite/test_wt4105_large_doc_small_upd 2>&1

  - name: csuite-wt4117-checksum-test
    tags: ["pull_request"]
    depends_on:
      - name: compile
    commands:
      - func: "fetch artifacts"
      - command: shell.exec
        params:
          working_dir: "wiredtiger/build_posix"
          script: |
            set -o errexit
            set -o verbose

            ${test_env_vars|} $(pwd)/test/csuite/test_wt4117_checksum 2>&1

  - name: csuite-wt4156-metadata-salvage-test
    tags: ["pull_request"]
    depends_on:
      - name: compile
    commands:
      - func: "fetch artifacts"
      - command: shell.exec
        params:
          working_dir: "wiredtiger/build_posix"
          script: |
            set -o errexit
            set -o verbose

            ${test_env_vars|} $(pwd)/test/csuite/test_wt4156_metadata_salvage 2>&1

  - name: csuite-wt4699-json-test
    tags: ["pull_request"]
    depends_on:
      - name: compile
    commands:
      - func: "fetch artifacts"
      - command: shell.exec
        params:
          working_dir: "wiredtiger/build_posix"
          script: |
            set -o errexit
            set -o verbose

            ${test_env_vars|} $(pwd)/test/csuite/test_wt4699_json 2>&1

  - name: csuite-wt4803-history-store-abort-test
    tags: ["pull_request"]
    depends_on:
      - name: compile
    commands:
      - func: "fetch artifacts"
      - command: shell.exec
        params:
          working_dir: "wiredtiger/build_posix"
          script: |
            set -o errexit
            set -o verbose

            ${test_env_vars|} $(pwd)/test/csuite/test_wt4803_history_store_abort 2>&1

  - name: csuite-wt4891-meta-ckptlist-get-alloc-test
    tags: ["pull_request"]
    depends_on:
      - name: compile
    commands:
      - func: "fetch artifacts"
      - command: shell.exec
        params:
          working_dir: "wiredtiger/build_posix"
          script: |
            set -o errexit
            set -o verbose

            ${test_env_vars|} $(pwd)/test/csuite/test_wt4891_meta_ckptlist_get_alloc 2>&1

  - name: csuite-wt6185-modify-ts-test
    tags: ["pull_request"]
    depends_on:
      - name: compile
    commands:
      - func: "fetch artifacts"
      - command: shell.exec
        params:
          working_dir: "wiredtiger/build_posix"
          script: |
            set -o errexit
            set -o verbose

            ${test_env_vars|} $(pwd)/test/csuite/test_wt6185_modify_ts 2>&1

  - name: csuite-rwlock-test
    tags: ["pull_request"]
    depends_on:
      - name: compile
    commands:
      - func: "fetch artifacts"
      - command: shell.exec
        params:
          working_dir: "wiredtiger/build_posix"
          script: |
            set -o errexit
            set -o verbose

            ${test_env_vars|} $(pwd)/test/csuite/test_rwlock 2>&1

  # FIXME-WT-8512: The test was temporarily disabled by WT-5790.
  # - name: csuite-wt2246-col-append-test
  #   tags: ["pull_request"]
  #   depends_on:
  #     - name: compile
  #   commands:
  #     - func: "fetch artifacts"
  #     - command: shell.exec
  #       params:
  #         working_dir: "wiredtiger/build_posix"
  #         script: |
  #           set -o errexit
  #           set -o verbose

  #           ${test_env_vars|} $(pwd)/test/csuite/test_wt2246_col_append 2>&1

  - name: csuite-wt2323-join-visibility-test
    tags: ["pull_request"]
    depends_on:
      - name: compile
    commands:
      - func: "fetch artifacts"
      - command: shell.exec
        params:
          working_dir: "wiredtiger/build_posix"
          script: |
            set -o errexit
            set -o verbose

            ${test_env_vars|} $(pwd)/test/csuite/test_wt2323_join_visibility 2>&1

  - name: csuite-wt2535-insert-race-test
    tags: ["pull_request"]
    depends_on:
      - name: compile
    commands:
      - func: "fetch artifacts"
      - command: shell.exec
        params:
          working_dir: "wiredtiger/build_posix"
          script: |
            set -o errexit
            set -o verbose

            ${test_env_vars|} $(pwd)/test/csuite/test_wt2535_insert_race 2>&1

  - name: csuite-wt2834-join-bloom-fix-test
    tags: ["pull_request"]
    depends_on:
      - name: compile
    commands:
      - func: "fetch artifacts"
      - command: shell.exec
        params:
          working_dir: "wiredtiger/build_posix"
          script: |
            set -o errexit
            set -o verbose

            ${test_env_vars|} $(pwd)/test/csuite/test_wt2834_join_bloom_fix 2>&1

  - name: csuite-wt2853-perf-test
    tags: ["pull_request"]
    depends_on:
      - name: compile
    commands:
      - func: "fetch artifacts"
      - command: shell.exec
        params:
          working_dir: "wiredtiger/build_posix"
          script: |
            set -o errexit
            set -o verbose

            ${test_env_vars|} $(pwd)/test/csuite/test_wt2853_perf 2>&1

  - name: csuite-wt2909-checkpoint-integrity-test
    tags: ["pull_request"]
    depends_on:
      - name: compile
    commands:
      - func: "fetch artifacts"
      - command: shell.exec
        params:
          working_dir: "wiredtiger/build_posix"
          script: |
            set -o errexit
            set -o verbose

            ${test_env_vars|} $(pwd)/test/csuite/test_wt2909_checkpoint_integrity 2>&1

  - name: csuite-wt3338-partial-update-test
    tags: ["pull_request"]
    depends_on:
      - name: compile
    commands:
      - func: "fetch artifacts"
      - command: shell.exec
        params:
          working_dir: "wiredtiger/build_posix"
          script: |
            set -o errexit
            set -o verbose

            ${test_env_vars|} $(pwd)/test/csuite/test_wt3338_partial_update 2>&1

  - name: csuite-wt4333-handle-locks-test
    tags: ["pull_request"]
    depends_on:
      - name: compile
    commands:
      - func: "fetch artifacts"
      - command: shell.exec
        params:
          working_dir: "wiredtiger/build_posix"
          script: |
            set -o errexit
            set -o verbose

            ${test_env_vars|} $(pwd)/test/csuite/test_wt4333_handle_locks 2>&1

  - name: csuite-wt6616-checkpoint-oldest-ts-test
    tags: ["pull_request"]
    depends_on:
      - name: compile
    commands:
      - func: "fetch artifacts"
      - command: shell.exec
        params:
          working_dir: "wiredtiger/build_posix"
          script: |
            set -o errexit
            set -o verbose

            ${test_env_vars|} $(pwd)/test/csuite/test_wt6616_checkpoint_oldest_ts 2>&1

  - name: csuite-wt7989-compact-checkpoint-test
    tags: ["pull_request"]
    depends_on:
      - name: compile
    commands:
      - func: "fetch artifacts"
      - command: shell.exec
        params:
          working_dir: "wiredtiger/build_posix"
          script: |
            set -o errexit
            set -o verbose

            ${test_env_vars|} $(pwd)/test/csuite/test_wt7989_compact_checkpoint 2>&1

  - name: csuite-wt8057-compact-stress-test
    tags: ["pull_request"]
    depends_on:
      - name: compile
    commands:
      - func: "fetch artifacts"
      - command: shell.exec
        params:
          working_dir: "wiredtiger/build_posix"
          script: |
            set -o errexit
            set -o verbose
            ${test_env_vars|} $(pwd)/test/csuite/test_wt8057_compact_stress 2>&1

  - name: csuite-wt8246-compact-rts-data-correctness-test
    tags: ["pull_request"]
    depends_on:
      - name: compile
    commands:
      - func: "fetch artifacts"
      - command: shell.exec
        params:
          working_dir: "wiredtiger/build_posix"
          script: |
            set -o errexit
            set -o verbose
            ${test_env_vars|} $(pwd)/test/csuite/test_wt8246_compact_rts_data_correctness 2>&1

  # End of csuite test tasks

  # Start of Python unit test tasks

  - name: unit-test
    tags: ["python"]
    depends_on:
    - name: compile
    commands:
      - func: "fetch artifacts"
      - func: "unit test"

  - name: unit-test-with-compile
    tags: ["python"]
    commands:
      - func: "get project"
      - func: "compile wiredtiger"
      - func: "unit test"

  - name: unit-test-zstd
    tags: ["python"]
    depends_on:
    - name: compile
    commands:
      - func: "fetch artifacts"
      - func: "unit test"
        vars:
          unit_test_args: -v 2 --zstd

  - name: unit-test-long
    tags: ["python"]
    depends_on:
    - name: compile
    commands:
      - func: "fetch artifacts"
      - func: "unit test"
        vars:
          unit_test_args: -v 2 --long

  - name: unit-linux-no-ftruncate-test
    tags: ["python"]
    depends_on:
    - name: compile-linux-no-ftruncate
    commands:
      - func: "fetch artifacts"
        vars:
          dependent_task: compile-linux-no-ftruncate
      - func: "unit test"

  # Run the tests that uses suite_random with a random starting seed
  - name: unit-test-random-seed
    tags: ["python"]
    depends_on:
    - name: compile
    commands:
      - func: "fetch artifacts"
      - func: "unit test"
        vars:
          unit_test_args: -v 2 -R cursor13 join02 join07 schema03 timestamp22
  # Break out Python unit tests into multiple buckets/tasks.  We have a fixed number of buckets,
  # and we use the -b option of the test/suite/run.py script to split up the tests.

  - name: unit-test-bucket00
    tags: ["pull_request", "python", "unit_test"]
    depends_on:
    - name: compile
    commands:
      - func: "fetch artifacts"
      - func: "unit test"
        vars:
          unit_test_args: -v 2 -b 0/11

  - name: unit-test-bucket01
    tags: ["pull_request", "python", "unit_test"]
    depends_on:
    - name: compile
    commands:
      - func: "fetch artifacts"
      - func: "unit test"
        vars:
          unit_test_args: -v 2 -b 1/11

  - name: unit-test-bucket02
    tags: ["pull_request", "python", "unit_test"]
    depends_on:
    - name: compile
    commands:
      - func: "fetch artifacts"
      - func: "unit test"
        vars:
          unit_test_args: -v 2 -b 2/11

  - name: unit-test-bucket03
    tags: ["pull_request", "python", "unit_test"]
    depends_on:
    - name: compile
    commands:
      - func: "fetch artifacts"
      - func: "unit test"
        vars:
          unit_test_args: -v 2 -b 3/11

  - name: unit-test-bucket04
    tags: ["pull_request", "python", "unit_test"]
    depends_on:
    - name: compile
    commands:
      - func: "fetch artifacts"
      - func: "unit test"
        vars:
          unit_test_args: -v 2 -b 4/11

  - name: unit-test-bucket05
    tags: ["pull_request", "python", "unit_test"]
    depends_on:
    - name: compile
    commands:
      - func: "fetch artifacts"
      - func: "unit test"
        vars:
          unit_test_args: -v 2 -b 5/11

  - name: unit-test-bucket06
    tags: ["pull_request", "python", "unit_test"]
    depends_on:
    - name: compile
    commands:
      - func: "fetch artifacts"
      - func: "unit test"
        vars:
          unit_test_args: -v 2 -b 6/11

  - name: unit-test-bucket07
    tags: ["pull_request", "python", "unit_test"]
    depends_on:
    - name: compile
    commands:
      - func: "fetch artifacts"
      - func: "unit test"
        vars:
          unit_test_args: -v 2 -b 7/11

  - name: unit-test-bucket08
    tags: ["pull_request", "python", "unit_test"]
    depends_on:
    - name: compile
    commands:
      - func: "fetch artifacts"
      - func: "unit test"
        vars:
          unit_test_args: -v 2 -b 8/11

  - name: unit-test-bucket09
    tags: ["pull_request", "python", "unit_test"]
    depends_on:
    - name: compile
    commands:
      - func: "fetch artifacts"
      - func: "unit test"
        vars:
          unit_test_args: -v 2 -b 9/11

  - name: unit-test-bucket10
    tags: ["pull_request", "python", "unit_test"]
    depends_on:
    - name: compile
    commands:
      - func: "fetch artifacts"
      - func: "unit test"
        vars:
          unit_test_args: -v 2 -b 10/11
  # End of Python unit test tasks

  - name: s-all
    tags: ["pull_request"]
    depends_on:
    - name: compile
    commands:
      - func: "fetch artifacts"
      - command: shell.exec
        params:
          working_dir: "wiredtiger/dist"
          script: |
            set -o errexit
            set -o verbose
            sh s_all -A -E 2>&1

  - name: conf-dump-test
    tags: ["pull_request", "python"]
    depends_on:
    - name: compile
    commands:
      - func: "fetch artifacts"
      - command: shell.exec
        params:
          working_dir: "wiredtiger/build_posix/test"
          script: |
            set -o errexit
            set -o verbose

            ${test_env_vars|} ${python_binary|python3} ../../test/wtperf/test_conf_dump.py 2>&1

  - name: compile-windows-alt
    tags: ["pull_request", "windows_only"]
    depends_on:
    - name: compile
    commands:
      - func: "fetch artifacts"
      - command: shell.exec
        params:
          working_dir: "wiredtiger"
          script: |
            set -o errexit
            set -o verbose

            export "PATH=/cygdrive/c/Python39:/cygdrive/c/Python39/Scripts:$PATH"
            python --version
            python -m pip install scons==3.1.1
            scons-3.1.1.bat ${scons_smp_command|} "CFLAGS=/Gv /wd4090 /wd4996 /we4047 /we4024 /TC /we4100 /we4133" wiredtiger.dll libwiredtiger.lib

  - name: scons-check
    tags: ["pull_request", "windows_only"]
    depends_on:
    - name: compile
    commands:
      - func: "fetch artifacts"
      - command: shell.exec
        params:
          working_dir: "wiredtiger"
          script: |
            set -o errexit
            set -o verbose

            export "PATH=/cygdrive/c/Python39:/cygdrive/c/Python39/Scripts:$PATH"
            python --version
            python -m pip install scons==3.1.1
            # The check target is not run in parallel.
            scons-3.1.1.bat check

  - name: fops
    tags: ["pull_request"]
    depends_on:
    - name: compile
    commands:
      - func: "fetch artifacts"
      - command: shell.exec
        params:
          working_dir: "wiredtiger/build_posix"
          script: |
            set -o errexit
            set -o verbose
            if [ "Windows_NT" = "$OS" ]; then
              cd ..
              cmd.exe /c t_fops.exe
            else
              ${test_env_vars|} test/fops/t
            fi

  - name: compatibility-test-for-newer-releases
    commands:
      - func: "get project"
      - command: shell.exec
        params:
          working_dir: "wiredtiger"
          script: |
            set -o errexit
            set -o verbose
            test/evergreen/compatibility_test_for_releases.sh -n

  - name: compatibility-test-for-older-releases
    commands:
      - func: "get project"
      - command: shell.exec
        params:
          working_dir: "wiredtiger"
          script: |
            set -o errexit
            set -o verbose
            test/evergreen/compatibility_test_for_releases.sh -o

  - name: compatibility-test-for-wt-standalone-releases
    commands:
      - func: "get project"
      - command: shell.exec
        params:
          working_dir: "wiredtiger"
          script: |
            set -o errexit
            set -o verbose
            test/evergreen/compatibility_test_for_releases.sh -w

  - name: import-compatibility-test
    commands:
      - func: "get project"
      - command: shell.exec
        params:
          working_dir: "wiredtiger"
          script: |
            set -o errexit
            set -o verbose
            test/evergreen/import_compatibility_test.sh

  - name: generate-datafile-little-endian
    depends_on:
      - name: compile
    commands:
      - func: "fetch artifacts"
      - func: "compile wiredtiger"
      - func: "format test"
        vars:
          times: 10
          config: ../../../test/format/CONFIG.endian
          extra_args: -h "WT_TEST.$i"
      - command: shell.exec
        params:
          working_dir: "wiredtiger/build_posix/test/format"
          shell: bash
          script: |
            set -o errexit
            set -o verbose
            # Archive the WT_TEST directories which include the generated wt data files. We cannot
            # use the Evergreen archive command as we need to archive multiple WT_TEST folders.
            tar -zcvf WT_TEST.tgz WT_TEST*
      - func: "upload endian format artifacts"
        vars:
          endian_format: little-endian
          local_file: wiredtiger/build_posix/test/format/WT_TEST.tgz
          remote_file: WT_TEST-little-endian.tgz

  - name: verify-datafile-little-endian
    depends_on:
    - name: compile
    - name: generate-datafile-little-endian
    commands:
      - func: "fetch artifacts"
      - func: "fetch endian format artifacts"
        vars:
          endian_format: little-endian
          remote_file: WT_TEST-little-endian
      - func: "verify wt datafiles"

  - name: verify-datafile-from-little-endian
    depends_on:
    - name: compile
    - name: generate-datafile-little-endian
      variant: little-endian
    commands:
      - func: "fetch artifacts"
      - func: "fetch endian format artifacts"
        vars:
          endian_format: little-endian
          remote_file: WT_TEST-little-endian
      - func: "verify wt datafiles"

  - name: generate-datafile-big-endian
    depends_on:
      - name: compile
    commands:
      - func: "fetch artifacts"
      - func: "compile wiredtiger"
      - func: "format test"
        vars:
          times: 10
          config: ../../../test/format/CONFIG.endian
          extra_args: -h "WT_TEST.$i"
      - command: shell.exec
        params:
          working_dir: "wiredtiger/build_posix/test/format"
          shell: bash
          script: |
            set -o errexit
            set -o verbose
            # Archive the WT_TEST directories which include the generated wt data files. We cannot
            # use the Evergreen archive command as we need to archive multiple WT_TEST folders.
            tar -zcvf WT_TEST.tgz WT_TEST*
      - func: "upload endian format artifacts"
        vars:
          endian_format: big-endian
          local_file: wiredtiger/build_posix/test/format/WT_TEST.tgz
          remote_file: WT_TEST-big-endian.tgz

  - name: verify-datafile-big-endian
    depends_on:
    - name: compile
    - name: generate-datafile-big-endian
    commands:
      - func: "fetch artifacts"
      - func: "fetch endian format artifacts"
        vars:
          endian_format: big-endian
          remote_file: WT_TEST-big-endian
      - func: "verify wt datafiles"

  - name: verify-datafile-from-big-endian
    depends_on:
    - name: compile
    - name: generate-datafile-big-endian
      variant: big-endian
    commands:
      - func: "fetch artifacts"
      - func: "fetch endian format artifacts"
        vars:
          endian_format: big-endian
          remote_file: WT_TEST-big-endian
      - func: "verify wt datafiles"

  - name: clang-analyzer
    tags: ["pull_request"]
    commands:
      - func: "get project"
      - command: shell.exec
        params:
          working_dir: "wiredtiger"
          script: |
            set -o errexit
            set -o verbose
            sh dist/s_clang-scan 2>&1

  - name: configure-combinations
    commands:
      - func: "get project"
      - command: shell.exec
        params:
          working_dir: "wiredtiger/test/evergreen"
          script: |
            set -o errexit
            set -o verbose
            ./configure_combinations.sh ${smp_command|} 2>&1
      # Handle special build combination for running all the diagnostic tests.
      - func: "configure wiredtiger"
        vars:
          configure_env_vars: CC=/opt/mongodbtoolchain/v3/bin/gcc CXX=/opt/mongodbtoolchain/v3/bin/g++ PATH=/opt/mongodbtoolchain/v3/bin:$PATH ADD_CFLAGS="-g -Werror"
          posix_configure_flags: --enable-silent-rules --enable-strict --enable-diagnostic --disable-static
      - func: "make wiredtiger"
        vars:
          make_command: make all
      - func: "make check all"

  # Use format.sh to run tests in parallel (x4) for just under two hours (the
  # default Evergreen timeout) on the higher spec build distros. This allows
  # us to perform multiple test runs while ensuring a long-running config does
  # not result in an Evergreen test timeout failure.
  - name: linux-directio
    depends_on:
    - name: compile
    commands:
      - func: "fetch artifacts"
      - func: "compile wiredtiger"
      - func: "format test script"
        vars:
          format_test_script_args: -t 110 -j 4 direct_io=1

  # - name: linux-directio
  #   depends_on:
  #   - name: compile
  #   commands:
  #     - func: "fetch artifacts"
  #     - func: "compile wiredtiger"
  #     - func: "format test"
  #       vars:
  #         times: 3
  #         config: ../../../test/format/CONFIG.stress
  #         extra_args: -C "direct_io=[data]"

  - name: format-linux-no-ftruncate
    depends_on:
    - name: compile-linux-no-ftruncate
    commands:
      - func: "fetch artifacts"
        vars:
          dependent_task: compile-linux-no-ftruncate
      - func: "compile wiredtiger no linux ftruncate"
      - func: "format test"
        vars:
          times: 3

  - name: package
    commands:
      - func: "get project"
      - command: shell.exec
        params:
          working_dir: "wiredtiger/dist"
          script: |
            set -o errexit
            set -o verbose
            env CC=/opt/mongodbtoolchain/v3/bin/gcc CXX=/opt/mongodbtoolchain/v3/bin/g++ PATH=/opt/mongodbtoolchain/v3/bin:/opt/java/jdk11/bin:$PATH sh s_release `date +%Y%m%d`

  - name: doc-compile
    tags: ["pull_request"]
    run_on:
    - ubuntu2004-test
    commands:
      - func: "get project"
      - func: "compile wiredtiger docs"

  - name: doc-update
    patchable: false
    stepback: false
    commands:
      - func: "get project"
      - func: "compile wiredtiger docs"
      - func: "update wiredtiger docs"

  - name: syscall-linux
    depends_on:
    - name: compile
    commands:
      - func: "fetch artifacts"
      - func: "compile wiredtiger"
      - command: shell.exec
        params:
          working_dir: "wiredtiger/test/syscall"
          script: |
            set -o errexit
            set -o verbose
            ${python_binary|python3} syscall.py --verbose --preserve

  - name: checkpoint-filetypes-test
    commands:
      - func: "get project"
      - func: "compile wiredtiger"
        vars:
          # Don't use diagnostic - this test looks for timing problems that are more likely to occur without it
          posix_configure_flags: --enable-strict
      - func: "checkpoint test"
        vars:
          checkpoint_args: -t m -n 1000000 -k 5000000 -C cache_size=100MB
      - func: "checkpoint test"
        vars:
          checkpoint_args: -t c -n 1000000 -k 5000000 -C cache_size=100MB
      - func: "checkpoint test"
        vars:
          checkpoint_args: -t r -n 1000000 -k 5000000 -C cache_size=100MB

  - name: coverage-report
    commands:
      - command: timeout.update
        params:
          exec_timeout_secs: 36000 # 10 hrs
          timeout_secs: 1800 # 30 mins
      - func: "get project"
      - func: "compile wiredtiger"
        vars:
          configure_env_vars: CC=/opt/mongodbtoolchain/v3/bin/gcc CXX=/opt/mongodbtoolchain/v3/bin/g++ PATH=/opt/mongodbtoolchain/v3/bin:$PATH ADD_CFLAGS="--coverage -fPIC -ggdb" LDFLAGS=--coverage
          posix_configure_flags: --enable-silent-rules --enable-diagnostic --enable-strict --enable-python --with-builtins=lz4,snappy,zlib,zstd
      - func: "make check all"
      - func: "unit test"
        vars:
          unit_test_args: -v 2 --long
      - func: "format test"
        vars:
          config: ../../../test/format/CONFIG.coverage
          extra_args: file_type=row compression=snappy logging=1 logging_compression=snappy logging_prealloc=1
      - func: "format test"
        vars:
          config: ../../../test/format/CONFIG.coverage
          extra_args: file_type=row alter=1 backups=1 compaction=1 data_extend=1 prepare=1 salvage=1 statistics=1 statistics_server=1 verify=1
      - func: "format test"
        vars:
          config: ../../../test/format/CONFIG.coverage
          extra_args: file_type=row firstfit=1 internal_key_truncation=1
      - func: "format test"
        vars:
          config: ../../../test/format/CONFIG.coverage
          extra_args: file_type=row checkpoints=0 in_memory=1 reverse=1 truncate=1
      - func: "format test"
        vars:
          config: ../../../test/format/CONFIG.coverage
          extra_args: file_type=row compression=zlib huffman_value=1
      - func: "format test"
        vars:
          config: ../../../test/format/CONFIG.coverage
          extra_args: file_type=row data_source=lsm bloom=1
      - func: "format test"
        vars:
          config: ../../../test/format/CONFIG.coverage
          extra_args: file_type=row compression=lz4 prefix_compression=1 leaf_page_max=9 internal_page_max=9 key_min=256 value_min=256
      - func: "format test"
        vars:
          config: ../../../test/format/CONFIG.coverage
          extra_args: file_type=var compression=snappy checksum=uncompressed dictionary=1 repeat_data_pct=10
      - func: "format test"
        vars:
          config: ../../../test/format/CONFIG.coverage
          extra_args: file_type=var leaf_page_max=9 internal_page_max=9 value_min=256
      - func: "format test"
        vars:
          config: ../../../test/format/CONFIG.coverage
          extra_args: file_type=fix
      - command: shell.exec
        params:
          shell: bash
          working_dir: "wiredtiger/build_posix"
          script: |
            set -o errexit
            set -o verbose
            virtualenv -p python3 venv
            source venv/bin/activate
            pip3 install gcovr
            mkdir -p ../coverage_report
            GCOV=/opt/mongodbtoolchain/v3/bin/gcov gcovr -r .. -f ../src -e '.*/bt_(debug|dump|misc|salvage|vrfy).*' -e '.*/(log|progress|verify_build|strerror|env_msg|err_file|cur_config|os_abort)\..*' -e '.*_stat\..*' -e 'bench' -e 'examples' -e 'test' -e 'ext' -e 'dist' -e 'tools' -j 4 --html-details --html-self-contained -o ../coverage_report/2_coverage_report.html
      - command: s3.put
        params:
          aws_secret: ${aws_secret}
          aws_key: ${aws_key}
          local_files_include_filter: wiredtiger/coverage_report/*
          bucket: build_external
          permissions: public-read
          content_type: text/html
          remote_file: wiredtiger/${build_variant}/${revision}/coverage_report_${build_id}-${execution}/
      - command: s3.put
        params:
          aws_secret: ${aws_secret}
          aws_key: ${aws_key}
          local_file: wiredtiger/coverage_report/2_coverage_report.html
          bucket: build_external
          permissions: public-read
          content_type: text/html
          # Ensure that the first character of the display_name is a space
          # This will ensure that it sorts before the per-file report pages which also get a space
          # at the start of their display name (why this happens is not yet clear).
          display_name: " 1 Coverage report main page"
          remote_file: wiredtiger/${build_variant}/${revision}/coverage_report_${build_id}-${execution}/1_coverage_report_main.html


  - name: spinlock-gcc-test
    commands:
      - func: "get project"
      - func: "compile wiredtiger"
        vars:
          posix_configure_flags: --enable-python --with-spinlock=gcc --enable-strict
      - func: "make check all"
      - func: "format test"
        vars:
          times: 3
      - func: "unit test"

  - name: spinlock-pthread-adaptive-test
    commands:
      - func: "get project"
      - func: "compile wiredtiger"
        vars:
          posix_configure_flags: --enable-python --with-spinlock=pthread_adaptive --enable-strict
      - func: "make check all"
      - func: "format test"
        vars:
          times: 3
      - func: "unit test"

  - name: wtperf-test
    depends_on:
      - name: compile-wtperf
    commands:
      - func: "fetch artifacts"
        vars:
          dependent_task: compile-wtperf
      - command: shell.exec
        params:
          working_dir: "wiredtiger/build_posix"
          script: |
            set -o errexit
            set -o verbose
            # The test will generate WT_TEST directory automatically
            dir=../bench/wtperf/stress
            for file in `ls $dir`
            do
              echo "===="
              echo "==== Initiating wtperf test using $dir/$file ===="
              echo "===="
              ./bench/wtperf/wtperf -O $dir/$file -o verbose=2
              cp -rf WT_TEST WT_TEST_$file
            done

  - name: ftruncate-test
    commands:
      - func: "get project"
      - func: "compile wiredtiger"
        vars:
          posix_configure_flags: --enable-strict ac_cv_func_ftruncate=no
      - command: shell.exec
        params:
          working_dir: "wiredtiger/build_posix"
          script: |
            set -o errexit
            set -o verbose
            # ${test_env_vars|} $(pwd)/../test/csuite/random_abort/smoke.sh 2>&1
            ${test_env_vars|} $(pwd)/../test/csuite/timestamp_abort/smoke.sh 2>&1
            ${test_env_vars|} $(pwd)/test/csuite/test_truncated_log 2>&1

  - name: long-test
    commands:
      - func: "get project"
      - func: "configure wiredtiger"
        vars:
          configure_env_vars: CC=/opt/mongodbtoolchain/v3/bin/gcc CXX=/opt/mongodbtoolchain/v3/bin/g++ PATH=/opt/mongodbtoolchain/v3/bin:$PATH ADD_CFLAGS="-g -Werror"
          posix_configure_flags: --enable-silent-rules --enable-strict --enable-diagnostic --disable-static
      - func: "make wiredtiger"

      # Run the long version of make check, that includes the full csuite tests
      - func: "make check all"
        vars:
          test_env_vars: ${test_env_vars} TESTUTIL_ENABLE_LONG_TESTS=1
      - command: shell.exec
        params:
          working_dir: "wiredtiger/build_posix"
          script: |
            set -o errexit
            set -o verbose

            WT3363_CHECKPOINT_OP_RACES=1 test/csuite/./test_wt3363_checkpoint_op_races 2>&1

      # Many dbs test - Run with:
      # 1.  The defaults
      - func: "many dbs test"
      # 2.  Set idle flag to turn off operations.
      - func: "many dbs test"
        vars:
          many_db_args: -I
      # 3.  More dbs.
      - func: "many dbs test"
        vars:
          many_db_args: -D 40
      # 4.  With idle flag and more dbs.
      - func: "many dbs test"
        vars:
          many_db_args: -I -D 40

      # extended test/thread runs
      - func: "thread test"
        vars:
          thread_test_args: -t f
      - func: "thread test"
        vars:
          thread_test_args: -S -F -n 100000 -t f
      - func: "thread test"
        vars:
          thread_test_args: -t r
      - func: "thread test"
        vars:
          thread_test_args: -S -F -n 100000 -t r
      - func: "thread test"
        vars:
          thread_test_args: -t v
      - func: "thread test"
        vars:
          thread_test_args: -S -F -n 100000 -t v

      # random-abort - default (random time and number of threads)
      - func: "random abort test"
      # random-abort - minimum time, random number of threads
      - func: "random abort test"
        vars:
          random_abort_args: -t 10
      # random-abort - maximum time, random number of threads
      - func: "random abort test"
        vars:
          random_abort_args: -t 40
      # random-abort - run compaction
      - func: "random abort test"
        vars:
          random_abort_args: -c -t 60

      # truncated-log
      - func: "truncated log test"

      # format test
      - func: "format test"
        vars:
          extra_args: file_type=fix
      - func: "format test"
        vars:
          extra_args: file_type=row

      # format test for stressing compaction code path
      - func: "format test"
        vars:
          times: 3
          extra_args: file_type=row compaction=1 verify=1 runs.timer=3 ops.pct.delete=30

  - name: time-shift-sensitivity-test
    depends_on:
    - name: compile
    commands:
      - func: "fetch artifacts"
        vars:
          posix_configure_flags: --enable-strict
      - command: shell.exec
        params:
          working_dir: "wiredtiger/test/csuite"
          script: |
            set -o errexit
            set -o verbose

            ./time_shift_test.sh /usr/local/lib/faketime/libfaketimeMT.so.1 0-1 2>&1

  - name: format-stress-pull-request-test
    tags: ["pull_request"]
    commands:
      - func: "get project"
      - func: "compile wiredtiger"
      - func: "format test script"
        vars:
          smp_command: -j $(grep -c ^processor /proc/cpuinfo)
          # run for 10 minutes.
          format_test_script_args: -t 10 rows=10000 ops=50000

  - name: format-smoke-test
    commands:
      - func: "get project"
      - func: "compile wiredtiger with builtins"
      - func: "format test script"
        vars:
          format_test_script_args: -e "SEGFAULT_SIGNALS=all" -b "catchsegv ./t" -S

  - name: format-asan-smoke-test
    commands:
      - func: "get project"
      - func: "compile wiredtiger address sanitizer"
      - func: "format test script"
        vars:
          test_env_vars:
            ASAN_OPTIONS="detect_leaks=1:abort_on_error=1:disable_coredump=0:unmap_shadow_on_exit=1"
            ASAN_SYMBOLIZER_PATH=/opt/mongodbtoolchain/v4/bin/llvm-symbolizer
          format_test_script_args: -S

  # FIXME-WT-8482: Replace this test with format-asan-smoke-test.
  - name: format-asan-smoke-ppc-test
    commands:
      - func: "get project"
      - func: "compile wiredtiger"
        vars:
          # FIXME-WT-8482: CC is set to the system default "clang" binary here as a workaround.
          # Change it back to mongodbtoolchain "clang" binary.
          configure_env_vars:
            CCAS=/opt/mongodbtoolchain/v3/bin/gcc CC=/usr/bin/clang
            CXX=/opt/mongodbtoolchain/v3/bin/clang++ PATH=/opt/mongodbtoolchain/v3/bin:$PATH
            CFLAGS="-ggdb -fPIC -fsanitize=address -fno-omit-frame-pointer
            -I/opt/mongodbtoolchain/v3/lib/gcc/ppc64le-mongodb-linux/8.2.0/include"
            CXXFLAGS="-ggdb -fPIC -fsanitize=address -fno-omit-frame-pointer
            -I/opt/mongodbtoolchain/v3/lib/gcc/ppc64le-mongodb-linux/8.2.0/include"
          posix_configure_flags: --enable-diagnostic --with-builtins=lz4,snappy,zlib
      - func: "format test script"
        # Run smoke tests, don't stop at failed tests, use default config
        vars:
          test_env_vars:
            ASAN_OPTIONS="detect_leaks=1:abort_on_error=1:disable_coredump=0:unmap_shadow_on_exit=1"
            ASAN_SYMBOLIZER_PATH=/usr/lib/llvm-6.0/bin/llvm-symbolizer
          format_test_script_args: -S

  - name: format-wtperf-test
    commands:
      - func: "get project"
      - func: "compile wiredtiger with builtins"
      - command: shell.exec
        params:
          working_dir: "wiredtiger/build_posix/bench/wtperf"
          script: |
            set -o errexit
            set -o verbose

            cp ../../../bench/wtperf/split_heavy.wtperf .
            ./wtperf -O ./split_heavy.wtperf -o verbose=2

  - name: data-validation-stress-test-checkpoint
    depends_on:
    - name: compile
    commands:
      - func: "fetch artifacts"
      - command: shell.exec
        params:
          working_dir: "wiredtiger/build_posix/test/checkpoint"
          shell: bash
          script: |
            set -o errexit
            set -o verbose
            ${test_env_vars|} ../../../tools/run_parallel.sh 'nice ../../../test/checkpoint/recovery-test.sh "${data_validation_stress_test_args}" WT_TEST.$t' 120

  - name: data-validation-stress-test-checkpoint-fp-hs-insert-s1
    depends_on:
    - name: compile
    commands:
      - func: "fetch artifacts"
      - command: shell.exec
        params:
          working_dir: "wiredtiger/build_posix/test/checkpoint"
          shell: bash
          script: |
            set -o errexit
            set -o verbose
            ${test_env_vars|} ../../../tools/run_parallel.sh 'nice ../../../test/checkpoint/recovery-test.sh "${data_validation_stress_test_args} -s 1" WT_TEST.$t' 120

  - name: data-validation-stress-test-checkpoint-fp-hs-insert-s2
    depends_on:
    - name: compile
    commands:
      - func: "fetch artifacts"
      - command: shell.exec
        params:
          working_dir: "wiredtiger/build_posix/test/checkpoint"
          shell: bash
          script: |
            set -o errexit
            set -o verbose
            ${test_env_vars|} ../../../tools/run_parallel.sh 'nice ../../../test/checkpoint/recovery-test.sh "${data_validation_stress_test_args} -s 2" WT_TEST.$t' 120

  - name: data-validation-stress-test-checkpoint-fp-hs-insert-s3
    depends_on:
    - name: compile
    commands:
      - func: "fetch artifacts"
      - command: shell.exec
        params:
          working_dir: "wiredtiger/build_posix/test/checkpoint"
          shell: bash
          script: |
            set -o errexit
            set -o verbose
            ${test_env_vars|} ../../../tools/run_parallel.sh 'nice ../../../test/checkpoint/recovery-test.sh "${data_validation_stress_test_args} -s 3" WT_TEST.$t' 120

  - name: data-validation-stress-test-checkpoint-fp-hs-insert-s4
    depends_on:
    - name: compile
    commands:
      - func: "fetch artifacts"
      - command: shell.exec
        params:
          working_dir: "wiredtiger/build_posix/test/checkpoint"
          shell: bash
          script: |
            set -o errexit
            set -o verbose
            ${test_env_vars|} ../../../tools/run_parallel.sh 'nice ../../../test/checkpoint/recovery-test.sh "${data_validation_stress_test_args} -s 4" WT_TEST.$t' 120

  - name: data-validation-stress-test-checkpoint-fp-hs-insert-s5
    depends_on:
    - name: compile
    commands:
      - func: "fetch artifacts"
      - command: shell.exec
        params:
          working_dir: "wiredtiger/build_posix/test/checkpoint"
          shell: bash
          script: |
            set -o errexit
            set -o verbose
            ${test_env_vars|} ../../../tools/run_parallel.sh 'nice ../../../test/checkpoint/recovery-test.sh "${data_validation_stress_test_args} -s 5" WT_TEST.$t' 120

  - name: format-failure-configs-test
    depends_on:
    - name: compile
    commands:
      - func: "fetch artifacts"
      - command: shell.exec
        params:
          working_dir: "wiredtiger/test/evergreen"
          script: |
            set -o errexit
            set -o verbose

            ${test_env_vars|} ./run_format_configs.sh

  - name: static-wt-build-test
    commands:
      - func: "get project"
      - func: "compile wiredtiger"
        vars:
          posix_configure_flags: --enable-strict --disable-shared --with-builtins=snappy,zlib,zstd
      - command: shell.exec
        params:
          working_dir: "wiredtiger/build_posix"
          shell: bash
          script: |
            set -o errexit
            set -o verbose

            # Delete wt util
            rm -f wt
            # Build static wt util
            ${make_command|make} CC='eval "g++ -static"' ${smp_command|}
            # -V option displays Wiredtiger library version
            ./wt -V

            if [ $? -ne 0 ]; then
              echo "Error, WT util is not generated or is not functioning"
              exit 1
            fi

            ldd wt || wt_static_build=1

            if [ $wt_static_build -ne 1 ]; then
              echo "Error, WT util is not statically linked"
              exit 1
            fi

  - name: format-stress-sanitizer-lsm-test
    # FIXME-WT-6258: Re-enable the test once the outstanding issues with LSM are resolved.
    # tags: ["stress-test-1"]
    commands:
      - func: "get project"
      - func: "compile wiredtiger address sanitizer"
      - func: "format test script"
        vars:
          test_env_vars:
            ASAN_OPTIONS="detect_leaks=1:abort_on_error=1:disable_coredump=0:unmap_shadow_on_exit=1"
            ASAN_SYMBOLIZER_PATH=/opt/mongodbtoolchain/v4/bin/llvm-symbolizer
          # Run for 30 mins, and explicitly set data_source to LSM with a large cache
          format_test_script_args: -t 30 data_source=lsm cache_minimum=5000

  - name: checkpoint-stress-test
    tags: ["stress-test-1"]
    exec_timeout_secs: 86400
    commands:
      - command: timeout.update
        params:
          timeout_secs: 86400
      - func: "get project"
      - func: "compile wiredtiger with builtins"
      - func: "checkpoint stress test"
        vars:
          times: 1       # No of times to run the loop
          no_of_procs: 10 # No of processes to run in the background

  - name: split-stress-test
    tags: ["stress-test-1", "stress-test-zseries-1"]
    commands:
      - func: "get project"
      - func: "compile wiredtiger"
        vars:
          configure_env_vars:
            CXX=/opt/mongodbtoolchain/v3/bin/g++
            PATH=/opt/mongodbtoolchain/v3/bin:$PATH ADD_CFLAGS="-ggdb -fPIC"
      - command: shell.exec
        params:
          working_dir: "wiredtiger/bench/workgen/runner"
          script: |
            set -o errexit
            set -o verbose
            for i in {1..10}; do ${test_env_vars|} ${python_binary|python3} split_stress.py; done

  # The task name is ppc-zseries because this task will be used in both buildVariants
  - name: format-stress-ppc-zseries-test
    tags: ["stress-test-ppc-1", "stress-test-zseries-1"]
    # Set 2.5 hours timeout (60 * 60 * 2.5)
    exec_timeout_secs: 9000
    commands:
      - func: "get project"
      - func: "compile wiredtiger with builtins"
      - func: "format test script"
        vars:
          #run for 2 hours ( 2 * 60 = 120 minutes), use default config
          format_test_script_args: -e "SEGFAULT_SIGNALS=all" -b "catchsegv ./t" -t 120

  # FIXME-WT-8482: Replace this test with format-stress-sanitizer-test.
  - name: format-stress-sanitizer-ppc-test
    tags: ["stress-test-ppc-1"]
    # Set 2.5 hours timeout (60 * 60 * 2.5)
    exec_timeout_secs: 9000
    commands:
      - func: "get project"
      - func: "compile wiredtiger"
        vars:
          # FIXME-WT-8482: CC is set to the system default "clang" binary here as a workaround.
          # Change it back to mongodbtoolchain "clang" binary.
          configure_env_vars:
            CCAS=/opt/mongodbtoolchain/v3/bin/gcc CC=/usr/bin/clang
            CXX=/opt/mongodbtoolchain/v3/bin/clang++ PATH=/opt/mongodbtoolchain/v3/bin:$PATH
            CFLAGS="-ggdb -fPIC -fsanitize=address -fno-omit-frame-pointer
            -I/opt/mongodbtoolchain/v3/lib/gcc/ppc64le-mongodb-linux/8.2.0/include"
            CXXFLAGS="-ggdb -fPIC -fsanitize=address -fno-omit-frame-pointer
            -I/opt/mongodbtoolchain/v3/lib/gcc/ppc64le-mongodb-linux/8.2.0/include"
          posix_configure_flags: --enable-diagnostic --with-builtins=lz4,snappy,zlib
      - func: "format test script"
        vars:
          test_env_vars:
            ASAN_OPTIONS="detect_leaks=1:abort_on_error=1:disable_coredump=0:unmap_shadow_on_exit=1"
            ASAN_SYMBOLIZER_PATH=/usr/lib/llvm-6.0/bin/llvm-symbolizer
          # Run for 2 hours (2 * 60 = 120 minutes), don't stop at failed tests, use default config
          format_test_script_args: -t 120


  - <<: *format-stress-test
    name: format-stress-test-1
    tags: ["stress-test-1"]
  - <<: *format-stress-test
    name: format-stress-test-2
    tags: ["stress-test-2"]
  - <<: *format-stress-test
    name: format-stress-test-3
    tags: ["stress-test-3"]
  - <<: *format-stress-test
    name: format-stress-test-4
    tags: ["stress-test-4"]
  - <<: *format-stress-sanitizer-test
    name: format-stress-sanitizer-test-1
    tags: ["stress-test-1"]
  - <<: *format-stress-sanitizer-test
    name: format-stress-sanitizer-test-2
    tags: ["stress-test-2"]
  - <<: *format-stress-sanitizer-test
    name: format-stress-sanitizer-test-3
    tags: ["stress-test-3"]
  - <<: *format-stress-sanitizer-test
    name: format-stress-sanitizer-test-4
    tags: ["stress-test-4"]
  - <<: *race-condition-stress-sanitizer-test
    name: race-condition-stress-sanitizer-test-1
    tags: ["stress-test-1"]
  - <<: *race-condition-stress-sanitizer-test
    name: race-condition-stress-sanitizer-test-2
    tags: ["stress-test-2"]
  - <<: *race-condition-stress-sanitizer-test
    name: race-condition-stress-sanitizer-test-3
    tags: ["stress-test-3"]
  - <<: *race-condition-stress-sanitizer-test
    name: race-condition-stress-sanitizer-test-4
    tags: ["stress-test-4"]
  - <<: *recovery-stress-test
    name: recovery-stress-test-1
    tags: ["stress-test-1", "stress-test-zseries-1"]
  - <<: *recovery-stress-test
    name: recovery-stress-test-2
    tags: ["stress-test-2", "stress-test-zseries-2"]
  - <<: *recovery-stress-test
    name: recovery-stress-test-3
    tags: ["stress-test-3", "stress-test-zseries-3"]

  - name: format-abort-recovery-stress-test
    commands:
      # Allow 30 minutes beyond test runtime because recovery under load can cause the test to
      # run longer.
      - command: timeout.update
        params:
          exec_timeout_secs: 3600
      - func: "get project"
      - func: "compile wiredtiger with builtins"
      - func: "format test script"
        vars:
          format_test_script_args: -a -t 30

  - name: many-dhandle-stress-test
    commands:
      - func: "get project"
      - func: "compile wiredtiger"
        vars:
          configure_env_vars:
            CXX=/opt/mongodbtoolchain/v3/bin/g++
            PATH=/opt/mongodbtoolchain/v3/bin:$PATH ADD_CFLAGS="-ggdb -fPIC"
      - command: shell.exec
        params:
          working_dir: "wiredtiger/bench/workgen/runner"
          script: |
            set -o errexit
            set -o verbose
            export "PATH=/opt/mongodbtoolchain/v3/bin:$PATH"
            ./workgen_perf_check.sh many-dhandle-stress.py output.log 50 500 500

  - name: many-collection-test
    commands:
      - command: timeout.update
        params:
          exec_timeout_secs: 86400
          timeout_secs: 86400
      - func: "fetch mongo repo"
      - func: "get project"
      - func: "import wiredtiger into mongo"
      - func: "compile mongodb"
      - func: "fetch mongo-tests repo"
      # FIXME-WT-7868: we should download a pre populated database here and remove the
      # "clean-and-populate" argument in the step below.
      - command: shell.exec
        params:
          working_dir: mongo-tests/largescale
          shell: bash
          script: |
            set -o errexit
            set -o verbose
            export "PATH=/opt/mongodbtoolchain/v3/bin:$PATH"
            virtualenv -p python3 venv
            source venv/bin/activate
            pip3 install lorem pymongo==3.12.2
            ./run_many_coll.sh ../../mongo/build/opt/install/bin/mongod mongodb.log config/many-collection-testing many-collection clean-and-populate

      - command: shell.exec
        params:
          working_dir: mongo-tests/largescale
          shell: bash
          silent: true
          script: |
            set -o errexit
            set -o verbose
            virtualenv -p python3 venv
            source venv/bin/activate
            pip3 install "pymongo[srv]==3.12.2"
            res_dir=`find ./ -type d -name "many-collection-[0-9]*" -print`
            ./upload-results-atlas.py ${atlas_wt_perf_test_user} ${atlas_wt_perf_pass} wt-perf-tests many-collection-test ${branch_name} $res_dir/results/results.json

  - name: cyclomatic-complexity
    commands:
      - func: "get project"
      - command: shell.exec
        params:
          working_dir: "wiredtiger"
          shell: bash
          script: |
            set -o verbose

            # Install Metrix++, ensuring it is outside the 'src' directory
            git clone https://github.com/metrixplusplus/metrixplusplus metrixplusplus

            # We only want complexity measures for the 'src' directory
            cd src

            python "../metrixplusplus/metrix++.py" collect --std.code.lines.code --std.code.complexity.cyclomatic
            python "../metrixplusplus/metrix++.py" view

            # Set the cyclomatic complexity limit to 20
            python "../metrixplusplus/metrix++.py" limit --max-limit=std.code.complexity:cyclomatic:20

            # Fail if there are functions with cyclomatic complexity larger than 95
            set -o errexit
            python "../metrixplusplus/metrix++.py" limit --max-limit=std.code.complexity:cyclomatic:95

    #############################
    # Performance Tests for lsm #
    #############################

  - name: perf-test-small-lsm
    tags: ["lsm-perf"]
    depends_on:
      - name: compile
    commands:
      - func: "fetch artifacts"
      - func: "run-perf-test"
        vars:
          perf-test-name: small-lsm.wtperf
          maxruns: 3
          wtarg: -ops ['"load", "read"']
      - func: "upload-perf-test-stats"
        vars:
          perf-test-name: small-lsm.wtperf

  - name: perf-test-medium-lsm
    tags: ["lsm-perf"]
    depends_on:
      - name: compile
    commands:
      - func: "fetch artifacts"
      - func: "run-perf-test"
        vars:
          perf-test-name: medium-lsm.wtperf
          maxruns: 1
          wtarg: -ops ['"load", "read"']
      - func: "upload-perf-test-stats"
        vars:
          perf-test-name: medium-lsm.wtperf

  - name: perf-test-medium-lsm-compact
    tags: ["lsm-perf"]
    depends_on:
      - name: compile
    commands:
      - func: "fetch artifacts"
      - func: "run-perf-test"
        vars:
          perf-test-name: medium-lsm-compact.wtperf
          maxruns: 1
          wtarg: -ops ['"load", "read"']
      - func: "upload-perf-test-stats"
        vars:
          perf-test-name: medium-lsm-compact.wtperf

  - name: perf-test-medium-multi-lsm
    tags: ["lsm-perf"]
    depends_on:
      - name: compile
    commands:
      - func: "fetch artifacts"
      - func: "run-perf-test"
        vars:
          perf-test-name: medium-multi-lsm.wtperf
          maxruns: 1
          wtarg: -ops ['"load", "read", "update"']
      - func: "upload-perf-test-stats"
        vars:
          perf-test-name: medium-multi-lsm.wtperf

  - name: perf-test-parallel-pop-lsm
    tags: ["lsm-perf"]
    depends_on:
      - name: compile
    commands:
      - func: "fetch artifacts"
      - func: "run-perf-test"
        vars:
          perf-test-name: parallel-pop-lsm.wtperf
          maxruns: 1
          wtarg: -ops ['"load"']
      - func: "upload-perf-test-stats"
        vars:
          perf-test-name: parallel-pop-lsm.wtperf

  - name: perf-test-update-lsm
    tags: ["lsm-perf"]
    depends_on:
      - name: compile
    commands:
      - func: "fetch artifacts"
      - func: "run-perf-test"
        vars:
          perf-test-name: update-lsm.wtperf
          maxruns: 1
          wtarg: -ops ['"load", "read", "update", "insert"']
      - func: "upload-perf-test-stats"
        vars:
          perf-test-name: update-lsm.wtperf

    ###############################
    # Performance Tests for btree #
    ###############################

  - name: perf-test-small-btree
    tags: ["btree-perf"]
    depends_on:
      - name: compile
    commands:
      - func: "fetch artifacts"
      - func: "run-perf-test"
        vars:
          perf-test-name: small-btree.wtperf
          maxruns: 1
          wtarg: -ops ['"load", "read"']
      - func: "upload-perf-test-stats"
        vars:
          perf-test-name: small-btree.wtperf

  - name: perf-test-small-btree-backup
    tags: ["btree-perf"]
    depends_on:
      - name: compile
    commands:
      - func: "fetch artifacts"
      - func: "run-perf-test"
        vars:
          perf-test-name: small-btree-backup.wtperf
          maxruns: 1
          wtarg: -ops ['"load", "read"']
      - func: "upload-perf-test-stats"
        vars:
          perf-test-name: small-btree-backup.wtperf

  - name: perf-test-medium-btree
    tags: ["btree-perf"]
    depends_on:
      - name: compile
    commands:
      - func: "fetch artifacts"
      - func: "run-perf-test"
        vars:
          perf-test-name: medium-btree.wtperf
          maxruns: 3
          wtarg: -ops ['"load", "read"']
      - func: "upload-perf-test-stats"
        vars:
          perf-test-name: medium-btree.wtperf

  - name: perf-test-medium-btree-backup
    tags: ["btree-perf"]
    depends_on:
      - name: compile
    commands:
      - func: "fetch artifacts"
      - func: "run-perf-test"
        vars:
          perf-test-name: medium-btree-backup.wtperf
          maxruns: 3
          wtarg: -ops ['"load", "read"']
      - func: "upload-perf-test-stats"
        vars:
          perf-test-name: medium-btree-backup.wtperf

  - name: perf-test-parallel-pop-btree
    tags: ["btree-perf"]
    depends_on:
      - name: compile
    commands:
      - func: "fetch artifacts"
      - func: "run-perf-test"
        vars:
          perf-test-name: parallel-pop-btree.wtperf
          maxruns: 1
          wtarg: -ops ['"load"']
      - func: "upload-perf-test-stats"
        vars:
          perf-test-name: parallel-pop-btree.wtperf

  - name: perf-test-update-only-btree
    tags: ["btree-perf"]
    depends_on:
      - name: compile
    commands:
      - func: "fetch artifacts"
      - func: "run-perf-test"
        vars:
          perf-test-name: update-only-btree.wtperf
          maxruns: 3
          wtarg: -ops ['"update"']
      - func: "upload-perf-test-stats"
        vars:
          perf-test-name: update-only-btree.wtperf

  - name: perf-test-update-btree
    tags: ["btree-perf"]
    depends_on:
      - name: compile
    commands:
      - func: "fetch artifacts"
      - func: "run-perf-test"
        vars:
          perf-test-name: update-btree.wtperf
          maxruns: 1
          wtarg: "-bf ../../../bench/wtperf/runners/update-btree.json"
      - func: "upload-perf-test-stats"
        vars:
          perf-test-name: update-btree.wtperf

  - name: perf-test-update-large-record-btree
    tags: ["btree-perf"]
    depends_on:
      - name: compile
    commands:
      - func: "fetch artifacts"
      - func: "run-perf-test"
        vars:
          perf-test-name: update-large-record-btree.wtperf
          maxruns: 3
          wtarg: -ops ['"load", "update"']
      - func: "upload-perf-test-stats"
        vars:
          perf-test-name: update-large-record-btree.wtperf

  - name: perf-test-modify-large-record-btree
    tags: ["btree-perf"]
    depends_on:
      - name: compile
    commands:
      - func: "fetch artifacts"
      - func: "run-perf-test"
        vars:
          perf-test-name: modify-large-record-btree.wtperf
          maxruns: 3
          wtarg: -ops ['"load", "modify"']
      - func: "upload-perf-test-stats"
        vars:
          perf-test-name: modify-large-record-btree.wtperf

  - name: perf-test-modify-force-update-large-record-btree
    tags: ["btree-perf"]
    depends_on:
      - name: compile
    commands:
      - func: "fetch artifacts"
      - func: "run-perf-test"
        vars:
          perf-test-name: modify-force-update-large-record-btree.wtperf
          maxruns: 3
          wtarg: -ops ['"load", "modify"']
      - func: "upload-perf-test-stats"
        vars:
          perf-test-name: modify-force-update-large-record-btree.wtperf

    #########################################
    # Performance Tests for perf-checkpoint #
    #########################################

  - name: perf-test-update-checkpoint-btree
    tags: ["checkpoint-perf"]
    depends_on:
      - name: compile
    commands:
      - func: "fetch artifacts"
      - func: "run-perf-test"
        vars:
          perf-test-name: update-checkpoint-btree.wtperf
          maxruns: 1
          wtarg: "-bf ../../../bench/wtperf/runners/update-checkpoint.json"
      - func: "upload-perf-test-stats"
        vars:
          perf-test-name: update-checkpoint-btree.wtperf

  - name: perf-test-update-checkpoint-lsm
    tags: ["checkpoint-perf"]
    depends_on:
      - name: compile
    commands:
      - func: "fetch artifacts"
      - func: "run-perf-test"
        vars:
          perf-test-name: update-checkpoint-lsm.wtperf
          maxruns: 1
          wtarg: "-bf ../../../bench/wtperf/runners/update-checkpoint.json"
      - func: "upload-perf-test-stats"
        vars:
          perf-test-name: update-checkpoint-lsm.wtperf

    ###############################
    # Performance Tests for stress #
    ###############################

  - name: perf-test-overflow-10k
    tags: ["stress-perf"]
    depends_on:
      - name: compile
    commands:
      - func: "fetch artifacts"
      - func: "run-perf-test"
        vars:
          perf-test-name: overflow-10k.wtperf
          maxruns: 1
          wtarg: -ops ['"load", "read", "update"']
      - func: "upload-perf-test-stats"
        vars:
          perf-test-name: overflow-10k.wtperf

  - name: perf-test-overflow-130k
    tags: ["stress-perf"]
    depends_on:
      - name: compile
    commands:
      - func: "fetch artifacts"
      - func: "run-perf-test"
        vars:
          perf-test-name: overflow-130k.wtperf
          maxruns: 1
          wtarg: -ops ['"load", "read", "update"']
      - func: "upload-perf-test-stats"
        vars:
          perf-test-name: overflow-130k.wtperf

  - name: perf-test-parallel-pop-stress
    tags: ["stress-perf"]
    depends_on:
      - name: compile
    commands:
      - func: "fetch artifacts"
      - func: "run-perf-test"
        vars:
          perf-test-name: parallel-pop-stress.wtperf
          maxruns: 1
          wtarg: -ops ['"load"']
      - func: "upload-perf-test-stats"
        vars:
          perf-test-name: parallel-pop-stress.wtperf

  - name: perf-test-update-grow-stress
    tags: ["stress-perf"]
    depends_on:
      - name: compile
    commands:
      - func: "fetch artifacts"
      - func: "run-perf-test"
        vars:
          perf-test-name: update-grow-stress.wtperf
          maxruns: 1
          wtarg: -ops ['"update"']
      - func: "upload-perf-test-stats"
        vars:
          perf-test-name: update-grow-stress.wtperf

  - name: perf-test-update-shrink-stress
    tags: ["stress-perf"]
    depends_on:
      - name: compile
    commands:
      - func: "fetch artifacts"
      - func: "run-perf-test"
        vars:
          perf-test-name: update-shrink-stress.wtperf
          maxruns: 1
          wtarg: -ops ['"update"']
      - func: "upload-perf-test-stats"
        vars:
          perf-test-name: update-shrink-stress.wtperf

  - name: perf-test-update-delta-mix1
    tags: ["stress-perf"]
    depends_on:
      - name: compile
    commands:
      - func: "fetch artifacts"
      - func: "run-perf-test"
        vars:
          perf-test-name: update-delta-mix1.wtperf
          maxruns: 1
          wtarg: -ops ['"update"']
      - func: "upload-perf-test-stats"
        vars:
          perf-test-name: update-delta-mix1.wtperf

  - name: perf-test-update-delta-mix2
    tags: ["stress-perf"]
    depends_on:
      - name: compile
    commands:
      - func: "fetch artifacts"
      - func: "run-perf-test"
        vars:
          perf-test-name: update-delta-mix2.wtperf
          maxruns: 1
          wtarg: -ops ['"update"']
      - func: "upload-perf-test-stats"
        vars:
          perf-test-name: update-delta-mix2.wtperf

  - name: perf-test-update-delta-mix3
    tags: ["stress-perf"]
    depends_on:
      - name: compile
    commands:
      - func: "fetch artifacts"
      - func: "run-perf-test"
        vars:
          perf-test-name: update-delta-mix3.wtperf
          maxruns: 1
          wtarg: -ops ['"update"']
      - func: "upload-perf-test-stats"
        vars:
          perf-test-name: update-delta-mix3.wtperf

  - name: perf-test-multi-btree-zipfian
    tags: ["stress-perf"]
    depends_on:
      - name: compile
    commands:
      - func: "fetch artifacts"
      - func: "run-perf-test"
        vars:
          perf-test-name: multi-btree-zipfian-populate.wtperf
          maxruns: 1
      - func: "run-perf-test"
        vars:
          perf-test-name: multi-btree-zipfian-workload.wtperf
          maxruns: 1
          no_create: true
          wtarg: -ops ['"read"']
      - func: "upload-perf-test-stats"
        vars:
          perf-test-name: multi-btree-zipfian-workload.wtperf

  - name: perf-test-many-table-stress
    tags: ["stress-perf"]
    depends_on:
      - name: compile
    commands:
      - func: "fetch artifacts"
      - func: "run-perf-test"
        vars:
          perf-test-name: many-table-stress.wtperf
          maxruns: 1

  - name: perf-test-many-table-stress-backup
    tags: ["stress-perf"]
    depends_on:
      - name: compile
    commands:
      - func: "fetch artifacts"
      - func: "run-perf-test"
        vars:
          perf-test-name: many-table-stress-backup.wtperf
          maxruns: 1

  - name: perf-test-evict-fairness
    tags: ["stress-perf"]
    depends_on:
      - name: compile
    commands:
      - func: "fetch artifacts"
      - func: "run-perf-test"
        vars:
          perf-test-name: evict-fairness.wtperf
          maxruns: 1
          wtarg: -args ['"-C statistics_log=(wait=10000,on_close=true,json=false,sources=[file:])", "-o reopen_connection=false"'] -ops ['"eviction_page_seen"']
      - func: "validate-expected-stats"
        vars:
          stat_file: './test_stats/evergreen_out_evict-fairness.wtperf.json'
          comparison_op: "eq"
          expected-stats: '{"Pages seen by eviction": 200}'

  - name: perf-test-evict-btree-stress-multi
    tags: ["stress-perf"]
    depends_on:
      - name: compile
    commands:
      - func: "fetch artifacts"
      - func: "run-perf-test"
        vars:
          perf-test-name: evict-btree-stress-multi.wtperf
          maxruns: 1
          wtarg: -ops ['"warnings", "top5_latencies_read_update"']
      - func: "upload-perf-test-stats"
        vars:
          perf-test-name: evict-btree-stress-multi.wtperf

    ##################################
    # Performance Tests for eviction #
    ##################################

  - name: perf-test-evict-btree 
    tags: ["evict-perf"]
    depends_on:
      - name: compile
    commands:
      - func: "fetch artifacts"
      - func: "run-perf-test"
        vars:
          perf-test-name: evict-btree.wtperf
          maxruns: 1
          wtarg: -ops ['"load", "read"']
      - func: "upload-perf-test-stats"
        vars:
          perf-test-name: evict-btree.wtperf

  - name: perf-test-evict-btree-1 
    tags: ["evict-perf"]
    depends_on:
      - name: compile
    commands:
      - func: "fetch artifacts"
      - func: "run-perf-test"
        vars:
          perf-test-name: evict-btree-1.wtperf
          maxruns: 1
          wtarg: -ops ['"read"']
      - func: "upload-perf-test-stats"
        vars:
          perf-test-name: evict-btree-1.wtperf

  - name: perf-test-evict-lsm 
    tags: ["evict-perf"]
    depends_on:
      - name: compile
    commands:
      - func: "fetch artifacts"
      - func: "run-perf-test"
        vars:
          perf-test-name: evict-lsm.wtperf
          maxruns: 1
          wtarg: -ops ['"load", "read"']
      - func: "upload-perf-test-stats"
        vars:
          perf-test-name: evict-lsm.wtperf
      
  - name: perf-test-evict-lsm-1 
    tags: ["evict-perf"]
    depends_on:
      - name: compile
    commands:
      - func: "fetch artifacts"
      - func: "run-perf-test"
        vars:
          perf-test-name: evict-lsm-1.wtperf
          maxruns: 1
          wtarg: -ops ['"read"']
      - func: "upload-perf-test-stats"
        vars:
          perf-test-name: evict-lsm-1.wtperf

    ###########################################
    # Performance Tests for log consolidation #
    ###########################################

  - name: perf-test-log
    tags: ["log-perf"]
    depends_on:
      - name: compile
    commands:
      - func: "fetch artifacts"
      - func: "run-perf-test"
        vars:
          perf-test-name: log.wtperf
          maxruns: 1
          wtarg: -ops ['"update", "min_max_update_throughput"']
      - func: "upload-perf-test-stats"
        vars:
          perf-test-name: log.wtperf

  - name: perf-test-log-small-files
    tags: ["log-perf"]
    depends_on:
      - name: compile
    commands:
      - func: "fetch artifacts"
      - func: "run-perf-test"
        vars:
          perf-test-name: log.wtperf
          maxruns: 1
          wtarg: -args ['"-C log=(enabled,file_max=1M)"'] -ops ['"update"']
      - func: "upload-perf-test-stats"
        vars:
          perf-test-name: log.wtperf

  - name: perf-test-log-no-checkpoints
    tags: ["log-perf"]
    depends_on:
      - name: compile
    commands:
      - func: "fetch artifacts"
      - func: "run-perf-test"
        vars:
          perf-test-name: log.wtperf
          maxruns: 1
          wtarg: -args ['"-C checkpoint=(wait=0)"'] -ops ['"update"']
      - func: "upload-perf-test-stats"
        vars:
          perf-test-name: log.wtperf

  - name: perf-test-log-no-prealloc
    tags: ["log-perf"]
    depends_on:
      - name: compile
    commands:
      - func: "fetch artifacts"
      - func: "run-perf-test"
        vars:
          perf-test-name: log.wtperf
          maxruns: 1
          wtarg: -args ['"-C log=(enabled,file_max=1M,prealloc=false)"'] -ops ['"update"']
      - func: "upload-perf-test-stats"
        vars:
          perf-test-name: log.wtperf

  - name: perf-test-log-zero-fill
    tags: ["log-perf"]
    depends_on:
      - name: compile
    commands:
      - func: "fetch artifacts"
      - func: "run-perf-test"
        vars:
          perf-test-name: log.wtperf
          maxruns: 1
          wtarg: -args ['"-C log=(enabled,file_max=1M,zero_fill=true)"'] -ops ['"update"']
      - func: "upload-perf-test-stats"
        vars:
          perf-test-name: log.wtperf

  - name: perf-test-log-many-threads
    tags: ["log-perf"]
    depends_on:
      - name: compile
    commands:
      - func: "fetch artifacts"
      - func: "run-perf-test"
        vars:
          perf-test-name: log.wtperf
          maxruns: 1
          wtarg: -args ['"-C log=(enabled,file_max=1M),session_max=256", "-o threads=((count=128,updates=1))"'] -ops ['"update"']
      - func: "upload-perf-test-stats"
        vars:
          perf-test-name: log.wtperf

    ###########################################
    #        Performance Long Tests           #
    ###########################################

  - name: perf-test-long-500m-btree-populate
    tags: ["long-perf"]
    depends_on:
      - name: compile
    commands:
      - command: timeout.update
        params:
          exec_timeout_secs: 7200
          timeout_secs: 7200
      - func: "fetch artifacts"
      - func: "run-perf-test"
        vars:
          perf-test-name: 500m-btree-populate.wtperf
          maxruns: 1
          wtarg: -args ['"-C create,statistics=(fast),statistics_log=(json,wait=1,sources=[file:])"'] -ops ['"load", "warnings", "max_latency_insert"']
      - func: "upload-perf-test-stats"
        vars:
          perf-test-name: 500m-btree-populate.wtperf
      - func: "upload artifact"
        vars:
          upload_filename: WT_TEST.tgz
          upload_source_dir: wiredtiger/cmake_build/bench/wtperf/WT_TEST_0_0/
      # Call cleanup function to avoid duplicated artifact upload in the post-task stage.
      - func: "cleanup"

  - name: perf-test-long-500m-btree-50r50u
    tags: ["long-perf"]
    depends_on:
      - name: perf-test-long-500m-btree-populate
    commands:
      - command: timeout.update
        params:
          exec_timeout_secs: 10800
          timeout_secs: 10800
      # Fetch the compile artifacts.
      - func: "fetch artifacts"
      # Fetch the database created by perf-test-long-500m-btree-populate task.
      - func: "fetch artifacts"
        vars:
          dependent_task: perf-test-long-500m-btree-populate
          destination: "wiredtiger/cmake_build/bench/wtperf/WT_TEST_0_0"
      - func: "run-perf-test"
        vars:
          perf-test-name: 500m-btree-50r50u.wtperf
          maxruns: 1
          no_create: true
          wtarg: -args ['"-C create,statistics=(fast),statistics_log=(json,wait=1,sources=[file:])"'] -ops ['"read", "update", "warnings", "max_latency_read_update"']
      - func: "upload-perf-test-stats"
        vars:
          perf-test-name: 500m-btree-50r50u.wtperf
      - func: "cleanup"

  - name: perf-test-long-500m-btree-50r50u-backup
    tags: ["long-perf"]
    depends_on:
      - name: perf-test-long-500m-btree-populate
    commands:
      - command: timeout.update
        params:
          exec_timeout_secs: 10800
          timeout_secs: 10800
      # Fetch the compile artifacts.
      - func: "fetch artifacts"
      # Fetch the database created by perf-test-long-500m-btree-populate task.
      - func: "fetch artifacts"
        vars:
          dependent_task: perf-test-long-500m-btree-populate
          destination: "wiredtiger/cmake_build/bench/wtperf/WT_TEST_0_0"
      - func: "run-perf-test"
        vars:
          perf-test-name: 500m-btree-50r50u-backup.wtperf
          maxruns: 1
          no_create: true
          wtarg: -args ['"-C create,statistics=(fast),statistics_log=(json,wait=1,sources=[file:])"'] -ops ['"read", "update", "warnings", "max_latency_read_update"']
      - func: "upload-perf-test-stats"
        vars:
          perf-test-name: 500m-btree-50r50u-backup.wtperf
      - func: "cleanup"

  - name: perf-test-long-500m-btree-80r20u
    tags: ["long-perf"]
    depends_on:
      - name: perf-test-long-500m-btree-populate
    commands:
      - command: timeout.update
        params:
          exec_timeout_secs: 10800
          timeout_secs: 10800
      # Fetch the compile artifacts.
      - func: "fetch artifacts"
      # Fetch the database created by perf-test-long-500m-btree-populate task.
      - func: "fetch artifacts"
        vars:
          dependent_task: perf-test-long-500m-btree-populate
          destination: "wiredtiger/cmake_build/bench/wtperf/WT_TEST_0_0"
      - func: "run-perf-test"
        vars:
          perf-test-name: 500m-btree-80r20u.wtperf
          maxruns: 1
          no_create: true
          wtarg: -args ['"-C create,statistics=(fast),statistics_log=(json,wait=1,sources=[file:])"'] -ops ['"read", "update", "warnings", "max_latency_read_update"']
      - func: "upload-perf-test-stats"
        vars:
          perf-test-name: 500m-btree-80r20u.wtperf
      - func: "cleanup"

  - name: perf-test-long-500m-btree-rdonly
    tags: ["long-perf"]
    depends_on:
      - name: perf-test-long-500m-btree-populate
    commands:
      - command: timeout.update
        params:
          exec_timeout_secs: 10800
          timeout_secs: 10800
      # Fetch the compile artifacts.
      - func: "fetch artifacts"
      # Fetch the database created by perf-test-long-500m-btree-populate task.
      - func: "fetch artifacts"
        vars:
          dependent_task: perf-test-long-500m-btree-populate
          destination: "wiredtiger/cmake_build/bench/wtperf/WT_TEST_0_0"
      - func: "run-perf-test"
        vars:
          perf-test-name: 500m-btree-rdonly.wtperf
          maxruns: 1
          no_create: true
          wtarg: -args ['"-C create,statistics=(fast),statistics_log=(json,wait=1,sources=[file:])"'] -ops ['"read", "warnings", "max_latency_read_update", "min_max_read_throughput"']
      - func: "upload-perf-test-stats"
        vars:
          perf-test-name: 500m-btree-rdonly.wtperf
      - func: "cleanup"

  - name: perf-test-long-checkpoint-stress
    tags: ["long-perf"]
    depends_on:
      - name: compile
    commands:
      - func: "fetch artifacts"
      - func: "run-perf-test"
        vars:
          perf-test-name: checkpoint-stress.wtperf
          maxruns: 1
          wtarg: -args ['"-C create,statistics=(fast),statistics_log=(json,wait=1,sources=[file:])"'] -ops ['"update", "checkpoint"']
      - func: "upload-perf-test-stats"
        vars:
          perf-test-name: checkpoint-stress.wtperf

  - name: many-dhandle-stress
    depends_on:
      - name: compile
    commands:
      - func: "fetch artifacts"
      - func: "run-perf-test"
        vars:
          test_type: workgen
          exec_path: ${python_binary}
          perf-test-path: ../../../bench/workgen/runner
          perf-test-name: many-dhandle-stress.py
          maxruns: 1
          wtarg: -ops ['"max_latency_create", "max_latency_drop", "max_latency_drop_diff", "max_latency_insert_micro_sec", "max_latency_read_micro_sec", "max_latency_update_micro_sec", "warning_idle", "warning_idle_create", "warning_idle_drop", "warning_insert", "warning_operations", "warning_read", "warning_update"']
      - func: "upload-perf-test-stats"
        vars:
          perf-test-name: many-dhandle-stress.py
      - func: "validate-expected-stats"
        vars:
          stat_file: './test_stats/evergreen_out_many-dhandle-stress.py.json'
          comparison_op: "lt"
          expected-stats: '{"Warning Idle (drop)": 50, "Latency drop(in sec.) Max1": 500, "Latency warnings (read, insert, update)": 500}'

#######################################
#            Buildvariants            #
#######################################

buildvariants:

- name: ubuntu2004
  display_name: "! Ubuntu 20.04"
  run_on:
  - ubuntu2004-test
  expansions:
    test_env_vars:
      LD_PRELOAD=/usr/lib/x86_64-linux-gnu/libeatmydata.so
      PATH=/opt/mongodbtoolchain/v3/bin:$PATH
      top_dir=$(git rev-parse --show-toplevel)
      top_builddir=$top_dir/build_posix
      LD_LIBRARY_PATH=$top_builddir/.libs:$top_dir/TCMALLOC_LIB/lib
    smp_command: -j $(echo "`grep -c ^processor /proc/cpuinfo` * 2" | bc)
    posix_configure_flags:
      --enable-silent-rules
      --enable-diagnostic
      --enable-python
      --enable-zlib
      --enable-snappy
      --enable-strict
      --enable-static
      --enable-tcmalloc
      --prefix=$(pwd)/LOCAL_INSTALL
    python_binary: '/opt/mongodbtoolchain/v3/bin/python3'
    make_command: PATH=/opt/mongodbtoolchain/v3/bin:$PATH make
    data_validation_stress_test_args: -t r -m -W 3 -D -p -x -n 100000 -k 100000 -C cache_size=100MB
  tasks:
    - name: ".pull_request !.windows_only !.pull_request_compilers"
    - name: linux-directio
      distros: ubuntu2004-build
    - name: syscall-linux
    - name: configure-combinations
    - name: checkpoint-filetypes-test
    - name: unit-test-zstd
    - name: unit-test-long
      distros: ubuntu2004-large
    - name: unit-test-random-seed
    - name: spinlock-gcc-test
    - name: spinlock-pthread-adaptive-test
    - name: compile-wtperf
    - name: wtperf-test
    - name: ftruncate-test
    - name: long-test
    - name: static-wt-build-test
    - name: format-smoke-test
    - name: format-failure-configs-test
    - name: data-validation-stress-test-checkpoint
    - name: data-validation-stress-test-checkpoint-fp-hs-insert-s1
    - name: data-validation-stress-test-checkpoint-fp-hs-insert-s2
    - name: data-validation-stress-test-checkpoint-fp-hs-insert-s3
    - name: data-validation-stress-test-checkpoint-fp-hs-insert-s4
    - name: data-validation-stress-test-checkpoint-fp-hs-insert-s5

- name: ubuntu2004-cmake
  display_name: "* Ubuntu 20.04 CMake"
  run_on:
  - ubuntu2004-test
  expansions:
    test_env_vars:
      WT_TOPDIR=$(git rev-parse --show-toplevel)
      WT_BUILDDIR=$WT_TOPDIR/cmake_build
      LD_LIBRARY_PATH=$WT_BUILDDIR:$WT_TOPDIR/TCMALLOC_LIB/lib
    posix_configure_flags:
      -DCMAKE_TOOLCHAIN_FILE=../cmake/toolchains/mongodbtoolchain_v3_gcc.cmake
      -DCMAKE_C_FLAGS="-ggdb"
      -DHAVE_DIAGNOSTIC=1
      -DENABLE_PYTHON=1
      -DENABLE_ZLIB=1
      -DENABLE_SNAPPY=1
      -DENABLE_STRICT=1
      -DENABLE_TCMALLOC=1
      -DCMAKE_PREFIX_PATH="$(pwd)/../TCMALLOC_LIB"
      -DCMAKE_INSTALL_PREFIX=$(pwd)/LOCAL_INSTALL
    python_binary: '/opt/mongodbtoolchain/v3/bin/python3'
    smp_command: -j $(echo "`grep -c ^processor /proc/cpuinfo` * 2" | bc)
    cmake_generator: Ninja
    make_command: ninja
    is_cmake_build: true
  tasks:
    - name: compile
    - name: make-check-test
    - name: unit-test

- name: ubuntu2004-asan
  display_name: "! Ubuntu 20.04 ASAN"
  run_on:
  - ubuntu2004-test
  expansions:
    configure_env_vars:
      CC=/opt/mongodbtoolchain/v3/bin/clang
      CXX=/opt/mongodbtoolchain/v3/bin/clang++
      PATH=/opt/mongodbtoolchain/v3/bin:$PATH
      CFLAGS="-fsanitize=address -fno-omit-frame-pointer -ggdb"
      CXXFLAGS="-fsanitize=address -fno-omit-frame-pointer -ggdb"
    posix_configure_flags:
      --enable-silent-rules
      --enable-strict
      --enable-diagnostic
      --disable-static
      --enable-tcmalloc
      --prefix=$(pwd)/LOCAL_INSTALL
    smp_command: -j $(grep -c ^processor /proc/cpuinfo)
    make_command: PATH=/opt/mongodbtoolchain/v3/bin:$PATH make
    test_env_vars:
      top_dir=$(git rev-parse --show-toplevel)
      top_builddir=$top_dir/build_posix
      ASAN_OPTIONS="detect_leaks=1:abort_on_error=1:disable_coredump=0:unmap_shadow_on_exit=1"
      LSAN_OPTIONS="print_suppressions=0:suppressions=$top_dir/test/evergreen/asan_leaks.supp"
      ASAN_SYMBOLIZER_PATH=/opt/mongodbtoolchain/v4/bin/llvm-symbolizer
      TESTUTIL_BYPASS_ASAN=1
      LD_PRELOAD=/usr/lib/x86_64-linux-gnu/libeatmydata.so 
      PATH=/opt/mongodbtoolchain/v3/bin:$PATH
      LD_LIBRARY_PATH=$top_builddir/.libs:$top_dir/TCMALLOC_LIB/lib
  tasks:
    - name: ".pull_request !.windows_only !.pull_request_compilers !.python"
    - name: examples-c-test
    - name: format-asan-smoke-test

- name: ubuntu2004-msan
  display_name: "! Ubuntu 20.04 MSAN"
  run_on:
  - ubuntu2004-test
  expansions:
    configure_env_vars:
      # We don't compile C++ for memory sanitized testing as it creates false positives.
      CC=/opt/mongodbtoolchain/v3/bin/clang
      PATH=/opt/mongodbtoolchain/v3/bin:$PATH
      CFLAGS="-fsanitize=memory -fno-omit-frame-pointer -fno-optimize-sibling-calls -O1 -ggdb"
    posix_configure_flags:
      --enable-silent-rules
      --enable-strict
      --enable-diagnostic
      --disable-static
      --prefix=$(pwd)/LOCAL_INSTALL
    smp_command: -j $(grep -c ^processor /proc/cpuinfo)
    make_command: PATH=/opt/mongodbtoolchain/v3/bin:$PATH make
    test_env_vars:
      MSAN_OPTIONS="abort_on_error=1:disable_coredump=0:print_stacktrace=1"
      MSAN_SYMBOLIZER_PATH=/opt/mongodbtoolchain/v4/bin/llvm-symbolizer
      LD_PRELOAD=/usr/lib/x86_64-linux-gnu/libeatmydata.so
      PATH=/opt/mongodbtoolchain/v3/bin:$PATH
      top_dir=$(git rev-parse --show-toplevel)
      top_builddir=$top_dir/build_posix
      LD_LIBRARY_PATH=$top_builddir/.libs
      TESTUTIL_SLOW_MACHINE=1
  tasks:
    - name: clang-analyzer
    - name: compile
    - name: compile-production-disable-shared
    - name: compile-production-disable-static
    - name: examples-c-production-disable-shared-test
    - name: examples-c-production-disable-static-test
    - name: format-stress-pull-request-test
    - name: make-check-test

- name: ubuntu2004-ubsan
  display_name: "! Ubuntu 20.04 UBSAN"
  run_on:
  - ubuntu2004-test
  expansions:
    configure_env_vars:
      CC=/opt/mongodbtoolchain/v3/bin/clang
      CXX=/opt/mongodbtoolchain/v3/bin/clang++
      PATH=/opt/mongodbtoolchain/v3/bin:$PATH
      CFLAGS="-fsanitize=undefined -fno-omit-frame-pointer -fno-optimize-sibling-calls -O1 -ggdb"
      CXXFLAGS="-fsanitize=undefined -fno-omit-frame-pointer -fno-optimize-sibling-calls -O1 -ggdb"
    posix_configure_flags:
      --enable-silent-rules
      --enable-strict
      --enable-diagnostic
      --disable-static
      --enable-tcmalloc
      --prefix=$(pwd)/LOCAL_INSTALL
    smp_command: -j $(grep -c ^processor /proc/cpuinfo)
    make_command: PATH=/opt/mongodbtoolchain/v3/bin:$PATH make
    test_env_vars:
      UBSAN_OPTIONS="detect_leaks=1:disable_coredump=0:external_symbolizer_path=/opt/mongodbtoolchain/v4/bin/llvm-symbolizer:halt_on_error=1:print_stacktrace=1"
      LD_PRELOAD=/usr/lib/x86_64-linux-gnu/libeatmydata.so
      PATH=/opt/mongodbtoolchain/v3/bin:$PATH
      top_dir=$(git rev-parse --show-toplevel)
      top_builddir=$top_dir/build_posix
      LD_LIBRARY_PATH=$top_builddir/.libs:$top_dir/TCMALLOC_LIB/lib
  tasks:
    - name: clang-analyzer
    - name: compile
    - name: compile-production-disable-shared
    - name: compile-production-disable-static
    - name: examples-c-production-disable-shared-test
    - name: examples-c-production-disable-static-test
    - name: format-stress-pull-request-test
    - name: make-check-test
    - name: cppsuite-base-test-default
    - name: cppsuite-hs-cleanup-default
    - name: cppsuite-search-near-default

- name: ubuntu2004-compilers
  display_name: "! Ubuntu 20.04 Compilers"
  run_on:
  - ubuntu2004-wt-build
  expansions:
    posix_configure_flags: 
      --enable-silent-rules
      --enable-diagnostic
      --enable-strict
      --enable-lz4
      --enable-snappy
      --enable-zlib
      --enable-zstd
      --enable-python
      --enable-tcmalloc
    python_binary: '/opt/mongodbtoolchain/v3/bin/python3'
    smp_command: -j $(grep -c ^processor /proc/cpuinfo)
    make_command: PATH=/opt/mongodbtoolchain/v3/bin:$PATH make
  tasks:
    - name: ".pull_request_compilers"

- name: ubuntu2004-stress-tests
  display_name: Ubuntu 20.04 Stress tests
  run_on:
  - ubuntu2004-test
  expansions:
    smp_command: -j $(grep -c ^processor /proc/cpuinfo)
    make_command: PATH=/opt/mongodbtoolchain/v3/bin:$PATH make
    test_env_vars:
      LD_PRELOAD=/usr/lib/x86_64-linux-gnu/libeatmydata.so
      PATH=/opt/mongodbtoolchain/v3/bin:$PATH
      top_dir=$(git rev-parse --show-toplevel)
      top_builddir=$top_dir/build_posix
      LD_LIBRARY_PATH=$top_builddir/.libs:$top_dir/TCMALLOC_LIB/lib
    posix_configure_flags:
      --enable-silent-rules
      --enable-diagnostic
      --enable-python
      --enable-zlib
      --enable-snappy
      --enable-strict
      --enable-static
      --enable-tcmalloc
      --prefix=$(pwd)/LOCAL_INSTALL
    python_binary: '/opt/mongodbtoolchain/v3/bin/python3'
  tasks:
    - name: ".stress-test-1"
    - name: ".stress-test-2"
    - name: ".stress-test-3"
    - name: ".stress-test-4"
    - name: format-abort-recovery-stress-test

- name: ubuntu2004-perf-tests
  display_name: Ubuntu 20.04 Performance tests
  run_on:
    - ubuntu2004-medium
  expansions:
    test_env_vars:
      WT_TOPDIR=$(git rev-parse --show-toplevel)
      WT_BUILDDIR=$WT_TOPDIR/cmake_build
      LD_LIBRARY_PATH=$WT_BUILDDIR:$WT_BUILDDIR/test/utility/
    posix_configure_flags:
      -DCMAKE_TOOLCHAIN_FILE=../cmake/toolchains/mongodbtoolchain_v3_gcc.cmake
      -DCMAKE_C_FLAGS="-ggdb"
      -DHAVE_DIAGNOSTIC=1
      -DENABLE_PYTHON=1
      -DENABLE_ZLIB=1
      -DENABLE_SNAPPY=1
      -DENABLE_STRICT=1
      -DCMAKE_INSTALL_PREFIX=$(pwd)/LOCAL_INSTALL
    python_binary: '/opt/mongodbtoolchain/v3/bin/python3'
    pip3_binary: '/opt/mongodbtoolchain/v3/bin/pip3'
    virtualenv_binary: '/opt/mongodbtoolchain/v3/bin/virtualenv'
    smp_command: -j $(echo "`grep -c ^processor /proc/cpuinfo` * 2" | bc)
    cmake_generator: Ninja
    make_command: ninja
    is_cmake_build: true
  tasks:
    - name: compile
    - name: ".btree-perf"
    - name: ".lsm-perf"
    - name: ".stress-perf"
    - name: ".checkpoint-perf"
    - name: ".evict-perf"
    - name: ".log-perf"
    - name: ".long-perf"
    - name: many-dhandle-stress
  display_tasks:
    - name: Wiredtiger-perf-btree-jobs
      execution_tasks:
      - ".btree-perf"
    - name: Wiredtiger-perf-lsm-jobs
      execution_tasks:
      - ".lsm-perf"
    - name: Wiredtiger-perf-stress-jobs
      execution_tasks:
      - ".stress-perf"
    - name: Wiredtiger-perf-checkpoint-jobs
      execution_tasks:
      - ".checkpoint-perf"
    - name: Wiredtiger-perf-evict-jobs
      execution_tasks:
      - ".evict-perf"
    - name: Wiredtiger-perf-log-jobs
      execution_tasks:
      - ".log-perf"
    - name: Wiredtiger-perf-long-jobs
      execution_tasks:
      - ".long-perf"

- name: large-scale-tests
  display_name: "Large scale tests"
  batchtime: 480 # 3 times a day
  run_on:
  - ubuntu2004-test
  expansions:
    make_command: PATH=/opt/mongodbtoolchain/v3/bin:$PATH make
    posix_configure_flags:
      --enable-silent-rules
      --enable-python
      --enable-zlib
      --enable-snappy
      --enable-strict
      --enable-static
      --enable-tcmalloc
      --prefix=$(pwd)/LOCAL_INSTALL
    test_env_vars:
      PATH=/opt/mongodbtoolchain/v3/bin:$PATH
    upload_source_dir: mongo-tests/largescale/many-collection/dbpath/diagnostic.data
    upload_filename: diagnostic.data.tgz
  tasks:
    - name: many-dhandle-stress-test
    - name: many-collection-test
      distros: ubuntu2004-wt-large

- name: cppsuite-stress-tests
  display_name: "Cppsuite Stress Tests"
  batchtime: 480 # 3 times a day
  run_on:
  - ubuntu2004-test
  expansions:
    test_env_vars:
      top_dir=$(git rev-parse --show-toplevel)
      top_builddir=$top_dir/build_posix
      LD_LIBRARY_PATH=$top_builddir/.libs:$top_dir/TCMALLOC_LIB/lib
      PATH=/opt/mongodbtoolchain/v3/bin:$PATH
    make_command: PATH=/opt/mongodbtoolchain/v3/bin:$PATH make
    posix_configure_flags:
      --enable-diagnostic
      --enable-python
      --enable-silent-rules
      --enable-snappy
      --enable-strict
      --enable-static
      --enable-tcmalloc
      --enable-zlib
  tasks:
    - name: compile
    - name: cppsuite-base-test-stress
    - name: cppsuite-hs-cleanup-stress
    - name: cppsuite-search-near-stress

- name: package
  display_name: "~ Package"
  batchtime: 1440 # 1 day
  run_on:
  - ubuntu2004-test
  tasks:
    - name: package

- name: documentation-update
  display_name: "~ Documentation update"
  batchtime: 10080 # 7 days
  run_on:
  - ubuntu2004-test
  expansions:
    configure_env_vars: PATH=/opt/mongodbtoolchain/v3/bin:$PATH
    doc_update_branches: develop,mongodb-5.0,mongodb-4.4,mongodb-4.2,mongodb-4.0
  tasks:
    - name: doc-update

- name: linux-no-ftruncate
  display_name: Linux no ftruncate
  batchtime: 1440 # 1 day
  run_on:
  - ubuntu2004-test
  expansions:
    test_env_vars:
      LD_PRELOAD=/usr/lib/x86_64-linux-gnu/libeatmydata.so
      PATH=/opt/mongodbtoolchain/v3/bin:$PATH
      top_dir=$(git rev-parse --show-toplevel)
      top_builddir=$top_dir/build_posix
      LD_LIBRARY_PATH=$top_builddir/.libs
    smp_command: -j $(grep -c ^processor /proc/cpuinfo)
    make_command: PATH=/opt/mongodbtoolchain/v3/bin:$PATH make
    python_binary: '/opt/mongodbtoolchain/v3/bin/python3'
  tasks:
    - name: compile-linux-no-ftruncate
    - name: make-check-linux-no-ftruncate-test
    - name: unit-linux-no-ftruncate-test
    - name: format-linux-no-ftruncate

- name: rhel80
  display_name: RHEL 8.0
  run_on:
  - rhel80-test
  expansions:
    test_env_vars:
      LD_PRELOAD=/usr/local/lib/libeatmydata.so
      PATH=/opt/mongodbtoolchain/v3/bin:$PATH
      top_dir=$(git rev-parse --show-toplevel)
      top_builddir=$top_dir/build_posix
      LD_LIBRARY_PATH=$top_builddir/.libs
    smp_command: -j $(grep -c ^processor /proc/cpuinfo)
    make_command: PATH=/opt/mongodbtoolchain/v3/bin:$PATH make
    python_binary: '/opt/mongodbtoolchain/v3/bin/python3'
  tasks:
    - name: compile
    - name: make-check-test
    - name: unit-test
    - name: fops
    - name: time-shift-sensitivity-test
    - name: linux-directio
      distros: rhel80-build
    - name: syscall-linux
    - name: checkpoint-filetypes-test
    - name: unit-test-zstd
    - name: unit-test-long
      distros: rhel80-large
    - name: spinlock-gcc-test
    - name: spinlock-pthread-adaptive-test
    - name: compile-wtperf
    - name: wtperf-test
    - name: ftruncate-test
    - name: long-test
    - name: configure-combinations

- name: code-statistics
  display_name: "Code statistics"
  batchtime: 10080 # 7 days
  run_on:
  - ubuntu2004-test
  expansions:
    test_env_vars:
      LD_PRELOAD=/usr/lib/x86_64-linux-gnu/libeatmydata.so
      PATH=/opt/mongodbtoolchain/v3/bin:$PATH
      top_dir=$(git rev-parse --show-toplevel)
      top_builddir=$top_dir/build_posix
      LD_LIBRARY_PATH=$top_builddir/.libs
  tasks:
    - name: coverage-report
    - name: cyclomatic-complexity

- name: compatibility-tests-less-frequent
  display_name: Compatibility tests (less frequent)
  batchtime: 10080 # 7 days
  run_on:
  - ubuntu1804-test
  tasks:
    - name: compatibility-test-for-older-releases
    - name: compatibility-test-for-wt-standalone-releases

- name: compatibility-tests
  display_name: Compatibility tests
  run_on:
  - ubuntu2004-test
  tasks:
    - name: compatibility-test-for-newer-releases
    - name: import-compatibility-test

- name: windows-64
  display_name: "! Windows 64-bit"
  run_on:
  - windows-64-vs2017-test
  expansions:
    python_binary: 'python'
    scons_smp_command: -j $(echo "$(getconf NPROCESSORS_ONLN 2>/dev/null || getconf _NPROCESSORS_ONLN 2>/dev/null || echo 1) * 2" | bc)
  tasks:
    - name: compile
    - name: ".windows_only"
    - name: ".unit_test"
    - name: fops

- name: windows-64-cmake
  display_name: "* Windows 64-bit CMake"
  run_on:
  - windows-64-vs2017-test
  expansions:
    python_binary: 'python'
    is_cmake_build: true
    test_env_vars: WT_BUILDDIR=$(git rev-parse --show-toplevel)/cmake_build
    windows_configure_flags: -vcvars_bat "'C:\Program Files (x86)\Microsoft Visual Studio\2017\Professional\VC\Auxiliary\Build\vcvars64.bat'"
  tasks:
    - name: compile
    - name: make-check-test
    - name: unit-test

- name: macos-1014
  display_name: OS X 10.14
  run_on:
  - macos-1014
  batchtime: 120 # 2 hours
  expansions:
    configure_env_vars: PATH=/opt/mongodbtoolchain/v3/bin:$PATH ADD_CFLAGS="-ggdb -fPIC"
    posix_configure_flags:
      --enable-silent-rules
      --enable-diagnostic
      --enable-python
      --enable-zlib
      --enable-strict
      --enable-static
      --prefix=$(pwd)/LOCAL_INSTALL
    python_binary: '/opt/mongodbtoolchain/v3/bin/python3'
    smp_command: -j $(sysctl -n hw.logicalcpu)
    make_command: PATH=/opt/mongodbtoolchain/v3/bin:$PATH ARCHFLAGS=-Wno-error=unused-command-line-argument-hard-error-in-future make
    test_env_vars: 
      PATH=/opt/mongodbtoolchain/v3/bin:$PATH
      top_dir=$(git rev-parse --show-toplevel)
      top_builddir=$top_dir/build_posix
      DYLD_LIBRARY_PATH=$top_builddir/.libs
  tasks:
    - name: compile
    - name: make-check-test
    - name: unit-test-with-compile
    - name: fops

- name: macos-1014-cmake
  display_name: "* OS X 10.14 CMake"
  run_on:
  - macos-1014
  batchtime: 120 # 2 hours
  expansions:
    posix_configure_flags:
      -DCMAKE_C_FLAGS="-ggdb"
      -DHAVE_DIAGNOSTIC=1
      -DENABLE_PYTHON=1
      -DENABLE_ZLIB=1
      -DENABLE_STRICT=1 
      -DCMAKE_INSTALL_PREFIX=$(pwd)/LOCAL_INSTALL
    python_binary: 'python3'
    smp_command: -j $(sysctl -n hw.logicalcpu)
    cmake_generator: "Unix Makefiles"
    make_command: make
    test_env_vars: 
      WT_BUILDDIR=$(git rev-parse --show-toplevel)/cmake_build
      DYLD_LIBRARY_PATH=$WT_BUILDDIR
    is_cmake_build: true
  tasks:
    - name: compile
    - name: make-check-test
    - name: unit-test

- name: little-endian
  display_name: "~ Little-endian (x86)"
  run_on:
  - ubuntu1804-test
  batchtime: 4320 # 3 days
  expansions:
    python_binary: '/opt/mongodbtoolchain/v3/bin/python3'
    smp_command: -j $(grep -c ^processor /proc/cpuinfo)
    test_env_vars:
      PATH=/opt/mongodbtoolchain/v3/bin:$PATH
      top_dir=$(git rev-parse --show-toplevel)
      top_builddir=$top_dir/build_posix
      LD_LIBRARY_PATH=$top_builddir/.libs
    make_command: PATH=/opt/mongodbtoolchain/v3/bin:$PATH make
  tasks:
  - name: compile
  - name: generate-datafile-little-endian
  - name: verify-datafile-little-endian
  - name: verify-datafile-from-big-endian

- name: big-endian
  display_name: "~ Big-endian (s390x/zSeries)"
  modules:
  - enterprise
  run_on:
  - ubuntu1804-zseries-build
  batchtime: 4320 # 3 days
  expansions:
    python_binary: '/opt/mongodbtoolchain/v3/bin/python3'
    smp_command: -j $(grep -c ^processor /proc/cpuinfo)
    test_env_vars:
      PATH=/opt/mongodbtoolchain/v3/bin:$PATH
      top_dir=$(git rev-parse --show-toplevel)
      top_builddir=$top_dir/build_posix
      LD_LIBRARY_PATH=$top_builddir/.lib
  tasks:
  - name: compile
  - name: generate-datafile-big-endian
  - name: verify-datafile-big-endian
  - name: verify-datafile-from-little-endian

- name: ubuntu1804-ppc
  display_name: "~ Ubuntu 18.04 PPC"
  run_on:
  - ubuntu1804-power8-test
  batchtime: 120 # 2 hours
  expansions:
    format_test_setting: ulimit -c unlimited
    smp_command: -j $(grep -c ^processor /proc/cpuinfo)
    make_command: PATH=/opt/mongodbtoolchain/v3/bin:$PATH make
    test_env_vars:
      PATH=/opt/mongodbtoolchain/v3/bin:$PATH
      top_dir=$(git rev-parse --show-toplevel)
      top_builddir=$top_dir/build_posix
      LD_LIBRARY_PATH=$top_builddir/.libs
    posix_configure_flags:
      --enable-silent-rules
      --enable-diagnostic
      --enable-python
      --enable-zlib
      --enable-snappy
      --enable-strict
      --enable-static
      --prefix=$(pwd)/LOCAL_INSTALL
    python_binary: '/opt/mongodbtoolchain/v3/bin/python3'
  tasks:
  - name: compile
  - name: unit-test
  - name: format-smoke-test
  - name: format-asan-smoke-ppc-test
  - name: format-wtperf-test
  - name: ".stress-test-ppc-1"

- name: ubuntu1804-ppc-cmake
  display_name: "* Ubuntu 18.04 PPC CMake"
  run_on:
  - ubuntu1804-power8-test
  batchtime: 10080 # 7 days
  expansions:
    test_env_vars:
      WT_BUILDDIR=$(git rev-parse --show-toplevel)/cmake_build
      LD_LIBRARY_PATH=$WT_BUILDDIR
    posix_configure_flags:
      -DCMAKE_TOOLCHAIN_FILE=../cmake/toolchains/mongodbtoolchain_v3_gcc.cmake
      -DCMAKE_C_FLAGS="-ggdb"
      -DHAVE_DIAGNOSTIC=1
      -DENABLE_PYTHON=1
      -DENABLE_ZLIB=1
      -DENABLE_SNAPPY=1
      -DENABLE_STRICT=1
      -DCMAKE_INSTALL_PREFIX=$(pwd)/LOCAL_INSTALL
    python_binary: '/opt/mongodbtoolchain/v3/bin/python3'
    smp_command: -j $(grep -c ^processor /proc/cpuinfo)
    cmake_generator: Ninja
    make_command: ninja
    is_cmake_build: true
  tasks:
    - name: compile
    - name: make-check-test
    - name: unit-test

- name: ubuntu1804-zseries
  display_name: "~ Ubuntu 18.04 zSeries"
  run_on:
  - ubuntu1804-zseries-test
  batchtime: 120 # 2 hours
  expansions:
    smp_command: -j $(grep -c ^processor /proc/cpuinfo)
    make_command: PATH=/opt/mongodbtoolchain/v3/bin:$PATH make
    test_env_vars:
      PATH=/opt/mongodbtoolchain/v3/bin:$PATH
      top_dir=$(git rev-parse --show-toplevel)
      top_builddir=$top_dir/build_posix
      LD_LIBRARY_PATH=$top_builddir/.libs
    posix_configure_flags:
      --enable-silent-rules
      --enable-diagnostic
      --enable-python
      --enable-zlib
      --enable-snappy
      --enable-strict
      --enable-static
      --prefix=$(pwd)/LOCAL_INSTALL
    python_binary: '/opt/mongodbtoolchain/v3/bin/python3'
  tasks:
  - name: compile
  - name: unit-test
  - name: format-smoke-test
  - name: ".stress-test-zseries-1"
  - name: ".stress-test-zseries-2"
  - name: ".stress-test-zseries-3"

- name: ubuntu1804-zseries-cmake
  display_name: "* Ubuntu 18.04 zSeries CMake"
  run_on:
  - ubuntu1804-zseries-test
  batchtime: 10080 # 7 days
  expansions:
    test_env_vars:
      WT_BUILDDIR=$(git rev-parse --show-toplevel)/cmake_build
      LD_LIBRARY_PATH=$WT_BUILDDIR
    posix_configure_flags:
      -DCMAKE_TOOLCHAIN_FILE=../cmake/toolchains/mongodbtoolchain_v3_gcc.cmake 
      -DCMAKE_C_FLAGS="-ggdb"
      -DHAVE_DIAGNOSTIC=1
      -DENABLE_PYTHON=1
      -DENABLE_ZLIB=1 
      -DENABLE_SNAPPY=1
      -DENABLE_STRICT=1
      -DCMAKE_INSTALL_PREFIX=$(pwd)/LOCAL_INSTALL
    python_binary: '/opt/mongodbtoolchain/v3/bin/python3'
    smp_command: -j $(grep -c ^processor /proc/cpuinfo)
    cmake_generator: Ninja
    make_command: ninja
    is_cmake_build: true
  tasks:
    - name: compile
    - name: make-check-test
    - name: unit-test<|MERGE_RESOLUTION|>--- conflicted
+++ resolved
@@ -37,13 +37,8 @@
       aws_secret: ${aws_secret}
       remote_file: wiredtiger/${build_variant}/${revision}/artifacts/${dependent_task|compile}_${build_id}.tgz
       bucket: build_external
-<<<<<<< HEAD
-      extract_to: wiredtiger
+      extract_to: ${destination|wiredtiger}
   "fetch endian format artifacts" :
-=======
-      extract_to: ${destination|wiredtiger}
-  "fetch artifacts from little-endian" :
->>>>>>> 1ac6c119
     - command: s3.get
       params:
         aws_key: ${aws_key}
