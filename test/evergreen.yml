--- conflicted
+++ resolved
@@ -563,7 +563,15 @@
           done
         done
 
-<<<<<<< HEAD
+  "compatibility test":
+    - command: shell.exec
+      params:
+        working_dir: "wiredtiger"
+        script: |
+          set -o errexit
+          set -o verbose
+          test/evergreen/compatibility_test_for_releases.sh ${compat_test_args}
+
   "csuite smoke test":
     command: shell.exec
     params:
@@ -572,16 +580,6 @@
         set -o errexit
         set -o verbose
         ${test_env_vars|} test/csuite/${test_binary}/smoke.sh ${test_args|} 2>&1
-=======
-  "compatibility test":
-    - command: shell.exec
-      params:
-        working_dir: "wiredtiger"
-        script: |
-          set -o errexit
-          set -o verbose
-          test/evergreen/compatibility_test_for_releases.sh ${compat_test_args}
->>>>>>> 4a510ee6
 
   "run-perf-test":
     # Run a performance test
