--- conflicted
+++ resolved
@@ -59,43 +59,28 @@
     echo "Building branch: \"$1\""
     echo "=-=-=-=-=-=-=-=-=-=-=-=-=-=-=-=-=-=-=-=-=-=-=-=-="
 
-<<<<<<< HEAD
     git clone --quiet https://github.com/wiredtiger/wiredtiger.git "$1"
     cd "$1"
     git checkout --quiet "$1"
-
-    # disable docs compilation in older releases
-    sed -i '/man1\|man3/d' build_posix/Make.base
-
-    config=""
-    config+="--enable-snappy "
-    config+="--disable-standalone-build "
-    (sh build_posix/reconf &&
-        ./configure $config && make -j $(grep -c ^processor /proc/cpuinfo)) > /dev/null
-=======
-        git clone --quiet https://github.com/wiredtiger/wiredtiger.git "$1"
-        cd "$1"
-        git checkout --quiet "$1"
-        if [ "${build_sys[$1]}" == "cmake" ]; then
-            . ./test/evergreen/find_cmake.sh
-            config=""
-            config+="-DENABLE_SNAPPY=1 "
-            config+="-DWT_STANDALONE_BUILD=0 "
-            (mkdir build && cd build &&
-                $CMAKE $config ../. && make -j $(grep -c ^processor /proc/cpuinfo)) > /dev/null
-        else
-            config+="--enable-snappy "
-            config+="--disable-standalone-build "
-            (mkdir build && cd build && sh ../build_posix/reconf &&
-                ../configure $config && make -j $(grep -c ^processor /proc/cpuinfo)) > /dev/null
-            # Copy out the extension modules to their parent directory. This is done to maintain uniformity between
-            # autoconf and CMake build directories, where relative module paths can possibly be cached when running verify/upgrade_downgrade
-            # tests between branch directories i.e. in the connection configuration.
-            cp build/ext/compressors/snappy/.libs/libwiredtiger_snappy.so build/ext/compressors/snappy/libwiredtiger_snappy.so
-            cp build/ext/collators/reverse/.libs/libwiredtiger_reverse_collator.so build/ext/collators/reverse/libwiredtiger_reverse_collator.so
-            cp build/ext/encryptors/rotn/.libs/libwiredtiger_rotn.so build/ext/encryptors/rotn/libwiredtiger_rotn.so
-        fi
->>>>>>> f447c6f1
+    if [ "${build_sys[$1]}" == "cmake" ]; then
+        . ./test/evergreen/find_cmake.sh
+        config=""
+        config+="-DENABLE_SNAPPY=1 "
+        config+="-DWT_STANDALONE_BUILD=0 "
+        (mkdir build && cd build &&
+            $CMAKE $config ../. && make -j $(grep -c ^processor /proc/cpuinfo)) > /dev/null
+    else
+        config+="--enable-snappy "
+        config+="--disable-standalone-build "
+        (mkdir build && cd build && sh ../build_posix/reconf &&
+            ../configure $config && make -j $(grep -c ^processor /proc/cpuinfo)) > /dev/null
+        # Copy out the extension modules to their parent directory. This is done to maintain uniformity between
+        # autoconf and CMake build directories, where relative module paths can possibly be cached when running verify/upgrade_downgrade
+        # tests between branch directories i.e. in the connection configuration.
+        cp build/ext/compressors/snappy/.libs/libwiredtiger_snappy.so build/ext/compressors/snappy/libwiredtiger_snappy.so
+        cp build/ext/collators/reverse/.libs/libwiredtiger_reverse_collator.so build/ext/collators/reverse/libwiredtiger_reverse_collator.so
+        cp build/ext/encryptors/rotn/.libs/libwiredtiger_rotn.so build/ext/encryptors/rotn/libwiredtiger_rotn.so
+    fi
 }
 
 #############################################################
@@ -213,7 +198,8 @@
     echo "Running format in branch: \"$branch_name\""
     echo "=-=-=-=-=-=-=-=-=-=-=-=-=-=-=-=-=-=-=-=-=-=-=-=-="
 
-    cd "$branch_name/test/format"
+    format_dir="$branch_name/build/test/format"
+    cd "$format_dir"
     flags="-1q $(bflag $branch_name)"
 
     config_file=""
@@ -250,7 +236,6 @@
 {
     branch_name=$1
 
-<<<<<<< HEAD
     #
     # The test_checkpoint recovery change WT-7958 are included in mongo
     # 4.4.9 and 5.0.3 (and newer) versions.
@@ -276,12 +261,6 @@
         echo "yes"
     fi
 }
-=======
-
-        format_dir="$branch_name/build/test/format"
-        cd "$format_dir"
-        flags="-1q $(bflag $branch_name)"
->>>>>>> f447c6f1
 
 #############################################################
 # run_test_checkpoint:
@@ -296,7 +275,7 @@
     echo "Running test checkpoint in branch: \"$branch_name\""
     echo "=-=-=-=-=-=-=-=-=-=-=-=-=-=-=-=-=-=-=-=-=-=-=-=-="
 
-    cd "$branch_name/test/checkpoint"
+    cd "$branch_name/build/test/checkpoint"
     # With the timestamp and prepare transactions configuration, this test
     # can produce a scenario where the on-disk tables have more data than
     # the checkpoint can see.
@@ -349,19 +328,21 @@
     echo "Release \"$1\" format verifying \"$2\""
     echo "=-=-=-=-=-=-=-=-=-=-=-=-=-=-=-=-=-=-=-=-=-=-=-=-="
 
-<<<<<<< HEAD
     cd "$1"
+
+    wt_bin="build/wt"
     for am in $3; do
-        echo "$1/wt verifying $2 access method $am..."
-        dir="$2/test/format/RUNDIR.$am"
-        WIREDTIGER_CONFIG="$EXT" ./wt $(bflag $1) -h "../$dir" verify table:wt
+        echo "$1/$wt_bin verifying $2 access method $am..."
+        dir="$2/build/test/format/RUNDIR.$am"
+        WIREDTIGER_CONFIG="$EXT" ./$wt_bin $(bflag $1) -h "../$dir" verify table:wt
 
         if [ "$4" = true ]; then
             echo "$1/wt dump and load $2 access method $am..."
-            WIREDTIGER_CONFIG="$EXT" ./wt $(bflag $1) -h "../$dir" dump table:wt > dump_wt.txt
-            WIREDTIGER_CONFIG="$EXT" ./wt $(bflag $1) -h "../$dir" load -f dump_wt.txt
+            WIREDTIGER_CONFIG="$EXT" ./$wt_bin $(bflag $1) -h "../$dir" dump table:wt > dump_wt.txt
+            WIREDTIGER_CONFIG="$EXT" ./$wt_bin $(bflag $1) -h "../$dir" load -f dump_wt.txt
         fi
     done
+
     cd -
 }
 
@@ -378,18 +359,21 @@
     echo "=-=-=-=-=-=-=-=-=-=-=-=-=-=-=-=-=-=-=-=-=-=-=-=-="
 
     cd "$1"
+
+    test_bin="build/test/checkpoint/t"
     for am in $3; do
-        echo "$1/test/checkpoint/t verifying $2 access method $am..."
-        dir="$2/test/checkpoint/RUNDIR.$am"
+        echo "$1/$test_bin verifying $2 access method $am..."
+        dir="$2/build/test/checkpoint/RUNDIR.$am"
         cp -fr "../$dir" "../$dir.backup"
         if [ "$am" = "fix" ]; then
-            ./test/checkpoint/t -t f -D -v -h "../$dir"
+            ./$test_bin -t f -D -v -h "../$dir"
         elif [ "$am" = "var" ]; then
-            ./test/checkpoint/t -t c -D -v -h "../$dir"
+            ./$test_bin -t c -D -v -h "../$dir"
         else
-            ./test/checkpoint/t -t r -D -v -h "../$dir"
+            ./$test_bin -t r -D -v -h "../$dir"
         fi
     done
+
     cd -
 }
 
@@ -404,22 +388,6 @@
 {
     verify_test_format $1 $2 $3 $4
     verify_test_checkpoint $1 $2 $3
-=======
-        cd "$1"
-
-        wt_bin="build/wt"
-        for am in $3; do
-            echo "$1/$wt_bin verifying $2 access method $am..."
-            dir="$2/build/test/format/RUNDIR.$am"
-            WIREDTIGER_CONFIG="$EXT" ./$wt_bin $(bflag $1) -h "../$dir" verify table:wt
-
-            if [ "$4" = true ]; then
-                echo "$1/wt dump and load $2 access method $am..."
-                WIREDTIGER_CONFIG="$EXT" ./$wt_bin $(bflag $1) -h "../$dir" dump table:wt > dump_wt.txt
-                WIREDTIGER_CONFIG="$EXT" ./$wt_bin $(bflag $1) -h "../$dir" load -f dump_wt.txt
-            fi
-        done
->>>>>>> f447c6f1
 }
 
 #############################################################
@@ -434,9 +402,11 @@
     echo "Upgrade/downgrade testing with \"$1\" and \"$2\""
     echo "=-=-=-=-=-=-=-=-=-=-=-=-=-=-=-=-=-=-=-=-=-=-=-=-="
 
-<<<<<<< HEAD
     cfg_file_branch1=$(get_config_file_name $1)
     cfg_file_branch2=$(get_config_file_name $2)
+
+    format_dir_branch1="$1/build/test/format"
+    format_dir_branch2="$2/build/test/format"
 
     # Alternate running each branch format test program on the second branch's build.
     # Loop twice, that is, run format twice using each branch.
@@ -444,37 +414,14 @@
     for am in $3; do
         for reps in {1..2}; do
             echo "$1 format running on $2 access method $am..."
-            cd "$top/$1/test/format"
+            cd "$top/$format_dir_branch1"
             flags="-1Rq $(bflag $1)"
-            ./t $flags -c "$top/$2/test/format/${cfg_file_branch1}" -h "$top/$2/test/format/RUNDIR.$am" timer=2
+            ./t $flags -c "$top/$format_dir_branch2/${cfg_file_branch1}" -h "$top/$format_dir_branch2/RUNDIR.$am" timer=2
 
             echo "$2 format running on $2 access method $am..."
-            cd "$top/$2/test/format"
+            cd "$top/$format_dir_branch2"
             flags="-1Rq $(bflag $2)"
             ./t $flags -c $cfg_file_branch2 -h "RUNDIR.$am" timer=2
-=======
-        cfg_file_branch1=$(get_config_file_name $1)
-        cfg_file_branch2=$(get_config_file_name $2)
-
-        format_dir_branch1="$1/build/test/format"
-        format_dir_branch2="$2/build/test/format"
-
-        # Alternate running each branch format test program on the second branch's build.
-        # Loop twice, that is, run format twice using each branch.
-        top="$PWD"
-        for am in $3; do
-            for reps in {1..2}; do
-                echo "$1 format running on $2 access method $am..."
-                cd "$top/$format_dir_branch1"
-                flags="-1Rq $(bflag $1)"
-                ./t $flags -c "$top/$format_dir_branch2/${cfg_file_branch1}" -h "$top/$format_dir_branch2/RUNDIR.$am" timer=2
-
-                echo "$2 format running on $2 access method $am..."
-                cd "$top/$format_dir_branch2"
-                flags="-1Rq $(bflag $2)"
-                ./t $flags -c $cfg_file_branch2 -h "RUNDIR.$am" timer=2
-            done
->>>>>>> f447c6f1
         done
     done
 }
@@ -486,8 +433,13 @@
 #############################################################
 test_upgrade_to_branch()
 {
-<<<<<<< HEAD
-    cd $1/test/checkpoint
+    cd $1/build/test/checkpoint
+
+    if [ "${build_sys[$1]}" == "cmake" ]; then
+        test_bin="test_checkpoint"
+    else
+        test_bin="t"
+    fi
 
     for FILE in $2/*; do
         # Run actual test.
@@ -497,7 +449,7 @@
         # Disable exit on non 0
         set +e
 
-        output="$(./t -t r -D -v -h $FILE)"
+        output="$(./$test_bin -t r -D -v -h $FILE)"
         test_res=$?
 
         # Enable exit on non 0
@@ -507,39 +459,6 @@
         if [[ "$FILE" =~ "4.4."[0-6]"_unclean"$ ]]; then
             echo "Databases generated with unclean shutdown from versions 4.4.[0-6] must fail."
             if [[ "$test_res" == 0 ]]; then
-=======
-        cd $1/build/test/checkpoint
-
-        if [ "${build_sys[$1]}" == "cmake" ]; then
-            test_bin="test_checkpoint"
-        else
-            test_bin="t"
-        fi
-
-        for FILE in $2/*; do
-            # Run actual test.
-            echo "=-=-=-=-=-=-=-=-=-=-=-=-=-=-=-=-=-=-=-=-=-=-=-=-="
-            echo "Upgrading $FILE database to $1..."
-
-            # Disable exit on non 0
-            set +e
-
-            output="$(./$test_bin -t r -D -v -h $FILE)"
-            test_res=$?
-
-            # Enable exit on non 0
-            set -e
-
-            # Validate test result.
-            if [[ "$FILE" =~ "4.4."[0-6]"_unclean"$ ]]; then
-                echo "Databases generated with unclean shutdown from versions 4.4.[0-6] must fail."
-                if [[ "$test_res" == 0 ]]; then
-                    echo "$output"
-                    echo "Error: Upgrade of $FILE database to $1 has not failed!"
-                    exit 1
-                fi
-            elif [[ "$test_res" != 0 ]]; then
->>>>>>> f447c6f1
                 echo "$output"
                 echo "Error: Upgrade of $FILE database to $1 has not failed!"
                 exit 1
