--- conflicted
+++ resolved
@@ -1,11 +1,7 @@
 param (
     [bool]$configure = $false,
     [bool]$build = $false,
-<<<<<<< HEAD
-    [string]$vcvars_bat = $null
-=======
     [string]$vcvars_bat = "C:\Program Files\Microsoft Visual Studio\2022\VC\Auxiliary\Build\vcvars64.bat"
->>>>>>> 1bbb22f3
 )
 
 function Find-VcVars {
