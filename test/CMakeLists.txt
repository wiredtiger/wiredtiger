project(test)

include(ctest_helpers.cmake)

if(WT_WIN)
    # Compile the windows shim library.
    add_subdirectory(windows)
endif()

# Compile the test library utility
add_subdirectory(utility)

# Compile our tests.
add_subdirectory(bloom)
add_subdirectory(checkpoint)
add_subdirectory(cursor_order)
add_subdirectory(fops)
add_subdirectory(huge)
add_subdirectory(manydbs)
add_subdirectory(csuite)
add_subdirectory(packing)

# We currently don't support these tests on non-POSIX systems since they are designed around the
# existence of POSIX utilities (e.g. certain bash/sh commands, pthreads) or certain system headers
# e.g Linux signals.
if(WT_POSIX)
    add_subdirectory(format)
    add_subdirectory(readonly)
    add_subdirectory(salvage)
    add_subdirectory(syscall)
    add_subdirectory(thread)
    add_subdirectory(cppsuite)
    add_subdirectory(unittest)

<<<<<<< HEAD
    if(HAVE_UNITTEST)
        add_subdirectory(unittest)
    endif()

    if("${CMAKE_C_COMPILER_ID}" STREQUAL "Clang" OR "${CMAKE_C_COMPILER_ID}" STREQUAL "AppleClang")
=======
    if(ENABLE_LLVM)
>>>>>>> d09c1cad
        # The fuzz test only works with llvm compilers. Restrict compilation of this test to only
        # when using Clang.
        add_subdirectory(fuzz)
    endif()
endif()<|MERGE_RESOLUTION|>--- conflicted
+++ resolved
@@ -30,17 +30,12 @@
     add_subdirectory(syscall)
     add_subdirectory(thread)
     add_subdirectory(cppsuite)
-    add_subdirectory(unittest)
 
-<<<<<<< HEAD
     if(HAVE_UNITTEST)
         add_subdirectory(unittest)
     endif()
 
-    if("${CMAKE_C_COMPILER_ID}" STREQUAL "Clang" OR "${CMAKE_C_COMPILER_ID}" STREQUAL "AppleClang")
-=======
     if(ENABLE_LLVM)
->>>>>>> d09c1cad
         # The fuzz test only works with llvm compilers. Restrict compilation of this test to only
         # when using Clang.
         add_subdirectory(fuzz)
