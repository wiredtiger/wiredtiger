--- conflicted
+++ resolved
@@ -247,7 +247,6 @@
 }
 
 /*
-<<<<<<< HEAD
  * test_workload_crash --
  *     Test the workload executor with database crash.
  */
@@ -285,7 +284,9 @@
     std::string test_home = std::string(home) + DIR_DELIM_STR + "crash";
     verify_workload(workload, opts, test_home, ENV_CONFIG);
     verify_using_debug_log(opts, test_home.c_str()); /* May as well test this. */
-=======
+}
+
+/*
  * test_workload_generator --
  *     Test the workload generator.
  */
@@ -297,7 +298,6 @@
     /* Run the workload in the model and in WiredTiger, then verify. */
     std::string test_home = std::string(home) + DIR_DELIM_STR + "generator";
     verify_workload(*workload, opts, test_home, ENV_CONFIG);
->>>>>>> 1ae31f5b
 }
 
 /*
@@ -353,11 +353,8 @@
         test_workload_txn();
         test_workload_prepared();
         test_workload_restart();
-<<<<<<< HEAD
         test_workload_crash();
-=======
         test_workload_generator();
->>>>>>> 1ae31f5b
     } catch (std::exception &e) {
         std::cerr << "Test failed with exception: " << e.what() << std::endl;
         ret = EXIT_FAILURE;
