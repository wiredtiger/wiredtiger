--- conflicted
+++ resolved
@@ -144,6 +144,12 @@
  *     Set the stable timestamp in WiredTiger.
  */
 void wt_set_stable_timestamp(WT_CONNECTION *conn, model::timestamp_t timestamp);
+
+/*
+ * wt_print_debug_log --
+ *     Print the contents of a debug log to a file.
+ */
+void wt_print_debug_log(WT_CONNECTION *conn, const char *file);
 
 /*
  * wt_model_assert --
@@ -260,7 +266,6 @@
       wt_txn_insert(session, uri, key, value, ##__VA_ARGS__));
 
 /*
-<<<<<<< HEAD
  * wt_model_ckpt_assert --
  *     Check that the key has the same value in the model as in the database.
  */
@@ -287,11 +292,5 @@
         wt_set_stable_timestamp(conn, timestamp);     \
         database.set_stable_timestamp(timestamp);     \
     }
-=======
- * wt_print_debug_log --
- *     Print the contents of a debug log to a file.
- */
-void wt_print_debug_log(WT_CONNECTION *conn, const char *file);
->>>>>>> 8d844cb8
 
 #endif