/*-
 * Public Domain 2014-present MongoDB, Inc.
 * Public Domain 2008-2014 WiredTiger, Inc.
 *
 * This is free and unencumbered software released into the public domain.
 *
 * Anyone is free to copy, modify, publish, use, compile, sell, or
 * distribute this software, either in source code form or as a compiled
 * binary, for any purpose, commercial or non-commercial, and by any
 * means.
 *
 * In jurisdictions that recognize copyright laws, the author or authors
 * of this software dedicate any and all copyright interest in the
 * software to the public domain. We make this dedication for the benefit
 * of the public at large and to the detriment of our heirs and
 * successors. We intend this dedication to be an overt act of
 * relinquishment in perpetuity of all present and future rights to this
 * software under copyright law.
 *
 * THE SOFTWARE IS PROVIDED "AS IS", WITHOUT WARRANTY OF ANY KIND,
 * EXPRESS OR IMPLIED, INCLUDING BUT NOT LIMITED TO THE WARRANTIES OF
 * MERCHANTABILITY, FITNESS FOR A PARTICULAR PURPOSE AND NONINFRINGEMENT.
 * IN NO EVENT SHALL THE AUTHORS BE LIABLE FOR ANY CLAIM, DAMAGES OR
 * OTHER LIABILITY, WHETHER IN AN ACTION OF CONTRACT, TORT OR OTHERWISE,
 * ARISING FROM, OUT OF OR IN CONNECTION WITH THE SOFTWARE OR THE USE OR
 * OTHER DEALINGS IN THE SOFTWARE.
 */

#include <iomanip>
#include <sstream>

#include "wiredtiger.h"
extern "C" {
#include "test_util.h"
#include "../log/log_private.h"
}

#include "model/test/wiredtiger_util.h"
#include "model/util.h"

/*
 * wt_get --
 *     Read from WiredTiger.
 */
model::data_value
wt_get(
  WT_SESSION *session, const char *uri, const model::data_value &key, model::timestamp_t timestamp)
{
    WT_CURSOR *cursor;
    WT_DECL_RET;
    char cfg[64];
    model::data_value out;

    if (timestamp == 0)
        testutil_check(session->begin_transaction(session, nullptr));
    else {
        testutil_snprintf(cfg, sizeof(cfg), "read_timestamp=%" PRIx64, timestamp);
        testutil_check(session->begin_transaction(session, cfg));
    }
    testutil_check(session->open_cursor(session, uri, nullptr, nullptr, &cursor));

    model::set_wt_cursor_key(cursor, key);
    ret = cursor->search(cursor);
    if (ret != WT_NOTFOUND && ret != WT_ROLLBACK)
        testutil_check(ret);
    if (ret == 0)
        out = model::get_wt_cursor_value(cursor);

    testutil_check(cursor->close(cursor));
    testutil_check(session->commit_transaction(session, nullptr));
    return ret == 0 ? out : model::NONE;
}

/*
 * wt_get_ext --
 *     Read from WiredTiger, but also return the error code.
 */
int
wt_get_ext(WT_SESSION *session, const char *uri, const model::data_value &key,
  model::data_value &out, model::timestamp_t timestamp)
{
    WT_CURSOR *cursor;
    WT_DECL_RET;
    char cfg[64];

    if (timestamp == 0)
        testutil_check(session->begin_transaction(session, nullptr));
    else {
        testutil_snprintf(cfg, sizeof(cfg), "read_timestamp=%" PRIx64, timestamp);
        ret = session->begin_transaction(session, cfg);
        if (ret == EINVAL)
            return ret;
        testutil_check(ret);
    }
    testutil_check(session->open_cursor(session, uri, nullptr, nullptr, &cursor));

    model::set_wt_cursor_key(cursor, key);
    ret = cursor->search(cursor);
    if (ret != WT_NOTFOUND && ret != WT_PREPARE_CONFLICT && ret != WT_ROLLBACK)
        testutil_check(ret);
    if (ret == 0)
        out = model::get_wt_cursor_value(cursor);
    else
        out = model::NONE;

    testutil_check(cursor->close(cursor));
    testutil_check(session->commit_transaction(session, nullptr));
    return ret;
}

/*
 * wt_insert --
 *     Write to WiredTiger.
 */
int
wt_insert(WT_SESSION *session, const char *uri, const model::data_value &key,
  const model::data_value &value, model::timestamp_t timestamp, bool overwrite)
{
    WT_CURSOR *cursor;
    WT_DECL_RET;
    char cfg[64];

    testutil_check(session->begin_transaction(session, nullptr));
    testutil_check(session->open_cursor(
      session, uri, nullptr, overwrite ? nullptr : "overwrite=false", &cursor));

    model::set_wt_cursor_key(cursor, key);
    model::set_wt_cursor_value(cursor, value);
    ret = cursor->insert(cursor);
    if (ret != WT_DUPLICATE_KEY && ret != WT_ROLLBACK)
        testutil_check(ret);

    testutil_check(cursor->close(cursor));
    if (timestamp == 0)
        cfg[0] = '\0';
    else
        testutil_snprintf(cfg, sizeof(cfg), "commit_timestamp=%" PRIx64, timestamp);
    testutil_check(session->commit_transaction(session, cfg));

    return ret;
}

/*
 * wt_remove --
 *     Delete from WiredTiger.
 */
int
wt_remove(
  WT_SESSION *session, const char *uri, const model::data_value &key, model::timestamp_t timestamp)
{
    WT_CURSOR *cursor;
    WT_DECL_RET;
    char cfg[64];

    testutil_check(session->begin_transaction(session, nullptr));
    testutil_check(session->open_cursor(session, uri, nullptr, nullptr, &cursor));

    model::set_wt_cursor_key(cursor, key);
    ret = cursor->remove(cursor);
    if (ret != WT_NOTFOUND && ret != WT_ROLLBACK)
        testutil_check(ret);

    testutil_check(cursor->close(cursor));
    if (timestamp == 0)
        cfg[0] = '\0';
    else
        testutil_snprintf(cfg, sizeof(cfg), "commit_timestamp=%" PRIx64, timestamp);
    testutil_check(session->commit_transaction(session, cfg));

    return ret;
}

/*
 * wt_truncate --
 *     Truncate a key range in WiredTiger.
 */
int
wt_truncate(WT_SESSION *session, const char *uri, const model::data_value &start,
  const model::data_value &stop, model::timestamp_t timestamp)
{
    WT_DECL_RET;
    char cfg[64];

    testutil_check(session->begin_transaction(session, nullptr));

    WT_CURSOR *cursor_start = nullptr;
    if (start != model::NONE) {
        testutil_check(session->open_cursor(session, uri, nullptr, nullptr, &cursor_start));
        model::set_wt_cursor_key(cursor_start, start);
    }

    WT_CURSOR *cursor_stop = nullptr;
    if (stop != model::NONE) {
        testutil_check(session->open_cursor(session, uri, nullptr, nullptr, &cursor_stop));
        model::set_wt_cursor_key(cursor_stop, stop);
    }

    ret =
      session->truncate(session, cursor_start == nullptr && cursor_stop == nullptr ? uri : nullptr,
        cursor_start, cursor_stop, nullptr);
    if (ret != WT_ROLLBACK)
        testutil_check(ret);

    if (cursor_start != nullptr)
        testutil_check(cursor_start->close(cursor_start));
    if (cursor_stop != nullptr)
        testutil_check(cursor_stop->close(cursor_stop));

    cfg[0] = '\0';
    if (timestamp != model::k_timestamp_none)
        testutil_snprintf(cfg, sizeof(cfg), "commit_timestamp=%" PRIx64, timestamp);
    if (ret == WT_ROLLBACK)
        testutil_check(session->rollback_transaction(session, nullptr));
    else
        testutil_check(session->commit_transaction(session, cfg));

    return ret;
}

/*
 * wt_update --
 *     Update a key in WiredTiger.
 */
int
wt_update(WT_SESSION *session, const char *uri, const model::data_value &key,
  const model::data_value &value, model::timestamp_t timestamp, bool overwrite)
{
    WT_CURSOR *cursor;
    WT_DECL_RET;
    char cfg[64];

    testutil_check(session->begin_transaction(session, nullptr));
    testutil_check(session->open_cursor(
      session, uri, nullptr, overwrite ? nullptr : "overwrite=false", &cursor));

    model::set_wt_cursor_key(cursor, key);
    model::set_wt_cursor_value(cursor, value);
    ret = cursor->update(cursor);
    if (ret != WT_NOTFOUND && ret != WT_ROLLBACK)
        testutil_check(ret);

    testutil_check(cursor->close(cursor));
    if (timestamp == 0)
        cfg[0] = '\0';
    else
        testutil_snprintf(cfg, sizeof(cfg), "commit_timestamp=%" PRIx64, timestamp);
    testutil_check(session->commit_transaction(session, cfg));

    return ret;
}

/*
 * wt_txn_begin --
 *     Begin a transaction.
 */
void
wt_txn_begin(WT_SESSION *session, model::timestamp_t read_timestamp)
{
    char cfg[64];
    if (read_timestamp == model::k_timestamp_latest)
        testutil_check(session->begin_transaction(session, nullptr));
    else {
        testutil_snprintf(cfg, sizeof(cfg), "read_timestamp=%" PRIx64, read_timestamp);
        testutil_check(session->begin_transaction(session, cfg));
    }
}

/*
 * wt_txn_commit --
 *     Commit a transaction.
 */
void
wt_txn_commit(
  WT_SESSION *session, model::timestamp_t commit_timestamp, model::timestamp_t durable_timestamp)
{
    char cfg[64];
    if (commit_timestamp == model::k_timestamp_none) {
        testutil_assert(durable_timestamp == model::k_timestamp_none);
        testutil_check(session->commit_transaction(session, nullptr));
    } else if (durable_timestamp == model::k_timestamp_none) {
        testutil_snprintf(cfg, sizeof(cfg), "commit_timestamp=%" PRIx64, commit_timestamp);
        testutil_check(session->commit_transaction(session, cfg));
    } else {
        testutil_snprintf(cfg, sizeof(cfg),
          "commit_timestamp=%" PRIx64 ",durable_timestamp=%" PRIx64, commit_timestamp,
          durable_timestamp);
        testutil_check(session->commit_transaction(session, cfg));
    }
}

/*
 * wt_txn_prepare --
 *     Prepare a transaction.
 */
void
wt_txn_prepare(WT_SESSION *session, model::timestamp_t prepare_timestamp)
{
    char cfg[64];
    testutil_snprintf(cfg, sizeof(cfg), "prepare_timestamp=%" PRIx64, prepare_timestamp);
    testutil_check(session->prepare_transaction(session, cfg));
}

/*
 * wt_txn_reset_snapshot --
 *     Reset the transaction snapshot.
 */
void
wt_txn_reset_snapshot(WT_SESSION *session)
{
    testutil_check(session->reset_snapshot(session));
}

/*
 * wt_txn_rollback --
 *     Roll back a transaction.
 */
void
wt_txn_rollback(WT_SESSION *session)
{
    testutil_check(session->rollback_transaction(session, nullptr));
}

/*
 * wt_txn_set_commit_timestamp --
 *     Set the commit timestamp for all subsequent updates.
 */
void
wt_txn_set_commit_timestamp(WT_SESSION *session, model::timestamp_t commit_timestamp)
{
    char cfg[64];
    testutil_snprintf(cfg, sizeof(cfg), "commit_timestamp=%" PRIx64, commit_timestamp);
    testutil_check(session->timestamp_transaction(session, cfg));
}

/*
 * wt_txn_get --
 *     Read from WiredTiger.
 */
model::data_value
wt_txn_get(WT_SESSION *session, const char *uri, const model::data_value &key)
{
    WT_CURSOR *cursor;
    WT_DECL_RET;
    model::data_value out;

    testutil_check(session->open_cursor(session, uri, nullptr, nullptr, &cursor));
    model::set_wt_cursor_key(cursor, key);
    testutil_check_error_ok(ret = cursor->search(cursor), WT_NOTFOUND);
    if (ret == 0)
        out = model::get_wt_cursor_value(cursor);
    else
        out = model::NONE;

    testutil_check(cursor->close(cursor));
    return out;
}

/*
 * wt_txn_insert --
 *     Write to WiredTiger.
 */
int
wt_txn_insert(WT_SESSION *session, const char *uri, const model::data_value &key,
  const model::data_value &value, bool overwrite)
{
    WT_CURSOR *cursor;
    WT_DECL_RET;

    testutil_check(session->open_cursor(
      session, uri, nullptr, overwrite ? nullptr : "overwrite=false", &cursor));
    ret = model::wt_cursor_insert(cursor, key, value);
    testutil_check(cursor->close(cursor));
    return ret;
}

/*
 * wt_ckpt_get --
 *     Read from WiredTiger.
 */
model::data_value
wt_ckpt_get(WT_SESSION *session, const char *uri, const model::data_value &key,
  const char *ckpt_name, model::timestamp_t debug_read_timestamp)
{
    if (ckpt_name == nullptr)
        ckpt_name = WT_CHECKPOINT;

    /* Set the checkpoint name. */
    std::ostringstream config_stream;
    config_stream << "checkpoint=" << ckpt_name;

    /* Set the checkpoint debug read timestamp, if set. */
    if (debug_read_timestamp != model::k_timestamp_none)
        config_stream << ",debug=(checkpoint_read_timestamp=" << std::hex << debug_read_timestamp
                      << ")";

    /* Open the cursor. */
    std::string config = config_stream.str();
    WT_CURSOR *cursor;
    testutil_check(session->open_cursor(session, uri, nullptr, config.c_str(), &cursor));

    /* Do the read. */
    model::set_wt_cursor_key(cursor, key);
    int ret = cursor->search(cursor);
    if (ret != WT_NOTFOUND && ret != WT_ROLLBACK)
        testutil_check(ret);
    model::data_value out = ret == 0 ? model::get_wt_cursor_value(cursor) : model::NONE;

    /* Clean up. */
    testutil_check(cursor->close(cursor));
    return out;
}

/*
 * wt_ckpt_create --
 *     Create a WiredTiger checkpoint.
 */
void
wt_ckpt_create(WT_SESSION *session, const char *ckpt_name)
{
    std::ostringstream config_stream;

    if (ckpt_name != nullptr)
        config_stream << "name=" << ckpt_name;

    std::string config = config_stream.str();
    testutil_check(session->checkpoint(session, config.c_str()));
}

/*
 * wt_get_timestamp --
 *     Get the given timestamp in WiredTiger.
 */
model::timestamp_t
wt_get_timestamp(WT_CONNECTION *conn, const char *kind)
{
    char query[64], result[64];
    testutil_snprintf(query, sizeof(query), "get=%s", kind);
    testutil_check(conn->query_timestamp(conn, result, query));

    std::istringstream ss(result);
    model::timestamp_t t;
    ss >> std::hex >> t;
    return t;
}

/*
 * wt_set_timestamp --
 *     Set the given timestamp in WiredTiger.
 */
int
wt_set_timestamp(WT_CONNECTION *conn, const char *kind, model::timestamp_t timestamp)
{
    char buf[64];

    testutil_snprintf(buf, sizeof(buf), "%s=%" PRIx64, kind, timestamp);
    return conn->set_timestamp(conn, buf);
}

/*
 * wt_print_debug_log --
 *     Print the contents of a debug log to a file.
 */
void
wt_print_debug_log(WT_CONNECTION *conn, const char *file)
{
    int ret;
    WT_SESSION *session;
    ret = conn->open_session(conn, nullptr, nullptr, &session);
    if (ret != 0)
        throw model::wiredtiger_exception("Cannot open a session: ", ret);
    model::wiredtiger_session_guard session_guard(session);

    WT_LSN start_lsn;
<<<<<<< HEAD
    WT_ASSIGN_LSN(&start_lsn, &((WT_CONNECTION_IMPL *)conn)->log_info.log->first_lsn);
=======
    WT_ASSIGN_LSN(&start_lsn, &((WT_CONNECTION_IMPL *)conn)->log_mgr.log->first_lsn);
>>>>>>> 289e2763
    ret = __wt_txn_printlog(session, file, WT_TXN_PRINTLOG_UNREDACT, &start_lsn, nullptr);
    if (ret != 0)
        throw model::wiredtiger_exception("Cannot print the debug log: ", ret);
}<|MERGE_RESOLUTION|>--- conflicted
+++ resolved
@@ -471,11 +471,7 @@
     model::wiredtiger_session_guard session_guard(session);
 
     WT_LSN start_lsn;
-<<<<<<< HEAD
-    WT_ASSIGN_LSN(&start_lsn, &((WT_CONNECTION_IMPL *)conn)->log_info.log->first_lsn);
-=======
     WT_ASSIGN_LSN(&start_lsn, &((WT_CONNECTION_IMPL *)conn)->log_mgr.log->first_lsn);
->>>>>>> 289e2763
     ret = __wt_txn_printlog(session, file, WT_TXN_PRINTLOG_UNREDACT, &start_lsn, nullptr);
     if (ret != 0)
         throw model::wiredtiger_exception("Cannot print the debug log: ", ret);
