--- conflicted
+++ resolved
@@ -117,36 +117,38 @@
 };
 
 /*
-<<<<<<< HEAD
- * crash --
- *     A representation of this workload operation.
- */
-struct crash {
-
-    /*
-     * crash::crash --
-     *     Create the operation.
-     */
-    inline crash() {}
-};
-
-/*
-=======
->>>>>>> 1ae31f5b
- * operator<< --
- *     Human-readable output.
- */
-inline std::ostream &
-<<<<<<< HEAD
-operator<<(std::ostream &out, const crash &op)
-{
-    out << "crash()";
-=======
+ * operator<< --
+ *     Human-readable output.
+ */
+inline std::ostream &
 operator<<(std::ostream &out, const commit_transaction &op)
 {
     out << "commit_transaction(" << op.txn_id << ", " << op.commit_timestamp << ", "
         << op.durable_timestamp << ")";
->>>>>>> 1ae31f5b
+    return out;
+}
+
+/*
+ * crash --
+ *     A representation of this workload operation.
+ */
+struct crash {
+
+    /*
+     * crash::crash --
+     *     Create the operation.
+     */
+    inline crash() {}
+};
+
+/*
+ * operator<< --
+ *     Human-readable output.
+ */
+inline std::ostream &
+operator<<(std::ostream &out, const crash &op)
+{
+    out << "crash()";
     return out;
 }
 
