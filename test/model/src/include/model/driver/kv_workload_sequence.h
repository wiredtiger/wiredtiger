/*-
 * Public Domain 2014-present MongoDB, Inc.
 * Public Domain 2008-2014 WiredTiger, Inc.
 *
 * This is free and unencumbered software released into the public domain.
 *
 * Anyone is free to copy, modify, publish, use, compile, sell, or
 * distribute this software, either in source code form or as a compiled
 * binary, for any purpose, commercial or non-commercial, and by any
 * means.
 *
 * In jurisdictions that recognize copyright laws, the author or authors
 * of this software dedicate any and all copyright interest in the
 * software to the public domain. We make this dedication for the benefit
 * of the public at large and to the detriment of our heirs and
 * successors. We intend this dedication to be an overt act of
 * relinquishment in perpetuity of all present and future rights to this
 * software under copyright law.
 *
 * THE SOFTWARE IS PROVIDED "AS IS", WITHOUT WARRANTY OF ANY KIND,
 * EXPRESS OR IMPLIED, INCLUDING BUT NOT LIMITED TO THE WARRANTIES OF
 * MERCHANTABILITY, FITNESS FOR A PARTICULAR PURPOSE AND NONINFRINGEMENT.
 * IN NO EVENT SHALL THE AUTHORS BE LIABLE FOR ANY CLAIM, DAMAGES OR
 * OTHER LIABILITY, WHETHER IN AN ACTION OF CONTRACT, TORT OR OTHERWISE,
 * ARISING FROM, OUT OF OR IN CONNECTION WITH THE SOFTWARE OR THE USE OR
 * OTHER DEALINGS IN THE SOFTWARE.
 */

#pragma once

#include <deque>
#include <memory>
#include "model/driver/kv_workload.h"
#include "model/core.h"
#include "model/data_value.h"

namespace model {

/*
 * kv_workload_sequence_type --
 *     A type of the sequence.
 */
enum class kv_workload_sequence_type {
    none,
<<<<<<< HEAD
    rollback_to_stable,
=======
    checkpoint,
    crash,
    restart,
    set_oldest_timestamp,
>>>>>>> 4fdd9224
    set_stable_timestamp,
    transaction,
};

/*
 * kv_workload_sequence --
 *     A sequence of operations in a workload.
 */
class kv_workload_sequence {

public:
    /*
     * kv_workload_sequence::kv_workload_sequence --
     *     Create a new sequence of operations.
     */
    inline kv_workload_sequence(
      size_t seq_no, kv_workload_sequence_type type = kv_workload_sequence_type::none)
        : _seq_no(seq_no), _type(type)
    {
    }

    /*
     * kv_workload_sequence::seq_no --
     *     Get the sequence's position in the equivalent serial schedule.
     */
    inline size_t
    seq_no() const noexcept
    {
        return _seq_no;
    }

    /*
     * kv_workload_sequence::type --
     *     Get the type of the sequence, if any.
     */
    inline kv_workload_sequence_type
    type() const noexcept
    {
        return _type;
    }

    /*
     * kv_workload_sequence::operator<< --
     *     Add an operation to the sequence.
     */
    inline kv_workload_sequence &
    operator<<(const operation::any &op)
    {
        _operations.push_back(op);
        return *this;
    }

    /*
     * kv_workload_sequence::operator<< --
     *     Add an operation to the sequence.
     */
    inline kv_workload_sequence &
    operator<<(operation::any &&op)
    {
        _operations.push_back(std::move(op));
        return *this;
    }

    /*
     * kv_workload_sequence::size --
     *     Get the length of the sequence.
     */
    inline size_t
    size() const noexcept
    {
        return _operations.size();
    }

    /*
     * kv_workload_sequence::operator[] --
     *     Get an operation in the sequence.
     */
    inline operation::any &
    operator[](size_t index)
    {
        return _operations[index];
    }

    /*
     * kv_workload_sequence::operator[] --
     *     Get an operation in the sequence.
     */
    inline const operation::any &
    operator[](size_t index) const
    {
        return _operations[index];
    }

    /*
     * kv_workload_sequence::operations --
     *     Get the list of operations. Note that the lifetime of this reference is constrained to
     *     the lifetime of this object.
     */
    inline std::deque<operation::any> &
    operations() noexcept
    {
        return _operations;
    }

    /*
     * kv_workload_sequence::operations --
     *     Get the list of operations. Note that the lifetime of this reference is constrained to
     *     the lifetime of this object.
     */
    inline const std::deque<operation::any> &
    operations() const noexcept
    {
        return _operations;
    }

    /*
     * kv_workload_sequence::overlaps_with --
     *     Check whether this sequence overlaps in any key ranges with the other sequence.
     */
    bool overlaps_with(const kv_workload_sequence &other) const;

    /*
     * kv_workload_sequence::overlaps_with --
     *     Check whether this sequence overlaps in any key ranges with the other sequence.
     */
    inline bool
    overlaps_with(std::shared_ptr<kv_workload_sequence> other) const
    {
        return overlaps_with(*other.get());
    }

    /*
     * kv_workload_sequence::dependencies --
     *     Get the list of sequences that must run before this sequence can run. Note that the
     *     lifetime of this reference is constrained to the lifetime of this object.
     */
    inline const std::deque<kv_workload_sequence *> &
    dependencies() const noexcept
    {
        return _dependencies;
    }

    /*
     * kv_workload_sequence::runnable_after_finish --
     *     Get the list of sequences that are unblocked after this sequence completes. Note that the
     *     lifetime of this reference is constrained to the lifetime of this object.
     */
    inline const std::deque<kv_workload_sequence *> &
    unblocks() const noexcept
    {
        return _unblocks;
    }

    /*
     * kv_workload_sequence::must_finish_before --
     *     Declare that the other sequence cannot start until this sequence finishes.
     */
    void must_finish_before(kv_workload_sequence *other);

protected:
    /*
     * kv_workload_sequence::contains_key --
     *     Check whether the sequence contains an operation that touches any key in the range.
     */
    bool contains_key(table_id_t table_id, const data_value &start, const data_value &stop) const;

protected:
    size_t _seq_no;
    kv_workload_sequence_type _type;

    std::deque<operation::any> _operations;

    /* Sequences that must finish before this sequence can start. */
    std::deque<kv_workload_sequence *> _dependencies;

    /* Sequences that may be unblocked after this sequence finishes. */
    std::deque<kv_workload_sequence *> _unblocks;
};

/*
 * kv_workload_sequence_ptr --
 *     Pointer to a sequence.
 */
using kv_workload_sequence_ptr = std::shared_ptr<kv_workload_sequence>;

} /* namespace model */<|MERGE_RESOLUTION|>--- conflicted
+++ resolved
@@ -42,14 +42,11 @@
  */
 enum class kv_workload_sequence_type {
     none,
-<<<<<<< HEAD
-    rollback_to_stable,
-=======
     checkpoint,
     crash,
     restart,
+    rollback_to_stable,
     set_oldest_timestamp,
->>>>>>> 4fdd9224
     set_stable_timestamp,
     transaction,
 };
