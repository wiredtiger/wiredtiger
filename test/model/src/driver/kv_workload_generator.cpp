/*-
 * Public Domain 2014-present MongoDB, Inc.
 * Public Domain 2008-2014 WiredTiger, Inc.
 *
 * This is free and unencumbered software released into the public domain.
 *
 * Anyone is free to copy, modify, publish, use, compile, sell, or
 * distribute this software, either in source code form or as a compiled
 * binary, for any purpose, commercial or non-commercial, and by any
 * means.
 *
 * In jurisdictions that recognize copyright laws, the author or authors
 * of this software dedicate any and all copyright interest in the
 * software to the public domain. We make this dedication for the benefit
 * of the public at large and to the detriment of our heirs and
 * successors. We intend this dedication to be an overt act of
 * relinquishment in perpetuity of all present and future rights to this
 * software under copyright law.
 *
 * THE SOFTWARE IS PROVIDED "AS IS", WITHOUT WARRANTY OF ANY KIND,
 * EXPRESS OR IMPLIED, INCLUDING BUT NOT LIMITED TO THE WARRANTIES OF
 * MERCHANTABILITY, FITNESS FOR A PARTICULAR PURPOSE AND NONINFRINGEMENT.
 * IN NO EVENT SHALL THE AUTHORS BE LIABLE FOR ANY CLAIM, DAMAGES OR
 * OTHER LIABILITY, WHETHER IN AN ACTION OF CONTRACT, TORT OR OTHERWISE,
 * ARISING FROM, OUT OF OR IN CONNECTION WITH THE SOFTWARE OR THE USE OR
 * OTHER DEALINGS IN THE SOFTWARE.
 */

#include <algorithm>
#include <sstream>
#include "model/driver/kv_workload_generator.h"
#include "model/util.h"

namespace model {

/*
 * kv_workload_generator_spec::kv_workload_generator_spec --
 *     Create the generator specification using default probability values.
 */
kv_workload_generator_spec::kv_workload_generator_spec()
{
    min_tables = 3;
    max_tables = 10;

    min_sequences = 200;
    max_sequences = 1000;
    max_concurrent_transactions = 3;

    max_recno = 100'000;
    max_value_uint64 = 1'000'000;

    /* FIXME-SLS-1096: Disable these until we fix the test failures; then reset back to 0.1. */
    column_fix = 0.0;
    column_var = 0.0;

    finish_transaction = 0.08;
    insert = 0.75;
    remove = 0.15;
    set_commit_timestamp = 0.05;
    truncate = 0.005;

    checkpoint = 0.02;
    crash = 0.002;
<<<<<<< HEAD
    evict = 0.1;
=======
    /* FIXME-WT-12972 Enable the eviction operator when it is safe to do so. Set to 0.1. */
    evict = 0.0;
>>>>>>> 7eee5b59
    restart = 0.002;
    rollback_to_stable = 0.005;
    set_oldest_timestamp = 0.1;
    set_stable_timestamp = 0.2;

    remove_existing = 0.9;
    update_existing = 0.1;

    prepared_transaction = 0.25;
    max_delay_after_prepare = 25; /* FIXME-WT-13232 This must be a small number until it's fixed. */
    use_set_commit_timestamp = 0.25;
    nonprepared_transaction_rollback = 0.1;
    prepared_transaction_rollback_after_prepare = 0.1;
    prepared_transaction_rollback_before_prepare = 0.1;
}

/*
 * kv_workload_generator::_default_spec --
 *     The default workload specification.
 */
const kv_workload_generator_spec kv_workload_generator::_default_spec;

/*
 * kv_workload_generator::kv_workload_generator --
 *     Create a new workload generator.
 */
kv_workload_generator::kv_workload_generator(const kv_workload_generator_spec &spec, uint64_t seed)
    : _workload_ptr(std::make_shared<kv_workload>()), _workload(*(_workload_ptr.get())),
      _last_table_id(0), _last_txn_id(0), _random(seed), _spec(spec)
{
}

/*
 * table_context::choose_existing_key --
 *     Randomly select an existing key.
 */
data_value
kv_workload_generator::table_context::choose_existing_key(random &r)
{
    if (_keys.empty())
        throw std::runtime_error("The table is empty");

    /*
     * For now, just pick a key at random. We may add weights based on number of operations per key
     * in the future.
     */
    size_t index = r.next_index(_keys.size());

    auto iter = _keys.begin();
    std::advance(iter, index);
    assert(iter != _keys.end());

    return iter->first;
}

/*
 * sequence_traversal::sequence_traversal --
 *     Initialize the traversal.
 */
kv_workload_generator::sequence_traversal::sequence_traversal(
  std::deque<kv_workload_sequence_ptr> &sequences,
  std::function<bool(kv_workload_sequence &)> barrier_fn)
    : _sequences(sequences), _barrier_fn(std::move(barrier_fn))
{
    for (kv_workload_sequence_ptr &seq : _sequences)
        _per_sequence_state.emplace(seq.get(), new sequence_state(seq.get()));

    /* Find the next sequence number based barrier in the traversal. */
    _barrier_seq_no = find_next_barrier(0);

    /* Find the sequences that can be processed next (with all dependencies satisfied).  */
    for (kv_workload_sequence_ptr &seq : _sequences) {
        sequence_state *seq_state = _per_sequence_state[seq.get()];
        if (seq_state->num_unsatisfied_dependencies == 0) {
            if (seq->seq_no() <= _barrier_seq_no)
                _runnable.push_back(seq_state);
            else
                _runnable_after_barrier.push_back(seq_state);
        }
    }
}

/*
 * sequence_traversal::advance_barrier --
 *     Advance the barrier.
 */
void
kv_workload_generator::sequence_traversal::advance_barrier()
{
    if (_barrier_seq_no >= _sequences.size())
        return;

    _barrier_seq_no = find_next_barrier(_barrier_seq_no + 1);
    for (auto i = _runnable_after_barrier.begin(); i != _runnable_after_barrier.end();)
        if ((*i)->sequence->seq_no() <= _barrier_seq_no) {
            _runnable.push_back(*i);
            i = _runnable_after_barrier.erase(i);
        } else
            i++;
}

/*
 * sequence_traversal::find_next_barrier --
 *     Find the next barrier.
 */
size_t
kv_workload_generator::sequence_traversal::find_next_barrier(size_t start)
{
    for (size_t i = start; i < _sequences.size(); i++) {
        kv_workload_sequence_ptr &seq = _sequences[i];
        if (_barrier_fn(*seq.get()))
            return seq->seq_no();
    }
    return _sequences.size();
}

/*
 * sequence_traversal::complete_all --
 *     Complete all "runnable" sequences and advance the iterator.
 */
void
kv_workload_generator::sequence_traversal::complete_all()
{
    std::deque<sequence_state *> new_runnable;
    for (sequence_state *r : _runnable)
        for (kv_workload_sequence *n : r->sequence->unblocks()) {
            sequence_state *n_state = _per_sequence_state[n];
            if (n_state->num_unsatisfied_dependencies.fetch_sub(1) == 1) {
                if (n->seq_no() <= _barrier_seq_no) {
                    if (n->type() == kv_workload_sequence_type::transaction)
                        new_runnable.push_back(n_state);
                    else
                        /* We need to do this to keep these sequences at the expected positions. */
                        new_runnable.push_front(n_state);
                } else
                    _runnable_after_barrier.push_back(n_state);
            }
        }

    _runnable = std::move(new_runnable);
    if (_runnable.empty())
        advance_barrier();
}

/*
 * sequence_traversal::complete_one --
 *     Complete one "runnable" sequence and advance the iterator.
 */
void
kv_workload_generator::sequence_traversal::complete_one(sequence_state *s)
{
    for (auto i = _runnable.begin(); i != _runnable.end(); i++)
        if (*i == s) {
            _runnable.erase(i);
            break;
        }

    for (kv_workload_sequence *n : s->sequence->unblocks()) {
        sequence_state *n_state = _per_sequence_state[n];
        if (n_state->num_unsatisfied_dependencies.fetch_sub(1) == 1) {
            if (n->seq_no() <= _barrier_seq_no) {
                if (n->type() == kv_workload_sequence_type::transaction)
                    _runnable.push_back(n_state);
                else
                    /* We need to do this to keep these sequences at the expected positions. */
                    _runnable.push_front(n_state);
            } else
                _runnable_after_barrier.push_back(n_state);
        }
    }

    if (_runnable.empty())
        advance_barrier();
}

/*
 * kv_workload_generator::assign_timestamps --
 *     Assign timestamps to operations in a sequence.
 */
void
kv_workload_generator::assign_timestamps(kv_workload_sequence &sequence, timestamp_t first,
  timestamp_t last, timestamp_t &oldest, timestamp_t &stable)
{
    if (sequence.size() > 1 && first + 10 >= last)
        throw model_exception("Need a bigger difference between first and last timestamp");

    /* Assume that there is at most one transaction in the sequence. */
    bool prepared = false;

    /* Collect operations that require timestamps. */
    std::deque<operation::any *> timestamped_ops;
    for (size_t i = 0; i < sequence.size(); i++) {
        operation::any &op = sequence[i];
        if (std::holds_alternative<operation::commit_transaction>(op) ||
          std::holds_alternative<operation::prepare_transaction>(op) ||
          std::holds_alternative<operation::set_commit_timestamp>(op) ||
          std::holds_alternative<operation::set_oldest_timestamp>(op) ||
          std::holds_alternative<operation::set_stable_timestamp>(op))
            timestamped_ops.push_back(&op);
        if (std::holds_alternative<operation::prepare_transaction>(op))
            prepared = true;
    }
    if (timestamped_ops.empty())
        return;

    /* Assign timestamps. */
    size_t timestamps_needed = timestamped_ops.size() + (prepared ? 1 /* durable timestamp */ : 0);
    double step = (last - first) / (double)timestamps_needed;
    double x = first;
    size_t count = 0;
    for (operation::any *op : timestamped_ops) {

        /* Generate the next timestamp. */
        x = x + 1 + _random.next_double() * (first + (++count) * step - x);
        timestamp_t t = std::min((timestamp_t)x, last);

        /* Assign. */
        if (std::holds_alternative<operation::commit_transaction>(*op)) {
            std::get<operation::commit_transaction>(*op).commit_timestamp = t;
            if (prepared) {
                x = x + 1 + _random.next_double() * (first + (++count) * step - x);
                std::get<operation::commit_transaction>(*op).durable_timestamp =
                  std::min((timestamp_t)x, last);
            }
        } else if (std::holds_alternative<operation::prepare_transaction>(*op))
            std::get<operation::prepare_transaction>(*op).prepare_timestamp = t;
        else if (std::holds_alternative<operation::set_commit_timestamp>(*op))
            std::get<operation::set_commit_timestamp>(*op).commit_timestamp = t;
        else if (std::holds_alternative<operation::set_oldest_timestamp>(*op))
            std::get<operation::set_oldest_timestamp>(*op).oldest_timestamp = oldest = t;
        else if (std::holds_alternative<operation::set_stable_timestamp>(*op))
            std::get<operation::set_stable_timestamp>(*op).stable_timestamp = stable = t;
    }
}

/*
 * kv_workload_generator::choose_table --
 *     Choose a table for an operation, creating one if necessary.
 */
kv_workload_generator::table_context_ptr
kv_workload_generator::choose_table(kv_workload_sequence_ptr txn)
{
    /* TODO: In the future, transaction context will specify its own table distribution. */
    (void)txn;

    if (_tables.empty())
        throw model_exception("No tables.");

    return _tables_list[_random.next_index(_tables_list.size())];
}

/*
 * kv_workload_generator::create_table --
 *     Create a table.
 */
void
kv_workload_generator::create_table()
{
    table_id_t id = ++_last_table_id;
    std::string name = "table" + std::to_string(id);
    std::string key_format = "Q";
    std::string value_format = "Q";
    kv_table_type type = kv_table_type::row;

    probability_switch(_random.next_float())
    {
        probability_case(_spec.column_fix)
        {
            key_format = "r";
            value_format = "8t";
            type = kv_table_type::column_fix;
        }
        probability_case(_spec.column_var)
        {
            key_format = "r";
            type = kv_table_type::column;
        }
    }

    table_context_ptr table =
      std::make_shared<table_context>(id, name, key_format, value_format, type);
    _tables_list.push_back(table);
    _tables[id] = table;

    _workload << operation::create_table(table->id(), table->name().c_str(),
      table->key_format().c_str(), table->value_format().c_str());
}

/*
 * kv_workload_transaction_ptr --
 *     Generate a random transaction.
 */
kv_workload_sequence_ptr
kv_workload_generator::generate_transaction(size_t seq_no)
{
    /* Choose the transaction ID and whether this will be a prepared transaction. */
    txn_id_t txn_id = ++_last_txn_id;
    bool prepared = _random.next_float() < _spec.prepared_transaction;

    /* Start the new transaction. */
    kv_workload_sequence_ptr txn_ptr =
      std::make_shared<kv_workload_sequence>(seq_no, kv_workload_sequence_type::transaction);
    kv_workload_sequence &txn = *txn_ptr.get();
    txn << operation::begin_transaction(txn_id);

    /* If we're going to use "set commit timestamp," start with it. */
    bool use_set_commit_timestamp =
      !prepared && _random.next_float() < _spec.use_set_commit_timestamp;
    if (use_set_commit_timestamp)
        txn << operation::set_commit_timestamp(txn_id, k_timestamp_none /* placeholder */);

    /* Add all operations. But do not actually fill in timestamps; we'll do that later. */
    bool done = false;
    while (!done) {
        float total = _spec.finish_transaction + _spec.insert + _spec.remove +
          _spec.set_commit_timestamp + _spec.truncate;
        probability_switch(_random.next_float() * total)
        {
            probability_case(_spec.finish_transaction)
            {
                if (prepared) {
                    if (_random.next_float() < _spec.prepared_transaction_rollback_before_prepare)
                        txn << operation::rollback_transaction(txn_id);
                    else {
                        txn << operation::prepare_transaction(txn_id, k_timestamp_none);

                        /* Add a delay before finishing the transaction. */
                        size_t delay = _random.next_uint64(_spec.max_delay_after_prepare);
                        for (size_t i = 0; i < delay; i++)
                            txn << operation::nop();

                        /* Finish the transaction. */
                        if (_random.next_float() <
                          _spec.prepared_transaction_rollback_after_prepare)
                            txn << operation::rollback_transaction(txn_id);
                        else
                            txn << operation::commit_transaction(txn_id);
                    }
                } else
                    txn << operation::commit_transaction(txn_id);
                done = true;
            }
            probability_case(_spec.insert)
            {
                table_context_ptr table = choose_table(txn_ptr);
                data_value key = generate_key(table, op_category::update);
                data_value value = generate_value(table);
                table->update_key(key);
                txn << operation::insert(table->id(), txn_id, key, value);
            }
            probability_case(_spec.remove)
            {
                table_context_ptr table = choose_table(txn_ptr);
                data_value key = generate_key(table, op_category::remove);
                table->remove_key(key);
                txn << operation::remove(table->id(), txn_id, key);
            }
            probability_case(_spec.set_commit_timestamp)
            {
                if (use_set_commit_timestamp)
                    txn << operation::set_commit_timestamp(txn_id, k_timestamp_none);
            }
            probability_case(_spec.truncate)
            {
                table_context_ptr table = choose_table(txn_ptr);

                /*
                 * FIXME-WT-13232 Don't use truncate on FLCS tables, because a truncate on an FLCS
                 * table can conflict with operations adjacent to the truncation range's key range.
                 * For example, if a user wants to truncate range 10-12 on a table with keys [10,
                 * 11, 12, 13, 14], a concurrent update to key 13 would result in a conflict (while
                 * an update to 14 would be able proceed).
                 *
                 * FIXME-WT-13350 Similarly, truncating an implicitly created range of keys in an
                 * FLCS table conflicts with a concurrent insert operation that caused this range of
                 * keys to be created.
                 *
                 * The workload generator cannot currently account for this, so don't use truncate
                 * with FLCS tables for now.
                 */
                if (table->type() == kv_table_type::column_fix)
                    break;

                data_value start = generate_key(table);
                data_value stop = generate_key(table);
                if (start > stop)
                    std::swap(start, stop);
                table->remove_key_range(start, stop);
                txn << operation::truncate(table->id(), txn_id, start, stop);
            }
        }
    }

    return txn_ptr;
}

/*
 * kv_workload_generator::run --
 *     Generate the workload.
 */
void
kv_workload_generator::run()
{
    /* Create tables. */
    uint64_t num_tables = _random.next_uint64(_spec.min_tables, _spec.max_tables);
    for (uint64_t i = 0; i < num_tables; i++)
        create_table();

    /*
     * Start by generating a serialized workload. The workload contains operation sequences in
     * order, with no overlap between different transactions and between transactions and special
     * operations such as "checkpoint" or "set stable timestamp."
     *
     * Generating one transaction at a time is more straightforward than trying to generate a
     * concurrent workload directly. Working on one transaction at a time, makes it, for example,
     * easier to reason about aspects such as operation probabilities, transaction length, and
     * causal ordering. It will also make it easier to implement a concurrent workload execution in
     * the future, which would allow us to achieve better test coverage.
     *
     * We will add concurrency to the workload later, respecting dependencies between transactions,
     * so that a concurrent schedule would have the same semantics as the serial-equivalent
     * schedule.
     *
     * At this point, we will generate just the operations without timestamps; we will add
     * timestamps later after we figure out all the dependencies between transactions. This would
     * allow us to produce more interesting schedules.
     *
     * And why do we go through all this trouble? Most existing workload generators play tricks such
     * as partitioning key spaces and timestamps between threads, which puts constraints on the
     * kinds of database states that can be generated. We would like to generate states and tree
     * shapes that cannot be generated by existing workload generators, so that we can explore as
     * many interesting corner cases as possible.
     */
    uint64_t num_sequences = _random.next_uint64(_spec.min_sequences, _spec.max_sequences);
    for (uint64_t i = 0; i < num_sequences; i++)
        probability_switch(_random.next_float())
        {
            probability_case(_spec.checkpoint)
            {
                kv_workload_sequence_ptr p = std::make_shared<kv_workload_sequence>(
                  _sequences.size(), kv_workload_sequence_type::checkpoint);
                *p << operation::checkpoint();
                _sequences.push_back(p);
            }
            probability_case(_spec.crash)
            {
                kv_workload_sequence_ptr p = std::make_shared<kv_workload_sequence>(
                  _sequences.size(), kv_workload_sequence_type::crash);
                *p << operation::crash();
                _sequences.push_back(p);
            }
            probability_case(_spec.evict)
            {
                kv_workload_sequence_ptr p = std::make_shared<kv_workload_sequence>(
                  _sequences.size(), kv_workload_sequence_type::evict);
                table_context_ptr table = choose_table(std::move(kv_workload_sequence_ptr()));
                data_value key = generate_key(table, op_category::evict);
                *p << operation::evict(table->id(), key);
                _sequences.push_back(p);
            }
            probability_case(_spec.restart)
            {
                kv_workload_sequence_ptr p = std::make_shared<kv_workload_sequence>(
                  _sequences.size(), kv_workload_sequence_type::restart);
                *p << operation::restart();
                _sequences.push_back(p);
            }
            probability_case(_spec.rollback_to_stable)
            {
                kv_workload_sequence_ptr p = std::make_shared<kv_workload_sequence>(
                  _sequences.size(), kv_workload_sequence_type::rollback_to_stable);
                *p << operation::rollback_to_stable();
                _sequences.push_back(p);
            }
            probability_case(_spec.set_oldest_timestamp)
            {
                kv_workload_sequence_ptr p = std::make_shared<kv_workload_sequence>(
                  _sequences.size(), kv_workload_sequence_type::set_oldest_timestamp);
                *p << operation::set_oldest_timestamp(k_timestamp_none); /* Placeholder. */
                _sequences.push_back(p);
            }
            probability_case(_spec.set_stable_timestamp)
            {
                kv_workload_sequence_ptr p = std::make_shared<kv_workload_sequence>(
                  _sequences.size(), kv_workload_sequence_type::set_stable_timestamp);
                *p << operation::set_stable_timestamp(k_timestamp_none); /* Placeholder. */
                _sequences.push_back(p);
            }
            probability_default
            {
                _sequences.push_back(generate_transaction(_sequences.size()));
            }
        }

    /*
     * Now that we have a serial-equivalent schedule, we need to ensure that special,
     * non-transactional operation sequences, such as "checkpoint" or "set stable timestamp," will
     * get executed roughly at the positions selected by the serial workload generation above. To do
     * this, we will make each preceding transaction, and the last special sequences, as
     * dependencies.
     */
    for (size_t last_nontransaction = 0, i = 0; i < _sequences.size(); i++)
        if (_sequences[i]->type() != kv_workload_sequence_type::transaction) {
            for (size_t prev = last_nontransaction; prev < i; prev++)
                _sequences[prev]->must_finish_before(_sequences[i].get());
            last_nontransaction = i;
        }

    /*
     * Rollback to stable must be executed outside of transactions, so make sure to add the
     * corresponding dependencies.
     */
    for (size_t i = 0; i < _sequences.size(); i++)
        if (_sequences[i]->type() == kv_workload_sequence_type::rollback_to_stable) {
            for (size_t j = 0; j < i; j++)
                _sequences[j]->must_finish_before(_sequences[i].get());
            for (size_t j = i + 1; j < _sequences.size(); j++)
                _sequences[i]->must_finish_before(_sequences[j].get());
        }

    /*
     * Find dependencies between workload sequences: If two sequences operate on the same keys, they
     * must be run serially to preserve the serial workload's semantics. It is not sufficient to
     * just ensure that conflicting transactions commit in the correct order, because WiredTiger
     * would abort the second transaction with WT_ROLLBACK.
     */
    for (size_t i = 0; i < _sequences.size(); i++)
        for (size_t j = i + 1; j < _sequences.size(); j++)
            if (_sequences[i]->overlaps_with(_sequences[j]))
                _sequences[i]->must_finish_before(_sequences[j].get());

    /*
     * Fill in the timestamps. Break up the collection of sequences into blocks of transactions
     * (breaking them up by non-transactional sequences, such as the ones for "set stable
     * timestamp"), and traverse them in the dependency order, processing a block of independent
     * sequences at a time. Keep track of the oldest and stable timestamps to ensure that we assign
     * them in the correct order.
     */
    const auto barrier_fn = [](kv_workload_sequence &seq) {
        return seq.type() != kv_workload_sequence_type::transaction;
    };

    timestamp_t step = 1000;
    timestamp_t first = step + 1;
    timestamp_t last = first + step;

    timestamp_t ckpt_oldest = k_timestamp_none;
    timestamp_t ckpt_stable = k_timestamp_none;
    timestamp_t oldest = k_timestamp_none;
    timestamp_t stable = k_timestamp_none;

    for (sequence_traversal t(_sequences, barrier_fn); t.has_more(); t.complete_all()) {
        for (sequence_state *s : t.runnable()) {

            /* Simulate how checkpoints, crashes, and restarts manipulate the timestamps. */
            if (s->sequence->type() == kv_workload_sequence_type::checkpoint ||
              s->sequence->type() == kv_workload_sequence_type::restart ||
              s->sequence->type() == kv_workload_sequence_type::rollback_to_stable) {
                ckpt_oldest = oldest;
                ckpt_stable = stable;
                if (ckpt_stable == k_timestamp_none)
                    ckpt_oldest = k_timestamp_none;
            }
            if (s->sequence->type() == kv_workload_sequence_type::crash ||
              s->sequence->type() == kv_workload_sequence_type::restart) {
                oldest = ckpt_oldest;
                stable = ckpt_stable;
            }

            /* Assign the timestamps. */
            if (s->sequence->type() == kv_workload_sequence_type::set_oldest_timestamp)
                /* The oldest timestamp must lag behind the stable timestamp. */
                assign_timestamps(*s->sequence, oldest,
                  stable != k_timestamp_none ? stable : first - step, oldest, stable);
            else if (s->sequence->type() == kv_workload_sequence_type::set_stable_timestamp)
                /* The stable timestamp must lag behind the other operations. */
                assign_timestamps(*s->sequence, first - step, last - step, oldest, stable);
            else
                assign_timestamps(*s->sequence, first, last, oldest, stable);
        }

        first = last + 1;
        last = first + step - 1;
    }

    /*
     * Create an execution schedule, mixing operations from different transactions. We do this by
     * traversing the sequences in dependency order, and at each step, choosing one runnable
     * operation at random.
     */
    for (sequence_traversal t(_sequences); t.has_more();) {
        const std::deque<sequence_state *> &runnable = t.runnable();

        /* Choose a sequence. */
        sequence_state *s = runnable[_random.next_index(
          std::min(runnable.size(), _spec.max_concurrent_transactions))];

        /* Get the next operation from the sequence. */
        if (s->next_operation_index >= s->sequence->size())
            throw model_exception("Internal error: No more operations left in a sequence");
        const operation::any &op = (*s->sequence)[s->next_operation_index++];
        if (!std::holds_alternative<operation::nop>(op))
            _workload << kv_workload_operation(op, s->sequence->seq_no());

        /* If the operation resulted in a database crash or restart, stop all started sequences. */
        if (std::holds_alternative<operation::crash>(op) ||
          std::holds_alternative<operation::restart>(op)) {
            t.complete_all();
            continue;
        }

        /* If this is the last operation, complete the sequence execution. */
        if (s->next_operation_index >= s->sequence->size())
            t.complete_one(s);
    }

    /* Validate that we filled in the timestamps in the correct order. */
    _workload.assert_timestamps();
}

/*
 * kv_workload_generator::generate_key --
 *     Generate a key.
 */
data_value
kv_workload_generator::generate_key(table_context_ptr table, op_category op)
{
    /* Get the probability of choosing an existing key. */
    float p_existing = 0;
    switch (op) {
    case op_category::none:
        p_existing = 0;
        break;

    case op_category::evict:
        p_existing = 1.0;
        break;

    case op_category::remove:
        p_existing = _spec.remove_existing;
        break;

    case op_category::update:
        p_existing = _spec.update_existing;
        break;
    }

    /* See if we should get an existing key. */
    if (!table->empty() && _random.next_float() < p_existing)
        return table->choose_existing_key(_random);

    /* Otherwise generate a random key. It's okay if the key already exists. */
    return random_data_value(table->key_format());
}

/*
 * kv_workload_generator::random_data_value --
 *     Generate a random data value, which can be used either as a key or a value.
 */
data_value
kv_workload_generator::random_data_value(const std::string &format)
{
    if (format.empty())
        throw model_exception("The format cannot be an empty string");

    const char *f = format.c_str();

    /* Get the length. */
    unsigned length = 0;
    if (isdigit(f[0]))
        length = (u_int)parse_uint64(f, &f);

    if (strlen(f) != 1)
        throw model_exception("The model does not currently support structs");

    switch (f[0]) {
    case 'Q':
        return data_value(_random.next_uint64(_spec.max_value_uint64));
    case 'r':
        return data_value(_random.next_uint64(1, _spec.max_recno));
    case 't':
        if (length == 0)
            length = 1;
        if (length > 8)
            throw model_exception("The length cannot be higher than 8 for type \"t\"");
        return data_value(_random.next_uint64(1 << (length - 1)));
    default:
        throw model_exception("Unsupported type.");
    };
}

} /* namespace model */<|MERGE_RESOLUTION|>--- conflicted
+++ resolved
@@ -61,12 +61,8 @@
 
     checkpoint = 0.02;
     crash = 0.002;
-<<<<<<< HEAD
-    evict = 0.1;
-=======
     /* FIXME-WT-12972 Enable the eviction operator when it is safe to do so. Set to 0.1. */
     evict = 0.0;
->>>>>>> 7eee5b59
     restart = 0.002;
     rollback_to_stable = 0.005;
     set_oldest_timestamp = 0.1;
