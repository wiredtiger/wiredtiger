--- conflicted
+++ resolved
@@ -149,12 +149,8 @@
                         _state->expect_crash = true;
                         _state->crash_index = p;
                     }
-<<<<<<< HEAD
-                    run_operation(op.operation);
-=======
                     _state->num_operations = p + 1;
-                    _state->return_codes[p] = run_operation(op);
->>>>>>> b55d4ef9
+                    _state->return_codes[p] = run_operation(op.operation);
                 }
 
                 wiredtiger_close();
