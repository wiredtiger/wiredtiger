--- conflicted
+++ resolved
@@ -282,22 +282,14 @@
         for (auto i = stop_iter; i != _data.end(); i++) {
             if (i->second.has_prepared())
                 throw known_issue_exception("WT-13232");
-<<<<<<< HEAD
-            if (!i->second.exists(txn) || i->second.implicit())
-=======
             if (!i->second.exists() || i->second.implicit())
->>>>>>> 385a76ad
                 continue;
             break;
         }
         for (auto i = std::reverse_iterator(start_iter); i != _data.rend(); i++) {
             if (i->second.has_prepared())
                 throw known_issue_exception("WT-13232");
-<<<<<<< HEAD
-            if (!i->second.exists(txn) || i->second.implicit())
-=======
             if (!i->second.exists() || i->second.implicit())
->>>>>>> 385a76ad
                 continue;
             break;
         }
