--- conflicted
+++ resolved
@@ -1,8 +1,4 @@
-<<<<<<< HEAD
-WiredTiger 3.0.0: (May 27, 2017)
-=======
 WiredTiger 3.0.0: (June 27, 2017)
->>>>>>> ff10db88
 
 This is version 3.0.0 of WiredTiger.
 
