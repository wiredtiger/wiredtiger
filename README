<<<<<<< HEAD
WiredTiger 11.3.0: (September 23, 2024)
=======
WiredTiger 11.3.0: (November  7, 2024)
>>>>>>> 3cacffc6

This is version 11.3.0 of WiredTiger.

WiredTiger release packages and documentation can be found at:

    https://source.wiredtiger.com

The WiredTiger source code can be found at:

    https://github.com/wiredtiger/wiredtiger

WiredTiger uses JIRA for issue management:

    https://jira.mongodb.org/browse/WT

Please do not report issues through GitHub.

WiredTiger licensing information can be found at:

    https://source.wiredtiger.com/license.html

For general questions and discussion, there's a WiredTiger group:

    https://groups.google.com/group/wiredtiger-users<|MERGE_RESOLUTION|>--- conflicted
+++ resolved
@@ -1,8 +1,4 @@
-<<<<<<< HEAD
-WiredTiger 11.3.0: (September 23, 2024)
-=======
 WiredTiger 11.3.0: (November  7, 2024)
->>>>>>> 3cacffc6
 
 This is version 11.3.0 of WiredTiger.
 
