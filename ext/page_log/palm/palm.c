--- conflicted
+++ resolved
@@ -716,13 +716,7 @@
         PALM_KV_ERR(palm, session, palm_resize_item(&results_array[count], matches.size));
         memcpy(results_array[count].mem, matches.data, matches.size);
 
-<<<<<<< HEAD
-        /* FIXME-SLS-950: Fix the sporadic failure in test_layered06. */
-#if 0
         /* Validate back links. */
-=======
-        /* Validate backlinks. */
->>>>>>> 333ba428
         if (count > 0) {
             PALM_GET_VERIFY_EQUAL(matches.backlink_lsn, last_lsn);
             PALM_GET_VERIFY_EQUAL(matches.backlink_checkpoint_id, last_checkpoint_id);
