--- conflicted
+++ resolved
@@ -381,20 +381,11 @@
     /*
      * Now back up until we match table/page/checkpoint.
      */
-<<<<<<< HEAD
-    while (ret == 0 && RESULT_MATCH(result_key, table_id, page_id, now)) {
+    while (ret == 0 && RESULT_MATCH(&result_key, table_id, page_id, now)) {
 
         /* If this is what we're looking for, we're done, and the cursor is positioned. */
         /* TODO: maybe can't happen, with SET_RANGE. */
-        if (result_key->is_delta == false) {
-=======
-    while (ret == 0 && RESULT_MATCH(&result_key, table_id, page_id, now) &&
-      result_key.checkpoint_id >= checkpoint_id) {
-
-        /* If this is what we're looking for, we're done, and the cursor is positioned. */
-        /* TODO: maybe can't happen, with SET_RANGE. */
-        if (result_key.checkpoint_id == checkpoint_id && result_key.is_delta == false) {
->>>>>>> 2dc0a60f
+        if (result_key.is_delta == false) {
             matches->size = vval.mv_size;
             matches->data = vval.mv_data;
             matches->first = true;
@@ -445,25 +436,10 @@
     if (ret == 0) {
         if (kval.mv_size != sizeof(PAGE_KEY))
             return (EIO); /* not expected, data damaged, could be assert */
-<<<<<<< HEAD
-        page_key = (PAGE_KEY *)kval.mv_data;
-    } else
-        page_key = NULL;
-
-    if (ret == 0 && RESULT_MATCH(page_key, matches->table_id, matches->page_id, now)) {
-        matches->size = vval.mv_size;
-        matches->data = vval.mv_data;
-        matches->revision = page_key->revision;
-        matches->backlink = page_key->backlink;
-        matches->base = page_key->base;
-        matches->flags = page_key->flags;
-        return (true);
-=======
         readonly_page_key = (PAGE_KEY *)kval.mv_data;
         swap_page_key(readonly_page_key, &page_key);
 
-        if (RESULT_MATCH(&page_key, matches->table_id, matches->page_id, now) &&
-          page_key.checkpoint_id == matches->checkpoint_id) {
+        if (RESULT_MATCH(&page_key, matches->table_id, matches->page_id, now)) {
             matches->size = vval.mv_size;
             matches->data = vval.mv_data;
             matches->revision = page_key.revision;
@@ -472,7 +448,6 @@
             matches->flags = page_key.flags;
             return (true);
         }
->>>>>>> 2dc0a60f
     }
 
     /* There are no more matches, or there was an error, so close the cursor. */
