/*-
 * Public Domain 2014-present MongoDB, Inc.
 * Public Domain 2008-2014 WiredTiger, Inc.
 *
 * This is free and unencumbered software released into the public domain.
 *
 * Anyone is free to copy, modify, publish, use, compile, sell, or
 * distribute this software, either in source code form or as a compiled
 * binary, for any purpose, commercial or non-commercial, and by any
 * means.
 *
 * In jurisdictions that recognize copyright laws, the author or authors
 * of this software dedicate any and all copyright interest in the
 * software to the public domain. We make this dedication for the benefit
 * of the public at large and to the detriment of our heirs and
 * successors. We intend this dedication to be an overt act of
 * relinquishment in perpetuity of all present and future rights to this
 * software under copyright law.
 *
 * THE SOFTWARE IS PROVIDED "AS IS", WITHOUT WARRANTY OF ANY KIND,
 * EXPRESS OR IMPLIED, INCLUDING BUT NOT LIMITED TO THE WARRANTIES OF
 * MERCHANTABILITY, FITNESS FOR A PARTICULAR PURPOSE AND NONINFRINGEMENT.
 * IN NO EVENT SHALL THE AUTHORS BE LIABLE FOR ANY CLAIM, DAMAGES OR
 * OTHER LIABILITY, WHETHER IN AN ACTION OF CONTRACT, TORT OR OTHERWISE,
 * ARISING FROM, OUT OF OR IN CONNECTION WITH THE SOFTWARE OR THE USE OR
 * OTHER DEALINGS IN THE SOFTWARE.
 */

#include <dirent.h>
#include <errno.h>
#include <fcntl.h>
#include <pthread.h>
#include <stdlib.h>
#include <string.h>
#include <unistd.h>
#include <sys/stat.h>
#include <sys/types.h>

#include <wiredtiger.h>
#include <wiredtiger_ext.h>
#include "queue.h"

/*
 * This storage source implementation is used for demonstration and testing. All objects are stored
 * as local files.
 */

#ifdef __GNUC__
#if __GNUC__ > 7 || (__GNUC__ == 7 && __GNUC_MINOR__ > 0)
/*
 * !!!
 * GCC with -Wformat-truncation complains about calls to snprintf in this file.
 * There's nothing wrong, this makes the warning go away.
 */
#pragma GCC diagnostic ignored "-Wformat-truncation"
#endif
#endif

/* Local storage source structure. */
typedef struct {
    WT_STORAGE_SOURCE storage_source; /* Must come first */

    WT_EXTENSION_API *wt_api; /* Extension API */

    /*
     * Locks are used to protect the file handle queue and flush queue.
     */
    pthread_rwlock_t file_handle_lock;

    /*
     * Configuration values are set at startup.
     */
    uint32_t delay_ms;    /* Average length of delay when simulated */
    uint32_t force_delay; /* Force a simulated network delay every N operations */
    uint32_t force_error; /* Force a simulated network error every N operations */
    uint32_t verbose;     /* Verbose level */

    /*
     * Statistics are collected but not yet exposed.
     */
    uint64_t fh_ops;         /* Non-read/write operations in file handles */
    uint64_t object_flushes; /* (What would be) writes to the cloud */
    uint64_t op_count;       /* Number of operations done on local */
    uint64_t read_ops;
    uint64_t write_ops;

    /* Queue of file handles */
    TAILQ_HEAD(local_file_handle_qh, local_file_handle) fileq;

} LOCAL_STORAGE;

typedef struct {
    /* Must come first - this is the interface for the file system we are implementing. */
    WT_FILE_SYSTEM file_system;
    LOCAL_STORAGE *local_storage;

    /* This is WiredTiger's file system, it is used in implementing the local file system. */
    WT_FILE_SYSTEM *wt_fs;

    char *auth_token; /* Identifier for key management system */
    char *bucket_dir; /* Directory that stands in for cloud storage bucket */
    char *cache_dir;  /* Directory for pre-flushed objects and cached objects */
} LOCAL_FILE_SYSTEM;

typedef struct local_file_handle {
    WT_FILE_HANDLE iface; /* Must come first */

    LOCAL_STORAGE *local; /* Enclosing storage source */
    WT_FILE_HANDLE *fh;   /* File handle */
<<<<<<< HEAD
    char *path;           /* Path name of file */
=======
>>>>>>> 8aa21bcd

    TAILQ_ENTRY(local_file_handle) q; /* Queue of handles */
} LOCAL_FILE_HANDLE;

/*
 * Forward function declarations for internal functions
 */
static int local_bucket_path(WT_FILE_SYSTEM *, const char *, char **);
static int local_cache_path(WT_FILE_SYSTEM *, const char *, char **);
static int local_configure(LOCAL_STORAGE *, WT_CONFIG_ARG *);
static int local_configure_int(LOCAL_STORAGE *, WT_CONFIG_ARG *, const char *, uint32_t *);
static int local_delay(LOCAL_STORAGE *);
static int local_err(LOCAL_STORAGE *, WT_SESSION *, int, const char *, ...);
static int local_file_copy(
  LOCAL_STORAGE *, WT_SESSION *, const char *, const char *, WT_FS_OPEN_FILE_TYPE);
static int local_get_directory(const char *, ssize_t len, char **);
<<<<<<< HEAD
=======
static int local_path(WT_FILE_SYSTEM *, const char *, const char *, char **);
>>>>>>> 8aa21bcd
static int local_writeable(LOCAL_STORAGE *, const char *name, bool *writeable);

/*
 * Forward function declarations for storage source API implementation
 */
static int local_exist(WT_FILE_SYSTEM *, WT_SESSION *, const char *, bool *);
static int local_customize_file_system(
  WT_STORAGE_SOURCE *, WT_SESSION *, const char *, const char *, const char *, WT_FILE_SYSTEM **);
static int local_flush(
  WT_STORAGE_SOURCE *, WT_SESSION *, WT_FILE_SYSTEM *, const char *, const char *, const char *);
static int local_flush_finish(
  WT_STORAGE_SOURCE *, WT_SESSION *, WT_FILE_SYSTEM *, const char *, const char *, const char *);
static int local_terminate(WT_STORAGE_SOURCE *, WT_SESSION *);

/*
 * Forward function declarations for file system API implementation
 */
static int local_directory_list(
  WT_FILE_SYSTEM *, WT_SESSION *, const char *, const char *, char ***, uint32_t *);
static int local_directory_list_add(LOCAL_STORAGE *, char ***, const char *, uint32_t, uint32_t *);
static int local_directory_list_internal(
  WT_FILE_SYSTEM *, WT_SESSION *, const char *, const char *, uint32_t, char ***, uint32_t *);
static int local_directory_list_single(
  WT_FILE_SYSTEM *, WT_SESSION *, const char *, const char *, char ***, uint32_t *);
static int local_directory_list_free(WT_FILE_SYSTEM *, WT_SESSION *, char **, uint32_t);
static int local_fs_terminate(WT_FILE_SYSTEM *, WT_SESSION *);
static int local_open(WT_FILE_SYSTEM *, WT_SESSION *, const char *, WT_FS_OPEN_FILE_TYPE file_type,
  uint32_t, WT_FILE_HANDLE **);
static int local_remove(WT_FILE_SYSTEM *, WT_SESSION *, const char *, uint32_t);
static int local_rename(WT_FILE_SYSTEM *, WT_SESSION *, const char *, const char *, uint32_t);
static int local_size(WT_FILE_SYSTEM *, WT_SESSION *, const char *, wt_off_t *);

/*
 * Forward function declarations for file handle API implementation
 */
static int local_file_close(WT_FILE_HANDLE *, WT_SESSION *);
static int local_file_close_internal(LOCAL_STORAGE *, WT_SESSION *, LOCAL_FILE_HANDLE *);
static int local_file_lock(WT_FILE_HANDLE *, WT_SESSION *, bool);
static int local_file_read(WT_FILE_HANDLE *, WT_SESSION *, wt_off_t, size_t, void *);
static int local_file_size(WT_FILE_HANDLE *, WT_SESSION *, wt_off_t *);
static int local_file_sync(WT_FILE_HANDLE *, WT_SESSION *);
static int local_file_write(WT_FILE_HANDLE *, WT_SESSION *, wt_off_t, size_t, const void *);

/*
 * Report an error for a file operation. Note that local_err returns its third argument, and this
 * macro will too.
 */
#define FS2LOCAL(fs) (((LOCAL_FILE_SYSTEM *)(fs))->local_storage)

#define VERBOSE(local, ...)               \
    do {                                  \
        if ((local)->verbose > 0)         \
            fprintf(stderr, __VA_ARGS__); \
    } while (0);
#define SHOW_STRING(s) (((s) == NULL) ? "<null>" : (s))

/*
 * local_configure
 *     Parse the configuration for the keys we care about.
 */
static int
local_configure(LOCAL_STORAGE *local, WT_CONFIG_ARG *config)
{
    int ret;

    if ((ret = local_configure_int(local, config, "delay_ms", &local->delay_ms)) != 0)
        return (ret);
    if ((ret = local_configure_int(local, config, "force_delay", &local->force_delay)) != 0)
        return (ret);
    if ((ret = local_configure_int(local, config, "force_error", &local->force_error)) != 0)
        return (ret);
    if ((ret = local_configure_int(local, config, "verbose", &local->verbose)) != 0)
        return (ret);

    return (0);
}

/*
 * local_configure_int
 *     Look for a particular configuration key, and return its integer value.
 */
static int
local_configure_int(LOCAL_STORAGE *local, WT_CONFIG_ARG *config, const char *key, uint32_t *valuep)
{
    WT_CONFIG_ITEM v;
    int ret;

    ret = 0;

    if ((ret = local->wt_api->config_get(local->wt_api, NULL, config, key, &v)) == 0) {
        if (v.len == 0 || v.type != WT_CONFIG_ITEM_NUM)
            ret = local_err(local, NULL, EINVAL, "force_error config arg: integer required");
        else
            *valuep = (uint32_t)v.val;
    } else if (ret == WT_NOTFOUND)
        ret = 0;
    else
        ret = local_err(local, NULL, EINVAL, "WT_API->config_get");

    return (ret);
}

/*
 * local_delay --
 *     Add any artificial delay or simulated network error during an object transfer.
 */
static int
local_delay(LOCAL_STORAGE *local)
{
    struct timeval tv;
    int ret;

    ret = 0;
    if (local->force_delay != 0 && local->object_flushes % local->force_delay == 0) {
        VERBOSE(local,
          "Artificial delay %" PRIu32 " milliseconds after %" PRIu64 " object flushes\n",
          local->delay_ms, local->object_flushes);
        tv.tv_sec = local->delay_ms / 1000;
        tv.tv_usec = (local->delay_ms % 1000) * 1000;
        (void)select(0, NULL, NULL, NULL, &tv);
    }
    if (local->force_error != 0 && local->object_flushes % local->force_error == 0) {
        VERBOSE(local, "Artificial error returned after %" PRIu64 " object flushes\n",
          local->object_flushes);
        ret = ENETUNREACH;
    }

    return (ret);
}

/*
 * local_err --
 *     Print errors from the interface. Returns "ret", the third argument.
 */
static int
local_err(LOCAL_STORAGE *local, WT_SESSION *session, int ret, const char *format, ...)
{
    va_list ap;
    WT_EXTENSION_API *wt_api;
    char buf[1000];

    va_start(ap, format);
    wt_api = local->wt_api;
    if (vsnprintf(buf, sizeof(buf), format, ap) > (int)sizeof(buf))
        wt_api->err_printf(wt_api, session, "local_storage: error overflow");
    wt_api->err_printf(
      wt_api, session, "local_storage: %s: %s", wt_api->strerror(wt_api, session, ret), buf);
    va_end(ap);

    return (ret);
}

/*
 * local_get_directory --
 *     Return a copy of a directory name after verifying that it is a directory.
 */
static int
local_get_directory(const char *s, ssize_t len, char **copy)
{
    struct stat sb;
    int ret;
    char *dirname;

    if (len == -1)
        len = (ssize_t)strlen(s);
    dirname = strndup(s, (size_t)len + 1); /* Room for null */
    if (dirname == NULL)
        return (ENOMEM);
    ret = stat(dirname, &sb);
    if (ret != 0)
        ret = errno;
    else if ((sb.st_mode & S_IFMT) != S_IFDIR)
        ret = EINVAL;
    if (ret != 0)
        free(dirname);
    else
        *copy = dirname;
    return (ret);
}

/*
 * local_writeable --
 *     Check if a file can be written, or equivalently, check to see that it has not been flushed.
 *     This will be true if it is in the regular file system (not one managed by local_store).
 */
static int
local_writeable(LOCAL_STORAGE *local, const char *name, bool *writeablep)
{
    struct stat sb;
    int ret;

    ret = 0;
    *writeablep = false;

    if (stat(name, &sb) == 0)
        *writeablep = true;
    else if (errno != ENOENT)
        ret = local_err(local, NULL, errno, "%s: stat", name);

    return (ret);
}

/*
 * local_bucket_path --
<<<<<<< HEAD
 *     Construct a pathname from the file system and local name.
 */
int
local_bucket_path(WT_FILE_SYSTEM *file_system, const char *name, char **pathp)
=======
 *     Construct the bucket pathname from the file system and local name.
 */
static int
local_bucket_path(WT_FILE_SYSTEM *file_system, const char *name, char **pathp)
{
    return (local_path(file_system, ((LOCAL_FILE_SYSTEM *)file_system)->bucket_dir, name, pathp));
}

/*
 * local_cache_path --
 *     Construct the cache pathname from the file system and local name.
 */
static int
local_cache_path(WT_FILE_SYSTEM *file_system, const char *name, char **pathp)
{
    return (local_path(file_system, ((LOCAL_FILE_SYSTEM *)file_system)->cache_dir, name, pathp));
}

/*
 * local_path --
 *     Construct a pathname from the file system and local name.
 */
static int
local_path(WT_FILE_SYSTEM *file_system, const char *dir, const char *name, char **pathp)
>>>>>>> 8aa21bcd
{
    size_t len;
    int ret;
    char *p;

    ret = 0;

    /* Skip over "./" and variations (".//", ".///./././//") at the beginning of the name. */
    while (*name == '.') {
        if (name[1] != '/')
            break;
        name += 2;
        while (*name == '/')
            name++;
    }
<<<<<<< HEAD
    len = strlen(local_fs->bucket_dir) + strlen(name) + 2;
    if ((p = malloc(len)) == NULL)
        return (local_err(FS2LOCAL(file_system), NULL, ENOMEM, "local_bucket_path"));
    snprintf(p, len, "%s/%s", local_fs->bucket_dir, name);
    *pathp = p;
    return (ret);
}

/*
 * local_cache_path --
 *     Construct a pathname from the file system and local name.
 */
int
local_cache_path(WT_FILE_SYSTEM *file_system, const char *name, char **pathp)
{
    LOCAL_FILE_SYSTEM *local_fs;
    size_t len;
    int ret;
    char *p;

    ret = 0;
    local_fs = (LOCAL_FILE_SYSTEM *)file_system;

    /* Skip over "./" and variations (".//", ".///./././//") at the beginning of the name. */
    while (*name == '.') {
        if (name[1] != '/')
            break;
        name += 2;
        while (*name == '/')
            name++;
    }
    len = strlen(local_fs->cache_dir) + strlen(name) + 2;
    if ((p = malloc(len)) == NULL)
        return (local_err(FS2LOCAL(file_system), NULL, ENOMEM, "local_cache_path"));
    snprintf(p, len, "%s/%s", local_fs->cache_dir, name);
=======
    len = strlen(dir) + strlen(name) + 2;
    if ((p = malloc(len)) == NULL)
        return (local_err(FS2LOCAL(file_system), NULL, ENOMEM, "local_path"));
    snprintf(p, len, "%s/%s", dir, name);
>>>>>>> 8aa21bcd
    *pathp = p;
    return (ret);
}

/*
 * local_customize_file_system --
 *     Return a customized file system to access the local storage source objects.
 */
static int
local_customize_file_system(WT_STORAGE_SOURCE *storage_source, WT_SESSION *session,
  const char *bucket_name, const char *auth_token, const char *config,
  WT_FILE_SYSTEM **file_systemp)
{
    LOCAL_STORAGE *local;
    LOCAL_FILE_SYSTEM *fs;
    WT_CONFIG_ITEM cachedir;
    WT_FILE_SYSTEM *wt_fs;
    int ret;
    const char *p;
    char buf[1024];

    local = (LOCAL_STORAGE *)storage_source;

    fs = NULL;
    ret = 0;

    /* Parse configuration string. */
    if ((ret = local->wt_api->config_get_string(
           local->wt_api, session, config, "cache_directory", &cachedir)) != 0) {
        if (ret == WT_NOTFOUND) {
            ret = 0;
            cachedir.len = 0;
        } else {
            ret = local_err(local, session, ret, "customize_file_system: config parsing");
            goto err;
        }
    }

    if ((ret = local->wt_api->file_system_get(local->wt_api, session, &wt_fs)) != 0) {
        ret =
          local_err(local, session, ret, "local_file_system: cannot get WiredTiger file system");
        goto err;
    }
    if ((fs = calloc(1, sizeof(LOCAL_FILE_SYSTEM))) == NULL) {
        ret = local_err(local, session, ENOMEM, "local_file_system");
        goto err;
    }
    fs->local_storage = local;
    fs->wt_fs = wt_fs;

    if ((fs->auth_token = strdup(auth_token)) == NULL) {
        ret = local_err(local, session, ENOMEM, "local_file_system.auth_token");
        goto err;
    }
    /*
     * Get the bucket directory and the cache directory.
     */
    if ((ret = local_get_directory(bucket_name, -1, &fs->bucket_dir)) != 0) {
        ret = local_err(local, session, ret, "%s: bucket directory", bucket_name);
        goto err;
    }

    /*
     * The default cache directory is named "cache-<name>", where name is the last component of the
     * bucket name's path. We'll create it if it doesn't exist.
     */
    if (cachedir.len == 0) {
        if ((p = strrchr(bucket_name, '/')) != NULL)
            p++;
        else
            p = bucket_name;
        snprintf(buf, sizeof(buf), "cache-%s", p);
        cachedir.str = buf;
        cachedir.len = strlen(buf);
        (void)mkdir(buf, 0777);
    }
    if ((ret = local_get_directory(cachedir.str, (ssize_t)cachedir.len, &fs->cache_dir)) != 0) {
        ret =
          local_err(local, session, ret, "%*s: cache directory", (int)cachedir.len, cachedir.str);
        goto err;
    }
    fs->file_system.fs_directory_list = local_directory_list;
    fs->file_system.fs_directory_list_single = local_directory_list_single;
    fs->file_system.fs_directory_list_free = local_directory_list_free;
    fs->file_system.fs_exist = local_exist;
    fs->file_system.fs_open_file = local_open;
    fs->file_system.fs_remove = local_remove;
    fs->file_system.fs_rename = local_rename;
    fs->file_system.fs_size = local_size;
    fs->file_system.terminate = local_fs_terminate;

err:
    if (ret == 0)
        *file_systemp = &fs->file_system;
    else if (fs != NULL) {
        free(fs->auth_token);
        free(fs->bucket_dir);
        free(fs->cache_dir);
        free(fs);
    }
    return (ret);
}

/*
 * local_exist --
 *     Return if the file exists.
 */
static int
local_exist(WT_FILE_SYSTEM *file_system, WT_SESSION *session, const char *name, bool *existp)
{
    struct stat sb;
    LOCAL_STORAGE *local;
    int ret;
    char *path;

    local = FS2LOCAL(file_system);
    path = NULL;

    /* If the file exists directly in the file system, it's not yet flushed, and we're done. */
    ret = stat(name, &sb);
    if (ret == 0) {
        *existp = true;
        return (0);
    } else if (errno != ENOENT)
        ret = local_err(local, session, errno, "%s: ss_exist stat", path);

    local->op_count++;
    if ((ret = local_cache_path(file_system, name, &path)) != 0)
        goto err;

    ret = stat(path, &sb);
    if (ret == 0)
        *existp = true;
    else if (errno == ENOENT) {
        ret = 0;
        *existp = false;
    } else
        ret = local_err(local, session, errno, "%s: ss_exist stat", path);

err:
    free(path);
    return (ret);
}

/*
 * local_file_copy --
 *     Copy a file.
 */
static int
local_file_copy(LOCAL_STORAGE *local, WT_SESSION *session, const char *src_path,
  const char *dest_path, WT_FS_OPEN_FILE_TYPE type)
{
    WT_FILE_HANDLE *dest, *src;
    WT_FILE_SYSTEM *wt_fs;
    wt_off_t copy_size, file_size, left;
    ssize_t pos;
    int ret, t_ret;
    char buffer[1024 * 64];

    dest = src = NULL;

    if ((ret = local->wt_api->file_system_get(local->wt_api, session, &wt_fs)) != 0) {
        ret =
          local_err(local, session, ret, "local_file_system: cannot get WiredTiger file system");
        goto err;
    }
    if ((ret = wt_fs->fs_open_file(wt_fs, session, src_path, type, WT_FS_OPEN_READONLY, &src)) !=
      0) {
        ret = local_err(local, session, ret, "%s: cannot open for read", src_path);
        goto err;
    }

    if ((ret = wt_fs->fs_open_file(wt_fs, session, dest_path, type, WT_FS_OPEN_CREATE, &dest)) !=
      0) {
        ret = local_err(local, session, ret, "%s: cannot create", dest_path);
        goto err;
    }
    if ((ret = wt_fs->fs_size(wt_fs, session, src_path, &file_size)) != 0) {
        ret = local_err(local, session, ret, "%s: cannot get size", src_path);
        goto err;
    }
    for (pos = 0, left = file_size; left > 0; pos += copy_size, left -= copy_size) {
        copy_size = left < (wt_off_t)sizeof(buffer) ? left : (wt_off_t)sizeof(buffer);
        if ((ret = src->fh_read(src, session, pos, (size_t)copy_size, buffer)) != 0) {
            ret = local_err(local, session, ret, "%s: cannot read", src_path);
            goto err;
        }
        if ((ret = dest->fh_write(dest, session, pos, (size_t)copy_size, buffer)) != 0) {
            ret = local_err(local, session, ret, "%s: cannot write", dest_path);
            goto err;
        }
    }
err:
    if (src != NULL && (t_ret = src->close(src, session)) != 0)
        if (ret == 0)
            ret = t_ret;
    if (dest != NULL && (t_ret = dest->close(dest, session)) != 0)
        if (ret == 0)
            ret = t_ret;

    return (ret);
}

/*
 * local_flush --
 *     Return when the file has been flushed.
 */
static int
local_flush(WT_STORAGE_SOURCE *storage_source, WT_SESSION *session, WT_FILE_SYSTEM *file_system,
  const char *source, const char *object, const char *config)
{
    LOCAL_STORAGE *local;
    int ret;
    char *dest_path;

    (void)config; /* unused */
    dest_path = NULL;
    local = (LOCAL_STORAGE *)storage_source;
    ret = 0;

    if (file_system == NULL || source == NULL || object == NULL)
        return local_err(local, session, EINVAL, "ss_flush_finish: required arguments missing");

    if ((ret = local_bucket_path(file_system, object, &dest_path)) != 0)
        goto err;

    if ((ret = local_delay(local)) != 0)
        goto err;

    if ((ret = local_file_copy(local, session, source, dest_path, WT_FS_OPEN_FILE_TYPE_DATA)) != 0)
        goto err;

    local->object_flushes++;

err:
    free(dest_path);
    return (ret);
}

/*
 * local_flush_finish --
 *     Move a file from the default file system to the cache in the new file system.
 */
static int
local_flush_finish(WT_STORAGE_SOURCE *storage_source, WT_SESSION *session,
  WT_FILE_SYSTEM *file_system, const char *source, const char *object, const char *config)
{
    LOCAL_STORAGE *local;
    int ret;
    char *dest_path;

    (void)config; /* unused */
    dest_path = NULL;
    local = (LOCAL_STORAGE *)storage_source;
    ret = 0;

    if (file_system == NULL || source == NULL || object == NULL)
        return local_err(local, session, EINVAL, "ss_flush_finish: required arguments missing");

    if ((ret = local_cache_path(file_system, object, &dest_path)) != 0)
        goto err;

    local->op_count++;
    if ((ret = rename(source, dest_path)) != 0) {
        ret = local_err(
          local, session, errno, "ss_flush_finish rename %s to %s failed", source, dest_path);
        goto err;
    }
    /* Set the file to readonly in the cache. */
    if (ret == 0 && (ret = chmod(dest_path, 0444)) < 0)
        ret = local_err(local, session, errno, "%s: ss_flush_finish chmod failed", dest_path);
err:
    free(dest_path);
    return (ret);
}

/*
 * local_directory_list --
 *     Return a list of object names for the given location.
 */
static int
local_directory_list(WT_FILE_SYSTEM *file_system, WT_SESSION *session, const char *directory,
  const char *prefix, char ***dirlistp, uint32_t *countp)
{
    FS2LOCAL(file_system)->op_count++;
    return (
      local_directory_list_internal(file_system, session, directory, prefix, 0, dirlistp, countp));
}

/*
 * local_directory_list_single --
 *     Return a single file name for the given location.
 */
static int
local_directory_list_single(WT_FILE_SYSTEM *file_system, WT_SESSION *session, const char *directory,
  const char *prefix, char ***dirlistp, uint32_t *countp)
{
    FS2LOCAL(file_system)->op_count++;
    return (
      local_directory_list_internal(file_system, session, directory, prefix, 1, dirlistp, countp));
}

/*
 * local_location_list_free --
 *     Free memory allocated by local_location_list.
 */
static int
local_directory_list_free(
  WT_FILE_SYSTEM *file_system, WT_SESSION *session, char **dirlist, uint32_t count)
{
    (void)session;

    FS2LOCAL(file_system)->op_count++;
    if (dirlist != NULL) {
        while (count > 0)
            free(dirlist[--count]);
        free(dirlist);
    }
    return (0);
}

/*
 * local_directory_list_add --
 *     Add an entry to the directory list, growing as needed.
 */
static int
local_directory_list_add(
  LOCAL_STORAGE *local, char ***entriesp, const char *s, uint32_t count, uint32_t *allocatedp)
{
    size_t alloc_sz;
    char **entries, **new_entries;

    entries = *entriesp;
    if (count >= *allocatedp) {
        *allocatedp += 10;
        alloc_sz = sizeof(char *) * (*allocatedp);
        if ((new_entries = realloc(entries, alloc_sz)) == NULL)
            return (local_err(local, NULL, ENOMEM, "cannot grow directory list"));
        entries = new_entries;
        *entriesp = entries;
    }
    if ((entries[count] = strdup(s)) == NULL)
        return (local_err(local, NULL, ENOMEM, "cannot grow directory list"));

    return (0);
}

/*
 * local_location_list_internal --
 *     Return a list of object names for the given location.
 */
static int
local_directory_list_internal(WT_FILE_SYSTEM *file_system, WT_SESSION *session,
  const char *directory, const char *prefix, uint32_t limit, char ***dirlistp, uint32_t *countp)
{
    struct dirent *dp;
    DIR *dirp;
    LOCAL_FILE_SYSTEM *local_fs;
    LOCAL_STORAGE *local;
    size_t dir_len, prefix_len;
    uint32_t allocated, count;
    int ret, t_ret;
    char **entries;
    const char *basename;

    local_fs = (LOCAL_FILE_SYSTEM *)file_system;
    local = local_fs->local_storage;
    entries = NULL;
    allocated = count = 0;
    dir_len = (directory == NULL ? 0 : strlen(directory));
    prefix_len = (prefix == NULL ? 0 : strlen(prefix));
    ret = 0;

    *dirlistp = NULL;
    *countp = 0;

    /*
     * We list items in the cache directory (these have 'finished' flushing).
     */
    if ((dirp = opendir(local_fs->cache_dir)) == NULL) {
        ret = errno;
        if (ret == 0)
            ret = EINVAL;
        return (
          local_err(local, session, ret, "%s: ss_directory_list: opendir", local_fs->cache_dir));
    }

    for (count = 0; (dp = readdir(dirp)) != NULL && (limit == 0 || count < limit);) {
        /* Skip . and .. */
        basename = dp->d_name;
        if (strcmp(basename, ".") == 0 || strcmp(basename, "..") == 0)
            continue;

        /* Match only the indicated directory files. */
        if (directory != NULL && strncmp(basename, directory, dir_len) != 0)
            continue;
        basename += dir_len;

        /* The list of files is optionally filtered by a prefix. */
        if (prefix != NULL && strncmp(basename, prefix, prefix_len) != 0)
            continue;

        if ((ret = local_directory_list_add(local, &entries, basename, count, &allocated)) != 0)
            goto err;
        count++;
    }

    *dirlistp = entries;
    *countp = count;

err:
    if (closedir(dirp) != 0) {
        t_ret =
          local_err(local, session, errno, "%s: ss_directory_list: closedir", local_fs->cache_dir);
        if (ret == 0)
            ret = t_ret;
    }
    if (ret == 0)
        return (0);

    if (entries != NULL) {
        while (count > 0)
            free(entries[--count]);
        free(entries);
    }
    return (ret);
}

/*
 * local_fs_terminate --
 *     Discard any resources on termination of the file system
 */
static int
local_fs_terminate(WT_FILE_SYSTEM *file_system, WT_SESSION *session)
{
    LOCAL_FILE_SYSTEM *local_fs;

    (void)session; /* unused */

    local_fs = (LOCAL_FILE_SYSTEM *)file_system;
    FS2LOCAL(file_system)->op_count++;
    free(local_fs->auth_token);
    free(local_fs->bucket_dir);
    free(local_fs->cache_dir);
    free(file_system);

    return (0);
}

/*
 * local_open --
 *     fopen for our local storage source
 */
static int
local_open(WT_FILE_SYSTEM *file_system, WT_SESSION *session, const char *name,
  WT_FS_OPEN_FILE_TYPE file_type, uint32_t flags, WT_FILE_HANDLE **file_handlep)
{
    LOCAL_FILE_HANDLE *local_fh;
    LOCAL_FILE_SYSTEM *local_fs;
    LOCAL_STORAGE *local;
    WT_FILE_HANDLE *file_handle, *wt_fh;
    WT_FILE_SYSTEM *wt_fs;
    struct stat sb;
    int ret;
    char *alloced_path;
    const char *path;
    bool create, exists;

    (void)flags; /* Unused */

    ret = 0;
    *file_handlep = NULL;
    local_fh = NULL;
    local_fs = (LOCAL_FILE_SYSTEM *)file_system;
    local = local_fs->local_storage;
    wt_fs = local_fs->wt_fs;
    alloced_path = NULL;

    /*
     * We expect that the local file system will be used narrowly, like when creating or opening a
     * data file or turtle file. It would be unexpected to try to open a non-data file (like a log
     * file) in that narrow part of code, so we make it an error here.
     *
     * Relaxing this constraint to allow opening of, say, log files, would be straightforward - we
     * would not translate the path or do any tracking for flushing. But there's a catch. Other
     * parts of the API, like remove and rename, have no flag indicating that they are operating on
     * a log file, so we wouldn't know whether to do path translation. Of course, we could peek at
     * the name, but that would be bad form.
     */
    if (file_type != WT_FS_OPEN_FILE_TYPE_DATA && file_type != WT_FS_OPEN_FILE_TYPE_REGULAR)
        return (local_err(
          local, session, EINVAL, "%s: open: only data file and regular types supported", name));

    /* Create a new handle. */
    if ((local_fh = calloc(1, sizeof(LOCAL_FILE_HANDLE))) == NULL) {
        ret = ENOMEM;
        goto err;
    }
    create = ((flags & WT_FS_OPEN_CREATE) != 0);
    if (!create) {
        ret = stat(name, &sb);
        if (ret != 0 && errno != ENOENT) {
            ret = local_err(local, session, errno, "%s: local_open stat", name);
            goto err;
        }
        exists = (ret == 0);
    } else
        exists = false;
    if (create || exists)
        /* The file has not been flushed, use the file directly in the file system. */
<<<<<<< HEAD
        if ((local_fh->path = strdup(name)) == NULL) {
            ret = local_err(local, session, ENOMEM, "local_open");
            goto err;
        }
    } else {
        if ((ret = local_cache_path(file_system, name, &local_fh->path)) != 0)
=======
        path = name;
    else {
        if ((ret = local_cache_path(file_system, name, &alloced_path)) != 0)
>>>>>>> 8aa21bcd
            goto err;
        path = alloced_path;
        ret = stat(path, &sb);
        if (ret != 0 && errno != ENOENT) {
            ret = local_err(local, session, errno, "%s: local_open stat", path);
            goto err;
        }
        exists = (ret == 0);
    }
    /*
     * TODO: tiered: If the file doesn't exist locally, make a copy of it from the cloud here.
     *
     */
#if 0
    if ((flags & WT_FS_OPEN_READONLY) != 0 && !exists) {
    }
#endif

<<<<<<< HEAD
    if ((ret = wt_fs->fs_open_file(wt_fs, session, local_fh->path, file_type, flags, &wt_fh)) !=
      0) {
        ret = local_err(local, session, ret, "ss_open_object: open: %s", local_fh->path);
=======
    if ((ret = wt_fs->fs_open_file(wt_fs, session, path, file_type, flags, &wt_fh)) != 0) {
        ret = local_err(local, session, ret, "ss_open_object: open: %s", path);
>>>>>>> 8aa21bcd
        goto err;
    }
    local_fh->fh = wt_fh;
    local_fh->local = local;

    /* Initialize public information. */
    file_handle = (WT_FILE_HANDLE *)local_fh;

    /*
     * Setup the function call table for our custom storage source. Set the function pointer to NULL
     * where our implementation doesn't support the functionality.
     */
    file_handle->close = local_file_close;
    file_handle->fh_advise = NULL;
    file_handle->fh_extend = NULL;
    file_handle->fh_extend_nolock = NULL;
    file_handle->fh_lock = local_file_lock;
    file_handle->fh_map = NULL;
    file_handle->fh_map_discard = NULL;
    file_handle->fh_map_preload = NULL;
    file_handle->fh_unmap = NULL;
    file_handle->fh_read = local_file_read;
    file_handle->fh_size = local_file_size;
    file_handle->fh_sync = local_file_sync;
    file_handle->fh_sync_nowait = NULL;
    file_handle->fh_truncate = NULL;
    file_handle->fh_write = local_file_write;
    if ((file_handle->name = strdup(name)) == NULL) {
        ret = ENOMEM;
        goto err;
    }

    if ((ret = pthread_rwlock_wrlock(&local->file_handle_lock)) != 0) {
        (void)local_err(local, session, ret, "ss_open_object: pthread_rwlock_wrlock");
        goto err;
    }
    TAILQ_INSERT_HEAD(&local->fileq, local_fh, q);
    if ((ret = pthread_rwlock_unlock(&local->file_handle_lock)) != 0) {
        (void)local_err(local, session, ret, "ss_open_object: pthread_rwlock_unlock");
        goto err;
    }

    *file_handlep = file_handle;

    VERBOSE(
      local, "File opened: %s final path=%s\n", SHOW_STRING(name), SHOW_STRING(local_fh->fh->name));

err:
    free(alloced_path);
    if (ret != 0) {
        if (local_fh != NULL)
            local_file_close_internal(local, session, local_fh);
    }
    return (ret);
}

/*
 * local_rename --
 *     POSIX rename, for files not yet flushed to the cloud. If a file has been flushed, we don't
 *     support this operation. That is because cloud implementations may not support it, and more
 *     importantly, we consider anything in the cloud to be readonly as far as the custom file
 *     system is concerned.
 */
static int
local_rename(WT_FILE_SYSTEM *file_system, WT_SESSION *session, const char *from, const char *to,
  uint32_t flags)
{
    LOCAL_FILE_SYSTEM *local_fs;
    LOCAL_STORAGE *local;
    WT_FILE_SYSTEM *wt_fs;
    int ret;
    bool writeable;

    local = FS2LOCAL(file_system);
    local_fs = (LOCAL_FILE_SYSTEM *)file_system;
    wt_fs = local_fs->wt_fs;

    local->op_count++;
    if ((ret = local_writeable(local, from, &writeable)) != 0)
        goto err;
    if (!writeable) {
        ret = local_err(local, session, ENOTSUP, "%s: rename of flushed file not allowed", from);
        goto err;
    }

    if ((ret = wt_fs->fs_rename(wt_fs, session, from, to, flags)) != 0) {
        ret = local_err(local, session, ret, "fs_rename");
        goto err;
    }

err:
    return (ret);
}

/*
 * local_remove --
 *     POSIX remove, for files not yet flushed to the cloud. If a file has been flushed, we don't
 *     support this operation. We consider anything in the cloud to be readonly as far as the custom
 *     file system is concerned.
 */
static int
local_remove(WT_FILE_SYSTEM *file_system, WT_SESSION *session, const char *name, uint32_t flags)
{
    LOCAL_STORAGE *local;
    int ret;
    bool writeable;

    (void)flags; /* Unused */

    local = FS2LOCAL(file_system);

    local->op_count++;
    if ((ret = local_writeable(local, name, &writeable)) != 0)
        goto err;
    if (!writeable) {
        ret = local_err(local, session, ENOTSUP, "%s: remove of flushed file not allowed", name);
        goto err;
    }

    ret = unlink(name);
    if (ret != 0) {
        ret = local_err(local, session, errno, "%s: ss_remove unlink", name);
        goto err;
    }

err:
    return (ret);
}

/*
 * local_size --
 *     Get the size of a file in bytes, by file name.
 */
static int
local_size(WT_FILE_SYSTEM *file_system, WT_SESSION *session, const char *name, wt_off_t *sizep)
{
    struct stat sb;
    LOCAL_STORAGE *local;
    int ret;
    char *path;

    local = FS2LOCAL(file_system);
    path = NULL;

    local->op_count++;

    /* If the file exists directly in the file system, it's not yet flushed, so use it */
    ret = stat(name, &sb);
    if (ret == ENOENT) {
        /* Otherwise, we'll see if it's in the cache directory. */
        if ((ret = local_cache_path(file_system, name, &path)) != 0)
            goto err;

        ret = stat(path, &sb);
        /* TODO: tiered: if we still get an ENOENT, then we'd need to ping the cloud to get the
         * size. */
    }
    if (ret == 0)
        *sizep = sb.st_size;
    else
        ret = local_err(local, session, errno, "%s: ss_size stat", path);

err:
    free(path);
    return (ret);
}

/*
 * local_terminate --
 *     Discard any resources on termination
 */
static int
local_terminate(WT_STORAGE_SOURCE *storage, WT_SESSION *session)
{
    LOCAL_FILE_HANDLE *local_fh, *safe_fh;
    LOCAL_STORAGE *local;
    int ret;

    ret = 0;
    local = (LOCAL_STORAGE *)storage;

    local->op_count++;

    /*
     * We should be single threaded at this point, so it is safe to destroy the lock and access the
     * file handle list without locking it.
     */
    if ((ret = pthread_rwlock_destroy(&local->file_handle_lock)) != 0)
        (void)local_err(local, session, ret, "terminate: pthread_rwlock_destroy");

    TAILQ_FOREACH_SAFE(local_fh, &local->fileq, q, safe_fh)
    local_file_close_internal(local, session, local_fh);

    free(local);
    return (ret);
}

/*
 * local_file_close --
 *     ANSI C close.
 */
static int
local_file_close(WT_FILE_HANDLE *file_handle, WT_SESSION *session)
{
    LOCAL_STORAGE *local;
    LOCAL_FILE_HANDLE *local_fh;
    int ret, t_ret;

    ret = 0;
    local_fh = (LOCAL_FILE_HANDLE *)file_handle;
    local = local_fh->local;

    local->fh_ops++;
    if ((ret = pthread_rwlock_wrlock(&local->file_handle_lock)) != 0)
        /* There really isn't anything more we can do. It will get cleaned up on terminate. */
        return (local_err(local, session, ret, "file handle close: pthread_rwlock_wrlock"));

    TAILQ_REMOVE(&local->fileq, local_fh, q);

    if ((ret = pthread_rwlock_unlock(&local->file_handle_lock)) != 0)
        (void)local_err(local, session, ret, "file handle close: pthread_rwlock_unlock");

    if ((t_ret = local_file_close_internal(local, session, local_fh)) != 0) {
        if (ret == 0)
            ret = t_ret;
    }

    return (ret);
}

/*
 * local_file_close_internal --
 *     Internal file handle close.
 */
static int
local_file_close_internal(LOCAL_STORAGE *local, WT_SESSION *session, LOCAL_FILE_HANDLE *local_fh)
{
    int ret;
    WT_FILE_HANDLE *wt_fh;

    ret = 0;
    wt_fh = local_fh->fh;
    if (wt_fh != NULL && (ret = wt_fh->close(wt_fh, session)) != 0)
        ret = local_err(local, session, ret, "WT_FILE_HANDLE->close: close");

<<<<<<< HEAD
    free(local_fh->path);
=======
>>>>>>> 8aa21bcd
    free(local_fh->iface.name);
    free(local_fh);

    return (ret);
}

/*
 * local_file_lock --
 *     Lock/unlock a file.
 */
static int
local_file_lock(WT_FILE_HANDLE *file_handle, WT_SESSION *session, bool lock)
{
    /* Locks are always granted. */

    (void)session; /* Unused */
    (void)lock;    /* Unused */

    ((LOCAL_FILE_HANDLE *)file_handle)->local->fh_ops++;
    return (0);
}

/*
 * local_file_read --
 *     POSIX pread.
 */
static int
local_file_read(
  WT_FILE_HANDLE *file_handle, WT_SESSION *session, wt_off_t offset, size_t len, void *buf)
{
    LOCAL_FILE_HANDLE *local_fh;
    WT_FILE_HANDLE *wt_fh;

    local_fh = (LOCAL_FILE_HANDLE *)file_handle;
    wt_fh = local_fh->fh;

    local_fh->local->read_ops++;
    return (wt_fh->fh_read(wt_fh, session, offset, len, buf));
}

/*
 * local_file_size --
 *     Get the size of a file in bytes, by file handle.
 */
static int
local_file_size(WT_FILE_HANDLE *file_handle, WT_SESSION *session, wt_off_t *sizep)
{
    LOCAL_FILE_HANDLE *local_fh;
    WT_FILE_HANDLE *wt_fh;

    local_fh = (LOCAL_FILE_HANDLE *)file_handle;
    wt_fh = local_fh->fh;

    local_fh->local->fh_ops++;
    return (wt_fh->fh_size(wt_fh, session, sizep));
}

/*
 * local_file_sync --
 *     Ensure the content of the local file is stable.
 */
static int
local_file_sync(WT_FILE_HANDLE *file_handle, WT_SESSION *session)
{
    LOCAL_FILE_HANDLE *local_fh;
    WT_FILE_HANDLE *wt_fh;

    local_fh = (LOCAL_FILE_HANDLE *)file_handle;
    wt_fh = local_fh->fh;

    local_fh->local->fh_ops++;
    return (wt_fh->fh_sync(wt_fh, session));
}

/*
 * local_file_write --
 *     POSIX pwrite.
 */
static int
local_file_write(
  WT_FILE_HANDLE *file_handle, WT_SESSION *session, wt_off_t offset, size_t len, const void *buf)
{
    LOCAL_FILE_HANDLE *local_fh;
    WT_FILE_HANDLE *wt_fh;

    local_fh = (LOCAL_FILE_HANDLE *)file_handle;
    wt_fh = local_fh->fh;

    local_fh->local->write_ops++;
    return (wt_fh->fh_write(wt_fh, session, offset, len, buf));
}

/*
 * wiredtiger_extension_init --
 *     A simple shared library encryption example.
 */
int
wiredtiger_extension_init(WT_CONNECTION *connection, WT_CONFIG_ARG *config)
{
    LOCAL_STORAGE *local;
    int ret;

    if ((local = calloc(1, sizeof(LOCAL_STORAGE))) == NULL)
        return (errno);
    local->wt_api = connection->get_extension_api(connection);
    if ((ret = pthread_rwlock_init(&local->file_handle_lock, NULL)) != 0) {
        (void)local_err(local, NULL, ret, "pthread_rwlock_init");
        free(local);
        return (ret);
    }

    /*
     * Allocate a local storage structure, with a WT_STORAGE structure as the first field, allowing
     * us to treat references to either type of structure as a reference to the other type.
     */
    local->storage_source.ss_customize_file_system = local_customize_file_system;
    local->storage_source.ss_flush = local_flush;
    local->storage_source.ss_flush_finish = local_flush_finish;
    local->storage_source.terminate = local_terminate;

    if ((ret = local_configure(local, config)) != 0) {
        free(local);
        return (ret);
    }

    /* Load the storage */
    if ((ret = connection->add_storage_source(
           connection, "local_store", &local->storage_source, NULL)) != 0) {
        (void)local_err(local, NULL, ret, "WT_CONNECTION->add_storage_source");
        free(local);
    }
    return (ret);
}<|MERGE_RESOLUTION|>--- conflicted
+++ resolved
@@ -107,10 +107,6 @@
 
     LOCAL_STORAGE *local; /* Enclosing storage source */
     WT_FILE_HANDLE *fh;   /* File handle */
-<<<<<<< HEAD
-    char *path;           /* Path name of file */
-=======
->>>>>>> 8aa21bcd
 
     TAILQ_ENTRY(local_file_handle) q; /* Queue of handles */
 } LOCAL_FILE_HANDLE;
@@ -127,10 +123,7 @@
 static int local_file_copy(
   LOCAL_STORAGE *, WT_SESSION *, const char *, const char *, WT_FS_OPEN_FILE_TYPE);
 static int local_get_directory(const char *, ssize_t len, char **);
-<<<<<<< HEAD
-=======
 static int local_path(WT_FILE_SYSTEM *, const char *, const char *, char **);
->>>>>>> 8aa21bcd
 static int local_writeable(LOCAL_STORAGE *, const char *name, bool *writeable);
 
 /*
@@ -335,12 +328,6 @@
 
 /*
  * local_bucket_path --
-<<<<<<< HEAD
- *     Construct a pathname from the file system and local name.
- */
-int
-local_bucket_path(WT_FILE_SYSTEM *file_system, const char *name, char **pathp)
-=======
  *     Construct the bucket pathname from the file system and local name.
  */
 static int
@@ -365,7 +352,6 @@
  */
 static int
 local_path(WT_FILE_SYSTEM *file_system, const char *dir, const char *name, char **pathp)
->>>>>>> 8aa21bcd
 {
     size_t len;
     int ret;
@@ -381,48 +367,10 @@
         while (*name == '/')
             name++;
     }
-<<<<<<< HEAD
-    len = strlen(local_fs->bucket_dir) + strlen(name) + 2;
-    if ((p = malloc(len)) == NULL)
-        return (local_err(FS2LOCAL(file_system), NULL, ENOMEM, "local_bucket_path"));
-    snprintf(p, len, "%s/%s", local_fs->bucket_dir, name);
-    *pathp = p;
-    return (ret);
-}
-
-/*
- * local_cache_path --
- *     Construct a pathname from the file system and local name.
- */
-int
-local_cache_path(WT_FILE_SYSTEM *file_system, const char *name, char **pathp)
-{
-    LOCAL_FILE_SYSTEM *local_fs;
-    size_t len;
-    int ret;
-    char *p;
-
-    ret = 0;
-    local_fs = (LOCAL_FILE_SYSTEM *)file_system;
-
-    /* Skip over "./" and variations (".//", ".///./././//") at the beginning of the name. */
-    while (*name == '.') {
-        if (name[1] != '/')
-            break;
-        name += 2;
-        while (*name == '/')
-            name++;
-    }
-    len = strlen(local_fs->cache_dir) + strlen(name) + 2;
-    if ((p = malloc(len)) == NULL)
-        return (local_err(FS2LOCAL(file_system), NULL, ENOMEM, "local_cache_path"));
-    snprintf(p, len, "%s/%s", local_fs->cache_dir, name);
-=======
     len = strlen(dir) + strlen(name) + 2;
     if ((p = malloc(len)) == NULL)
         return (local_err(FS2LOCAL(file_system), NULL, ENOMEM, "local_path"));
     snprintf(p, len, "%s/%s", dir, name);
->>>>>>> 8aa21bcd
     *pathp = p;
     return (ret);
 }
@@ -933,18 +881,9 @@
         exists = false;
     if (create || exists)
         /* The file has not been flushed, use the file directly in the file system. */
-<<<<<<< HEAD
-        if ((local_fh->path = strdup(name)) == NULL) {
-            ret = local_err(local, session, ENOMEM, "local_open");
-            goto err;
-        }
-    } else {
-        if ((ret = local_cache_path(file_system, name, &local_fh->path)) != 0)
-=======
         path = name;
     else {
         if ((ret = local_cache_path(file_system, name, &alloced_path)) != 0)
->>>>>>> 8aa21bcd
             goto err;
         path = alloced_path;
         ret = stat(path, &sb);
@@ -963,14 +902,8 @@
     }
 #endif
 
-<<<<<<< HEAD
-    if ((ret = wt_fs->fs_open_file(wt_fs, session, local_fh->path, file_type, flags, &wt_fh)) !=
-      0) {
-        ret = local_err(local, session, ret, "ss_open_object: open: %s", local_fh->path);
-=======
     if ((ret = wt_fs->fs_open_file(wt_fs, session, path, file_type, flags, &wt_fh)) != 0) {
         ret = local_err(local, session, ret, "ss_open_object: open: %s", path);
->>>>>>> 8aa21bcd
         goto err;
     }
     local_fh->fh = wt_fh;
@@ -1216,10 +1149,6 @@
     if (wt_fh != NULL && (ret = wt_fh->close(wt_fh, session)) != 0)
         ret = local_err(local, session, ret, "WT_FILE_HANDLE->close: close");
 
-<<<<<<< HEAD
-    free(local_fh->path);
-=======
->>>>>>> 8aa21bcd
     free(local_fh->iface.name);
     free(local_fh);
 
