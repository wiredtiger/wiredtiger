--- conflicted
+++ resolved
@@ -114,19 +114,6 @@
 {
     object_size = 0;
 
-<<<<<<< HEAD
-// Checks whether the google cloud bucket is accessible to us or not.
-int
-gcp_connection::bucket_exists(bool &exists) const
-{
-    return 0;
-}
-
-google::cloud::storage::Client
-gcp_connection::get_client()
-{
-    return _gcp_client;
-=======
     google::cloud::StatusOr<gcs::ObjectMetadata> metadata =
       _gcp_client.GetObjectMetadata(_bucket_name, _object_prefix + object_key);
 
@@ -147,5 +134,10 @@
     std::cerr << object_key + ": " + metadata.status().message() << std::endl;
 
     return -1;
->>>>>>> c5914a97
+}
+
+google::cloud::storage::Client
+gcp_connection::get_client()
+{
+    return _gcp_client;
 }