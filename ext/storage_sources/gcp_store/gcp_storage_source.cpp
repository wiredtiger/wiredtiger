#include "wiredtiger.h"
#include "wiredtiger_ext.h"
#include <fstream>
#include <list>
#include <errno.h>
#include <filesystem>
#include <mutex>

#include "gcp_connection.h"
#include "wt_internal.h"

struct gcp_file_system;
struct gcp_file_handle;

/*
 * The first struct member must be the WiredTiger interface that is being implemented.
 */
struct gcp_store {
    WT_STORAGE_SOURCE storage_source;
    WT_EXTENSION_API *wt_api;
    std::mutex fs_list_mutex;
    std::vector<gcp_file_system *> fs_list;
    uint32_t reference_count;
    WT_VERBOSE_LEVEL verbose;
};

struct gcp_file_system {
    WT_FILE_SYSTEM file_system;
    gcp_store *storage_source;
    WT_FILE_SYSTEM *wt_file_system;
    std::unique_ptr<gcp_connection> gcp_conn;
    std::mutex fh_list_mutex;
    std::vector<gcp_file_handle *> fh_list;
    std::string home_dir;
};

struct gcp_file_handle {
    WT_FILE_HANDLE fh;
    gcp_file_system *file_system;
    std::string name;
    uint32_t reference_count;
};

static gcp_file_system *get_gcp_file_system(WT_FILE_SYSTEM *);
static int gcp_customize_file_system(WT_STORAGE_SOURCE *, WT_SESSION *, const char *, const char *,
  const char *, WT_FILE_SYSTEM **) __attribute__((__unused__));
static int gcp_add_reference(WT_STORAGE_SOURCE *) __attribute__((__unused__));
static int gcp_file_system_terminate(WT_FILE_SYSTEM *, WT_SESSION *) __attribute__((__unused__));
static int gcp_flush(WT_STORAGE_SOURCE *, WT_SESSION *, WT_FILE_SYSTEM *, const char *,
  const char *, const char *) __attribute__((__unused__));
static int gcp_flush_finish(WT_STORAGE_SOURCE *, WT_SESSION *, WT_FILE_SYSTEM *, const char *,
  const char *, const char *) __attribute__((__unused__));
static int gcp_file_close(WT_FILE_HANDLE *, WT_SESSION *) __attribute__((__unused__));
static int gcp_file_system_exists(WT_FILE_SYSTEM *, WT_SESSION *, const char *, bool *)
  __attribute__((__unused__));
static int gcp_file_open(WT_FILE_SYSTEM *, WT_SESSION *, const char *, WT_FS_OPEN_FILE_TYPE,
  uint32_t, WT_FILE_HANDLE **) __attribute__((__unused__));
static int gcp_remove(WT_FILE_SYSTEM *, WT_SESSION *, const char *, uint32_t)
  __attribute__((__unused__));
static int gcp_rename(WT_FILE_SYSTEM *, WT_SESSION *, const char *, const char *, uint32_t)
  __attribute__((__unused__));
<<<<<<< HEAD
static int gcp_object_size(WT_FILE_SYSTEM *, WT_SESSION *, const char *, wt_off_t *)
  __attribute__((__unused__));
static int gcp_object_list_helper(
  WT_FILE_SYSTEM *, WT_SESSION *, const char *, const char *, char ***, uint32_t *, bool);
=======
static int gcp_file_lock(WT_FILE_HANDLE *, WT_SESSION *, bool) __attribute__((__unused__));
static int gcp_file_size(WT_FILE_HANDLE *, WT_SESSION *, wt_off_t *) __attribute__((__unused__));
static int gcp_object_size(WT_FILE_SYSTEM *, WT_SESSION *, const char *, wt_off_t *)
  __attribute__((__unused__));
static int gcp_file_read(WT_FILE_HANDLE *, WT_SESSION *, wt_off_t, size_t, void *);
>>>>>>> 7956ee50
static int gcp_object_list(
  WT_FILE_SYSTEM *, WT_SESSION *, const char *, const char *, char ***, uint32_t *);
static int gcp_object_list_add(const gcp_store &, char ***, const std::vector<std::string> &,
  const uint32_t) __attribute__((__unused__));
static int gcp_object_list_single(WT_FILE_SYSTEM *, WT_SESSION *, const char *, const char *,
  char ***, uint32_t *) __attribute__((__unused__));
static int gcp_object_list_free(WT_FILE_SYSTEM *, WT_SESSION *, char **, uint32_t)
  __attribute__((__unused__));
static int gcp_terminate(WT_STORAGE_SOURCE *, WT_SESSION *) __attribute__((__unused__));

static gcp_file_system *
get_gcp_file_system(WT_FILE_SYSTEM *file_system)
{
    return reinterpret_cast<gcp_file_system *>(file_system);
}

// Return a customised file system to access GCP storage source.
static int
gcp_customize_file_system(WT_STORAGE_SOURCE *storage_source, WT_SESSION *session,
  const char *bucket, const char *auth_file, const char *config, WT_FILE_SYSTEM **file_system)
{
    // Check if bucket name is given
    if (bucket == nullptr || strlen(bucket) == 0) {
        std::cerr << "gcp_customize_file_system: bucket not specified." << std::endl;
        return EINVAL;
    }

    // Fail if there is no authentication provided.
    if (auth_file == nullptr || strlen(auth_file) == 0) {
        std::cerr << "gcp_customize_file_system: auth_file not specified." << std::endl;
        return EINVAL;
    }

    if (std::filesystem::path(auth_file).extension() != ".json") {
        std::cerr << "gcp_customize_file_system: improper auth_file: " + std::string(auth_file) +
            " should be a .json file."
                  << std::endl;
        return EINVAL;
    }

    gcp_store *gcp = reinterpret_cast<gcp_store *>(storage_source);
    int ret;

    // Get any prefix to be used for the object keys.
    WT_CONFIG_ITEM obj_prefix_conf;
    std::string obj_prefix;
    if ((ret = gcp->wt_api->config_get_string(
           gcp->wt_api, session, config, "prefix", &obj_prefix_conf)) == 0)
        obj_prefix = std::string(obj_prefix_conf.str, obj_prefix_conf.len);
    else if (ret != WT_NOTFOUND) {
        std::cerr << "gcp_customize_file_system: error parsing config for object prefix."
                  << std::endl;
        return ret;
    }

    // Fetch the native WiredTiger file system.
    WT_FILE_SYSTEM *wt_file_system;
    if ((ret = gcp->wt_api->file_system_get(gcp->wt_api, session, &wt_file_system)) != 0) {
        std::cerr << "gcp_customize_file_system: failed to fetch the native WireTiger file system"
                  << std::endl;
        return ret;
    }

    // Create the file system and allocate memory for file system.
    gcp_file_system *fs;
    try {
        fs = new gcp_file_system;
    } catch (std::bad_alloc &e) {
        std::cerr << "gcp_customize_file_system: " << e.what() << std::endl;
        return ENOMEM;
    }

    // Set variables specific to GCP.
    fs->storage_source = gcp;
    fs->wt_file_system = wt_file_system;
    fs->home_dir = session->connection->get_home(session->connection);

    // Create connection to google cloud.
    try {
        fs->gcp_conn = std::make_unique<gcp_connection>(bucket, obj_prefix);
    } catch (std::invalid_argument &e) {
        std::cerr << "gcp_customize_file_system: " << e.what() << std::endl;
        return EINVAL;
    }

    // Map google cloud functions to the file system.
    fs->file_system.fs_directory_list = gcp_object_list;
    fs->file_system.fs_directory_list_single = gcp_object_list_single;
    fs->file_system.fs_directory_list_free = gcp_object_list_free;
    fs->file_system.terminate = gcp_file_system_terminate;
    fs->file_system.fs_exist = gcp_file_system_exists;
    fs->file_system.fs_open_file = gcp_file_open;
    fs->file_system.fs_remove = gcp_remove;
    fs->file_system.fs_rename = gcp_rename;
    fs->file_system.fs_size = gcp_object_size;

    // Add to the list of the active file systems. Lock will be freed when the scope is exited.
    {
        std::lock_guard<std::mutex> lock_guard(gcp->fs_list_mutex);
        gcp->fs_list.push_back(fs);
    }

    *file_system = &fs->file_system;

    return 0;
}

// Add a reference to the storage source so we can reference count to know when to terminate.
static int
gcp_add_reference(WT_STORAGE_SOURCE *storage_source)
{
    gcp_store *gcp = reinterpret_cast<gcp_store *>(storage_source);

    if (gcp->reference_count == 0) {
        std::cerr << "gcp_add_reference: gcp storage source extension hasn't been initialized."
                  << std::endl;
        return EINVAL;
    }

    if (gcp->reference_count + 1 == 0) {
        std::cerr << "gcp_add_reference: adding reference will overflow reference count."
                  << std::endl;
        return EINVAL;
    }

    ++gcp->reference_count;

    return 0;
}

// File handle close.
static int
gcp_file_close(WT_FILE_HANDLE *file_handle, WT_SESSION *session)
{
    WT_UNUSED(session);

    gcp_file_handle *gcp_fh = reinterpret_cast<gcp_file_handle *>(file_handle);

    // If there are other active instances of the file being open, do not close file handle.
    if (--gcp_fh->reference_count != 0)
        return 0;

    // No more active instances of open file, close the file handle.
    gcp_file_system *fs = gcp_fh->file_system;
    {
        std::lock_guard<std::mutex> lock(fs->fh_list_mutex);
        // Erase remove idiom is used here to remove specific file system.
        fs->fh_list.erase(
          std::remove(fs->fh_list.begin(), fs->fh_list.end(), gcp_fh), fs->fh_list.end());
    }

    delete (gcp_fh);

    return 0;
}

static int
gcp_file_system_terminate(WT_FILE_SYSTEM *file_system, WT_SESSION *session)
{
    gcp_file_system *fs = reinterpret_cast<gcp_file_system *>(file_system);
    gcp_store *gcp = reinterpret_cast<gcp_file_system *>(fs)->storage_source;

    WT_UNUSED(session);

    // Remove the current filesystem from the active filesystems list. The lock will be freed when
    // the scope is exited.
    {
        std::lock_guard<std::mutex> lock_guard(gcp->fs_list_mutex);
        // Erase remove idiom is used here to remove specific file system.
        gcp->fs_list.erase(
          std::remove(gcp->fs_list.begin(), gcp->fs_list.end(), fs), gcp->fs_list.end());
    }

    delete (fs);

    return 0;
}

// Flush a file to the GCP storage.
static int
gcp_flush([[maybe_unused]] WT_STORAGE_SOURCE *storage_source, WT_SESSION *session,
  WT_FILE_SYSTEM *file_system, const char *source, const char *object,
  [[maybe_unused]] const char *config)
{

    gcp_file_system *fs = get_gcp_file_system(file_system);
    WT_FILE_SYSTEM *wt_file_system = fs->wt_file_system;

    // std::filesystem::canonical will throw an exception if object does not exist so
    // check if the object exists.
    if (!std::filesystem::exists(source)) {
        std::cerr << "gcp_flush: Object: " << object << " does not exist." << std::endl;
        return ENOENT;
    }

    // Confirm that the file exists on the native filesystem.
    std::filesystem::path path = std::filesystem::canonical(source);
    bool exist_native = false;
    int ret = wt_file_system->fs_exist(wt_file_system, session, path.c_str(), &exist_native);
    if (ret != 0)
        return ret;
    if (!exist_native)
        return ENOENT;
    return fs->gcp_conn->put_object(object, path);
}

// Check if a file has been flushed successfully by checking if it exists in the cloud.
static int
gcp_flush_finish([[maybe_unused]] WT_STORAGE_SOURCE *storage, [[maybe_unused]] WT_SESSION *session,
  WT_FILE_SYSTEM *file_system, const char *source, const char *object,
  [[maybe_unused]] const char *config)
{
    gcp_file_system *fs = get_gcp_file_system(file_system);

    bool exists = false;
    size_t size;
    int ret = fs->gcp_conn->object_exists(object, exists, size);
    if (ret != 0)
        return ret;
    if (!exists)
        return ENOENT;

    return 0;
}

// Check if the object exists in the GCP storage source.
static int
gcp_file_system_exists(
  WT_FILE_SYSTEM *file_system, [[maybe_unused]] WT_SESSION *session, const char *name, bool *existp)
{
    gcp_file_system *fs = reinterpret_cast<gcp_file_system *>(file_system);
    size_t size;
    int ret = 0;
    std::cout << "gcp_file_system_exists: Checking object: " << name << " exists in GCP."
              << std::endl;

    // Check whether the object exists in the cloud.
    WT_ERR(fs->gcp_conn->object_exists(name, *existp, size));
    if (!*existp) {
        std::cout << "gcp_file_system_exists: Object: " << name << " does not exist in GCP."
                  << std::endl;
    } else
        std::cout << "gcp_file_system_exists: Object: " << name << " exists in GCP." << std::endl;
    return ret;

err:
    std::cerr << "gcp_file_system_exists: Error with searching for object: " << name << std::endl;
    return ret;
}

static int
gcp_file_open(WT_FILE_SYSTEM *file_system, WT_SESSION *session, const char *name,
  WT_FS_OPEN_FILE_TYPE file_type, uint32_t flags, WT_FILE_HANDLE **file_handle_ptr)
{
    WT_UNUSED(session);
    gcp_file_system *fs = reinterpret_cast<gcp_file_system *>(file_system);
    *file_handle_ptr = nullptr;

    // Google cloud only supports opening the file in read only mode.
    if ((flags & WT_FS_OPEN_READONLY) == 0 || (flags & WT_FS_OPEN_CREATE) != 0) {
        std::cerr << "gcp_file_open: read-only access required." << std::endl;
        return EINVAL;
    }

    // Only data files and regular files should be opened.
    if (file_type != WT_FS_OPEN_FILE_TYPE_DATA && file_type != WT_FS_OPEN_FILE_TYPE_REGULAR) {
        std::cerr << "gcp_file_open: only data file and regular types supported." << std::endl;
        return EINVAL;
    }

    // Check if object exists in the cloud.
    bool exists;
    size_t size;
    int ret;
    if (ret = (fs->gcp_conn->object_exists(name, exists, size) != 0)) {
        std::cerr << "gcp_file_open: object_exists request to google cloud failed." << std::endl;
        return ret;
    }
    if (!exists) {
        std::cerr << "gcp_file_open: object named " << name << " does not exist in the bucket."
                  << std::endl;
        return EINVAL;
    }

    // Check if there is already an existing file handle open.
    auto fh_iterator = std::find_if(fs->fh_list.begin(), fs->fh_list.end(),
      [name](gcp_file_handle *fh) { return (fh->name.compare(name) == 0); });

    if (fh_iterator != fs->fh_list.end()) {
        (*fh_iterator)->reference_count++;
        *file_handle_ptr = reinterpret_cast<WT_FILE_HANDLE *>(*fh_iterator);

        return 0;
    }

    // If an active file handle does not exist, create a new file handle for the current file.
    gcp_file_handle *gcp_fh;
    try {
        gcp_fh = new gcp_file_handle;
    } catch (std::bad_alloc &e) {
        std::cerr << "gcp_file_open: " << e.what() << std::endl;
        return ENOMEM;
    }
    gcp_fh->file_system = fs;
    gcp_fh->name = name;
    gcp_fh->reference_count = 1;

    // Define functions needed for google cloud with read-only privilleges.
    gcp_fh->fh.close = gcp_file_close;
    gcp_fh->fh.fh_advise = nullptr;
    gcp_fh->fh.fh_extend = nullptr;
    gcp_fh->fh.fh_extend_nolock = nullptr;
    gcp_fh->fh.fh_lock = gcp_file_lock;
    gcp_fh->fh.fh_map = nullptr;
    gcp_fh->fh.fh_map_discard = nullptr;
    gcp_fh->fh.fh_map_preload = nullptr;
    gcp_fh->fh.fh_unmap = nullptr;
    gcp_fh->fh.fh_read = gcp_file_read;
    gcp_fh->fh.fh_size = gcp_file_size;
    gcp_fh->fh.fh_sync = nullptr;
    gcp_fh->fh.fh_sync_nowait = nullptr;
    gcp_fh->fh.fh_truncate = nullptr;
    gcp_fh->fh.fh_write = nullptr;

    // Exclusive access is required when adding file handles to list of file handles. The lock_guard
    // will unlock automatically when the scope is exited.
    {
        std::lock_guard<std::mutex> lock(fs->fh_list_mutex);
        fs->fh_list.push_back(gcp_fh);
    }

    *file_handle_ptr = &gcp_fh->fh;

    return 0;
}

// POSIX remove is not supported for cloud objects.
static int
gcp_remove(WT_FILE_SYSTEM *file_system, WT_SESSION *session, const char *name, uint32_t flags)
{
    std::cerr << "gcp_remove: file removal is not supported." << std::endl;
    return ENOTSUP;
}

// POSIX rename is not supported for cloud objects.
static int
gcp_rename(WT_FILE_SYSTEM *file_system, WT_SESSION *session, const char *from, const char *to,
  uint32_t flags)
{
    std::cerr << "gcp_rename: file renaming is not supported." << std::endl;
    return ENOTSUP;
}

static int
gcp_object_size(WT_FILE_SYSTEM *file_system, [[maybe_unused]] WT_SESSION *session, const char *name,
  wt_off_t *sizep)
{
    bool exists;
    size_t size;
    gcp_file_system *fs = reinterpret_cast<gcp_file_system *>(file_system);
    int ret = fs->gcp_conn->object_exists(name, exists, size);
    if (ret != 0) {
        std::cerr << "gcp_object_size: GetObjectMetadata request to google cloud failed."
                  << std::endl;
        return (ret);
    }
    *sizep = size;

    return 0;
}

// Helper function to return a list of object names for the given location.
static int
<<<<<<< HEAD
gcp_object_list_helper(WT_FILE_SYSTEM *file_system, WT_SESSION *session, const char *directory,
  const char *prefix, char ***object_list, uint32_t *count, bool list_single)
=======
gcp_file_lock([[maybe_unused]] WT_FILE_HANDLE *file_handle, [[maybe_unused]] WT_SESSION *session,
  [[maybe_unused]] bool lock)
{
    // Locks are always granted.
    return 0;
}

static int
gcp_file_size([[maybe_unused]] WT_FILE_HANDLE *file_handle, WT_SESSION *session, wt_off_t *sizep)
{
    gcp_file_handle *gcp_fh = reinterpret_cast<gcp_file_handle *>(file_handle);
    gcp_file_system *fs = gcp_fh->file_system;
    bool exists;
    size_t size;
    int ret;
    *sizep = 0;

    // Get file size if the object exists.
    if ((fs->gcp_conn->object_exists(gcp_fh->name, exists, size))) {
        std::cerr << "gcp_file_size: object_exists request to google cloud failed." << std::endl;
        return ret;
    }

    *sizep = size;

    return 0;
}

static int
gcp_object_size(WT_FILE_SYSTEM *file_system, WT_SESSION *session, const char *name, wt_off_t *sizep)
>>>>>>> 7956ee50
{
    gcp_file_system *fs = reinterpret_cast<gcp_file_system *>(file_system);
    gcp_store *gcp = reinterpret_cast<gcp_file_system *>(fs)->storage_source;
    std::vector<std::string> objects;
    std::string complete_prefix;

    *count = 0;

    if (directory != nullptr) {
        complete_prefix += directory;
        // Add a terminating '/' if one doesn't exist.
        if (!complete_prefix.empty() && complete_prefix.back() != '/')
            complete_prefix += '/';
    }

    if (prefix != nullptr)
        complete_prefix += prefix;

    int ret;

    ret = list_single ? fs->gcp_conn->list_objects(complete_prefix, objects, true) :
                        fs->gcp_conn->list_objects(complete_prefix, objects, false);

    if (ret != 0) {
        std::cerr << "gcp_object_list: ListObjects request to google cloud failed." << std::endl;
        return (ret);
    }
    *count = objects.size();

    std::cerr << "gcp_object_list: ListObjects request to google cloud succeeded. Received " +
        std::to_string(*count) + " objects."
              << std::endl;
    gcp_object_list_add(*gcp, object_list, objects, *count);

    return ret;
}

// Return a list of object names for the given location.
static int
gcp_file_read([[maybe_unused]] WT_FILE_HANDLE *file_handle, WT_SESSION *session, wt_off_t offset,
  size_t len, void *buf)
{
    gcp_file_handle *gcp_fh = reinterpret_cast<gcp_file_handle *>(file_handle);
    gcp_file_system *fs = gcp_fh->file_system;

    int ret;

    if ((ret = fs->gcp_conn->read_object(gcp_fh->name, offset, len, buf)) != 0)
        std::cerr << "gcp_file_read: read attempt failed." << std::endl;

    return ret;
}

static int
gcp_object_list(WT_FILE_SYSTEM *file_system, WT_SESSION *session, const char *directory,
  const char *prefix, char ***object_list, uint32_t *count)
{
    return gcp_object_list_helper(
      file_system, session, directory, prefix, object_list, count, false);
}

// Add objects retrieved from Google cloud bucket into the object list, and allocate the memory
// needed.
static int
gcp_object_list_add(const gcp_store &gcp_, char ***object_list,
  const std::vector<std::string> &objects, const uint32_t count)
{
    if (count < 1) {
        *object_list = nullptr;
        return 0;
    }

    char **entries;
    if ((entries = reinterpret_cast<char **>(malloc(sizeof(char *) * count))) == nullptr) {
        std::cerr << "gcp_object_list_add: unable to allocate memory for object list." << std::endl;
        return ENOMEM;
    }

    uint32_t copied;
    for (copied = 0; copied < count; copied++) {
        if ((entries[copied] = strdup(objects[copied].c_str())) == nullptr)
            break;
    }

    if (copied < count) {
        uint32_t i;
        for (i = 0; i < copied; i++)
            free(entries[i]);
        free(entries);
        return ENOMEM;
    }

    *object_list = entries;
    return 0;
}

// Return a single object name for the given location.
static int
gcp_object_list_single(WT_FILE_SYSTEM *file_system, WT_SESSION *session, const char *directory,
  const char *prefix, char ***object_list, uint32_t *count)
{
    return gcp_object_list_helper(
      file_system, session, directory, prefix, object_list, count, true);
}

// Free memory allocated by gcp_object_list.
static int
gcp_object_list_free([[maybe_unused]] WT_FILE_SYSTEM *file_system,
  [[maybe_unused]] WT_SESSION *session, char **object_list, uint32_t count)
{
    if (object_list != nullptr) {
        while (count > 0)
            free(object_list[--count]);
        free(object_list);
    }

    return 0;
}

static int
gcp_terminate(WT_STORAGE_SOURCE *storage_source, WT_SESSION *session)
{
    gcp_store *gcp = reinterpret_cast<gcp_store *>(storage_source);

    if (--gcp->reference_count != 0)
        return 0;

    /*
     * Terminate any active filesystems. There are no references to the storage source, so it is
     * safe to walk the active filesystem list without a lock. The removal from the list happens
     * under a lock. Also, removal happens from the front and addition at the end, so we are safe.
     */
    while (!gcp->fs_list.empty()) {
        gcp_file_system *fs = gcp->fs_list.front();
        gcp_file_system_terminate(&fs->file_system, session);
    }

    std::cout << "gcp_terminate: terminated GCP storage source." << std::endl;
    delete (gcp);

    return 0;
}

int
wiredtiger_extension_init(WT_CONNECTION *connection, WT_CONFIG_ARG *config)
{
    gcp_store *gcp;
    WT_CONFIG_ITEM v;

    gcp = new gcp_store;
    gcp->wt_api = connection->get_extension_api(connection);
    int ret = gcp->wt_api->config_get(gcp->wt_api, nullptr, config, "verbose.tiered", &v);

    if (ret == 0 && v.val >= WT_VERBOSE_ERROR && v.val <= WT_VERBOSE_DEBUG_5) {
        gcp->verbose = (WT_VERBOSE_LEVEL)v.val;
    } else if (ret != WT_NOTFOUND) {
        std::cerr << "wiredtiger_extension_init: error parsing config for verbosity level." << v.val
                  << std::endl;
        delete (gcp);
        return (ret != 0 ? ret : EINVAL);
    }

    // Allocate a gcp storage structure, with a WT_STORAGE structure as the first field.
    // This allows us to treat references to either type of structure as a reference to the other
    // type.
    gcp->storage_source.ss_customize_file_system = gcp_customize_file_system;
    gcp->storage_source.ss_add_reference = gcp_add_reference;
    gcp->storage_source.terminate = gcp_terminate;
    gcp->storage_source.ss_flush = gcp_flush;
    gcp->storage_source.ss_flush_finish = gcp_flush_finish;

    // The first reference is implied by the call to add_storage_source.
    gcp->reference_count = 1;

    // Load the storage.
    if ((ret = connection->add_storage_source(
           connection, "gcp_store", &gcp->storage_source, nullptr)) != 0) {
        std::cerr << "wiredtiger_extension_init: could not load GCP storage source, shutting down."
                  << std::endl;
        delete (gcp);
    }

    return ret;
}<|MERGE_RESOLUTION|>--- conflicted
+++ resolved
@@ -59,18 +59,13 @@
   __attribute__((__unused__));
 static int gcp_rename(WT_FILE_SYSTEM *, WT_SESSION *, const char *, const char *, uint32_t)
   __attribute__((__unused__));
-<<<<<<< HEAD
+static int gcp_file_lock(WT_FILE_HANDLE *, WT_SESSION *, bool) __attribute__((__unused__));
+static int gcp_file_size(WT_FILE_HANDLE *, WT_SESSION *, wt_off_t *) __attribute__((__unused__));
 static int gcp_object_size(WT_FILE_SYSTEM *, WT_SESSION *, const char *, wt_off_t *)
   __attribute__((__unused__));
 static int gcp_object_list_helper(
   WT_FILE_SYSTEM *, WT_SESSION *, const char *, const char *, char ***, uint32_t *, bool);
-=======
-static int gcp_file_lock(WT_FILE_HANDLE *, WT_SESSION *, bool) __attribute__((__unused__));
-static int gcp_file_size(WT_FILE_HANDLE *, WT_SESSION *, wt_off_t *) __attribute__((__unused__));
-static int gcp_object_size(WT_FILE_SYSTEM *, WT_SESSION *, const char *, wt_off_t *)
-  __attribute__((__unused__));
 static int gcp_file_read(WT_FILE_HANDLE *, WT_SESSION *, wt_off_t, size_t, void *);
->>>>>>> 7956ee50
 static int gcp_object_list(
   WT_FILE_SYSTEM *, WT_SESSION *, const char *, const char *, char ***, uint32_t *);
 static int gcp_object_list_add(const gcp_store &, char ***, const std::vector<std::string> &,
@@ -425,8 +420,36 @@
 }
 
 static int
-gcp_object_size(WT_FILE_SYSTEM *file_system, [[maybe_unused]] WT_SESSION *session, const char *name,
-  wt_off_t *sizep)
+gcp_file_lock([[maybe_unused]] WT_FILE_HANDLE *file_handle, [[maybe_unused]] WT_SESSION *session,
+  [[maybe_unused]] bool lock)
+{
+    // Locks are always granted.
+    return 0;
+}
+
+static int
+gcp_file_size([[maybe_unused]] WT_FILE_HANDLE *file_handle, WT_SESSION *session, wt_off_t *sizep)
+{
+    gcp_file_handle *gcp_fh = reinterpret_cast<gcp_file_handle *>(file_handle);
+    gcp_file_system *fs = gcp_fh->file_system;
+    bool exists;
+    size_t size;
+    int ret;
+    *sizep = 0;
+
+    // Get file size if the object exists.
+    if ((fs->gcp_conn->object_exists(gcp_fh->name, exists, size))) {
+        std::cerr << "gcp_file_size: object_exists request to google cloud failed." << std::endl;
+        return ret;
+    }
+
+    *sizep = size;
+
+    return 0;
+}
+
+static int
+gcp_object_size(WT_FILE_SYSTEM *file_system, WT_SESSION *session, const char *name, wt_off_t *sizep)
 {
     bool exists;
     size_t size;
@@ -444,41 +467,8 @@
 
 // Helper function to return a list of object names for the given location.
 static int
-<<<<<<< HEAD
 gcp_object_list_helper(WT_FILE_SYSTEM *file_system, WT_SESSION *session, const char *directory,
   const char *prefix, char ***object_list, uint32_t *count, bool list_single)
-=======
-gcp_file_lock([[maybe_unused]] WT_FILE_HANDLE *file_handle, [[maybe_unused]] WT_SESSION *session,
-  [[maybe_unused]] bool lock)
-{
-    // Locks are always granted.
-    return 0;
-}
-
-static int
-gcp_file_size([[maybe_unused]] WT_FILE_HANDLE *file_handle, WT_SESSION *session, wt_off_t *sizep)
-{
-    gcp_file_handle *gcp_fh = reinterpret_cast<gcp_file_handle *>(file_handle);
-    gcp_file_system *fs = gcp_fh->file_system;
-    bool exists;
-    size_t size;
-    int ret;
-    *sizep = 0;
-
-    // Get file size if the object exists.
-    if ((fs->gcp_conn->object_exists(gcp_fh->name, exists, size))) {
-        std::cerr << "gcp_file_size: object_exists request to google cloud failed." << std::endl;
-        return ret;
-    }
-
-    *sizep = size;
-
-    return 0;
-}
-
-static int
-gcp_object_size(WT_FILE_SYSTEM *file_system, WT_SESSION *session, const char *name, wt_off_t *sizep)
->>>>>>> 7956ee50
 {
     gcp_file_system *fs = reinterpret_cast<gcp_file_system *>(file_system);
     gcp_store *gcp = reinterpret_cast<gcp_file_system *>(fs)->storage_source;
