--- conflicted
+++ resolved
@@ -49,11 +49,8 @@
     int delete_object(const std::string &object_key);
     int object_exists(const std::string &object_key, bool &exists, size_t &object_size);
     int read_object(const std::string &object_key, int64_t offset, size_t len, void *buf);
-<<<<<<< HEAD
+    int handle_error(const google::cloud::Status status, const std::string &error_message) const;
     google::cloud::storage::Client get_client();
-=======
-    int handle_error(const google::cloud::Status status, const std::string &error_message) const;
->>>>>>> 82a6defa
 
     ~gcp_connection() = default;
 
