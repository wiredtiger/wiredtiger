--- conflicted
+++ resolved
@@ -50,13 +50,9 @@
     int put_object(const std::string &object_key, const std::string &file_path);
     int delete_object(const std::string &object_key);
     int object_exists(const std::string &object_key, bool &exists, size_t &object_size);
-<<<<<<< HEAD
-    int get_object(const std::string &object_key, const std::string &path) const;
+    int read_object(const std::string &object_key, int64_t offset, size_t len, void *buf);
     int print_error_info(const google::cloud::Status status) const;
-=======
-    int read_object(const std::string &object_key, int64_t offset, size_t len, void *buf);
->>>>>>> 5ada71c1
-
+    
     ~gcp_connection() = default;
 
     private:
