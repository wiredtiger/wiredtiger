--- conflicted
+++ resolved
@@ -39,13 +39,8 @@
     int list_objects(std::vector<std::string> &objects, bool list_single);
     int put_object(const std::string &object_key, const std::string &file_path);
     int delete_object(const std::string &object_key);
-<<<<<<< HEAD
-    int object_exists(const std::string &object_key, bool &exists, size_t &object_size) const;
+    int object_exists(const std::string &object_key, bool &exists, size_t &object_size);
     int read_object(const std::string &object_key, int64_t offset, size_t len, void *buf);
-=======
-    int object_exists(const std::string &object_key, bool &exists, size_t &object_size);
-    int read_object(const std::string &object_key, off_t offset, size_t len, void *buf);
->>>>>>> 17301ab4
 
     ~gcp_connection() = default;
 
