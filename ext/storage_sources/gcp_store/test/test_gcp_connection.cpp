/*-
 * Public Domain 2014-present MongoDB, Inc.
 * Public Domain 2008-2014 WiredTiger, Inc.
 *
 * This is free and unencumbered software released into the public domain.
 *
 * Anyone is free to copy, modify, publish, use, compile, sell, or
 * distribute this software, either in source code form or as a compiled
 * binary, for any purpose, commercial or non-commercial, and by any
 * means.
 *
 * In jurisdictions that recognize copyright laws, the author or authors
 * of this software dedicate any and all copyright interest in the
 * software to the public domain. We make this dedication for the benefit
 * of the public at large and to the detriment of our heirs and
 * successors. We intend this dedication to be an overt act of
 * relinquishment in perpetuity of all present and future rights to this
 * software under copyright law.
 *
 * THE SOFTWARE IS PROVIDED "AS IS", WITHOUT WARRANTY OF ANY KIND,
 * EXPRESS OR IMPLIED, INCLUDING BUT NOT LIMITED TO THE WARRANTIES OF
 * MERCHANTABILITY, FITNESS FOR A PARTICULAR PURPOSE AND NONINFRINGEMENT.
 * IN NO EVENT SHALL THE AUTHORS BE LIABLE FOR ANY CLAIM, DAMAGES OR
 * OTHER LIABILITY, WHETHER IN AN ACTION OF CONTRACT, TORT OR OTHERWISE,
 * ARISING FROM, OUT OF OR IN CONNECTION WITH THE SOFTWARE OR THE USE OR
 * OTHER DEALINGS IN THE SOFTWARE.
 */

#define CATCH_CONFIG_MAIN
#include "gcp_connection.h"

#include <catch2/catch.hpp>

namespace gcs = google::cloud::storage;
using namespace gcs;

static std::string
create_file(const std::string file_name, const std::string payload)
{
    std::ofstream file(file_name);
    file << payload;
    file.close();
    return file_name;
}

static auto
upload_file(gcs::Client client, std::string bucket_name, const std::string bucket_prefix,
  const std::string file_name, const std::string object_name)
{
    auto metadata = client.UploadFile("./" + file_name, bucket_name, bucket_prefix + object_name);

    return metadata;
}

static bool
file_exists_in_bucket(gcs::Client client, std::string bucket_name, const std::string bucket_prefix,
  const std::string object_name)
{
    auto metadata = client.GetObjectMetadata(bucket_name, bucket_prefix + object_name);

    // Metadata ok implies that the file is present.
    return metadata.ok();
}

static int
num_objects_in_bucket(gcs::Client client, std::string bucket_name, const std::string bucket_prefix)
{
    auto objects_iterator = client.ListObjects(bucket_name, gcs::Prefix(bucket_prefix));
    return std::distance(objects_iterator.begin(), objects_iterator.end());
}

// Concatenates a random suffix to the prefix being used for the test object keys. Example of
// generated test prefix: "gcptest/unit/2022-31-01-16-34-10/623843294/".
static std::string
generate_test_prefix()
{
    std::string prefix = "gcptest/unit/";
    char time_str[100];
    std::time_t t = std::time(nullptr);

    REQUIRE(std::strftime(time_str, sizeof(time_str), "%F-%H-%M-%S", std::localtime(&t)) != 0);

    prefix += time_str;

    // Create a random device and use it to generate a random seed to initialize the generator.
    std::random_device my_random_device;
    unsigned seed = my_random_device();
    std::default_random_engine my_random_engine(seed);

    prefix += "/" + std::to_string(my_random_engine()) + "/";

    return prefix;
}

TEST_CASE("Testing class gcpConnection", "gcp-connection")
{
    std::string test_bucket_name = "unit_testing_gcp";

    // Set up the test environment.
    std::string test_bucket_prefix = generate_test_prefix();
    gcp_connection conn(test_bucket_name, test_bucket_prefix);

    const std::string object_name = "test_object";
    const std::string file_name = object_name + ".txt";
    const std::string non_existant_object_name = "test_non_exist";
    const std::string non_existant_file_name = non_existant_object_name + ".txt";
    std::vector<std::string> objects;

    gcs::Client client = gcs::Client();

    std::string payload = "Test payload :)";
    create_file(file_name, payload);

    SECTION("Simple list test", "[gcp-connection]")
    {
        // Search prefix is not used in this unit test, empty string is provided.
        const std::string search_prefix = "";

        // No matching objects. Objects list should be empty.
        REQUIRE(conn.list_objects(search_prefix, objects, false) == 0);
        REQUIRE(objects.empty());

        // No matching objects with list_single. Objects list should be empty.
        REQUIRE(conn.list_objects(search_prefix, objects, true) == 0);
        REQUIRE(objects.empty());

        // Upload 1 file to the bucket and test list_objects function.
        // List_objects should return an objects list with size 1.
        REQUIRE(
          upload_file(client, test_bucket_name, test_bucket_prefix, file_name, object_name).ok());
        REQUIRE(file_exists_in_bucket(client, test_bucket_name, test_bucket_prefix, object_name));
        REQUIRE(conn.list_objects(search_prefix, objects, false) == 0);
        REQUIRE(objects.size() == 1);
        objects.clear();

        // Delete the object we uploaded and test list_objects function.
        // List_objects should return an empty objects list.
        client.DeleteObject(test_bucket_name, test_bucket_prefix + object_name);
        REQUIRE(conn.list_objects(search_prefix, objects, false) == 0);
        REQUIRE(objects.empty());
        objects.clear();

        // Upload multiple files and test list.
        const int32_t total_objects = 20;
        for (int i = 0; i < total_objects; i++) {
            std::string multi_file_name = object_name + std::to_string(i);
            REQUIRE(
              upload_file(client, test_bucket_name, test_bucket_prefix, file_name, multi_file_name)
                .ok());
        }

        // List objects should return a list with size total_objects.
        REQUIRE(conn.list_objects(search_prefix, objects, false) == 0);
        REQUIRE(objects.size() == total_objects);
        objects.clear();

        // Test if list single correctly returns one object.
        REQUIRE(conn.list_objects(search_prefix, objects, true) == 0);
        REQUIRE(objects.size() == 1);
        objects.clear();

        // Delete all object we uploaded.
        for (int i = 0; i < total_objects; i++) {
            client.DeleteObject(
              test_bucket_name, test_bucket_prefix + object_name + std::to_string(i));
        }

        // Bucket should be cleared.
        REQUIRE(conn.list_objects(search_prefix, objects, false) == 0);
        REQUIRE(objects.empty());
    }

    SECTION("Simple put test", "[gcp-connection]")
    {

        // Upload a file that does not exist locally - should fail.
        REQUIRE(conn.put_object(non_existant_object_name, non_existant_file_name) == ENOENT);

        // Check number of files with the given prefix that are currently in the bucket.
        REQUIRE(num_objects_in_bucket(client, test_bucket_name, test_bucket_prefix) == 0);

        // Upload a test file.
        REQUIRE(conn.put_object(object_name, "./" + file_name) == 0);

        // Check the bucket contains the uploaded file.
        REQUIRE(file_exists_in_bucket(client, test_bucket_name, test_bucket_prefix, object_name));

        // Delete the uploaded file.
        client.DeleteObject(test_bucket_name, test_bucket_prefix + object_name);
    }

    SECTION("Simple delete test", "[gcp-connection]")
    {

        // Delete a file that does not exist in the bucket - should fail.
        REQUIRE(conn.delete_object(non_existant_object_name) == ENOENT);

        // Upload a test file.
        REQUIRE(
          upload_file(client, test_bucket_name, test_bucket_prefix, file_name, object_name).ok());
        REQUIRE(file_exists_in_bucket(client, test_bucket_name, test_bucket_prefix, object_name));

        // Delete the uploaded file.
        REQUIRE(conn.delete_object(object_name) == 0);

        // Check that the file has been deleted.
        REQUIRE_FALSE(
          file_exists_in_bucket(client, test_bucket_name, test_bucket_prefix, object_name));
    }

    SECTION("Simple object exists test", "[gcp-connection]")
    {
        bool exists;
        size_t size;

        REQUIRE(conn.object_exists(object_name, exists, size) == 0);
        REQUIRE(exists == false);
        REQUIRE(size == 0);

        // Upload a test file.
        REQUIRE(
          upload_file(client, test_bucket_name, test_bucket_prefix, file_name, object_name).ok());
        REQUIRE(num_objects_in_bucket(client, test_bucket_name, test_bucket_prefix) == 1);

        // Check the bucket contains the uploaded file.
        REQUIRE(conn.object_exists(object_name, exists, size) == 0);
        REQUIRE(exists);
        REQUIRE(size != 0);

        // Delete the uploaded file.
        auto dl_metadata = client.DeleteObject(test_bucket_name, test_bucket_prefix + object_name);
        REQUIRE(dl_metadata.ok());

        // Check that the file has been deleted.
        REQUIRE_FALSE(
          file_exists_in_bucket(client, test_bucket_name, test_bucket_prefix, object_name));

        // Check for a file that is not in the bucket.
        // Object exists should modify the exists variable and set it to false.
        REQUIRE(conn.object_exists(object_name, exists, size) == 0);
        REQUIRE(exists == false);
        REQUIRE(size == 0);
    }

    SECTION("Read tests", "[gcp-connection]")
    {
        // Upload a test file.
        REQUIRE(
          upload_file(client, test_bucket_name, test_bucket_prefix, file_name, object_name).ok());
        REQUIRE(file_exists_in_bucket(client, test_bucket_name, test_bucket_prefix, object_name));

        // Read GCP objects under the test bucket with no offset.
        char buf[1024];

        REQUIRE(conn.read_object(object_name, 0, payload.length(), buf) == 0);
        REQUIRE(payload.compare(buf) == 0);
        memset(buf, 0, 1000);

        // Read GCP objects under the test bucket with offset.
        const int str_len = payload.length() - payload.find(" ");
        REQUIRE(conn.read_object(object_name, payload.find(" "), str_len, buf) == 0);
        REQUIRE(payload.substr(payload.find(" "), str_len).compare(buf) == 0);
        memset(buf, 0, 1000);

        // Read GCP objects under the test bucket with len > file length.
        REQUIRE(conn.read_object(object_name, 0, 100000, buf) == EINVAL);

        // Read GCP objects under the test bucket with offset < 0.
        REQUIRE(conn.read_object(object_name, -5, 15, buf) == EINVAL);

        // Read GCP objects under the test bucket with offset > file length.
        REQUIRE(conn.read_object(object_name, 1000, 15, buf) == EINVAL);
    }

<<<<<<< HEAD
TEST_CASE("Testing class gcpConnection", "gcp-connection") {
    // Initialize the API.
    gcp_connection gcp_connection("quickstart_test","prefixadasd");
    SECTION("Delete GCP objects under the test bucket.", "[gcp-connection]") {
        REQUIRE(gcp_connection.delete_object("deletethis.txt") == 0);
        REQUIRE(gcp_connection.delete_object("deletethis.txt") == -1);
=======
    // Cleanup
    // List and loop through objects with prefix.
    for (auto &&object_metadata :
      client.ListObjects(test_bucket_name, gcs::Prefix(test_bucket_prefix))) {
        // Delete the test file.
        if (object_metadata) {
            auto dl_metadata =
              client.DeleteObject(test_bucket_name, object_metadata.value().name());
            REQUIRE(dl_metadata.ok());
        }
>>>>>>> 3c9d2cb2
    }
}<|MERGE_RESOLUTION|>--- conflicted
+++ resolved
@@ -272,14 +272,6 @@
         REQUIRE(conn.read_object(object_name, 1000, 15, buf) == EINVAL);
     }
 
-<<<<<<< HEAD
-TEST_CASE("Testing class gcpConnection", "gcp-connection") {
-    // Initialize the API.
-    gcp_connection gcp_connection("quickstart_test","prefixadasd");
-    SECTION("Delete GCP objects under the test bucket.", "[gcp-connection]") {
-        REQUIRE(gcp_connection.delete_object("deletethis.txt") == 0);
-        REQUIRE(gcp_connection.delete_object("deletethis.txt") == -1);
-=======
     // Cleanup
     // List and loop through objects with prefix.
     for (auto &&object_metadata :
@@ -290,6 +282,5 @@
               client.DeleteObject(test_bucket_name, object_metadata.value().name());
             REQUIRE(dl_metadata.ok());
         }
->>>>>>> 3c9d2cb2
     }
 }