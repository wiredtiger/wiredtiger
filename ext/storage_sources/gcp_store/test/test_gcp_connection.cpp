--- conflicted
+++ resolved
@@ -102,13 +102,7 @@
     File << payload;
     File.close();
 
-<<<<<<< HEAD
-    google::cloud::storage::Client client = conn.get_client();
-
-    SECTION("Simple check list on nothing", "[gcp-connection]")
-=======
     SECTION("Simple list", "[gcp-connection]")
->>>>>>> 6f076099
     {
         const int32_t total_objects = 20;
 
@@ -122,7 +116,7 @@
 
         // Upload 1 file and test list.
         objects.clear();
-        client.UploadFile(path, test_defaults::bucket_name, test_defaults::obj_prefix + object_key);
+        client.UploadFile(file_path, test_defaults::bucket_name, test_defaults::obj_prefix + object_key);
         REQUIRE(conn.list_objects(objects, false) == 0);
         REQUIRE(objects.size() == 1);
 
@@ -135,7 +129,7 @@
         // Upload multiple files and test list.
         objects.clear();
         for (int i = 0; i < total_objects; i++) {
-            client.UploadFile(path, test_defaults::bucket_name,
+            client.UploadFile(file_path, test_defaults::bucket_name,
               test_defaults::obj_prefix + std::to_string(i) + ".txt");
         }
         REQUIRE(conn.list_objects(objects, false) == 0);
@@ -147,10 +141,6 @@
         REQUIRE(objects.size() == 1);
     }
 
-<<<<<<< HEAD
-    SECTION("Simple put", "[gcp-connection]")
-    {
-=======
     SECTION("Simple put, list, delete test case", "[gcp-connection]")
     {
         std::vector<std::string> objects;
@@ -210,7 +200,6 @@
         // List all objects. This is the size of total_objects.
         REQUIRE(conn.list_objects(objects, false) == 0);
         REQUIRE(objects.size() == total_objects);
->>>>>>> 6f076099
 
     }
 
@@ -240,29 +229,11 @@
         }
         REQUIRE(file_in_bucket);
 
-<<<<<<< HEAD
         REQUIRE(conn.delete_object(file_name) == 0);
-=======
-        // List all objects. This is the size of total_objects.
-        REQUIRE(conn.list_objects(objects, false) == 0);
-        REQUIRE(objects.size() == total_objects);
-
-        // List single. Object size should be 1.
-        objects.clear();
-        REQUIRE(conn.list_objects(objects, list_single) == 0);
-        REQUIRE(objects.size() == 1);
-
-        // Delete 5 files from the bucket.
-        for (int i = 0; i < first_batch; i++) {
-            REQUIRE(
-              conn.delete_object(test_defaults::obj_prefix + std::to_string(i) + ".txt") == 0);
-        }
->>>>>>> 6f076099
 
         objects_iterator = 
             client.ListObjects(test_defaults::bucket_name);
 
-<<<<<<< HEAD
         REQUIRE(std::distance(objects_iterator.begin(), objects_iterator.end()) == original_number_of_files);
         file_in_bucket = false;
         for (auto&& object_metadata : objects_iterator) {
@@ -270,122 +241,116 @@
             {
                 file_in_bucket = true;
             }
-=======
+        }
+        REQUIRE_FALSE(file_in_bucket);
+    }
+
+    SECTION("Simple check that put object returns -1 when file doesn't exist locally.", "[gcp-connection]")
+    {
+        // Upload a file that does not exist locally - should fail.
+        REQUIRE(conn.put_object(non_exi_object_key, non_exi_file_name) == -1);
+    }
+
+    SECTION("Simple check that delete object returns -1 when doesn't exist.", "[gcp-connection]")
+    {
+        // Delete a file that does not exist in the bucket - should fail.
+        REQUIRE(conn.delete_object(object_key) == -1);
+    }
+
+    SECTION("Simple check that list single works.", "[gcp-connection]")
+    {
+        // Total objects to insert in the test.
+        const int32_t total_objects = 20;
+        // Prefix for objects in this test.
+        const std::string prefix = "test_list_objects_";
+        const bool list_single = true;
+
+        // No matching objects. Object size should be 0.
+        REQUIRE(conn.list_objects(objects, false) == 0);
+        REQUIRE(objects.size() == 0);
+
+        // No matching objects with list_single. Object size should be 0.
+        REQUIRE(conn.list_objects(objects, list_single) == 0);
+        REQUIRE(objects.size() == 0);
+
+        // Create file to prepare for test.
+        REQUIRE(std::ofstream(file_name).put('.').good());
+
+        // Put objects to prepare for test.
+        for (int i = 0; i < total_objects; i++) {
+            REQUIRE(conn.put_object(
+                      test_defaults::obj_prefix + std::to_string(i) + ".txt", file_name) == 0);
+        }
+
+        // List all objects. This is the size of total_objects.
+        REQUIRE(conn.list_objects(objects, false) == 0);
+        REQUIRE(objects.size() == total_objects);
+
+        // List single. Object size should be 1.
+        objects.clear();
+        REQUIRE(conn.list_objects(objects, list_single) == 0);
+        REQUIRE(objects.size() == 1);
+    }
+
+    SECTION("Complex test: put, list, delete", "[gcp-connection]")
+    {
+        std::vector<std::string> objects;
+
+        // Total objects to insert in the test.
+        const int32_t total_objects = 30;
+        const int32_t first_batch = 5;
+        // Prefix for objects in this test.
+        const std::string prefix = "test_list_objects_";
+        const bool list_single = true;
+
+        // No matching objects. Object size should be 0.
+        REQUIRE(conn.list_objects(objects, false) == 0);
+        REQUIRE(objects.size() == 0);
+
+        // Create file to prepare for test.
+        REQUIRE(std::ofstream(file_name).put('.').good());
+
+        // Put objects to prepare for test.
+        for (int i = 0; i < total_objects; i++) {
+            REQUIRE(conn.put_object(
+                      test_defaults::obj_prefix + std::to_string(i) + ".txt", file_name) == 0);
+        }
+
+        // List all objects. This is the size of total_objects.
+        REQUIRE(conn.list_objects(objects, false) == 0);
+        REQUIRE(objects.size() == total_objects);
+
+        // List single. Object size should be 1.
+        objects.clear();
+        REQUIRE(conn.list_objects(objects, list_single) == 0);
+        REQUIRE(objects.size() == 1);
+
+        // Delete 5 files from the bucket. 
+        for (int i = 0; i < first_batch; i++) {
+            REQUIRE(conn.delete_object(test_defaults::obj_prefix + std::to_string(i) + ".txt") == 0);
+        }
+
+        // List all objects, this should be total objects - first batch.
+        objects.clear();
+        REQUIRE(conn.list_objects(objects, false) == 0);
+        REQUIRE(objects.size() == total_objects - first_batch);
+
         // Delete all files from the bucket
         for (int i = first_batch; i < total_objects; i++) {
-            REQUIRE(
-              conn.delete_object(test_defaults::obj_prefix + std::to_string(i) + ".txt") == 0);
->>>>>>> 6f076099
-        }
-        REQUIRE_FALSE(file_in_bucket);
-    }
-
-//     SECTION("Simple check that put object returns -1 when file doesn't exist locally.", "[gcp-connection]")
-//     {
-//         // Upload a file that does not exist locally - should fail.
-//         REQUIRE(conn.put_object(non_exi_object_key, non_exi_file_name) == -1);
-//     }
-
-//     SECTION("Simple check that delete object returns -1 when doesn't exist.", "[gcp-connection]")
-//     {
-//         // Delete a file that does not exist in the bucket - should fail.
-//         REQUIRE(conn.delete_object(object_key) == -1);
-//     }
-
-//     SECTION("Simple check that list single works.", "[gcp-connection]")
-//     {
-//         // Total objects to insert in the test.
-//         const int32_t total_objects = 20;
-//         // Prefix for objects in this test.
-//         const std::string prefix = "test_list_objects_";
-//         const bool list_single = true;
-
-//         // No matching objects. Object size should be 0.
-//         REQUIRE(conn.list_objects(objects, false) == 0);
-//         REQUIRE(objects.size() == 0);
-
-//         // No matching objects with list_single. Object size should be 0.
-//         REQUIRE(conn.list_objects(objects, list_single) == 0);
-//         REQUIRE(objects.size() == 0);
-
-//         // Create file to prepare for test.
-//         REQUIRE(std::ofstream(file_name).put('.').good());
-
-//         // Put objects to prepare for test.
-//         for (int i = 0; i < total_objects; i++) {
-//             REQUIRE(conn.put_object(
-//                       test_defaults::obj_prefix + std::to_string(i) + ".txt", file_name) == 0);
-//         }
-
-//         // List all objects. This is the size of total_objects.
-//         REQUIRE(conn.list_objects(objects, false) == 0);
-//         REQUIRE(objects.size() == total_objects);
-
-//         // List single. Object size should be 1.
-//         objects.clear();
-//         REQUIRE(conn.list_objects(objects, list_single) == 0);
-//         REQUIRE(objects.size() == 1);
-//     }
-
-//     SECTION("Complex test: put, list, delete", "[gcp-connection]")
-//     {
-//         std::vector<std::string> objects;
-
-//         // Total objects to insert in the test.
-//         const int32_t total_objects = 30;
-//         const int32_t first_batch = 5;
-//         // Prefix for objects in this test.
-//         const std::string prefix = "test_list_objects_";
-//         const bool list_single = true;
-
-//         // No matching objects. Object size should be 0.
-//         REQUIRE(conn.list_objects(objects, false) == 0);
-//         REQUIRE(objects.size() == 0);
-
-//         // Create file to prepare for test.
-//         REQUIRE(std::ofstream(file_name).put('.').good());
-
-//         // Put objects to prepare for test.
-//         for (int i = 0; i < total_objects; i++) {
-//             REQUIRE(conn.put_object(
-//                       test_defaults::obj_prefix + std::to_string(i) + ".txt", file_name) == 0);
-//         }
-
-//         // List all objects. This is the size of total_objects.
-//         REQUIRE(conn.list_objects(objects, false) == 0);
-//         REQUIRE(objects.size() == total_objects);
-
-//         // List single. Object size should be 1.
-//         objects.clear();
-//         REQUIRE(conn.list_objects(objects, list_single) == 0);
-//         REQUIRE(objects.size() == 1);
-
-//         // Delete 5 files from the bucket. 
-//         for (int i = 0; i < first_batch; i++) {
-//             REQUIRE(conn.delete_object(test_defaults::obj_prefix + std::to_string(i) + ".txt") == 0);
-//         }
-
-//         // List all objects, this should be total objects - first batch.
-//         objects.clear();
-//         REQUIRE(conn.list_objects(objects, false) == 0);
-//         REQUIRE(objects.size() == total_objects - first_batch);
-
-//         // Delete all files from the bucket
-//         for (int i = first_batch; i < total_objects; i++) {
-//             REQUIRE(conn.delete_object(test_defaults::obj_prefix + std::to_string(i) + ".txt") == 0);
-//         }
-
-//         // List all objects, this should be empty.
-//         objects.clear();
-//         REQUIRE(conn.list_objects(objects, list_single) == 0);
-//         REQUIRE(objects.size() == 0);
-//     }
+            REQUIRE(conn.delete_object(test_defaults::obj_prefix + std::to_string(i) + ".txt") == 0);
+        }
+
+        // List all objects, this should be empty.
+        objects.clear();
+        REQUIRE(conn.list_objects(objects, list_single) == 0);
+        REQUIRE(objects.size() == 0);
+    }
 
     
 
 
-    // cleanup
-    // list object with prefix
-
-    //for loop delete
+    cleanup
+    list object with prefix
+
+    for loop delete
 }