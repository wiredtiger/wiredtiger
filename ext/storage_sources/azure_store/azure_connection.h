--- conflicted
+++ resolved
@@ -50,13 +50,8 @@
     int list_objects(
       const std::string &prefix, std::vector<std::string> &objects, bool list_single) const;
     int put_object(const std::string &object_key, const std::string &file_path) const;
-<<<<<<< HEAD
-    int delete_object() const;
+    int delete_object(const std::string &object_key) const;
     int read_object(const std::string &object_key, off_t offset, size_t len, void *&buf) const;
-=======
-    int delete_object(const std::string &object_key) const;
-    int get_object(const std::string &path) const;
->>>>>>> 10e6a27b
 
     private:
     const std::string _bucket_name;
