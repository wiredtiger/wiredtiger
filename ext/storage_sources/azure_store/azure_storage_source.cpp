/*-
 * Public Domain 2014-present MongoDB, Inc.
 * Public Domain 2008-2014 WiredTiger, Inc.
 *
 * This is free and unencumbered software released into the public domain.
 *
 * Anyone is free to copy, modify, publish, use, compile, sell, or
 * distribute this software, either in source code form or as a compiled
 * binary, for any purpose, commercial or non-commercial, and by any
 * means.
 *
 * In jurisdictions that recognize copyright laws, the author or authors
 * of this software dedicate any and all copyright interest in the
 * software to the public domain. We make this dedication for the benefit
 * of the public at large and to the detriment of our heirs and
 * successors. We intend this dedication to be an overt act of
 * relinquishment in perpetuity of all present and future rights to this
 * software under copyright law.
 *
 * THE SOFTWARE IS PROVIDED "AS IS", WITHOUT WARRANTY OF ANY KIND,
 * EXPRESS OR IMPLIED, INCLUDING BUT NOT LIMITED TO THE WARRANTIES OF
 * MERCHANTABILITY, FITNESS FOR A PARTICULAR PURPOSE AND NONINFRINGEMENT.
 * IN NO EVENT SHALL THE AUTHORS BE LIABLE FOR ANY CLAIM, DAMAGES OR
 * OTHER LIABILITY, WHETHER IN AN ACTION OF CONTRACT, TORT OR OTHERWISE,
 * ARISING FROM, OUT OF OR IN CONNECTION WITH THE SOFTWARE OR THE USE OR
 * OTHER DEALINGS IN THE SOFTWARE.
 */
#include <wiredtiger.h>
#include <wiredtiger_ext.h>
#include <algorithm>
#include <fstream>
#include <filesystem>
#include <fstream>
#include <iostream>
#include <memory>
#include <mutex>
#include <vector>

#include "azure_connection.h"
#include "wt_internal.h"

struct azure_file_system;
struct azure_file_handle;
struct azure_store {
    WT_STORAGE_SOURCE store;
    WT_EXTENSION_API *wt_api;

    std::mutex fs_mutex;
    std::vector<azure_file_system *> azure_fs;
    uint32_t reference_count;
};

struct azure_file_system {
    WT_FILE_SYSTEM fs;
    azure_store *store;
    WT_FILE_SYSTEM *wt_fs;

    std::mutex fh_mutex;
    std::vector<azure_file_handle *> azure_fh;
    std::unique_ptr<azure_connection> azure_conn;
    std::string home_dir;
};

struct azure_file_handle {
    WT_FILE_HANDLE fh;
    azure_file_system *fs;
    std::string name;
    uint32_t reference_count;
};

// WT_STORAGE_SOURCE Interface
static int azure_customize_file_system(
  WT_STORAGE_SOURCE *, WT_SESSION *, const char *, const char *, const char *, WT_FILE_SYSTEM **);
static int azure_add_reference(WT_STORAGE_SOURCE *);
static int azure_terminate(WT_STORAGE_SOURCE *, WT_SESSION *);
static int azure_flush(
  WT_STORAGE_SOURCE *, WT_SESSION *, WT_FILE_SYSTEM *, const char *, const char *, const char *);
static int azure_flush_finish(
  WT_STORAGE_SOURCE *, WT_SESSION *, WT_FILE_SYSTEM *, const char *, const char *, const char *);

// WT_FILE_SYSTEM Interface
static int azure_object_list(
  WT_FILE_SYSTEM *, WT_SESSION *, const char *, const char *, char ***, uint32_t *);
static int azure_object_list_single(
  WT_FILE_SYSTEM *, WT_SESSION *, const char *, const char *, char ***, uint32_t *);
static int azure_object_list_free(WT_FILE_SYSTEM *, WT_SESSION *, char **, uint32_t);
static int azure_object_list_add(char ***, const std::vector<std::string> &, const uint32_t);
static int azure_file_system_terminate(WT_FILE_SYSTEM *, WT_SESSION *);
<<<<<<< HEAD
static int azure_file_system_exists(WT_FILE_SYSTEM *, WT_SESSION *, const char *, bool *);
static int azure_remove(WT_FILE_SYSTEM *, WT_SESSION *, const char *, uint32_t);
static int azure_rename(WT_FILE_SYSTEM *, WT_SESSION *, const char *, const char *, uint32_t);
static int azure_object_size(WT_FILE_SYSTEM *, WT_SESSION *, const char *, wt_off_t *);
=======
static int azure_file_exists(WT_FILE_SYSTEM *, WT_SESSION *, const char *, bool *);
static int azure_remove(WT_FILE_SYSTEM *, WT_SESSION *, const char *, uint32_t)
  __attribute__((__unused__));
static int azure_rename(WT_FILE_SYSTEM *, WT_SESSION *, const char *, const char *, uint32_t)
  __attribute__((__unused__));
static int azure_object_size(WT_FILE_SYSTEM *, WT_SESSION *, const char *, wt_off_t *)
  __attribute__((__unused__));
>>>>>>> 89a336be
static int azure_file_open(
  WT_FILE_SYSTEM *, WT_SESSION *, const char *, WT_FS_OPEN_FILE_TYPE, uint32_t, WT_FILE_HANDLE **);

// WT_FILE_HANDLE Interface
static int azure_file_close(WT_FILE_HANDLE *, WT_SESSION *);
static int azure_file_lock(WT_FILE_HANDLE *, WT_SESSION *, bool);
static int azure_file_read(WT_FILE_HANDLE *, WT_SESSION *, wt_off_t, size_t, void *);
static int azure_file_size(WT_FILE_HANDLE *, WT_SESSION *, wt_off_t *);

// Return a customised file system to access the Azure storage source.
static int
azure_customize_file_system(WT_STORAGE_SOURCE *storage_source, WT_SESSION *session,
  const char *bucket, const char *auth_token, const char *config, WT_FILE_SYSTEM **file_system)
{
    if (bucket == nullptr || strlen(bucket) == 0) {
        std::cerr << "azure_customize_file_system: Bucket not specified." << std::endl;
        return EINVAL;
    }

    // Get any prefix to be used for the object keys.
    WT_CONFIG_ITEM obj_prefix_config;
    std::string obj_prefix;

    // Get the value of the config key from the string
    azure_store *azure_storage = reinterpret_cast<azure_store *>(storage_source);
    int ret;

    if ((ret = azure_storage->wt_api->config_get_string(
           azure_storage->wt_api, session, config, "prefix", &obj_prefix_config)) == 0)
        obj_prefix = std::string(obj_prefix_config.str, obj_prefix_config.len);
    else if (ret != WT_NOTFOUND) {
        std::cerr << "azure_customize_file_system: error parsing config for object prefix."
                  << std::endl;
        return ret;
    }

    // Fetch the native WT file system.
    WT_FILE_SYSTEM *wt_file_system;
    if ((ret = azure_storage->wt_api->file_system_get(
           azure_storage->wt_api, session, &wt_file_system)) != 0)
        return ret;

    // Create file system and allocate memory for the file system.
    azure_file_system *azure_fs;
    try {
        azure_fs = new azure_file_system;
    } catch (std::bad_alloc &e) {
        std::cerr << std::string("azure_customize_file_system: ") + e.what() << std::endl;
        return ENOMEM;
    }

    // Initialise references to azure storage source, wt fs and home directory.
    azure_fs->store = azure_storage;
    azure_fs->wt_fs = wt_file_system;
    azure_fs->home_dir = session->connection->get_home(session->connection);
    try {
        azure_fs->azure_conn = std::make_unique<azure_connection>(bucket, obj_prefix);
    } catch (std::runtime_error &e) {
        std::cerr << std::string("azure_customize_file_system: ") + e.what() << std::endl;
        return ENOENT;
    }
    azure_fs->fs.fs_directory_list = azure_object_list;
    azure_fs->fs.fs_directory_list_single = azure_object_list_single;
    azure_fs->fs.fs_directory_list_free = azure_object_list_free;
    azure_fs->fs.terminate = azure_file_system_terminate;
    azure_fs->fs.fs_exist = azure_file_system_exists;
    azure_fs->fs.fs_open_file = azure_file_open;
    azure_fs->fs.fs_remove = azure_remove;
    azure_fs->fs.fs_rename = azure_rename;
    azure_fs->fs.fs_size = azure_object_size;

    // Add to the list of the active file systems. Lock will be freed when the scope is exited.
    {
        std::lock_guard<std::mutex> lock_guard(azure_storage->fs_mutex);
        azure_storage->azure_fs.push_back(azure_fs);
    }
    *file_system = &azure_fs->fs;
    return ret;
}

// Add a reference to the storage source so we can reference count to know when to terminate.
static int
azure_add_reference(WT_STORAGE_SOURCE *storage_source)
{
    azure_store *azure_storage = reinterpret_cast<azure_store *>(storage_source);

    if (azure_storage->reference_count == 0 || azure_storage->reference_count + 1 == 0) {
        std::cerr << "azure_add_reference: missing reference or overflow." << std::endl;
        return EINVAL;
    }
    ++azure_storage->reference_count;
    return 0;
}

// Flush given file to the Azure Blob storage.
static int
azure_flush(WT_STORAGE_SOURCE *storage_source, WT_SESSION *session, WT_FILE_SYSTEM *file_system,
  const char *source, const char *object, const char *config)
{
    azure_file_system *azure_fs = reinterpret_cast<azure_file_system *>(file_system);
    WT_FILE_SYSTEM *wtFileSystem = azure_fs->wt_fs;

    WT_UNUSED(storage_source);
    WT_UNUSED(source);
    WT_UNUSED(config);

    // std::filesystem::canonical will throw an exception if object does not exist so
    // check if the object exists.
    if (!std::filesystem::exists(source)) {
        std::cerr << "azure_flush: Object: " << object << " does not exist." << std::endl;
        return ENOENT;
    }

    bool exists_native = false;
    int ret = wtFileSystem->fs_exist(
      wtFileSystem, session, std::filesystem::canonical(source).string().c_str(), &exists_native);
    if (ret != 0) {
        std::cerr << "azure_flush: Failed to check for the existence of " << source
                  << " on the native filesystem." << std::endl;
        return ret;
    }

    if (!exists_native) {
        std::cerr << "azure_flush: " << object << " No such file." << std::endl;
        return ENOENT;
    }
    std::cout << "azure_flush: Uploading object: " << object << " into bucket using put_object."
              << std::endl;

    // Upload the object into the bucket.
    if (azure_fs->azure_conn->put_object(object, std::filesystem::canonical(source)) != 0)
        std::cerr << "azure_flush: Put object request to Azure failed." << std::endl;
    else
        std::cout << "azure_flush: Uploaded object to Azure." << std::endl;
    return ret;
}

// Check that flush has been completed by checking the object exists in Azure.
static int
azure_flush_finish(WT_STORAGE_SOURCE *storage_source, WT_SESSION *session,
  WT_FILE_SYSTEM *file_system, const char *source, const char *object, const char *config)
{
    azure_file_system *azure_fs = reinterpret_cast<azure_file_system *>(file_system);

    WT_UNUSED(storage_source);
    WT_UNUSED(config);
    WT_UNUSED(source);
<<<<<<< HEAD
    bool existsp = false;
    std::cout << "azure_flush_finish: Checking object: " << object << " exists in Azure."
              << std::endl;
    return azure_file_system_exists(file_system, session, object, &existsp);
=======

    std::cout << "azure_flush_finish: Checking object: " << object << " exists in Azure."
              << std::endl;

    // Check whether the object exists in the cloud.
    bool exists_cloud = false;
    size_t size = 0;
    azure_fs->azure_conn->object_exists(object, exists_cloud, size);
    if (!exists_cloud) {
        std::cerr << "azure_flush_finish: Object: " << object << " does not exist in Azure."
                  << std::endl;
        return ENOENT;
    }
    std::cout << "azure_flush_finish: Object: " << object << " exists in Azure." << std::endl;

    WT_UNUSED(size);

    return 0;
>>>>>>> 89a336be
}

// Discard any resources on termination.
static int
azure_terminate(WT_STORAGE_SOURCE *storage_source, WT_SESSION *session)
{
    azure_store *azure_storage = reinterpret_cast<azure_store *>(storage_source);

    if (--azure_storage->reference_count != 0)
        return 0;

    /*
     * Terminate any active filesystems. There are no references to the storage source, so it is
     * safe to walk the active filesystem list without a lock. The removal from the list happens
     * under a lock. Also, removal happens from the front and addition at the end, so we are safe.
     */
    while (!azure_storage->azure_fs.empty()) {
        WT_FILE_SYSTEM *fs = reinterpret_cast<WT_FILE_SYSTEM *>(azure_storage->azure_fs.front());
        azure_file_system_terminate(fs, session);
    }

    delete azure_storage;

    return 0;
}

// Helper to return a list of object names for the given location.
static int
azure_object_list_helper(WT_FILE_SYSTEM *file_system, WT_SESSION *session, const char *directory,
  const char *search_prefix, char ***dirlistp, uint32_t *countp, bool list_single)
{
    azure_file_system *azure_fs = reinterpret_cast<azure_file_system *>(file_system);
    std::vector<std::string> objects;
    std::string complete_prefix;

    *countp = 0;

    if (directory != nullptr) {
        complete_prefix.append(directory);
        // Add a terminating '/' if one doesn't exist.
        if (complete_prefix.length() > 1 && complete_prefix.back() != '/')
            complete_prefix.push_back('/');
    }
    if (search_prefix != nullptr)
        complete_prefix.append(search_prefix);

    int ret;

    ret = list_single ? azure_fs->azure_conn->list_objects(complete_prefix, objects, true) :
                        azure_fs->azure_conn->list_objects(complete_prefix, objects, false);

    if (ret != 0) {
        std::cerr << "azure_object_list: list_objects request to Azure failed." << std::endl;
        return ret;
    }
    *countp = objects.size();

    std::cerr << "azure_object_list: list_objects request to Azure succeeded. Received " << *countp
              << " objects." << std::endl;
    azure_object_list_add(dirlistp, objects, *countp);

    return ret;
}

// Return a list of object names for the given location.
static int
azure_object_list(WT_FILE_SYSTEM *file_system, WT_SESSION *session, const char *directory,
  const char *prefix, char ***dirlistp, uint32_t *countp)
{
    return azure_object_list_helper(
      file_system, session, directory, prefix, dirlistp, countp, false);
}

// Return a single object name for the given location.
static int
azure_object_list_single(WT_FILE_SYSTEM *file_system, WT_SESSION *session, const char *directory,
  const char *prefix, char ***dirlistp, uint32_t *countp)
{
    return azure_object_list_helper(
      file_system, session, directory, prefix, dirlistp, countp, true);
}

// Free memory allocated by azure_object_list.
static int
azure_object_list_free(
  WT_FILE_SYSTEM *file_system, WT_SESSION *session, char **dirlist, uint32_t count)
{
    WT_UNUSED(file_system);
    WT_UNUSED(session);

    if (dirlist != nullptr) {
        while (count > 0)
            free(dirlist[--count]);
        free(dirlist);
    }

    return 0;
}

// Add objects retrieved from Azure bucket into the object list, and allocate the memory needed.
static int
azure_object_list_add(
  char ***dirlistp, const std::vector<std::string> &objects, const uint32_t count)
{

    char **entries;
    if ((entries = reinterpret_cast<char **>(malloc(sizeof(char *) * count))) == nullptr) {
        std::cerr << "azure_object_list_add: Unable to allocate memory for object list."
                  << std::endl;
        return ENOMEM;
    }

    // Populate entries with the object string.
    for (int i = 0; i < count; i++) {
        if ((entries[i] = strdup(objects[i].c_str())) == nullptr) {
            std::cerr << "azure_object_list_add: Unable to allocate memory for object string."
                      << std::endl;
            return ENOMEM;
        }
    }

    *dirlistp = entries;

    return 0;
}

// Discard any resources on termination of the file system.
static int
azure_file_system_terminate(WT_FILE_SYSTEM *file_system, WT_SESSION *session)
{
    azure_file_system *azure_fs = reinterpret_cast<azure_file_system *>(file_system);
    azure_store *azure_storage = azure_fs->store;

    WT_UNUSED(session);

    // Remove from the active file system list. The lock will be freed when the scope is exited.
    {
        std::lock_guard<std::mutex> lock_guard(azure_storage->fs_mutex);
        // Erase-remove idiom used to eliminate specific file system.
        azure_storage->azure_fs.erase(
          std::remove(azure_storage->azure_fs.begin(), azure_storage->azure_fs.end(), azure_fs),
          azure_storage->azure_fs.end());
    }
    azure_fs->azure_conn.reset();
    free(azure_fs);

    return 0;
}

<<<<<<< HEAD
// Check if the object exists in the Azure storage source.
=======
// Check if the object (file) exists in the Azure storage source.
>>>>>>> 89a336be
static int
azure_file_system_exists(
  WT_FILE_SYSTEM *file_system, WT_SESSION *session, const char *name, bool *existp)
{
    azure_file_system *azure_fs = reinterpret_cast<azure_file_system *>(file_system);
<<<<<<< HEAD
=======
    int ret;
>>>>>>> 89a336be
    size_t size = 0;

    WT_UNUSED(session);
    WT_UNUSED(size);
<<<<<<< HEAD
    WT_DECL_RET;

    std::cout << "azure_file_system_exists: Checking object: " << name << " exists in Azure."
              << std::endl;
=======

    if ((ret = azure_fs->azure_conn->object_exists(std::string(name), *existp, size)) != 0) {
        std::cerr << "azure_file_open: object_exists request to Azure failed." << std::endl;
        return ret;
    }
>>>>>>> 89a336be

    // Check whether the object exists in the cloud.
    WT_ERR(azure_fs->azure_conn->object_exists(name, *existp, size));
    if (!*existp) {
        std::cout << "azure_file_system_exists: Object: " << name << " does not exist in Azure."
                  << std::endl;
    } else
        std::cout << "azure_file_system_exists: Object: " << name << " exists in Azure."
                  << std::endl;
    return 0;

err:
    std::cerr << "azure_file_system_exists: Error with searching for object: " << name << std::endl;
    return ret;
}

// POSIX remove, not supported for cloud objects.
static int
azure_remove(WT_FILE_SYSTEM *file_system, WT_SESSION *session, const char *name, uint32_t flags)
{
    WT_UNUSED(file_system);
    WT_UNUSED(session);
    WT_UNUSED(name);
    WT_UNUSED(flags);

    std::cerr << "azure_remove: Object: " << name << ": remove of file not supported." << std::endl;
    return ENOTSUP;
}

// POSIX rename, not supported for cloud objects.
static int
azure_rename(WT_FILE_SYSTEM *file_system, WT_SESSION *session, const char *from, const char *to,
  uint32_t flags)
{
    WT_UNUSED(file_system);
    WT_UNUSED(session);
    WT_UNUSED(from);
    WT_UNUSED(to);
    WT_UNUSED(flags);

    std::cerr << "azure_rename: Object: " << from << ": rename of file not supported." << std::endl;
    return ENOTSUP;
}

// Get the size of a file in bytes, by file name.
static int
azure_object_size(
  WT_FILE_SYSTEM *file_system, WT_SESSION *session, const char *name, wt_off_t *sizep)
{
    WT_UNUSED(file_system);
    WT_UNUSED(session);
    WT_UNUSED(name);
    WT_UNUSED(sizep);

    return 0;
}

// File open for the Azure storage source.
static int
azure_file_open(WT_FILE_SYSTEM *file_system, WT_SESSION *session, const char *name,
  WT_FS_OPEN_FILE_TYPE file_type, uint32_t flags, WT_FILE_HANDLE **file_handlep)
{
    azure_file_system *azure_fs = reinterpret_cast<azure_file_system *>(file_system);

    WT_UNUSED(session);

    // Azure only supports opening the file in read only mode.
    if ((flags & WT_FS_OPEN_READONLY) == 0 || (flags & WT_FS_OPEN_CREATE) != 0) {
        std::cerr << "azure_file_open: read-only access required." << std::endl;
        return EINVAL;
    }

    // Only data files and regular files should be opened.
    if (file_type != WT_FS_OPEN_FILE_TYPE_DATA && file_type != WT_FS_OPEN_FILE_TYPE_REGULAR) {
        std::cerr << "azure_file_open: only data file and regular types supported." << std::endl;
        return EINVAL;
    }

    // Check if object exists.
    bool exists;
    int ret;
    size_t size = 0;

    WT_UNUSED(size);

    if ((ret = azure_fs->azure_conn->object_exists(std::string(name), exists, size)) != 0) {
        std::cerr << "azure_file_open: object_exists request to Azure failed." << std::endl;
        return ret;
    }
    if (!exists) {
        std::cerr << "azure_file_open: no such file named " << name << "." << std::endl;
        return EINVAL;
    }

    // Check if there is already an existing file handle open.
    auto fh_iterator = std::find_if(azure_fs->azure_fh.begin(), azure_fs->azure_fh.end(),
      [name](azure_file_handle *fh) { return fh->name.compare(name) == 0; });

    // Active file handle for file exists, increment reference count.
    if (fh_iterator != azure_fs->azure_fh.end()) {
        (*fh_iterator)->reference_count++;
        *file_handlep = reinterpret_cast<WT_FILE_HANDLE *>(*fh_iterator);
        return 0;
    }

    // No active file handle, create a new file handle.
    azure_file_handle *azure_fh;
    try {
        azure_fh = new azure_file_handle;
    } catch (std::bad_alloc &e) {
        std::cerr << std::string("azure_file_open: ") + e.what() << std::endl;
        return ENOMEM;
    }
    azure_fh->name = name;
    azure_fh->reference_count = 1;
    azure_fh->fs = azure_fs;

    // Define functions needed for Azure with read-only privilleges.
    azure_fh->fh.close = azure_file_close;
    azure_fh->fh.fh_advise = nullptr;
    azure_fh->fh.fh_extend = nullptr;
    azure_fh->fh.fh_extend_nolock = nullptr;
    azure_fh->fh.fh_lock = azure_file_lock;
    azure_fh->fh.fh_map = nullptr;
    azure_fh->fh.fh_map_discard = nullptr;
    azure_fh->fh.fh_unmap = nullptr;
    azure_fh->fh.fh_read = azure_file_read;
    azure_fh->fh.fh_size = azure_file_size;
    azure_fh->fh.fh_sync = nullptr;
    azure_fh->fh.fh_sync_nowait = nullptr;
    azure_fh->fh.fh_truncate = nullptr;
    azure_fh->fh.fh_write = nullptr;
    azure_fh->fh.name = strdup(name);

    // Exclusive Access is required when adding file handles to list of file handles.
    // lock_guard will unlock automatically when the scope is exited.
    {
        std::lock_guard<std::mutex> lock_guard(azure_fs->fh_mutex);
        azure_fs->azure_fh.push_back(azure_fh);
    }
    *file_handlep = &azure_fh->fh;

    return 0;
}

// File handle close.
static int
azure_file_close(WT_FILE_HANDLE *file_handle, WT_SESSION *session)
{
    azure_file_handle *azure_fh = reinterpret_cast<azure_file_handle *>(file_handle);

    WT_UNUSED(session);

    // If there are other active instances of the file being open, do not close file handle.
    if (--azure_fh->reference_count != 0)
        return 0;

    // No more active instances of open file, close the file handle.
    azure_file_system *azure_fs = azure_fh->fs;
    {
        std::lock_guard<std::mutex> lock_guard(azure_fs->fh_mutex);
        // Erase-remove idiom to eliminate specific file handle
        azure_fs->azure_fh.erase(
          std::remove(azure_fs->azure_fh.begin(), azure_fs->azure_fh.end(), azure_fh),
          azure_fs->azure_fh.end());
    }

    return 0;
}

// Lock/unlock a file.
static int
azure_file_lock(WT_FILE_HANDLE *file_handle, WT_SESSION *session, bool lock)
{
    // Since the file is in the cloud, locks are always granted because concurrent reads do not
    // require a lock.
    WT_UNUSED(file_handle);
    WT_UNUSED(session);
    WT_UNUSED(lock);

    return 0;
}

// Read a file using Azure connection class read object functionality.
static int
azure_file_read(
  WT_FILE_HANDLE *file_handle, WT_SESSION *session, wt_off_t offset, size_t len, void *buf)
{
    azure_file_handle *azure_fh = reinterpret_cast<azure_file_handle *>(file_handle);
    azure_file_system *azure_fs = azure_fh->fs;

    WT_UNUSED(session);

    int ret;
    if ((ret = azure_fs->azure_conn->read_object(azure_fh->name, offset, len, buf) != 0)) {
        std::cerr << "azure_file_read: read_object request to Azure failed." << std::endl;
        return ret;
    }

    return 0;
}

// Get the size of a file in bytes.
static int
azure_file_size(WT_FILE_HANDLE *file_handle, WT_SESSION *session, wt_off_t *sizep)
{
    azure_file_handle *azure_fh = reinterpret_cast<azure_file_handle *>(file_handle);
    int ret;
    bool exists;
    size_t size = 0;
    *sizep = 0;

    WT_UNUSED(exists);

    if ((ret = azure_fh->fs->azure_conn->object_exists(azure_fh->name, exists, size)) != 0) {
        std::cerr << "azure_file_open: object_exists request to Azure failed." << std::endl;
        return ret;
    }

    *sizep = size;

    return 0;
}

// An Azure storage source library - creates an entry point to the Azure extension.
int
wiredtiger_extension_init(WT_CONNECTION *connection, WT_CONFIG_ARG *config)
{
    azure_store *azure_storage = new azure_store;
    azure_storage->wt_api = connection->get_extension_api(connection);

    azure_storage->store.ss_customize_file_system = azure_customize_file_system;
    azure_storage->store.ss_add_reference = azure_add_reference;
    azure_storage->store.terminate = azure_terminate;
    azure_storage->store.ss_flush = azure_flush;
    azure_storage->store.ss_flush_finish = azure_flush_finish;

    // The first reference is implied by the call to add_storage_source.
    azure_storage->reference_count = 1;

    // Load the storage.
    if ((connection->add_storage_source(
          connection, "azure_store", &azure_storage->store, nullptr)) != 0) {
        std::cerr
          << "wiredtiger_extension_init: Could not load Azure storage source, shutting down."
          << std::endl;
        delete azure_storage;
        return -1;
    }
    return 0;
}<|MERGE_RESOLUTION|>--- conflicted
+++ resolved
@@ -86,20 +86,10 @@
 static int azure_object_list_free(WT_FILE_SYSTEM *, WT_SESSION *, char **, uint32_t);
 static int azure_object_list_add(char ***, const std::vector<std::string> &, const uint32_t);
 static int azure_file_system_terminate(WT_FILE_SYSTEM *, WT_SESSION *);
-<<<<<<< HEAD
 static int azure_file_system_exists(WT_FILE_SYSTEM *, WT_SESSION *, const char *, bool *);
 static int azure_remove(WT_FILE_SYSTEM *, WT_SESSION *, const char *, uint32_t);
 static int azure_rename(WT_FILE_SYSTEM *, WT_SESSION *, const char *, const char *, uint32_t);
 static int azure_object_size(WT_FILE_SYSTEM *, WT_SESSION *, const char *, wt_off_t *);
-=======
-static int azure_file_exists(WT_FILE_SYSTEM *, WT_SESSION *, const char *, bool *);
-static int azure_remove(WT_FILE_SYSTEM *, WT_SESSION *, const char *, uint32_t)
-  __attribute__((__unused__));
-static int azure_rename(WT_FILE_SYSTEM *, WT_SESSION *, const char *, const char *, uint32_t)
-  __attribute__((__unused__));
-static int azure_object_size(WT_FILE_SYSTEM *, WT_SESSION *, const char *, wt_off_t *)
-  __attribute__((__unused__));
->>>>>>> 89a336be
 static int azure_file_open(
   WT_FILE_SYSTEM *, WT_SESSION *, const char *, WT_FS_OPEN_FILE_TYPE, uint32_t, WT_FILE_HANDLE **);
 
@@ -242,36 +232,17 @@
 azure_flush_finish(WT_STORAGE_SOURCE *storage_source, WT_SESSION *session,
   WT_FILE_SYSTEM *file_system, const char *source, const char *object, const char *config)
 {
-    azure_file_system *azure_fs = reinterpret_cast<azure_file_system *>(file_system);
+    size_t size = 0;
 
     WT_UNUSED(storage_source);
     WT_UNUSED(config);
     WT_UNUSED(source);
-<<<<<<< HEAD
+    WT_UNUSED(size);
+
     bool existsp = false;
     std::cout << "azure_flush_finish: Checking object: " << object << " exists in Azure."
               << std::endl;
     return azure_file_system_exists(file_system, session, object, &existsp);
-=======
-
-    std::cout << "azure_flush_finish: Checking object: " << object << " exists in Azure."
-              << std::endl;
-
-    // Check whether the object exists in the cloud.
-    bool exists_cloud = false;
-    size_t size = 0;
-    azure_fs->azure_conn->object_exists(object, exists_cloud, size);
-    if (!exists_cloud) {
-        std::cerr << "azure_flush_finish: Object: " << object << " does not exist in Azure."
-                  << std::endl;
-        return ENOENT;
-    }
-    std::cout << "azure_flush_finish: Object: " << object << " exists in Azure." << std::endl;
-
-    WT_UNUSED(size);
-
-    return 0;
->>>>>>> 89a336be
 }
 
 // Discard any resources on termination.
@@ -421,36 +392,20 @@
     return 0;
 }
 
-<<<<<<< HEAD
 // Check if the object exists in the Azure storage source.
-=======
-// Check if the object (file) exists in the Azure storage source.
->>>>>>> 89a336be
 static int
 azure_file_system_exists(
   WT_FILE_SYSTEM *file_system, WT_SESSION *session, const char *name, bool *existp)
 {
     azure_file_system *azure_fs = reinterpret_cast<azure_file_system *>(file_system);
-<<<<<<< HEAD
-=======
-    int ret;
->>>>>>> 89a336be
     size_t size = 0;
 
     WT_UNUSED(session);
     WT_UNUSED(size);
-<<<<<<< HEAD
     WT_DECL_RET;
 
     std::cout << "azure_file_system_exists: Checking object: " << name << " exists in Azure."
               << std::endl;
-=======
-
-    if ((ret = azure_fs->azure_conn->object_exists(std::string(name), *existp, size)) != 0) {
-        std::cerr << "azure_file_open: object_exists request to Azure failed." << std::endl;
-        return ret;
-    }
->>>>>>> 89a336be
 
     // Check whether the object exists in the cloud.
     WT_ERR(azure_fs->azure_conn->object_exists(name, *existp, size));
