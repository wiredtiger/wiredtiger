--- conflicted
+++ resolved
@@ -28,11 +28,8 @@
 #include <wiredtiger.h>
 #include <wiredtiger_ext.h>
 #include <algorithm>
-<<<<<<< HEAD
 #include <fstream>
-=======
 #include <filesystem>
->>>>>>> 3861add9
 #include <iostream>
 #include <memory>
 #include <mutex>
@@ -245,13 +242,17 @@
 
     // Check whether the object exists in the cloud.
     bool exists_cloud = false;
-    azure_fs->azure_conn->object_exists(object, exists_cloud);
+    size_t size = 0;
+    azure_fs->azure_conn->object_exists(object, exists_cloud, size);
     if (!exists_cloud) {
         std::cerr << "azure_flush_finish: Object: " << object << " does not exist in Azure."
                   << std::endl;
         return ENOENT;
     }
     std::cout << "azure_flush_finish: Object: " << object << " exists in Azure." << std::endl;
+
+    WT_UNUSED(size);
+
     return 0;
 }
 
@@ -430,6 +431,7 @@
     // Active file handle for file exists, increment reference count
     if (fh_iterator != azure_fs->azure_fh.end()) {
         (*fh_iterator)->reference_count++;
+        *file_handlep = reinterpret_cast<WT_FILE_HANDLE *>(*fh_iterator);
         return 0;
     }
 
