/*-
 * Public Domain 2014-present MongoDB, Inc.
 * Public Domain 2008-2014 WiredTiger, Inc.
 *
 * This is free and unencumbered software released into the public domain.
 *
 * Anyone is free to copy, modify, publish, use, compile, sell, or
 * distribute this software, either in source code form or as a compiled
 * binary, for any purpose, commercial or non-commercial, and by any
 * means.
 *
 * In jurisdictions that recognize copyright laws, the author or authors
 * of this software dedicate any and all copyright interest in the
 * software to the public domain. We make this dedication for the benefit
 * of the public at large and to the detriment of our heirs and
 * successors. We intend this dedication to be an overt act of
 * relinquishment in perpetuity of all present and future rights to this
 * software under copyright law.
 *
 * THE SOFTWARE IS PROVIDED "AS IS", WITHOUT WARRANTY OF ANY KIND,
 * EXPRESS OR IMPLIED, INCLUDING BUT NOT LIMITED TO THE WARRANTIES OF
 * MERCHANTABILITY, FITNESS FOR A PARTICULAR PURPOSE AND NONINFRINGEMENT.
 * IN NO EVENT SHALL THE AUTHORS BE LIABLE FOR ANY CLAIM, DAMAGES OR
 * OTHER LIABILITY, WHETHER IN AN ACTION OF CONTRACT, TORT OR OTHERWISE,
 * ARISING FROM, OUT OF OR IN CONNECTION WITH THE SOFTWARE OR THE USE OR
 * OTHER DEALINGS IN THE SOFTWARE.
 */
#include "azure_connection.h"

// Includes necessary for connection
#include <azure/core.hpp>
#include <azure/storage/blobs.hpp>

#include <filesystem>
#include <iostream>

azure_connection::azure_connection(const std::string &bucket_name, const std::string &obj_prefix)
    : _azure_client(Azure::Storage::Blobs::BlobContainerClient::CreateFromConnectionString(
        std::getenv("AZURE_STORAGE_CONNECTION_STRING"), bucket_name)),
      _bucket_name(bucket_name), _object_prefix(obj_prefix)
{
    // Confirm that we can access the bucket, else fail.
    bool exists;
    int ret = bucket_exists(exists);
    if (ret != 0)
        throw std::runtime_error(_bucket_name + " : Unable to access bucket.");
    if (exists == false)
        throw std::runtime_error(_bucket_name + " : No such bucket.");
}

// Build a list of all of the objects in the bucket.
int
azure_connection::list_objects(
  const std::string &prefix, std::vector<std::string> &objects, bool list_single) const
{
    Azure::Storage::Blobs::ListBlobsOptions blob_parameters;
    blob_parameters.Prefix = prefix;
    // If list_single is true, set the maximum number of returned blobs in the list_blob_response to
    // one.
    if (list_single)
        blob_parameters.PageSizeHint = 1;

    try {
        _azure_client.ListBlobs(blob_parameters);
    } catch (const Azure::Core::RequestFailedException &e) {
        return http_to_errno(e);
    } catch (const std::exception &e) {
        std::cerr << e.what() << std::endl;
        return -1;
    }

    auto list_blobs_response = _azure_client.ListBlobs(blob_parameters);

    for (const auto blob_item : list_blobs_response.Blobs) {
        objects.push_back(blob_item.Name);
    }
    return 0;
}

// Puts an object into the cloud storage using the prefix and file name.
int
azure_connection::put_object(const std::string &object_key, const std::string &file_path) const
{
    auto blob_client = _azure_client.GetBlockBlobClient(_object_prefix + object_key);
    // UploadFrom will return a UploadBlockBlobFromResult describing the state of the updated
    // block blob or an exception.
    try {
        blob_client.UploadFrom(file_path);
    } catch (const Azure::Core::RequestFailedException &e) {
        return http_to_errno(e);
    } catch (const std::exception &e) {
        std::cerr << e.what() << std::endl;
        return -1;
    }
    return 0;
}

// Delete an object in the bucket given the object name.
int
azure_connection::delete_object(const std::string &object_key) const
{
    std::string obj = _object_prefix + object_key;

    auto object_client = _azure_client.GetBlobClient(obj);

    // Delete will delete the blob if it exists or an exception.
    try {
        object_client.Delete();
    } catch (const Azure::Core::RequestFailedException &e) {
        return http_to_errno(e);
    } catch (const std::exception &e) {
        std::cerr << e.what() << std::endl;
        return -1;
    }
    return 0;
}

// Reads an object and outputs the content into a buffer.
int
azure_connection::read_object(
  const std::string &object_key, int64_t offset, size_t len, void *buf) const
{
    auto blob_client = _azure_client.GetBlockBlobClient(_object_prefix + object_key);

    // GetProperties will return BlobProperties describing the blob or an exception.
    try {
        blob_client.GetProperties();
    } catch (const Azure::Core::RequestFailedException &e) {
        return http_to_errno(e);
    } catch (const std::exception &e) {
        std::cerr << e.what() << std::endl;
        return -1;
    }
    return 0;
}

<<<<<<< HEAD
// Maps the HTTP code returned by Azure SDK and returns the associated errno code if it is in
// the map else return -1.
const int
azure_connection::http_to_errno(const Azure::Core::RequestFailedException &e) const
{
    std::cerr << e.ReasonPhrase << std::endl;
    if (to_errno.find(e.StatusCode) != to_errno.end())
        return to_errno.at(e.StatusCode);
    return -1;
=======
int
azure_connection::object_exists(const std::string &object_key, bool &exists) const
{
    exists = false;
    std::string obj = _object_prefix + object_key;

    auto list_blob_response = _azure_client.ListBlobs();

    for (const auto blob_item : list_blob_response.Blobs) {
        // Check if object exists.
        if (blob_item.Name.compare(obj) == 0) {
            // Check if object is deleted and has not been cleared by garbage collection.
            if (blob_item.IsDeleted) {
                return -1;
            }
            exists = true;
            break;
        }
    }
    return 0;
}

int
azure_connection::bucket_exists(bool &exists) const
{
    exists = false;

    auto service_client = Azure::Storage::Blobs::BlobServiceClient::CreateFromConnectionString(
      std::getenv("AZURE_STORAGE_CONNECTION_STRING"));

    // Get list of containers associated with the class Azure client.
    auto list_container_response = service_client.ListBlobContainers();

    for (const auto container_item : list_container_response.BlobContainers) {
        // Check if bucket exists.
        if (container_item.Name.compare(_bucket_name) == 0) {
            // Check if bucket is deleted and has not been cleared by garbage collection.
            if (container_item.IsDeleted) {
                return -1;
            }
            exists = true;
            break;
        }
    }
    return 0;
>>>>>>> c5914a97
}<|MERGE_RESOLUTION|>--- conflicted
+++ resolved
@@ -134,17 +134,6 @@
     return 0;
 }
 
-<<<<<<< HEAD
-// Maps the HTTP code returned by Azure SDK and returns the associated errno code if it is in
-// the map else return -1.
-const int
-azure_connection::http_to_errno(const Azure::Core::RequestFailedException &e) const
-{
-    std::cerr << e.ReasonPhrase << std::endl;
-    if (to_errno.find(e.StatusCode) != to_errno.end())
-        return to_errno.at(e.StatusCode);
-    return -1;
-=======
 int
 azure_connection::object_exists(const std::string &object_key, bool &exists) const
 {
@@ -190,5 +179,15 @@
         }
     }
     return 0;
->>>>>>> c5914a97
+}
+
+// Maps the HTTP code returned by Azure SDK and returns the associated errno code if it is in
+// the map else return -1.
+const int
+azure_connection::http_to_errno(const Azure::Core::RequestFailedException &e) const
+{
+    std::cerr << e.ReasonPhrase << std::endl;
+    if (to_errno.find(e.StatusCode) != to_errno.end())
+        return to_errno.at(e.StatusCode);
+    return -1;
 }