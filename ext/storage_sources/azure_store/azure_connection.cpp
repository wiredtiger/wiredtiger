/*-
 * Public Domain 2014-present MongoDB, Inc.
 * Public Domain 2008-2014 WiredTiger, Inc.
 *
 * This is free and unencumbered software released into the public domain.
 *
 * Anyone is free to copy, modify, publish, use, compile, sell, or
 * distribute this software, either in source code form or as a compiled
 * binary, for any purpose, commercial or non-commercial, and by any
 * means.
 *
 * In jurisdictions that recognize copyright laws, the author or authors
 * of this software dedicate any and all copyright interest in the
 * software to the public domain. We make this dedication for the benefit
 * of the public at large and to the detriment of our heirs and
 * successors. We intend this dedication to be an overt act of
 * relinquishment in perpetuity of all present and future rights to this
 * software under copyright law.
 *
 * THE SOFTWARE IS PROVIDED "AS IS", WITHOUT WARRANTY OF ANY KIND,
 * EXPRESS OR IMPLIED, INCLUDING BUT NOT LIMITED TO THE WARRANTIES OF
 * MERCHANTABILITY, FITNESS FOR A PARTICULAR PURPOSE AND NONINFRINGEMENT.
 * IN NO EVENT SHALL THE AUTHORS BE LIABLE FOR ANY CLAIM, DAMAGES OR
 * OTHER LIABILITY, WHETHER IN AN ACTION OF CONTRACT, TORT OR OTHERWISE,
 * ARISING FROM, OUT OF OR IN CONNECTION WITH THE SOFTWARE OR THE USE OR
 * OTHER DEALINGS IN THE SOFTWARE.
 */
#include "azure_connection.h"

// Includes necessary for connection
#include <azure/core.hpp>
#include <azure/storage/blobs.hpp>

#include <filesystem>
#include <iostream>

azure_connection::azure_connection(const std::string &bucket_name, const std::string &bucket_prefix)
    : _azure_client(Azure::Storage::Blobs::BlobContainerClient::CreateFromConnectionString(
        std::getenv("AZURE_STORAGE_CONNECTION_STRING"), bucket_name)),
      _bucket_name(bucket_name), _bucket_prefix(bucket_prefix)
{
    // Confirm that we can access the bucket, else fail.
    bool exists;
    int ret = bucket_exists(exists);
    if (ret != 0)
        throw std::runtime_error(_bucket_name + " : Unable to access bucket.");
    if (exists == false)
        throw std::runtime_error(_bucket_name + " : No such bucket.");
}

// Build a list of all of the objects in the bucket.
int
azure_connection::list_objects(
  const std::string &search_prefix, std::vector<std::string> &objects, bool list_single) const
{
    Azure::Storage::Blobs::ListBlobsOptions blob_parameters;
    blob_parameters.Prefix = _bucket_prefix + search_prefix;
    // If list_single is true, set the maximum number of returned blobs in the list_blob_response to
    // one.
    if (list_single)
        blob_parameters.PageSizeHint = 1;

    try {
        _azure_client.ListBlobs(blob_parameters);
    } catch (const Azure::Core::RequestFailedException &e) {
        return http_to_errno(e);
    } catch (const std::exception &e) {
        std::cerr << e.what() << std::endl;
        return -1;
    }

    auto list_blobs_response = _azure_client.ListBlobs(blob_parameters);

    for (const auto blob_item : list_blobs_response.Blobs) {
        objects.push_back(blob_item.Name);
    }
    return 0;
}

// Puts an object into the cloud storage using the prefix and file name.
int
azure_connection::put_object(const std::string &object_key, const std::string &file_path) const
{
    auto blob_client = _azure_client.GetBlockBlobClient(_bucket_prefix + object_key);
    // UploadFrom returns a UploadBlockBlobFromResult object describing the state of the updated
    // block blob on success and throws an exception on failure.
    try {
        blob_client.UploadFrom(file_path);
    } catch (const Azure::Core::RequestFailedException &e) {
        return http_to_errno(e);
    } catch (const std::exception &e) {
        std::cerr << e.what() << std::endl;
        return -1;
    }
    return 0;
}

// Delete an object in the bucket given the object name.
int
azure_connection::delete_object(const std::string &object_key) const
{
    std::string obj = _bucket_prefix + object_key;

    auto object_client = _azure_client.GetBlobClient(obj);

    // Delete will delete the blob if it exists or throw an exception on failure.
    try {
        object_client.Delete();
    } catch (const Azure::Core::RequestFailedException &e) {
        return http_to_errno(e);
    } catch (const std::exception &e) {
        std::cerr << e.what() << std::endl;
        return -1;
    }
    return 0;
}

// Reads an object and outputs the content into a buffer.
int
azure_connection::read_object(
  const std::string &object_key, int64_t offset, size_t len, void *buf) const
{
    auto blob_client = _azure_client.GetBlockBlobClient(_bucket_prefix + object_key);

    // GetProperties returns a BlobProperties object containing the blob size on success
    // and throws an exception on failure.
    try {
        blob_client.GetProperties();
    } catch (const Azure::Core::RequestFailedException &e) {
        return http_to_errno(e);
    } catch (const std::exception &e) {
        std::cerr << e.what() << std::endl;
        return -1;
    }

    auto blob_properties = blob_client.GetProperties().Value;

    // Checks whether the offset is before the start of the blob.
    if (offset < 0 || offset > blob_properties.BlobSize) {
        std::cerr << "Invalid argument: Offset!" << std::endl;
        return -1;
    }

    // Checks whether the offset and length is greater than the blob size.
    if (offset + len > blob_properties.BlobSize) {
        std::cerr << "Reading past end of file!" << std::endl;
        return -1;
    }

    // Utilise the inbuilt DownloadTo options to avoid having to store the blob's content
    // in memory to save space.
    Azure::Core::Http::HttpRange range;
    range.Length = len;
    range.Offset = offset;

    Azure::Storage::Blobs::DownloadBlobToOptions options;
    options.Range = range;

    // Downloads the content of the blob with the specified length to the provided buffer.
    blob_client.DownloadTo(static_cast<uint8_t *>(buf), len, options);

    return 0;
}

// Check if an object exists in the bucket and find the object size.
int
azure_connection::object_exists(
  const std::string &object_key, bool &exists, size_t &object_size) const
{
    exists = false;
<<<<<<< HEAD
    std::string obj = _bucket_prefix + object_key;
=======
    object_size = 0;
    std::string obj = _object_prefix + object_key;
>>>>>>> 89a336be

    auto list_blob_response = _azure_client.ListBlobs();

    for (const auto blob_item : list_blob_response.Blobs) {
        // Check if object exists.
        if (blob_item.Name.compare(obj) == 0) {
            // Check if object is deleted and has not been cleared by garbage collection.
            if (blob_item.IsDeleted) {
                return -1;
            }
            object_size = blob_item.BlobSize;
            exists = true;
            break;
        }
    }
    return 0;
}

// Check if a bucket exists in the Azure storage source.
int
azure_connection::bucket_exists(bool &exists) const
{
    exists = false;

    auto service_client = Azure::Storage::Blobs::BlobServiceClient::CreateFromConnectionString(
      std::getenv("AZURE_STORAGE_CONNECTION_STRING"));

    // Get list of containers associated with the class Azure client.
    auto list_container_response = service_client.ListBlobContainers();

    for (const auto container_item : list_container_response.BlobContainers) {
        // Check if bucket exists.
        if (container_item.Name.compare(_bucket_name) == 0) {
            // Check if bucket is deleted and has not been cleared by garbage collection.
            if (container_item.IsDeleted) {
                return -1;
            }
            exists = true;
            break;
        }
    }
    return 0;
}

// Return a system error code corresponding to the HTTP code returned by
// the Azure SDK. If no such mapping is defined, return -1.
const int
azure_connection::http_to_errno(const Azure::Core::RequestFailedException &e) const
{
    std::cerr << e.ReasonPhrase << std::endl;
    if (to_errno.find(e.StatusCode) != to_errno.end())
        return to_errno.at(e.StatusCode);
    return -1;
}<|MERGE_RESOLUTION|>--- conflicted
+++ resolved
@@ -168,12 +168,9 @@
   const std::string &object_key, bool &exists, size_t &object_size) const
 {
     exists = false;
-<<<<<<< HEAD
     std::string obj = _bucket_prefix + object_key;
-=======
     object_size = 0;
     std::string obj = _object_prefix + object_key;
->>>>>>> 89a336be
 
     auto list_blob_response = _azure_client.ListBlobs();
 
