--- conflicted
+++ resolved
@@ -121,7 +121,6 @@
   const std::string &object_key, int64_t offset, size_t len, void *buf) const
 {
     auto blob_client = _azure_client.GetBlockBlobClient(_object_prefix + object_key);
-<<<<<<< HEAD
 
     // GetProperties will return BlobProperties describing the blob or an exception.
     try {
@@ -132,7 +131,7 @@
         std::cerr << e.what() << std::endl;
         return -1;
     }
-=======
+    
     auto blob_properties = blob_client.GetProperties().Value;
 
     // Checks whether the offset is before the start of the blob.
@@ -159,7 +158,6 @@
     // Downloads the content of the blob with the specified length to the provided buffer.
     blob_client.DownloadTo(static_cast<uint8_t *>(buf), len, options);
 
->>>>>>> e68322a7
     return 0;
 }
 
