--- conflicted
+++ resolved
@@ -18,12 +18,7 @@
 )
 
 # Build the S3 extension as a library.
-<<<<<<< HEAD
-set(sources "s3_storage_source.cpp")
-add_library(wiredtiger_s3_store MODULE ${sources})
-=======
 add_library(wiredtiger_s3_store MODULE s3_storage_source.cpp)
->>>>>>> 4e90eef9
 target_include_directories(
     wiredtiger_s3_store
     PRIVATE
