project(s3_store CXX)    

# Create an intermediate library to build the helper library.
<<<<<<< HEAD
add_library(aws_bucket_util STATIC aws_bucket_conn.cxx)

=======
add_library(aws_bucket_util STATIC s3_connection.cpp)
>>>>>>> fb235c81
set_property(TARGET aws_bucket_util PROPERTY POSITION_INDEPENDENT_CODE ON)

target_include_directories(
    aws_bucket_util
    PUBLIC
        ${CMAKE_CURRENT_SOURCE_DIR}   
)

target_link_libraries(
    aws_bucket_util
    PUBLIC
        aws-sdk::s3-crt
        aws-sdk::core   
)

# Build the S3 extension as a library.
<<<<<<< HEAD
set(sources "s3_store.cxx" "S3StoreLogSystem.cxx")
=======
set(sources "s3_storage_source.cpp")
>>>>>>> fb235c81
add_library(wiredtiger_s3_store MODULE ${sources})
target_include_directories(
    wiredtiger_s3_store    
    PRIVATE
        ${CMAKE_SOURCE_DIR}/src/include
        ${CMAKE_BINARY_DIR}/include    
        ${CMAKE_BINARY_DIR}/config
        ${CMAKE_CURRENT_SOURCE_DIR}   
)

target_link_libraries(
    wiredtiger_s3_store
    PRIVATE
        aws_bucket_util
        aws-sdk::s3-crt
        aws-sdk::core   
)

# Add the unit tests.
add_subdirectory(test)<|MERGE_RESOLUTION|>--- conflicted
+++ resolved
@@ -1,12 +1,7 @@
 project(s3_store CXX)    
 
 # Create an intermediate library to build the helper library.
-<<<<<<< HEAD
-add_library(aws_bucket_util STATIC aws_bucket_conn.cxx)
-
-=======
 add_library(aws_bucket_util STATIC s3_connection.cpp)
->>>>>>> fb235c81
 set_property(TARGET aws_bucket_util PROPERTY POSITION_INDEPENDENT_CODE ON)
 
 target_include_directories(
@@ -23,11 +18,7 @@
 )
 
 # Build the S3 extension as a library.
-<<<<<<< HEAD
-set(sources "s3_store.cxx" "S3StoreLogSystem.cxx")
-=======
-set(sources "s3_storage_source.cpp")
->>>>>>> fb235c81
+set(sources "s3_storage_source.cpp" "S3StoreLogSystem.cxx")
 add_library(wiredtiger_s3_store MODULE ${sources})
 target_include_directories(
     wiredtiger_s3_store    
