--- conflicted
+++ resolved
@@ -18,12 +18,7 @@
 )
 
 # Build the S3 extension as a library.
-<<<<<<< HEAD
 add_library(wiredtiger_s3_store MODULE s3_storage_source.cpp)
-=======
-set(sources "s3_storage_source.cpp")
-add_library(wiredtiger_s3_store MODULE ${sources})
->>>>>>> fb235c81
 target_include_directories(
     wiredtiger_s3_store
     PRIVATE
