--- conflicted
+++ resolved
@@ -20,13 +20,9 @@
       std::vector<std::string> &objects, uint32_t batchSize = 1000, bool listSingle = false) const;
     int PutObject(const std::string &bucketName, const std::string &objectKey,
       const std::string &fileName) const;
-<<<<<<< HEAD
     int DeleteObject(const std::string &bucketName, const std::string &objectKey) const;
-=======
-    bool DeleteObject(const std::string &bucketName, const std::string &objectKey) const;
     int ObjectExists(
       const std::string &bucketName, const std::string &objectKey, bool &exists) const;
->>>>>>> a899340b
     ~S3Connection() = default;
 
     private:
