
#ifndef S3CONNECTION
#define S3CONNECTION

#include <aws/core/Aws.h>
#include <aws/s3-crt/S3CrtClient.h>

#include <string>
#include <vector>

/*
 * Class to represent an active connection to the AWS S3 endpoint. Allows for interaction with S3
 * client.
 */
class S3Connection {
    public:
    explicit S3Connection(const Aws::S3Crt::ClientConfiguration &config);
    int ListBuckets(std::vector<std::string> &buckets) const;
    int ListObjects(const std::string &bucketName, const std::string &prefix,
      std::vector<std::string> &objects, uint32_t batchSize = 1000, bool listSingle = false) const;
    int PutObject(const std::string &bucketName, const std::string &objectKey,
      const std::string &fileName) const;
<<<<<<< HEAD
    bool DeleteObject(const std::string &bucketName, const std::string &objectKey) const;
    int GetObject(const std::string &bucketName, const std::string &objectKey, const std::string &path) const;
=======
    int DeleteObject(const std::string &bucketName, const std::string &objectKey) const;
>>>>>>> a8fc0585
    int ObjectExists(
      const std::string &bucketName, const std::string &objectKey, bool &exists) const;
    ~S3Connection() = default;

    private:
    const Aws::S3Crt::S3CrtClient s3CrtClient;
};
#endif<|MERGE_RESOLUTION|>--- conflicted
+++ resolved
@@ -20,12 +20,8 @@
       std::vector<std::string> &objects, uint32_t batchSize = 1000, bool listSingle = false) const;
     int PutObject(const std::string &bucketName, const std::string &objectKey,
       const std::string &fileName) const;
-<<<<<<< HEAD
-    bool DeleteObject(const std::string &bucketName, const std::string &objectKey) const;
     int GetObject(const std::string &bucketName, const std::string &objectKey, const std::string &path) const;
-=======
     int DeleteObject(const std::string &bucketName, const std::string &objectKey) const;
->>>>>>> a8fc0585
     int ObjectExists(
       const std::string &bucketName, const std::string &objectKey, bool &exists) const;
     ~S3Connection() = default;
