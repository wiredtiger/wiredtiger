
#ifndef S3CONNECTION
#define S3CONNECTION

#include <aws/core/Aws.h>
#include <aws/s3-crt/S3CrtClient.h>

#include <string>
#include <vector>

/*
 * Class to represent an active connection to the AWS S3 endpoint. Allows for interaction with S3
 * client.
 */
class S3Connection {
    public:
<<<<<<< HEAD
    explicit S3Connection(const Aws::S3Crt::ClientConfiguration &config,
      const std::string &bucketName, const std::string &objPrefix = "");
    int ListObjects(std::vector<std::string> &objects) const;
    int PutObject(const std::string &objectKey, const std::string &fileName) const;
    int DeleteObject(const std::string &objectKey) const;
    int ObjectExists(const std::string &objectKey, bool &exists) const;
    ~S3Connection() = default;

    private:
    const Aws::S3Crt::S3CrtClient m_S3CrtClient;
    const std::string m_bucketName;
    const std::string m_objectPrefix;
=======
    explicit S3Connection(const Aws::S3Crt::ClientConfiguration &config);
    int ListBuckets(std::vector<std::string> &buckets) const;
    int ListObjects(const std::string &bucketName, const std::string &prefix,
      std::vector<std::string> &objects, uint32_t batchSize = 1000, bool listSingle = false) const;
    int PutObject(const std::string &bucketName, const std::string &objectKey,
      const std::string &fileName) const;
    int DeleteObject(const std::string &bucketName, const std::string &objectKey) const;
    int ObjectExists(
      const std::string &bucketName, const std::string &objectKey, bool &exists) const;
    ~S3Connection() = default;

    private:
    const Aws::S3Crt::S3CrtClient s3CrtClient;
>>>>>>> 8b3ed1ef
};
#endif<|MERGE_RESOLUTION|>--- conflicted
+++ resolved
@@ -14,33 +14,18 @@
  */
 class S3Connection {
     public:
-<<<<<<< HEAD
     explicit S3Connection(const Aws::S3Crt::ClientConfiguration &config,
       const std::string &bucketName, const std::string &objPrefix = "");
-    int ListObjects(std::vector<std::string> &objects) const;
+    int ListObjects(const std::string &prefix, std::vector<std::string> &objects,
+      uint32_t batchSize = 1000, bool listSingle = false) const;
     int PutObject(const std::string &objectKey, const std::string &fileName) const;
     int DeleteObject(const std::string &objectKey) const;
     int ObjectExists(const std::string &objectKey, bool &exists) const;
     ~S3Connection() = default;
 
     private:
-    const Aws::S3Crt::S3CrtClient m_S3CrtClient;
-    const std::string m_bucketName;
-    const std::string m_objectPrefix;
-=======
-    explicit S3Connection(const Aws::S3Crt::ClientConfiguration &config);
-    int ListBuckets(std::vector<std::string> &buckets) const;
-    int ListObjects(const std::string &bucketName, const std::string &prefix,
-      std::vector<std::string> &objects, uint32_t batchSize = 1000, bool listSingle = false) const;
-    int PutObject(const std::string &bucketName, const std::string &objectKey,
-      const std::string &fileName) const;
-    int DeleteObject(const std::string &bucketName, const std::string &objectKey) const;
-    int ObjectExists(
-      const std::string &bucketName, const std::string &objectKey, bool &exists) const;
-    ~S3Connection() = default;
-
-    private:
-    const Aws::S3Crt::S3CrtClient s3CrtClient;
->>>>>>> 8b3ed1ef
+    const Aws::S3Crt::S3CrtClient _s3CrtClient;
+    const std::string _bucketName;
+    const std::string _objectPrefix;
 };
 #endif