--- conflicted
+++ resolved
@@ -20,12 +20,9 @@
     bool PutObject(const std::string &bucketName, const std::string &objectKey,
       const std::string &fileName) const;
     bool DeleteObject(const std::string &bucketName, const std::string &objectKey) const;
-<<<<<<< HEAD
     int GetObject(const std::string &bucketName, const std::string &objectKey, const std::string &path) const;
-=======
     int ObjectExists(
       const std::string &bucketName, const std::string &objectKey, bool &exists) const;
->>>>>>> a899340b
     ~S3Connection() = default;
 
     private:
