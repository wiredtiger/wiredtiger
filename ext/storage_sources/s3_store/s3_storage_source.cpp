--- conflicted
+++ resolved
@@ -54,7 +54,6 @@
     S3Connection *connection;
     S3LogSystem *log;
     S3_STORAGE *storage;
-    std::string bucketName;
     std::string cacheDir; /* Directory for cached objects */
     std::string homeDir;  /* Owned by the connection */
 } S3_FILE_SYSTEM;
@@ -95,7 +94,7 @@
 
     /* It's not in the cache, try the s3 bucket. */
     if (!exists)
-        ret = fs->connection->ObjectExists(fs->bucketName, name, exists);
+        ret = fs->connection->ObjectExists(name, exists);
 
     *existp = exists;
     return (ret);
@@ -175,30 +174,27 @@
 S3CustomizeFileSystem(WT_STORAGE_SOURCE *storageSource, WT_SESSION *session, const char *bucketName,
   const char *authToken, const char *config, WT_FILE_SYSTEM **fileSystem)
 {
-    S3_STORAGE *s3;
     S3_FILE_SYSTEM *fs;
     S3_STORAGE *s3;
     int ret;
-    WT_CONFIG_ITEM cacheDir;
-    std::string cacheStr;
+    std::string cacheDir, homeDir;
 
     s3 = (S3_STORAGE *)storageSource;
 
     /* Mark parameters as unused for now, until implemented. */
     UNUSED(authToken);
 
-<<<<<<< HEAD
     /* We need to have a bucket to setup the file system. */
     if (bucketName == NULL || strlen(bucketName) == 0) {
         std::cerr << "Error: Bucket not specified";
         return (EINVAL);
     }
 
-    if ((fs = (S3_FILE_SYSTEM *)calloc(1, sizeof(S3_FILE_SYSTEM))) == NULL)
-        return (errno);
-    fs->s3Storage = s3 = (S3_STORAGE *)storageSource;
-
-    /* Parse configuration string. */
+    /* 
+     * Parse configuration string.
+     */
+
+    /* Get any prefix to be used for the object keys. */
     WT_CONFIG_ITEM objPrefixConf;
     std::string objPrefix;
     if ((ret = s3->wtApi->config_get_string(
@@ -209,62 +205,55 @@
         return 1;
     }
 
+    /*
+     * Get the directory to setup the cache, or use the default one. The default cache directory is
+     * named "cache-<name>", where name is the last component of the bucket name's path.
+     * We'll create it if it doesn't exist.
+     */
+    WT_CONFIG_ITEM cacheDirConf;
+    std::string cacheStr;
+    if ((ret = s3->wtApi->config_get_string(
+        s3->wtApi, session, config, "cache_directory", &cacheDirConf)) == 0)
+        cacheStr = cacheDirConf.str;
+    else if (ret == WT_NOTFOUND) {
+        cacheStr = "cache-" + std::string(bucketName);
+        ret = 0;
+    } else
+        return (ret);
+
+    /* Store a copy of the home directory in the file system. */
+    homeDir = session->connection->get_home(session->connection);
+
+    if ((ret = S3GetDirectory(homeDir, cacheStr, true, cacheDir)) != 0)
+        return (ret);
+
+    /* Create a logger for this file system. */
+    Aws::Utils::Logging::InitializeAWSLogging(
+      Aws::MakeShared<S3LogSystem>("storage", s3->wtApi, s3->verbose));
+
+    /* Create the file system. */
+    if ((fs = (S3_FILE_SYSTEM *)calloc(1, sizeof(S3_FILE_SYSTEM))) == NULL)
+        return (errno);
+    fs->storage = s3;
+    fs->homeDir = homeDir;
+    fs->cacheDir = cacheDir;
+
     Aws::S3Crt::ClientConfiguration aws_config;
     aws_config.region = region;
     aws_config.throughputTargetGbps = throughputTargetGbps;
     aws_config.partSize = partSize;
 
     /* New can fail; will deal with this later. */
-    fs->conn = new S3Connection(aws_config, bucketName, objPrefix);
-=======
-    Aws::S3Crt::ClientConfiguration awsConfig;
-    awsConfig.region = region;
-    awsConfig.throughputTargetGbps = throughputTargetGbps;
-    awsConfig.partSize = partSize;
-
-    /* Parse configuration string. */
-    ret = s3->wtApi->config_get_string(s3->wtApi, session, config, "cache_directory", &cacheDir);
-    if (ret == 0)
-        cacheStr = cacheDir.str;
-    else if (ret == WT_NOTFOUND)
-        ret = 0;
-    else
-        return (ret);
-
-    Aws::Utils::Logging::InitializeAWSLogging(
-      Aws::MakeShared<S3LogSystem>("storage", s3->wtApi, s3->verbose));
-
-    if ((fs = (S3_FILE_SYSTEM *)calloc(1, sizeof(S3_FILE_SYSTEM))) == NULL)
-        return (errno);
-    fs->storage = s3;
-
-    /* Store a copy of the home directory and bucket name in the file system. */
-    fs->homeDir = session->connection->get_home(session->connection);
-    fs->bucketName = bucketName;
-
-    /*
-     * The default cache directory is named "cache-<name>", where name is the last component of the
-     * bucket name's path. We'll create it if it doesn't exist.
-     */
-    if (cacheStr.empty()) {
-        cacheStr = "cache-" + fs->bucketName;
-        fs->cacheDir = cacheStr;
-    }
-    if ((ret = S3GetDirectory(fs->homeDir, cacheStr, true, fs->cacheDir)) != 0)
-        return (ret);
->>>>>>> a899340b
-
-    /* New can fail; will deal with this later. */
-    fs->connection = new S3Connection(awsConfig);
+    fs->connection = new S3Connection(aws_config, bucketName, objPrefix);
+
     fs->fileSystem.terminate = S3FileSystemTerminate;
     fs->fileSystem.fs_exist = S3Exist;
 
     /* TODO: Move these into tests. Just testing here temporarily to show all functions work. */
     {
-<<<<<<< HEAD
         /* List objects. */
         std::vector<std::string> bucketObjects;
-        if (fs->conn->ListObjects(bucketObjects)) {
+        if (fs->connection->ListObjects(bucketObjects)) {
             std::cout << "Objects in bucket:" << std::endl;
             if (!bucketObjects.empty()) {
                 for (const auto &object : bucketObjects) {
@@ -272,62 +261,20 @@
                 }
             } else {
                 std::cout << "No objects in bucket." << std::endl;
-=======
-        /* List S3 buckets. */
-        std::vector<std::string> buckets;
-        if (fs->connection->ListBuckets(buckets)) {
-            std::cout << "All buckets under my account:" << std::endl;
-            for (const std::string &bucket : buckets) {
-                std::cout << "  * " << bucket << std::endl;
->>>>>>> a899340b
             }
             std::cout << std::endl;
         }
 
-<<<<<<< HEAD
         /* Put object. */
-        fs->conn->PutObject("WiredTiger.turtle", "WiredTiger.turtle");
+        fs->connection->PutObject("WiredTiger.turtle", "WiredTiger.turtle");
 
         /* List objects again. */
         bucketObjects.clear();
-        if (fs->conn->ListObjects(bucketObjects)) {
+        if (fs->connection->ListObjects(bucketObjects)) {
             std::cout << "Objects in bucket:" << std::endl;
             if (!bucketObjects.empty()) {
                 for (const auto &object : bucketObjects) {
                     std::cout << "  * " << object << std::endl;
-=======
-        /* Have at least one bucket to use. */
-        if (!buckets.empty()) {
-            const Aws::String firstBucket = buckets.at(0);
-
-            /* List objects. */
-            std::vector<std::string> bucketObjects;
-            if (fs->connection->ListObjects(firstBucket, bucketObjects)) {
-                std::cout << "Objects in bucket '" << firstBucket << "':" << std::endl;
-                if (!bucketObjects.empty()) {
-                    for (const auto &object : bucketObjects) {
-                        std::cout << "  * " << object << std::endl;
-                    }
-                } else {
-                    std::cout << "No objects in bucket." << std::endl;
-                }
-                std::cout << std::endl;
-            }
-
-            /* Put object. */
-            fs->connection->PutObject(firstBucket, "WiredTiger.turtle", "WiredTiger.turtle");
-
-            /* List objects again. */
-            bucketObjects.clear();
-            if (fs->connection->ListObjects(firstBucket, bucketObjects)) {
-                std::cout << "Objects in bucket '" << firstBucket << "':" << std::endl;
-                if (!bucketObjects.empty()) {
-                    for (const auto &object : bucketObjects) {
-                        std::cout << "  * " << object << std::endl;
-                    }
-                } else {
-                    std::cout << "No objects in bucket." << std::endl;
->>>>>>> a899340b
                 }
             } else {
                 std::cout << "No objects in bucket." << std::endl;
@@ -335,32 +282,16 @@
             std::cout << std::endl;
         }
 
-<<<<<<< HEAD
         /* Delete object. */
-        fs->conn->DeleteObject("WiredTiger.turtle");
+        fs->connection->DeleteObject("WiredTiger.turtle");
 
         /* List objects again. */
         bucketObjects.clear();
-        if (fs->conn->ListObjects(bucketObjects)) {
+        if (fs->connection->ListObjects(bucketObjects)) {
             std::cout << "Objects in bucket:" << std::endl;
             if (!bucketObjects.empty()) {
                 for (const auto &object : bucketObjects) {
                     std::cout << "  * " << object << std::endl;
-=======
-            /* Delete object. */
-            fs->connection->DeleteObject(firstBucket, "WiredTiger.turtle");
-
-            /* List objects again. */
-            bucketObjects.clear();
-            if (fs->connection->ListObjects(firstBucket, bucketObjects)) {
-                std::cout << "Objects in bucket '" << firstBucket << "':" << std::endl;
-                if (!bucketObjects.empty()) {
-                    for (const auto &object : bucketObjects) {
-                        std::cout << "  * " << object << std::endl;
-                    }
-                } else {
-                    std::cout << "No objects in bucket." << std::endl;
->>>>>>> a899340b
                 }
             } else {
                 std::cout << "No objects in bucket." << std::endl;
