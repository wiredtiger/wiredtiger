--- conflicted
+++ resolved
@@ -67,17 +67,10 @@
     WT_EXTENSION_API *wtApi;         // Extension API
     std::shared_ptr<S3LogSystem> log;
 
-<<<<<<< HEAD
-    std::mutex fsListMutex;           /* Protect the file system list */
-    std::list<S3FileSystem *> fsList; /* List of initiated file systems */
-    std::mutex fhMutex;               /* Protect the file handle list*/
-    std::list<S3FileHandle *> fhList; /* List of open file handles */
-=======
     std::mutex fsListMutex;           // Protect the file system list
     std::list<S3FileSystem *> fsList; // List of initiated file systems
     std::mutex fhMutex;               // Protect the file handle list
     std::list<S3FileHandle *> fhList; // List of open file handles
->>>>>>> 39265ca4
 
     uint32_t referenceCount; // Number of references to this storage source
     int32_t verbose;
@@ -99,15 +92,6 @@
 };
 
 struct S3FileHandle {
-<<<<<<< HEAD
-    WT_FILE_HANDLE iface; /* Must come first */
-    S3Storage *storage;   /* Enclosing storage source */
-    /*
-     * Similarly, The S3FileHandle is built on top of the WT_FILE_HANDLE. We require an instance of
-     * the WT_FILE_HANDLE in order to access the native WiredTiger filehandle functionality, such as
-     * the native WT file handle read and close.
-     */
-=======
     WT_FILE_HANDLE iface; // Must come first
     S3Storage *storage;   // Enclosing storage source
 
@@ -115,7 +99,6 @@
     // the WT_FILE_HANDLE in order to access the native WiredTiger filehandle functionality, such as
     // the native WT file handle read and close.
 
->>>>>>> 39265ca4
     WT_FILE_HANDLE *wtFileHandle;
 };
 
