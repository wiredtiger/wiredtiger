--- conflicted
+++ resolved
@@ -96,12 +96,9 @@
     awsConfig.region = region;
     awsConfig.throughputTargetGbps = throughputTargetGbps;
     awsConfig.partSize = partSize;
-<<<<<<< HEAD
-=======
 
     Aws::Utils::Logging::InitializeAWSLogging(
       Aws::MakeShared<S3LogSystem>("storage", s3->wtApi, s3->verbose));
->>>>>>> a2bab860
 
     if ((fs = (S3_FILE_SYSTEM *)calloc(1, sizeof(S3_FILE_SYSTEM))) == NULL)
         return (errno);
@@ -109,22 +106,16 @@
     fs->storage = (S3_STORAGE *)storageSource;
 
     /* New can fail; will deal with this later. */
-<<<<<<< HEAD
-    fs->conn = new S3Connection(awsConfig);
+    fs->connection = new S3Connection(awsConfig);
     fs->fileSystem.fs_directory_list = S3ObjectList;
     fs->fileSystem.fs_directory_list_single = S3ObjectListSingle;
     fs->fileSystem.fs_directory_list_free = S3ObjectListFree;
-=======
-    fs->connection = new S3Connection(awsConfig);
-
->>>>>>> a2bab860
     fs->fileSystem.terminate = S3FileSystemTerminate;
 
     /* TODO: Move these into tests. Just testing here temporarily to show all functions work. */
     {
         std::vector<std::string> buckets;
-<<<<<<< HEAD
-        fs->conn->ListBuckets(buckets);
+        fs->connection->ListBuckets(buckets);
         std::cout << "All buckets under my account:" << std::endl;
         for (const std::string &bucket : buckets)
             std::cout << "  * " << bucket << std::endl;
@@ -133,38 +124,10 @@
         /* Have at least one bucket to use. */
         if (!buckets.empty()) {
             const std::string firstBucket = buckets.at(0);
-=======
-        if (fs->connection->ListBuckets(buckets)) {
-            std::cout << "All buckets under my account:" << std::endl;
-            for (const std::string &bucket : buckets) {
-                std::cout << "  * " << bucket << std::endl;
-            }
-            std::cout << std::endl;
-        }
-
-        /* Have at least one bucket to use. */
-        if (!buckets.empty()) {
-            const Aws::String firstBucket = buckets.at(0);
-
-            /* List objects. */
-            std::vector<std::string> bucketObjects;
-            if (fs->connection->ListObjects(firstBucket, bucketObjects)) {
-                std::cout << "Objects in bucket '" << firstBucket << "':" << std::endl;
-                if (!bucketObjects.empty()) {
-                    for (const auto &object : bucketObjects) {
-                        std::cout << "  * " << object << std::endl;
-                    }
-                } else {
-                    std::cout << "No objects in bucket." << std::endl;
-                }
-                std::cout << std::endl;
-            }
->>>>>>> a2bab860
 
             /* Put object. */
             fs->connection->PutObject(firstBucket, "WiredTiger.turtle", "WiredTiger.turtle");
 
-<<<<<<< HEAD
             /* Testing directory list. */
             WT_SESSION *session = NULL;
             const char *prefix = "WiredTiger";
@@ -177,20 +140,6 @@
             std::cout << "Objects in bucket '" << firstBucket << "':" << std::endl;
             for (int i = 0; i < count; i++) {
                 std::cout << (*objectList)[i] << std::endl;
-=======
-            /* List objects again. */
-            bucketObjects.clear();
-            if (fs->connection->ListObjects(firstBucket, bucketObjects)) {
-                std::cout << "Objects in bucket '" << firstBucket << "':" << std::endl;
-                if (!bucketObjects.empty()) {
-                    for (const auto &object : bucketObjects) {
-                        std::cout << "  * " << object << std::endl;
-                    }
-                } else {
-                    std::cout << "No objects in bucket." << std::endl;
-                }
-                std::cout << std::endl;
->>>>>>> a2bab860
             }
             std::cout << "Number of objects retrieved: " << count << std::endl;
 
@@ -206,25 +155,8 @@
             /* Delete object. */
             fs->connection->DeleteObject(firstBucket, "WiredTiger.turtle");
 
-<<<<<<< HEAD
             fs->fileSystem.fs_directory_list_free(&fs->fileSystem, session, *objectList, count);
         } else
-=======
-            /* List objects again. */
-            bucketObjects.clear();
-            if (fs->connection->ListObjects(firstBucket, bucketObjects)) {
-                std::cout << "Objects in bucket '" << firstBucket << "':" << std::endl;
-                if (!bucketObjects.empty()) {
-                    for (const auto &object : bucketObjects) {
-                        std::cout << "  * " << object << std::endl;
-                    }
-                } else {
-                    std::cout << "No objects in bucket." << std::endl;
-                }
-                std::cout << std::endl;
-            }
-        } else {
->>>>>>> a2bab860
             std::cout << "No buckets in AWS account." << std::endl;
     }
 
@@ -243,12 +175,7 @@
 
     UNUSED(session); /* unused */
 
-<<<<<<< HEAD
-    delete (fs->conn);
-=======
-    fs = (S3_FILE_SYSTEM *)fileSystem;
     delete (fs->connection);
->>>>>>> a2bab860
     free(fs);
 
     return (0);
@@ -265,11 +192,11 @@
     S3_FILE_SYSTEM *fs = (S3_FILE_SYSTEM *)fileSystem;
     std::vector<std::string> objects;
     int ret;
-    if (ret = fs->conn->ListObjects(std::string(bucket), std::string(prefix), objects) != 0)
+    if (ret = fs->connection->ListObjects(std::string(bucket), std::string(prefix), objects) != 0)
         return (ret);
     *count = objects.size();
 
-    S3ObjectListAdd(fs->s3Storage, objectList, &objects, *count);
+    S3ObjectListAdd(fs->storage, objectList, &objects, *count);
 
     return (ret);
 }
@@ -286,11 +213,11 @@
     std::vector<std::string> objects;
     int ret;
     if (ret =
-          fs->conn->ListObjects(std::string(bucket), std::string(prefix), objects, 1, true) != 0)
+          fs->connection->ListObjects(std::string(bucket), std::string(prefix), objects, 1, true) != 0)
         return (ret);
     *count = objects.size();
 
-    S3ObjectListAdd(fs->s3Storage, objectList, &objects, *count);
+    S3ObjectListAdd(fs->storage, objectList, &objects, *count);
 
     return (ret);
 }
