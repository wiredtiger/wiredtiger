/*-
 * Public Domain 2014-present MongoDB, Inc.
 * Public Domain 2008-2014 WiredTiger, Inc.
 *
 * This is free and unencumbered software released into the public domain.
 *
 * Anyone is free to copy, modify, publish, use, compile, sell, or
 * distribute this software, either in source code form or as a compiled
 * binary, for any purpose, commercial or non-commercial, and by any
 * means.
 *
 * In jurisdictions that recognize copyright laws, the author or authors
 * of this software dedicate any and all copyright interest in the
 * software to the public domain. We make this dedication for the benefit
 * of the public at large and to the detriment of our heirs and
 * successors. We intend this dedication to be an overt act of
 * relinquishment in perpetuity of all present and future rights to this
 * software under copyright law.
 *
 * THE SOFTWARE IS PROVIDED "AS IS", WITHOUT WARRANTY OF ANY KIND,
 * EXPRESS OR IMPLIED, INCLUDING BUT NOT LIMITED TO THE WARRANTIES OF
 * MERCHANTABILITY, FITNESS FOR A PARTICULAR PURPOSE AND NONINFRINGEMENT.
 * IN NO EVENT SHALL THE AUTHORS BE LIABLE FOR ANY CLAIM, DAMAGES OR
 * OTHER LIABILITY, WHETHER IN AN ACTION OF CONTRACT, TORT OR OTHERWISE,
 * ARISING FROM, OUT OF OR IN CONNECTION WITH THE SOFTWARE OR THE USE OR
 * OTHER DEALINGS IN THE SOFTWARE.
 */
#include <wiredtiger.h>
#include <wiredtiger_ext.h>
#include <sys/stat.h>
#include <fstream>
#include <list>
#include <errno.h>
#include <unistd.h>

#include "s3_connection.h"
#include "s3_log_system.h"
#include <aws/core/Aws.h>
#include <aws/core/utils/memory/stl/AWSString.h>
#include <aws/core/utils/logging/AWSLogging.h>

#define UNUSED(x) (void)(x)
#define FS2S3(fs) (((S3_FILE_SYSTEM *)(fs))->storage)

struct S3_FILE_HANDLE;
struct S3_FILE_SYSTEM;

/* Statistics to be collected for the S3 storage. */
struct S3_STATISTICS {
    /* Operations using AWS SDK. */
    uint64_t listObjectsCount;  /* Number of S3 list objects requests */
    uint64_t putObjectCount;    /* Number of S3 put object requests */
    uint64_t getObjectCount;    /* Number of S3 get object requests */
    uint64_t objectExistsCount; /* Number of S3 object exists requests */

    /* Operations using WiredTiger's native file handle operations. */
    uint64_t fhOps;     /* Number of non read/write file handle operations */
    uint64_t fhReadOps; /* Number of file handle read operations */
};

/* S3 storage source structure. */
struct S3_STORAGE {
    WT_STORAGE_SOURCE storageSource; /* Must come first */
    WT_EXTENSION_API *wtApi;         /* Extension API */

    std::mutex fsListMutex;             /* Protect the file system list */
    std::list<S3_FILE_SYSTEM *> fsList; /* List of initiated file systems */
    std::mutex fhMutex;                 /* Protect the file handle list*/
    std::list<S3_FILE_HANDLE *> fhList; /* List of open file handles */

    uint32_t referenceCount; /* Number of references to this storage source */
    int32_t verbose;

    S3_STATISTICS statistics;
};

struct S3_FILE_SYSTEM {
    /* Must come first - this is the interface for the file system we are implementing. */
    WT_FILE_SYSTEM fileSystem;
    S3_STORAGE *storage;
    /*
     * The S3_FILE_SYSTEM is built on top of the WT_FILE_SYSTEM. We require an instance of the
     * WT_FILE_SYSTEM in order to access the native WiredTiger filesystem functionality, such as the
     * native WT file handle open.
     */
    WT_FILE_SYSTEM *wtFileSystem;
    S3Connection *connection;
    S3LogSystem *log;
    std::string cacheDir; /* Directory for cached objects */
    std::string homeDir;  /* Owned by the connection */
};

struct S3_FILE_HANDLE {
    WT_FILE_HANDLE iface; /* Must come first */
    S3_STORAGE *storage;  /* Enclosing storage source */
    /*
     * Similarly, The S3_FILE_HANDLE is built on top of the WT_FILE_HANDLE. We require an instance
     * of the WT_FILE_HANDLE in order to access the native WiredTiger filehandle functionality, such
     * as the native WT file handle read and close.
     */
    WT_FILE_HANDLE *wtFileHandle;
};

/* Configuration variables for connecting to S3CrtClient. */
const Aws::String region = Aws::Region::AP_SOUTHEAST_2;
const double throughputTargetGbps = 5;
const uint64_t partSize = 8 * 1024 * 1024; /* 8 MB. */

/* Setting SDK options. */
Aws::SDKOptions options;

static int S3GetDirectory(const std::string &, const std::string &, bool, std::string &);
static bool S3CacheExists(WT_FILE_SYSTEM *, const std::string &);
static std::string S3Path(const std::string &, const std::string &);
static std::string S3HomePath(WT_FILE_SYSTEM *, const char *);
static std::string S3CachePath(WT_FILE_SYSTEM *, const char *);
static int S3Exist(WT_FILE_SYSTEM *, WT_SESSION *, const char *, bool *);
static int S3CustomizeFileSystem(
  WT_STORAGE_SOURCE *, WT_SESSION *, const char *, const char *, const char *, WT_FILE_SYSTEM **);
static int S3AddReference(WT_STORAGE_SOURCE *);
static int S3FileSystemTerminate(WT_FILE_SYSTEM *, WT_SESSION *);
static int S3Open(
  WT_FILE_SYSTEM *, WT_SESSION *, const char *, WT_FS_OPEN_FILE_TYPE, uint32_t, WT_FILE_HANDLE **);
static bool LocalFileExists(const std::string &);
static int S3FileRead(WT_FILE_HANDLE *, WT_SESSION *, wt_off_t, size_t, void *);
static int S3ObjectList(
  WT_FILE_SYSTEM *, WT_SESSION *, const char *, const char *, char ***, uint32_t *);
static int S3ObjectListAdd(
  S3_STORAGE *, char ***, const std::vector<std::string> &, const uint32_t);
static int S3ObjectListSingle(
  WT_FILE_SYSTEM *, WT_SESSION *, const char *, const char *, char ***, uint32_t *);
static int S3ObjectListFree(WT_FILE_SYSTEM *, WT_SESSION *, char **, uint32_t);
static void S3ShowStatistics(const S3_STATISTICS &);

static int S3FileClose(WT_FILE_HANDLE *, WT_SESSION *);
static int S3FileSize(WT_FILE_HANDLE *, WT_SESSION *, wt_off_t *);
static int S3Size(WT_FILE_SYSTEM *, WT_SESSION *, const char *, wt_off_t *);

/*
 * S3Path --
 *     Construct a pathname from the directory and the object name.
 */
static std::string
S3Path(const std::string &dir, const std::string &name)
{
    /* Skip over "./" and variations (".//", ".///./././//") at the beginning of the name. */
    int i = 0;
    while (name[i] == '.') {
        if (name[1] != '/')
            break;
        i += 2;
        while (name[i] == '/')
            i++;
    }
    std::string strippedName = name.substr(i, name.length() - i);
    return (dir + "/" + strippedName);
}

/*
 *   S3Exist--
 *     Return if the file exists. First checks the cache, and then the S3 Bucket.
 */
static int
S3Exist(WT_FILE_SYSTEM *fileSystem, WT_SESSION *session, const char *name, bool *exist)
{
<<<<<<< HEAD
    S3_STORAGE *s3;
    size_t objectSize;
    s3 = FS2S3(fileSystem);
=======
>>>>>>> fb7568b4
    S3_FILE_SYSTEM *fs = (S3_FILE_SYSTEM *)fileSystem;
    int ret = 0;

    /* Check if file exists in the cache. */
    *exist = S3CacheExists(fileSystem, name);
<<<<<<< HEAD
    if (!*exist)
        return (fs->connection->ObjectExists(name, *exist, objectSize));
    return (0);
=======
    if (*exist)
        return (ret);

    /* It's not in the cache, try the S3 bucket. */
    FS2S3(fileSystem)->statistics.objectExistsCount++;
    if ((ret = fs->connection->ObjectExists(name, *exist)) != 0)
        std::cerr << "S3Exist: ObjectExists request to S3 failed." << std::endl;
    return (ret);
>>>>>>> fb7568b4
}

/*
 * S3CacheExists --
 *     Checks whether the given file exists in the cache.
 */
static bool
S3CacheExists(WT_FILE_SYSTEM *fileSystem, const std::string &name)
{
    const std::string path = S3Path(((S3_FILE_SYSTEM *)fileSystem)->cacheDir, name);
    return (LocalFileExists(path));
}

/*
 * LocalFileExists --
 *     Checks whether a file corresponding to the provided path exists locally.
 */
static bool
LocalFileExists(const std::string &path)
{
    std::ifstream f(path);
    return (f.good());
}

/*
 * S3GetDirectory --
 *     Return a copy of a directory name after verifying that it is a directory.
 */
static int
S3GetDirectory(const std::string &home, const std::string &name, bool create, std::string &copy)
{
    copy = "";

    struct stat sb;
    int ret;
    std::string dirName;

    /* For relative pathnames, the path is considered to be relative to the home directory. */
    if (name[0] == '/')
        dirName = name;
    else
        dirName = home + "/" + name;

    ret = stat(dirName.c_str(), &sb);
    if (ret != 0 && errno == ENOENT && create) {
        UNUSED(mkdir(dirName.c_str(), 0777));
        ret = stat(dirName.c_str(), &sb);
    }

    if (ret != 0)
        ret = errno;
    else if ((sb.st_mode & S_IFMT) != S_IFDIR)
        ret = EINVAL;

    copy = dirName;
    return (ret);
}

/*
 * S3FileClose --
 *    File handle close.
 */
static int
S3FileClose(WT_FILE_HANDLE *fileHandle, WT_SESSION *session)
{
    int ret = 0;
    S3_FILE_HANDLE *s3FileHandle = (S3_FILE_HANDLE *)fileHandle;
    S3_STORAGE *storage = s3FileHandle->storage;
    WT_FILE_HANDLE *wtFileHandle = s3FileHandle->wtFileHandle;
    /*
     * We require exclusive access to the list of file handles when removing file handles. The
     * lock_guard will be unlocked automatically once the scope is exited.
     */
    {
        std::lock_guard<std::mutex> lock(storage->fhMutex);
        storage->fhList.remove(s3FileHandle);
    }
    if (wtFileHandle != NULL) {
        storage->statistics.fhOps++;
        ret = wtFileHandle->close(wtFileHandle, session);
    }

    free(s3FileHandle->iface.name);
    free(s3FileHandle);
    return (ret);
}

/*
 * S3Open --
 *    File open for the s3 storage source.
 */
static int
S3Open(WT_FILE_SYSTEM *fileSystem, WT_SESSION *session, const char *name,
  WT_FS_OPEN_FILE_TYPE fileType, uint32_t flags, WT_FILE_HANDLE **fileHandlePtr)
{
    S3_FILE_HANDLE *s3FileHandle;
    S3_FILE_SYSTEM *fs = (S3_FILE_SYSTEM *)fileSystem;
    S3_STORAGE *s3 = fs->storage;
    WT_FILE_SYSTEM *wtFileSystem = fs->wtFileSystem;
    WT_FILE_HANDLE *wtFileHandle;
    int ret;

    *fileHandlePtr = NULL;

    /* We only support opening the file in read only mode. */
    if ((flags & WT_FS_OPEN_READONLY) == 0 || (flags & WT_FS_OPEN_CREATE) != 0) {
        std::cerr << "ss_open_object: readonly access required: " << name << std::endl;
        return (EINVAL);
    }

    /*
     * Currently, only data files should be being opened; although this constraint can be relaxed in
     * the future.
     */
    if (fileType != WT_FS_OPEN_FILE_TYPE_DATA && fileType != WT_FS_OPEN_FILE_TYPE_REGULAR) {
        std::cerr << name << ": open: only data file and regular types supported" << std::endl;
        return (EINVAL);
    }

    if ((s3FileHandle = (S3_FILE_HANDLE *)calloc(1, sizeof(S3_FILE_HANDLE))) == NULL)
        return (ENOMEM);

    /* Make a copy from S3 if the file is not in the cache. */
    const std::string cachePath = S3Path(fs->cacheDir, name);
    if (!LocalFileExists(cachePath)) {
        s3->statistics.getObjectCount++;
        if ((ret = fs->connection->GetObject(name, cachePath)) != 0) {
            std::cerr << "ss_open_object: GetObject request to S3 failed." << std::endl;
            return (ret);
        }
    }

    /* Use WiredTiger's native file handle open. */
    ret = wtFileSystem->fs_open_file(
      wtFileSystem, session, cachePath.c_str(), fileType, flags, &wtFileHandle);
    if (ret != 0) {
        std::cerr << "ss_open_object: fs_open_file failed." << name << std::endl;
        return (ret);
    }

    s3FileHandle->wtFileHandle = wtFileHandle;
    s3FileHandle->storage = s3;

    WT_FILE_HANDLE *fileHandle = (WT_FILE_HANDLE *)s3FileHandle;
    fileHandle->close = S3FileClose;
    fileHandle->fh_advise = NULL;
    fileHandle->fh_extend = NULL;
    fileHandle->fh_extend_nolock = NULL;
    fileHandle->fh_lock = NULL;
    fileHandle->fh_map = NULL;
    fileHandle->fh_map_discard = NULL;
    fileHandle->fh_map_preload = NULL;
    fileHandle->fh_unmap = NULL;
    fileHandle->fh_read = S3FileRead;
    fileHandle->fh_size = S3FileSize;
    fileHandle->fh_sync = NULL;
    fileHandle->fh_sync_nowait = NULL;
    fileHandle->fh_truncate = NULL;
    fileHandle->fh_write = NULL;

    fileHandle->name = strdup(name);
    if (fileHandle->name == NULL) {
        std::cout << "ss_open_object: unable to allocate memory for object name" << std::endl;
        return (ENOMEM);
    }

    /*
     * We require exclusive access to the list of file handles when adding file handles to it. The
     * lock_guard will be unlocked automatically when the scope is exited.
     */
    {
        std::lock_guard<std::mutex> lock(s3->fhMutex);
        s3FileHandle->storage->fhList.push_back(s3FileHandle);
    }

    *fileHandlePtr = fileHandle;
    return (0);
}

/*
 * S3Size --
 *     Get the size of a file in bytes, by file name.
 */
static int
S3Size(WT_FILE_SYSTEM *fileSystem, WT_SESSION *session, const char *name, wt_off_t *sizep)
{
    S3_STORAGE *s3;
    s3 = FS2S3(fileSystem);
    size_t objectSize;
    bool exist = false;

    S3_FILE_SYSTEM *fs = (S3_FILE_SYSTEM *)fileSystem;
    int ret = fs->connection->ObjectExists(name, exist, objectSize);
    *sizep = objectSize;
    return (ret);
}

/*
 * S3FileRead --
 *     Read a file using WiredTiger's native file handle read.
 */
static int
S3FileRead(WT_FILE_HANDLE *fileHandle, WT_SESSION *session, wt_off_t offset, size_t len, void *buf)
{
    S3_FILE_HANDLE *s3FileHandle = (S3_FILE_HANDLE *)fileHandle;
    S3_STORAGE *storage = s3FileHandle->storage;
    WT_FILE_HANDLE *wtFileHandle = s3FileHandle->wtFileHandle;
    int ret;
    storage->statistics.fhReadOps++;
    if ((ret = wtFileHandle->fh_read(wtFileHandle, session, offset, len, buf)) != 0)
        std::cerr << "S3FileRead: fh_read failed." << std::endl;
    return (ret);
}

/*
 * S3FileSize --
 *     Get the size of a file in bytes, by file handle.
 */
static int
S3FileSize(WT_FILE_HANDLE *fileHandle, WT_SESSION *session, wt_off_t *sizep)
{
    S3_FILE_HANDLE *s3FileHandle;
    WT_FILE_HANDLE *wt_fh;
    s3FileHandle = (S3_FILE_HANDLE *)fileHandle;
    wt_fh = s3FileHandle->wtFileHandle;
    return (wt_fh->fh_size(wt_fh, session, sizep));
}

/*
 * S3CustomizeFileSystem --
 *     Return a customized file system to access the s3 storage source objects.
 */
static int
S3CustomizeFileSystem(WT_STORAGE_SOURCE *storageSource, WT_SESSION *session, const char *bucketName,
  const char *authToken, const char *config, WT_FILE_SYSTEM **fileSystem)
{
    S3_FILE_SYSTEM *fs;
    WT_FILE_SYSTEM *wtFileSystem;
    S3_STORAGE *s3;
    int ret;
    std::string cacheDir;

    s3 = (S3_STORAGE *)storageSource;

    /* Mark parameters as unused for now, until implemented. */
    UNUSED(authToken);

    /* We need to have a bucket to setup the file system. */
    if (bucketName == NULL || strlen(bucketName) == 0) {
        std::cerr << "Error: Bucket not specified";
        return (EINVAL);
    }

    /*
     * Parse configuration string.
     */

    /* Get any prefix to be used for the object keys. */
    WT_CONFIG_ITEM objPrefixConf;
    std::string objPrefix;
    if ((ret = s3->wtApi->config_get_string(
           s3->wtApi, session, config, "prefix", &objPrefixConf)) == 0)
        objPrefix = objPrefixConf.str;
    else if (ret != WT_NOTFOUND) {
        std::cerr << "Error: customize_file_system: config parsing for object prefix";
        return (1);
    }

    /*
     * Get the directory to setup the cache, or use the default one. The default cache directory is
     * named "cache-<name>", where name is the last component of the bucket name's path. We'll
     * create it if it doesn't exist.
     */
    WT_CONFIG_ITEM cacheDirConf;
    std::string cacheStr;
    if ((ret = s3->wtApi->config_get_string(
           s3->wtApi, session, config, "cache_directory", &cacheDirConf)) == 0)
        cacheStr = cacheDirConf.str;
    else if (ret == WT_NOTFOUND) {
        cacheStr = "cache-" + std::string(bucketName);
        ret = 0;
    } else
        return (ret);

    /* Fetch the native WT file system. */
    if ((ret = s3->wtApi->file_system_get(s3->wtApi, session, &wtFileSystem)) != 0)
        return (ret);

    /* Get a copy of the home and cache directory. */
    const std::string homeDir = session->connection->get_home(session->connection);
    if ((ret = S3GetDirectory(homeDir, cacheStr, true, cacheDir)) != 0)
        return (ret);

    /* Create the file system. */
    if ((fs = (S3_FILE_SYSTEM *)calloc(1, sizeof(S3_FILE_SYSTEM))) == NULL)
        return (errno);
    fs->storage = s3;
    fs->wtFileSystem = wtFileSystem;
    fs->homeDir = homeDir;
    fs->cacheDir = cacheDir;

    Aws::S3Crt::ClientConfiguration awsConfig;
    awsConfig.region = region;
    awsConfig.throughputTargetGbps = throughputTargetGbps;
    awsConfig.partSize = partSize;

    /* New can fail; will deal with this later. */
    fs->connection = new S3Connection(awsConfig, bucketName, objPrefix);
    fs->fileSystem.fs_directory_list = S3ObjectList;
    fs->fileSystem.fs_directory_list_single = S3ObjectListSingle;
    fs->fileSystem.fs_directory_list_free = S3ObjectListFree;
    fs->fileSystem.terminate = S3FileSystemTerminate;
    fs->fileSystem.fs_exist = S3Exist;
    fs->fileSystem.fs_open_file = S3Open;
    fs->fileSystem.fs_size = S3Size;

    /* Add to the list of the active file systems. Lock will be freed when the scope is exited. */
    {
        std::lock_guard<std::mutex> lockGuard(s3->fsListMutex);
        s3->fsList.push_back(fs);
    }

    *fileSystem = &fs->fileSystem;
    return (ret);
}

/*
 * S3FileSystemTerminate --
 *     Discard any resources on termination of the file system.
 */
static int
S3FileSystemTerminate(WT_FILE_SYSTEM *fileSystem, WT_SESSION *session)
{
    S3_FILE_SYSTEM *fs = (S3_FILE_SYSTEM *)fileSystem;
    S3_STORAGE *s3 = fs->storage;

    UNUSED(session); /* unused */

    /* Remove from the active filesystems list. The lock will be freed when the scope is exited. */
    {
        std::lock_guard<std::mutex> lockGuard(s3->fsListMutex);
        s3->fsList.remove(fs);
    }
    delete (fs->connection);
    free(fs);

    return (0);
}

/*
 * S3ObjectList --
 *     Return a list of object names for the given location.
 */
static int
S3ObjectList(WT_FILE_SYSTEM *fileSystem, WT_SESSION *session, const char *directory,
  const char *prefix, char ***objectList, uint32_t *count)
{
    S3_FILE_SYSTEM *fs = (S3_FILE_SYSTEM *)fileSystem;
    S3_STORAGE *s3 = FS2S3(fileSystem);

    std::vector<std::string> objects;
    std::string completePrefix;

    if (directory != NULL) {
        completePrefix += directory;
        /* Add a terminating '/' if one doesn't exist. */
        if (completePrefix.length() > 1 && completePrefix[completePrefix.length() - 1] != '/')
            completePrefix += '/';
    }
    if (prefix != NULL)
        completePrefix += prefix;

    int ret;
    s3->statistics.listObjectsCount++;
    if ((ret = fs->connection->ListObjects(completePrefix, objects)) != 0) {
        std::cerr << "S3ObjectList: ListObjects request to S3 failed." << std::endl;
        return (ret);
    }
    *count = objects.size();

    S3ObjectListAdd(s3, objectList, objects, *count);

    return (ret);
}

/*
 * S3ObjectListSingle --
 *     Return a single object name for the given location.
 */
static int
S3ObjectListSingle(WT_FILE_SYSTEM *fileSystem, WT_SESSION *session, const char *directory,
  const char *prefix, char ***objectList, uint32_t *count)
{
    S3_FILE_SYSTEM *fs = (S3_FILE_SYSTEM *)fileSystem;
    S3_STORAGE *s3 = FS2S3(fileSystem);

    std::vector<std::string> objects;
    std::string completePrefix;

    if (directory != NULL) {
        completePrefix += directory;
        /* Add a terminating '/' if one doesn't exist. */
        if (completePrefix.length() > 1 && completePrefix[completePrefix.length() - 1] != '/')
            completePrefix += '/';
    }
    if (prefix != NULL)
        completePrefix += prefix;

    int ret;
    s3->statistics.listObjectsCount++;
    if ((ret = fs->connection->ListObjects(completePrefix, objects, 1, true)) != 0) {
        std::cerr << "S3ObjectListSingle: ListObjects request to S3 failed." << std::endl;
        return (ret);
    }

    *count = objects.size();

    S3ObjectListAdd(s3, objectList, objects, *count);

    return (ret);
}

/*
 * S3ObjectListFree --
 *     Free memory allocated by S3ObjectList.
 */
static int
S3ObjectListFree(WT_FILE_SYSTEM *fileSystem, WT_SESSION *session, char **objectList, uint32_t count)
{
    UNUSED(fileSystem);
    UNUSED(session);

    if (objectList != NULL) {
        while (count > 0)
            free(objectList[--count]);
        free(objectList);
    }

    return (0);
}

/*
 * S3ObjectListAdd --
 *     Add objects retrieved from S3 bucket into the object list, and allocate the memory needed.
 */
static int
S3ObjectListAdd(
  S3_STORAGE *s3, char ***objectList, const std::vector<std::string> &objects, const uint32_t count)
{
    char **entries = (char **)malloc(sizeof(char *) * count);
    for (int i = 0; i < count; i++) {
        entries[i] = strdup(objects[i].c_str());
    }
    *objectList = entries;

    return (0);
}

/*
 * S3AddReference --
 *     Add a reference to the storage source so we can reference count to know when to really
 *     terminate.
 */
static int
S3AddReference(WT_STORAGE_SOURCE *storageSource)
{
    S3_STORAGE *s3 = (S3_STORAGE *)storageSource;

    /*
     * Missing reference or overflow?
     */
    if (s3->referenceCount == 0 || s3->referenceCount + 1 == 0)
        return (EINVAL);

    ++s3->referenceCount;
    return (0);
}

/*
 * S3Terminate --
 *     Discard any resources on termination.
 */
static int
S3Terminate(WT_STORAGE_SOURCE *storageSource, WT_SESSION *session)
{
    S3_STORAGE *s3 = (S3_STORAGE *)storageSource;

    if (--s3->referenceCount != 0)
        return (0);

    /*
     * Is it currently unclear at the moment what the multi-threading will look like in the
     * extension. The current implementation is NOT thread-safe, and needs to be addressed in the
     * future, as mulitple threads could call terminate leading to a race condition.
     */
    while (!s3->fhList.empty()) {
        S3_FILE_HANDLE *fs = s3->fhList.front();
        S3FileClose((WT_FILE_HANDLE *)fs, session);
    }
    /*
     * Terminate any active filesystems. There are no references to the storage source, so it is
     * safe to walk the active filesystem list without a lock. The removal from the list happens
     * under a lock. Also, removal happens from the front and addition at the end, so we are safe.
     */
    while (!s3->fsList.empty()) {
        S3_FILE_SYSTEM *fs = s3->fsList.front();
        S3FileSystemTerminate(&fs->fileSystem, session);
    }

    /* Log collected statistics on termination. */
    S3ShowStatistics(s3->statistics);

    Aws::Utils::Logging::ShutdownAWSLogging();
    Aws::ShutdownAPI(options);

    delete (s3);
    return (0);
}

/*
 * S3Flush --
 *     Flush file to S3 Store using AWS SDK C++ PutObject.
 */
static int
S3Flush(WT_STORAGE_SOURCE *storageSource, WT_SESSION *session, WT_FILE_SYSTEM *fileSystem,
  const char *source, const char *object, const char *config)
{
    S3_FILE_SYSTEM *fs = (S3_FILE_SYSTEM *)fileSystem;

    int ret;
    FS2S3(fileSystem)->statistics.putObjectCount++;
    if (ret = (fs->connection->PutObject(object, source)) != 0)
        std::cerr << "S3Flush: PutObject request to S3 failed." << std::endl;
    return (ret);
}

/*
 * S3FlushFinish --
 *     Flush local file to cache.
 */
static int
S3FlushFinish(WT_STORAGE_SOURCE *storage, WT_SESSION *session, WT_FILE_SYSTEM *fileSystem,
  const char *source, const char *object, const char *config)
{
    S3_FILE_SYSTEM *fs = (S3_FILE_SYSTEM *)fileSystem;
    /* Constructing the pathname for source and cache from file system and local.  */
    std::string srcPath = S3Path(fs->homeDir, source);
    std::string destPath = S3Path(fs->cacheDir, source);

    /* Linking file with the local file. */
    int ret = link(srcPath.c_str(), destPath.c_str());

    /* The file should be read-only. */
    if (ret == 0)
        ret = chmod(destPath.c_str(), 0444);
    return (ret);
}

/*
 * S3ShowStatistics --
 *     Log collected statistics.
 */
static void
S3ShowStatistics(const S3_STATISTICS &statistics)
{
    std::cout << "S3 list objects count: " << statistics.listObjectsCount << std::endl;
    std::cout << "S3 put object count: " << statistics.putObjectCount << std::endl;
    std::cout << "S3 get object count: " << statistics.putObjectCount << std::endl;
    std::cout << "S3 object exists count: " << statistics.objectExistsCount << std::endl;

    std::cout << "Non read/write file handle operations: " << statistics.fhOps << std::endl;
    std::cout << "File handle read operations: " << statistics.fhReadOps << std::endl;
}

/*
 * wiredtiger_extension_init --
 *     A S3 storage source library.
 */
int
wiredtiger_extension_init(WT_CONNECTION *connection, WT_CONFIG_ARG *config)
{
    S3_STORAGE *s3;
    S3_FILE_SYSTEM *fs;
    WT_CONFIG_ITEM v;

    s3 = new S3_STORAGE;

    s3->wtApi = connection->get_extension_api(connection);

    int ret = s3->wtApi->config_get(s3->wtApi, NULL, config, "verbose", &v);

    // If a verbose level is not found, it will set the level to -3 (Error).
    if (ret == 0 && v.val >= -3 && v.val <= 1)
        s3->verbose = v.val;
    else if (ret == WT_NOTFOUND)
        s3->verbose = -3;
    else {
        free(s3);
        return (ret != 0 ? ret : EINVAL);
    }

    /* Set up statistics. */
    s3->statistics = {0};

    /* Create a logger for this storage source, and then initialize the AWS SDK. */
    Aws::Utils::Logging::InitializeAWSLogging(
      Aws::MakeShared<S3LogSystem>("storage", s3->wtApi, s3->verbose));
    Aws::InitAPI(options);

    /*
     * Allocate a S3 storage structure, with a WT_STORAGE structure as the first field, allowing us
     * to treat references to either type of structure as a reference to the other type.
     */
    s3->storageSource.ss_customize_file_system = S3CustomizeFileSystem;
    s3->storageSource.ss_add_reference = S3AddReference;
    s3->storageSource.terminate = S3Terminate;
    s3->storageSource.ss_flush = S3Flush;
    s3->storageSource.ss_flush_finish = S3FlushFinish;

    /*
     * The first reference is implied by the call to add_storage_source.
     */
    s3->referenceCount = 1;

    /* Load the storage */
    if ((ret = connection->add_storage_source(connection, "s3_store", &s3->storageSource, NULL)) !=
      0)
        free(s3);

    return (ret);
}<|MERGE_RESOLUTION|>--- conflicted
+++ resolved
@@ -163,31 +163,20 @@
 static int
 S3Exist(WT_FILE_SYSTEM *fileSystem, WT_SESSION *session, const char *name, bool *exist)
 {
-<<<<<<< HEAD
-    S3_STORAGE *s3;
     size_t objectSize;
-    s3 = FS2S3(fileSystem);
-=======
->>>>>>> fb7568b4
     S3_FILE_SYSTEM *fs = (S3_FILE_SYSTEM *)fileSystem;
     int ret = 0;
 
     /* Check if file exists in the cache. */
     *exist = S3CacheExists(fileSystem, name);
-<<<<<<< HEAD
-    if (!*exist)
-        return (fs->connection->ObjectExists(name, *exist, objectSize));
-    return (0);
-=======
     if (*exist)
         return (ret);
 
     /* It's not in the cache, try the S3 bucket. */
     FS2S3(fileSystem)->statistics.objectExistsCount++;
-    if ((ret = fs->connection->ObjectExists(name, *exist)) != 0)
+    if ((ret = fs->connection->ObjectExists(name, *exist, objectSize)) != 0)
         std::cerr << "S3Exist: ObjectExists request to S3 failed." << std::endl;
     return (ret);
->>>>>>> fb7568b4
 }
 
 /*
@@ -380,6 +369,7 @@
     bool exist = false;
 
     S3_FILE_SYSTEM *fs = (S3_FILE_SYSTEM *)fileSystem;
+    FS2S3(fileSystem)->statistics.objectExistsCount++;
     int ret = fs->connection->ObjectExists(name, exist, objectSize);
     *sizep = objectSize;
     return (ret);
@@ -410,9 +400,11 @@
 S3FileSize(WT_FILE_HANDLE *fileHandle, WT_SESSION *session, wt_off_t *sizep)
 {
     S3_FILE_HANDLE *s3FileHandle;
+    S3_STORAGE *storage = s3FileHandle->storage;
     WT_FILE_HANDLE *wt_fh;
     s3FileHandle = (S3_FILE_HANDLE *)fileHandle;
     wt_fh = s3FileHandle->wtFileHandle;
+    storage->statistics.fhSizeOps++;
     return (wt_fh->fh_size(wt_fh, session, sizep));
 }
 
@@ -755,7 +747,7 @@
 {
     std::cout << "S3 list objects count: " << statistics.listObjectsCount << std::endl;
     std::cout << "S3 put object count: " << statistics.putObjectCount << std::endl;
-    std::cout << "S3 get object count: " << statistics.putObjectCount << std::endl;
+    std::cout << "S3 get object count: " << statistics.getObjectCount << std::endl;
     std::cout << "S3 object exists count: " << statistics.objectExistsCount << std::endl;
 
     std::cout << "Non read/write file handle operations: " << statistics.fhOps << std::endl;
