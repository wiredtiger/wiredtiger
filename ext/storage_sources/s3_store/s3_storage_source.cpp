/*-
 * Public Domain 2014-present MongoDB, Inc.
 * Public Domain 2008-2014 WiredTiger, Inc.
 *
 * This is free and unencumbered software released into the public domain.
 *
 * Anyone is free to copy, modify, publish, use, compile, sell, or
 * distribute this software, either in source code form or as a compiled
 * binary, for any purpose, commercial or non-commercial, and by any
 * means.
 *
 * In jurisdictions that recognize copyright laws, the author or authors
 * of this software dedicate any and all copyright interest in the
 * software to the public domain. We make this dedication for the benefit
 * of the public at large and to the detriment of our heirs and
 * successors. We intend this dedication to be an overt act of
 * relinquishment in perpetuity of all present and future rights to this
 * software under copyright law.
 *
 * THE SOFTWARE IS PROVIDED "AS IS", WITHOUT WARRANTY OF ANY KIND,
 * EXPRESS OR IMPLIED, INCLUDING BUT NOT LIMITED TO THE WARRANTIES OF
 * MERCHANTABILITY, FITNESS FOR A PARTICULAR PURPOSE AND NONINFRINGEMENT.
 * IN NO EVENT SHALL THE AUTHORS BE LIABLE FOR ANY CLAIM, DAMAGES OR
 * OTHER LIABILITY, WHETHER IN AN ACTION OF CONTRACT, TORT OR OTHERWISE,
 * ARISING FROM, OUT OF OR IN CONNECTION WITH THE SOFTWARE OR THE USE OR
 * OTHER DEALINGS IN THE SOFTWARE.
 */

#include <wiredtiger.h>
#include <wiredtiger_ext.h>
#include <sys/stat.h>
#include <fstream>
#include <errno.h>

#include "s3_connection.h"
#include "s3_log_system.h"
#include <aws/core/Aws.h>
#include <aws/core/utils/memory/stl/AWSString.h>
#include <aws/core/utils/logging/AWSLogging.h>

#define UNUSED(x) (void)(x)
#define FS2S3(fs) (((S3_FILE_SYSTEM *)(fs))->s3Storage)

/* S3 storage source structure. */
typedef struct {
    WT_STORAGE_SOURCE storageSource; /* Must come first */
    WT_EXTENSION_API *wtApi;         /* Extension API */
    int32_t verbose;
} S3_STORAGE;

typedef struct {
    /* Must come first - this is the interface for the file system we are implementing. */
    WT_FILE_SYSTEM fileSystem;
<<<<<<< HEAD
    S3Connection *conn;
    S3_STORAGE *s3Storage;
    std::string bucketName;
    std::string cacheDir; /* Directory for cached objects */
    std::string homeDir;  /* Owned by the connection */
=======
    S3_STORAGE *storage;
    S3Connection *connection;
    S3LogSystem *log;
>>>>>>> a2bab860
} S3_FILE_SYSTEM;

/* Configuration variables for connecting to S3CrtClient. */
const Aws::String region = Aws::Region::AP_SOUTHEAST_2;
const double throughputTargetGbps = 5;
const uint64_t partSize = 8 * 1024 * 1024; /* 8 MB. */

/* Setting SDK options. */
Aws::SDKOptions options;

static int S3GetDirectory(const std::string &, const std::string &, bool, std::string &);
static int S3CacheExists(WT_FILE_SYSTEM *, const std::string &, bool &);
static int S3CachePath(WT_FILE_SYSTEM *, const std::string &, std::string &);
static int S3Path(const std::string &, const std::string &, std::string &);
static int S3Exist(WT_FILE_SYSTEM *, WT_SESSION *, const char *, bool *);
static int S3CustomizeFileSystem(
  WT_STORAGE_SOURCE *, WT_SESSION *, const char *, const char *, const char *, WT_FILE_SYSTEM **);
static int S3AddReference(WT_STORAGE_SOURCE *);
static int S3FileSystemTerminate(WT_FILE_SYSTEM *, WT_SESSION *);

/*
 * S3Exist --
 *     Return if the file exists. First checks the cache, and then the S3 Bucket.
 */
static int
S3Exist(WT_FILE_SYSTEM *fileSystem, WT_SESSION *session, const char *name, bool *existp)
{
    S3_STORAGE *s3;
    int ret;
    *existp = false;
    s3 = FS2S3(fileSystem);
    S3_FILE_SYSTEM *fs = (S3_FILE_SYSTEM *)fileSystem;
    bool exists;

    /* First check to see if the file exists in the cache. */
    if ((ret = S3CacheExists(fileSystem, name, exists)) != 0)
        return (ret);

    /* It's not in the cache, try the s3 bucket. */
    if (!exists)
        ret = fs->conn->ObjectExists(fs->bucketName, name, exists);

    *existp = exists;
    return (ret);
}

/*
 * S3Path --
 *     Construct a pathname from the directory and the object name.
 */
static int
S3Path(const std::string &dir, const std::string &name, std::string &path)
{
    /* Skip over "./" and variations (".//", ".///./././//") at the beginning of the name. */
    int i = 0;
    while (name[i] == '.') {
        if (name[1] != '/')
            break;
        i += 2;
        while (name[i] == '/')
            i++;
    }
    std::string strippedName = name.substr(i, name.length() - i);
    path = dir + "/" + strippedName;
    return (0);
}

/*
 * S3CachePath --
 *     Construct the path to the file in the cache.
 */
static int
S3CachePath(WT_FILE_SYSTEM *fileSystem, const std::string &name, std::string &path)
{
    return (S3Path(((S3_FILE_SYSTEM *)fileSystem)->cacheDir, name, path));
}

/*
 * S3CacheExists --
 *     Checks whether the given file exists in the cache.
 */
static int
S3CacheExists(WT_FILE_SYSTEM *fileSystem, const std::string &name, bool &exists)
{
    exists = false;

    int ret;
    std::string path;
    S3CachePath(fileSystem, name, path);

    std::ifstream f(path);
    if (f.good())
        exists = true;
    return (0);
}

/*
 * S3GetDirectory --
 *     Return a copy of a directory name after verifying that it is a directory.
 */
static int
S3GetDirectory(const std::string &home, const std::string &name, bool create, std::string &copy)
{
    copy = "";

    struct stat sb;
    int ret;
    std::string dirName;

    /* For relative pathnames, the path is considered to be relative to the home directory. */
    if (name[0] == '/')
        dirName = name;
    else
        dirName = home + "/" + name;

    ret = stat(dirName.c_str(), &sb);
    if (ret != 0 && errno == ENOENT && create) {
        (void)mkdir(dirName.c_str(), 0777);
        ret = stat(dirName.c_str(), &sb);
    }

    if (ret != 0)
        ret = errno;
    else if ((sb.st_mode & S_IFMT) != S_IFDIR)
        ret = EINVAL;

    copy = dirName;
    return (ret);
}

/*
 * S3CustomizeFileSystem --
 *     Return a customized file system to access the s3 storage source objects.
 */
static int
S3CustomizeFileSystem(WT_STORAGE_SOURCE *storageSource, WT_SESSION *session, const char *bucketName,
  const char *authToken, const char *config, WT_FILE_SYSTEM **fileSystem)
{
    S3_STORAGE *s3;
    S3_FILE_SYSTEM *fs;
<<<<<<< HEAD
    int ret;
    WT_CONFIG_ITEM cacheDir;
    std::string cacheStr;
=======
    S3_STORAGE *s3;
    WT_CONFIG_ITEM v;
>>>>>>> a2bab860
    s3 = (S3_STORAGE *)storageSource;

    /* Mark parameters as unused for now, until implemented. */
    UNUSED(authToken);

    Aws::S3Crt::ClientConfiguration awsConfig;
    awsConfig.region = region;
    awsConfig.throughputTargetGbps = throughputTargetGbps;
    awsConfig.partSize = partSize;

<<<<<<< HEAD
    /* Parse configuration string. */
    ret = s3->wtApi->config_get_string(s3->wtApi, session, config, "cache_directory", &cacheDir);
    if (ret == 0)
        cacheStr = cacheDir.str;
    else if (ret == WT_NOTFOUND) {
        ret = 0;
        cacheDir.len = 0;
    } else
        return (ret);
=======
    Aws::Utils::Logging::InitializeAWSLogging(
      Aws::MakeShared<S3LogSystem>("storage", s3->wtApi, s3->verbose));
>>>>>>> a2bab860

    if ((fs = (S3_FILE_SYSTEM *)calloc(1, sizeof(S3_FILE_SYSTEM))) == NULL)
        return (errno);
    fs->s3Storage = s3;

<<<<<<< HEAD
    /* Store a copy of the home directory and bucket name in the file system. */
    fs->homeDir = session->connection->get_home(session->connection);
    fs->bucketName = bucketName;

    /*
     * The default cache directory is named "cache-<name>", where name is the last component of the
     * bucket name's path. We'll create it if it doesn't exist.
     */
    if (cacheDir.len == 0) {
        cacheStr = "cache-" + fs->bucketName;
        fs->cacheDir = cacheStr;
    }
    if ((ret = S3GetDirectory(fs->homeDir, cacheStr, true, fs->cacheDir)) != 0)
        return (ret);
=======
    fs->storage = (S3_STORAGE *)storageSource;

    /* New can fail; will deal with this later. */
    fs->connection = new S3Connection(awsConfig);
>>>>>>> a2bab860

    /* New can fail; will deal with this later. */
    fs->conn = new S3Connection(awsConfig);
    fs->fileSystem.terminate = S3FileSystemTerminate;
    fs->fileSystem.fs_exist = S3Exist;

    /* TODO: Move these into tests. Just testing here temporarily to show all functions work. */
    {
        /* List S3 buckets. */
        std::vector<std::string> buckets;
        if (fs->connection->ListBuckets(buckets)) {
            std::cout << "All buckets under my account:" << std::endl;
            for (const std::string &bucket : buckets) {
                std::cout << "  * " << bucket << std::endl;
            }
            std::cout << std::endl;
        }

        /* Have at least one bucket to use. */
        if (!buckets.empty()) {
            const Aws::String firstBucket = buckets.at(0);

            /* List objects. */
            std::vector<std::string> bucketObjects;
            if (fs->connection->ListObjects(firstBucket, bucketObjects)) {
                std::cout << "Objects in bucket '" << firstBucket << "':" << std::endl;
                if (!bucketObjects.empty()) {
                    for (const auto &object : bucketObjects) {
                        std::cout << "  * " << object << std::endl;
                    }
                } else {
                    std::cout << "No objects in bucket." << std::endl;
                }
                std::cout << std::endl;
            }

            /* Put object. */
            fs->connection->PutObject(firstBucket, "WiredTiger.turtle", "WiredTiger.turtle");

            /* List objects again. */
            bucketObjects.clear();
            if (fs->connection->ListObjects(firstBucket, bucketObjects)) {
                std::cout << "Objects in bucket '" << firstBucket << "':" << std::endl;
                if (!bucketObjects.empty()) {
                    for (const auto &object : bucketObjects) {
                        std::cout << "  * " << object << std::endl;
                    }
                } else {
                    std::cout << "No objects in bucket." << std::endl;
                }
                std::cout << std::endl;
            }

            /* Delete object. */
            fs->connection->DeleteObject(firstBucket, "WiredTiger.turtle");

            /* List objects again. */
            bucketObjects.clear();
            if (fs->connection->ListObjects(firstBucket, bucketObjects)) {
                std::cout << "Objects in bucket '" << firstBucket << "':" << std::endl;
                if (!bucketObjects.empty()) {
                    for (const auto &object : bucketObjects) {
                        std::cout << "  * " << object << std::endl;
                    }
                } else {
                    std::cout << "No objects in bucket." << std::endl;
                }
                std::cout << std::endl;
            }
        } else {
            std::cout << "No buckets in AWS account." << std::endl;
        }
    }

    *fileSystem = &fs->fileSystem;
    return 0;
}

/*
 * S3FileSystemTerminate --
 *     Discard any resources on termination of the file system.
 */
static int
S3FileSystemTerminate(WT_FILE_SYSTEM *fileSystem, WT_SESSION *session)
{
    S3_FILE_SYSTEM *fs;

    UNUSED(session); /* unused */

    fs = (S3_FILE_SYSTEM *)fileSystem;
<<<<<<< HEAD
    delete (fs->conn);
    // free((void *)fs->bucketName);
=======
    delete (fs->connection);
>>>>>>> a2bab860
    free(fs);

    return (0);
}

/*
 * S3AddReference --
 *     Add a reference to the storage source so we can reference count to know when to really
 *     terminate.
 */
static int
S3AddReference(WT_STORAGE_SOURCE *storageSource)
{
    UNUSED(storageSource);
    return (0);
}

/*
 * S3Terminate --
 *     Discard any resources on termination.
 */
static int
S3Terminate(WT_STORAGE_SOURCE *storage, WT_SESSION *session)
{
    S3_STORAGE *s3;
    s3 = (S3_STORAGE *)storage;

    Aws::ShutdownAPI(options);

    free(s3);
    return (0);
}

/*
 * wiredtiger_extension_init --
 *     A S3 storage source library.
 */
int
wiredtiger_extension_init(WT_CONNECTION *connection, WT_CONFIG_ARG *config)
{
    S3_STORAGE *s3;
    S3_FILE_SYSTEM *fs;
    WT_CONFIG_ITEM v;

    if ((s3 = (S3_STORAGE *)calloc(1, sizeof(S3_STORAGE))) == NULL)
        return (errno);

    s3->wtApi = connection->get_extension_api(connection);

    int ret = s3->wtApi->config_get(s3->wtApi, NULL, config, "verbose", &v);

    // If a verbose level is not found, it will set the level to -3 (Error).
    if (ret == 0 && v.val >= -3 && v.val <= 1)
        s3->verbose = v.val;
    else if (ret == WT_NOTFOUND)
        s3->verbose = -3;
    else {
        free(s3);
        return (ret != 0 ? ret : EINVAL);
    }

    Aws::InitAPI(options);

    /*
     * Allocate a S3 storage structure, with a WT_STORAGE structure as the first field, allowing us
     * to treat references to either type of structure as a reference to the other type.
     */
    s3->storageSource.ss_customize_file_system = S3CustomizeFileSystem;
    s3->storageSource.ss_add_reference = S3AddReference;
    s3->storageSource.terminate = S3Terminate;

    /* Load the storage */
    if ((ret = connection->add_storage_source(connection, "s3_store", &s3->storageSource, NULL)) !=
      0)
        free(s3);

    return (ret);
}<|MERGE_RESOLUTION|>--- conflicted
+++ resolved
@@ -39,7 +39,7 @@
 #include <aws/core/utils/logging/AWSLogging.h>
 
 #define UNUSED(x) (void)(x)
-#define FS2S3(fs) (((S3_FILE_SYSTEM *)(fs))->s3Storage)
+#define FS2S3(fs) (((S3_FILE_SYSTEM *)(fs))->storage)
 
 /* S3 storage source structure. */
 typedef struct {
@@ -51,17 +51,12 @@
 typedef struct {
     /* Must come first - this is the interface for the file system we are implementing. */
     WT_FILE_SYSTEM fileSystem;
-<<<<<<< HEAD
-    S3Connection *conn;
-    S3_STORAGE *s3Storage;
+    S3Connection *connection;
+    S3LogSystem *log;
+    S3_STORAGE *storage;
     std::string bucketName;
     std::string cacheDir; /* Directory for cached objects */
     std::string homeDir;  /* Owned by the connection */
-=======
-    S3_STORAGE *storage;
-    S3Connection *connection;
-    S3LogSystem *log;
->>>>>>> a2bab860
 } S3_FILE_SYSTEM;
 
 /* Configuration variables for connecting to S3CrtClient. */
@@ -202,14 +197,10 @@
 {
     S3_STORAGE *s3;
     S3_FILE_SYSTEM *fs;
-<<<<<<< HEAD
     int ret;
     WT_CONFIG_ITEM cacheDir;
     std::string cacheStr;
-=======
-    S3_STORAGE *s3;
-    WT_CONFIG_ITEM v;
->>>>>>> a2bab860
+
     s3 = (S3_STORAGE *)storageSource;
 
     /* Mark parameters as unused for now, until implemented. */
@@ -220,7 +211,6 @@
     awsConfig.throughputTargetGbps = throughputTargetGbps;
     awsConfig.partSize = partSize;
 
-<<<<<<< HEAD
     /* Parse configuration string. */
     ret = s3->wtApi->config_get_string(s3->wtApi, session, config, "cache_directory", &cacheDir);
     if (ret == 0)
@@ -230,16 +220,14 @@
         cacheDir.len = 0;
     } else
         return (ret);
-=======
+  
     Aws::Utils::Logging::InitializeAWSLogging(
       Aws::MakeShared<S3LogSystem>("storage", s3->wtApi, s3->verbose));
->>>>>>> a2bab860
 
     if ((fs = (S3_FILE_SYSTEM *)calloc(1, sizeof(S3_FILE_SYSTEM))) == NULL)
         return (errno);
-    fs->s3Storage = s3;
-
-<<<<<<< HEAD
+    fs->storage = s3;
+
     /* Store a copy of the home directory and bucket name in the file system. */
     fs->homeDir = session->connection->get_home(session->connection);
     fs->bucketName = bucketName;
@@ -254,15 +242,9 @@
     }
     if ((ret = S3GetDirectory(fs->homeDir, cacheStr, true, fs->cacheDir)) != 0)
         return (ret);
-=======
-    fs->storage = (S3_STORAGE *)storageSource;
 
     /* New can fail; will deal with this later. */
     fs->connection = new S3Connection(awsConfig);
->>>>>>> a2bab860
-
-    /* New can fail; will deal with this later. */
-    fs->conn = new S3Connection(awsConfig);
     fs->fileSystem.terminate = S3FileSystemTerminate;
     fs->fileSystem.fs_exist = S3Exist;
 
@@ -350,12 +332,7 @@
     UNUSED(session); /* unused */
 
     fs = (S3_FILE_SYSTEM *)fileSystem;
-<<<<<<< HEAD
-    delete (fs->conn);
-    // free((void *)fs->bucketName);
-=======
     delete (fs->connection);
->>>>>>> a2bab860
     free(fs);
 
     return (0);
