--- conflicted
+++ resolved
@@ -44,11 +44,8 @@
 #define UNUSED(x) (void)(x)
 #define FS2S3(fs) (((S3_FILE_SYSTEM *)(fs))->storage)
 
-<<<<<<< HEAD
 struct S3_FILE_HANDLE;
-=======
 struct S3_FILE_SYSTEM;
->>>>>>> c07b8113
 
 /* S3 storage source structure. */
 struct S3_STORAGE {
@@ -60,11 +57,9 @@
 
     uint32_t referenceCount; /* Number of references to this storge source */
     int32_t verbose;
-<<<<<<< HEAD
+
     std::list<S3_FILE_HANDLE *> fhList;
     std::mutex fhMutex;
-=======
->>>>>>> c07b8113
 };
 
 struct S3_FILE_SYSTEM {
@@ -75,8 +70,6 @@
 
     S3Connection *connection;
     S3LogSystem *log;
-<<<<<<< HEAD
-    std::string bucketName;
     std::string cacheDir; /* Directory for cached objects */
     std::string homeDir;  /* Owned by the connection */
 };
@@ -86,12 +79,6 @@
     S3_STORAGE *storage;  /* Enclosing storage source */
     WT_FILE_HANDLE *fileHandle;
 };
-=======
-    S3_STORAGE *storage;
-    std::string cacheDir; /* Directory for cached objects */
-    std::string homeDir;  /* Owned by the connection */
-};
->>>>>>> c07b8113
 
 /* Configuration variables for connecting to S3CrtClient. */
 const Aws::String region = Aws::Region::AP_SOUTHEAST_2;
@@ -297,13 +284,14 @@
     /* Make a copy from S3 if the file is not in the cache. */
     const std::string cachePath = S3Path(s3Fs->cacheDir, name);
     if (!FileExists(cachePath)) {
-        if ((ret = s3Fs->connection->GetObject(s3Fs->bucketName, name, cachePath)) != 0)
+        if ((ret = s3Fs->connection->GetObject(name, cachePath)) != 0)
             return (ret);
     }
 
     /* Use WiredTiger's native file handle open. */
-    if ((ret = wtFileSystem->fs_open_file(
-           wtFileSystem, session, cachePath.c_str(), fileType, flags, &wtFileHandle)) != 0)
+    ret = wtFileSystem->fs_open_file(
+      wtFileSystem, session, cachePath.c_str(), fileType, flags, &wtFileHandle);
+    if (ret != 0)
         return (ret);
 
     s3FileHandle->fileHandle = wtFileHandle;
@@ -363,11 +351,8 @@
   const char *authToken, const char *config, WT_FILE_SYSTEM **fileSystem)
 {
     S3_FILE_SYSTEM *fs;
-<<<<<<< HEAD
     WT_FILE_SYSTEM *wtFileSystem;
-=======
     S3_STORAGE *s3;
->>>>>>> c07b8113
     int ret;
     std::string cacheDir, homeDir;
 
@@ -394,7 +379,7 @@
         objPrefix = objPrefixConf.str;
     else if (ret != WT_NOTFOUND) {
         std::cerr << "Error: customize_file_system: config parsing for object prefix";
-        return 1;
+        return (1);
     }
 
     /*
@@ -413,28 +398,24 @@
     } else
         return (ret);
 
-    /* Store a copy of the home directory in the file system. */
-    homeDir = session->connection->get_home(session->connection);
-
-<<<<<<< HEAD
-    if ((ret = s3->wtApi->file_system_get(s3->wtApi, session, &wtFileSystem)) != 0)
-        return (ret);
-
-    if ((fs = (S3_FILE_SYSTEM *)calloc(1, sizeof(S3_FILE_SYSTEM))) == NULL)
-        return (errno);
-    fs->storage = s3;
-    fs->wtFs = wtFileSystem;
-=======
-    if ((ret = S3GetDirectory(homeDir, cacheStr, true, cacheDir)) != 0)
-        return (ret);
-
     /* Create the file system. */
     if ((fs = (S3_FILE_SYSTEM *)calloc(1, sizeof(S3_FILE_SYSTEM))) == NULL)
         return (errno);
     fs->storage = s3;
+
+    /* Store a copy of the home directory in the file system. */
+    homeDir = session->connection->get_home(session->connection);
     fs->homeDir = homeDir;
+
+    /* Fetch the native WT file system. */
+    if ((ret = s3->wtApi->file_system_get(s3->wtApi, session, &wtFileSystem)) != 0)
+        return (ret);
+    fs->wtFs = wtFileSystem;
+
+    if ((ret = S3GetDirectory(homeDir, cacheStr, true, cacheDir)) != 0)
+        return (ret);
+
     fs->cacheDir = cacheDir;
->>>>>>> c07b8113
 
     Aws::S3Crt::ClientConfiguration awsConfig;
     awsConfig.region = region;
@@ -448,16 +429,13 @@
     fs->fileSystem.fs_directory_list_free = S3ObjectListFree;
     fs->fileSystem.terminate = S3FileSystemTerminate;
     fs->fileSystem.fs_exist = S3Exist;
-<<<<<<< HEAD
     fs->fileSystem.fs_open_file = S3Open;
-=======
 
     /* Add to the list of the active file systems. */
     {
         std::lock_guard<std::mutex> lockGuard(s3->fsListMutex);
         s3->fsList.push_back(fs);
     }
->>>>>>> c07b8113
 
     *fileSystem = &fs->fileSystem;
     return (0);
@@ -611,11 +589,7 @@
 static int
 S3Terminate(WT_STORAGE_SOURCE *storageSource, WT_SESSION *session)
 {
-<<<<<<< HEAD
-    S3_STORAGE *s3 = (S3_STORAGE *)storage;
-=======
     S3_STORAGE *s3 = (S3_STORAGE *)storageSource;
->>>>>>> c07b8113
 
     if (--s3->referenceCount != 0)
         return (0);
@@ -629,12 +603,6 @@
         S3_FILE_SYSTEM *fs = s3->fsList.front();
         S3FileSystemTerminate(&fs->fileSystem, session);
     }
-
-    Aws::Utils::Logging::ShutdownAWSLogging();
-    Aws::ShutdownAPI(options);
-    delete (s3);
-
-<<<<<<< HEAD
     /*
      * We should be single-threaded here. It should be safe to access the file handle list without a
      * lock.
@@ -642,9 +610,10 @@
     for (auto fh : s3->fhList)
         S3FileCloseInternal(fh, session);
 
+    Aws::Utils::Logging::ShutdownAWSLogging();
+    Aws::ShutdownAPI(options);
+
     delete s3;
-=======
->>>>>>> c07b8113
     return (0);
 }
 
@@ -694,10 +663,7 @@
     WT_CONFIG_ITEM v;
 
     s3 = new S3_STORAGE;
-<<<<<<< HEAD
-=======
-
->>>>>>> c07b8113
+
     s3->wtApi = connection->get_extension_api(connection);
 
     int ret = s3->wtApi->config_get(s3->wtApi, NULL, config, "verbose", &v);
