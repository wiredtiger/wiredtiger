--- conflicted
+++ resolved
@@ -226,27 +226,18 @@
      * case. */
     bool isDirectory = std::experimental::filesystem::is_directory(directory, ec);
     if (ec.value() != 0 && ec.value() != ENOENT) {
-        std::cerr << "S3GetDirectory: An error occurred when checking whether the directory exists."
-                  << std::endl;
+        s3.log->LogVerboseErrorMessage(
+          "S3GetDirectory: An error occurred when checking whether the directory exists.");
         return (ec.value());
     }
-<<<<<<< HEAD
 
     if (!isDirectory && create) {
         bool createSuccess = std::experimental::filesystem::create_directory(directory, ec);
         if (ec.value() != 0 || !createSuccess) {
-            std::cerr << "S3GetDirectory: An error occurred when creating the directory."
-                      << std::endl;
+            s3.log->LogVerboseErrorMessage(
+              "S3GetDirectory: An error occurred when creating the directory.");
             return (ec.value());
         }
-=======
-    if (ret != 0) {
-        s3.log->LogVerboseErrorMessage("S3GetDirectory: stat system call failed.");
-        ret = errno;
-    } else if ((sb.st_mode & S_IFMT) != S_IFDIR) {
-        s3.log->LogVerboseErrorMessage("S3GetDirectory: invalid directory name.");
-        ret = EINVAL;
->>>>>>> 177db688
     }
 
     copy = dirName;
@@ -766,14 +757,8 @@
 
     int ret;
     FS2S3(fileSystem)->statistics.putObjectCount++;
-<<<<<<< HEAD
     if ((ret = (fs->connection->PutObject(object, source))) != 0)
-        std::cerr << "S3Flush: PutObject request to S3 failed." << std::endl;
-=======
-    if (ret = (fs->connection->PutObject(object, source)) != 0)
         s3->log->LogVerboseErrorMessage("S3Flush: PutObject request to S3 failed.");
-
->>>>>>> 177db688
     return (ret);
 }
 
@@ -787,6 +772,7 @@
 {
     std::error_code ec;
     S3_FILE_SYSTEM *fs = (S3_FILE_SYSTEM *)fileSystem;
+    S3_STORAGE *s3 = (S3_STORAGE *)storage;
     /* Constructing the pathname for source and cache from file system and local.  */
     std::experimental::filesystem::path srcPath(S3Path(fs->homeDir, source));
     std::experimental::filesystem::path destPath(S3Path(fs->cacheDir, source));
@@ -794,7 +780,8 @@
     /* Linking file with the local file. */
     std::experimental::filesystem::create_hard_link(srcPath, destPath, ec);
     if (ec.value() != 0) {
-        std::cerr << "S3FlushFinish: Error creating the object link in the cache";
+        s3->log->LogVerboseErrorMessage(
+          "S3FlushFinish: Error creating the object link in the cache");
         return (ec.value());
     }
 
@@ -806,7 +793,8 @@
       ec);
 
     if (ec.value() != 0) {
-        std::cerr << "S3FlushFinish: Error changing the object permissions to readonly";
+        s3->log->LogVerboseErrorMessage(
+          "S3FlushFinish: Error changing the object permissions to readonly");
         return (ec.value());
     }
     return (0);
