--- conflicted
+++ resolved
@@ -11,15 +11,12 @@
 } // namespace TestDefaults
 
 int TestListBuckets(const Aws::S3Crt::ClientConfiguration &config);
-<<<<<<< HEAD
 int TestListObjects(const Aws::S3Crt::ClientConfiguration &config);
+int TestObjectExists(const Aws::S3Crt::ClientConfiguration &config);
 
 int CleanupTestListObjects(const Aws::S3Crt::ClientConfiguration &config,
   const std::string &bucketName, const int totalObjects, const std::string &prefix,
   const std::string &fileName);
-=======
-int TestObjectExists(const Aws::S3Crt::ClientConfiguration &config);
->>>>>>> a899340b
 
 /* Wrapper for unit test functions. */
 #define TEST(func, config, expectedOutput)              \
@@ -230,8 +227,8 @@
     bool exists = false;
     int ret = 1;
 
-    if (!conn.ListBuckets(buckets))
-        return 1;
+    if (ret = conn.ListBuckets(buckets) != 0)
+        return (1);
     const std::string bucketName = buckets.at(0);
     const std::string objectName = "test_object";
     const std::string fileName = "test_object.txt";
@@ -241,19 +238,19 @@
     File << "Test payload";
     File.close();
 
-    if ((ret = conn.ObjectExists(bucketName, objectName, exists)) != 0 || exists)
-        return (ret);
-
-    if (!(conn.PutObject(bucketName, objectName, fileName)))
-        return (1);
-
-    if ((ret = conn.ObjectExists(bucketName, objectName, exists)) != 0 || !exists)
-        return (ret);
-
-    if (!(conn.DeleteObject(bucketName, objectName)))
-        return (1);
+    if (ret = conn.ObjectExists(bucketName, objectName, exists) != 0 || exists)
+        return (ret);
+
+    if (ret = conn.PutObject(bucketName, objectName, fileName) != 0)
+        return (ret);
+
+    if (ret = conn.ObjectExists(bucketName, objectName, exists) != 0 || !exists)
+        return (ret);
+
+    if (ret = conn.DeleteObject(bucketName, objectName) != 0)
+        return (ret);
     std::cout << "TestObjectExists(): succeeded.\n" << std::endl;
-    return 0;
+    return (0);
 }
 
 /*
