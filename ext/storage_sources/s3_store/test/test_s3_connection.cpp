--- conflicted
+++ resolved
@@ -2,37 +2,26 @@
 #include <fstream>
 #include <random>
 
-<<<<<<< HEAD
 /* Default config settings for the Test environment. */
-=======
-#include <fstream>
-
-/* Default config settings for the S3CrtClient. */
->>>>>>> 8b3ed1ef
 namespace TestDefaults {
 const Aws::String region = Aws::Region::AP_SOUTHEAST_2;
 const double throughputTargetGbps = 5;
 const uint64_t partSize = 8 * 1024 * 1024; /* 8 MB. */
-static std::string testBucket("s3testext"); // Can be overridden with environment variables.
-static std::string testPrefix("s3test_artefacts/unit_"); // To be concatenated with a random string.
+static std::string bucketName("s3testext"); // Can be overridden with environment variables.
+static std::string objPrefix("s3test_artefacts/unit_"); // To be concatenated with a random string.
 } // namespace TestDefaults
 
 #define TEST_SUCCESS 0
 #define TEST_FAILURE 1
 
-int TestListBuckets(const Aws::S3Crt::ClientConfiguration &config);
 int TestListObjects(const Aws::S3Crt::ClientConfiguration &config);
 int TestObjectExists(const Aws::S3Crt::ClientConfiguration &config);
 
-int CleanupTestListObjects(const Aws::S3Crt::ClientConfiguration &config,
-  const std::string &bucketName, const int totalObjects, const std::string &prefix,
-  const std::string &fileName);
-
 /* Wrapper for unit test functions. */
-#define TEST(func, config, expectedOutput)              \
+#define TEST(func, config)                              \
     do {                                                \
         int __ret;                                      \
-        if ((__ret = (func(config))) != expectedOutput) \
+        if ((__ret = (func(config))) != TEST_SUCCESS)   \
             return (__ret);                             \
     } while (0)
 
@@ -51,15 +40,15 @@
     if (std::strftime(timeStr, sizeof(timeStr), "%F-%H-%M-%S", std::localtime(&t)) == 0)
         return (TEST_FAILURE);
 
-    TestDefaults::testPrefix += timeStr;
+    TestDefaults::objPrefix += timeStr;
 
     /* Create a random device and use it to generate a random seed to initialize the generator. */
     std::random_device myRandomDevice;
     unsigned seed = myRandomDevice();
     std::default_random_engine myRandomEngine(seed);
 
-    TestDefaults::testPrefix += '_' + std::to_string(myRandomEngine());
-    TestDefaults::testPrefix += '/';
+    TestDefaults::objPrefix += '_' + std::to_string(myRandomEngine());
+    TestDefaults::objPrefix += '/';
 
     return (TEST_SUCCESS);
 }
@@ -71,55 +60,46 @@
 static int
 setupTestDefaults()
 {
-<<<<<<< HEAD
     /* Prefer to use the bucket provided through the environment variable. */
     const char* envBucket = std::getenv("WT_S3_EXT_BUCKET");
     if (envBucket != NULL)
-        TestDefaults::testBucket = envBucket;
-    std::cout << "Bucket to be used for testing: " << TestDefaults::testBucket << std::endl;
+        TestDefaults::bucketName = envBucket;
+    std::cout << "Bucket to be used for testing: " << TestDefaults::bucketName << std::endl;
 
     /* Append the prefix to be used for object names by a unique string. */
     if (randomizeTestPrefix() != 0)
         return (TEST_FAILURE);
-    std::cout << "Generated prefix: " << TestDefaults::testPrefix << std::endl;
-
-    return (TEST_SUCCESS);
-=======
+    std::cout << "Generated prefix: " << TestDefaults::objPrefix << std::endl;
+
+    return (TEST_SUCCESS);
+}
+
+static int
+CleanupTestListObjects(S3Connection &conn, const int totalObjects, const std::string &prefix,
+    const std::string &fileName)
+{
+    /* Delete objects and file at end of test. */
     int ret = 0;
-    S3Connection conn(config);
-    std::vector<std::string> buckets;
-    if (ret = conn.ListBuckets(buckets) != 0)
-        return (ret);
-
-    std::cout << "All buckets under my account:" << std::endl;
-    for (const auto &bucket : buckets)
-        std::cout << "  * " << bucket << std::endl;
+    for (int i = 0; i < totalObjects; i++) {
+        if (ret = conn.DeleteObject(prefix + std::to_string(i) + ".txt") != 0)
+            std::cerr << "Error in CleanupTestListBuckets: failed to remove "
+                      << TestDefaults::objPrefix + prefix << std::to_string(i) << ".txt from "
+                      << TestDefaults::bucketName << std::endl;
+    }
+    std::remove(fileName.c_str());
 
     return (ret);
 }
 
 /*
  * TestListObjects --
- *     Unit test for listing S3 objects under the first bucket in the associated AWS account. This
- *     test assumes there are initially no objects with the prefix of "test_list_objects_" in the
- *     bucket.
- */
+ *     Unit test for listing S3 objects under the test bucket.
+ */
+/* Todo: Remove code duplication in this function. */
 int
 TestListObjects(const Aws::S3Crt::ClientConfiguration &config)
 {
-    S3Connection conn(config);
-
-    /* Temporary workaround to get a bucket to use. */
-    std::vector<std::string> buckets;
-    int ret;
-    if (ret = conn.ListBuckets(buckets) != 0)
-        return (ret);
-    if (buckets.empty()) {
-        std::cout << "No buckets found in AWS account." << std::endl;
-        return (1);
-    }
-
-    const std::string firstBucket = buckets.at(0);
+    S3Connection conn(config, TestDefaults::bucketName, TestDefaults::objPrefix);
     std::vector<std::string> objects;
 
     /* Name of file to insert in the test. */
@@ -135,137 +115,121 @@
     /* Expected number of matches. */
     int32_t expectedResult = 0;
 
+    int ret;
     /* No matching objects. */
-    if (ret = conn.ListObjects(firstBucket, prefix, objects) != 0)
+    if (ret = conn.ListObjects(prefix, objects) != 0)
         return (ret);
     if (objects.size() != expectedResult)
-        return (1);
+        return (TEST_FAILURE);
 
     /* No matching objects with listSingle. */
-    if (ret = conn.ListObjects(firstBucket, prefix, objects, batchSize, listSingle) != 0)
+    if (ret = conn.ListObjects(prefix, objects, batchSize, listSingle) != 0)
         return (ret);
     if (objects.size() != expectedResult)
-        return (1);
+        return (TEST_FAILURE);
 
     /* Create file to prepare for test. */
     if (!static_cast<bool>(std::ofstream(fileName).put('.'))) {
         std::cerr << "Error creating file." << std::endl;
-        return (1);
+        return (TEST_FAILURE);
     }
 
     /* Put objects to prepare for test. */
     for (int i = 0; i < totalObjects; i++) {
-        if (ret = conn.PutObject(firstBucket, prefix + std::to_string(i) + ".txt", fileName) != 0) {
-            CleanupTestListObjects(config, firstBucket, i, prefix, fileName);
+        if (ret = conn.PutObject(prefix + std::to_string(i) + ".txt", fileName) != 0) {
+            CleanupTestListObjects(conn, i, prefix, fileName);
             return (ret);
         }
     }
 
     /* List all objects. */
     expectedResult = totalObjects;
-    if (ret = conn.ListObjects(firstBucket, prefix, objects) != 0) {
-        CleanupTestListObjects(config, firstBucket, totalObjects, prefix, fileName);
-        return (ret);
-    }
-    if (objects.size() != expectedResult) {
-        CleanupTestListObjects(config, firstBucket, totalObjects, prefix, fileName);
-        return (1);
+    if (ret = conn.ListObjects(prefix, objects) != 0) {
+        CleanupTestListObjects(conn, totalObjects, prefix, fileName);
+        return (ret);
+    }
+    if (objects.size() != expectedResult) {
+        CleanupTestListObjects(conn, totalObjects, prefix, fileName);
+        return (TEST_FAILURE);
     }
 
     /* List single. */
     objects.clear();
     expectedResult = 1;
-    if (ret = conn.ListObjects(firstBucket, prefix, objects, batchSize, listSingle) != 0) {
-        CleanupTestListObjects(config, firstBucket, totalObjects, prefix, fileName);
-        return (ret);
-    }
-    if (objects.size() != expectedResult) {
-        CleanupTestListObjects(config, firstBucket, totalObjects, prefix, fileName);
-        return (1);
+    if (ret = conn.ListObjects(prefix, objects, batchSize, listSingle) != 0) {
+        CleanupTestListObjects(conn, totalObjects, prefix, fileName);
+        return (ret);
+    }
+    if (objects.size() != expectedResult) {
+        CleanupTestListObjects(conn, totalObjects, prefix, fileName);
+        return (TEST_FAILURE);
     }
 
     /* Expected number of matches with test_list_objects_1 prefix. */
     objects.clear();
     expectedResult = 11;
-    if (ret = conn.ListObjects(firstBucket, prefix + "1", objects) != 0) {
-        CleanupTestListObjects(config, firstBucket, totalObjects, prefix, fileName);
-        return (ret);
-    }
-    if (objects.size() != expectedResult) {
-        CleanupTestListObjects(config, firstBucket, totalObjects, prefix, fileName);
-        return (1);
+    if (ret = conn.ListObjects(prefix + "1", objects) != 0) {
+        CleanupTestListObjects(conn, totalObjects, prefix, fileName);
+        return (ret);
+    }
+    if (objects.size() != expectedResult) {
+        CleanupTestListObjects(conn, totalObjects, prefix, fileName);
+        return (TEST_FAILURE);
     }
 
     /* List with 5 objects per AWS request. */
     objects.clear();
     batchSize = 5;
     expectedResult = totalObjects;
-    if (ret = conn.ListObjects(firstBucket, prefix, objects, batchSize) != 0) {
-        CleanupTestListObjects(config, firstBucket, totalObjects, prefix, fileName);
-        return (ret);
-    }
-    if (objects.size() != expectedResult) {
-        CleanupTestListObjects(config, firstBucket, totalObjects, prefix, fileName);
-        return (1);
+    if (ret = conn.ListObjects(prefix, objects, batchSize) != 0) {
+        CleanupTestListObjects(conn, totalObjects, prefix, fileName);
+        return (ret);
+    }
+    if (objects.size() != expectedResult) {
+        CleanupTestListObjects(conn, totalObjects, prefix, fileName);
+        return (TEST_FAILURE);
     }
 
     /* ListSingle with 8 objects per AWS request. */
     objects.clear();
     expectedResult = 1;
-    if (ret = conn.ListObjects(firstBucket, prefix, objects, batchSize, listSingle) != 0) {
-        CleanupTestListObjects(config, firstBucket, totalObjects, prefix, fileName);
-        return (ret);
-    }
-    if (objects.size() != expectedResult) {
-        CleanupTestListObjects(config, firstBucket, totalObjects, prefix, fileName);
-        return (1);
+    if (ret = conn.ListObjects(prefix, objects, batchSize, listSingle) != 0) {
+        CleanupTestListObjects(conn, totalObjects, prefix, fileName);
+        return (ret);
+    }
+    if (objects.size() != expectedResult) {
+        CleanupTestListObjects(conn, totalObjects, prefix, fileName);
+        return (TEST_FAILURE);
     }
 
     /* List with 8 objects per AWS request. */
     objects.clear();
     batchSize = 8;
     expectedResult = totalObjects;
-    if (ret = conn.ListObjects(firstBucket, prefix, objects, batchSize) != 0) {
-        CleanupTestListObjects(config, firstBucket, totalObjects, prefix, fileName);
-        return (ret);
-    }
-    if (objects.size() != expectedResult) {
-        CleanupTestListObjects(config, firstBucket, totalObjects, prefix, fileName);
-        return (1);
+    if (ret = conn.ListObjects(prefix, objects, batchSize) != 0) {
+        CleanupTestListObjects(conn, totalObjects, prefix, fileName);
+        return (ret);
+    }
+    if (objects.size() != expectedResult) {
+        CleanupTestListObjects(conn, totalObjects, prefix, fileName);
+        return (TEST_FAILURE);
     }
 
     /* ListSingle with 8 objects per AWS request. */
     objects.clear();
     expectedResult = 1;
-    if (ret = conn.ListObjects(firstBucket, prefix, objects, batchSize, listSingle) != 0) {
-        CleanupTestListObjects(config, firstBucket, totalObjects, prefix, fileName);
-        return (ret);
-    }
-    if (objects.size() != expectedResult) {
-        CleanupTestListObjects(config, firstBucket, totalObjects, prefix, fileName);
-        return (1);
-    }
-
-    CleanupTestListObjects(config, firstBucket, totalObjects, prefix, fileName);
-    return (0);
-}
-
-int
-CleanupTestListObjects(const Aws::S3Crt::ClientConfiguration &config, const std::string &bucketName,
-  const int totalObjects, const std::string &prefix, const std::string &fileName)
-{
-    /* Delete objects and file at end of test. */
-    S3Connection conn(config);
-    int ret = 0;
-    for (int i = 0; i < totalObjects; i++) {
-        if (ret = conn.DeleteObject(bucketName, prefix + std::to_string(i) + ".txt") != 0)
-            std::cerr << "Error in CleanupTestListBuckets: failed to remove " << prefix
-                      << std::to_string(i) << ".txt from " << bucketName << std::endl;
-    }
-    std::remove(fileName.c_str());
-
-    return (ret);
->>>>>>> 8b3ed1ef
+    if (ret = conn.ListObjects(prefix, objects, batchSize, listSingle) != 0) {
+        CleanupTestListObjects(conn, totalObjects, prefix, fileName);
+        return (ret);
+    }
+    if (objects.size() != expectedResult) {
+        CleanupTestListObjects(conn, totalObjects, prefix, fileName);
+        return (TEST_FAILURE);
+    }
+
+    //CleanupTestListObjects(conn, totalObjects, prefix, fileName);
+    std::cout << "TestListObjects(): succeeded." << std::endl;
+    return (TEST_SUCCESS);
 }
 
 /*
@@ -275,18 +239,10 @@
 int
 TestObjectExists(const Aws::S3Crt::ClientConfiguration &config)
 {
-    S3Connection conn(config, TestDefaults::testBucket, TestDefaults::testPrefix);
+    S3Connection conn(config, TestDefaults::bucketName, TestDefaults::objPrefix);
     bool exists = false;
-<<<<<<< HEAD
     int ret = TEST_FAILURE;
 
-=======
-    int ret;
-
-    if (ret = conn.ListBuckets(buckets) != 0)
-        return (ret);
-    const std::string bucketName = buckets.at(0);
->>>>>>> 8b3ed1ef
     const std::string objectName = "test_object";
     const std::string fileName = "test_object.txt";
 
@@ -295,37 +251,20 @@
     File << "Test payload";
     File.close();
 
-<<<<<<< HEAD
-    if ((ret = conn.ObjectExists(objectName, exists)) != 0 || exists)
-        return (ret);
-
-    if ((ret = conn.PutObject(objectName, fileName)) != 0)
-        return (ret);
-
-    if ((ret = conn.ObjectExists(objectName, exists)) != 0 || !exists)
-        return (ret);
-
-    if ((ret = conn.DeleteObject(objectName)) != 0)
-        return (ret);
-
-    std::cout << "TestObjectExists(): succeeded.\n" << std::endl;
-
+    if (ret = conn.ObjectExists(objectName, exists) != 0 || exists)
+        return (ret);
+
+    if (ret = conn.PutObject(objectName, fileName) != 0)
+        return (ret);
+
+    if (ret = conn.ObjectExists(objectName, exists) != 0 || !exists)
+        return (ret);
+
+    if (ret = conn.DeleteObject(objectName) != 0)
+        return (ret);
+
+    std::cout << "TestObjectExists(): succeeded." << std::endl;
     return (ret);
-=======
-    if (ret = conn.ObjectExists(bucketName, objectName, exists) != 0 || exists)
-        return (ret);
-
-    if (ret = conn.PutObject(bucketName, objectName, fileName) != 0)
-        return (ret);
-
-    if (ret = conn.ObjectExists(bucketName, objectName, exists) != 0 || !exists)
-        return (ret);
-
-    if (ret = conn.DeleteObject(bucketName, objectName) != 0)
-        return (ret);
-    std::cout << "TestObjectExists(): succeeded.\n" << std::endl;
-    return (0);
->>>>>>> 8b3ed1ef
 }
 
 /*
@@ -349,16 +288,8 @@
     Aws::SDKOptions options;
     Aws::InitAPI(options);
 
-<<<<<<< HEAD
-    int objectExistsExpectedOutput = TEST_SUCCESS;
-=======
-    int expectedOutput = 0;
-    TEST(TestListBuckets, awsConfig, expectedOutput);
-    TEST(TestListObjects, awsConfig, expectedOutput);
-
-    int objectExistsExpectedOutput = 0;
->>>>>>> 8b3ed1ef
-    TEST(TestObjectExists, awsConfig, objectExistsExpectedOutput);
+    TEST(TestObjectExists, awsConfig);
+    TEST(TestListObjects, awsConfig);
 
     /* Shutdown the API at end of tests. */
     Aws::ShutdownAPI(options);
