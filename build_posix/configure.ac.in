--- conflicted
+++ resolved
@@ -34,7 +34,6 @@
 AC_PROG_CXX(c++ g++)
 AM_PROG_AS(as gas)
 
-<<<<<<< HEAD
 # If enable-strict is configured, try and find a set of flags to turn on as much
 # error checking as we can for this compiler version. This isn't robust and only
 # works for gcc and clang, but it fills a need.
@@ -87,7 +86,7 @@
 	    [--enable-strict does not support gcc $wt_cv_compiler_version.]);;
 esac
 fi
-=======
+
 AM_CONDITIONAL([POSIX_HOST], [true])
 AM_CONDITIONAL([WINDOWS_HOST], [false])
 
@@ -97,7 +96,6 @@
 	[powerpc*], [wt_cv_powerpc="yes"],
 	[wt_cv_powerpc="no"])
 AM_CONDITIONAL([POWERPC_HOST], [test "$wt_cv_powerpc" = "yes"])
->>>>>>> ab19a703
 
 # This is a workaround as part of WT-2459. Currently, clang (v3.7) does not
 # support compiling the ASM code we have to perform the CRC checks on PowerPC.
