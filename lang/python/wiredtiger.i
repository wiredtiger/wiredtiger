/*-
 * Public Domain 2014-present MongoDB, Inc.
 * Public Domain 2008-2014 WiredTiger, Inc.
 *
 * This is free and unencumbered software released into the public domain.
 *
 * Anyone is free to copy, modify, publish, use, compile, sell, or
 * distribute this software, either in source code form or as a compiled
 * binary, for any purpose, commercial or non-commercial, and by any
 * means.
 *
 * In jurisdictions that recognize copyright laws, the author or authors
 * of this software dedicate any and all copyright interest in the
 * software to the public domain. We make this dedication for the benefit
 * of the public at large and to the detriment of our heirs and
 * successors. We intend this dedication to be an overt act of
 * relinquishment in perpetuity of all present and future rights to this
 * software under copyright law.
 *
 * THE SOFTWARE IS PROVIDED "AS IS", WITHOUT WARRANTY OF ANY KIND,
 * EXPRESS OR IMPLIED, INCLUDING BUT NOT LIMITED TO THE WARRANTIES OF
 * MERCHANTABILITY, FITNESS FOR A PARTICULAR PURPOSE AND NONINFRINGEMENT.
 * IN NO EVENT SHALL THE AUTHORS BE LIABLE FOR ANY CLAIM, DAMAGES OR
 * OTHER LIABILITY, WHETHER IN AN ACTION OF CONTRACT, TORT OR OTHERWISE,
 * ARISING FROM, OUT OF OR IN CONNECTION WITH THE SOFTWARE OR THE USE OR
 * OTHER DEALINGS IN THE SOFTWARE.
 */

/*
 * wiredtiger.i
 *	The SWIG interface file defining the wiredtiger python API.
 */
%include <pybuffer.i>

%define DOCSTRING
"Python wrappers around the WiredTiger C API

This provides an API similar to the C API, with the following modifications:
  - Many C functions are exposed as OO methods. See the Python examples and test suite
  - Errors are handled in a Pythonic way; wrap calls in try/except blocks
  - Cursors have extra accessor methods and iterators that are higher-level than the C API
  - Statistics cursors behave a little differently and are best handled using the C-like functions
  - C Constants starting with WT_STAT_DSRC are instead exposed under wiredtiger.stat.dsrc
  - C Constants starting with WT_STAT_CONN are instead exposed under wiredtiger.stat.conn
  - C Constants starting with WT_STAT_SESSION are instead exposed under wiredtiger.stat.session
"
%enddef

%module(docstring=DOCSTRING) wiredtiger

%feature("autodoc", "0");

%pythoncode %{
from packing import pack, unpack
## @endcond
%}

/*
 * For some reason, SWIG doesn't import some types from stdint.h.  We need to tell SWIG something
 * about those type we use.  We don't need to be exact in our typing here, SWIG just needs hints
 * so it knows what Python types to map to.
 */
%inline %{
    typedef unsigned int uint32_t;
%}

/* Set the input argument to point to a temporary variable */ 
%typemap(in, numinputs=0) WT_CONNECTION ** (WT_CONNECTION *temp = NULL) {
	$1 = &temp;
}
%typemap(in, numinputs=0) WT_SESSION ** (WT_SESSION *temp = NULL) {
	$1 = &temp;
}
%typemap(in, numinputs=0) WT_CURSOR ** (WT_CURSOR *temp = NULL) {
	$1 = &temp;
}
%typemap(in, numinputs=0) WT_FILE_HANDLE ** (WT_FILE_HANDLE *temp = NULL) {
    $1 = &temp;
 }
%typemap(in, numinputs=0) WT_FILE_SYSTEM ** (WT_FILE_SYSTEM *temp = NULL) {
    $1 = &temp;
 }
%typemap(in, numinputs=0) WT_PAGE_LOG ** (WT_PAGE_LOG *temp = NULL) {
    $1 = &temp;
 }
%typemap(in, numinputs=0) WT_PAGE_LOG_HANDLE ** (WT_PAGE_LOG_HANDLE *temp = NULL) {
    $1 = &temp;
 }
%typemap(in, numinputs=0) WT_STORAGE_SOURCE ** (WT_STORAGE_SOURCE *temp = NULL) {
	$1 = &temp;
 }
%typemap(in, numinputs=0) bool * (bool temp = false) {
	$1 = &temp;
 }
%typemap(in, numinputs=0) wt_off_t * (wt_off_t temp = false) {
	$1 = &temp;
}

%typemap(in, numinputs=0) WT_EVENT_HANDLER * %{
	$1 = &pyApiEventHandler;
%}

/* Set the return value to the returned connection, session, or cursor */
%typemap(argout) WT_CONNECTION ** {
	$result = SWIG_NewPointerObj(SWIG_as_voidptr(*$1),
	    SWIGTYPE_p___wt_connection, 0);
}
%typemap(argout) WT_SESSION ** {
	$result = SWIG_NewPointerObj(SWIG_as_voidptr(*$1),
	    SWIGTYPE_p___wt_session, 0);
	if (*$1 != NULL) {
		PY_CALLBACK *pcb;

		if (__wt_calloc_def((WT_SESSION_IMPL *)(*$1), 1, &pcb) != 0)
			SWIG_exception_fail(SWIG_MemoryError, "WT calloc failed");
		else {
			Py_XINCREF($result);
			pcb->pyobj = $result;
			((WT_SESSION_IMPL *)(*$1))->lang_private = pcb;
		}
	}
}
%typemap(argout) WT_CURSOR ** {
	$result = SWIG_NewPointerObj(SWIG_as_voidptr(*$1),
	    SWIGTYPE_p___wt_cursor, 0);
	if (*$1 != NULL) {
		PY_CALLBACK *pcb;
		uint64_t json, version_cursor;

		json = (*$1)->flags & WT_CURSTD_DUMP_JSON;
		version_cursor = (*$1)->flags & WT_CURSTD_VERSION_CURSOR;
		if (!json)
			(*$1)->flags |= WT_CURSTD_RAW;
		PyObject_SetAttrString($result, "is_json",
		    PyBool_FromLong(json != 0));
		PyObject_SetAttrString($result, "is_column",
		    PyBool_FromLong(strcmp((*$1)->key_format, "r") == 0));
		PyObject_SetAttrString($result, "is_version_cursor",
		    PyBool_FromLong(version_cursor != 0));
		PyObject_SetAttrString($result, "key_format",
		    PyString_InternFromString((*$1)->key_format));
		PyObject_SetAttrString($result, "value_format",
		    PyString_InternFromString((*$1)->value_format));

		if (__wt_calloc_def((WT_SESSION_IMPL *)(*$1)->session, 1, &pcb) != 0)
			SWIG_exception_fail(SWIG_MemoryError, "WT calloc failed");
		else {
			Py_XINCREF($result);
			pcb->pyobj = $result;
			(*$1)->lang_private = pcb;
		}
	}
}

%typemap(in,numinputs=1) (WT_MODIFY *entries, int *nentriesp) (WT_MODIFY *mod, int nentries) {
	nentries = (int) PyLong_AsLong($input);
	if (__wt_calloc_def(NULL, (size_t)nentries, &mod) != 0)
		SWIG_exception_fail(SWIG_MemoryError, "WT calloc failed");
	$1 = mod;
	$2 = &nentries;
}

%typemap(argout) (WT_MODIFY *entries, int *nentriesp) {
	int i;

	$result = PyList_New(*$2);
	for (i = 0; i < *$2; i++) {
		PyObject *o = SWIG_NewPointerObj(Py_None, SWIGTYPE_p___wt_modify, 0);
		PyObject_SetAttrString(o, "data", PyBytes_FromStringAndSize(
		    $1[i].data.data, $1[i].data.size));
		PyObject_SetAttrString(o, "offset",
		    PyInt_FromLong($1[i].offset));
		PyObject_SetAttrString(o, "size",
		    PyInt_FromLong($1[i].size));
		PyList_SetItem($result, i, o);
	}
}

%typemap(argout) (WT_MODIFY *entries_string, int *nentriesp) {
	int i;

	$result = PyList_New(*$2);
	for (i = 0; i < *$2; i++) {
		PyObject *o = SWIG_NewPointerObj(Py_None, SWIGTYPE_p___wt_modify, 0);
		PyObject_SetAttrString(o, "data", PyUnicode_FromStringAndSize(
		    $1[i].data.data, $1[i].data.size));
		PyObject_SetAttrString(o, "offset",
		    PyInt_FromLong($1[i].offset));
		PyObject_SetAttrString(o, "size",
		    PyInt_FromLong($1[i].size));
		PyList_SetItem($result, i, o);
	}
 }

%typemap(in) const WT_ITEM * (WT_ITEM val) {
	if (unpackBytesOrString($input, &val.data, &val.size) != 0)
		SWIG_exception_fail(SWIG_AttributeError,
		    "bad string value for WT_ITEM");
	$1 = &val;
}

/* Why do we need an explicit conversion for plh_put - doesn't the previous typemap cover this? */
%typemap(in) struct __wt_item *buf (WT_ITEM item) {
    if (unpackBytesOrString($input, &item.data, &item.size) != 0)
        SWIG_exception_fail(SWIG_AttributeError,
          "bad string value for WT_ITEM");
    $1 = &item;
}

/*
 * This typemap removes the three last arguments for plh_get, and uses local variables for them instead.
 * The local variables will be used in the matching argout typemap.
 * Code in this typemap appears before the call to the API function.
 */
%typemap(in,numinputs=0) (WT_ITEM *results_array, u_int *results_count)
  (WT_ITEM results[32], u_int count) {
    memset(&results, 0, sizeof(results));
    count = 32;
    $1 = results;
    $2 = &count;
 }

/*
 * This typemap is for plh_get, and is used in conjunction with the previous typemap.
 * Code in this typemap appears after the call to the API function.
 * Using the local variables set up previously, and used in the call to plh_get
 * now are converted to a python list of byte strings.
 */
%typemap(argout) (WT_ITEM *results_array, u_int *results_count) {
    int i;
    WT_ITEM *results_array;

    results_array = $1;
    $result = PyList_New(*$2);
    for (i = 0; i < *$2; i++) {
        PyBytesObject *pbo = PyBytes_FromStringAndSize(results_array[i].data, results_array[i].size);
        PyList_SetItem($result, i, pbo);
    }
    /* Free in reverse order, since the first item might hold all the memory used by other items. */
    for (i = *$2 - 1; i >= 0; i--)
        free(results_array[i].mem);
 }

%typemap(in,numinputs=0) (char ***dirlist, int *countp) (char **list, uint32_t nentries) {
	$1 = &list;
	$2 = &nentries;
}

%typemap(argout) (char ***dirlist, int *countp) {
	int i;
	char **list;

	$result = PyList_New(*$2);
	list = (*$1);
	/*
	 * When we're done with the individual C strings, free them.
	 * In theory, we should call the fs_directory_list_free() method,
	 * but that's awkward, since we don't have the file system and session.
	 */
	for (i = 0; i < *$2; i++) {
		PyObject *o = PyString_InternFromString(list[i]);
		PyList_SetItem($result, i, o);
		free(list[i]);
	}
	free(list);
}


%typemap(argout) WT_FILE_HANDLE ** {
	$result = SWIG_NewPointerObj(SWIG_as_voidptr(*$1), SWIGTYPE_p___wt_file_handle, 0);
}

%typemap(argout) WT_FILE_SYSTEM ** {
	$result = SWIG_NewPointerObj(SWIG_as_voidptr(*$1), SWIGTYPE_p___wt_file_system, 0);
}

%typemap(argout) WT_PAGE_LOG ** {
    $result = SWIG_NewPointerObj(SWIG_as_voidptr(*$1), SWIGTYPE_p___wt_page_log, 0);
 }

%typemap(argout) WT_PAGE_LOG_HANDLE ** {
    $result = SWIG_NewPointerObj(SWIG_as_voidptr(*$1), SWIGTYPE_p___wt_page_log_handle, 0);
 }

%typemap(argout) WT_STORAGE_SOURCE ** {
	$result = SWIG_NewPointerObj(SWIG_as_voidptr(*$1), SWIGTYPE_p___wt_storage_source, 0);
}

%typemap(argout) bool * {
	$result = PyBool_FromLong(*$1);
}

%typemap(argout) wt_off_t * {
	$result = PyInt_FromLong(*$1);
}

%typemap(freearg) (WT_MODIFY *, int *nentriesp) {
	__wt_free(NULL, $1);
}

%typemap(in) WT_MODIFY * (int len, WT_MODIFY *modarray, int i) {
	len = PyList_Size($input);
	/*
	 * We allocate an extra cleared WT_MODIFY struct, the first
	 * entry will be used solely to transmit the array length to
	 * the call site.
	 */
	if (__wt_calloc_def(NULL, (size_t)len + 1, &modarray) != 0)
		SWIG_exception_fail(SWIG_MemoryError, "WT calloc failed");
	modarray[0].size = (size_t)len;
	for (i = 1; i <= len; i++) {
		PyObject *dataobj, *modobj, *offsetobj, *sizeobj;
		void *datadata;
		long offset, size;
		size_t datasize;

		if ((modobj = PySequence_GetItem($input, i - 1)) == NULL) {
			freeModifyArray(modarray);
			SWIG_exception_fail(SWIG_IndexError,
			    "Modify sequence failed");
		}

		WT_GETATTR(dataobj, modobj, "data");
		if (unpackBytesOrString(dataobj, &datadata, &datasize) != 0) {
			Py_DECREF(dataobj);
			Py_DECREF(modobj);
			freeModifyArray(modarray);
			SWIG_exception_fail(SWIG_AttributeError,
			    "Modify.data bad value");
		}
		if (datasize != 0 &&
		    __wt_malloc(NULL, datasize, &modarray[i].data.data) != 0) {
			Py_DECREF(dataobj);
			Py_DECREF(modobj);
			freeModifyArray(modarray);
			SWIG_exception_fail(SWIG_AttributeError,
			    "Modify.data failed malloc");
		}
		memcpy(modarray[i].data.data, datadata, datasize);
		modarray[i].data.size = datasize;
		Py_DECREF(dataobj);

		WT_GETATTR(offsetobj, modobj, "offset");
		if ((offset = PyInt_AsLong(offsetobj)) < 0) {
			Py_DECREF(offsetobj);
			Py_DECREF(modobj);
			freeModifyArray(modarray);
			SWIG_exception_fail(SWIG_RuntimeError,
			    "Modify.offset bad value");
		}
		modarray[i].offset = offset;
		Py_DECREF(offsetobj);

		WT_GETATTR(sizeobj, modobj, "size");
		if ((size = PyInt_AsLong(sizeobj)) < 0) {
			Py_DECREF(sizeobj);
			Py_DECREF(modobj);
			freeModifyArray(modarray);
			SWIG_exception_fail(SWIG_RuntimeError,
			    "Modify.size bad value");
		}
		modarray[i].size = size;
		Py_DECREF(sizeobj);
		Py_DECREF(modobj);
	}
	$1 = modarray;
}

%typemap(freearg) WT_MODIFY * {
	freeModifyArray($1);
}

/* 64 bit typemaps. */
%typemap(in) uint64_t {
	$1 = PyLong_AsUnsignedLongLong($input);
}
%typemap(out) uint64_t {
	$result = PyLong_FromUnsignedLongLong($1);
}

/* Internal _set_key, _set_value methods take a 'bytes' object as parameter. */
%pybuffer_binary(unsigned char *data, int);

/* Throw away references after close. */
%define DESTRUCTOR(class, method)
%feature("shadow") class::method %{
	def method(self, *args):
		'''method(self, config) -> int
		
		@copydoc class::method'''
		try:
			self._freecb()
			return $action(self, *args)
		finally:
			self.this = None
%}
%enddef
DESTRUCTOR(__wt_connection, close)
DESTRUCTOR(__wt_cursor, close)
DESTRUCTOR(__wt_file_handle, close)
DESTRUCTOR(__wt_page_log, pl_terminate)
DESTRUCTOR(__wt_page_log_handle, plh_close)
DESTRUCTOR(__wt_session, close)
DESTRUCTOR(__wt_storage_source, ss_terminate)
DESTRUCTOR(__wt_file_system, fs_terminate)

/*
 * OVERRIDE_METHOD must be used when overriding or extending an existing
 * method in the C interface.  It creates Python method() that calls
 * _method(), which is the extended version of the method.  This works
 * around potential naming conflicts.  Without this technique, for example,
 * defining __wt_cursor::equals() creates the wrapper function
 * __wt_cursor_equals(), which may be defined in the WT library.
 */
%define OVERRIDE_METHOD(cclass, pyclass, method, pyargs)
%extend cclass {
%pythoncode %{
	def method(self, *args):
		'''method pyargs -> int

		@copydoc class::method'''
		return self._##method(*args)
%}
};
%enddef

/* Don't require empty config strings. */
%typemap(default) const char *config { $1 = NULL; }
%typemap(default) WT_CURSOR *to_dup { $1 = NULL; }

/* 
 * Error returns other than WT_NOTFOUND generate an exception.
 * Use our own exception type, in future tailored to the kind
 * of error.
 */
%header %{

#include "src/include/wt_internal.h"

/*
 * Closed handle checking:
 *
 * The typedef WT_CURSOR_NULLABLE used in wiredtiger.h is only made
 * visible to the SWIG parser and is used to identify arguments of
 * Cursor type that are permitted to be null.  Likewise, typedefs
 * WT_{CURSOR,SESSION,CONNECTION}_CLOSED identify 'close' calls that
 * need explicit nulling of the swigCPtr.  We do not match the *_CLOSED
 * typedefs in Python SWIG, as we already have special cased 'close' methods.
 *
 * We want SWIG to see these 'fake' typenames, but not the compiler.
 */
#define WT_CURSOR_NULLABLE		WT_CURSOR
#define WT_CURSOR_CLOSED		WT_CURSOR
#define WT_SESSION_CLOSED		WT_SESSION
#define WT_CONNECTION_CLOSED		WT_CONNECTION

/*
 * For Connections, Sessions and Cursors created in Python, each of
 * WT_CONNECTION_IMPL, WT_SESSION_IMPL and WT_CURSOR have a
 * lang_private field that store a pointer to a PY_CALLBACK, alloced
 * during the various open calls.  {conn,session,cursor}CloseHandler()
 * functions reach into the associated Python object, set the 'this'
 * asttribute to None, and free the PY_CALLBACK.
 */
typedef struct {
	PyObject *pyobj;	/* the python Session/Cursor object */
} PY_CALLBACK;

static PyObject *wtError;
static PyObject *wtRollbackError;

static int sessionFreeHandler(WT_SESSION *session_arg);
static int cursorFreeHandler(WT_CURSOR *cursor_arg);
static int unpackBytesOrString(PyObject *obj, void **data, size_t *size);

#define WT_GETATTR(var, parent, name)					\
	do if ((var = PyObject_GetAttrString(parent, name)) == NULL) {	\
		Py_DECREF(parent);					\
		SWIG_exception_fail(SWIG_AttributeError,		\
		    "Modify." #name " get failed");			\
	} while(0)
%}

%init %{
	/*
	 * Create exception types and put them into the _wiredtiger module.
	 * For each, first increment the reference count because PyModule_AddObject
	 * decrements it, and we don't want to look it up later.
	 */
	wtError = PyErr_NewException("_wiredtiger.WiredTigerError", NULL, NULL);
	Py_INCREF(wtError);
	PyModule_AddObject(m, "WiredTigerError", wtError);

	wtRollbackError = PyErr_NewException("_wiredtiger.WiredTigerRollbackError", wtError, NULL);
	Py_INCREF(wtRollbackError);
	PyModule_AddObject(m, "WiredTigerRollbackError", wtRollbackError);
%}

%pythoncode %{
WiredTigerError = _wiredtiger.WiredTigerError
WiredTigerRollbackError = _wiredtiger.WiredTigerRollbackError

# Python3 has no explicit long type, recnos work as ints
import sys
if sys.version_info >= (3, 0, 0):
	def _wt_recno(i):
		return i
else:
	def _wt_recno(i):
		return long(i)

## @cond DISABLE
# Implements the iterable contract
class IterableCursor:
	def __init__(self, cursor):
		self.cursor = cursor

	def __iter__(self):
		return self

	def __next__(self):
		if self.cursor.next() == WT_NOTFOUND:
			raise StopIteration
		return self.cursor.get_keys() + self.cursor.get_values()

	def next(self):
		return self.__next__()
## @endcond

def wiredtiger_calc_modify(session, oldv, newv, maxdiff, nmod):
	return _wiredtiger_calc_modify(session, oldv, newv, maxdiff, nmod)

def wiredtiger_calc_modify_string(session, oldv, newv, maxdiff, nmod):
	return _wiredtiger_calc_modify_string(session, oldv, newv, maxdiff, nmod)

%}

/* Bail out if arg or arg.this is None, else set res to the C pointer. */
%define CONVERT_WITH_NULLCHECK(argp, res)
	if ($input == Py_None) {
		SWIG_exception_fail(SWIG_NullReferenceError,
		    "in method '$symname', "
		    "argument $argnum of type '$type' is None");
	} else {
		res = SWIG_ConvertPtr($input, &argp, $descriptor, $disown | 0);
		if (!SWIG_IsOK(res)) {
			if (SWIG_Python_GetSwigThis($input) == 0) {
				SWIG_exception_fail(SWIG_NullReferenceError,
				    "in method '$symname', "
				    "argument $argnum of type '$type' is None");
			} else {
				SWIG_exception_fail(SWIG_ArgError(res),
				    "in method '$symname', "
				    "argument $argnum of type '$type'");
			}
		}
	}
%enddef

/*
 * Extra 'self' elimination.
 * The methods we're wrapping look like this:
 * struct __wt_xxx {
 *	int method(WT_XXX *, ...otherargs...);
 * };
 * To SWIG, that is equivalent to:
 *	int method(struct __wt_xxx *self, WT_XXX *, ...otherargs...);
 * and we use consecutive argument matching of typemaps to convert two args to
 * one.
 */
%define SELFHELPER(type, name)
%typemap(in) (type *self, type *name) (void *argp = 0, int res = 0) %{
	CONVERT_WITH_NULLCHECK(argp, res)
	$2 = $1 = ($ltype)(argp);
%}
%typemap(in) type ## _NULLABLE * {
	$1 = *(type **)&$input;
}

%enddef

SELFHELPER(struct __wt_connection, connection)
SELFHELPER(struct __wt_session, session)
SELFHELPER(struct __wt_cursor, cursor)
SELFHELPER(struct __wt_file_handle, file_handle)
SELFHELPER(struct __wt_file_system, file_system)
SELFHELPER(struct __wt_page_log, page_log)
SELFHELPER(struct __wt_page_log_handle, page_log_handle)
SELFHELPER(struct __wt_storage_source, storage_source)

 /*
  * Create an error exception if it has not already
  * been done.
  */
%define SWIG_ERROR_IF_NOT_SET(result)
do {
	if (PyErr_Occurred() == NULL) {
		/* We could use PyErr_SetObject for more complex reporting. */
                if (PyErr_Occurred() == NULL && (intptr_t)result == WT_ROLLBACK)
			SWIG_SetErrorMsg(wtRollbackError, wiredtiger_strerror(result));
                else
			SWIG_SetErrorMsg(wtError, wiredtiger_strerror(result));
	}
	SWIG_fail;
} while(0)
%enddef

/* Error handling.  Default case: a non-zero return is an error. */
%exception {
	$action
	if (result != 0)
		SWIG_ERROR_IF_NOT_SET(result);
}

/* An API that returns a value that shouldn't be checked uses this. */
%define ANY_OK(m)
%exception m {
	$action
}
%enddef

/* Cursor positioning methods can also return WT_NOTFOUND. */
%define NOTFOUND_OK(m)
%exception m {
	$action
	if (result != 0 && result != WT_NOTFOUND)
		SWIG_ERROR_IF_NOT_SET(result);
}
%enddef

/* Cursor compare can return any of -1, 0, 1. */
%define COMPARE_OK(m)
%exception m {
	$action
	if (result < -1 || result > 1)
		SWIG_ERROR_IF_NOT_SET(result);
}
%enddef

/* Cursor compare can return any of -1, 0, 1 or WT_NOTFOUND. */
%define COMPARE_NOTFOUND_OK(m)
%exception m {
	$action
	if ((result < -1 || result > 1) && result != WT_NOTFOUND)
		SWIG_ERROR_IF_NOT_SET(result);
}
%enddef

NOTFOUND_OK(__wt_cursor::next)
NOTFOUND_OK(__wt_cursor::prev)
NOTFOUND_OK(__wt_cursor::remove)
NOTFOUND_OK(__wt_cursor::search)
NOTFOUND_OK(__wt_cursor::update)
NOTFOUND_OK(__wt_cursor::_modify)
NOTFOUND_OK(__wt_cursor::largest_key)
ANY_OK(__wt_modify::__wt_modify)
ANY_OK(__wt_modify::~__wt_modify)
ANY_OK(__wt_page_log_get_args::__wt_page_log_get_args)
ANY_OK(__wt_page_log_put_args::__wt_page_log_put_args)

COMPARE_OK(__wt_cursor::_compare)
COMPARE_OK(__wt_cursor::_equals)
COMPARE_NOTFOUND_OK(__wt_cursor::_search_near)

/* Lastly, some methods need no (additional) error checking. */
%exception __wt_connection::get_home;
%exception __wt_connection::is_new;
%exception __wt_connection::search_near;
%exception __wt_session::get_rollback_reason;
%exception __wt_cursor::_set_key;
%exception __wt_cursor::_set_key_str;
%exception __wt_cursor::_set_value;
%exception __wt_cursor::_set_value_str;
%exception wiredtiger_strerror;
%exception wiredtiger_version;
%exception diagnostic_build;
%exception standalone_build;

/* WT_CURSOR customization. */
/* First, replace the varargs get / set methods with Python equivalents. */
%ignore __wt_cursor::get_key;
%ignore __wt_cursor::get_value;
%ignore __wt_cursor::set_key;
%ignore __wt_cursor::set_value;
%ignore __wt_cursor::modify(WT_CURSOR *, WT_MODIFY *, int);
%rename (modify) __wt_cursor::_modify;
%ignore __wt_modify::data;
%ignore __wt_modify::offset;
%ignore __wt_modify::size;

/* Replace get_raw_key_value method with a Python equivalent */
%ignore __wt_cursor::get_raw_key_value;

/* Next, override methods that return integers via arguments. */
%ignore __wt_cursor::compare(WT_CURSOR *, WT_CURSOR *, int *);
%ignore __wt_cursor::equals(WT_CURSOR *, WT_CURSOR *, int *);
%ignore __wt_cursor::search_near(WT_CURSOR *, int *);
%ignore __wt_page_log::get_complete_checkpoint(WT_PAGE_LOG *, int *);

/* TODO: workaround for issues with getting a Python version of structs working. */
%ignore __wt_page_log_put_args::backlink_checkpoint_id;
%ignore __wt_page_log_put_args::base_checkpoint_id;
%ignore __wt_page_log_put_args::flags;
%ignore __wt_page_log_put_args::lsn;
%ignore __wt_page_log_get_args::lsn;
%ignore __wt_page_log_get_args::backlink_checkpoint_id;
%ignore __wt_page_log_get_args::base_checkpoint_id;
%ignore __wt_page_log_get_args::lsn_frontier;
%ignore __wt_page_log_get_args::delta_count;


OVERRIDE_METHOD(__wt_cursor, WT_CURSOR, compare, (self, other))
OVERRIDE_METHOD(__wt_cursor, WT_CURSOR, equals, (self, other))
OVERRIDE_METHOD(__wt_cursor, WT_CURSOR, search_near, (self))
OVERRIDE_METHOD(__wt_page_log, WT_PAGE_LOG, get_complete_checkpoint, (self))

/* SWIG magic to turn Python byte strings into data / size. */
%apply (char *STRING, int LENGTH) { (char *data, int size) };

/* Handle binary data returns from get_key/value -- avoid cstring.i: it creates a list of returns. */
%typemap(in,numinputs=0) (char **datap, int *sizep) (char *data, int size) { $1 = &data; $2 = &size; }
%typemap(in,numinputs=0) (char **charp, int *sizep) (char *data, int size) { $1 = &data; $2 = &size; }
%typemap(in,numinputs=0) (char **metadatap, int *metadatasizep, char **datap, int *datasizep) (char *metadata, int metadatasize, char *data, int datasize) { $1 = &metadata; $2 = &metadatasize; $3 = &data; $4 = &datasize; }
%typemap(in,numinputs=0) (char **key_datap, int *key_sizep, char **value_datap, int *value_sizep) (char *key_data, int key_size, char *value_data, int value_size) { $1 = &key_data; $2 = &key_size; $3 = &value_data; $4 = &value_size; }
%typemap(frearg) (char **datap, int *sizep) "";
%typemap(frearg) (char **metadatap, int *metadatasizep, char **datap, int *datasizep) "";
%typemap(frearg) (char **key_datap, int *key_sizep, char **value_datap, int *value_sizep) "";
%typemap(argout) (char **charp, int *sizep) {
	if (*$1)
		$result = PyUnicode_FromStringAndSize(*$1, *$2);
}

%typemap(argout) (char **datap, int *sizep) {
	if (*$1)
		$result = PyBytes_FromStringAndSize(*$1, *$2);
}

%typemap(argout)(char **metadatap, int *metadatasizep, char **datap, int *datasizep) (
    PyObject *metadata, PyObject *data) {
	if (*$1 && *$3) {
		metadata = PyBytes_FromStringAndSize(*$1, *$2);
		$result = metadata;
		data = PyBytes_FromStringAndSize(*$3, *$4);
		$result = SWIG_Python_AppendOutput($result, data);
	} else {
		SWIG_exception_fail(SWIG_AttributeError, "invalid pointer argument");
	}
}

%typemap(argout)(char **key_datap, int *key_sizep, char **value_datap, int *value_sizep) (
    PyObject *key_data, PyObject *value_data) {
	if (*$1 && *$3) {
		key_data = PyBytes_FromStringAndSize(*$1, *$2);
		$result = key_data;
		value_data = PyBytes_FromStringAndSize(*$3, *$4);
		$result = SWIG_Python_AppendOutput($result, value_data);
	} else {
		SWIG_exception_fail(SWIG_AttributeError, "invalid pointer argument");
	}
}

/* Handle binary data input from FILE_HANDLE->fh_write. */
%typemap(in,numinputs=1) (size_t length, const void *buf) (Py_ssize_t length, const void *buf = NULL) {
    if (PyBytes_AsStringAndSize($input, &buf, &length) < 0)
        SWIG_exception_fail(SWIG_AttributeError,
          "bad bytes input argument");
    $1 = length;
    $2 = buf;
}

/* Handle binary data input from FILE_HANDLE->fh_read. */
%typemap(in,numinputs=1) (size_t length, void *buf) (Py_ssize_t length, const void *buf = NULL) {
      if (PyBytes_AsStringAndSize($input, &buf, &length) < 0)
          SWIG_exception_fail(SWIG_AttributeError,
            "bad bytes input argument");
    $1 = length;
    $2 = buf;
}

/* Handle record number returns from get_recno */
%typemap(in,numinputs=0) (uint64_t *recnop) (uint64_t recno) { $1 = &recno; }
%typemap(frearg) (uint64_t *recnop) "";
%typemap(argout) (uint64_t *recnop) { $result = PyLong_FromUnsignedLongLong(*$1); }

/* Handle returned hexadecimal timestamps. */
%typemap(in,numinputs=0) (char *hex_timestamp) (char tsbuf[WT_TS_HEX_STRING_SIZE]) { $1 = tsbuf; }
%typemap(argout) (char *hex_timestamp) {
	if (*$1)
		$result = SWIG_FromCharPtr($1);
}

%{
typedef int int_void;
%}
typedef int int_void;
%typemap(out) int_void { $result = VOID_Object; }

%extend __wt_cursor {
	/* Get / set keys and values */
	void _set_key(unsigned char *data, int size) {
		WT_ITEM k;
		k.data = data;
		k.size = (uint32_t)size;
		$self->set_key($self, &k);
	}

	/* Get / set keys and values */
	void _set_key_str(char *str) {
		$self->set_key($self, str);
	}

	int_void _set_recno(uint64_t recno) {
		WT_ITEM k;
		uint8_t recno_buf[20];
		size_t size;
		int ret;
		if ((ret = wiredtiger_struct_size($self->session,
		    &size, "r", recno)) != 0 ||
		    (ret = wiredtiger_struct_pack($self->session,
		    recno_buf, sizeof (recno_buf), "r", recno)) != 0)
			return (ret);

		k.data = recno_buf;
		k.size = (uint32_t)size;
		$self->set_key($self, &k);
		return (ret);
	}

	void _set_value(unsigned char *data, int size) {
		WT_ITEM v;
		v.data = data;
		v.size = (uint32_t)size;
		$self->set_value($self, &v);
	}

	/* Get / set keys and values */
	void _set_value_str(char *str) {
		$self->set_value($self, str);
	}

	/* Don't return values, just throw exceptions on failure. */
	int_void _get_key(char **datap, int *sizep) {
		WT_ITEM k;
		int ret = $self->get_key($self, &k);
		if (ret == 0) {
			*datap = (char *)k.data;
			*sizep = (int)k.size;
		}
		return (ret);
	}

	int_void _get_json_key(char **charp, int *sizep) {
		const char *k;
		int ret = $self->get_key($self, &k);
		if (ret == 0) {
			*charp = (char *)k;
			*sizep = strlen(k);
		}
		return (ret);
	}

	int_void _get_recno(uint64_t *recnop) {
		WT_ITEM k;
		int ret = $self->get_key($self, &k);
		if (ret == 0)
			ret = wiredtiger_struct_unpack($self->session,
			    k.data, k.size, "q", recnop);
		return (ret);
	}

	int_void _get_raw_key_value(char **key_datap, int *key_sizep, char **value_datap, int *value_sizep) {
		WT_ITEM k, v;
		int ret = $self->get_raw_key_value($self, &k, &v);
		if (ret == 0) {
			*key_datap = (char *)k.data;
			*key_sizep = (int)k.size;
			*value_datap = (char *)v.data;
			*value_sizep = (int)v.size;
		}
		return (ret);
	}

	int_void _get_value(char **datap, int *sizep) {
		WT_ITEM v;
		int ret = $self->get_value($self, &v);
		if (ret == 0) {
			*datap = (char *)v.data;
			*sizep = (int)v.size;
		}
		return (ret);
	}

	int_void _get_json_value(char **charp, int *sizep) {
		const char *k;
		int ret = $self->get_value($self, &k);
		if (ret == 0) {
			*charp = (char *)k;
			*sizep = strlen(k);
		}
		return (ret);
	}

	int_void _get_version_cursor_value(char **metadatap, int *metadatasizep, char **datap, int *datasizep) {
		WT_ITEM metadata;
		WT_ITEM v;
		int ret = $self->get_value($self, &metadata, &v);
		if (ret == 0) {
			*metadatap = (char *)metadata.data;
			*metadatasizep = (int)metadata.size;
			*datap = (char *)v.data;
			*datasizep = (int)v.size;
		}
		return (ret);
	}

	/* compare: special handling. */
	int _compare(WT_CURSOR *other) {
		int cmp = 0;
		int ret = 0;
		if (other == NULL) {
			SWIG_Error(SWIG_NullReferenceError,
			    "in method 'Cursor_compare', "
			    "argument 1 of type 'struct __wt_cursor *' "
			    "is None");
			ret = EINVAL;  /* any non-zero value will do. */
		}
		else {
			ret = $self->compare($self, other, &cmp);

			/*
			 * Map less-than-zero to -1 and greater-than-zero to 1
			 * to avoid colliding with other errors.
			 */
			ret = (ret != 0) ? ret :
			    ((cmp < 0) ? -1 : (cmp == 0) ? 0 : 1);
		}
		return (ret);
	}

	/* equals: special handling. */
	int _equals(WT_CURSOR *other) {
		int cmp = 0;
		int ret = 0;
		if (other == NULL) {
			SWIG_Error(SWIG_NullReferenceError,
			    "in method 'Cursor_equals', "
			    "argument 1 of type 'struct __wt_cursor *' "
			    "is None");
			ret = EINVAL;  /* any non-zero value will do. */
		}
		else {
			ret = $self->equals($self, other, &cmp);
			if (ret == 0)
				ret = cmp;
		}
		return (ret);
	}

	/* search_near: special handling. */
	int _search_near() {
		int cmp = 0;
		int ret = $self->search_near($self, &cmp);
		/*
		 * Map less-than-zero to -1 and greater-than-zero to 1 to avoid
		 * colliding with other errors.
		 */
		return ((ret != 0) ? ret : (cmp < 0) ? -1 : (cmp == 0) ? 0 : 1);
	}

	int _freecb() {
		return (cursorFreeHandler($self));
	}

	/*
	 * modify: the size of the array was put into the first element by the
	 * typemap.
	 */
	int _modify(WT_MODIFY *list) {
		int count = (int)list[0].size;
		return (self->modify(self, &list[1], count));
	}

%pythoncode %{
	def get_key(self):
		'''get_key(self) -> object
		
		@copydoc WT_CURSOR::get_key
		Returns only the first column.'''
		k = self.get_keys()
		if len(k) == 1:
			return k[0]
		return k

	def get_keys(self):
		'''get_keys(self) -> (object, ...)
		
		@copydoc WT_CURSOR::get_key'''
		if self.is_json:
			return [self._get_json_key()]
		elif self.is_column:
			return [self._get_recno(),]
		else:
			return unpack(self.key_format, self._get_key())

	def get_value(self):
		'''get_value(self) -> object
		
		@copydoc WT_CURSOR::get_value
		Returns only the first column.'''
		v = self.get_values()
		if len(v) == 1:
			return v[0]
		return v

	def get_values(self):
		'''get_values(self) -> (object, ...)
		
		@copydoc WT_CURSOR::get_value'''
		if self.is_json:
			return [self._get_json_value()]
		elif self.is_version_cursor:
			result = self._get_version_cursor_value()
			metadata = unpack("QQQQQQBBBB", result[0])
			data = unpack(self.value_format[10:], result[1])
			return metadata + data
		else:
			return unpack(self.value_format, self._get_value())

	def get_raw_key_value(self):
		'''get_raw_key_value(self) -> object

		@copydoc WT_CURSOR::get_raw_key_value
		Returns a tuple containing both the key and the value.'''

		result = self._get_raw_key_value()
		keys = unpack(self.key_format, result[0])
		values = unpack(self.value_format, result[1])
		return (keys[0], values[0])

	def set_key(self, *args):
		'''set_key(self) -> None
		
		@copydoc WT_CURSOR::set_key'''
		if len(args) == 1 and type(args[0]) == tuple:
			args = args[0]
		if self.is_column:
			self._set_recno(_wt_recno(args[0]))
		elif self.is_json:
			self._set_key_str(args[0])
		else:
			# Keep the Python string pinned
			self._key = pack(self.key_format, *args)
			self._set_key(self._key)

	def set_value(self, *args):
		'''set_value(self) -> None
		
		@copydoc WT_CURSOR::set_value'''
		if self.is_json:
			self._set_value_str(args[0])
		else:
			if len(args) == 1 and type(args[0]) == tuple:
				args = args[0]
			# Keep the Python string pinned
			self._value = pack(self.value_format, *args)
			self._set_value(self._value)

	def __iter__(self):
		'''Cursor objects support iteration, equivalent to calling
		WT_CURSOR::next until it returns ::WT_NOTFOUND.'''
		if not hasattr(self, '_iterable'):
			self._iterable = IterableCursor(self)
		return self._iterable

	def __delitem__(self, key):
		'''Python convenience for removing'''
		self.set_key(key)
		if self.remove() != 0:
			raise KeyError

	def __getitem__(self, key):
		'''Python convenience for searching'''
		self.set_key(key)
		if self.search() != 0:
			raise KeyError
		return self.get_value()

	def __setitem__(self, key, value):
		'''Python convenience for inserting'''
		self.set_key(key)
		self.set_value(value)
		if self.insert() != 0:
			raise KeyError
%}
};

/*
 * Support for WT_CURSOR.modify.  The WT_MODIFY object is known to
 * SWIG, but its attributes are regular Python attributes.
 * We extract the attributes at the call site to WT_CURSOR.modify
 * so we don't have to deal with managing Python objects references.
 */
%extend __wt_modify {
%pythoncode %{
	def __init__(self, data = '', offset = 0, size = 0):
		self.data = data
		self.offset = offset
		self.size = size

	def __repr__(self):
		return 'Modify(\'%s\', %d, %d)' % (self.data, self.offset, self.size)
%}
};

%extend __wt_session {
	int _log_printf(const char *msg) {
		return self->log_printf(self, "%s", msg);
	}

	int _freecb() {
		return (sessionFreeHandler(self));
	}
};

%extend __wt_connection {
	int _freecb() {
		return (0);
	}
};

%extend __wt_page_log {
    /* get_complete_checkpoint: special handling to return the int. */
    int _get_complete_checkpoint(WT_SESSION *session) {
        int ret = 0;
        uint64_t checkpoint_id;

        ret = $self->pl_get_complete_checkpoint($self, session, &checkpoint_id);
        return (ret == 0 ? checkpoint_id : ret);
    }

}

%define CONCAT(a,b)   a##b
%enddef

 /*
  * SIDESTEP_METHOD is a workaround.  We don't yet have some methods exposed in
  * a way that makes them callable.  For some reason, this workaround works,
  * even though it's awkward.
  */
%define SIDESTEP_METHOD(cclass, method, cargs, cargs_call)
%ignore cclass::method;
%rename (method) cclass::CONCAT(_,method);
%extend cclass {
    int CONCAT(_, method) cargs {
        return (self->method cargs_call );
     }
};
%enddef

 /*
SIDESTEP_METHOD(__wt_page_log, pl_add_reference,
  (),
  (self))
 */
SIDESTEP_METHOD(__wt_page_log, pl_begin_checkpoint,
  (WT_SESSION *session, int checkpoint_id),
  (self, session, checkpoint_id))

SIDESTEP_METHOD(__wt_page_log, pl_complete_checkpoint,
  (WT_SESSION *session, int checkpoint_id),
  (self, session, checkpoint_id))

SIDESTEP_METHOD(__wt_page_log, pl_get_complete_checkpoint,
  (WT_SESSION *session, int *checkpoint_id),
  (self, session, checkpoint_id))

SIDESTEP_METHOD(__wt_page_log, pl_open_handle,
  (WT_SESSION *session, int table_id, WT_PAGE_LOG_HANDLE **handle),
  (self, session, table_id, handle))

SIDESTEP_METHOD(__wt_page_log, terminate,
  (WT_SESSION *session),
  (self, session))

SIDESTEP_METHOD(__wt_page_log_handle, plh_put,
  (WT_SESSION *session, int page_id, int checkpoint_id, WT_PAGE_LOG_PUT_ARGS *put_args, WT_ITEM *buf),
  (self, session, page_id, checkpoint_id, put_args, buf))

SIDESTEP_METHOD(__wt_page_log_handle, plh_get,
<<<<<<< HEAD
  (WT_SESSION *session, int page_id, int checkpoint_id, WT_ITEM *results_array, size_t *results_count),
  (self, session, page_id, checkpoint_id, results_array, results_count))
=======
  (WT_SESSION *session, int page_id, int checkpoint_id, WT_PAGE_LOG_GET_ARGS *get_args,
    WT_ITEM *results_array, u_int *results_count),
  (self, session, page_id, checkpoint_id, get_args, results_array, results_count))
>>>>>>> efdcd358

SIDESTEP_METHOD(__wt_page_log_handle, plh_close,
  (WT_SESSION *session),
  (self, session))

SIDESTEP_METHOD(__wt_storage_source, ss_customize_file_system,
  (WT_SESSION *session, const char *bucket_name,
    const char *auth_token, const char *config, WT_FILE_SYSTEM **file_systemp),
  (self, session, bucket_name, auth_token, config, file_systemp))

SIDESTEP_METHOD(__wt_storage_source, ss_flush,
  (WT_SESSION *session, WT_FILE_SYSTEM *file_system,
    const char *source, const char *object, const char *config),
  (self, session, file_system, source, object, config))

SIDESTEP_METHOD(__wt_storage_source, ss_flush_finish,
  (WT_SESSION *session, WT_FILE_SYSTEM *file_system,
    const char *source, const char *object, const char *config),
  (self, session, file_system, source, object, config))

SIDESTEP_METHOD(__wt_storage_source, terminate,
  (WT_SESSION *session),
  (self, session))

SIDESTEP_METHOD(__wt_file_system, fs_exist,
  (WT_SESSION *session, const char *name, bool *existp),
  (self, session, name, existp))

SIDESTEP_METHOD(__wt_file_system, fs_open_file,
  (WT_SESSION *session, const char *name, WT_FS_OPEN_FILE_TYPE file_type,
    uint32_t flags, WT_FILE_HANDLE **file_handlep),
  (self, session, name, file_type, flags, file_handlep))

SIDESTEP_METHOD(__wt_file_system, fs_remove,
  (WT_SESSION *session, const char *name, uint32_t flags),
  (self, session, name, flags))

SIDESTEP_METHOD(__wt_file_system, fs_rename,
  (WT_SESSION *session, const char *from, const char *to, uint32_t flags),
  (self, session, from, to, flags))

SIDESTEP_METHOD(__wt_file_system, fs_size,
  (WT_SESSION *session, const char *name, wt_off_t *sizep),
  (self, session, name, sizep))

SIDESTEP_METHOD(__wt_file_system, terminate,
  (WT_SESSION *session),
  (self, session))

SIDESTEP_METHOD(__wt_file_handle, close,
  (WT_SESSION *session),
  (self, session))

SIDESTEP_METHOD(__wt_file_handle, fh_advise,
  (WT_SESSION *session, wt_off_t offset, wt_off_t len, int advice),
  (self, session, offset, len, advice))

SIDESTEP_METHOD(__wt_file_handle, fh_extend,
  (WT_SESSION *session, wt_off_t offset),
  (self, session, offset))

SIDESTEP_METHOD(__wt_file_handle, fh_extend_nolock,
  (WT_SESSION *session, wt_off_t offset),
  (self, session, offset))

SIDESTEP_METHOD(__wt_file_handle, fh_lock,
  (WT_SESSION *session, bool lock),
  (self, session, lock))

SIDESTEP_METHOD(__wt_file_handle, fh_map,
  (WT_SESSION *session, bool lock, void *mapped_regionp, size_t *lengthp, void *mapped_cookiep),
  (self, session, mapped_regionp, lengthp, mapped_cookiep))

SIDESTEP_METHOD(__wt_file_handle, fh_map_discard,
  (WT_SESSION *session, void *map, size_t length, void *mapped_cookie),
  (self, session, map, length, mapped_cookie))

SIDESTEP_METHOD(__wt_file_handle, fh_map_preload,
  (WT_SESSION *session, const void *map, size_t length, void *mapped_cookie),
  (self, session, map, length, mapped_cookie))

SIDESTEP_METHOD(__wt_file_handle, fh_unmap,
  (WT_SESSION *session, void *mapped_region, size_t length, void *mapped_cookie),
  (self, session, mapped_region, length, mapped_cookie))

   /*
SIDESTEP_METHOD(__wt_file_handle, fh_read,
  (WT_SESSION *session, wt_off_t offset, size_t len, void *buf),
  (self, session, offset, len, buf))
   */

SIDESTEP_METHOD(__wt_file_handle, fh_size,
  (WT_SESSION *session, wt_off_t *sizep),
  (self, session, sizep))

SIDESTEP_METHOD(__wt_file_handle, fh_sync,
  (WT_SESSION *session),
  (self, session))

SIDESTEP_METHOD(__wt_file_handle, fh_sync_nowait,
  (WT_SESSION *session),
  (self, session))

SIDESTEP_METHOD(__wt_file_handle, fh_truncate,
  (WT_SESSION *session, wt_off_t offset),
  (self, session, offset))

SIDESTEP_METHOD(__wt_file_handle, fh_write,
  (WT_SESSION *session, unsigned long offset, size_t length, const void *buf),
  (self, session, offset, length, buf))

%ignore __wt_file_handle::fh_read;
%rename (fh_read) __wt_file_handle::_fh_read;
%extend __wt_file_handle {
    int _fh_read(WT_SESSION *session, unsigned long offset, size_t length, void *buf) {
        return (self->fh_read(self, session, offset, length, buf));
    }
};

%ignore __wt_file_system::fs_directory_list;
%ignore __wt_file_system::fs_directory_list_single;
%rename (fs_directory_list) __wt_file_system::_fs_directory_list;
%rename (fs_directory_list_single) __wt_file_system::_fs_directory_list_single;
%extend __wt_file_system {
    int _fs_directory_list(WT_SESSION *session, const char *directory, const char *prefix,
      char ***dirlist, int *countp) {
        return (self->fs_directory_list(self, session, directory, prefix, dirlist, countp));
    }
    int _fs_directory_list_single(WT_SESSION *session, const char *directory, const char *prefix,
      char ***dirlist, int *countp) {
        return (self->fs_directory_list_single(self, session, directory, prefix, dirlist, countp));
    }
};

/*
 * No need for a directory_list_free method, as the list and its components
 * are freed immediately after the directory_list call.
 */
%ignore __wt_file_system::fs_directory_list_free;

%{
int diagnostic_build() {
#ifdef HAVE_DIAGNOSTIC
	return 1;
#else
	return 0;
#endif
}
%}
int diagnostic_build();

%{
int standalone_build() {
#ifdef WT_STANDALONE_BUILD
	return 1;
#else
	return 0;
#endif
}
%}
int standalone_build();

/* Remove / rename parts of the C API that we don't want in Python. */
%immutable __wt_cursor::session;
%immutable __wt_cursor::uri;
%ignore __wt_cursor::key_format;
%ignore __wt_cursor::value_format;
%immutable __wt_session::connection;

%ignore __wt_collator;
%ignore __wt_compressor;
%ignore __wt_config_item;
%ignore __wt_data_source;
%ignore __wt_encryptor;
%ignore __wt_event_handler;
%ignore __wt_extractor;
%ignore __wt_item;
%ignore __wt_lsn;

%ignore __wt_connection::add_collator;
%ignore __wt_connection::add_compressor;
%ignore __wt_connection::add_data_source;
%ignore __wt_connection::add_encryptor;
%ignore __wt_connection::add_extractor;
%ignore __wt_connection::get_extension_api;
%ignore __wt_session::log_printf;

OVERRIDE_METHOD(__wt_session, WT_SESSION, log_printf, (self, msg))

%ignore wiredtiger_struct_pack;
%ignore wiredtiger_struct_size;
%ignore wiredtiger_struct_unpack;

%ignore wiredtiger_calc_modify;
%ignore wiredtiger_extension_init;
%ignore wiredtiger_extension_terminate;


/* Convert 'int *' to output args for wiredtiger_version */
%apply int *OUTPUT { int * };

%rename(Cursor) __wt_cursor;
%rename(Modify) __wt_modify;
%rename(Session) __wt_session;
%rename(Connection) __wt_connection;
%rename(FileHandle) __wt_file_handle;
%rename(PageLog) __wt_page_log;
%rename(PageLogGetArgs) __wt_page_log_get_args;
%rename(PageLogHandle) __wt_page_log_handle;
%rename(PageLogPutArgs) __wt_page_log_put_args;
%rename(StorageSource) __wt_storage_source;
%rename(FileSystem) __wt_file_system;

%include "wiredtiger.h"

/*
 * The original wiredtiger_calc_modify was ignored, now we define our own.
 * Python needs to know whether to return a bytes object or a string.
 * Part of the smarts to do that is the output typemap, which matches on
 * the naming of the parameter: entries vs. entries_string
 */
extern int _wiredtiger_calc_modify(WT_SESSION *session,
    const WT_ITEM *oldv, const WT_ITEM *newv,
    size_t maxdiff, WT_MODIFY *entries, int *nentriesp);
extern int _wiredtiger_calc_modify_string(WT_SESSION *session,
    const WT_ITEM *oldv, const WT_ITEM *newv,
    size_t maxdiff, WT_MODIFY *entries_string, int *nentriesp);
%{
int _wiredtiger_calc_modify(WT_SESSION *session,
    const WT_ITEM *oldv, const WT_ITEM *newv,
    size_t maxdiff, WT_MODIFY *entries, int *nentriesp)
{
	return (wiredtiger_calc_modify(
	    session, oldv, newv, maxdiff, entries, nentriesp));
}

int _wiredtiger_calc_modify_string(WT_SESSION *session,
    const WT_ITEM *oldv, const WT_ITEM *newv,
    size_t maxdiff, WT_MODIFY *entries_string, int *nentriesp)
{
	return (wiredtiger_calc_modify(
	    session, oldv, newv, maxdiff, entries_string, nentriesp));
}

/* Add event handler support. */

static void
freeModifyArray(WT_MODIFY *modarray)
{
	size_t i, len;

	len = modarray[0].size;
	for (i = 1; i <= len; i++)
		__wt_free(NULL, modarray[i].data.data);
	__wt_free(NULL, modarray);
}

static int unpackBytesOrString(PyObject *obj, void **datap, size_t *sizep)
{
	void *data;
	Py_ssize_t sz;

	if (PyBytes_AsStringAndSize(obj, &data, &sz) < 0) {
#if PY_VERSION_HEX >= 0x03000000
		PyErr_Clear();
		if ((data = PyUnicode_AsUTF8AndSize(obj, &sz)) != 0)
			*sizep = strlen((char *)data) + 1;
		else
#endif
			return (-1);
	}
	*datap = data;
	*sizep = sz;
	return (0);
}

/* Write to and flush the stream. */
static int
writeToPythonStream(const char *streamname, const char *message)
{
	PyObject *sys, *se, *write_method, *flush_method, *written,
	    *arglist, *arglist2;
	char *msg;
	int ret;
	size_t msglen;

	sys = NULL;
	se = NULL;
	write_method = flush_method = NULL;
	written = NULL;
	arglist = arglist2 = NULL;
	msglen = strlen(message);
	WT_RET(__wt_malloc(NULL, msglen + 2, &msg));
	strcpy(msg, message);
	strcpy(&msg[msglen], "\n");

	/* Acquire python Global Interpreter Lock. Otherwise can segfault. */
	SWIG_PYTHON_THREAD_BEGIN_BLOCK; 

	ret = 1;
	if ((sys = PyImport_ImportModule("sys")) == NULL)
		goto err;
	if ((se = PyObject_GetAttrString(sys, streamname)) == NULL)
		goto err;
	if ((write_method = PyObject_GetAttrString(se, "write")) == NULL)
		goto err;
	if ((flush_method = PyObject_GetAttrString(se, "flush")) == NULL)
		goto err;
	if ((arglist = Py_BuildValue("(s)", msg)) == NULL)
		goto err;
	if ((arglist2 = Py_BuildValue("()")) == NULL)
		goto err;

	written = PyObject_CallObject(write_method, arglist);
	(void)PyObject_CallObject(flush_method, arglist2);
	ret = 0;

err:	Py_XDECREF(arglist2);
	Py_XDECREF(arglist);
	Py_XDECREF(flush_method);
	Py_XDECREF(write_method);
	Py_XDECREF(se);
	Py_XDECREF(sys);
	Py_XDECREF(written);

	/* Release python Global Interpreter Lock */
	SWIG_PYTHON_THREAD_END_BLOCK;

	__wt_free(NULL, msg);
	return (ret);
}

static int
pythonErrorCallback(WT_EVENT_HANDLER *handler, WT_SESSION *session, int err,
    const char *message)
{
	return writeToPythonStream("stderr", message);
}

static int
pythonMessageCallback(WT_EVENT_HANDLER *handler, WT_SESSION *session,
    const char *message)
{
	return writeToPythonStream("stdout", message);
}

/* Zero out SWIG's pointer to the C object,
 * equivalent to 'pyobj.this = None' in Python.
 */
static int
pythonClose(PY_CALLBACK *pcb)
{
	int ret;

	/*
	 * Ensure the global interpreter lock is held - so that Python
	 * doesn't shut down threads while we use them.
	 */
	SWIG_PYTHON_THREAD_BEGIN_BLOCK;

	ret = 0;
	if (PyObject_SetAttrString(pcb->pyobj, "this", Py_None) == -1) {
		SWIG_Error(SWIG_RuntimeError, "WT SetAttr failed");
		ret = EINVAL;  /* any non-zero value will do. */
	}
	Py_XDECREF(pcb->pyobj);

	SWIG_PYTHON_THREAD_END_BLOCK;

	return (ret);
}

/* Session specific close handler. */
static int
sessionCloseHandler(WT_SESSION *session_arg)
{
	int ret;
	PY_CALLBACK *pcb;
	WT_SESSION_IMPL *session;

	ret = 0;
	session = (WT_SESSION_IMPL *)session_arg;
	pcb = (PY_CALLBACK *)session->lang_private;
	session->lang_private = NULL;
	if (pcb != NULL)
		ret = pythonClose(pcb);
	__wt_free(session, pcb);

	return (ret);
}

/* Cursor specific close handler. */
static int
cursorCloseHandler(WT_CURSOR *cursor)
{
	int ret;
	PY_CALLBACK *pcb;

	ret = 0;
	pcb = (PY_CALLBACK *)cursor->lang_private;
	cursor->lang_private = NULL;
	if (pcb != NULL)
		ret = pythonClose(pcb);
	__wt_free(CUR2S(cursor), pcb);

	return (ret);
}

/* Session specific close handler. */
static int
sessionFreeHandler(WT_SESSION *session_arg)
{
	PY_CALLBACK *pcb;
	WT_SESSION_IMPL *session;

	session = (WT_SESSION_IMPL *)session_arg;
	pcb = (PY_CALLBACK *)session->lang_private;
	session->lang_private = NULL;
	__wt_free(session, pcb);
	return (0);
}

/* Cursor specific close handler. */
static int
cursorFreeHandler(WT_CURSOR *cursor)
{
	PY_CALLBACK *pcb;

	pcb = (PY_CALLBACK *)cursor->lang_private;
	cursor->lang_private = NULL;
	__wt_free(CUR2S(cursor), pcb);
	return (0);
}

static int
pythonCloseCallback(WT_EVENT_HANDLER *handler, WT_SESSION *session,
    WT_CURSOR *cursor)
{
	int ret;

	WT_UNUSED(handler);

	if (cursor != NULL)
		ret = cursorCloseHandler(cursor);
	else
		ret = sessionCloseHandler(session);
	return (ret);
}

static WT_EVENT_HANDLER pyApiEventHandler = {
	pythonErrorCallback, pythonMessageCallback, NULL, pythonCloseCallback
};
%}

%pythoncode %{
class stat:
	'''keys for statistics cursors'''

	class conn:
		'''keys for cursors on connection statistics'''
		pass

	class dsrc:
		'''keys for cursors on data source statistics'''
		pass

	class session:
		'''keys for cursors on session statistics'''
		pass

## @}

import sys
# All names starting with 'WT_STAT_DSRC_' are renamed to
# the wiredtiger.stat.dsrc class, those starting with 'WT_STAT_CONN' are
# renamed to the wiredtiger.stat.conn class. All names starting with 'WT_STAT_SESSION'
# are renamed to the wiredtiger.stat.session class.
def _rename_with_prefix(prefix, toclass):
	curmodule = sys.modules[__name__]
	for name in dir(curmodule):
		if name.startswith(prefix):
			shortname = name[len(prefix):].lower()
			setattr(toclass, shortname, getattr(curmodule, name))
			delattr(curmodule, name)

_rename_with_prefix('WT_STAT_CONN_', stat.conn)
_rename_with_prefix('WT_STAT_DSRC_', stat.dsrc)
_rename_with_prefix('WT_STAT_SESSION_', stat.session)
_rename_with_prefix('WT_FS_', FileSystem)
_rename_with_prefix('WT_FILE_HANDLE_', FileHandle)
del _rename_with_prefix
%}<|MERGE_RESOLUTION|>--- conflicted
+++ resolved
@@ -1188,14 +1188,9 @@
   (self, session, page_id, checkpoint_id, put_args, buf))
 
 SIDESTEP_METHOD(__wt_page_log_handle, plh_get,
-<<<<<<< HEAD
-  (WT_SESSION *session, int page_id, int checkpoint_id, WT_ITEM *results_array, size_t *results_count),
-  (self, session, page_id, checkpoint_id, results_array, results_count))
-=======
   (WT_SESSION *session, int page_id, int checkpoint_id, WT_PAGE_LOG_GET_ARGS *get_args,
     WT_ITEM *results_array, u_int *results_count),
   (self, session, page_id, checkpoint_id, get_args, results_array, results_count))
->>>>>>> efdcd358
 
 SIDESTEP_METHOD(__wt_page_log_handle, plh_close,
   (WT_SESSION *session),
