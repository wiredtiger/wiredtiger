/*-
 * Copyright (c) 2014-present MongoDB, Inc.
 * Copyright (c) 2008-2014 WiredTiger, Inc.
 *	All rights reserved.
 *
 * See the file LICENSE for redistribution information.
 */

#include "wt_internal.h"

/*
 * __fhandle_method_finalize --
 *     Initialize any NULL WT_FH structure methods to not-supported. Doing this means that custom
 *     file systems with incomplete implementations won't dereference NULL pointers.
 */
static int
__fhandle_method_finalize(WT_SESSION_IMPL *session, WT_FILE_HANDLE *handle, bool readonly)
{
#define WT_HANDLE_METHOD_REQ(name) \
    if (handle->name == NULL)      \
    WT_RET_MSG(session, EINVAL, "a WT_FILE_HANDLE.%s method must be configured", #name)

    WT_HANDLE_METHOD_REQ(close);
    /* not required: fh_advise */
    /* not required: fh_extend */
    /* not required: fh_extend_nolock */
    WT_HANDLE_METHOD_REQ(fh_lock);
    /* not required: fh_map */
    /* not required: fh_map_discard */
    /* not required: fh_map_preload */
    /* not required: fh_unmap */
    WT_HANDLE_METHOD_REQ(fh_read);
    WT_HANDLE_METHOD_REQ(fh_size);
    if (!readonly)
        WT_HANDLE_METHOD_REQ(fh_sync);
    /* not required: fh_sync_nowait */
    /* not required: fh_truncate */
    if (!readonly)
        WT_HANDLE_METHOD_REQ(fh_write);

    return (0);
}

/*
 * __wt_handle_is_open --
 *     Return if there's an open handle matching a name.
 */
bool
__wt_handle_is_open(WT_SESSION_IMPL *session, const char *name, bool locked)
{
    WT_CONNECTION_IMPL *conn;
    WT_FH *fh;
    uint64_t bucket, hash;
    bool found;

    conn = S2C(session);
    found = false;

    hash = __wt_hash_city64(name, strlen(name));
    bucket = hash & (conn->hash_size - 1);

    if (!locked)
        __wt_spin_lock(session, &conn->fh_lock);

    TAILQ_FOREACH (fh, &conn->fhhash[bucket], hashq)
        if (strcmp(name, fh->name) == 0) {
            found = true;
            break;
        }

    if (!locked)
        __wt_spin_unlock(session, &conn->fh_lock);

    return (found);
}

/*
 * __wt_remove_locked --
 *     While locked, if the handle is not open, remove the local file.
 */
int
__wt_remove_locked(WT_SESSION_IMPL *session, const char *name, bool *removed)
{
    WT_CONNECTION_IMPL *conn;
    WT_DECL_RET;

    conn = S2C(session);
    *removed = false;
    __wt_spin_lock(session, &conn->fh_lock);
    if (__wt_handle_is_open(session, name, true)) {
        __wt_spin_unlock(session, &conn->fh_lock);
        return (0);
    } else {
        __wt_verbose_debug2(session, WT_VERB_TIERED, "REMOVE_LOCKED: actually remove %s", name);
        WT_ERR(__wt_fs_remove(session, name, false, true));
        WT_STAT_CONN_INCR(session, local_objects_removed);
        *removed = true;
    }
err:
    __wt_spin_unlock(session, &conn->fh_lock);
    return (ret);
}

/*
 * __handle_search --
 *     Search for a matching handle.
 */
static bool
__handle_search(WT_SESSION_IMPL *session, const char *name, WT_FH *newfh, WT_FH **fhp)
{
    WT_CONNECTION_IMPL *conn;
    WT_FH *fh;
    uint64_t bucket, hash;
    bool found;

    *fhp = NULL;

    conn = S2C(session);
    found = false;

    hash = __wt_hash_city64(name, strlen(name));
    bucket = hash & (conn->hash_size - 1);

    __wt_spin_lock(session, &conn->fh_lock);

    /*
     * If we already have the file open, increment the reference count and return a pointer.
     */
    TAILQ_FOREACH (fh, &conn->fhhash[bucket], hashq)
        if (strcmp(name, fh->name) == 0) {
            ++fh->ref;
            *fhp = fh;
            found = true;
            break;
        }

    /* If we don't find a match, optionally add a new entry. */
    if (!found && newfh != NULL) {
        newfh->name_hash = hash;
        WT_FILE_HANDLE_INSERT(conn, newfh, bucket);
        (void)__wt_atomic_add32(&conn->open_file_count, 1);

        ++newfh->ref;
        *fhp = newfh;
    }

    __wt_spin_unlock(session, &conn->fh_lock);

    return (found);
}

/*
 * __open_verbose_file_type_tag --
 *     Return a string describing a file type.
 */
static const char *
__open_verbose_file_type_tag(WT_FS_OPEN_FILE_TYPE file_type)
{

    /*
     * WT_FS_OPEN_FILE_TYPE is an enum and the switch exhaustively lists the cases, but clang, lint
     * and gcc argue over whether or not the switch is exhaustive, or if a temporary variable
     * inserted into the mix is set but never read. Break out of the switch, returning some value in
     * all cases, just to shut everybody up.
     */
    switch (file_type) {
    case WT_FS_OPEN_FILE_TYPE_CHECKPOINT:
        return ("checkpoint");
    case WT_FS_OPEN_FILE_TYPE_DATA:
        return ("data");
    case WT_FS_OPEN_FILE_TYPE_DIRECTORY:
        return ("directory");
    case WT_FS_OPEN_FILE_TYPE_LOG:
        return ("log");
<<<<<<< HEAD
    case WT_FS_OPEN_FILE_TYPE_LAYERED_TABLE_LOG:
        return ("layered_table_log");
    case WT_FS_OPEN_FILE_TYPE_PANTRY:
        return ("pantry");
=======
    case WT_FS_OPEN_FILE_TYPE_OLIGARCH_LOG:
        return ("oligarch_log");
>>>>>>> 10a3529d
    case WT_FS_OPEN_FILE_TYPE_REGULAR:
        break;
    }
    return ("regular");
}

/*
 * __open_verbose --
 *     Optionally output a verbose message on handle open.
 */
static WT_INLINE int
__open_verbose(
  WT_SESSION_IMPL *session, const char *name, WT_FS_OPEN_FILE_TYPE file_type, u_int flags)
{
    WT_DECL_ITEM(tmp);
    WT_DECL_RET;
    const char *sep;

    if (!WT_VERBOSE_ISSET(session, WT_VERB_FILEOPS))
        return (0);

    /*
     * It's useful to track file opens when debugging platforms, take some effort to output good
     * tracking information.
     */
    WT_RET(__wt_scr_alloc(session, 0, &tmp));
    sep = " (";
#define WT_FS_OPEN_VERBOSE_FLAG(f, name)                          \
    if (LF_ISSET(f)) {                                            \
        WT_ERR(__wt_buf_catfmt(session, tmp, "%s%s", sep, name)); \
        sep = ", ";                                               \
    }

    WT_FS_OPEN_VERBOSE_FLAG(WT_FS_OPEN_CREATE, "create");
    WT_FS_OPEN_VERBOSE_FLAG(WT_FS_OPEN_DIRECTIO, "direct-IO");
    WT_FS_OPEN_VERBOSE_FLAG(WT_FS_OPEN_EXCLUSIVE, "exclusive");
    WT_FS_OPEN_VERBOSE_FLAG(WT_FS_OPEN_FIXED, "fixed");
    WT_FS_OPEN_VERBOSE_FLAG(WT_FS_OPEN_READONLY, "readonly");

    if (tmp->size != 0)
        WT_ERR(__wt_buf_catfmt(session, tmp, ")"));

    __wt_verbose(session, WT_VERB_FILEOPS, "%s: file-open: type %s%s", name,
      __open_verbose_file_type_tag(file_type), tmp->size == 0 ? "" : (char *)tmp->data);

err:
    __wt_scr_free(session, &tmp);
    return (ret);
}

/*
 * __wt_open --
 *     Open a file handle.
 */
int
__wt_open(WT_SESSION_IMPL *session, const char *name, WT_FS_OPEN_FILE_TYPE file_type, u_int flags,
  WT_FH **fhp)
{
    WT_FILE_SYSTEM *file_system;

    file_system = __wt_fs_file_system(session);
    return (__wt_open_fs(session, name, file_type, flags, file_system, fhp));
}

/*
 * __wt_open_fs --
 *     Open a file handle with a known file system
 */
int
__wt_open_fs(WT_SESSION_IMPL *session, const char *name, WT_FS_OPEN_FILE_TYPE file_type,
  u_int flags, WT_FILE_SYSTEM *file_system, WT_FH **fhp)
{
    WT_CONNECTION_IMPL *conn;
    WT_DECL_RET;
    WT_FH *fh;
    char *path;
    bool lock_file, open_called;

    WT_ASSERT(session, file_type != 0); /* A file type is required. */

    *fhp = NULL;

    conn = S2C(session);
    fh = NULL;
    open_called = false;
    path = NULL;

    WT_RET(__open_verbose(session, name, file_type, flags));

    /* Check if the handle is already open. */
    if (__handle_search(session, name, NULL, &fh)) {
        *fhp = fh;
        return (0);
    }

    /* Allocate and initialize the handle. */
    WT_ERR(__wt_calloc_one(session, &fh));
    WT_ERR(__wt_strdup(session, name, &fh->name));

    fh->file_type = file_type;

    /*
     * If this is a read-only connection, open all files read-only except the lock file.
     *
     * The only file created in read-only mode is the lock file.
     */
    if (F_ISSET(conn, WT_CONN_READONLY)) {
        lock_file = strcmp(name, WT_SINGLETHREAD) == 0;
        if (!lock_file)
            LF_SET(WT_FS_OPEN_READONLY);
        WT_ASSERT(session, lock_file || !LF_ISSET(WT_FS_OPEN_CREATE));
    }

    /* Create the path to the file. */
    if (!LF_ISSET(WT_FS_OPEN_FIXED))
        WT_ERR(__wt_filename(session, name, &path));

    /* Call the underlying open function. */
    WT_ERR(file_system->fs_open_file(
      file_system, &session->iface, path == NULL ? name : path, file_type, flags, &fh->handle));
    open_called = true;

    WT_ERR(__fhandle_method_finalize(session, fh->handle, LF_ISSET(WT_FS_OPEN_READONLY)));

    /*
     * Repeat the check for a match: if there's no match, link our newly created handle onto the
     * database's list of files.
     */
    if (__handle_search(session, name, fh, fhp)) {
err:
        if (open_called)
            WT_TRET(fh->handle->close(fh->handle, (WT_SESSION *)session));
        if (fh != NULL) {
            __wt_free(session, fh->name);
            __wt_free(session, fh);
        }
    }

    __wt_free(session, path);
    return (ret);
}

/*
 * __handle_close --
 *     Final close of a handle.
 */
static int
__handle_close(WT_SESSION_IMPL *session, WT_FH *fh, bool locked)
{
    WT_CONNECTION_IMPL *conn;
    WT_DECL_RET;
    uint64_t bucket;

    conn = S2C(session);

    if (fh->ref != 0)
        __wt_errx(session, "Closing a file handle with open references: %s", fh->name);

    /* Remove from the list. */
    bucket = fh->name_hash & (conn->hash_size - 1);
    WT_FILE_HANDLE_REMOVE(conn, fh, bucket);
    (void)__wt_atomic_sub32(&conn->open_file_count, 1);

    if (locked)
        __wt_spin_unlock(session, &conn->fh_lock);

    /* Discard underlying resources. */
    WT_TRET(fh->handle->close(fh->handle, (WT_SESSION *)session));

    __wt_free(session, fh->name);
    __wt_free(session, fh);

    return (ret);
}

/*
 * __wt_close --
 *     Close a file handle.
 */
int
__wt_close(WT_SESSION_IMPL *session, WT_FH **fhp)
{
    WT_CONNECTION_IMPL *conn;
    WT_FH *fh;

    conn = S2C(session);

    if (*fhp == NULL)
        return (0);
    fh = *fhp;
    *fhp = NULL;

    /* Track handle-close as a file operation, so open and close match. */
    __wt_verbose(session, WT_VERB_FILEOPS, "%s: file-close", fh->name);

    /*
     * If the reference count hasn't gone to 0, or if it's an in-memory object, we're done.
     *
     * Assert the reference count is correct, but don't let it wrap.
     */
    __wt_spin_lock(session, &conn->fh_lock);
    WT_ASSERT(session, fh->ref > 0);
    if ((fh->ref > 0 && --fh->ref > 0)) {
        __wt_spin_unlock(session, &conn->fh_lock);
        return (0);
    }

    return (__handle_close(session, fh, true));
}

/*
 * __wt_fsync_background_chk --
 *     Return if background fsync is supported.
 */
bool
__wt_fsync_background_chk(WT_SESSION_IMPL *session)
{
    WT_CONNECTION_IMPL *conn;
    WT_FH *fh;
    WT_FILE_HANDLE *handle;
    bool supported;

    conn = S2C(session);
    supported = true;
    __wt_spin_lock(session, &conn->fh_lock);
    /*
     * Look for the first data file handle and see if the fsync nowait function is supported.
     */
    TAILQ_FOREACH (fh, &conn->fhqh, q) {
        handle = fh->handle;
        if (fh->file_type != WT_FS_OPEN_FILE_TYPE_DATA)
            continue;
        /*
         * If we don't have a function, return false, otherwise return true. In any case, we are
         * done with the loop.
         */
        if (handle->fh_sync_nowait == NULL)
            supported = false;
        break;
    }
    __wt_spin_unlock(session, &conn->fh_lock);
    return (supported);
}

/*
 * __fsync_background --
 *     Background fsync for a single dirty file handle.
 */
static int
__fsync_background(WT_SESSION_IMPL *session, WT_FH *fh)
{
    WT_CONNECTION_IMPL *conn;
    WT_DECL_RET;
    WT_FILE_HANDLE *handle;
    uint64_t now;

    conn = S2C(session);
    WT_ASSERT_SPINLOCK_OWNED(session, &conn->fh_lock);
    WT_STAT_CONN_INCR(session, fsync_all_fh_total);

    handle = fh->handle;
    if (handle->fh_sync_nowait == NULL || fh->written < WT_CAPACITY_FILE_THRESHOLD)
        return (0);

    /* Only sync data files. */
    if (fh->file_type != WT_FS_OPEN_FILE_TYPE_DATA)
        return (0);

    now = __wt_clock(session);
    if (fh->last_sync == 0 || WT_CLOCKDIFF_SEC(now, fh->last_sync) > 0) {
        __wt_spin_unlock(session, &conn->fh_lock);

        /*
         * We set the false flag to indicate a non-blocking background fsync, but there is no
         * guarantee that it doesn't block. If we wanted to detect if it is blocking, adding a clock
         * call and checking the time would be done here.
         */
        ret = __wt_fsync(session, fh, false);
        if (ret == 0) {
            WT_STAT_CONN_INCR(session, fsync_all_fh);
            fh->last_sync = now;
            fh->written = 0;
        }

        __wt_spin_lock(session, &conn->fh_lock);
    }
    return (ret);
}

/*
 * __wt_fsync_background --
 *     Background fsync for all dirty file handles.
 */
int
__wt_fsync_background(WT_SESSION_IMPL *session)
{
    WT_CONNECTION_IMPL *conn;
    WT_DECL_RET;
    WT_FH *fh, *fhnext;

    conn = S2C(session);
    __wt_spin_lock(session, &conn->fh_lock);
    TAILQ_FOREACH_SAFE(fh, &conn->fhqh, q, fhnext)
    {
        /*
         * The worker routine will unlock the list to avoid holding it locked over an fsync.
         * Increment the count on the current and next handles to guarantee their validity.
         */
        if (fhnext != NULL)
            ++fhnext->ref;
        ++fh->ref;

        WT_TRET(__fsync_background(session, fh));

        /*
         * The file handle reference may have gone to 0, in which case we're responsible for the
         * close. Configure the close routine to drop the lock, which means we must re-acquire it.
         */
        if (--fh->ref == 0) {
            WT_TRET(__handle_close(session, fh, true));
            __wt_spin_lock(session, &conn->fh_lock);
        }

        /*
         * Decrement the next element's reference count. It might have gone to 0 as well, in which
         * case we'll close it in the next loop iteration.
         */
        if (fhnext != NULL)
            --fhnext->ref;
    }
    __wt_spin_unlock(session, &conn->fh_lock);
    return (ret);
}

/*
 * __wt_close_connection_close --
 *     Close any open file handles at connection close.
 */
int
__wt_close_connection_close(WT_SESSION_IMPL *session)
{
    WT_DECL_RET;
    WT_FH *fh, *fh_tmp;

    WT_TAILQ_SAFE_REMOVE_BEGIN(fh, &S2C(session)->fhqh, q, fh_tmp)
    {
        WT_TRET(__handle_close(session, fh, false));
    }
    WT_TAILQ_SAFE_REMOVE_END
    return (ret);
}

/*
 * __wt_file_zero --
 *     Zero out the file from offset for size bytes.
 */
int
__wt_file_zero(
  WT_SESSION_IMPL *session, WT_FH *fh, wt_off_t start_off, wt_off_t size, WT_THROTTLE_TYPE type)
{
    WT_DECL_ITEM(zerobuf);
    WT_DECL_RET;
    uint64_t bufsz, off, partial, wrlen;

    zerobuf = NULL;
    bufsz = WT_MIN((uint64_t)size, WT_MEGABYTE);
    WT_RET(__wt_scr_alloc(session, bufsz, &zerobuf));
    memset(zerobuf->mem, 0, zerobuf->memsize);
    off = (uint64_t)start_off;
    while (off < (uint64_t)size) {
        /*
         * We benefit from aligning our writes when we can. Log files will typically want to start
         * to zero after the log header and the bufsz is a sector-aligned size. So align when we
         * can.
         */
        partial = off % bufsz;
        if (partial != 0)
            wrlen = bufsz - partial;
        else
            wrlen = bufsz;
        /*
         * Check if we're writing a partial amount at the end too.
         */
        if ((uint64_t)size - off < bufsz)
            wrlen = (uint64_t)size - off;
        __wt_capacity_throttle(session, wrlen, type);
        WT_ERR(__wt_write(session, fh, (wt_off_t)off, (size_t)wrlen, zerobuf->mem));
        off += wrlen;
    }
err:
    __wt_scr_free(session, &zerobuf);
    return (ret);
}<|MERGE_RESOLUTION|>--- conflicted
+++ resolved
@@ -170,17 +170,10 @@
         return ("data");
     case WT_FS_OPEN_FILE_TYPE_DIRECTORY:
         return ("directory");
+    case WT_FS_OPEN_FILE_TYPE_LAYERED_TABLE_LOG:
+        return ("layered_table_log");
     case WT_FS_OPEN_FILE_TYPE_LOG:
         return ("log");
-<<<<<<< HEAD
-    case WT_FS_OPEN_FILE_TYPE_LAYERED_TABLE_LOG:
-        return ("layered_table_log");
-    case WT_FS_OPEN_FILE_TYPE_PANTRY:
-        return ("pantry");
-=======
-    case WT_FS_OPEN_FILE_TYPE_OLIGARCH_LOG:
-        return ("oligarch_log");
->>>>>>> 10a3529d
     case WT_FS_OPEN_FILE_TYPE_REGULAR:
         break;
     }
