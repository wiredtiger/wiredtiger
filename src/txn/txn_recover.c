/*-
 * Copyright (c) 2014-present MongoDB, Inc.
 * Copyright (c) 2008-2014 WiredTiger, Inc.
 *	All rights reserved.
 *
 * See the file LICENSE for redistribution information.
 */

#include "wt_internal.h"

/* Enable all recovery-related verbose messaging events. */
#define WT_VERB_RECOVERY_ALL        \
    WT_DECL_VERBOSE_MULTI_CATEGORY( \
      ((WT_VERBOSE_CATEGORY[]){WT_VERB_RECOVERY, WT_VERB_RECOVERY_PROGRESS}))

/* State maintained during recovery. */
typedef struct {
    const char *uri; /* File URI. */
    WT_CURSOR *c;    /* Cursor used for recovery. */
    WT_LSN ckpt_lsn; /* File's checkpoint LSN. */
} WT_RECOVERY_FILE;

typedef struct {
    WT_SESSION_IMPL *session;

    /* Files from the metadata, indexed by file ID. */
    WT_RECOVERY_FILE *files;
    size_t file_alloc; /* Allocated size of files array. */
    u_int max_fileid;  /* Maximum file ID seen. */
    u_int nfiles;      /* Number of files in the metadata. */

    WT_LSN ckpt_lsn;     /* Start LSN for main recovery loop. */
    WT_LSN max_ckpt_lsn; /* Maximum checkpoint LSN seen. */
    WT_LSN max_rec_lsn;  /* Maximum recovery LSN seen. */

    bool backup_only;   /* Set to only recover backup. */
    bool missing;       /* Were there missing files? */
    bool metadata_only; /*
                         * Set during the first recovery pass,
                         * when only the metadata is recovered.
                         */
} WT_RECOVERY;

/*
 * __recovery_cursor --
 *     Get a cursor for a recovery operation.
 */
static int
__recovery_cursor(
  WT_SESSION_IMPL *session, WT_RECOVERY *r, WT_LSN *lsnp, u_int id, bool duplicate, WT_CURSOR **cp)
{
    WT_CURSOR *c;
    const char *cfg[] = {WT_CONFIG_BASE(session, WT_SESSION_open_cursor), "overwrite", NULL};
    bool metadata_op;

    c = NULL;

    /*
     * File ids with the bit set to ignore this operation are skipped.
     */
    if (WT_LOGOP_IS_IGNORED(id))
        return (0);
    /*
     * Metadata operations have an id of 0. Match operations based on the id and the current pass of
     * recovery for metadata.
     *
     * Only apply operations in the correct metadata phase, and if the LSN is more recent than the
     * last checkpoint. If there is no entry for a file, assume it was dropped or missing after a
     * hot backup.
     */
    metadata_op = id == WT_METAFILE_ID;
    if (r->metadata_only != metadata_op)
        ;
    else if (id >= r->nfiles || r->files[id].uri == NULL) {
        /* If a file is missing, output a verbose message once. */
        if (!r->missing)
            __wt_verbose(
              session, WT_VERB_RECOVERY, "No file found with ID %u (max %u)", id, r->nfiles);
        r->missing = true;
    } else if (__wt_log_cmp(lsnp, &r->files[id].ckpt_lsn) >= 0) {
        /*
         * We're going to apply the operation. Get the cursor, opening one if none is cached.
         */
        if ((c = r->files[id].c) == NULL) {
            WT_RET(__wt_open_cursor(session, r->files[id].uri, NULL, cfg, &c));
            r->files[id].c = c;
        }
#ifndef WT_STANDALONE_BUILD
        /*
         * In the event of a clean shutdown, there shouldn't be any other table log records other
         * than metadata.
         */
        if (!metadata_op)
            S2C(session)->unclean_shutdown = true;
#endif
    }

    if (duplicate && c != NULL)
        WT_RET(__wt_open_cursor(session, r->files[id].uri, NULL, cfg, &c));

    *cp = c;
    return (0);
}

/*
 * __txn_backup_post_recovery --
 *     Perform any necessary backup related activity after recovery.
 */
static void
__txn_backup_post_recovery(WT_RECOVERY *r)
{
    WT_BLKINCR *blk;
    WT_CONNECTION_IMPL *conn;
    WT_SESSION_IMPL *session;
    uint32_t i;
    bool clear;

    session = r->session;
    conn = S2C(session);

    /*
     * The backup IDs are written as individual operations for each slot. Walk the backup array and
     * check if all items are invalid. If so, turn off backups in the connection. This will happen
     * when we log a force stop operation as the final backup related log records.
     */
    clear = true;
    for (i = 0; i < WT_BLKINCR_MAX; ++i) {
        blk = &conn->incr_backups[i];
        if (F_ISSET(blk, WT_BLKINCR_VALID))
            clear = false;
    }
    if (clear) {
        F_CLR(conn, WT_CONN_INCR_BACKUP);
        FLD_CLR(conn->log_info.log_flags, WT_CONN_LOG_INCR_BACKUP);
        conn->incr_granularity = 0;
    }
    return;
}

/*
 * __txn_system_op_apply --
 *     Apply a system record during recovery.
 */
static int
__txn_system_op_apply(WT_RECOVERY *r, WT_LSN *lsnp, const uint8_t **pp, const uint8_t *end)
{
    WT_BLKINCR *blk;
    WT_CONNECTION_IMPL *conn;
    WT_DECL_RET;
    WT_SESSION_IMPL *session;
    uint64_t granularity;
    uint32_t index, opsize, optype;
    const char *id_str;

    session = r->session;
    conn = S2C(session);

    /* Right now the only system record we care about is the backup id. Skip anything else. */
    WT_ERR(__wt_logop_read(session, pp, end, &optype, &opsize));
    end = *pp + opsize;
    /* If it is not a backup id system operation type, we're done. */
    if (optype != WT_LOGOP_BACKUP_ID) {
        *pp += opsize;
        goto done;
    }

    WT_ERR(__wt_logop_backup_id_unpack(session, pp, end, &index, &granularity, &id_str));
    /*
     * Set up incremental information from the record. Only record information for as many slots as
     * this system accepts. There could be a future change that allows additional incremental
     * identifiers that this system cannot handle. A log record is written when a force stop happens
     * and indicates the entries are empty. That is indicated by the out of range granularity.
     */
    if (index < WT_BLKINCR_MAX) {
        blk = &conn->incr_backups[index];
        if (granularity != UINT64_MAX) {
            __wt_verbose_multi(session, WT_VERB_RECOVERY_ALL,
              "Backup ID: LSN [%" PRIu32 ",%" PRIu32 "]: Applying slot %" PRIu32
              " granularity %" PRIu64 " ID string %s",
              lsnp->l.file, __wt_lsn_offset(lsnp), index, granularity, id_str);
            WT_ERR(__wt_backup_set_blkincr(session, index, granularity, id_str, strlen(id_str)));
        } else {
            __wt_verbose_multi(session, WT_VERB_RECOVERY_ALL,
              "Backup ID: LSN [%" PRIu32 ",%" PRIu32 "]: Clearing slot %" PRIu32, lsnp->l.file,
              __wt_lsn_offset(lsnp), index);
            /* This is the result of a force stop, clear the entry. */
            WT_CLEAR(*blk);
        }
    } else
        __wt_verbose_multi(session, WT_VERB_RECOVERY_ALL,
          "Ignoring out-of-range (%d) backup ID index %" PRIu32, WT_BLKINCR_MAX, index);

done:
    return (0);
err:
    __wt_err(session, ret, "backup id apply failed during recovery: at LSN %" PRIu32 "%" PRIu32,
      lsnp->l.file, __wt_lsn_offset(lsnp));
    return (ret);
}

/*
 * __txn_system_apply --
 *     Apply a system record during recovery.
 */
static int
__txn_system_apply(WT_RECOVERY *r, WT_LSN *lsnp, const uint8_t **pp, const uint8_t *end)
{
    /* The logging subsystem zero-pads records. */
    while (*pp < end && **pp)
        WT_RET(__txn_system_op_apply(r, lsnp, pp, end));

    return (0);
}

/*
 * Helper to a cursor if this operation is to be applied during recovery.
 */
#define GET_RECOVERY_CURSOR(session, r, lsnp, fileid, cp)                  \
    ret = __recovery_cursor(session, r, lsnp, fileid, false, cp);          \
    __wt_verbose_debug2(session, WT_VERB_RECOVERY,                         \
      "%s op %" PRIu32 " to file %" PRIu32 " at LSN %" PRIu32 "/%" PRIu32, \
      ret != 0         ? "Error" :                                         \
        cursor == NULL ? "Skipping" :                                      \
                         "Applying",                                       \
      optype, fileid, (lsnp)->l.file, __wt_lsn_offset(lsnp));              \
    WT_ERR(ret);                                                           \
    if (cursor == NULL)                                                    \
    break

/*
 * __txn_op_apply --
 *     Apply a transactional operation during recovery.
 */
static int
__txn_op_apply(WT_RECOVERY *r, WT_LSN *lsnp, const uint8_t **pp, const uint8_t *end)
{
    WT_CURSOR *cursor, *start, *stop;
    WT_DECL_RET;
    WT_ITEM key, start_key, stop_key, value;
    WT_SESSION_IMPL *session;
    wt_timestamp_t commit, durable, first_commit, prepare, read;
    uint64_t recno, start_recno, stop_recno, t_nsec, t_sec;
    uint32_t fileid, mode, opsize, optype;

    session = r->session;
    cursor = NULL;

    /* Peek at the size and the type. */
    WT_ERR(__wt_logop_read(session, pp, end, &optype, &opsize));
    end = *pp + opsize;

    /*
     * If it is an operation type that should be ignored, we're done. Note that file ids within
     * known operations also use the same macros to indicate that operation should be ignored.
     */
    if (WT_LOGOP_IS_IGNORED(optype)) {
        *pp += opsize;
        goto done;
    }

    switch (optype) {
    case WT_LOGOP_COL_MODIFY:
        WT_ERR(__wt_logop_col_modify_unpack(session, pp, end, &fileid, &recno, &value));
        GET_RECOVERY_CURSOR(session, r, lsnp, fileid, &cursor);
        cursor->set_key(cursor, recno);
        if ((ret = cursor->search(cursor)) != 0)
            WT_ERR_NOTFOUND_OK(ret, false);
        else {
            /*
             * Build/insert a complete value during recovery rather than using cursor modify to
             * create a partial update (for no particular reason than simplicity).
             */
            WT_ERR(__wt_modify_apply_item(
              CUR2S(cursor), cursor->value_format, &cursor->value, value.data));
            WT_ERR(cursor->insert(cursor));
        }
        break;

    case WT_LOGOP_COL_PUT:
        WT_ERR(__wt_logop_col_put_unpack(session, pp, end, &fileid, &recno, &value));
        GET_RECOVERY_CURSOR(session, r, lsnp, fileid, &cursor);
        cursor->set_key(cursor, recno);
        __wt_cursor_set_raw_value(cursor, &value);
        WT_ERR(cursor->insert(cursor));
        break;

    case WT_LOGOP_COL_REMOVE:
        WT_ERR(__wt_logop_col_remove_unpack(session, pp, end, &fileid, &recno));
        GET_RECOVERY_CURSOR(session, r, lsnp, fileid, &cursor);
        cursor->set_key(cursor, recno);
        /*
         * WT_NOTFOUND is an expected error because the checkpoint snapshot we're rolling forward
         * may race with a remove, resulting in the key not being in the tree, but recovery still
         * processing the log record of the remove.
         */
        WT_ERR_NOTFOUND_OK(cursor->remove(cursor), false);
        break;

    case WT_LOGOP_COL_TRUNCATE:
        WT_ERR(
          __wt_logop_col_truncate_unpack(session, pp, end, &fileid, &start_recno, &stop_recno));
        GET_RECOVERY_CURSOR(session, r, lsnp, fileid, &cursor);

        /* Set up the cursors. */
        start = stop = NULL;
        if (start_recno != WT_RECNO_OOB)
            start = cursor;

        if (stop_recno != WT_RECNO_OOB) {
            if (start != NULL)
                WT_ERR(__recovery_cursor(session, r, lsnp, fileid, true, &stop));
            else
                stop = cursor;
        }

        /* Set the keys. */
        if (start != NULL)
            start->set_key(start, start_recno);
        if (stop != NULL)
            stop->set_key(stop, stop_recno);

        /*
         * If the truncate log doesn't have a recorded start and stop recno, truncate the whole file
         * using the URI. Otherwise use the positioned start or stop cursors to truncate a range of
         * the file.
         */
        if (start == NULL && stop == NULL)
            WT_TRET(
              session->iface.truncate(&session->iface, r->files[fileid].uri, NULL, NULL, NULL));
        else
            WT_TRET(session->iface.truncate(&session->iface, NULL, start, stop, NULL));

        /* If we opened a duplicate cursor, close it now. */
        if (stop != NULL && stop != cursor)
            WT_TRET(stop->close(stop));
        WT_ERR(ret);
        break;

    case WT_LOGOP_ROW_MODIFY:
        WT_ERR(__wt_logop_row_modify_unpack(session, pp, end, &fileid, &key, &value));
        GET_RECOVERY_CURSOR(session, r, lsnp, fileid, &cursor);
        __wt_cursor_set_raw_key(cursor, &key);
        if ((ret = cursor->search(cursor)) != 0)
            WT_ERR_NOTFOUND_OK(ret, false);
        else {
            /*
             * Build/insert a complete value during recovery rather than using cursor modify to
             * create a partial update (for no particular reason than simplicity).
             */
            WT_ERR(__wt_modify_apply_item(
              CUR2S(cursor), cursor->value_format, &cursor->value, value.data));
            WT_ERR(cursor->insert(cursor));
        }
        break;

    case WT_LOGOP_ROW_PUT:
        WT_ERR(__wt_logop_row_put_unpack(session, pp, end, &fileid, &key, &value));
        GET_RECOVERY_CURSOR(session, r, lsnp, fileid, &cursor);
        __wt_cursor_set_raw_key(cursor, &key);
        __wt_cursor_set_raw_value(cursor, &value);
        WT_ERR(cursor->insert(cursor));
        break;

    case WT_LOGOP_ROW_REMOVE:
        WT_ERR(__wt_logop_row_remove_unpack(session, pp, end, &fileid, &key));
        GET_RECOVERY_CURSOR(session, r, lsnp, fileid, &cursor);
        __wt_cursor_set_raw_key(cursor, &key);
        /*
         * WT_NOTFOUND is an expected error because the checkpoint snapshot we're rolling forward
         * may race with a remove, resulting in the key not being in the tree, but recovery still
         * processing the log record of the remove.
         */
        WT_ERR_NOTFOUND_OK(cursor->remove(cursor), false);
        break;

    case WT_LOGOP_ROW_TRUNCATE:
        WT_ERR(
          __wt_logop_row_truncate_unpack(session, pp, end, &fileid, &start_key, &stop_key, &mode));
        GET_RECOVERY_CURSOR(session, r, lsnp, fileid, &cursor);
        /* Set up the cursors. */
        start = stop = NULL;
        switch (mode) {
        case WT_TXN_TRUNC_ALL:
            /* Both cursors stay NULL. */
            break;
        case WT_TXN_TRUNC_BOTH:
            start = cursor;
            WT_ERR(__recovery_cursor(session, r, lsnp, fileid, true, &stop));
            break;
        case WT_TXN_TRUNC_START:
            start = cursor;
            break;
        case WT_TXN_TRUNC_STOP:
            stop = cursor;
            break;
        default:
            WT_ERR(__wt_illegal_value(session, mode));
        }

        /* Set the keys. */
        if (start != NULL)
            __wt_cursor_set_raw_key(start, &start_key);
        if (stop != NULL)
            __wt_cursor_set_raw_key(stop, &stop_key);

        /*
         * If the truncate log doesn't have a recorded start and stop key, truncate the whole file
         * using the URI. Otherwise use the positioned start or stop cursors to truncate a range of
         * the file.
         */
        if (start == NULL && stop == NULL)
            WT_TRET(
              session->iface.truncate(&session->iface, r->files[fileid].uri, NULL, NULL, NULL));
        else
            WT_TRET(session->iface.truncate(&session->iface, NULL, start, stop, NULL));

        /* If we opened a duplicate cursor, close it now. */
        if (stop != NULL && stop != cursor)
            WT_TRET(stop->close(stop));
        WT_ERR(ret);
        break;
    case WT_LOGOP_TXN_TIMESTAMP:
        /*
         * Timestamp records are informational only. We have to unpack it to properly move forward
         * in the log record to the next operation, but otherwise ignore.
         */
        WT_ERR(__wt_logop_txn_timestamp_unpack(
          session, pp, end, &t_sec, &t_nsec, &commit, &durable, &first_commit, &prepare, &read));
        break;
    default:
        WT_ERR(__wt_illegal_value(session, optype));
    }

done:
    /* Reset the cursor so it doesn't block eviction. */
    if (cursor != NULL)
        WT_ERR(cursor->reset(cursor));
    return (0);

err:
    __wt_err(session, ret,
      "operation apply failed during recovery: operation type %" PRIu32 " at LSN %" PRIu32
      "/%" PRIu32,
      optype, lsnp->l.file, __wt_lsn_offset(lsnp));
    return (ret);
}

/*
 * __txn_commit_apply --
 *     Apply a commit record during recovery.
 */
static int
__txn_commit_apply(WT_RECOVERY *r, WT_LSN *lsnp, const uint8_t **pp, const uint8_t *end)
{
    /* The logging subsystem zero-pads records. */
    while (*pp < end && **pp)
        WT_RET(__txn_op_apply(r, lsnp, pp, end));

    return (0);
}

/*
 * __txn_log_recover --
 *     Roll the log forward to recover committed changes.
 */
static int
__txn_log_recover(WT_SESSION_IMPL *session, WT_ITEM *logrec, WT_LSN *lsnp, WT_LSN *next_lsnp,
  void *cookie, int firstrecord)
{
    WT_DECL_RET;
    WT_RECOVERY *r;
    uint64_t txnid_unused;
    uint32_t rectype;
    const uint8_t *end, *p;

    r = cookie;
    p = WT_LOG_SKIP_HEADER(logrec->data);
    end = (const uint8_t *)logrec->data + logrec->size;
    WT_UNUSED(firstrecord);

    /* First, peek at the log record type. */
    WT_RET(__wt_logrec_read(session, &p, end, &rectype));
    /*
     * If we're in backup only mode, skip anything that isn't a system record. We need to return
     * here so that we don't try to apply any other records at this time.
     */
    if (r->backup_only && rectype != WT_LOGREC_SYSTEM)
        return (0);

    /*
     * Record the highest LSN we process during the metadata phase. If not the metadata phase, then
     * stop at that LSN.
     */
    if (r->metadata_only)
        WT_ASSIGN_LSN(&r->max_rec_lsn, next_lsnp);
    else if (__wt_log_cmp(lsnp, &r->max_rec_lsn) >= 0)
        return (0);

    switch (rectype) {
    case WT_LOGREC_CHECKPOINT:
        if (r->metadata_only)
            WT_RET(__wti_txn_checkpoint_logread(session, &p, end, &r->ckpt_lsn));
        break;
    case WT_LOGREC_COMMIT:
        if ((ret = __wt_vunpack_uint(&p, WT_PTRDIFF(end, p), &txnid_unused)) != 0)
            WT_RET_MSG(session, ret, "txn_log_recover: unpack failure");
        WT_RET(__txn_commit_apply(r, lsnp, &p, end));
        break;
    case WT_LOGREC_SYSTEM:
        if (r->backup_only || r->metadata_only)
            WT_RET(__txn_system_apply(r, lsnp, &p, end));
        break;
    }

    return (0);
}

/*
 * __recovery_set_checkpoint_timestamp --
 *     Set the checkpoint timestamp as retrieved from the metadata file.
 */
static int
__recovery_set_checkpoint_timestamp(WT_RECOVERY *r)
{
    WT_CONNECTION_IMPL *conn;
    WT_SESSION_IMPL *session;
    wt_timestamp_t ckpt_timestamp;
    char ts_string[WT_TS_INT_STRING_SIZE];

    session = r->session;
    conn = S2C(session);

    /*
     * Read the system checkpoint information from the metadata file and save the stable timestamp
     * of the last checkpoint for later query. This gets saved in the connection.
     */
    WT_RET(__wt_meta_read_checkpoint_timestamp(r->session, NULL, &ckpt_timestamp, NULL));

    /*
     * Set the recovery checkpoint timestamp and the metadata checkpoint timestamp so that the
     * checkpoint after recovery writes the correct value into the metadata.
     */
    conn->txn_global.meta_ckpt_timestamp = conn->txn_global.recovery_timestamp = ckpt_timestamp;

    __wt_verbose_multi(session, WT_VERB_RECOVERY_ALL, "Set global recovery timestamp: %s",
      __wt_timestamp_to_string(conn->txn_global.recovery_timestamp, ts_string));

    return (0);
}

/*
 * __recovery_set_oldest_timestamp --
 *     Set the oldest timestamp as retrieved from the metadata file. Setting the oldest timestamp
 *     doesn't automatically set the pinned timestamp.
 */
static int
__recovery_set_oldest_timestamp(WT_RECOVERY *r)
{
    WT_CONNECTION_IMPL *conn;
    WT_SESSION_IMPL *session;
    wt_timestamp_t oldest_timestamp;
    char ts_string[WT_TS_INT_STRING_SIZE];

    session = r->session;
    conn = S2C(session);
    /*
     * Read the system checkpoint information from the metadata file and save the oldest timestamp
     * of the last checkpoint for later query. This gets saved in the connection.
     */
    WT_RET(__wt_meta_read_checkpoint_oldest(r->session, NULL, &oldest_timestamp, NULL));
    conn->txn_global.oldest_timestamp = oldest_timestamp;
    __wt_atomic_storebool(&conn->txn_global.has_oldest_timestamp, oldest_timestamp != WT_TS_NONE);

    __wt_verbose_multi(session, WT_VERB_RECOVERY_ALL, "Set global oldest timestamp: %s",
      __wt_timestamp_to_string(conn->txn_global.oldest_timestamp, ts_string));

    return (0);
}

/*
 * __recovery_set_checkpoint_snapshot --
 *     Set the checkpoint snapshot details as retrieved from the metadata file.
 */
static int
__recovery_set_checkpoint_snapshot(WT_SESSION_IMPL *session)
{
    WT_CONNECTION_IMPL *conn;

    conn = S2C(session);

    /*
     * WiredTiger versions 10.0.1 onward have a valid checkpoint snapshot on-disk. There was a bug
     * in some versions of WiredTiger that are tagged with the 10.0.0 release, which saved the wrong
     * checkpoint snapshot (see WT-8395), so we ignore the snapshot when it was created with one of
     * those versions. Versions of WiredTiger prior to 10.0.0 never saved a checkpoint snapshot.
     * Additionally the turtle file doesn't always exist (for example, backup doesn't include the
     * turtle file), so there isn't always a WiredTiger version available. If there is no version
     * available, assume that the snapshot is valid, otherwise restoring from a backup won't work.
     */
    if (__wt_version_defined(conn->recovery_version) &&
      __wt_version_lte(conn->recovery_version, (WT_VERSION){10, 0, 0})) {
        /* Return an empty snapshot. */
        conn->recovery_ckpt_snap_min = WT_TXN_NONE;
        conn->recovery_ckpt_snap_max = WT_TXN_NONE;
        conn->recovery_ckpt_snapshot = NULL;
        conn->recovery_ckpt_snapshot_count = 0;
        return (0);
    }

    /*
     * Read the system checkpoint information from the metadata file and save the snapshot related
     * details of the last checkpoint in the connection for later query.
     */
    return (__wt_meta_read_checkpoint_snapshot(session, NULL, NULL, &conn->recovery_ckpt_snap_min,
      &conn->recovery_ckpt_snap_max, &conn->recovery_ckpt_snapshot,
      &conn->recovery_ckpt_snapshot_count, NULL));
}

/*
 * __recovery_set_ckpt_base_write_gen --
 *     Set the base write gen as retrieved from the metadata file.
 */
static int
__recovery_set_ckpt_base_write_gen(WT_RECOVERY *r)
{
    WT_CONFIG_ITEM cval;
    WT_DECL_RET;
    WT_SESSION_IMPL *session;
    char *sys_config;

    sys_config = NULL;
    session = r->session;

    /* Search the metadata for checkpoint base write gen information. */
    WT_ERR_NOTFOUND_OK(
      __wt_metadata_search(session, WT_SYSTEM_BASE_WRITE_GEN_URI, &sys_config), false);
    if (sys_config != NULL) {
        WT_CLEAR(cval);
        WT_ERR(__wt_config_getones(session, sys_config, WT_SYSTEM_BASE_WRITE_GEN, &cval));
        if (cval.len != 0)
            S2C(session)->last_ckpt_base_write_gen = (uint64_t)cval.val;
    }

err:
    __wt_free(session, sys_config);
    return (ret);
}

/*
 * __recovery_txn_setup_initial_state --
 *     Setup the transaction initial state required by rollback to stable.
 */
static int
__recovery_txn_setup_initial_state(WT_SESSION_IMPL *session, WT_RECOVERY *r)
{
    WT_CONNECTION_IMPL *conn;

    conn = S2C(session);

    WT_RET(__recovery_set_checkpoint_snapshot(session));

    /*
     * Set the checkpoint timestamp and oldest timestamp retrieved from the checkpoint metadata.
     * These are the stable timestamp and oldest timestamps of the last successful checkpoint.
     */
    WT_RET(__recovery_set_checkpoint_timestamp(r));
    WT_RET(__recovery_set_oldest_timestamp(r));

    /*
     * Now that timestamps extracted from the checkpoint metadata have been configured, configure
     * the pinned timestamp.
     */
    __wti_txn_update_pinned_timestamp(session, true);

    WT_ASSERT(session,
      conn->txn_global.has_stable_timestamp == false &&
        conn->txn_global.stable_timestamp == WT_TS_NONE);

    /* Set the stable timestamp from recovery timestamp. */
    conn->txn_global.stable_timestamp = conn->txn_global.recovery_timestamp;
    if (conn->txn_global.stable_timestamp != WT_TS_NONE)
        conn->txn_global.has_stable_timestamp = true;

    return (0);
}

/*
 * __recovery_setup_file --
 *     Set up the recovery slot for a file, track the largest file ID, and update the base write gen
 *     based on the file's configuration.
 */
static int
__recovery_setup_file(WT_RECOVERY *r, const char *uri, const char *config)
{
    WT_CONFIG_ITEM cval;
    WT_DECL_RET;
    WT_LSN lsn;
    uint32_t fileid, lsnfile, lsnoffset;

    WT_RET(__wt_config_getones(r->session, config, "id", &cval));
    fileid = (uint32_t)cval.val;

    /* Track the largest file ID we have seen. */
    if (fileid > r->max_fileid)
        r->max_fileid = fileid;

    if (r->nfiles <= fileid) {
        WT_RET(__wt_realloc_def(r->session, &r->file_alloc, fileid + 1, &r->files));
        r->nfiles = fileid + 1;
    }

    if (r->files[fileid].uri != NULL)
        WT_RET_PANIC(r->session, WT_PANIC,
          "metadata corruption: files %s and %s have the same file ID %u", uri,
          r->files[fileid].uri, fileid);
    WT_RET(__wt_strdup(r->session, uri, &r->files[fileid].uri));
    if ((ret = __wt_config_getones(r->session, config, "checkpoint_lsn", &cval)) != 0)
        WT_RET_MSG(
          r->session, ret, "Failed recovery setup for %s: cannot parse config '%s'", uri, config);
    /* If there is no checkpoint logged for the file, apply everything. */
    if (cval.type != WT_CONFIG_ITEM_STRUCT)
        WT_INIT_LSN(&lsn);
    /* NOLINTNEXTLINE(cert-err34-c) */
    else if (sscanf(cval.str, "(%" SCNu32 ",%" SCNu32 ")", &lsnfile, &lsnoffset) == 2)
        WT_SET_LSN(&lsn, lsnfile, lsnoffset);
    else
        WT_RET_MSG(r->session, EINVAL,
          "Failed recovery setup for %s: cannot parse checkpoint LSN '%.*s'", uri, (int)cval.len,
          cval.str);
    WT_ASSIGN_LSN(&r->files[fileid].ckpt_lsn, &lsn);

    __wt_verbose(r->session, WT_VERB_RECOVERY,
      "Recovering %s with id %" PRIu32 " @ (%" PRIu32 ", %" PRIu32 ")", uri, fileid, lsn.l.file,
      __wt_lsn_offset(&lsn));

    if ((!WT_IS_MAX_LSN(&lsn) && !WT_IS_INIT_LSN(&lsn)) &&
      (WT_IS_MAX_LSN(&r->max_ckpt_lsn) || __wt_log_cmp(&lsn, &r->max_ckpt_lsn) > 0))
        WT_ASSIGN_LSN(&r->max_ckpt_lsn, &lsn);

    /* Update the base write gen and most recent checkpoint based on this file's configuration. */
    if ((ret = __wt_meta_update_connection(r->session, config)) != 0)
        WT_RET_MSG(r->session, ret, "Failed recovery setup for %s: cannot update write gen", uri);
    return (0);
}

/*
 * __recovery_close_cursors --
 *     Close the logging recovery cursors.
 */
static int
__recovery_close_cursors(WT_RECOVERY *r)
{
    WT_CURSOR *c;
    WT_DECL_RET;
    WT_SESSION_IMPL *session;
    u_int i;

    session = r->session;
    for (i = 0; i < r->nfiles; i++) {
        __wt_free(session, r->files[i].uri);
        if ((c = r->files[i].c) != NULL)
            WT_TRET(c->close(c));
    }

    r->nfiles = 0;
    __wt_free(session, r->files);
    return (ret);
}

/*
 * __recovery_file_scan_prefix --
 *     Scan the files matching the prefix referenced from the metadata and gather information about
 *     them for recovery.
 */
static int
__recovery_file_scan_prefix(WT_RECOVERY *r, const char *prefix, const char *ignore_suffix)
{
    WT_CURSOR *c;
    WT_DECL_RET;
    int cmp;
    const char *config, *uri;

    /* Scan through all entries in the metadata matching the prefix. */
    c = r->files[0].c;
    c->set_key(c, prefix);
    if ((ret = c->search_near(c, &cmp)) != 0) {
        /* Is the metadata empty? */
        WT_RET_NOTFOUND_OK(ret);
        return (0);
    }
    if (cmp < 0 && (ret = c->next(c)) != 0) {
        /* No matching entries? */
        WT_RET_NOTFOUND_OK(ret);
        return (0);
    }
    for (; ret == 0; ret = c->next(c)) {
        WT_RET(c->get_key(c, &uri));
        if (!WT_PREFIX_MATCH(uri, prefix))
            break;
        if (ignore_suffix != NULL && WT_SUFFIX_MATCH(uri, ignore_suffix))
            continue;
        WT_RET(c->get_value(c, &config));
        WT_RET(__recovery_setup_file(r, uri, config));
    }
    WT_RET_NOTFOUND_OK(ret);
    return (0);
}

/*
 * __recovery_file_scan --
 *     Scan the files referenced from the metadata and gather information about them for recovery.
 */
static int
__recovery_file_scan(WT_RECOVERY *r)
{
    __wt_verbose_level_multi(r->session, WT_VERB_RECOVERY_ALL, WT_VERBOSE_INFO, "%s",
      "scanning metadata to find the largest file ID");

    /* Scan through all files and tiered entries in the metadata. */
    WT_RET(__recovery_file_scan_prefix(r, "file:", ".wtobj"));
    WT_RET(__recovery_file_scan_prefix(r, "tiered:", NULL));

    /*
     * Set the connection level file id tracker, as such upon creation of a new file we'll begin
     * from the latest file id.
     */
    /*
     * TODO: it's not something specific to this line, but note the places we call the namespace
     * macros. The boundary is that the on-disk trees have namespace IDs, but the maximum file ID
     * variable is not namespace. This avoids us having to increment it by a number other than one,
     * among other annoyances, but they're all solvable problems. We can revisit this decision after
     * using the tracked namespace file IDs for a while.
     */
    S2C(r->session)->next_file_id = WT_BTREE_ID_UNNAMESPACED(r->max_fileid);

    __wt_verbose_level_multi(r->session, WT_VERB_RECOVERY_ALL, WT_VERBOSE_INFO,
      "largest file ID found in the metadata %u", r->max_fileid);
    return (0);
}

/*
 * __hs_exists_local --
 *     Check whether the local history store exists. This function looks for both the history store
 *     URI in the metadata file and for the history store data file itself. If we're running
 *     salvage, we'll attempt to salvage the history store here.
 */
static int
__hs_exists_local(WT_SESSION_IMPL *session, WT_CURSOR *metac, const char *cfg[], bool *hs_exists)
{
    WT_CONNECTION_IMPL *conn;
    WT_DECL_RET;
    WT_SESSION *wt_session;

    conn = S2C(session);

    /*
     * We should check whether the history store file exists in the metadata or not. If it does not,
     * then we should skip rollback to stable for each table. This might happen if we're upgrading
     * from an older version. If it does exist in the metadata we should check that it exists on
     * disk to confirm that it wasn't deleted between runs.
     *
     * This needs to happen after we apply the logs as they may contain the metadata changes which
     * include the history store creation. As such the on disk metadata file won't contain the
     * history store but will after log application.
     */
    metac->set_key(metac, WT_HS_URI);
    WT_ERR_NOTFOUND_OK(metac->search(metac), true);
    if (ret == WT_NOTFOUND) {
        *hs_exists = false;
        ret = 0;
    } else {
        /* Given the history store exists in the metadata validate whether it exists on disk. */
        WT_ERR(__wt_fs_exist(session, WT_HS_FILE, hs_exists));
        if (*hs_exists) {
            /*
             * Attempt to configure the history store, this will detect corruption if it fails.
             */
            ret = __wt_hs_config(session, cfg);
            if (ret != 0) {
                if (F_ISSET(conn, WT_CONN_SALVAGE)) {
                    wt_session = &session->iface;
                    WT_ERR(wt_session->salvage(wt_session, WT_HS_URI, NULL));
                } else
                    WT_ERR(ret);
            }
        } else {
            /*
             * We're attempting to salvage the database with a missing history store, remove it from
             * the metadata and pretend it never existed. As such we won't run rollback to stable
             * later.
             */
            if (F_ISSET(conn, WT_CONN_SALVAGE)) {
                *hs_exists = false;
                metac->remove(metac);
            } else
                /* The history store file has likely been deleted, we cannot recover from this. */
                WT_ERR_MSG(session, WT_TRY_SALVAGE, "%s file is corrupted or missing", WT_HS_FILE);
        }
    }
err:
    /* Unpin the page from cache. */
    WT_TRET(metac->reset(metac));
    return (ret);
}

/*
 * __wt_txn_recover --
 *     Run recovery.
 */
int
__wt_txn_recover(WT_SESSION_IMPL *session, const char *cfg[], bool disagg)
{
    WT_CONNECTION_IMPL *conn;
    WT_CURSOR *metac;
    WT_DECL_RET;
    WT_RECOVERY r;
    WT_RECOVERY_FILE *metafile;
    WT_TIMER checkpoint_timer, rts_timer, timer;
    wt_off_t hs_size;
    char *config;
    char ts_string[2][WT_TS_INT_STRING_SIZE];
    bool do_checkpoint, eviction_started, hs_exists_local, needs_rec, rts_executed, was_backup;

    conn = S2C(session);
    F_SET(conn, WT_CONN_RECOVERING);

    WT_CLEAR(r);
    WT_INIT_LSN(&r.ckpt_lsn);
    config = NULL;
    do_checkpoint = hs_exists_local = true;
    rts_executed = false;
    eviction_started = false;
    was_backup = F_ISSET(conn, WT_CONN_WAS_BACKUP);

    __wt_verbose_level_multi(
      session, WT_VERB_RECOVERY_ALL, WT_VERBOSE_INFO, "%s", "starting WiredTiger recovery");
    __wt_timer_start(session, &timer);

    /* We need a real session for recovery. */
    WT_RET(__wt_open_internal_session(conn, "txn-recover", false, 0, 0, &session));
    r.session = session;
    WT_MAX_LSN(&r.max_ckpt_lsn);
    WT_MAX_LSN(&r.max_rec_lsn);
    conn->txn_global.recovery_timestamp = conn->txn_global.meta_ckpt_timestamp = WT_TS_NONE;

    WT_ERR(__wt_metadata_search(session, WT_METAFILE_URI, &config));
    WT_ERR(__recovery_setup_file(&r, WT_METAFILE_URI, config));
    WT_ERR(__wt_metadata_cursor_open(session, NULL, &metac));
    metafile = &r.files[WT_METAFILE_ID];
    metafile->c = metac;

    WT_ERR(__recovery_set_ckpt_base_write_gen(&r));

    /*
     * If no log was found (including if logging is disabled), or if the last checkpoint was done
     * with logging disabled, recovery should not run. Scan the metadata to figure out the largest
     * file ID.
     */
    if (!FLD_ISSET(conn->log_info.log_flags, WT_CONN_LOG_EXISTED) ||
      WT_IS_MAX_LSN(&metafile->ckpt_lsn)) {
        /*
         * Detect if we're going from logging disabled to enabled. We need to know this to verify
         * LSNs and start at the correct log file later. If someone ran with logging, then disabled
         * it and removed all the log files and then turned logging back on, we have to start
         * logging in the log file number that is larger than any checkpoint LSN we have from the
         * earlier time.
         */
        WT_ERR(__recovery_file_scan(&r));
        /*
         * The array can be re-allocated in recovery_file_scan. Reset our pointer after scanning all
         * the files.
         */
        metafile = &r.files[WT_METAFILE_ID];

        if (FLD_ISSET(conn->log_info.log_flags, WT_CONN_LOG_ENABLED) &&
          WT_IS_MAX_LSN(&metafile->ckpt_lsn) && !WT_IS_MAX_LSN(&r.max_ckpt_lsn))
            WT_ERR(__wt_log_reset(session, r.max_ckpt_lsn.l.file));
        else
            do_checkpoint = false;
        WT_ERR(__hs_exists_local(session, metac, cfg, &hs_exists_local));
        goto done;
    }

    /*
     * First, do a pass through the log to recover the metadata, and establish the last checkpoint
     * LSN. Skip this when opening a hot backup: we already have the correct metadata in that case.
     *
     * If we're running with salvage and we hit an error, we ignore it and continue. In salvage we
     * want to recover whatever part of the data we can from the last checkpoint up until whatever
     * problem we detect in the log file. In salvage, we ignore errors from scanning the log so
     * recovery can continue. Other errors remain errors.
     *
     * We only need to recover the metadata if we weren't a backup. But a backup needs to recover
     * system records with incremental IDs. So the first pass may recover only backup information or
     * metadata (and also backup information).
     */
    if (was_backup) {
        r.metadata_only = false;
        r.backup_only = true;
    } else {
        r.metadata_only = true;
        r.backup_only = false;
    }
    /*
     * If this is a read-only connection, check if the checkpoint LSN in the metadata file is up to
     * date, indicating a clean shutdown.
     */
    if (F_ISSET(conn, WT_CONN_READONLY)) {
        WT_ERR(__wt_log_needs_recovery(session, &metafile->ckpt_lsn, &needs_rec));
        if (needs_rec)
            WT_ERR_MSG(session, WT_RUN_RECOVERY, "Read-only database needs recovery");
    }
    if (WT_IS_INIT_LSN(&metafile->ckpt_lsn))
        ret = __wt_log_scan(session, NULL, NULL, WT_LOGSCAN_FIRST, __txn_log_recover, &r);
    else {
        /*
         * Start at the last checkpoint LSN referenced in the metadata. If we see the end of a
         * checkpoint while scanning, we will change the full scan to start from there.
         */
        WT_ASSIGN_LSN(&r.ckpt_lsn, &metafile->ckpt_lsn);
        ret = __wt_log_scan(
          session, &metafile->ckpt_lsn, NULL, WT_LOGSCAN_RECOVER_METADATA, __txn_log_recover, &r);
    }
    if (F_ISSET(conn, WT_CONN_SALVAGE))
        ret = 0;
    /* We need to do some work after recovering backup information. Do that now. */
    __txn_backup_post_recovery(&r);
    /*
     * If log scan couldn't find a file we expected to be around, this indicates a corruption of
     * some sort.
     */
    if (ret == ENOENT) {
        F_SET(conn, WT_CONN_DATA_CORRUPTION);
        ret = WT_ERROR;
    }

    r.backup_only = false;
    WT_ERR(ret);

    /* Scan the metadata to find the live files and their IDs. */
    WT_ERR(__recovery_file_scan(&r));

    /*
     * Check whether the local history store exists.
     *
     * This will open a dhandle on the history store and initialize its write gen so we must ensure
     * that the connection-wide base write generation is stable at this point. Performing a recovery
     * file scan will involve updating the connection-wide base write generation so we MUST do this
     * before checking for the existence of a history store file.
     */
    WT_ERR(__hs_exists_local(session, metac, cfg, &hs_exists_local));

    /*
     * Clear this out. We no longer need it and it could have been re-allocated when scanning the
     * files.
     */
    WT_NOT_READ(metafile, NULL);

    /*
     * We no longer need the metadata cursor: close it to avoid pinning any resources that could
     * block eviction during recovery.
     */
    r.files[0].c = NULL;
    WT_ERR(metac->close(metac));

    /*
     * Now, recover all the files apart from the metadata. Pass WT_LOGSCAN_RECOVER so that old logs
     * get truncated.
     */
    r.metadata_only = false;
    __wt_verbose_level_multi(session, WT_VERB_RECOVERY_ALL, WT_VERBOSE_INFO,
      "Main recovery loop: starting at %" PRIu32 "/%" PRIu32 " to %" PRIu32 "/%" PRIu32,
      r.ckpt_lsn.l.file, __wt_lsn_offset(&r.ckpt_lsn), r.max_rec_lsn.l.file,
      __wt_lsn_offset(&r.max_rec_lsn));
    WT_ERR(__wt_log_needs_recovery(session, &r.ckpt_lsn, &needs_rec));
    /*
     * Check if the database was shut down cleanly. If not return an error if the user does not want
     * automatic recovery.
     */
    if (needs_rec &&
      (FLD_ISSET(conn->log_info.log_flags, WT_CONN_LOG_RECOVER_ERR) ||
        F_ISSET(conn, WT_CONN_READONLY))) {
        if (F_ISSET(conn, WT_CONN_READONLY))
            WT_ERR_MSG(session, WT_RUN_RECOVERY, "Read-only database needs recovery");
        WT_ERR_MSG(session, WT_RUN_RECOVERY, "Database needs recovery");
    }

    if (F_ISSET(conn, WT_CONN_READONLY)) {
        do_checkpoint = false;
        goto done;
    }

<<<<<<< HEAD
    if (!hs_exists_local || disagg) {
        if (!disagg)
            __wt_verbose_multi(session, WT_VERB_RECOVERY_ALL, "%s",
              "Creating the history store before applying log records. Likely recovering after an"
              "unclean shutdown on an earlier version");
=======
    if (!hs_exists) {
        __wt_verbose_level_multi(session, WT_VERB_RECOVERY_ALL, WT_VERBOSE_INFO, "%s",
          "Creating the history store before applying log records. Likely recovering after an"
          "unclean shutdown on an earlier version");
>>>>>>> 671df4a0
        /*
         * Create the history store as we might need it while applying log records in recovery.
         */
        WT_ERR(__wt_hs_open(session, cfg));
    }

    /*
     * Recovery can touch more data than fits in cache, so it relies on regular eviction to manage
     * paging. Start eviction threads for recovery without history store cursors.
     */
    WT_ERR(__wt_evict_create(session));
    eviction_started = true;

    /*
     * Always run recovery even if it was a clean shutdown only if this is not a read-only
     * connection. We can consider skipping it in the future.
     */
    if (needs_rec)
        FLD_SET(conn->log_info.log_flags, WT_CONN_LOG_RECOVER_DIRTY);
    if (WT_IS_INIT_LSN(&r.ckpt_lsn))
        ret = __wt_log_scan(
          session, NULL, NULL, WT_LOGSCAN_FIRST | WT_LOGSCAN_RECOVER, __txn_log_recover, &r);
    else
        ret = __wt_log_scan(session, &r.ckpt_lsn, NULL, WT_LOGSCAN_RECOVER, __txn_log_recover, &r);
    if (F_ISSET(conn, WT_CONN_SALVAGE))
        ret = 0;
    WT_ERR(ret);

done:
    /* Close cached cursors, rollback-to-stable asserts exclusive access. */
    WT_ERR(__recovery_close_cursors(&r));
#ifndef WT_STANDALONE_BUILD
    /*
     * There is a known problem with upgrading from release 10.0.0 specifically. There are now fixes
     * that can properly upgrade from 10.0.0 without hitting the problem but only from a clean
     * shutdown of 10.0.0. Earlier releases are not affected by the upgrade issue.
     */
    if (conn->unclean_shutdown && __wt_version_eq(conn->recovery_version, (WT_VERSION){10, 0, 0}))
        WT_ERR_MSG(session, WT_ERROR,
          "Upgrading from a WiredTiger version 10.0.0 database that was not shutdown cleanly is "
          "not allowed. Perform a clean shutdown on version 10.0.0 and then upgrade.");
#endif
    /* Time since the Log replay has started. */
    __wt_timer_evaluate_ms(session, &timer, &conn->recovery_timeline.log_replay_ms);
    __wt_verbose_level_multi(session, WT_VERB_RECOVERY_ALL, WT_VERBOSE_INFO,
      "recovery log replay has successfully finished and ran for %" PRIu64 " milliseconds",
      conn->recovery_timeline.log_replay_ms);

    WT_ERR(__recovery_txn_setup_initial_state(session, &r));

    /*
     * Set the history store file size as it may already exist after a restart.
     */
    if (hs_exists_local) {
        WT_ERR(__wt_block_manager_named_size(session, WT_HS_FILE, &hs_size));
        WT_STAT_CONN_SET(session, cache_hs_ondisk, hs_size);
    }

    /*
     * Perform rollback to stable only when the following conditions met.
     * 1. The connection is not read-only. A read-only connection expects that there shouldn't be
     *    any changes that need to be done on the database other than reading.
     * 2. The history store file was found in the metadata.
     * 3. We are not using disaggregated storage.
     */
    if (hs_exists_local && !F_ISSET(conn, WT_CONN_READONLY) && !disagg) {
        const char *rts_cfg[] = {
          WT_CONFIG_BASE(session, WT_CONNECTION_rollback_to_stable), NULL, NULL};
        __wt_timer_start(session, &rts_timer);
        /* Start the eviction threads for rollback to stable if not already started. */
        if (!eviction_started) {
            WT_ERR(__wt_evict_create(session));
            eviction_started = true;
        }

        __wt_verbose_level_multi(session,
          WT_DECL_VERBOSE_MULTI_CATEGORY(
            ((WT_VERBOSE_CATEGORY[]){WT_VERB_RECOVERY, WT_VERB_RECOVERY_PROGRESS, WT_VERB_RTS})),
          WT_VERBOSE_INFO,
          "[RECOVERY_RTS] performing recovery rollback_to_stable with stable_timestamp=%s and "
          "oldest_timestamp=%s",
          __wt_timestamp_to_string(conn->txn_global.stable_timestamp, ts_string[0]),
          __wt_timestamp_to_string(conn->txn_global.oldest_timestamp, ts_string[1]));
        rts_executed = true;
        WT_ERR(conn->rts->rollback_to_stable(session, rts_cfg, true));

        /* Time since the rollback to stable has started. */
        __wt_timer_evaluate_ms(session, &rts_timer, &conn->recovery_timeline.rts_ms);
        __wt_verbose_level_multi(session, WT_VERB_RECOVERY_ALL, WT_VERBOSE_INFO,
          "recovery rollback to stable has successfully finished and ran for %" PRIu64
          " milliseconds",
          conn->recovery_timeline.rts_ms);
    } else if (disagg)
        __wt_verbose_warning(session, WT_VERB_RTS, "%s", "skipped recovery RTS due to disagg");

    /*
     * Sometimes eviction is triggered after doing a checkpoint. However, we don't want eviction to
     * make the tree dirty after checkpoint as this will interfere with WT_SESSION alter which
     * expects a clean tree.
     */
    if (eviction_started)
        WT_TRET(__wt_evict_destroy(session));

    if (do_checkpoint || rts_executed) {
        __wt_timer_start(session, &checkpoint_timer);
        /*
         * Forcibly log a checkpoint so the next open is fast and keep the metadata up to date with
         * the checkpoint LSN and removal.
         */
        WT_ERR(session->iface.checkpoint(&session->iface, "force=1"));

        /* Time since the recovery checkpoint has started. */
        __wt_timer_evaluate_ms(session, &checkpoint_timer, &conn->recovery_timeline.checkpoint_ms);
        __wt_verbose_level_multi(session, WT_VERB_RECOVERY_ALL, WT_VERBOSE_INFO,
          "recovery checkpoint has successfully finished and ran for %" PRIu64 " milliseconds",
          conn->recovery_timeline.checkpoint_ms);
    }

    /* Remove any backup file now that metadata has been synced. */
    WT_ERR(__wt_backup_file_remove(session));

    /*
     * Update the open dhandles write generations and base write generation with the connection's
     * base write generation because the recovery checkpoint writes the pages to disk with new write
     * generation number which contains transaction ids that are needed to reset later. The
     * connection level base write generation number is updated at the end of the recovery
     * checkpoint.
     */
    WT_ERR(__wt_dhandle_update_write_gens(session));

    /*
     * If we're downgrading and have newer log files, force log removal, no matter what the remove
     * setting is.
     */
    if (FLD_ISSET(conn->log_info.log_flags, WT_CONN_LOG_FORCE_DOWNGRADE))
        WT_ERR(__wt_log_truncate_files(session, NULL, true));
    FLD_SET(conn->log_info.log_flags, WT_CONN_LOG_RECOVER_DONE);

    /* Time since the recovery has started. */
    __wt_timer_evaluate_ms(session, &timer, &conn->recovery_timeline.recovery_ms);
    __wt_verbose_level_multi(session, WT_VERB_RECOVERY_ALL, WT_VERBOSE_INFO,
      "recovery was completed successfully and took %" PRIu64 "ms, including %" PRIu64
      "ms for the log replay, %" PRIu64 "ms for the rollback to stable, and %" PRIu64
      "ms for the checkpoint.",
      conn->recovery_timeline.recovery_ms, conn->recovery_timeline.log_replay_ms,
      conn->recovery_timeline.rts_ms, conn->recovery_timeline.checkpoint_ms);

err:
    WT_TRET(__recovery_close_cursors(&r));
    __wt_free(session, config);
    FLD_CLR(conn->log_info.log_flags, WT_CONN_LOG_RECOVER_DIRTY);

    if (ret != 0) {
        FLD_SET(conn->log_info.log_flags, WT_CONN_LOG_RECOVER_FAILED);
        __wt_err(session, ret, "Recovery failed");
    }

    /*
     * Destroy the eviction threads that were started in support of recovery. They will be restarted
     * once the history store table is created.
     */
    if (eviction_started)
        WT_TRET(__wt_evict_destroy(session));

    WT_TRET(__wt_session_close_internal(session));
    F_SET(conn, WT_CONN_RECOVERY_COMPLETE);
    F_CLR(conn, WT_CONN_RECOVERING);

    return (ret);
}<|MERGE_RESOLUTION|>--- conflicted
+++ resolved
@@ -1090,18 +1090,11 @@
         goto done;
     }
 
-<<<<<<< HEAD
     if (!hs_exists_local || disagg) {
         if (!disagg)
-            __wt_verbose_multi(session, WT_VERB_RECOVERY_ALL, "%s",
+            __wt_verbose_level_multi(session, WT_VERB_RECOVERY_ALL, WT_VERBOSE_INFO, "%s",
               "Creating the history store before applying log records. Likely recovering after an"
               "unclean shutdown on an earlier version");
-=======
-    if (!hs_exists) {
-        __wt_verbose_level_multi(session, WT_VERB_RECOVERY_ALL, WT_VERBOSE_INFO, "%s",
-          "Creating the history store before applying log records. Likely recovering after an"
-          "unclean shutdown on an earlier version");
->>>>>>> 671df4a0
         /*
          * Create the history store as we might need it while applying log records in recovery.
          */
