--- conflicted
+++ resolved
@@ -523,11 +523,8 @@
     WT_DECL_RET;
     WT_RECOVERY r;
     WT_RECOVERY_FILE *metafile;
-<<<<<<< HEAD
+    WT_SESSION *wt_session;
     wt_timestamp_t oldest_ts;
-=======
-    WT_SESSION *wt_session;
->>>>>>> c483284f
     char *config;
     char ts_string[2][WT_TS_INT_STRING_SIZE];
     bool do_checkpoint, eviction_started, hs_exists, needs_rec, was_backup;
@@ -557,30 +554,6 @@
     metafile->c = metac;
 
     /*
-<<<<<<< HEAD
-     * We should check whether the history store file exists or not. or not. If it does not, then we
-     * should not apply rollback to stable to each table. This might happen if we're upgrading from
-     * an older version.
-     */
-    metac->set_key(metac, WT_HS_URI);
-    WT_ERR_NOTFOUND_OK(metac->search(metac), true);
-    if (ret == WT_NOTFOUND)
-        hs_exists = false;
-    /* Unpin the page from cache. */
-    WT_ERR(metac->reset(metac));
-
-    /* If found, save the oldest start timestamp in the checkpoint list of the history store. This
-     * will be the minimum valid oldest timestamp at restart.
-     */
-    if (hs_exists) {
-        WT_ERR_NOTFOUND_OK(
-          __wt_meta_get_oldest_ckpt_timestamp(session, WT_HS_URI, &oldest_ts), true);
-        conn->txn_global.oldest_ckpt_hs_timestamp = oldest_ts;
-    }
-
-    /*
-=======
->>>>>>> c483284f
      * If no log was found (including if logging is disabled), or if the last checkpoint was done
      * with logging disabled, recovery should not run. Scan the metadata to figure out the largest
      * file ID.
@@ -701,6 +674,16 @@
     /* Unpin the page from cache. */
     WT_ERR(metac->reset(metac));
 
+    /*
+     * If found, save the oldest start timestamp in the checkpoint list of the history store. This
+     * will be the minimum valid oldest timestamp at restart.
+     */
+    if (hs_exists) {
+        WT_ERR_NOTFOUND_OK(
+          __wt_meta_get_oldest_ckpt_timestamp(session, WT_HS_URI, &oldest_ts), false);
+        conn->txn_global.oldest_ckpt_hs_timestamp = oldest_ts;
+    }
+
     /* Scan the metadata to find the live files and their IDs. */
     WT_ERR(__recovery_file_scan(&r));
     /*
