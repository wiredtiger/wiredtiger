--- conflicted
+++ resolved
@@ -453,7 +453,6 @@
 }
 
 /*
-<<<<<<< HEAD
  * __recovery_set_checkpoint_snapshot --
  *     Set the checkpoint snapshot details as retrieved from the metadata file.
  */
@@ -467,22 +466,11 @@
     WT_DECL_RET;
     WT_SESSION_IMPL *session;
     uint8_t counter;
-=======
- * __recovery_set_ckpt_base_write_gen --
- *     Set the base write gen as retrieved from the metadata file.
- */
-static int
-__recovery_set_ckpt_base_write_gen(WT_RECOVERY *r)
-{
-    WT_CONFIG_ITEM cval;
-    WT_DECL_RET;
-    WT_SESSION_IMPL *session;
->>>>>>> f505e09a
     char *sys_config;
 
     sys_config = NULL;
     session = r->session;
-<<<<<<< HEAD
+
     conn = S2C(session);
     counter = 0;
 
@@ -524,7 +512,27 @@
           conn->recovery_ckpt_snapshot_count == counter &&
             conn->recovery_ckpt_snapshot[0] == conn->recovery_ckpt_snap_min &&
             conn->recovery_ckpt_snapshot[counter - 1] < conn->recovery_ckpt_snap_max);
-=======
+    }
+
+err:
+    __wt_free(session, sys_config);
+    return (ret);
+}
+
+/*
+ * __recovery_set_ckpt_base_write_gen --
+ *     Set the base write gen as retrieved from the metadata file.
+ */
+static int
+__recovery_set_ckpt_base_write_gen(WT_RECOVERY *r)
+{
+    WT_CONFIG_ITEM cval;
+    WT_DECL_RET;
+    WT_SESSION_IMPL *session;
+    char *sys_config;
+
+    sys_config = NULL;
+    session = r->session;
 
     /* Search the metadata for checkpoint base write gen information. */
     WT_ERR_NOTFOUND_OK(
@@ -534,7 +542,6 @@
         WT_ERR(__wt_config_getones(session, sys_config, WT_SYSTEM_BASE_WRITE_GEN, &cval));
         if (cval.len != 0)
             S2C(session)->last_ckpt_base_write_gen = (uint64_t)cval.val;
->>>>>>> f505e09a
     }
 
 err:
