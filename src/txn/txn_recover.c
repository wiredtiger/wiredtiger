/*-
 * Copyright (c) 2014-present MongoDB, Inc.
 * Copyright (c) 2008-2014 WiredTiger, Inc.
 *	All rights reserved.
 *
 * See the file LICENSE for redistribution information.
 */

#include "wt_internal.h"

/* Enable all recovery-related verbose messaging events. */
#define WT_VERB_RECOVERY_ALL        \
    WT_DECL_VERBOSE_MULTI_CATEGORY( \
      ((WT_VERBOSE_CATEGORY[]){WT_VERB_RECOVERY, WT_VERB_RECOVERY_PROGRESS}))

/* State maintained during recovery. */
typedef struct {
    const char *uri; /* File URI. */
    WT_CURSOR *c;    /* Cursor used for recovery. */
    WT_LSN ckpt_lsn; /* File's checkpoint LSN. */
} WT_RECOVERY_FILE;

typedef struct {
    WT_SESSION_IMPL *session;

    /* Files from the metadata, indexed by file ID. */
    WT_RECOVERY_FILE *files;
    size_t file_alloc; /* Allocated size of files array. */
    u_int max_fileid;  /* Maximum file ID seen. */
    u_int nfiles;      /* Number of files in the metadata. */

    WT_LSN ckpt_lsn;     /* Start LSN for main recovery loop. */
    WT_LSN max_ckpt_lsn; /* Maximum checkpoint LSN seen. */
    WT_LSN max_rec_lsn;  /* Maximum recovery LSN seen. */

    bool backup_only;   /* Set to only recover backup. */
    bool missing;       /* Were there missing files? */
    bool metadata_only; /*
                         * Set during the first recovery pass,
                         * when only the metadata is recovered.
                         */
} WT_RECOVERY;

/*
 * __recovery_cursor --
 *     Get a cursor for a recovery operation.
 */
static int
__recovery_cursor(
  WT_SESSION_IMPL *session, WT_RECOVERY *r, WT_LSN *lsnp, u_int id, bool duplicate, WT_CURSOR **cp)
{
    WT_CURSOR *c;
    const char *cfg[] = {WT_CONFIG_BASE(session, WT_SESSION_open_cursor), "overwrite", NULL};
    bool metadata_op;

    c = NULL;

    /*
     * File ids with the bit set to ignore this operation are skipped.
     */
    if (WT_LOGOP_IS_IGNORED(id))
        return (0);
    /*
     * Metadata operations have an id of 0. Match operations based on the id and the current pass of
     * recovery for metadata.
     *
     * Only apply operations in the correct metadata phase, and if the LSN is more recent than the
     * last checkpoint. If there is no entry for a file, assume it was dropped or missing after a
     * hot backup.
     */
    metadata_op = id == WT_METAFILE_ID;
    if (r->metadata_only != metadata_op)
        ;
    else if (id >= r->nfiles || r->files[id].uri == NULL) {
        /* If a file is missing, output a verbose message once. */
        if (!r->missing)
            __wt_verbose(
              session, WT_VERB_RECOVERY, "No file found with ID %u (max %u)", id, r->nfiles);
        r->missing = true;
    } else if (__wt_log_cmp(lsnp, &r->files[id].ckpt_lsn) >= 0) {
        /*
         * We're going to apply the operation. Get the cursor, opening one if none is cached.
         */
        if ((c = r->files[id].c) == NULL) {
            WT_RET(__wt_open_cursor(session, r->files[id].uri, NULL, cfg, &c));
            r->files[id].c = c;
        }
#ifndef WT_STANDALONE_BUILD
        /*
         * In the event of a clean shutdown, there shouldn't be any other table log records other
         * than metadata.
         */
        if (!metadata_op)
            S2C(session)->unclean_shutdown = true;
#endif
    }

    if (duplicate && c != NULL)
        WT_RET(__wt_open_cursor(session, r->files[id].uri, NULL, cfg, &c));

    *cp = c;
    return (0);
}

/*
 * __txn_backup_post_recovery --
 *     Perform any necessary backup related activity after recovery.
 */
static void
__txn_backup_post_recovery(WT_RECOVERY *r)
{
    WT_BLKINCR *blk;
    WT_CONNECTION_IMPL *conn;
    WT_SESSION_IMPL *session;
    uint32_t i;
    bool clear;

    session = r->session;
    conn = S2C(session);

    /*
     * The backup IDs are written as individual operations for each slot. Walk the backup array and
     * check if all items are invalid. If so, turn off backups in the connection. This will happen
     * when we log a force stop operation as the final backup related log records.
     */
    clear = true;
    for (i = 0; i < WT_BLKINCR_MAX; ++i) {
        blk = &conn->incr_backups[i];
        if (F_ISSET(blk, WT_BLKINCR_VALID))
            clear = false;
    }
    if (clear) {
        F_CLR_ATOMIC_32(conn, WT_CONN_INCR_BACKUP);
        F_CLR(&conn->log_mgr, WT_LOG_INCR_BACKUP);
        conn->incr_granularity = 0;
    }
    return;
}

/*
 * __txn_system_op_apply --
 *     Apply a system record during recovery.
 */
static int
__txn_system_op_apply(WT_RECOVERY *r, WT_LSN *lsnp, const uint8_t **pp, const uint8_t *end)
{
    WT_BLKINCR *blk;
    WT_CONNECTION_IMPL *conn;
    WT_DECL_RET;
    WT_SESSION_IMPL *session;
    uint64_t granularity;
    uint32_t index, opsize, optype;
    char lsn_str[WT_MAX_LSN_STRING];
    const char *id_str;

    session = r->session;
    conn = S2C(session);

    WT_ERR(__wt_lsn_string(lsnp, sizeof(lsn_str), lsn_str));

    /* Right now the only system record we care about is the backup id. Skip anything else. */
    WT_ERR(__wt_logop_read(session, pp, end, &optype, &opsize));
    end = *pp + opsize;
    /* If it is not a backup id system operation type, we're done. */
    if (optype != WT_LOGOP_BACKUP_ID) {
        *pp += opsize;
        goto done;
    }

    WT_ERR(__wt_logop_backup_id_unpack(session, pp, end, &index, &granularity, &id_str));
    /*
     * Set up incremental information from the record. Only record information for as many slots as
     * this system accepts. There could be a future change that allows additional incremental
     * identifiers that this system cannot handle. A log record is written when a force stop happens
     * and indicates the entries are empty. That is indicated by the out of range granularity.
     */
    if (index < WT_BLKINCR_MAX) {
        blk = &conn->incr_backups[index];
        if (granularity != UINT64_MAX) {
            __wt_verbose_multi(session, WT_VERB_RECOVERY_ALL,
              "Backup ID: LSN [%s]: Applying slot %" PRIu32 " granularity %" PRIu64 " ID string %s",
              lsn_str, index, granularity, id_str);
            WT_ERR(__wt_backup_set_blkincr(session, index, granularity, id_str, strlen(id_str)));
        } else {
            __wt_verbose_multi(session, WT_VERB_RECOVERY_ALL,
              "Backup ID: LSN [%s]: Clearing slot %" PRIu32, lsn_str, index);
            /* This is the result of a force stop, clear the entry. */
            WT_CLEAR(*blk);
        }
    } else
        __wt_verbose_multi(session, WT_VERB_RECOVERY_ALL,
          "Ignoring out-of-range (%d) backup ID index %" PRIu32, WT_BLKINCR_MAX, index);

    if (0) {
err:
        __wt_err(session, ret, "backup id apply failed during recovery: at LSN %s", lsn_str);
    }

done:
    return (ret);
}

/*
 * __txn_system_apply --
 *     Apply a system record during recovery.
 */
static int
__txn_system_apply(WT_RECOVERY *r, WT_LSN *lsnp, const uint8_t **pp, const uint8_t *end)
{
    /* The logging subsystem zero-pads records. */
    while (*pp < end && **pp)
        WT_RET(__txn_system_op_apply(r, lsnp, pp, end));

    return (0);
}

/*
 * Helper to a cursor if this operation is to be applied during recovery.
 */
#define GET_RECOVERY_CURSOR(session, r, lsnp, fileid, cp)         \
    ret = __recovery_cursor(session, r, lsnp, fileid, false, cp); \
    __wt_verbose_debug2(session, WT_VERB_RECOVERY,                \
      "%s op %" PRIu32 " to file %" PRIu32 " at LSN %s",          \
      ret != 0         ? "Error" :                                \
        cursor == NULL ? "Skipping" :                             \
                         "Applying",                              \
      optype, fileid, (char *)lsn_str);                           \
    WT_ERR(ret);                                                  \
    if (cursor == NULL)                                           \
    break

/*
 * __txn_op_apply --
 *     Apply a transactional operation during recovery.
 */
static int
__txn_op_apply(WT_RECOVERY *r, WT_LSN *lsnp, const uint8_t **pp, const uint8_t *end)
{
    WT_CURSOR *cursor, *start, *stop;
    WT_DECL_RET;
    WT_ITEM key, start_key, stop_key, value;
    WT_SESSION_IMPL *session;
    wt_timestamp_t commit, durable, first_commit, prepare, read;
    size_t max_memsize;
    uint64_t recno, start_recno, stop_recno, t_nsec, t_sec;
    uint32_t fileid, mode, opsize, optype;
    char lsn_str[WT_MAX_LSN_STRING];

    session = r->session;
    cursor = NULL;

    if (__wt_lsn_string(lsnp, sizeof(lsn_str), lsn_str) != 0) {
        __wt_errx(session, "Failed to build LSN string");
        return (ret);
    }

    /* Peek at the size and the type. */
    WT_ERR(__wt_logop_read(session, pp, end, &optype, &opsize));
    end = *pp + opsize;

    /*
     * If it is an operation type that should be ignored, we're done. Note that file ids within
     * known operations also use the same macros to indicate that operation should be ignored.
     */
    if (WT_LOGOP_IS_IGNORED(optype)) {
        *pp += opsize;
        goto done;
    }

    switch (optype) {
    case WT_LOGOP_COL_MODIFY:
        WT_ERR(__wt_logop_col_modify_unpack(session, pp, end, &fileid, &recno, &value));
        GET_RECOVERY_CURSOR(session, r, lsnp, fileid, &cursor);
        cursor->set_key(cursor, recno);
        if ((ret = cursor->search(cursor)) != 0)
            WT_ERR_NOTFOUND_OK(ret, false);
        else {
            /*
             * Build/insert a complete value during recovery rather than using cursor modify to
             * create a partial update (for no particular reason than simplicity).
             */
            __wt_modify_max_memsize_format(
              value.data, cursor->value_format, cursor->value.size, &max_memsize);
            WT_ERR(__wt_buf_set_and_grow(
              session, &cursor->value, cursor->value.data, cursor->value.size, max_memsize));
            WT_ERR(__wt_modify_apply_item(
              CUR2S(cursor), cursor->value_format, &cursor->value, value.data));
            WT_ERR(cursor->insert(cursor));
        }
        break;

    case WT_LOGOP_COL_PUT:
        WT_ERR(__wt_logop_col_put_unpack(session, pp, end, &fileid, &recno, &value));
        GET_RECOVERY_CURSOR(session, r, lsnp, fileid, &cursor);
        cursor->set_key(cursor, recno);
        __wt_cursor_set_raw_value(cursor, &value);
        WT_ERR(cursor->insert(cursor));
        break;

    case WT_LOGOP_COL_REMOVE:
        WT_ERR(__wt_logop_col_remove_unpack(session, pp, end, &fileid, &recno));
        GET_RECOVERY_CURSOR(session, r, lsnp, fileid, &cursor);
        cursor->set_key(cursor, recno);
        /*
         * WT_NOTFOUND is an expected error because the checkpoint snapshot we're rolling forward
         * may race with a remove, resulting in the key not being in the tree, but recovery still
         * processing the log record of the remove.
         */
        WT_ERR_NOTFOUND_OK(cursor->remove(cursor), false);
        break;

    case WT_LOGOP_COL_TRUNCATE:
        WT_ERR(
          __wt_logop_col_truncate_unpack(session, pp, end, &fileid, &start_recno, &stop_recno));
        GET_RECOVERY_CURSOR(session, r, lsnp, fileid, &cursor);

        /* Set up the cursors. */
        start = stop = NULL;
        if (start_recno != WT_RECNO_OOB)
            start = cursor;

        if (stop_recno != WT_RECNO_OOB) {
            if (start != NULL)
                WT_ERR(__recovery_cursor(session, r, lsnp, fileid, true, &stop));
            else
                stop = cursor;
        }

        /* Set the keys. */
        if (start != NULL)
            start->set_key(start, start_recno);
        if (stop != NULL)
            stop->set_key(stop, stop_recno);

        /*
         * If the truncate log doesn't have a recorded start and stop recno, truncate the whole file
         * using the URI. Otherwise use the positioned start or stop cursors to truncate a range of
         * the file.
         */
        if (start == NULL && stop == NULL)
            WT_TRET(
              session->iface.truncate(&session->iface, r->files[fileid].uri, NULL, NULL, NULL));
        else
            WT_TRET(session->iface.truncate(&session->iface, NULL, start, stop, NULL));

        /* If we opened a duplicate cursor, close it now. */
        if (stop != NULL && stop != cursor)
            WT_TRET(stop->close(stop));
        WT_ERR(ret);
        break;

    case WT_LOGOP_ROW_MODIFY:
        WT_ERR(__wt_logop_row_modify_unpack(session, pp, end, &fileid, &key, &value));
        GET_RECOVERY_CURSOR(session, r, lsnp, fileid, &cursor);
        __wt_cursor_set_raw_key(cursor, &key);
        if ((ret = cursor->search(cursor)) != 0)
            WT_ERR_NOTFOUND_OK(ret, false);
        else {
            /*
             * Build/insert a complete value during recovery rather than using cursor modify to
             * create a partial update (for no particular reason than simplicity).
             */
            __wt_modify_max_memsize_format(
              value.data, cursor->value_format, cursor->value.size, &max_memsize);
            WT_ERR(__wt_buf_set_and_grow(
              session, &cursor->value, cursor->value.data, cursor->value.size, max_memsize));
            WT_ERR(__wt_modify_apply_item(
              CUR2S(cursor), cursor->value_format, &cursor->value, value.data));
            WT_ERR(cursor->insert(cursor));
        }
        break;

    case WT_LOGOP_ROW_PUT:
        WT_ERR(__wt_logop_row_put_unpack(session, pp, end, &fileid, &key, &value));
        GET_RECOVERY_CURSOR(session, r, lsnp, fileid, &cursor);
        __wt_cursor_set_raw_key(cursor, &key);
        __wt_cursor_set_raw_value(cursor, &value);
        WT_ERR(cursor->insert(cursor));
        break;

    case WT_LOGOP_ROW_REMOVE:
        WT_ERR(__wt_logop_row_remove_unpack(session, pp, end, &fileid, &key));
        GET_RECOVERY_CURSOR(session, r, lsnp, fileid, &cursor);
        __wt_cursor_set_raw_key(cursor, &key);
        /*
         * WT_NOTFOUND is an expected error because the checkpoint snapshot we're rolling forward
         * may race with a remove, resulting in the key not being in the tree, but recovery still
         * processing the log record of the remove.
         */
        WT_ERR_NOTFOUND_OK(cursor->remove(cursor), false);
        break;

    case WT_LOGOP_ROW_TRUNCATE:
        WT_ERR(
          __wt_logop_row_truncate_unpack(session, pp, end, &fileid, &start_key, &stop_key, &mode));
        GET_RECOVERY_CURSOR(session, r, lsnp, fileid, &cursor);
        /* Set up the cursors. */
        start = stop = NULL;
        switch (mode) {
        case WT_TXN_TRUNC_ALL:
            /* Both cursors stay NULL. */
            break;
        case WT_TXN_TRUNC_BOTH:
            start = cursor;
            WT_ERR(__recovery_cursor(session, r, lsnp, fileid, true, &stop));
            break;
        case WT_TXN_TRUNC_START:
            start = cursor;
            break;
        case WT_TXN_TRUNC_STOP:
            stop = cursor;
            break;
        default:
            WT_ERR(__wt_illegal_value(session, mode));
        }

        /* Set the keys. */
        if (start != NULL)
            __wt_cursor_set_raw_key(start, &start_key);
        if (stop != NULL)
            __wt_cursor_set_raw_key(stop, &stop_key);

        /*
         * If the truncate log doesn't have a recorded start and stop key, truncate the whole file
         * using the URI. Otherwise use the positioned start or stop cursors to truncate a range of
         * the file.
         */
        if (start == NULL && stop == NULL)
            WT_TRET(
              session->iface.truncate(&session->iface, r->files[fileid].uri, NULL, NULL, NULL));
        else
            WT_TRET(session->iface.truncate(&session->iface, NULL, start, stop, NULL));

        /* If we opened a duplicate cursor, close it now. */
        if (stop != NULL && stop != cursor)
            WT_TRET(stop->close(stop));
        WT_ERR(ret);
        break;
    case WT_LOGOP_TXN_TIMESTAMP:
        /*
         * Timestamp records are informational only. We have to unpack it to properly move forward
         * in the log record to the next operation, but otherwise ignore.
         */
        WT_ERR(__wt_logop_txn_timestamp_unpack(
          session, pp, end, &t_sec, &t_nsec, &commit, &durable, &first_commit, &prepare, &read));
        break;
    default:
        WT_ERR(__wt_illegal_value(session, optype));
    }

done:
    /* Reset the cursor so it doesn't block eviction. */
    if (cursor != NULL)
        WT_ERR(cursor->reset(cursor));

    if (0) {
err:
        __wt_err(session, ret,
          "operation apply failed during recovery: operation type %" PRIu32 " at LSN %s", optype,
          lsn_str);
    }

    return (ret);
}

/*
 * __txn_commit_apply --
 *     Apply a commit record during recovery.
 */
static int
__txn_commit_apply(WT_RECOVERY *r, WT_LSN *lsnp, const uint8_t **pp, const uint8_t *end)
{
    /* The logging subsystem zero-pads records. */
    while (*pp < end && **pp)
        WT_RET(__txn_op_apply(r, lsnp, pp, end));

    return (0);
}

/*
 * __txn_log_recover --
 *     Roll the log forward to recover committed changes.
 */
static int
__txn_log_recover(WT_SESSION_IMPL *session, WT_ITEM *logrec, WT_LSN *lsnp, WT_LSN *next_lsnp,
  void *cookie, int firstrecord)
{
    WT_DECL_RET;
    WT_RECOVERY *r;
    uint64_t txnid_unused;
    uint32_t rectype;
    const uint8_t *end, *p;

    r = cookie;
    p = WT_LOG_SKIP_HEADER(logrec->data);
    end = (const uint8_t *)logrec->data + logrec->size;
    WT_UNUSED(firstrecord);

    /* First, peek at the log record type. */
    WT_RET(__wt_logrec_read(session, &p, end, &rectype));
    /*
     * If we're in backup only mode, skip anything that isn't a system record. We need to return
     * here so that we don't try to apply any other records at this time.
     */
    if (r->backup_only && rectype != WT_LOGREC_SYSTEM)
        return (0);

    /*
     * Record the highest LSN we process during the metadata phase. If not the metadata phase, then
     * stop at that LSN.
     */
    if (r->metadata_only)
        WT_ASSIGN_LSN(&r->max_rec_lsn, next_lsnp);
    else if (__wt_log_cmp(lsnp, &r->max_rec_lsn) >= 0)
        return (0);

    switch (rectype) {
    case WT_LOGREC_CHECKPOINT:
        if (r->metadata_only)
            WT_RET(__wti_txn_checkpoint_logread(session, &p, end, &r->ckpt_lsn));
        break;
    case WT_LOGREC_COMMIT:
        if ((ret = __wt_vunpack_uint(&p, WT_PTRDIFF(end, p), &txnid_unused)) != 0)
            WT_RET_MSG(session, ret, "txn_log_recover: unpack failure");
        WT_RET(__txn_commit_apply(r, lsnp, &p, end));
        break;
    case WT_LOGREC_SYSTEM:
        if (r->backup_only || r->metadata_only)
            WT_RET(__txn_system_apply(r, lsnp, &p, end));
        break;
    }

    return (0);
}

/*
 * __recovery_set_checkpoint_timestamp --
 *     Set the checkpoint timestamp as retrieved from the metadata file.
 */
static int
__recovery_set_checkpoint_timestamp(WT_RECOVERY *r)
{
    WT_CONNECTION_IMPL *conn;
    WT_SESSION_IMPL *session;
    wt_timestamp_t ckpt_timestamp;
    char ts_string[WT_TS_INT_STRING_SIZE];

    session = r->session;
    conn = S2C(session);

    /*
     * Read the system checkpoint information from the metadata file and save the stable timestamp
     * of the last checkpoint for later query. This gets saved in the connection.
     */
    WT_RET(__wt_meta_read_checkpoint_timestamp(r->session, NULL, &ckpt_timestamp, NULL));

    /*
     * Set the recovery checkpoint timestamp and the metadata checkpoint timestamp so that the
     * checkpoint after recovery writes the correct value into the metadata.
     */
    conn->txn_global.meta_ckpt_timestamp = conn->txn_global.recovery_timestamp = ckpt_timestamp;

    __wt_verbose_multi(session, WT_VERB_RECOVERY_ALL, "Set global recovery timestamp: %s",
      __wt_timestamp_to_string(conn->txn_global.recovery_timestamp, ts_string));

    return (0);
}

/*
 * __recovery_set_oldest_timestamp --
 *     Set the oldest timestamp as retrieved from the metadata file. Setting the oldest timestamp
 *     doesn't automatically set the pinned timestamp.
 */
static int
__recovery_set_oldest_timestamp(WT_RECOVERY *r)
{
    WT_CONNECTION_IMPL *conn;
    WT_SESSION_IMPL *session;
    wt_timestamp_t oldest_timestamp;
    char ts_string[WT_TS_INT_STRING_SIZE];

    session = r->session;
    conn = S2C(session);
    /*
     * Read the system checkpoint information from the metadata file and save the oldest timestamp
     * of the last checkpoint for later query. This gets saved in the connection.
     */
    WT_RET(__wt_meta_read_checkpoint_oldest(r->session, NULL, &oldest_timestamp, NULL));
    conn->txn_global.oldest_timestamp = oldest_timestamp;
    __wt_atomic_storebool(&conn->txn_global.has_oldest_timestamp, oldest_timestamp != WT_TS_NONE);

    __wt_verbose_multi(session, WT_VERB_RECOVERY_ALL, "Set global oldest timestamp: %s",
      __wt_timestamp_to_string(conn->txn_global.oldest_timestamp, ts_string));

    return (0);
}

/*
 * __recovery_set_checkpoint_snapshot --
 *     Set the checkpoint snapshot details as retrieved from the metadata file.
 */
static int
__recovery_set_checkpoint_snapshot(WT_SESSION_IMPL *session)
{
    WT_CONNECTION_IMPL *conn;

    conn = S2C(session);

    /*
     * WiredTiger versions 10.0.1 onward have a valid checkpoint snapshot on-disk. There was a bug
     * in some versions of WiredTiger that are tagged with the 10.0.0 release, which saved the wrong
     * checkpoint snapshot (see WT-8395), so we ignore the snapshot when it was created with one of
     * those versions. Versions of WiredTiger prior to 10.0.0 never saved a checkpoint snapshot.
     * Additionally the turtle file doesn't always exist (for example, backup doesn't include the
     * turtle file), so there isn't always a WiredTiger version available. If there is no version
     * available, assume that the snapshot is valid, otherwise restoring from a backup won't work.
     */
    if (__wt_version_defined(conn->recovery_version) &&
      __wt_version_lte(conn->recovery_version, (WT_VERSION){10, 0, 0})) {
        /* Return an empty snapshot. */
        conn->recovery_ckpt_snap_min = WT_TXN_NONE;
        conn->recovery_ckpt_snap_max = WT_TXN_NONE;
        conn->recovery_ckpt_snapshot = NULL;
        conn->recovery_ckpt_snapshot_count = 0;
        return (0);
    }

    /*
     * Read the system checkpoint information from the metadata file and save the snapshot related
     * details of the last checkpoint in the connection for later query.
     */
    return (__wt_meta_read_checkpoint_snapshot(session, NULL, NULL, &conn->recovery_ckpt_snap_min,
      &conn->recovery_ckpt_snap_max, &conn->recovery_ckpt_snapshot,
      &conn->recovery_ckpt_snapshot_count, NULL));
}

/*
 * __recovery_set_ckpt_base_write_gen --
 *     Set the base write gen as retrieved from the metadata file.
 */
static int
__recovery_set_ckpt_base_write_gen(WT_RECOVERY *r)
{
    WT_CONFIG_ITEM cval;
    WT_DECL_RET;
    WT_SESSION_IMPL *session;
    char *sys_config;

    sys_config = NULL;
    session = r->session;

    /* Search the metadata for checkpoint base write gen information. */
    WT_ERR_NOTFOUND_OK(
      __wt_metadata_search(session, WT_SYSTEM_BASE_WRITE_GEN_URI, &sys_config), false);
    if (sys_config != NULL) {
        WT_CLEAR(cval);
        WT_ERR(__wt_config_getones(session, sys_config, WT_SYSTEM_BASE_WRITE_GEN, &cval));
        if (cval.len != 0)
            S2C(session)->ckpt.last_base_write_gen = (uint64_t)cval.val;
    }

err:
    __wt_free(session, sys_config);
    return (ret);
}

/*
 * __recovery_txn_setup_initial_state --
 *     Setup the transaction initial state required by rollback to stable.
 */
static int
__recovery_txn_setup_initial_state(WT_SESSION_IMPL *session, WT_RECOVERY *r)
{
    WT_CONNECTION_IMPL *conn;

    conn = S2C(session);

    WT_RET(__recovery_set_checkpoint_snapshot(session));

    /*
     * Set the checkpoint timestamp and oldest timestamp retrieved from the checkpoint metadata.
     * These are the stable timestamp and oldest timestamps of the last successful checkpoint.
     */
    WT_RET(__recovery_set_checkpoint_timestamp(r));
    WT_RET(__recovery_set_oldest_timestamp(r));

    /*
     * Now that timestamps extracted from the checkpoint metadata have been configured, configure
     * the pinned timestamp.
     */
    __wti_txn_update_pinned_timestamp(session, true);

    WT_ASSERT(session,
      conn->txn_global.has_stable_timestamp == false &&
        conn->txn_global.stable_timestamp == WT_TS_NONE);

    /* Set the stable timestamp from recovery timestamp. */
    conn->txn_global.stable_timestamp = conn->txn_global.recovery_timestamp;
    if (conn->txn_global.stable_timestamp != WT_TS_NONE)
        conn->txn_global.has_stable_timestamp = true;

    return (0);
}

/*
 * __recovery_setup_file --
 *     Set up the recovery slot for a file, track the largest file ID, and update the base write gen
 *     based on the file's configuration.
 */
static int
__recovery_setup_file(WT_RECOVERY *r, const char *uri, const char *config)
{
    WT_CONFIG_ITEM cval;
    WT_DECL_RET;
    WT_LSN lsn;
    uint32_t fileid, lsnfile, lsnoffset;
    char lsn_str[WT_MAX_LSN_STRING];

    WT_RET(__wt_config_getones(r->session, config, "id", &cval));
    fileid = (uint32_t)cval.val;

    /* Track the largest file ID we have seen. */
    if (fileid > r->max_fileid)
        r->max_fileid = fileid;

    if (r->nfiles <= fileid) {
        WT_RET(__wt_realloc_def(r->session, &r->file_alloc, fileid + 1, &r->files));
        r->nfiles = fileid + 1;
    }

    if (r->files[fileid].uri != NULL)
        WT_RET_PANIC(r->session, WT_PANIC,
          "metadata corruption: files %s and %s have the same file ID %u", uri,
          r->files[fileid].uri, fileid);
    WT_RET(__wt_strdup(r->session, uri, &r->files[fileid].uri));
    if ((ret = __wt_config_getones(r->session, config, "checkpoint_lsn", &cval)) != 0)
        WT_RET_MSG(
          r->session, ret, "Failed recovery setup for %s: cannot parse config '%s'", uri, config);
    /* If there is no checkpoint logged for the file, apply everything. */
    if (cval.type != WT_CONFIG_ITEM_STRUCT)
        WT_INIT_LSN(&lsn);
    /* NOLINTNEXTLINE(cert-err34-c) */
    else if (sscanf(cval.str, "(%" SCNu32 ",%" SCNu32 ")", &lsnfile, &lsnoffset) == 2)
        WT_SET_LSN(&lsn, lsnfile, lsnoffset);
    else
        WT_RET_MSG(r->session, EINVAL,
          "Failed recovery setup for %s: cannot parse checkpoint LSN '%.*s'", uri, (int)cval.len,
          cval.str);
    WT_ASSIGN_LSN(&r->files[fileid].ckpt_lsn, &lsn);

    WT_ERR(__wt_lsn_string(&lsn, sizeof(lsn_str), lsn_str));
    __wt_verbose(r->session, WT_VERB_RECOVERY, "Recovering %s with id %" PRIu32 " @ (%s)", uri,
      fileid, lsn_str);

    if ((!WT_IS_MAX_LSN(&lsn) && !WT_IS_INIT_LSN(&lsn)) &&
      (WT_IS_MAX_LSN(&r->max_ckpt_lsn) || __wt_log_cmp(&lsn, &r->max_ckpt_lsn) > 0))
        WT_ASSIGN_LSN(&r->max_ckpt_lsn, &lsn);

    /* Update the base write gen and most recent checkpoint based on this file's configuration. */
    if ((ret = __wt_meta_update_connection(r->session, config)) != 0)
        WT_ERR_MSG(r->session, ret, "Failed recovery setup for %s: cannot update write gen", uri);

err:
    return (ret);
}

/*
 * __recovery_close_cursors --
 *     Close the logging recovery cursors.
 */
static int
__recovery_close_cursors(WT_RECOVERY *r)
{
    WT_CURSOR *c;
    WT_DECL_RET;
    WT_SESSION_IMPL *session;
    u_int i;

    session = r->session;
    for (i = 0; i < r->nfiles; i++) {
        __wt_free(session, r->files[i].uri);
        if ((c = r->files[i].c) != NULL)
            WT_TRET(c->close(c));
    }

    r->nfiles = 0;
    __wt_free(session, r->files);
    return (ret);
}

/*
 * __recovery_file_scan_prefix --
 *     Scan the files matching the prefix referenced from the metadata and gather information about
 *     them for recovery.
 */
static int
__recovery_file_scan_prefix(WT_RECOVERY *r, const char *prefix, const char *ignore_suffix)
{
    WT_CURSOR *c;
    WT_DECL_RET;
    int cmp;
    const char *config, *uri;

    /* Scan through all entries in the metadata matching the prefix. */
    c = r->files[0].c;
    c->set_key(c, prefix);
    if ((ret = c->search_near(c, &cmp)) != 0) {
        /* Is the metadata empty? */
        WT_RET_NOTFOUND_OK(ret);
        return (0);
    }
    if (cmp < 0 && (ret = c->next(c)) != 0) {
        /* No matching entries? */
        WT_RET_NOTFOUND_OK(ret);
        return (0);
    }
    for (; ret == 0; ret = c->next(c)) {
        WT_RET(c->get_key(c, &uri));
        if (!WT_PREFIX_MATCH(uri, prefix))
            break;
        if (ignore_suffix != NULL && WT_SUFFIX_MATCH(uri, ignore_suffix))
            continue;
        WT_RET(c->get_value(c, &config));
        WT_RET(__recovery_setup_file(r, uri, config));
    }
    WT_RET_NOTFOUND_OK(ret);
    return (0);
}

/*
 * __recovery_file_scan --
 *     Scan the files referenced from the metadata and gather information about them for recovery.
 */
static int
__recovery_file_scan(WT_RECOVERY *r)
{
    __wt_verbose_level_multi(r->session, WT_VERB_RECOVERY_ALL, WT_VERBOSE_INFO, "%s",
      "scanning metadata to find the largest file ID");

    /* Scan through all files and tiered entries in the metadata. */
    WT_RET(__recovery_file_scan_prefix(r, "file:", ".wtobj"));
    WT_RET(__recovery_file_scan_prefix(r, "tiered:", NULL));

    /*
     * Set the connection level file id tracker, as such upon creation of a new file we'll begin
     * from the latest file id.
     */
    /*
     * TODO: it's not something specific to this line, but note the places we call the namespace
     * macros. The boundary is that the on-disk trees have namespace IDs, but the maximum file ID
     * variable is not namespace. This avoids us having to increment it by a number other than one,
     * among other annoyances, but they're all solvable problems. We can revisit this decision after
     * using the tracked namespace file IDs for a while.
     */
    S2C(r->session)->next_file_id = WT_BTREE_ID_UNNAMESPACED(r->max_fileid);

    __wt_verbose_level_multi(r->session, WT_VERB_RECOVERY_ALL, WT_VERBOSE_INFO,
      "largest file ID found in the metadata %u", r->max_fileid);
    return (0);
}

/*
 * __hs_exists_local --
 *     Check whether the local history store exists. This function looks for both the history store
 *     URI in the metadata file and for the history store data file itself. If we're running
 *     salvage, we'll attempt to salvage the history store here.
 */
static int
__hs_exists_local(WT_SESSION_IMPL *session, WT_CURSOR *metac, const char *cfg[], bool *hs_exists)
{
    WT_CONNECTION_IMPL *conn;
    WT_DECL_RET;
    WT_SESSION *wt_session;

    conn = S2C(session);

    /*
     * We should check whether the history store file exists in the metadata or not. If it does not,
     * then we should skip rollback to stable for each table. This might happen if we're upgrading
     * from an older version. If it does exist in the metadata we should check that it exists on
     * disk to confirm that it wasn't deleted between runs.
     *
     * This needs to happen after we apply the logs as they may contain the metadata changes which
     * include the history store creation. As such the on disk metadata file won't contain the
     * history store but will after log application.
     */
    metac->set_key(metac, WT_HS_URI);
    WT_ERR_NOTFOUND_OK(metac->search(metac), true);
    if (ret == WT_NOTFOUND) {
        *hs_exists = false;
        ret = 0;
    } else {
        /* Given the history store exists in the metadata validate whether it exists on disk. */
        WT_ERR(__wt_fs_exist(session, WT_HS_FILE, hs_exists));
        if (*hs_exists) {
            /*
             * Attempt to configure the history store, this will detect corruption if it fails.
             */
            ret = __wt_hs_config(session, cfg);
            if (ret != 0) {
                if (F_ISSET_ATOMIC_32(conn, WT_CONN_SALVAGE)) {
                    wt_session = &session->iface;
                    WT_ERR(wt_session->salvage(wt_session, WT_HS_URI, NULL));
                } else
                    WT_ERR(ret);
            }
        } else {
            /*
             * We're attempting to salvage the database with a missing history store, remove it from
             * the metadata and pretend it never existed. As such we won't run rollback to stable
             * later.
             */
            if (F_ISSET_ATOMIC_32(conn, WT_CONN_SALVAGE)) {
                *hs_exists = false;
                metac->remove(metac);
            } else
                /* The history store file has likely been deleted, we cannot recover from this. */
                WT_ERR_MSG(session, WT_TRY_SALVAGE, "%s file is corrupted or missing", WT_HS_FILE);
        }
    }
err:
    /* Unpin the page from cache. */
    WT_TRET(metac->reset(metac));
    return (ret);
}

/*
 * __wt_txn_recover --
 *     Run recovery.
 */
int
__wt_txn_recover(WT_SESSION_IMPL *session, const char *cfg[], bool disagg)
{
    WT_CONNECTION_IMPL *conn;
    WT_CURSOR *metac;
    WT_DECL_RET;
    WT_RECOVERY r;
    WT_RECOVERY_FILE *metafile;
    WT_TIMER checkpoint_timer, rts_timer, timer;
    wt_off_t hs_size;
    char ckpt_lsn_str[WT_MAX_LSN_STRING], max_rec_lsn_str[WT_MAX_LSN_STRING];
    char *config;
    char conn_rts_cfg[16];
    char ts_string[2][WT_TS_INT_STRING_SIZE];
    bool do_checkpoint, eviction_started, hs_exists_local, needs_rec, rts_executed, was_backup;

    conn = S2C(session);
    F_SET_ATOMIC_32(conn, WT_CONN_RECOVERING);

    WT_CLEAR(r);
    WT_INIT_LSN(&r.ckpt_lsn);
    config = NULL;
    do_checkpoint = hs_exists_local = true;
    rts_executed = false;
    eviction_started = false;
    was_backup = F_ISSET_ATOMIC_32(conn, WT_CONN_WAS_BACKUP);

    __wt_verbose_level_multi(
      session, WT_VERB_RECOVERY_ALL, WT_VERBOSE_INFO, "%s", "starting WiredTiger recovery");
    __wt_timer_start(session, &timer);

    /* We need a real session for recovery. */
    WT_RET(__wt_open_internal_session(conn, "txn-recover", false, 0, 0, &session));
    r.session = session;
    WT_MAX_LSN(&r.max_ckpt_lsn);
    WT_MAX_LSN(&r.max_rec_lsn);
    conn->txn_global.recovery_timestamp = conn->txn_global.meta_ckpt_timestamp = WT_TS_NONE;

    WT_ERR(__wt_metadata_search(session, WT_METAFILE_URI, &config));
    WT_ERR(__recovery_setup_file(&r, WT_METAFILE_URI, config));
    WT_ERR(__wt_metadata_cursor_open(session, NULL, &metac));
    metafile = &r.files[WT_METAFILE_ID];
    metafile->c = metac;

    WT_ERR(__recovery_set_ckpt_base_write_gen(&r));

    /*
     * If no log was found (including if logging is disabled), or if the last checkpoint was done
     * with logging disabled, recovery should not run. Scan the metadata to figure out the largest
     * file ID.
     */
    if (!F_ISSET(&conn->log_mgr, WT_LOG_EXISTED) || WT_IS_MAX_LSN(&metafile->ckpt_lsn)) {
        /*
         * Detect if we're going from logging disabled to enabled. We need to know this to verify
         * LSNs and start at the correct log file later. If someone ran with logging, then disabled
         * it and removed all the log files and then turned logging back on, we have to start
         * logging in the log file number that is larger than any checkpoint LSN we have from the
         * earlier time.
         */
        WT_ERR(__recovery_file_scan(&r));
        /*
         * The array can be re-allocated in recovery_file_scan. Reset our pointer after scanning all
         * the files.
         */
        metafile = &r.files[WT_METAFILE_ID];

        if (F_ISSET(&conn->log_mgr, WT_LOG_ENABLED) && WT_IS_MAX_LSN(&metafile->ckpt_lsn) &&
          !WT_IS_MAX_LSN(&r.max_ckpt_lsn))
            WT_ERR(__wt_log_reset(session, __wt_lsn_file(&r.max_ckpt_lsn)));
        else
            do_checkpoint = false;
        WT_ERR(__hs_exists_local(session, metac, cfg, &hs_exists_local));
        goto done;
    }

    /*
     * First, do a pass through the log to recover the metadata, and establish the last checkpoint
     * LSN. Skip this when opening a hot backup: we already have the correct metadata in that case.
     *
     * If we're running with salvage and we hit an error, we ignore it and continue. In salvage we
     * want to recover whatever part of the data we can from the last checkpoint up until whatever
     * problem we detect in the log file. In salvage, we ignore errors from scanning the log so
     * recovery can continue. Other errors remain errors.
     *
     * We only need to recover the metadata if we weren't a backup. But a backup needs to recover
     * system records with incremental IDs. So the first pass may recover only backup information or
     * metadata (and also backup information).
     */
    if (was_backup) {
        r.metadata_only = false;
        r.backup_only = true;
    } else {
        r.metadata_only = true;
        r.backup_only = false;
    }
    /*
     * If this is a read-only connection, check if the checkpoint LSN in the metadata file is up to
     * date, indicating a clean shutdown.
     */
    if (F_ISSET_ATOMIC_32(conn, WT_CONN_READONLY)) {
        WT_ERR(__wt_log_needs_recovery(session, &metafile->ckpt_lsn, &needs_rec));
        if (needs_rec)
            WT_ERR_MSG(session, WT_RUN_RECOVERY, "Read-only database needs recovery");
    }
    if (WT_IS_INIT_LSN(&metafile->ckpt_lsn))
        ret = __wt_log_scan(session, NULL, NULL, WT_LOGSCAN_FIRST, __txn_log_recover, &r);
    else {
        /*
         * Start at the last checkpoint LSN referenced in the metadata. If we see the end of a
         * checkpoint while scanning, we will change the full scan to start from there.
         */
        WT_ASSIGN_LSN(&r.ckpt_lsn, &metafile->ckpt_lsn);
        ret = __wt_log_scan(
          session, &metafile->ckpt_lsn, NULL, WT_LOGSCAN_RECOVER_METADATA, __txn_log_recover, &r);
    }
    if (F_ISSET_ATOMIC_32(conn, WT_CONN_SALVAGE))
        ret = 0;
    /* We need to do some work after recovering backup information. Do that now. */
    __txn_backup_post_recovery(&r);
    /*
     * If log scan couldn't find a file we expected to be around, this indicates a corruption of
     * some sort.
     */
    if (ret == ENOENT) {
        F_SET_ATOMIC_32(conn, WT_CONN_DATA_CORRUPTION);
        ret = WT_ERROR;
    }

    r.backup_only = false;
    WT_ERR(ret);

    /* Scan the metadata to find the live files and their IDs. */
    WT_ERR(__recovery_file_scan(&r));

    /*
     * Check whether the local history store exists.
     *
     * This will open a dhandle on the history store and initialize its write gen so we must ensure
     * that the connection-wide base write generation is stable at this point. Performing a recovery
     * file scan will involve updating the connection-wide base write generation so we MUST do this
     * before checking for the existence of a history store file.
     */
    WT_ERR(__hs_exists_local(session, metac, cfg, &hs_exists_local));

    /*
     * Clear this out. We no longer need it and it could have been re-allocated when scanning the
     * files.
     */
    WT_NOT_READ(metafile, NULL);

    /*
     * We no longer need the metadata cursor: close it to avoid pinning any resources that could
     * block eviction during recovery.
     */
    r.files[0].c = NULL;
    WT_ERR(metac->close(metac));

    /*
     * Now, recover all the files apart from the metadata. Pass WT_LOGSCAN_RECOVER so that old logs
     * get truncated.
     */
    r.metadata_only = false;
    WT_ERR(__wt_lsn_string(&r.ckpt_lsn, sizeof(ckpt_lsn_str), ckpt_lsn_str));
    WT_ERR(__wt_lsn_string(&r.max_rec_lsn, sizeof(max_rec_lsn_str), max_rec_lsn_str));
    __wt_verbose_level_multi(session, WT_VERB_RECOVERY_ALL, WT_VERBOSE_INFO,
      "Main recovery loop: starting at %s to %s", ckpt_lsn_str, max_rec_lsn_str);
    WT_ERR(__wt_log_needs_recovery(session, &r.ckpt_lsn, &needs_rec));
    /*
     * Check if the database was shut down cleanly. If not return an error if the user does not want
     * automatic recovery.
     */
    if (needs_rec &&
      (F_ISSET(&conn->log_mgr, WT_LOG_RECOVER_ERR) || F_ISSET_ATOMIC_32(conn, WT_CONN_READONLY))) {
        if (F_ISSET_ATOMIC_32(conn, WT_CONN_READONLY))
            WT_ERR_MSG(session, WT_RUN_RECOVERY, "Read-only database needs recovery");
        WT_ERR_MSG(session, WT_RUN_RECOVERY, "Database needs recovery");
    }

    if (F_ISSET_ATOMIC_32(conn, WT_CONN_READONLY)) {
        do_checkpoint = false;
        goto done;
    }

    if (!hs_exists_local || disagg) {
        if (!disagg)
            __wt_verbose_level_multi(session, WT_VERB_RECOVERY_ALL, WT_VERBOSE_INFO, "%s",
              "Creating the history store before applying log records. Likely recovering after an"
              "unclean shutdown on an earlier version");
        /*
         * Create the history store as we might need it while applying log records in recovery.
         */
        WT_ERR(__wt_hs_open(session, cfg));
    }

    /*
     * Recovery can touch more data than fits in cache, so it relies on regular eviction to manage
     * paging. Start eviction threads for recovery without history store cursors.
     */
    WT_ERR(__wt_evict_threads_create(session));
    eviction_started = true;

    /*
     * Always run recovery even if it was a clean shutdown only if this is not a read-only
     * connection. We can consider skipping it in the future.
     */
    if (needs_rec)
        F_SET(&conn->log_mgr, WT_LOG_RECOVER_DIRTY);
    if (WT_IS_INIT_LSN(&r.ckpt_lsn))
        ret = __wt_log_scan(
          session, NULL, NULL, WT_LOGSCAN_FIRST | WT_LOGSCAN_RECOVER, __txn_log_recover, &r);
    else
        ret = __wt_log_scan(session, &r.ckpt_lsn, NULL, WT_LOGSCAN_RECOVER, __txn_log_recover, &r);
    if (F_ISSET_ATOMIC_32(conn, WT_CONN_SALVAGE))
        ret = 0;
    WT_ERR(ret);

done:
    /* Close cached cursors, rollback-to-stable asserts exclusive access. */
    WT_ERR(__recovery_close_cursors(&r));
#ifndef WT_STANDALONE_BUILD
    /*
     * There is a known problem with upgrading from release 10.0.0 specifically. There are now fixes
     * that can properly upgrade from 10.0.0 without hitting the problem but only from a clean
     * shutdown of 10.0.0. Earlier releases are not affected by the upgrade issue.
     */
    if (conn->unclean_shutdown && __wt_version_eq(conn->recovery_version, (WT_VERSION){10, 0, 0}))
        WT_ERR_MSG(session, WT_ERROR,
          "Upgrading from a WiredTiger version 10.0.0 database that was not shutdown cleanly is "
          "not allowed. Perform a clean shutdown on version 10.0.0 and then upgrade.");
#endif
    /* Time since the Log replay has started. */
    __wt_timer_evaluate_ms(session, &timer, &conn->recovery_timeline.log_replay_ms);
    __wt_verbose_level_multi(session, WT_VERB_RECOVERY_ALL, WT_VERBOSE_INFO,
      "recovery log replay has successfully finished and ran for %" PRIu64 " milliseconds",
      conn->recovery_timeline.log_replay_ms);

    WT_ERR(__recovery_txn_setup_initial_state(session, &r));

    /*
     * Set the history store file size as it may already exist after a restart.
     */
    if (hs_exists_local) {
        WT_ERR(__wt_block_manager_named_size(session, WT_HS_FILE, &hs_size));
        WT_STAT_CONN_SET(session, cache_hs_ondisk, hs_size);
    }

    /*
     * Perform rollback to stable only when the following conditions met.
     * 1. The connection is not read-only. A read-only connection expects that there shouldn't be
     *    any changes that need to be done on the database other than reading.
     * 2. The history store file was found in the metadata.
     * 3. We are not using disaggregated storage.
     */
<<<<<<< HEAD
    if (hs_exists_local && !F_ISSET(conn, WT_CONN_READONLY) && !disagg) {
=======
    if (hs_exists && !F_ISSET_ATOMIC_32(conn, WT_CONN_READONLY)) {
>>>>>>> b4f869b2
        const char *rts_cfg[] = {
          WT_CONFIG_BASE(session, WT_CONNECTION_rollback_to_stable), NULL, NULL};
        __wt_timer_start(session, &rts_timer);
        if (conn->rts->cfg_threads_num != 0) {
            WT_ERR(__wt_snprintf(
              conn_rts_cfg, sizeof(conn_rts_cfg), "threads=%u", conn->rts->cfg_threads_num));
            rts_cfg[1] = conn_rts_cfg;
        }

        /* Start the eviction threads for rollback to stable if not already started. */
        if (!eviction_started) {
            WT_ERR(__wt_evict_threads_create(session));
            eviction_started = true;
        }

        __wt_verbose_level_multi(session,
          WT_DECL_VERBOSE_MULTI_CATEGORY(
            ((WT_VERBOSE_CATEGORY[]){WT_VERB_RECOVERY, WT_VERB_RECOVERY_PROGRESS, WT_VERB_RTS})),
          WT_VERBOSE_INFO,
          "[RECOVERY_RTS] performing recovery rollback_to_stable with stable_timestamp=%s and "
          "oldest_timestamp=%s",
          __wt_timestamp_to_string(conn->txn_global.stable_timestamp, ts_string[0]),
          __wt_timestamp_to_string(conn->txn_global.oldest_timestamp, ts_string[1]));
        rts_executed = true;
        WT_ERR(conn->rts->rollback_to_stable(session, rts_cfg, true));

        /* Time since the rollback to stable has started. */
        __wt_timer_evaluate_ms(session, &rts_timer, &conn->recovery_timeline.rts_ms);
        __wt_verbose_level_multi(session, WT_VERB_RECOVERY_ALL, WT_VERBOSE_INFO,
          "recovery rollback to stable has successfully finished and ran for %" PRIu64
          " milliseconds",
          conn->recovery_timeline.rts_ms);
    } else if (disagg)
        __wt_verbose_warning(session, WT_VERB_RTS, "%s", "skipped recovery RTS due to disagg");

    /*
     * Sometimes eviction is triggered after doing a checkpoint. However, we don't want eviction to
     * make the tree dirty after checkpoint as this will interfere with WT_SESSION alter which
     * expects a clean tree.
     */
    if (eviction_started)
        WT_TRET(__wt_evict_threads_destroy(session));

    if (do_checkpoint || rts_executed) {
        __wt_timer_start(session, &checkpoint_timer);
        /*
         * Forcibly log a checkpoint so the next open is fast and keep the metadata up to date with
         * the checkpoint LSN and removal.
         */
        WT_ERR(session->iface.checkpoint(&session->iface, "force=1"));

        /* Time since the recovery checkpoint has started. */
        __wt_timer_evaluate_ms(session, &checkpoint_timer, &conn->recovery_timeline.checkpoint_ms);
        __wt_verbose_level_multi(session, WT_VERB_RECOVERY_ALL, WT_VERBOSE_INFO,
          "recovery checkpoint has successfully finished and ran for %" PRIu64 " milliseconds",
          conn->recovery_timeline.checkpoint_ms);
    }

    /* Remove any backup file now that metadata has been synced. */
    WT_ERR(__wt_backup_file_remove(session));

    /*
     * Update the open dhandles write generations and base write generation with the connection's
     * base write generation because the recovery checkpoint writes the pages to disk with new write
     * generation number which contains transaction ids that are needed to reset later. The
     * connection level base write generation number is updated at the end of the recovery
     * checkpoint.
     */
    WT_ERR(__wt_dhandle_update_write_gens(session));

    /*
     * If we're downgrading and have newer log files, force log removal, no matter what the remove
     * setting is.
     */
    if (F_ISSET(&conn->log_mgr, WT_LOG_FORCE_DOWNGRADE))
        WT_ERR(__wt_log_truncate_files(session, NULL, true));
    F_SET(&conn->log_mgr, WT_LOG_RECOVER_DONE);

    /* Time since the recovery has started. */
    __wt_timer_evaluate_ms(session, &timer, &conn->recovery_timeline.recovery_ms);
    __wt_verbose_level_multi(session, WT_VERB_RECOVERY_ALL, WT_VERBOSE_INFO,
      "recovery was completed successfully and took %" PRIu64 "ms, including %" PRIu64
      "ms for the log replay, %" PRIu64 "ms for the rollback to stable, and %" PRIu64
      "ms for the checkpoint.",
      conn->recovery_timeline.recovery_ms, conn->recovery_timeline.log_replay_ms,
      conn->recovery_timeline.rts_ms, conn->recovery_timeline.checkpoint_ms);

err:
    WT_TRET(__recovery_close_cursors(&r));
    __wt_free(session, config);
    F_CLR(&conn->log_mgr, WT_LOG_RECOVER_DIRTY);

    if (ret != 0) {
        F_SET(&conn->log_mgr, WT_LOG_RECOVER_FAILED);
        __wt_err(session, ret, "Recovery failed");
    }

    /*
     * Destroy the eviction threads that were started in support of recovery. They will be restarted
     * once the history store table is created.
     */
    if (eviction_started)
        WT_TRET(__wt_evict_threads_destroy(session));

    WT_TRET(__wt_session_close_internal(session));
    F_SET_ATOMIC_32(conn, WT_CONN_RECOVERY_COMPLETE);
    F_CLR_ATOMIC_32(conn, WT_CONN_RECOVERING);

    return (ret);
}<|MERGE_RESOLUTION|>--- conflicted
+++ resolved
@@ -1181,11 +1181,7 @@
      * 2. The history store file was found in the metadata.
      * 3. We are not using disaggregated storage.
      */
-<<<<<<< HEAD
-    if (hs_exists_local && !F_ISSET(conn, WT_CONN_READONLY) && !disagg) {
-=======
-    if (hs_exists && !F_ISSET_ATOMIC_32(conn, WT_CONN_READONLY)) {
->>>>>>> b4f869b2
+    if (hs_exists_local && !F_ISSET_ATOMIC_32(conn, WT_CONN_READONLY) && !disagg) {
         const char *rts_cfg[] = {
           WT_CONFIG_BASE(session, WT_CONNECTION_rollback_to_stable), NULL, NULL};
         __wt_timer_start(session, &rts_timer);
