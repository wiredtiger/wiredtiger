/*-
 * Copyright (c) 2014-2017 MongoDB, Inc.
 * Copyright (c) 2008-2014 WiredTiger, Inc.
 *	All rights reserved.
 *
 * See the file LICENSE for redistribution information.
 */

#include "wt_internal.h"

/* State maintained during recovery. */
typedef struct {
	WT_SESSION_IMPL *session;

	/* Files from the metadata, indexed by file ID. */
	struct WT_RECOVERY_FILE {
		const char *uri;	/* File URI. */
		WT_CURSOR *c;		/* Cursor used for recovery. */
		WT_LSN ckpt_lsn;	/* File's checkpoint LSN. */
	} *files;
	size_t file_alloc;		/* Allocated size of files array. */
	u_int max_fileid;		/* Maximum file ID seen. */
	WT_LSN max_lsn;			/* Maximum checkpoint LSN seen. */
	u_int nfiles;			/* Number of files in the metadata. */

	WT_LSN ckpt_lsn;		/* Start LSN for main recovery loop. */

	bool missing;			/* Were there missing files? */
	bool metadata_only;		/*
					 * Set during the first recovery pass,
					 * when only the metadata is recovered.
					 */
} WT_RECOVERY;

/*
 * __recovery_cursor --
 *	Get a cursor for a recovery operation.
 */
static int
__recovery_cursor(WT_SESSION_IMPL *session, WT_RECOVERY *r,
    WT_LSN *lsnp, u_int id, bool duplicate, WT_CURSOR **cp)
{
	WT_CURSOR *c;
	bool metadata_op;
	const char *cfg[] = { WT_CONFIG_BASE(
	    session, WT_SESSION_open_cursor), "overwrite", NULL };

	c = NULL;

	/*
	 * Metadata operations have an id of 0.  Match operations based
	 * on the id and the current pass of recovery for metadata.
	 *
	 * Only apply operations in the correct metadata phase, and if the LSN
	 * is more recent than the last checkpoint.  If there is no entry for a
	 * file, assume it was dropped or missing after a hot backup.
	 */
	metadata_op = id == WT_METAFILE_ID;
	if (r->metadata_only != metadata_op)
		;
	else if (id >= r->nfiles || r->files[id].uri == NULL) {
		/* If a file is missing, output a verbose message once. */
		if (!r->missing)
			__wt_verbose(session, WT_VERB_RECOVERY,
			    "No file found with ID %u (max %u)",
			    id, r->nfiles);
		r->missing = true;
	} else if (__wt_log_cmp(lsnp, &r->files[id].ckpt_lsn) >= 0) {
		/*
		 * We're going to apply the operation.  Get the cursor, opening
		 * one if none is cached.
		 */
		if ((c = r->files[id].c) == NULL) {
			WT_RET(__wt_open_cursor(
			    session, r->files[id].uri, NULL, cfg, &c));
			r->files[id].c = c;
		}
	}

	if (duplicate && c != NULL)
		WT_RET(__wt_open_cursor(
		    session, r->files[id].uri, NULL, cfg, &c));

	*cp = c;
	return (0);
}

/*
 * Helper to a cursor if this operation is to be applied during recovery.
 */
#define	GET_RECOVERY_CURSOR(session, r, lsnp, fileid, cp)		\
	WT_ERR(__recovery_cursor(session, r, lsnp, fileid, false, cp));	\
	__wt_verbose(session, WT_VERB_RECOVERY,				\
	    "%s op %" PRIu32 " to file %" PRIu32 " at LSN %" PRIu32	\
	    "/%" PRIu32,						\
	    cursor == NULL ? "Skipping" : "Applying",			\
	    optype, fileid, (lsnp)->l.file, (lsnp)->l.offset);		\
	if (cursor == NULL)						\
		break

/*
 * __txn_op_apply --
 *	Apply a transactional operation during recovery.
 */
static int
__txn_op_apply(
    WT_RECOVERY *r, WT_LSN *lsnp, const uint8_t **pp, const uint8_t *end)
{
	WT_CURSOR *cursor, *start, *stop;
	WT_DECL_RET;
	WT_ITEM key, start_key, stop_key, value;
	WT_SESSION_IMPL *session;
	uint64_t recno, start_recno, stop_recno;
	uint32_t fileid, mode, optype, opsize;

	session = r->session;
	cursor = NULL;

	/* Peek at the size and the type. */
	WT_ERR(__wt_logop_read(session, pp, end, &optype, &opsize));
	end = *pp + opsize;

	switch (optype) {
	case WT_LOGOP_COL_PUT:
		WT_ERR(__wt_logop_col_put_unpack(session, pp, end,
		    &fileid, &recno, &value));
		GET_RECOVERY_CURSOR(session, r, lsnp, fileid, &cursor);
		cursor->set_key(cursor, recno);
		__wt_cursor_set_raw_value(cursor, &value);
		WT_ERR(cursor->insert(cursor));
		break;

	case WT_LOGOP_COL_REMOVE:
		WT_ERR(__wt_logop_col_remove_unpack(session, pp, end,
		    &fileid, &recno));
		GET_RECOVERY_CURSOR(session, r, lsnp, fileid, &cursor);
		cursor->set_key(cursor, recno);
		WT_ERR(cursor->remove(cursor));
		break;

	case WT_LOGOP_COL_TRUNCATE:
		WT_ERR(__wt_logop_col_truncate_unpack(session, pp, end,
		    &fileid, &start_recno, &stop_recno));
		GET_RECOVERY_CURSOR(session, r, lsnp, fileid, &cursor);

		/* Set up the cursors. */
		if (start_recno == WT_RECNO_OOB) {
			start = NULL;
			stop = cursor;
		} else if (stop_recno == WT_RECNO_OOB) {
			start = cursor;
			stop = NULL;
		} else {
			start = cursor;
			WT_ERR(__recovery_cursor(
			    session, r, lsnp, fileid, true, &stop));
		}

		/* Set the keys. */
		if (start != NULL)
			start->set_key(start, start_recno);
		if (stop != NULL)
			stop->set_key(stop, stop_recno);

		WT_TRET(session->iface.truncate(&session->iface, NULL,
		    start, stop, NULL));
		/* If we opened a duplicate cursor, close it now. */
		if (stop != NULL && stop != cursor)
			WT_TRET(stop->close(stop));
		WT_ERR(ret);
		break;

	case WT_LOGOP_ROW_PUT:
		WT_ERR(__wt_logop_row_put_unpack(session, pp, end,
		    &fileid, &key, &value));
		GET_RECOVERY_CURSOR(session, r, lsnp, fileid, &cursor);
		__wt_cursor_set_raw_key(cursor, &key);
		__wt_cursor_set_raw_value(cursor, &value);
		WT_ERR(cursor->insert(cursor));
		break;

	case WT_LOGOP_ROW_REMOVE:
		WT_ERR(__wt_logop_row_remove_unpack(session, pp, end,
		    &fileid, &key));
		GET_RECOVERY_CURSOR(session, r, lsnp, fileid, &cursor);
		__wt_cursor_set_raw_key(cursor, &key);
		WT_ERR(cursor->remove(cursor));
		break;

	case WT_LOGOP_ROW_TRUNCATE:
		WT_ERR(__wt_logop_row_truncate_unpack(session, pp, end,
		    &fileid, &start_key, &stop_key, &mode));
		GET_RECOVERY_CURSOR(session, r, lsnp, fileid, &cursor);
		/* Set up the cursors. */
		start = stop = NULL;
		switch (mode) {
		case WT_TXN_TRUNC_ALL:
			/* Both cursors stay NULL. */
			break;
		case WT_TXN_TRUNC_BOTH:
			start = cursor;
			WT_ERR(__recovery_cursor(
			    session, r, lsnp, fileid, true, &stop));
			break;
		case WT_TXN_TRUNC_START:
			start = cursor;
			break;
		case WT_TXN_TRUNC_STOP:
			stop = cursor;
			break;

		WT_ILLEGAL_VALUE_ERR(session);
		}

		/* Set the keys. */
		if (start != NULL)
			__wt_cursor_set_raw_key(start, &start_key);
		if (stop != NULL)
			__wt_cursor_set_raw_key(stop, &stop_key);

		WT_TRET(session->iface.truncate(&session->iface, NULL,
		    start, stop, NULL));
		/* If we opened a duplicate cursor, close it now. */
		if (stop != NULL && stop != cursor)
			WT_TRET(stop->close(stop));
		WT_ERR(ret);
		break;

	WT_ILLEGAL_VALUE_ERR(session);
	}

	/* Reset the cursor so it doesn't block eviction. */
	if (cursor != NULL)
		WT_ERR(cursor->reset(cursor));
	return (0);

err:	__wt_err(session, ret,
	    "operation apply failed during recovery: operation type %d "
	    "at LSN %" PRIu32 "/%" PRIu32,
	    optype, lsnp->l.file, lsnp->l.offset);
	return (ret);
}

/*
 * __txn_commit_apply --
 *	Apply a commit record during recovery.
 */
static int
__txn_commit_apply(
    WT_RECOVERY *r, WT_LSN *lsnp, const uint8_t **pp, const uint8_t *end)
{
	/* The logging subsystem zero-pads records. */
	while (*pp < end && **pp)
		WT_RET(__txn_op_apply(r, lsnp, pp, end));

	return (0);
}

/*
 * __txn_log_recover --
 *	Roll the log forward to recover committed changes.
 */
static int
__txn_log_recover(WT_SESSION_IMPL *session,
    WT_ITEM *logrec, WT_LSN *lsnp, WT_LSN *next_lsnp,
    void *cookie, int firstrecord)
{
	WT_DECL_RET;
	WT_RECOVERY *r;
	uint64_t txnid_unused;
	uint32_t rectype;
	const uint8_t *end, *p;

	WT_UNUSED(next_lsnp);

	r = cookie;
	p = WT_LOG_SKIP_HEADER(logrec->data);
	end = (const uint8_t *)logrec->data + logrec->size;
	WT_UNUSED(firstrecord);

	/* First, peek at the log record type. */
	WT_RET(__wt_logrec_read(session, &p, end, &rectype));

	switch (rectype) {
	case WT_LOGREC_CHECKPOINT:
		if (r->metadata_only)
			WT_RET(__wt_txn_checkpoint_logread(
			    session, &p, end, &r->ckpt_lsn));
		break;

	case WT_LOGREC_COMMIT:
		if ((ret = __wt_vunpack_uint(
		    &p, WT_PTRDIFF(end, p), &txnid_unused)) != 0)
			WT_RET_MSG(
			    session, ret, "txn_log_recover: unpack failure");
		WT_RET(__txn_commit_apply(r, lsnp, &p, end));
		break;
	}

	return (0);
}

/*
 * __recovery_setup_file --
 *	Set up the recovery slot for a file.
 */
static int
__recovery_setup_file(WT_RECOVERY *r, const char *uri, const char *config)
{
	WT_CONFIG_ITEM cval;
	WT_LSN lsn;
	uint32_t fileid, lsnfile, lsnoffset;

	WT_RET(__wt_config_getones(r->session, config, "id", &cval));
	fileid = (uint32_t)cval.val;

	/* Track the largest file ID we have seen. */
	if (fileid > r->max_fileid)
		r->max_fileid = fileid;

	if (r->nfiles <= fileid) {
		WT_RET(__wt_realloc_def(
		    r->session, &r->file_alloc, fileid + 1, &r->files));
		r->nfiles = fileid + 1;
	}

	WT_RET(__wt_strdup(r->session, uri, &r->files[fileid].uri));
	WT_RET(
	    __wt_config_getones(r->session, config, "checkpoint_lsn", &cval));
	/* If there is checkpoint logged for the file, apply everything. */
	if (cval.type != WT_CONFIG_ITEM_STRUCT)
		WT_INIT_LSN(&lsn);
	else if (sscanf(cval.str,
	    "(%" SCNu32 ",%" SCNu32 ")", &lsnfile, &lsnoffset) == 2)
		WT_SET_LSN(&lsn, lsnfile, lsnoffset);
	else
		WT_RET_MSG(r->session, EINVAL,
		    "Failed to parse checkpoint LSN '%.*s'",
		    (int)cval.len, cval.str);
	r->files[fileid].ckpt_lsn = lsn;

	__wt_verbose(r->session, WT_VERB_RECOVERY,
	    "Recovering %s with id %" PRIu32 " @ (%" PRIu32 ", %" PRIu32 ")",
	    uri, fileid, lsn.l.file, lsn.l.offset);

	if ((!WT_IS_MAX_LSN(&lsn) && !WT_IS_INIT_LSN(&lsn)) &&
	    (WT_IS_MAX_LSN(&r->max_lsn) || __wt_log_cmp(&lsn, &r->max_lsn) > 0))
		r->max_lsn = lsn;

	return (0);

}

/*
 * __recovery_free --
 *	Free the recovery state.
 */
static int
__recovery_free(WT_RECOVERY *r)
{
	WT_CURSOR *c;
	WT_DECL_RET;
	WT_SESSION_IMPL *session;
	u_int i;

	session = r->session;
	for (i = 0; i < r->nfiles; i++) {
		__wt_free(session, r->files[i].uri);
		if ((c = r->files[i].c) != NULL)
			WT_TRET(c->close(c));
	}

	__wt_free(session, r->files);
	return (ret);
}

/*
 * __recovery_file_scan --
 *	Scan the files referenced from the metadata and gather information
 *	about them for recovery.
 */
static int
__recovery_file_scan(WT_RECOVERY *r)
{
	WT_CURSOR *c;
	WT_DECL_RET;
	int cmp;
	const char *uri, *config;

	/* Scan through all files in the metadata. */
	c = r->files[0].c;
	c->set_key(c, "file:");
	if ((ret = c->search_near(c, &cmp)) != 0) {
		/* Is the metadata empty? */
		WT_RET_NOTFOUND_OK(ret);
		return (0);
	}
	if (cmp < 0)
		WT_RET_NOTFOUND_OK(c->next(c));
	for (; ret == 0; ret = c->next(c)) {
		WT_RET(c->get_key(c, &uri));
		if (!WT_PREFIX_MATCH(uri, "file:"))
			break;
		WT_RET(c->get_value(c, &config));
		WT_RET(__recovery_setup_file(r, uri, config));
	}
	WT_RET_NOTFOUND_OK(ret);
	return (0);
}

/*
 * __wt_txn_recover --
 *	Run recovery.
 */
int
__wt_txn_recover(WT_SESSION_IMPL *session)
{
	WT_CONNECTION_IMPL *conn;
	WT_CURSOR *metac;
	WT_DECL_RET;
	WT_RECOVERY r;
	struct WT_RECOVERY_FILE *metafile;
	char *config;
	bool eviction_started, needs_rec, was_backup;

	conn = S2C(session);
	WT_CLEAR(r);
	WT_INIT_LSN(&r.ckpt_lsn);
	eviction_started = false;
	was_backup = F_ISSET(conn, WT_CONN_WAS_BACKUP);

	/* We need a real session for recovery. */
	WT_RET(__wt_open_internal_session(conn, "txn-recover",
	    false, WT_SESSION_NO_LOGGING, &session));
	r.session = session;
	WT_MAX_LSN(&r.max_lsn);

	F_SET(conn, WT_CONN_RECOVERING);
	WT_ERR(__wt_metadata_search(session, WT_METAFILE_URI, &config));
	WT_ERR(__recovery_setup_file(&r, WT_METAFILE_URI, config));
	WT_ERR(__wt_metadata_cursor_open(session, NULL, &metac));
	metafile = &r.files[WT_METAFILE_ID];
	metafile->c = metac;

	/*
	 * If no log was found (including if logging is disabled), or if the
	 * last checkpoint was done with logging disabled, recovery should not
	 * run.  Scan the metadata to figure out the largest file ID.
	 */
	if (!FLD_ISSET(conn->log_flags, WT_CONN_LOG_EXISTED) ||
	    WT_IS_MAX_LSN(&metafile->ckpt_lsn)) {
		/*
		 * Detect if we're going from logging disabled to enabled.
		 * We need to know this to verify LSNs and start at the correct
		 * log file later.  If someone ran with logging, then disabled
		 * it and removed all the log files and then turned logging back
		 * on, we have to start logging in the log file number that is
		 * larger than any checkpoint LSN we have from the earlier time.
		 */
		WT_ERR(__recovery_file_scan(&r));
		conn->next_file_id = r.max_fileid;

		if (FLD_ISSET(conn->log_flags, WT_CONN_LOG_ENABLED) &&
		    WT_IS_MAX_LSN(&metafile->ckpt_lsn) &&
		    !WT_IS_MAX_LSN(&r.max_lsn)) {
			WT_ERR(__wt_log_reset(session, r.max_lsn.l.file));
			goto ckpt;
		} else
			goto done;
	}

	/*
	 * First, do a pass through the log to recover the metadata, and
	 * establish the last checkpoint LSN.  Skip this when opening a hot
	 * backup: we already have the correct metadata in that case.
	 */
	if (!was_backup) {
		r.metadata_only = true;
		/*
		 * If this is a read-only connection, check if the checkpoint
		 * LSN in the metadata file is up to date, indicating a clean
		 * shutdown.
		 */
		if (F_ISSET(conn, WT_CONN_READONLY)) {
			WT_ERR(__wt_log_needs_recovery(
			    session, &metafile->ckpt_lsn, &needs_rec));
			if (needs_rec)
				WT_ERR_MSG(session, WT_RUN_RECOVERY,
				    "Read-only database needs recovery");
		}
		if (WT_IS_INIT_LSN(&metafile->ckpt_lsn))
			WT_ERR(__wt_log_scan(session,
			    NULL, WT_LOGSCAN_FIRST, __txn_log_recover, &r));
		else {
			/*
			 * Start at the last checkpoint LSN referenced in the
			 * metadata.  If we see the end of a checkpoint while
			 * scanning, we will change the full scan to start from
			 * there.
			 */
			r.ckpt_lsn = metafile->ckpt_lsn;
			ret = __wt_log_scan(session,
			    &metafile->ckpt_lsn, 0, __txn_log_recover, &r);
			if (ret == ENOENT)
				ret = 0;
			WT_ERR(ret);
		}
	}

	/* Scan the metadata to find the live files and their IDs. */
	WT_ERR(__recovery_file_scan(&r));

	/*
	 * We no longer need the metadata cursor: close it to avoid pinning any
	 * resources that could block eviction during recovery.
	 */
	r.files[0].c = NULL;
	WT_ERR(metac->close(metac));

	/*
	 * Now, recover all the files apart from the metadata.
	 * Pass WT_LOGSCAN_RECOVER so that old logs get truncated.
	 */
	r.metadata_only = false;
	__wt_verbose(session, WT_VERB_RECOVERY | WT_VERB_RECOVERY_PROGRESS,
	    "Main recovery loop: starting at %" PRIu32 "/%" PRIu32,
	    r.ckpt_lsn.l.file, r.ckpt_lsn.l.offset);
	WT_ERR(__wt_log_needs_recovery(session, &r.ckpt_lsn, &needs_rec));
	/*
	 * Check if the database was shut down cleanly.  If not
	 * return an error if the user does not want automatic
	 * recovery.
	 */
	if (needs_rec &&
	    (FLD_ISSET(conn->log_flags, WT_CONN_LOG_RECOVER_ERR) ||
	     F_ISSET(conn, WT_CONN_READONLY))) {
		if (F_ISSET(conn, WT_CONN_READONLY))
			WT_ERR_MSG(session, WT_RUN_RECOVERY,
			    "Read-only database needs recovery");
		WT_ERR(WT_RUN_RECOVERY);
	}

	if (F_ISSET(conn, WT_CONN_READONLY))
		goto done;

	/*
	 * Recovery can touch more data than fits in cache, so it relies on
	 * regular eviction to manage paging.  Start eviction threads for
	 * recovery without LAS cursors.
	 */
	WT_ERR(__wt_evict_create(session));
	eviction_started = true;

	/*
	 * Always run recovery even if it was a clean shutdown only if
	 * this is not a read-only connection.
	 * We can consider skipping it in the future.
	 */
	if (needs_rec)
		FLD_SET(conn->log_flags, WT_CONN_LOG_RECOVER_DIRTY);
	if (WT_IS_INIT_LSN(&r.ckpt_lsn))
		WT_ERR(__wt_log_scan(session, NULL,
		    WT_LOGSCAN_FIRST | WT_LOGSCAN_RECOVER,
		    __txn_log_recover, &r));
	else {
		ret = __wt_log_scan(session, &r.ckpt_lsn,
		    WT_LOGSCAN_RECOVER, __txn_log_recover, &r);
		if (ret == ENOENT)
			ret = 0;
		WT_ERR(ret);
	}

	conn->next_file_id = r.max_fileid;

	/*
	 * If recovery ran successfully forcibly log a checkpoint so the next
	 * open is fast and keep the metadata up to date with the checkpoint
	 * LSN and archiving.
	 */
<<<<<<< HEAD
	WT_ERR(session->iface.checkpoint(&session->iface, "force=1"));
	/*
	 * If we're downgrading and have newer log files, force an
	 * archive, no matter what the archive setting is.
	 */
	if (FLD_ISSET(conn->log_flags, WT_CONN_LOG_FORCE_DOWNGRADE))
		WT_ERR(__wt_log_truncate_files(session, NULL, true));
=======
ckpt:	WT_ERR(session->iface.checkpoint(&session->iface, "force=1"));
>>>>>>> 2c6aec8e

done:	FLD_SET(conn->log_flags, WT_CONN_LOG_RECOVER_DONE);
err:	WT_TRET(__recovery_free(&r));
	__wt_free(session, config);
	FLD_CLR(conn->log_flags, WT_CONN_LOG_RECOVER_DIRTY);

	if (ret != 0)
		__wt_err(session, ret, "Recovery failed");

	/*
	 * Destroy the eviction threads that were started in support of
	 * recovery.  They will be restarted once the lookaside table is
	 * created.
	 */
	if (eviction_started)
		WT_TRET(__wt_evict_destroy(session));

	WT_TRET(session->iface.close(&session->iface, NULL));
	F_CLR(conn, WT_CONN_RECOVERING);

	return (ret);
}<|MERGE_RESOLUTION|>--- conflicted
+++ resolved
@@ -577,17 +577,13 @@
 	 * open is fast and keep the metadata up to date with the checkpoint
 	 * LSN and archiving.
 	 */
-<<<<<<< HEAD
-	WT_ERR(session->iface.checkpoint(&session->iface, "force=1"));
+ckpt:	WT_ERR(session->iface.checkpoint(&session->iface, "force=1"));
 	/*
 	 * If we're downgrading and have newer log files, force an
 	 * archive, no matter what the archive setting is.
 	 */
 	if (FLD_ISSET(conn->log_flags, WT_CONN_LOG_FORCE_DOWNGRADE))
 		WT_ERR(__wt_log_truncate_files(session, NULL, true));
-=======
-ckpt:	WT_ERR(session->iface.checkpoint(&session->iface, "force=1"));
->>>>>>> 2c6aec8e
 
 done:	FLD_SET(conn->log_flags, WT_CONN_LOG_RECOVER_DONE);
 err:	WT_TRET(__recovery_free(&r));
