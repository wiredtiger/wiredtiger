--- conflicted
+++ resolved
@@ -1652,32 +1652,11 @@
       F_MASK(session, WT_SESSION_NO_LOGGING), 0, &session));
 
     WT_STAT_CONN_SET(session, txn_rollback_to_stable_running, 1);
-<<<<<<< HEAD
-    F_SET(session, WT_SESSION_ROLLBACK_TO_STABLE);
-    WT_ERR(__rollback_to_stable(session));
-    F_CLR(session, WT_SESSION_ROLLBACK_TO_STABLE);
-    WT_STAT_CONN_SET(session, txn_rollback_to_stable_running, 0);
-
-    /* Rollback the global durable timestamp to the stable timestamp. */
-    txn_global->has_durable_timestamp = txn_global->has_stable_timestamp;
-    txn_global->durable_timestamp = txn_global->stable_timestamp;
-
-    /*
-     * If the configuration is not in-memory, forcibly log a checkpoint after rollback to stable to
-     * ensure that both in-memory and on-disk versions are the same unless caller requested for no
-     * checkpoint.
-     */
-    if (!F_ISSET(S2C(session), WT_CONN_IN_MEMORY) && !no_ckpt)
-        WT_TRET(session->iface.checkpoint(&session->iface, "force=1"));
-=======
     WT_WITH_CHECKPOINT_LOCK(
       session, WT_WITH_SCHEMA_LOCK(session, ret = __rollback_to_stable(session, no_ckpt)));
     WT_STAT_CONN_SET(session, txn_rollback_to_stable_running, 0);
 
     WT_TRET(__wt_session_close_internal(session));
->>>>>>> 20de274a
-
-err:
-    WT_TRET(__wt_session_close_internal(session));
+
     return (ret);
 }