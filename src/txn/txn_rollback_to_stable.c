/*-
 * Copyright (c) 2014-2020 MongoDB, Inc.
 * Copyright (c) 2008-2014 WiredTiger, Inc.
 *	All rights reserved.
 *
 * See the file LICENSE for redistribution information.
 */

#include "wt_internal.h"

/* Enable rollback to stable verbose messaging during recovery. */
#define WT_VERB_RECOVERY_RTS_FLAG(conn) \
    (F_ISSET((conn), WT_CONN_RECOVERING) ? WT_VERB_RECOVERY | WT_VERB_RTS : WT_VERB_RTS)
/*
 * __rollback_abort_newer_update --
 *     Abort updates in an update change with timestamps newer than the rollback timestamp. Also,
 *     clear the history store flag for the first stable update in the update.
 */
static void
__rollback_abort_newer_update(WT_SESSION_IMPL *session, WT_UPDATE *first_upd,
  wt_timestamp_t rollback_timestamp, bool *stable_update_found)
{
    WT_UPDATE *upd;
    char ts_string[2][WT_TS_INT_STRING_SIZE];

    *stable_update_found = false;
    for (upd = first_upd; upd != NULL; upd = upd->next) {
        /* Skip the updates that are aborted. */
        if (upd->txnid == WT_TXN_ABORTED) {
            if (upd == first_upd)
                first_upd = upd->next;
        } else if (rollback_timestamp < upd->durable_ts ||
          upd->prepare_state == WT_PREPARE_INPROGRESS) {
            /*
             * If any updates are aborted, all newer updates better be aborted as well.
             *
             * Timestamp ordering relies on the validations at the time of commit. Thus if the table
             * is not configured for key consistency check, the timestamps could be out of order
             * here.
             */
            WT_ASSERT(session,
              !F_ISSET(session->dhandle, WT_DHANDLE_TS_KEY_CONSISTENT) || upd == first_upd);
            first_upd = upd->next;

            __wt_verbose(session, WT_VERB_RECOVERY_RTS_FLAG(S2C(session)),
              "rollback to stable update aborted with txnid: %" PRIu64
              " durable timestamp: %s and stable timestamp: %s, prepared: %s",
              upd->txnid, __wt_timestamp_to_string(upd->durable_ts, ts_string[0]),
              __wt_timestamp_to_string(rollback_timestamp, ts_string[1]),
              rollback_timestamp < upd->durable_ts ? "false" : "true");

            upd->txnid = WT_TXN_ABORTED;
            WT_STAT_CONN_INCR(session, txn_rts_upd_aborted);
            upd->durable_ts = upd->start_ts = WT_TS_NONE;
        } else {
            /* Valid update is found. */
            WT_ASSERT(session, first_upd == upd);
            break;
        }
    }

    /*
     * Clear the history store flag for the stable update to indicate that this update should not be
     * written into the history store later, when all the aborted updates are removed from the
     * history store. The next time when this update is moved into the history store, it will have a
     * different stop time point.
     */
    if (first_upd != NULL) {
        F_CLR(first_upd, WT_UPDATE_HS);
        *stable_update_found = true;
    }
}

/*
 * __rollback_abort_newer_insert --
 *     Apply the update abort check to each entry in an insert skip list.
 */
static void
__rollback_abort_newer_insert(
  WT_SESSION_IMPL *session, WT_INSERT_HEAD *head, wt_timestamp_t rollback_timestamp)
{
    WT_INSERT *ins;
    bool stable_update_found;

    WT_SKIP_FOREACH (ins, head)
        if (ins->upd != NULL)
            __rollback_abort_newer_update(
              session, ins->upd, rollback_timestamp, &stable_update_found);
}

/*
 * __rollback_row_add_update --
 *     Add the provided update to the head of the update list.
 */
static inline int
__rollback_row_add_update(WT_SESSION_IMPL *session, WT_PAGE *page, WT_ROW *rip, WT_UPDATE *upd)
{
    WT_DECL_RET;
    WT_PAGE_MODIFY *mod;
    WT_UPDATE *last_upd, *old_upd, **upd_entry;
    size_t upd_size;

    last_upd = NULL;
    /* If we don't yet have a modify structure, we'll need one. */
    WT_RET(__wt_page_modify_init(session, page));
    mod = page->modify;

    /* Allocate an update array as necessary. */
    WT_PAGE_ALLOC_AND_SWAP(session, page, mod->mod_row_update, upd_entry, page->entries);

    /* Set the WT_UPDATE array reference. */
    upd_entry = &mod->mod_row_update[WT_ROW_SLOT(page, rip)];
    upd_size = __wt_update_list_memsize(upd);

    /* If there are existing updates, append them after the new updates. */
    for (last_upd = upd; last_upd->next != NULL; last_upd = last_upd->next)
        ;
    last_upd->next = *upd_entry;

    /*
     * We can either put a tombstone plus an update or a single update on the update chain.
     *
     * Set the "old" entry to the second update in the list so that the serialization function
     * succeeds in swapping the first update into place.
     */
    if (upd->next != NULL)
        *upd_entry = upd->next;
    old_upd = *upd_entry;

    /*
     * Point the new WT_UPDATE item to the next element in the list. The serialization function acts
     * as our memory barrier to flush this write.
     */
    upd->next = old_upd;

    /*
     * Serialize the update. Rollback to stable doesn't need to check the visibility of the on page
     * value to detect conflict.
     */
    WT_ERR(__wt_update_serial(session, NULL, page, upd_entry, &upd, upd_size, true));

    if (0) {
err:
        if (last_upd != NULL)
            last_upd->next = NULL;
    }

    return (ret);
}

/*
 * __rollback_row_ondisk_fixup_key --
 *     Abort updates in the history store and replace the on-disk value with an update that
 *     satisfies the given timestamp.
 */
static int
__rollback_row_ondisk_fixup_key(WT_SESSION_IMPL *session, WT_PAGE *page, WT_ROW *rip,
  wt_timestamp_t rollback_timestamp, bool replace)
{
    WT_CELL_UNPACK_KV *unpack, _unpack;
    WT_CURSOR *hs_cursor;
    WT_CURSOR_BTREE *cbt;
    WT_DECL_ITEM(hs_key);
    WT_DECL_ITEM(hs_value);
    WT_DECL_ITEM(key);
    WT_DECL_RET;
    WT_ITEM full_value;
    WT_UPDATE *hs_upd, *tombstone, *upd;
    wt_timestamp_t hs_durable_ts, hs_start_ts, hs_stop_durable_ts, newer_hs_durable_ts;
    uint64_t hs_counter, type_full;
    uint32_t hs_btree_id;
    uint8_t type;
    int cmp;
    char ts_string[4][WT_TS_INT_STRING_SIZE];
    bool valid_update_found;
#ifdef HAVE_DIAGNOSTIC
    bool first_record;
#endif

    hs_cursor = NULL;
    hs_upd = tombstone = upd = NULL;
    hs_durable_ts = hs_start_ts = hs_stop_durable_ts = WT_TS_NONE;
    hs_btree_id = S2BT(session)->id;
    WT_CLEAR(full_value);
    valid_update_found = false;
#ifdef HAVE_DIAGNOSTIC
    first_record = true;
#endif

    /* Allocate buffers for the data store and history store key. */
    WT_RET(__wt_scr_alloc(session, 0, &key));
    WT_ERR(__wt_scr_alloc(session, 0, &hs_key));
    WT_ERR(__wt_scr_alloc(session, 0, &hs_value));

    WT_ERR(__wt_row_leaf_key(session, page, rip, key, false));

    /* Get the full update value from the data store. */
    unpack = &_unpack;
    __wt_row_leaf_value_cell(session, page, rip, NULL, unpack);
    WT_ERR(__wt_page_cell_data_ref(session, page, unpack, &full_value));
    WT_ERR(__wt_buf_set(session, &full_value, full_value.data, full_value.size));
    newer_hs_durable_ts = unpack->tw.durable_start_ts;

    /* Open a history store table cursor. */
    WT_ERR(__wt_hs_cursor_open(session));
    hs_cursor = session->hs_cursor;
    cbt = (WT_CURSOR_BTREE *)hs_cursor;

    /*
     * Scan the history store for the given btree and key with maximum start timestamp to let the
     * search point to the last version of the key and start traversing backwards to find out the
     * satisfying record according the given timestamp. Any satisfying history store record is moved
     * into data store and removed from history store. If none of the history store records satisfy
     * the given timestamp, the key is removed from data store.
     */
    ret = __wt_hs_cursor_position(session, hs_cursor, hs_btree_id, key, WT_TS_MAX, NULL);
    for (; ret == 0; ret = __wt_hs_cursor_prev(session, hs_cursor)) {
        WT_ERR(hs_cursor->get_key(hs_cursor, &hs_btree_id, hs_key, &hs_start_ts, &hs_counter));

        /* Stop before crossing over to the next btree */
        if (hs_btree_id != S2BT(session)->id)
            break;

        /*
         * Keys are sorted in an order, skip the ones before the desired key, and bail out if we
         * have crossed over the desired key and not found the record we are looking for.
         */
        WT_ERR(__wt_compare(session, NULL, hs_key, key, &cmp));
        if (cmp != 0)
            break;

        /*
         * If the stop time pair on the tombstone in the history store is already globally visible
         * we can skip it.
         */
        if (__wt_txn_tw_stop_visible_all(session, &cbt->upd_value->tw)) {
            WT_STAT_CONN_INCR(session, cursor_prev_hs_tombstone_rts);
            continue;
        }

        /*
         * As part of the history store search, we never get an exact match based on our search
         * criteria as we always search for a maximum record for that key. Make sure that we set the
         * comparison result as an exact match to remove this key as part of rollback to stable. In
         * case if we don't mark the comparison result as same, later the __wt_row_modify function
         * will not properly remove the update from history store.
         */
        cbt->compare = 0;

        /* Get current value and convert to full update if it is a modify. */
        WT_ERR(hs_cursor->get_value(
          hs_cursor, &hs_stop_durable_ts, &hs_durable_ts, &type_full, hs_value));
        type = (uint8_t)type_full;
        if (type == WT_UPDATE_MODIFY)
            WT_ERR(__wt_modify_apply_item(
              session, S2BT(session)->value_format, &full_value, hs_value->data));
        else {
            WT_ASSERT(session, type == WT_UPDATE_STANDARD);
            WT_ERR(__wt_buf_set(session, &full_value, hs_value->data, hs_value->size));
        }

        /*
         * Verify the history store timestamps are in order. The start timestamp may be equal to the
         * stop timestamp if the original update's commit timestamp is out of order. We may see
         * records newer than or equal to the onpage value if eviction runs concurrently with
         * checkpoint. In that case, don't verify the first record.
         */
        WT_ASSERT(session,
          hs_stop_durable_ts <= newer_hs_durable_ts || hs_start_ts == hs_stop_durable_ts ||
            first_record);

        if (hs_stop_durable_ts < newer_hs_durable_ts)
            WT_STAT_CONN_DATA_INCR(session, txn_rts_hs_stop_older_than_newer_start);

        /*
         * Stop processing when we find the newer version value of this key is stable according to
         * the current version stop timestamp when it is not appending the selected update to the
         * update chain. Also it confirms that history store doesn't contains any newer version than
         * the current version for the key.
         */
        if (!replace && hs_stop_durable_ts <= rollback_timestamp) {
            __wt_verbose(session, WT_VERB_RECOVERY_RTS_FLAG(S2C(session)),
              "history store update valid with stop timestamp: %s and stable timestamp: %s",
              __wt_timestamp_to_string(hs_stop_durable_ts, ts_string[0]),
              __wt_timestamp_to_string(rollback_timestamp, ts_string[1]));
            break;
        }

        /* Stop processing when we find a stable update according to the given timestamp. */
        if (hs_durable_ts <= rollback_timestamp) {
            __wt_verbose(session, WT_VERB_RECOVERY_RTS_FLAG(S2C(session)),
              "history store update valid with start timestamp: %s, durable timestamp: %s, stop "
              "timestamp: %s and stable timestamp: %s",
              __wt_timestamp_to_string(hs_start_ts, ts_string[0]),
              __wt_timestamp_to_string(hs_durable_ts, ts_string[1]),
              __wt_timestamp_to_string(hs_stop_durable_ts, ts_string[2]),
              __wt_timestamp_to_string(rollback_timestamp, ts_string[3]));
            valid_update_found = true;
            break;
        }

        __wt_verbose(session, WT_VERB_RECOVERY_RTS_FLAG(S2C(session)),
          "history store update aborted with start timestamp: %s, durable timestamp: %s, stop "
          "timestamp: %s and stable timestamp: %s",
          __wt_timestamp_to_string(hs_start_ts, ts_string[0]),
          __wt_timestamp_to_string(hs_durable_ts, ts_string[1]),
          __wt_timestamp_to_string(hs_stop_durable_ts, ts_string[2]),
          __wt_timestamp_to_string(rollback_timestamp, ts_string[3]));

        /*
         * Start time point of the current record may be used as stop time point of the previous
         * record. Save it to verify against the previous record and check if we need to append the
         * stop time point as a tombstone when we rollback the history store record.
         */
        newer_hs_durable_ts = hs_durable_ts;
#ifdef HAVE_DIAGNOSTIC
        first_record = false;
#endif

        WT_ERR(__wt_upd_alloc_tombstone(session, &hs_upd, NULL));
        WT_ERR(__wt_hs_modify(cbt, hs_upd));
        WT_STAT_CONN_DATA_INCR(session, txn_rts_hs_removed);
        WT_STAT_CONN_DATA_INCR(session, cache_hs_key_truncate_rts_unstable);
    }

    if (replace) {
        /*
         * If we found a history value that satisfied the given timestamp, add it to the update
         * list. Otherwise remove the key by adding a tombstone.
         */
        if (valid_update_found) {
            WT_ERR(__wt_upd_alloc(session, &full_value, WT_UPDATE_STANDARD, &upd, NULL));

            upd->txnid = cbt->upd_value->tw.start_txn;
            upd->durable_ts = cbt->upd_value->tw.durable_start_ts;
            upd->start_ts = cbt->upd_value->tw.start_ts;
            __wt_verbose(session, WT_VERB_RECOVERY_RTS_FLAG(S2C(session)),
              "update restored from history store (txnid: %" PRIu64
              ", start_ts: %s, durable_ts: %s",
              upd->txnid, __wt_timestamp_to_string(upd->start_ts, ts_string[0]),
              __wt_timestamp_to_string(upd->durable_ts, ts_string[1]));

            /*
             * Set the flag to indicate that this update has been restored from history store for
             * the rollback to stable operation.
             */
            F_SET(upd, WT_UPDATE_RESTORED_FROM_HS);

            /*
             * We have a tombstone on the original update chain and it is behind the stable
             * timestamp, we need to restore that as well.
             */
            if (hs_stop_durable_ts <= rollback_timestamp &&
              hs_stop_durable_ts < newer_hs_durable_ts) {
                WT_ERR(__wt_upd_alloc_tombstone(session, &tombstone, NULL));
                tombstone->txnid = cbt->upd_value->tw.stop_txn;
                tombstone->durable_ts = cbt->upd_value->tw.durable_stop_ts;
                tombstone->start_ts = cbt->upd_value->tw.stop_ts;
                __wt_verbose(session, WT_VERB_RECOVERY_RTS_FLAG(S2C(session)),
                  "tombstone restored from history store (txnid: %" PRIu64
                  ", start_ts: %s, durable_ts: %s",
                  tombstone->txnid, __wt_timestamp_to_string(tombstone->start_ts, ts_string[0]),
                  __wt_timestamp_to_string(tombstone->durable_ts, ts_string[1]));

                /*
                 * Set the flag to indicate that this update has been restored from history store
                 * for the rollback to stable operation.
                 */
                F_SET(tombstone, WT_UPDATE_RESTORED_FROM_HS);

                tombstone->next = upd;
                upd = tombstone;
                WT_STAT_CONN_DATA_INCR(session, txn_rts_hs_restore_tombstones);
            }
        } else {
            WT_ERR(__wt_upd_alloc_tombstone(session, &upd, NULL));
<<<<<<< HEAD
            WT_STAT_CONN_INCR(session, txn_rts_keys_removed);
            WT_STAT_DATA_INCR(session, txn_rts_keys_removed);
            __wt_verbose(
              session, WT_VERB_RECOVERY_RTS_FLAG(S2C(session)), "%p: key removed", (void *)key);
=======
            WT_STAT_CONN_DATA_INCR(session, txn_rts_keys_removed);
            __wt_verbose(session, WT_VERB_RTS, "%p: key removed", (void *)key);
>>>>>>> 8ed7755e
        }

        WT_ERR(__rollback_row_add_update(session, page, rip, upd));
    }

    /* Finally remove that update from history store. */
    if (valid_update_found) {
        WT_ERR(__wt_upd_alloc_tombstone(session, &hs_upd, NULL));
        WT_ERR(__wt_hs_modify(cbt, hs_upd));
        WT_STAT_CONN_DATA_INCR(session, txn_rts_hs_removed);
        WT_STAT_CONN_DATA_INCR(session, cache_hs_key_truncate_rts);
    }

    if (0) {
err:
        WT_ASSERT(session, tombstone == NULL || upd == tombstone);
        __wt_free_update_list(session, &upd);
        __wt_free_update_list(session, &hs_upd);
    }
    __wt_scr_free(session, &hs_key);
    __wt_scr_free(session, &hs_value);
    __wt_scr_free(session, &key);
    __wt_buf_free(session, &full_value);
    WT_TRET(__wt_hs_cursor_close(session));
    return (ret);
}

/*
 * __rollback_abort_row_ondisk_kv --
 *     Fix the on-disk row K/V version according to the given timestamp.
 */
static int
__rollback_abort_row_ondisk_kv(
  WT_SESSION_IMPL *session, WT_PAGE *page, WT_ROW *rip, wt_timestamp_t rollback_timestamp)
{
    WT_CELL_UNPACK_KV *vpack, _vpack;
    WT_DECL_RET;
    WT_ITEM buf;
    WT_UPDATE *upd;
    char ts_string[5][WT_TS_INT_STRING_SIZE];
    bool prepared;

    vpack = &_vpack;
    WT_CLEAR(buf);
    upd = NULL;

    __wt_row_leaf_value_cell(session, page, rip, NULL, vpack);
    prepared = vpack->tw.prepare;
    if (WT_IS_HS(session->dhandle)) {
        /*
         * Abort the history store update with stop durable timestamp greater than the stable
         * timestamp or the updates with max stop timestamp which implies that they are associated
         * with prepared transactions.
         */
        if (vpack->tw.durable_stop_ts > rollback_timestamp || vpack->tw.stop_ts == WT_TS_MAX) {
            __wt_verbose(session, WT_VERB_RECOVERY_RTS_FLAG(S2C(session)),
              "hs update aborted with start durable/commit timestamp: %s, %s, stop durable/commit "
              "timestamp: %s, %s and stable timestamp: %s",
              __wt_timestamp_to_string(vpack->tw.durable_start_ts, ts_string[0]),
              __wt_timestamp_to_string(vpack->tw.start_ts, ts_string[1]),
              __wt_timestamp_to_string(vpack->tw.durable_stop_ts, ts_string[2]),
              __wt_timestamp_to_string(vpack->tw.stop_ts, ts_string[3]),
              __wt_timestamp_to_string(rollback_timestamp, ts_string[4]));
            WT_RET(__wt_upd_alloc_tombstone(session, &upd, NULL));
            WT_STAT_CONN_DATA_INCR(session, txn_rts_sweep_hs_keys);
        } else
            return (0);
    } else if (vpack->tw.durable_start_ts > rollback_timestamp ||
      (!WT_TIME_WINDOW_HAS_STOP(&vpack->tw) && prepared)) {
        __wt_verbose(session, WT_VERB_RECOVERY_RTS_FLAG(S2C(session)),
          "on-disk update aborted with start durable timestamp: %s, commit timestamp: %s, "
          "prepared: %s and stable timestamp: %s",
          __wt_timestamp_to_string(vpack->tw.durable_start_ts, ts_string[0]),
          __wt_timestamp_to_string(vpack->tw.start_ts, ts_string[1]), prepared ? "true" : "false",
          __wt_timestamp_to_string(rollback_timestamp, ts_string[2]));
        if (!F_ISSET(S2C(session), WT_CONN_IN_MEMORY))
            return (__rollback_row_ondisk_fixup_key(session, page, rip, rollback_timestamp, true));
        else {
            /*
             * In-memory database don't have a history store to provide a stable update, so remove
             * the key.
             */
            WT_RET(__wt_upd_alloc_tombstone(session, &upd, NULL));
            WT_STAT_CONN_DATA_INCR(session, txn_rts_keys_removed);
        }
    } else if (WT_TIME_WINDOW_HAS_STOP(&vpack->tw) &&
      (vpack->tw.durable_stop_ts > rollback_timestamp || prepared)) {
        /*
         * Clear the remove operation from the key by inserting the original on-disk value as a
         * standard update.
         */
        WT_RET(__wt_page_cell_data_ref(session, page, vpack, &buf));

        WT_ERR(__wt_upd_alloc(session, &buf, WT_UPDATE_STANDARD, &upd, NULL));
        upd->txnid = vpack->tw.start_txn;
        upd->durable_ts = vpack->tw.durable_start_ts;
        upd->start_ts = vpack->tw.start_ts;
        F_SET(upd, WT_UPDATE_RESTORED_FROM_DS);
<<<<<<< HEAD
        WT_STAT_CONN_INCR(session, txn_rts_keys_restored);
        WT_STAT_DATA_INCR(session, txn_rts_keys_restored);
        __wt_verbose(session, WT_VERB_RECOVERY_RTS_FLAG(S2C(session)),
=======
        WT_STAT_CONN_DATA_INCR(session, txn_rts_keys_restored);
        __wt_verbose(session, WT_VERB_RTS,
>>>>>>> 8ed7755e
          "key restored with commit timestamp: %s, durable timestamp: %s txnid: %" PRIu64
          "and removed commit timestamp: %s, durable timestamp: %s, txnid: %" PRIu64
          ", prepared: %s",
          __wt_timestamp_to_string(upd->start_ts, ts_string[0]),
          __wt_timestamp_to_string(upd->durable_ts, ts_string[1]), upd->txnid,
          __wt_timestamp_to_string(vpack->tw.stop_ts, ts_string[2]),
          __wt_timestamp_to_string(vpack->tw.durable_stop_ts, ts_string[3]), vpack->tw.stop_txn,
          prepared ? "true" : "false");
    } else
        /* Stable version according to the timestamp. */
        return (0);

    WT_ERR(__rollback_row_add_update(session, page, rip, upd));
    upd = NULL;

err:
    __wt_buf_free(session, &buf);
    __wt_free(session, upd);
    return (ret);
}

/*
 * __rollback_abort_newer_col_var --
 *     Abort updates on a variable length col leaf page with timestamps newer than the rollback
 *     timestamp.
 */
static void
__rollback_abort_newer_col_var(
  WT_SESSION_IMPL *session, WT_PAGE *page, wt_timestamp_t rollback_timestamp)
{
    WT_COL *cip;
    WT_INSERT_HEAD *ins;
    uint32_t i;

    /* Review the changes to the original on-page data items */
    WT_COL_FOREACH (page, cip, i)
        if ((ins = WT_COL_UPDATE(page, cip)) != NULL)
            __rollback_abort_newer_insert(session, ins, rollback_timestamp);

    /* Review the append list */
    if ((ins = WT_COL_APPEND(page)) != NULL)
        __rollback_abort_newer_insert(session, ins, rollback_timestamp);
}

/*
 * __rollback_abort_newer_col_fix --
 *     Abort updates on a fixed length col leaf page with timestamps newer than the rollback
 *     timestamp.
 */
static void
__rollback_abort_newer_col_fix(
  WT_SESSION_IMPL *session, WT_PAGE *page, wt_timestamp_t rollback_timestamp)
{
    WT_INSERT_HEAD *ins;

    /* Review the changes to the original on-page data items */
    if ((ins = WT_COL_UPDATE_SINGLE(page)) != NULL)
        __rollback_abort_newer_insert(session, ins, rollback_timestamp);

    /* Review the append list */
    if ((ins = WT_COL_APPEND(page)) != NULL)
        __rollback_abort_newer_insert(session, ins, rollback_timestamp);
}

/*
 * __rollback_abort_row_reconciled_page_internal --
 *     Abort updates on a history store using the in-memory build reconciled page of data store.
 */
static int
__rollback_abort_row_reconciled_page_internal(WT_SESSION_IMPL *session, const void *image,
  const uint8_t *addr, size_t addr_size, wt_timestamp_t rollback_timestamp)
{
    WT_DECL_RET;
    WT_ITEM tmp;
    WT_PAGE *mod_page;
    WT_ROW *rip;
    uint32_t i, page_flags;
    const void *image_local;

    /*
     * Don't pass an allocated buffer to the underlying block read function, force allocation of new
     * memory of the appropriate size.
     */
    WT_CLEAR(tmp);

    mod_page = NULL;
    image_local = image;

    if (image_local == NULL) {
        WT_RET(__wt_bt_read(session, &tmp, addr, addr_size));
        image_local = tmp.data;
    }

    /* Don't free the passed image later. */
    page_flags = image != NULL ? 0 : WT_PAGE_DISK_ALLOC;
    WT_ERR(__wt_page_inmem(session, NULL, image_local, page_flags, &mod_page));
    tmp.mem = NULL;
    WT_ROW_FOREACH (mod_page, rip, i)
        WT_ERR_NOTFOUND_OK(
          __rollback_row_ondisk_fixup_key(session, mod_page, rip, rollback_timestamp, false),
          false);

err:
    if (mod_page != NULL)
        __wt_page_out(session, &mod_page);
    __wt_buf_free(session, &tmp);

    return (ret);
}

/*
 * __rollback_abort_row_reconciled_page --
 *     Abort updates on a history store using the reconciled pages of data store.
 */
static int
__rollback_abort_row_reconciled_page(
  WT_SESSION_IMPL *session, WT_PAGE *page, wt_timestamp_t rollback_timestamp)
{
    WT_MULTI *multi;
    WT_PAGE_MODIFY *mod;
    uint32_t multi_entry;
    char ts_string[3][WT_TS_INT_STRING_SIZE];

    if ((mod = page->modify) == NULL)
        return (0);

    if (mod->rec_result == WT_PM_REC_REPLACE &&
      (mod->mod_replace.ta.newest_start_durable_ts > rollback_timestamp ||
        mod->mod_replace.ta.newest_stop_durable_ts > rollback_timestamp ||
        mod->mod_replace.ta.prepare)) {
        __wt_verbose(session, WT_VERB_RECOVERY_RTS_FLAG(S2C(session)),
          "reconciled replace block page history store update removal on-disk with start durable "
          "timestamp: %s, stop durable timestamp: %s and stable timestamp: %s",
          __wt_timestamp_to_string(mod->mod_replace.ta.newest_start_durable_ts, ts_string[0]),
          __wt_timestamp_to_string(mod->mod_replace.ta.newest_stop_durable_ts, ts_string[1]),
          __wt_timestamp_to_string(rollback_timestamp, ts_string[2]));

        /* Remove the history store newer updates. */
        if (!WT_IS_HS(session->dhandle))
            WT_RET(__rollback_abort_row_reconciled_page_internal(session, mod->u1.r.disk_image,
              mod->u1.r.replace.addr, mod->u1.r.replace.size, rollback_timestamp));

        /*
         * As this page has newer aborts that are aborted, make sure to mark the page as dirty to
         * let the reconciliation happens again on the page. Otherwise, the eviction may pick the
         * already reconciled page to write to disk with newer updates.
         */
        __wt_page_modify_set(session, page);
    } else if (mod->rec_result == WT_PM_REC_MULTIBLOCK) {
        for (multi = mod->mod_multi, multi_entry = 0; multi_entry < mod->mod_multi_entries;
             ++multi, ++multi_entry)
            if (multi->addr.ta.newest_start_durable_ts > rollback_timestamp ||
              multi->addr.ta.newest_stop_durable_ts > rollback_timestamp ||
              multi->addr.ta.prepare) {
                __wt_verbose(session, WT_VERB_RECOVERY_RTS_FLAG(S2C(session)),
                  "reconciled multi block page history store update removal on-disk with start "
                  "durable timestamp: %s, stop durable timestamp: %s and stable timestamp: %s",
                  __wt_timestamp_to_string(multi->addr.ta.newest_start_durable_ts, ts_string[0]),
                  __wt_timestamp_to_string(multi->addr.ta.newest_stop_durable_ts, ts_string[1]),
                  __wt_timestamp_to_string(rollback_timestamp, ts_string[2]));

                /* Remove the history store newer updates. */
                if (!WT_IS_HS(session->dhandle))
                    WT_RET(__rollback_abort_row_reconciled_page_internal(session, multi->disk_image,
                      multi->addr.addr, multi->addr.size, rollback_timestamp));

                /*
                 * As this page has newer aborts that are aborted, make sure to mark the page as
                 * dirty to let the reconciliation happens again on the page. Otherwise, the
                 * eviction may pick the already reconciled page to write to disk with newer
                 * updates.
                 */
                __wt_page_modify_set(session, page);
            }
    }

    return (0);
}

/*
 * __rollback_abort_newer_row_leaf --
 *     Abort updates on a row leaf page with timestamps newer than the rollback timestamp.
 */
static int
__rollback_abort_newer_row_leaf(
  WT_SESSION_IMPL *session, WT_PAGE *page, wt_timestamp_t rollback_timestamp)
{
    WT_INSERT_HEAD *insert;
    WT_ROW *rip;
    WT_UPDATE *upd;
    uint32_t i;
    bool stable_update_found;

    /*
     * Review the insert list for keys before the first entry on the disk page.
     */
    if ((insert = WT_ROW_INSERT_SMALLEST(page)) != NULL)
        __rollback_abort_newer_insert(session, insert, rollback_timestamp);

    /*
     * Review updates that belong to keys that are on the disk image, as well as for keys inserted
     * since the page was read from disk.
     */
    WT_ROW_FOREACH (page, rip, i) {
        stable_update_found = false;
        if ((upd = WT_ROW_UPDATE(page, rip)) != NULL)
            __rollback_abort_newer_update(session, upd, rollback_timestamp, &stable_update_found);

        if ((insert = WT_ROW_INSERT(page, rip)) != NULL)
            __rollback_abort_newer_insert(session, insert, rollback_timestamp);

        /*
         * If there is no stable update found in the update list, abort any on-disk value.
         */
        if (!stable_update_found)
            WT_RET(__rollback_abort_row_ondisk_kv(session, page, rip, rollback_timestamp));
    }

    /*
     * If the configuration is not in-memory, abort history store updates from the reconciled pages
     * of data store.
     */
    if (!F_ISSET(S2C(session), WT_CONN_IN_MEMORY))
        WT_RET(__rollback_abort_row_reconciled_page(session, page, rollback_timestamp));
    return (0);
}

/*
 * __rollback_get_ref_max_durable_timestamp --
 *     Returns the ref aggregated max durable timestamp. The max durable timestamp is calculated
 *     between both start and stop durable timestamps except for history store, because most of the
 *     history store updates have stop timestamp either greater or equal to the start timestamp
 *     except for the updates written for the prepared updates on the data store. To abort the
 *     updates with no stop timestamp, we must include the newest stop timestamp also into the
 *     calculation of maximum durable timestamp of the history store.
 */
static wt_timestamp_t
__rollback_get_ref_max_durable_timestamp(WT_SESSION_IMPL *session, WT_TIME_AGGREGATE *ta)
{
    if (WT_IS_HS(session->dhandle))
        return WT_MAX(ta->newest_stop_durable_ts, ta->newest_stop_ts);
    else
        return WT_MAX(ta->newest_start_durable_ts, ta->newest_stop_durable_ts);
}

/*
 * __rollback_page_needs_abort --
 *     Check whether the page needs rollback. Return true if the page has modifications newer than
 *     the given timestamp Otherwise return false.
 */
static bool
__rollback_page_needs_abort(
  WT_SESSION_IMPL *session, WT_REF *ref, wt_timestamp_t rollback_timestamp)
{
    WT_ADDR *addr;
    WT_CELL_UNPACK_ADDR vpack;
    WT_MULTI *multi;
    WT_PAGE_MODIFY *mod;
    wt_timestamp_t durable_ts;
    uint32_t i;
    char ts_string[WT_TS_INT_STRING_SIZE];
    const char *tag;
    bool prepared, result;

    addr = ref->addr;
    mod = ref->page == NULL ? NULL : ref->page->modify;
    durable_ts = WT_TS_NONE;
    tag = "undefined state";
    prepared = result = false;

    /*
     * The rollback operation should be performed on this page when any one of the following is
     * greater than the given timestamp:
     * 1. The reconciled replace page max durable timestamp.
     * 2. The reconciled multi page max durable timestamp.
     * 3. The on page address max durable timestamp.
     * 4. The off page address max durable timestamp.
     */
    if (mod != NULL && mod->rec_result == WT_PM_REC_REPLACE) {
        tag = "reconciled replace block";
        durable_ts = __rollback_get_ref_max_durable_timestamp(session, &mod->mod_replace.ta);
        prepared = mod->mod_replace.ta.prepare;
        result = (durable_ts > rollback_timestamp) || prepared;
    } else if (mod != NULL && mod->rec_result == WT_PM_REC_MULTIBLOCK) {
        tag = "reconciled multi block";
        /* Calculate the max durable timestamp by traversing all multi addresses. */
        for (multi = mod->mod_multi, i = 0; i < mod->mod_multi_entries; ++multi, ++i) {
            durable_ts = WT_MAX(
              durable_ts, __rollback_get_ref_max_durable_timestamp(session, &multi->addr.ta));
            if (multi->addr.ta.prepare)
                prepared = true;
        }
        result = (durable_ts > rollback_timestamp) || prepared;
    } else if (!__wt_off_page(ref->home, addr)) {
        tag = "on page cell";
        /* Check if the page is obsolete using the page disk address. */
        __wt_cell_unpack_addr(session, ref->home->dsk, (WT_CELL *)addr, &vpack);
        durable_ts = __rollback_get_ref_max_durable_timestamp(session, &vpack.ta);
        prepared = vpack.ta.prepare;
        result = (durable_ts > rollback_timestamp) || prepared;
    } else if (addr != NULL) {
        tag = "address";
        durable_ts = __rollback_get_ref_max_durable_timestamp(session, &addr->ta);
        prepared = addr->ta.prepare;
        result = (durable_ts > rollback_timestamp) || prepared;
    }

    __wt_verbose(session, WT_VERB_RECOVERY_RTS_FLAG(S2C(session)),
      "%p: page with %s durable timestamp: %s and prepared updates: %s", (void *)ref, tag,
      __wt_timestamp_to_string(durable_ts, ts_string), prepared ? "true" : "false");

    return (result);
}

/*
 * __rollback_abort_newer_updates --
 *     Abort updates on this page newer than the timestamp.
 */
static int
__rollback_abort_newer_updates(
  WT_SESSION_IMPL *session, WT_REF *ref, wt_timestamp_t rollback_timestamp)
{
    WT_PAGE *page;

    /* Review deleted page saved to the ref. */
    if (ref->page_del != NULL && rollback_timestamp < ref->page_del->durable_timestamp) {
        __wt_verbose(session, WT_VERB_RECOVERY_RTS_FLAG(S2C(session)),
          "%p: deleted page rolled back", (void *)ref);
        WT_RET(__wt_delete_page_rollback(session, ref));
    }

    /*
     * If we have a ref with clean page, find out whether the page has any modifications that are
     * newer than the given timestamp. As eviction writes the newest version to page, even a clean
     * page may also contain modifications that need rollback.
     */
    WT_ASSERT(session, ref->page != NULL);
    page = ref->page;
    if (!__wt_page_is_modified(page) &&
      !__rollback_page_needs_abort(session, ref, rollback_timestamp)) {
        __wt_verbose(
          session, WT_VERB_RECOVERY_RTS_FLAG(S2C(session)), "%p: page skipped", (void *)ref);
        return (0);
    }

    WT_STAT_CONN_INCR(session, txn_rts_pages_visited);
    __wt_verbose(session, WT_VERB_RECOVERY_RTS_FLAG(S2C(session)),
      "%p: page rolled back when page is modified: %s", (void *)ref,
      __wt_page_is_modified(page) ? "true" : "false");

    switch (page->type) {
    case WT_PAGE_COL_FIX:
        __rollback_abort_newer_col_fix(session, page, rollback_timestamp);
        break;
    case WT_PAGE_COL_VAR:
        __rollback_abort_newer_col_var(session, page, rollback_timestamp);
        break;
    case WT_PAGE_COL_INT:
    case WT_PAGE_ROW_INT:
        /*
         * There is nothing to do for internal pages, since we aren't rolling back far enough to
         * potentially include reconciled changes - and thus won't need to roll back structure
         * changes on internal pages.
         */
        break;
    case WT_PAGE_ROW_LEAF:
        WT_RET(__rollback_abort_newer_row_leaf(session, page, rollback_timestamp));
        break;
    default:
        WT_RET(__wt_illegal_value(session, page->type));
    }

    return (0);
}

/*
 * __rollback_abort_fast_truncate --
 *     Abort fast truncate on this page newer than the timestamp.
 */
static int
__rollback_abort_fast_truncate(
  WT_SESSION_IMPL *session, WT_REF *ref, wt_timestamp_t rollback_timestamp)
{
    /* Review deleted page saved to the ref. */
    if (ref->page_del != NULL && rollback_timestamp < ref->page_del->durable_timestamp) {
        __wt_verbose(session, WT_VERB_RECOVERY_RTS_FLAG(S2C(session)),
          "%p: deleted page rolled back", (void *)ref);
        WT_RET(__wt_delete_page_rollback(session, ref));
    }

    return (0);
}

/*
 * __wt_rts_page_skip --
 *     Skip if rollback to stable doesn't requires to read this page.
 */
int
__wt_rts_page_skip(WT_SESSION_IMPL *session, WT_REF *ref, void *context, bool *skipp)
{
    wt_timestamp_t rollback_timestamp;

    rollback_timestamp = *(wt_timestamp_t *)(context);
    *skipp = false; /* Default to reading */

    /* If the page state is other than on disk, we want to look at it. */
    if (ref->state != WT_REF_DISK)
        return (0);

    /* Check whether this ref has any possible updates to be aborted. */
    if (!__rollback_page_needs_abort(session, ref, rollback_timestamp)) {
        *skipp = true;
        __wt_verbose(
          session, WT_VERB_RECOVERY_RTS_FLAG(S2C(session)), "%p: page walk skipped", (void *)ref);
        WT_STAT_CONN_INCR(session, txn_rts_tree_walk_skip_pages);
    }

    return (0);
}

/*
 * __rollback_to_stable_btree_walk --
 *     Called for each open handle - choose to either skip or wipe the commits
 */
static int
__rollback_to_stable_btree_walk(WT_SESSION_IMPL *session, wt_timestamp_t rollback_timestamp)
{
    WT_DECL_RET;
    WT_REF *child_ref, *ref;

    /* Walk the tree, marking commits aborted where appropriate. */
    ref = NULL;
    while ((ret = __wt_tree_walk_custom_skip(session, &ref, __wt_rts_page_skip, &rollback_timestamp,
              WT_READ_NO_EVICT | WT_READ_WONT_NEED)) == 0 &&
      ref != NULL)
        if (F_ISSET(ref, WT_REF_FLAG_INTERNAL)) {
            WT_INTL_FOREACH_BEGIN (session, ref->page, child_ref) {
                WT_RET(__rollback_abort_fast_truncate(session, child_ref, rollback_timestamp));
            }
            WT_INTL_FOREACH_END;
        } else
            WT_RET(__rollback_abort_newer_updates(session, ref, rollback_timestamp));

    return (ret);
}

/*
 * __rollback_to_stable_btree --
 *     Called for each object handle - choose to either skip or wipe the commits
 */
static int
__rollback_to_stable_btree(WT_SESSION_IMPL *session, wt_timestamp_t rollback_timestamp)
{
    WT_BTREE *btree;
    WT_CONNECTION_IMPL *conn;
    WT_DECL_RET;

    btree = S2BT(session);
    conn = S2C(session);

    __wt_verbose(session, WT_VERB_RECOVERY_RTS_FLAG(S2C(session)),
      "rollback to stable connection logging enabled: %s and btree logging enabled: %s",
      FLD_ISSET(conn->log_flags, WT_CONN_LOG_ENABLED) ? "true" : "false",
      !F_ISSET(btree, WT_BTREE_NO_LOGGING) ? "true" : "false");

    /*
     * Immediately durable files don't get their commits wiped. This case mostly exists to support
     * the semantic required for the oplog in MongoDB - updates that have been made to the oplog
     * should not be aborted. It also wouldn't be safe to roll back updates for any table that had
     * it's records logged, since those updates would be recovered after a crash making them
     * inconsistent.
     */
    if (__wt_btree_immediately_durable(session)) {
        if (btree->id >= conn->stable_rollback_maxfile)
            WT_RET_PANIC(session, EINVAL, "btree file ID %" PRIu32 " larger than max %" PRIu32,
              btree->id, conn->stable_rollback_maxfile);
        return (0);
    }

    /* There is never anything to do for checkpoint handles */
    if (session->dhandle->checkpoint != NULL)
        return (0);

    /* There is nothing to do on an empty tree. */
    if (btree->root.page == NULL)
        return (0);

    WT_WITH_PAGE_INDEX(session, ret = __rollback_to_stable_btree_walk(session, rollback_timestamp));
    return (ret);
}

/*
 * __rollback_to_stable_check --
 *     Ensure the rollback request is reasonable.
 */
static int
__rollback_to_stable_check(WT_SESSION_IMPL *session)
{
    WT_DECL_RET;
    bool txn_active;

    /*
     * Help the user comply with the requirement that there are no concurrent operations. Protect
     * against spurious conflicts with the sweep server: we exclude it from running concurrent with
     * rolling back the history store contents.
     */
    ret = __wt_txn_activity_check(session, &txn_active);
#ifdef HAVE_DIAGNOSTIC
    if (txn_active)
        WT_TRET(__wt_verbose_dump_txn(session));
#endif

    if (ret == 0 && txn_active)
        WT_RET_MSG(session, EINVAL, "rollback_to_stable illegal with active transactions");

    return (ret);
}

/*
 * __rollback_to_stable_btree_hs_truncate --
 *     Wipe all history store updates for the btree (non-timestamped tables)
 */
static int
__rollback_to_stable_btree_hs_truncate(WT_SESSION_IMPL *session, uint32_t btree_id)
{
    WT_CURSOR *hs_cursor;
    WT_CURSOR_BTREE *cbt;
    WT_DECL_ITEM(hs_key);
    WT_DECL_RET;
    WT_ITEM key;
    WT_UPDATE *hs_upd;
    wt_timestamp_t hs_start_ts;
    uint64_t hs_counter;
    uint32_t hs_btree_id;
    int exact;
    char ts_string[WT_TS_INT_STRING_SIZE];

    hs_cursor = NULL;
    WT_CLEAR(key);
    hs_upd = NULL;

    WT_RET(__wt_scr_alloc(session, 0, &hs_key));

    /* Open a history store table cursor. */
    WT_ERR(__wt_hs_cursor_open(session));
    hs_cursor = session->hs_cursor;
    cbt = (WT_CURSOR_BTREE *)hs_cursor;

    /* Walk the history store for the given btree. */
    hs_cursor->set_key(hs_cursor, btree_id, &key, WT_TS_NONE, 0);
    ret = __wt_hs_cursor_search_near(session, hs_cursor, &exact);

    /*
     * The search should always end up pointing to the start of the required btree or end of the
     * previous btree on success. Move the cursor based on the result.
     */
    WT_ASSERT(session, (ret != 0 || exact != 0));
    if (ret == 0 && exact < 0)
        ret = __wt_hs_cursor_next(session, hs_cursor);

    for (; ret == 0; ret = __wt_hs_cursor_next(session, hs_cursor)) {
        WT_ERR(hs_cursor->get_key(hs_cursor, &hs_btree_id, hs_key, &hs_start_ts, &hs_counter));

        /* Stop crossing into the next btree boundary. */
        if (btree_id != hs_btree_id)
            break;

        /*
         * If the stop time pair on the tombstone in the history store is already globally visible
         * we can skip it.
         */
        if (__wt_txn_tw_stop_visible_all(session, &cbt->upd_value->tw)) {
            WT_STAT_CONN_INCR(session, cursor_next_hs_tombstone_rts);
            continue;
        }

        /* Set this comparison as exact match of the search for later use. */
        cbt->compare = 0;
        __wt_verbose(session, WT_VERB_RECOVERY_RTS_FLAG(S2C(session)),
          "rollback to stable history store cleanup of update with start timestamp: %s",
          __wt_timestamp_to_string(hs_start_ts, ts_string));

        WT_ERR(__wt_upd_alloc_tombstone(session, &hs_upd, NULL));
        WT_ERR(__wt_hs_modify(cbt, hs_upd));
        WT_STAT_CONN_DATA_INCR(session, txn_rts_hs_removed);
        WT_STAT_CONN_DATA_INCR(session, cache_hs_key_truncate_rts);
        hs_upd = NULL;
    }
    WT_ERR_NOTFOUND_OK(ret, false);

err:
    __wt_scr_free(session, &hs_key);
    __wt_free(session, hs_upd);
    WT_TRET(__wt_hs_cursor_close(session));

    return (ret);
}

/*
 * __rollback_to_stable_hs_final_pass --
 *     Perform rollback to stable on the history store to remove any entries newer than the stable
 *     timestamp.
 */
static int
__rollback_to_stable_hs_final_pass(WT_SESSION_IMPL *session, wt_timestamp_t rollback_timestamp)
{
    WT_CONFIG ckptconf;
    WT_CONFIG_ITEM cval, durableval, key;
    WT_DECL_RET;
    wt_timestamp_t max_durable_ts, newest_stop_durable_ts, newest_stop_ts;
    char *config;
    char ts_string[2][WT_TS_INT_STRING_SIZE];

    config = NULL;

    WT_RET(__wt_metadata_search(session, WT_HS_URI, &config));

    /*
     * Find out the max durable timestamp of the history store from checkpoint. Most of the history
     * store updates have stop timestamp either greater or equal to the start timestamp except for
     * the updates written for the prepared updates on the data store. To abort the updates with no
     * stop timestamp, we must include the newest stop timestamp also into the calculation of
     * maximum timestamp of the history store.
     */
    newest_stop_durable_ts = newest_stop_ts = WT_TS_NONE;
    WT_ERR(__wt_config_getones(session, config, "checkpoint", &cval));
    __wt_config_subinit(session, &ckptconf, &cval);
    for (; __wt_config_next(&ckptconf, &key, &cval) == 0;) {
        ret = __wt_config_subgets(session, &cval, "newest_stop_durable_ts", &durableval);
        if (ret == 0)
            newest_stop_durable_ts = WT_MAX(newest_stop_durable_ts, (wt_timestamp_t)durableval.val);
        WT_ERR_NOTFOUND_OK(ret, false);
        ret = __wt_config_subgets(session, &cval, "newest_stop_ts", &durableval);
        if (ret == 0)
            newest_stop_ts = WT_MAX(newest_stop_ts, (wt_timestamp_t)durableval.val);
        WT_ERR_NOTFOUND_OK(ret, false);
    }
    max_durable_ts = WT_MAX(newest_stop_ts, newest_stop_durable_ts);
    WT_ERR(__wt_session_get_dhandle(session, WT_HS_URI, NULL, NULL, 0));

    /*
     * The rollback operation should be performed on the history store file when the checkpoint
     * durable start/stop timestamp is greater than the rollback timestamp.
     */
    if (max_durable_ts > rollback_timestamp) {
        __wt_verbose(session, WT_VERB_RECOVERY_RTS_FLAG(S2C(session)),
          "tree rolled back with durable timestamp: %s",
          __wt_timestamp_to_string(max_durable_ts, ts_string[0]));
        WT_TRET(__rollback_to_stable_btree(session, rollback_timestamp));
    } else
        __wt_verbose(session, WT_VERB_RECOVERY_RTS_FLAG(S2C(session)),
          "tree skipped with durable timestamp: %s and stable timestamp: %s",
          __wt_timestamp_to_string(max_durable_ts, ts_string[0]),
          __wt_timestamp_to_string(rollback_timestamp, ts_string[1]));

    WT_TRET(__wt_session_release_dhandle(session));

err:
    __wt_free(session, config);
    return (ret);
}

/*
 * __rollback_to_stable_btree_apply --
 *     Perform rollback to stable to all files listed in the metadata, apart from the metadata and
 *     history store files.
 */
static int
__rollback_to_stable_btree_apply(WT_SESSION_IMPL *session)
{
    WT_CONFIG ckptconf;
    WT_CONFIG_ITEM cval, value, key;
    WT_CURSOR *cursor;
    WT_DECL_RET;
    WT_TXN_GLOBAL *txn_global;
    wt_timestamp_t max_durable_ts, newest_start_durable_ts, newest_stop_durable_ts,
      rollback_timestamp;
    size_t addr_size;
    char ts_string[2][WT_TS_INT_STRING_SIZE];
    const char *config, *uri;
    bool durable_ts_found, prepared_updates;

    txn_global = &S2C(session)->txn_global;
    addr_size = 0;

    /*
     * Copy the stable timestamp, otherwise we'd need to lock it each time it's accessed. Even
     * though the stable timestamp isn't supposed to be updated while rolling back, accessing it
     * without a lock would violate protocol.
     */
    WT_ORDERED_READ(rollback_timestamp, txn_global->stable_timestamp);
    __wt_verbose(session, WT_VERB_RECOVERY_RTS_FLAG(S2C(session)),
      "performing rollback to stable with stable timestamp: %s and oldest timestamp: %s",
      __wt_timestamp_to_string(rollback_timestamp, ts_string[0]),
      __wt_timestamp_to_string(txn_global->oldest_timestamp, ts_string[1]));

    WT_ASSERT(session, F_ISSET(session, WT_SESSION_LOCKED_SCHEMA));
    WT_RET(__wt_metadata_cursor(session, &cursor));

    while ((ret = cursor->next(cursor)) == 0) {
        WT_ERR(cursor->get_key(cursor, &uri));

        /* Ignore metadata and history store files. */
        if (strcmp(uri, WT_METAFILE_URI) == 0 || strcmp(uri, WT_HS_URI) == 0)
            continue;

        if (!WT_PREFIX_MATCH(uri, "file:"))
            continue;

        WT_ERR(cursor->get_value(cursor, &config));

        /* Find out the max durable timestamp of the object from checkpoint. */
        newest_start_durable_ts = newest_stop_durable_ts = WT_TS_NONE;
        durable_ts_found = prepared_updates = false;
        WT_ERR(__wt_config_getones(session, config, "checkpoint", &cval));
        __wt_config_subinit(session, &ckptconf, &cval);
        for (; __wt_config_next(&ckptconf, &key, &cval) == 0;) {
            ret = __wt_config_subgets(session, &cval, "newest_start_durable_ts", &value);
            if (ret == 0) {
                newest_start_durable_ts =
                  WT_MAX(newest_start_durable_ts, (wt_timestamp_t)value.val);
                durable_ts_found = true;
            }
            WT_ERR_NOTFOUND_OK(ret, false);
            ret = __wt_config_subgets(session, &cval, "newest_stop_durable_ts", &value);
            if (ret == 0) {
                newest_stop_durable_ts = WT_MAX(newest_stop_durable_ts, (wt_timestamp_t)value.val);
                durable_ts_found = true;
            }
            WT_ERR_NOTFOUND_OK(ret, false);
            ret = __wt_config_subgets(session, &cval, "prepare", &value);
            if (ret == 0) {
                if (value.val)
                    prepared_updates = true;
            }
            WT_ERR_NOTFOUND_OK(ret, false);
            ret = __wt_config_subgets(session, &cval, "addr", &value);
            if (ret == 0)
                addr_size = value.len;
            WT_ERR_NOTFOUND_OK(ret, false);
        }
        max_durable_ts = WT_MAX(newest_start_durable_ts, newest_stop_durable_ts);

        /*
         * The rollback to stable will skip the tables during recovery and shutdown in the following
         * conditions.
         * 1. Empty table.
         * 2. Table has timestamped updates without a stable timestamp.
         */
        if ((F_ISSET(S2C(session), WT_CONN_RECOVERING) ||
              F_ISSET(S2C(session), WT_CONN_CLOSING_TIMESTAMP)) &&
          (addr_size == 0 ||
            (txn_global->stable_timestamp == WT_TS_NONE && max_durable_ts != WT_TS_NONE))) {
            __wt_verbose(session, WT_VERB_RECOVERY_RTS_FLAG(S2C(session)),
              "Skip rollback to stable on file %s because %s", uri,
              addr_size == 0 ? "its checkpoint address length is 0" :
                               "it has timestamped updates and the stable timestamp is 0");
            continue;
        }

        /* Set this flag to return error instead of panic if file is corrupted. */
        F_SET(session, WT_SESSION_QUIET_CORRUPT_FILE);
        ret = __wt_session_get_dhandle(session, uri, NULL, NULL, 0);
        F_CLR(session, WT_SESSION_QUIET_CORRUPT_FILE);

        /*
         * Ignore performing rollback to stable on files that does not exist or the files where
         * corruption is detected.
         */
        if ((ret == ENOENT) ||
          (ret == WT_ERROR && F_ISSET(S2C(session), WT_CONN_DATA_CORRUPTION))) {
            __wt_verbose(session, WT_VERB_RECOVERY_RTS_FLAG(S2C(session)),
              "Ignore performing rollback to stable on %s because the file %s", uri,
              ret == ENOENT ? "does not exist" : "is corrupted.");
            continue;
        }
        WT_ERR(ret);

        /*
         * The rollback operation should be performed on this file based on the following:
         * 1. The tree is modified.
         * 2. The checkpoint durable start/stop timestamp is greater than the rollback timestamp.
         * 3. There is no durable timestamp in any checkpoint.
         */
        if (S2BT(session)->modified || max_durable_ts > rollback_timestamp || prepared_updates ||
          !durable_ts_found) {
            __wt_verbose(session, WT_VERB_RECOVERY_RTS_FLAG(S2C(session)),
              "tree rolled back with durable timestamp: %s, or when tree is modified: %s or "
              "prepared updates: %s or when durable time is not found: %s",
              __wt_timestamp_to_string(max_durable_ts, ts_string[0]),
              S2BT(session)->modified ? "true" : "false", prepared_updates ? "true" : "false",
              !durable_ts_found ? "true" : "false");
            WT_TRET(__rollback_to_stable_btree(session, rollback_timestamp));
        } else
            __wt_verbose(session, WT_VERB_RECOVERY_RTS_FLAG(S2C(session)),
              "tree skipped with durable timestamp: %s and stable timestamp: %s",
              __wt_timestamp_to_string(max_durable_ts, ts_string[0]),
              __wt_timestamp_to_string(rollback_timestamp, ts_string[1]));

        /*
         * Truncate history store entries for the non-timestamped table.
         * Exceptions:
         * 1. Modified tree - Scenarios where the tree is never checkpointed lead to zero
         * durable timestamp even they are timestamped tables. Until we have a special indication
         * of letting to know the table type other than checking checkpointed durable timestamp
         * to WT_TS_NONE, We need this exception.
         * 2. In-memory database - In this scenario, there is no history store to truncate.
         */
        if (!S2BT(session)->modified && max_durable_ts == WT_TS_NONE &&
          !F_ISSET(S2C(session), WT_CONN_IN_MEMORY))
            WT_TRET(__rollback_to_stable_btree_hs_truncate(session, S2BT(session)->id));

        WT_TRET(__wt_session_release_dhandle(session));
        WT_ERR(ret);
    }
    WT_ERR_NOTFOUND_OK(ret, false);

    if (F_ISSET(S2C(session), WT_CONN_RECOVERING))
        WT_ERR(__rollback_to_stable_hs_final_pass(session, rollback_timestamp));

err:
    WT_TRET(__wt_metadata_cursor_release(session, &cursor));
    return (ret);
}

/*
 * __rollback_to_stable --
 *     Rollback all modifications with timestamps more recent than the passed in timestamp.
 */
static int
__rollback_to_stable(WT_SESSION_IMPL *session)
{
    WT_CONNECTION_IMPL *conn;
    WT_DECL_RET;

    conn = S2C(session);

    WT_RET(__rollback_to_stable_check(session));

    /*
     * Allocate a non-durable btree bitstring. We increment the global value before using it, so the
     * current value is already in use, and hence we need to add one here.
     */
    conn->stable_rollback_maxfile = conn->next_file_id + 1;
    WT_WITH_SCHEMA_LOCK(session, ret = __rollback_to_stable_btree_apply(session));

    return (ret);
}

/*
 * __wt_rollback_to_stable --
 *     Rollback all modifications with timestamps more recent than the passed in timestamp.
 */
int
__wt_rollback_to_stable(WT_SESSION_IMPL *session, const char *cfg[], bool no_ckpt)
{
    WT_DECL_RET;
    WT_TXN_GLOBAL *txn_global;

    WT_UNUSED(cfg);

    txn_global = &S2C(session)->txn_global;

    /*
     * Don't use the connection's default session: we are working on data handles and (a) don't want
     * to cache all of them forever, plus (b) can't guarantee that no other method will be called
     * concurrently. Copy parent session no logging option to the internal session to make sure that
     * rollback to stable doesn't generate log records.
     */
    WT_RET(__wt_open_internal_session(S2C(session), "txn rollback_to_stable", true,
      F_MASK(session, WT_SESSION_NO_LOGGING), &session));

    /*
     * Rollback to stable should ignore tombstones in the history store since it needs to scan the
     * entire table sequentially.
     */
    F_SET(session, WT_SESSION_ROLLBACK_TO_STABLE);
    ret = __rollback_to_stable(session);
    F_CLR(session, WT_SESSION_ROLLBACK_TO_STABLE);
    WT_RET(ret);

    /* Rollback the global durable timestamp to the stable timestamp. */
    txn_global->has_durable_timestamp = txn_global->has_stable_timestamp;
    txn_global->durable_timestamp = txn_global->stable_timestamp;

    /*
     * If the configuration is not in-memory, forcibly log a checkpoint after rollback to stable to
     * ensure that both in-memory and on-disk versions are the same unless caller requested for no
     * checkpoint.
     */
    if (!F_ISSET(S2C(session), WT_CONN_IN_MEMORY) && !no_ckpt)
        WT_TRET(session->iface.checkpoint(&session->iface, "force=1"));
    WT_TRET(__wt_session_close_internal(session));

    return (ret);
}<|MERGE_RESOLUTION|>--- conflicted
+++ resolved
@@ -374,15 +374,9 @@
             }
         } else {
             WT_ERR(__wt_upd_alloc_tombstone(session, &upd, NULL));
-<<<<<<< HEAD
-            WT_STAT_CONN_INCR(session, txn_rts_keys_removed);
-            WT_STAT_DATA_INCR(session, txn_rts_keys_removed);
+            WT_STAT_CONN_DATA_INCR(session, txn_rts_keys_removed);
             __wt_verbose(
               session, WT_VERB_RECOVERY_RTS_FLAG(S2C(session)), "%p: key removed", (void *)key);
-=======
-            WT_STAT_CONN_DATA_INCR(session, txn_rts_keys_removed);
-            __wt_verbose(session, WT_VERB_RTS, "%p: key removed", (void *)key);
->>>>>>> 8ed7755e
         }
 
         WT_ERR(__rollback_row_add_update(session, page, rip, upd));
@@ -481,14 +475,8 @@
         upd->durable_ts = vpack->tw.durable_start_ts;
         upd->start_ts = vpack->tw.start_ts;
         F_SET(upd, WT_UPDATE_RESTORED_FROM_DS);
-<<<<<<< HEAD
-        WT_STAT_CONN_INCR(session, txn_rts_keys_restored);
-        WT_STAT_DATA_INCR(session, txn_rts_keys_restored);
+        WT_STAT_CONN_DATA_INCR(session, txn_rts_keys_restored);
         __wt_verbose(session, WT_VERB_RECOVERY_RTS_FLAG(S2C(session)),
-=======
-        WT_STAT_CONN_DATA_INCR(session, txn_rts_keys_restored);
-        __wt_verbose(session, WT_VERB_RTS,
->>>>>>> 8ed7755e
           "key restored with commit timestamp: %s, durable timestamp: %s txnid: %" PRIu64
           "and removed commit timestamp: %s, durable timestamp: %s, txnid: %" PRIu64
           ", prepared: %s",
