/*-
 * Copyright (c) 2014-present MongoDB, Inc.
 * Copyright (c) 2008-2014 WiredTiger, Inc.
 *	All rights reserved.
 *
 * See the file LICENSE for redistribution information.
 */

#include "wt_internal.h"

#define WT_CHECK_RECOVERY_FLAG_TXNID(session, txnid) \
    (F_ISSET(S2C(session), WT_CONN_RECOVERING) && (txnid) >= S2C(session)->recovery_ckpt_snap_min)

/* Enable rollback to stable verbose messaging during recovery. */
#define WT_VERB_RECOVERY_RTS(session) \
    (F_ISSET(S2C(session), WT_CONN_RECOVERING) ? WT_VERB_RECOVERY | WT_VERB_RTS : WT_VERB_RTS)

/*
 * __rollback_delete_hs --
 *     Delete the updates for a key in the history store until the first update (including) that is
 *     larger than or equal to the specified timestamp.
 */
static int
__rollback_delete_hs(WT_SESSION_IMPL *session, WT_ITEM *key, wt_timestamp_t ts)
{
    WT_CURSOR *hs_cursor;
    WT_DECL_ITEM(hs_key);
    WT_DECL_RET;
    wt_timestamp_t hs_start_ts;
    uint64_t hs_counter;
    uint32_t hs_btree_id;

    /* Open a history store table cursor. */
    WT_RET(__wt_curhs_open(session, NULL, &hs_cursor));
    /*
     * Rollback-to-stable operates exclusively (i.e., it is the only active operation in the system)
     * outside the constraints of transactions. Therefore, there is no need for snapshot based
     * visibility checks.
     */
    F_SET(hs_cursor, WT_CURSTD_HS_READ_COMMITTED);

    WT_ERR(__wt_scr_alloc(session, 0, &hs_key));

    /*
     * Scan the history store for the given btree and key with maximum start timestamp to let the
     * search point to the last version of the key and start traversing backwards to delete all the
     * records until the first update with the start timestamp larger than or equal to the specified
     * timestamp.
     */
    hs_cursor->set_key(hs_cursor, 4, S2BT(session)->id, key, WT_TS_MAX, UINT64_MAX);
    ret = __wt_curhs_search_near_before(session, hs_cursor);
    for (; ret == 0; ret = hs_cursor->prev(hs_cursor)) {
        WT_ERR(hs_cursor->get_key(hs_cursor, &hs_btree_id, hs_key, &hs_start_ts, &hs_counter));
        if (hs_start_ts < ts)
            break;
        WT_ERR(hs_cursor->remove(hs_cursor));
        WT_STAT_CONN_DATA_INCR(session, txn_rts_hs_removed);
        if (hs_start_ts == ts)
            WT_STAT_CONN_DATA_INCR(session, cache_hs_key_truncate_rts);
        else
            WT_STAT_CONN_DATA_INCR(session, cache_hs_key_truncate_rts_unstable);
    }
    WT_ERR_NOTFOUND_OK(ret, false);

err:
    __wt_scr_free(session, &hs_key);
    WT_TRET(hs_cursor->close(hs_cursor));
    return (ret);
}

/*
 * __rollback_abort_update --
 *     Abort updates in an update change with timestamps newer than the rollback timestamp. Also,
 *     clear the history store flag for the first stable update in the update.
 */
static int
__rollback_abort_update(WT_SESSION_IMPL *session, WT_ITEM *key, WT_UPDATE *first_upd,
  wt_timestamp_t rollback_timestamp, bool *stable_update_found)
{
    WT_UPDATE *stable_upd, *tombstone, *upd;
    char ts_string[2][WT_TS_INT_STRING_SIZE];

    stable_upd = tombstone = NULL;
    if (stable_update_found != NULL)
        *stable_update_found = false;
    for (upd = first_upd; upd != NULL; upd = upd->next) {
        /* Skip the updates that are aborted. */
        if (upd->txnid == WT_TXN_ABORTED)
            continue;

        if (rollback_timestamp < upd->durable_ts || upd->prepare_state == WT_PREPARE_INPROGRESS) {
            __wt_verbose(session, WT_VERB_RECOVERY_RTS(session),
              "rollback to stable update aborted with txnid: %" PRIu64
              " durable timestamp: %s and stable timestamp: %s, prepared: %s",
              upd->txnid, __wt_timestamp_to_string(upd->durable_ts, ts_string[0]),
              __wt_timestamp_to_string(rollback_timestamp, ts_string[1]),
              rollback_timestamp < upd->durable_ts ? "false" : "true");

            upd->txnid = WT_TXN_ABORTED;
            WT_STAT_CONN_INCR(session, txn_rts_upd_aborted);
            upd->durable_ts = upd->start_ts = WT_TS_NONE;
        } else {
            /* Valid update is found. */
            stable_upd = upd;
            break;
        }
    }

    /*
     * Clear the history store flag for the stable update to indicate that this update should not be
     * written into the history store later, when all the aborted updates are removed from the
     * history store. The next time when this update is moved into the history store, it will have a
     * different stop time point.
     */
    if (stable_upd != NULL) {
        if (F_ISSET(stable_upd, WT_UPDATE_HS)) {
            /* Find the update following a stable tombstone. */
            if (stable_upd->type == WT_UPDATE_TOMBSTONE) {
                tombstone = stable_upd;
                for (stable_upd = stable_upd->next; stable_upd != NULL;
                     stable_upd = stable_upd->next) {
                    if (stable_upd->txnid != WT_TXN_ABORTED) {
                        WT_ASSERT(session,
                          stable_upd->type != WT_UPDATE_TOMBSTONE &&
                            F_ISSET(stable_upd, WT_UPDATE_HS));
                        break;
                    }
                }
            }

            /*
             * Delete the first stable update and any newer update from the history store. If the
             * update following the stable tombstone is removed by obsolete check, no need to remove
             * that update from the history store as it has a globally visible tombstone. In that
             * case, it is enough to delete everything up until to the tombstone timestamp.
             */
            WT_RET(__rollback_delete_hs(
              session, key, stable_upd == NULL ? tombstone->start_ts : stable_upd->start_ts));

            /*
             * Clear the history store flag for the first stable update. Otherwise, it will not be
             * moved to history store again.
             */
            if (stable_upd != NULL)
                F_CLR(stable_upd, WT_UPDATE_HS);
            if (tombstone != NULL)
                F_CLR(tombstone, WT_UPDATE_HS);
        }
        if (stable_update_found != NULL)
            *stable_update_found = true;
    }

    return (0);
}

/*
 * __rollback_abort_insert_list --
 *     Apply the update abort check to each entry in an insert skip list. Return how many entries
 *     had stable updates.
 */
static int
__rollback_abort_insert_list(WT_SESSION_IMPL *session, WT_PAGE *page, WT_INSERT_HEAD *head,
  wt_timestamp_t rollback_timestamp, uint32_t *stable_updates_count)
{
    WT_DECL_ITEM(key);
    WT_DECL_RET;
    WT_INSERT *ins;
    uint64_t recno;
    uint8_t *memp;
    bool stable_update_found;

    WT_ERR(
      __wt_scr_alloc(session, page->type == WT_PAGE_ROW_LEAF ? 0 : WT_INTPACK64_MAXSIZE, &key));

    WT_SKIP_FOREACH (ins, head)
        if (ins->upd != NULL) {
            if (page->type == WT_PAGE_ROW_LEAF) {
                key->data = WT_INSERT_KEY(ins);
                key->size = WT_INSERT_KEY_SIZE(ins);
            } else {
                recno = WT_INSERT_RECNO(ins);
                memp = key->mem;
                WT_ERR(__wt_vpack_uint(&memp, 0, recno));
                key->size = WT_PTRDIFF(memp, key->data);
            }
            WT_ERR(__rollback_abort_update(
              session, key, ins->upd, rollback_timestamp, &stable_update_found));
            if (stable_update_found && stable_updates_count != NULL)
                (*stable_updates_count)++;
        }

err:
    __wt_scr_free(session, &key);
    return (ret);
}

/*
 * __rollback_has_stable_update --
 *     Check if an update chain has a stable update on it. Assume the update chain has already been
 *     processed so all we need to do is look for a valid, non-aborted entry.
 */
static bool
__rollback_has_stable_update(WT_UPDATE *upd)
{
    while (upd != NULL && (upd->type == WT_UPDATE_INVALID || upd->txnid == WT_TXN_ABORTED))
        upd = upd->next;
    return upd != NULL;
}

/*
 * __rollback_col_modify --
 *     Add the provided update to the head of the update list.
 */
static inline int
__rollback_col_modify(WT_SESSION_IMPL *session, WT_REF *ref, WT_UPDATE *upd, uint64_t recno)
{
    WT_CURSOR_BTREE cbt;
    WT_DECL_RET;

    __wt_btcur_init(session, &cbt);
    __wt_btcur_open(&cbt);

    /* Search the page. */
    WT_ERR(__wt_col_search(&cbt, recno, ref, true, NULL));

    /* Apply the modification. */
#ifdef HAVE_DIAGNOSTIC
    WT_ERR(__wt_col_modify(&cbt, recno, NULL, upd, WT_UPDATE_INVALID, true, false));
#else
    WT_ERR(__wt_col_modify(&cbt, recno, NULL, upd, WT_UPDATE_INVALID, true));
#endif

err:
    /* Free any resources that may have been cached in the cursor. */
    WT_TRET(__wt_btcur_close(&cbt, true));

    return (ret);
}

/*
 * __rollback_row_modify --
 *     Add the provided update to the head of the update list.
 */
static inline int
__rollback_row_modify(WT_SESSION_IMPL *session, WT_REF *ref, WT_UPDATE *upd, WT_ITEM *key)
{
    WT_CURSOR_BTREE cbt;
    WT_DECL_RET;

    __wt_btcur_init(session, &cbt);
    __wt_btcur_open(&cbt);

    /* Search the page. */
    WT_ERR(__wt_row_search(&cbt, key, true, ref, true, NULL));

    /* Apply the modification. */
#ifdef HAVE_DIAGNOSTIC
    WT_ERR(__wt_row_modify(&cbt, key, NULL, upd, WT_UPDATE_INVALID, true, false));
#else
    WT_ERR(__wt_row_modify(&cbt, key, NULL, upd, WT_UPDATE_INVALID, true));
#endif

err:
    /* Free any resources that may have been cached in the cursor. */
    WT_TRET(__wt_btcur_close(&cbt, true));

    return (ret);
}

/*
 * __rollback_txn_visible_id --
 *     Check if the transaction id is visible or not.
 */
static bool
__rollback_txn_visible_id(WT_SESSION_IMPL *session, uint64_t id)
{
    WT_CONNECTION_IMPL *conn;

    conn = S2C(session);

    /* If not recovery then assume all the data as visible. */
    if (!F_ISSET(conn, WT_CONN_RECOVERING))
        return (true);

    /*
     * Only full checkpoint writes the metadata with snapshot. If the recovered checkpoint snapshot
     * details are none then return false i.e, updates are visible.
     */
    if (conn->recovery_ckpt_snap_min == WT_TXN_NONE && conn->recovery_ckpt_snap_max == WT_TXN_NONE)
        return (true);

    return (
      __wt_txn_visible_id_snapshot(id, conn->recovery_ckpt_snap_min, conn->recovery_ckpt_snap_max,
        conn->recovery_ckpt_snapshot, conn->recovery_ckpt_snapshot_count));
}

/*
 * __rollback_ondisk_fixup_key --
 *     Abort updates in the history store and replace the on-disk value with an update that
 *     satisfies the given timestamp.
 */
static int
__rollback_ondisk_fixup_key(WT_SESSION_IMPL *session, WT_REF *ref, WT_ROW *rip, uint64_t recno,
  WT_ITEM *row_key, WT_CELL_UNPACK_KV *unpack, wt_timestamp_t rollback_timestamp)
{
    WT_CURSOR *hs_cursor;
    WT_DECL_ITEM(full_value);
    WT_DECL_ITEM(hs_key);
    WT_DECL_ITEM(hs_value);
    WT_DECL_ITEM(key);
    WT_DECL_RET;
    WT_PAGE *page;
    WT_TIME_WINDOW *hs_tw;
    WT_UPDATE *tombstone, *upd;
    wt_timestamp_t hs_durable_ts, hs_start_ts, hs_stop_durable_ts, newer_hs_durable_ts, pinned_ts;
    uint64_t hs_counter, type_full;
    uint32_t hs_btree_id;
    uint8_t *memp;
    uint8_t type;
    char ts_string[4][WT_TS_INT_STRING_SIZE];
    char tw_string[WT_TIME_STRING_SIZE];
    bool valid_update_found;
#ifdef HAVE_DIAGNOSTIC
    bool first_record;
#endif

    page = ref->page;

    hs_cursor = NULL;
    tombstone = upd = NULL;
    hs_durable_ts = hs_start_ts = hs_stop_durable_ts = WT_TS_NONE;
    hs_btree_id = S2BT(session)->id;
    valid_update_found = false;
#ifdef HAVE_DIAGNOSTIC
    first_record = true;
#endif

    /* Allocate buffers for the data store and history store key. */
    WT_ERR(__wt_scr_alloc(session, 0, &hs_key));
    WT_ERR(__wt_scr_alloc(session, 0, &hs_value));

    if (rip != NULL) {
        if (row_key != NULL)
            key = row_key;
        else {
            /* Unpack a row key. */
            WT_ERR(__wt_scr_alloc(session, 0, &key));
            WT_ERR(__wt_row_leaf_key(session, page, rip, key, false));
        }
    } else {
        /* Manufacture a column key. */
        WT_ERR(__wt_scr_alloc(session, WT_INTPACK64_MAXSIZE, &key));
        memp = key->mem;
        WT_ERR(__wt_vpack_uint(&memp, 0, recno));
        key->size = WT_PTRDIFF(memp, key->data);
    }

    WT_ERR(__wt_scr_alloc(session, 0, &full_value));
    WT_ERR(__wt_page_cell_data_ref(session, page, unpack, full_value));
    WT_ERR(__wt_buf_set(session, full_value, full_value->data, full_value->size));
    newer_hs_durable_ts = unpack->tw.durable_start_ts;

    __wt_txn_pinned_timestamp(session, &pinned_ts);

    /* Open a history store table cursor. */
    WT_ERR(__wt_curhs_open(session, NULL, &hs_cursor));
    /*
     * Rollback-to-stable operates exclusively (i.e., it is the only active operation in the system)
     * outside the constraints of transactions. Therefore, there is no need for snapshot based
     * visibility checks.
     */
    F_SET(hs_cursor, WT_CURSTD_HS_READ_COMMITTED);

    /*
     * Scan the history store for the given btree and key with maximum start timestamp to let the
     * search point to the last version of the key and start traversing backwards to find out the
     * satisfying record according the given timestamp. Any satisfying history store record is moved
     * into data store and removed from history store. If none of the history store records satisfy
     * the given timestamp, the key is removed from data store.
     */
    hs_cursor->set_key(hs_cursor, 4, hs_btree_id, key, WT_TS_MAX, UINT64_MAX);
    ret = __wt_curhs_search_near_before(session, hs_cursor);
    for (; ret == 0; ret = hs_cursor->prev(hs_cursor)) {
        WT_ERR(hs_cursor->get_key(hs_cursor, &hs_btree_id, hs_key, &hs_start_ts, &hs_counter));

        /* Get current value and convert to full update if it is a modify. */
        WT_ERR(hs_cursor->get_value(
          hs_cursor, &hs_stop_durable_ts, &hs_durable_ts, &type_full, hs_value));
        type = (uint8_t)type_full;

        /* Retrieve the time window from the history cursor. */
        __wt_hs_upd_time_window(hs_cursor, &hs_tw);

        /*
         * We have a tombstone on the history update and it is obsolete according to the timestamp
         * and txnid, so no need to restore it. These obsolete updates are written to the disk when
         * they are not obsolete at the time of reconciliation by an eviction thread and later they
         * become obsolete according to the checkpoint.
         */
        if (__rollback_txn_visible_id(session, hs_tw->stop_txn) &&
          hs_stop_durable_ts <= pinned_ts) {
            __wt_verbose(session, WT_VERB_RECOVERY_RTS(session),
              "history store stop is obsolete with time window: %s and pinned timestamp: %s",
              __wt_time_window_to_string(hs_tw, tw_string),
              __wt_timestamp_to_string(pinned_ts, ts_string[0]));
            WT_ERR(hs_cursor->remove(hs_cursor));
            WT_STAT_CONN_DATA_INCR(session, txn_rts_hs_removed);
            continue;
        }

        /*
         * Do not include history store updates greater than on-disk data store version to construct
         * a full update to restore except when the on-disk update is prepared. Including more
         * recent updates than the on-disk version shouldn't be problem as the on-disk version in
         * history store is always a full update. It is better to not to include those updates as it
         * unnecessarily increases the rollback to stable time.
         *
         * Comparing with timestamps here has no problem unlike in search flow where the timestamps
         * may be reset during reconciliation. RTS detects an on-disk update is unstable based on
         * the written proper timestamp, so comparing against it with history store shouldn't have
         * any problem.
         */
        if (hs_start_ts <= unpack->tw.start_ts || unpack->tw.prepare) {
            if (type == WT_UPDATE_MODIFY)
                WT_ERR(__wt_modify_apply_item(
                  session, S2BT(session)->value_format, full_value, hs_value->data));
            else {
                WT_ASSERT(session, type == WT_UPDATE_STANDARD);
                WT_ERR(__wt_buf_set(session, full_value, hs_value->data, hs_value->size));
            }
        } else
            __wt_verbose(session, WT_VERB_RECOVERY_RTS(session),
              "history store update more recent than on-disk update with start timestamp: %s,"
              " durable timestamp: %s, stop timestamp: %s and type: %" PRIu8,
              __wt_timestamp_to_string(hs_start_ts, ts_string[0]),
              __wt_timestamp_to_string(hs_durable_ts, ts_string[1]),
              __wt_timestamp_to_string(hs_stop_durable_ts, ts_string[2]), type);

        /*
         * Verify the history store timestamps are in order. The start timestamp may be equal to the
         * stop timestamp if the original update's commit timestamp is out of order. We may see
         * records newer than or equal to the onpage value if eviction runs concurrently with
         * checkpoint. In that case, don't verify the first record.
         *
         * It is possible during a prepared transaction rollback, the history store update that have
         * its own stop timestamp doesn't get removed leads to duplicate records in history store
         * after further operations on that same key. Rollback to stable should ignore such records
         * for timestamp ordering verification.
         *
         * If we have fixed the out-of-order timestamps, then the newer update reinserted with an
         * older timestamp may have a durable timestamp that is smaller than the current stop
         * durable timestamp.
         *
         * It is possible that there can be an update in the history store with a max stop timestamp
         * in the middle of the same key updates. This occurs when the checkpoint writes the
         * committed prepared update and further updates on that key including the history store
         * changes before the transaction fixes the history store update to have a proper stop
         * timestamp. It is a rare scenario.
         */
        WT_ASSERT(session,
          hs_stop_durable_ts <= newer_hs_durable_ts || hs_start_ts == hs_stop_durable_ts ||
            hs_start_ts == newer_hs_durable_ts || newer_hs_durable_ts == hs_durable_ts ||
            first_record || hs_stop_durable_ts == WT_TS_MAX);

        if (hs_stop_durable_ts < newer_hs_durable_ts)
            WT_STAT_CONN_DATA_INCR(session, txn_rts_hs_stop_older_than_newer_start);

        /*
         * Stop processing when we find a stable update according to the given timestamp and
         * transaction id.
         */
        if (__rollback_txn_visible_id(session, hs_tw->start_txn) &&
          hs_durable_ts <= rollback_timestamp) {
            __wt_verbose(session, WT_VERB_RECOVERY_RTS(session),
              "history store update valid with start timestamp: %s, durable timestamp: %s, stop "
              "timestamp: %s, stable timestamp: %s, txnid: %" PRIu64 " and type: %" PRIu8,
              __wt_timestamp_to_string(hs_start_ts, ts_string[0]),
              __wt_timestamp_to_string(hs_durable_ts, ts_string[1]),
              __wt_timestamp_to_string(hs_stop_durable_ts, ts_string[2]),
              __wt_timestamp_to_string(rollback_timestamp, ts_string[3]), hs_tw->start_txn, type);
            WT_ASSERT(session, unpack->tw.prepare || hs_tw->start_ts <= unpack->tw.start_ts);
            valid_update_found = true;
            break;
        }

        __wt_verbose(session, WT_VERB_RECOVERY_RTS(session),
          "history store update aborted with start timestamp: %s, durable timestamp: %s, stop "
          "timestamp: %s, stable timestamp: %s, start txnid: %" PRIu64 ", stop txnid: %" PRIu64
          " and type: %" PRIu8,
          __wt_timestamp_to_string(hs_start_ts, ts_string[0]),
          __wt_timestamp_to_string(hs_durable_ts, ts_string[1]),
          __wt_timestamp_to_string(hs_stop_durable_ts, ts_string[2]),
          __wt_timestamp_to_string(rollback_timestamp, ts_string[3]), hs_tw->start_txn,
          hs_tw->stop_txn, type);

        /*
         * Start time point of the current record may be used as stop time point of the previous
         * record. Save it to verify against the previous record and check if we need to append the
         * stop time point as a tombstone when we rollback the history store record.
         */
        newer_hs_durable_ts = hs_durable_ts;
#ifdef HAVE_DIAGNOSTIC
        first_record = false;
#endif

        WT_ERR(hs_cursor->remove(hs_cursor));
        WT_STAT_CONN_DATA_INCR(session, txn_rts_hs_removed);
        WT_STAT_CONN_DATA_INCR(session, cache_hs_key_truncate_rts_unstable);
    }

    /*
     * If we found a history value that satisfied the given timestamp, add it to the update list.
     * Otherwise remove the key by adding a tombstone.
     */
    if (valid_update_found) {
        /* Retrieve the time window from the history cursor. */
        __wt_hs_upd_time_window(hs_cursor, &hs_tw);
        WT_ASSERT(session,
          hs_tw->start_ts < unpack->tw.start_ts || hs_tw->start_txn < unpack->tw.start_txn);
        WT_ERR(__wt_upd_alloc(session, full_value, WT_UPDATE_STANDARD, &upd, NULL));

        /*
         * Set the transaction id of updates to WT_TXN_NONE when called from recovery, because the
         * connections write generation will be initialized after rollback to stable and the updates
         * in the cache will be problematic. The transaction id of pages which are in disk will be
         * automatically reset as part of unpacking cell when loaded to cache.
         */
        if (F_ISSET(S2C(session), WT_CONN_RECOVERING))
            upd->txnid = WT_TXN_NONE;
        else
            upd->txnid = hs_tw->start_txn;
        upd->durable_ts = hs_tw->durable_start_ts;
        upd->start_ts = hs_tw->start_ts;
        __wt_verbose(session, WT_VERB_RECOVERY_RTS(session),
          "update restored from history store txnid: %" PRIu64 ", start_ts: %s and durable_ts: %s",
          upd->txnid, __wt_timestamp_to_string(upd->start_ts, ts_string[0]),
          __wt_timestamp_to_string(upd->durable_ts, ts_string[1]));

        /*
         * Set the flag to indicate that this update has been restored from history store for the
         * rollback to stable operation.
         */
        F_SET(upd, WT_UPDATE_RESTORED_FROM_HS);
        WT_STAT_CONN_DATA_INCR(session, txn_rts_hs_restore_updates);

        /*
         * We have a tombstone on the original update chain and it is stable according to the
         * timestamp and txnid, we need to restore that as well.
         */
        if (__rollback_txn_visible_id(session, hs_tw->stop_txn) &&
          hs_stop_durable_ts <= rollback_timestamp) {
            /*
             * The restoring tombstone timestamp must be zero or less than previous update start
             * timestamp or the on-disk update is an out of order prepared.
             */
            WT_ASSERT(session,
              hs_stop_durable_ts == WT_TS_NONE || hs_stop_durable_ts < newer_hs_durable_ts ||
                unpack->tw.prepare);

            WT_ERR(__wt_upd_alloc_tombstone(session, &tombstone, NULL));
            /*
             * Set the transaction id of updates to WT_TXN_NONE when called from recovery, because
             * the connections write generation will be initialized after rollback to stable and the
             * updates in the cache will be problematic. The transaction id of pages which are in
             * disk will be automatically reset as part of unpacking cell when loaded to cache.
             */
            if (F_ISSET(S2C(session), WT_CONN_RECOVERING))
                tombstone->txnid = WT_TXN_NONE;
            else
                tombstone->txnid = hs_tw->stop_txn;
            tombstone->durable_ts = hs_tw->durable_stop_ts;
            tombstone->start_ts = hs_tw->stop_ts;
            __wt_verbose(session, WT_VERB_RECOVERY_RTS(session),
              "tombstone restored from history store txnid: %" PRIu64
              ", start_ts: %s, durable_ts: %s",
              tombstone->txnid, __wt_timestamp_to_string(tombstone->start_ts, ts_string[0]),
              __wt_timestamp_to_string(tombstone->durable_ts, ts_string[1]));

            /*
             * Set the flag to indicate that this update has been restored from history store for
             * the rollback to stable operation.
             */
            F_SET(tombstone, WT_UPDATE_RESTORED_FROM_HS);

            tombstone->next = upd;
            upd = tombstone;
            WT_STAT_CONN_DATA_INCR(session, txn_rts_hs_restore_tombstones);
        }
    } else {
        WT_ERR(__wt_upd_alloc_tombstone(session, &upd, NULL));
        WT_STAT_CONN_DATA_INCR(session, txn_rts_keys_removed);
        __wt_verbose(session, WT_VERB_RECOVERY_RTS(session), "%p: key removed", (void *)key);
    }

    if (rip != NULL)
        WT_ERR(__rollback_row_modify(session, ref, upd, key));
    else
        WT_ERR(__rollback_col_modify(session, ref, upd, recno));

    /* Finally remove that update from history store. */
    if (valid_update_found) {
        /* Avoid freeing the updates while still in use if hs_cursor->remove fails. */
        upd = tombstone = NULL;

        WT_ERR(hs_cursor->remove(hs_cursor));
        WT_STAT_CONN_DATA_INCR(session, txn_rts_hs_removed);
        WT_STAT_CONN_DATA_INCR(session, cache_hs_key_truncate_rts);
    }

    if (0) {
err:
        WT_ASSERT(session, tombstone == NULL || upd == tombstone);
        __wt_free_update_list(session, &upd);
    }
    __wt_scr_free(session, &full_value);
    __wt_scr_free(session, &hs_key);
    __wt_scr_free(session, &hs_value);
    if (rip == NULL || row_key == NULL)
        __wt_scr_free(session, &key);
    if (hs_cursor != NULL)
        WT_TRET(hs_cursor->close(hs_cursor));
    return (ret);
}

/*
 * __rollback_abort_ondisk_kv --
 *     Fix the on-disk K/V version according to the given timestamp.
 */
static int
__rollback_abort_ondisk_kv(WT_SESSION_IMPL *session, WT_REF *ref, WT_ROW *rip, uint64_t recno,
  WT_ITEM *row_key, WT_CELL_UNPACK_KV *vpack, wt_timestamp_t rollback_timestamp,
  bool *is_ondisk_stable)
{
    WT_DECL_ITEM(key);
    WT_DECL_ITEM(tmp);
    WT_DECL_RET;
    WT_PAGE *page;
    WT_UPDATE *upd;
    char ts_string[5][WT_TS_INT_STRING_SIZE];
    bool prepared;

    page = ref->page;
    upd = NULL;

    /* Initialize the on-disk stable version flag. */
    if (is_ondisk_stable != NULL)
        *is_ondisk_stable = false;

    prepared = vpack->tw.prepare;
    if (WT_IS_HS(session->dhandle)) {
        /*
         * Abort the history store update with stop durable timestamp greater than the stable
         * timestamp or the updates with max stop timestamp which implies that they are associated
         * with prepared transactions.
         */
        if (vpack->tw.durable_stop_ts > rollback_timestamp || vpack->tw.stop_ts == WT_TS_MAX) {
            __wt_verbose(session, WT_VERB_RECOVERY_RTS(session),
              "hs update aborted with start durable/commit timestamp: %s, %s, stop durable/commit "
              "timestamp: %s, %s and stable timestamp: %s",
              __wt_timestamp_to_string(vpack->tw.durable_start_ts, ts_string[0]),
              __wt_timestamp_to_string(vpack->tw.start_ts, ts_string[1]),
              __wt_timestamp_to_string(vpack->tw.durable_stop_ts, ts_string[2]),
              __wt_timestamp_to_string(vpack->tw.stop_ts, ts_string[3]),
              __wt_timestamp_to_string(rollback_timestamp, ts_string[4]));
            WT_RET(__wt_upd_alloc_tombstone(session, &upd, NULL));
            WT_STAT_CONN_DATA_INCR(session, txn_rts_sweep_hs_keys);
        } else
            return (0);
    } else if (vpack->tw.durable_start_ts > rollback_timestamp ||
      !__rollback_txn_visible_id(session, vpack->tw.start_txn) ||
      (!WT_TIME_WINDOW_HAS_STOP(&vpack->tw) && prepared)) {
        __wt_verbose(session, WT_VERB_RECOVERY_RTS(session),
          "on-disk update aborted with start durable timestamp: %s, commit timestamp: %s, "
          "prepared: %s, stable timestamp: %s and txnid : %" PRIu64,
          __wt_timestamp_to_string(vpack->tw.durable_start_ts, ts_string[0]),
          __wt_timestamp_to_string(vpack->tw.start_ts, ts_string[1]), prepared ? "true" : "false",
          __wt_timestamp_to_string(rollback_timestamp, ts_string[2]), vpack->tw.start_txn);
        if (!F_ISSET(S2C(session), WT_CONN_IN_MEMORY))
            return (__rollback_ondisk_fixup_key(
              session, ref, rip, recno, row_key, vpack, rollback_timestamp));
        else {
            /*
             * In-memory database don't have a history store to provide a stable update, so remove
             * the key.
             */
            WT_RET(__wt_upd_alloc_tombstone(session, &upd, NULL));
            WT_STAT_CONN_DATA_INCR(session, txn_rts_keys_removed);
        }
    } else if (WT_TIME_WINDOW_HAS_STOP(&vpack->tw) &&
      (vpack->tw.durable_stop_ts > rollback_timestamp ||
        !__rollback_txn_visible_id(session, vpack->tw.stop_txn) || prepared)) {
        /*
         * For prepared transactions, it is possible that both the on-disk key start and stop time
         * windows can be the same. To abort these updates, check for any stable update from history
         * store or remove the key.
         */
        if (vpack->tw.start_ts == vpack->tw.stop_ts &&
          vpack->tw.durable_start_ts == vpack->tw.durable_stop_ts &&
          vpack->tw.start_txn == vpack->tw.stop_txn) {
            WT_ASSERT(session, prepared == true);
            if (!F_ISSET(S2C(session), WT_CONN_IN_MEMORY))
                return (__rollback_ondisk_fixup_key(
                  session, ref, rip, recno, row_key, vpack, rollback_timestamp));
            else {
                /*
                 * In-memory database don't have a history store to provide a stable update, so
                 * remove the key.
                 */
                WT_RET(__wt_upd_alloc_tombstone(session, &upd, NULL));
                WT_STAT_CONN_DATA_INCR(session, txn_rts_keys_removed);
            }
        } else {
            /*
             * Clear the remove operation from the key by inserting the original on-disk value as a
             * standard update.
             */
            WT_RET(__wt_scr_alloc(session, 0, &tmp));
            if ((ret = __wt_page_cell_data_ref(session, page, vpack, tmp)) == 0)
                ret = __wt_upd_alloc(session, tmp, WT_UPDATE_STANDARD, &upd, NULL);
            __wt_scr_free(session, &tmp);
            WT_RET(ret);

            /*
             * Set the transaction id of updates to WT_TXN_NONE when called from recovery, because
             * the connections write generation will be initialized after rollback to stable and the
             * updates in the cache will be problematic. The transaction id of pages which are in
             * disk will be automatically reset as part of unpacking cell when loaded to cache.
             */
            if (F_ISSET(S2C(session), WT_CONN_RECOVERING))
                upd->txnid = WT_TXN_NONE;
            else
                upd->txnid = vpack->tw.start_txn;
            upd->durable_ts = vpack->tw.durable_start_ts;
            upd->start_ts = vpack->tw.start_ts;
            F_SET(upd, WT_UPDATE_RESTORED_FROM_DS);
            WT_STAT_CONN_DATA_INCR(session, txn_rts_keys_restored);
            __wt_verbose(session, WT_VERB_RECOVERY_RTS(session),
              "key restored with commit timestamp: %s, durable timestamp: %s, stable timestamp: "
              "%s, "
              "txnid: %" PRIu64
              " and removed commit timestamp: %s, durable timestamp: %s, txnid: %" PRIu64
              ", prepared: %s",
              __wt_timestamp_to_string(upd->start_ts, ts_string[0]),
              __wt_timestamp_to_string(upd->durable_ts, ts_string[1]),
              __wt_timestamp_to_string(rollback_timestamp, ts_string[2]), upd->txnid,
              __wt_timestamp_to_string(vpack->tw.stop_ts, ts_string[3]),
              __wt_timestamp_to_string(vpack->tw.durable_stop_ts, ts_string[4]), vpack->tw.stop_txn,
              prepared ? "true" : "false");
        }
    } else {
        /* Stable version according to the timestamp. */
        if (is_ondisk_stable != NULL)
            *is_ondisk_stable = true;
        return (0);
    }

    if (rip != NULL) {
        if (row_key != NULL)
            key = row_key;
        else {
            /* Unpack a row key. */
            WT_ERR(__wt_scr_alloc(session, 0, &key));
            WT_ERR(__wt_row_leaf_key(session, page, rip, key, false));
        }
        WT_ERR(__rollback_row_modify(session, ref, upd, key));
    } else
        WT_ERR(__rollback_col_modify(session, ref, upd, recno));

    if (0) {
err:
        __wt_free(session, upd);
    }
    if (rip != NULL && row_key == NULL)
        __wt_scr_free(session, &key);
    return (ret);
}

/*
 * __rollback_abort_col_var --
 *     Abort updates on a variable length col leaf page with timestamps newer than the rollback
 *     timestamp.
 */
static int
__rollback_abort_col_var(WT_SESSION_IMPL *session, WT_REF *ref, wt_timestamp_t rollback_timestamp)
{
    WT_CELL *kcell;
    WT_CELL_UNPACK_KV unpack;
    WT_COL *cip;
    WT_INSERT *ins;
    WT_INSERT_HEAD *inshead;
    WT_PAGE *page;
    uint64_t ins_recno, recno, rle;
    uint32_t i, j, stable_updates_count;
    bool is_ondisk_stable;

    page = ref->page;
    /*
     * If a disk image exists, start from the provided recno; or else start from 0.
     */
    if (page->dsk != NULL)
        recno = page->dsk->recno;
    else
        recno = 0;

    /* Review the changes to the original on-page data items. */
    WT_COL_FOREACH (page, cip, i) {
        stable_updates_count = 0;

        if ((inshead = WT_COL_UPDATE(page, cip)) != NULL)
            WT_RET(__rollback_abort_insert_list(
              session, page, inshead, rollback_timestamp, &stable_updates_count));

        if (page->dsk != NULL) {
            /* Unpack the cell. We need its RLE count whether or not we're going to iterate it. */
            kcell = WT_COL_PTR(page, cip);
            __wt_cell_unpack_kv(session, page->dsk, kcell, &unpack);
            rle = __wt_cell_rle(&unpack);

            /*
             * Each key whose on-disk value is not stable and has no stable update on the update
             * list must be processed downstream.
             *
             * If we can determine that the cell's on-disk value is stable, we can skip iterating
             * over the cell; likewise, if we can determine that every key in the cell has a stable
             * update on the update list, we can skip the iteration. Otherwise we have to try each
             * key.
             *
             * If the on-disk cell is deleted, it is stable, because cells only appear as deleted
             * when there is no older value that might need to be restored.
             *
             * Note that in a purely timestamped world, the presence of any stable update for any
             * key in the cell means the on-disk value must be stable, because the update must be
             * newer than the on-disk value. However, this is no longer true if the stable update
             * has no timestamp. It may also not be true if the on-disk value is prepared, or other
             * corner cases. Therefore, we must iterate the cell unless _every_ key has a stable
             * update.
             *
             * We can, however, stop iterating as soon as the downstream code reports back that the
             * on-disk value is actually stable.
             */
            if (unpack.type == WT_CELL_DEL)
                WT_STAT_CONN_DATA_INCR(session, txn_rts_delete_rle_skipped);
            else if (stable_updates_count == rle)
                WT_STAT_CONN_DATA_INCR(session, txn_rts_stable_rle_skipped);
            else {
                j = 0;
                if (inshead != NULL) {
                    WT_SKIP_FOREACH (ins, inshead) {
                        /* If the update list goes past the end of the cell, something's wrong. */
                        WT_ASSERT(session, j < rle);
                        ins_recno = WT_INSERT_RECNO(ins);
                        /* Process all the keys before this update. */
                        while (recno + j < ins_recno) {
                            WT_RET(__rollback_abort_ondisk_kv(session, ref, NULL, recno + j, NULL,
                              &unpack, rollback_timestamp, &is_ondisk_stable));
                            /* We can stop right away if the on-disk version is stable. */
                            if (is_ondisk_stable) {
                                if (rle > 1)
                                    WT_STAT_CONN_DATA_INCR(session, txn_rts_stable_rle_skipped);
                                goto stop;
                            }
                            j++;
                        }
                        /* If this key has a stable update, skip over it. */
                        if (recno + j == ins_recno && __rollback_has_stable_update(ins->upd))
                            j++;
                    }
                }
                /* Process the rest of the keys. */
                while (j < rle) {
                    WT_RET(__rollback_abort_ondisk_kv(session, ref, NULL, recno + j, NULL, &unpack,
                      rollback_timestamp, &is_ondisk_stable));
                    /* We can stop right away if the on-disk version is stable. */
                    if (is_ondisk_stable) {
                        if (rle > 1)
                            WT_STAT_CONN_DATA_INCR(session, txn_rts_stable_rle_skipped);
                        goto stop;
                    }
                    j++;
                }
            }
stop:
            recno += rle;
        }
    }

    /* Review the append list */
    if ((inshead = WT_COL_APPEND(page)) != NULL)
        WT_RET(__rollback_abort_insert_list(session, page, inshead, rollback_timestamp, NULL));

    /* Mark the page as dirty to reconcile the page. */
    if (page->modify)
        __wt_page_modify_set(session, page);
    return (0);
}

/*
 * __rollback_abort_col_fix --
 *     Abort updates on a fixed length col leaf page with timestamps newer than the rollback
 *     timestamp.
 */
static int
__rollback_abort_col_fix(WT_SESSION_IMPL *session, WT_PAGE *page, wt_timestamp_t rollback_timestamp)
{
    WT_INSERT_HEAD *ins;

    /* Review the changes to the original on-page data items */
    if ((ins = WT_COL_UPDATE_SINGLE(page)) != NULL)
        WT_RET(__rollback_abort_insert_list(session, page, ins, rollback_timestamp, NULL));

    /* Review the append list */
    if ((ins = WT_COL_APPEND(page)) != NULL)
        WT_RET(__rollback_abort_insert_list(session, page, ins, rollback_timestamp, NULL));

    /* Mark the page as dirty to reconcile the page. */
    if (page->modify)
        __wt_page_modify_set(session, page);

    return (0);
}

/*
 * __rollback_abort_row_leaf --
 *     Abort updates on a row leaf page with timestamps newer than the rollback timestamp.
 */
static int
__rollback_abort_row_leaf(WT_SESSION_IMPL *session, WT_REF *ref, wt_timestamp_t rollback_timestamp)
{
    WT_CELL_UNPACK_KV *vpack, _vpack;
    WT_DECL_ITEM(key);
    WT_DECL_RET;
    WT_INSERT_HEAD *insert;
    WT_PAGE *page;
    WT_ROW *rip;
    WT_UPDATE *upd;
    uint32_t i;
    bool have_key, stable_update_found;

    page = ref->page;

    WT_RET(__wt_scr_alloc(session, 0, &key));

    /*
     * Review the insert list for keys before the first entry on the disk page.
     */
    if ((insert = WT_ROW_INSERT_SMALLEST(page)) != NULL)
        WT_ERR(__rollback_abort_insert_list(session, page, insert, rollback_timestamp, NULL));

    /*
     * Review updates that belong to keys that are on the disk image, as well as for keys inserted
     * since the page was read from disk.
     */
    WT_ROW_FOREACH (page, rip, i) {
        stable_update_found = false;
        if ((upd = WT_ROW_UPDATE(page, rip)) != NULL) {
            WT_ERR(__wt_row_leaf_key(session, page, rip, key, false));
            WT_ERR(
              __rollback_abort_update(session, key, upd, rollback_timestamp, &stable_update_found));
            have_key = true;
        } else
            have_key = false;

        if ((insert = WT_ROW_INSERT(page, rip)) != NULL)
            WT_ERR(__rollback_abort_insert_list(session, page, insert, rollback_timestamp, NULL));

        /*
         * If there is no stable update found in the update list, abort any on-disk value.
         */
        if (!stable_update_found) {
            vpack = &_vpack;
            __wt_row_leaf_value_cell(session, page, rip, vpack);
            WT_ERR(__rollback_abort_ondisk_kv(
              session, ref, rip, 0, have_key ? key : NULL, vpack, rollback_timestamp, NULL));
        }
    }

    /* Mark the page as dirty to reconcile the page. */
    if (page->modify)
        __wt_page_modify_set(session, page);

err:
    __wt_scr_free(session, &key);
    return (ret);
}

/*
 * __rollback_get_ref_max_durable_timestamp --
 *     Returns the ref aggregated max durable timestamp. The max durable timestamp is calculated
 *     between both start and stop durable timestamps except for history store, because most of the
 *     history store updates have stop timestamp either greater or equal to the start timestamp
 *     except for the updates written for the prepared updates on the data store. To abort the
 *     updates with no stop timestamp, we must include the newest stop timestamp also into the
 *     calculation of maximum durable timestamp of the history store.
 */
static wt_timestamp_t
__rollback_get_ref_max_durable_timestamp(WT_SESSION_IMPL *session, WT_TIME_AGGREGATE *ta)
{
    if (WT_IS_HS(session->dhandle))
        return WT_MAX(ta->newest_stop_durable_ts, ta->newest_stop_ts);
    else
        return WT_MAX(ta->newest_start_durable_ts, ta->newest_stop_durable_ts);
}

/*
 * __rollback_page_needs_abort --
 *     Check whether the page needs rollback. Return true if the page has modifications newer than
 *     the given timestamp Otherwise return false.
 */
static bool
__rollback_page_needs_abort(
  WT_SESSION_IMPL *session, WT_REF *ref, wt_timestamp_t rollback_timestamp)
{
    WT_ADDR *addr;
    WT_CELL_UNPACK_ADDR vpack;
    WT_MULTI *multi;
    WT_PAGE_MODIFY *mod;
    wt_timestamp_t durable_ts;
    uint64_t newest_txn;
    uint32_t i;
    char ts_string[WT_TS_INT_STRING_SIZE];
    const char *tag;
    bool prepared, result;

    addr = ref->addr;
    mod = ref->page == NULL ? NULL : ref->page->modify;
    durable_ts = WT_TS_NONE;
    newest_txn = WT_TXN_NONE;
    tag = "undefined state";
    prepared = result = false;

    /*
     * The rollback operation should be performed on this page when any one of the following is
     * greater than the given timestamp or during recovery if the newest transaction id on the page
     * is greater than or equal to recovered checkpoint snapshot min:
     * 1. The reconciled replace page max durable timestamp.
     * 2. The reconciled multi page max durable timestamp.
     * 3. The on page address max durable timestamp.
     * 4. The off page address max durable timestamp.
     */
    if (mod != NULL && mod->rec_result == WT_PM_REC_REPLACE) {
        tag = "reconciled replace block";
        durable_ts = __rollback_get_ref_max_durable_timestamp(session, &mod->mod_replace.ta);
        prepared = mod->mod_replace.ta.prepare;
        result = (durable_ts > rollback_timestamp) || prepared;
    } else if (mod != NULL && mod->rec_result == WT_PM_REC_MULTIBLOCK) {
        tag = "reconciled multi block";
        /* Calculate the max durable timestamp by traversing all multi addresses. */
        for (multi = mod->mod_multi, i = 0; i < mod->mod_multi_entries; ++multi, ++i) {
            durable_ts = WT_MAX(
              durable_ts, __rollback_get_ref_max_durable_timestamp(session, &multi->addr.ta));
            if (multi->addr.ta.prepare)
                prepared = true;
        }
        result = (durable_ts > rollback_timestamp) || prepared;
    } else if (!__wt_off_page(ref->home, addr)) {
        tag = "on page cell";
        /* Check if the page is obsolete using the page disk address. */
        __wt_cell_unpack_addr(session, ref->home->dsk, (WT_CELL *)addr, &vpack);
        durable_ts = __rollback_get_ref_max_durable_timestamp(session, &vpack.ta);
        prepared = vpack.ta.prepare;
        newest_txn = vpack.ta.newest_txn;
        result = (durable_ts > rollback_timestamp) || prepared ||
          WT_CHECK_RECOVERY_FLAG_TXNID(session, newest_txn);
    } else if (addr != NULL) {
        tag = "address";
        durable_ts = __rollback_get_ref_max_durable_timestamp(session, &addr->ta);
        prepared = addr->ta.prepare;
        newest_txn = addr->ta.newest_txn;
        result = (durable_ts > rollback_timestamp) || prepared ||
          WT_CHECK_RECOVERY_FLAG_TXNID(session, newest_txn);
    }

    __wt_verbose(session, WT_VERB_RECOVERY_RTS(session),
      "%p: page with %s durable timestamp: %s, newest txn: %" PRIu64 " and prepared updates: %s",
      (void *)ref, tag, __wt_timestamp_to_string(durable_ts, ts_string), newest_txn,
      prepared ? "true" : "false");

    return (result);
}

/*
 * __rollback_abort_updates --
 *     Abort updates on this page newer than the timestamp.
 */
static int
__rollback_abort_updates(WT_SESSION_IMPL *session, WT_REF *ref, wt_timestamp_t rollback_timestamp)
{
    WT_PAGE *page;

    /*
     * If we have a ref with clean page, find out whether the page has any modifications that are
     * newer than the given timestamp. As eviction writes the newest version to page, even a clean
     * page may also contain modifications that need rollback.
     */
    page = ref->page;
    if (!__wt_page_is_modified(page) &&
      !__rollback_page_needs_abort(session, ref, rollback_timestamp)) {
        __wt_verbose(session, WT_VERB_RECOVERY_RTS(session), "%p: page skipped", (void *)ref);
        return (0);
    }

    WT_STAT_CONN_INCR(session, txn_rts_pages_visited);
    __wt_verbose(session, WT_VERB_RECOVERY_RTS(session),
      "%p: page rolled back when page is modified: %s", (void *)ref,
      __wt_page_is_modified(page) ? "true" : "false");

    switch (page->type) {
    case WT_PAGE_COL_FIX:
        WT_RET(__rollback_abort_col_fix(session, page, rollback_timestamp));
        break;
    case WT_PAGE_COL_VAR:
        WT_RET(__rollback_abort_col_var(session, ref, rollback_timestamp));
        break;
    case WT_PAGE_COL_INT:
    case WT_PAGE_ROW_INT:
        /*
         * There is nothing to do for internal pages, since we aren't rolling back far enough to
         * potentially include reconciled changes - and thus won't need to roll back structure
         * changes on internal pages.
         */
        break;
    case WT_PAGE_ROW_LEAF:
        WT_RET(__rollback_abort_row_leaf(session, ref, rollback_timestamp));
        break;
    default:
        WT_RET(__wt_illegal_value(session, page->type));
    }

    return (0);
}

/*
 * __rollback_abort_fast_truncate --
 *     Abort fast truncate for an internal page of leaf pages.
 */
static int
__rollback_abort_fast_truncate(
  WT_SESSION_IMPL *session, WT_REF *ref, wt_timestamp_t rollback_timestamp)
{
    WT_REF *child_ref;

    WT_INTL_FOREACH_BEGIN (session, ref->page, child_ref) {
        /*
         * A fast-truncate page is either in the WT_REF_DELETED state (where the WT_PAGE_DELETED
         * structure has the timestamp information), or in an in-memory state where it started as a
         * fast-truncate page which was then instantiated and the timestamp information moved to the
         * individual WT_UPDATE structures. When reviewing internal pages, ignore the second case,
         * an instantiated page is handled when the leaf page is visited.
         */
        if (child_ref->state == WT_REF_DELETED && child_ref->ft_info.del != NULL &&
          rollback_timestamp < child_ref->ft_info.del->durable_timestamp) {
            __wt_verbose(session, WT_VERB_RECOVERY_RTS(session), "%p: deleted page rolled back",
              (void *)child_ref);
            WT_RET(__wt_delete_page_rollback(session, child_ref));
        }
    }
    WT_INTL_FOREACH_END;
    return (0);
}

/*
 * __wt_rts_page_skip --
 *     Skip if rollback to stable doesn't requires to read this page.
 */
int
__wt_rts_page_skip(WT_SESSION_IMPL *session, WT_REF *ref, void *context, bool *skipp)
{
    wt_timestamp_t rollback_timestamp;

    rollback_timestamp = *(wt_timestamp_t *)(context);
    *skipp = false; /* Default to reading */

    /* If the page state is other than on disk, we want to look at it. */
    if (ref->state != WT_REF_DISK)
        return (0);

    /* Check whether this ref has any possible updates to be aborted. */
    if (!__rollback_page_needs_abort(session, ref, rollback_timestamp)) {
        *skipp = true;
        __wt_verbose(session, WT_VERB_RECOVERY_RTS(session), "%p: page walk skipped", (void *)ref);
        WT_STAT_CONN_INCR(session, txn_rts_tree_walk_skip_pages);
    }

    return (0);
}

/*
 * __rollback_to_stable_btree_walk --
 *     Called for each open handle - choose to either skip or wipe the commits
 */
static int
__rollback_to_stable_btree_walk(WT_SESSION_IMPL *session, wt_timestamp_t rollback_timestamp)
{
    WT_DECL_RET;
    WT_REF *ref;

    /* Walk the tree, marking commits aborted where appropriate. */
    ref = NULL;
    while ((ret = __wt_tree_walk_custom_skip(session, &ref, __wt_rts_page_skip, &rollback_timestamp,
              WT_READ_NO_EVICT | WT_READ_WONT_NEED)) == 0 &&
      ref != NULL)
        if (F_ISSET(ref, WT_REF_FLAG_INTERNAL))
            WT_WITH_PAGE_INDEX(
              session, ret = __rollback_abort_fast_truncate(session, ref, rollback_timestamp));
        else
            WT_RET(__rollback_abort_updates(session, ref, rollback_timestamp));

    return (ret);
}

/*
 * __rollback_to_stable_btree --
 *     Called for each object handle - choose to either skip or wipe the commits
 */
static int
__rollback_to_stable_btree(WT_SESSION_IMPL *session, wt_timestamp_t rollback_timestamp)
{
    WT_BTREE *btree;
    WT_CONNECTION_IMPL *conn;

    btree = S2BT(session);
    conn = S2C(session);

    __wt_verbose(session, WT_VERB_RECOVERY_RTS(session),
      "rollback to stable connection logging enabled: %s and btree logging enabled: %s",
      FLD_ISSET(conn->log_flags, WT_CONN_LOG_ENABLED) ? "true" : "false",
      !F_ISSET(btree, WT_BTREE_NO_LOGGING) ? "true" : "false");

    /*
     * Immediately durable files don't get their commits wiped. This case mostly exists to support
     * the semantic required for the oplog in MongoDB - updates that have been made to the oplog
     * should not be aborted. It also wouldn't be safe to roll back updates for any table that had
     * its records logged: those updates would be recovered after a crash, making them inconsistent.
     */
    if (__wt_btree_immediately_durable(session))
        return (0);

    /* There is never anything to do for checkpoint handles. */
    if (session->dhandle->checkpoint != NULL)
        return (0);

    /* There is nothing to do on an empty tree. */
    if (btree->root.page == NULL)
        return (0);

    return (__rollback_to_stable_btree_walk(session, rollback_timestamp));
}

/*
 * __rollback_to_stable_check --
 *     Ensure the rollback request is reasonable.
 */
static int
__rollback_to_stable_check(WT_SESSION_IMPL *session)
{
    WT_DECL_RET;
    bool txn_active;

    /*
     * Help the user comply with the requirement that there are no concurrent user operations. It is
     * okay to have a transaction in prepared state.
     */
    txn_active = __wt_txn_user_active(session);
#ifdef HAVE_DIAGNOSTIC
    if (txn_active)
        WT_TRET(__wt_verbose_dump_txn(session));
#endif

    if (txn_active)
        WT_RET_MSG(session, EINVAL, "rollback_to_stable illegal with active transactions");

    return (ret);
}

/*
 * __rollback_to_stable_btree_hs_truncate --
 *     Wipe all history store updates for the btree (non-timestamped tables)
 */
static int
__rollback_to_stable_btree_hs_truncate(WT_SESSION_IMPL *session, uint32_t btree_id)
{
    WT_CURSOR *hs_cursor;
    WT_DECL_ITEM(hs_key);
    WT_DECL_RET;
    wt_timestamp_t hs_start_ts;
    uint64_t hs_counter;
    uint32_t hs_btree_id;
    char ts_string[WT_TS_INT_STRING_SIZE];

    hs_cursor = NULL;

    WT_RET(__wt_scr_alloc(session, 0, &hs_key));

    /* Open a history store table cursor. */
    WT_ERR(__wt_curhs_open(session, NULL, &hs_cursor));

    /* Walk the history store for the given btree. */
    hs_cursor->set_key(hs_cursor, 1, btree_id);
    ret = __wt_curhs_search_near_after(session, hs_cursor);

    for (; ret == 0; ret = hs_cursor->next(hs_cursor)) {
        WT_ERR(hs_cursor->get_key(hs_cursor, &hs_btree_id, hs_key, &hs_start_ts, &hs_counter));

        /* We shouldn't cross the btree search space. */
        WT_ASSERT(session, btree_id == hs_btree_id);

        __wt_verbose(session, WT_VERB_RECOVERY_RTS(session),
          "rollback to stable history store cleanup of update with start timestamp: %s",
          __wt_timestamp_to_string(hs_start_ts, ts_string));

        WT_ERR(hs_cursor->remove(hs_cursor));
        WT_STAT_CONN_DATA_INCR(session, txn_rts_hs_removed);
        WT_STAT_CONN_DATA_INCR(session, cache_hs_key_truncate_rts);
    }
    WT_ERR_NOTFOUND_OK(ret, false);

err:
    __wt_scr_free(session, &hs_key);
    if (hs_cursor != NULL)
        WT_TRET(hs_cursor->close(hs_cursor));

    return (ret);
}

/*
 * __rollback_to_stable_hs_final_pass --
 *     Perform rollback to stable on the history store to remove any entries newer than the stable
 *     timestamp.
 */
static int
__rollback_to_stable_hs_final_pass(WT_SESSION_IMPL *session, wt_timestamp_t rollback_timestamp)
{
    WT_CONFIG ckptconf;
    WT_CONFIG_ITEM cval, durableval, key;
    WT_DECL_RET;
    wt_timestamp_t max_durable_ts, newest_stop_durable_ts, newest_stop_ts;
    char *config;
    char ts_string[2][WT_TS_INT_STRING_SIZE];

    config = NULL;

    WT_RET(__wt_metadata_search(session, WT_HS_URI, &config));

    /*
     * Find out the max durable timestamp of the history store from checkpoint. Most of the history
     * store updates have stop timestamp either greater or equal to the start timestamp except for
     * the updates written for the prepared updates on the data store. To abort the updates with no
     * stop timestamp, we must include the newest stop timestamp also into the calculation of
     * maximum timestamp of the history store.
     */
    newest_stop_durable_ts = newest_stop_ts = WT_TS_NONE;
    WT_ERR(__wt_config_getones(session, config, "checkpoint", &cval));
    __wt_config_subinit(session, &ckptconf, &cval);
    for (; __wt_config_next(&ckptconf, &key, &cval) == 0;) {
        ret = __wt_config_subgets(session, &cval, "newest_stop_durable_ts", &durableval);
        if (ret == 0)
            newest_stop_durable_ts = WT_MAX(newest_stop_durable_ts, (wt_timestamp_t)durableval.val);
        WT_ERR_NOTFOUND_OK(ret, false);
        ret = __wt_config_subgets(session, &cval, "newest_stop_ts", &durableval);
        if (ret == 0)
            newest_stop_ts = WT_MAX(newest_stop_ts, (wt_timestamp_t)durableval.val);
        WT_ERR_NOTFOUND_OK(ret, false);
    }
    max_durable_ts = WT_MAX(newest_stop_ts, newest_stop_durable_ts);
    WT_ERR(__wt_session_get_dhandle(session, WT_HS_URI, NULL, NULL, 0));

    /*
     * The rollback operation should be performed on the history store file when the checkpoint
     * durable start/stop timestamp is greater than the rollback timestamp.
     */
    if (max_durable_ts > rollback_timestamp) {
        __wt_verbose(session, WT_VERB_RECOVERY_RTS(session),
          "tree rolled back with durable timestamp: %s",
          __wt_timestamp_to_string(max_durable_ts, ts_string[0]));
        WT_TRET(__rollback_to_stable_btree(session, rollback_timestamp));
    } else
        __wt_verbose(session, WT_VERB_RECOVERY_RTS(session),
          "tree skipped with durable timestamp: %s and stable timestamp: %s",
          __wt_timestamp_to_string(max_durable_ts, ts_string[0]),
          __wt_timestamp_to_string(rollback_timestamp, ts_string[1]));

    WT_TRET(__wt_session_release_dhandle(session));

err:
    __wt_free(session, config);
    return (ret);
}

/*
 * __rollback_progress_msg --
 *     Log a verbose message about the progress of the current rollback to stable.
 */
static void
__rollback_progress_msg(WT_SESSION_IMPL *session, struct timespec rollback_start,
  uint64_t rollback_count, uint64_t *rollback_msg_count)
{
    struct timespec cur_time;
    uint64_t time_diff;

    __wt_epoch(session, &cur_time);

    /* Time since the rollback started. */
    time_diff = WT_TIMEDIFF_SEC(cur_time, rollback_start);

    if ((time_diff / WT_PROGRESS_MSG_PERIOD) > *rollback_msg_count) {
        __wt_verbose(session, WT_VERB_RECOVERY_PROGRESS,
          "Rollback to stable has been running for %" PRIu64 " seconds and has inspected %" PRIu64
          " files. For more detailed logging, enable WT_VERB_RTS",
          time_diff, rollback_count);
        ++(*rollback_msg_count);
    }
}

/*
 * __rollback_to_stable_btree_apply --
 *     Perform rollback to stable on a single file.
 */
static int
__rollback_to_stable_btree_apply(
  WT_SESSION_IMPL *session, const char *uri, const char *config, wt_timestamp_t rollback_timestamp)
{
    WT_CONFIG ckptconf;
    WT_CONFIG_ITEM cval, value, key;
    WT_DECL_RET;
    WT_TXN_GLOBAL *txn_global;
    wt_timestamp_t max_durable_ts, newest_start_durable_ts, newest_stop_durable_ts;
    size_t addr_size;
<<<<<<< HEAD
    uint64_t rollback_txnid;
    uint32_t btree_id;
=======
    uint64_t rollback_txnid, write_gen;
    uint32_t btree_id, handle_open_flags;
>>>>>>> 2a727360
    char ts_string[2][WT_TS_INT_STRING_SIZE];
    bool dhandle_allocated, durable_ts_found, has_txn_updates_gt_than_ckpt_snap, perform_rts;
    bool prepared_updates;

    /* Ignore non-btree objects as well as the metadata and history store files. */
    if (!WT_BTREE_PREFIX(uri) || strcmp(uri, WT_HS_URI) == 0 || strcmp(uri, WT_METAFILE_URI) == 0)
        return (0);

    txn_global = &S2C(session)->txn_global;
    addr_size = 0;
    rollback_txnid = 0;
    write_gen = 0;
    dhandle_allocated = false;

    /* Find out the max durable timestamp of the object from checkpoint. */
    newest_start_durable_ts = newest_stop_durable_ts = WT_TS_NONE;
    durable_ts_found = prepared_updates = has_txn_updates_gt_than_ckpt_snap = false;

    WT_RET(__wt_config_getones(session, config, "checkpoint", &cval));
    __wt_config_subinit(session, &ckptconf, &cval);
    for (; __wt_config_next(&ckptconf, &key, &cval) == 0;) {
        ret = __wt_config_subgets(session, &cval, "newest_start_durable_ts", &value);
        if (ret == 0) {
            newest_start_durable_ts = WT_MAX(newest_start_durable_ts, (wt_timestamp_t)value.val);
            durable_ts_found = true;
        }
        WT_RET_NOTFOUND_OK(ret);
        ret = __wt_config_subgets(session, &cval, "newest_stop_durable_ts", &value);
        if (ret == 0) {
            newest_stop_durable_ts = WT_MAX(newest_stop_durable_ts, (wt_timestamp_t)value.val);
            durable_ts_found = true;
        }
        WT_RET_NOTFOUND_OK(ret);
        ret = __wt_config_subgets(session, &cval, "prepare", &value);
        if (ret == 0) {
            if (value.val)
                prepared_updates = true;
        }
        WT_RET_NOTFOUND_OK(ret);
        ret = __wt_config_subgets(session, &cval, "newest_txn", &value);
        if (value.len != 0)
            rollback_txnid = (uint64_t)value.val;
        WT_RET_NOTFOUND_OK(ret);
        ret = __wt_config_subgets(session, &cval, "addr", &value);
        if (ret == 0)
            addr_size = value.len;
        WT_RET_NOTFOUND_OK(ret);
        ret = __wt_config_subgets(session, &cval, "write_gen", &value);
        if (ret == 0)
            write_gen = (uint64_t)value.val;
        WT_RET_NOTFOUND_OK(ret);
    }
    max_durable_ts = WT_MAX(newest_start_durable_ts, newest_stop_durable_ts);

    /*
     * Perform rollback to stable when the newest written transaction of the btree is greater than
     * or equal to the checkpoint snapshot. The snapshot comparison is valid only when the btree
     * write generation number is greater than the last checkpoint connection base write generation
     * to confirm that the btree is modified in the previous restart cycle.
     */
    if (WT_CHECK_RECOVERY_FLAG_TXNID(session, rollback_txnid) &&
      (write_gen >= S2C(session)->last_ckpt_base_write_gen)) {
        has_txn_updates_gt_than_ckpt_snap = true;
        /* Increment the inconsistent checkpoint stats counter. */
        WT_STAT_CONN_DATA_INCR(session, txn_rts_inconsistent_ckpt);
    }

    /*
     * The rollback to stable will skip the tables during recovery and shutdown in the following
     * conditions.
     * 1. Empty table.
     * 2. Table has timestamped updates without a stable timestamp.
     */
    if ((F_ISSET(S2C(session), WT_CONN_RECOVERING) ||
          F_ISSET(S2C(session), WT_CONN_CLOSING_TIMESTAMP)) &&
      (addr_size == 0 ||
        (txn_global->stable_timestamp == WT_TS_NONE && max_durable_ts != WT_TS_NONE))) {
        __wt_verbose(session, WT_VERB_RECOVERY_RTS(session),
          "skip rollback to stable on file %s because %s", uri,
          addr_size == 0 ? "its checkpoint address length is 0" :
                           "it has timestamped updates and the stable timestamp is 0");
        return (0);
    }

    /*
     * The rollback operation should be performed on this file based on the following:
     * 1. The dhandle is present in the cache and tree is modified.
     * 2. The checkpoint durable start/stop timestamp is greater than the rollback timestamp.
     * 3. The checkpoint has prepared updates written to disk.
     * 4. There is no durable timestamp in any checkpoint.
     * 5. The checkpoint newest txn is greater than snapshot min txn id.
     */
    WT_WITH_HANDLE_LIST_READ_LOCK(session, (ret = __wt_conn_dhandle_find(session, uri, NULL)));

    perform_rts = ret == 0 && S2BT(session)->modified;

    WT_ERR_NOTFOUND_OK(ret, false);

    if (perform_rts || max_durable_ts > rollback_timestamp || prepared_updates ||
      !durable_ts_found || has_txn_updates_gt_than_ckpt_snap) {
        /*
         * MongoDB does not close all open handles before calling rollback-to-stable; otherwise,
         * don't permit that behavior, the application is likely making a mistake.
         */
        ret = __wt_session_get_dhandle(session, uri, NULL, NULL, 0);
        if (ret != 0)
            WT_ERR_MSG(session, ret, "%s: unable to open handle%s", uri,
              ret == EBUSY ? ", error indicates handle is unavailable due to concurrent use" : "");
        dhandle_allocated = true;

        __wt_verbose(session, WT_VERB_RECOVERY_RTS(session),
          "tree rolled back with durable timestamp: %s, or when tree is modified: %s or "
          "prepared updates: %s or when durable time is not found: %s or txnid: %" PRIu64
          " is greater than recovery checkpoint snap min: %s",
          __wt_timestamp_to_string(max_durable_ts, ts_string[0]),
          S2BT(session)->modified ? "true" : "false", prepared_updates ? "true" : "false",
          !durable_ts_found ? "true" : "false", rollback_txnid,
          has_txn_updates_gt_than_ckpt_snap ? "true" : "false");
        WT_ERR(__rollback_to_stable_btree(session, rollback_timestamp));
    } else
        __wt_verbose(session, WT_VERB_RECOVERY_RTS(session),
          "%s: tree skipped with durable timestamp: %s and stable timestamp: %s or txnid: %" PRIu64,
          uri, __wt_timestamp_to_string(max_durable_ts, ts_string[0]),
          __wt_timestamp_to_string(rollback_timestamp, ts_string[1]), rollback_txnid);

    /*
     * Truncate history store entries for the non-timestamped table.
     * Exceptions:
     * 1. Modified tree - Scenarios where the tree is never checkpointed lead to zero
     * durable timestamp even they are timestamped tables. Until we have a special
     * indication of letting to know the table type other than checking checkpointed durable
     * timestamp to WT_TS_NONE, we need this exception.
     * 2. In-memory database - In this scenario, there is no history store to truncate.
     */
    if ((!dhandle_allocated || !S2BT(session)->modified) && max_durable_ts == WT_TS_NONE &&
      !F_ISSET(S2C(session), WT_CONN_IN_MEMORY)) {
        WT_ERR(__wt_config_getones(session, config, "id", &cval));
        btree_id = (uint32_t)cval.val;
        WT_ERR(__rollback_to_stable_btree_hs_truncate(session, btree_id));
    }

err:
    if (dhandle_allocated)
        WT_TRET(__wt_session_release_dhandle(session));
    return (ret);
}

/*
 * __wt_rollback_to_stable_one --
 *     Perform rollback to stable on a single object.
 */
int
__wt_rollback_to_stable_one(WT_SESSION_IMPL *session, const char *uri, bool *skipp)
{
    WT_DECL_RET;
    wt_timestamp_t rollback_timestamp;
    char *config;

    /*
     * This is confusing: the caller's boolean argument "skip" stops the schema-worker loop from
     * processing this object and any underlying objects it may have (for example, a table with
     * multiple underlying file objects). We rollback-to-stable all of the file objects an object
     * may contain, so set the caller's skip argument to true on all file objects, else set the
     * caller's skip argument to false so our caller continues down the tree of objects.
     */
    *skipp = WT_BTREE_PREFIX(uri);
    if (!*skipp)
        return (0);

    WT_RET(__wt_metadata_search(session, uri, &config));

    /* Read the stable timestamp once, when we first start up. */
    WT_ORDERED_READ(rollback_timestamp, S2C(session)->txn_global.stable_timestamp);

    F_SET(session, WT_SESSION_QUIET_CORRUPT_FILE);
    ret = __rollback_to_stable_btree_apply(session, uri, config, rollback_timestamp);
    F_CLR(session, WT_SESSION_QUIET_CORRUPT_FILE);

    __wt_free(session, config);

    return (ret);
}

/*
 * __rollback_to_stable_btree_apply_all --
 *     Perform rollback to stable to all files listed in the metadata, apart from the metadata and
 *     history store files.
 */
static int
__rollback_to_stable_btree_apply_all(WT_SESSION_IMPL *session, wt_timestamp_t rollback_timestamp)
{
    struct timespec rollback_timer;
    WT_CURSOR *cursor;
    WT_DECL_RET;
    uint64_t rollback_count, rollback_msg_count;
    const char *config, *uri;

    /* Initialize the verbose tracking timer. */
    __wt_epoch(session, &rollback_timer);
    rollback_count = 0;
    rollback_msg_count = 0;

    WT_RET(__wt_metadata_cursor(session, &cursor));
    while ((ret = cursor->next(cursor)) == 0) {
        /* Log a progress message. */
        __rollback_progress_msg(session, rollback_timer, rollback_count, &rollback_msg_count);
        ++rollback_count;

        WT_ERR(cursor->get_key(cursor, &uri));
        WT_ERR(cursor->get_value(cursor, &config));

        F_SET(session, WT_SESSION_QUIET_CORRUPT_FILE);
        ret = __rollback_to_stable_btree_apply(session, uri, config, rollback_timestamp);
        F_CLR(session, WT_SESSION_QUIET_CORRUPT_FILE);

        /*
         * Ignore rollback to stable failures on files that don't exist or files where corruption is
         * detected.
         */
        if (ret == ENOENT || (ret == WT_ERROR && F_ISSET(S2C(session), WT_CONN_DATA_CORRUPTION))) {
            __wt_verbose(session, WT_VERB_RECOVERY_RTS(session),
              "%s: skipped performing rollback to stable because the file %s", uri,
              ret == ENOENT ? "does not exist" : "is corrupted.");
            continue;
        }
        WT_ERR(ret);
    }
    WT_ERR_NOTFOUND_OK(ret, false);

    if (F_ISSET(S2C(session), WT_CONN_RECOVERING))
        WT_ERR(__rollback_to_stable_hs_final_pass(session, rollback_timestamp));

err:
    WT_TRET(__wt_metadata_cursor_release(session, &cursor));
    return (ret);
}

/*
 * __rollback_to_stable --
 *     Rollback all modifications with timestamps more recent than the passed in timestamp.
 */
static int
__rollback_to_stable(WT_SESSION_IMPL *session, bool no_ckpt)
{
    WT_CONNECTION_IMPL *conn;
    WT_DECL_RET;
    WT_TXN_GLOBAL *txn_global;
    wt_timestamp_t rollback_timestamp;
    char ts_string[2][WT_TS_INT_STRING_SIZE];

    conn = S2C(session);
    txn_global = &conn->txn_global;

    /*
     * Rollback to stable should ignore tombstones in the history store since it needs to scan the
     * entire table sequentially.
     */
    F_SET(session, WT_SESSION_ROLLBACK_TO_STABLE);

    WT_ERR(__rollback_to_stable_check(session));

    /*
     * Copy the stable timestamp, otherwise we'd need to lock it each time it's accessed. Even
     * though the stable timestamp isn't supposed to be updated while rolling back, accessing it
     * without a lock would violate protocol.
     */
    WT_ORDERED_READ(rollback_timestamp, txn_global->stable_timestamp);
    __wt_verbose(session, WT_VERB_RECOVERY_RTS(session),
      "performing rollback to stable with stable timestamp: %s and oldest timestamp: %s",
      __wt_timestamp_to_string(rollback_timestamp, ts_string[0]),
      __wt_timestamp_to_string(txn_global->oldest_timestamp, ts_string[1]));

    if (F_ISSET(conn, WT_CONN_RECOVERING))
        __wt_verbose(session, WT_VERB_RECOVERY_RTS(session),
          "recovered checkpoint snapshot min:  %" PRIu64 ", snapshot max: %" PRIu64
          ", snapshot count: %" PRIu32,
          conn->recovery_ckpt_snap_min, conn->recovery_ckpt_snap_max,
          conn->recovery_ckpt_snapshot_count);

    WT_ERR(__rollback_to_stable_btree_apply_all(session, rollback_timestamp));

    /* Rollback the global durable timestamp to the stable timestamp. */
    txn_global->has_durable_timestamp = txn_global->has_stable_timestamp;
    txn_global->durable_timestamp = txn_global->stable_timestamp;

    /*
     * If the configuration is not in-memory, forcibly log a checkpoint after rollback to stable to
     * ensure that both in-memory and on-disk versions are the same unless caller requested for no
     * checkpoint.
     */
    if (!F_ISSET(conn, WT_CONN_IN_MEMORY) && !no_ckpt)
        WT_ERR(session->iface.checkpoint(&session->iface, "force=1"));

err:
    F_CLR(session, WT_SESSION_ROLLBACK_TO_STABLE);
    return (ret);
}

/*
 * __wt_rollback_to_stable --
 *     Rollback the database to the stable timestamp.
 */
int
__wt_rollback_to_stable(WT_SESSION_IMPL *session, const char *cfg[], bool no_ckpt)
{
    WT_DECL_RET;

    WT_UNUSED(cfg);

    /*
     * Don't use the connection's default session: we are working on data handles and (a) don't want
     * to cache all of them forever, plus (b) can't guarantee that no other method will be called
     * concurrently. Copy parent session no logging option to the internal session to make sure that
     * rollback to stable doesn't generate log records.
     */
    WT_RET(__wt_open_internal_session(S2C(session), "txn rollback_to_stable", true,
      F_MASK(session, WT_SESSION_NO_LOGGING), 0, &session));

    WT_STAT_CONN_SET(session, txn_rollback_to_stable_running, 1);
    WT_WITH_CHECKPOINT_LOCK(
      session, WT_WITH_SCHEMA_LOCK(session, ret = __rollback_to_stable(session, no_ckpt)));
    WT_STAT_CONN_SET(session, txn_rollback_to_stable_running, 0);

    WT_TRET(__wt_session_close_internal(session));

    return (ret);
}<|MERGE_RESOLUTION|>--- conflicted
+++ resolved
@@ -1425,13 +1425,8 @@
     WT_TXN_GLOBAL *txn_global;
     wt_timestamp_t max_durable_ts, newest_start_durable_ts, newest_stop_durable_ts;
     size_t addr_size;
-<<<<<<< HEAD
-    uint64_t rollback_txnid;
+    uint64_t rollback_txnid, write_gen;
     uint32_t btree_id;
-=======
-    uint64_t rollback_txnid, write_gen;
-    uint32_t btree_id, handle_open_flags;
->>>>>>> 2a727360
     char ts_string[2][WT_TS_INT_STRING_SIZE];
     bool dhandle_allocated, durable_ts_found, has_txn_updates_gt_than_ckpt_snap, perform_rts;
     bool prepared_updates;
