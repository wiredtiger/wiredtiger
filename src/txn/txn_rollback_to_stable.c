/*-
 * Copyright (c) 2014-2020 MongoDB, Inc.
 * Copyright (c) 2008-2014 WiredTiger, Inc.
 *	All rights reserved.
 *
 * See the file LICENSE for redistribution information.
 */

#include "wt_internal.h"

#define WT_CHECK_RECOVERY_FLAG_TXNID_CKPT_SNAPMIN(session, txnid) \
    (F_ISSET(S2C(session), WT_CONN_RECOVERING) && (txnid) >= S2C(session)->recovery_ckpt_snap_min)

/* Enable rollback to stable verbose messaging during recovery. */
#define WT_VERB_RECOVERY_RTS(session)                                \
    (F_ISSET(S2C(session), WT_CONN_RECOVERING) ?                     \
        WT_VERB_RECOVERY | WT_VERB_RECOVERY_PROGRESS | WT_VERB_RTS : \
        WT_VERB_RTS)

/*
 * __rollback_abort_newer_update --
 *     Abort updates in an update change with timestamps newer than the rollback timestamp. Also,
 *     clear the history store flag for the first stable update in the update.
 */
static void
__rollback_abort_newer_update(WT_SESSION_IMPL *session, WT_UPDATE *first_upd,
  wt_timestamp_t rollback_timestamp, bool *stable_update_found)
{
    WT_UPDATE *upd;
    char ts_string[2][WT_TS_INT_STRING_SIZE];

    *stable_update_found = false;
    for (upd = first_upd; upd != NULL; upd = upd->next) {
        /* Skip the updates that are aborted. */
        if (upd->txnid == WT_TXN_ABORTED) {
            if (upd == first_upd)
                first_upd = upd->next;
        } else if (rollback_timestamp < upd->durable_ts ||
          upd->prepare_state == WT_PREPARE_INPROGRESS) {
            /*
             * If any updates are aborted, all newer updates better be aborted as well.
             *
             * Timestamp ordering relies on the validations at the time of commit. Thus if the table
             * is not configured for key consistency check, the timestamps could be out of order
             * here.
             */
            WT_ASSERT(session,
              !F_ISSET(session->dhandle, WT_DHANDLE_TS_KEY_CONSISTENT) || upd == first_upd);
            first_upd = upd->next;

            __wt_verbose(session, WT_VERB_RECOVERY_RTS(session),
              "rollback to stable update aborted with txnid: %" PRIu64
              " durable timestamp: %s and stable timestamp: %s, prepared: %s",
              upd->txnid, __wt_timestamp_to_string(upd->durable_ts, ts_string[0]),
              __wt_timestamp_to_string(rollback_timestamp, ts_string[1]),
              rollback_timestamp < upd->durable_ts ? "false" : "true");

            upd->txnid = WT_TXN_ABORTED;
            WT_STAT_CONN_INCR(session, txn_rts_upd_aborted);
            upd->durable_ts = upd->start_ts = WT_TS_NONE;
        } else {
            /* Valid update is found. */
            WT_ASSERT(session, first_upd == upd);
            break;
        }
    }

    /*
     * Clear the history store flag for the stable update to indicate that this update should not be
     * written into the history store later, when all the aborted updates are removed from the
     * history store. The next time when this update is moved into the history store, it will have a
     * different stop time point.
     */
    if (first_upd != NULL) {
        F_CLR(first_upd, WT_UPDATE_HS);
        *stable_update_found = true;
    }
}

/*
 * __rollback_abort_newer_insert --
 *     Apply the update abort check to each entry in an insert skip list.
 */
static void
__rollback_abort_newer_insert(
  WT_SESSION_IMPL *session, WT_INSERT_HEAD *head, wt_timestamp_t rollback_timestamp)
{
    WT_INSERT *ins;
    bool stable_update_found;

    WT_SKIP_FOREACH (ins, head)
        if (ins->upd != NULL)
            __rollback_abort_newer_update(
              session, ins->upd, rollback_timestamp, &stable_update_found);
}

/*
 * __rollback_row_add_update --
 *     Add the provided update to the head of the update list.
 */
static inline int
__rollback_row_add_update(WT_SESSION_IMPL *session, WT_PAGE *page, WT_ROW *rip, WT_UPDATE *upd)
{
    WT_DECL_RET;
    WT_PAGE_MODIFY *mod;
    WT_UPDATE *last_upd, *old_upd, **upd_entry;
    size_t upd_size;

    last_upd = NULL;
    /* If we don't yet have a modify structure, we'll need one. */
    WT_RET(__wt_page_modify_init(session, page));
    mod = page->modify;

    /* Allocate an update array as necessary. */
    WT_PAGE_ALLOC_AND_SWAP(session, page, mod->mod_row_update, upd_entry, page->entries);

    /* Set the WT_UPDATE array reference. */
    upd_entry = &mod->mod_row_update[WT_ROW_SLOT(page, rip)];
    upd_size = __wt_update_list_memsize(upd);

    /* If there are existing updates, append them after the new updates. */
    for (last_upd = upd; last_upd->next != NULL; last_upd = last_upd->next)
        ;
    last_upd->next = *upd_entry;

    /*
     * We can either put a tombstone plus an update or a single update on the update chain.
     *
     * Set the "old" entry to the second update in the list so that the serialization function
     * succeeds in swapping the first update into place.
     */
    if (upd->next != NULL)
        *upd_entry = upd->next;
    old_upd = *upd_entry;

    /*
     * Point the new WT_UPDATE item to the next element in the list. The serialization function acts
     * as our memory barrier to flush this write.
     */
    upd->next = old_upd;

    /*
     * Serialize the update. Rollback to stable doesn't need to check the visibility of the on page
     * value to detect conflict.
     */
    WT_ERR(__wt_update_serial(session, NULL, page, upd_entry, &upd, upd_size, true));

    if (0) {
err:
        if (last_upd != NULL)
            last_upd->next = NULL;
    }

    return (ret);
}

/*
 * __rollback_check_if_txnid_non_committed --
 *     Check if the transaction id is non committed.
 */
static bool
__rollback_check_if_txnid_non_committed(WT_SESSION_IMPL *session, uint64_t txnid)
{
    WT_CONNECTION_IMPL *conn;
    bool found;

    conn = S2C(session);

    /* If not recovery then assume all the data as committed. */
    if (!F_ISSET(conn, WT_CONN_RECOVERING))
        return (false);

    /*
     * Only full checkpoint writes the metadata with snapshot. If the recovered checkpoint snapshot
     * details are zero then return false i.e, updates are committed.
     */
    if (conn->recovery_ckpt_snap_min == 0 && conn->recovery_ckpt_snap_max == 0)
        return (false);

    /*
     * Snapshot data:
     *	ids < recovery_ckpt_snap_min are committed,
     *	ids > recovery_ckpt_snap_max are non committed,
     *	everything else is committed unless it is found in the recovery_ckpt_snapshot array.
     */
    if (txnid < conn->recovery_ckpt_snap_min)
        return (false);
    else if (txnid > conn->recovery_ckpt_snap_max)
        return (true);

    /*
     * Return false when the recovery snapshot count is 0, which means there is no uncommitted
     * transaction ids.
     */
    if (conn->recovery_ckpt_snapshot_count == 0)
        return (false);

    WT_BINARY_SEARCH(
      txnid, conn->recovery_ckpt_snapshot, conn->recovery_ckpt_snapshot_count, found);

    return (found);
}

/*
 * __rollback_row_ondisk_fixup_key --
 *     Abort updates in the history store and replace the on-disk value with an update that
 *     satisfies the given timestamp.
 */
static int
__rollback_row_ondisk_fixup_key(WT_SESSION_IMPL *session, WT_PAGE *page, WT_ROW *rip,
  wt_timestamp_t rollback_timestamp, bool replace)
{
    WT_CELL_UNPACK_KV *unpack, _unpack;
    WT_CURSOR *hs_cursor;
    WT_CURSOR_BTREE *cbt;
    WT_DECL_ITEM(hs_key);
    WT_DECL_ITEM(hs_value);
    WT_DECL_ITEM(key);
    WT_DECL_RET;
    WT_ITEM full_value;
    WT_UPDATE *hs_upd, *tombstone, *upd;
    wt_timestamp_t hs_durable_ts, hs_start_ts, hs_stop_durable_ts, newer_hs_durable_ts;
    uint64_t hs_counter, type_full;
    uint32_t hs_btree_id;
    uint8_t type;
    int cmp;
    char ts_string[4][WT_TS_INT_STRING_SIZE];
    bool valid_update_found;
#ifdef HAVE_DIAGNOSTIC
    bool first_record;
#endif

    hs_cursor = NULL;
    hs_upd = tombstone = upd = NULL;
    hs_durable_ts = hs_start_ts = hs_stop_durable_ts = WT_TS_NONE;
    hs_btree_id = S2BT(session)->id;
    WT_CLEAR(full_value);
    valid_update_found = false;
#ifdef HAVE_DIAGNOSTIC
    first_record = true;
#endif

    /* Allocate buffers for the data store and history store key. */
    WT_RET(__wt_scr_alloc(session, 0, &key));
    WT_ERR(__wt_scr_alloc(session, 0, &hs_key));
    WT_ERR(__wt_scr_alloc(session, 0, &hs_value));

    WT_ERR(__wt_row_leaf_key(session, page, rip, key, false));

    /* Get the full update value from the data store. */
    unpack = &_unpack;
    __wt_row_leaf_value_cell(session, page, rip, NULL, unpack);
    WT_ERR(__wt_page_cell_data_ref(session, page, unpack, &full_value));
    WT_ERR(__wt_buf_set(session, &full_value, full_value.data, full_value.size));
    newer_hs_durable_ts = unpack->tw.durable_start_ts;

    /* Open a history store table cursor. */
    WT_ERR(__wt_hs_cursor_open(session));
    hs_cursor = session->hs_cursor;
    cbt = (WT_CURSOR_BTREE *)hs_cursor;

    /*
     * Scan the history store for the given btree and key with maximum start timestamp to let the
     * search point to the last version of the key and start traversing backwards to find out the
     * satisfying record according the given timestamp. Any satisfying history store record is moved
     * into data store and removed from history store. If none of the history store records satisfy
     * the given timestamp, the key is removed from data store.
     */
    ret = __wt_hs_cursor_position(session, hs_cursor, hs_btree_id, key, WT_TS_MAX, NULL);
    for (; ret == 0; ret = __wt_hs_cursor_prev(session, hs_cursor)) {
        WT_ERR(hs_cursor->get_key(hs_cursor, &hs_btree_id, hs_key, &hs_start_ts, &hs_counter));

        /* Stop before crossing over to the next btree */
        if (hs_btree_id != S2BT(session)->id)
            break;

        /*
         * Keys are sorted in an order, skip the ones before the desired key, and bail out if we
         * have crossed over the desired key and not found the record we are looking for.
         */
        WT_ERR(__wt_compare(session, NULL, hs_key, key, &cmp));
        if (cmp != 0)
            break;

        /*
         * If the stop time pair on the tombstone in the history store is already globally visible
         * we can skip it.
         */
        if (__wt_txn_tw_stop_visible_all(session, &cbt->upd_value->tw)) {
            WT_STAT_CONN_INCR(session, cursor_prev_hs_tombstone_rts);
            continue;
        }

        /*
         * As part of the history store search, we never get an exact match based on our search
         * criteria as we always search for a maximum record for that key. Make sure that we set the
         * comparison result as an exact match to remove this key as part of rollback to stable. In
         * case if we don't mark the comparison result as same, later the __wt_row_modify function
         * will not properly remove the update from history store.
         */
        cbt->compare = 0;

        /* Get current value and convert to full update if it is a modify. */
        WT_ERR(hs_cursor->get_value(
          hs_cursor, &hs_stop_durable_ts, &hs_durable_ts, &type_full, hs_value));
        type = (uint8_t)type_full;

        /*
         * Do not include history store updates greater than on-disk data store version to construct
         * a full update to restore. Comparing with timestamps here has no problem unlike in search
         * flow where the timestamps may be reset during reconciliation. RTS detects an on-disk
         * update is unstable based on the written proper timestamp, so comparing against it with
         * history store shouldn't have any problem.
         */
        if (hs_start_ts <= unpack->tw.start_ts) {
            if (type == WT_UPDATE_MODIFY)
                WT_ERR(__wt_modify_apply_item(
                  session, S2BT(session)->value_format, &full_value, hs_value->data));
            else {
                WT_ASSERT(session, type == WT_UPDATE_STANDARD);
                WT_ERR(__wt_buf_set(session, &full_value, hs_value->data, hs_value->size));
            }
        }

        /*
         * Verify the history store timestamps are in order. The start timestamp may be equal to the
         * stop timestamp if the original update's commit timestamp is out of order. We may see
         * records newer than or equal to the onpage value if eviction runs concurrently with
         * checkpoint. In that case, don't verify the first record.
         */
        WT_ASSERT(session,
          hs_stop_durable_ts <= newer_hs_durable_ts || hs_start_ts == hs_stop_durable_ts ||
            first_record);

        if (hs_stop_durable_ts < newer_hs_durable_ts)
            WT_STAT_CONN_DATA_INCR(session, txn_rts_hs_stop_older_than_newer_start);

        /*
         * Stop processing when we find the newer version value of this key is stable according to
         * the current version stop timestamp and transaction id when it is not appending the
         * selected update to the update chain. Also it confirms that history store doesn't contains
         * any newer version than the current version for the key.
         */
        if (!replace &&
          (!__rollback_check_if_txnid_non_committed(session, cbt->upd_value->tw.stop_txn)) &&
          (hs_stop_durable_ts <= rollback_timestamp)) {
            __wt_verbose(session, WT_VERB_RECOVERY_RTS(session),
<<<<<<< HEAD
              "history store update valid with stop timestamp: %s, stable timestamp: %s and txnid: "
              "%" PRIu64,
              __wt_timestamp_to_string(hs_stop_durable_ts, ts_string[0]),
              __wt_timestamp_to_string(rollback_timestamp, ts_string[1]),
              cbt->upd_value->tw.stop_txn);
=======
              "history store update valid with stop timestamp: %s, stable timestamp: %s and type: "
              "%" PRIu8,
              __wt_timestamp_to_string(hs_stop_durable_ts, ts_string[0]),
              __wt_timestamp_to_string(rollback_timestamp, ts_string[1]), type);
>>>>>>> 809df05c
            break;
        }

        /*
         * Stop processing when we find a stable update according to the given timestamp and
         * transaction id.
         */
        if (!__rollback_check_if_txnid_non_committed(session, cbt->upd_value->tw.start_txn) &&
          (hs_durable_ts <= rollback_timestamp)) {
            __wt_verbose(session, WT_VERB_RECOVERY_RTS(session),
              "history store update valid with start timestamp: %s, durable timestamp: %s, stop "
<<<<<<< HEAD
              "timestamp: %s, stable timestamp: %s and txnid: %" PRIu64,
              __wt_timestamp_to_string(hs_start_ts, ts_string[0]),
              __wt_timestamp_to_string(hs_durable_ts, ts_string[1]),
              __wt_timestamp_to_string(hs_stop_durable_ts, ts_string[2]),
              __wt_timestamp_to_string(rollback_timestamp, ts_string[3]),
              cbt->upd_value->tw.start_txn);
=======
              "timestamp: %s, stable timestamp: %s and type: %" PRIu8,
              __wt_timestamp_to_string(hs_start_ts, ts_string[0]),
              __wt_timestamp_to_string(hs_durable_ts, ts_string[1]),
              __wt_timestamp_to_string(hs_stop_durable_ts, ts_string[2]),
              __wt_timestamp_to_string(rollback_timestamp, ts_string[3]), type);
            WT_ASSERT(session, cbt->upd_value->tw.start_ts < unpack->tw.start_ts);
>>>>>>> 809df05c
            valid_update_found = true;
            break;
        }

        __wt_verbose(session, WT_VERB_RECOVERY_RTS(session),
          "history store update aborted with start timestamp: %s, durable timestamp: %s, stop "
<<<<<<< HEAD
          "timestamp: %s, stable timestamp: %s, start txnid: %" PRIu64 " and stop txnid: %" PRIu64,
          __wt_timestamp_to_string(hs_start_ts, ts_string[0]),
          __wt_timestamp_to_string(hs_durable_ts, ts_string[1]),
          __wt_timestamp_to_string(hs_stop_durable_ts, ts_string[2]),
          __wt_timestamp_to_string(rollback_timestamp, ts_string[3]), cbt->upd_value->tw.start_txn,
          cbt->upd_value->tw.stop_txn);
=======
          "timestamp: %s, stable timestamp: %s and type: %" PRIu8,
          __wt_timestamp_to_string(hs_start_ts, ts_string[0]),
          __wt_timestamp_to_string(hs_durable_ts, ts_string[1]),
          __wt_timestamp_to_string(hs_stop_durable_ts, ts_string[2]),
          __wt_timestamp_to_string(rollback_timestamp, ts_string[3]), type);
>>>>>>> 809df05c

        /*
         * Start time point of the current record may be used as stop time point of the previous
         * record. Save it to verify against the previous record and check if we need to append the
         * stop time point as a tombstone when we rollback the history store record.
         */
        newer_hs_durable_ts = hs_durable_ts;
#ifdef HAVE_DIAGNOSTIC
        first_record = false;
#endif

        WT_ERR(__wt_upd_alloc_tombstone(session, &hs_upd, NULL));
        WT_ERR(__wt_hs_modify(cbt, hs_upd));
        WT_STAT_CONN_DATA_INCR(session, txn_rts_hs_removed);
        WT_STAT_CONN_DATA_INCR(session, cache_hs_key_truncate_rts_unstable);
    }

    if (replace) {
        /*
         * If we found a history value that satisfied the given timestamp, add it to the update
         * list. Otherwise remove the key by adding a tombstone.
         */
        if (valid_update_found) {
            WT_ASSERT(session, cbt->upd_value->tw.start_ts < unpack->tw.start_ts);
            WT_ERR(__wt_upd_alloc(session, &full_value, WT_UPDATE_STANDARD, &upd, NULL));

            /*
             * Set the transaction id of updates to WT_TXN_NONE when called from recovery, because
             * the connections write generation will be initialized after rollback to stable and the
             * updates in the cache will be problematic. The transaction id of pages which are in
             * disk will be automatically reset as part of unpacking cell when loaded to cache.
             */
            if (F_ISSET(S2C(session), WT_CONN_RECOVERING))
                upd->txnid = WT_TXN_NONE;
            else
                upd->txnid = cbt->upd_value->tw.start_txn;
            upd->durable_ts = cbt->upd_value->tw.durable_start_ts;
            upd->start_ts = cbt->upd_value->tw.start_ts;
            __wt_verbose(session, WT_VERB_RECOVERY_RTS(session),
              "update restored from history store (txnid: %" PRIu64
              ", start_ts: %s and durable_ts: %s",
              upd->txnid, __wt_timestamp_to_string(upd->start_ts, ts_string[0]),
              __wt_timestamp_to_string(upd->durable_ts, ts_string[1]));

            /*
             * Set the flag to indicate that this update has been restored from history store for
             * the rollback to stable operation.
             */
            F_SET(upd, WT_UPDATE_RESTORED_FROM_HS);
            WT_STAT_CONN_DATA_INCR(session, txn_rts_hs_restore_updates);

            /*
             * We have a tombstone on the original update chain and it is behind the stable
             * timestamp, we need to restore that as well.
             */
            if (hs_stop_durable_ts <= rollback_timestamp &&
              hs_stop_durable_ts < newer_hs_durable_ts) {
                WT_ERR(__wt_upd_alloc_tombstone(session, &tombstone, NULL));
                /*
                 * Set the transaction id of updates to WT_TXN_NONE when called from recovery,
                 * because the connections write generation will be initialized after rollback to
                 * stable and the updates in the cache will be problematic. The transaction id of
                 * pages which are in disk will be automatically reset as part of unpacking cell
                 * when loaded to cache.
                 */
                if (F_ISSET(S2C(session), WT_CONN_RECOVERING))
                    tombstone->txnid = WT_TXN_NONE;
                else
                    tombstone->txnid = cbt->upd_value->tw.stop_txn;
                tombstone->durable_ts = cbt->upd_value->tw.durable_stop_ts;
                tombstone->start_ts = cbt->upd_value->tw.stop_ts;
                __wt_verbose(session, WT_VERB_RECOVERY_RTS(session),
                  "tombstone restored from history store (txnid: %" PRIu64
                  ", start_ts: %s, durable_ts: %s",
                  tombstone->txnid, __wt_timestamp_to_string(tombstone->start_ts, ts_string[0]),
                  __wt_timestamp_to_string(tombstone->durable_ts, ts_string[1]));

                /*
                 * Set the flag to indicate that this update has been restored from history store
                 * for the rollback to stable operation.
                 */
                F_SET(tombstone, WT_UPDATE_RESTORED_FROM_HS);

                tombstone->next = upd;
                upd = tombstone;
                WT_STAT_CONN_DATA_INCR(session, txn_rts_hs_restore_tombstones);
            }
        } else {
            WT_ERR(__wt_upd_alloc_tombstone(session, &upd, NULL));
            WT_STAT_CONN_DATA_INCR(session, txn_rts_keys_removed);
            __wt_verbose(session, WT_VERB_RECOVERY_RTS(session), "%p: key removed", (void *)key);
        }

        WT_ERR(__rollback_row_add_update(session, page, rip, upd));
    }

    /* Finally remove that update from history store. */
    if (valid_update_found) {
        WT_ERR(__wt_upd_alloc_tombstone(session, &hs_upd, NULL));
        WT_ERR(__wt_hs_modify(cbt, hs_upd));
        WT_STAT_CONN_DATA_INCR(session, txn_rts_hs_removed);
        WT_STAT_CONN_DATA_INCR(session, cache_hs_key_truncate_rts);
    }

    if (0) {
err:
        WT_ASSERT(session, tombstone == NULL || upd == tombstone);
        __wt_free_update_list(session, &upd);
        __wt_free_update_list(session, &hs_upd);
    }
    __wt_scr_free(session, &hs_key);
    __wt_scr_free(session, &hs_value);
    __wt_scr_free(session, &key);
    __wt_buf_free(session, &full_value);
    WT_TRET(__wt_hs_cursor_close(session));
    return (ret);
}

/*
 * __rollback_abort_row_ondisk_kv --
 *     Fix the on-disk row K/V version according to the given timestamp.
 */
static int
__rollback_abort_row_ondisk_kv(
  WT_SESSION_IMPL *session, WT_PAGE *page, WT_ROW *rip, wt_timestamp_t rollback_timestamp)
{
    WT_CELL_UNPACK_KV *vpack, _vpack;
    WT_DECL_RET;
    WT_ITEM buf;
    WT_UPDATE *upd;
    char ts_string[5][WT_TS_INT_STRING_SIZE];
    bool prepared;

    vpack = &_vpack;
    WT_CLEAR(buf);
    upd = NULL;

    __wt_row_leaf_value_cell(session, page, rip, NULL, vpack);
    prepared = vpack->tw.prepare;
    if (WT_IS_HS(session->dhandle)) {
        /*
         * Abort the history store update with stop durable timestamp greater than the stable
         * timestamp or the updates with max stop timestamp which implies that they are associated
         * with prepared transactions.
         */
        if (vpack->tw.durable_stop_ts > rollback_timestamp || vpack->tw.stop_ts == WT_TS_MAX) {
            __wt_verbose(session, WT_VERB_RECOVERY_RTS(session),
              "hs update aborted with start durable/commit timestamp: %s, %s, stop durable/commit "
              "timestamp: %s, %s and stable timestamp: %s",
              __wt_timestamp_to_string(vpack->tw.durable_start_ts, ts_string[0]),
              __wt_timestamp_to_string(vpack->tw.start_ts, ts_string[1]),
              __wt_timestamp_to_string(vpack->tw.durable_stop_ts, ts_string[2]),
              __wt_timestamp_to_string(vpack->tw.stop_ts, ts_string[3]),
              __wt_timestamp_to_string(rollback_timestamp, ts_string[4]));
            WT_RET(__wt_upd_alloc_tombstone(session, &upd, NULL));
            WT_STAT_CONN_DATA_INCR(session, txn_rts_sweep_hs_keys);
        } else
            return (0);
    } else if (((vpack->tw.durable_start_ts > rollback_timestamp) ||
                 __rollback_check_if_txnid_non_committed(session, vpack->tw.start_txn)) ||
      (!WT_TIME_WINDOW_HAS_STOP(&vpack->tw) && prepared)) {
        __wt_verbose(session, WT_VERB_RECOVERY_RTS(session),
          "on-disk update aborted with start durable timestamp: %s, commit timestamp: %s, "
          "prepared: %s, stable timestamp: %s and txnid : %" PRIu64,
          __wt_timestamp_to_string(vpack->tw.durable_start_ts, ts_string[0]),
          __wt_timestamp_to_string(vpack->tw.start_ts, ts_string[1]), prepared ? "true" : "false",
          __wt_timestamp_to_string(rollback_timestamp, ts_string[2]), vpack->tw.start_txn);
        if (!F_ISSET(S2C(session), WT_CONN_IN_MEMORY))
            return (__rollback_row_ondisk_fixup_key(session, page, rip, rollback_timestamp, true));
        else {
            /*
             * In-memory database don't have a history store to provide a stable update, so remove
             * the key.
             */
            WT_RET(__wt_upd_alloc_tombstone(session, &upd, NULL));
            WT_STAT_CONN_DATA_INCR(session, txn_rts_keys_removed);
        }
    } else if (WT_TIME_WINDOW_HAS_STOP(&vpack->tw) &&
      (((vpack->tw.durable_stop_ts > rollback_timestamp) ||
         __rollback_check_if_txnid_non_committed(session, vpack->tw.stop_txn)) ||
        prepared)) {
        /*
         * Clear the remove operation from the key by inserting the original on-disk value as a
         * standard update.
         */
        WT_RET(__wt_page_cell_data_ref(session, page, vpack, &buf));

        WT_ERR(__wt_upd_alloc(session, &buf, WT_UPDATE_STANDARD, &upd, NULL));
        /*
         * Set the transaction id of updates to WT_TXN_NONE when called from recovery, because the
         * connections write generation will be initialized after rollback to stable and the updates
         * in the cache will be problematic. The transaction id of pages which are in disk will be
         * automatically reset as part of unpacking cell when loaded to cache.
         */
        if (F_ISSET(S2C(session), WT_CONN_RECOVERING))
            upd->txnid = WT_TXN_NONE;
        else
            upd->txnid = vpack->tw.start_txn;
        upd->durable_ts = vpack->tw.durable_start_ts;
        upd->start_ts = vpack->tw.start_ts;
        F_SET(upd, WT_UPDATE_RESTORED_FROM_DS);
        WT_STAT_CONN_DATA_INCR(session, txn_rts_keys_restored);
        __wt_verbose(session, WT_VERB_RECOVERY_RTS(session),
          "key restored with commit timestamp: %s, durable timestamp: %s, stable timestamp: %s, "
          "txnid: %" PRIu64
          " and removed commit timestamp: %s, durable timestamp: %s, txnid: %" PRIu64
          ", prepared: %s",
          __wt_timestamp_to_string(upd->start_ts, ts_string[0]),
          __wt_timestamp_to_string(upd->durable_ts, ts_string[1]),
          __wt_timestamp_to_string(rollback_timestamp, ts_string[2]), upd->txnid,
          __wt_timestamp_to_string(vpack->tw.stop_ts, ts_string[2]),
          __wt_timestamp_to_string(vpack->tw.durable_stop_ts, ts_string[3]), vpack->tw.stop_txn,
          prepared ? "true" : "false");
    } else
        /* Stable version according to the timestamp. */
        return (0);

    WT_ERR(__rollback_row_add_update(session, page, rip, upd));
    upd = NULL;

err:
    __wt_buf_free(session, &buf);
    __wt_free(session, upd);
    return (ret);
}

/*
 * __rollback_abort_newer_col_var --
 *     Abort updates on a variable length col leaf page with timestamps newer than the rollback
 *     timestamp.
 */
static void
__rollback_abort_newer_col_var(
  WT_SESSION_IMPL *session, WT_PAGE *page, wt_timestamp_t rollback_timestamp)
{
    WT_COL *cip;
    WT_INSERT_HEAD *ins;
    uint32_t i;

    /* Review the changes to the original on-page data items */
    WT_COL_FOREACH (page, cip, i)
        if ((ins = WT_COL_UPDATE(page, cip)) != NULL)
            __rollback_abort_newer_insert(session, ins, rollback_timestamp);

    /* Review the append list */
    if ((ins = WT_COL_APPEND(page)) != NULL)
        __rollback_abort_newer_insert(session, ins, rollback_timestamp);
}

/*
 * __rollback_abort_newer_col_fix --
 *     Abort updates on a fixed length col leaf page with timestamps newer than the rollback
 *     timestamp.
 */
static void
__rollback_abort_newer_col_fix(
  WT_SESSION_IMPL *session, WT_PAGE *page, wt_timestamp_t rollback_timestamp)
{
    WT_INSERT_HEAD *ins;

    /* Review the changes to the original on-page data items */
    if ((ins = WT_COL_UPDATE_SINGLE(page)) != NULL)
        __rollback_abort_newer_insert(session, ins, rollback_timestamp);

    /* Review the append list */
    if ((ins = WT_COL_APPEND(page)) != NULL)
        __rollback_abort_newer_insert(session, ins, rollback_timestamp);
}

/*
 * __rollback_abort_row_reconciled_page_internal --
 *     Abort updates on a history store using the in-memory build reconciled page of data store.
 */
static int
__rollback_abort_row_reconciled_page_internal(WT_SESSION_IMPL *session, const void *image,
  const uint8_t *addr, size_t addr_size, wt_timestamp_t rollback_timestamp)
{
    WT_DECL_RET;
    WT_ITEM tmp;
    WT_PAGE *mod_page;
    WT_ROW *rip;
    uint32_t i, page_flags;
    const void *image_local;

    /*
     * Don't pass an allocated buffer to the underlying block read function, force allocation of new
     * memory of the appropriate size.
     */
    WT_CLEAR(tmp);

    mod_page = NULL;
    image_local = image;

    if (image_local == NULL) {
        WT_RET(__wt_bt_read(session, &tmp, addr, addr_size));
        image_local = tmp.data;
    }

    /* Don't free the passed image later. */
    page_flags = image != NULL ? 0 : WT_PAGE_DISK_ALLOC;
    WT_ERR(__wt_page_inmem(session, NULL, image_local, page_flags, &mod_page));
    tmp.mem = NULL;
    WT_ROW_FOREACH (mod_page, rip, i)
        WT_ERR_NOTFOUND_OK(
          __rollback_row_ondisk_fixup_key(session, mod_page, rip, rollback_timestamp, false),
          false);

err:
    if (mod_page != NULL)
        __wt_page_out(session, &mod_page);
    __wt_buf_free(session, &tmp);

    return (ret);
}

/*
 * __rollback_abort_row_reconciled_page --
 *     Abort updates on a history store using the reconciled pages of data store.
 */
static int
__rollback_abort_row_reconciled_page(
  WT_SESSION_IMPL *session, WT_PAGE *page, wt_timestamp_t rollback_timestamp)
{
    WT_MULTI *multi;
    WT_PAGE_MODIFY *mod;
    uint32_t multi_entry;
    char ts_string[3][WT_TS_INT_STRING_SIZE];

    if ((mod = page->modify) == NULL)
        return (0);

    if (mod->rec_result == WT_PM_REC_REPLACE &&
      (mod->mod_replace.ta.newest_start_durable_ts > rollback_timestamp ||
        mod->mod_replace.ta.newest_stop_durable_ts > rollback_timestamp ||
        mod->mod_replace.ta.prepare)) {
        __wt_verbose(session, WT_VERB_RECOVERY_RTS(session),
          "reconciled replace block page history store update removal on-disk with start durable "
          "timestamp: %s, stop durable timestamp: %s and stable timestamp: %s",
          __wt_timestamp_to_string(mod->mod_replace.ta.newest_start_durable_ts, ts_string[0]),
          __wt_timestamp_to_string(mod->mod_replace.ta.newest_stop_durable_ts, ts_string[1]),
          __wt_timestamp_to_string(rollback_timestamp, ts_string[2]));

        /* Remove the history store newer updates. */
        if (!WT_IS_HS(session->dhandle))
            WT_RET(__rollback_abort_row_reconciled_page_internal(session, mod->u1.r.disk_image,
              mod->u1.r.replace.addr, mod->u1.r.replace.size, rollback_timestamp));

        /*
         * As this page has newer aborts that are aborted, make sure to mark the page as dirty to
         * let the reconciliation happens again on the page. Otherwise, the eviction may pick the
         * already reconciled page to write to disk with newer updates.
         */
        __wt_page_modify_set(session, page);
    } else if (mod->rec_result == WT_PM_REC_MULTIBLOCK) {
        for (multi = mod->mod_multi, multi_entry = 0; multi_entry < mod->mod_multi_entries;
             ++multi, ++multi_entry)
            if (multi->addr.ta.newest_start_durable_ts > rollback_timestamp ||
              multi->addr.ta.newest_stop_durable_ts > rollback_timestamp ||
              multi->addr.ta.prepare) {
                __wt_verbose(session, WT_VERB_RECOVERY_RTS(session),
                  "reconciled multi block page history store update removal on-disk with start "
                  "durable timestamp: %s, stop durable timestamp: %s and stable timestamp: %s",
                  __wt_timestamp_to_string(multi->addr.ta.newest_start_durable_ts, ts_string[0]),
                  __wt_timestamp_to_string(multi->addr.ta.newest_stop_durable_ts, ts_string[1]),
                  __wt_timestamp_to_string(rollback_timestamp, ts_string[2]));

                /* Remove the history store newer updates. */
                if (!WT_IS_HS(session->dhandle))
                    WT_RET(__rollback_abort_row_reconciled_page_internal(session, multi->disk_image,
                      multi->addr.addr, multi->addr.size, rollback_timestamp));

                /*
                 * As this page has newer aborts that are aborted, make sure to mark the page as
                 * dirty to let the reconciliation happens again on the page. Otherwise, the
                 * eviction may pick the already reconciled page to write to disk with newer
                 * updates.
                 */
                __wt_page_modify_set(session, page);
            }
    }

    return (0);
}

/*
 * __rollback_abort_newer_row_leaf --
 *     Abort updates on a row leaf page with timestamps newer than the rollback timestamp.
 */
static int
__rollback_abort_newer_row_leaf(
  WT_SESSION_IMPL *session, WT_PAGE *page, wt_timestamp_t rollback_timestamp)
{
    WT_INSERT_HEAD *insert;
    WT_ROW *rip;
    WT_UPDATE *upd;
    uint32_t i;
    bool stable_update_found;

    /*
     * Review the insert list for keys before the first entry on the disk page.
     */
    if ((insert = WT_ROW_INSERT_SMALLEST(page)) != NULL)
        __rollback_abort_newer_insert(session, insert, rollback_timestamp);

    /*
     * Review updates that belong to keys that are on the disk image, as well as for keys inserted
     * since the page was read from disk.
     */
    WT_ROW_FOREACH (page, rip, i) {
        stable_update_found = false;
        if ((upd = WT_ROW_UPDATE(page, rip)) != NULL)
            __rollback_abort_newer_update(session, upd, rollback_timestamp, &stable_update_found);

        if ((insert = WT_ROW_INSERT(page, rip)) != NULL)
            __rollback_abort_newer_insert(session, insert, rollback_timestamp);

        /*
         * If there is no stable update found in the update list, abort any on-disk value.
         */
        if (!stable_update_found)
            WT_RET(__rollback_abort_row_ondisk_kv(session, page, rip, rollback_timestamp));
    }

    /*
     * If the configuration is not in-memory, abort history store updates from the reconciled pages
     * of data store.
     */
    if (!F_ISSET(S2C(session), WT_CONN_IN_MEMORY))
        WT_RET(__rollback_abort_row_reconciled_page(session, page, rollback_timestamp));
    return (0);
}

/*
 * __rollback_get_ref_max_durable_timestamp --
 *     Returns the ref aggregated max durable timestamp. The max durable timestamp is calculated
 *     between both start and stop durable timestamps except for history store, because most of the
 *     history store updates have stop timestamp either greater or equal to the start timestamp
 *     except for the updates written for the prepared updates on the data store. To abort the
 *     updates with no stop timestamp, we must include the newest stop timestamp also into the
 *     calculation of maximum durable timestamp of the history store.
 */
static wt_timestamp_t
__rollback_get_ref_max_durable_timestamp(WT_SESSION_IMPL *session, WT_TIME_AGGREGATE *ta)
{
    if (WT_IS_HS(session->dhandle))
        return WT_MAX(ta->newest_stop_durable_ts, ta->newest_stop_ts);
    else
        return WT_MAX(ta->newest_start_durable_ts, ta->newest_stop_durable_ts);
}

/*
 * __rollback_page_needs_abort --
 *     Check whether the page needs rollback. Return true if the page has modifications newer than
 *     the given timestamp Otherwise return false.
 */
static bool
__rollback_page_needs_abort(
  WT_SESSION_IMPL *session, WT_REF *ref, wt_timestamp_t rollback_timestamp)
{
    WT_ADDR *addr;
    WT_CELL_UNPACK_ADDR vpack;
    WT_MULTI *multi;
    WT_PAGE_MODIFY *mod;
    wt_timestamp_t durable_ts;
    uint64_t newest_txn;
    uint32_t i;
    char ts_string[WT_TS_INT_STRING_SIZE];
    const char *tag;
    bool prepared, result;

    addr = ref->addr;
    mod = ref->page == NULL ? NULL : ref->page->modify;
    durable_ts = WT_TS_NONE;
    newest_txn = WT_TXN_NONE;
    tag = "undefined state";
    prepared = result = false;

    /*
     * The rollback operation should be performed on this page when any one of the following is
     * greater than the given timestamp or during recovery if the newest transaction id on the page
     * is greater than or equal to recovered checkpoint snapshot min:
     * 1. The reconciled replace page max durable timestamp.
     * 2. The reconciled multi page max durable timestamp.
     * 3. The on page address max durable timestamp.
     * 4. The off page address max durable timestamp.
     */
    if (mod != NULL && mod->rec_result == WT_PM_REC_REPLACE) {
        tag = "reconciled replace block";
        durable_ts = __rollback_get_ref_max_durable_timestamp(session, &mod->mod_replace.ta);
        prepared = mod->mod_replace.ta.prepare;
        result = (durable_ts > rollback_timestamp) || prepared;
    } else if (mod != NULL && mod->rec_result == WT_PM_REC_MULTIBLOCK) {
        tag = "reconciled multi block";
        /* Calculate the max durable timestamp by traversing all multi addresses. */
        for (multi = mod->mod_multi, i = 0; i < mod->mod_multi_entries; ++multi, ++i) {
            durable_ts = WT_MAX(
              durable_ts, __rollback_get_ref_max_durable_timestamp(session, &multi->addr.ta));
            if (multi->addr.ta.prepare)
                prepared = true;
        }
        result = (durable_ts > rollback_timestamp) || prepared;
    } else if (!__wt_off_page(ref->home, addr)) {
        tag = "on page cell";
        /* Check if the page is obsolete using the page disk address. */
        __wt_cell_unpack_addr(session, ref->home->dsk, (WT_CELL *)addr, &vpack);
        durable_ts = __rollback_get_ref_max_durable_timestamp(session, &vpack.ta);
        prepared = vpack.ta.prepare;
        newest_txn = vpack.ta.newest_txn;
        result = (durable_ts > rollback_timestamp) || prepared ||
          WT_CHECK_RECOVERY_FLAG_TXNID_CKPT_SNAPMIN(session, newest_txn);
    } else if (addr != NULL) {
        tag = "address";
        durable_ts = __rollback_get_ref_max_durable_timestamp(session, &addr->ta);
        prepared = addr->ta.prepare;
        newest_txn = addr->ta.newest_txn;
        result = (durable_ts > rollback_timestamp) || prepared ||
          WT_CHECK_RECOVERY_FLAG_TXNID_CKPT_SNAPMIN(session, newest_txn);
    }

    __wt_verbose(session, WT_VERB_RECOVERY_RTS(session),
      "%p: page with %s durable timestamp: %s, newest txn: %" PRIu64 " and prepared updates: %s",
      (void *)ref, tag, __wt_timestamp_to_string(durable_ts, ts_string), newest_txn,
      prepared ? "true" : "false");

    return (result);
}

/*
 * __rollback_abort_newer_updates --
 *     Abort updates on this page newer than the timestamp.
 */
static int
__rollback_abort_newer_updates(
  WT_SESSION_IMPL *session, WT_REF *ref, wt_timestamp_t rollback_timestamp)
{
    WT_PAGE *page;

    /* Review deleted page saved to the ref. */
    if (ref->page_del != NULL && rollback_timestamp < ref->page_del->durable_timestamp) {
        __wt_verbose(
          session, WT_VERB_RECOVERY_RTS(session), "%p: deleted page rolled back", (void *)ref);
        WT_RET(__wt_delete_page_rollback(session, ref));
    }

    /*
     * If we have a ref with clean page, find out whether the page has any modifications that are
     * newer than the given timestamp. As eviction writes the newest version to page, even a clean
     * page may also contain modifications that need rollback.
     */
    WT_ASSERT(session, ref->page != NULL);
    page = ref->page;
    if (!__wt_page_is_modified(page) &&
      !__rollback_page_needs_abort(session, ref, rollback_timestamp)) {
        __wt_verbose(session, WT_VERB_RECOVERY_RTS(session), "%p: page skipped", (void *)ref);
        return (0);
    }

    WT_STAT_CONN_INCR(session, txn_rts_pages_visited);
    __wt_verbose(session, WT_VERB_RECOVERY_RTS(session),
      "%p: page rolled back when page is modified: %s", (void *)ref,
      __wt_page_is_modified(page) ? "true" : "false");

    switch (page->type) {
    case WT_PAGE_COL_FIX:
        __rollback_abort_newer_col_fix(session, page, rollback_timestamp);
        break;
    case WT_PAGE_COL_VAR:
        __rollback_abort_newer_col_var(session, page, rollback_timestamp);
        break;
    case WT_PAGE_COL_INT:
    case WT_PAGE_ROW_INT:
        /*
         * There is nothing to do for internal pages, since we aren't rolling back far enough to
         * potentially include reconciled changes - and thus won't need to roll back structure
         * changes on internal pages.
         */
        break;
    case WT_PAGE_ROW_LEAF:
        WT_RET(__rollback_abort_newer_row_leaf(session, page, rollback_timestamp));
        break;
    default:
        WT_RET(__wt_illegal_value(session, page->type));
    }

    return (0);
}

/*
 * __rollback_abort_fast_truncate --
 *     Abort fast truncate on this page newer than the timestamp.
 */
static int
__rollback_abort_fast_truncate(
  WT_SESSION_IMPL *session, WT_REF *ref, wt_timestamp_t rollback_timestamp)
{
    /* Review deleted page saved to the ref. */
    if (ref->page_del != NULL && rollback_timestamp < ref->page_del->durable_timestamp) {
        __wt_verbose(
          session, WT_VERB_RECOVERY_RTS(session), "%p: deleted page rolled back", (void *)ref);
        WT_RET(__wt_delete_page_rollback(session, ref));
    }

    return (0);
}

/*
 * __wt_rts_page_skip --
 *     Skip if rollback to stable doesn't requires to read this page.
 */
int
__wt_rts_page_skip(WT_SESSION_IMPL *session, WT_REF *ref, void *context, bool *skipp)
{
    wt_timestamp_t rollback_timestamp;

    rollback_timestamp = *(wt_timestamp_t *)(context);
    *skipp = false; /* Default to reading */

    /* If the page state is other than on disk, we want to look at it. */
    if (ref->state != WT_REF_DISK)
        return (0);

    /* Check whether this ref has any possible updates to be aborted. */
    if (!__rollback_page_needs_abort(session, ref, rollback_timestamp)) {
        *skipp = true;
        __wt_verbose(session, WT_VERB_RECOVERY_RTS(session), "%p: page walk skipped", (void *)ref);
        WT_STAT_CONN_INCR(session, txn_rts_tree_walk_skip_pages);
    }

    return (0);
}

/*
 * __rollback_to_stable_btree_walk --
 *     Called for each open handle - choose to either skip or wipe the commits
 */
static int
__rollback_to_stable_btree_walk(WT_SESSION_IMPL *session, wt_timestamp_t rollback_timestamp)
{
    WT_DECL_RET;
    WT_REF *child_ref, *ref;

    /* Set this flag to return error instead of panic if file is corrupted. */
    F_SET(session, WT_SESSION_QUIET_CORRUPT_FILE);

    /* Walk the tree, marking commits aborted where appropriate. */
    ref = NULL;
    while ((ret = __wt_tree_walk_custom_skip(session, &ref, __wt_rts_page_skip, &rollback_timestamp,
              WT_READ_NO_EVICT | WT_READ_WONT_NEED)) == 0 &&
      ref != NULL)
        if (F_ISSET(ref, WT_REF_FLAG_INTERNAL)) {
            WT_INTL_FOREACH_BEGIN (session, ref->page, child_ref) {
                WT_RET(__rollback_abort_fast_truncate(session, child_ref, rollback_timestamp));
            }
            WT_INTL_FOREACH_END;
        } else
            WT_RET(__rollback_abort_newer_updates(session, ref, rollback_timestamp));

    F_CLR(session, WT_SESSION_QUIET_CORRUPT_FILE);
    return (ret);
}

/*
 * __rollback_to_stable_btree --
 *     Called for each object handle - choose to either skip or wipe the commits
 */
static int
__rollback_to_stable_btree(WT_SESSION_IMPL *session, wt_timestamp_t rollback_timestamp)
{
    WT_BTREE *btree;
    WT_CONNECTION_IMPL *conn;
    WT_DECL_RET;

    btree = S2BT(session);
    conn = S2C(session);

    __wt_verbose(session, WT_VERB_RECOVERY_RTS(session),
      "rollback to stable connection logging enabled: %s and btree logging enabled: %s",
      FLD_ISSET(conn->log_flags, WT_CONN_LOG_ENABLED) ? "true" : "false",
      !F_ISSET(btree, WT_BTREE_NO_LOGGING) ? "true" : "false");

    /*
     * Immediately durable files don't get their commits wiped. This case mostly exists to support
     * the semantic required for the oplog in MongoDB - updates that have been made to the oplog
     * should not be aborted. It also wouldn't be safe to roll back updates for any table that had
     * it's records logged, since those updates would be recovered after a crash making them
     * inconsistent.
     */
    if (__wt_btree_immediately_durable(session)) {
        if (btree->id >= conn->stable_rollback_maxfile)
            WT_RET_PANIC(session, EINVAL, "btree file ID %" PRIu32 " larger than max %" PRIu32,
              btree->id, conn->stable_rollback_maxfile);
        return (0);
    }

    /* There is never anything to do for checkpoint handles */
    if (session->dhandle->checkpoint != NULL)
        return (0);

    /* There is nothing to do on an empty tree. */
    if (btree->root.page == NULL)
        return (0);

    WT_WITH_PAGE_INDEX(session, ret = __rollback_to_stable_btree_walk(session, rollback_timestamp));
    return (ret);
}

/*
 * __rollback_to_stable_check --
 *     Ensure the rollback request is reasonable.
 */
static int
__rollback_to_stable_check(WT_SESSION_IMPL *session)
{
    WT_DECL_RET;
    bool txn_active;

    /*
     * Help the user comply with the requirement that there are no concurrent operations. Protect
     * against spurious conflicts with the sweep server: we exclude it from running concurrent with
     * rolling back the history store contents.
     */
    ret = __wt_txn_activity_check(session, &txn_active);
#ifdef HAVE_DIAGNOSTIC
    if (txn_active)
        WT_TRET(__wt_verbose_dump_txn(session));
#endif

    if (ret == 0 && txn_active)
        WT_RET_MSG(session, EINVAL, "rollback_to_stable illegal with active transactions");

    return (ret);
}

/*
 * __rollback_to_stable_btree_hs_truncate --
 *     Wipe all history store updates for the btree (non-timestamped tables)
 */
static int
__rollback_to_stable_btree_hs_truncate(WT_SESSION_IMPL *session, uint32_t btree_id)
{
    WT_CURSOR *hs_cursor;
    WT_CURSOR_BTREE *cbt;
    WT_DECL_ITEM(hs_key);
    WT_DECL_RET;
    WT_ITEM key;
    WT_UPDATE *hs_upd;
    wt_timestamp_t hs_start_ts;
    uint64_t hs_counter;
    uint32_t hs_btree_id;
    int exact;
    char ts_string[WT_TS_INT_STRING_SIZE];

    hs_cursor = NULL;
    WT_CLEAR(key);
    hs_upd = NULL;

    WT_RET(__wt_scr_alloc(session, 0, &hs_key));

    /* Open a history store table cursor. */
    WT_ERR(__wt_hs_cursor_open(session));
    hs_cursor = session->hs_cursor;
    cbt = (WT_CURSOR_BTREE *)hs_cursor;

    /* Walk the history store for the given btree. */
    hs_cursor->set_key(hs_cursor, btree_id, &key, WT_TS_NONE, 0);
    ret = __wt_hs_cursor_search_near(session, hs_cursor, &exact);

    /*
     * The search should always end up pointing to the start of the required btree or end of the
     * previous btree on success. Move the cursor based on the result.
     */
    WT_ASSERT(session, (ret != 0 || exact != 0));
    if (ret == 0 && exact < 0)
        ret = __wt_hs_cursor_next(session, hs_cursor);

    for (; ret == 0; ret = __wt_hs_cursor_next(session, hs_cursor)) {
        WT_ERR(hs_cursor->get_key(hs_cursor, &hs_btree_id, hs_key, &hs_start_ts, &hs_counter));

        /* Stop crossing into the next btree boundary. */
        if (btree_id != hs_btree_id)
            break;

        /*
         * If the stop time pair on the tombstone in the history store is already globally visible
         * we can skip it.
         */
        if (__wt_txn_tw_stop_visible_all(session, &cbt->upd_value->tw)) {
            WT_STAT_CONN_INCR(session, cursor_next_hs_tombstone_rts);
            continue;
        }

        /* Set this comparison as exact match of the search for later use. */
        cbt->compare = 0;
        __wt_verbose(session, WT_VERB_RECOVERY_RTS(session),
          "rollback to stable history store cleanup of update with start timestamp: %s",
          __wt_timestamp_to_string(hs_start_ts, ts_string));

        WT_ERR(__wt_upd_alloc_tombstone(session, &hs_upd, NULL));
        WT_ERR(__wt_hs_modify(cbt, hs_upd));
        WT_STAT_CONN_DATA_INCR(session, txn_rts_hs_removed);
        WT_STAT_CONN_DATA_INCR(session, cache_hs_key_truncate_rts);
        hs_upd = NULL;
    }
    WT_ERR_NOTFOUND_OK(ret, false);

err:
    __wt_scr_free(session, &hs_key);
    __wt_free(session, hs_upd);
    WT_TRET(__wt_hs_cursor_close(session));

    return (ret);
}

/*
 * __rollback_to_stable_hs_final_pass --
 *     Perform rollback to stable on the history store to remove any entries newer than the stable
 *     timestamp.
 */
static int
__rollback_to_stable_hs_final_pass(WT_SESSION_IMPL *session, wt_timestamp_t rollback_timestamp)
{
    WT_CONFIG ckptconf;
    WT_CONFIG_ITEM cval, durableval, key;
    WT_DECL_RET;
    wt_timestamp_t max_durable_ts, newest_stop_durable_ts, newest_stop_ts;
    char *config;
    char ts_string[2][WT_TS_INT_STRING_SIZE];

    config = NULL;

    WT_RET(__wt_metadata_search(session, WT_HS_URI, &config));

    /*
     * Find out the max durable timestamp of the history store from checkpoint. Most of the history
     * store updates have stop timestamp either greater or equal to the start timestamp except for
     * the updates written for the prepared updates on the data store. To abort the updates with no
     * stop timestamp, we must include the newest stop timestamp also into the calculation of
     * maximum timestamp of the history store.
     */
    newest_stop_durable_ts = newest_stop_ts = WT_TS_NONE;
    WT_ERR(__wt_config_getones(session, config, "checkpoint", &cval));
    __wt_config_subinit(session, &ckptconf, &cval);
    for (; __wt_config_next(&ckptconf, &key, &cval) == 0;) {
        ret = __wt_config_subgets(session, &cval, "newest_stop_durable_ts", &durableval);
        if (ret == 0)
            newest_stop_durable_ts = WT_MAX(newest_stop_durable_ts, (wt_timestamp_t)durableval.val);
        WT_ERR_NOTFOUND_OK(ret, false);
        ret = __wt_config_subgets(session, &cval, "newest_stop_ts", &durableval);
        if (ret == 0)
            newest_stop_ts = WT_MAX(newest_stop_ts, (wt_timestamp_t)durableval.val);
        WT_ERR_NOTFOUND_OK(ret, false);
    }
    max_durable_ts = WT_MAX(newest_stop_ts, newest_stop_durable_ts);
    WT_ERR(__wt_session_get_dhandle(session, WT_HS_URI, NULL, NULL, 0));

    /*
     * The rollback operation should be performed on the history store file when the checkpoint
     * durable start/stop timestamp is greater than the rollback timestamp.
     */
    if (max_durable_ts > rollback_timestamp) {
        __wt_verbose(session, WT_VERB_RECOVERY_RTS(session),
          "tree rolled back with durable timestamp: %s",
          __wt_timestamp_to_string(max_durable_ts, ts_string[0]));
        WT_TRET(__rollback_to_stable_btree(session, rollback_timestamp));
    } else
        __wt_verbose(session, WT_VERB_RECOVERY_RTS(session),
          "tree skipped with durable timestamp: %s and stable timestamp: %s",
          __wt_timestamp_to_string(max_durable_ts, ts_string[0]),
          __wt_timestamp_to_string(rollback_timestamp, ts_string[1]));

    WT_TRET(__wt_session_release_dhandle(session));

err:
    __wt_free(session, config);
    return (ret);
}

/*
 * __rollback_to_stable_btree_apply --
 *     Perform rollback to stable to all files listed in the metadata, apart from the metadata and
 *     history store files.
 */
static int
__rollback_to_stable_btree_apply(WT_SESSION_IMPL *session)
{
    WT_CONFIG ckptconf;
    WT_CONFIG_ITEM cval, value, key;
    WT_CURSOR *cursor;
    WT_DECL_RET;
    WT_TXN_GLOBAL *txn_global;
    wt_timestamp_t max_durable_ts, newest_start_durable_ts, newest_stop_durable_ts,
      rollback_timestamp;
    uint64_t rollback_txnid;
    size_t addr_size;
    char ts_string[2][WT_TS_INT_STRING_SIZE];
    const char *config, *uri;
    bool durable_ts_found, prepared_updates, has_txn_updates_gt_than_ckpt_snap;

    txn_global = &S2C(session)->txn_global;
    rollback_txnid = 0;
    addr_size = 0;

    /*
     * Copy the stable timestamp, otherwise we'd need to lock it each time it's accessed. Even
     * though the stable timestamp isn't supposed to be updated while rolling back, accessing it
     * without a lock would violate protocol.
     */
    WT_ORDERED_READ(rollback_timestamp, txn_global->stable_timestamp);
    __wt_verbose(session, WT_VERB_RECOVERY_RTS(session),
      "performing rollback to stable with stable timestamp: %s and oldest timestamp: %s",
      __wt_timestamp_to_string(rollback_timestamp, ts_string[0]),
      __wt_timestamp_to_string(txn_global->oldest_timestamp, ts_string[1]));

    WT_ASSERT(session, F_ISSET(session, WT_SESSION_LOCKED_SCHEMA));
    WT_RET(__wt_metadata_cursor(session, &cursor));

    if (F_ISSET(S2C(session), WT_CONN_RECOVERING))
        __wt_verbose(session, WT_VERB_RECOVERY_RTS(session),
          "Recovered checkpoint snapshot min:  %" PRIu64 ", snapshot max: %" PRIu64
          ", snapshot count: %" PRIu32,
          S2C(session)->recovery_ckpt_snap_min, S2C(session)->recovery_ckpt_snap_max,
          S2C(session)->recovery_ckpt_snapshot_count);

    while ((ret = cursor->next(cursor)) == 0) {
        WT_ERR(cursor->get_key(cursor, &uri));

        /* Ignore metadata and history store files. */
        if (strcmp(uri, WT_METAFILE_URI) == 0 || strcmp(uri, WT_HS_URI) == 0)
            continue;

        if (!WT_PREFIX_MATCH(uri, "file:"))
            continue;

        WT_ERR(cursor->get_value(cursor, &config));

        /* Find out the max durable timestamp of the object from checkpoint. */
        newest_start_durable_ts = newest_stop_durable_ts = WT_TS_NONE;
        durable_ts_found = prepared_updates = has_txn_updates_gt_than_ckpt_snap = false;
        WT_ERR(__wt_config_getones(session, config, "checkpoint", &cval));
        __wt_config_subinit(session, &ckptconf, &cval);
        for (; __wt_config_next(&ckptconf, &key, &cval) == 0;) {
            ret = __wt_config_subgets(session, &cval, "newest_start_durable_ts", &value);
            if (ret == 0) {
                newest_start_durable_ts =
                  WT_MAX(newest_start_durable_ts, (wt_timestamp_t)value.val);
                durable_ts_found = true;
            }
            WT_ERR_NOTFOUND_OK(ret, false);
            ret = __wt_config_subgets(session, &cval, "newest_stop_durable_ts", &value);
            if (ret == 0) {
                newest_stop_durable_ts = WT_MAX(newest_stop_durable_ts, (wt_timestamp_t)value.val);
                durable_ts_found = true;
            }
            WT_ERR_NOTFOUND_OK(ret, false);
            ret = __wt_config_subgets(session, &cval, "prepare", &value);
            if (ret == 0) {
                if (value.val)
                    prepared_updates = true;
            }
            WT_ERR_NOTFOUND_OK(ret, false);
            ret = __wt_config_subgets(session, &cval, "newest_txn", &value);
            if (value.len != 0)
                rollback_txnid = (uint64_t)value.val;
            WT_ERR_NOTFOUND_OK(ret, false);
            ret = __wt_config_subgets(session, &cval, "addr", &value);
            if (ret == 0)
                addr_size = value.len;
            WT_ERR_NOTFOUND_OK(ret, false);
        }
        max_durable_ts = WT_MAX(newest_start_durable_ts, newest_stop_durable_ts);
        has_txn_updates_gt_than_ckpt_snap =
          WT_CHECK_RECOVERY_FLAG_TXNID_CKPT_SNAPMIN(session, rollback_txnid);

        /* Increment the inconsistent checkpoint stats counter. */
        if (has_txn_updates_gt_than_ckpt_snap)
            WT_STAT_CONN_DATA_INCR(session, txn_rts_inconsistent_ckpt);

        /*
         * The rollback to stable will skip the tables during recovery and shutdown in the following
         * conditions.
         * 1. Empty table.
         * 2. Table has timestamped updates without a stable timestamp.
         */
        if ((F_ISSET(S2C(session), WT_CONN_RECOVERING) ||
              F_ISSET(S2C(session), WT_CONN_CLOSING_TIMESTAMP)) &&
          (addr_size == 0 ||
            (txn_global->stable_timestamp == WT_TS_NONE && max_durable_ts != WT_TS_NONE))) {
            __wt_verbose(session, WT_VERB_RECOVERY_RTS(session),
              "Skip rollback to stable on file %s because %s", uri,
              addr_size == 0 ? "its checkpoint address length is 0" :
                               "it has timestamped updates and the stable timestamp is 0");
            continue;
        }

        /* Set this flag to return error instead of panic if file is corrupted. */
        F_SET(session, WT_SESSION_QUIET_CORRUPT_FILE);
        ret = __wt_session_get_dhandle(session, uri, NULL, NULL, 0);
        F_CLR(session, WT_SESSION_QUIET_CORRUPT_FILE);

        /*
         * Ignore performing rollback to stable on files that does not exist or the files where
         * corruption is detected.
         */
        if ((ret == ENOENT) ||
          (ret == WT_ERROR && F_ISSET(S2C(session), WT_CONN_DATA_CORRUPTION))) {
            __wt_verbose(session, WT_VERB_RECOVERY_RTS(session),
              "Ignore performing rollback to stable on %s because the file %s", uri,
              ret == ENOENT ? "does not exist" : "is corrupted.");
            continue;
        }
        WT_ERR(ret);

        /*
         * The rollback operation should be performed on this file based on the following:
         * 1. The tree is modified.
         * 2. The checkpoint durable start/stop timestamp is greater than the rollback timestamp.
         * 3. There is no durable timestamp in any checkpoint.
         * 4. The checkpoint newest txn is greater than snapshot min txn id
         */
        if (S2BT(session)->modified || max_durable_ts > rollback_timestamp || prepared_updates ||
          !durable_ts_found || has_txn_updates_gt_than_ckpt_snap) {
            __wt_verbose(session, WT_VERB_RECOVERY_RTS(session),
              "tree rolled back with durable timestamp: %s, or when tree is modified: %s or "
              "prepared updates: %s or when durable time is not found: %s or txnid is greater than "
              "recovery checkpoint snap min: %s",
              __wt_timestamp_to_string(max_durable_ts, ts_string[0]),
              S2BT(session)->modified ? "true" : "false", prepared_updates ? "true" : "false",
              !durable_ts_found ? "true" : "false",
              has_txn_updates_gt_than_ckpt_snap ? "true" : "false");
            WT_TRET(__rollback_to_stable_btree(session, rollback_timestamp));
        } else
            __wt_verbose(session, WT_VERB_RECOVERY_RTS(session),
              "tree skipped with durable timestamp: %s and stable timestamp: %s",
              __wt_timestamp_to_string(max_durable_ts, ts_string[0]),
              __wt_timestamp_to_string(rollback_timestamp, ts_string[1]));

        /*
         * Truncate history store entries for the non-timestamped table.
         * Exceptions:
         * 1. Modified tree - Scenarios where the tree is never checkpointed lead to zero
         * durable timestamp even they are timestamped tables. Until we have a special indication
         * of letting to know the table type other than checking checkpointed durable timestamp
         * to WT_TS_NONE, We need this exception.
         * 2. In-memory database - In this scenario, there is no history store to truncate.
         */
        if (!S2BT(session)->modified && max_durable_ts == WT_TS_NONE &&
          !F_ISSET(S2C(session), WT_CONN_IN_MEMORY))
            WT_TRET(__rollback_to_stable_btree_hs_truncate(session, S2BT(session)->id));

        WT_TRET(__wt_session_release_dhandle(session));

        /*
         * Continue when the table is corrupted and proceed to perform rollback to stable on other
         * tables.
         */
        if (ret == WT_ERROR && F_ISSET(S2C(session), WT_CONN_DATA_CORRUPTION))
            continue;

        WT_ERR(ret);
    }
    WT_ERR_NOTFOUND_OK(ret, false);

    if (F_ISSET(S2C(session), WT_CONN_RECOVERING))
        WT_ERR(__rollback_to_stable_hs_final_pass(session, rollback_timestamp));

err:
    WT_TRET(__wt_metadata_cursor_release(session, &cursor));
    return (ret);
}

/*
 * __rollback_to_stable --
 *     Rollback all modifications with timestamps more recent than the passed in timestamp.
 */
static int
__rollback_to_stable(WT_SESSION_IMPL *session)
{
    WT_CONNECTION_IMPL *conn;
    WT_DECL_RET;

    conn = S2C(session);

    WT_RET(__rollback_to_stable_check(session));

    /*
     * Allocate a non-durable btree bitstring. We increment the global value before using it, so the
     * current value is already in use, and hence we need to add one here.
     */
    conn->stable_rollback_maxfile = conn->next_file_id + 1;
    WT_WITH_SCHEMA_LOCK(session, ret = __rollback_to_stable_btree_apply(session));

    return (ret);
}

/*
 * __wt_rollback_to_stable --
 *     Rollback all modifications with timestamps more recent than the passed in timestamp.
 */
int
__wt_rollback_to_stable(WT_SESSION_IMPL *session, const char *cfg[], bool no_ckpt)
{
    WT_DECL_RET;
    WT_TXN_GLOBAL *txn_global;

    WT_UNUSED(cfg);

    txn_global = &S2C(session)->txn_global;

    /*
     * Don't use the connection's default session: we are working on data handles and (a) don't want
     * to cache all of them forever, plus (b) can't guarantee that no other method will be called
     * concurrently. Copy parent session no logging option to the internal session to make sure that
     * rollback to stable doesn't generate log records.
     */
    WT_RET(__wt_open_internal_session(S2C(session), "txn rollback_to_stable", true,
      F_MASK(session, WT_SESSION_NO_LOGGING), &session));

    /*
     * Rollback to stable should ignore tombstones in the history store since it needs to scan the
     * entire table sequentially.
     */
    F_SET(session, WT_SESSION_ROLLBACK_TO_STABLE);
    ret = __rollback_to_stable(session);
    F_CLR(session, WT_SESSION_ROLLBACK_TO_STABLE);
    WT_RET(ret);

    /* Rollback the global durable timestamp to the stable timestamp. */
    txn_global->has_durable_timestamp = txn_global->has_stable_timestamp;
    txn_global->durable_timestamp = txn_global->stable_timestamp;

    /*
     * If the configuration is not in-memory, forcibly log a checkpoint after rollback to stable to
     * ensure that both in-memory and on-disk versions are the same unless caller requested for no
     * checkpoint.
     */
    if (!F_ISSET(S2C(session), WT_CONN_IN_MEMORY) && !no_ckpt)
        WT_TRET(session->iface.checkpoint(&session->iface, "force=1"));
    WT_TRET(__wt_session_close_internal(session));

    return (ret);
}<|MERGE_RESOLUTION|>--- conflicted
+++ resolved
@@ -345,18 +345,11 @@
           (!__rollback_check_if_txnid_non_committed(session, cbt->upd_value->tw.stop_txn)) &&
           (hs_stop_durable_ts <= rollback_timestamp)) {
             __wt_verbose(session, WT_VERB_RECOVERY_RTS(session),
-<<<<<<< HEAD
-              "history store update valid with stop timestamp: %s, stable timestamp: %s and txnid: "
-              "%" PRIu64,
+              "history store update valid with stop timestamp: %s, stable timestamp: %s, txnid: "
+              "%" PRIu64 " and type: %" PRIu8,
               __wt_timestamp_to_string(hs_stop_durable_ts, ts_string[0]),
               __wt_timestamp_to_string(rollback_timestamp, ts_string[1]),
-              cbt->upd_value->tw.stop_txn);
-=======
-              "history store update valid with stop timestamp: %s, stable timestamp: %s and type: "
-              "%" PRIu8,
-              __wt_timestamp_to_string(hs_stop_durable_ts, ts_string[0]),
-              __wt_timestamp_to_string(rollback_timestamp, ts_string[1]), type);
->>>>>>> 809df05c
+              cbt->upd_value->tw.stop_txn, type);
             break;
         }
 
@@ -368,41 +361,25 @@
           (hs_durable_ts <= rollback_timestamp)) {
             __wt_verbose(session, WT_VERB_RECOVERY_RTS(session),
               "history store update valid with start timestamp: %s, durable timestamp: %s, stop "
-<<<<<<< HEAD
-              "timestamp: %s, stable timestamp: %s and txnid: %" PRIu64,
+              "timestamp: %s, stable timestamp: %s, txnid: %" PRIu64 ", and type: %" PRIu8,
               __wt_timestamp_to_string(hs_start_ts, ts_string[0]),
               __wt_timestamp_to_string(hs_durable_ts, ts_string[1]),
               __wt_timestamp_to_string(hs_stop_durable_ts, ts_string[2]),
               __wt_timestamp_to_string(rollback_timestamp, ts_string[3]),
-              cbt->upd_value->tw.start_txn);
-=======
-              "timestamp: %s, stable timestamp: %s and type: %" PRIu8,
-              __wt_timestamp_to_string(hs_start_ts, ts_string[0]),
-              __wt_timestamp_to_string(hs_durable_ts, ts_string[1]),
-              __wt_timestamp_to_string(hs_stop_durable_ts, ts_string[2]),
-              __wt_timestamp_to_string(rollback_timestamp, ts_string[3]), type);
-            WT_ASSERT(session, cbt->upd_value->tw.start_ts < unpack->tw.start_ts);
->>>>>>> 809df05c
+              cbt->upd_value->tw.start_txn, type);
             valid_update_found = true;
             break;
         }
 
         __wt_verbose(session, WT_VERB_RECOVERY_RTS(session),
           "history store update aborted with start timestamp: %s, durable timestamp: %s, stop "
-<<<<<<< HEAD
-          "timestamp: %s, stable timestamp: %s, start txnid: %" PRIu64 " and stop txnid: %" PRIu64,
+          "timestamp: %s, stable timestamp: %s, start txnid: %" PRIu64 ", stop txnid: %" PRIu64
+          "and type: %" PRIu8,
           __wt_timestamp_to_string(hs_start_ts, ts_string[0]),
           __wt_timestamp_to_string(hs_durable_ts, ts_string[1]),
           __wt_timestamp_to_string(hs_stop_durable_ts, ts_string[2]),
           __wt_timestamp_to_string(rollback_timestamp, ts_string[3]), cbt->upd_value->tw.start_txn,
-          cbt->upd_value->tw.stop_txn);
-=======
-          "timestamp: %s, stable timestamp: %s and type: %" PRIu8,
-          __wt_timestamp_to_string(hs_start_ts, ts_string[0]),
-          __wt_timestamp_to_string(hs_durable_ts, ts_string[1]),
-          __wt_timestamp_to_string(hs_stop_durable_ts, ts_string[2]),
-          __wt_timestamp_to_string(rollback_timestamp, ts_string[3]), type);
->>>>>>> 809df05c
+          cbt->upd_value->tw.stop_txn, type);
 
         /*
          * Start time point of the current record may be used as stop time point of the previous
@@ -426,7 +403,7 @@
          * list. Otherwise remove the key by adding a tombstone.
          */
         if (valid_update_found) {
-            WT_ASSERT(session, cbt->upd_value->tw.start_ts < unpack->tw.start_ts);
+            WT_ASSERT(session, cbt->upd_value->tw.start_ts < unpack->tw.start_ts || cbt->upd_value->tw.start_txn < unpack->tw.start_txn);
             WT_ERR(__wt_upd_alloc(session, &full_value, WT_UPDATE_STANDARD, &upd, NULL));
 
             /*
@@ -1426,11 +1403,11 @@
           !durable_ts_found || has_txn_updates_gt_than_ckpt_snap) {
             __wt_verbose(session, WT_VERB_RECOVERY_RTS(session),
               "tree rolled back with durable timestamp: %s, or when tree is modified: %s or "
-              "prepared updates: %s or when durable time is not found: %s or txnid is greater than "
+              "prepared updates: %s or when durable time is not found: %s or txnid: %" PRIu64 " is greater than "
               "recovery checkpoint snap min: %s",
               __wt_timestamp_to_string(max_durable_ts, ts_string[0]),
               S2BT(session)->modified ? "true" : "false", prepared_updates ? "true" : "false",
-              !durable_ts_found ? "true" : "false",
+              !durable_ts_found ? "true" : "false", rollback_txnid,
               has_txn_updates_gt_than_ckpt_snap ? "true" : "false");
             WT_TRET(__rollback_to_stable_btree(session, rollback_timestamp));
         } else
