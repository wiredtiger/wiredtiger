--- conflicted
+++ resolved
@@ -361,23 +361,14 @@
     vpack = &_vpack;
     upd = NULL;
     __wt_row_leaf_value_cell(session, page, rip, NULL, vpack);
-<<<<<<< HEAD
     prepared = F_ISSET(vpack, WT_CELL_UNPACK_PREPARE);
-    if (vpack->durable_start_ts > rollback_timestamp ||
-      (vpack->durable_stop_ts == WT_TS_NONE && prepared)) {
+    if (vpack->tw.durable_start_ts > rollback_timestamp ||
+      (vpack->tw.durable_stop_ts == WT_TS_NONE && prepared)) {
         __wt_verbose(session, WT_VERB_RTS,
           "on-disk update aborted with start durable timestamp: %s, commit timestamp: %s, "
           "prepared: %s and stable timestamp: %s",
-          __wt_timestamp_to_string(vpack->durable_start_ts, ts_string[0]),
-          __wt_timestamp_to_string(vpack->start_ts, ts_string[1]), prepared ? "true" : "false",
-=======
-    if (vpack->tw.durable_start_ts > rollback_timestamp) {
-        __wt_verbose(session, WT_VERB_RTS,
-          "on-disk update aborted with start durable timestamp: %s, commit timestamp: %s and "
-          "stable timestamp: %s",
           __wt_timestamp_to_string(vpack->tw.durable_start_ts, ts_string[0]),
-          __wt_timestamp_to_string(vpack->tw.start_ts, ts_string[1]),
->>>>>>> 540ac4a1
+          __wt_timestamp_to_string(vpack->tw.start_ts, ts_string[1]), prepared ? "true" : "false",
           __wt_timestamp_to_string(rollback_timestamp, ts_string[2]));
         if (!F_ISSET(S2C(session), WT_CONN_IN_MEMORY))
             return (__rollback_row_ondisk_fixup_key(session, page, rip, rollback_timestamp, true));
@@ -389,13 +380,8 @@
             WT_RET(__wt_upd_alloc_tombstone(session, &upd, NULL));
             WT_STAT_CONN_INCR(session, txn_rts_keys_removed);
         }
-<<<<<<< HEAD
-    } else if (vpack->durable_stop_ts != WT_TS_NONE &&
-      (vpack->durable_stop_ts > rollback_timestamp || prepared)) {
-=======
     } else if (vpack->tw.durable_stop_ts != WT_TS_NONE &&
-      vpack->tw.durable_stop_ts > rollback_timestamp) {
->>>>>>> 540ac4a1
+      (vpack->tw.durable_stop_ts > rollback_timestamp || prepared)) {
         /*
          * Clear the remove operation from the key by inserting the original on-disk value as a
          * standard update.
@@ -542,14 +528,9 @@
         return (0);
 
     if (mod->rec_result == WT_PM_REC_REPLACE &&
-<<<<<<< HEAD
-      (mod->mod_replace.newest_start_durable_ts > rollback_timestamp ||
-          mod->mod_replace.newest_stop_durable_ts > rollback_timestamp ||
-          mod->mod_replace.prepare)) {
-=======
       (mod->mod_replace.ta.newest_start_durable_ts > rollback_timestamp ||
-          mod->mod_replace.ta.newest_stop_durable_ts > rollback_timestamp)) {
->>>>>>> 540ac4a1
+          mod->mod_replace.ta.newest_stop_durable_ts > rollback_timestamp ||
+          mod->mod_replace.ta.prepare)) {
         __wt_verbose(session, WT_VERB_RTS,
           "reconciled replace block page history store update removal On-disk with start "
           "durable timestamp: %s, stop durable timestamp: %s and stable timestamp: %s",
@@ -569,13 +550,8 @@
     } else if (mod->rec_result == WT_PM_REC_MULTIBLOCK) {
         for (multi = mod->mod_multi, multi_entry = 0; multi_entry < mod->mod_multi_entries;
              ++multi, ++multi_entry)
-<<<<<<< HEAD
-            if (multi->addr.newest_start_durable_ts > rollback_timestamp ||
-              multi->addr.newest_stop_durable_ts > rollback_timestamp || multi->addr.prepare) {
-=======
             if (multi->addr.ta.newest_start_durable_ts > rollback_timestamp ||
-              multi->addr.ta.newest_stop_durable_ts > rollback_timestamp) {
->>>>>>> 540ac4a1
+              multi->addr.ta.newest_stop_durable_ts > rollback_timestamp || multi->addr.ta.prepare) {
                 __wt_verbose(session, WT_VERB_RTS,
                   "reconciled multi block page history store update removal on-disk with "
                   "start durable timestamp: %s, stop durable timestamp: %s and stable "
@@ -683,52 +659,32 @@
      */
     if (mod != NULL && mod->rec_result == WT_PM_REC_REPLACE) {
         tag = "reconciled replace block";
-<<<<<<< HEAD
         durable_ts =
-          WT_MAX(mod->mod_replace.newest_start_durable_ts, mod->mod_replace.newest_stop_durable_ts);
-        prepared = mod->mod_replace.prepare;
+          WT_MAX(mod->mod_replace.ta.newest_start_durable_ts, mod->mod_replace.ta.newest_stop_durable_ts);
+        prepared = mod->mod_replace.ta.prepare;
         result = (durable_ts > rollback_timestamp) || prepared;
-=======
-        durable_ts = WT_MAX(
-          mod->mod_replace.ta.newest_start_durable_ts, mod->mod_replace.ta.newest_stop_durable_ts);
-        result = (durable_ts > rollback_timestamp);
->>>>>>> 540ac4a1
     } else if (mod != NULL && mod->rec_result == WT_PM_REC_MULTIBLOCK) {
         tag = "reconciled multi block";
         /* Calculate the max durable timestamp by traversing all multi addresses. */
         for (multi = mod->mod_multi, i = 0; i < mod->mod_multi_entries; ++multi, ++i) {
-<<<<<<< HEAD
-            durable_ts = WT_MAX(durable_ts, multi->addr.newest_start_durable_ts);
-            durable_ts = WT_MAX(durable_ts, multi->addr.newest_stop_durable_ts);
-            if (multi->addr.prepare)
-                prepared = true;
-=======
             durable_ts = WT_MAX(durable_ts, multi->addr.ta.newest_start_durable_ts);
             durable_ts = WT_MAX(durable_ts, multi->addr.ta.newest_stop_durable_ts);
->>>>>>> 540ac4a1
+            if (multi->addr.ta.prepare)
+                prepared = true;
         }
         result = (durable_ts > rollback_timestamp) || prepared;
     } else if (!__wt_off_page(ref->home, addr)) {
         tag = "on page cell";
         /* Check if the page is obsolete using the page disk address. */
         __wt_cell_unpack(session, ref->home, (WT_CELL *)addr, &vpack);
-<<<<<<< HEAD
-        durable_ts = WT_MAX(vpack.newest_start_durable_ts, vpack.newest_stop_durable_ts);
+        durable_ts = WT_MAX(vpack.ta.newest_start_durable_ts, vpack.ta.newest_stop_durable_ts);
         prepared = F_ISSET(&vpack, WT_CELL_UNPACK_PREPARE);
         result = (durable_ts > rollback_timestamp) || prepared;
     } else if (addr != NULL) {
         tag = "address";
-        durable_ts = WT_MAX(addr->newest_start_durable_ts, addr->newest_stop_durable_ts);
-        prepared = addr->prepare;
+        durable_ts = WT_MAX(addr->ta.newest_start_durable_ts, addr->ta.newest_stop_durable_ts);
+        prepared = addr->ta.prepare;
         result = (durable_ts > rollback_timestamp) || prepared;
-=======
-        durable_ts = WT_MAX(vpack.ta.newest_start_durable_ts, vpack.ta.newest_stop_durable_ts);
-        result = (durable_ts > rollback_timestamp);
-    } else if (addr != NULL) {
-        tag = "address";
-        durable_ts = WT_MAX(addr->ta.newest_start_durable_ts, addr->ta.newest_stop_durable_ts);
-        result = (durable_ts > rollback_timestamp);
->>>>>>> 540ac4a1
     }
 
     __wt_verbose(session, WT_VERB_RTS,
@@ -1089,13 +1045,8 @@
         WT_ERR(cursor->get_value(cursor, &config));
 
         /* Find out the max durable timestamp of the object from checkpoint. */
-<<<<<<< HEAD
-        start_durable_ts = stop_durable_ts = WT_TS_NONE;
+        newest_start_durable_ts = newest_stop_durable_ts = WT_TS_NONE;
         durable_ts_found = prepared_updates = false;
-=======
-        newest_start_durable_ts = newest_stop_durable_ts = WT_TS_NONE;
-        durable_ts_found = false;
->>>>>>> 540ac4a1
         WT_ERR(__wt_config_getones(session, config, "checkpoint", &cval));
         __wt_config_subinit(session, &ckptconf, &cval);
         for (; __wt_config_next(&ckptconf, &key, &cval) == 0;) {
