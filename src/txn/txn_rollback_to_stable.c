--- conflicted
+++ resolved
@@ -1114,11 +1114,6 @@
 __rollback_abort_fast_truncate(
   WT_SESSION_IMPL *session, WT_REF *ref, wt_timestamp_t rollback_timestamp)
 {
-<<<<<<< HEAD
-    /* Review deleted page saved to the ref. */
-    if (ref->state == WT_REF_DELETED && ref->ft_info.del != NULL &&
-      rollback_timestamp < ref->ft_info.del->durable_timestamp) {
-=======
     /*
      * A fast-truncate page is either in the WT_REF_DELETED state (where the WT_PAGE_DELETED
      * structure has the timestamp information), or in an in-memory state where it started as a
@@ -1126,9 +1121,8 @@
      * individual WT_UPDATE structures. When reviewing internal pages, ignore the second case, an
      * instantiated page is handled when the leaf page is visited.
      */
-    if (ref->state == WT_REF_DELETED && ref->page_del != NULL &&
-      rollback_timestamp < ref->page_del->durable_timestamp) {
->>>>>>> 5db6a488
+    if (ref->state == WT_REF_DELETED && ref->ft_info.del != NULL &&
+      rollback_timestamp < ref->ft_info.del->durable_timestamp) {
         __wt_verbose(
           session, WT_VERB_RECOVERY_RTS(session), "%p: deleted page rolled back", (void *)ref);
         WT_RET(__wt_delete_page_rollback(session, ref));
