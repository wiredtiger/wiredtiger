/*-
 * Copyright (c) 2014-present MongoDB, Inc.
 * Copyright (c) 2008-2014 WiredTiger, Inc.
 *	All rights reserved.
 *
 * See the file LICENSE for redistribution information.
 */

#include "wt_internal.h"

#define WT_CHECK_RECOVERY_FLAG_TXNID(session, txnid)                                           \
    (F_ISSET(S2C(session), WT_CONN_RECOVERING) && S2C(session)->recovery_ckpt_snap_min != 0 && \
      (txnid) >= S2C(session)->recovery_ckpt_snap_min)

/* Enable rollback to stable verbose messaging during recovery. */
#define WT_VERB_RECOVERY_RTS(session)                                                              \
    (F_ISSET(S2C(session), WT_CONN_RECOVERING) ?                                                   \
        WT_DECL_VERBOSE_MULTI_CATEGORY(((WT_VERBOSE_CATEGORY[]){WT_VERB_RECOVERY, WT_VERB_RTS})) : \
        WT_DECL_VERBOSE_MULTI_CATEGORY(((WT_VERBOSE_CATEGORY[]){WT_VERB_RTS})))

/*
 * __rollback_delete_hs --
 *     Delete the updates for a key in the history store until the first update (including) that is
 *     larger than or equal to the specified timestamp.
 */
static int
__rollback_delete_hs(WT_SESSION_IMPL *session, WT_ITEM *key, wt_timestamp_t ts)
{
    WT_CURSOR *hs_cursor;
    WT_DECL_ITEM(hs_key);
    WT_DECL_RET;
    wt_timestamp_t hs_start_ts;
    uint64_t hs_counter;
    uint32_t hs_btree_id;

    /* Open a history store table cursor. */
    WT_RET(__wt_curhs_open(session, NULL, &hs_cursor));
    /*
     * Rollback-to-stable operates exclusively (i.e., it is the only active operation in the system)
     * outside the constraints of transactions. Therefore, there is no need for snapshot based
     * visibility checks.
     */
    F_SET(hs_cursor, WT_CURSTD_HS_READ_COMMITTED);

    WT_ERR(__wt_scr_alloc(session, 0, &hs_key));

    /*
     * Scan the history store for the given btree and key with maximum start timestamp to let the
     * search point to the last version of the key and start traversing backwards to delete all the
     * records until the first update with the start timestamp larger than or equal to the specified
     * timestamp.
     */
    hs_cursor->set_key(hs_cursor, 4, S2BT(session)->id, key, WT_TS_MAX, UINT64_MAX);
    ret = __wt_curhs_search_near_before(session, hs_cursor);
    for (; ret == 0; ret = hs_cursor->prev(hs_cursor)) {
        WT_ERR(hs_cursor->get_key(hs_cursor, &hs_btree_id, hs_key, &hs_start_ts, &hs_counter));
        if (hs_start_ts < ts)
            break;
        WT_ERR(hs_cursor->remove(hs_cursor));
        WT_STAT_CONN_DATA_INCR(session, txn_rts_hs_removed);
        if (hs_start_ts == ts)
            WT_STAT_CONN_DATA_INCR(session, cache_hs_key_truncate_rts);
        else
            WT_STAT_CONN_DATA_INCR(session, cache_hs_key_truncate_rts_unstable);
    }
    WT_ERR_NOTFOUND_OK(ret, false);

err:
    __wt_scr_free(session, &hs_key);
    WT_TRET(hs_cursor->close(hs_cursor));
    return (ret);
}

/*
 * __rollback_abort_update --
 *     Abort updates in an update change with timestamps newer than the rollback timestamp. Also,
 *     clear the history store flag for the first stable update in the update.
 */
static int
__rollback_abort_update(WT_SESSION_IMPL *session, WT_ITEM *key, WT_UPDATE *first_upd,
  wt_timestamp_t rollback_timestamp, bool *stable_update_found)
{
    WT_UPDATE *stable_upd, *tombstone, *upd;
    char ts_string[2][WT_TS_INT_STRING_SIZE];

    stable_upd = tombstone = NULL;
    if (stable_update_found != NULL)
        *stable_update_found = false;
    for (upd = first_upd; upd != NULL; upd = upd->next) {
        /* Skip the updates that are aborted. */
        if (upd->txnid == WT_TXN_ABORTED)
            continue;

        if (rollback_timestamp < upd->durable_ts || upd->prepare_state == WT_PREPARE_INPROGRESS) {
            __wt_verbose_multi(session, WT_VERB_RECOVERY_RTS(session),
              "rollback to stable update aborted with txnid: %" PRIu64
              " durable timestamp: %s and stable timestamp: %s, prepared: %s",
              upd->txnid, __wt_timestamp_to_string(upd->durable_ts, ts_string[0]),
              __wt_timestamp_to_string(rollback_timestamp, ts_string[1]),
              rollback_timestamp < upd->durable_ts ? "false" : "true");

            upd->txnid = WT_TXN_ABORTED;
            WT_STAT_CONN_INCR(session, txn_rts_upd_aborted);
        } else {
            /* Valid update is found. */
            stable_upd = upd;
            break;
        }
    }

    /*
     * Clear the history store flag for the stable update to indicate that this update should not be
     * written into the history store later, when all the aborted updates are removed from the
     * history store. The next time when this update is moved into the history store, it will have a
     * different stop time point.
     */
    if (stable_upd != NULL) {
        if (F_ISSET(stable_upd, WT_UPDATE_HS)) {
            /* Find the update following a stable tombstone. */
            if (stable_upd->type == WT_UPDATE_TOMBSTONE) {
                tombstone = stable_upd;
                for (stable_upd = stable_upd->next; stable_upd != NULL;
                     stable_upd = stable_upd->next) {
                    if (stable_upd->txnid != WT_TXN_ABORTED) {
                        WT_ASSERT(session,
                          stable_upd->type != WT_UPDATE_TOMBSTONE &&
                            F_ISSET(stable_upd, WT_UPDATE_HS));
                        break;
                    }
                }
            }

            /*
             * Delete the first stable update and any newer update from the history store. If the
             * update following the stable tombstone is removed by obsolete check, no need to remove
             * that update from the history store as it has a globally visible tombstone. In that
             * case, it is enough to delete everything up until to the tombstone timestamp.
             */
            WT_RET(__rollback_delete_hs(
              session, key, stable_upd == NULL ? tombstone->start_ts : stable_upd->start_ts));

            /*
             * Clear the history store flag for the first stable update. Otherwise, it will not be
             * moved to history store again.
             */
            if (stable_upd != NULL)
                F_CLR(stable_upd, WT_UPDATE_HS);
            if (tombstone != NULL)
                F_CLR(tombstone, WT_UPDATE_HS);
        }
        if (stable_update_found != NULL)
            *stable_update_found = true;
    }

    return (0);
}

/*
 * __rollback_abort_insert_list --
 *     Apply the update abort check to each entry in an insert skip list. Return how many entries
 *     had stable updates.
 */
static int
__rollback_abort_insert_list(WT_SESSION_IMPL *session, WT_PAGE *page, WT_INSERT_HEAD *head,
  wt_timestamp_t rollback_timestamp, uint32_t *stable_updates_count)
{
    WT_DECL_ITEM(key);
    WT_DECL_RET;
    WT_INSERT *ins;
    uint64_t recno;
    uint8_t *memp;
    bool stable_update_found;

    WT_ERR(
      __wt_scr_alloc(session, page->type == WT_PAGE_ROW_LEAF ? 0 : WT_INTPACK64_MAXSIZE, &key));

    WT_SKIP_FOREACH (ins, head)
        if (ins->upd != NULL) {
            if (page->type == WT_PAGE_ROW_LEAF) {
                key->data = WT_INSERT_KEY(ins);
                key->size = WT_INSERT_KEY_SIZE(ins);
            } else {
                recno = WT_INSERT_RECNO(ins);
                memp = key->mem;
                WT_ERR(__wt_vpack_uint(&memp, 0, recno));
                key->size = WT_PTRDIFF(memp, key->data);
            }
            WT_ERR(__rollback_abort_update(
              session, key, ins->upd, rollback_timestamp, &stable_update_found));
            if (stable_update_found && stable_updates_count != NULL)
                (*stable_updates_count)++;
        }

err:
    __wt_scr_free(session, &key);
    return (ret);
}

/*
 * __rollback_has_stable_update --
 *     Check if an update chain has a stable update on it. Assume the update chain has already been
 *     processed so all we need to do is look for a valid, non-aborted entry.
 */
static bool
__rollback_has_stable_update(WT_UPDATE *upd)
{
    while (upd != NULL && (upd->type == WT_UPDATE_INVALID || upd->txnid == WT_TXN_ABORTED))
        upd = upd->next;
    return (upd != NULL);
}

/*
 * __rollback_col_modify --
 *     Add the provided update to the head of the update list.
 */
static inline int
__rollback_col_modify(WT_SESSION_IMPL *session, WT_REF *ref, WT_UPDATE *upd, uint64_t recno)
{
    WT_CURSOR_BTREE cbt;
    WT_DECL_RET;

    __wt_btcur_init(session, &cbt);
    __wt_btcur_open(&cbt);

    /* Search the page. */
    WT_ERR(__wt_col_search(&cbt, recno, ref, true, NULL));

    /* Apply the modification. */
#ifdef HAVE_DIAGNOSTIC
    WT_ERR(__wt_col_modify(&cbt, recno, NULL, upd, WT_UPDATE_INVALID, true, false));
#else
    WT_ERR(__wt_col_modify(&cbt, recno, NULL, upd, WT_UPDATE_INVALID, true));
#endif

err:
    /* Free any resources that may have been cached in the cursor. */
    WT_TRET(__wt_btcur_close(&cbt, true));

    return (ret);
}

/*
 * __rollback_row_modify --
 *     Add the provided update to the head of the update list.
 */
static inline int
__rollback_row_modify(WT_SESSION_IMPL *session, WT_REF *ref, WT_UPDATE *upd, WT_ITEM *key)
{
    WT_CURSOR_BTREE cbt;
    WT_DECL_RET;

    __wt_btcur_init(session, &cbt);
    __wt_btcur_open(&cbt);

    /* Search the page. */
    WT_ERR(__wt_row_search(&cbt, key, true, ref, true, NULL));

    /* Apply the modification. */
#ifdef HAVE_DIAGNOSTIC
    WT_ERR(__wt_row_modify(&cbt, key, NULL, upd, WT_UPDATE_INVALID, true, false));
#else
    WT_ERR(__wt_row_modify(&cbt, key, NULL, upd, WT_UPDATE_INVALID, true));
#endif

err:
    /* Free any resources that may have been cached in the cursor. */
    WT_TRET(__wt_btcur_close(&cbt, true));

    return (ret);
}

/*
 * __rollback_txn_visible_id --
 *     Check if the transaction id is visible or not.
 */
static bool
__rollback_txn_visible_id(WT_SESSION_IMPL *session, uint64_t id)
{
    WT_CONNECTION_IMPL *conn;

    conn = S2C(session);

    /* If not recovery then assume all the data as visible. */
    if (!F_ISSET(conn, WT_CONN_RECOVERING))
        return (true);

    /*
     * Only full checkpoint writes the metadata with snapshot. If the recovered checkpoint snapshot
     * details are none then return false i.e, updates are visible.
     */
    if (conn->recovery_ckpt_snap_min == WT_TXN_NONE && conn->recovery_ckpt_snap_max == WT_TXN_NONE)
        return (true);

    return (
      __wt_txn_visible_id_snapshot(id, conn->recovery_ckpt_snap_min, conn->recovery_ckpt_snap_max,
        conn->recovery_ckpt_snapshot, conn->recovery_ckpt_snapshot_count));
}

/*
 * __rollback_ondisk_fixup_key --
 *     Abort updates in the history store and replace the on-disk value with an update that
 *     satisfies the given timestamp.
 */
static int
__rollback_ondisk_fixup_key(WT_SESSION_IMPL *session, WT_REF *ref, WT_ROW *rip, uint64_t recno,
  WT_ITEM *row_key, WT_CELL_UNPACK_KV *unpack, wt_timestamp_t rollback_timestamp)
{
    WT_CURSOR *hs_cursor;
    WT_DECL_ITEM(full_value);
    WT_DECL_ITEM(hs_key);
    WT_DECL_ITEM(hs_value);
    WT_DECL_ITEM(key);
    WT_DECL_RET;
    WT_PAGE *page;
    WT_TIME_WINDOW *hs_tw;
    WT_UPDATE *tombstone, *upd;
    wt_timestamp_t hs_durable_ts, hs_start_ts, hs_stop_durable_ts, newer_hs_durable_ts, pinned_ts;
    uint64_t hs_counter, type_full;
    uint32_t hs_btree_id;
    uint8_t *memp;
    uint8_t type;
    char ts_string[4][WT_TS_INT_STRING_SIZE];
    char tw_string[WT_TIME_STRING_SIZE];
    bool valid_update_found;
#ifdef HAVE_DIAGNOSTIC
    bool first_record;
#endif

    page = ref->page;

    hs_cursor = NULL;
    tombstone = upd = NULL;
    hs_durable_ts = hs_start_ts = hs_stop_durable_ts = WT_TS_NONE;
    hs_btree_id = S2BT(session)->id;
    valid_update_found = false;
#ifdef HAVE_DIAGNOSTIC
    first_record = true;
#endif

    /* Allocate buffers for the data store and history store key. */
    WT_ERR(__wt_scr_alloc(session, 0, &hs_key));
    WT_ERR(__wt_scr_alloc(session, 0, &hs_value));

    if (rip != NULL) {
        if (row_key != NULL)
            key = row_key;
        else {
            /* Unpack a row key. */
            WT_ERR(__wt_scr_alloc(session, 0, &key));
            WT_ERR(__wt_row_leaf_key(session, page, rip, key, false));
        }
    } else {
        /* Manufacture a column key. */
        WT_ERR(__wt_scr_alloc(session, WT_INTPACK64_MAXSIZE, &key));
        memp = key->mem;
        WT_ERR(__wt_vpack_uint(&memp, 0, recno));
        key->size = WT_PTRDIFF(memp, key->data);
    }

    WT_ERR(__wt_scr_alloc(session, 0, &full_value));
    WT_ERR(__wt_page_cell_data_ref(session, page, unpack, full_value));
    WT_ERR(__wt_buf_set(session, full_value, full_value->data, full_value->size));
    newer_hs_durable_ts = unpack->tw.durable_start_ts;

    __wt_txn_pinned_timestamp(session, &pinned_ts);

    /* Open a history store table cursor. */
    WT_ERR(__wt_curhs_open(session, NULL, &hs_cursor));
    /*
     * Rollback-to-stable operates exclusively (i.e., it is the only active operation in the system)
     * outside the constraints of transactions. Therefore, there is no need for snapshot based
     * visibility checks.
     */
    F_SET(hs_cursor, WT_CURSTD_HS_READ_ALL);

    /*
     * Scan the history store for the given btree and key with maximum start timestamp to let the
     * search point to the last version of the key and start traversing backwards to find out the
     * satisfying record according the given timestamp. Any satisfying history store record is moved
     * into data store and removed from history store. If none of the history store records satisfy
     * the given timestamp, the key is removed from data store.
     */
    hs_cursor->set_key(hs_cursor, 4, hs_btree_id, key, WT_TS_MAX, UINT64_MAX);
    ret = __wt_curhs_search_near_before(session, hs_cursor);
    for (; ret == 0; ret = hs_cursor->prev(hs_cursor)) {
        WT_ERR(hs_cursor->get_key(hs_cursor, &hs_btree_id, hs_key, &hs_start_ts, &hs_counter));

        /* Get current value and convert to full update if it is a modify. */
        WT_ERR(hs_cursor->get_value(
          hs_cursor, &hs_stop_durable_ts, &hs_durable_ts, &type_full, hs_value));
        type = (uint8_t)type_full;

        /* Retrieve the time window from the history cursor. */
        __wt_hs_upd_time_window(hs_cursor, &hs_tw);

        /*
         * We have a tombstone on the history update and it is obsolete according to the timestamp
         * and txnid, so no need to restore it. These obsolete updates are written to the disk when
         * they are not obsolete at the time of reconciliation by an eviction thread and later they
         * become obsolete according to the checkpoint.
         */
        if (__rollback_txn_visible_id(session, hs_tw->stop_txn) &&
          hs_stop_durable_ts <= pinned_ts) {
            __wt_verbose_multi(session, WT_VERB_RECOVERY_RTS(session),
              "history store stop is obsolete with time window: %s and pinned timestamp: %s",
              __wt_time_window_to_string(hs_tw, tw_string),
              __wt_timestamp_to_string(pinned_ts, ts_string[0]));
            WT_ERR(hs_cursor->remove(hs_cursor));
            WT_STAT_CONN_DATA_INCR(session, txn_rts_hs_removed);
            continue;
        }

        /*
         * Do not include history store updates greater than on-disk data store version to construct
         * a full update to restore except when the on-disk update is prepared. Including more
         * recent updates than the on-disk version shouldn't be problem as the on-disk version in
         * history store is always a full update. It is better to not to include those updates as it
         * unnecessarily increases the rollback to stable time.
         *
         * Comparing with timestamps here has no problem unlike in search flow where the timestamps
         * may be reset during reconciliation. RTS detects an on-disk update is unstable based on
         * the written proper timestamp, so comparing against it with history store shouldn't have
         * any problem.
         */
        if (hs_start_ts <= unpack->tw.start_ts || unpack->tw.prepare) {
            if (type == WT_UPDATE_MODIFY)
                WT_ERR(__wt_modify_apply_item(
                  session, S2BT(session)->value_format, full_value, hs_value->data));
            else {
                WT_ASSERT(session, type == WT_UPDATE_STANDARD);
                WT_ERR(__wt_buf_set(session, full_value, hs_value->data, hs_value->size));
            }
        } else
            __wt_verbose_multi(session, WT_VERB_RECOVERY_RTS(session),
              "history store update more recent than on-disk update with start timestamp: %s,"
              " durable timestamp: %s, stop timestamp: %s and type: %" PRIu8,
              __wt_timestamp_to_string(hs_start_ts, ts_string[0]),
              __wt_timestamp_to_string(hs_durable_ts, ts_string[1]),
              __wt_timestamp_to_string(hs_stop_durable_ts, ts_string[2]), type);

        /*
         * Verify the history store timestamps are in order. The start timestamp may be equal to the
         * stop timestamp if the original update's commit timestamp is out of order. We may see
         * records newer than or equal to the onpage value if eviction runs concurrently with
         * checkpoint. In that case, don't verify the first record.
         *
         * It is possible during a prepared transaction rollback, the history store update that have
         * its own stop timestamp doesn't get removed leads to duplicate records in history store
         * after further operations on that same key. Rollback to stable should ignore such records
         * for timestamp ordering verification.
         *
         * If we have fixed the out-of-order timestamps, then the newer update reinserted with an
         * older timestamp may have a durable timestamp that is smaller than the current stop
         * durable timestamp.
         *
         * It is possible that there can be an update in the history store with a max stop timestamp
         * in the middle of the same key updates. This occurs when the checkpoint writes the
         * committed prepared update and further updates on that key including the history store
         * changes before the transaction fixes the history store update to have a proper stop
         * timestamp. It is a rare scenario.
         */
        WT_ASSERT(session,
          hs_stop_durable_ts <= newer_hs_durable_ts || hs_start_ts == hs_stop_durable_ts ||
            hs_start_ts == newer_hs_durable_ts || newer_hs_durable_ts == hs_durable_ts ||
            first_record || hs_stop_durable_ts == WT_TS_MAX);

        if (hs_stop_durable_ts < newer_hs_durable_ts)
            WT_STAT_CONN_DATA_INCR(session, txn_rts_hs_stop_older_than_newer_start);

        /*
         * Stop processing when we find a stable update according to the given timestamp and
         * transaction id.
         */
        if (__rollback_txn_visible_id(session, hs_tw->start_txn) &&
          hs_durable_ts <= rollback_timestamp) {
            __wt_verbose_multi(session, WT_VERB_RECOVERY_RTS(session),
              "history store update valid with start timestamp: %s, durable timestamp: %s, stop "
              "timestamp: %s, stable timestamp: %s, txnid: %" PRIu64 " and type: %" PRIu8,
              __wt_timestamp_to_string(hs_start_ts, ts_string[0]),
              __wt_timestamp_to_string(hs_durable_ts, ts_string[1]),
              __wt_timestamp_to_string(hs_stop_durable_ts, ts_string[2]),
              __wt_timestamp_to_string(rollback_timestamp, ts_string[3]), hs_tw->start_txn, type);
            WT_ASSERT(session, unpack->tw.prepare || hs_tw->start_ts <= unpack->tw.start_ts);
            valid_update_found = true;
            break;
        }

        __wt_verbose_multi(session, WT_VERB_RECOVERY_RTS(session),
          "history store update aborted with start timestamp: %s, durable timestamp: %s, stop "
          "timestamp: %s, stable timestamp: %s, start txnid: %" PRIu64 ", stop txnid: %" PRIu64
          " and type: %" PRIu8,
          __wt_timestamp_to_string(hs_start_ts, ts_string[0]),
          __wt_timestamp_to_string(hs_durable_ts, ts_string[1]),
          __wt_timestamp_to_string(hs_stop_durable_ts, ts_string[2]),
          __wt_timestamp_to_string(rollback_timestamp, ts_string[3]), hs_tw->start_txn,
          hs_tw->stop_txn, type);

        /*
         * Start time point of the current record may be used as stop time point of the previous
         * record. Save it to verify against the previous record and check if we need to append the
         * stop time point as a tombstone when we rollback the history store record.
         */
        newer_hs_durable_ts = hs_durable_ts;
#ifdef HAVE_DIAGNOSTIC
        first_record = false;
#endif

        WT_ERR(hs_cursor->remove(hs_cursor));
        WT_STAT_CONN_DATA_INCR(session, txn_rts_hs_removed);
        WT_STAT_CONN_DATA_INCR(session, cache_hs_key_truncate_rts_unstable);
    }

    /*
     * If we found a history value that satisfied the given timestamp, add it to the update list.
     * Otherwise remove the key by adding a tombstone.
     */
    if (valid_update_found) {
        /* Retrieve the time window from the history cursor. */
        __wt_hs_upd_time_window(hs_cursor, &hs_tw);
        WT_ASSERT(session,
          hs_tw->start_ts < unpack->tw.start_ts || hs_tw->start_txn < unpack->tw.start_txn);
        WT_ERR(__wt_upd_alloc(session, full_value, WT_UPDATE_STANDARD, &upd, NULL));

        /*
         * Set the transaction id of updates to WT_TXN_NONE when called from recovery, because the
         * connections write generation will be initialized after rollback to stable and the updates
         * in the cache will be problematic. The transaction id of pages which are in disk will be
         * automatically reset as part of unpacking cell when loaded to cache.
         */
        if (F_ISSET(S2C(session), WT_CONN_RECOVERING))
            upd->txnid = WT_TXN_NONE;
        else
            upd->txnid = hs_tw->start_txn;
        upd->durable_ts = hs_tw->durable_start_ts;
        upd->start_ts = hs_tw->start_ts;
        __wt_verbose_multi(session, WT_VERB_RECOVERY_RTS(session),
          "update restored from history store txnid: %" PRIu64 ", start_ts: %s and durable_ts: %s",
          upd->txnid, __wt_timestamp_to_string(upd->start_ts, ts_string[0]),
          __wt_timestamp_to_string(upd->durable_ts, ts_string[1]));

        /*
         * Set the flag to indicate that this update has been restored from history store for the
         * rollback to stable operation.
         */
        F_SET(upd, WT_UPDATE_RESTORED_FROM_HS);
        WT_STAT_CONN_DATA_INCR(session, txn_rts_hs_restore_updates);

        /*
         * We have a tombstone on the original update chain and it is stable according to the
         * timestamp and txnid, we need to restore that as well.
         */
        if (__rollback_txn_visible_id(session, hs_tw->stop_txn) &&
          hs_stop_durable_ts <= rollback_timestamp) {
            /*
             * The restoring tombstone timestamp must be zero or less than previous update start
             * timestamp or the on-disk update is an out of order prepared.
             */
            WT_ASSERT(session,
              hs_stop_durable_ts == WT_TS_NONE || hs_stop_durable_ts < newer_hs_durable_ts ||
                unpack->tw.prepare);

            WT_ERR(__wt_upd_alloc_tombstone(session, &tombstone, NULL));
            /*
             * Set the transaction id of updates to WT_TXN_NONE when called from recovery, because
             * the connections write generation will be initialized after rollback to stable and the
             * updates in the cache will be problematic. The transaction id of pages which are in
             * disk will be automatically reset as part of unpacking cell when loaded to cache.
             */
            if (F_ISSET(S2C(session), WT_CONN_RECOVERING))
                tombstone->txnid = WT_TXN_NONE;
            else
                tombstone->txnid = hs_tw->stop_txn;
            tombstone->durable_ts = hs_tw->durable_stop_ts;
            tombstone->start_ts = hs_tw->stop_ts;
            __wt_verbose_multi(session, WT_VERB_RECOVERY_RTS(session),
              "tombstone restored from history store txnid: %" PRIu64
              ", start_ts: %s, durable_ts: %s",
              tombstone->txnid, __wt_timestamp_to_string(tombstone->start_ts, ts_string[0]),
              __wt_timestamp_to_string(tombstone->durable_ts, ts_string[1]));

            /*
             * Set the flag to indicate that this update has been restored from history store for
             * the rollback to stable operation.
             */
            F_SET(tombstone, WT_UPDATE_RESTORED_FROM_HS);

            tombstone->next = upd;
            upd = tombstone;
            WT_STAT_CONN_DATA_INCR(session, txn_rts_hs_restore_tombstones);
        }
    } else {
        WT_ERR(__wt_upd_alloc_tombstone(session, &upd, NULL));
        WT_STAT_CONN_DATA_INCR(session, txn_rts_keys_removed);
        __wt_verbose_multi(session, WT_VERB_RECOVERY_RTS(session), "%p: key removed", (void *)key);
    }

    if (rip != NULL)
        WT_ERR(__rollback_row_modify(session, ref, upd, key));
    else
        WT_ERR(__rollback_col_modify(session, ref, upd, recno));

    /* Finally remove that update from history store. */
    if (valid_update_found) {
        /* Avoid freeing the updates while still in use if hs_cursor->remove fails. */
        upd = tombstone = NULL;

        WT_ERR(hs_cursor->remove(hs_cursor));
        WT_STAT_CONN_DATA_INCR(session, txn_rts_hs_removed);
        WT_STAT_CONN_DATA_INCR(session, cache_hs_key_truncate_rts);
    }

    if (0) {
err:
        WT_ASSERT(session, tombstone == NULL || upd == tombstone);
        __wt_free_update_list(session, &upd);
    }
    __wt_scr_free(session, &full_value);
    __wt_scr_free(session, &hs_key);
    __wt_scr_free(session, &hs_value);
    if (rip == NULL || row_key == NULL)
        __wt_scr_free(session, &key);
    if (hs_cursor != NULL)
        WT_TRET(hs_cursor->close(hs_cursor));
    return (ret);
}

/*
 * __rollback_abort_ondisk_kv --
 *     Fix the on-disk K/V version according to the given timestamp.
 */
static int
__rollback_abort_ondisk_kv(WT_SESSION_IMPL *session, WT_REF *ref, WT_ROW *rip, uint64_t recno,
  WT_ITEM *row_key, WT_CELL_UNPACK_KV *vpack, wt_timestamp_t rollback_timestamp,
  bool *is_ondisk_stable)
{
    WT_DECL_ITEM(key);
    WT_DECL_ITEM(tmp);
    WT_DECL_RET;
    WT_PAGE *page;
    WT_UPDATE *upd;
    char ts_string[5][WT_TS_INT_STRING_SIZE];
    bool prepared;

    page = ref->page;
    upd = NULL;

    /* Initialize the on-disk stable version flag. */
    if (is_ondisk_stable != NULL)
        *is_ondisk_stable = false;

    prepared = vpack->tw.prepare;
    if (WT_IS_HS(session->dhandle)) {
        /*
         * Abort the history store update with stop durable timestamp greater than the stable
         * timestamp or the updates with max stop timestamp which implies that they are associated
         * with prepared transactions.
         */
        if (vpack->tw.durable_stop_ts > rollback_timestamp || vpack->tw.stop_ts == WT_TS_MAX) {
            __wt_verbose_multi(session, WT_VERB_RECOVERY_RTS(session),
              "hs update aborted with start durable/commit timestamp: %s, %s, stop durable/commit "
              "timestamp: %s, %s and stable timestamp: %s",
              __wt_timestamp_to_string(vpack->tw.durable_start_ts, ts_string[0]),
              __wt_timestamp_to_string(vpack->tw.start_ts, ts_string[1]),
              __wt_timestamp_to_string(vpack->tw.durable_stop_ts, ts_string[2]),
              __wt_timestamp_to_string(vpack->tw.stop_ts, ts_string[3]),
              __wt_timestamp_to_string(rollback_timestamp, ts_string[4]));
            WT_RET(__wt_upd_alloc_tombstone(session, &upd, NULL));
            WT_STAT_CONN_DATA_INCR(session, txn_rts_sweep_hs_keys);
        } else
            return (0);
    } else if (vpack->tw.durable_start_ts > rollback_timestamp ||
      !__rollback_txn_visible_id(session, vpack->tw.start_txn) ||
      (!WT_TIME_WINDOW_HAS_STOP(&vpack->tw) && prepared)) {
        __wt_verbose_multi(session, WT_VERB_RECOVERY_RTS(session),
          "on-disk update aborted with start durable timestamp: %s, commit timestamp: %s, "
          "prepared: %s, stable timestamp: %s and txnid : %" PRIu64,
          __wt_timestamp_to_string(vpack->tw.durable_start_ts, ts_string[0]),
          __wt_timestamp_to_string(vpack->tw.start_ts, ts_string[1]), prepared ? "true" : "false",
          __wt_timestamp_to_string(rollback_timestamp, ts_string[2]), vpack->tw.start_txn);
        if (!F_ISSET(S2C(session), WT_CONN_IN_MEMORY))
            return (__rollback_ondisk_fixup_key(
              session, ref, rip, recno, row_key, vpack, rollback_timestamp));
        else {
            /*
             * In-memory database don't have a history store to provide a stable update, so remove
             * the key. Note that an in-memory database will have saved old values in the update
             * chain, so we should only get here for a key/value that never existed at all as of the
             * rollback timestamp; thus, deleting it is the correct response.
             */
            WT_RET(__wt_upd_alloc_tombstone(session, &upd, NULL));
            WT_STAT_CONN_DATA_INCR(session, txn_rts_keys_removed);
        }
    } else if (WT_TIME_WINDOW_HAS_STOP(&vpack->tw) &&
      (vpack->tw.durable_stop_ts > rollback_timestamp ||
        !__rollback_txn_visible_id(session, vpack->tw.stop_txn) || prepared)) {
        /*
         * For prepared transactions, it is possible that both the on-disk key start and stop time
         * windows can be the same. To abort these updates, check for any stable update from history
         * store or remove the key.
         */
        if (vpack->tw.start_ts == vpack->tw.stop_ts &&
          vpack->tw.durable_start_ts == vpack->tw.durable_stop_ts &&
          vpack->tw.start_txn == vpack->tw.stop_txn) {
            WT_ASSERT(session, prepared == true);
            if (!F_ISSET(S2C(session), WT_CONN_IN_MEMORY))
                return (__rollback_ondisk_fixup_key(
                  session, ref, rip, recno, row_key, vpack, rollback_timestamp));
            else {
                /*
                 * In-memory database don't have a history store to provide a stable update, so
                 * remove the key.
                 */
                WT_RET(__wt_upd_alloc_tombstone(session, &upd, NULL));
                WT_STAT_CONN_DATA_INCR(session, txn_rts_keys_removed);
            }
        } else {
            /*
             * Clear the remove operation from the key by inserting the original on-disk value as a
             * standard update.
             */
            WT_RET(__wt_scr_alloc(session, 0, &tmp));
            if ((ret = __wt_page_cell_data_ref(session, page, vpack, tmp)) == 0)
                ret = __wt_upd_alloc(session, tmp, WT_UPDATE_STANDARD, &upd, NULL);
            __wt_scr_free(session, &tmp);
            WT_RET(ret);

            /*
             * Set the transaction id of updates to WT_TXN_NONE when called from recovery, because
             * the connections write generation will be initialized after rollback to stable and the
             * updates in the cache will be problematic. The transaction id of pages which are in
             * disk will be automatically reset as part of unpacking cell when loaded to cache.
             */
            if (F_ISSET(S2C(session), WT_CONN_RECOVERING))
                upd->txnid = WT_TXN_NONE;
            else
                upd->txnid = vpack->tw.start_txn;
            upd->durable_ts = vpack->tw.durable_start_ts;
            upd->start_ts = vpack->tw.start_ts;
            F_SET(upd, WT_UPDATE_RESTORED_FROM_DS);
            WT_STAT_CONN_DATA_INCR(session, txn_rts_keys_restored);
            __wt_verbose_multi(session, WT_VERB_RECOVERY_RTS(session),
              "key restored with commit timestamp: %s, durable timestamp: %s, stable timestamp: "
              "%s, "
              "txnid: %" PRIu64
              " and removed commit timestamp: %s, durable timestamp: %s, txnid: %" PRIu64
              ", prepared: %s",
              __wt_timestamp_to_string(upd->start_ts, ts_string[0]),
              __wt_timestamp_to_string(upd->durable_ts, ts_string[1]),
              __wt_timestamp_to_string(rollback_timestamp, ts_string[2]), upd->txnid,
              __wt_timestamp_to_string(vpack->tw.stop_ts, ts_string[3]),
              __wt_timestamp_to_string(vpack->tw.durable_stop_ts, ts_string[4]), vpack->tw.stop_txn,
              prepared ? "true" : "false");
        }
    } else {
        /* Stable version according to the timestamp. */
        if (is_ondisk_stable != NULL)
            *is_ondisk_stable = true;
        return (0);
    }

    if (rip != NULL) {
        if (row_key != NULL)
            key = row_key;
        else {
            /* Unpack a row key. */
            WT_ERR(__wt_scr_alloc(session, 0, &key));
            WT_ERR(__wt_row_leaf_key(session, page, rip, key, false));
        }
        WT_ERR(__rollback_row_modify(session, ref, upd, key));
    } else
        WT_ERR(__rollback_col_modify(session, ref, upd, recno));

    if (0) {
err:
        __wt_free(session, upd);
    }
    if (rip != NULL && row_key == NULL)
        __wt_scr_free(session, &key);
    return (ret);
}

/*
 * __rollback_abort_col_var --
 *     Abort updates on a variable length col leaf page with timestamps newer than the rollback
 *     timestamp.
 */
static int
__rollback_abort_col_var(WT_SESSION_IMPL *session, WT_REF *ref, wt_timestamp_t rollback_timestamp)
{
    WT_CELL *kcell;
    WT_CELL_UNPACK_KV unpack;
    WT_COL *cip;
    WT_INSERT *ins;
    WT_INSERT_HEAD *inshead;
    WT_PAGE *page;
    uint64_t ins_recno, recno, rle;
    uint32_t i, j, stable_updates_count;
    bool is_ondisk_stable;

    page = ref->page;
    /*
     * If a disk image exists, start from the provided recno; or else start from 0.
     */
    if (page->dsk != NULL)
        recno = page->dsk->recno;
    else
        recno = 0;

    /* Review the changes to the original on-page data items. */
    WT_COL_FOREACH (page, cip, i) {
        stable_updates_count = 0;

        if ((inshead = WT_COL_UPDATE(page, cip)) != NULL)
            WT_RET(__rollback_abort_insert_list(
              session, page, inshead, rollback_timestamp, &stable_updates_count));

        if (page->dsk != NULL) {
            /* Unpack the cell. We need its RLE count whether or not we're going to iterate it. */
            kcell = WT_COL_PTR(page, cip);
            __wt_cell_unpack_kv(session, page->dsk, kcell, &unpack);
            rle = __wt_cell_rle(&unpack);

            /*
             * Each key whose on-disk value is not stable and has no stable update on the update
             * list must be processed downstream.
             *
             * If we can determine that the cell's on-disk value is stable, we can skip iterating
             * over the cell; likewise, if we can determine that every key in the cell has a stable
             * update on the update list, we can skip the iteration. Otherwise we have to try each
             * key.
             *
             * If the on-disk cell is deleted, it is stable, because cells only appear as deleted
             * when there is no older value that might need to be restored.
             *
             * Note that in a purely timestamped world, the presence of any stable update for any
             * key in the cell means the on-disk value must be stable, because the update must be
             * newer than the on-disk value. However, this is no longer true if the stable update
             * has no timestamp. It may also not be true if the on-disk value is prepared, or other
             * corner cases. Therefore, we must iterate the cell unless _every_ key has a stable
             * update.
             *
             * We can, however, stop iterating as soon as the downstream code reports back that the
             * on-disk value is actually stable.
             */
            if (unpack.type == WT_CELL_DEL)
                WT_STAT_CONN_DATA_INCR(session, txn_rts_delete_rle_skipped);
            else if (stable_updates_count == rle)
                WT_STAT_CONN_DATA_INCR(session, txn_rts_stable_rle_skipped);
            else {
                j = 0;
                if (inshead != NULL) {
                    WT_SKIP_FOREACH (ins, inshead) {
                        /* If the update list goes past the end of the cell, something's wrong. */
                        WT_ASSERT(session, j < rle);
                        ins_recno = WT_INSERT_RECNO(ins);
                        /* Process all the keys before this update. */
                        while (recno + j < ins_recno) {
                            WT_RET(__rollback_abort_ondisk_kv(session, ref, NULL, recno + j, NULL,
                              &unpack, rollback_timestamp, &is_ondisk_stable));
                            /* We can stop right away if the on-disk version is stable. */
                            if (is_ondisk_stable) {
                                if (rle > 1)
                                    WT_STAT_CONN_DATA_INCR(session, txn_rts_stable_rle_skipped);
                                goto stop;
                            }
                            j++;
                        }
                        /* If this key has a stable update, skip over it. */
                        if (recno + j == ins_recno && __rollback_has_stable_update(ins->upd))
                            j++;
                    }
                }
                /* Process the rest of the keys. */
                while (j < rle) {
                    WT_RET(__rollback_abort_ondisk_kv(session, ref, NULL, recno + j, NULL, &unpack,
                      rollback_timestamp, &is_ondisk_stable));
                    /* We can stop right away if the on-disk version is stable. */
                    if (is_ondisk_stable) {
                        if (rle > 1)
                            WT_STAT_CONN_DATA_INCR(session, txn_rts_stable_rle_skipped);
                        goto stop;
                    }
                    j++;
                }
            }
stop:
            recno += rle;
        }
    }

    /* Review the append list */
    if ((inshead = WT_COL_APPEND(page)) != NULL)
        WT_RET(__rollback_abort_insert_list(session, page, inshead, rollback_timestamp, NULL));

    return (0);
}

/*
 * __rollback_abort_col_fix_one --
 *     Handle one possibly unstable on-disk time window.
 */
static int
__rollback_abort_col_fix_one(WT_SESSION_IMPL *session, WT_REF *ref, uint32_t tw,
  uint32_t recno_offset, wt_timestamp_t rollback_timestamp)
{
    WT_BTREE *btree;
    WT_CELL *cell;
    WT_CELL_UNPACK_KV unpack;
    WT_PAGE *page;
    uint8_t value;

    btree = S2BT(session);
    page = ref->page;

    /* Unpack the cell to get the time window. */
    cell = WT_COL_FIX_TW_CELL(page, &page->pg_fix_tws[tw]);
    __wt_cell_unpack_kv(session, page->dsk, cell, &unpack);

    /* Fake up the value (which is not physically in the cell) in case it's wanted. */
    value = __bit_getv(page->pg_fix_bitf, recno_offset, btree->bitcnt);
    unpack.data = &value;
    unpack.size = 1;

    return (__rollback_abort_ondisk_kv(session, ref, NULL, page->dsk->recno + recno_offset, NULL,
      &unpack, rollback_timestamp, NULL));
}

/*
 * __rollback_abort_col_fix --
 *     Abort updates on a fixed length col leaf page with timestamps newer than the rollback
 *     timestamp.
 */
static int
__rollback_abort_col_fix(WT_SESSION_IMPL *session, WT_REF *ref, wt_timestamp_t rollback_timestamp)
{
    WT_INSERT *ins;
    WT_INSERT_HEAD *inshead;
    WT_PAGE *page;
    uint32_t ins_recno_offset, recno_offset, numtws, tw;

    page = ref->page;

    /*
     * Review the changes to the original on-page data items. Note that while this can report back
     * to us whether it saw a stable update, that information doesn't do us any good -- unlike in
     * VLCS where the uniformity of cells lets us reason about the timestamps of all of them based
     * on the timestamp of an update to any of them, in FLCS everything is just thrown together, so
     * we'll need to iterate over all the keys anyway.
     */
    if ((inshead = WT_COL_UPDATE_SINGLE(page)) != NULL)
        WT_RET(__rollback_abort_insert_list(session, page, inshead, rollback_timestamp, NULL));

    /*
     * Iterate over all the keys, stopping only on keys that (a) have a time window on disk, and
     * also (b) do not have a stable update remaining in the update list. Keys with no on-disk time
     * window are stable. And we must not try to adjust the on-disk value for keys with stable
     * updates, because the downstream code assumes that has already been checked and in some cases
     * (e.g. in-memory databases) the wrong thing will happen.
     *
     * Iterate over the update list and carry along the iteration over the time window list in
     * parallel, even though the code would perhaps make more sense the other way around, because
     * this allows using the skiplist iterator macro instead of an open-coded mess.
     */
    numtws = WT_COL_FIX_TWS_SET(page) ? page->pg_fix_numtws : 0;
    WT_ASSERT(session, numtws == 0 || page->dsk != NULL);
    tw = 0;
    if (inshead != NULL) {
        WT_SKIP_FOREACH (ins, inshead) {
            /* Process all the keys before this update entry. */
            ins_recno_offset = (uint32_t)(WT_INSERT_RECNO(ins) - ref->ref_recno);
            while (tw < numtws &&
              (recno_offset = page->pg_fix_tws[tw].recno_offset) < ins_recno_offset) {

                WT_RET(
                  __rollback_abort_col_fix_one(session, ref, tw, recno_offset, rollback_timestamp));
                tw++;
            }
            /* If this key has a stable update, skip over it. */
            if (tw < numtws && page->pg_fix_tws[tw].recno_offset == ins_recno_offset &&
              ins->upd != NULL && __rollback_has_stable_update(ins->upd))
                tw++;
        }
    }
    /* Process the rest of the keys with time windows. */
    while (tw < numtws) {
        recno_offset = page->pg_fix_tws[tw].recno_offset;
        WT_RET(__rollback_abort_col_fix_one(session, ref, tw, recno_offset, rollback_timestamp));
        tw++;
    }

    /* Review the append list. */
    if ((inshead = WT_COL_APPEND(page)) != NULL)
        WT_RET(__rollback_abort_insert_list(session, page, inshead, rollback_timestamp, NULL));

    return (0);
}

/*
 * __rollback_abort_row_leaf --
 *     Abort updates on a row leaf page with timestamps newer than the rollback timestamp.
 */
static int
__rollback_abort_row_leaf(WT_SESSION_IMPL *session, WT_REF *ref, wt_timestamp_t rollback_timestamp)
{
    WT_CELL_UNPACK_KV *vpack, _vpack;
    WT_DECL_ITEM(key);
    WT_DECL_RET;
    WT_INSERT_HEAD *insert;
    WT_PAGE *page;
    WT_ROW *rip;
    WT_UPDATE *upd;
    uint32_t i;
    bool have_key, stable_update_found;

    page = ref->page;

    WT_RET(__wt_scr_alloc(session, 0, &key));

    /*
     * Review the insert list for keys before the first entry on the disk page.
     */
    if ((insert = WT_ROW_INSERT_SMALLEST(page)) != NULL)
        WT_ERR(__rollback_abort_insert_list(session, page, insert, rollback_timestamp, NULL));

    /*
     * Review updates that belong to keys that are on the disk image, as well as for keys inserted
     * since the page was read from disk.
     */
    WT_ROW_FOREACH (page, rip, i) {
        stable_update_found = false;
        if ((upd = WT_ROW_UPDATE(page, rip)) != NULL) {
            WT_ERR(__wt_row_leaf_key(session, page, rip, key, false));
            WT_ERR(
              __rollback_abort_update(session, key, upd, rollback_timestamp, &stable_update_found));
            have_key = true;
        } else
            have_key = false;

        if ((insert = WT_ROW_INSERT(page, rip)) != NULL)
            WT_ERR(__rollback_abort_insert_list(session, page, insert, rollback_timestamp, NULL));

        /*
         * If there is no stable update found in the update list, abort any on-disk value.
         */
        if (!stable_update_found) {
            vpack = &_vpack;
            __wt_row_leaf_value_cell(session, page, rip, vpack);
            WT_ERR(__rollback_abort_ondisk_kv(
              session, ref, rip, 0, have_key ? key : NULL, vpack, rollback_timestamp, NULL));
        }
    }

err:
    __wt_scr_free(session, &key);
    return (ret);
}

/*
 * __rollback_get_ref_max_durable_timestamp --
 *     Returns the ref aggregated max durable timestamp. The max durable timestamp is calculated
 *     between both start and stop durable timestamps except for history store, because most of the
 *     history store updates have stop timestamp either greater or equal to the start timestamp
 *     except for the updates written for the prepared updates on the data store. To abort the
 *     updates with no stop timestamp, we must include the newest stop timestamp also into the
 *     calculation of maximum durable timestamp of the history store.
 */
static wt_timestamp_t
__rollback_get_ref_max_durable_timestamp(WT_SESSION_IMPL *session, WT_TIME_AGGREGATE *ta)
{
    if (WT_IS_HS(session->dhandle))
        return (WT_MAX(ta->newest_stop_durable_ts, ta->newest_stop_ts));
    return (WT_MAX(ta->newest_start_durable_ts, ta->newest_stop_durable_ts));
}

/*
 * __rollback_page_needs_abort --
 *     Check whether the page needs rollback, returning true if the page has modifications newer
 *     than the given timestamp.
 */
static bool
__rollback_page_needs_abort(
  WT_SESSION_IMPL *session, WT_REF *ref, wt_timestamp_t rollback_timestamp)
{
    WT_ADDR *addr;
    WT_CELL_UNPACK_ADDR vpack;
    WT_MULTI *multi;
    WT_PAGE_MODIFY *mod;
    wt_timestamp_t durable_ts;
    uint64_t newest_txn;
    uint32_t i;
    char ts_string[WT_TS_INT_STRING_SIZE];
    const char *tag;
    bool prepared, result;

    addr = ref->addr;
    mod = ref->page == NULL ? NULL : ref->page->modify;
    durable_ts = WT_TS_NONE;
    newest_txn = WT_TXN_NONE;
    tag = "undefined state";
    prepared = result = false;

    /*
     * The rollback operation should be performed on this page when any one of the following is
     * greater than the given timestamp or during recovery if the newest transaction id on the page
     * is greater than or equal to recovered checkpoint snapshot min:
     * 1. The reconciled replace page max durable timestamp.
     * 2. The reconciled multi page max durable timestamp.
     * 3. The on page address max durable timestamp.
     * 4. The off page address max durable timestamp.
     */
    if (mod != NULL && mod->rec_result == WT_PM_REC_REPLACE) {
        tag = "reconciled replace block";
        durable_ts = __rollback_get_ref_max_durable_timestamp(session, &mod->mod_replace.ta);
        prepared = mod->mod_replace.ta.prepare;
        result = (durable_ts > rollback_timestamp) || prepared;
    } else if (mod != NULL && mod->rec_result == WT_PM_REC_MULTIBLOCK) {
        tag = "reconciled multi block";
        /* Calculate the max durable timestamp by traversing all multi addresses. */
        for (multi = mod->mod_multi, i = 0; i < mod->mod_multi_entries; ++multi, ++i) {
            durable_ts = WT_MAX(
              durable_ts, __rollback_get_ref_max_durable_timestamp(session, &multi->addr.ta));
            if (multi->addr.ta.prepare)
                prepared = true;
        }
        result = (durable_ts > rollback_timestamp) || prepared;
    } else if (!__wt_off_page(ref->home, addr)) {
        tag = "on page cell";
        /* Check if the page is obsolete using the page disk address. */
        __wt_cell_unpack_addr(session, ref->home->dsk, (WT_CELL *)addr, &vpack);
        durable_ts = __rollback_get_ref_max_durable_timestamp(session, &vpack.ta);
        prepared = vpack.ta.prepare;
        newest_txn = vpack.ta.newest_txn;
        result = (durable_ts > rollback_timestamp) || prepared ||
          WT_CHECK_RECOVERY_FLAG_TXNID(session, newest_txn);
    } else if (addr != NULL) {
        tag = "address";
        durable_ts = __rollback_get_ref_max_durable_timestamp(session, &addr->ta);
        prepared = addr->ta.prepare;
        newest_txn = addr->ta.newest_txn;
        result = (durable_ts > rollback_timestamp) || prepared ||
          WT_CHECK_RECOVERY_FLAG_TXNID(session, newest_txn);
    }

    __wt_verbose_multi(session, WT_VERB_RECOVERY_RTS(session),
      "%p: page with %s durable timestamp: %s, newest txn: %" PRIu64 " and prepared updates: %s",
      (void *)ref, tag, __wt_timestamp_to_string(durable_ts, ts_string), newest_txn,
      prepared ? "true" : "false");

    return (result);
}

/*
 * __rollback_abort_updates --
 *     Abort updates on this page newer than the timestamp.
 */
static int
__rollback_abort_updates(WT_SESSION_IMPL *session, WT_REF *ref, wt_timestamp_t rollback_timestamp)
{
    WT_PAGE *page;

    /*
     * If we have a ref with clean page, find out whether the page has any modifications that are
     * newer than the given timestamp. As eviction writes the newest version to page, even a clean
     * page may also contain modifications that need rollback.
     */
    page = ref->page;
    if (!__wt_page_is_modified(page) &&
      !__rollback_page_needs_abort(session, ref, rollback_timestamp)) {
        __wt_verbose_multi(session, WT_VERB_RECOVERY_RTS(session), "%p: page skipped", (void *)ref);
        return (0);
    }

    WT_STAT_CONN_INCR(session, txn_rts_pages_visited);
    __wt_verbose_multi(session, WT_VERB_RECOVERY_RTS(session),
      "%p: page rolled back when page is modified: %s", (void *)ref,
      __wt_page_is_modified(page) ? "true" : "false");

    switch (page->type) {
    case WT_PAGE_COL_FIX:
        WT_RET(__rollback_abort_col_fix(session, ref, rollback_timestamp));
        break;
    case WT_PAGE_COL_VAR:
        WT_RET(__rollback_abort_col_var(session, ref, rollback_timestamp));
        break;
    case WT_PAGE_ROW_LEAF:
        WT_RET(__rollback_abort_row_leaf(session, ref, rollback_timestamp));
        break;
    case WT_PAGE_COL_INT:
    case WT_PAGE_ROW_INT:
        /* This function is not called for internal pages. */
        WT_ASSERT(session, false);
        /* Fall through. */
    default:
        WT_RET(__wt_illegal_value(session, page->type));
    }

    /* Mark the page as dirty to reconcile the page. */
    if (page->modify)
        __wt_page_modify_set(session, page);
    return (0);
}

/*
 * __rollback_to_stable__page_skip --
 *     Skip if rollback to stable doesn't require reading this page.
 */
static int
<<<<<<< HEAD
__rollback_to_stable__page_skip(WT_SESSION_IMPL *session, WT_REF *ref, void *context, bool *skipp)
=======
__rollback_abort_fast_truncate(
  WT_SESSION_IMPL *session, WT_REF *ref, wt_timestamp_t rollback_timestamp)
{
    WT_REF *child_ref;

    WT_INTL_FOREACH_BEGIN (session, ref->page, child_ref) {
        /*
         * A fast-truncate page is either in the WT_REF_DELETED state (where the WT_PAGE_DELETED
         * structure has the timestamp information), or in an in-memory state where it started as a
         * fast-truncate page which was then instantiated and the timestamp information moved to the
         * individual WT_UPDATE structures. When reviewing internal pages, ignore the second case,
         * an instantiated page is handled when the leaf page is visited.
         */
        if (child_ref->state == WT_REF_DELETED && child_ref->ft_info.del != NULL &&
          rollback_timestamp < child_ref->ft_info.del->durable_timestamp) {
            __wt_verbose_multi(session, WT_VERB_RECOVERY_RTS(session),
              "%p: deleted page rolled back", (void *)child_ref);
            WT_RET(__wt_delete_page_rollback(session, child_ref));
        }
    }
    WT_INTL_FOREACH_END;
    return (0);
}

/*
 * __wt_rts_page_skip --
 *     Skip if rollback to stable doesn't requires to read this page.
 */
int
__wt_rts_page_skip(
  WT_SESSION_IMPL *session, WT_REF *ref, void *context, bool visible_all, bool *skipp)
>>>>>>> eece1aab
{
    WT_PAGE_DELETED *page_del;
    wt_timestamp_t rollback_timestamp;

    rollback_timestamp = *(wt_timestamp_t *)(context);
    *skipp = false; /* Default to reading */

<<<<<<< HEAD
    /* We can skip unprepared fast-delete operations durable at or before the RTS timestamp. */
    if (ref->state == WT_REF_DELETED) {
        page_del = ref->ft_info.del;
        if (page_del != NULL && page_del->prepare_state == 0 &&
          page_del->durable_timestamp <= rollback_timestamp) {
            *skipp = true;
            return (0);
        }
    }

    /* Otherwise, if the page state is other than on disk, we want to look at it. */
=======
    WT_UNUSED(visible_all);

    /* If the page state is other than on disk, we want to look at it. */
>>>>>>> eece1aab
    if (ref->state != WT_REF_DISK)
        return (0);

    /* Check whether this on-disk page has any updates to be aborted. */
    if (!__rollback_page_needs_abort(session, ref, rollback_timestamp)) {
        *skipp = true;
        __wt_verbose_multi(
          session, WT_VERB_RECOVERY_RTS(session), "%p: page walk skipped", (void *)ref);
        WT_STAT_CONN_INCR(session, txn_rts_tree_walk_skip_pages);
    }

    return (0);
}

/*
 * __rollback_to_stable_btree_walk --
 *     Called for each open handle - choose to either skip or wipe the commits
 */
static int
__rollback_to_stable_btree_walk(WT_SESSION_IMPL *session, wt_timestamp_t rollback_timestamp)
{
    WT_DECL_RET;
    WT_REF *ref;

    /* Walk the tree, marking commits aborted where appropriate. */
    ref = NULL;
<<<<<<< HEAD
    while ((ret = __wt_tree_walk_custom_skip(session, &ref, __rollback_to_stable__page_skip,
              &rollback_timestamp, WT_READ_NO_EVICT | WT_READ_WONT_NEED)) == 0 &&
=======
    while ((ret = __wt_tree_walk_custom_skip(session, &ref, __wt_rts_page_skip, &rollback_timestamp,
              WT_READ_NO_EVICT | WT_READ_WONT_NEED | WT_READ_VISIBLE_ALL)) == 0 &&
>>>>>>> eece1aab
      ref != NULL)
        if (F_ISSET(ref, WT_REF_FLAG_LEAF))
            WT_RET(__rollback_abort_updates(session, ref, rollback_timestamp));

    return (ret);
}

/*
 * __rollback_to_stable_btree --
 *     Called for each object handle - choose to either skip or wipe the commits
 */
static int
__rollback_to_stable_btree(WT_SESSION_IMPL *session, wt_timestamp_t rollback_timestamp)
{
    WT_BTREE *btree;
    WT_CONNECTION_IMPL *conn;

    btree = S2BT(session);
    conn = S2C(session);

    __wt_verbose_multi(session, WT_VERB_RECOVERY_RTS(session),
      "rollback to stable connection logging enabled: %s and btree logging enabled: %s",
      FLD_ISSET(conn->log_flags, WT_CONN_LOG_ENABLED) ? "true" : "false",
      !F_ISSET(btree, WT_BTREE_NO_LOGGING) ? "true" : "false");

    /*
     * Immediately durable files don't get their commits wiped. This case mostly exists to support
     * the semantic required for the oplog in MongoDB - updates that have been made to the oplog
     * should not be aborted. It also wouldn't be safe to roll back updates for any table that had
     * its records logged: those updates would be recovered after a crash, making them inconsistent.
     */
    if (__wt_btree_immediately_durable(session))
        return (0);

    /* There is never anything to do for checkpoint handles. */
    if (session->dhandle->checkpoint != NULL)
        return (0);

    /* There is nothing to do on an empty tree. */
    if (btree->root.page == NULL)
        return (0);

    return (__rollback_to_stable_btree_walk(session, rollback_timestamp));
}

/*
 * __txn_user_active --
 *     Return if there are any running user transactions.
 */
static bool
__txn_user_active(WT_SESSION_IMPL *session)
{
    WT_CONNECTION_IMPL *conn;
    WT_SESSION_IMPL *session_in_list;
    uint32_t i, session_cnt;
    bool txn_active;

    conn = S2C(session);
    txn_active = false;

    WT_STAT_CONN_INCR(session, txn_walk_sessions);

    /*
     * WT_TXN structures are allocated and freed as sessions are activated and closed. Lock the
     * session open/close to ensure we don't race. This call is a rarely used RTS-only function,
     * acquiring the lock shouldn't be an issue.
     */
    __wt_spin_lock(session, &conn->api_lock);

    WT_ORDERED_READ(session_cnt, conn->session_cnt);
    for (i = 0, session_in_list = conn->sessions; i < session_cnt; i++, session_in_list++) {

        /* Skip inactive or internal sessions. */
        if (!session_in_list->active || F_ISSET(session_in_list, WT_SESSION_INTERNAL))
            continue;

        /* Check if a user session has a running transaction. */
        if (F_ISSET(session_in_list->txn, WT_TXN_RUNNING)) {
            txn_active = true;
            break;
        }
    }
    __wt_spin_unlock(session, &conn->api_lock);

    /*
     * A new transaction may start after we return from this call and callers should be aware of
     * this limitation.
     */
    return (txn_active);
}

/*
 * __rollback_to_stable_check --
 *     Ensure the rollback request is reasonable.
 */
static int
__rollback_to_stable_check(WT_SESSION_IMPL *session)
{
    WT_DECL_RET;
    bool txn_active;

    /*
     * Help the user comply with the requirement that there are no concurrent user operations. It is
     * okay to have a transaction in prepared state.
     */
    txn_active = __txn_user_active(session);
#ifdef HAVE_DIAGNOSTIC
    if (txn_active)
        WT_TRET(__wt_verbose_dump_txn(session));
#endif

    if (txn_active)
        WT_RET_MSG(session, EINVAL, "rollback_to_stable illegal with active transactions");

    return (ret);
}

/*
 * __rollback_to_stable_btree_hs_truncate --
 *     Wipe all history store updates for the btree (non-timestamped tables)
 */
static int
__rollback_to_stable_btree_hs_truncate(WT_SESSION_IMPL *session, uint32_t btree_id)
{
    WT_CURSOR *hs_cursor;
    WT_DECL_ITEM(hs_key);
    WT_DECL_RET;
    wt_timestamp_t hs_start_ts;
    uint64_t hs_counter;
    uint32_t hs_btree_id;
    char ts_string[WT_TS_INT_STRING_SIZE];

    hs_cursor = NULL;

    WT_RET(__wt_scr_alloc(session, 0, &hs_key));

    /* Open a history store table cursor. */
    WT_ERR(__wt_curhs_open(session, NULL, &hs_cursor));

    /* Walk the history store for the given btree. */
    hs_cursor->set_key(hs_cursor, 1, btree_id);
    ret = __wt_curhs_search_near_after(session, hs_cursor);

    for (; ret == 0; ret = hs_cursor->next(hs_cursor)) {
        WT_ERR(hs_cursor->get_key(hs_cursor, &hs_btree_id, hs_key, &hs_start_ts, &hs_counter));

        /* We shouldn't cross the btree search space. */
        WT_ASSERT(session, btree_id == hs_btree_id);

        __wt_verbose_multi(session, WT_VERB_RECOVERY_RTS(session),
          "rollback to stable history store cleanup of update with start timestamp: %s",
          __wt_timestamp_to_string(hs_start_ts, ts_string));

        WT_ERR(hs_cursor->remove(hs_cursor));
        WT_STAT_CONN_DATA_INCR(session, txn_rts_hs_removed);
        WT_STAT_CONN_DATA_INCR(session, cache_hs_key_truncate_rts);
    }
    WT_ERR_NOTFOUND_OK(ret, false);

err:
    __wt_scr_free(session, &hs_key);
    if (hs_cursor != NULL)
        WT_TRET(hs_cursor->close(hs_cursor));

    return (ret);
}

/*
 * __rollback_to_stable_hs_final_pass --
 *     Perform rollback to stable on the history store to remove any entries newer than the stable
 *     timestamp.
 */
static int
__rollback_to_stable_hs_final_pass(WT_SESSION_IMPL *session, wt_timestamp_t rollback_timestamp)
{
    WT_CONFIG ckptconf;
    WT_CONFIG_ITEM cval, durableval, key;
    WT_DECL_RET;
    wt_timestamp_t max_durable_ts, newest_stop_durable_ts, newest_stop_ts;
    char *config;
    char ts_string[2][WT_TS_INT_STRING_SIZE];

    config = NULL;

    WT_RET(__wt_metadata_search(session, WT_HS_URI, &config));

    /*
     * Find out the max durable timestamp of the history store from checkpoint. Most of the history
     * store updates have stop timestamp either greater or equal to the start timestamp except for
     * the updates written for the prepared updates on the data store. To abort the updates with no
     * stop timestamp, we must include the newest stop timestamp also into the calculation of
     * maximum timestamp of the history store.
     */
    newest_stop_durable_ts = newest_stop_ts = WT_TS_NONE;
    WT_ERR(__wt_config_getones(session, config, "checkpoint", &cval));
    __wt_config_subinit(session, &ckptconf, &cval);
    for (; __wt_config_next(&ckptconf, &key, &cval) == 0;) {
        ret = __wt_config_subgets(session, &cval, "newest_stop_durable_ts", &durableval);
        if (ret == 0)
            newest_stop_durable_ts = WT_MAX(newest_stop_durable_ts, (wt_timestamp_t)durableval.val);
        WT_ERR_NOTFOUND_OK(ret, false);
        ret = __wt_config_subgets(session, &cval, "newest_stop_ts", &durableval);
        if (ret == 0)
            newest_stop_ts = WT_MAX(newest_stop_ts, (wt_timestamp_t)durableval.val);
        WT_ERR_NOTFOUND_OK(ret, false);
    }
    max_durable_ts = WT_MAX(newest_stop_ts, newest_stop_durable_ts);
    WT_ERR(__wt_session_get_dhandle(session, WT_HS_URI, NULL, NULL, 0));

    /*
     * The rollback operation should be performed on the history store file when the checkpoint
     * durable start/stop timestamp is greater than the rollback timestamp. But skip if there is no
     * stable timestamp.
     *
     * Note that the corresponding code in __rollback_to_stable_btree_apply also checks whether
     * there _are_ timestamped updates by checking max_durable_ts; that check is redundant here for
     * several reasons, the most immediate being that max_durable_ts cannot be none (zero) because
     * it's greater than rollback_timestamp, which is itself greater than zero.
     */
    if (max_durable_ts > rollback_timestamp && rollback_timestamp != WT_TS_NONE) {
        __wt_verbose_multi(session, WT_VERB_RECOVERY_RTS(session),
          "tree rolled back with durable timestamp: %s",
          __wt_timestamp_to_string(max_durable_ts, ts_string[0]));
        WT_TRET(__rollback_to_stable_btree(session, rollback_timestamp));
    } else
        __wt_verbose_multi(session, WT_VERB_RECOVERY_RTS(session),
          "tree skipped with durable timestamp: %s and stable timestamp: %s",
          __wt_timestamp_to_string(max_durable_ts, ts_string[0]),
          __wt_timestamp_to_string(rollback_timestamp, ts_string[1]));

    WT_TRET(__wt_session_release_dhandle(session));

err:
    __wt_free(session, config);
    return (ret);
}

/*
 * __rollback_progress_msg --
 *     Log a verbose message about the progress of the current rollback to stable.
 */
static void
__rollback_progress_msg(WT_SESSION_IMPL *session, struct timespec rollback_start,
  uint64_t rollback_count, uint64_t *rollback_msg_count)
{
    struct timespec cur_time;
    uint64_t time_diff;

    __wt_epoch(session, &cur_time);

    /* Time since the rollback started. */
    time_diff = WT_TIMEDIFF_SEC(cur_time, rollback_start);

    if ((time_diff / WT_PROGRESS_MSG_PERIOD) > *rollback_msg_count) {
        __wt_verbose(session, WT_VERB_RECOVERY_PROGRESS,
          "Rollback to stable has been running for %" PRIu64 " seconds and has inspected %" PRIu64
          " files. For more detailed logging, enable WT_VERB_RTS",
          time_diff, rollback_count);
        ++(*rollback_msg_count);
    }
}

/*
 * __rollback_to_stable_btree_apply --
 *     Perform rollback to stable on a single file.
 */
static int
__rollback_to_stable_btree_apply(
  WT_SESSION_IMPL *session, const char *uri, const char *config, wt_timestamp_t rollback_timestamp)
{
    WT_CONFIG ckptconf;
    WT_CONFIG_ITEM cval, value, key;
    WT_DECL_RET;
    wt_timestamp_t max_durable_ts, newest_start_durable_ts, newest_stop_durable_ts;
    size_t addr_size;
    uint64_t rollback_txnid, write_gen;
    uint32_t btree_id;
    char ts_string[2][WT_TS_INT_STRING_SIZE];
    bool dhandle_allocated, durable_ts_found, has_txn_updates_gt_than_ckpt_snap, perform_rts;
    bool prepared_updates;

    /* Ignore non-btree objects as well as the metadata and history store files. */
    if (!WT_BTREE_PREFIX(uri) || strcmp(uri, WT_HS_URI) == 0 || strcmp(uri, WT_METAFILE_URI) == 0)
        return (0);

    addr_size = 0;
    rollback_txnid = 0;
    write_gen = 0;
    dhandle_allocated = false;

    /* Find out the max durable timestamp of the object from checkpoint. */
    newest_start_durable_ts = newest_stop_durable_ts = WT_TS_NONE;
    durable_ts_found = prepared_updates = has_txn_updates_gt_than_ckpt_snap = false;

    WT_RET(__wt_config_getones(session, config, "checkpoint", &cval));
    __wt_config_subinit(session, &ckptconf, &cval);
    for (; __wt_config_next(&ckptconf, &key, &cval) == 0;) {
        ret = __wt_config_subgets(session, &cval, "newest_start_durable_ts", &value);
        if (ret == 0) {
            newest_start_durable_ts = WT_MAX(newest_start_durable_ts, (wt_timestamp_t)value.val);
            durable_ts_found = true;
        }
        WT_RET_NOTFOUND_OK(ret);
        ret = __wt_config_subgets(session, &cval, "newest_stop_durable_ts", &value);
        if (ret == 0) {
            newest_stop_durable_ts = WT_MAX(newest_stop_durable_ts, (wt_timestamp_t)value.val);
            durable_ts_found = true;
        }
        WT_RET_NOTFOUND_OK(ret);
        ret = __wt_config_subgets(session, &cval, "prepare", &value);
        if (ret == 0) {
            if (value.val)
                prepared_updates = true;
        }
        WT_RET_NOTFOUND_OK(ret);
        ret = __wt_config_subgets(session, &cval, "newest_txn", &value);
        if (value.len != 0)
            rollback_txnid = (uint64_t)value.val;
        WT_RET_NOTFOUND_OK(ret);
        ret = __wt_config_subgets(session, &cval, "addr", &value);
        if (ret == 0)
            addr_size = value.len;
        WT_RET_NOTFOUND_OK(ret);
        ret = __wt_config_subgets(session, &cval, "write_gen", &value);
        if (ret == 0)
            write_gen = (uint64_t)value.val;
        WT_RET_NOTFOUND_OK(ret);
    }
    max_durable_ts = WT_MAX(newest_start_durable_ts, newest_stop_durable_ts);

    /*
     * Perform rollback to stable when the newest written transaction of the btree is greater than
     * or equal to the checkpoint snapshot. The snapshot comparison is valid only when the btree
     * write generation number is greater than the last checkpoint connection base write generation
     * to confirm that the btree is modified in the previous restart cycle.
     */
    if (WT_CHECK_RECOVERY_FLAG_TXNID(session, rollback_txnid) &&
      (write_gen >= S2C(session)->last_ckpt_base_write_gen)) {
        has_txn_updates_gt_than_ckpt_snap = true;
        /* Increment the inconsistent checkpoint stats counter. */
        WT_STAT_CONN_DATA_INCR(session, txn_rts_inconsistent_ckpt);
    }

    /*
     * The rollback to stable will skip the tables during recovery and shutdown in the following
     * conditions.
     * 1. Empty table.
     * 2. Table has timestamped updates without a stable timestamp.
     */
    if ((F_ISSET(S2C(session), WT_CONN_RECOVERING) ||
          F_ISSET(S2C(session), WT_CONN_CLOSING_CHECKPOINT)) &&
      (addr_size == 0 || (rollback_timestamp == WT_TS_NONE && max_durable_ts != WT_TS_NONE))) {
        __wt_verbose_multi(session, WT_VERB_RECOVERY_RTS(session),
          "skip rollback to stable on file %s because %s", uri,
          addr_size == 0 ? "its checkpoint address length is 0" :
                           "it has timestamped updates and the stable timestamp is 0");
        return (0);
    }

    /*
     * The rollback operation should be performed on this file based on the following:
     * 1. The dhandle is present in the cache and tree is modified.
     * 2. The checkpoint durable start/stop timestamp is greater than the rollback timestamp.
     * 3. The checkpoint has prepared updates written to disk.
     * 4. There is no durable timestamp in any checkpoint.
     * 5. The checkpoint newest txn is greater than snapshot min txn id.
     */
    WT_WITH_HANDLE_LIST_READ_LOCK(session, (ret = __wt_conn_dhandle_find(session, uri, NULL)));

    perform_rts = ret == 0 && S2BT(session)->modified;

    WT_ERR_NOTFOUND_OK(ret, false);

    if (perform_rts || max_durable_ts > rollback_timestamp || prepared_updates ||
      !durable_ts_found || has_txn_updates_gt_than_ckpt_snap) {
        ret = __wt_session_get_dhandle(session, uri, NULL, NULL, 0);
        if (ret != 0)
            WT_ERR_MSG(session, ret, "%s: unable to open handle%s", uri,
              ret == EBUSY ? ", error indicates handle is unavailable due to concurrent use" : "");
        dhandle_allocated = true;

        __wt_verbose_multi(session, WT_VERB_RECOVERY_RTS(session),
          "tree rolled back with durable timestamp: %s, or when tree is modified: %s or "
          "prepared updates: %s or when durable time is not found: %s or txnid: %" PRIu64
          " is greater than recovery checkpoint snap min: %s",
          __wt_timestamp_to_string(max_durable_ts, ts_string[0]),
          S2BT(session)->modified ? "true" : "false", prepared_updates ? "true" : "false",
          !durable_ts_found ? "true" : "false", rollback_txnid,
          has_txn_updates_gt_than_ckpt_snap ? "true" : "false");
        WT_ERR(__rollback_to_stable_btree(session, rollback_timestamp));
    } else
        __wt_verbose_multi(session, WT_VERB_RECOVERY_RTS(session),
          "%s: tree skipped with durable timestamp: %s and stable timestamp: %s or txnid: %" PRIu64,
          uri, __wt_timestamp_to_string(max_durable_ts, ts_string[0]),
          __wt_timestamp_to_string(rollback_timestamp, ts_string[1]), rollback_txnid);

    /*
     * Truncate history store entries for the non-timestamped table.
     * Exceptions:
     * 1. Modified tree - Scenarios where the tree is never checkpointed lead to zero
     * durable timestamp even they are timestamped tables. Until we have a special
     * indication of letting to know the table type other than checking checkpointed durable
     * timestamp to WT_TS_NONE, we need this exception.
     * 2. In-memory database - In this scenario, there is no history store to truncate.
     */
    if ((!dhandle_allocated || !S2BT(session)->modified) && max_durable_ts == WT_TS_NONE &&
      !F_ISSET(S2C(session), WT_CONN_IN_MEMORY)) {
        WT_ERR(__wt_config_getones(session, config, "id", &cval));
        btree_id = (uint32_t)cval.val;
        WT_ERR(__rollback_to_stable_btree_hs_truncate(session, btree_id));
    }

err:
    if (dhandle_allocated)
        WT_TRET(__wt_session_release_dhandle(session));
    return (ret);
}

/*
 * __wt_rollback_to_stable_one --
 *     Perform rollback to stable on a single object.
 */
int
__wt_rollback_to_stable_one(WT_SESSION_IMPL *session, const char *uri, bool *skipp)
{
    WT_DECL_RET;
    wt_timestamp_t rollback_timestamp;
    char *config;

    /*
     * This is confusing: the caller's boolean argument "skip" stops the schema-worker loop from
     * processing this object and any underlying objects it may have (for example, a table with
     * multiple underlying file objects). We rollback-to-stable all of the file objects an object
     * may contain, so set the caller's skip argument to true on all file objects, else set the
     * caller's skip argument to false so our caller continues down the tree of objects.
     */
    *skipp = WT_BTREE_PREFIX(uri);
    if (!*skipp)
        return (0);

    WT_RET(__wt_metadata_search(session, uri, &config));

    /* Read the stable timestamp once, when we first start up. */
    WT_ORDERED_READ(rollback_timestamp, S2C(session)->txn_global.stable_timestamp);

    F_SET(session, WT_SESSION_QUIET_CORRUPT_FILE);
    ret = __rollback_to_stable_btree_apply(session, uri, config, rollback_timestamp);
    F_CLR(session, WT_SESSION_QUIET_CORRUPT_FILE);

    __wt_free(session, config);

    return (ret);
}

/*
 * __rollback_to_stable_btree_apply_all --
 *     Perform rollback to stable to all files listed in the metadata, apart from the metadata and
 *     history store files.
 */
static int
__rollback_to_stable_btree_apply_all(WT_SESSION_IMPL *session, wt_timestamp_t rollback_timestamp)
{
    struct timespec rollback_timer;
    WT_CURSOR *cursor;
    WT_DECL_RET;
    uint64_t rollback_count, rollback_msg_count;
    const char *config, *uri;

    /* Initialize the verbose tracking timer. */
    __wt_epoch(session, &rollback_timer);
    rollback_count = 0;
    rollback_msg_count = 0;

    WT_RET(__wt_metadata_cursor(session, &cursor));
    while ((ret = cursor->next(cursor)) == 0) {
        /* Log a progress message. */
        __rollback_progress_msg(session, rollback_timer, rollback_count, &rollback_msg_count);
        ++rollback_count;

        WT_ERR(cursor->get_key(cursor, &uri));
        WT_ERR(cursor->get_value(cursor, &config));

        F_SET(session, WT_SESSION_QUIET_CORRUPT_FILE);
        ret = __rollback_to_stable_btree_apply(session, uri, config, rollback_timestamp);
        F_CLR(session, WT_SESSION_QUIET_CORRUPT_FILE);

        /*
         * Ignore rollback to stable failures on files that don't exist or files where corruption is
         * detected.
         */
        if (ret == ENOENT || (ret == WT_ERROR && F_ISSET(S2C(session), WT_CONN_DATA_CORRUPTION))) {
            __wt_verbose_multi(session, WT_VERB_RECOVERY_RTS(session),
              "%s: skipped performing rollback to stable because the file %s", uri,
              ret == ENOENT ? "does not exist" : "is corrupted.");
            continue;
        }
        WT_ERR(ret);
    }
    WT_ERR_NOTFOUND_OK(ret, false);

    if (F_ISSET(S2C(session), WT_CONN_RECOVERING))
        WT_ERR(__rollback_to_stable_hs_final_pass(session, rollback_timestamp));

err:
    WT_TRET(__wt_metadata_cursor_release(session, &cursor));
    return (ret);
}

/*
 * __rollback_to_stable --
 *     Rollback all modifications with timestamps more recent than the passed in timestamp.
 */
static int
__rollback_to_stable(WT_SESSION_IMPL *session, bool no_ckpt)
{
    WT_CONNECTION_IMPL *conn;
    WT_DECL_RET;
    WT_TXN_GLOBAL *txn_global;
    wt_timestamp_t rollback_timestamp;
    char ts_string[2][WT_TS_INT_STRING_SIZE];

    conn = S2C(session);
    txn_global = &conn->txn_global;

    /*
     * Rollback to stable should ignore tombstones in the history store since it needs to scan the
     * entire table sequentially.
     */
    F_SET(session, WT_SESSION_ROLLBACK_TO_STABLE);

    WT_ERR(__rollback_to_stable_check(session));

    /*
     * Copy the stable timestamp, otherwise we'd need to lock it each time it's accessed. Even
     * though the stable timestamp isn't supposed to be updated while rolling back, accessing it
     * without a lock would violate protocol.
     */
    WT_ORDERED_READ(rollback_timestamp, txn_global->stable_timestamp);
    __wt_verbose_multi(session, WT_VERB_RECOVERY_RTS(session),
      "performing rollback to stable with stable timestamp: %s and oldest timestamp: %s",
      __wt_timestamp_to_string(rollback_timestamp, ts_string[0]),
      __wt_timestamp_to_string(txn_global->oldest_timestamp, ts_string[1]));

    if (F_ISSET(conn, WT_CONN_RECOVERING))
        __wt_verbose_multi(session, WT_VERB_RECOVERY_RTS(session),
          "recovered checkpoint snapshot min:  %" PRIu64 ", snapshot max: %" PRIu64
          ", snapshot count: %" PRIu32,
          conn->recovery_ckpt_snap_min, conn->recovery_ckpt_snap_max,
          conn->recovery_ckpt_snapshot_count);

    WT_ERR(__rollback_to_stable_btree_apply_all(session, rollback_timestamp));

    /* Rollback the global durable timestamp to the stable timestamp. */
    txn_global->has_durable_timestamp = txn_global->has_stable_timestamp;
    txn_global->durable_timestamp = txn_global->stable_timestamp;

    /*
     * If the configuration is not in-memory, forcibly log a checkpoint after rollback to stable to
     * ensure that both in-memory and on-disk versions are the same unless caller requested for no
     * checkpoint.
     */
    if (!F_ISSET(conn, WT_CONN_IN_MEMORY) && !no_ckpt)
        WT_ERR(session->iface.checkpoint(&session->iface, "force=1"));

err:
    F_CLR(session, WT_SESSION_ROLLBACK_TO_STABLE);
    return (ret);
}

/*
 * __wt_rollback_to_stable --
 *     Rollback the database to the stable timestamp.
 */
int
__wt_rollback_to_stable(WT_SESSION_IMPL *session, const char *cfg[], bool no_ckpt)
{
    WT_DECL_RET;

    WT_UNUSED(cfg);

    /*
     * Don't use the connection's default session: we are working on data handles and (a) don't want
     * to cache all of them forever, plus (b) can't guarantee that no other method will be called
     * concurrently. Copy parent session no logging option to the internal session to make sure that
     * rollback to stable doesn't generate log records.
     */
    WT_RET(__wt_open_internal_session(S2C(session), "txn rollback_to_stable", true,
      F_MASK(session, WT_SESSION_NO_LOGGING), 0, &session));

    WT_STAT_CONN_SET(session, txn_rollback_to_stable_running, 1);
    WT_WITH_CHECKPOINT_LOCK(
      session, WT_WITH_SCHEMA_LOCK(session, ret = __rollback_to_stable(session, no_ckpt)));
    WT_STAT_CONN_SET(session, txn_rollback_to_stable_running, 0);

    WT_TRET(__wt_session_close_internal(session));

    return (ret);
}<|MERGE_RESOLUTION|>--- conflicted
+++ resolved
@@ -1205,41 +1205,8 @@
  *     Skip if rollback to stable doesn't require reading this page.
  */
 static int
-<<<<<<< HEAD
-__rollback_to_stable__page_skip(WT_SESSION_IMPL *session, WT_REF *ref, void *context, bool *skipp)
-=======
-__rollback_abort_fast_truncate(
-  WT_SESSION_IMPL *session, WT_REF *ref, wt_timestamp_t rollback_timestamp)
-{
-    WT_REF *child_ref;
-
-    WT_INTL_FOREACH_BEGIN (session, ref->page, child_ref) {
-        /*
-         * A fast-truncate page is either in the WT_REF_DELETED state (where the WT_PAGE_DELETED
-         * structure has the timestamp information), or in an in-memory state where it started as a
-         * fast-truncate page which was then instantiated and the timestamp information moved to the
-         * individual WT_UPDATE structures. When reviewing internal pages, ignore the second case,
-         * an instantiated page is handled when the leaf page is visited.
-         */
-        if (child_ref->state == WT_REF_DELETED && child_ref->ft_info.del != NULL &&
-          rollback_timestamp < child_ref->ft_info.del->durable_timestamp) {
-            __wt_verbose_multi(session, WT_VERB_RECOVERY_RTS(session),
-              "%p: deleted page rolled back", (void *)child_ref);
-            WT_RET(__wt_delete_page_rollback(session, child_ref));
-        }
-    }
-    WT_INTL_FOREACH_END;
-    return (0);
-}
-
-/*
- * __wt_rts_page_skip --
- *     Skip if rollback to stable doesn't requires to read this page.
- */
-int
-__wt_rts_page_skip(
+__rollback_to_stable__page_skip(
   WT_SESSION_IMPL *session, WT_REF *ref, void *context, bool visible_all, bool *skipp)
->>>>>>> eece1aab
 {
     WT_PAGE_DELETED *page_del;
     wt_timestamp_t rollback_timestamp;
@@ -1247,7 +1214,8 @@
     rollback_timestamp = *(wt_timestamp_t *)(context);
     *skipp = false; /* Default to reading */
 
-<<<<<<< HEAD
+    WT_UNUSED(visible_all);
+
     /* We can skip unprepared fast-delete operations durable at or before the RTS timestamp. */
     if (ref->state == WT_REF_DELETED) {
         page_del = ref->ft_info.del;
@@ -1259,11 +1227,6 @@
     }
 
     /* Otherwise, if the page state is other than on disk, we want to look at it. */
-=======
-    WT_UNUSED(visible_all);
-
-    /* If the page state is other than on disk, we want to look at it. */
->>>>>>> eece1aab
     if (ref->state != WT_REF_DISK)
         return (0);
 
@@ -1290,13 +1253,9 @@
 
     /* Walk the tree, marking commits aborted where appropriate. */
     ref = NULL;
-<<<<<<< HEAD
-    while ((ret = __wt_tree_walk_custom_skip(session, &ref, __rollback_to_stable__page_skip,
-              &rollback_timestamp, WT_READ_NO_EVICT | WT_READ_WONT_NEED)) == 0 &&
-=======
-    while ((ret = __wt_tree_walk_custom_skip(session, &ref, __wt_rts_page_skip, &rollback_timestamp,
-              WT_READ_NO_EVICT | WT_READ_WONT_NEED | WT_READ_VISIBLE_ALL)) == 0 &&
->>>>>>> eece1aab
+    while (
+      (ret = __wt_tree_walk_custom_skip(session, &ref, __rollback_to_stable__page_skip,
+         &rollback_timestamp, WT_READ_NO_EVICT | WT_READ_WONT_NEED | WT_READ_VISIBLE_ALL)) == 0 &&
       ref != NULL)
         if (F_ISSET(ref, WT_REF_FLAG_LEAF))
             WT_RET(__rollback_abort_updates(session, ref, rollback_timestamp));
