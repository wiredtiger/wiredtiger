/*-
 * Copyright (c) 2014-present MongoDB, Inc.
 * Copyright (c) 2008-2014 WiredTiger, Inc.
 *	All rights reserved.
 *
 * See the file LICENSE for redistribution information.
 */

#include "wt_internal.h"

#define WT_CHECK_RECOVERY_FLAG_TXNID(session, txnid)                                           \
    (F_ISSET(S2C(session), WT_CONN_RECOVERING) && S2C(session)->recovery_ckpt_snap_min != 0 && \
      (txnid) >= S2C(session)->recovery_ckpt_snap_min)

/* Enable rollback to stable verbose messaging during recovery. */
#define WT_VERB_RECOVERY_RTS(session)                                                              \
    (F_ISSET(S2C(session), WT_CONN_RECOVERING) ?                                                   \
        WT_DECL_VERBOSE_MULTI_CATEGORY(((WT_VERBOSE_CATEGORY[]){WT_VERB_RECOVERY, WT_VERB_RTS})) : \
        WT_DECL_VERBOSE_MULTI_CATEGORY(((WT_VERBOSE_CATEGORY[]){WT_VERB_RTS})))

/*
 * __rollback_delete_hs --
 *     Delete the updates for a key in the history store until the first update (including) that is
 *     larger than or equal to the specified timestamp.
 */
static int
__rollback_delete_hs(WT_SESSION_IMPL *session, WT_ITEM *key, wt_timestamp_t ts)
{
    WT_CURSOR *hs_cursor;
    WT_DECL_ITEM(hs_key);
    WT_DECL_RET;
    WT_TIME_WINDOW *hs_tw;

    /* Open a history store table cursor. */
    WT_RET(__wt_curhs_open(session, NULL, &hs_cursor));
    /*
     * Rollback-to-stable operates exclusively (i.e., it is the only active operation in the system)
     * outside the constraints of transactions. Therefore, there is no need for snapshot based
     * visibility checks.
     */
    F_SET(hs_cursor, WT_CURSTD_HS_READ_COMMITTED);

    WT_ERR(__wt_scr_alloc(session, 0, &hs_key));

    /*
     * Scan the history store for the given btree and key with maximum start timestamp to let the
     * search point to the last version of the key and start traversing backwards to delete all the
     * records until the first update with the start timestamp larger than or equal to the specified
     * timestamp.
     */
    hs_cursor->set_key(hs_cursor, 4, S2BT(session)->id, key, WT_TS_MAX, UINT64_MAX);
    ret = __wt_curhs_search_near_before(session, hs_cursor);
    for (; ret == 0; ret = hs_cursor->prev(hs_cursor)) {
        /* Retrieve the time window from the history cursor. */
        __wt_hs_upd_time_window(hs_cursor, &hs_tw);
        if (hs_tw->start_ts < ts)
            break;

        WT_ERR(hs_cursor->remove(hs_cursor));
        WT_STAT_CONN_DATA_INCR(session, txn_rts_hs_removed);
        if (hs_tw->start_ts == ts)
            WT_STAT_CONN_DATA_INCR(session, cache_hs_key_truncate_rts);
        else
            WT_STAT_CONN_DATA_INCR(session, cache_hs_key_truncate_rts_unstable);
    }
    WT_ERR_NOTFOUND_OK(ret, false);

err:
    __wt_scr_free(session, &hs_key);
    WT_TRET(hs_cursor->close(hs_cursor));
    return (ret);
}

/*
 * __rollback_abort_update --
 *     Abort updates in an update change with timestamps newer than the rollback timestamp. Also,
 *     clear the history store flag for the first stable update in the update.
 */
static int
__rollback_abort_update(WT_SESSION_IMPL *session, WT_ITEM *key, WT_UPDATE *first_upd,
  wt_timestamp_t rollback_timestamp, bool *stable_update_found)
{
    WT_UPDATE *stable_upd, *tombstone, *upd;
    char ts_string[2][WT_TS_INT_STRING_SIZE];

    stable_upd = tombstone = NULL;
    if (stable_update_found != NULL)
        *stable_update_found = false;
    for (upd = first_upd; upd != NULL; upd = upd->next) {
        /* Skip the updates that are aborted. */
        if (upd->txnid == WT_TXN_ABORTED)
            continue;

        if (rollback_timestamp < upd->durable_ts || upd->prepare_state == WT_PREPARE_INPROGRESS) {
            __wt_verbose_multi(session, WT_VERB_RECOVERY_RTS(session),
              "rollback to stable update aborted with txnid: %" PRIu64
              " durable timestamp: %s and stable timestamp: %s, prepared: %s",
              upd->txnid, __wt_timestamp_to_string(upd->durable_ts, ts_string[0]),
              __wt_timestamp_to_string(rollback_timestamp, ts_string[1]),
              rollback_timestamp < upd->durable_ts ? "false" : "true");

            upd->txnid = WT_TXN_ABORTED;
            WT_STAT_CONN_INCR(session, txn_rts_upd_aborted);
        } else {
            /* Valid update is found. */
            stable_upd = upd;
            break;
        }
    }

    /*
<<<<<<< HEAD
     * Clear the history store flags for the stable update to indicate that this update should not
     * be written into the history store later, when all the aborted updates are removed from the
     * history store. The next time when this update is moved into the history store, it will have a
     * different stop time point.
=======
     * Clear the history store flags for the stable update to indicate that this update should be
     * written to the history store later. The next time when this update is moved into the history
     * store, it will have a different stop time point.
>>>>>>> 0427579d
     */
    if (stable_upd != NULL) {
        if (F_ISSET(stable_upd, WT_UPDATE_HS | WT_UPDATE_TO_DELETE_FROM_HS)) {
            /* Find the update following a stable tombstone. */
            if (stable_upd->type == WT_UPDATE_TOMBSTONE) {
                tombstone = stable_upd;
                for (stable_upd = stable_upd->next; stable_upd != NULL;
                     stable_upd = stable_upd->next) {
                    if (stable_upd->txnid != WT_TXN_ABORTED) {
                        WT_ASSERT(session,
                          stable_upd->type != WT_UPDATE_TOMBSTONE &&
                            F_ISSET(stable_upd, WT_UPDATE_HS | WT_UPDATE_TO_DELETE_FROM_HS));
                        break;
                    }
                }
            }

            /*
             * Delete the first stable update and any newer update from the history store. If the
             * update following the stable tombstone is removed by obsolete check, no need to remove
             * that update from the history store as it has a globally visible tombstone. In that
             * case, it is enough to delete everything up until to the tombstone timestamp.
             */
            WT_RET(__rollback_delete_hs(
              session, key, stable_upd == NULL ? tombstone->start_ts : stable_upd->start_ts));

            /*
             * Clear the history store flags for the first stable update. Otherwise, it will not be
             * moved to history store again.
             */
            if (stable_upd != NULL)
                F_CLR(stable_upd, WT_UPDATE_HS | WT_UPDATE_TO_DELETE_FROM_HS);
            if (tombstone != NULL)
                F_CLR(tombstone, WT_UPDATE_HS | WT_UPDATE_TO_DELETE_FROM_HS);
        }
        if (stable_update_found != NULL)
            *stable_update_found = true;
    }

    return (0);
}

/*
 * __rollback_abort_insert_list --
 *     Apply the update abort check to each entry in an insert skip list. Return how many entries
 *     had stable updates.
 */
static int
__rollback_abort_insert_list(WT_SESSION_IMPL *session, WT_PAGE *page, WT_INSERT_HEAD *head,
  wt_timestamp_t rollback_timestamp, uint32_t *stable_updates_count)
{
    WT_DECL_ITEM(key);
    WT_DECL_RET;
    WT_INSERT *ins;
    uint64_t recno;
    uint8_t *memp;
    bool stable_update_found;

    WT_ERR(
      __wt_scr_alloc(session, page->type == WT_PAGE_ROW_LEAF ? 0 : WT_INTPACK64_MAXSIZE, &key));

    WT_SKIP_FOREACH (ins, head)
        if (ins->upd != NULL) {
            if (page->type == WT_PAGE_ROW_LEAF) {
                key->data = WT_INSERT_KEY(ins);
                key->size = WT_INSERT_KEY_SIZE(ins);
            } else {
                recno = WT_INSERT_RECNO(ins);
                memp = key->mem;
                WT_ERR(__wt_vpack_uint(&memp, 0, recno));
                key->size = WT_PTRDIFF(memp, key->data);
            }
            WT_ERR(__rollback_abort_update(
              session, key, ins->upd, rollback_timestamp, &stable_update_found));
            if (stable_update_found && stable_updates_count != NULL)
                (*stable_updates_count)++;
        }

err:
    __wt_scr_free(session, &key);
    return (ret);
}

/*
 * __rollback_has_stable_update --
 *     Check if an update chain has a stable update on it. Assume the update chain has already been
 *     processed so all we need to do is look for a valid, non-aborted entry.
 */
static bool
__rollback_has_stable_update(WT_UPDATE *upd)
{
    while (upd != NULL && (upd->type == WT_UPDATE_INVALID || upd->txnid == WT_TXN_ABORTED))
        upd = upd->next;
    return (upd != NULL);
}

/*
 * __rollback_col_modify --
 *     Add the provided update to the head of the update list.
 */
static inline int
__rollback_col_modify(WT_SESSION_IMPL *session, WT_REF *ref, WT_UPDATE *upd, uint64_t recno)
{
    WT_CURSOR_BTREE cbt;
    WT_DECL_RET;

    __wt_btcur_init(session, &cbt);
    __wt_btcur_open(&cbt);

    /* Search the page. */
    WT_ERR(__wt_col_search(&cbt, recno, ref, true, NULL));

    /* Apply the modification. */
#ifdef HAVE_DIAGNOSTIC
    WT_ERR(__wt_col_modify(&cbt, recno, NULL, upd, WT_UPDATE_INVALID, true, false));
#else
    WT_ERR(__wt_col_modify(&cbt, recno, NULL, upd, WT_UPDATE_INVALID, true));
#endif

err:
    /* Free any resources that may have been cached in the cursor. */
    WT_TRET(__wt_btcur_close(&cbt, true));

    return (ret);
}

/*
 * __rollback_row_modify --
 *     Add the provided update to the head of the update list.
 */
static inline int
__rollback_row_modify(WT_SESSION_IMPL *session, WT_REF *ref, WT_UPDATE *upd, WT_ITEM *key)
{
    WT_CURSOR_BTREE cbt;
    WT_DECL_RET;

    __wt_btcur_init(session, &cbt);
    __wt_btcur_open(&cbt);

    /* Search the page. */
    WT_ERR(__wt_row_search(&cbt, key, true, ref, true, NULL));

    /* Apply the modification. */
#ifdef HAVE_DIAGNOSTIC
    WT_ERR(__wt_row_modify(&cbt, key, NULL, upd, WT_UPDATE_INVALID, true, false));
#else
    WT_ERR(__wt_row_modify(&cbt, key, NULL, upd, WT_UPDATE_INVALID, true));
#endif

err:
    /* Free any resources that may have been cached in the cursor. */
    WT_TRET(__wt_btcur_close(&cbt, true));

    return (ret);
}

/*
 * __rollback_txn_visible_id --
 *     Check if the transaction id is visible or not.
 */
static bool
__rollback_txn_visible_id(WT_SESSION_IMPL *session, uint64_t id)
{
    WT_CONNECTION_IMPL *conn;

    conn = S2C(session);

    /* If not recovery then assume all the data as visible. */
    if (!F_ISSET(conn, WT_CONN_RECOVERING))
        return (true);

    /*
     * Only full checkpoint writes the metadata with snapshot. If the recovered checkpoint snapshot
     * details are none then return false i.e, updates are visible.
     */
    if (conn->recovery_ckpt_snap_min == WT_TXN_NONE && conn->recovery_ckpt_snap_max == WT_TXN_NONE)
        return (true);

    return (
      __wt_txn_visible_id_snapshot(id, conn->recovery_ckpt_snap_min, conn->recovery_ckpt_snap_max,
        conn->recovery_ckpt_snapshot, conn->recovery_ckpt_snapshot_count));
}

/*
 * __rollback_ondisk_fixup_key --
 *     Abort updates in the history store and replace the on-disk value with an update that
 *     satisfies the given timestamp.
 */
static int
__rollback_ondisk_fixup_key(WT_SESSION_IMPL *session, WT_REF *ref, WT_ROW *rip, uint64_t recno,
  WT_ITEM *row_key, WT_CELL_UNPACK_KV *unpack, wt_timestamp_t rollback_timestamp)
{
    WT_CURSOR *hs_cursor;
    WT_DECL_ITEM(full_value);
    WT_DECL_ITEM(hs_key);
    WT_DECL_ITEM(hs_value);
    WT_DECL_ITEM(key);
    WT_DECL_ITEM(key_string);
    WT_DECL_RET;
    WT_PAGE *page;
    WT_TIME_WINDOW *hs_tw;
    WT_UPDATE *tombstone, *upd;
    wt_timestamp_t hs_durable_ts, hs_start_ts, hs_stop_durable_ts, newer_hs_durable_ts, pinned_ts;
    uint64_t hs_counter, type_full;
    uint32_t hs_btree_id;
    uint8_t *memp;
    uint8_t type;
    char ts_string[4][WT_TS_INT_STRING_SIZE];
    char tw_string[WT_TIME_STRING_SIZE];
    bool valid_update_found;
#ifdef HAVE_DIAGNOSTIC
    bool first_record;
#endif

    page = ref->page;

    hs_cursor = NULL;
    tombstone = upd = NULL;
    hs_durable_ts = hs_start_ts = hs_stop_durable_ts = WT_TS_NONE;
    hs_btree_id = S2BT(session)->id;
    valid_update_found = false;
#ifdef HAVE_DIAGNOSTIC
    first_record = true;
#endif

    /* Allocate buffers for the data store and history store key. */
    WT_ERR(__wt_scr_alloc(session, 0, &hs_key));
    WT_ERR(__wt_scr_alloc(session, 0, &hs_value));

    if (rip != NULL) {
        if (row_key != NULL)
            key = row_key;
        else {
            /* Unpack a row key. */
            WT_ERR(__wt_scr_alloc(session, 0, &key));
            WT_ERR(__wt_row_leaf_key(session, page, rip, key, false));
        }
    } else {
        /* Manufacture a column key. */
        WT_ERR(__wt_scr_alloc(session, WT_INTPACK64_MAXSIZE, &key));
        memp = key->mem;
        WT_ERR(__wt_vpack_uint(&memp, 0, recno));
        key->size = WT_PTRDIFF(memp, key->data);
    }

    WT_ERR(__wt_scr_alloc(session, 0, &key_string));
    __wt_verbose_multi(session, WT_VERB_RECOVERY_RTS(session), "rolling back the on-disk key: %s",
      __wt_key_string(session, key->data, key->size, S2BT(session)->key_format, key_string));

    WT_ERR(__wt_scr_alloc(session, 0, &full_value));
    WT_ERR(__wt_page_cell_data_ref(session, page, unpack, full_value));
    WT_ERR(__wt_buf_set(session, full_value, full_value->data, full_value->size));
    newer_hs_durable_ts = unpack->tw.durable_start_ts;

    __wt_txn_pinned_timestamp(session, &pinned_ts);

    /* Open a history store table cursor. */
    WT_ERR(__wt_curhs_open(session, NULL, &hs_cursor));
    /*
     * Rollback-to-stable operates exclusively (i.e., it is the only active operation in the system)
     * outside the constraints of transactions. Therefore, there is no need for snapshot based
     * visibility checks.
     */
    F_SET(hs_cursor, WT_CURSTD_HS_READ_ALL);

    /*
     * Scan the history store for the given btree and key with maximum start timestamp to let the
     * search point to the last version of the key and start traversing backwards to find out the
     * satisfying record according the given timestamp. Any satisfying history store record is moved
     * into data store and removed from history store. If none of the history store records satisfy
     * the given timestamp, the key is removed from data store.
     */
    hs_cursor->set_key(hs_cursor, 4, hs_btree_id, key, WT_TS_MAX, UINT64_MAX);
    ret = __wt_curhs_search_near_before(session, hs_cursor);
    for (; ret == 0; ret = hs_cursor->prev(hs_cursor)) {
        WT_ERR(hs_cursor->get_key(hs_cursor, &hs_btree_id, hs_key, &hs_start_ts, &hs_counter));

        /* Get current value and convert to full update if it is a modify. */
        WT_ERR(hs_cursor->get_value(
          hs_cursor, &hs_stop_durable_ts, &hs_durable_ts, &type_full, hs_value));
        type = (uint8_t)type_full;

        /* Retrieve the time window from the history cursor. */
        __wt_hs_upd_time_window(hs_cursor, &hs_tw);

        /*
         * We have a tombstone on the history update and it is obsolete according to the timestamp
         * and txnid, so no need to restore it. These obsolete updates are written to the disk when
         * they are not obsolete at the time of reconciliation by an eviction thread and later they
         * become obsolete according to the checkpoint.
         */
        if (__rollback_txn_visible_id(session, hs_tw->stop_txn) &&
          hs_tw->durable_stop_ts <= pinned_ts) {
            __wt_verbose_multi(session, WT_VERB_RECOVERY_RTS(session),
              "history store stop is obsolete with time window: %s and pinned timestamp: %s",
              __wt_time_window_to_string(hs_tw, tw_string),
              __wt_timestamp_to_string(pinned_ts, ts_string[0]));
            WT_ERR(hs_cursor->remove(hs_cursor));
            WT_STAT_CONN_DATA_INCR(session, txn_rts_hs_removed);
            continue;
        }

        /*
         * Do not include history store updates greater than on-disk data store version to construct
         * a full update to restore except when the on-disk update is prepared. Including more
         * recent updates than the on-disk version shouldn't be problem as the on-disk version in
         * history store is always a full update. It is better to not to include those updates as it
         * unnecessarily increases the rollback to stable time.
         *
         * Comparing with timestamps here has no problem unlike in search flow where the timestamps
         * may be reset during reconciliation. RTS detects an on-disk update is unstable based on
         * the written proper timestamp, so comparing against it with history store shouldn't have
         * any problem.
         */
        if (hs_tw->start_ts <= unpack->tw.start_ts || unpack->tw.prepare) {
            if (type == WT_UPDATE_MODIFY)
                WT_ERR(__wt_modify_apply_item(
                  session, S2BT(session)->value_format, full_value, hs_value->data));
            else {
                WT_ASSERT(session, type == WT_UPDATE_STANDARD);
                WT_ERR(__wt_buf_set(session, full_value, hs_value->data, hs_value->size));
            }
        } else
            __wt_verbose_multi(session, WT_VERB_RECOVERY_RTS(session),
              "history store update more recent than on-disk update with time window: %s and type: "
              "%" PRIu8,
              __wt_time_window_to_string(hs_tw, tw_string), type);

        /*
         * Verify the history store timestamps are in order. The start timestamp may be equal to the
         * stop timestamp if the original update's commit timestamp is in order. We may see records
         * newer than or equal to the onpage value if eviction runs concurrently with checkpoint. In
         * that case, don't verify the first record.
         *
         * It is possible during a prepared transaction rollback, the history store update that have
         * its own stop timestamp doesn't get removed leads to duplicate records in history store
         * after further operations on that same key. Rollback to stable should ignore such records
         * for timestamp ordering verification.
         *
         * If we have fixed the missing timestamps, then the newer update reinserted with an older
         * timestamp may have a durable timestamp that is smaller than the current stop durable
         * timestamp.
         *
         * It is possible that there can be an update in the history store with a max stop timestamp
         * in the middle of the same key updates. This occurs when the checkpoint writes the
         * committed prepared update and further updates on that key including the history store
         * changes before the transaction fixes the history store update to have a proper stop
         * timestamp. It is a rare scenario.
         */
        WT_ASSERT(session,
          hs_stop_durable_ts <= newer_hs_durable_ts || hs_start_ts == hs_stop_durable_ts ||
            hs_start_ts == newer_hs_durable_ts || newer_hs_durable_ts == hs_durable_ts ||
            first_record || hs_stop_durable_ts == WT_TS_MAX);

        if (hs_stop_durable_ts < newer_hs_durable_ts)
            WT_STAT_CONN_DATA_INCR(session, txn_rts_hs_stop_older_than_newer_start);

        /*
         * Validate the timestamps in the key and the cell are same. This must be validated only
         * after verifying it's stop time window is not globally visible. The start timestamps of
         * the time window are cleared when they are globally visible and there will be no stop
         * timestamp in the history store whenever a prepared update is written to the data store.
         */
        WT_ASSERT(session,
          (hs_tw->start_ts == WT_TS_NONE || hs_tw->start_ts == hs_start_ts) &&
            (hs_tw->durable_start_ts == WT_TS_NONE || hs_tw->durable_start_ts == hs_durable_ts) &&
            ((hs_tw->durable_stop_ts == 0 && hs_stop_durable_ts == WT_TS_MAX) ||
              hs_tw->durable_stop_ts == hs_stop_durable_ts));

        /*
         * Stop processing when we find a stable update according to the given timestamp and
         * transaction id.
         */
        if (__rollback_txn_visible_id(session, hs_tw->start_txn) &&
          hs_tw->durable_start_ts <= rollback_timestamp) {
            __wt_verbose_multi(session, WT_VERB_RECOVERY_RTS(session),
              "history store update valid with time window: %s, type: %" PRIu8
              " and stable timestamp: %s",
              __wt_time_window_to_string(hs_tw, tw_string), type,
              __wt_timestamp_to_string(rollback_timestamp, ts_string[0]));
            WT_ASSERT(session, unpack->tw.prepare || hs_tw->start_ts <= unpack->tw.start_ts);
            valid_update_found = true;
            break;
        }

        __wt_verbose_multi(session, WT_VERB_RECOVERY_RTS(session),
          "history store update aborted with time window: %s,  type: %" PRIu8
          " and stable timestamp: %s",
          __wt_time_window_to_string(hs_tw, tw_string), type,
          __wt_timestamp_to_string(rollback_timestamp, ts_string[3]));

        /*
         * Start time point of the current record may be used as stop time point of the previous
         * record. Save it to verify against the previous record and check if we need to append the
         * stop time point as a tombstone when we rollback the history store record.
         */
        newer_hs_durable_ts = hs_durable_ts;
#ifdef HAVE_DIAGNOSTIC
        first_record = false;
#endif

        WT_ERR(hs_cursor->remove(hs_cursor));
        WT_STAT_CONN_DATA_INCR(session, txn_rts_hs_removed);
        WT_STAT_CONN_DATA_INCR(session, cache_hs_key_truncate_rts_unstable);
    }

    /*
     * If we found a history value that satisfied the given timestamp, add it to the update list.
     * Otherwise remove the key by adding a tombstone.
     */
    if (valid_update_found) {
        /* Retrieve the time window from the history cursor. */
        __wt_hs_upd_time_window(hs_cursor, &hs_tw);
        WT_ASSERT(session,
          hs_tw->start_ts < unpack->tw.start_ts || hs_tw->start_txn < unpack->tw.start_txn);
        WT_ERR(__wt_upd_alloc(session, full_value, WT_UPDATE_STANDARD, &upd, NULL));

        /*
         * Set the transaction id of updates to WT_TXN_NONE when called from recovery, because the
         * connections write generation will be initialized after rollback to stable and the updates
         * in the cache will be problematic. The transaction id of pages which are in disk will be
         * automatically reset as part of unpacking cell when loaded to cache.
         */
        if (F_ISSET(S2C(session), WT_CONN_RECOVERING))
            upd->txnid = WT_TXN_NONE;
        else
            upd->txnid = hs_tw->start_txn;
        upd->durable_ts = hs_tw->durable_start_ts;
        upd->start_ts = hs_tw->start_ts;
        __wt_verbose_multi(session, WT_VERB_RECOVERY_RTS(session),
          "update restored from history store txnid: %" PRIu64 ", start_ts: %s and durable_ts: %s",
          upd->txnid, __wt_timestamp_to_string(upd->start_ts, ts_string[0]),
          __wt_timestamp_to_string(upd->durable_ts, ts_string[1]));

        /*
         * Set the flag to indicate that this update has been restored from history store for the
         * rollback to stable operation.
         */
        F_SET(upd, WT_UPDATE_RESTORED_FROM_HS);
        WT_STAT_CONN_DATA_INCR(session, txn_rts_hs_restore_updates);

        /*
         * We have a tombstone on the original update chain and it is stable according to the
         * timestamp and txnid, we need to restore that as well.
         */
        if (__rollback_txn_visible_id(session, hs_tw->stop_txn) &&
          hs_tw->durable_stop_ts <= rollback_timestamp) {
            /*
             * The restoring tombstone timestamp must be zero or less than previous update start
             * timestamp.
             */
            WT_ASSERT(session,
              hs_stop_durable_ts == WT_TS_NONE || hs_stop_durable_ts < newer_hs_durable_ts ||
                unpack->tw.prepare);

            WT_ERR(__wt_upd_alloc_tombstone(session, &tombstone, NULL));
            /*
             * Set the transaction id of updates to WT_TXN_NONE when called from recovery, because
             * the connections write generation will be initialized after rollback to stable and the
             * updates in the cache will be problematic. The transaction id of pages which are in
             * disk will be automatically reset as part of unpacking cell when loaded to cache.
             */
            if (F_ISSET(S2C(session), WT_CONN_RECOVERING))
                tombstone->txnid = WT_TXN_NONE;
            else
                tombstone->txnid = hs_tw->stop_txn;
            tombstone->durable_ts = hs_tw->durable_stop_ts;
            tombstone->start_ts = hs_tw->stop_ts;
            __wt_verbose_multi(session, WT_VERB_RECOVERY_RTS(session),
              "tombstone restored from history store txnid: %" PRIu64
              ", start_ts: %s, durable_ts: %s",
              tombstone->txnid, __wt_timestamp_to_string(tombstone->start_ts, ts_string[0]),
              __wt_timestamp_to_string(tombstone->durable_ts, ts_string[1]));

            /*
             * Set the flag to indicate that this update has been restored from history store for
             * the rollback to stable operation.
             */
            F_SET(tombstone, WT_UPDATE_RESTORED_FROM_HS);

            tombstone->next = upd;
            upd = tombstone;
            WT_STAT_CONN_DATA_INCR(session, txn_rts_hs_restore_tombstones);
        }
    } else {
        WT_ERR(__wt_upd_alloc_tombstone(session, &upd, NULL));
        WT_STAT_CONN_DATA_INCR(session, txn_rts_keys_removed);
        __wt_verbose_multi(session, WT_VERB_RECOVERY_RTS(session), "%s", "key removed");
    }

    if (rip != NULL)
        WT_ERR(__rollback_row_modify(session, ref, upd, key));
    else
        WT_ERR(__rollback_col_modify(session, ref, upd, recno));

    /* Finally remove that update from history store. */
    if (valid_update_found) {
        /* Avoid freeing the updates while still in use if hs_cursor->remove fails. */
        upd = tombstone = NULL;

        WT_ERR(hs_cursor->remove(hs_cursor));
        WT_STAT_CONN_DATA_INCR(session, txn_rts_hs_removed);
        WT_STAT_CONN_DATA_INCR(session, cache_hs_key_truncate_rts);
    }

    if (0) {
err:
        WT_ASSERT(session, tombstone == NULL || upd == tombstone);
        __wt_free_update_list(session, &upd);
    }
    __wt_scr_free(session, &full_value);
    __wt_scr_free(session, &hs_key);
    __wt_scr_free(session, &hs_value);
    if (rip == NULL || row_key == NULL)
        __wt_scr_free(session, &key);
    __wt_scr_free(session, &key_string);
    if (hs_cursor != NULL)
        WT_TRET(hs_cursor->close(hs_cursor));
    return (ret);
}

/*
 * __rollback_abort_ondisk_kv --
 *     Fix the on-disk K/V version according to the given timestamp.
 */
static int
__rollback_abort_ondisk_kv(WT_SESSION_IMPL *session, WT_REF *ref, WT_ROW *rip, uint64_t recno,
  WT_ITEM *row_key, WT_CELL_UNPACK_KV *vpack, wt_timestamp_t rollback_timestamp,
  bool *is_ondisk_stable)
{
    WT_DECL_ITEM(key);
    WT_DECL_ITEM(key_string);
    WT_DECL_ITEM(tmp);
    WT_DECL_RET;
    WT_PAGE *page;
    WT_UPDATE *upd;
    uint8_t *memp;
    char ts_string[5][WT_TS_INT_STRING_SIZE];
    bool prepared;

    page = ref->page;
    upd = NULL;

    /* Initialize the on-disk stable version flag. */
    if (is_ondisk_stable != NULL)
        *is_ondisk_stable = false;

    prepared = vpack->tw.prepare;
    if (WT_IS_HS(session->dhandle)) {
        /*
         * Abort the history store update with stop durable timestamp greater than the stable
         * timestamp or the updates with max stop timestamp which implies that they are associated
         * with prepared transactions.
         */
        if (vpack->tw.durable_stop_ts > rollback_timestamp || vpack->tw.stop_ts == WT_TS_MAX) {
            __wt_verbose_multi(session, WT_VERB_RECOVERY_RTS(session),
              "hs update aborted with start durable/commit timestamp: %s, %s, stop durable/commit "
              "timestamp: %s, %s and stable timestamp: %s",
              __wt_timestamp_to_string(vpack->tw.durable_start_ts, ts_string[0]),
              __wt_timestamp_to_string(vpack->tw.start_ts, ts_string[1]),
              __wt_timestamp_to_string(vpack->tw.durable_stop_ts, ts_string[2]),
              __wt_timestamp_to_string(vpack->tw.stop_ts, ts_string[3]),
              __wt_timestamp_to_string(rollback_timestamp, ts_string[4]));
            WT_RET(__wt_upd_alloc_tombstone(session, &upd, NULL));
            WT_STAT_CONN_DATA_INCR(session, txn_rts_sweep_hs_keys);
        } else
            return (0);
    } else if (vpack->tw.durable_start_ts > rollback_timestamp ||
      !__rollback_txn_visible_id(session, vpack->tw.start_txn) ||
      (!WT_TIME_WINDOW_HAS_STOP(&vpack->tw) && prepared)) {
        __wt_verbose_multi(session, WT_VERB_RECOVERY_RTS(session),
          "on-disk update aborted with start durable timestamp: %s, commit timestamp: %s, "
          "prepared: %s, stable timestamp: %s and txnid : %" PRIu64,
          __wt_timestamp_to_string(vpack->tw.durable_start_ts, ts_string[0]),
          __wt_timestamp_to_string(vpack->tw.start_ts, ts_string[1]), prepared ? "true" : "false",
          __wt_timestamp_to_string(rollback_timestamp, ts_string[2]), vpack->tw.start_txn);
        if (!F_ISSET(S2C(session), WT_CONN_IN_MEMORY))
            return (__rollback_ondisk_fixup_key(
              session, ref, rip, recno, row_key, vpack, rollback_timestamp));
        else {
            /*
             * In-memory database don't have a history store to provide a stable update, so remove
             * the key. Note that an in-memory database will have saved old values in the update
             * chain, so we should only get here for a key/value that never existed at all as of the
             * rollback timestamp; thus, deleting it is the correct response.
             */
            WT_RET(__wt_upd_alloc_tombstone(session, &upd, NULL));
            WT_STAT_CONN_DATA_INCR(session, txn_rts_keys_removed);
        }
    } else if (WT_TIME_WINDOW_HAS_STOP(&vpack->tw) &&
      (vpack->tw.durable_stop_ts > rollback_timestamp ||
        !__rollback_txn_visible_id(session, vpack->tw.stop_txn) || prepared)) {
        /*
         * For prepared transactions, it is possible that both the on-disk key start and stop time
         * windows can be the same. To abort these updates, check for any stable update from history
         * store or remove the key.
         */
        if (vpack->tw.start_ts == vpack->tw.stop_ts &&
          vpack->tw.durable_start_ts == vpack->tw.durable_stop_ts &&
          vpack->tw.start_txn == vpack->tw.stop_txn) {
            WT_ASSERT(session, prepared == true);
            if (!F_ISSET(S2C(session), WT_CONN_IN_MEMORY))
                return (__rollback_ondisk_fixup_key(
                  session, ref, rip, recno, row_key, vpack, rollback_timestamp));
            else {
                /*
                 * In-memory database don't have a history store to provide a stable update, so
                 * remove the key.
                 */
                WT_RET(__wt_upd_alloc_tombstone(session, &upd, NULL));
                WT_STAT_CONN_DATA_INCR(session, txn_rts_keys_removed);
            }
        } else {
            /*
             * Clear the remove operation from the key by inserting the original on-disk value as a
             * standard update.
             */
            WT_RET(__wt_scr_alloc(session, 0, &tmp));
            if ((ret = __wt_page_cell_data_ref(session, page, vpack, tmp)) == 0)
                ret = __wt_upd_alloc(session, tmp, WT_UPDATE_STANDARD, &upd, NULL);
            __wt_scr_free(session, &tmp);
            WT_RET(ret);

            /*
             * Set the transaction id of updates to WT_TXN_NONE when called from recovery, because
             * the connections write generation will be initialized after rollback to stable and the
             * updates in the cache will be problematic. The transaction id of pages which are in
             * disk will be automatically reset as part of unpacking cell when loaded to cache.
             */
            if (F_ISSET(S2C(session), WT_CONN_RECOVERING))
                upd->txnid = WT_TXN_NONE;
            else
                upd->txnid = vpack->tw.start_txn;
            upd->durable_ts = vpack->tw.durable_start_ts;
            upd->start_ts = vpack->tw.start_ts;
            F_SET(upd, WT_UPDATE_RESTORED_FROM_DS);
            WT_STAT_CONN_DATA_INCR(session, txn_rts_keys_restored);
            __wt_verbose_multi(session, WT_VERB_RECOVERY_RTS(session),
              "key restored with commit timestamp: %s, durable timestamp: %s, stable timestamp: "
              "%s, "
              "txnid: %" PRIu64
              " and removed commit timestamp: %s, durable timestamp: %s, txnid: %" PRIu64
              ", prepared: %s",
              __wt_timestamp_to_string(upd->start_ts, ts_string[0]),
              __wt_timestamp_to_string(upd->durable_ts, ts_string[1]),
              __wt_timestamp_to_string(rollback_timestamp, ts_string[2]), upd->txnid,
              __wt_timestamp_to_string(vpack->tw.stop_ts, ts_string[3]),
              __wt_timestamp_to_string(vpack->tw.durable_stop_ts, ts_string[4]), vpack->tw.stop_txn,
              prepared ? "true" : "false");
        }
    } else {
        /* Stable version according to the timestamp. */
        if (is_ondisk_stable != NULL)
            *is_ondisk_stable = true;
        return (0);
    }

    if (rip != NULL) {
        if (row_key != NULL)
            key = row_key;
        else {
            /* Unpack a row key. */
            WT_ERR(__wt_scr_alloc(session, 0, &key));
            WT_ERR(__wt_row_leaf_key(session, page, rip, key, false));
        }
    } else {
        /* Manufacture a column key. */
        WT_ERR(__wt_scr_alloc(session, WT_INTPACK64_MAXSIZE, &key));
        memp = key->mem;
        WT_ERR(__wt_vpack_uint(&memp, 0, recno));
        key->size = WT_PTRDIFF(memp, key->data);
    }

    WT_ERR(__wt_scr_alloc(session, 0, &key_string));
    __wt_verbose_multi(session, WT_VERB_RECOVERY_RTS(session), "removing the key%s: %s",
      upd->type == WT_UPDATE_TOMBSTONE ? "" : " tombstone",
      __wt_key_string(session, key->data, key->size, S2BT(session)->key_format, key_string));

    if (rip != NULL)
        WT_ERR(__rollback_row_modify(session, ref, upd, key));
    else
        WT_ERR(__rollback_col_modify(session, ref, upd, recno));

    if (0) {
err:
        __wt_free(session, upd);
    }
    if (rip == NULL || row_key == NULL)
        __wt_scr_free(session, &key);
    __wt_scr_free(session, &key_string);
    return (ret);
}

/*
 * __rollback_abort_col_var --
 *     Abort updates on a variable length col leaf page with timestamps newer than the rollback
 *     timestamp.
 */
static int
__rollback_abort_col_var(WT_SESSION_IMPL *session, WT_REF *ref, wt_timestamp_t rollback_timestamp)
{
    WT_CELL *kcell;
    WT_CELL_UNPACK_KV unpack;
    WT_COL *cip;
    WT_INSERT *ins;
    WT_INSERT_HEAD *inshead;
    WT_PAGE *page;
    uint64_t ins_recno, recno, rle;
    uint32_t i, j, stable_updates_count;
    bool is_ondisk_stable;

    page = ref->page;
    /*
     * If a disk image exists, start from the provided recno; or else start from 0.
     */
    if (page->dsk != NULL)
        recno = page->dsk->recno;
    else
        recno = 0;

    /* Review the changes to the original on-page data items. */
    WT_COL_FOREACH (page, cip, i) {
        stable_updates_count = 0;

        if ((inshead = WT_COL_UPDATE(page, cip)) != NULL)
            WT_RET(__rollback_abort_insert_list(
              session, page, inshead, rollback_timestamp, &stable_updates_count));

        if (page->dsk != NULL) {
            /* Unpack the cell. We need its RLE count whether or not we're going to iterate it. */
            kcell = WT_COL_PTR(page, cip);
            __wt_cell_unpack_kv(session, page->dsk, kcell, &unpack);
            rle = __wt_cell_rle(&unpack);

            /*
             * Each key whose on-disk value is not stable and has no stable update on the update
             * list must be processed downstream.
             *
             * If we can determine that the cell's on-disk value is stable, we can skip iterating
             * over the cell; likewise, if we can determine that every key in the cell has a stable
             * update on the update list, we can skip the iteration. Otherwise we have to try each
             * key.
             *
             * If the on-disk cell is deleted, it is stable, because cells only appear as deleted
             * when there is no older value that might need to be restored.
             *
             * Note that in a purely timestamped world, the presence of any stable update for any
             * key in the cell means the on-disk value must be stable, because the update must be
             * newer than the on-disk value. However, this is no longer true if the stable update
             * has no timestamp. It may also not be true if the on-disk value is prepared, or other
             * corner cases. Therefore, we must iterate the cell unless _every_ key has a stable
             * update.
             *
             * We can, however, stop iterating as soon as the downstream code reports back that the
             * on-disk value is actually stable.
             */
            if (unpack.type == WT_CELL_DEL)
                WT_STAT_CONN_DATA_INCR(session, txn_rts_delete_rle_skipped);
            else if (stable_updates_count == rle)
                WT_STAT_CONN_DATA_INCR(session, txn_rts_stable_rle_skipped);
            else {
                j = 0;
                if (inshead != NULL) {
                    WT_SKIP_FOREACH (ins, inshead) {
                        /* If the update list goes past the end of the cell, something's wrong. */
                        WT_ASSERT(session, j < rle);
                        ins_recno = WT_INSERT_RECNO(ins);
                        /* Process all the keys before this update. */
                        while (recno + j < ins_recno) {
                            WT_RET(__rollback_abort_ondisk_kv(session, ref, NULL, recno + j, NULL,
                              &unpack, rollback_timestamp, &is_ondisk_stable));
                            /* We can stop right away if the on-disk version is stable. */
                            if (is_ondisk_stable) {
                                if (rle > 1)
                                    WT_STAT_CONN_DATA_INCR(session, txn_rts_stable_rle_skipped);
                                goto stop;
                            }
                            j++;
                        }
                        /* If this key has a stable update, skip over it. */
                        if (recno + j == ins_recno && __rollback_has_stable_update(ins->upd))
                            j++;
                    }
                }
                /* Process the rest of the keys. */
                while (j < rle) {
                    WT_RET(__rollback_abort_ondisk_kv(session, ref, NULL, recno + j, NULL, &unpack,
                      rollback_timestamp, &is_ondisk_stable));
                    /* We can stop right away if the on-disk version is stable. */
                    if (is_ondisk_stable) {
                        if (rle > 1)
                            WT_STAT_CONN_DATA_INCR(session, txn_rts_stable_rle_skipped);
                        goto stop;
                    }
                    j++;
                }
            }
stop:
            recno += rle;
        }
    }

    /* Review the append list */
    if ((inshead = WT_COL_APPEND(page)) != NULL)
        WT_RET(__rollback_abort_insert_list(session, page, inshead, rollback_timestamp, NULL));

    return (0);
}

/*
 * __rollback_abort_col_fix_one --
 *     Handle one possibly unstable on-disk time window.
 */
static int
__rollback_abort_col_fix_one(WT_SESSION_IMPL *session, WT_REF *ref, uint32_t tw,
  uint32_t recno_offset, wt_timestamp_t rollback_timestamp)
{
    WT_BTREE *btree;
    WT_CELL *cell;
    WT_CELL_UNPACK_KV unpack;
    WT_PAGE *page;
    uint8_t value;

    btree = S2BT(session);
    page = ref->page;

    /* Unpack the cell to get the time window. */
    cell = WT_COL_FIX_TW_CELL(page, &page->pg_fix_tws[tw]);
    __wt_cell_unpack_kv(session, page->dsk, cell, &unpack);

    /* Fake up the value (which is not physically in the cell) in case it's wanted. */
    value = __bit_getv(page->pg_fix_bitf, recno_offset, btree->bitcnt);
    unpack.data = &value;
    unpack.size = 1;

    return (__rollback_abort_ondisk_kv(session, ref, NULL, page->dsk->recno + recno_offset, NULL,
      &unpack, rollback_timestamp, NULL));
}

/*
 * __rollback_abort_col_fix --
 *     Abort updates on a fixed length col leaf page with timestamps newer than the rollback
 *     timestamp.
 */
static int
__rollback_abort_col_fix(WT_SESSION_IMPL *session, WT_REF *ref, wt_timestamp_t rollback_timestamp)
{
    WT_INSERT *ins;
    WT_INSERT_HEAD *inshead;
    WT_PAGE *page;
    uint32_t ins_recno_offset, recno_offset, numtws, tw;

    page = ref->page;

    /*
     * Review the changes to the original on-page data items. Note that while this can report back
     * to us whether it saw a stable update, that information doesn't do us any good -- unlike in
     * VLCS where the uniformity of cells lets us reason about the timestamps of all of them based
     * on the timestamp of an update to any of them, in FLCS everything is just thrown together, so
     * we'll need to iterate over all the keys anyway.
     */
    if ((inshead = WT_COL_UPDATE_SINGLE(page)) != NULL)
        WT_RET(__rollback_abort_insert_list(session, page, inshead, rollback_timestamp, NULL));

    /*
     * Iterate over all the keys, stopping only on keys that (a) have a time window on disk, and
     * also (b) do not have a stable update remaining in the update list. Keys with no on-disk time
     * window are stable. And we must not try to adjust the on-disk value for keys with stable
     * updates, because the downstream code assumes that has already been checked and in some cases
     * (e.g. in-memory databases) the wrong thing will happen.
     *
     * Iterate over the update list and carry along the iteration over the time window list in
     * parallel, even though the code would perhaps make more sense the other way around, because
     * this allows using the skiplist iterator macro instead of an open-coded mess.
     */
    numtws = WT_COL_FIX_TWS_SET(page) ? page->pg_fix_numtws : 0;
    WT_ASSERT(session, numtws == 0 || page->dsk != NULL);
    tw = 0;
    if (inshead != NULL) {
        WT_SKIP_FOREACH (ins, inshead) {
            /* Process all the keys before this update entry. */
            ins_recno_offset = (uint32_t)(WT_INSERT_RECNO(ins) - ref->ref_recno);
            while (tw < numtws &&
              (recno_offset = page->pg_fix_tws[tw].recno_offset) < ins_recno_offset) {

                WT_RET(
                  __rollback_abort_col_fix_one(session, ref, tw, recno_offset, rollback_timestamp));
                tw++;
            }
            /* If this key has a stable update, skip over it. */
            if (tw < numtws && page->pg_fix_tws[tw].recno_offset == ins_recno_offset &&
              ins->upd != NULL && __rollback_has_stable_update(ins->upd))
                tw++;
        }
    }
    /* Process the rest of the keys with time windows. */
    while (tw < numtws) {
        recno_offset = page->pg_fix_tws[tw].recno_offset;
        WT_RET(__rollback_abort_col_fix_one(session, ref, tw, recno_offset, rollback_timestamp));
        tw++;
    }

    /* Review the append list. */
    if ((inshead = WT_COL_APPEND(page)) != NULL)
        WT_RET(__rollback_abort_insert_list(session, page, inshead, rollback_timestamp, NULL));

    return (0);
}

/*
 * __rollback_abort_row_leaf --
 *     Abort updates on a row leaf page with timestamps newer than the rollback timestamp.
 */
static int
__rollback_abort_row_leaf(WT_SESSION_IMPL *session, WT_REF *ref, wt_timestamp_t rollback_timestamp)
{
    WT_CELL_UNPACK_KV *vpack, _vpack;
    WT_DECL_ITEM(key);
    WT_DECL_RET;
    WT_INSERT_HEAD *insert;
    WT_PAGE *page;
    WT_ROW *rip;
    WT_UPDATE *upd;
    uint32_t i;
    bool have_key, stable_update_found;

    page = ref->page;

    WT_RET(__wt_scr_alloc(session, 0, &key));

    /*
     * Review the insert list for keys before the first entry on the disk page.
     */
    if ((insert = WT_ROW_INSERT_SMALLEST(page)) != NULL)
        WT_ERR(__rollback_abort_insert_list(session, page, insert, rollback_timestamp, NULL));

    /*
     * Review updates that belong to keys that are on the disk image, as well as for keys inserted
     * since the page was read from disk.
     */
    WT_ROW_FOREACH (page, rip, i) {
        stable_update_found = false;
        if ((upd = WT_ROW_UPDATE(page, rip)) != NULL) {
            WT_ERR(__wt_row_leaf_key(session, page, rip, key, false));
            WT_ERR(
              __rollback_abort_update(session, key, upd, rollback_timestamp, &stable_update_found));
            have_key = true;
        } else
            have_key = false;

        if ((insert = WT_ROW_INSERT(page, rip)) != NULL)
            WT_ERR(__rollback_abort_insert_list(session, page, insert, rollback_timestamp, NULL));

        /*
         * If there is no stable update found in the update list, abort any on-disk value.
         */
        if (!stable_update_found) {
            vpack = &_vpack;
            __wt_row_leaf_value_cell(session, page, rip, vpack);
            WT_ERR(__rollback_abort_ondisk_kv(
              session, ref, rip, 0, have_key ? key : NULL, vpack, rollback_timestamp, NULL));
        }
    }

err:
    __wt_scr_free(session, &key);
    return (ret);
}

/*
 * __rollback_get_ref_max_durable_timestamp --
 *     Returns the ref aggregated max durable timestamp. The max durable timestamp is calculated
 *     between both start and stop durable timestamps except for history store, because most of the
 *     history store updates have stop timestamp either greater or equal to the start timestamp
 *     except for the updates written for the prepared updates on the data store. To abort the
 *     updates with no stop timestamp, we must include the newest stop timestamp also into the
 *     calculation of maximum durable timestamp of the history store.
 */
static wt_timestamp_t
__rollback_get_ref_max_durable_timestamp(WT_SESSION_IMPL *session, WT_TIME_AGGREGATE *ta)
{
    if (WT_IS_HS(session->dhandle))
        return (WT_MAX(ta->newest_stop_durable_ts, ta->newest_stop_ts));
    return (WT_MAX(ta->newest_start_durable_ts, ta->newest_stop_durable_ts));
}

/*
 * __rollback_page_needs_abort --
 *     Check whether the page needs rollback, returning true if the page has modifications newer
 *     than the given timestamp.
 */
static bool
__rollback_page_needs_abort(
  WT_SESSION_IMPL *session, WT_REF *ref, wt_timestamp_t rollback_timestamp)
{
    WT_ADDR *addr;
    WT_CELL_UNPACK_ADDR vpack;
    WT_MULTI *multi;
    WT_PAGE_MODIFY *mod;
    wt_timestamp_t durable_ts;
    uint64_t newest_txn;
    uint32_t i;
    char ts_string[WT_TS_INT_STRING_SIZE];
    const char *tag;
    bool prepared, result;

    addr = ref->addr;
    mod = ref->page == NULL ? NULL : ref->page->modify;
    durable_ts = WT_TS_NONE;
    newest_txn = WT_TXN_NONE;
    tag = "undefined state";
    prepared = result = false;

    /*
     * The rollback operation should be performed on this page when any one of the following is
     * greater than the given timestamp or during recovery if the newest transaction id on the page
     * is greater than or equal to recovered checkpoint snapshot min:
     * 1. The reconciled replace page max durable timestamp.
     * 2. The reconciled multi page max durable timestamp.
     * 3. The on page address max durable timestamp.
     * 4. The off page address max durable timestamp.
     */
    if (mod != NULL && mod->rec_result == WT_PM_REC_REPLACE) {
        tag = "reconciled replace block";
        durable_ts = __rollback_get_ref_max_durable_timestamp(session, &mod->mod_replace.ta);
        prepared = mod->mod_replace.ta.prepare;
        result = (durable_ts > rollback_timestamp) || prepared;
    } else if (mod != NULL && mod->rec_result == WT_PM_REC_MULTIBLOCK) {
        tag = "reconciled multi block";
        /* Calculate the max durable timestamp by traversing all multi addresses. */
        for (multi = mod->mod_multi, i = 0; i < mod->mod_multi_entries; ++multi, ++i) {
            durable_ts = WT_MAX(
              durable_ts, __rollback_get_ref_max_durable_timestamp(session, &multi->addr.ta));
            if (multi->addr.ta.prepare)
                prepared = true;
        }
        result = (durable_ts > rollback_timestamp) || prepared;
    } else if (!__wt_off_page(ref->home, addr)) {
        tag = "on page cell";
        /* Check if the page is obsolete using the page disk address. */
        __wt_cell_unpack_addr(session, ref->home->dsk, (WT_CELL *)addr, &vpack);
        durable_ts = __rollback_get_ref_max_durable_timestamp(session, &vpack.ta);
        prepared = vpack.ta.prepare;
        newest_txn = vpack.ta.newest_txn;
        result = (durable_ts > rollback_timestamp) || prepared ||
          WT_CHECK_RECOVERY_FLAG_TXNID(session, newest_txn);
    } else if (addr != NULL) {
        tag = "address";
        durable_ts = __rollback_get_ref_max_durable_timestamp(session, &addr->ta);
        prepared = addr->ta.prepare;
        newest_txn = addr->ta.newest_txn;
        result = (durable_ts > rollback_timestamp) || prepared ||
          WT_CHECK_RECOVERY_FLAG_TXNID(session, newest_txn);
    }

    __wt_verbose_multi(session, WT_VERB_RECOVERY_RTS(session),
      "%p: page with %s durable timestamp: %s, newest txn: %" PRIu64 " and prepared updates: %s",
      (void *)ref, tag, __wt_timestamp_to_string(durable_ts, ts_string), newest_txn,
      prepared ? "true" : "false");

    return (result);
}

/*
 * __rollback_abort_updates --
 *     Abort updates on this page newer than the timestamp.
 */
static int
__rollback_abort_updates(WT_SESSION_IMPL *session, WT_REF *ref, wt_timestamp_t rollback_timestamp)
{
    WT_PAGE *page;

    /*
     * If we have a ref with clean page, find out whether the page has any modifications that are
     * newer than the given timestamp. As eviction writes the newest version to page, even a clean
     * page may also contain modifications that need rollback.
     */
    page = ref->page;
    if (!__wt_page_is_modified(page) &&
      !__rollback_page_needs_abort(session, ref, rollback_timestamp)) {
        __wt_verbose_multi(session, WT_VERB_RECOVERY_RTS(session), "%p: page skipped", (void *)ref);
        return (0);
    }

    WT_STAT_CONN_INCR(session, txn_rts_pages_visited);
    __wt_verbose_multi(session, WT_VERB_RECOVERY_RTS(session),
      "%p: page rolled back when page is modified: %s", (void *)ref,
      __wt_page_is_modified(page) ? "true" : "false");

    switch (page->type) {
    case WT_PAGE_COL_FIX:
        WT_RET(__rollback_abort_col_fix(session, ref, rollback_timestamp));
        break;
    case WT_PAGE_COL_VAR:
        WT_RET(__rollback_abort_col_var(session, ref, rollback_timestamp));
        break;
    case WT_PAGE_ROW_LEAF:
        WT_RET(__rollback_abort_row_leaf(session, ref, rollback_timestamp));
        break;
    case WT_PAGE_COL_INT:
    case WT_PAGE_ROW_INT:
        /* This function is not called for internal pages. */
        WT_ASSERT(session, false);
        /* Fall through. */
    default:
        WT_RET(__wt_illegal_value(session, page->type));
    }

    /* Mark the page as dirty to reconcile the page. */
    if (page->modify)
        __wt_page_modify_set(session, page);
    return (0);
}

/*
 * __rollback_to_stable_page_skip --
 *     Skip if rollback to stable doesn't require reading this page.
 */
static int
__rollback_to_stable_page_skip(
  WT_SESSION_IMPL *session, WT_REF *ref, void *context, bool visible_all, bool *skipp)
{
    WT_PAGE_DELETED *page_del;
    wt_timestamp_t rollback_timestamp;

    rollback_timestamp = *(wt_timestamp_t *)context;
    WT_UNUSED(visible_all);

    *skipp = false; /* Default to reading */

    /*
     * Skip pages truncated at or before the RTS timestamp. (We could read the page, but that would
     * unnecessarily instantiate it). If the page has no fast-delete information, that means either
     * it was discarded because the delete is globally visible, or the internal page holding the
     * cell was an old format page so none was loaded. In the latter case we should skip the page as
     * there's no way to get correct behavior and skipping matches the historic behavior. Note that
     * eviction is running; we must lock the WT_REF before examining the fast-delete information.
     */
    if (ref->state == WT_REF_DELETED &&
      WT_REF_CAS_STATE(session, ref, WT_REF_DELETED, WT_REF_LOCKED)) {
        page_del = ref->ft_info.del;
        if (page_del == NULL ||
          (__rollback_txn_visible_id(session, page_del->txnid) &&
            page_del->durable_timestamp <= rollback_timestamp))
            *skipp = true;
        WT_REF_SET_STATE(ref, WT_REF_DELETED);
        return (0);
    }

    /* Otherwise, if the page state is other than on disk, we want to look at it. */
    if (ref->state != WT_REF_DISK)
        return (0);

    /*
     * Check whether this on-disk page has any updates to be aborted. We are not holding a hazard
     * reference on the page and so we rely on there being no other threads of control in the tree,
     * that is, eviction ignores WT_REF_DISK pages and no other thread is reading pages, this page
     * cannot change state from on-disk to something else.
     */
    if (!__rollback_page_needs_abort(session, ref, rollback_timestamp)) {
        *skipp = true;
        __wt_verbose_multi(
          session, WT_VERB_RECOVERY_RTS(session), "%p: page walk skipped", (void *)ref);
        WT_STAT_CONN_INCR(session, txn_rts_tree_walk_skip_pages);
    }

    return (0);
}

/*
 * __rollback_to_stable_btree_walk --
 *     Called for each open handle - choose to either skip or wipe the commits
 */
static int
__rollback_to_stable_btree_walk(WT_SESSION_IMPL *session, wt_timestamp_t rollback_timestamp)
{
    WT_DECL_RET;
    WT_REF *ref;

    /* Walk the tree, marking commits aborted where appropriate. */
    ref = NULL;
    while (
      (ret = __wt_tree_walk_custom_skip(session, &ref, __rollback_to_stable_page_skip,
         &rollback_timestamp, WT_READ_NO_EVICT | WT_READ_WONT_NEED | WT_READ_VISIBLE_ALL)) == 0 &&
      ref != NULL)
        if (F_ISSET(ref, WT_REF_FLAG_LEAF))
            WT_RET(__rollback_abort_updates(session, ref, rollback_timestamp));

    return (ret);
}

/*
 * __rollback_to_stable_btree --
 *     Called for each object handle - choose to either skip or wipe the commits
 */
static int
__rollback_to_stable_btree(WT_SESSION_IMPL *session, wt_timestamp_t rollback_timestamp)
{
    WT_BTREE *btree;
    WT_CONNECTION_IMPL *conn;

    btree = S2BT(session);
    conn = S2C(session);

    __wt_verbose_multi(session, WT_VERB_RECOVERY_RTS(session),
      "rollback to stable connection logging enabled: %s and btree logging enabled: %s",
      FLD_ISSET(conn->log_flags, WT_CONN_LOG_ENABLED) ? "true" : "false",
      F_ISSET(btree, WT_BTREE_LOGGED) ? "true" : "false");

    /* Files with commit-level durability (without timestamps), don't get their commits wiped. */
    if (F_ISSET(btree, WT_BTREE_LOGGED))
        return (0);

    /* There is never anything to do for checkpoint handles. */
    if (WT_READING_CHECKPOINT(session))
        return (0);

    /* There is nothing to do on an empty tree. */
    if (btree->root.page == NULL)
        return (0);

    return (__rollback_to_stable_btree_walk(session, rollback_timestamp));
}

/*
 * __rollback_to_stable_check --
 *     Check to the extent possible that the rollback request is reasonable.
 */
static int
__rollback_to_stable_check(WT_SESSION_IMPL *session)
{
    WT_CONNECTION_IMPL *conn;
    WT_DECL_RET;
    WT_SESSION_IMPL *session_in_list;
    uint32_t i, session_cnt;
    bool cursor_active, txn_active;

    conn = S2C(session);
    cursor_active = txn_active = false;

    WT_STAT_CONN_INCR(session, txn_walk_sessions);

    /*
     * Help the user comply with the requirement there be no concurrent user operations. It is okay
     * to have a transaction in the prepared state.
     *
     * WT_TXN structures are allocated and freed as sessions are activated and closed. Lock the
     * session open/close to ensure we don't race. This call is a rarely used RTS-only function,
     * acquiring the lock shouldn't be an issue.
     */
    __wt_spin_lock(session, &conn->api_lock);

    WT_ORDERED_READ(session_cnt, conn->session_cnt);
    for (i = 0, session_in_list = conn->sessions; i < session_cnt; i++, session_in_list++) {

        /* Skip inactive or internal sessions. */
        if (!session_in_list->active || F_ISSET(session_in_list, WT_SESSION_INTERNAL))
            continue;

        /* Check if a user session has a running transaction. */
        if (F_ISSET(session_in_list->txn, WT_TXN_RUNNING)) {
            txn_active = true;
            break;
        }

        /* Check if a user session has an active file cursor. */
        if (session_in_list->ncursors != 0) {
            cursor_active = true;
            break;
        }
    }
    __wt_spin_unlock(session, &conn->api_lock);

    /*
     * A new cursor may be positioned or a transaction may start after we return from this call and
     * callers should be aware of this limitation.
     */
    if (cursor_active)
        WT_RET_MSG(session, EBUSY, "rollback_to_stable illegal with active file cursors");
    if (txn_active) {
        ret = EBUSY;
        WT_TRET(__wt_verbose_dump_txn(session));
        WT_RET_MSG(session, ret, "rollback_to_stable illegal with active transactions");
    }
    return (0);
}

/*
 * __rollback_to_stable_btree_hs_truncate --
 *     Wipe all history store updates for the btree (non-timestamped tables)
 */
static int
__rollback_to_stable_btree_hs_truncate(WT_SESSION_IMPL *session, uint32_t btree_id)
{
    WT_CURSOR *hs_cursor_start, *hs_cursor_stop;
    WT_DECL_ITEM(hs_key);
    WT_DECL_RET;
    WT_SESSION *truncate_session;
    wt_timestamp_t hs_start_ts;
    uint64_t hs_counter;
    uint32_t hs_btree_id;

    hs_cursor_start = hs_cursor_stop = NULL;
    hs_btree_id = 0;
    truncate_session = (WT_SESSION *)session;

    WT_RET(__wt_scr_alloc(session, 0, &hs_key));

    /* Open a history store start cursor. */
    WT_ERR(__wt_curhs_open(session, NULL, &hs_cursor_start));
    F_SET(hs_cursor_start, WT_CURSTD_HS_READ_COMMITTED);

    hs_cursor_start->set_key(hs_cursor_start, 1, btree_id);
    WT_ERR_NOTFOUND_OK(__wt_curhs_search_near_after(session, hs_cursor_start), true);
    if (ret == WT_NOTFOUND) {
        ret = 0;
        goto done;
    }

    /* Open a history store stop cursor. */
    WT_ERR(__wt_curhs_open(session, NULL, &hs_cursor_stop));
    F_SET(hs_cursor_stop, WT_CURSTD_HS_READ_COMMITTED | WT_CURSTD_HS_READ_ACROSS_BTREE);

    hs_cursor_stop->set_key(hs_cursor_stop, 1, btree_id + 1);
    WT_ERR_NOTFOUND_OK(__wt_curhs_search_near_after(session, hs_cursor_stop), true);

#ifdef HAVE_DIAGNOSTIC
    /* If we get not found, we are at the largest btree id in the history store. */
    if (ret == 0) {
        hs_cursor_stop->get_key(hs_cursor_stop, &hs_btree_id, hs_key, &hs_start_ts, &hs_counter);
        WT_ASSERT(session, hs_btree_id > btree_id);
    }
#endif

    do {
        WT_ASSERT(session, ret == WT_NOTFOUND || hs_btree_id > btree_id);

        WT_ERR_NOTFOUND_OK(hs_cursor_stop->prev(hs_cursor_stop), true);
        /* We can find the start point then we must be able to find the stop point. */
        if (ret == WT_NOTFOUND)
            WT_ERR_PANIC(
              session, ret, "cannot locate the stop point to truncate the history store.");
        hs_cursor_stop->get_key(hs_cursor_stop, &hs_btree_id, hs_key, &hs_start_ts, &hs_counter);
    } while (hs_btree_id != btree_id);

    WT_ERR(
      truncate_session->truncate(truncate_session, NULL, hs_cursor_start, hs_cursor_stop, NULL));

    WT_STAT_CONN_DATA_INCR(session, cache_hs_btree_truncate);

    __wt_verbose(session, WT_VERB_RECOVERY_PROGRESS,
      "Rollback to stable has truncated records for btree %u from the history store", btree_id);

done:
err:
    __wt_scr_free(session, &hs_key);
    if (hs_cursor_start != NULL)
        WT_TRET(hs_cursor_start->close(hs_cursor_start));
    if (hs_cursor_stop != NULL)
        WT_TRET(hs_cursor_stop->close(hs_cursor_stop));

    return (ret);
}

/*
 * __rollback_to_stable_hs_final_pass --
 *     Perform rollback to stable on the history store to remove any entries newer than the stable
 *     timestamp.
 */
static int
__rollback_to_stable_hs_final_pass(WT_SESSION_IMPL *session, wt_timestamp_t rollback_timestamp)
{
    WT_CONFIG ckptconf;
    WT_CONFIG_ITEM cval, durableval, key;
    WT_CONNECTION_IMPL *conn;
    WT_DECL_RET;
    wt_timestamp_t max_durable_ts, newest_stop_durable_ts, newest_stop_ts;
    size_t i;
    char *config;
    char ts_string[2][WT_TS_INT_STRING_SIZE];

    config = NULL;
    conn = S2C(session);

    WT_RET(__wt_metadata_search(session, WT_HS_URI, &config));

    /*
     * Find out the max durable timestamp of the history store from checkpoint. Most of the history
     * store updates have stop timestamp either greater or equal to the start timestamp except for
     * the updates written for the prepared updates on the data store. To abort the updates with no
     * stop timestamp, we must include the newest stop timestamp also into the calculation of
     * maximum timestamp of the history store.
     */
    newest_stop_durable_ts = newest_stop_ts = WT_TS_NONE;
    WT_ERR(__wt_config_getones(session, config, "checkpoint", &cval));
    __wt_config_subinit(session, &ckptconf, &cval);
    for (; __wt_config_next(&ckptconf, &key, &cval) == 0;) {
        ret = __wt_config_subgets(session, &cval, "newest_stop_durable_ts", &durableval);
        if (ret == 0)
            newest_stop_durable_ts = WT_MAX(newest_stop_durable_ts, (wt_timestamp_t)durableval.val);
        WT_ERR_NOTFOUND_OK(ret, false);
        ret = __wt_config_subgets(session, &cval, "newest_stop_ts", &durableval);
        if (ret == 0)
            newest_stop_ts = WT_MAX(newest_stop_ts, (wt_timestamp_t)durableval.val);
        WT_ERR_NOTFOUND_OK(ret, false);
    }
    max_durable_ts = WT_MAX(newest_stop_ts, newest_stop_durable_ts);
    WT_ERR(__wt_session_get_dhandle(session, WT_HS_URI, NULL, NULL, 0));

    /*
     * The rollback operation should be performed on the history store file when the checkpoint
     * durable start/stop timestamp is greater than the rollback timestamp. But skip if there is no
     * stable timestamp.
     *
     * Note that the corresponding code in __rollback_to_stable_btree_apply also checks whether
     * there _are_ timestamped updates by checking max_durable_ts; that check is redundant here for
     * several reasons, the most immediate being that max_durable_ts cannot be none (zero) because
     * it's greater than rollback_timestamp, which is itself greater than zero.
     */
    if (max_durable_ts > rollback_timestamp && rollback_timestamp != WT_TS_NONE) {
        __wt_verbose_multi(session, WT_VERB_RECOVERY_RTS(session),
          "tree rolled back with durable timestamp: %s",
          __wt_timestamp_to_string(max_durable_ts, ts_string[0]));
        WT_TRET(__rollback_to_stable_btree(session, rollback_timestamp));
    } else
        __wt_verbose_multi(session, WT_VERB_RECOVERY_RTS(session),
          "tree skipped with durable timestamp: %s and stable timestamp: %s",
          __wt_timestamp_to_string(max_durable_ts, ts_string[0]),
          __wt_timestamp_to_string(rollback_timestamp, ts_string[1]));

    /*
     * Truncate history store entries from the partial backup remove list. The list holds all of the
     * btree ids that do not exist as part of the database anymore due to performing a selective
     * restore from backup.
     */
    if (F_ISSET(conn, WT_CONN_BACKUP_PARTIAL_RESTORE) && conn->partial_backup_remove_ids != NULL)
        for (i = 0; conn->partial_backup_remove_ids[i] != 0; ++i)
            WT_ERR(
              __rollback_to_stable_btree_hs_truncate(session, conn->partial_backup_remove_ids[i]));
err:
    if (session->dhandle != NULL)
        WT_TRET(__wt_session_release_dhandle(session));
    __wt_free(session, config);
    return (ret);
}

/*
 * __rollback_progress_msg --
 *     Log a verbose message about the progress of the current rollback to stable.
 */
static void
__rollback_progress_msg(WT_SESSION_IMPL *session, struct timespec rollback_start,
  uint64_t rollback_count, uint64_t *rollback_msg_count)
{
    struct timespec cur_time;
    uint64_t time_diff;

    __wt_epoch(session, &cur_time);

    /* Time since the rollback started. */
    time_diff = WT_TIMEDIFF_SEC(cur_time, rollback_start);

    if ((time_diff / WT_PROGRESS_MSG_PERIOD) > *rollback_msg_count) {
        __wt_verbose(session, WT_VERB_RECOVERY_PROGRESS,
          "Rollback to stable has been running for %" PRIu64 " seconds and has inspected %" PRIu64
          " files. For more detailed logging, enable WT_VERB_RTS",
          time_diff, rollback_count);
        ++(*rollback_msg_count);
    }
}

/*
 * __rollback_to_stable_btree_apply --
 *     Perform rollback to stable on a single file.
 */
static int
__rollback_to_stable_btree_apply(
  WT_SESSION_IMPL *session, const char *uri, const char *config, wt_timestamp_t rollback_timestamp)
{
    WT_CONFIG ckptconf;
    WT_CONFIG_ITEM cval, value, key;
    WT_DECL_RET;
    wt_timestamp_t max_durable_ts, newest_start_durable_ts, newest_stop_durable_ts;
    size_t addr_size;
    uint64_t rollback_txnid, write_gen;
    uint32_t btree_id;
    char ts_string[2][WT_TS_INT_STRING_SIZE];
    bool dhandle_allocated, durable_ts_found, has_txn_updates_gt_than_ckpt_snap, perform_rts;
    bool prepared_updates;

    /* Ignore non-btree objects as well as the metadata and history store files. */
    if (!WT_BTREE_PREFIX(uri) || strcmp(uri, WT_HS_URI) == 0 || strcmp(uri, WT_METAFILE_URI) == 0)
        return (0);

    addr_size = 0;
    rollback_txnid = 0;
    write_gen = 0;
    dhandle_allocated = false;

    /* Find out the max durable timestamp of the object from checkpoint. */
    newest_start_durable_ts = newest_stop_durable_ts = WT_TS_NONE;
    durable_ts_found = prepared_updates = has_txn_updates_gt_than_ckpt_snap = false;

    WT_RET(__wt_config_getones(session, config, "checkpoint", &cval));
    __wt_config_subinit(session, &ckptconf, &cval);
    for (; __wt_config_next(&ckptconf, &key, &cval) == 0;) {
        ret = __wt_config_subgets(session, &cval, "newest_start_durable_ts", &value);
        if (ret == 0) {
            newest_start_durable_ts = WT_MAX(newest_start_durable_ts, (wt_timestamp_t)value.val);
            durable_ts_found = true;
        }
        WT_RET_NOTFOUND_OK(ret);
        ret = __wt_config_subgets(session, &cval, "newest_stop_durable_ts", &value);
        if (ret == 0) {
            newest_stop_durable_ts = WT_MAX(newest_stop_durable_ts, (wt_timestamp_t)value.val);
            durable_ts_found = true;
        }
        WT_RET_NOTFOUND_OK(ret);
        ret = __wt_config_subgets(session, &cval, "prepare", &value);
        if (ret == 0) {
            if (value.val)
                prepared_updates = true;
        }
        WT_RET_NOTFOUND_OK(ret);
        ret = __wt_config_subgets(session, &cval, "newest_txn", &value);
        if (value.len != 0)
            rollback_txnid = (uint64_t)value.val;
        WT_RET_NOTFOUND_OK(ret);
        ret = __wt_config_subgets(session, &cval, "addr", &value);
        if (ret == 0)
            addr_size = value.len;
        WT_RET_NOTFOUND_OK(ret);
        ret = __wt_config_subgets(session, &cval, "write_gen", &value);
        if (ret == 0)
            write_gen = (uint64_t)value.val;
        WT_RET_NOTFOUND_OK(ret);
    }
    max_durable_ts = WT_MAX(newest_start_durable_ts, newest_stop_durable_ts);

    /*
     * Perform rollback to stable when the newest written transaction of the btree is greater than
     * or equal to the checkpoint snapshot. The snapshot comparison is valid only when the btree
     * write generation number is greater than the last checkpoint connection base write generation
     * to confirm that the btree is modified in the previous restart cycle.
     */
    if (WT_CHECK_RECOVERY_FLAG_TXNID(session, rollback_txnid) &&
      (write_gen >= S2C(session)->last_ckpt_base_write_gen)) {
        has_txn_updates_gt_than_ckpt_snap = true;
        /* Increment the inconsistent checkpoint stats counter. */
        WT_STAT_CONN_DATA_INCR(session, txn_rts_inconsistent_ckpt);
    }

    /*
     * The rollback to stable will skip the tables during recovery and shutdown in the following
     * conditions.
     * 1. Empty table.
     * 2. Table has timestamped updates without a stable timestamp.
     */
    if ((F_ISSET(S2C(session), WT_CONN_RECOVERING) ||
          F_ISSET(S2C(session), WT_CONN_CLOSING_CHECKPOINT)) &&
      (addr_size == 0 || (rollback_timestamp == WT_TS_NONE && max_durable_ts != WT_TS_NONE))) {
        __wt_verbose_multi(session, WT_VERB_RECOVERY_RTS(session),
          "skip rollback to stable on file %s because %s", uri,
          addr_size == 0 ? "its checkpoint address length is 0" :
                           "it has timestamped updates and the stable timestamp is 0");
        return (0);
    }

    /*
     * The rollback operation should be performed on this file based on the following:
     * 1. The dhandle is present in the cache and tree is modified.
     * 2. The checkpoint durable start/stop timestamp is greater than the rollback timestamp.
     * 3. The checkpoint has prepared updates written to disk.
     * 4. There is no durable timestamp in any checkpoint.
     * 5. The checkpoint newest txn is greater than snapshot min txn id.
     */
    WT_WITH_HANDLE_LIST_READ_LOCK(session, (ret = __wt_conn_dhandle_find(session, uri, NULL)));

    perform_rts = ret == 0 && S2BT(session)->modified;

    WT_ERR_NOTFOUND_OK(ret, false);

    if (perform_rts || max_durable_ts > rollback_timestamp || prepared_updates ||
      !durable_ts_found || has_txn_updates_gt_than_ckpt_snap) {
        /*
         * Open a handle; we're potentially opening a lot of handles and there's no reason to cache
         * all of them for future unknown use, discard on close.
         */
        ret = __wt_session_get_dhandle(session, uri, NULL, NULL, WT_DHANDLE_DISCARD);
        if (ret != 0)
            WT_ERR_MSG(session, ret, "%s: unable to open handle%s", uri,
              ret == EBUSY ? ", error indicates handle is unavailable due to concurrent use" : "");
        dhandle_allocated = true;

        __wt_verbose_multi(session, WT_VERB_RECOVERY_RTS(session),
          "tree rolled back with durable timestamp: %s, or when tree is modified: %s or "
          "prepared updates: %s or when durable time is not found: %s or txnid: %" PRIu64
          " is greater than recovery checkpoint snap min: %s",
          __wt_timestamp_to_string(max_durable_ts, ts_string[0]),
          S2BT(session)->modified ? "true" : "false", prepared_updates ? "true" : "false",
          !durable_ts_found ? "true" : "false", rollback_txnid,
          has_txn_updates_gt_than_ckpt_snap ? "true" : "false");
        WT_ERR(__rollback_to_stable_btree(session, rollback_timestamp));
    } else
        __wt_verbose_multi(session, WT_VERB_RECOVERY_RTS(session),
          "%s: tree skipped with durable timestamp: %s and stable timestamp: %s or txnid: %" PRIu64,
          uri, __wt_timestamp_to_string(max_durable_ts, ts_string[0]),
          __wt_timestamp_to_string(rollback_timestamp, ts_string[1]), rollback_txnid);

    /*
     * Truncate history store entries for the non-timestamped table.
     * Exceptions:
     * 1. Modified tree - Scenarios where the tree is never checkpointed lead to zero
     * durable timestamp even they are timestamped tables. Until we have a special
     * indication of letting to know the table type other than checking checkpointed durable
     * timestamp to WT_TS_NONE, we need this exception.
     * 2. In-memory database - In this scenario, there is no history store to truncate.
     */
    if ((!dhandle_allocated || !S2BT(session)->modified) && max_durable_ts == WT_TS_NONE &&
      !F_ISSET(S2C(session), WT_CONN_IN_MEMORY)) {
        WT_ERR(__wt_config_getones(session, config, "id", &cval));
        btree_id = (uint32_t)cval.val;
        WT_ERR(__rollback_to_stable_btree_hs_truncate(session, btree_id));
    }

err:
    if (dhandle_allocated)
        WT_TRET(__wt_session_release_dhandle(session));
    return (ret);
}

/*
 * __wt_rollback_to_stable_one --
 *     Perform rollback to stable on a single object.
 */
int
__wt_rollback_to_stable_one(WT_SESSION_IMPL *session, const char *uri, bool *skipp)
{
    WT_DECL_RET;
    wt_timestamp_t rollback_timestamp;
    char *config;

    /*
     * This is confusing: the caller's boolean argument "skip" stops the schema-worker loop from
     * processing this object and any underlying objects it may have (for example, a table with
     * multiple underlying file objects). We rollback-to-stable all of the file objects an object
     * may contain, so set the caller's skip argument to true on all file objects, else set the
     * caller's skip argument to false so our caller continues down the tree of objects.
     */
    *skipp = WT_BTREE_PREFIX(uri);
    if (!*skipp)
        return (0);

    WT_RET(__wt_metadata_search(session, uri, &config));

    /* Read the stable timestamp once, when we first start up. */
    WT_ORDERED_READ(rollback_timestamp, S2C(session)->txn_global.stable_timestamp);

    F_SET(session, WT_SESSION_QUIET_CORRUPT_FILE);
    ret = __rollback_to_stable_btree_apply(session, uri, config, rollback_timestamp);
    F_CLR(session, WT_SESSION_QUIET_CORRUPT_FILE);

    __wt_free(session, config);

    return (ret);
}

/*
 * __rollback_to_stable_btree_apply_all --
 *     Perform rollback to stable to all files listed in the metadata, apart from the metadata and
 *     history store files.
 */
static int
__rollback_to_stable_btree_apply_all(WT_SESSION_IMPL *session, wt_timestamp_t rollback_timestamp)
{
    struct timespec rollback_timer;
    WT_CURSOR *cursor;
    WT_DECL_RET;
    uint64_t rollback_count, rollback_msg_count;
    const char *config, *uri;

    /* Initialize the verbose tracking timer. */
    __wt_epoch(session, &rollback_timer);
    rollback_count = 0;
    rollback_msg_count = 0;

    WT_RET(__wt_metadata_cursor(session, &cursor));
    while ((ret = cursor->next(cursor)) == 0) {
        /* Log a progress message. */
        __rollback_progress_msg(session, rollback_timer, rollback_count, &rollback_msg_count);
        ++rollback_count;

        WT_ERR(cursor->get_key(cursor, &uri));
        WT_ERR(cursor->get_value(cursor, &config));

        F_SET(session, WT_SESSION_QUIET_CORRUPT_FILE);
        ret = __rollback_to_stable_btree_apply(session, uri, config, rollback_timestamp);
        F_CLR(session, WT_SESSION_QUIET_CORRUPT_FILE);

        /*
         * Ignore rollback to stable failures on files that don't exist or files where corruption is
         * detected.
         */
        if (ret == ENOENT || (ret == WT_ERROR && F_ISSET(S2C(session), WT_CONN_DATA_CORRUPTION))) {
            __wt_verbose_multi(session, WT_VERB_RECOVERY_RTS(session),
              "%s: skipped performing rollback to stable because the file %s", uri,
              ret == ENOENT ? "does not exist" : "is corrupted.");
            continue;
        }
        WT_ERR(ret);
    }
    WT_ERR_NOTFOUND_OK(ret, false);

    if (F_ISSET(S2C(session), WT_CONN_RECOVERING))
        WT_ERR(__rollback_to_stable_hs_final_pass(session, rollback_timestamp));

err:
    WT_TRET(__wt_metadata_cursor_release(session, &cursor));
    return (ret);
}

/*
 * __rollback_to_stable --
 *     Rollback all modifications with timestamps more recent than the passed in timestamp.
 */
static int
__rollback_to_stable(WT_SESSION_IMPL *session, bool no_ckpt)
{
    WT_CONNECTION_IMPL *conn;
    WT_DECL_RET;
    WT_TXN_GLOBAL *txn_global;
    wt_timestamp_t rollback_timestamp;
    char ts_string[2][WT_TS_INT_STRING_SIZE];

    conn = S2C(session);
    txn_global = &conn->txn_global;

    /*
     * Rollback to stable should ignore tombstones in the history store since it needs to scan the
     * entire table sequentially.
     */
    F_SET(session, WT_SESSION_ROLLBACK_TO_STABLE);

    WT_ERR(__rollback_to_stable_check(session));

    /* Update the oldest id to get a consistent view of global visibility. */
    WT_ERR(__wt_txn_update_oldest(session, WT_TXN_OLDEST_STRICT | WT_TXN_OLDEST_WAIT));

    /*
     * Copy the stable timestamp, otherwise we'd need to lock it each time it's accessed. Even
     * though the stable timestamp isn't supposed to be updated while rolling back, accessing it
     * without a lock would violate protocol.
     */
    WT_ORDERED_READ(rollback_timestamp, txn_global->stable_timestamp);
    __wt_verbose_multi(session, WT_VERB_RECOVERY_RTS(session),
      "performing rollback to stable with stable timestamp: %s and oldest timestamp: %s",
      __wt_timestamp_to_string(rollback_timestamp, ts_string[0]),
      __wt_timestamp_to_string(txn_global->oldest_timestamp, ts_string[1]));

    if (F_ISSET(conn, WT_CONN_RECOVERING))
        __wt_verbose_multi(session, WT_VERB_RECOVERY_RTS(session),
          "recovered checkpoint snapshot min:  %" PRIu64 ", snapshot max: %" PRIu64
          ", snapshot count: %" PRIu32,
          conn->recovery_ckpt_snap_min, conn->recovery_ckpt_snap_max,
          conn->recovery_ckpt_snapshot_count);

    WT_ERR(__rollback_to_stable_btree_apply_all(session, rollback_timestamp));

    /* Rollback the global durable timestamp to the stable timestamp. */
    txn_global->has_durable_timestamp = txn_global->has_stable_timestamp;
    txn_global->durable_timestamp = txn_global->stable_timestamp;

    /*
     * If the configuration is not in-memory, forcibly log a checkpoint after rollback to stable to
     * ensure that both in-memory and on-disk versions are the same unless caller requested for no
     * checkpoint.
     */
    if (!F_ISSET(conn, WT_CONN_IN_MEMORY) && !no_ckpt)
        WT_ERR(session->iface.checkpoint(&session->iface, "force=1"));

err:
    F_CLR(session, WT_SESSION_ROLLBACK_TO_STABLE);
    return (ret);
}

/*
 * __wt_rollback_to_stable --
 *     Rollback the database to the stable timestamp.
 */
int
__wt_rollback_to_stable(WT_SESSION_IMPL *session, const char *cfg[], bool no_ckpt)
{
    WT_DECL_RET;

    WT_UNUSED(cfg);

    /*
     * Don't use the connection's default session: we are working on data handles and (a) don't want
     * to cache all of them forever, plus (b) can't guarantee that no other method will be called
     * concurrently. Copy parent session no logging option to the internal session to make sure that
     * rollback to stable doesn't generate log records.
     */
    WT_RET(
      __wt_open_internal_session(S2C(session), "txn rollback_to_stable", true, 0, 0, &session));

    WT_STAT_CONN_SET(session, txn_rollback_to_stable_running, 1);
    WT_WITH_CHECKPOINT_LOCK(
      session, WT_WITH_SCHEMA_LOCK(session, ret = __rollback_to_stable(session, no_ckpt)));
    WT_STAT_CONN_SET(session, txn_rollback_to_stable_running, 0);

    WT_TRET(__wt_session_close_internal(session));

    return (ret);
}<|MERGE_RESOLUTION|>--- conflicted
+++ resolved
@@ -109,16 +109,9 @@
     }
 
     /*
-<<<<<<< HEAD
-     * Clear the history store flags for the stable update to indicate that this update should not
-     * be written into the history store later, when all the aborted updates are removed from the
-     * history store. The next time when this update is moved into the history store, it will have a
-     * different stop time point.
-=======
      * Clear the history store flags for the stable update to indicate that this update should be
      * written to the history store later. The next time when this update is moved into the history
      * store, it will have a different stop time point.
->>>>>>> 0427579d
      */
     if (stable_upd != NULL) {
         if (F_ISSET(stable_upd, WT_UPDATE_HS | WT_UPDATE_TO_DELETE_FROM_HS)) {
