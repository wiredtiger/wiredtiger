/*-
 * Copyright (c) 2014-present MongoDB, Inc.
 * Copyright (c) 2008-2014 WiredTiger, Inc.
 *	All rights reserved.
 *
 * See the file LICENSE for redistribution information.
 */

#include "wt_internal.h"

#define WT_CHECK_RECOVERY_FLAG_TXNID(session, txnid)                                           \
    (F_ISSET(S2C(session), WT_CONN_RECOVERING) && S2C(session)->recovery_ckpt_snap_min != 0 && \
      (txnid) >= S2C(session)->recovery_ckpt_snap_min)

/* Enable rollback to stable verbose messaging during recovery. */
#define WT_VERB_RECOVERY_RTS(session)                                                              \
    (F_ISSET(S2C(session), WT_CONN_RECOVERING) ?                                                   \
        WT_DECL_VERBOSE_MULTI_CATEGORY(((WT_VERBOSE_CATEGORY[]){WT_VERB_RECOVERY, WT_VERB_RTS})) : \
        WT_DECL_VERBOSE_MULTI_CATEGORY(((WT_VERBOSE_CATEGORY[]){WT_VERB_RTS})))

static bool __rollback_txn_visible_id(WT_SESSION_IMPL *session, uint64_t id);

/*
 * __rollback_delete_hs --
 *     Delete the updates for a key in the history store until the first update (including) that is
 *     larger than or equal to the specified timestamp.
 */
static int
__rollback_delete_hs(WT_SESSION_IMPL *session, WT_ITEM *key, wt_timestamp_t ts)
{
    WT_CURSOR *hs_cursor;
    WT_DECL_ITEM(hs_key);
    WT_DECL_RET;
    WT_TIME_WINDOW *hs_tw;

    /* Open a history store table cursor. */
    WT_RET(__wt_curhs_open(session, NULL, &hs_cursor));
    /*
     * Rollback-to-stable operates exclusively (i.e., it is the only active operation in the system)
     * outside the constraints of transactions. Therefore, there is no need for snapshot based
     * visibility checks.
     */
    F_SET(hs_cursor, WT_CURSTD_HS_READ_COMMITTED);

    WT_ERR(__wt_scr_alloc(session, 0, &hs_key));

    /*
     * Scan the history store for the given btree and key with maximum start timestamp to let the
     * search point to the last version of the key and start traversing backwards to delete all the
     * records until the first update with the start timestamp larger than or equal to the specified
     * timestamp.
     */
    hs_cursor->set_key(hs_cursor, 4, S2BT(session)->id, key, WT_TS_MAX, UINT64_MAX);
    ret = __wt_curhs_search_near_before(session, hs_cursor);
    for (; ret == 0; ret = hs_cursor->prev(hs_cursor)) {
        /* Retrieve the time window from the history cursor. */
        __wt_hs_upd_time_window(hs_cursor, &hs_tw);
        if (hs_tw->start_ts < ts)
            break;

        WT_ERR(hs_cursor->remove(hs_cursor));
        WT_STAT_CONN_DATA_INCR(session, txn_rts_hs_removed);
        if (hs_tw->start_ts == ts)
            WT_STAT_CONN_DATA_INCR(session, cache_hs_key_truncate_rts);
        else
            WT_STAT_CONN_DATA_INCR(session, cache_hs_key_truncate_rts_unstable);
    }
    WT_ERR_NOTFOUND_OK(ret, false);

err:
    __wt_scr_free(session, &hs_key);
    WT_TRET(hs_cursor->close(hs_cursor));
    return (ret);
}

/*
 * __rollback_abort_update --
 *     Abort updates in an update change with timestamps newer than the rollback timestamp. Also,
 *     clear the history store flag for the first stable update in the update.
 */
static int
__rollback_abort_update(WT_SESSION_IMPL *session, WT_ITEM *key, WT_UPDATE *first_upd,
  wt_timestamp_t rollback_timestamp, bool *stable_update_found)
{
    WT_UPDATE *stable_upd, *tombstone, *upd;
    char ts_string[2][WT_TS_INT_STRING_SIZE];

    stable_upd = tombstone = NULL;
    if (stable_update_found != NULL)
        *stable_update_found = false;
    for (upd = first_upd; upd != NULL; upd = upd->next) {
        /* Skip the updates that are aborted. */
        if (upd->txnid == WT_TXN_ABORTED)
            continue;

        if (!__rollback_txn_visible_id(session, upd->txnid) ||
          rollback_timestamp < upd->durable_ts || upd->prepare_state == WT_PREPARE_INPROGRESS) {
            __wt_verbose_multi(session, WT_VERB_RECOVERY_RTS(session),
              "rollback to stable update aborted with txnid: %" PRIu64
              " durable timestamp: %s and stable timestamp: %s, prepared: %s",
              upd->txnid, __wt_timestamp_to_string(upd->durable_ts, ts_string[0]),
              __wt_timestamp_to_string(rollback_timestamp, ts_string[1]),
              rollback_timestamp < upd->durable_ts ? "false" : "true");

            upd->txnid = WT_TXN_ABORTED;
            WT_STAT_CONN_INCR(session, txn_rts_upd_aborted);
        } else {
            /* Valid update is found. */
            stable_upd = upd;
            break;
        }
    }

    /*
     * Clear the history store flags for the stable update to indicate that this update should be
     * written to the history store later. The next time when this update is moved into the history
     * store, it will have a different stop time point.
     */
    if (stable_upd != NULL) {
        if (F_ISSET(stable_upd, WT_UPDATE_HS | WT_UPDATE_TO_DELETE_FROM_HS)) {
            /* Find the update following a stable tombstone. */
            if (stable_upd->type == WT_UPDATE_TOMBSTONE) {
                tombstone = stable_upd;
                for (stable_upd = stable_upd->next; stable_upd != NULL;
                     stable_upd = stable_upd->next) {
                    if (stable_upd->txnid != WT_TXN_ABORTED) {
                        WT_ASSERT(session,
                          stable_upd->type != WT_UPDATE_TOMBSTONE &&
                            F_ISSET(stable_upd, WT_UPDATE_HS | WT_UPDATE_TO_DELETE_FROM_HS));
                        break;
                    }
                }
            }

            /*
             * Delete the first stable update and any newer update from the history store. If the
             * update following the stable tombstone is removed by obsolete check, no need to remove
             * that update from the history store as it has a globally visible tombstone. In that
             * case, it is enough to delete everything up until to the tombstone timestamp.
             */
            WT_RET(__rollback_delete_hs(
              session, key, stable_upd == NULL ? tombstone->start_ts : stable_upd->start_ts));

            /*
             * Clear the history store flags for the first stable update. Otherwise, it will not be
             * moved to history store again.
             */
            if (stable_upd != NULL)
                F_CLR(stable_upd, WT_UPDATE_HS | WT_UPDATE_TO_DELETE_FROM_HS);
            if (tombstone != NULL)
                F_CLR(tombstone, WT_UPDATE_HS | WT_UPDATE_TO_DELETE_FROM_HS);
        }
        if (stable_update_found != NULL)
            *stable_update_found = true;
    }

    return (0);
}

/*
 * __rollback_abort_insert_list --
 *     Apply the update abort check to each entry in an insert skip list. Return how many entries
 *     had stable updates.
 */
static int
__rollback_abort_insert_list(WT_SESSION_IMPL *session, WT_PAGE *page, WT_INSERT_HEAD *head,
  wt_timestamp_t rollback_timestamp, uint32_t *stable_updates_count)
{
    WT_DECL_ITEM(key);
    WT_DECL_RET;
    WT_INSERT *ins;
    uint64_t recno;
    uint8_t *memp;
    bool stable_update_found;

    WT_ERR(
      __wt_scr_alloc(session, page->type == WT_PAGE_ROW_LEAF ? 0 : WT_INTPACK64_MAXSIZE, &key));

    WT_SKIP_FOREACH (ins, head)
        if (ins->upd != NULL) {
            if (page->type == WT_PAGE_ROW_LEAF) {
                key->data = WT_INSERT_KEY(ins);
                key->size = WT_INSERT_KEY_SIZE(ins);
            } else {
                recno = WT_INSERT_RECNO(ins);
                memp = key->mem;
                WT_ERR(__wt_vpack_uint(&memp, 0, recno));
                key->size = WT_PTRDIFF(memp, key->data);
            }
            WT_ERR(__rollback_abort_update(
              session, key, ins->upd, rollback_timestamp, &stable_update_found));
            if (stable_update_found && stable_updates_count != NULL)
                (*stable_updates_count)++;
        }

err:
    __wt_scr_free(session, &key);
    return (ret);
}

/*
 * __rollback_has_stable_update --
 *     Check if an update chain has a stable update on it. Assume the update chain has already been
 *     processed so all we need to do is look for a valid, non-aborted entry.
 */
static bool
__rollback_has_stable_update(WT_UPDATE *upd)
{
    while (upd != NULL && (upd->type == WT_UPDATE_INVALID || upd->txnid == WT_TXN_ABORTED))
        upd = upd->next;
    return (upd != NULL);
}

/*
 * __rollback_col_modify --
 *     Add the provided update to the head of the update list.
 */
static inline int
__rollback_col_modify(WT_SESSION_IMPL *session, WT_REF *ref, WT_UPDATE *upd, uint64_t recno)
{
    WT_CURSOR_BTREE cbt;
    WT_DECL_RET;

    __wt_btcur_init(session, &cbt);
    __wt_btcur_open(&cbt);

    /* Search the page. */
    WT_ERR(__wt_col_search(&cbt, recno, ref, true, NULL));

    /* Apply the modification. */
#ifdef HAVE_DIAGNOSTIC
    WT_ERR(__wt_col_modify(&cbt, recno, NULL, upd, WT_UPDATE_INVALID, true, false));
#else
    WT_ERR(__wt_col_modify(&cbt, recno, NULL, upd, WT_UPDATE_INVALID, true));
#endif

err:
    /* Free any resources that may have been cached in the cursor. */
    WT_TRET(__wt_btcur_close(&cbt, true));

    return (ret);
}

/*
 * __rollback_row_modify --
 *     Add the provided update to the head of the update list.
 */
static inline int
__rollback_row_modify(WT_SESSION_IMPL *session, WT_REF *ref, WT_UPDATE *upd, WT_ITEM *key)
{
    WT_CURSOR_BTREE cbt;
    WT_DECL_RET;

    __wt_btcur_init(session, &cbt);
    __wt_btcur_open(&cbt);

    /* Search the page. */
    WT_ERR(__wt_row_search(&cbt, key, true, ref, true, NULL));

    /* Apply the modification. */
#ifdef HAVE_DIAGNOSTIC
    WT_ERR(__wt_row_modify(&cbt, key, NULL, upd, WT_UPDATE_INVALID, true, false));
#else
    WT_ERR(__wt_row_modify(&cbt, key, NULL, upd, WT_UPDATE_INVALID, true));
#endif

err:
    /* Free any resources that may have been cached in the cursor. */
    WT_TRET(__wt_btcur_close(&cbt, true));

    return (ret);
}

/*
 * __rollback_txn_visible_id --
 *     Check if the transaction id is visible or not.
 */
static bool
__rollback_txn_visible_id(WT_SESSION_IMPL *session, uint64_t id)
{
    WT_CONNECTION_IMPL *conn;

    conn = S2C(session);

    /* If not recovery then assume all the data as visible. */
    if (!F_ISSET(conn, WT_CONN_RECOVERING))
        return (true);

    /*
     * Only full checkpoint writes the metadata with snapshot. If the recovered checkpoint snapshot
     * details are none then return false i.e, updates are visible.
     */
    if (conn->recovery_ckpt_snap_min == WT_TXN_NONE && conn->recovery_ckpt_snap_max == WT_TXN_NONE)
        return (true);

    return (
      __wt_txn_visible_id_snapshot(id, conn->recovery_ckpt_snap_min, conn->recovery_ckpt_snap_max,
        conn->recovery_ckpt_snapshot, conn->recovery_ckpt_snapshot_count));
}

/*
 * __rollback_ondisk_fixup_key --
 *     Abort updates in the history store and replace the on-disk value with an update that
 *     satisfies the given timestamp.
 */
static int
__rollback_ondisk_fixup_key(WT_SESSION_IMPL *session, WT_REF *ref, WT_ROW *rip, uint64_t recno,
  WT_ITEM *row_key, WT_CELL_UNPACK_KV *unpack, wt_timestamp_t rollback_timestamp)
{
    WT_CURSOR *hs_cursor;
    WT_DECL_ITEM(full_value);
    WT_DECL_ITEM(hs_key);
    WT_DECL_ITEM(hs_value);
    WT_DECL_ITEM(key);
    WT_DECL_ITEM(key_string);
    WT_DECL_RET;
    WT_PAGE *page;
    WT_TIME_WINDOW *hs_tw;
    WT_UPDATE *tombstone, *upd;
    wt_timestamp_t hs_durable_ts, hs_start_ts, hs_stop_durable_ts, newer_hs_durable_ts, pinned_ts;
    uint64_t hs_counter, type_full;
    uint32_t hs_btree_id;
    uint8_t *memp;
    uint8_t type;
    char ts_string[4][WT_TS_INT_STRING_SIZE];
    char tw_string[WT_TIME_STRING_SIZE];
    bool valid_update_found;
#ifdef HAVE_DIAGNOSTIC
    bool first_record;
#endif

    page = ref->page;

    hs_cursor = NULL;
    tombstone = upd = NULL;
    hs_durable_ts = hs_start_ts = hs_stop_durable_ts = WT_TS_NONE;
    hs_btree_id = S2BT(session)->id;
    valid_update_found = false;
#ifdef HAVE_DIAGNOSTIC
    first_record = true;
#endif

    /* Allocate buffers for the data store and history store key. */
    WT_ERR(__wt_scr_alloc(session, 0, &hs_key));
    WT_ERR(__wt_scr_alloc(session, 0, &hs_value));

    if (rip != NULL) {
        if (row_key != NULL)
            key = row_key;
        else {
            /* Unpack a row key. */
            WT_ERR(__wt_scr_alloc(session, 0, &key));
            WT_ERR(__wt_row_leaf_key(session, page, rip, key, false));
        }
    } else {
        /* Manufacture a column key. */
        WT_ERR(__wt_scr_alloc(session, WT_INTPACK64_MAXSIZE, &key));
        memp = key->mem;
        WT_ERR(__wt_vpack_uint(&memp, 0, recno));
        key->size = WT_PTRDIFF(memp, key->data);
    }

    WT_ERR(__wt_scr_alloc(session, 0, &key_string));
    __wt_verbose_multi(session, WT_VERB_RECOVERY_RTS(session), "rolling back the on-disk key: %s",
      __wt_key_string(session, key->data, key->size, S2BT(session)->key_format, key_string));

    WT_ERR(__wt_scr_alloc(session, 0, &full_value));
    WT_ERR(__wt_page_cell_data_ref(session, page, unpack, full_value));
    WT_ERR(__wt_buf_set(session, full_value, full_value->data, full_value->size));
    newer_hs_durable_ts = unpack->tw.durable_start_ts;

    __wt_txn_pinned_timestamp(session, &pinned_ts);

    /* Open a history store table cursor. */
    WT_ERR(__wt_curhs_open(session, NULL, &hs_cursor));
    /*
     * Rollback-to-stable operates exclusively (i.e., it is the only active operation in the system)
     * outside the constraints of transactions. Therefore, there is no need for snapshot based
     * visibility checks.
     */
    F_SET(hs_cursor, WT_CURSTD_HS_READ_ALL);

    /*
     * Scan the history store for the given btree and key with maximum start timestamp to let the
     * search point to the last version of the key and start traversing backwards to find out the
     * satisfying record according the given timestamp. Any satisfying history store record is moved
     * into data store and removed from history store. If none of the history store records satisfy
     * the given timestamp, the key is removed from data store.
     */
    hs_cursor->set_key(hs_cursor, 4, hs_btree_id, key, WT_TS_MAX, UINT64_MAX);
    ret = __wt_curhs_search_near_before(session, hs_cursor);
    for (; ret == 0; ret = hs_cursor->prev(hs_cursor)) {
        WT_ERR(hs_cursor->get_key(hs_cursor, &hs_btree_id, hs_key, &hs_start_ts, &hs_counter));

        /* Get current value and convert to full update if it is a modify. */
        WT_ERR(hs_cursor->get_value(
          hs_cursor, &hs_stop_durable_ts, &hs_durable_ts, &type_full, hs_value));
        type = (uint8_t)type_full;

        /* Retrieve the time window from the history cursor. */
        __wt_hs_upd_time_window(hs_cursor, &hs_tw);

        /*
         * We have a tombstone on the history update and it is obsolete according to the timestamp
         * and txnid, so no need to restore it. These obsolete updates are written to the disk when
         * they are not obsolete at the time of reconciliation by an eviction thread and later they
         * become obsolete according to the checkpoint.
         */
        if (__rollback_txn_visible_id(session, hs_tw->stop_txn) &&
          hs_tw->durable_stop_ts <= pinned_ts) {
            __wt_verbose_multi(session, WT_VERB_RECOVERY_RTS(session),
              "history store stop is obsolete with time window: %s and pinned timestamp: %s",
              __wt_time_window_to_string(hs_tw, tw_string),
              __wt_timestamp_to_string(pinned_ts, ts_string[0]));
            WT_ERR(hs_cursor->remove(hs_cursor));
            WT_STAT_CONN_DATA_INCR(session, txn_rts_hs_removed);
            continue;
        }

        /*
         * Do not include history store updates greater than on-disk data store version to construct
         * a full update to restore except when the on-disk update is prepared. Including more
         * recent updates than the on-disk version shouldn't be problem as the on-disk version in
         * history store is always a full update. It is better to not to include those updates as it
         * unnecessarily increases the rollback to stable time.
         *
         * Comparing with timestamps here has no problem unlike in search flow where the timestamps
         * may be reset during reconciliation. RTS detects an on-disk update is unstable based on
         * the written proper timestamp, so comparing against it with history store shouldn't have
         * any problem.
         */
        if (hs_tw->start_ts <= unpack->tw.start_ts || unpack->tw.prepare) {
            if (type == WT_UPDATE_MODIFY)
                WT_ERR(__wt_modify_apply_item(
                  session, S2BT(session)->value_format, full_value, hs_value->data));
            else {
                WT_ASSERT(session, type == WT_UPDATE_STANDARD);
                WT_ERR(__wt_buf_set(session, full_value, hs_value->data, hs_value->size));
            }
        } else
            __wt_verbose_multi(session, WT_VERB_RECOVERY_RTS(session),
              "history store update more recent than on-disk update with time window: %s and type: "
              "%" PRIu8,
              __wt_time_window_to_string(hs_tw, tw_string), type);

        /*
         * Verify the history store timestamps are in order. The start timestamp may be equal to the
         * stop timestamp if the original update's commit timestamp is in order. We may see records
         * newer than or equal to the onpage value if eviction runs concurrently with checkpoint. In
         * that case, don't verify the first record.
         *
         * It is possible during a prepared transaction rollback, the history store update that have
         * its own stop timestamp doesn't get removed leads to duplicate records in history store
         * after further operations on that same key. Rollback to stable should ignore such records
         * for timestamp ordering verification.
         *
         * If we have fixed the missing timestamps, then the newer update reinserted with an older
         * timestamp may have a durable timestamp that is smaller than the current stop durable
         * timestamp.
         *
         * It is possible that there can be an update in the history store with a max stop timestamp
         * in the middle of the same key updates. This occurs when the checkpoint writes the
         * committed prepared update and further updates on that key including the history store
         * changes before the transaction fixes the history store update to have a proper stop
         * timestamp. It is a rare scenario.
         */
        WT_ASSERT(session,
          hs_stop_durable_ts <= newer_hs_durable_ts || hs_start_ts == hs_stop_durable_ts ||
            hs_start_ts == newer_hs_durable_ts || newer_hs_durable_ts == hs_durable_ts ||
            first_record || hs_stop_durable_ts == WT_TS_MAX);

        if (hs_stop_durable_ts < newer_hs_durable_ts)
            WT_STAT_CONN_DATA_INCR(session, txn_rts_hs_stop_older_than_newer_start);

        /*
         * Validate the timestamps in the key and the cell are same. This must be validated only
         * after verifying it's stop time window is not globally visible. The start timestamps of
         * the time window are cleared when they are globally visible and there will be no stop
         * timestamp in the history store whenever a prepared update is written to the data store.
         */
        WT_ASSERT(session,
          (hs_tw->start_ts == WT_TS_NONE || hs_tw->start_ts == hs_start_ts) &&
            (hs_tw->durable_start_ts == WT_TS_NONE || hs_tw->durable_start_ts == hs_durable_ts) &&
            ((hs_tw->durable_stop_ts == 0 && hs_stop_durable_ts == WT_TS_MAX) ||
              hs_tw->durable_stop_ts == hs_stop_durable_ts));

        /*
         * Stop processing when we find a stable update according to the given timestamp and
         * transaction id.
         */
        if (__rollback_txn_visible_id(session, hs_tw->start_txn) &&
          hs_tw->durable_start_ts <= rollback_timestamp) {
            __wt_verbose_multi(session, WT_VERB_RECOVERY_RTS(session),
              "history store update valid with time window: %s, type: %" PRIu8
              " and stable timestamp: %s",
              __wt_time_window_to_string(hs_tw, tw_string), type,
              __wt_timestamp_to_string(rollback_timestamp, ts_string[0]));
            WT_ASSERT(session, unpack->tw.prepare || hs_tw->start_ts <= unpack->tw.start_ts);
            valid_update_found = true;
            break;
        }

        __wt_verbose_multi(session, WT_VERB_RECOVERY_RTS(session),
          "history store update aborted with time window: %s,  type: %" PRIu8
          " and stable timestamp: %s",
          __wt_time_window_to_string(hs_tw, tw_string), type,
          __wt_timestamp_to_string(rollback_timestamp, ts_string[3]));

        /*
         * Start time point of the current record may be used as stop time point of the previous
         * record. Save it to verify against the previous record and check if we need to append the
         * stop time point as a tombstone when we rollback the history store record.
         */
        newer_hs_durable_ts = hs_durable_ts;
#ifdef HAVE_DIAGNOSTIC
        first_record = false;
#endif

        WT_ERR(hs_cursor->remove(hs_cursor));
        WT_STAT_CONN_DATA_INCR(session, txn_rts_hs_removed);
        WT_STAT_CONN_DATA_INCR(session, cache_hs_key_truncate_rts_unstable);
    }

    /*
     * If we found a history value that satisfied the given timestamp, add it to the update list.
     * Otherwise remove the key by adding a tombstone.
     */
    if (valid_update_found) {
        /* Retrieve the time window from the history cursor. */
        __wt_hs_upd_time_window(hs_cursor, &hs_tw);
        WT_ASSERT(session,
          hs_tw->start_ts < unpack->tw.start_ts || hs_tw->start_txn < unpack->tw.start_txn);
        WT_ERR(__wt_upd_alloc(session, full_value, WT_UPDATE_STANDARD, &upd, NULL));

        /*
         * Set the transaction id of updates to WT_TXN_NONE when called from recovery, because the
         * connections write generation will be initialized after rollback to stable and the updates
         * in the cache will be problematic. The transaction id of pages which are in disk will be
         * automatically reset as part of unpacking cell when loaded to cache.
         */
        if (F_ISSET(S2C(session), WT_CONN_RECOVERING))
            upd->txnid = WT_TXN_NONE;
        else
            upd->txnid = hs_tw->start_txn;
        upd->durable_ts = hs_tw->durable_start_ts;
        upd->start_ts = hs_tw->start_ts;
        __wt_verbose_multi(session, WT_VERB_RECOVERY_RTS(session),
          "update restored from history store txnid: %" PRIu64 ", start_ts: %s and durable_ts: %s",
          upd->txnid, __wt_timestamp_to_string(upd->start_ts, ts_string[0]),
          __wt_timestamp_to_string(upd->durable_ts, ts_string[1]));

        /*
         * Set the flag to indicate that this update has been restored from history store for the
         * rollback to stable operation.
         */
        F_SET(upd, WT_UPDATE_RESTORED_FROM_HS);
        WT_STAT_CONN_DATA_INCR(session, txn_rts_hs_restore_updates);

        /*
         * We have a tombstone on the original update chain and it is stable according to the
         * timestamp and txnid, we need to restore that as well.
         */
        if (__rollback_txn_visible_id(session, hs_tw->stop_txn) &&
          hs_tw->durable_stop_ts <= rollback_timestamp) {
            /*
             * The restoring tombstone timestamp must be zero or less than previous update start
             * timestamp.
             */
            WT_ASSERT(session,
              hs_stop_durable_ts == WT_TS_NONE || hs_stop_durable_ts < newer_hs_durable_ts ||
                unpack->tw.prepare);

            WT_ERR(__wt_upd_alloc_tombstone(session, &tombstone, NULL));
            /*
             * Set the transaction id of updates to WT_TXN_NONE when called from recovery, because
             * the connections write generation will be initialized after rollback to stable and the
             * updates in the cache will be problematic. The transaction id of pages which are in
             * disk will be automatically reset as part of unpacking cell when loaded to cache.
             */
            if (F_ISSET(S2C(session), WT_CONN_RECOVERING))
                tombstone->txnid = WT_TXN_NONE;
            else
                tombstone->txnid = hs_tw->stop_txn;
            tombstone->durable_ts = hs_tw->durable_stop_ts;
            tombstone->start_ts = hs_tw->stop_ts;
            __wt_verbose_multi(session, WT_VERB_RECOVERY_RTS(session),
              "tombstone restored from history store txnid: %" PRIu64
              ", start_ts: %s, durable_ts: %s",
              tombstone->txnid, __wt_timestamp_to_string(tombstone->start_ts, ts_string[0]),
              __wt_timestamp_to_string(tombstone->durable_ts, ts_string[1]));

            /*
             * Set the flag to indicate that this update has been restored from history store for
             * the rollback to stable operation.
             */
            F_SET(tombstone, WT_UPDATE_RESTORED_FROM_HS);

            tombstone->next = upd;
            upd = tombstone;
            WT_STAT_CONN_DATA_INCR(session, txn_rts_hs_restore_tombstones);
        }
    } else {
        WT_ERR(__wt_upd_alloc_tombstone(session, &upd, NULL));
        WT_STAT_CONN_DATA_INCR(session, txn_rts_keys_removed);
        __wt_verbose_multi(session, WT_VERB_RECOVERY_RTS(session), "%s", "key removed");
    }

    if (rip != NULL)
        WT_ERR(__rollback_row_modify(session, ref, upd, key));
    else
        WT_ERR(__rollback_col_modify(session, ref, upd, recno));

    /* Finally remove that update from history store. */
    if (valid_update_found) {
        /* Avoid freeing the updates while still in use if hs_cursor->remove fails. */
        upd = tombstone = NULL;

        WT_ERR(hs_cursor->remove(hs_cursor));
        WT_STAT_CONN_DATA_INCR(session, txn_rts_hs_removed);
        WT_STAT_CONN_DATA_INCR(session, cache_hs_key_truncate_rts);
    }

    if (0) {
err:
        WT_ASSERT(session, tombstone == NULL || upd == tombstone);
        __wt_free_update_list(session, &upd);
    }
    __wt_scr_free(session, &full_value);
    __wt_scr_free(session, &hs_key);
    __wt_scr_free(session, &hs_value);
    if (rip == NULL || row_key == NULL)
        __wt_scr_free(session, &key);
    __wt_scr_free(session, &key_string);
    if (hs_cursor != NULL)
        WT_TRET(hs_cursor->close(hs_cursor));
    return (ret);
}

/*
 * __rollback_abort_ondisk_kv --
 *     Fix the on-disk K/V version according to the given timestamp.
 */
static int
__rollback_abort_ondisk_kv(WT_SESSION_IMPL *session, WT_REF *ref, WT_ROW *rip, uint64_t recno,
  WT_ITEM *row_key, WT_CELL_UNPACK_KV *vpack, wt_timestamp_t rollback_timestamp,
  bool *is_ondisk_stable)
{
    WT_DECL_ITEM(key);
    WT_DECL_ITEM(key_string);
    WT_DECL_ITEM(tmp);
    WT_DECL_RET;
    WT_PAGE *page;
    WT_UPDATE *upd;
    uint8_t *memp;
    char ts_string[5][WT_TS_INT_STRING_SIZE];
    bool prepared;

    page = ref->page;
    upd = NULL;

    /* Initialize the on-disk stable version flag. */
    if (is_ondisk_stable != NULL)
        *is_ondisk_stable = false;

    prepared = vpack->tw.prepare;
    if (WT_IS_HS(session->dhandle)) {
        /*
         * Abort the history store update with stop durable timestamp greater than the stable
         * timestamp or the updates with max stop timestamp which implies that they are associated
         * with prepared transactions.
         */
        if (vpack->tw.durable_stop_ts > rollback_timestamp || vpack->tw.stop_ts == WT_TS_MAX) {
            __wt_verbose_multi(session, WT_VERB_RECOVERY_RTS(session),
              "hs update aborted with start durable/commit timestamp: %s, %s, stop durable/commit "
              "timestamp: %s, %s and stable timestamp: %s",
              __wt_timestamp_to_string(vpack->tw.durable_start_ts, ts_string[0]),
              __wt_timestamp_to_string(vpack->tw.start_ts, ts_string[1]),
              __wt_timestamp_to_string(vpack->tw.durable_stop_ts, ts_string[2]),
              __wt_timestamp_to_string(vpack->tw.stop_ts, ts_string[3]),
              __wt_timestamp_to_string(rollback_timestamp, ts_string[4]));
            WT_RET(__wt_upd_alloc_tombstone(session, &upd, NULL));
            WT_STAT_CONN_DATA_INCR(session, txn_rts_sweep_hs_keys);
        } else
            return (0);
    } else if (vpack->tw.durable_start_ts > rollback_timestamp ||
      !__rollback_txn_visible_id(session, vpack->tw.start_txn) ||
      (!WT_TIME_WINDOW_HAS_STOP(&vpack->tw) && prepared)) {
        __wt_verbose_multi(session, WT_VERB_RECOVERY_RTS(session),
          "on-disk update aborted with start durable timestamp: %s, commit timestamp: %s, "
          "prepared: %s, stable timestamp: %s and txnid : %" PRIu64,
          __wt_timestamp_to_string(vpack->tw.durable_start_ts, ts_string[0]),
          __wt_timestamp_to_string(vpack->tw.start_ts, ts_string[1]), prepared ? "true" : "false",
          __wt_timestamp_to_string(rollback_timestamp, ts_string[2]), vpack->tw.start_txn);
        if (!F_ISSET(S2C(session), WT_CONN_IN_MEMORY))
            return (__rollback_ondisk_fixup_key(
              session, ref, rip, recno, row_key, vpack, rollback_timestamp));
        else {
            /*
             * In-memory database don't have a history store to provide a stable update, so remove
             * the key. Note that an in-memory database will have saved old values in the update
             * chain, so we should only get here for a key/value that never existed at all as of the
             * rollback timestamp; thus, deleting it is the correct response.
             */
            WT_RET(__wt_upd_alloc_tombstone(session, &upd, NULL));
            WT_STAT_CONN_DATA_INCR(session, txn_rts_keys_removed);
        }
    } else if (WT_TIME_WINDOW_HAS_STOP(&vpack->tw) &&
      (vpack->tw.durable_stop_ts > rollback_timestamp ||
        !__rollback_txn_visible_id(session, vpack->tw.stop_txn) || prepared)) {
        /*
         * For prepared transactions, it is possible that both the on-disk key start and stop time
         * windows can be the same. To abort these updates, check for any stable update from history
         * store or remove the key.
         */
        if (vpack->tw.start_ts == vpack->tw.stop_ts &&
          vpack->tw.durable_start_ts == vpack->tw.durable_stop_ts &&
          vpack->tw.start_txn == vpack->tw.stop_txn) {
            WT_ASSERT(session, prepared == true);
            if (!F_ISSET(S2C(session), WT_CONN_IN_MEMORY))
                return (__rollback_ondisk_fixup_key(
                  session, ref, rip, recno, row_key, vpack, rollback_timestamp));
            else {
                /*
                 * In-memory database don't have a history store to provide a stable update, so
                 * remove the key.
                 */
                WT_RET(__wt_upd_alloc_tombstone(session, &upd, NULL));
                WT_STAT_CONN_DATA_INCR(session, txn_rts_keys_removed);
            }
        } else {
            /*
             * Clear the remove operation from the key by inserting the original on-disk value as a
             * standard update.
             */
            WT_RET(__wt_scr_alloc(session, 0, &tmp));
            if ((ret = __wt_page_cell_data_ref(session, page, vpack, tmp)) == 0)
                ret = __wt_upd_alloc(session, tmp, WT_UPDATE_STANDARD, &upd, NULL);
            __wt_scr_free(session, &tmp);
            WT_RET(ret);

            /*
             * Set the transaction id of updates to WT_TXN_NONE when called from recovery, because
             * the connections write generation will be initialized after rollback to stable and the
             * updates in the cache will be problematic. The transaction id of pages which are in
             * disk will be automatically reset as part of unpacking cell when loaded to cache.
             */
            if (F_ISSET(S2C(session), WT_CONN_RECOVERING))
                upd->txnid = WT_TXN_NONE;
            else
                upd->txnid = vpack->tw.start_txn;
            upd->durable_ts = vpack->tw.durable_start_ts;
            upd->start_ts = vpack->tw.start_ts;
            F_SET(upd, WT_UPDATE_RESTORED_FROM_DS);
            WT_STAT_CONN_DATA_INCR(session, txn_rts_keys_restored);
            __wt_verbose_multi(session, WT_VERB_RECOVERY_RTS(session),
              "key restored with commit timestamp: %s, durable timestamp: %s, stable timestamp: "
              "%s, "
              "txnid: %" PRIu64
              " and removed commit timestamp: %s, durable timestamp: %s, txnid: %" PRIu64
              ", prepared: %s",
              __wt_timestamp_to_string(upd->start_ts, ts_string[0]),
              __wt_timestamp_to_string(upd->durable_ts, ts_string[1]),
              __wt_timestamp_to_string(rollback_timestamp, ts_string[2]), upd->txnid,
              __wt_timestamp_to_string(vpack->tw.stop_ts, ts_string[3]),
              __wt_timestamp_to_string(vpack->tw.durable_stop_ts, ts_string[4]), vpack->tw.stop_txn,
              prepared ? "true" : "false");
        }
    } else {
        /* Stable version according to the timestamp. */
        if (is_ondisk_stable != NULL)
            *is_ondisk_stable = true;
        return (0);
    }

    if (rip != NULL) {
        if (row_key != NULL)
            key = row_key;
        else {
            /* Unpack a row key. */
            WT_ERR(__wt_scr_alloc(session, 0, &key));
            WT_ERR(__wt_row_leaf_key(session, page, rip, key, false));
        }
    } else {
        /* Manufacture a column key. */
        WT_ERR(__wt_scr_alloc(session, WT_INTPACK64_MAXSIZE, &key));
        memp = key->mem;
        WT_ERR(__wt_vpack_uint(&memp, 0, recno));
        key->size = WT_PTRDIFF(memp, key->data);
    }

    WT_ERR(__wt_scr_alloc(session, 0, &key_string));
    __wt_verbose_multi(session, WT_VERB_RECOVERY_RTS(session), "removing the key%s: %s",
      upd->type == WT_UPDATE_TOMBSTONE ? "" : " tombstone",
      __wt_key_string(session, key->data, key->size, S2BT(session)->key_format, key_string));

    if (rip != NULL)
        WT_ERR(__rollback_row_modify(session, ref, upd, key));
    else
        WT_ERR(__rollback_col_modify(session, ref, upd, recno));

    if (0) {
err:
        __wt_free(session, upd);
    }
    if (rip == NULL || row_key == NULL)
        __wt_scr_free(session, &key);
    __wt_scr_free(session, &key_string);
    return (ret);
}

/*
 * __rollback_abort_col_var --
 *     Abort updates on a variable length col leaf page with timestamps newer than the rollback
 *     timestamp.
 */
static int
__rollback_abort_col_var(WT_SESSION_IMPL *session, WT_REF *ref, wt_timestamp_t rollback_timestamp)
{
    WT_CELL *kcell;
    WT_CELL_UNPACK_KV unpack;
    WT_COL *cip;
    WT_INSERT *ins;
    WT_INSERT_HEAD *inshead;
    WT_PAGE *page;
    uint64_t ins_recno, recno, rle;
    uint32_t i, j, stable_updates_count;
    bool is_ondisk_stable;

    page = ref->page;
    /*
     * If a disk image exists, start from the provided recno; or else start from 0.
     */
    if (page->dsk != NULL)
        recno = page->dsk->recno;
    else
        recno = 0;

    /* Review the changes to the original on-page data items. */
    WT_COL_FOREACH (page, cip, i) {
        stable_updates_count = 0;

        if ((inshead = WT_COL_UPDATE(page, cip)) != NULL)
            WT_RET(__rollback_abort_insert_list(
              session, page, inshead, rollback_timestamp, &stable_updates_count));

        if (page->dsk != NULL) {
            /* Unpack the cell. We need its RLE count whether or not we're going to iterate it. */
            kcell = WT_COL_PTR(page, cip);
            __wt_cell_unpack_kv(session, page->dsk, kcell, &unpack);
            rle = __wt_cell_rle(&unpack);

            /*
             * Each key whose on-disk value is not stable and has no stable update on the update
             * list must be processed downstream.
             *
             * If we can determine that the cell's on-disk value is stable, we can skip iterating
             * over the cell; likewise, if we can determine that every key in the cell has a stable
             * update on the update list, we can skip the iteration. Otherwise we have to try each
             * key.
             *
             * If the on-disk cell is deleted, it is stable, because cells only appear as deleted
             * when there is no older value that might need to be restored.
             *
             * Note that in a purely timestamped world, the presence of any stable update for any
             * key in the cell means the on-disk value must be stable, because the update must be
             * newer than the on-disk value. However, this is no longer true if the stable update
             * has no timestamp. It may also not be true if the on-disk value is prepared, or other
             * corner cases. Therefore, we must iterate the cell unless _every_ key has a stable
             * update.
             *
             * We can, however, stop iterating as soon as the downstream code reports back that the
             * on-disk value is actually stable.
             */
            if (unpack.type == WT_CELL_DEL)
                WT_STAT_CONN_DATA_INCR(session, txn_rts_delete_rle_skipped);
            else if (stable_updates_count == rle)
                WT_STAT_CONN_DATA_INCR(session, txn_rts_stable_rle_skipped);
            else {
                j = 0;
                if (inshead != NULL) {
                    WT_SKIP_FOREACH (ins, inshead) {
                        /* If the update list goes past the end of the cell, something's wrong. */
                        WT_ASSERT(session, j < rle);
                        ins_recno = WT_INSERT_RECNO(ins);
                        /* Process all the keys before this update. */
                        while (recno + j < ins_recno) {
                            WT_RET(__rollback_abort_ondisk_kv(session, ref, NULL, recno + j, NULL,
                              &unpack, rollback_timestamp, &is_ondisk_stable));
                            /* We can stop right away if the on-disk version is stable. */
                            if (is_ondisk_stable) {
                                if (rle > 1)
                                    WT_STAT_CONN_DATA_INCR(session, txn_rts_stable_rle_skipped);
                                goto stop;
                            }
                            j++;
                        }
                        /* If this key has a stable update, skip over it. */
                        if (recno + j == ins_recno && __rollback_has_stable_update(ins->upd))
                            j++;
                    }
                }
                /* Process the rest of the keys. */
                while (j < rle) {
                    WT_RET(__rollback_abort_ondisk_kv(session, ref, NULL, recno + j, NULL, &unpack,
                      rollback_timestamp, &is_ondisk_stable));
                    /* We can stop right away if the on-disk version is stable. */
                    if (is_ondisk_stable) {
                        if (rle > 1)
                            WT_STAT_CONN_DATA_INCR(session, txn_rts_stable_rle_skipped);
                        goto stop;
                    }
                    j++;
                }
            }
stop:
            recno += rle;
        }
    }

    /* Review the append list */
    if ((inshead = WT_COL_APPEND(page)) != NULL)
        WT_RET(__rollback_abort_insert_list(session, page, inshead, rollback_timestamp, NULL));

    return (0);
}

/*
 * __rollback_abort_col_fix_one --
 *     Handle one possibly unstable on-disk time window.
 */
static int
__rollback_abort_col_fix_one(WT_SESSION_IMPL *session, WT_REF *ref, uint32_t tw,
  uint32_t recno_offset, wt_timestamp_t rollback_timestamp)
{
    WT_BTREE *btree;
    WT_CELL *cell;
    WT_CELL_UNPACK_KV unpack;
    WT_PAGE *page;
    uint8_t value;

    btree = S2BT(session);
    page = ref->page;

    /* Unpack the cell to get the time window. */
    cell = WT_COL_FIX_TW_CELL(page, &page->pg_fix_tws[tw]);
    __wt_cell_unpack_kv(session, page->dsk, cell, &unpack);

    /* Fake up the value (which is not physically in the cell) in case it's wanted. */
    value = __bit_getv(page->pg_fix_bitf, recno_offset, btree->bitcnt);
    unpack.data = &value;
    unpack.size = 1;

    return (__rollback_abort_ondisk_kv(session, ref, NULL, page->dsk->recno + recno_offset, NULL,
      &unpack, rollback_timestamp, NULL));
}

/*
 * __rollback_abort_col_fix --
 *     Abort updates on a fixed length col leaf page with timestamps newer than the rollback
 *     timestamp.
 */
static int
__rollback_abort_col_fix(WT_SESSION_IMPL *session, WT_REF *ref, wt_timestamp_t rollback_timestamp)
{
    WT_INSERT *ins;
    WT_INSERT_HEAD *inshead;
    WT_PAGE *page;
    uint32_t ins_recno_offset, recno_offset, numtws, tw;

    page = ref->page;

    /*
     * Review the changes to the original on-page data items. Note that while this can report back
     * to us whether it saw a stable update, that information doesn't do us any good -- unlike in
     * VLCS where the uniformity of cells lets us reason about the timestamps of all of them based
     * on the timestamp of an update to any of them, in FLCS everything is just thrown together, so
     * we'll need to iterate over all the keys anyway.
     */
    if ((inshead = WT_COL_UPDATE_SINGLE(page)) != NULL)
        WT_RET(__rollback_abort_insert_list(session, page, inshead, rollback_timestamp, NULL));

    /*
     * Iterate over all the keys, stopping only on keys that (a) have a time window on disk, and
     * also (b) do not have a stable update remaining in the update list. Keys with no on-disk time
     * window are stable. And we must not try to adjust the on-disk value for keys with stable
     * updates, because the downstream code assumes that has already been checked and in some cases
     * (e.g. in-memory databases) the wrong thing will happen.
     *
     * Iterate over the update list and carry along the iteration over the time window list in
     * parallel, even though the code would perhaps make more sense the other way around, because
     * this allows using the skiplist iterator macro instead of an open-coded mess.
     */
    numtws = WT_COL_FIX_TWS_SET(page) ? page->pg_fix_numtws : 0;
    WT_ASSERT(session, numtws == 0 || page->dsk != NULL);
    tw = 0;
    if (inshead != NULL) {
        WT_SKIP_FOREACH (ins, inshead) {
            /* Process all the keys before this update entry. */
            ins_recno_offset = (uint32_t)(WT_INSERT_RECNO(ins) - ref->ref_recno);
            while (tw < numtws &&
              (recno_offset = page->pg_fix_tws[tw].recno_offset) < ins_recno_offset) {

                WT_RET(
                  __rollback_abort_col_fix_one(session, ref, tw, recno_offset, rollback_timestamp));
                tw++;
            }
            /* If this key has a stable update, skip over it. */
            if (tw < numtws && page->pg_fix_tws[tw].recno_offset == ins_recno_offset &&
              ins->upd != NULL && __rollback_has_stable_update(ins->upd))
                tw++;
        }
    }
    /* Process the rest of the keys with time windows. */
    while (tw < numtws) {
        recno_offset = page->pg_fix_tws[tw].recno_offset;
        WT_RET(__rollback_abort_col_fix_one(session, ref, tw, recno_offset, rollback_timestamp));
        tw++;
    }

    /* Review the append list. */
    if ((inshead = WT_COL_APPEND(page)) != NULL)
        WT_RET(__rollback_abort_insert_list(session, page, inshead, rollback_timestamp, NULL));

    return (0);
}

/*
 * __rollback_abort_row_leaf --
 *     Abort updates on a row leaf page with timestamps newer than the rollback timestamp.
 */
static int
__rollback_abort_row_leaf(WT_SESSION_IMPL *session, WT_REF *ref, wt_timestamp_t rollback_timestamp)
{
    WT_CELL_UNPACK_KV *vpack, _vpack;
    WT_DECL_ITEM(key);
    WT_DECL_RET;
    WT_INSERT_HEAD *insert;
    WT_PAGE *page;
    WT_ROW *rip;
    WT_UPDATE *upd;
    uint32_t i;
    bool have_key, stable_update_found;

    page = ref->page;

    WT_RET(__wt_scr_alloc(session, 0, &key));

    /*
     * Review the insert list for keys before the first entry on the disk page.
     */
    if ((insert = WT_ROW_INSERT_SMALLEST(page)) != NULL)
        WT_ERR(__rollback_abort_insert_list(session, page, insert, rollback_timestamp, NULL));

    /*
     * Review updates that belong to keys that are on the disk image, as well as for keys inserted
     * since the page was read from disk.
     */
    WT_ROW_FOREACH (page, rip, i) {
        stable_update_found = false;
        if ((upd = WT_ROW_UPDATE(page, rip)) != NULL) {
            WT_ERR(__wt_row_leaf_key(session, page, rip, key, false));
            WT_ERR(
              __rollback_abort_update(session, key, upd, rollback_timestamp, &stable_update_found));
            have_key = true;
        } else
            have_key = false;

        if ((insert = WT_ROW_INSERT(page, rip)) != NULL)
            WT_ERR(__rollback_abort_insert_list(session, page, insert, rollback_timestamp, NULL));

        /*
         * If there is no stable update found in the update list, abort any on-disk value.
         */
        if (!stable_update_found) {
            vpack = &_vpack;
            __wt_row_leaf_value_cell(session, page, rip, vpack);
            WT_ERR(__rollback_abort_ondisk_kv(
              session, ref, rip, 0, have_key ? key : NULL, vpack, rollback_timestamp, NULL));
        }
    }

err:
    __wt_scr_free(session, &key);
    return (ret);
}

/*
 * __rollback_get_ref_max_durable_timestamp --
 *     Returns the ref aggregated max durable timestamp. The max durable timestamp is calculated
 *     between both start and stop durable timestamps except for history store, because most of the
 *     history store updates have stop timestamp either greater or equal to the start timestamp
 *     except for the updates written for the prepared updates on the data store. To abort the
 *     updates with no stop timestamp, we must include the newest stop timestamp also into the
 *     calculation of maximum durable timestamp of the history store.
 */
static wt_timestamp_t
__rollback_get_ref_max_durable_timestamp(WT_SESSION_IMPL *session, WT_TIME_AGGREGATE *ta)
{
    if (WT_IS_HS(session->dhandle))
        return (WT_MAX(ta->newest_stop_durable_ts, ta->newest_stop_ts));
    return (WT_MAX(ta->newest_start_durable_ts, ta->newest_stop_durable_ts));
}

/*
 * __rollback_page_needs_abort --
 *     Check whether the page needs rollback, returning true if the page has modifications newer
 *     than the given timestamp.
 */
static bool
__rollback_page_needs_abort(
  WT_SESSION_IMPL *session, WT_REF *ref, wt_timestamp_t rollback_timestamp)
{
    WT_ADDR *addr;
    WT_CELL_UNPACK_ADDR vpack;
    WT_MULTI *multi;
    WT_PAGE_MODIFY *mod;
    wt_timestamp_t durable_ts;
    uint64_t newest_txn;
    uint32_t i;
    char ts_string[WT_TS_INT_STRING_SIZE];
    const char *tag;
    bool prepared, result;

    addr = ref->addr;
    mod = ref->page == NULL ? NULL : ref->page->modify;
    durable_ts = WT_TS_NONE;
    newest_txn = WT_TXN_NONE;
    tag = "undefined state";
    prepared = result = false;

    /*
     * The rollback operation should be performed on this page when any one of the following is
     * greater than the given timestamp or during recovery if the newest transaction id on the page
     * is greater than or equal to recovered checkpoint snapshot min:
     * 1. The reconciled replace page max durable timestamp.
     * 2. The reconciled multi page max durable timestamp.
     * 3. For just-instantiated deleted pages that have not otherwise been modified, the durable
     *    timestamp in the page delete information. This timestamp isn't reflected in the address's
     *    time aggregate.
     * 4. The on page address max durable timestamp.
     * 5. The off page address max durable timestamp.
     */
    if (mod != NULL && mod->rec_result == WT_PM_REC_REPLACE) {
        tag = "reconciled replace block";
        durable_ts = __rollback_get_ref_max_durable_timestamp(session, &mod->mod_replace.ta);
        prepared = mod->mod_replace.ta.prepare;
        result = (durable_ts > rollback_timestamp) || prepared;
    } else if (mod != NULL && mod->rec_result == WT_PM_REC_MULTIBLOCK) {
        tag = "reconciled multi block";
        /* Calculate the max durable timestamp by traversing all multi addresses. */
        for (multi = mod->mod_multi, i = 0; i < mod->mod_multi_entries; ++multi, ++i) {
            durable_ts = WT_MAX(
              durable_ts, __rollback_get_ref_max_durable_timestamp(session, &multi->addr.ta));
            if (multi->addr.ta.prepare)
                prepared = true;
        }
        result = (durable_ts > rollback_timestamp) || prepared;
    } else if (mod != NULL && mod->instantiated && !__wt_page_is_modified(ref->page) &&
      ref->page_del != NULL) {
        tag = "page_del info";
        durable_ts = ref->page_del->durable_timestamp;
        prepared = ref->page_del->prepare_state == WT_PREPARE_INPROGRESS ||
          ref->page_del->prepare_state == WT_PREPARE_LOCKED;
        newest_txn = ref->page_del->txnid;
        result = (durable_ts > rollback_timestamp) || prepared ||
          WT_CHECK_RECOVERY_FLAG_TXNID(session, newest_txn);
    } else if (!__wt_off_page(ref->home, addr)) {
        tag = "on page cell";
        /* Check if the page is obsolete using the page disk address. */
        __wt_cell_unpack_addr(session, ref->home->dsk, (WT_CELL *)addr, &vpack);
        durable_ts = __rollback_get_ref_max_durable_timestamp(session, &vpack.ta);
        prepared = vpack.ta.prepare;
        newest_txn = vpack.ta.newest_txn;
        result = (durable_ts > rollback_timestamp) || prepared ||
          WT_CHECK_RECOVERY_FLAG_TXNID(session, newest_txn);
    } else if (addr != NULL) {
        tag = "address";
        durable_ts = __rollback_get_ref_max_durable_timestamp(session, &addr->ta);
        prepared = addr->ta.prepare;
        newest_txn = addr->ta.newest_txn;
        result = (durable_ts > rollback_timestamp) || prepared ||
          WT_CHECK_RECOVERY_FLAG_TXNID(session, newest_txn);
    }

    __wt_verbose_multi(session, WT_VERB_RECOVERY_RTS(session),
      "%p: page with %s durable timestamp: %s, newest txn: %" PRIu64
      " and prepared updates: %s needs abort: %s",
      (void *)ref, tag, __wt_timestamp_to_string(durable_ts, ts_string), newest_txn,
      prepared ? "true" : "false", result ? "true" : "false");

    return (result);
}

/*
 * __rollback_abort_updates --
 *     Abort updates on this page newer than the timestamp.
 */
static int
__rollback_abort_updates(WT_SESSION_IMPL *session, WT_REF *ref, wt_timestamp_t rollback_timestamp)
{
    WT_PAGE *page;

    /*
     * If we have a ref with clean page, find out whether the page has any modifications that are
     * newer than the given timestamp. As eviction writes the newest version to page, even a clean
     * page may also contain modifications that need rollback.
     */
    page = ref->page;
    if (!__wt_page_is_modified(page) &&
      !__rollback_page_needs_abort(session, ref, rollback_timestamp)) {
        __wt_verbose_multi(session, WT_VERB_RECOVERY_RTS(session), "%p: page skipped", (void *)ref);
        return (0);
    }

    WT_STAT_CONN_INCR(session, txn_rts_pages_visited);
    __wt_verbose_multi(session, WT_VERB_RECOVERY_RTS(session),
      "%p: page rolled back when page is modified: %s", (void *)ref,
      __wt_page_is_modified(page) ? "true" : "false");

    switch (page->type) {
    case WT_PAGE_COL_FIX:
        WT_RET(__rollback_abort_col_fix(session, ref, rollback_timestamp));
        break;
    case WT_PAGE_COL_VAR:
        WT_RET(__rollback_abort_col_var(session, ref, rollback_timestamp));
        break;
    case WT_PAGE_ROW_LEAF:
        WT_RET(__rollback_abort_row_leaf(session, ref, rollback_timestamp));
        break;
    case WT_PAGE_COL_INT:
    case WT_PAGE_ROW_INT:
        /* This function is not called for internal pages. */
        WT_ASSERT(session, false);
        /* Fall through. */
    default:
        WT_RET(__wt_illegal_value(session, page->type));
    }

    /* Mark the page as dirty to reconcile the page. */
    if (page->modify)
        __wt_page_modify_set(session, page);
    return (0);
}

/*
 * __rollback_to_stable_page_skip --
 *     Skip if rollback to stable doesn't require reading this page.
 */
static int
__rollback_to_stable_page_skip(
  WT_SESSION_IMPL *session, WT_REF *ref, void *context, bool visible_all, bool *skipp)
{
    WT_PAGE_DELETED *page_del;
    wt_timestamp_t rollback_timestamp;

    rollback_timestamp = *(wt_timestamp_t *)context;
    WT_UNUSED(visible_all);

    *skipp = false; /* Default to reading */

    /*
     * Skip pages truncated at or before the RTS timestamp. (We could read the page, but that would
     * unnecessarily instantiate it). If the page has no fast-delete information, that means either
     * it was discarded because the delete is globally visible, or the internal page holding the
     * cell was an old format page so none was loaded. In the latter case we should skip the page as
     * there's no way to get correct behavior and skipping matches the historic behavior. Note that
     * eviction is running; we must lock the WT_REF before examining the fast-delete information.
     */
    if (ref->state == WT_REF_DELETED &&
      WT_REF_CAS_STATE(session, ref, WT_REF_DELETED, WT_REF_LOCKED)) {
        page_del = ref->page_del;
        if (page_del == NULL ||
          (__rollback_txn_visible_id(session, page_del->txnid) &&
            page_del->durable_timestamp <= rollback_timestamp)) {
<<<<<<< HEAD
            __wt_verbose_multi(session, WT_VERB_RECOVERY_RTS(session),
              "%p: deleted page walk skipped", (void *)ref);
            WT_STAT_CONN_INCR(session, txn_rts_tree_walk_skip_pages);
=======
            /*
             * We should never see a prepared truncate here; not at recovery time because prepared
             * truncates can't be written to disk, and not during a runtime RTS either because it
             * should not be possible to do that with an unresolved prepared transaction.
             */
            WT_ASSERT(session,
              page_del == NULL || page_del->prepare_state == WT_PREPARE_INIT ||
                page_del->prepare_state == WT_PREPARE_RESOLVED);
>>>>>>> d619c325
            *skipp = true;
        }
        WT_REF_SET_STATE(ref, WT_REF_DELETED);
        return (0);
    }

    /* Otherwise, if the page state is other than on disk, we want to look at it. */
    if (ref->state != WT_REF_DISK)
        return (0);

    /*
     * Check whether this on-disk page has any updates to be aborted. We are not holding a hazard
     * reference on the page and so we rely on there being no other threads of control in the tree,
     * that is, eviction ignores WT_REF_DISK pages and no other thread is reading pages, this page
     * cannot change state from on-disk to something else.
     */
    if (!__rollback_page_needs_abort(session, ref, rollback_timestamp)) {
        *skipp = true;
        __wt_verbose_multi(
          session, WT_VERB_RECOVERY_RTS(session), "%p: page walk skipped", (void *)ref);
        WT_STAT_CONN_INCR(session, txn_rts_tree_walk_skip_pages);
    }

    return (0);
}

/*
 * __rollback_to_stable_btree_walk --
 *     Called for each open handle - choose to either skip or wipe the commits
 */
static int
__rollback_to_stable_btree_walk(WT_SESSION_IMPL *session, wt_timestamp_t rollback_timestamp)
{
    WT_DECL_RET;
    WT_REF *ref;

    /* Walk the tree, marking commits aborted where appropriate. */
    ref = NULL;
    while (
      (ret = __wt_tree_walk_custom_skip(session, &ref, __rollback_to_stable_page_skip,
         &rollback_timestamp, WT_READ_NO_EVICT | WT_READ_WONT_NEED | WT_READ_VISIBLE_ALL)) == 0 &&
      ref != NULL)
        if (F_ISSET(ref, WT_REF_FLAG_LEAF))
            WT_RET(__rollback_abort_updates(session, ref, rollback_timestamp));

    return (ret);
}

/*
 * __rollback_to_stable_btree --
 *     Called for each object handle - choose to either skip or wipe the commits
 */
static int
__rollback_to_stable_btree(WT_SESSION_IMPL *session, wt_timestamp_t rollback_timestamp)
{
    WT_BTREE *btree;
    WT_CONNECTION_IMPL *conn;

    btree = S2BT(session);
    conn = S2C(session);

    __wt_verbose_multi(session, WT_VERB_RECOVERY_RTS(session),
      "rollback to stable connection logging enabled: %s and btree logging enabled: %s",
      FLD_ISSET(conn->log_flags, WT_CONN_LOG_ENABLED) ? "true" : "false",
      F_ISSET(btree, WT_BTREE_LOGGED) ? "true" : "false");

    /* Files with commit-level durability (without timestamps), don't get their commits wiped. */
    if (F_ISSET(btree, WT_BTREE_LOGGED))
        return (0);

    /* There is never anything to do for checkpoint handles. */
    if (WT_READING_CHECKPOINT(session))
        return (0);

    /* There is nothing to do on an empty tree. */
    if (btree->root.page == NULL)
        return (0);

    return (__rollback_to_stable_btree_walk(session, rollback_timestamp));
}

/*
 * __rollback_to_stable_check --
 *     Check to the extent possible that the rollback request is reasonable.
 */
static int
__rollback_to_stable_check(WT_SESSION_IMPL *session)
{
    WT_CONNECTION_IMPL *conn;
    WT_DECL_RET;
    WT_SESSION_IMPL *session_in_list;
    uint32_t i, session_cnt;
    bool cursor_active, txn_active;

    conn = S2C(session);
    cursor_active = txn_active = false;

    WT_STAT_CONN_INCR(session, txn_walk_sessions);

    /*
     * Help the user comply with the requirement there be no concurrent user operations. It is okay
     * to have a transaction in the prepared state.
     *
     * WT_TXN structures are allocated and freed as sessions are activated and closed. Lock the
     * session open/close to ensure we don't race. This call is a rarely used RTS-only function,
     * acquiring the lock shouldn't be an issue.
     */
    __wt_spin_lock(session, &conn->api_lock);

    WT_ORDERED_READ(session_cnt, conn->session_cnt);
    for (i = 0, session_in_list = conn->sessions; i < session_cnt; i++, session_in_list++) {

        /* Skip inactive or internal sessions. */
        if (!session_in_list->active || F_ISSET(session_in_list, WT_SESSION_INTERNAL))
            continue;

        /* Check if a user session has a running transaction. */
        if (F_ISSET(session_in_list->txn, WT_TXN_RUNNING)) {
            txn_active = true;
            break;
        }

        /* Check if a user session has an active file cursor. */
        if (session_in_list->ncursors != 0) {
            cursor_active = true;
            break;
        }
    }
    __wt_spin_unlock(session, &conn->api_lock);

    /*
     * A new cursor may be positioned or a transaction may start after we return from this call and
     * callers should be aware of this limitation.
     */
    if (cursor_active)
        WT_RET_MSG(session, EBUSY, "rollback_to_stable illegal with active file cursors");
    if (txn_active) {
        ret = EBUSY;
        WT_TRET(__wt_verbose_dump_txn(session));
        WT_RET_MSG(session, ret, "rollback_to_stable illegal with active transactions");
    }
    return (0);
}

/*
 * __rollback_to_stable_btree_hs_truncate --
 *     Wipe all history store updates for the btree (non-timestamped tables)
 */
static int
__rollback_to_stable_btree_hs_truncate(WT_SESSION_IMPL *session, uint32_t btree_id)
{
    WT_CURSOR *hs_cursor_start, *hs_cursor_stop;
    WT_DECL_ITEM(hs_key);
    WT_DECL_RET;
    WT_SESSION *truncate_session;
    wt_timestamp_t hs_start_ts;
    uint64_t hs_counter;
    uint32_t hs_btree_id;

    hs_cursor_start = hs_cursor_stop = NULL;
    hs_btree_id = 0;
    truncate_session = (WT_SESSION *)session;

    WT_RET(__wt_scr_alloc(session, 0, &hs_key));

    /* Open a history store start cursor. */
    WT_ERR(__wt_curhs_open(session, NULL, &hs_cursor_start));
    F_SET(hs_cursor_start, WT_CURSTD_HS_READ_COMMITTED);

    hs_cursor_start->set_key(hs_cursor_start, 1, btree_id);
    WT_ERR_NOTFOUND_OK(__wt_curhs_search_near_after(session, hs_cursor_start), true);
    if (ret == WT_NOTFOUND) {
        ret = 0;
        goto done;
    }

    /* Open a history store stop cursor. */
    WT_ERR(__wt_curhs_open(session, NULL, &hs_cursor_stop));
    F_SET(hs_cursor_stop, WT_CURSTD_HS_READ_COMMITTED | WT_CURSTD_HS_READ_ACROSS_BTREE);

    hs_cursor_stop->set_key(hs_cursor_stop, 1, btree_id + 1);
    WT_ERR_NOTFOUND_OK(__wt_curhs_search_near_after(session, hs_cursor_stop), true);

#ifdef HAVE_DIAGNOSTIC
    /* If we get not found, we are at the largest btree id in the history store. */
    if (ret == 0) {
        hs_cursor_stop->get_key(hs_cursor_stop, &hs_btree_id, hs_key, &hs_start_ts, &hs_counter);
        WT_ASSERT(session, hs_btree_id > btree_id);
    }
#endif

    do {
        WT_ASSERT(session, ret == WT_NOTFOUND || hs_btree_id > btree_id);

        WT_ERR_NOTFOUND_OK(hs_cursor_stop->prev(hs_cursor_stop), true);
        /* We can find the start point then we must be able to find the stop point. */
        if (ret == WT_NOTFOUND)
            WT_ERR_PANIC(
              session, ret, "cannot locate the stop point to truncate the history store.");
        hs_cursor_stop->get_key(hs_cursor_stop, &hs_btree_id, hs_key, &hs_start_ts, &hs_counter);
    } while (hs_btree_id != btree_id);

    WT_ERR(
      truncate_session->truncate(truncate_session, NULL, hs_cursor_start, hs_cursor_stop, NULL));

    WT_STAT_CONN_DATA_INCR(session, cache_hs_btree_truncate);

    __wt_verbose(session, WT_VERB_RECOVERY_PROGRESS,
      "Rollback to stable has truncated records for btree %u from the history store", btree_id);

done:
err:
    __wt_scr_free(session, &hs_key);
    if (hs_cursor_start != NULL)
        WT_TRET(hs_cursor_start->close(hs_cursor_start));
    if (hs_cursor_stop != NULL)
        WT_TRET(hs_cursor_stop->close(hs_cursor_stop));

    return (ret);
}

/*
 * __rollback_to_stable_hs_final_pass --
 *     Perform rollback to stable on the history store to remove any entries newer than the stable
 *     timestamp.
 */
static int
__rollback_to_stable_hs_final_pass(WT_SESSION_IMPL *session, wt_timestamp_t rollback_timestamp)
{
    WT_CONFIG ckptconf;
    WT_CONFIG_ITEM cval, durableval, key;
    WT_CONNECTION_IMPL *conn;
    WT_DECL_RET;
    wt_timestamp_t max_durable_ts, newest_stop_durable_ts, newest_stop_ts;
    size_t i;
    char *config;
    char ts_string[2][WT_TS_INT_STRING_SIZE];

    config = NULL;
    conn = S2C(session);

    WT_RET(__wt_metadata_search(session, WT_HS_URI, &config));

    /*
     * Find out the max durable timestamp of the history store from checkpoint. Most of the history
     * store updates have stop timestamp either greater or equal to the start timestamp except for
     * the updates written for the prepared updates on the data store. To abort the updates with no
     * stop timestamp, we must include the newest stop timestamp also into the calculation of
     * maximum timestamp of the history store.
     */
    newest_stop_durable_ts = newest_stop_ts = WT_TS_NONE;
    WT_ERR(__wt_config_getones(session, config, "checkpoint", &cval));
    __wt_config_subinit(session, &ckptconf, &cval);
    for (; __wt_config_next(&ckptconf, &key, &cval) == 0;) {
        ret = __wt_config_subgets(session, &cval, "newest_stop_durable_ts", &durableval);
        if (ret == 0)
            newest_stop_durable_ts = WT_MAX(newest_stop_durable_ts, (wt_timestamp_t)durableval.val);
        WT_ERR_NOTFOUND_OK(ret, false);
        ret = __wt_config_subgets(session, &cval, "newest_stop_ts", &durableval);
        if (ret == 0)
            newest_stop_ts = WT_MAX(newest_stop_ts, (wt_timestamp_t)durableval.val);
        WT_ERR_NOTFOUND_OK(ret, false);
    }
    max_durable_ts = WT_MAX(newest_stop_ts, newest_stop_durable_ts);
    WT_ERR(__wt_session_get_dhandle(session, WT_HS_URI, NULL, NULL, 0));

    /*
     * The rollback operation should be performed on the history store file when the checkpoint
     * durable start/stop timestamp is greater than the rollback timestamp. But skip if there is no
     * stable timestamp.
     *
     * Note that the corresponding code in __rollback_to_stable_btree_apply also checks whether
     * there _are_ timestamped updates by checking max_durable_ts; that check is redundant here for
     * several reasons, the most immediate being that max_durable_ts cannot be none (zero) because
     * it's greater than rollback_timestamp, which is itself greater than zero.
     */
    if (max_durable_ts > rollback_timestamp && rollback_timestamp != WT_TS_NONE) {
        __wt_verbose_multi(session, WT_VERB_RECOVERY_RTS(session),
          "tree rolled back with durable timestamp: %s",
          __wt_timestamp_to_string(max_durable_ts, ts_string[0]));
        WT_TRET(__rollback_to_stable_btree(session, rollback_timestamp));
    } else
        __wt_verbose_multi(session, WT_VERB_RECOVERY_RTS(session),
          "tree skipped with durable timestamp: %s and stable timestamp: %s",
          __wt_timestamp_to_string(max_durable_ts, ts_string[0]),
          __wt_timestamp_to_string(rollback_timestamp, ts_string[1]));

    /*
     * Truncate history store entries from the partial backup remove list. The list holds all of the
     * btree ids that do not exist as part of the database anymore due to performing a selective
     * restore from backup.
     */
    if (F_ISSET(conn, WT_CONN_BACKUP_PARTIAL_RESTORE) && conn->partial_backup_remove_ids != NULL)
        for (i = 0; conn->partial_backup_remove_ids[i] != 0; ++i)
            WT_ERR(
              __rollback_to_stable_btree_hs_truncate(session, conn->partial_backup_remove_ids[i]));
err:
    if (session->dhandle != NULL)
        WT_TRET(__wt_session_release_dhandle(session));
    __wt_free(session, config);
    return (ret);
}

/*
 * __rollback_progress_msg --
 *     Log a verbose message about the progress of the current rollback to stable.
 */
static void
__rollback_progress_msg(WT_SESSION_IMPL *session, struct timespec rollback_start,
  uint64_t rollback_count, uint64_t *rollback_msg_count)
{
    struct timespec cur_time;
    uint64_t time_diff;

    __wt_epoch(session, &cur_time);

    /* Time since the rollback started. */
    time_diff = WT_TIMEDIFF_SEC(cur_time, rollback_start);

    if ((time_diff / WT_PROGRESS_MSG_PERIOD) > *rollback_msg_count) {
        __wt_verbose(session, WT_VERB_RECOVERY_PROGRESS,
          "Rollback to stable has been running for %" PRIu64 " seconds and has inspected %" PRIu64
          " files. For more detailed logging, enable WT_VERB_RTS",
          time_diff, rollback_count);
        ++(*rollback_msg_count);
    }
}

/*
 * __rollback_to_stable_btree_apply --
 *     Perform rollback to stable on a single file.
 */
static int
__rollback_to_stable_btree_apply(
  WT_SESSION_IMPL *session, const char *uri, const char *config, wt_timestamp_t rollback_timestamp)
{
    WT_CONFIG ckptconf;
    WT_CONFIG_ITEM cval, value, key;
    WT_DECL_RET;
    wt_timestamp_t max_durable_ts, newest_start_durable_ts, newest_stop_durable_ts;
    size_t addr_size;
    uint64_t rollback_txnid, write_gen;
    uint32_t btree_id;
    char ts_string[2][WT_TS_INT_STRING_SIZE];
    bool dhandle_allocated, durable_ts_found, has_txn_updates_gt_than_ckpt_snap, perform_rts;
    bool prepared_updates;

    /* Ignore non-btree objects as well as the metadata and history store files. */
    if (!WT_BTREE_PREFIX(uri) || strcmp(uri, WT_HS_URI) == 0 || strcmp(uri, WT_METAFILE_URI) == 0)
        return (0);

    addr_size = 0;
    rollback_txnid = 0;
    write_gen = 0;
    dhandle_allocated = false;

    /* Find out the max durable timestamp of the object from checkpoint. */
    newest_start_durable_ts = newest_stop_durable_ts = WT_TS_NONE;
    durable_ts_found = prepared_updates = has_txn_updates_gt_than_ckpt_snap = false;

    WT_RET(__wt_config_getones(session, config, "checkpoint", &cval));
    __wt_config_subinit(session, &ckptconf, &cval);
    for (; __wt_config_next(&ckptconf, &key, &cval) == 0;) {
        ret = __wt_config_subgets(session, &cval, "newest_start_durable_ts", &value);
        if (ret == 0) {
            newest_start_durable_ts = WT_MAX(newest_start_durable_ts, (wt_timestamp_t)value.val);
            durable_ts_found = true;
        }
        WT_RET_NOTFOUND_OK(ret);
        ret = __wt_config_subgets(session, &cval, "newest_stop_durable_ts", &value);
        if (ret == 0) {
            newest_stop_durable_ts = WT_MAX(newest_stop_durable_ts, (wt_timestamp_t)value.val);
            durable_ts_found = true;
        }
        WT_RET_NOTFOUND_OK(ret);
        ret = __wt_config_subgets(session, &cval, "prepare", &value);
        if (ret == 0) {
            if (value.val)
                prepared_updates = true;
        }
        WT_RET_NOTFOUND_OK(ret);
        ret = __wt_config_subgets(session, &cval, "newest_txn", &value);
        if (value.len != 0)
            rollback_txnid = (uint64_t)value.val;
        WT_RET_NOTFOUND_OK(ret);
        ret = __wt_config_subgets(session, &cval, "addr", &value);
        if (ret == 0)
            addr_size = value.len;
        WT_RET_NOTFOUND_OK(ret);
        ret = __wt_config_subgets(session, &cval, "write_gen", &value);
        if (ret == 0)
            write_gen = (uint64_t)value.val;
        WT_RET_NOTFOUND_OK(ret);
    }
    max_durable_ts = WT_MAX(newest_start_durable_ts, newest_stop_durable_ts);

    /*
     * Perform rollback to stable when the newest written transaction of the btree is greater than
     * or equal to the checkpoint snapshot. The snapshot comparison is valid only when the btree
     * write generation number is greater than the last checkpoint connection base write generation
     * to confirm that the btree is modified in the previous restart cycle.
     */
    if (WT_CHECK_RECOVERY_FLAG_TXNID(session, rollback_txnid) &&
      (write_gen >= S2C(session)->last_ckpt_base_write_gen)) {
        has_txn_updates_gt_than_ckpt_snap = true;
        /* Increment the inconsistent checkpoint stats counter. */
        WT_STAT_CONN_DATA_INCR(session, txn_rts_inconsistent_ckpt);
    }

    /*
     * The rollback to stable will skip the tables during recovery and shutdown in the following
     * conditions.
     * 1. Empty table.
     * 2. Table has timestamped updates without a stable timestamp.
     */
    if ((F_ISSET(S2C(session), WT_CONN_RECOVERING) ||
          F_ISSET(S2C(session), WT_CONN_CLOSING_CHECKPOINT)) &&
      (addr_size == 0 || (rollback_timestamp == WT_TS_NONE && max_durable_ts != WT_TS_NONE))) {
        __wt_verbose_multi(session, WT_VERB_RECOVERY_RTS(session),
          "skip rollback to stable on file %s because %s", uri,
          addr_size == 0 ? "its checkpoint address length is 0" :
                           "it has timestamped updates and the stable timestamp is 0");
        return (0);
    }

    /*
     * The rollback operation should be performed on this file based on the following:
     * 1. The dhandle is present in the cache and tree is modified.
     * 2. The checkpoint durable start/stop timestamp is greater than the rollback timestamp.
     * 3. The checkpoint has prepared updates written to disk.
     * 4. There is no durable timestamp in any checkpoint.
     * 5. The checkpoint newest txn is greater than snapshot min txn id.
     */
    WT_WITH_HANDLE_LIST_READ_LOCK(session, (ret = __wt_conn_dhandle_find(session, uri, NULL)));

    perform_rts = ret == 0 && S2BT(session)->modified;

    WT_ERR_NOTFOUND_OK(ret, false);

    if (perform_rts || max_durable_ts > rollback_timestamp || prepared_updates ||
      !durable_ts_found || has_txn_updates_gt_than_ckpt_snap) {
        /*
         * Open a handle; we're potentially opening a lot of handles and there's no reason to cache
         * all of them for future unknown use, discard on close.
         */
        ret = __wt_session_get_dhandle(session, uri, NULL, NULL, WT_DHANDLE_DISCARD);
        if (ret != 0)
            WT_ERR_MSG(session, ret, "%s: unable to open handle%s", uri,
              ret == EBUSY ? ", error indicates handle is unavailable due to concurrent use" : "");
        dhandle_allocated = true;

        __wt_verbose_multi(session, WT_VERB_RECOVERY_RTS(session),
          "tree rolled back with durable timestamp: %s, or when tree is modified: %s or "
          "prepared updates: %s or when durable time is not found: %s or txnid: %" PRIu64
          " is greater than recovery checkpoint snap min: %s",
          __wt_timestamp_to_string(max_durable_ts, ts_string[0]),
          S2BT(session)->modified ? "true" : "false", prepared_updates ? "true" : "false",
          !durable_ts_found ? "true" : "false", rollback_txnid,
          has_txn_updates_gt_than_ckpt_snap ? "true" : "false");
        WT_ERR(__rollback_to_stable_btree(session, rollback_timestamp));
    } else
        __wt_verbose_multi(session, WT_VERB_RECOVERY_RTS(session),
          "%s: tree skipped with durable timestamp: %s and stable timestamp: %s or txnid: %" PRIu64,
          uri, __wt_timestamp_to_string(max_durable_ts, ts_string[0]),
          __wt_timestamp_to_string(rollback_timestamp, ts_string[1]), rollback_txnid);

    /*
     * Truncate history store entries for the non-timestamped table.
     * Exceptions:
     * 1. Modified tree - Scenarios where the tree is never checkpointed lead to zero
     * durable timestamp even they are timestamped tables. Until we have a special
     * indication of letting to know the table type other than checking checkpointed durable
     * timestamp to WT_TS_NONE, we need this exception.
     * 2. In-memory database - In this scenario, there is no history store to truncate.
     */
    if ((!dhandle_allocated || !S2BT(session)->modified) && max_durable_ts == WT_TS_NONE &&
      !F_ISSET(S2C(session), WT_CONN_IN_MEMORY)) {
        WT_ERR(__wt_config_getones(session, config, "id", &cval));
        btree_id = (uint32_t)cval.val;
        WT_ERR(__rollback_to_stable_btree_hs_truncate(session, btree_id));
    }

err:
    if (dhandle_allocated)
        WT_TRET(__wt_session_release_dhandle(session));
    return (ret);
}

/*
 * __wt_rollback_to_stable_one --
 *     Perform rollback to stable on a single object.
 */
int
__wt_rollback_to_stable_one(WT_SESSION_IMPL *session, const char *uri, bool *skipp)
{
    WT_DECL_RET;
    wt_timestamp_t rollback_timestamp;
    char *config;

    /*
     * This is confusing: the caller's boolean argument "skip" stops the schema-worker loop from
     * processing this object and any underlying objects it may have (for example, a table with
     * multiple underlying file objects). We rollback-to-stable all of the file objects an object
     * may contain, so set the caller's skip argument to true on all file objects, else set the
     * caller's skip argument to false so our caller continues down the tree of objects.
     */
    *skipp = WT_BTREE_PREFIX(uri);
    if (!*skipp)
        return (0);

    WT_RET(__wt_metadata_search(session, uri, &config));

    /* Read the stable timestamp once, when we first start up. */
    WT_ORDERED_READ(rollback_timestamp, S2C(session)->txn_global.stable_timestamp);

    F_SET(session, WT_SESSION_QUIET_CORRUPT_FILE);
    ret = __rollback_to_stable_btree_apply(session, uri, config, rollback_timestamp);
    F_CLR(session, WT_SESSION_QUIET_CORRUPT_FILE);

    __wt_free(session, config);

    return (ret);
}

/*
 * __rollback_to_stable_btree_apply_all --
 *     Perform rollback to stable to all files listed in the metadata, apart from the metadata and
 *     history store files.
 */
static int
__rollback_to_stable_btree_apply_all(WT_SESSION_IMPL *session, wt_timestamp_t rollback_timestamp)
{
    struct timespec rollback_timer;
    WT_CURSOR *cursor;
    WT_DECL_RET;
    uint64_t rollback_count, rollback_msg_count;
    const char *config, *uri;

    /* Initialize the verbose tracking timer. */
    __wt_epoch(session, &rollback_timer);
    rollback_count = 0;
    rollback_msg_count = 0;

    WT_RET(__wt_metadata_cursor(session, &cursor));
    while ((ret = cursor->next(cursor)) == 0) {
        /* Log a progress message. */
        __rollback_progress_msg(session, rollback_timer, rollback_count, &rollback_msg_count);
        ++rollback_count;

        WT_ERR(cursor->get_key(cursor, &uri));
        WT_ERR(cursor->get_value(cursor, &config));

        F_SET(session, WT_SESSION_QUIET_CORRUPT_FILE);
        ret = __rollback_to_stable_btree_apply(session, uri, config, rollback_timestamp);
        F_CLR(session, WT_SESSION_QUIET_CORRUPT_FILE);

        /*
         * Ignore rollback to stable failures on files that don't exist or files where corruption is
         * detected.
         */
        if (ret == ENOENT || (ret == WT_ERROR && F_ISSET(S2C(session), WT_CONN_DATA_CORRUPTION))) {
            __wt_verbose_multi(session, WT_VERB_RECOVERY_RTS(session),
              "%s: skipped performing rollback to stable because the file %s", uri,
              ret == ENOENT ? "does not exist" : "is corrupted.");
            continue;
        }
        WT_ERR(ret);
    }
    WT_ERR_NOTFOUND_OK(ret, false);

    if (F_ISSET(S2C(session), WT_CONN_RECOVERING))
        WT_ERR(__rollback_to_stable_hs_final_pass(session, rollback_timestamp));

err:
    WT_TRET(__wt_metadata_cursor_release(session, &cursor));
    return (ret);
}

/*
 * __rollback_to_stable --
 *     Rollback all modifications with timestamps more recent than the passed in timestamp.
 */
static int
__rollback_to_stable(WT_SESSION_IMPL *session, bool no_ckpt)
{
    WT_CONNECTION_IMPL *conn;
    WT_DECL_RET;
    WT_TXN_GLOBAL *txn_global;
    wt_timestamp_t rollback_timestamp;
    char ts_string[2][WT_TS_INT_STRING_SIZE];

    conn = S2C(session);
    txn_global = &conn->txn_global;

    /*
     * Rollback to stable should ignore tombstones in the history store since it needs to scan the
     * entire table sequentially.
     */
    F_SET(session, WT_SESSION_ROLLBACK_TO_STABLE);

    WT_ERR(__rollback_to_stable_check(session));

    /* Update the oldest id to get a consistent view of global visibility. */
    WT_ERR(__wt_txn_update_oldest(session, WT_TXN_OLDEST_STRICT | WT_TXN_OLDEST_WAIT));

    /*
     * Copy the stable timestamp, otherwise we'd need to lock it each time it's accessed. Even
     * though the stable timestamp isn't supposed to be updated while rolling back, accessing it
     * without a lock would violate protocol.
     */
    WT_ORDERED_READ(rollback_timestamp, txn_global->stable_timestamp);
    __wt_verbose_multi(session, WT_VERB_RECOVERY_RTS(session),
      "performing rollback to stable with stable timestamp: %s and oldest timestamp: %s",
      __wt_timestamp_to_string(rollback_timestamp, ts_string[0]),
      __wt_timestamp_to_string(txn_global->oldest_timestamp, ts_string[1]));

    if (F_ISSET(conn, WT_CONN_RECOVERING))
        __wt_verbose_multi(session, WT_VERB_RECOVERY_RTS(session),
          "recovered checkpoint snapshot min:  %" PRIu64 ", snapshot max: %" PRIu64
          ", snapshot count: %" PRIu32,
          conn->recovery_ckpt_snap_min, conn->recovery_ckpt_snap_max,
          conn->recovery_ckpt_snapshot_count);

    WT_ERR(__rollback_to_stable_btree_apply_all(session, rollback_timestamp));

    /* Rollback the global durable timestamp to the stable timestamp. */
    txn_global->has_durable_timestamp = txn_global->has_stable_timestamp;
    txn_global->durable_timestamp = txn_global->stable_timestamp;

    /*
     * If the configuration is not in-memory, forcibly log a checkpoint after rollback to stable to
     * ensure that both in-memory and on-disk versions are the same unless caller requested for no
     * checkpoint.
     */
    if (!F_ISSET(conn, WT_CONN_IN_MEMORY) && !no_ckpt)
        WT_ERR(session->iface.checkpoint(&session->iface, "force=1"));

err:
    F_CLR(session, WT_SESSION_ROLLBACK_TO_STABLE);
    return (ret);
}

/*
 * __wt_rollback_to_stable --
 *     Rollback the database to the stable timestamp.
 */
int
__wt_rollback_to_stable(WT_SESSION_IMPL *session, const char *cfg[], bool no_ckpt)
{
    WT_DECL_RET;

    WT_UNUSED(cfg);

    /*
     * Don't use the connection's default session: we are working on data handles and (a) don't want
     * to cache all of them forever, plus (b) can't guarantee that no other method will be called
     * concurrently. Copy parent session no logging option to the internal session to make sure that
     * rollback to stable doesn't generate log records.
     */
    WT_RET(
      __wt_open_internal_session(S2C(session), "txn rollback_to_stable", true, 0, 0, &session));

    WT_STAT_CONN_SET(session, txn_rollback_to_stable_running, 1);
    WT_WITH_CHECKPOINT_LOCK(
      session, WT_WITH_SCHEMA_LOCK(session, ret = __rollback_to_stable(session, no_ckpt)));
    WT_STAT_CONN_SET(session, txn_rollback_to_stable_running, 0);

    WT_TRET(__wt_session_close_internal(session));

    return (ret);
}<|MERGE_RESOLUTION|>--- conflicted
+++ resolved
@@ -1272,11 +1272,6 @@
         if (page_del == NULL ||
           (__rollback_txn_visible_id(session, page_del->txnid) &&
             page_del->durable_timestamp <= rollback_timestamp)) {
-<<<<<<< HEAD
-            __wt_verbose_multi(session, WT_VERB_RECOVERY_RTS(session),
-              "%p: deleted page walk skipped", (void *)ref);
-            WT_STAT_CONN_INCR(session, txn_rts_tree_walk_skip_pages);
-=======
             /*
              * We should never see a prepared truncate here; not at recovery time because prepared
              * truncates can't be written to disk, and not during a runtime RTS either because it
@@ -1285,7 +1280,10 @@
             WT_ASSERT(session,
               page_del == NULL || page_del->prepare_state == WT_PREPARE_INIT ||
                 page_del->prepare_state == WT_PREPARE_RESOLVED);
->>>>>>> d619c325
+            
+	    __wt_verbose_multi(session, WT_VERB_RECOVERY_RTS(session),
+              "%p: deleted page walk skipped", (void *)ref);
+            WT_STAT_CONN_INCR(session, txn_rts_tree_walk_skip_pages);
             *skipp = true;
         }
         WT_REF_SET_STATE(ref, WT_REF_DELETED);
