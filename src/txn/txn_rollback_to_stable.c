--- conflicted
+++ resolved
@@ -46,13 +46,6 @@
         }
     }
 
-<<<<<<< HEAD
-    /* Reset the history store flag for the stable update. */
-    if (first_upd != NULL)
-        F_CLR(first_upd, WT_UPDATE_HS);
-
-    return (first_upd != NULL);
-=======
     /*
      * Reset the history store flag for the stable update to indicate that this update is not
      * written into history store, later all the aborted updates are removed from history store.
@@ -61,7 +54,8 @@
      */
     if (first_upd != NULL)
         F_CLR(first_upd, WT_UPDATE_HS);
->>>>>>> c95d96f8
+
+    return (first_upd != NULL);
 }
 
 /*
@@ -76,7 +70,6 @@
 
     WT_SKIP_FOREACH (ins, head)
         if (ins->upd != NULL)
-<<<<<<< HEAD
             WT_IGNORE_RET_BOOL(__txn_abort_newer_update(session, ins->upd, rollback_timestamp));
 }
 
@@ -236,9 +229,6 @@
     WT_TRET(session->iface.close(&session->iface, NULL));
 
     return (ret);
-=======
-            __txn_abort_newer_update(session, ins->upd, rollback_timestamp);
->>>>>>> c95d96f8
 }
 
 /*
@@ -251,8 +241,8 @@
 {
     WT_CELL_UNPACK *vpack, _vpack;
     WT_DECL_RET;
-<<<<<<< HEAD
     WT_UPDATE *upd;
+    WT_ITEM buf;
     size_t size;
 
     vpack = &_vpack;
@@ -262,29 +252,6 @@
         return (__txn_abort_row_replace_with_hs_value(session, page, rip, rollback_timestamp));
     else if (vpack->stop_ts != WT_TS_MAX && vpack->stop_ts > rollback_timestamp) {
         /*
-         * Clear the remove operation from the key by inserting a TOMBSTONE with infinite
-         * visibility.
-         */
-        WT_RET(__wt_update_alloc(session, NULL, &upd, &size, WT_UPDATE_TOMBSTONE));
-        upd->txnid = WT_TXN_MAX;
-        upd->durable_ts = WT_TS_MAX;
-        upd->start_ts = WT_TS_MAX;
-=======
-    WT_ITEM buf;
-    WT_PAGE_MODIFY *mod;
-    WT_UPDATE *upd, **upd_entry;
-    size_t size;
-
-    vpack = &_vpack;
-    __wt_row_leaf_value_cell(session, page, rip, NULL, vpack);
-    if (vpack->start_ts > rollback_timestamp) {
-        /* No visible updates in the history store, may be a newly inserted key. Remove it. */
-        WT_RET(__wt_update_alloc(session, NULL, &upd, &size, WT_UPDATE_TOMBSTONE));
-        upd->txnid = WT_TXN_NONE;
-        upd->durable_ts = WT_TS_NONE;
-        upd->start_ts = WT_TS_NONE;
-    } else if (vpack->stop_ts != WT_TS_MAX && vpack->stop_ts > rollback_timestamp) {
-        /*
          * Clear the remove operation from the key by inserting the original on-disk value as a
          * standard update.
          */
@@ -302,37 +269,18 @@
         upd->txnid = vpack->start_txn;
         upd->durable_ts = vpack->start_ts;
         upd->start_ts = vpack->start_ts;
->>>>>>> c95d96f8
     } else
         /* Stable version according to the timestamp. */
         return (0);
 
-<<<<<<< HEAD
     WT_ERR(__txn_abort_row_replace_upd_list(session, page, rip, upd, size));
-=======
-    /* If we don't yet have a modify structure, we'll need one. */
-    WT_ERR(__wt_page_modify_init(session, page));
-    mod = page->modify;
-
-    /* Allocate an update array as necessary. */
-    WT_PAGE_ALLOC_AND_SWAP(session, page, mod->mod_row_update, upd_entry, page->entries);
-
-    /* Set the WT_UPDATE array reference. */
-    upd_entry = &mod->mod_row_update[WT_ROW_SLOT(page, rip)];
-    upd->next = NULL;
-    WT_ERR(__wt_update_serial(session, page, upd_entry, &upd, size, false));
->>>>>>> c95d96f8
     WT_STAT_CONN_INCR(session, txn_rollback_upd_aborted);
     return (0);
 
 err:
-<<<<<<< HEAD
     if (upd != NULL)
         __wt_free(session, upd);
 
-=======
-    __wt_free(session, upd);
->>>>>>> c95d96f8
     return (ret);
 }
 
@@ -404,26 +352,17 @@
      * since the page was read from disk.
      */
     WT_ROW_FOREACH (page, rip, i) {
-        stable_update_found = false;
         if ((upd = WT_ROW_UPDATE(page, rip)) != NULL)
-            stable_update_found = __txn_abort_newer_update(session, upd, rollback_timestamp);
+            __txn_abort_newer_update(session, upd, rollback_timestamp);
 
         if ((insert = WT_ROW_INSERT(page, rip)) != NULL)
             __txn_abort_newer_insert(session, insert, rollback_timestamp);
 
-<<<<<<< HEAD
-        /* Check for any visible updates in the update list that satisfy the given timestamp. */
-        if (!stable_update_found && WT_ROW_INSERT(page, rip) == NULL)
-            WT_RET(__txn_abort_row_ondisk_kv(session, page, rip, rollback_timestamp));
-    }
-
-    __wt_page_only_modify_set(session, page);
-=======
         /* Abort any on-disk value */
         WT_RET(__txn_abort_row_ondisk_kv(session, page, rip, rollback_timestamp));
     }
 
->>>>>>> c95d96f8
+    __wt_page_only_modify_set(session, page);
     return (0);
 }
 
@@ -531,11 +470,7 @@
 
 err:
     if (local_read)
-<<<<<<< HEAD
-        WT_RET(__wt_page_release(session, ref, 0));
-=======
         WT_TRET(__wt_page_release(session, ref, 0));
->>>>>>> c95d96f8
     return (ret);
 }
 
