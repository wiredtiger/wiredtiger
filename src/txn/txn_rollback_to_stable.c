/*-
 * Copyright (c) 2014-2020 MongoDB, Inc.
 * Copyright (c) 2008-2014 WiredTiger, Inc.
 *	All rights reserved.
 *
 * See the file LICENSE for redistribution information.
 */

#include "wt_internal.h"

/*
 * __rollback_abort_newer_update --
 *     Abort updates in an update change with timestamps newer than the rollback timestamp. Also,
 *     clear the history store flag for the first stable update in the update.
 */
static void
__rollback_abort_newer_update(
  WT_SESSION_IMPL *session, WT_UPDATE *first_upd, wt_timestamp_t rollback_timestamp)
{
    WT_UPDATE *upd;

    for (upd = first_upd; upd != NULL; upd = upd->next) {
        /*
         * Updates with no timestamp will have a timestamp of zero and will never be rolled back. If
         * the table is configured for strict timestamp checking, assert that all more recent
         * updates were also rolled back.
         */
        if (upd->txnid == WT_TXN_ABORTED || upd->start_ts == WT_TS_NONE) {
            if (upd == first_upd)
                first_upd = upd->next;
        } else if (rollback_timestamp < upd->durable_ts) {
            /*
             * If any updates are aborted, all newer updates better be aborted as well.
             *
             * Timestamp ordering relies on the validations at the time of commit. Thus if the table
             * is not configured for key consistency check, the timestamps could be out of order
             * here.
             */
            WT_ASSERT(session, !FLD_ISSET(S2BT(session)->assert_flags, WT_ASSERT_COMMIT_TS_KEYS) ||
                upd == first_upd);
            first_upd = upd->next;

            upd->txnid = WT_TXN_ABORTED;
            WT_STAT_CONN_INCR(session, txn_rts_upd_aborted);
            upd->durable_ts = upd->start_ts = WT_TS_NONE;
        }
    }

    /*
     * Clear the history store flag for the stable update to indicate that this update should not be
     * written into the history store later, when all the aborted updates are removed from the
     * history store. The next time when this update is moved into the history store, it will have a
     * different stop time pair.
     */
    if (first_upd != NULL)
        F_CLR(first_upd, WT_UPDATE_HS);
}

/*
 * __rollback_abort_newer_insert --
 *     Apply the update abort check to each entry in an insert skip list.
 */
static void
__rollback_abort_newer_insert(
  WT_SESSION_IMPL *session, WT_INSERT_HEAD *head, wt_timestamp_t rollback_timestamp)
{
    WT_INSERT *ins;

    WT_SKIP_FOREACH (ins, head)
        if (ins->upd != NULL)
            __rollback_abort_newer_update(session, ins->upd, rollback_timestamp);
}

/*
 * __rollback_row_add_update --
 *     Add the provided update to the head of the update list.
 */
static inline int
__rollback_row_add_update(WT_SESSION_IMPL *session, WT_PAGE *page, WT_ROW *rip, WT_UPDATE *upd)
{
    WT_DECL_RET;
    WT_PAGE_MODIFY *mod;
    WT_UPDATE *old_upd, **upd_entry;
    size_t upd_size;

    /* If we don't yet have a modify structure, we'll need one. */
    WT_RET(__wt_page_modify_init(session, page));
    mod = page->modify;

    /* Allocate an update array as necessary. */
    WT_PAGE_ALLOC_AND_SWAP(session, page, mod->mod_row_update, upd_entry, page->entries);

    /* Set the WT_UPDATE array reference. */
    upd_entry = &mod->mod_row_update[WT_ROW_SLOT(page, rip)];
    upd_size = __wt_update_list_memsize(upd);

    /*
     * If it's a full update list, we're trying to instantiate the row. Otherwise, it's just a
     * single update that we'd like to append to the update list.
     *
     * Set the "old" entry to the second update in the list so that the serialization function
     * succeeds in swapping the first update into place.
     */
    if (upd->next != NULL)
        *upd_entry = upd->next;
    old_upd = *upd_entry;

    /*
     * Point the new WT_UPDATE item to the next element in the list. The serialization function acts
     * as our memory barrier to flush this write.
     */
    upd->next = old_upd;

    /* Serialize the update. */
    WT_ERR(__wt_update_serial(session, page, upd_entry, &upd, upd_size, true));

err:
    return (ret);
}

/*
 * __rollback_row_ondisk_fixup_key --
 *     Abort updates in the history store and replace the on-disk value with an update that
 *     satisfies the given timestamp.
 */
static int
__rollback_row_ondisk_fixup_key(WT_SESSION_IMPL *session, WT_PAGE *page, WT_ROW *rip,
  wt_timestamp_t rollback_timestamp, bool replace)
{
    WT_CELL_UNPACK *unpack, _unpack;
    WT_CURSOR *hs_cursor;
    WT_CURSOR_BTREE *cbt;
    WT_DECL_ITEM(hs_key);
    WT_DECL_ITEM(hs_value);
    WT_DECL_ITEM(key);
    WT_DECL_RET;
    WT_ITEM full_value;
    WT_UPDATE *hs_upd, *upd;
<<<<<<< HEAD
    wt_timestamp_t durable_ts, hs_start_ts, hs_stop_ts;
=======
    wt_timestamp_t durable_ts, newer_hs_ts;
>>>>>>> fa51dc8d
    size_t size;
    uint64_t hs_counter;
    uint32_t hs_btree_id, session_flags;
    uint8_t prepare_state, type;
    int cmp;
    bool valid_update_found;

    hs_cursor = NULL;
    hs_upd = upd = NULL;
<<<<<<< HEAD
    durable_ts = hs_start_ts = WT_TS_NONE;
=======
    durable_ts = newer_hs_ts = WT_TS_NONE;
>>>>>>> fa51dc8d
    hs_btree_id = S2BT(session)->id;
    session_flags = 0;
    valid_update_found = false;

    /* Allocate buffers for the data store and history store key. */
    WT_RET(__wt_scr_alloc(session, 0, &key));
    WT_ERR(__wt_scr_alloc(session, 0, &hs_key));
    WT_ERR(__wt_scr_alloc(session, 0, &hs_value));

    WT_ERR(__wt_row_leaf_key(session, page, rip, key, false));

    /* Get the full update value from the data store. */
    WT_CLEAR(full_value);
    if (!__wt_row_leaf_value(page, rip, &full_value)) {
        unpack = &_unpack;
        __wt_row_leaf_value_cell(session, page, rip, NULL, unpack);
        WT_ERR(__wt_page_cell_data_ref(session, page, unpack, &full_value));
    }
    WT_ERR(__wt_buf_set(session, &full_value, full_value.data, full_value.size));

    /* Open a history store table cursor. */
    WT_ERR(__wt_hs_cursor(session, &session_flags));
    hs_cursor = session->hs_cursor;
    cbt = (WT_CURSOR_BTREE *)hs_cursor;

    /*
     * Scan the history store for the given btree and key with maximum start and stop time pair to
     * let the search point to the last version of the key and start traversing backwards to find
     * out the satisfying record according the given timestamp. Any satisfying history store record
     * is moved into data store and removed from history store. If none of the history store records
     * satisfy the given timestamp, the key is removed from data store.
     */
    ret = __wt_hs_cursor_position(session, hs_cursor, hs_btree_id, key, WT_TS_MAX);
    for (; ret == 0; ret = hs_cursor->prev(hs_cursor)) {
        WT_ERR(hs_cursor->get_key(hs_cursor, &hs_btree_id, hs_key, &hs_start_ts, &hs_counter));

        /* Stop before crossing over to the next btree */
        if (hs_btree_id != S2BT(session)->id)
            break;

        /*
         * Keys are sorted in an order, skip the ones before the desired key, and bail out if we
         * have crossed over the desired key and not found the record we are looking for.
         */
        WT_ERR(__wt_compare(session, NULL, hs_key, key, &cmp));
        if (cmp != 0)
            break;

        /*
         * As part of the history store search, we never get an exact match based on our search
         * criteria as we always search for a maximum record for that key. Make sure that we set the
         * comparison result as an exact match to remove this key as part of rollback to stable. In
         * case if we don't mark the comparison result as same, later the __wt_row_modify function
         * will not properly remove the update from history store.
         */
        cbt->compare = 0;

        /* Get current value and convert to full update if it is a modify. */
        WT_ERR(hs_cursor->get_value(
          hs_cursor, &hs_stop_ts, &durable_ts, &prepare_state, &type, hs_value));
        if (type == WT_UPDATE_MODIFY)
            WT_ERR(__wt_modify_apply_item(session, &full_value, hs_value->data, false));
        else {
            WT_ASSERT(session, type == WT_UPDATE_STANDARD);
            WT_ERR(__wt_buf_set(session, &full_value, hs_value->data, hs_value->size));
        }

        /* Verify the history store timestamps are in order. */
        WT_ASSERT(session, (newer_hs_ts == WT_TS_NONE || hs_stop.timestamp == newer_hs_ts));

        /*
         * Stop processing when we find the newer version value of this key is stable according to
         * the current version stop timestamp. Also it confirms that history store doesn't contains
         * any newer version than the current version for the key.
         */
        if (hs_stop.timestamp <= rollback_timestamp)
            break;

        /* Stop processing when we find a stable update according to the given timestamp. */
        if (durable_ts <= rollback_timestamp) {
            valid_update_found = true;
            break;
        }

        newer_hs_ts = hs_start.timestamp;
        WT_ERR(__wt_upd_alloc_tombstone(session, &hs_upd));

        /*
         * Any history store updates don't use transactions as those updates should be immediately
         * visible and doesn't follow the transaction semantics. Due to this reason, the history
         * store updates are directly modified using the low level api instead of cursor api.
         */
        WT_WITH_BTREE(session, cbt->btree,
          ret = __wt_row_modify(cbt, &hs_cursor->key, NULL, hs_upd, WT_UPDATE_INVALID, true));
        WT_ERR(ret);
        WT_STAT_CONN_INCR(session, txn_rts_hs_removed);
        hs_upd = NULL;
    }

    if (replace) {
        /*
         * If we found a history value that satisfied the given timestamp, add it to the update
         * list. Otherwise remove the key by adding a tombstone.
         */
        if (valid_update_found) {
            WT_ERR(__wt_update_alloc(session, &full_value, &upd, &size, WT_UPDATE_STANDARD));

            upd->txnid = WT_TXN_NONE;
            upd->durable_ts = durable_ts;
            upd->start_ts = hs_start_ts;
            __wt_verbose(session, WT_VERB_RTS, "Update restored from history store (txnid: %" PRIu64
                                               ", start_ts: %" PRIu64 ", durable_ts: %" PRIu64 ")",
              upd->txnid, upd->start_ts, upd->durable_ts);

            /*
             * Set the flag to indicate that this update has been restored from history store for
             * the rollback to stable operation.
             */
            F_SET(upd, WT_UPDATE_RESTORED_FOR_ROLLBACK);
        } else {
            WT_ERR(__wt_upd_alloc_tombstone(session, &upd));
            WT_STAT_CONN_INCR(session, txn_rts_keys_removed);
            __wt_verbose(session, WT_VERB_RTS, "%p: key removed", (void *)key);
        }

        WT_ERR(__rollback_row_add_update(session, page, rip, upd));
        upd = NULL;
    }

    /* Finally remove that update from history store. */
    if (valid_update_found) {
        WT_ERR(__wt_upd_alloc_tombstone(session, &hs_upd));
        WT_WITH_BTREE(session, cbt->btree,
          ret = __wt_row_modify(cbt, &hs_cursor->key, NULL, hs_upd, WT_UPDATE_INVALID, true));
        WT_ERR(ret);
        WT_STAT_CONN_INCR(session, txn_rts_hs_removed);
        hs_upd = NULL;
    }

err:
    __wt_scr_free(session, &key);
    __wt_scr_free(session, &hs_key);
    __wt_scr_free(session, &hs_value);
    __wt_buf_free(session, &full_value);
    __wt_free(session, hs_upd);
    __wt_free(session, upd);
    if (hs_cursor != NULL)
        WT_TRET(__wt_hs_cursor_close(session, session_flags));

    return (ret);
}

/*
 * __rollback_abort_row_ondisk_kv --
 *     Fix the on-disk row K/V version according to the given timestamp.
 */
static int
__rollback_abort_row_ondisk_kv(
  WT_SESSION_IMPL *session, WT_PAGE *page, WT_ROW *rip, wt_timestamp_t rollback_timestamp)
{
    WT_CELL_UNPACK *vpack, _vpack;
    WT_DECL_RET;
    WT_ITEM buf;
    WT_UPDATE *upd;
    size_t size;

    vpack = &_vpack;
    upd = NULL;
    __wt_row_leaf_value_cell(session, page, rip, NULL, vpack);
    if (vpack->start_ts > rollback_timestamp)
        return (__rollback_row_ondisk_fixup_key(session, page, rip, rollback_timestamp, true));
    else if (vpack->stop_ts != WT_TS_MAX && vpack->stop_ts > rollback_timestamp) {
        /*
         * Clear the remove operation from the key by inserting the original on-disk value as a
         * standard update.
         */
        WT_CLEAR(buf);

        /*
         * If a value is simple(no compression), and is globally visible at the time of reading a
         * page into cache, we encode its location into the WT_ROW.
         */
        if (!__wt_row_leaf_value(page, rip, &buf))
            /* Take the value from the original page cell. */
            WT_RET(__wt_page_cell_data_ref(session, page, vpack, &buf));

        WT_RET(__wt_update_alloc(session, &buf, &upd, &size, WT_UPDATE_STANDARD));
        upd->txnid = vpack->start_txn;
        upd->durable_ts = vpack->start_ts;
        upd->start_ts = vpack->start_ts;
        WT_STAT_CONN_INCR(session, txn_rts_keys_restored);
        __wt_verbose(session, WT_VERB_RTS,
          "Key restored (txnid: %" PRIu64 ", start_ts: %" PRIu64 ", durable_ts: %" PRIu64 ")",
          upd->txnid, upd->start_ts, upd->durable_ts);
    } else
        /* Stable version according to the timestamp. */
        return (0);

    WT_ERR(__rollback_row_add_update(session, page, rip, upd));
    return (0);

err:
    __wt_free(session, upd);
    return (ret);
}

/*
 * __rollback_abort_newer_col_var --
 *     Abort updates on a variable length col leaf page with timestamps newer than the rollback
 *     timestamp.
 */
static void
__rollback_abort_newer_col_var(
  WT_SESSION_IMPL *session, WT_PAGE *page, wt_timestamp_t rollback_timestamp)
{
    WT_COL *cip;
    WT_INSERT_HEAD *ins;
    uint32_t i;

    /* Review the changes to the original on-page data items */
    WT_COL_FOREACH (page, cip, i)
        if ((ins = WT_COL_UPDATE(page, cip)) != NULL)
            __rollback_abort_newer_insert(session, ins, rollback_timestamp);

    /* Review the append list */
    if ((ins = WT_COL_APPEND(page)) != NULL)
        __rollback_abort_newer_insert(session, ins, rollback_timestamp);
}

/*
 * __rollback_abort_newer_col_fix --
 *     Abort updates on a fixed length col leaf page with timestamps newer than the rollback
 *     timestamp.
 */
static void
__rollback_abort_newer_col_fix(
  WT_SESSION_IMPL *session, WT_PAGE *page, wt_timestamp_t rollback_timestamp)
{
    WT_INSERT_HEAD *ins;

    /* Review the changes to the original on-page data items */
    if ((ins = WT_COL_UPDATE_SINGLE(page)) != NULL)
        __rollback_abort_newer_insert(session, ins, rollback_timestamp);

    /* Review the append list */
    if ((ins = WT_COL_APPEND(page)) != NULL)
        __rollback_abort_newer_insert(session, ins, rollback_timestamp);
}

/*
 * __rollback_abort_row_reconciled_page_internal --
 *     Abort updates on a history store using the in-memory build reconciled page of data store.
 */
static int
__rollback_abort_row_reconciled_page_internal(WT_SESSION_IMPL *session, const void *image,
  const uint8_t *addr, size_t addr_size, wt_timestamp_t rollback_timestamp)
{
    WT_DECL_RET;
    WT_ITEM tmp;
    WT_PAGE *mod_page;
    WT_ROW *rip;
    uint32_t i, page_flags;
    const void *image_local;

    /*
     * Don't pass an allocated buffer to the underlying block read function, force allocation of new
     * memory of the appropriate size.
     */
    WT_CLEAR(tmp);

    mod_page = NULL;
    image_local = image;

    if (image_local == NULL) {
        WT_RET(__wt_bt_read(session, &tmp, addr, addr_size));
        image_local = tmp.data;
    }

    page_flags = WT_DATA_IN_ITEM(&tmp) ? WT_PAGE_DISK_ALLOC : WT_PAGE_DISK_MAPPED;
    WT_ERR(__wt_page_inmem(session, NULL, image_local, page_flags, &mod_page));
    tmp.mem = NULL;
    WT_ROW_FOREACH (mod_page, rip, i)
        WT_ERR_NOTFOUND_OK(
          __rollback_row_ondisk_fixup_key(session, mod_page, rip, rollback_timestamp, false));

err:
    if (mod_page != NULL)
        __wt_page_out(session, &mod_page);
    __wt_buf_free(session, &tmp);

    return (ret);
}

/*
 * __rollback_abort_row_reconciled_page --
 *     Abort updates on a history store using the reconciled pages of data store.
 */
static int
__rollback_abort_row_reconciled_page(
  WT_SESSION_IMPL *session, WT_PAGE *page, wt_timestamp_t rollback_timestamp)
{
    WT_MULTI *multi;
    WT_PAGE_MODIFY *mod;
    uint32_t multi_entry;

    if ((mod = page->modify) == NULL)
        return (0);

    if (mod->rec_result == WT_PM_REC_REPLACE &&
      mod->mod_replace.newest_durable_ts > rollback_timestamp) {
        WT_RET(__rollback_abort_row_reconciled_page_internal(session, mod->u1.r.disk_image,
          mod->u1.r.replace.addr, mod->u1.r.replace.size, rollback_timestamp));

        /*
         * As this page has newer aborts that are aborted, make sure to mark the page as dirty to
         * let the reconciliation happens again on the page. Otherwise, the eviction may pick the
         * already reconciled page to write to disk with newer updates.
         */
        __wt_page_only_modify_set(session, page);
    } else if (mod->rec_result == WT_PM_REC_MULTIBLOCK) {
        for (multi = mod->mod_multi, multi_entry = 0; multi_entry < mod->mod_multi_entries;
             ++multi, ++multi_entry)
            if (multi->addr.newest_durable_ts > rollback_timestamp) {
                WT_RET(__rollback_abort_row_reconciled_page_internal(session, multi->disk_image,
                  multi->addr.addr, multi->addr.size, rollback_timestamp));

                /*
                 * As this page has newer aborts that are aborted, make sure to mark the page as
                 * dirty to let the reconciliation happens again on the page. Otherwise, the
                 * eviction may pick the already reconciled page to write to disk with newer
                 * updates.
                 */
                __wt_page_only_modify_set(session, page);
            }
    }

    return (0);
}

/*
 * __rollback_abort_newer_row_leaf --
 *     Abort updates on a row leaf page with timestamps newer than the rollback timestamp.
 */
static int
__rollback_abort_newer_row_leaf(
  WT_SESSION_IMPL *session, WT_PAGE *page, wt_timestamp_t rollback_timestamp)
{
    WT_INSERT_HEAD *insert;
    WT_ROW *rip;
    WT_UPDATE *upd;
    uint32_t i;

    /*
     * Review the insert list for keys before the first entry on the disk page.
     */
    if ((insert = WT_ROW_INSERT_SMALLEST(page)) != NULL)
        __rollback_abort_newer_insert(session, insert, rollback_timestamp);

    /*
     * Review updates that belong to keys that are on the disk image, as well as for keys inserted
     * since the page was read from disk.
     */
    WT_ROW_FOREACH (page, rip, i) {
        if ((upd = WT_ROW_UPDATE(page, rip)) != NULL)
            __rollback_abort_newer_update(session, upd, rollback_timestamp);

        if ((insert = WT_ROW_INSERT(page, rip)) != NULL)
            __rollback_abort_newer_insert(session, insert, rollback_timestamp);

        /* If the configuration is not in-memory, abort any on-disk value. */
        if (!F_ISSET(S2C(session), WT_CONN_IN_MEMORY))
            WT_RET(__rollback_abort_row_ondisk_kv(session, page, rip, rollback_timestamp));
    }

    /*
     * If the configuration is not in-memory, abort history store updates from the reconciled pages
     * of data store.
     */
    if (!F_ISSET(S2C(session), WT_CONN_IN_MEMORY))
        WT_RET(__rollback_abort_row_reconciled_page(session, page, rollback_timestamp));
    return (0);
}

/*
 * __rollback_page_needs_abort --
 *     Check whether the page needs rollback. Return true if the page has modifications newer than
 *     the given timestamp Otherwise return false.
 */
static bool
__rollback_page_needs_abort(
  WT_SESSION_IMPL *session, WT_REF *ref, wt_timestamp_t rollback_timestamp)
{
    WT_ADDR *addr;
    WT_CELL_UNPACK vpack;
    WT_MULTI *multi;
    WT_PAGE_MODIFY *mod;
    wt_timestamp_t multi_newest_durable_ts;
    uint32_t i;

    addr = ref->addr;
    mod = ref->page == NULL ? NULL : ref->page->modify;

    /*
     * The rollback operation should be performed on this page when any one of the following is
     * greater than the given timestamp:
     * 1. The reconciled replace page max durable timestamp.
     * 2. The reconciled multi page max durable timestamp.
     * 3. The on page address max durable timestamp.
     * 4. The off page address max durable timestamp.
     */
    if (mod != NULL && mod->rec_result == WT_PM_REC_REPLACE)
        return (mod->mod_replace.newest_durable_ts > rollback_timestamp);
    else if (mod != NULL && mod->rec_result == WT_PM_REC_MULTIBLOCK) {
        multi_newest_durable_ts = WT_TS_NONE;
        /* Calculate the max durable timestamp by traversing all multi addresses. */
        for (multi = mod->mod_multi, i = 0; i < mod->mod_multi_entries; ++multi, ++i)
            multi_newest_durable_ts =
              WT_MAX(multi_newest_durable_ts, multi->addr.newest_durable_ts);
        return (multi_newest_durable_ts > rollback_timestamp);
    } else if (!__wt_off_page(ref->home, addr)) {
        /* Check if the page is obsolete using the page disk address. */
        __wt_cell_unpack(session, ref->home, (WT_CELL *)addr, &vpack);
        return (vpack.newest_durable_ts > rollback_timestamp);
    } else if (addr != NULL)
        return (addr->newest_durable_ts > rollback_timestamp);

    return (false);
}

/*
 * __rollback_abort_newer_updates --
 *     Abort updates on this page newer than the timestamp.
 */
static int
__rollback_abort_newer_updates(
  WT_SESSION_IMPL *session, WT_REF *ref, wt_timestamp_t rollback_timestamp)
{
    WT_DECL_RET;
    WT_PAGE *page;
    bool local_read;

    local_read = false;

    /* Review deleted page saved to the ref. */
    if (ref->page_del != NULL && rollback_timestamp < ref->page_del->durable_timestamp) {
        __wt_verbose(session, WT_VERB_RTS, "%p: deleted page rolled back", (void *)ref);
        WT_RET(__wt_delete_page_rollback(session, ref));
    }

    /*
     * If we have a ref with no page, or the page is clean, find out whether the page has any
     * modifications that are newer than the given timestamp. As eviction writes the newest version
     * to page, even a clean page may also contain modifications that need rollback. Such pages are
     * read back into memory and processed like other modified pages.
     */
    if ((page = ref->page) == NULL || !__wt_page_is_modified(page)) {
        if (!__rollback_page_needs_abort(session, ref, rollback_timestamp)) {
            __wt_verbose(session, WT_VERB_RTS, "%p: page skipped", (void *)ref);
            return (0);
        }

        /* Page needs rollback, read it into cache. */
        if (page == NULL) {
            WT_RET(__wt_page_in(session, ref, 0));
            local_read = true;
        }
        page = ref->page;
    }
    WT_STAT_CONN_INCR(session, txn_rts_pages_visited);
    __wt_verbose(session, WT_VERB_RTS, "%p: page rolled back", (void *)ref);

    switch (page->type) {
    case WT_PAGE_COL_FIX:
        __rollback_abort_newer_col_fix(session, page, rollback_timestamp);
        break;
    case WT_PAGE_COL_VAR:
        __rollback_abort_newer_col_var(session, page, rollback_timestamp);
        break;
    case WT_PAGE_COL_INT:
    case WT_PAGE_ROW_INT:
        /*
         * There is nothing to do for internal pages, since we aren't rolling back far enough to
         * potentially include reconciled changes - and thus won't need to roll back structure
         * changes on internal pages.
         */
        break;
    case WT_PAGE_ROW_LEAF:
        WT_ERR(__rollback_abort_newer_row_leaf(session, page, rollback_timestamp));
        break;
    default:
        WT_ERR(__wt_illegal_value(session, page->type));
    }

err:
    if (local_read)
        WT_TRET(__wt_page_release(session, ref, 0));
    return (ret);
}

/*
 * __rollback_to_stable_btree_walk --
 *     Called for each open handle - choose to either skip or wipe the commits
 */
static int
__rollback_to_stable_btree_walk(WT_SESSION_IMPL *session, wt_timestamp_t rollback_timestamp)
{
    WT_DECL_RET;
    WT_REF *child_ref, *ref;

    /* Walk the tree, marking commits aborted where appropriate. */
    ref = NULL;
    while ((ret = __wt_tree_walk(
              session, &ref, WT_READ_CACHE_LEAF | WT_READ_NO_EVICT | WT_READ_WONT_NEED)) == 0 &&
      ref != NULL)
        if (F_ISSET(ref, WT_REF_FLAG_INTERNAL)) {
            WT_INTL_FOREACH_BEGIN (session, ref->page, child_ref) {
                WT_RET(__rollback_abort_newer_updates(session, child_ref, rollback_timestamp));
            }
            WT_INTL_FOREACH_END;
        }

    return (ret);
}

/*
 * __rollback_eviction_drain --
 *     Wait for eviction to drain from a tree.
 */
static int
__rollback_eviction_drain(WT_SESSION_IMPL *session, const char *cfg[])
{
    WT_UNUSED(cfg);

    WT_RET(__wt_evict_file_exclusive_on(session));
    __wt_evict_file_exclusive_off(session);
    return (0);
}

/*
 * __rollback_to_stable_btree --
 *     Called for each object handle - choose to either skip or wipe the commits
 */
static int
__rollback_to_stable_btree(WT_SESSION_IMPL *session, wt_timestamp_t rollback_timestamp)
{
    WT_BTREE *btree;
    WT_CONNECTION_IMPL *conn;
    WT_DECL_RET;

    btree = S2BT(session);
    conn = S2C(session);

    /*
     * Immediately durable files don't get their commits wiped. This case mostly exists to support
     * the semantic required for the oplog in MongoDB - updates that have been made to the oplog
     * should not be aborted. It also wouldn't be safe to roll back updates for any table that had
     * it's records logged, since those updates would be recovered after a crash making them
     * inconsistent.
     */
    if (__wt_btree_immediately_durable(session)) {
        if (btree->id >= conn->stable_rollback_maxfile)
            WT_PANIC_RET(session, EINVAL, "btree file ID %" PRIu32 " larger than max %" PRIu32,
              btree->id, conn->stable_rollback_maxfile);
        __wt_verbose(session, WT_VERB_RTS,
          "%s: Immediately durable btree skipped for rollback to stable", btree->dhandle->name);
        return (0);
    }

    /* There is never anything to do for checkpoint handles */
    if (session->dhandle->checkpoint != NULL)
        return (0);

    /* There is nothing to do on an empty tree. */
    if (btree->root.page == NULL)
        return (0);
    /*
     * Ensure the eviction server is out of the file - we don't want it messing with us. This step
     * shouldn't be required, but it simplifies some of the reasoning about what state trees can be
     * in.
     */
    WT_RET(__wt_evict_file_exclusive_on(session));
    WT_WITH_PAGE_INDEX(session, ret = __rollback_to_stable_btree_walk(session, rollback_timestamp));
    __wt_evict_file_exclusive_off(session);

    return (ret);
}

/*
 * __rollback_to_stable_check --
 *     Ensure the rollback request is reasonable.
 */
static int
__rollback_to_stable_check(WT_SESSION_IMPL *session)
{
    WT_CONNECTION_IMPL *conn;
    WT_DECL_RET;
    WT_TXN_GLOBAL *txn_global;
    bool txn_active;

    conn = S2C(session);
    txn_global = &conn->txn_global;

    if (!txn_global->has_stable_timestamp)
        WT_RET_MSG(session, EINVAL, "rollback_to_stable requires a stable timestamp");

    /*
     * Help the user comply with the requirement that there are no concurrent operations. Protect
     * against spurious conflicts with the sweep server: we exclude it from running concurrent with
     * rolling back the history store contents.
     */
    ret = __wt_txn_activity_check(session, &txn_active);
#ifdef HAVE_DIAGNOSTIC
    if (txn_active)
        WT_TRET(__wt_verbose_dump_txn(session));
#endif

    if (ret == 0 && txn_active)
        WT_RET_MSG(session, EINVAL, "rollback_to_stable illegal with active transactions");

    return (ret);
}

/*
 * __rollback_to_stable_btree_hs_cleanup --
 *     Wipe all history store updates for the btree (non-timestamped tables)
 */
static int
__rollback_to_stable_btree_hs_cleanup(WT_SESSION_IMPL *session, uint32_t btree_id)
{
    WT_CURSOR *hs_cursor;
    WT_CURSOR_BTREE *cbt;
    WT_DECL_ITEM(hs_key);
    WT_DECL_RET;
    WT_ITEM key;
    WT_UPDATE *hs_upd;
    wt_timestamp_t hs_start_ts;
    uint64_t hs_counter;
    uint32_t hs_btree_id, session_flags;
    int exact;

    hs_cursor = NULL;
    WT_CLEAR(key);
    hs_upd = NULL;
    session_flags = 0;

    WT_ERR(__wt_scr_alloc(session, 0, &hs_key));

    /* Open a history store table cursor. */
    WT_ERR(__wt_hs_cursor(session, &session_flags));
    hs_cursor = session->hs_cursor;
    cbt = (WT_CURSOR_BTREE *)hs_cursor;

    /* Walk the history store for the given btree. */
    hs_cursor->set_key(hs_cursor, btree_id, &key, WT_TS_NONE, 0);
    ret = hs_cursor->search_near(hs_cursor, &exact);

    /*
     * The search should always end up pointing to the start of the required btree or end of the
     * previous btree on success. Move the cursor based on the result.
     */
    WT_ASSERT(session, (ret != 0 || exact != 0));
    if (ret == 0 && exact < 0)
        ret = hs_cursor->next(hs_cursor);

    for (; ret == 0; ret = hs_cursor->next(hs_cursor)) {
        WT_ERR(hs_cursor->get_key(hs_cursor, &hs_btree_id, hs_key, &hs_start_ts, &hs_counter));

        /* Stop crossing into the next btree boundary. */
        if (btree_id != hs_btree_id)
            break;

        /* Set this comparison as exact match of the search for later use. */
        cbt->compare = 0;

        WT_ERR(__wt_upd_alloc_tombstone(session, &hs_upd));

        /*
         * Any history store updates don't use transactions as those updates should be immediately
         * visible and doesn't follow the transaction semantics. Due to this reason, the history
         * store updates are directly modified using the low level api instead of cursor api.
         */
        WT_WITH_BTREE(session, cbt->btree,
          ret = __wt_row_modify(cbt, &hs_cursor->key, NULL, hs_upd, WT_UPDATE_INVALID, true));
        WT_ERR(ret);
        WT_STAT_CONN_INCR(session, txn_rts_hs_removed);
        hs_upd = NULL;
    }
    WT_ERR_NOTFOUND_OK(ret);

err:
    __wt_scr_free(session, &hs_key);
    __wt_free(session, hs_upd);
    if (hs_cursor != NULL)
        WT_TRET(__wt_hs_cursor_close(session, session_flags));

    return (ret);
}

/*
 * __rollback_to_stable_btree_apply --
 *     Perform rollback to stable to all files listed in the metadata, apart from the metadata and
 *     history store files.
 */
static int
__rollback_to_stable_btree_apply(WT_SESSION_IMPL *session)
{
    WT_CONFIG ckptconf;
    WT_CONFIG_ITEM cval, durableval, key;
    WT_CURSOR *cursor;
    WT_DECL_RET;
    WT_TXN_GLOBAL *txn_global;
    wt_timestamp_t newest_durable_ts, rollback_timestamp;
    const char *config, *uri;
    bool durable_ts_found;

    txn_global = &S2C(session)->txn_global;

    /*
     * Copy the stable timestamp, otherwise we'd need to lock it each time it's accessed. Even
     * though the stable timestamp isn't supposed to be updated while rolling back, accessing it
     * without a lock would violate protocol.
     */
    WT_ORDERED_READ(rollback_timestamp, txn_global->stable_timestamp);

    WT_ASSERT(session, F_ISSET(session, WT_SESSION_LOCKED_SCHEMA));
    WT_RET(__wt_metadata_cursor(session, &cursor));

    while ((ret = cursor->next(cursor)) == 0) {
        WT_ERR(cursor->get_key(cursor, &uri));

        /* Ignore metadata and history store files. */
        if (strcmp(uri, WT_METAFILE_URI) == 0 || strcmp(uri, WT_HS_URI) == 0)
            continue;

        if (!WT_PREFIX_MATCH(uri, "file:"))
            continue;

        WT_ERR(cursor->get_value(cursor, &config));

        /* Find out the max durable timestamp of the object from checkpoint. */
        newest_durable_ts = WT_TS_NONE;
        durable_ts_found = false;
        WT_ERR(__wt_config_getones(session, config, "checkpoint", &cval));
        __wt_config_subinit(session, &ckptconf, &cval);
        for (; __wt_config_next(&ckptconf, &key, &cval) == 0;) {
            ret = __wt_config_subgets(session, &cval, "newest_durable_ts", &durableval);
            if (ret == 0) {
                newest_durable_ts = WT_MAX(newest_durable_ts, (wt_timestamp_t)durableval.val);
                durable_ts_found = true;
            }
            WT_ERR_NOTFOUND_OK(ret);
        }

        ret = __wt_session_get_dhandle(session, uri, NULL, NULL, 0);
        /* Ignore performing rollback to stable on files that don't exist. */
        if (ret == ENOENT) {
            __wt_verbose(
              session, WT_VERB_RTS, "%s: rollback to stable ignored on non existing file", uri);
            continue;
        }
        WT_ERR(ret);

        /*
         * The rollback operation should be performed on this file based on the following:
         * 1. The tree is modified.
         * 2. The checkpoint durable timestamp is greater than the rollback timestamp.
         * 3. There is no durable timestamp in any checkpoint.
         */
        if (S2BT(session)->modified || newest_durable_ts > rollback_timestamp ||
          !durable_ts_found) {
            __wt_verbose(session, WT_VERB_RTS, "%s: file rolled back", uri);
            WT_TRET(__rollback_to_stable_btree(session, rollback_timestamp));
        } else
            __wt_verbose(session, WT_VERB_RTS, "%s: file skipped", uri);

        /* Cleanup any history store entries for this non-timestamped table. */
        if (newest_durable_ts == WT_TS_NONE && !F_ISSET(S2C(session), WT_CONN_IN_MEMORY)) {
            __wt_verbose(
              session, WT_VERB_RTS, "%s: non-timestamped file history store cleanup", uri);
            WT_TRET(__rollback_to_stable_btree_hs_cleanup(session, S2BT(session)->id));
        }

        WT_TRET(__wt_session_release_dhandle(session));
        WT_ERR(ret);
    }
    WT_ERR_NOTFOUND_OK(ret);

err:
    WT_TRET(__wt_metadata_cursor_release(session, &cursor));
    return (ret);
}

/*
 * __rollback_to_stable --
 *     Rollback all modifications with timestamps more recent than the passed in timestamp.
 */
static int
__rollback_to_stable(WT_SESSION_IMPL *session, const char *cfg[])
{
    WT_CONNECTION_IMPL *conn;
    WT_DECL_RET;

    conn = S2C(session);

    /*
     * Mark that a rollback operation is in progress and wait for eviction to drain. This is
     * necessary because history store eviction uses transactions and causes the check for a
     * quiescent system to fail.
     *
     * Configuring history store eviction off isn't atomic, safe because the flag is only otherwise
     * set when closing down the database. Assert to avoid confusion in the future.
     */
    WT_ASSERT(session, !F_ISSET(conn, WT_CONN_EVICTION_NO_HS));
    F_SET(conn, WT_CONN_EVICTION_NO_HS);

    WT_ERR(__wt_conn_btree_apply(session, NULL, __rollback_eviction_drain, NULL, cfg));

    WT_ERR(__rollback_to_stable_check(session));

    F_CLR(conn, WT_CONN_EVICTION_NO_HS);

    /*
     * Allocate a non-durable btree bitstring. We increment the global value before using it, so the
     * current value is already in use, and hence we need to add one here.
     */
    conn->stable_rollback_maxfile = conn->next_file_id + 1;
    WT_WITH_SCHEMA_LOCK(session, ret = __rollback_to_stable_btree_apply(session));

err:
    F_CLR(conn, WT_CONN_EVICTION_NO_HS);
    return (ret);
}

/*
 * __wt_rollback_to_stable --
 *     Rollback all modifications with timestamps more recent than the passed in timestamp.
 */
int
__wt_rollback_to_stable(WT_SESSION_IMPL *session, const char *cfg[])
{
    WT_DECL_RET;

    /*
     * Don't use the connection's default session: we are working on data handles and (a) don't want
     * to cache all of them forever, plus (b) can't guarantee that no other method will be called
     * concurrently.
     */
    WT_RET(__wt_open_internal_session(S2C(session), "txn rollback_to_stable", true, 0, &session));

    F_SET(session, WT_SESSION_ROLLBACK_TO_STABLE);
    ret = __rollback_to_stable(session, cfg);
    F_CLR(session, WT_SESSION_ROLLBACK_TO_STABLE);

    /*
     * If the configuration is not in-memory, forcibly log a checkpoint after rollback to stable to
     * ensure that both in-memory and on-disk versions are the same.
     */
    if (!F_ISSET(S2C(session), WT_CONN_IN_MEMORY))
        WT_TRET(session->iface.checkpoint(&session->iface, "force=1"));
    WT_TRET(session->iface.close(&session->iface, NULL));

    return (ret);
}<|MERGE_RESOLUTION|>--- conflicted
+++ resolved
@@ -136,11 +136,7 @@
     WT_DECL_RET;
     WT_ITEM full_value;
     WT_UPDATE *hs_upd, *upd;
-<<<<<<< HEAD
-    wt_timestamp_t durable_ts, hs_start_ts, hs_stop_ts;
-=======
-    wt_timestamp_t durable_ts, newer_hs_ts;
->>>>>>> fa51dc8d
+    wt_timestamp_t durable_ts, hs_start_ts, hs_stop_ts, newer_hs_ts;
     size_t size;
     uint64_t hs_counter;
     uint32_t hs_btree_id, session_flags;
@@ -150,11 +146,7 @@
 
     hs_cursor = NULL;
     hs_upd = upd = NULL;
-<<<<<<< HEAD
-    durable_ts = hs_start_ts = WT_TS_NONE;
-=======
-    durable_ts = newer_hs_ts = WT_TS_NONE;
->>>>>>> fa51dc8d
+    durable_ts = hs_start_ts = newer_hs_ts = WT_TS_NONE;
     hs_btree_id = S2BT(session)->id;
     session_flags = 0;
     valid_update_found = false;
