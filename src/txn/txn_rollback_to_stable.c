--- conflicted
+++ resolved
@@ -231,13 +231,8 @@
          * If the stop time pair on the tombstone in the history store is already globally visible
          * we can skip it.
          */
-<<<<<<< HEAD
-        if (__wt_txn_tw_stop_visible_all(session, &cbt->upd_value->tw))
-=======
-        if (__wt_txn_visible_all(
-              session, cbt->upd_value->tw.stop_txn, cbt->upd_value->tw.durable_stop_ts)) {
+        if (__wt_txn_tw_stop_visible_all(session, &cbt->upd_value->tw)) {
             WT_STAT_CONN_INCR(session, cursor_prev_hs_tombstone_rts);
->>>>>>> 17ad4206
             continue;
         }
 
@@ -1035,13 +1030,8 @@
          * If the stop time pair on the tombstone in the history store is already globally visible
          * we can skip it.
          */
-<<<<<<< HEAD
-        if (__wt_txn_tw_stop_visible_all(session, &cbt->upd_value->tw))
-=======
-        if (__wt_txn_visible_all(
-              session, cbt->upd_value->tw.stop_txn, cbt->upd_value->tw.durable_stop_ts)) {
+        if (__wt_txn_tw_stop_visible_all(session, &cbt->upd_value->tw)) {
             WT_STAT_CONN_INCR(session, cursor_prev_hs_tombstone_rts);
->>>>>>> 17ad4206
             continue;
         }
 
