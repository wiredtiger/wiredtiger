--- conflicted
+++ resolved
@@ -226,21 +226,13 @@
         hs_upd = NULL;
     }
 
-<<<<<<< HEAD
-    /*
-     * If we found a history value that satisfied the given timestamp, add it to the update list.
-     * Otherwise remove the key by adding a tombstone.
-     */
-    if (valid_update_found) {
-        WT_ERR(__wt_update_alloc(session, &full_value, &upd, &size, WT_UPDATE_STANDARD));
-=======
     if (replace) {
         /*
          * If we found a history value that satisfied the given timestamp, add it to the update
          * list. Otherwise remove the key by adding a tombstone.
          */
         if (valid_update_found) {
-            WT_ERR(__wt_update_alloc(session, hs_value, &upd, &size, WT_UPDATE_STANDARD));
+            WT_ERR(__wt_update_alloc(session, &full_value, &upd, &size, WT_UPDATE_STANDARD));
 
             /* Clear the transaction id when recovery is in progress. */
             if (F_ISSET(S2C(session), WT_CONN_RECOVERING))
@@ -249,7 +241,6 @@
                 upd->txnid = hs_start.txnid;
             upd->durable_ts = durable_ts;
             upd->start_ts = hs_start.timestamp;
->>>>>>> bcd6f116
 
             /*
              * Set the flag to indicate that this update has been restored from history store for
