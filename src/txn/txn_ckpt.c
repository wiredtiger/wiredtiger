--- conflicted
+++ resolved
@@ -2174,10 +2174,6 @@
 static int
 __checkpoint_mark_skip(WT_SESSION_IMPL *session, WT_CKPT *ckptbase, bool force)
 {
-<<<<<<< HEAD
-    WT_BTREE *btree = S2BT(session);
-    WT_BM *bm = btree->bm;
-=======
     WT_BTREE *btree;
     WT_CKPT *ckpt;
     uint64_t timer;
@@ -2185,7 +2181,6 @@
     const char *name;
 
     btree = S2BT(session);
->>>>>>> ec57d408
 
     /*
      * Check for clean objects not requiring a checkpoint.
@@ -2208,15 +2203,8 @@
      * in a cursor after taking any checkpoint, which means it must exist.
      */
     F_CLR(btree, WT_BTREE_SKIP_CKPT);
-<<<<<<< HEAD
-    if (!btree->modified && !force && !bm->can_truncate(bm, session)) {
-        WT_CKPT *ckpt = NULL;
-        int deleted = 0;
-
-=======
     if (!btree->modified && !force) {
         deleted = 0;
->>>>>>> ec57d408
         WT_CKPT_FOREACH (ckptbase, ckpt) {
             /*
              * Don't skip the objects that have obsolete pages to let them to be removed as part of
@@ -2235,7 +2223,7 @@
          * skip the checkpoint, there's nothing to do. The exception is if we're deleting two or
          * more checkpoints: then we may save space.
          */
-        const char *name = (ckpt - 1)->name;
+        name = (ckpt - 1)->name;
         if (ckpt > ckptbase + 1 && deleted < 2 &&
           (strcmp(name, (ckpt - 2)->name) == 0 ||
             (WT_PREFIX_MATCH(name, WT_CHECKPOINT) &&
@@ -2249,7 +2237,6 @@
              * timer.
              */
             if (ckpt - ckptbase > 2) {
-                uint64_t timer = 0;
                 __wt_seconds(session, &timer);
                 timer += WT_MINUTE * WT_BTREE_CLEAN_MINUTES;
                 WT_BTREE_CLEAN_CKPT(session, btree, timer);
