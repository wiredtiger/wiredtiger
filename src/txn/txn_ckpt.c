--- conflicted
+++ resolved
@@ -2177,19 +2177,8 @@
 static int
 __checkpoint_mark_skip(WT_SESSION_IMPL *session, WT_CKPT *ckptbase, bool force)
 {
-<<<<<<< HEAD
-    WT_BM *bm;
-    WT_BTREE *btree;
-    WT_CKPT *ckpt;
-    uint64_t timer;
-    int deleted;
-    const char *name;
-
-    btree = S2BT(session);
-    bm = btree->bm;
-=======
     WT_BTREE *btree = S2BT(session);
->>>>>>> e39e0e45
+    WT_BM *bm = btree->bm;
 
     /*
      * Check for clean objects not requiring a checkpoint.
@@ -2212,15 +2201,10 @@
      * in a cursor after taking any checkpoint, which means it must exist.
      */
     F_CLR(btree, WT_BTREE_SKIP_CKPT);
-<<<<<<< HEAD
     if (!btree->modified && !force && !bm->can_truncate(bm, session)) {
-        deleted = 0;
-=======
-    if (!btree->modified && !force) {
         WT_CKPT *ckpt = NULL;
         int deleted = 0;
 
->>>>>>> e39e0e45
         WT_CKPT_FOREACH (ckptbase, ckpt) {
             /*
              * Don't skip the objects that have obsolete pages to let them to be removed as part of
