--- conflicted
+++ resolved
@@ -2177,9 +2177,6 @@
 static int
 __checkpoint_mark_skip(WT_SESSION_IMPL *session, WT_CKPT *ckptbase, bool force)
 {
-<<<<<<< HEAD
-    WT_BTREE *btree = S2BT(session);
-=======
     WT_BM *bm;
     WT_BTREE *btree;
     WT_CKPT *ckpt;
@@ -2189,7 +2186,6 @@
 
     btree = S2BT(session);
     bm = btree->bm;
->>>>>>> d6043363
 
     /*
      * Check for clean objects not requiring a checkpoint.
@@ -2212,15 +2208,8 @@
      * in a cursor after taking any checkpoint, which means it must exist.
      */
     F_CLR(btree, WT_BTREE_SKIP_CKPT);
-<<<<<<< HEAD
-    if (!btree->modified && !force) {
-        WT_CKPT *ckpt = NULL;
-        int deleted = 0;
-
-=======
     if (!btree->modified && !force && !bm->can_truncate(bm, session)) {
         deleted = 0;
->>>>>>> d6043363
         WT_CKPT_FOREACH (ckptbase, ckpt) {
             /*
              * Don't skip the objects that have obsolete pages to let them to be removed as part of
@@ -2239,7 +2228,7 @@
          * skip the checkpoint, there's nothing to do. The exception is if we're deleting two or
          * more checkpoints: then we may save space.
          */
-        const char *name = (ckpt - 1)->name;
+        name = (ckpt - 1)->name;
         if (ckpt > ckptbase + 1 && deleted < 2 &&
           (strcmp(name, (ckpt - 2)->name) == 0 ||
             (WT_PREFIX_MATCH(name, WT_CHECKPOINT) &&
@@ -2253,7 +2242,6 @@
              * timer.
              */
             if (ckpt - ckptbase > 2) {
-                uint64_t timer;
                 __wt_seconds(session, &timer);
                 timer += WT_MINUTE * WT_BTREE_CLEAN_MINUTES;
                 WT_BTREE_CLEAN_CKPT(session, btree, timer);
