--- conflicted
+++ resolved
@@ -526,15 +526,6 @@
 	WT_ASSERT(session, session->id != 0 && txn_global->checkpoint_id == 0);
 	txn_global->checkpoint_id = session->id;
 
-<<<<<<< HEAD
-	/* Save the checkpoint transaction ID. */
-	txn_global->checkpoint_txnid = txn->id;
-
-	/* Save the oldest transaction ID that the checkpoint is pinning. */
-	txn_global->checkpoint_pinned = WT_MIN(txn->id, txn->snap_min);
-
-=======
->>>>>>> 7e1a47dd
 	/*
 	 * Remove the checkpoint transaction from the global table.
 	 *
@@ -572,7 +563,6 @@
 
 	WT_ERR(__checkpoint_apply(session, cfg, __checkpoint_mark_deletes));
 
-#if 1
 	/*
 	 * Release clean trees.  Any updates made after this point will not
 	 * visible to the checkpoint transaction.
@@ -589,10 +579,6 @@
 		    ret = __wt_session_release_btree(session));
 		WT_ERR(ret);
 	}
-#else
-	WT_UNUSED(btree);
-	WT_UNUSED(dhandle);
-#endif
 
 	/* Tell logging that we have started a database checkpoint. */
 	if (full && logging)
