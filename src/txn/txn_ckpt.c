/*-
 * Copyright (c) 2014-present MongoDB, Inc.
 * Copyright (c) 2008-2014 WiredTiger, Inc.
 *	All rights reserved.
 *
 * See the file LICENSE for redistribution information.
 */

#include "wt_internal.h"

static void __checkpoint_timing_stress(WT_SESSION_IMPL *, uint64_t, struct timespec *);
static int __checkpoint_lock_dirty_tree(WT_SESSION_IMPL *, bool, bool, bool, const char *[]);
static int __checkpoint_mark_skip(WT_SESSION_IMPL *, WT_CKPT *, bool);
static void __checkpoint_prepare_progress(WT_SESSION_IMPL *session, bool final);
static int __checkpoint_presync(WT_SESSION_IMPL *, const char *[]);
static int __checkpoint_tree_helper(WT_SESSION_IMPL *, const char *[]);
static int __drop_list_execute(WT_SESSION_IMPL *session, WT_ITEM *drop_list);

/*
 * __checkpoint_flush_tier_wait --
 *     Wait for all previous work units queued to be processed.
 */
static int
__checkpoint_flush_tier_wait(WT_SESSION_IMPL *session, const char **cfg)
{
    WT_CONFIG_ITEM cval;
    WT_CONNECTION_IMPL *conn;
    uint64_t now, start, timeout;
    int yield_count;

    conn = S2C(session);
    yield_count = 0;
    now = start = 0;

    /*
     * The internal thread needs the schema lock to perform its operations and flush tier also
     * acquires the schema lock. We cannot be waiting in this function while holding that lock or no
     * work will get done.
     */
    WT_ASSERT(session, !FLD_ISSET(session->lock_flags, WT_SESSION_LOCKED_SCHEMA));
    WT_RET(__wt_config_gets(session, cfg, "flush_tier.timeout", &cval));
    timeout = (uint64_t)cval.val;
    if (timeout != 0)
        __wt_seconds(session, &start);

    /*
     * It may be worthwhile looking at the add and decrement values and make choices of whether to
     * yield or wait based on how much of the workload has been performed. Flushing operations could
     * take a long time so yielding may not be effective.
     */
    while (!WT_FLUSH_STATE_DONE(conn->flush_state)) {
        if (start != 0) {
            __wt_seconds(session, &now);
            if (now - start > timeout)
                return (EBUSY);
        }
        if (++yield_count < WT_THOUSAND)
            __wt_yield();
        else {
            __wt_cond_signal(session, conn->tiered_cond);
            __wt_cond_wait(session, conn->flush_cond, 200, NULL);
        }
    }
    return (0);
}

/*
 * __checkpoint_flush_tier --
 *     Perform one iteration of tiered storage maintenance.
 */
static int
__checkpoint_flush_tier(WT_SESSION_IMPL *session, bool force)
{
    WT_BTREE *btree;
    WT_CKPT ckpt;
    WT_CONFIG_ITEM cval;
    WT_CONNECTION_IMPL *conn;
    WT_CURSOR *cursor;
    WT_DECL_RET;
    uint64_t ckpt_time;
    const char *key, *value;
    bool release;

    __wt_verbose(session, WT_VERB_TIERED, "CKPT_FLUSH_TIER: Called force %d", force);

    WT_STAT_CONN_INCR(session, flush_tier);
    conn = S2C(session);
    cursor = NULL;
    release = false;

    WT_ASSERT_SPINLOCK_OWNED(session, &conn->schema_lock);
    WT_ASSERT(session, FLD_ISSET(session->lock_flags, WT_SESSION_LOCKED_CHECKPOINT));

    /*
     * For supporting splits and merge:
     * - See if there is any merging work to do to prepare and create an object that is
     *   suitable for placing onto tiered storage.
     * - Do the work to create said objects.
     * - Move the objects.
     */
    __wt_atomic_storev32(&conn->flush_state, 0);
    __wt_atomic_storebool(&conn->flush_ckpt_complete, false);
    /* Flushing is part of a checkpoint, use the session's checkpoint time. */
    conn->flush_most_recent = session->current_ckpt_sec;
    /* Storing the last flush timestamp here for the future and for debugging. */
    conn->flush_ts = conn->txn_global.last_ckpt_timestamp;
    /*
     * It would be more efficient to return here if no tiered storage is enabled in the system. If
     * the user asks for a flush_tier without tiered storage, the loop below is effectively a no-op
     * and will not be incorrect. But we could also just return.
     */

    /*
     * Walk the metadata cursor to find tiered tables to flush. This should be optimized to avoid
     * flushing tables that haven't changed.
     */
    WT_RET(__wt_metadata_cursor(session, &cursor));
    while (cursor->next(cursor) == 0) {
        cursor->get_key(cursor, &key);
        cursor->get_value(cursor, &value);
        /* For now just switch tiers which just does metadata manipulation. */
        if (WT_PREFIX_MATCH(key, "tiered:")) {
            __wt_verbose(
              session, WT_VERB_TIERED, "CKPT_FLUSH_TIER: %s %s force %d", key, value, force);
            if (!force) {
                /*
                 * Check the table's last checkpoint time and only flush trees that have a
                 * checkpoint more recent than the last flush time.
                 */
                WT_ERR(__wt_meta_checkpoint(session, key, NULL, &ckpt));
                ckpt_time = ckpt.sec;
                __wt_meta_checkpoint_free(session, &ckpt);
                WT_ERR(__wt_config_getones(session, value, "flush_time", &cval));

                /* If nothing has changed, there's nothing to do. */
                if (ckpt_time == 0 || (uint64_t)cval.val >= ckpt_time) {
                    WT_STAT_CONN_INCR(session, flush_tier_skipped);
                    continue;
                }
            }
            /* Only instantiate the handle if we need to flush. */
            WT_ERR_ERROR_OK(__wt_session_get_dhandle(session, key, NULL, NULL, 0), EBUSY, true);

            /*
             * If we get back EBUSY, this handle may be open with bulk or other special flags. We
             * need to skip this tree. We fake checkpoints for such trees, i.e. we never really
             * write a checkpoint to the disk and we cannot get the dhandle now.
             */
            if (ret == EBUSY) {
                WT_STAT_CONN_INCR(session, flush_tier_skipped);
                continue;
            }
            release = true;
            /*
             * When we call wt_tiered_switch the session->dhandle points to the tiered: entry and
             * the arg is the config string that is currently in the metadata. Also, mark the tree
             * dirty to ensure it participates in the checkpoint process, even if clean.
             */
            btree = S2BT(session);
            if (btree->original) {
                WT_STAT_CONN_INCR(session, flush_tier_skipped);
                WT_ERR(__wt_session_release_dhandle(session));
                release = false;
                continue;
            }
            WT_ERR(__wt_tiered_switch(session, value));
            WT_STAT_CONN_INCR(session, flush_tier_switched);
            __wt_tree_modify_set(session);
            btree->flush_most_recent_secs = session->current_ckpt_sec;
            btree->flush_most_recent_ts = conn->txn_global.last_ckpt_timestamp;
            WT_ERR(__wt_session_release_dhandle(session));
            release = false;
        }
    }
    WT_ERR(__wt_metadata_cursor_release(session, &cursor));

    /* Clear the flag on success. */
    F_CLR(conn, WT_CONN_TIERED_FIRST_FLUSH);
    return (0);

err:
    if (release)
        WT_TRET(__wt_session_release_dhandle(session));
    WT_TRET(__wt_metadata_cursor_release(session, &cursor));
    WT_STAT_CONN_INCR(session, flush_tier_fail);
    return (ret);
}
/*
 * __checkpoint_name_ok --
 *     Complain if the checkpoint name isn't acceptable.
 */
static int
__checkpoint_name_ok(WT_SESSION_IMPL *session, const char *name, size_t len, bool allow_all)
{
    /* Check for characters we don't want to see in a metadata file. */
    WT_RET(__wt_name_check(session, name, len, true));

    /*
     * The internal checkpoint name is special, applications aren't allowed to use it. Be aggressive
     * and disallow any matching prefix, it makes things easier when checking in other places.
     */
    if (len >= strlen(WT_CHECKPOINT) && WT_PREFIX_MATCH(name, WT_CHECKPOINT))
        WT_RET_MSG(session, EINVAL, "the checkpoint name \"%s\" is reserved", WT_CHECKPOINT);

    /* The name "all" is also special. */
    if (!allow_all && WT_STRING_LIT_MATCH("all", name, len))
        WT_RET_MSG(session, EINVAL, "the checkpoint name \"all\" is reserved");

    return (0);
}

/*
 * __checkpoint_name_check --
 *     Check for an attempt to name a checkpoint that includes anything other than a file object.
 */
static int
__checkpoint_name_check(WT_SESSION_IMPL *session)
{
    WT_CURSOR *cursor;
    WT_DECL_RET;
    const char *fail;
    const char *uri;

    cursor = NULL;
    fail = NULL;

    /*
     * This function exists as a place for this comment: named checkpoints are only supported on
     * file objects, and not on LSM trees. Confirm the metadata file contains no non-file objects.
     * Skip any internal system objects. We don't want spurious error messages, other code will skip
     * over them and the user has no control over their existence.
     */
    WT_RET(__wt_metadata_cursor(session, &cursor));
    while ((ret = cursor->next(cursor)) == 0) {
        WT_ERR(cursor->get_key(cursor, &uri));
        if (!WT_PREFIX_MATCH(uri, "colgroup:") && !WT_PREFIX_MATCH(uri, "file:") &&
          !WT_PREFIX_MATCH(uri, "index:") && !WT_PREFIX_MATCH(uri, WT_SYSTEM_PREFIX) &&
          !WT_PREFIX_MATCH(uri, "table:") && !WT_PREFIX_MATCH(uri, "tiered:")) {
            fail = uri;
            break;
        }
    }
    WT_ERR_NOTFOUND_OK(ret, false);

    if (fail != NULL)
        WT_ERR_MSG(session, EINVAL, "%s object does not support named checkpoints", fail);

err:
    WT_TRET(__wt_metadata_cursor_release(session, &cursor));
    return (ret);
}

/*
 * __checkpoint_update_generation --
 *     Update the checkpoint generation of the current tree. This indicates that the tree will not
 *     be visited again by the current checkpoint.
 */
static void
__checkpoint_update_generation(WT_SESSION_IMPL *session)
{
    WT_BTREE *btree;

    btree = S2BT(session);

    /*
     * Updates to the metadata are made by the checkpoint transaction, so the metadata tree's
     * checkpoint generation should never be updated.
     */
    if (WT_IS_METADATA(session->dhandle))
        return;

    WT_RELEASE_WRITE_WITH_BARRIER(btree->checkpoint_gen, __wt_gen(session, WT_GEN_CHECKPOINT));
    WT_STAT_DSRC_SET(session, btree_checkpoint_generation, btree->checkpoint_gen);
}

/*
 * __checkpoint_apply_operation --
 *     Apply a preliminary operation to all files involved in a checkpoint.
 */
static int
__checkpoint_apply_operation(
  WT_SESSION_IMPL *session, const char *cfg[], int (*op)(WT_SESSION_IMPL *, const char *[]))
{
    WT_CONFIG_ITEM cval;
    WT_DECL_ITEM(tmp);
    WT_DECL_RET;
    bool ckpt_closed, named;

    /* Flag if this is a named checkpoint, and check if the name is OK. */
    WT_RET(__wt_config_gets(session, cfg, "name", &cval));
    named = cval.len != 0;
    if (named) {
        WT_RET(__checkpoint_name_ok(session, cval.str, cval.len, false));
        /* Some objects don't support named checkpoints. */
        WT_ERR(__checkpoint_name_check(session));
    }

    if (op != NULL) {
        /*
         * If the checkpoint is named or we're dropping checkpoints, we checkpoint both open and
         * closed files; else, only checkpoint open files.
         */
        ckpt_closed = named;
        if (!ckpt_closed) {
            WT_ERR(__wt_config_gets(session, cfg, "drop", &cval));
            ckpt_closed = cval.len != 0;
        }

        if (ckpt_closed) {
            WT_STAT_CONN_SET(session, checkpoint_state, WT_CHECKPOINT_STATE_APPLY_META);
            WT_ERR(__wt_meta_apply_all(session, op, NULL, cfg));
        } else {
            WT_STAT_CONN_SET(session, checkpoint_state, WT_CHECKPOINT_STATE_APPLY_BTREE);
            WT_ERR(__wt_conn_btree_apply(session, NULL, op, NULL, cfg));
        }
    }

err:
    __wt_scr_free(session, &tmp);
    return (ret);
}

/*
 * __checkpoint_apply_to_dhandles --
 *     Apply an operation to all handles locked for a checkpoint.
 */
static int
__checkpoint_apply_to_dhandles(
  WT_SESSION_IMPL *session, const char *cfg[], int (*op)(WT_SESSION_IMPL *, const char *[]))
{
    WT_DECL_RET;
    u_int i;

    /* If we have already locked the handles, apply the operation. */
    for (i = 0; i < session->ckpt_handle_next; ++i) {
        if (session->ckpt_handle[i] == NULL)
            continue;
        WT_WITH_DHANDLE(session, session->ckpt_handle[i], ret = (*op)(session, cfg));
        WT_RET(ret);
    }

    return (0);
}

/*
 * __checkpoint_data_source --
 *     Checkpoint all data sources.
 */
static int
__checkpoint_data_source(WT_SESSION_IMPL *session, const char *cfg[])
{
    WT_DATA_SOURCE *dsrc;
    WT_NAMED_DATA_SOURCE *ndsrc;

    /*
     * A place-holder, to support data sources: we assume calling the underlying data-source session
     * checkpoint function is sufficient to checkpoint all objects in the data source, open or
     * closed. Those assumptions are not necessarily going to be true for all data sources.
     *
     * Doing a full data checkpoint of a data source is tricky. Currently, the connection code is
     * written to ignore all objects other than "file:", and that code will require significant
     * changes to work with data sources.
     */
    TAILQ_FOREACH (ndsrc, &S2C(session)->dsrcqh, q) {
        dsrc = ndsrc->dsrc;
        if (dsrc->checkpoint != NULL)
            WT_RET(dsrc->checkpoint(dsrc, (WT_SESSION *)session, (WT_CONFIG_ARG *)cfg));
    }
    return (0);
}

/*
 * __wt_checkpoint_get_handles --
 *     Get a list of handles to flush.
 */
int
__wt_checkpoint_get_handles(WT_SESSION_IMPL *session, const char *cfg[])
{
    WT_BTREE *btree;
    WT_CONFIG_ITEM cval;
    WT_DECL_RET;
    uint64_t time_diff, time_start, time_stop;
    const char *name;
    bool force;

    /* Periodically log checkpoint prepare progress. */
    __checkpoint_prepare_progress(session, false);

    /* Find out if we have to force a checkpoint. */
    WT_RET(__wt_config_gets_def(session, cfg, "force", 0, &cval));
    force = cval.val != 0;
    if (!force) {
        WT_RET(__wt_config_gets_def(session, cfg, "name", 0, &cval));
        force = cval.len != 0;
    }

    /* Should not be called with anything other than a live btree handle. */
    WT_ASSERT(session, WT_DHANDLE_BTREE(session->dhandle) && !WT_READING_CHECKPOINT(session));

    btree = S2BT(session);

    /*
     * Skip files that are never involved in a checkpoint. Skip the history store file as it is,
     * checkpointed manually later.
     */
    if (F_ISSET(btree, WT_BTREE_NO_CHECKPOINT | WT_BTREE_IN_MEMORY) || WT_IS_HS(btree->dhandle))
        return (0);

    if (__wt_conn_is_disagg(session)) {
        /* Skip the shared metadata table for disaggregated storage; we'll checkpoint it later. */
        if (WT_IS_DISAGG_META(btree->dhandle))
            return (0);
        /* Skip checkpointing shared tables if we are not a leader. */
        if (F_ISSET(btree, WT_BTREE_DISAGGREGATED) && !S2C(session)->layered_table_manager.leader)
            return (0);
    }

    /*
     * We may have raced between starting the checkpoint transaction and some operation completing
     * on the handle that updated the metadata (e.g., closing a bulk load cursor). All such
     * operations either have exclusive access to the handle or hold the schema lock. We are now
     * holding the schema lock and have an open btree handle, so if we can't update the metadata,
     * then there has been some state change invisible to the checkpoint transaction.
     */
    if (!WT_IS_METADATA(session->dhandle)) {
        WT_CURSOR *meta_cursor;

        WT_ASSERT(session, !F_ISSET(session->txn, WT_TXN_ERROR));
        WT_RET(__wt_metadata_cursor(session, &meta_cursor));
        meta_cursor->set_key(meta_cursor, session->dhandle->name);
        time_start = __wt_clock(session);
        ret = __wt_curfile_insert_check(meta_cursor);
        time_stop = __wt_clock(session);
        time_diff = WT_CLOCKDIFF_US(time_stop, time_start);
        ++S2C(session)->ckpt_meta_check;
        S2C(session)->ckpt_meta_check_time += time_diff;
        if (ret == WT_ROLLBACK) {
            /*
             * If create or drop or any schema operation of a table is with in an user transaction
             * then checkpoint can see the dhandle before the commit, which will lead to the
             * rollback error. We will ignore this dhandle as part of this checkpoint by returning
             * from here.
             */
            __wt_verbose_notice(session, WT_VERB_CHECKPOINT, "%s",
              "WT_ROLLBACK: checkpoint raced with transaction operating on dhandle");
            WT_TRET(__wt_metadata_cursor_release(session, &meta_cursor));
            return (0);
        }
        WT_TRET(__wt_metadata_cursor_release(session, &meta_cursor));
        WT_RET(ret);
    }

    /*
     * Decide whether the tree needs to be included in the checkpoint and if so, acquire the
     * necessary locks.
     */
    time_start = __wt_clock(session);
    WT_SAVE_DHANDLE(session, ret = __checkpoint_lock_dirty_tree(session, true, force, true, cfg));
    time_stop = __wt_clock(session);
    time_diff = WT_CLOCKDIFF_US(time_stop, time_start);
    ++S2C(session)->ckpt_lock;
    S2C(session)->ckpt_lock_time += time_diff;
    WT_RET(ret);
    if (F_ISSET(btree, WT_BTREE_SKIP_CKPT)) {
        __checkpoint_update_generation(session);
        return (0);
    }

    /*
     * Make sure there is space for the new entry: do this before getting the handle to avoid
     * cleanup if we can't allocate the memory.
     */
    WT_RET(__wt_realloc_def(session, &session->ckpt_handle_allocated, session->ckpt_handle_next + 1,
      &session->ckpt_handle));

    /*
     * The current tree will be included: get it again because the handle we have is only valid for
     * the duration of this function.
     */
    name = session->dhandle->name;
    session->dhandle = NULL;

    if ((ret = __wt_session_get_dhandle(session, name, NULL, NULL, 0)) != 0)
        return (ret == EBUSY ? 0 : ret);

    /*
     * Save the current eviction walk setting: checkpoint can interfere with eviction and we don't
     * want to unfairly penalize (or promote) eviction in trees due to checkpoints.
     */
    btree->evict_walk_saved = __wt_atomic_load32(&btree->evict_walk_period);

    session->ckpt_handle[session->ckpt_handle_next++] = session->dhandle;
    return (0);
}

/*
 * __checkpoint_set_scrub_target --
 *     Set the scrub target for the checkpoint.
 */
static WT_INLINE void
__checkpoint_set_scrub_target(WT_SESSION_IMPL *session, double target)
{
    __wt_set_shared_double(&S2C(session)->evict->eviction_scrub_target, target);
    WT_STAT_CONN_SET(session, checkpoint_scrub_target, (int64_t)target);
}

/*
 * __checkpoint_wait_reduce_dirty_cache --
 *     Try to reduce the amount of dirty data in cache so there is less work do during the critical
 *     section of the checkpoint.
 */
static void
__checkpoint_wait_reduce_dirty_cache(WT_SESSION_IMPL *session)
{
    WT_CACHE *cache;
    WT_CONNECTION_IMPL *conn;
    WT_EVICT *evict;
    double current_dirty, prev_dirty;
    uint64_t bytes_written_start, bytes_written_total;
    uint64_t cache_size, max_write;

    conn = S2C(session);
    cache = conn->cache;
    evict = conn->evict;

    /* Give up if scrubbing is disabled. */
    if (evict->eviction_checkpoint_target < DBL_EPSILON)
        return;

    bytes_written_start = __wt_atomic_load64(&cache->bytes_written);

    /*
     * If the cache size is zero or very small, we're done. The cache size can briefly become zero
     * if we're transitioning to a shared cache via reconfigure. This avoids potential divide by
     * zero.
     */
    if ((cache_size = conn->cache_size) < 10 * WT_MEGABYTE)
        return;

    current_dirty = (100.0 * __wt_cache_dirty_leaf_inuse(cache)) / cache_size;
    if (current_dirty <= evict->eviction_checkpoint_target)
        return;

    /* Stop if we write as much dirty data as is currently in cache. */
    max_write = __wt_cache_dirty_leaf_inuse(cache);

    /* Set the dirty trigger to the target value. */
    __checkpoint_set_scrub_target(session, evict->eviction_checkpoint_target);

    /* Wait while the dirty level is going down. */
    for (;;) {
        WT_STAT_CONN_INCR(session, checkpoint_wait_reduce_dirty);
        __wt_sleep(0, 100 * WT_THOUSAND);

        prev_dirty = current_dirty;
        current_dirty = (100.0 * __wt_cache_dirty_leaf_inuse(cache)) / cache_size;
        if (current_dirty <= evict->eviction_checkpoint_target || current_dirty >= prev_dirty)
            break;

        /*
         * We haven't reached the current target.
         *
         * Don't wait indefinitely: there might be dirty pages that can't be evicted. If we can't
         * meet the target, give up and start the checkpoint for real.
         */
        bytes_written_total = __wt_atomic_load64(&cache->bytes_written) - bytes_written_start;
        if (bytes_written_total > max_write)
            break;
    }
}

/*
 * __checkpoint_prepare_progress --
 *     Output a checkpoint prepare progress message.
 */
static void
__checkpoint_prepare_progress(WT_SESSION_IMPL *session, bool final)
{
    struct timespec cur_time;
    WT_CONNECTION_IMPL *conn;
    uint64_t time_diff;

    conn = S2C(session);
    __wt_epoch(session, &cur_time);

    /* Time since the full database checkpoint started */
    time_diff = WT_TIMEDIFF_SEC(cur_time, conn->ckpt_timer_start);

    if (final || (time_diff / WT_PROGRESS_MSG_PERIOD) > conn->ckpt_progress_msg_count) {
        __wt_verbose_info(session, WT_VERB_CHECKPOINT_PROGRESS,
          "Checkpoint prepare %s for %" PRIu64 " seconds and it has gathered %" PRIu64
          " dhandles and skipped %" PRIu64 " dhandles",
          final ? "ran" : "has been running", time_diff, conn->ckpt_apply, conn->ckpt_skip);
        conn->ckpt_progress_msg_count++;
    }
}

/*
 * __wt_checkpoint_progress --
 *     Output a checkpoint progress message.
 */
void
__wt_checkpoint_progress(WT_SESSION_IMPL *session, bool closing)
{
    struct timespec cur_time;
    WT_CONNECTION_IMPL *conn;
    uint64_t time_diff;

    conn = S2C(session);
    __wt_epoch(session, &cur_time);

    /* Time since the full database checkpoint started */
    time_diff = WT_TIMEDIFF_SEC(cur_time, conn->ckpt_timer_start);

    if (closing || (time_diff / WT_PROGRESS_MSG_PERIOD) > conn->ckpt_progress_msg_count) {
        __wt_verbose_info(session, WT_VERB_CHECKPOINT_PROGRESS,
          "Checkpoint %s for %" PRIu64 " seconds and wrote: %" PRIu64 " pages (%" PRIu64 " MB)",
          closing ? "ran" : "has been running", time_diff, conn->ckpt_write_pages,
          conn->ckpt_write_bytes / WT_MEGABYTE);
        conn->ckpt_progress_msg_count++;
    }
}

/*
 * __checkpoint_stats --
 *     Update checkpoint timer stats.
 */
static void
__checkpoint_stats(WT_SESSION_IMPL *session)
{
    struct timespec stop;
    WT_CONNECTION_IMPL *conn;
    uint64_t msec;

    conn = S2C(session);

    /* Output a verbose progress message for long running checkpoints. */
    if (conn->ckpt_progress_msg_count > 0)
        __wt_checkpoint_progress(session, true);

    /* Compute end-to-end timer statistics for checkpoint. */
    __wt_epoch(session, &stop);
    msec = WT_TIMEDIFF_MS(stop, conn->ckpt_timer_start);

    if (msec > conn->ckpt_time_max)
        conn->ckpt_time_max = msec;
    if (msec < conn->ckpt_time_min)
        conn->ckpt_time_min = msec;
    conn->ckpt_time_recent = msec;
    conn->ckpt_time_total += msec;

    /* Compute timer statistics for the scrub. */
    msec = WT_TIMEDIFF_MS(conn->ckpt_timer_scrub_end, conn->ckpt_timer_start);

    if (msec > conn->ckpt_scrub_max)
        conn->ckpt_scrub_max = msec;
    if (msec < conn->ckpt_scrub_min)
        conn->ckpt_scrub_min = msec;
    conn->ckpt_scrub_recent = msec;
    conn->ckpt_scrub_total += msec;

    /* Compute timer statistics for the checkpoint prepare. */
    msec = WT_TIMEDIFF_MS(conn->ckpt_prep_end, conn->ckpt_prep_start);

    if (msec > conn->ckpt_prep_max)
        conn->ckpt_prep_max = msec;
    if (msec < conn->ckpt_prep_min)
        conn->ckpt_prep_min = msec;
    conn->ckpt_prep_recent = msec;
    conn->ckpt_prep_total += msec;
}

/*
 * __checkpoint_verbose_track --
 *     Output a verbose message with timing information
 */
static void
__checkpoint_verbose_track(WT_SESSION_IMPL *session, const char *msg)
{
    struct timespec stop;
    WT_CONNECTION_IMPL *conn;
    uint64_t msec;

    if (!WT_VERBOSE_ISSET(session, WT_VERB_CHECKPOINT))
        return;

    conn = S2C(session);
    __wt_epoch(session, &stop);

    /* Get time diff in milliseconds. */
    msec = WT_TIMEDIFF_MS(stop, conn->ckpt_timer_start);
    __wt_verbose_debug1(session, WT_VERB_CHECKPOINT,
      "time: %" PRIu64 " ms, gen: %" PRIu64 ": Full database checkpoint %s", msec,
      __wt_gen(session, WT_GEN_CHECKPOINT), msg);
}

/*
 * __checkpoint_fail_reset --
 *     Reset fields when a failure occurs.
 */
static void
__checkpoint_fail_reset(WT_SESSION_IMPL *session)
{
    WT_BTREE *btree;

    btree = S2BT(session);
    btree->modified = true;
    __wt_meta_ckptlist_free(session, &btree->ckpt);
}

/*
 * __checkpoint_prepare --
 *     Start the transaction for a checkpoint and gather handles.
 */
static int
__checkpoint_prepare(WT_SESSION_IMPL *session, bool *trackingp, const char *cfg[])
{
    struct timespec tsp;
    WT_CONFIG_ITEM cval;
    WT_CONNECTION_IMPL *conn;
    WT_DECL_CONF(WT_SESSION, begin_transaction, txn_conf);
    WT_DECL_RET;
    WT_TXN *txn;
    WT_TXN_GLOBAL *txn_global;
    WT_TXN_SHARED *txn_shared;
    uint64_t original_snap_min;
    char ts_string[2][WT_TS_INT_STRING_SIZE];
    bool flush, flush_force, use_timestamp;

    conn = S2C(session);
    txn = session->txn;
    txn_global = &conn->txn_global;
    txn_shared = WT_SESSION_TXN_SHARED(session);

    API_CONF(session, WT_SESSION, begin_transaction, "isolation=snapshot", txn_conf);

    WT_ASSERT_SPINLOCK_OWNED(session, &conn->schema_lock);

    WT_ERR(__wt_config_gets(session, cfg, "use_timestamp", &cval));
    use_timestamp = (cval.val != 0);
    WT_ERR(__wt_config_gets(session, cfg, "flush_tier.enabled", &cval));
    flush = cval.val;
    WT_ERR(__wt_config_gets(session, cfg, "flush_tier.force", &cval));
    flush_force = cval.val;

    /*
     * Start a snapshot transaction for the checkpoint.
     *
     * Note: we don't go through the public API calls because they have side effects on cursors,
     * which applications can hold open across calls to checkpoint.
     */
    WT_STAT_CONN_SET(session, checkpoint_prep_running, 1);
    __wt_epoch(session, &conn->ckpt_prep_start);

    WT_ERR(__wt_txn_begin(session, txn_conf));
    /* Wait 1000 microseconds to simulate slowdown in checkpoint prepare. */
    tsp.tv_sec = 0;
    tsp.tv_nsec = WT_MILLION;
    __checkpoint_timing_stress(session, WT_TIMING_STRESS_PREPARE_CHECKPOINT_DELAY, &tsp);
    original_snap_min = session->txn->snapshot_data.snap_min;

    WT_DIAGNOSTIC_YIELD;

    /* Ensure a transaction ID is allocated prior to sharing it globally */
    WT_ERR(__wt_txn_id_check(session));

    /* Keep track of handles acquired for locking. */
    WT_ERR(__wt_meta_track_on(session));
    *trackingp = true;

    /*
     * Mark the connection as clean. If some data gets modified after generating checkpoint
     * transaction id, connection will be reset to dirty when reconciliation marks the btree dirty
     * on encountering the dirty page.
     */
    conn->modified = false;

    /*
     * Save the checkpoint session ID.
     *
     * We never do checkpoints in the default session (with id zero).
     */
    WT_ASSERT(session, session->id != 0 && __wt_atomic_loadv32(&txn_global->checkpoint_id) == 0);
    __wt_atomic_storev32(&txn_global->checkpoint_id, session->id);

    /*
     * Remove the checkpoint transaction from the global table.
     *
     * This allows ordinary visibility checks to move forward because checkpoints often take a long
     * time and only write to the metadata.
     */
    __wt_writelock(session, &txn_global->rwlock);
    txn_global->checkpoint_txn_shared = *txn_shared;
    __wt_atomic_storev64(&txn_global->checkpoint_txn_shared.pinned_id, txn->snapshot_data.snap_min);

    /*
     * Sanity check that the oldest ID hasn't moved on before we have cleared our entry.
     */
    WT_ASSERT(session,
      WT_TXNID_LE(
        __wt_atomic_loadv64(&txn_global->oldest_id), __wt_atomic_loadv64(&txn_shared->id)) &&
        WT_TXNID_LE(__wt_atomic_loadv64(&txn_global->oldest_id),
          __wt_atomic_loadv64(&txn_shared->pinned_id)));

    /*
     * Clear our entry from the global transaction session table. Any operation that needs to know
     * about the ID for this checkpoint will consider the checkpoint ID in the global structure.
     * Most operations can safely ignore the checkpoint ID (see the visible all check for details).
     */
    __wt_atomic_storev64(&txn_shared->id, WT_TXN_NONE);
    __wt_atomic_storev64(&txn_shared->pinned_id, WT_TXN_NONE);
    __wt_atomic_storev64(&txn_shared->metadata_pinned, WT_TXN_NONE);

    /*
     * Set the checkpoint transaction's timestamp, if requested.
     *
     * We rely on having the global transaction data locked so the oldest timestamp can't move past
     * the stable timestamp.
     */
    WT_ASSERT(session,
      !F_ISSET(txn, WT_TXN_HAS_TS_COMMIT | WT_TXN_SHARED_TS_DURABLE | WT_TXN_SHARED_TS_READ));

    if (use_timestamp) {
        /*
         * If the user wants timestamps then set the metadata checkpoint timestamp based on whether
         * or not a stable timestamp is actually in use. Only set it when we're not running recovery
         * because recovery doesn't set the recovery timestamp until its checkpoint is complete.
         */
        if (txn_global->has_stable_timestamp) {
            /* A checkpoint should never proceed when timestamps are out of order. */
            if (__wt_atomic_loadbool(&txn_global->has_oldest_timestamp) &&
              txn_global->oldest_timestamp > txn_global->stable_timestamp) {
                __wt_writeunlock(session, &txn_global->rwlock);
                WT_ASSERT_ALWAYS(session, false,
                  "oldest timestamp %s must not be later than stable timestamp %s when taking a "
                  "checkpoint",
                  __wt_timestamp_to_string(txn_global->oldest_timestamp, ts_string[0]),
                  __wt_timestamp_to_string(txn_global->stable_timestamp, ts_string[1]));
            }
            txn_global->checkpoint_timestamp = txn_global->stable_timestamp;
            if (!F_ISSET(conn, WT_CONN_RECOVERING))
                txn_global->meta_ckpt_timestamp = txn_global->checkpoint_timestamp;
        } else if (!F_ISSET(conn, WT_CONN_RECOVERING))
            txn_global->meta_ckpt_timestamp = txn_global->recovery_timestamp;
    } else {
        if (!F_ISSET(conn, WT_CONN_RECOVERING))
            txn_global->meta_ckpt_timestamp = WT_TS_NONE;
        txn_shared->read_timestamp = WT_TS_NONE;
    }

    __wt_writeunlock(session, &txn_global->rwlock);

    /* Wait for the commit generation to drain before bumping the snapshot. */
    __wt_gen_next_drain(session, WT_GEN_TXN_COMMIT);

    /*
     * Refresh our snapshot here, doing so prevents us from racing with the stable timestamp moving
     * ahead of current snapshot. i.e. if the stable timestamp moves after we begin the checkpoint
     * transaction but before we set the checkpoint timestamp we can end up missing updates in our
     * checkpoint. Call the bump variant as we don't want to publish the relevant ids.
     */
    __wt_txn_bump_snapshot(session);

    /* Assert that our snapshot min didn't somehow move backwards. */
    WT_ASSERT(session, session->txn->snapshot_data.snap_min >= original_snap_min);
    /* Flag as unused for non diagnostic builds. */
    WT_UNUSED(original_snap_min);

    if (use_timestamp)
        __wt_verbose_info(session, WT_VERB_CHECKPOINT,
          "Checkpoint requested at stable timestamp %s",
          __wt_timestamp_to_string(txn_global->checkpoint_timestamp, ts_string[0]));

    WT_STAT_CONN_SET(session, checkpoint_snapshot_acquired, 1);

    /*
     * If we are doing a flush_tier, do the metadata naming switch now while holding the schema lock
     * in this function.
     */
    if (flush)
        WT_ERR(__checkpoint_flush_tier(session, flush_force));

    /*
     * Get a list of handles we want to sync; for named checkpoints this may pull closed objects
     * into the session cache.
     *
     * First, gather all handles, then start the checkpoint transaction, then release any clean
     * handles.
     */
    WT_ASSERT(session, session->ckpt_handle_next == 0);
    WT_WITH_TABLE_READ_LOCK(
      session, ret = __checkpoint_apply_operation(session, cfg, __wt_checkpoint_get_handles));

    __wt_epoch(session, &conn->ckpt_prep_end);
    WT_STAT_CONN_SET(session, checkpoint_prep_running, 0);

err:
    API_CONF_END(session, txn_conf);
    return (ret);
}

/*
 * __txn_checkpoint_can_skip --
 *     Determine whether it's safe to skip taking a checkpoint. Also parse and return some
 *     configuration options.
 */
static int
__txn_checkpoint_can_skip(
  WT_SESSION_IMPL *session, const char *cfg[], bool *use_timestampp, bool *can_skipp)
{
    WT_CONFIG_ITEM cval;
    WT_CONNECTION_IMPL *conn;
    WT_TXN_GLOBAL *txn_global;
    bool use_timestamp;

    /*
     * Default to not skipping - also initialize the other output parameters - even though they will
     * always be initialized unless there is an error and callers need to ignore the results on
     * error.
     */
    *can_skipp = *use_timestampp = false;

    conn = S2C(session);
    txn_global = &conn->txn_global;

    /*
     * This function also parses out some configuration options and hands them back to the caller -
     * make sure it does that parsing regardless of the result.
     */
    WT_RET(__wt_config_gets(session, cfg, "use_timestamp", &cval));
    *use_timestampp = use_timestamp = cval.val != 0;

    /* Never skip if force is configured. */
    WT_RET(__wt_config_gets_def(session, cfg, "force", 0, &cval));
    if (cval.val != 0)
        return (0);

    /* Never skip named checkpoints. */
    WT_RET(__wt_config_gets(session, cfg, "name", &cval));
    if (cval.len != 0)
        return (0);

    /* Never skip if flushing objects. */
    WT_RET(__wt_config_gets(session, cfg, "flush_tier.enabled", &cval));
    if (cval.len != 0)
        return (0);

    /*
     * If the checkpoint is using timestamps, and the stable timestamp hasn't been updated since the
     * last checkpoint there is nothing more that could be written. Except when a non timestamped
     * file has been modified, as such if the connection has been modified it is currently unsafe to
     * skip checkpoints.
     */
    if (!conn->modified && use_timestamp && txn_global->has_stable_timestamp &&
      txn_global->last_ckpt_timestamp != WT_TS_NONE &&
      txn_global->last_ckpt_timestamp == txn_global->stable_timestamp) {
        *can_skipp = true;
        return (0);
    }

    /*
     * Skip checkpointing the database if nothing has been dirtied since the last checkpoint. That
     * said there can be short instances when a btree gets marked dirty and the connection is yet to
     * be. We might skip a checkpoint in that short instance, which is okay because by the next time
     * we get to checkpoint, the connection would have been marked dirty and hence the checkpoint
     * will not be skipped again.
     *
     * If we are using timestamps then we shouldn't skip as the stable timestamp must have moved,
     * and as such we still need to run checkpoint to update the checkpoint timestamp and the
     * metadata.
     */
    if (!use_timestamp && !conn->modified)
        *can_skipp = true;

    return (0);
}

/*
 * __txn_checkpoint_establish_time --
 *     Get a time (wall time, not a timestamp) for this checkpoint. The time is left in the session.
 */
static void
__txn_checkpoint_establish_time(WT_SESSION_IMPL *session)
{
    WT_CONNECTION_IMPL *conn;
    uint64_t ckpt_sec, most_recent;

    conn = S2C(session);

    /*
     * If tiered storage is in use, move the time up to at least the most recent flush first. NOTE:
     * reading the most recent flush time is not an acquire read (or repeated on retry) because
     * currently checkpoint and flush tier are mutually exclusive.
     *
     * Update the global value that tracks the most recent checkpoint, and use it to make sure the
     * most recent checkpoint time doesn't move backwards. Also make sure that this checkpoint time
     * is not the same as the previous one, by running the clock forwards as needed.
     *
     * Note that while it's possible to run the clock a good long way forward if one tries (e.g. by
     * doing a large number of schema operations that are fast and generate successive checkpoints
     * of the metadata) and some tests (e.g. f_ops) do, this is not expected to happen in real use
     * or lead to significant deviations from wall clock time. In a real database of any size full
     * checkpoints take more than one second and schema operations are rare. Furthermore, though
     * these times are saved on disk and displayed by 'wt list' they are not used operationally
     * except in restricted ways:
     *    - to manage the interaction between hot backups and checkpointing, where the absolute time
     *      does not matter;
     *    - to track when tiered storage was last flushed in order to avoid redoing work, where the
     *      absolute time does not matter;
     *    - to detect and retry races between opening checkpoint cursors and checkpoints in progress
     *      (which only cares about ordering and only since the last database open).
     *
     * Currently the checkpoint time can move backwards if something has run it forward and a crash
     * (or shutdown) and restart happens quickly enough that the wall clock hasn't caught up yet.
     * This is a property of the way it gets initialized at startup, which is naive, and if issues
     * arise where this matters it can get adjusted during startup in much the way the base write
     * generation does. The checkpoint cursor opening code was set up specifically so that this does
     * not matter.
     *
     * It is possible to race here, so use atomic CAS. This code relies on the fact that anyone we
     * race with will only increase (never decrease) the most recent checkpoint time value.
     *
     * We store the time in the session rather than passing it around explicitly because passing it
     * around explicitly runs afoul of the type signatures of the functions passed to schema_worker.
     */

    __wt_seconds(session, &ckpt_sec);
    ckpt_sec = WT_MAX(ckpt_sec, conn->flush_most_recent);

    for (;;) {
        WT_ACQUIRE_READ_WITH_BARRIER(most_recent, conn->ckpt_most_recent);
        if (ckpt_sec <= most_recent)
            ckpt_sec = most_recent + 1;
        if (__wt_atomic_cas64(&conn->ckpt_most_recent, most_recent, ckpt_sec))
            break;
    }

    WT_ASSERT(session, session->current_ckpt_sec == 0);
    session->current_ckpt_sec = ckpt_sec;
}

/*
 * __txn_checkpoint_clear_time --
 *     Clear the current checkpoint time in the session.
 */
static void
__txn_checkpoint_clear_time(WT_SESSION_IMPL *session)
{
    WT_ASSERT(session, session->current_ckpt_sec > 0);
    session->current_ckpt_sec = 0;
}

/*
 * __txn_checkpoint --
 *     Checkpoint a database or a list of objects in the database.
 */
static int
__txn_checkpoint(WT_SESSION_IMPL *session, const char *cfg[])
{
    struct timespec tsp;
    WT_CONFIG_ITEM cval;
    WT_CONNECTION_IMPL *conn;
    WT_DATA_HANDLE *hs_dhandle, *hs_dhandle_shared;
    WT_DECL_RET;
    WT_EVICT *evict;
    WT_TXN *txn;
    WT_TXN_GLOBAL *txn_global;
    WT_TXN_ISOLATION saved_isolation;
    wt_off_t hs_size;
    wt_timestamp_t ckpt_tmp_ts;
    size_t namelen;
    uint64_t ckpt_tree_duration_usecs, fsync_duration_usecs, generation, hs_ckpt_duration_usecs;
    uint64_t num_meta_put, time_start_ckpt_tree, time_start_fsync, time_start_hs,
      time_stop_ckpt_tree, time_stop_fsync, time_stop_hs;
    u_int i;
    const char *name;
    bool can_skip, failed, idle, logging, tracking, use_timestamp;
    void *saved_meta_next;

    conn = S2C(session);
    ckpt_tmp_ts = WT_TS_NONE;
    evict = conn->evict;
    hs_size = 0;
    hs_dhandle = hs_dhandle_shared = NULL;
    txn = session->txn;
    txn_global = &conn->txn_global;
    saved_isolation = session->isolation;
    idle = tracking = use_timestamp = false;

    WT_STAT_CONN_SET(session, checkpoint_state, WT_CHECKPOINT_STATE_ESTABLISH);
    WT_ASSERT_SPINLOCK_OWNED(session, &conn->checkpoint_lock);

    /* Avoid doing work if possible. */
    WT_RET(__txn_checkpoint_can_skip(session, cfg, &use_timestamp, &can_skip));
    if (can_skip) {
        WT_STAT_CONN_INCR(session, checkpoint_skipped);
        return (0);
    }

    /* Check if this is a named checkpoint. */
    WT_RET(__wt_config_gets(session, cfg, "name", &cval));
    if (cval.len != 0) {
        name = cval.str;
        namelen = cval.len;
    } else {
        name = NULL;
        namelen = 0;
    }

    /*
     * Do a pass over the configuration arguments and figure out what kind of checkpoint this is.
     */
    WT_RET(__checkpoint_apply_operation(session, cfg, NULL));

    logging = F_ISSET(&conn->log_mgr, WT_LOG_ENABLED);

    /* Reset the statistics tracked per checkpoint. */
    __wt_atomic_store64(&evict->evict_max_page_size, 0);
    __wt_atomic_store64(&evict->evict_max_ms, 0);
    evict->reentry_hs_eviction_ms = 0;
    __wt_atomic_store32(&conn->heuristic_controls.obsolete_tw_btree_count, 0);
    conn->rec_maximum_hs_wrapup_milliseconds = 0;
    conn->rec_maximum_image_build_milliseconds = 0;
    conn->rec_maximum_milliseconds = 0;

    /* Initialize the verbose tracking timer */
    __wt_epoch(session, &conn->ckpt_timer_start);

    /* Initialize the checkpoint progress tracking data */
    conn->ckpt_progress_msg_count = 0;
    conn->ckpt_write_bytes = 0;
    conn->ckpt_write_pages = 0;

    /*
     * Get a time (wall time, not a timestamp) for this checkpoint. This will be applied to all the
     * trees so they match. The time is left in the session.
     */
    __txn_checkpoint_establish_time(session);

    /*
     * Update the global oldest ID so we do all possible cleanup.
     *
     * This is particularly important for compact, so that all dirty pages can be fully written.
     */
    WT_STAT_CONN_SET(session, checkpoint_state, WT_CHECKPOINT_STATE_UPDATE_OLDEST);
    WT_ERR(__wt_txn_update_oldest(session, WT_TXN_OLDEST_STRICT | WT_TXN_OLDEST_WAIT));

    /* Flush data-sources before we start the checkpoint. */
    WT_ERR(__checkpoint_data_source(session, cfg));

    /*
     * Try to reduce the amount of dirty data in cache so there is less work do during the critical
     * section of the checkpoint.
     */
    __checkpoint_wait_reduce_dirty_cache(session);

    /* Tell logging that we are about to start a full database checkpoint. */
    if (logging)
        WT_ERR(__wt_txn_checkpoint_log(session, true, WT_TXN_LOG_CKPT_PREPARE, NULL));

    __checkpoint_verbose_track(session, "starting transaction");
    WT_STAT_CONN_SET(session, checkpoint_state, WT_CHECKPOINT_STATE_START_TXN);

    __wt_epoch(session, &conn->ckpt_timer_scrub_end);

    /*
     * Start the checkpoint for real.
     *
     * Bump the global checkpoint generation, used to figure out whether checkpoint has visited a
     * tree. Use an atomic increment even though we are single-threaded because readers of the
     * checkpoint generation don't hold the checkpoint lock.
     *
     * We do need to update it before clearing the checkpoint's entry out of the transaction table,
     * or a thread evicting in a tree could ignore the checkpoint's transaction.
     */
    __wt_gen_next(session, WT_GEN_CHECKPOINT, &generation);
    WT_STAT_CONN_SET(session, checkpoint_generation, generation);

    /*
     * We want to skip checkpointing clean handles whenever possible. That is, when the checkpoint
     * is not named or forced. However, we need to take care about ordering with respect to the
     * checkpoint transaction.
     *
     * We can't skip clean handles before starting the transaction or the checkpoint can miss
     * updates in trees that become dirty as the checkpoint is starting. If we wait until the
     * transaction has started before locking a handle, there could be a metadata-changing operation
     * in between (e.g., salvage) that will cause a write conflict when the checkpoint goes to write
     * the metadata.
     *
     * Hold the schema lock while starting the transaction and gathering handles so the set we get
     * is complete and correct.
     */
    WT_WITH_SCHEMA_LOCK(session, ret = __checkpoint_prepare(session, &tracking, cfg));
    WT_ERR(ret);

    /* Log the final checkpoint prepare progress message if needed. */
    if (conn->ckpt_progress_msg_count > 0)
        __checkpoint_prepare_progress(session, true);

    /*
     * Save the checkpoint timestamp in a temporary variable, when we release our snapshot it'll be
     * reset to zero.
     */
    WT_ACQUIRE_READ_WITH_BARRIER(ckpt_tmp_ts, txn_global->checkpoint_timestamp);

    /*
     * Save the checkpoint timestamp in the disaggregated storage struct, as we'll need it during
     * the checkpoint resolve of the shared metadata table.
     */
    conn->disaggregated_storage.cur_checkpoint_timestamp = ckpt_tmp_ts;

    WT_ASSERT(session, txn->isolation == WT_ISO_SNAPSHOT);

    /*
     * Unblock updates -- we can figure out that any updates to clean pages after this point are too
     * new to be written in the checkpoint.
     */
    __checkpoint_set_scrub_target(session, 0.0);

    /* Tell logging that we have started a full database checkpoint. */
    if (logging) {
        WT_ERR(__wt_txn_checkpoint_log(session, true, WT_TXN_LOG_CKPT_START, NULL));
        WT_ERR(__wt_log_system_backup_id(session));
    }

    /* Add a ten second wait to simulate checkpoint slowness. */
    tsp.tv_sec = 10;
    tsp.tv_nsec = 0;
    __checkpoint_timing_stress(session, WT_TIMING_STRESS_CHECKPOINT_SLOW, &tsp);

    WT_STAT_CONN_SET(session, checkpoint_state, WT_CHECKPOINT_STATE_CKPT_TREE);
    __checkpoint_verbose_track(session, "checkpointing individual trees");

    time_start_ckpt_tree = __wt_clock(session);
    WT_ERR(__checkpoint_apply_to_dhandles(session, cfg, __checkpoint_tree_helper));
    time_stop_ckpt_tree = __wt_clock(session);
    ckpt_tree_duration_usecs = WT_CLOCKDIFF_US(time_stop_ckpt_tree, time_start_ckpt_tree);
    WT_STAT_CONN_SET(session, checkpoint_tree_duration, ckpt_tree_duration_usecs);

    /*
     * Copy any additional metadata to the shared metadata table, especially to ensure that the
     * shared metadata table contains entries even for empty tables that would not otherwise
     * participate in the checkpoint. This could include metadata that we already copied as a part
     * of the checkpointing process above, but that's ok, as we would just overwrite the new
     * metadata with exactly the same value. It is also possible that the table has already been
     * dropped, in which case those entries would be silently ignored.
     *
     * FIXME: We should make this more efficient in the future, and we should also include a
     * protection against someone creating a layered table, dropping the table, and then recreating
     * a local table with the same name.
     */
    if (__wt_conn_is_disagg(session) && conn->layered_table_manager.leader)
        WT_ERR(__wt_disagg_copy_metadata_process(session));

    /* Wait prior to checkpointing the history store to simulate checkpoint slowness. */
    __checkpoint_timing_stress(session, WT_TIMING_STRESS_HS_CHECKPOINT_DELAY, &tsp);

    /* Get the handle to the shared history store. */
    if (__wt_conn_is_disagg(session) && conn->layered_table_manager.leader) {
        WT_ERR_ERROR_OK(
          __wt_session_get_dhandle(session, WT_HS_URI_SHARED, NULL, NULL, 0), ENOENT, false);
        hs_dhandle_shared = session->dhandle;
    }

    /*
     * Get a history store dhandle. If the history store file is opened for a special operation this
     * will return EBUSY which we treat as an error. In scenarios where the history store is not
     * part of the metadata file (performing recovery on backup folder where no checkpoint
     * occurred), this will return ENOENT which we ignore and continue.
     */
    WT_ERR_ERROR_OK(__wt_session_get_dhandle(session, WT_HS_URI, NULL, NULL, 0), ENOENT, false);
    hs_dhandle = session->dhandle;

    /*
     * It is possible that we don't have a history store file in certain recovery scenarios. As such
     * we could get a dhandle that is not opened.
     */
    if (F_ISSET(hs_dhandle, WT_DHANDLE_OPEN)) {
        time_start_hs = __wt_clock(session);
        conn->txn_global.checkpoint_running_hs = true;
        WT_STAT_CONN_SET(session, checkpoint_state, WT_CHECKPOINT_STATE_HS);

        WT_WITH_DHANDLE(session, hs_dhandle, ret = __wt_checkpoint(session, cfg));
        if (hs_dhandle_shared != NULL)
            WT_WITH_DHANDLE(session, hs_dhandle_shared, ret = __wt_checkpoint(session, cfg));

        conn->txn_global.checkpoint_running_hs = false;
        WT_ERR(ret);

        /*
         * Once the history store checkpoint is complete, we increment the checkpoint generation of
         * the associated b-tree. The checkpoint generation controls whether we include the
         * checkpoint transaction in our calculations of the pinned and oldest_ids for a given
         * btree. We increment it here to ensure that the visibility checks performed on updates in
         * the history store do not include the checkpoint transaction.
         */
        __checkpoint_update_generation(session);

        time_stop_hs = __wt_clock(session);
        hs_ckpt_duration_usecs = WT_CLOCKDIFF_US(time_stop_hs, time_start_hs);
        WT_STAT_CONN_SET(session, txn_hs_ckpt_duration, hs_ckpt_duration_usecs);
    }

    /*
     * As part of recovery, rollback to stable may have left out clearing stale transaction ids.
     * Update the connection base write generation based on the latest checkpoint write generations
     * to reset these transaction ids present on the pages when reading them.
     */
    if (F_ISSET(conn, WT_CONN_RECOVERING))
        WT_ERR(__wt_meta_correct_base_write_gen(session));

    /*
     * Clear the dhandle so the visibility check doesn't get confused about the snap min. Don't
     * bother restoring the handle since it doesn't make sense to carry a handle across a
     * checkpoint.
     */
    session->dhandle = NULL;

    /*
     * We have to update the system information before we release the snapshot. Drop the system
     * information for checkpoints we're dropping first in case the names overlap.
     */
    if (session->ckpt_drop_list != NULL) {
        __drop_list_execute(session, session->ckpt_drop_list);
        __wt_scr_free(session, &session->ckpt_drop_list);
    }
    WT_ERR(__wt_meta_sysinfo_set(session, name, namelen));

    /* Release the snapshot so we aren't pinning updates in cache. */
    __wt_txn_release_snapshot(session);

    WT_STAT_CONN_SET(session, checkpoint_snapshot_acquired, 0);

    /* Mark all trees as open for business (particularly eviction). */
    WT_ERR(__checkpoint_apply_to_dhandles(session, cfg, __checkpoint_presync));

    __checkpoint_verbose_track(session, "committing transaction");

    /*
     * Checkpoints have to hit disk (it would be reasonable to configure for lazy checkpoints, but
     * we don't support them yet).
     */
    time_start_fsync = __wt_clock(session);

    WT_STAT_CONN_SET(session, checkpoint_state, WT_CHECKPOINT_STATE_BM_SYNC);
    WT_ERR(__checkpoint_apply_to_dhandles(session, cfg, __wt_checkpoint_sync));

    /* Sync the history store file. */
    if (F_ISSET(hs_dhandle, WT_DHANDLE_OPEN)) {
        WT_STAT_CONN_SET(session, checkpoint_state, WT_CHECKPOINT_STATE_HS_SYNC);
        WT_WITH_DHANDLE(session, hs_dhandle, ret = __wt_checkpoint_sync(session, NULL));
        WT_ERR(ret);
    }
    if (hs_dhandle_shared != NULL && F_ISSET(hs_dhandle_shared, WT_DHANDLE_OPEN)) {
        WT_STAT_CONN_SET(session, checkpoint_state, WT_CHECKPOINT_STATE_HS_SYNC);
        WT_WITH_DHANDLE(session, hs_dhandle_shared, ret = __wt_checkpoint_sync(session, NULL));
    }

    time_stop_fsync = __wt_clock(session);
    fsync_duration_usecs = WT_CLOCKDIFF_US(time_stop_fsync, time_start_fsync);
    WT_STAT_CONN_INCR(session, checkpoint_fsync_post);
    WT_STAT_CONN_SET(session, checkpoint_fsync_post_duration, fsync_duration_usecs);

    __checkpoint_verbose_track(session, "sync completed");

    /* If the history store file exists on disk, update its statistic. */
    if (F_ISSET(hs_dhandle, WT_DHANDLE_OPEN)) {
        WT_ERR(__wt_block_manager_named_size(session, WT_HS_FILE, &hs_size));
        WT_STAT_CONN_SET(session, cache_hs_ondisk, hs_size);
    }

    /*
     * Commit the transaction now that we are sure that all files in the checkpoint have been
     * flushed to disk. It's OK to commit before checkpointing the metadata since we know that all
     * files in the checkpoint are now in a consistent state.
     */
    WT_STAT_CONN_SET(session, checkpoint_state, WT_CHECKPOINT_STATE_COMMIT);
    WT_ERR(__wt_txn_commit(session, NULL));

    /*
     * Flush all the logs that are generated during the checkpoint. It is possible that checkpoint
     * may include the changes that are written in parallel by an eviction. To have a consistent
     * view of the data, make sure that all the logs are flushed to disk before the checkpoint is
     * complete.
     */
    if (F_ISSET(&conn->log_mgr, WT_LOG_ENABLED))
        WT_ERR(__wt_log_flush(session, WT_LOG_FSYNC));

    /*
     * Ensure that the metadata changes are durable before the checkpoint is resolved. Either
     * checkpointing the metadata or syncing the log file works. Recovery relies on the checkpoint
     * LSN in the metadata being updated by only checkpoints of all files, i.e. full checkpoints.
     * Together these require checkpointing the metadata for full checkpoints or partial checkpoints
     * that include non-logged files, and syncing the log file for only partial checkpoints of
     * logged files. Since partial checkpoints are not supported, checkpoint the metadata for all
     * checkpoints.
     *
     * This is very similar to __wt_meta_track_off, ideally they would be merged.
     */
<<<<<<< HEAD
    if (full || !logging) {
        session->isolation = txn->isolation = WT_ISO_READ_UNCOMMITTED;

        /*
         * Checkpoint the shared metadata table last, as it could have changed. Also checkpoint it
         * after we have released the checkpoint transaction. Otherwise, during the checkpoint, we
         * have reconciled the pages on the tree and may have cleaned them (checkpoint can see its
         * own uncommitted updates). In that case, we may evict it and the checkpoint transaction
         * cannot commit as the updates have gone from memory.
         */
        if (__wt_conn_is_disagg(session) && conn->layered_table_manager.leader) {
            WT_ERR(__wt_session_get_dhandle(session, WT_DISAGG_METADATA_URI, NULL, NULL, 0));
            if (S2BT(session)->modified)
                WT_ERR(__wt_checkpoint(session, cfg));
        }

        /* Disable metadata tracking during the metadata checkpoint. */
        saved_meta_next = session->meta_track_next;
        session->meta_track_next = NULL;
        WT_STAT_CONN_SET(session, checkpoint_state, WT_CHECKPOINT_STATE_META_CKPT);
        WT_WITH_DHANDLE(session, WT_SESSION_META_DHANDLE(session),
          WT_WITH_METADATA_LOCK(session, ret = __wt_checkpoint(session, cfg)));
        session->meta_track_next = saved_meta_next;
        WT_ERR(ret);
=======
    session->isolation = txn->isolation = WT_ISO_READ_UNCOMMITTED;
    /* Disable metadata tracking during the metadata checkpoint. */
    saved_meta_next = session->meta_track_next;
    session->meta_track_next = NULL;
    WT_STAT_CONN_SET(session, checkpoint_state, WT_CHECKPOINT_STATE_META_CKPT);
    WT_WITH_DHANDLE(session, WT_SESSION_META_DHANDLE(session),
      WT_WITH_METADATA_LOCK(session, ret = __wt_checkpoint(session, cfg)));
    session->meta_track_next = saved_meta_next;
    WT_ERR(ret);
>>>>>>> 74eaa544

    WT_STAT_CONN_SET(session, checkpoint_state, WT_CHECKPOINT_STATE_META_SYNC);
    WT_WITH_DHANDLE(
      session, WT_SESSION_META_DHANDLE(session), ret = __wt_checkpoint_sync(session, NULL));
    WT_ERR(ret);

    __checkpoint_verbose_track(session, "metadata sync completed");

    WT_STAT_CONN_SET(session, checkpoint_stop_stress_active, 1);
    /* Wait prior to flush the checkpoint stop log record. */
    __checkpoint_timing_stress(session, WT_TIMING_STRESS_CHECKPOINT_STOP, &tsp);
    WT_STAT_CONN_SET(session, checkpoint_stop_stress_active, 0);

    /*
     * Now that the metadata is stable, re-open the metadata file for regular eviction by clearing
     * the checkpoint_pinned flag.
     */
    __wt_atomic_storev64(&txn_global->checkpoint_txn_shared.pinned_id, WT_TXN_NONE);

    __checkpoint_stats(session);

    /*
     * If timestamps defined the checkpoint's content, set the saved last checkpoint timestamp,
     * otherwise clear it. We clear it for a couple of reasons: applications can query it and we
     * don't want to lie, and we use it to decide if WT_CONNECTION.rollback_to_stable is an allowed
     * operation. For the same reason, don't set it to WT_TS_NONE when the checkpoint timestamp is
     * WT_TS_NONE, set it to 1 so we can tell the difference.
     */
    if (use_timestamp) {
        conn->txn_global.last_ckpt_timestamp = ckpt_tmp_ts;
        /*
         * MongoDB assumes the checkpoint timestamp will be initialized with WT_TS_NONE. In such
         * cases it queries the recovery timestamp to determine the last stable recovery timestamp.
         * So, if the recovery timestamp is valid, set the last checkpoint timestamp to recovery
         * timestamp. This should never be a problem, as checkpoint timestamp should never be less
         * than recovery timestamp. This could potentially avoid MongoDB making two calls to
         * determine last stable recovery timestamp.
         */
        if (conn->txn_global.last_ckpt_timestamp == WT_TS_NONE)
            conn->txn_global.last_ckpt_timestamp = conn->txn_global.recovery_timestamp;
    } else
        conn->txn_global.last_ckpt_timestamp = WT_TS_NONE;

    WT_STAT_CONN_INCR(session, checkpoints_total_succeed);

err:
    /*
     * Reset the timer so that next checkpoint tracks the progress only if configured.
     */
    conn->ckpt_timer_start.tv_sec = 0;

    /*
     * XXX Rolling back the changes here is problematic.
     *
     * If we unroll here, we need a way to roll back changes to the avail list for each tree that
     * was successfully synced before the error occurred. Otherwise, the next time we try this
     * operation, we will try to free an old checkpoint again.
     *
     * OTOH, if we commit the changes after a failure, we have partially overwritten the checkpoint,
     * so what ends up on disk is not consistent.
     */
    failed = ret != 0;
    if (failed) {
        conn->modified = true;
        WT_STAT_CONN_INCR(session, checkpoints_total_failed);
    }

    session->isolation = txn->isolation = WT_ISO_READ_UNCOMMITTED;
    if (tracking) {
        if (__wt_meta_track_off(session, false, failed) != 0)
            return (__wt_panic(session, WT_PANIC, "Failed to turn off metadata tracking."));
    }

    __checkpoint_set_scrub_target(session, 0.0);

    if (F_ISSET(txn, WT_TXN_RUNNING)) {
        /*
         * Clear the dhandle so the visibility check doesn't get confused about the snap min. Don't
         * bother restoring the handle since it doesn't make sense to carry a handle across a
         * checkpoint.
         */
        session->dhandle = NULL;
        WT_STAT_CONN_SET(session, checkpoint_state, WT_CHECKPOINT_STATE_ROLLBACK);
        WT_TRET(__wt_txn_rollback(session, NULL));
    }

    /*
     * Tell logging that we have finished a database checkpoint. Do not write a log record if the
     * database was idle.
     */
    if (logging) {
        WT_STAT_CONN_SET(session, checkpoint_state, WT_CHECKPOINT_STATE_LOG);
        if (ret == 0 && F_ISSET(CUR2BT(session->meta_cursor), WT_BTREE_SKIP_CKPT))
            idle = true;
        WT_TRET(__wt_txn_checkpoint_log(session, true,
          (ret == 0 && !idle) ? WT_TXN_LOG_CKPT_STOP : WT_TXN_LOG_CKPT_CLEANUP, NULL));
    }

    /*
     * Update the global checkpoint ID in disaggregated storage. This has to be done after
     * checkpoint resolve, which happens when we turn off metadata tracking above.
     *
     * Ensure that turning off meta tracking worked.
     */
    WT_ACQUIRE_READ(num_meta_put, conn->disaggregated_storage.num_meta_put);
    if (conn->disaggregated_storage.num_meta_put_at_ckpt_begin < num_meta_put) {
        WT_ASSERT(session, ckpt_tmp_ts == conn->disaggregated_storage.cur_checkpoint_timestamp);
        if (__wt_disagg_advance_checkpoint(session, !failed && ret == 0) != 0)
            return (__wt_panic(session, WT_PANIC, "Failed to advance the checkpoint."));
    }

    for (i = 0; i < session->ckpt_handle_next; ++i) {
        if (session->ckpt_handle[i] == NULL)
            continue;
        /*
         * If the operation failed, mark all trees dirty so they are included if a future checkpoint
         * can succeed.
         */
        if (failed)
            WT_WITH_DHANDLE(session, session->ckpt_handle[i], __checkpoint_fail_reset(session));
        WT_WITH_DHANDLE(
          session, session->ckpt_handle[i], WT_TRET(__wt_session_release_dhandle(session)));
    }

    if (session->ckpt_drop_list != NULL)
        __wt_scr_free(session, &session->ckpt_drop_list);

    __txn_checkpoint_clear_time(session);

    /* Clear the timestamp of the in-progress checkpoint now that we are done. */
    conn->disaggregated_storage.cur_checkpoint_timestamp = WT_TS_NONE;

    __wt_free(session, session->ckpt_handle);
    session->ckpt_handle_allocated = session->ckpt_handle_next = 0;

    session->isolation = txn->isolation = saved_isolation;
    WT_STAT_CONN_SET(session, checkpoint_state, WT_CHECKPOINT_STATE_INACTIVE);

    return (ret);
}

/*
 * __txn_checkpoint_wrapper --
 *     Checkpoint wrapper.
 */
static int
__txn_checkpoint_wrapper(WT_SESSION_IMPL *session, const char *cfg[])
{
    WT_CONNECTION_IMPL *conn;
    WT_DECL_RET;
    WT_TXN_GLOBAL *txn_global;

    conn = S2C(session);
    txn_global = &conn->txn_global;

    WT_ASSERT_SPINLOCK_OWNED(session, &conn->checkpoint_lock);

    __wt_atomic_storevbool(&txn_global->checkpoint_running, true);

    /*
     * FIXME-WT-11149: Some reading threads rely on the value of checkpoint running flag being
     * written before the checkpoint generation number (set inside the checkpoint call below).
     * Introduce a release barrier here to guarantee the right order.
     */
    WT_RELEASE_BARRIER();

    ret = __txn_checkpoint(session, cfg);

    __wt_atomic_storevbool(&txn_global->checkpoint_running, false);

    /*
     * Signal the tiered storage thread because it waits for the checkpoint to complete to process
     * flush units. Indicate that the checkpoint has completed.
     */
    if (conn->tiered_cond != NULL) {
        __wt_atomic_storebool(&conn->flush_ckpt_complete, true);
        __wt_cond_signal(session, conn->tiered_cond);
    }

    return (ret);
}

/*
 * __wt_txn_checkpoint --
 *     Checkpoint a database or a list of objects in the database.
 */
int
__wt_txn_checkpoint(WT_SESSION_IMPL *session, const char *cfg[], bool waiting)
{
    WT_CONFIG_ITEM cval;
    WT_DECL_RET;
    uint32_t orig_flags;
    bool checkpoint_cleanup, flush, flush_sync;

    /*
     * Reset open cursors. Do this explicitly, even though it will happen implicitly in the call to
     * begin_transaction for the checkpoint, the checkpoint code will acquire the schema lock before
     * we do that, and some implementation of WT_CURSOR::reset might need the schema lock.
     */
    WT_RET(__wt_session_reset_cursors(session, false));

    /* Ensure the metadata table is open before taking any locks. */
    WT_RET(__wt_metadata_cursor(session, NULL));

    /*
     * Don't hijack the session checkpoint thread for eviction.
     *
     * Application threads are not generally available for potentially slow operations, but
     * checkpoint does enough I/O it may be called upon to perform slow operations for the block
     * manager.
     *
     * Application checkpoints wait until the checkpoint lock is available, compaction checkpoints
     * don't.
     *
     * Checkpoints should always use a separate session for history store updates, otherwise those
     * updates are pinned until the checkpoint commits. Also, there are unfortunate interactions
     * between the special rules for history store eviction and the special handling of the
     * checkpoint transaction.
     */
    orig_flags = F_MASK(session, WT_CHECKPOINT_SESSION_FLAGS);
    F_SET(session, WT_CHECKPOINT_SESSION_FLAGS);

    WT_RET(__wt_config_gets(session, cfg, "debug.checkpoint_cleanup", &cval));
    checkpoint_cleanup = cval.val;

    /*
     * If this checkpoint includes a flush_tier then this call also must wait for any earlier
     * flush_tier to have completed all of its copying of objects. This happens if the user chose to
     * not wait for sync on the previous call.
     */
    WT_RET(__wt_config_gets(session, cfg, "flush_tier.enabled", &cval));
    flush = cval.val;
    WT_RET(__wt_config_gets(session, cfg, "flush_tier.sync", &cval));
    flush_sync = cval.val;
    if (flush)
        WT_ERR(__checkpoint_flush_tier_wait(session, cfg));

    /*
     * Only one checkpoint can be active at a time, and checkpoints must run in the same order as
     * they update the metadata. It's probably a bad idea to run checkpoints out of multiple
     * threads, but as compaction calls checkpoint directly, it can be tough to avoid. Serialize
     * here to ensure we don't get into trouble.
     */
    if (waiting)
        WT_WITH_CHECKPOINT_LOCK(session, ret = __txn_checkpoint_wrapper(session, cfg));
    else
        WT_WITH_CHECKPOINT_LOCK_NOWAIT(session, ret, ret = __txn_checkpoint_wrapper(session, cfg));
    /*
     * If this checkpoint is flushing objects, a failure can leave a tree's block manager pointing
     * to incorrect blocks. Currently we can not recover from this situation. Panic!
     */
    if (ret != 0 && flush)
        WT_IGNORE_RET(
          __wt_panic(session, ret, "checkpoint can not fail when flush_tier is enabled"));
    WT_ERR(ret);

    /* Trigger the checkpoint cleanup thread to remove the obsolete pages. */
    if (checkpoint_cleanup)
        __wt_checkpoint_cleanup_trigger(session);

    if (flush && flush_sync)
        WT_ERR(__checkpoint_flush_tier_wait(session, cfg));
err:
    F_CLR(session, WT_CHECKPOINT_SESSION_FLAGS);
    F_SET(session, orig_flags);

    return (ret);
}

/*
 * __drop_list_execute --
 *     Clear the system info (snapshot and timestamp info) for the named checkpoints on the drop
 *     list.
 */
static int
__drop_list_execute(WT_SESSION_IMPL *session, WT_ITEM *drop_list)
{
    WT_CONFIG dropconf;
    WT_CONFIG_ITEM k, v;
    WT_DECL_RET;

    /* The list has the form (name, name, ...,) so we can read it with the config parser. */
    __wt_config_init(session, &dropconf, drop_list->data);
    while ((ret = __wt_config_next(&dropconf, &k, &v)) == 0) {
        WT_RET(__wt_meta_sysinfo_clear(session, k.str, k.len));
    }
    WT_RET_NOTFOUND_OK(ret);

    return (0);
}

/*
 * __drop_list_add --
 *     Add a checkpoint name to the list of (named) checkpoints being dropped. The list is produced
 *     by the first tree in the checkpoint (it must be the same in every tree, so it only needs to
 *     be produced once) and used at the top level to drop the snapshot and timestamp metadata for
 *     those checkpoints. Note that while there are several places in this file where WT_CKPT_DELETE
 *     is cleared on the fly, meaning the checkpoint won't actually be dropped, none of these apply
 *     to named checkpoints.
 */
static int
__drop_list_add(WT_SESSION_IMPL *session, WT_ITEM *drop_list, const char *name)
{
    return (__wt_buf_catfmt(session, drop_list, "%s,", name));
}

/*
 * __drop --
 *     Drop all checkpoints with a specific name.
 */
static int
__drop(
  WT_SESSION_IMPL *session, WT_ITEM *drop_list, WT_CKPT *ckptbase, const char *name, size_t len)
{
    WT_CKPT *ckpt;

    /*
     * If we're dropping internal checkpoints, match to the '.' separating the checkpoint name from
     * the generational number, and take all that we can find. Applications aren't allowed to use
     * any variant of this name, so the test is still pretty simple, if the leading bytes match,
     * it's one we want to drop.
     */
    if (strncmp(WT_CHECKPOINT, name, len) == 0) {
        WT_CKPT_FOREACH (ckptbase, ckpt)
            if (WT_PREFIX_MATCH(ckpt->name, WT_CHECKPOINT))
                F_SET(ckpt, WT_CKPT_DELETE);
    } else
        WT_CKPT_FOREACH (ckptbase, ckpt)
            if (WT_STRING_MATCH(ckpt->name, name, len)) {
                /* Remember the names of named checkpoints we're dropping. */
                if (drop_list != NULL)
                    WT_RET(__drop_list_add(session, drop_list, ckpt->name));
                F_SET(ckpt, WT_CKPT_DELETE);
            }

    return (0);
}

/*
 * __drop_from --
 *     Drop all checkpoints after, and including, the named checkpoint.
 */
static int
__drop_from(
  WT_SESSION_IMPL *session, WT_ITEM *drop_list, WT_CKPT *ckptbase, const char *name, size_t len)
{
    WT_CKPT *ckpt;
    bool matched;

    /*
     * There's a special case -- if the name is "all", then we delete all of the checkpoints.
     */
    if (WT_STRING_LIT_MATCH("all", name, len)) {
        WT_CKPT_FOREACH (ckptbase, ckpt) {
            /* Remember the names of named checkpoints we're dropping. */
            if (drop_list != NULL && !WT_PREFIX_MATCH(ckpt->name, WT_CHECKPOINT))
                WT_RET(__drop_list_add(session, drop_list, ckpt->name));
            F_SET(ckpt, WT_CKPT_DELETE);
        }
        return (0);
    }

    /*
     * We use the first checkpoint we can find, that is, if there are two checkpoints with the same
     * name in the list, we'll delete from the first match to the end.
     */
    matched = false;
    WT_CKPT_FOREACH (ckptbase, ckpt) {
        if (!matched && !WT_STRING_MATCH(ckpt->name, name, len))
            continue;

        matched = true;
        /* Remember the names of named checkpoints we're dropping. */
        if (drop_list != NULL && !WT_PREFIX_MATCH(ckpt->name, WT_CHECKPOINT))
            WT_RET(__drop_list_add(session, drop_list, ckpt->name));
        F_SET(ckpt, WT_CKPT_DELETE);
    }

    return (0);
}

/*
 * __drop_to --
 *     Drop all checkpoints before, and including, the named checkpoint.
 */
static int
__drop_to(
  WT_SESSION_IMPL *session, WT_ITEM *drop_list, WT_CKPT *ckptbase, const char *name, size_t len)
{
    WT_CKPT *ckpt, *mark;

    /*
     * We use the last checkpoint we can find, that is, if there are two checkpoints with the same
     * name in the list, we'll delete from the beginning to the second match, not the first.
     */
    mark = NULL;
    WT_CKPT_FOREACH (ckptbase, ckpt)
        if (WT_STRING_MATCH(ckpt->name, name, len))
            mark = ckpt;

    if (mark == NULL)
        return (0);

    WT_CKPT_FOREACH (ckptbase, ckpt) {
        /* Remember the names of named checkpoints we're dropping. */
        if (drop_list != NULL && !WT_PREFIX_MATCH(ckpt->name, WT_CHECKPOINT))
            WT_RET(__drop_list_add(session, drop_list, ckpt->name));
        F_SET(ckpt, WT_CKPT_DELETE);

        if (ckpt == mark)
            break;
    }

    return (0);
}

/*
 * __checkpoint_lock_dirty_tree_int --
 *     Helper for __checkpoint_lock_dirty_tree. Intended to be called while holding the hot backup
 *     lock.
 */
static int
__checkpoint_lock_dirty_tree_int(WT_SESSION_IMPL *session, bool is_checkpoint, bool force,
  WT_BTREE *btree, WT_CKPT *ckpt, WT_CKPT *ckptbase)
{
    WT_CONNECTION_IMPL *conn;
    WT_DECL_RET;
    u_int max_ckpt_drop;
    bool is_wt_ckpt;

    WT_UNUSED(is_checkpoint);
    conn = S2C(session);

    /* Check that it is OK to remove all the checkpoints marked for deletion. */
    max_ckpt_drop = 0;
    WT_CKPT_FOREACH (ckptbase, ckpt) {
        if (!F_ISSET(ckpt, WT_CKPT_DELETE))
            continue;
        is_wt_ckpt = WT_PREFIX_MATCH(ckpt->name, WT_CHECKPOINT);

        /*
         * If we are restarting from a backup and we're in recovery do not delete any checkpoints.
         * In the event of a crash we may need to restart from the backup and all checkpoints that
         * were in the backup file must remain.
         */
        if (F_ISSET(conn, WT_CONN_RECOVERING) && F_ISSET(conn, WT_CONN_WAS_BACKUP)) {
            F_CLR(ckpt, WT_CKPT_DELETE);
            continue;
        }
        /*
         * If there is a hot backup, don't delete any WiredTiger checkpoint that could possibly have
         * been created before the backup started. Fail if trying to delete any other named
         * checkpoint.
         */
        if (__wt_atomic_load64(&conn->hot_backup_start) != 0 &&
          ckpt->sec <= __wt_atomic_load64(&conn->hot_backup_start)) {
            if (is_wt_ckpt) {
                F_CLR(ckpt, WT_CKPT_DELETE);
                continue;
            }
            WT_RET_MSG(session, EBUSY,
              "checkpoint %s blocked by hot backup: it would delete an existing named checkpoint, "
              "and such checkpoints cannot be deleted during a hot backup",
              ckpt->name);
        }
        /*
         * Dropping checkpoints involves a fair amount of work while holding locks. Limit the number
         * of WiredTiger checkpoints dropped per checkpoint.
         */
        if (is_wt_ckpt)
#define WT_MAX_CHECKPOINT_DROP 4
            if (++max_ckpt_drop >= WT_MAX_CHECKPOINT_DROP)
                F_CLR(ckpt, WT_CKPT_DELETE);
    }

    /*
     * Mark old checkpoints that are being deleted and figure out which trees we can skip in this
     * checkpoint.
     */
    WT_RET(__checkpoint_mark_skip(session, ckptbase, force));
    if (F_ISSET(btree, WT_BTREE_SKIP_CKPT)) {
        /*
         * If we decide to skip checkpointing, clear the delete flag on the checkpoints. The list of
         * checkpoints will be cached for a future access. Which checkpoints need to be deleted can
         * change in the meanwhile.
         */
        WT_CKPT_FOREACH (ckptbase, ckpt)
            if (F_ISSET(ckpt, WT_CKPT_DELETE))
                F_CLR(ckpt, WT_CKPT_DELETE);
        return (0);
    }

    /*
     * Lock the checkpoints that will be deleted.
     *
     * Checkpoints are only locked when tracking is enabled, which covers checkpoint and drop
     * operations, but not close. The reasoning is there should be no access to a checkpoint during
     * close, because any thread accessing a checkpoint will also have the current file handle open.
     */
    if (WT_META_TRACKING(session))
        WT_CKPT_FOREACH (ckptbase, ckpt) {
            if (!F_ISSET(ckpt, WT_CKPT_DELETE))
                continue;
            WT_ASSERT(session,
              !WT_PREFIX_MATCH(ckpt->name, WT_CHECKPOINT) ||
                __wt_atomic_load64(&conn->hot_backup_start) == 0 ||
                ckpt->sec > __wt_atomic_load64(&conn->hot_backup_start));
            /*
             * We can't delete checkpoints referenced by a cursor. WiredTiger checkpoints are
             * uniquely named and it's OK to have multiple in the system: clear the delete flag for
             * them, and otherwise fail.
             */
            ret = __wt_session_lock_checkpoint(session, ckpt->name);
            if (ret == 0)
                continue;
            if (ret == EBUSY && WT_PREFIX_MATCH(ckpt->name, WT_CHECKPOINT)) {
                F_CLR(ckpt, WT_CKPT_DELETE);
                continue;
            }
            WT_RET_MSG(session, ret, "checkpoint %s cannot be dropped when in-use", ckpt->name);
        }
    /*
     * There are special trees: those being bulk-loaded, salvaged or verified during the checkpoint.
     * They should never be part of a checkpoint: we will fail to lock them because the operations
     * have exclusive access to the handles. Named checkpoints will fail in that case, ordinary
     * checkpoints skip files that cannot be opened normally.
     */
    WT_ASSERT(session, !is_checkpoint || !F_ISSET(btree, WT_BTREE_SPECIAL_FLAGS));

    return (0);
}

/*
 * __checkpoint_lock_dirty_tree --
 *     Decide whether the tree needs to be included in the checkpoint and if so, acquire the
 *     necessary locks.
 */
static int
__checkpoint_lock_dirty_tree(
  WT_SESSION_IMPL *session, bool is_checkpoint, bool force, bool need_tracking, const char *cfg[])
{
    WT_BM *bm;
    WT_BTREE *btree;
    WT_CKPT *ckpt, *ckptbase;
    WT_CONFIG dropconf;
    WT_CONFIG_ITEM cval, k, v;
    WT_DATA_HANDLE *dhandle;
    WT_DECL_RET;
    WT_ITEM *drop_list;
    size_t ckpt_bytes_allocated;
    uint64_t now;
    uint64_t time_diff, time_start, time_stop;
    char *name_alloc;
    const char *name;
    bool is_drop, is_wt_ckpt, seen_ckpt_add, skip_ckpt;

    btree = S2BT(session);
    bm = btree->bm;
    ckpt = ckptbase = NULL;
    ckpt_bytes_allocated = 0;
    dhandle = session->dhandle;
    drop_list = NULL;
    name_alloc = NULL;
    seen_ckpt_add = false;

    /*
     * Only referenced in diagnostic builds and gcc 5.1 isn't satisfied with wrapping the entire
     * assert condition in the unused macro.
     */
    WT_UNUSED(need_tracking);

    /*
     * Most callers need meta tracking to be on here, otherwise it is
     * possible for this checkpoint to cleanup handles that are still in
     * use. The exceptions are:
     *  - Checkpointing the metadata handle itself.
     *  - On connection close when we know there can't be any races.
     */
    WT_ASSERT(session, !need_tracking || WT_IS_METADATA(dhandle) || WT_META_TRACKING(session));

    /* This may be a named checkpoint, check the configuration. */
    cval.len = 0;
    is_drop = is_wt_ckpt = false;
    if (cfg != NULL)
        WT_ERR(__wt_config_gets(session, cfg, "name", &cval));
    if (cval.len == 0) {
        name = WT_CHECKPOINT;
        is_wt_ckpt = true;
    } else {
        WT_ERR(__checkpoint_name_ok(session, cval.str, cval.len, false));
        WT_ERR(__wt_strndup(session, cval.str, cval.len, &name_alloc));
        name = name_alloc;
    }

    /*
     * Determine if a drop is part of the configuration. It usually isn't, so delay processing more
     * until we know if we need to process this tree.
     */
    if (cfg != NULL) {
        cval.len = 0;
        WT_ERR(__wt_config_gets(session, cfg, "drop", &cval));
        if (cval.len != 0)
            is_drop = true;
    }

    /*
     * This is a complicated test to determine if we can avoid the expensive call of getting the
     * list of checkpoints for this file. We want to avoid that for clean files. But on clean files
     * we want to periodically check if we need to delete old checkpoints that may have been in use
     * by an open cursor.
     */
    if (!btree->modified && !force && is_checkpoint && is_wt_ckpt && !is_drop &&
      !bm->can_truncate(btree->bm, session)) {
        /* In the common case of the timer set forever, don't even check the time. */
        skip_ckpt = true;
        if (btree->clean_ckpt_timer != WT_BTREE_CLEAN_CKPT_FOREVER) {
            __wt_seconds(session, &now);
            if (now > btree->clean_ckpt_timer)
                skip_ckpt = false;
        }

        /* Skip the clean btree until the btree has obsolete pages. */
        if (skip_ckpt && !F_ISSET(btree, WT_BTREE_OBSOLETE_PAGES)) {
            F_SET(btree, WT_BTREE_SKIP_CKPT);
            goto skip;
        }
    }

    /*
     * Discard the saved list of checkpoints, and slow path if this is not a WiredTiger checkpoint
     * or if checkpoint drops are involved. Also, if we do not have checkpoint array size, the
     * regular checkpoint process did not create the array. It is safer to discard the array in such
     * a case.
     */
    if (!is_wt_ckpt || is_drop || btree->ckpt_bytes_allocated == 0)
        __wt_meta_saved_ckptlist_free(session);

    /* If we have to process this btree for any reason, reset the timer and obsolete pages flag. */
    WT_BTREE_CLEAN_CKPT(session, btree, 0);
    F_CLR(btree, WT_BTREE_OBSOLETE_PAGES);

    time_start = __wt_clock(session);
    WT_ERR(__wt_meta_ckptlist_get(session, dhandle->name, true, &ckptbase, &ckpt_bytes_allocated));

    /* We may be dropping specific checkpoints, check the configuration. */
    if (cfg != NULL) {
        cval.len = 0;
        WT_ERR(__wt_config_gets(session, cfg, "drop", &cval));
        if (cval.len != 0) {
            /* Gather the list of named checkpoints to drop (if any) from the first tree visited. */
            if (session->ckpt_drop_list == NULL) {
                WT_ERR(__wt_scr_alloc(session, cval.len + 10, &session->ckpt_drop_list));
                WT_ERR(__wt_buf_set(session, session->ckpt_drop_list, "(", 1));
                drop_list = session->ckpt_drop_list;
            }

            __wt_config_subinit(session, &dropconf, &cval);
            while ((ret = __wt_config_next(&dropconf, &k, &v)) == 0) {
                /* Disallow unsafe checkpoint names. */
                if (v.len == 0)
                    WT_ERR(__checkpoint_name_ok(session, k.str, k.len, true));
                else
                    WT_ERR(__checkpoint_name_ok(session, v.str, v.len, true));

                if (v.len == 0)
                    WT_ERR(__drop(session, drop_list, ckptbase, k.str, k.len));
                else if (WT_CONFIG_LIT_MATCH("from", k))
                    WT_ERR(__drop_from(session, drop_list, ckptbase, v.str, v.len));
                else if (WT_CONFIG_LIT_MATCH("to", k))
                    WT_ERR(__drop_to(session, drop_list, ckptbase, v.str, v.len));
                else
                    WT_ERR_MSG(session, EINVAL, "unexpected value for checkpoint key: %.*s",
                      (int)k.len, k.str);
            }
            WT_ERR_NOTFOUND_OK(ret, false);

            if (drop_list != NULL)
                WT_ERR(__wt_buf_catfmt(session, drop_list, ")"));
        }
    }

    /*
     * Drop checkpoints with the same name as the one we're taking. We don't need to add this to the
     * drop list for snapshot/timestamp metadata because the metadata will be replaced by the new
     * checkpoint.
     */
    WT_ERR(__drop(session, NULL, ckptbase, name, strlen(name)));

    time_stop = __wt_clock(session);
    ++S2C(session)->ckpt_drop;
    time_diff = WT_CLOCKDIFF_US(time_stop, time_start);
    S2C(session)->ckpt_drop_time += time_diff;

    /* Set the name of the new entry at the end of the list. */
    WT_CKPT_FOREACH (ckptbase, ckpt)
        ;
    WT_ERR(__wt_strdup(session, name, &ckpt->name));

    /*
     * There is some interaction between backups and checkpoints. Perform all backup related
     * operations that the checkpoint needs now, while holding the hot backup read lock.
     */
    WT_WITH_HOTBACKUP_READ_LOCK_UNCOND(session,
      ret = __checkpoint_lock_dirty_tree_int(session, is_checkpoint, force, btree, ckpt, ckptbase));
    WT_ERR(ret);

    /*
     * If we decided to skip checkpointing, we need to remove the new checkpoint entry we might have
     * appended to the list.
     */
    if (F_ISSET(btree, WT_BTREE_SKIP_CKPT)) {
        WT_CKPT_FOREACH_NAME_OR_ORDER (ckptbase, ckpt) {
            /* Checkpoint(s) to be added are always at the end of the list. */
            WT_ASSERT(session, !seen_ckpt_add || F_ISSET(ckpt, WT_CKPT_ADD));
            if (F_ISSET(ckpt, WT_CKPT_ADD)) {
                seen_ckpt_add = true;
                __wt_meta_checkpoint_free(session, ckpt);
            }
        }
    }

    if (ckptbase->name != NULL) {
        btree->ckpt = ckptbase;
        btree->ckpt_bytes_allocated = ckpt_bytes_allocated;
    } else {
        /* It is possible that we do not have any checkpoint in the list. */
err:
        __wt_meta_ckptlist_free(session, &ckptbase);
        btree->ckpt = NULL;
        btree->ckpt_bytes_allocated = 0;
    }
skip:
    __wt_free(session, name_alloc);

    WT_UNUSED(seen_ckpt_add);
    return (ret);
}

/*
 * __checkpoint_apply_obsolete --
 *     Returns true if the checkpoint is obsolete.
 */
static bool
__checkpoint_apply_obsolete(WT_SESSION_IMPL *session, WT_BTREE *btree, WT_CKPT *ckpt)
{
    wt_timestamp_t stop_ts;

    stop_ts = WT_TS_MAX;
    if (ckpt->size != 0) {
        /*
         * If the checkpoint has a valid stop timestamp, mark the btree as having obsolete pages.
         * This flag is used to avoid skipping the btree until the obsolete check is performed on
         * the checkpoints.
         */
        if (ckpt->ta.newest_stop_ts != WT_TS_MAX) {
            F_SET(btree, WT_BTREE_OBSOLETE_PAGES);
            stop_ts = ckpt->ta.newest_stop_durable_ts;
        }
        if (__wt_txn_visible_all(session, ckpt->ta.newest_stop_txn, stop_ts)) {
            WT_STAT_CONN_DSRC_INCR(session, checkpoint_obsolete_applied);
            return (true);
        }
    }

    return (false);
}

/*
 * __checkpoint_mark_skip --
 *     Figure out whether the checkpoint can be skipped for a tree.
 */
static int
__checkpoint_mark_skip(WT_SESSION_IMPL *session, WT_CKPT *ckptbase, bool force)
{
    WT_BTREE *btree = S2BT(session);
    WT_BM *bm = btree->bm;

    /*
     * Check for clean objects not requiring a checkpoint.
     *
     * If we're closing a handle, and the object is clean, we can skip the checkpoint, whatever
     * checkpoints we have are sufficient. (We might not have any checkpoints if the object was
     * never modified, and that's OK: the object creation code doesn't mark the tree modified so we
     * can skip newly created trees here.)
     *
     * If the application repeatedly checkpoints an object (imagine hourly checkpoints using the
     * same explicit or internal name), there's no reason to repeat the checkpoint for clean
     * objects, unless there is available space to be recovered at the end of the file. The test is
     * if the only checkpoint we're deleting is the last one in the list and it has the same name as
     * the checkpoint we're about to take, skip the work. (We can't skip checkpoints that delete
     * more than the last checkpoint because deleting those checkpoints might free up space in the
     * file.) This means an application toggling between two (or more) checkpoint names will
     * repeatedly take empty checkpoints, but that's not likely enough to make detection worthwhile.
     *
     * Checkpoint read-only objects otherwise: the application must be able to open the checkpoint
     * in a cursor after taking any checkpoint, which means it must exist.
     */
    F_CLR(btree, WT_BTREE_SKIP_CKPT);
    if (!btree->modified && !force && !bm->can_truncate(bm, session)) {
        WT_CKPT *ckpt = NULL;
        int deleted = 0;

        WT_CKPT_FOREACH (ckptbase, ckpt) {
            /*
             * Don't skip the objects that have obsolete pages to let them to be removed as part of
             * checkpoint cleanup.
             */
            if (__checkpoint_apply_obsolete(session, btree, ckpt))
                return (0);

            if (F_ISSET(ckpt, WT_CKPT_DELETE))
                ++deleted;
        }

        /*
         * Complicated test: if the tree is clean and last two checkpoints have the same name
         * (correcting for internal checkpoint names with their generational suffix numbers), we can
         * skip the checkpoint, there's nothing to do. The exception is if we're deleting two or
         * more checkpoints: then we may save space.
         */
        const char *name = (ckpt - 1)->name;
        if (ckpt > ckptbase + 1 && deleted < 2 &&
          (strcmp(name, (ckpt - 2)->name) == 0 ||
            (WT_PREFIX_MATCH(name, WT_CHECKPOINT) &&
              WT_PREFIX_MATCH((ckpt - 2)->name, WT_CHECKPOINT)))) {
            F_SET(btree, WT_BTREE_SKIP_CKPT);
            /*
             * If there are potentially extra checkpoints to delete, we set the timer to recheck
             * later. If there are at most two checkpoints, the current one and possibly a previous
             * one, then we know there are no additional ones to delete. In that case, set the timer
             * to forever. If the table gets dirtied or a checkpoint is forced that will clear the
             * timer.
             */
            if (ckpt - ckptbase > 2) {
                uint64_t timer = 0;
                __wt_seconds(session, &timer);
                timer += WT_MINUTE * WT_BTREE_CLEAN_MINUTES;
                WT_BTREE_CLEAN_CKPT(session, btree, timer);
            } else
                WT_BTREE_CLEAN_CKPT(session, btree, WT_BTREE_CLEAN_CKPT_FOREVER);
            return (0);
        }
    }

    return (0);
}

/*
 * __wt_checkpoint_tree_reconcile_update --
 *     Update a checkpoint based on reconciliation results.
 */
void
__wt_checkpoint_tree_reconcile_update(WT_SESSION_IMPL *session, WT_TIME_AGGREGATE *ta)
{
    WT_BTREE *btree;
    WT_CKPT *ckpt, *ckptbase;

    btree = S2BT(session);

    /*
     * Reconciliation just wrote a checkpoint, everything has been written. Update the checkpoint
     * with reconciliation information. The reason for this function is the reconciliation code just
     * passes through the btree structure's checkpoint array, it doesn't know any more.
     */
    ckptbase = btree->ckpt;
    WT_CKPT_FOREACH (ckptbase, ckpt)
        if (F_ISSET(ckpt, WT_CKPT_ADD)) {
            ckpt->write_gen = btree->write_gen;
            ckpt->run_write_gen = btree->run_write_gen;
            WT_TIME_AGGREGATE_COPY(&ckpt->ta, ta);
        }

    /*
     * During RTS, recovery, or shutdown reset the maximum timestamp used for reconciliation to a
     * value that is the same as the maximum between the start and stop durable timestamps. In those
     * specific scenarios, we should always reflect the state of the stable content.
     */
    if (F_ISSET(session, WT_SESSION_ROLLBACK_TO_STABLE) ||
      F_ISSET(S2C(session), WT_CONN_CLOSING_CHECKPOINT | WT_CONN_RECOVERING))
        btree->rec_max_timestamp = WT_MAX(ta->newest_start_durable_ts, ta->newest_stop_durable_ts);
}

/*
 * __checkpoint_save_ckptlist --
 *     Post processing of the ckptlist to carry forward a cached list for the next checkpoint.
 */
static int
__checkpoint_save_ckptlist(WT_SESSION_IMPL *session, WT_CKPT *ckptbase)
{
    WT_CKPT *ckpt, *ckpt_itr;
    WT_DECL_ITEM(tmp);
    WT_DECL_RET;

    ckpt_itr = ckptbase;
    WT_ERR(__wt_scr_alloc(session, 0, &tmp));
    WT_CKPT_FOREACH (ckptbase, ckpt) {
        /* Remove any deleted checkpoints, by shifting the array. */
        if (F_ISSET(ckpt, WT_CKPT_DELETE)) {
            __wt_meta_checkpoint_free(session, ckpt);
            continue;
        }

        /* Clean up block manager information. */
        __wt_free(session, ckpt->bpriv);
        ckpt->bpriv = NULL;

        /* Update the internal checkpoints to their full names, with the generation count suffix. */
        if (strcmp(ckpt->name, WT_CHECKPOINT) == 0) {
            WT_ERR(__wt_buf_fmt(session, tmp, "%s.%" PRId64, WT_CHECKPOINT, ckpt->order));
            __wt_free(session, ckpt->name);
            WT_ERR(__wt_strdup(session, tmp->mem, &ckpt->name));
        }

        /* Reset the flags, and mark a checkpoint fake if there is no address. */
        ckpt->flags = 0;
        if (ckpt->addr.size == 0) {
            WT_ASSERT(session, ckpt->addr.data == NULL);
            F_SET(ckpt, WT_CKPT_FAKE);
        }

        /* Shift the valid checkpoints, if there are deleted checkpoints in the list. */
        if (ckpt_itr != ckpt) {
            *ckpt_itr = *ckpt;
            WT_CLEAR(*ckpt);
        }
        ckpt_itr++;
    }

    /*
     * Confirm that the last checkpoint has a metadata entry that we can use to base a new
     * checkpoint on.
     */
    ckpt_itr--;
    WT_ASSERT(session, ckpt_itr->block_metadata != NULL);

err:
    __wt_scr_free(session, &tmp);
    return (ret);
}

/*
 * __checkpoint_tree --
 *     Checkpoint a single tree. Assumes all necessary locks have been acquired by the caller.
 */
static int
__checkpoint_tree(WT_SESSION_IMPL *session, bool is_checkpoint, const char *cfg[])
{
    WT_BM *bm;
    WT_BTREE *btree;
    WT_CONNECTION_IMPL *conn;
    WT_DATA_HANDLE *dhandle;
    WT_DECL_ITEM(ckptlsn_str);
    WT_DECL_RET;
    WT_LSN ckptlsn;
    WT_TIME_AGGREGATE ta;
    bool fake_ckpt, resolve_bm;

    WT_UNUSED(cfg);

    btree = S2BT(session);
    bm = btree->bm;
    conn = S2C(session);
    dhandle = session->dhandle;
    fake_ckpt = resolve_bm = false;
    WT_TIME_AGGREGATE_INIT(&ta);

    /*
     * Set the checkpoint LSN to the maximum LSN so that if logging is disabled, recovery will never
     * roll old changes forward over the non-logged changes in this checkpoint. If logging is
     * enabled, a real checkpoint LSN will be assigned for this checkpoint and overwrite this.
     */
    WT_MAX_LSN(&ckptlsn);

    /*
     * If an object has never been used (in other words, if it could become a bulk-loaded file),
     * then we must fake the checkpoint. This is good because we don't write physical checkpoint
     * blocks for just-created files, but it's not just a good idea. The reason is because deleting
     * a physical checkpoint requires writing the file, and fake checkpoints can't write the file.
     * If you (1) create a physical checkpoint for an empty file which writes blocks, (2) start
     * bulk-loading records into the file, (3) during the bulk-load perform another checkpoint with
     * the same name; in order to keep from having two checkpoints with the same name you would have
     * to use the bulk-load's fake checkpoint to delete a physical checkpoint, and that will end in
     * tears.
     */
    if (is_checkpoint && btree->original) {
        __wt_checkpoint_tree_reconcile_update(session, &ta);

        fake_ckpt = true;
        goto fake;
    }

    /*
     * Mark the root page dirty to ensure something gets written. (If the tree is modified, we must
     * write the root page anyway, this doesn't add additional writes to the process. If the tree is
     * not modified, we have to dirty the root page to ensure something gets written.) This is
     * really about paranoia: if the tree modification value gets out of sync with the set of dirty
     * pages (modify is set, but there are no dirty pages), we perform a checkpoint without any
     * writes, no checkpoint is created, and then things get bad. While marking the root page as
     * dirty, we do not want to dirty the btree because we are marking the btree as clean just after
     * this call. Also, marking the btree dirty at this stage will unnecessarily mark the connection
     * as dirty causing checkpoint-skip code to fail.
     */
    WT_ERR(__wt_page_modify_init(session, btree->root.page));
    __wt_page_only_modify_set(session, btree->root.page);

    /*
     * Clear the tree's modified flag; any changes before we clear the flag are guaranteed to be
     * part of this checkpoint (unless reconciliation skips updates for transactional reasons), and
     * changes subsequent to the checkpoint start, which might not be included, will re-set the
     * modified flag. The "unless reconciliation skips updates" problem is handled in the
     * reconciliation code: if reconciliation skips updates, it sets the modified flag itself.
     */
    btree->modified = false;
    WT_FULL_BARRIER();

    /* Tell logging that a file checkpoint is starting. */
    if (F_ISSET(&conn->log_mgr, WT_LOG_ENABLED))
        WT_ERR(__wt_txn_checkpoint_log(session, false, WT_TXN_LOG_CKPT_START, &ckptlsn));

    /* Tell the block manager that a file checkpoint is starting. */
    WT_ERR(bm->checkpoint_start(bm, session));
    resolve_bm = true;

    /* Flush the file from the cache, creating the checkpoint. */
    if (is_checkpoint) {
        if (WT_SESSION_IS_CHECKPOINT(session))
            WT_STAT_CONN_SET(session, checkpoint_state, WT_CHECKPOINT_STATE_SYNC_FILE);
        WT_ERR(__wt_sync_file(session, WT_SYNC_CHECKPOINT));
    } else {
        if (WT_SESSION_IS_CHECKPOINT(session))
            WT_STAT_CONN_SET(session, checkpoint_state, WT_CHECKPOINT_STATE_EVICT_FILE);
        WT_ERR(__wt_evict_file(session, WT_SYNC_CLOSE));
    }

fake:
    /*
     * If we're faking a checkpoint and logging is enabled, recovery should roll forward any changes
     * made between now and the next checkpoint, so set the checkpoint LSN to the beginning of time.
     */
    if (fake_ckpt && F_ISSET(&conn->log_mgr, WT_LOG_ENABLED))
        WT_INIT_LSN(&ckptlsn);

    /*
     * Update the object's metadata.
     *
     * If the object is the metadata, the call to __wt_meta_ckptlist_set will update the turtle file
     * and swap the new one into place. We need to make sure the metadata is on disk before the
     * turtle file is updated.
     *
     * If we are doing a checkpoint in a file without a transaction (e.g., closing a dirty tree
     * before an exclusive operation like verify), the metadata update will be auto-committed. In
     * that case, we need to sync the file here or we could roll forward the metadata in recovery
     * and open a checkpoint that isn't yet durable.
     */
    if (WT_IS_METADATA(dhandle) || !F_ISSET(session->txn, WT_TXN_RUNNING))
        WT_ERR(__wt_checkpoint_sync(session, NULL));

    WT_ERR(__wt_scr_alloc(session, 0, &ckptlsn_str));
    WT_ERR(__wt_lsn_string(session, &ckptlsn, ckptlsn_str));
    WT_ERR(__wt_meta_ckptlist_set(session, dhandle, btree->ckpt, ckptlsn_str));

    /*
     * If we wrote a checkpoint (rather than faking one), we have to resolve it. Normally, tracking
     * is enabled and resolution deferred until transaction end. The exception is if the handle is
     * being discarded, in which case the handle will be gone by the time we try to apply or unroll
     * the meta tracking event. Another exception is disaggregated storage, which requires
     * checkpoints to be resolved early, so that their metadata could be incorporated to the shared
     * metadata table.
     */
    if (!fake_ckpt && !F_ISSET(btree, WT_BTREE_DISAGGREGATED)) {
        resolve_bm = false;
        if (WT_SESSION_IS_CHECKPOINT(session))
            WT_STAT_CONN_SET(session, checkpoint_state, WT_CHECKPOINT_STATE_RESOLVE);
        if (WT_META_TRACKING(session) && is_checkpoint)
            WT_ERR(__wt_meta_track_checkpoint(session));
        else
            WT_ERR(bm->checkpoint_resolve(bm, session, false));
    }

    /* Tell logging that the checkpoint is complete. */
    if (F_ISSET(&conn->log_mgr, WT_LOG_ENABLED))
        WT_ERR(__wt_txn_checkpoint_log(session, false, WT_TXN_LOG_CKPT_STOP, NULL));

err:
    __wt_scr_free(session, &ckptlsn_str);

    /* Resolved the checkpoint for the block manager in the error path. */
    if (resolve_bm)
        WT_TRET(bm->checkpoint_resolve(bm, session, ret != 0));

    /*
     * If the checkpoint didn't complete successfully, make sure the tree is marked dirty.
     */
    if (ret != 0) {
        btree->modified = true;
        conn->modified = true;
    }

    /* For a successful checkpoint, post process the ckptlist, to keep a cached copy around. */
    if (WT_SESSION_IS_CHECKPOINT(session))
        WT_STAT_CONN_SET(session, checkpoint_state, WT_CHECKPOINT_STATE_POSTPROCESS);
    if (ret != 0 || WT_IS_METADATA(session->dhandle) || F_ISSET(conn, WT_CONN_CLOSING))
        __wt_meta_saved_ckptlist_free(session);
    else {
        ret = __checkpoint_save_ckptlist(session, btree->ckpt);
        /* Discard the saved checkpoint list if processing the list did not work. */
        if (ret != 0)
            __wt_meta_saved_ckptlist_free(session);
    }

    return (ret);
}

/*
 * __checkpoint_presync --
 *     Visit all handles after the checkpoint writes are complete and before syncing. At this point,
 *     all trees should be completely open for business.
 */
static int
__checkpoint_presync(WT_SESSION_IMPL *session, const char *cfg[])
{
    WT_BTREE *btree;

    WT_UNUSED(cfg);

    WT_STAT_CONN_INCR(session, checkpoint_presync);

    btree = S2BT(session);
    WT_ASSERT(session, btree->checkpoint_gen == __wt_gen(session, WT_GEN_CHECKPOINT));
    __wt_atomic_store32(&btree->evict_walk_period, btree->evict_walk_saved);
    return (0);
}

/*
 * __checkpoint_tree_helper --
 *     Checkpoint a tree (suitable for use in *_apply functions).
 */
static int
__checkpoint_tree_helper(WT_SESSION_IMPL *session, const char *cfg[])
{
    struct timespec tsp;
    WT_BTREE *btree;
    WT_DECL_RET;
    WT_TXN *txn;
    bool with_timestamp;

    btree = S2BT(session);
    txn = session->txn;

    /* Add a two seconds wait to simulate checkpoint slowness for every handle. */
    tsp.tv_sec = 2;
    tsp.tv_nsec = 0;
    __checkpoint_timing_stress(session, WT_TIMING_STRESS_CHECKPOINT_HANDLE, &tsp);

    /* Are we using a read timestamp for this checkpoint transaction? */
    with_timestamp = F_ISSET(txn, WT_TXN_SHARED_TS_READ);

    /* Logged tables ignore any read timestamp configured for the checkpoint. */
    if (F_ISSET(btree, WT_BTREE_LOGGED))
        F_CLR(txn, WT_TXN_SHARED_TS_READ);

    ret = __checkpoint_tree(session, true, cfg);

    /* Restore the use of the timestamp for other tables. */
    if (with_timestamp)
        F_SET(txn, WT_TXN_SHARED_TS_READ);

    /*
     * Whatever happened, we aren't visiting this tree again in this checkpoint. Don't keep updates
     * pinned any longer.
     */
    __checkpoint_update_generation(session);

    /*
     * In case this tree was being skipped by the eviction server during the checkpoint, restore the
     * previous state.
     */
    __wt_atomic_store32(&btree->evict_walk_period, btree->evict_walk_saved);

    /*
     * Wake the eviction server, in case application threads have stalled while the eviction server
     * decided it couldn't make progress. Without this, application threads will be stalled until
     * the eviction server next wakes.
     */
    __wt_evict_server_wake(session);

    return (ret);
}

/*
 * __wt_checkpoint --
 *     Checkpoint a file.
 */
int
__wt_checkpoint(WT_SESSION_IMPL *session, const char *cfg[])
{
    WT_CONFIG_ITEM cval;
    WT_DECL_RET;
    bool force, standalone;

    /* Should not be called with a checkpoint handle. */
    WT_ASSERT(session, !WT_READING_CHECKPOINT(session));

    /* We must hold the metadata lock if checkpointing the metadata. */
    WT_ASSERT(session,
      !WT_IS_METADATA(session->dhandle) ||
        FLD_ISSET(session->lock_flags, WT_SESSION_LOCKED_METADATA));

    /* If we're already in a global checkpoint, don't get a new time. Otherwise, we need one. */
    standalone = session->current_ckpt_sec == 0;
    if (standalone)
        __txn_checkpoint_establish_time(session);

    WT_RET(__wt_config_gets_def(session, cfg, "force", 0, &cval));
    force = cval.val != 0;
    WT_SAVE_DHANDLE(session, ret = __checkpoint_lock_dirty_tree(session, true, force, true, cfg));
    if (ret != 0 || F_ISSET(S2BT(session), WT_BTREE_SKIP_CKPT))
        goto done;
    ret = __checkpoint_tree(session, true, cfg);

done:
    if (standalone)
        __txn_checkpoint_clear_time(session);

    /* Do not store the cached checkpoint list when checkpointing a single file alone. */
    __wt_meta_saved_ckptlist_free(session);
    return (ret);
}

/*
 * __wt_checkpoint_sync --
 *     Sync a file that has been checkpointed, and wait for the result.
 */
int
__wt_checkpoint_sync(WT_SESSION_IMPL *session, const char *cfg[])
{
    WT_BM *bm;

    WT_UNUSED(cfg);

    bm = S2BT(session)->bm;

    /* Should not be called with a checkpoint handle. */
    WT_ASSERT(session, !WT_READING_CHECKPOINT(session));

    /* Unnecessary if checkpoint_sync has been configured "off". */
    if (!F_ISSET(S2C(session), WT_CONN_CKPT_SYNC))
        return (0);

    WT_STAT_CONN_INCR(session, checkpoint_sync);
    return (bm->sync(bm, session, true));
}

/*
 * __wt_checkpoint_close --
 *     Checkpoint a single file as part of closing the handle.
 */
int
__wt_checkpoint_close(WT_SESSION_IMPL *session, bool final)
{
    WT_BTREE *btree;
    WT_DECL_RET;
    bool bulk, metadata, need_tracking;

    WT_ASSERT_SPINLOCK_OWNED(session, &session->dhandle->close_lock);

    btree = S2BT(session);
    bulk = F_ISSET(btree, WT_BTREE_BULK);
    metadata = WT_IS_METADATA(session->dhandle);

    /*
     * We've done the final checkpoint before the final close, subsequent writes to normal objects
     * are wasted effort. Discard the objects to validate exit accounting.
     */
    if (final && !metadata)
        return (__wt_evict_file(session, WT_SYNC_DISCARD));

    /* Closing an unmodified file. */
    if (!btree->modified && !bulk)
        return (__wt_evict_file(session, WT_SYNC_DISCARD));

    /*
     * Don't flush data from modified trees independent of system-wide checkpoint. Flushing trees
     * can lead to files that are inconsistent on disk after a crash.
     */
    if (btree->modified && !bulk && !metadata)
        return (__wt_set_return(session, EBUSY));

    /*
     * Make sure there isn't a potential race between backup copying the metadata and a checkpoint
     * changing the metadata. Backup holds both the checkpoint and schema locks. Checkpoint should
     * hold those also except on the final checkpoint during close. Confirm the caller either is the
     * final checkpoint or holds at least one of the locks.
     */
    WT_ASSERT(session,
      final ||
        (FLD_ISSET(session->lock_flags, WT_SESSION_LOCKED_CHECKPOINT) ||
          FLD_ISSET(session->lock_flags, WT_SESSION_LOCKED_SCHEMA)));
    /*
     * Turn on metadata tracking if:
     * - The session is not already doing metadata tracking.
     * - The file was not bulk loaded.
     * - The close is not during connection close.
     */
    need_tracking = !WT_META_TRACKING(session) && !bulk && !final;

    if (need_tracking)
        WT_RET(__wt_meta_track_on(session));

    __txn_checkpoint_establish_time(session);

    WT_SAVE_DHANDLE(
      session, ret = __checkpoint_lock_dirty_tree(session, false, false, need_tracking, NULL));
    WT_ASSERT(session, ret == 0);
    if (ret == 0 && !F_ISSET(btree, WT_BTREE_SKIP_CKPT))
        ret = __checkpoint_tree(session, false, NULL);

    __txn_checkpoint_clear_time(session);

    /* Do not store the cached checkpoint list when closing the handle. */
    __wt_meta_saved_ckptlist_free(session);

    if (need_tracking)
        WT_TRET(__wt_meta_track_off(session, true, ret != 0));

    return (ret);
}

/*
 * __checkpoint_timing_stress --
 *     Optionally add a delay to a checkpoint to simulate a long running checkpoint for debug
 *     purposes. The reason for this option is finding operations that can block while waiting for a
 *     checkpoint to complete.
 */
static void
__checkpoint_timing_stress(WT_SESSION_IMPL *session, uint64_t flag, struct timespec *tsp)
{
    WT_CONNECTION_IMPL *conn;
#ifdef ENABLE_ANTITHESIS
    const WT_NAME_FLAG *ft;
#endif

    conn = S2C(session);

    /*
     * We only want to sleep if the flag is set and the checkpoint comes from the API, so check if
     * the session used is either of the two sessions set aside for internal checkpoints.
     */
    if (conn->ckpt_session != session && conn->meta_ckpt_session != session &&
      FLD_ISSET(conn->timing_stress_flags, flag))
#ifdef ENABLE_ANTITHESIS
        WT_UNUSED(tsp);
    for (ft = __wt_stress_types; ft->name != NULL; ft++)
        if (ft->flag == flag) {
            (void)__wt_msg(session, "ANTITHESIS: %s", ft->name);
            break;
        }
#else
        __wt_sleep((uint64_t)tsp->tv_sec, (uint64_t)tsp->tv_nsec / WT_THOUSAND);
#endif
}<|MERGE_RESOLUTION|>--- conflicted
+++ resolved
@@ -1397,33 +1397,21 @@
      *
      * This is very similar to __wt_meta_track_off, ideally they would be merged.
      */
-<<<<<<< HEAD
-    if (full || !logging) {
-        session->isolation = txn->isolation = WT_ISO_READ_UNCOMMITTED;
-
-        /*
-         * Checkpoint the shared metadata table last, as it could have changed. Also checkpoint it
-         * after we have released the checkpoint transaction. Otherwise, during the checkpoint, we
-         * have reconciled the pages on the tree and may have cleaned them (checkpoint can see its
-         * own uncommitted updates). In that case, we may evict it and the checkpoint transaction
-         * cannot commit as the updates have gone from memory.
-         */
-        if (__wt_conn_is_disagg(session) && conn->layered_table_manager.leader) {
-            WT_ERR(__wt_session_get_dhandle(session, WT_DISAGG_METADATA_URI, NULL, NULL, 0));
-            if (S2BT(session)->modified)
-                WT_ERR(__wt_checkpoint(session, cfg));
-        }
-
-        /* Disable metadata tracking during the metadata checkpoint. */
-        saved_meta_next = session->meta_track_next;
-        session->meta_track_next = NULL;
-        WT_STAT_CONN_SET(session, checkpoint_state, WT_CHECKPOINT_STATE_META_CKPT);
-        WT_WITH_DHANDLE(session, WT_SESSION_META_DHANDLE(session),
-          WT_WITH_METADATA_LOCK(session, ret = __wt_checkpoint(session, cfg)));
-        session->meta_track_next = saved_meta_next;
-        WT_ERR(ret);
-=======
     session->isolation = txn->isolation = WT_ISO_READ_UNCOMMITTED;
+
+    /*
+     * Checkpoint the shared metadata table last, as it could have changed. Also checkpoint it after
+     * we have released the checkpoint transaction. Otherwise, during the checkpoint, we have
+     * reconciled the pages on the tree and may have cleaned them (checkpoint can see its own
+     * uncommitted updates). In that case, we may evict it and the checkpoint transaction cannot
+     * commit as the updates have gone from memory.
+     */
+    if (__wt_conn_is_disagg(session) && conn->layered_table_manager.leader) {
+        WT_ERR(__wt_session_get_dhandle(session, WT_DISAGG_METADATA_URI, NULL, NULL, 0));
+        if (S2BT(session)->modified)
+            WT_ERR(__wt_checkpoint(session, cfg));
+    }
+
     /* Disable metadata tracking during the metadata checkpoint. */
     saved_meta_next = session->meta_track_next;
     session->meta_track_next = NULL;
@@ -1432,7 +1420,6 @@
       WT_WITH_METADATA_LOCK(session, ret = __wt_checkpoint(session, cfg)));
     session->meta_track_next = saved_meta_next;
     WT_ERR(ret);
->>>>>>> 74eaa544
 
     WT_STAT_CONN_SET(session, checkpoint_state, WT_CHECKPOINT_STATE_META_SYNC);
     WT_WITH_DHANDLE(
