/*-
 * Copyright (c) 2014-present MongoDB, Inc.
 * Copyright (c) 2008-2014 WiredTiger, Inc.
 *	All rights reserved.
 *
 * See the file LICENSE for redistribution information.
 */

#include "wt_internal.h"

static void __checkpoint_timing_stress(WT_SESSION_IMPL *, uint64_t, struct timespec *);
static int __checkpoint_lock_dirty_tree(WT_SESSION_IMPL *, bool, bool, bool, const char *[]);
static int __checkpoint_mark_skip(WT_SESSION_IMPL *, WT_CKPT *, bool);
static void __checkpoint_prepare_progress(WT_SESSION_IMPL *session, bool final);
static int __checkpoint_presync(WT_SESSION_IMPL *, const char *[]);
static int __checkpoint_tree_helper(WT_SESSION_IMPL *, const char *[]);
static int __drop_list_execute(WT_SESSION_IMPL *session, WT_ITEM *drop_list);

/*
 * __checkpoint_flush_tier_wait --
 *     Wait for all previous work units queued to be processed.
 */
static int
__checkpoint_flush_tier_wait(WT_SESSION_IMPL *session, const char **cfg)
{
    WT_CONFIG_ITEM cval;
    WT_CONNECTION_IMPL *conn;
    uint64_t now, start, timeout;
    int yield_count;

    conn = S2C(session);
    yield_count = 0;
    now = start = 0;

    /*
     * The internal thread needs the schema lock to perform its operations and flush tier also
     * acquires the schema lock. We cannot be waiting in this function while holding that lock or no
     * work will get done.
     */
    WT_ASSERT(session, !FLD_ISSET(session->lock_flags, WT_SESSION_LOCKED_SCHEMA));
    WT_RET(__wt_config_gets(session, cfg, "flush_tier.timeout", &cval));
    timeout = (uint64_t)cval.val;
    if (timeout != 0)
        __wt_seconds(session, &start);

    /*
     * It may be worthwhile looking at the add and decrement values and make choices of whether to
     * yield or wait based on how much of the workload has been performed. Flushing operations could
     * take a long time so yielding may not be effective.
     */
    while (!WT_FLUSH_STATE_DONE(conn->flush_state)) {
        if (start != 0) {
            __wt_seconds(session, &now);
            if (now - start > timeout)
                return (EBUSY);
        }
        if (++yield_count < WT_THOUSAND)
            __wt_yield();
        else {
            __wt_cond_signal(session, conn->tiered_cond);
            __wt_cond_wait(session, conn->flush_cond, 200, NULL);
        }
    }
    return (0);
}

/*
 * __checkpoint_flush_tier --
 *     Perform one iteration of tiered storage maintenance.
 */
static int
__checkpoint_flush_tier(WT_SESSION_IMPL *session, bool force)
{
    WT_BTREE *btree;
    WT_CKPT ckpt;
    WT_CONFIG_ITEM cval;
    WT_CONNECTION_IMPL *conn;
    WT_CURSOR *cursor;
    WT_DECL_RET;
    uint64_t ckpt_time;
    const char *key, *value;
    bool release;

    __wt_verbose(session, WT_VERB_TIERED, "CKPT_FLUSH_TIER: Called force %d", force);

    WT_STAT_CONN_INCR(session, flush_tier);
    conn = S2C(session);
    cursor = NULL;
    release = false;

    WT_ASSERT_SPINLOCK_OWNED(session, &conn->schema_lock);
    WT_ASSERT(session, FLD_ISSET(session->lock_flags, WT_SESSION_LOCKED_CHECKPOINT));

    /*
     * For supporting splits and merge:
     * - See if there is any merging work to do to prepare and create an object that is
     *   suitable for placing onto tiered storage.
     * - Do the work to create said objects.
     * - Move the objects.
     */
    __wt_atomic_storev32(&conn->flush_state, 0);
    __wt_atomic_storebool(&conn->flush_ckpt_complete, false);
    /* Flushing is part of a checkpoint, use the session's checkpoint time. */
    conn->flush_most_recent = session->current_ckpt_sec;
    /* Storing the last flush timestamp here for the future and for debugging. */
    conn->flush_ts = conn->txn_global.last_ckpt_timestamp;
    /*
     * It would be more efficient to return here if no tiered storage is enabled in the system. If
     * the user asks for a flush_tier without tiered storage, the loop below is effectively a no-op
     * and will not be incorrect. But we could also just return.
     */

    /*
     * Walk the metadata cursor to find tiered tables to flush. This should be optimized to avoid
     * flushing tables that haven't changed.
     */
    WT_RET(__wt_metadata_cursor(session, &cursor));
    while (cursor->next(cursor) == 0) {
        cursor->get_key(cursor, &key);
        cursor->get_value(cursor, &value);
        /* For now just switch tiers which just does metadata manipulation. */
        if (WT_PREFIX_MATCH(key, "tiered:")) {
            __wt_verbose(
              session, WT_VERB_TIERED, "CKPT_FLUSH_TIER: %s %s force %d", key, value, force);
            if (!force) {
                /*
                 * Check the table's last checkpoint time and only flush trees that have a
                 * checkpoint more recent than the last flush time.
                 */
                WT_ERR(__wt_meta_checkpoint(session, key, NULL, &ckpt));
                ckpt_time = ckpt.sec;
                __wt_meta_checkpoint_free(session, &ckpt);
                WT_ERR(__wt_config_getones(session, value, "flush_time", &cval));

                /* If nothing has changed, there's nothing to do. */
                if (ckpt_time == 0 || (uint64_t)cval.val >= ckpt_time) {
                    WT_STAT_CONN_INCR(session, flush_tier_skipped);
                    continue;
                }
            }
            /* Only instantiate the handle if we need to flush. */
            WT_ERR_ERROR_OK(__wt_session_get_dhandle(session, key, NULL, NULL, 0), EBUSY, true);

            /*
             * If we get back EBUSY, this handle may be open with bulk or other special flags. We
             * need to skip this tree. We fake checkpoints for such trees, i.e. we never really
             * write a checkpoint to the disk and we cannot get the dhandle now.
             */
            if (ret == EBUSY) {
                WT_STAT_CONN_INCR(session, flush_tier_skipped);
                continue;
            }
            release = true;
            /*
             * When we call wt_tiered_switch the session->dhandle points to the tiered: entry and
             * the arg is the config string that is currently in the metadata. Also, mark the tree
             * dirty to ensure it participates in the checkpoint process, even if clean.
             */
            btree = S2BT(session);
            if (btree->original) {
                WT_STAT_CONN_INCR(session, flush_tier_skipped);
                WT_ERR(__wt_session_release_dhandle(session));
                release = false;
                continue;
            }
            WT_ERR(__wt_tiered_switch(session, value));
            WT_STAT_CONN_INCR(session, flush_tier_switched);
            __wt_tree_modify_set(session);
            btree->flush_most_recent_secs = session->current_ckpt_sec;
            btree->flush_most_recent_ts = conn->txn_global.last_ckpt_timestamp;
            WT_ERR(__wt_session_release_dhandle(session));
            release = false;
        }
    }
    WT_ERR(__wt_metadata_cursor_release(session, &cursor));

    /* Clear the flag on success. */
    F_CLR(conn, WT_CONN_TIERED_FIRST_FLUSH);
    return (0);

err:
    if (release)
        WT_TRET(__wt_session_release_dhandle(session));
    WT_TRET(__wt_metadata_cursor_release(session, &cursor));
    WT_STAT_CONN_INCR(session, flush_tier_fail);
    return (ret);
}
/*
 * __checkpoint_name_ok --
 *     Complain if the checkpoint name isn't acceptable.
 */
static int
__checkpoint_name_ok(WT_SESSION_IMPL *session, const char *name, size_t len, bool allow_all)
{
    /* Check for characters we don't want to see in a metadata file. */
    WT_RET(__wt_name_check(session, name, len, true));

    /*
     * The internal checkpoint name is special, applications aren't allowed to use it. Be aggressive
     * and disallow any matching prefix, it makes things easier when checking in other places.
     */
    if (len >= strlen(WT_CHECKPOINT) && WT_PREFIX_MATCH(name, WT_CHECKPOINT))
        WT_RET_MSG(session, EINVAL, "the checkpoint name \"%s\" is reserved", WT_CHECKPOINT);

    /* The name "all" is also special. */
    if (!allow_all && WT_STRING_LIT_MATCH("all", name, len))
        WT_RET_MSG(session, EINVAL, "the checkpoint name \"all\" is reserved");

    return (0);
}

/*
 * __checkpoint_name_check --
 *     Check for an attempt to name a checkpoint that includes anything other than a file object.
 */
static int
__checkpoint_name_check(WT_SESSION_IMPL *session, const char *uri)
{
    WT_CURSOR *cursor;
    WT_DECL_RET;
    const char *fail;

    cursor = NULL;
    fail = NULL;

    /*
     * This function exists as a place for this comment: named checkpoints are only supported on
     * file objects, and not on LSM trees. If a target list is configured for the checkpoint, this
     * function is called with each target list entry; check the entry to make sure it's backed by a
     * file. If no target list is configured, confirm the metadata file contains no non-file
     * objects. Skip any internal system objects. We don't want spurious error messages, other code
     * will skip over them and the user has no control over their existence.
     */
    if (uri == NULL) {
        WT_RET(__wt_metadata_cursor(session, &cursor));
        while ((ret = cursor->next(cursor)) == 0) {
            WT_ERR(cursor->get_key(cursor, &uri));
            if (!WT_PREFIX_MATCH(uri, "colgroup:") && !WT_PREFIX_MATCH(uri, "file:") &&
              !WT_PREFIX_MATCH(uri, "index:") && !WT_PREFIX_MATCH(uri, WT_SYSTEM_PREFIX) &&
              !WT_PREFIX_MATCH(uri, "table:") && !WT_PREFIX_MATCH(uri, "tiered:")) {
                fail = uri;
                break;
            }
        }
        WT_ERR_NOTFOUND_OK(ret, false);
    } else if (!WT_PREFIX_MATCH(uri, "colgroup:") && !WT_PREFIX_MATCH(uri, "file:") &&
      !WT_PREFIX_MATCH(uri, "index:") && !WT_PREFIX_MATCH(uri, "table:") &&
      !WT_PREFIX_MATCH(uri, "tiered:"))
        fail = uri;

    if (fail != NULL)
        WT_ERR_MSG(session, EINVAL, "%s object does not support named checkpoints", fail);

err:
    WT_TRET(__wt_metadata_cursor_release(session, &cursor));
    return (ret);
}

/*
 * __checkpoint_update_generation --
 *     Update the checkpoint generation of the current tree. This indicates that the tree will not
 *     be visited again by the current checkpoint.
 */
static void
__checkpoint_update_generation(WT_SESSION_IMPL *session)
{
    WT_BTREE *btree;

    btree = S2BT(session);

    /*
     * Updates to the metadata are made by the checkpoint transaction, so the metadata tree's
     * checkpoint generation should never be updated.
     */
    if (WT_IS_METADATA(session->dhandle))
        return;

    WT_RELEASE_WRITE_WITH_BARRIER(btree->checkpoint_gen, __wt_gen(session, WT_GEN_CHECKPOINT));
    WT_STAT_DSRC_SET(session, btree_checkpoint_generation, btree->checkpoint_gen);
}

/*
 * __checkpoint_apply_operation --
 *     Apply a preliminary operation to all files involved in a checkpoint.
 */
static int
__checkpoint_apply_operation(
  WT_SESSION_IMPL *session, const char *cfg[], int (*op)(WT_SESSION_IMPL *, const char *[]))
{
    WT_CONFIG targetconf;
    WT_CONFIG_ITEM cval, k, v;
    WT_DECL_ITEM(tmp);
    WT_DECL_RET;
    bool ckpt_closed, named, target_list;

    target_list = false;

    /* Flag if this is a named checkpoint, and check if the name is OK. */
    WT_RET(__wt_config_gets(session, cfg, "name", &cval));
    named = cval.len != 0;
    if (named)
        WT_RET(__checkpoint_name_ok(session, cval.str, cval.len, false));

    /* Step through the targets and optionally operate on each one. */
    WT_ERR(__wt_config_gets(session, cfg, "target", &cval));
    __wt_config_subinit(session, &targetconf, &cval);
    while ((ret = __wt_config_next(&targetconf, &k, &v)) == 0) {
        if (!target_list) {
            WT_ERR(__wt_scr_alloc(session, 512, &tmp));
            target_list = true;
        }

        if (v.len != 0)
            WT_ERR_MSG(session, EINVAL, "invalid checkpoint target %.*s: URIs may require quoting",
              (int)cval.len, (char *)cval.str);

        /* Some objects don't support named checkpoints. */
        if (named)
            WT_ERR(__checkpoint_name_check(session, k.str));

        if (op == NULL)
            continue;
        WT_ERR(__wt_buf_fmt(session, tmp, "%.*s", (int)k.len, k.str));
        if ((ret = __wt_schema_worker(session, tmp->data, op, NULL, cfg, 0)) != 0)
            WT_ERR_MSG(session, ret, "%s", (const char *)tmp->data);
    }
    WT_ERR_NOTFOUND_OK(ret, false);

    if (!target_list && named)
        /* Some objects don't support named checkpoints. */
        WT_ERR(__checkpoint_name_check(session, NULL));

    if (!target_list && op != NULL) {
        /*
         * If the checkpoint is named or we're dropping checkpoints, we checkpoint both open and
         * closed files; else, only checkpoint open files.
         *
         * XXX We don't optimize unnamed checkpoints of a list of targets, we open the targets and
         * checkpoint them even if they are quiescent and don't need a checkpoint, believing
         * applications unlikely to checkpoint a list of closed targets.
         */
        ckpt_closed = named;
        if (!ckpt_closed) {
            WT_ERR(__wt_config_gets(session, cfg, "drop", &cval));
            ckpt_closed = cval.len != 0;
        }

        if (ckpt_closed) {
            WT_STAT_CONN_SET(session, checkpoint_state, WT_CHECKPOINT_STATE_APPLY_META);
            WT_ERR(__wt_meta_apply_all(session, op, NULL, cfg));
        } else {
            WT_STAT_CONN_SET(session, checkpoint_state, WT_CHECKPOINT_STATE_APPLY_BTREE);
            WT_ERR(__wt_conn_btree_apply(session, NULL, op, NULL, cfg));
        }
    }

err:
    __wt_scr_free(session, &tmp);
    return (ret);
}

/*
 * __checkpoint_apply_to_dhandles --
 *     Apply an operation to all handles locked for a checkpoint.
 */
static int
__checkpoint_apply_to_dhandles(
  WT_SESSION_IMPL *session, const char *cfg[], int (*op)(WT_SESSION_IMPL *, const char *[]))
{
    WT_DECL_RET;
    u_int i;

    /* If we have already locked the handles, apply the operation. */
    for (i = 0; i < session->ckpt_handle_next; ++i) {
        if (session->ckpt_handle[i] == NULL)
            continue;
        WT_WITH_DHANDLE(session, session->ckpt_handle[i], ret = (*op)(session, cfg));
        WT_RET(ret);
    }

    return (0);
}

/*
 * __checkpoint_data_source --
 *     Checkpoint all data sources.
 */
static int
__checkpoint_data_source(WT_SESSION_IMPL *session, const char *cfg[])
{
    WT_DATA_SOURCE *dsrc;
    WT_NAMED_DATA_SOURCE *ndsrc;

    /*
     * A place-holder, to support data sources: we assume calling the underlying data-source session
     * checkpoint function is sufficient to checkpoint all objects in the data source, open or
     * closed, and we don't attempt to optimize the checkpoint of individual targets. Those
     * assumptions are not necessarily going to be true for all data sources.
     *
     * It's not difficult to support data-source checkpoints of individual targets
     * (__wt_schema_worker is the underlying function that will do the work, and it's already
     * written to support data-sources, although we'd probably need to pass the URI of the object to
     * the data source checkpoint function which we don't currently do). However, doing a full data
     * checkpoint is trickier: currently, the connection code is written to ignore all objects other
     * than "file:", and that code will require significant changes to work with data sources.
     */
    TAILQ_FOREACH (ndsrc, &S2C(session)->dsrcqh, q) {
        dsrc = ndsrc->dsrc;
        if (dsrc->checkpoint != NULL)
            WT_RET(dsrc->checkpoint(dsrc, (WT_SESSION *)session, (WT_CONFIG_ARG *)cfg));
    }
    return (0);
}

/*
 * __wt_checkpoint_get_handles --
 *     Get a list of handles to flush.
 */
int
__wt_checkpoint_get_handles(WT_SESSION_IMPL *session, const char *cfg[])
{
    WT_BTREE *btree;
    WT_CONFIG_ITEM cval;
    WT_DECL_RET;
    uint64_t time_diff, time_start, time_stop;
    const char *name;
    bool force;

    /* Periodically log checkpoint prepare progress. */
    __checkpoint_prepare_progress(session, false);

    /* Find out if we have to force a checkpoint. */
    WT_RET(__wt_config_gets_def(session, cfg, "force", 0, &cval));
    force = cval.val != 0;
    if (!force) {
        WT_RET(__wt_config_gets_def(session, cfg, "name", 0, &cval));
        force = cval.len != 0;
    }

    /* Should not be called with anything other than a live btree handle. */
    WT_ASSERT(session, WT_DHANDLE_BTREE(session->dhandle) && !WT_READING_CHECKPOINT(session));

    btree = S2BT(session);

    /*
     * Skip files that are never involved in a checkpoint. Skip the history store file as it is,
     * checkpointed manually later.
     */
    if (F_ISSET(btree, WT_BTREE_NO_CHECKPOINT | WT_BTREE_IN_MEMORY) || WT_IS_HS(btree->dhandle))
        return (0);

    if (__wt_conn_is_disagg(session)) {
        /* Skip the shared metadata table for disaggregated storage; we'll checkpoint it later. */
        if (WT_IS_DISAGG_META(btree->dhandle))
            return (0);
        /* Skip checkpointing shared tables if we are not a leader. */
        if (F_ISSET(btree, WT_BTREE_DISAGGREGATED) && !S2C(session)->layered_table_manager.leader)
            return (0);
    }

    /*
     * We may have raced between starting the checkpoint transaction and some operation completing
     * on the handle that updated the metadata (e.g., closing a bulk load cursor). All such
     * operations either have exclusive access to the handle or hold the schema lock. We are now
     * holding the schema lock and have an open btree handle, so if we can't update the metadata,
     * then there has been some state change invisible to the checkpoint transaction.
     */
    if (!WT_IS_METADATA(session->dhandle)) {
        WT_CURSOR *meta_cursor;

        WT_ASSERT(session, !F_ISSET(session->txn, WT_TXN_ERROR));
        WT_RET(__wt_metadata_cursor(session, &meta_cursor));
        meta_cursor->set_key(meta_cursor, session->dhandle->name);
        time_start = __wt_clock(session);
        ret = __wt_curfile_insert_check(meta_cursor);
        time_stop = __wt_clock(session);
        time_diff = WT_CLOCKDIFF_US(time_stop, time_start);
        ++S2C(session)->ckpt_meta_check;
        S2C(session)->ckpt_meta_check_time += time_diff;
        if (ret == WT_ROLLBACK) {
            /*
             * If create or drop or any schema operation of a table is with in an user transaction
             * then checkpoint can see the dhandle before the commit, which will lead to the
             * rollback error. We will ignore this dhandle as part of this checkpoint by returning
             * from here.
             */
            __wt_verbose_notice(session, WT_VERB_CHECKPOINT, "%s",
              "WT_ROLLBACK: checkpoint raced with transaction operating on dhandle");
            WT_TRET(__wt_metadata_cursor_release(session, &meta_cursor));
            return (0);
        }
        WT_TRET(__wt_metadata_cursor_release(session, &meta_cursor));
        WT_RET(ret);
    }

    /*
     * Decide whether the tree needs to be included in the checkpoint and if so, acquire the
     * necessary locks.
     */
    time_start = __wt_clock(session);
    WT_SAVE_DHANDLE(session, ret = __checkpoint_lock_dirty_tree(session, true, force, true, cfg));
    time_stop = __wt_clock(session);
    time_diff = WT_CLOCKDIFF_US(time_stop, time_start);
    ++S2C(session)->ckpt_lock;
    S2C(session)->ckpt_lock_time += time_diff;
    WT_RET(ret);
    if (F_ISSET(btree, WT_BTREE_SKIP_CKPT)) {
        __checkpoint_update_generation(session);
        return (0);
    }

    /*
     * Make sure there is space for the new entry: do this before getting the handle to avoid
     * cleanup if we can't allocate the memory.
     */
    WT_RET(__wt_realloc_def(session, &session->ckpt_handle_allocated, session->ckpt_handle_next + 1,
      &session->ckpt_handle));

    /*
     * The current tree will be included: get it again because the handle we have is only valid for
     * the duration of this function.
     */
    name = session->dhandle->name;
    session->dhandle = NULL;

    if ((ret = __wt_session_get_dhandle(session, name, NULL, NULL, 0)) != 0)
        return (ret == EBUSY ? 0 : ret);

    /*
     * Save the current eviction walk setting: checkpoint can interfere with eviction and we don't
     * want to unfairly penalize (or promote) eviction in trees due to checkpoints.
     */
    btree->evict_walk_saved = __wt_atomic_load32(&btree->evict_walk_period);

    session->ckpt_handle[session->ckpt_handle_next++] = session->dhandle;
    return (0);
}

/*
 * __checkpoint_set_scrub_target --
 *     Set the scrub target for the checkpoint.
 */
static WT_INLINE void
__checkpoint_set_scrub_target(WT_SESSION_IMPL *session, double target)
{
    __wt_set_shared_double(&S2C(session)->evict->eviction_scrub_target, target);
    WT_STAT_CONN_SET(session, checkpoint_scrub_target, (int64_t)target);
}

/*
 * __checkpoint_wait_reduce_dirty_cache --
 *     Try to reduce the amount of dirty data in cache so there is less work do during the critical
 *     section of the checkpoint.
 */
static void
__checkpoint_wait_reduce_dirty_cache(WT_SESSION_IMPL *session)
{
    WT_CACHE *cache;
    WT_CONNECTION_IMPL *conn;
    WT_EVICT *evict;
    double current_dirty, prev_dirty;
    uint64_t bytes_written_start, bytes_written_total;
    uint64_t cache_size, max_write;

    conn = S2C(session);
    cache = conn->cache;
    evict = conn->evict;

    /* Give up if scrubbing is disabled. */
    if (evict->eviction_checkpoint_target < DBL_EPSILON)
        return;

    bytes_written_start = __wt_atomic_load64(&cache->bytes_written);

    /*
     * If the cache size is zero or very small, we're done. The cache size can briefly become zero
     * if we're transitioning to a shared cache via reconfigure. This avoids potential divide by
     * zero.
     */
    if ((cache_size = conn->cache_size) < 10 * WT_MEGABYTE)
        return;

    current_dirty = (100.0 * __wt_cache_dirty_leaf_inuse(cache)) / cache_size;
    if (current_dirty <= evict->eviction_checkpoint_target)
        return;

    /* Stop if we write as much dirty data as is currently in cache. */
    max_write = __wt_cache_dirty_leaf_inuse(cache);

    /* Set the dirty trigger to the target value. */
    __checkpoint_set_scrub_target(session, evict->eviction_checkpoint_target);

    /* Wait while the dirty level is going down. */
    for (;;) {
        WT_STAT_CONN_INCR(session, checkpoint_wait_reduce_dirty);
        __wt_sleep(0, 100 * WT_THOUSAND);

        prev_dirty = current_dirty;
        current_dirty = (100.0 * __wt_cache_dirty_leaf_inuse(cache)) / cache_size;
        if (current_dirty <= evict->eviction_checkpoint_target || current_dirty >= prev_dirty)
            break;

        /*
         * We haven't reached the current target.
         *
         * Don't wait indefinitely: there might be dirty pages that can't be evicted. If we can't
         * meet the target, give up and start the checkpoint for real.
         */
        bytes_written_total = __wt_atomic_load64(&cache->bytes_written) - bytes_written_start;
        if (bytes_written_total > max_write)
            break;
    }
}

/*
 * __checkpoint_prepare_progress --
 *     Output a checkpoint prepare progress message.
 */
static void
__checkpoint_prepare_progress(WT_SESSION_IMPL *session, bool final)
{
    struct timespec cur_time;
    WT_CONNECTION_IMPL *conn;
    uint64_t time_diff;

    conn = S2C(session);
    __wt_epoch(session, &cur_time);

    /* Time since the full database checkpoint started */
    time_diff = WT_TIMEDIFF_SEC(cur_time, conn->ckpt_timer_start);

    if (final || (time_diff / WT_PROGRESS_MSG_PERIOD) > conn->ckpt_progress_msg_count) {
        __wt_verbose(session, WT_VERB_CHECKPOINT_PROGRESS,
          "Checkpoint prepare %s for %" PRIu64 " seconds and it has gathered %" PRIu64
          " dhandles and skipped %" PRIu64 " dhandles",
          final ? "ran" : "has been running", time_diff, conn->ckpt_apply, conn->ckpt_skip);
        conn->ckpt_progress_msg_count++;
    }
}

/*
 * __wt_checkpoint_progress --
 *     Output a checkpoint progress message.
 */
void
__wt_checkpoint_progress(WT_SESSION_IMPL *session, bool closing)
{
    struct timespec cur_time;
    WT_CONNECTION_IMPL *conn;
    uint64_t time_diff;

    conn = S2C(session);
    __wt_epoch(session, &cur_time);

    /* Time since the full database checkpoint started */
    time_diff = WT_TIMEDIFF_SEC(cur_time, conn->ckpt_timer_start);

    if (closing || (time_diff / WT_PROGRESS_MSG_PERIOD) > conn->ckpt_progress_msg_count) {
        __wt_verbose(session, WT_VERB_CHECKPOINT_PROGRESS,
          "Checkpoint %s for %" PRIu64 " seconds and wrote: %" PRIu64 " pages (%" PRIu64 " MB)",
          closing ? "ran" : "has been running", time_diff, conn->ckpt_write_pages,
          conn->ckpt_write_bytes / WT_MEGABYTE);
        conn->ckpt_progress_msg_count++;
    }
}

/*
 * __checkpoint_stats --
 *     Update checkpoint timer stats.
 */
static void
__checkpoint_stats(WT_SESSION_IMPL *session)
{
    struct timespec stop;
    WT_CONNECTION_IMPL *conn;
    uint64_t msec;

    conn = S2C(session);

    /* Output a verbose progress message for long running checkpoints. */
    if (conn->ckpt_progress_msg_count > 0)
        __wt_checkpoint_progress(session, true);

    /* Compute end-to-end timer statistics for checkpoint. */
    __wt_epoch(session, &stop);
    msec = WT_TIMEDIFF_MS(stop, conn->ckpt_timer_start);

    if (msec > conn->ckpt_time_max)
        conn->ckpt_time_max = msec;
    if (msec < conn->ckpt_time_min)
        conn->ckpt_time_min = msec;
    conn->ckpt_time_recent = msec;
    conn->ckpt_time_total += msec;

    /* Compute timer statistics for the scrub. */
    msec = WT_TIMEDIFF_MS(conn->ckpt_timer_scrub_end, conn->ckpt_timer_start);

    if (msec > conn->ckpt_scrub_max)
        conn->ckpt_scrub_max = msec;
    if (msec < conn->ckpt_scrub_min)
        conn->ckpt_scrub_min = msec;
    conn->ckpt_scrub_recent = msec;
    conn->ckpt_scrub_total += msec;

    /* Compute timer statistics for the checkpoint prepare. */
    msec = WT_TIMEDIFF_MS(conn->ckpt_prep_end, conn->ckpt_prep_start);

    if (msec > conn->ckpt_prep_max)
        conn->ckpt_prep_max = msec;
    if (msec < conn->ckpt_prep_min)
        conn->ckpt_prep_min = msec;
    conn->ckpt_prep_recent = msec;
    conn->ckpt_prep_total += msec;
}

/*
 * __checkpoint_verbose_track --
 *     Output a verbose message with timing information
 */
static void
__checkpoint_verbose_track(WT_SESSION_IMPL *session, const char *msg)
{
    struct timespec stop;
    WT_CONNECTION_IMPL *conn;
    uint64_t msec;

    if (!WT_VERBOSE_ISSET(session, WT_VERB_CHECKPOINT))
        return;

    conn = S2C(session);
    __wt_epoch(session, &stop);

    /* Get time diff in milliseconds. */
    msec = WT_TIMEDIFF_MS(stop, conn->ckpt_timer_start);
    __wt_verbose(session, WT_VERB_CHECKPOINT,
      "time: %" PRIu64 " ms, gen: %" PRIu64 ": Full database checkpoint %s", msec,
      __wt_gen(session, WT_GEN_CHECKPOINT), msg);
}

/*
 * __checkpoint_fail_reset --
 *     Reset fields when a failure occurs.
 */
static void
__checkpoint_fail_reset(WT_SESSION_IMPL *session)
{
    WT_BTREE *btree;

    btree = S2BT(session);
    btree->modified = true;
    __wt_meta_ckptlist_free(session, &btree->ckpt);
}

/*
 * __checkpoint_prepare --
 *     Start the transaction for a checkpoint and gather handles.
 */
static int
__checkpoint_prepare(WT_SESSION_IMPL *session, bool *trackingp, const char *cfg[])
{
    struct timespec tsp;
    WT_CONFIG_ITEM cval;
    WT_CONNECTION_IMPL *conn;
    WT_DECL_CONF(WT_SESSION, begin_transaction, txn_conf);
    WT_DECL_RET;
    WT_TXN *txn;
    WT_TXN_GLOBAL *txn_global;
    WT_TXN_SHARED *txn_shared;
    uint64_t original_snap_min;
    char ts_string[2][WT_TS_INT_STRING_SIZE];
    bool flush, flush_force, use_timestamp;

    conn = S2C(session);
    txn = session->txn;
    txn_global = &conn->txn_global;
    txn_shared = WT_SESSION_TXN_SHARED(session);

    API_CONF(session, WT_SESSION, begin_transaction, "isolation=snapshot", txn_conf);

    WT_ASSERT_SPINLOCK_OWNED(session, &conn->schema_lock);

    WT_ERR(__wt_config_gets(session, cfg, "use_timestamp", &cval));
    use_timestamp = (cval.val != 0);
    WT_ERR(__wt_config_gets(session, cfg, "flush_tier.enabled", &cval));
    flush = cval.val;
    WT_ERR(__wt_config_gets(session, cfg, "flush_tier.force", &cval));
    flush_force = cval.val;

    /*
     * Start a snapshot transaction for the checkpoint.
     *
     * Note: we don't go through the public API calls because they have side effects on cursors,
     * which applications can hold open across calls to checkpoint.
     */
    WT_STAT_CONN_SET(session, checkpoint_prep_running, 1);
    __wt_epoch(session, &conn->ckpt_prep_start);

    WT_ERR(__wt_txn_begin(session, txn_conf));
    /* Wait 1000 microseconds to simulate slowdown in checkpoint prepare. */
    tsp.tv_sec = 0;
    tsp.tv_nsec = WT_MILLION;
    __checkpoint_timing_stress(session, WT_TIMING_STRESS_PREPARE_CHECKPOINT_DELAY, &tsp);
    original_snap_min = session->txn->snapshot_data.snap_min;

    WT_DIAGNOSTIC_YIELD;

    /* Ensure a transaction ID is allocated prior to sharing it globally */
    WT_ERR(__wt_txn_id_check(session));

    /* Keep track of handles acquired for locking. */
    WT_ERR(__wt_meta_track_on(session));
    *trackingp = true;

    /*
     * Mark the connection as clean. If some data gets modified after generating checkpoint
     * transaction id, connection will be reset to dirty when reconciliation marks the btree dirty
     * on encountering the dirty page.
     */
    conn->modified = false;

    /*
     * Save the checkpoint session ID.
     *
     * We never do checkpoints in the default session (with id zero).
     */
    WT_ASSERT(session, session->id != 0 && __wt_atomic_loadv32(&txn_global->checkpoint_id) == 0);
    __wt_atomic_storev32(&txn_global->checkpoint_id, session->id);

    /*
     * Remove the checkpoint transaction from the global table.
     *
     * This allows ordinary visibility checks to move forward because checkpoints often take a long
     * time and only write to the metadata.
     */
    __wt_writelock(session, &txn_global->rwlock);
    txn_global->checkpoint_txn_shared = *txn_shared;
    __wt_atomic_storev64(&txn_global->checkpoint_txn_shared.pinned_id, txn->snapshot_data.snap_min);

    /*
     * Sanity check that the oldest ID hasn't moved on before we have cleared our entry.
     */
    WT_ASSERT(session,
      WT_TXNID_LE(
        __wt_atomic_loadv64(&txn_global->oldest_id), __wt_atomic_loadv64(&txn_shared->id)) &&
        WT_TXNID_LE(__wt_atomic_loadv64(&txn_global->oldest_id),
          __wt_atomic_loadv64(&txn_shared->pinned_id)));

    /*
     * Clear our entry from the global transaction session table. Any operation that needs to know
     * about the ID for this checkpoint will consider the checkpoint ID in the global structure.
     * Most operations can safely ignore the checkpoint ID (see the visible all check for details).
     */
    __wt_atomic_storev64(&txn_shared->id, WT_TXN_NONE);
    __wt_atomic_storev64(&txn_shared->pinned_id, WT_TXN_NONE);
    __wt_atomic_storev64(&txn_shared->metadata_pinned, WT_TXN_NONE);

    /*
     * Set the checkpoint transaction's timestamp, if requested.
     *
     * We rely on having the global transaction data locked so the oldest timestamp can't move past
     * the stable timestamp.
     */
    WT_ASSERT(session,
      !F_ISSET(txn, WT_TXN_HAS_TS_COMMIT | WT_TXN_SHARED_TS_DURABLE | WT_TXN_SHARED_TS_READ));

    if (use_timestamp) {
        /*
         * If the user wants timestamps then set the metadata checkpoint timestamp based on whether
         * or not a stable timestamp is actually in use. Only set it when we're not running recovery
         * because recovery doesn't set the recovery timestamp until its checkpoint is complete.
         */
        if (txn_global->has_stable_timestamp) {
            /* A checkpoint should never proceed when timestamps are out of order. */
            if (__wt_atomic_loadbool(&txn_global->has_oldest_timestamp) &&
              txn_global->oldest_timestamp > txn_global->stable_timestamp) {
                __wt_writeunlock(session, &txn_global->rwlock);
                WT_ASSERT_ALWAYS(session, false,
                  "oldest timestamp %s must not be later than stable timestamp %s when taking a "
                  "checkpoint",
                  __wt_timestamp_to_string(txn_global->oldest_timestamp, ts_string[0]),
                  __wt_timestamp_to_string(txn_global->stable_timestamp, ts_string[1]));
            }
            txn_global->checkpoint_timestamp = txn_global->stable_timestamp;
            if (!F_ISSET(conn, WT_CONN_RECOVERING))
                txn_global->meta_ckpt_timestamp = txn_global->checkpoint_timestamp;
        } else if (!F_ISSET(conn, WT_CONN_RECOVERING))
            txn_global->meta_ckpt_timestamp = txn_global->recovery_timestamp;
    } else {
        if (!F_ISSET(conn, WT_CONN_RECOVERING))
            txn_global->meta_ckpt_timestamp = WT_TS_NONE;
        txn_shared->read_timestamp = WT_TS_NONE;
    }

    __wt_writeunlock(session, &txn_global->rwlock);

    /* Wait for the commit generation to drain before bumping the snapshot. */
    __wt_gen_next_drain(session, WT_GEN_TXN_COMMIT);

    /*
     * Refresh our snapshot here, doing so prevents us from racing with the stable timestamp moving
     * ahead of current snapshot. i.e. if the stable timestamp moves after we begin the checkpoint
     * transaction but before we set the checkpoint timestamp we can end up missing updates in our
     * checkpoint. Call the bump variant as we don't want to publish the relevant ids.
     */
    __wt_txn_bump_snapshot(session);

    /* Assert that our snapshot min didn't somehow move backwards. */
    WT_ASSERT(session, session->txn->snapshot_data.snap_min >= original_snap_min);
    /* Flag as unused for non diagnostic builds. */
    WT_UNUSED(original_snap_min);

    if (use_timestamp)
        __wt_verbose_info(session, WT_VERB_CHECKPOINT,
          "Checkpoint requested at stable timestamp %s",
          __wt_timestamp_to_string(txn_global->checkpoint_timestamp, ts_string[0]));

    WT_STAT_CONN_SET(session, checkpoint_snapshot_acquired, 1);

    /*
     * If we are doing a flush_tier, do the metadata naming switch now while holding the schema lock
     * in this function.
     */
    if (flush)
        WT_ERR(__checkpoint_flush_tier(session, flush_force));

    /*
     * Get a list of handles we want to sync; for named checkpoints this may pull closed objects
     * into the session cache.
     *
     * First, gather all handles, then start the checkpoint transaction, then release any clean
     * handles.
     */
    WT_ASSERT(session, session->ckpt_handle_next == 0);
    WT_WITH_TABLE_READ_LOCK(
      session, ret = __checkpoint_apply_operation(session, cfg, __wt_checkpoint_get_handles));

    __wt_epoch(session, &conn->ckpt_prep_end);
    WT_STAT_CONN_SET(session, checkpoint_prep_running, 0);

err:
    API_CONF_END(session, txn_conf);
    return (ret);
}

/*
 * __txn_checkpoint_can_skip --
 *     Determine whether it's safe to skip taking a checkpoint.
 */
static int
__txn_checkpoint_can_skip(
  WT_SESSION_IMPL *session, const char *cfg[], bool *fullp, bool *use_timestampp, bool *can_skipp)
{
    WT_CONFIG targetconf;
    WT_CONFIG_ITEM cval, k, v;
    WT_CONNECTION_IMPL *conn;
    WT_TXN_GLOBAL *txn_global;
    bool full, use_timestamp;

    /*
     * Default to not skipping - also initialize the other output parameters - even though they will
     * always be initialized unless there is an error and callers need to ignore the results on
     * error.
     */
    *can_skipp = *fullp = *use_timestampp = false;

    conn = S2C(session);
    txn_global = &conn->txn_global;

    /*
     * This function also parses out some configuration options and hands them back to the caller -
     * make sure it does that parsing regardless of the result.
     *
     * Determine if this is going to be a full checkpoint, that is a checkpoint that applies to all
     * data tables in a database.
     */
    WT_RET(__wt_config_gets(session, cfg, "target", &cval));
    __wt_config_subinit(session, &targetconf, &cval);
    *fullp = full = __wt_config_next(&targetconf, &k, &v) != 0;

    WT_RET(__wt_config_gets(session, cfg, "use_timestamp", &cval));
    *use_timestampp = use_timestamp = cval.val != 0;

    /* Never skip non-full checkpoints */
    if (!full)
        return (0);

    /* Never skip if force is configured. */
    WT_RET(__wt_config_gets_def(session, cfg, "force", 0, &cval));
    if (cval.val != 0)
        return (0);

    /* Never skip named checkpoints. */
    WT_RET(__wt_config_gets(session, cfg, "name", &cval));
    if (cval.len != 0)
        return (0);

    /* Never skip if flushing objects. */
    WT_RET(__wt_config_gets(session, cfg, "flush_tier.enabled", &cval));
    if (cval.len != 0)
        return (0);

    /*
     * If the checkpoint is using timestamps, and the stable timestamp hasn't been updated since the
     * last checkpoint there is nothing more that could be written. Except when a non timestamped
     * file has been modified, as such if the connection has been modified it is currently unsafe to
     * skip checkpoints.
     */
    if (!conn->modified && use_timestamp && txn_global->has_stable_timestamp &&
      txn_global->last_ckpt_timestamp != WT_TS_NONE &&
      txn_global->last_ckpt_timestamp == txn_global->stable_timestamp) {
        *can_skipp = true;
        return (0);
    }

    /*
     * Skip checkpointing the database if nothing has been dirtied since the last checkpoint. That
     * said there can be short instances when a btree gets marked dirty and the connection is yet to
     * be. We might skip a checkpoint in that short instance, which is okay because by the next time
     * we get to checkpoint, the connection would have been marked dirty and hence the checkpoint
     * will not be skipped again.
     *
     * If we are using timestamps then we shouldn't skip as the stable timestamp must have moved,
     * and as such we still need to run checkpoint to update the checkpoint timestamp and the
     * metadata.
     */
    if (!use_timestamp && !conn->modified)
        *can_skipp = true;

    return (0);
}

/*
 * __txn_checkpoint_establish_time --
 *     Get a time (wall time, not a timestamp) for this checkpoint. The time is left in the session.
 */
static void
__txn_checkpoint_establish_time(WT_SESSION_IMPL *session)
{
    WT_CONNECTION_IMPL *conn;
    uint64_t ckpt_sec, most_recent;

    conn = S2C(session);

    /*
     * If tiered storage is in use, move the time up to at least the most recent flush first. NOTE:
     * reading the most recent flush time is not an acquire read (or repeated on retry) because
     * currently checkpoint and flush tier are mutually exclusive.
     *
     * Update the global value that tracks the most recent checkpoint, and use it to make sure the
     * most recent checkpoint time doesn't move backwards. Also make sure that this checkpoint time
     * is not the same as the previous one, by running the clock forwards as needed.
     *
     * Note that while it's possible to run the clock a good long way forward if one tries (e.g. by
     * doing a large number of schema operations that are fast and generate successive checkpoints
     * of the metadata) and some tests (e.g. f_ops) do, this is not expected to happen in real use
     * or lead to significant deviations from wall clock time. In a real database of any size full
     * checkpoints take more than one second and schema operations are rare. Furthermore, though
     * these times are saved on disk and displayed by 'wt list' they are not used operationally
     * except in restricted ways:
     *    - to manage the interaction between hot backups and checkpointing, where the absolute time
     *      does not matter;
     *    - to track when tiered storage was last flushed in order to avoid redoing work, where the
     *      absolute time does not matter;
     *    - to detect and retry races between opening checkpoint cursors and checkpoints in progress
     *      (which only cares about ordering and only since the last database open).
     *
     * Currently the checkpoint time can move backwards if something has run it forward and a crash
     * (or shutdown) and restart happens quickly enough that the wall clock hasn't caught up yet.
     * This is a property of the way it gets initialized at startup, which is naive, and if issues
     * arise where this matters it can get adjusted during startup in much the way the base write
     * generation does. The checkpoint cursor opening code was set up specifically so that this does
     * not matter.
     *
     * It is possible to race here, so use atomic CAS. This code relies on the fact that anyone we
     * race with will only increase (never decrease) the most recent checkpoint time value.
     *
     * We store the time in the session rather than passing it around explicitly because passing it
     * around explicitly runs afoul of the type signatures of the functions passed to schema_worker.
     */

    __wt_seconds(session, &ckpt_sec);
    ckpt_sec = WT_MAX(ckpt_sec, conn->flush_most_recent);

    for (;;) {
        WT_ACQUIRE_READ_WITH_BARRIER(most_recent, conn->ckpt_most_recent);
        if (ckpt_sec <= most_recent)
            ckpt_sec = most_recent + 1;
        if (__wt_atomic_cas64(&conn->ckpt_most_recent, most_recent, ckpt_sec))
            break;
    }

    WT_ASSERT(session, session->current_ckpt_sec == 0);
    session->current_ckpt_sec = ckpt_sec;
}

/*
 * __txn_checkpoint_clear_time --
 *     Clear the current checkpoint time in the session.
 */
static void
__txn_checkpoint_clear_time(WT_SESSION_IMPL *session)
{
    WT_ASSERT(session, session->current_ckpt_sec > 0);
    session->current_ckpt_sec = 0;
}

/*
 * __txn_checkpoint --
 *     Checkpoint a database or a list of objects in the database.
 */
static int
__txn_checkpoint(WT_SESSION_IMPL *session, const char *cfg[])
{
    struct timespec tsp;
    WT_CONFIG_ITEM cval;
    WT_CONNECTION_IMPL *conn;
    WT_DATA_HANDLE *hs_dhandle, *hs_dhandle_shared;
    WT_DECL_RET;
    WT_EVICT *evict;
    WT_TXN *txn;
    WT_TXN_GLOBAL *txn_global;
    WT_TXN_ISOLATION saved_isolation;
    wt_off_t hs_size;
    wt_timestamp_t ckpt_tmp_ts;
    size_t namelen;
    uint64_t ckpt_tree_duration_usecs, fsync_duration_usecs, generation, hs_ckpt_duration_usecs;
    uint64_t num_meta_put, time_start_ckpt_tree, time_start_fsync, time_start_hs,
      time_stop_ckpt_tree, time_stop_fsync, time_stop_hs;
    u_int i;
    const char *name;
    bool can_skip, failed, full, idle, logging, tracking, use_timestamp;
    void *saved_meta_next;

    conn = S2C(session);
<<<<<<< HEAD
    cache = conn->cache;
    ckpt_tmp_ts = WT_TS_NONE;
=======
    evict = conn->evict;
>>>>>>> c12c796f
    hs_size = 0;
    hs_dhandle = hs_dhandle_shared = NULL;
    txn = session->txn;
    txn_global = &conn->txn_global;
    saved_isolation = session->isolation;
    full = idle = tracking = use_timestamp = false;

    WT_STAT_CONN_SET(session, checkpoint_state, WT_CHECKPOINT_STATE_ESTABLISH);
    WT_ASSERT_SPINLOCK_OWNED(session, &conn->checkpoint_lock);

    /* Avoid doing work if possible. */
    WT_RET(__txn_checkpoint_can_skip(session, cfg, &full, &use_timestamp, &can_skip));
    if (can_skip) {
        WT_STAT_CONN_INCR(session, checkpoint_skipped);
        return (0);
    }

    /* Check if this is a named checkpoint. */
    WT_RET(__wt_config_gets(session, cfg, "name", &cval));
    if (cval.len != 0) {
        name = cval.str;
        namelen = cval.len;
    } else {
        name = NULL;
        namelen = 0;
    }

    /*
     * Do a pass over the configuration arguments and figure out what kind of checkpoint this is.
     */
    WT_RET(__checkpoint_apply_operation(session, cfg, NULL));

    logging = FLD_ISSET(conn->log_info.log_flags, WT_CONN_LOG_ENABLED);

    /* Reset the statistics tracked per checkpoint. */
    __wt_atomic_store64(&evict->evict_max_page_size, 0);
    __wt_atomic_store64(&evict->evict_max_ms, 0);
    evict->reentry_hs_eviction_ms = 0;
    __wt_atomic_store32(&conn->heuristic_controls.obsolete_tw_btree_count, 0);
    conn->rec_maximum_hs_wrapup_milliseconds = 0;
    conn->rec_maximum_image_build_milliseconds = 0;
    conn->rec_maximum_milliseconds = 0;

    /* Initialize the verbose tracking timer */
    __wt_epoch(session, &conn->ckpt_timer_start);

    /* Initialize the checkpoint progress tracking data */
    conn->ckpt_progress_msg_count = 0;
    conn->ckpt_write_bytes = 0;
    conn->ckpt_write_pages = 0;

    /*
     * Get a time (wall time, not a timestamp) for this checkpoint. This will be applied to all the
     * trees so they match. The time is left in the session.
     */
    __txn_checkpoint_establish_time(session);

    /*
     * Update the global oldest ID so we do all possible cleanup.
     *
     * This is particularly important for compact, so that all dirty pages can be fully written.
     */
    WT_STAT_CONN_SET(session, checkpoint_state, WT_CHECKPOINT_STATE_UPDATE_OLDEST);
    WT_ERR(__wt_txn_update_oldest(session, WT_TXN_OLDEST_STRICT | WT_TXN_OLDEST_WAIT));

    /* Flush data-sources before we start the checkpoint. */
    WT_ERR(__checkpoint_data_source(session, cfg));

    /*
     * Try to reduce the amount of dirty data in cache so there is less work do during the critical
     * section of the checkpoint.
     */
    __checkpoint_wait_reduce_dirty_cache(session);

    /* Tell logging that we are about to start a database checkpoint. */
    if (full && logging)
        WT_ERR(__wt_txn_checkpoint_log(session, full, WT_TXN_LOG_CKPT_PREPARE, NULL));

    __checkpoint_verbose_track(session, "starting transaction");
    WT_STAT_CONN_SET(session, checkpoint_state, WT_CHECKPOINT_STATE_START_TXN);

    if (full)
        __wt_epoch(session, &conn->ckpt_timer_scrub_end);

    /*
     * Start the checkpoint for real.
     *
     * Bump the global checkpoint generation, used to figure out whether checkpoint has visited a
     * tree. Use an atomic increment even though we are single-threaded because readers of the
     * checkpoint generation don't hold the checkpoint lock.
     *
     * We do need to update it before clearing the checkpoint's entry out of the transaction table,
     * or a thread evicting in a tree could ignore the checkpoint's transaction.
     */
    __wt_gen_next(session, WT_GEN_CHECKPOINT, &generation);
    WT_STAT_CONN_SET(session, checkpoint_generation, generation);

    /*
     * We want to skip checkpointing clean handles whenever possible. That is, when the checkpoint
     * is not named or forced. However, we need to take care about ordering with respect to the
     * checkpoint transaction.
     *
     * We can't skip clean handles before starting the transaction or the checkpoint can miss
     * updates in trees that become dirty as the checkpoint is starting. If we wait until the
     * transaction has started before locking a handle, there could be a metadata-changing operation
     * in between (e.g., salvage) that will cause a write conflict when the checkpoint goes to write
     * the metadata.
     *
     * Hold the schema lock while starting the transaction and gathering handles so the set we get
     * is complete and correct.
     */
    WT_WITH_SCHEMA_LOCK(session, ret = __checkpoint_prepare(session, &tracking, cfg));
    WT_ERR(ret);

    /* Log the final checkpoint prepare progress message if needed. */
    if (conn->ckpt_progress_msg_count > 0)
        __checkpoint_prepare_progress(session, true);

    /*
     * Save the checkpoint timestamp in a temporary variable, when we release our snapshot it'll be
     * reset to zero.
     */
    WT_ACQUIRE_READ_WITH_BARRIER(ckpt_tmp_ts, txn_global->checkpoint_timestamp);

    /*
     * Save the checkpoint timestamp in the disaggregated storage struct, as we'll need it during
     * the checkpoint resolve of the shared metadata table.
     */
    conn->disaggregated_storage.cur_checkpoint_timestamp = ckpt_tmp_ts;

    WT_ASSERT(session, txn->isolation == WT_ISO_SNAPSHOT);

    /*
     * Unblock updates -- we can figure out that any updates to clean pages after this point are too
     * new to be written in the checkpoint.
     */
    __checkpoint_set_scrub_target(session, 0.0);

    /* Tell logging that we have started a database checkpoint. */
    if (full && logging) {
        WT_ERR(__wt_txn_checkpoint_log(session, full, WT_TXN_LOG_CKPT_START, NULL));
        WT_ERR(__wt_log_system_backup_id(session));
    }

    /* Add a ten second wait to simulate checkpoint slowness. */
    tsp.tv_sec = 10;
    tsp.tv_nsec = 0;
    __checkpoint_timing_stress(session, WT_TIMING_STRESS_CHECKPOINT_SLOW, &tsp);

    WT_STAT_CONN_SET(session, checkpoint_state, WT_CHECKPOINT_STATE_CKPT_TREE);
    __checkpoint_verbose_track(session, "checkpointing individual trees");

    time_start_ckpt_tree = __wt_clock(session);
    WT_ERR(__checkpoint_apply_to_dhandles(session, cfg, __checkpoint_tree_helper));
    time_stop_ckpt_tree = __wt_clock(session);
    ckpt_tree_duration_usecs = WT_CLOCKDIFF_US(time_stop_ckpt_tree, time_start_ckpt_tree);
    WT_STAT_CONN_SET(session, checkpoint_tree_duration, ckpt_tree_duration_usecs);

    /*
     * Copy any additional metadata to the shared metadata table, especially to ensure that the
     * shared metadata table contains entries even for empty tables that would not otherwise
     * participate in the checkpoint. This could include metadata that we already copied as a part
     * of the checkpointing process above, but that's ok, as we would just overwrite the new
     * metadata with exactly the same value. It is also possible that the table has already been
     * dropped, in which case those entries would be silently ignored.
     *
     * FIXME: We should make this more efficient in the future, and we should also include a
     * protection against someone creating a layered table, dropping the table, and then recreating
     * a local table with the same name.
     */
    if (__wt_conn_is_disagg(session) && conn->layered_table_manager.leader)
        WT_ERR(__wt_disagg_copy_metadata_process(session));

    /* Wait prior to checkpointing the history store to simulate checkpoint slowness. */
    __checkpoint_timing_stress(session, WT_TIMING_STRESS_HS_CHECKPOINT_DELAY, &tsp);

    /* Get the handle to the shared history store. */
    if (__wt_conn_is_disagg(session) && conn->layered_table_manager.leader) {
        WT_ERR_ERROR_OK(
          __wt_session_get_dhandle(session, WT_HS_URI_SHARED, NULL, NULL, 0), ENOENT, false);
        hs_dhandle_shared = session->dhandle;
    }

    /*
     * Get a history store dhandle. If the history store file is opened for a special operation this
     * will return EBUSY which we treat as an error. In scenarios where the history store is not
     * part of the metadata file (performing recovery on backup folder where no checkpoint
     * occurred), this will return ENOENT which we ignore and continue.
     */
    WT_ERR_ERROR_OK(__wt_session_get_dhandle(session, WT_HS_URI, NULL, NULL, 0), ENOENT, false);
    hs_dhandle = session->dhandle;

    /*
     * It is possible that we don't have a history store file in certain recovery scenarios. As such
     * we could get a dhandle that is not opened.
     */
    if (F_ISSET(hs_dhandle, WT_DHANDLE_OPEN)) {
        time_start_hs = __wt_clock(session);
        conn->txn_global.checkpoint_running_hs = true;
        WT_STAT_CONN_SET(session, checkpoint_state, WT_CHECKPOINT_STATE_HS);

        WT_WITH_DHANDLE(session, hs_dhandle, ret = __wt_checkpoint(session, cfg));
        if (hs_dhandle_shared != NULL)
            WT_WITH_DHANDLE(session, hs_dhandle_shared, ret = __wt_checkpoint(session, cfg));

        conn->txn_global.checkpoint_running_hs = false;
        WT_ERR(ret);

        /*
         * Once the history store checkpoint is complete, we increment the checkpoint generation of
         * the associated b-tree. The checkpoint generation controls whether we include the
         * checkpoint transaction in our calculations of the pinned and oldest_ids for a given
         * btree. We increment it here to ensure that the visibility checks performed on updates in
         * the history store do not include the checkpoint transaction.
         */
        __checkpoint_update_generation(session);

        time_stop_hs = __wt_clock(session);
        hs_ckpt_duration_usecs = WT_CLOCKDIFF_US(time_stop_hs, time_start_hs);
        WT_STAT_CONN_SET(session, txn_hs_ckpt_duration, hs_ckpt_duration_usecs);
    }

    /*
     * As part of recovery, rollback to stable may have left out clearing stale transaction ids.
     * Update the connection base write generation based on the latest checkpoint write generations
     * to reset these transaction ids present on the pages when reading them.
     */
    if (F_ISSET(conn, WT_CONN_RECOVERING))
        WT_ERR(__wt_meta_correct_base_write_gen(session));

    /*
     * Clear the dhandle so the visibility check doesn't get confused about the snap min. Don't
     * bother restoring the handle since it doesn't make sense to carry a handle across a
     * checkpoint.
     */
    session->dhandle = NULL;

    /*
     * We have to update the system information before we release the snapshot. Drop the system
     * information for checkpoints we're dropping first in case the names overlap.
     */
    if (session->ckpt_drop_list != NULL) {
        __drop_list_execute(session, session->ckpt_drop_list);
        __wt_scr_free(session, &session->ckpt_drop_list);
    }
    if (full || name != NULL)
        WT_ERR(__wt_meta_sysinfo_set(session, full, name, namelen));

    /* Release the snapshot so we aren't pinning updates in cache. */
    __wt_txn_release_snapshot(session);

    WT_STAT_CONN_SET(session, checkpoint_snapshot_acquired, 0);

    /* Mark all trees as open for business (particularly eviction). */
    WT_ERR(__checkpoint_apply_to_dhandles(session, cfg, __checkpoint_presync));

    __checkpoint_verbose_track(session, "committing transaction");

    /*
     * Checkpoints have to hit disk (it would be reasonable to configure for lazy checkpoints, but
     * we don't support them yet).
     */
    time_start_fsync = __wt_clock(session);

    WT_STAT_CONN_SET(session, checkpoint_state, WT_CHECKPOINT_STATE_BM_SYNC);
    WT_ERR(__checkpoint_apply_to_dhandles(session, cfg, __wt_checkpoint_sync));

    /* Sync the history store file. */
    if (F_ISSET(hs_dhandle, WT_DHANDLE_OPEN)) {
        WT_STAT_CONN_SET(session, checkpoint_state, WT_CHECKPOINT_STATE_HS_SYNC);
        WT_WITH_DHANDLE(session, hs_dhandle, ret = __wt_checkpoint_sync(session, NULL));
        WT_ERR(ret);
    }
    if (hs_dhandle_shared != NULL && F_ISSET(hs_dhandle_shared, WT_DHANDLE_OPEN)) {
        WT_STAT_CONN_SET(session, checkpoint_state, WT_CHECKPOINT_STATE_HS_SYNC);
        WT_WITH_DHANDLE(session, hs_dhandle_shared, ret = __wt_checkpoint_sync(session, NULL));
    }

    time_stop_fsync = __wt_clock(session);
    fsync_duration_usecs = WT_CLOCKDIFF_US(time_stop_fsync, time_start_fsync);
    WT_STAT_CONN_INCR(session, checkpoint_fsync_post);
    WT_STAT_CONN_SET(session, checkpoint_fsync_post_duration, fsync_duration_usecs);

    __checkpoint_verbose_track(session, "sync completed");

    /* If the history store file exists on disk, update its statistic. */
    if (F_ISSET(hs_dhandle, WT_DHANDLE_OPEN)) {
        WT_ERR(__wt_block_manager_named_size(session, WT_HS_FILE, &hs_size));
        WT_STAT_CONN_SET(session, cache_hs_ondisk, hs_size);
    }

    /*
     * Commit the transaction now that we are sure that all files in the checkpoint have been
     * flushed to disk. It's OK to commit before checkpointing the metadata since we know that all
     * files in the checkpoint are now in a consistent state.
     */
    WT_STAT_CONN_SET(session, checkpoint_state, WT_CHECKPOINT_STATE_COMMIT);
    WT_ERR(__wt_txn_commit(session, NULL));

    /*
     * Flush all the logs that are generated during the checkpoint. It is possible that checkpoint
     * may include the changes that are written in parallel by an eviction. To have a consistent
     * view of the data, make sure that all the logs are flushed to disk before the checkpoint is
     * complete.
     */
    if (FLD_ISSET(conn->log_info.log_flags, WT_CONN_LOG_ENABLED))
        WT_ERR(__wt_log_flush(session, WT_LOG_FSYNC));

    /*
     * Ensure that the metadata changes are durable before the checkpoint is resolved. Do this by
     * either checkpointing the metadata or syncing the log file. Recovery relies on the checkpoint
     * LSN in the metadata only being updated by full checkpoints so only checkpoint the metadata
     * for full or non-logged checkpoints.
     *
     * This is very similar to __wt_meta_track_off, ideally they would be merged.
     */
    if (full || !logging) {
        session->isolation = txn->isolation = WT_ISO_READ_UNCOMMITTED;

        /*
         * Checkpoint the shared metadata table last, as it could have changed. Also checkpoint it
         * after we have released the checkpoint transaction. Otherwise, during the checkpoint, we
         * have reconciled the pages on the tree and may have cleaned them (checkpoint can see its
         * own uncommitted updates). In that case, we may evict it and the checkpoint transaction
         * cannot commit as the updates have gone from memory.
         */
        if (__wt_conn_is_disagg(session) && conn->layered_table_manager.leader) {
            WT_ERR(__wt_session_get_dhandle(session, WT_DISAGG_METADATA_URI, NULL, NULL, 0));
            if (S2BT(session)->modified)
                WT_ERR(__wt_checkpoint(session, cfg));
        }

        /* Disable metadata tracking during the metadata checkpoint. */
        saved_meta_next = session->meta_track_next;
        session->meta_track_next = NULL;
        WT_STAT_CONN_SET(session, checkpoint_state, WT_CHECKPOINT_STATE_META_CKPT);
        WT_WITH_DHANDLE(session, WT_SESSION_META_DHANDLE(session),
          WT_WITH_METADATA_LOCK(session, ret = __wt_checkpoint(session, cfg)));
        session->meta_track_next = saved_meta_next;
        WT_ERR(ret);

        WT_STAT_CONN_SET(session, checkpoint_state, WT_CHECKPOINT_STATE_META_SYNC);
        WT_WITH_DHANDLE(
          session, WT_SESSION_META_DHANDLE(session), ret = __wt_checkpoint_sync(session, NULL));
        WT_ERR(ret);

        __checkpoint_verbose_track(session, "metadata sync completed");
    } else
        WT_WITH_DHANDLE(session, WT_SESSION_META_DHANDLE(session),
          ret = __wt_txn_checkpoint_log(session, false, WT_TXN_LOG_CKPT_SYNC, NULL));

    WT_STAT_CONN_SET(session, checkpoint_stop_stress_active, 1);
    /* Wait prior to flush the checkpoint stop log record. */
    __checkpoint_timing_stress(session, WT_TIMING_STRESS_CHECKPOINT_STOP, &tsp);
    WT_STAT_CONN_SET(session, checkpoint_stop_stress_active, 0);

    /*
     * Now that the metadata is stable, re-open the metadata file for regular eviction by clearing
     * the checkpoint_pinned flag.
     */
    __wt_atomic_storev64(&txn_global->checkpoint_txn_shared.pinned_id, WT_TXN_NONE);

    if (full) {
        __checkpoint_stats(session);

        /*
         * If timestamps defined the checkpoint's content, set the saved last checkpoint timestamp,
         * otherwise clear it. We clear it for a couple of reasons: applications can query it and we
         * don't want to lie, and we use it to decide if WT_CONNECTION.rollback_to_stable is an
         * allowed operation. For the same reason, don't set it to WT_TS_NONE when the checkpoint
         * timestamp is WT_TS_NONE, set it to 1 so we can tell the difference.
         */
        if (use_timestamp) {
            conn->txn_global.last_ckpt_timestamp = ckpt_tmp_ts;
            /*
             * MongoDB assumes the checkpoint timestamp will be initialized with WT_TS_NONE. In such
             * cases it queries the recovery timestamp to determine the last stable recovery
             * timestamp. So, if the recovery timestamp is valid, set the last checkpoint timestamp
             * to recovery timestamp. This should never be a problem, as checkpoint timestamp should
             * never be less than recovery timestamp. This could potentially avoid MongoDB making
             * two calls to determine last stable recovery timestamp.
             */
            if (conn->txn_global.last_ckpt_timestamp == WT_TS_NONE)
                conn->txn_global.last_ckpt_timestamp = conn->txn_global.recovery_timestamp;
        } else
            conn->txn_global.last_ckpt_timestamp = WT_TS_NONE;
    }

    WT_STAT_CONN_INCR(session, checkpoints_total_succeed);

err:
    /*
     * Reset the timer so that next checkpoint tracks the progress only if configured.
     */
    conn->ckpt_timer_start.tv_sec = 0;

    /*
     * XXX Rolling back the changes here is problematic.
     *
     * If we unroll here, we need a way to roll back changes to the avail list for each tree that
     * was successfully synced before the error occurred. Otherwise, the next time we try this
     * operation, we will try to free an old checkpoint again.
     *
     * OTOH, if we commit the changes after a failure, we have partially overwritten the checkpoint,
     * so what ends up on disk is not consistent.
     */
    failed = ret != 0;
    if (failed) {
        conn->modified = true;
        WT_STAT_CONN_INCR(session, checkpoints_total_failed);
    }

    session->isolation = txn->isolation = WT_ISO_READ_UNCOMMITTED;
    if (tracking) {
        if (__wt_meta_track_off(session, false, failed) != 0)
            return (__wt_panic(session, WT_PANIC, "Failed to turn off metadata tracking."));
    }

    __checkpoint_set_scrub_target(session, 0.0);

    if (F_ISSET(txn, WT_TXN_RUNNING)) {
        /*
         * Clear the dhandle so the visibility check doesn't get confused about the snap min. Don't
         * bother restoring the handle since it doesn't make sense to carry a handle across a
         * checkpoint.
         */
        session->dhandle = NULL;
        WT_STAT_CONN_SET(session, checkpoint_state, WT_CHECKPOINT_STATE_ROLLBACK);
        WT_TRET(__wt_txn_rollback(session, NULL));
    }

    /*
     * Tell logging that we have finished a database checkpoint. Do not write a log record if the
     * database was idle.
     */
    if (full && logging) {
        WT_STAT_CONN_SET(session, checkpoint_state, WT_CHECKPOINT_STATE_LOG);
        if (ret == 0 && F_ISSET(CUR2BT(session->meta_cursor), WT_BTREE_SKIP_CKPT))
            idle = true;
        WT_TRET(__wt_txn_checkpoint_log(session, full,
          (ret == 0 && !idle) ? WT_TXN_LOG_CKPT_STOP : WT_TXN_LOG_CKPT_CLEANUP, NULL));
    }

    /*
     * Update the global checkpoint ID in disaggregated storage. This has to be done after
     * checkpoint resolve, which happens when we turn off metadata tracking above.
     *
     * Ensure that turning off meta tracking worked.
     */
    WT_ACQUIRE_READ(num_meta_put, conn->disaggregated_storage.num_meta_put);
    if (conn->disaggregated_storage.num_meta_put_at_ckpt_begin < num_meta_put) {
        WT_ASSERT(session, ckpt_tmp_ts == conn->disaggregated_storage.cur_checkpoint_timestamp);
        if (__wt_disagg_advance_checkpoint(session, !failed && ret == 0) != 0)
            return (__wt_panic(session, WT_PANIC, "Failed to advance the checkpoint."));
    }

    for (i = 0; i < session->ckpt_handle_next; ++i) {
        if (session->ckpt_handle[i] == NULL)
            continue;
        /*
         * If the operation failed, mark all trees dirty so they are included if a future checkpoint
         * can succeed.
         */
        if (failed)
            WT_WITH_DHANDLE(session, session->ckpt_handle[i], __checkpoint_fail_reset(session));
        WT_WITH_DHANDLE(
          session, session->ckpt_handle[i], WT_TRET(__wt_session_release_dhandle(session)));
    }

    if (session->ckpt_drop_list != NULL)
        __wt_scr_free(session, &session->ckpt_drop_list);

    __txn_checkpoint_clear_time(session);

    /* Clear the timestamp of the in-progress checkpoint now that we are done. */
    conn->disaggregated_storage.cur_checkpoint_timestamp = WT_TS_NONE;

    __wt_free(session, session->ckpt_handle);
    session->ckpt_handle_allocated = session->ckpt_handle_next = 0;

    session->isolation = txn->isolation = saved_isolation;
    WT_STAT_CONN_SET(session, checkpoint_state, WT_CHECKPOINT_STATE_INACTIVE);

    return (ret);
}

/*
 * __txn_checkpoint_wrapper --
 *     Checkpoint wrapper.
 */
static int
__txn_checkpoint_wrapper(WT_SESSION_IMPL *session, const char *cfg[])
{
    WT_CONNECTION_IMPL *conn;
    WT_DECL_RET;
    WT_TXN_GLOBAL *txn_global;

    conn = S2C(session);
    txn_global = &conn->txn_global;

    WT_ASSERT_SPINLOCK_OWNED(session, &conn->checkpoint_lock);

    __wt_atomic_storevbool(&txn_global->checkpoint_running, true);

    /*
     * FIXME-WT-11149: Some reading threads rely on the value of checkpoint running flag being
     * written before the checkpoint generation number (set inside the checkpoint call below).
     * Introduce a release barrier here to guarantee the right order.
     */
    WT_RELEASE_BARRIER();

    ret = __txn_checkpoint(session, cfg);

    __wt_atomic_storevbool(&txn_global->checkpoint_running, false);

    /*
     * Signal the tiered storage thread because it waits for the checkpoint to complete to process
     * flush units. Indicate that the checkpoint has completed.
     */
    if (conn->tiered_cond != NULL) {
        __wt_atomic_storebool(&conn->flush_ckpt_complete, true);
        __wt_cond_signal(session, conn->tiered_cond);
    }

    return (ret);
}

/*
 * __wt_txn_checkpoint --
 *     Checkpoint a database or a list of objects in the database.
 */
int
__wt_txn_checkpoint(WT_SESSION_IMPL *session, const char *cfg[], bool waiting)
{
    WT_CONFIG_ITEM cval;
    WT_DECL_RET;
    uint32_t orig_flags;
    bool checkpoint_cleanup, flush, flush_sync;

    /*
     * Reset open cursors. Do this explicitly, even though it will happen implicitly in the call to
     * begin_transaction for the checkpoint, the checkpoint code will acquire the schema lock before
     * we do that, and some implementation of WT_CURSOR::reset might need the schema lock.
     */
    WT_RET(__wt_session_reset_cursors(session, false));

    /* Ensure the metadata table is open before taking any locks. */
    WT_RET(__wt_metadata_cursor(session, NULL));

    /*
     * Don't hijack the session checkpoint thread for eviction.
     *
     * Application threads are not generally available for potentially slow operations, but
     * checkpoint does enough I/O it may be called upon to perform slow operations for the block
     * manager.
     *
     * Application checkpoints wait until the checkpoint lock is available, compaction checkpoints
     * don't.
     *
     * Checkpoints should always use a separate session for history store updates, otherwise those
     * updates are pinned until the checkpoint commits. Also, there are unfortunate interactions
     * between the special rules for history store eviction and the special handling of the
     * checkpoint transaction.
     */
    orig_flags = F_MASK(session, WT_CHECKPOINT_SESSION_FLAGS);
    F_SET(session, WT_CHECKPOINT_SESSION_FLAGS);

    WT_RET(__wt_config_gets(session, cfg, "debug.checkpoint_cleanup", &cval));
    checkpoint_cleanup = cval.val;

    /*
     * If this checkpoint includes a flush_tier then this call also must wait for any earlier
     * flush_tier to have completed all of its copying of objects. This happens if the user chose to
     * not wait for sync on the previous call.
     */
    WT_RET(__wt_config_gets(session, cfg, "flush_tier.enabled", &cval));
    flush = cval.val;
    WT_RET(__wt_config_gets(session, cfg, "flush_tier.sync", &cval));
    flush_sync = cval.val;
    if (flush)
        WT_ERR(__checkpoint_flush_tier_wait(session, cfg));

    /*
     * Only one checkpoint can be active at a time, and checkpoints must run in the same order as
     * they update the metadata. It's probably a bad idea to run checkpoints out of multiple
     * threads, but as compaction calls checkpoint directly, it can be tough to avoid. Serialize
     * here to ensure we don't get into trouble.
     */
    if (waiting)
        WT_WITH_CHECKPOINT_LOCK(session, ret = __txn_checkpoint_wrapper(session, cfg));
    else
        WT_WITH_CHECKPOINT_LOCK_NOWAIT(session, ret, ret = __txn_checkpoint_wrapper(session, cfg));
    /*
     * If this checkpoint is flushing objects, a failure can leave a tree's block manager pointing
     * to incorrect blocks. Currently we can not recover from this situation. Panic!
     */
    if (ret != 0 && flush)
        WT_IGNORE_RET(
          __wt_panic(session, ret, "checkpoint can not fail when flush_tier is enabled"));
    WT_ERR(ret);

    /* Trigger the checkpoint cleanup thread to remove the obsolete pages. */
    if (checkpoint_cleanup)
        __wt_checkpoint_cleanup_trigger(session);

    if (flush && flush_sync)
        WT_ERR(__checkpoint_flush_tier_wait(session, cfg));
err:
    F_CLR(session, WT_CHECKPOINT_SESSION_FLAGS);
    F_SET(session, orig_flags);

    return (ret);
}

/*
 * __drop_list_execute --
 *     Clear the system info (snapshot and timestamp info) for the named checkpoints on the drop
 *     list.
 */
static int
__drop_list_execute(WT_SESSION_IMPL *session, WT_ITEM *drop_list)
{
    WT_CONFIG dropconf;
    WT_CONFIG_ITEM k, v;
    WT_DECL_RET;

    /* The list has the form (name, name, ...,) so we can read it with the config parser. */
    __wt_config_init(session, &dropconf, drop_list->data);
    while ((ret = __wt_config_next(&dropconf, &k, &v)) == 0) {
        WT_RET(__wt_meta_sysinfo_clear(session, k.str, k.len));
    }
    WT_RET_NOTFOUND_OK(ret);

    return (0);
}

/*
 * __drop_list_add --
 *     Add a checkpoint name to the list of (named) checkpoints being dropped. The list is produced
 *     by the first tree in the checkpoint (it must be the same in every tree, so it only needs to
 *     be produced once) and used at the top level to drop the snapshot and timestamp metadata for
 *     those checkpoints. Note that while there are several places in this file where WT_CKPT_DELETE
 *     is cleared on the fly, meaning the checkpoint won't actually be dropped, none of these apply
 *     to named checkpoints.
 */
static int
__drop_list_add(WT_SESSION_IMPL *session, WT_ITEM *drop_list, const char *name)
{
    return (__wt_buf_catfmt(session, drop_list, "%s,", name));
}

/*
 * __drop --
 *     Drop all checkpoints with a specific name.
 */
static int
__drop(
  WT_SESSION_IMPL *session, WT_ITEM *drop_list, WT_CKPT *ckptbase, const char *name, size_t len)
{
    WT_CKPT *ckpt;

    /*
     * If we're dropping internal checkpoints, match to the '.' separating the checkpoint name from
     * the generational number, and take all that we can find. Applications aren't allowed to use
     * any variant of this name, so the test is still pretty simple, if the leading bytes match,
     * it's one we want to drop.
     */
    if (strncmp(WT_CHECKPOINT, name, len) == 0) {
        WT_CKPT_FOREACH (ckptbase, ckpt)
            if (WT_PREFIX_MATCH(ckpt->name, WT_CHECKPOINT))
                F_SET(ckpt, WT_CKPT_DELETE);
    } else
        WT_CKPT_FOREACH (ckptbase, ckpt)
            if (WT_STRING_MATCH(ckpt->name, name, len)) {
                /* Remember the names of named checkpoints we're dropping. */
                if (drop_list != NULL)
                    WT_RET(__drop_list_add(session, drop_list, ckpt->name));
                F_SET(ckpt, WT_CKPT_DELETE);
            }

    return (0);
}

/*
 * __drop_from --
 *     Drop all checkpoints after, and including, the named checkpoint.
 */
static int
__drop_from(
  WT_SESSION_IMPL *session, WT_ITEM *drop_list, WT_CKPT *ckptbase, const char *name, size_t len)
{
    WT_CKPT *ckpt;
    bool matched;

    /*
     * There's a special case -- if the name is "all", then we delete all of the checkpoints.
     */
    if (WT_STRING_LIT_MATCH("all", name, len)) {
        WT_CKPT_FOREACH (ckptbase, ckpt) {
            /* Remember the names of named checkpoints we're dropping. */
            if (drop_list != NULL && !WT_PREFIX_MATCH(ckpt->name, WT_CHECKPOINT))
                WT_RET(__drop_list_add(session, drop_list, ckpt->name));
            F_SET(ckpt, WT_CKPT_DELETE);
        }
        return (0);
    }

    /*
     * We use the first checkpoint we can find, that is, if there are two checkpoints with the same
     * name in the list, we'll delete from the first match to the end.
     */
    matched = false;
    WT_CKPT_FOREACH (ckptbase, ckpt) {
        if (!matched && !WT_STRING_MATCH(ckpt->name, name, len))
            continue;

        matched = true;
        /* Remember the names of named checkpoints we're dropping. */
        if (drop_list != NULL && !WT_PREFIX_MATCH(ckpt->name, WT_CHECKPOINT))
            WT_RET(__drop_list_add(session, drop_list, ckpt->name));
        F_SET(ckpt, WT_CKPT_DELETE);
    }

    return (0);
}

/*
 * __drop_to --
 *     Drop all checkpoints before, and including, the named checkpoint.
 */
static int
__drop_to(
  WT_SESSION_IMPL *session, WT_ITEM *drop_list, WT_CKPT *ckptbase, const char *name, size_t len)
{
    WT_CKPT *ckpt, *mark;

    /*
     * We use the last checkpoint we can find, that is, if there are two checkpoints with the same
     * name in the list, we'll delete from the beginning to the second match, not the first.
     */
    mark = NULL;
    WT_CKPT_FOREACH (ckptbase, ckpt)
        if (WT_STRING_MATCH(ckpt->name, name, len))
            mark = ckpt;

    if (mark == NULL)
        return (0);

    WT_CKPT_FOREACH (ckptbase, ckpt) {
        /* Remember the names of named checkpoints we're dropping. */
        if (drop_list != NULL && !WT_PREFIX_MATCH(ckpt->name, WT_CHECKPOINT))
            WT_RET(__drop_list_add(session, drop_list, ckpt->name));
        F_SET(ckpt, WT_CKPT_DELETE);

        if (ckpt == mark)
            break;
    }

    return (0);
}

/*
 * __checkpoint_lock_dirty_tree_int --
 *     Helper for __checkpoint_lock_dirty_tree. Intended to be called while holding the hot backup
 *     lock.
 */
static int
__checkpoint_lock_dirty_tree_int(WT_SESSION_IMPL *session, bool is_checkpoint, bool force,
  WT_BTREE *btree, WT_CKPT *ckpt, WT_CKPT *ckptbase)
{
    WT_CONNECTION_IMPL *conn;
    WT_DECL_RET;
    u_int max_ckpt_drop;
    bool is_wt_ckpt;

    WT_UNUSED(is_checkpoint);
    conn = S2C(session);

    /* Check that it is OK to remove all the checkpoints marked for deletion. */
    max_ckpt_drop = 0;
    WT_CKPT_FOREACH (ckptbase, ckpt) {
        if (!F_ISSET(ckpt, WT_CKPT_DELETE))
            continue;
        is_wt_ckpt = WT_PREFIX_MATCH(ckpt->name, WT_CHECKPOINT);

        /*
         * If we are restarting from a backup and we're in recovery do not delete any checkpoints.
         * In the event of a crash we may need to restart from the backup and all checkpoints that
         * were in the backup file must remain.
         */
        if (F_ISSET(conn, WT_CONN_RECOVERING) && F_ISSET(conn, WT_CONN_WAS_BACKUP)) {
            F_CLR(ckpt, WT_CKPT_DELETE);
            continue;
        }
        /*
         * If there is a hot backup, don't delete any WiredTiger checkpoint that could possibly have
         * been created before the backup started. Fail if trying to delete any other named
         * checkpoint.
         */
        if (__wt_atomic_load64(&conn->hot_backup_start) != 0 &&
          ckpt->sec <= __wt_atomic_load64(&conn->hot_backup_start)) {
            if (is_wt_ckpt) {
                F_CLR(ckpt, WT_CKPT_DELETE);
                continue;
            }
            WT_RET_MSG(session, EBUSY,
              "checkpoint %s blocked by hot backup: it would delete an existing named checkpoint, "
              "and such checkpoints cannot be deleted during a hot backup",
              ckpt->name);
        }
        /*
         * Dropping checkpoints involves a fair amount of work while holding locks. Limit the number
         * of WiredTiger checkpoints dropped per checkpoint.
         */
        if (is_wt_ckpt)
#define WT_MAX_CHECKPOINT_DROP 4
            if (++max_ckpt_drop >= WT_MAX_CHECKPOINT_DROP)
                F_CLR(ckpt, WT_CKPT_DELETE);
    }

    /*
     * Mark old checkpoints that are being deleted and figure out which trees we can skip in this
     * checkpoint.
     */
    WT_RET(__checkpoint_mark_skip(session, ckptbase, force));
    if (F_ISSET(btree, WT_BTREE_SKIP_CKPT)) {
        /*
         * If we decide to skip checkpointing, clear the delete flag on the checkpoints. The list of
         * checkpoints will be cached for a future access. Which checkpoints need to be deleted can
         * change in the meanwhile.
         */
        WT_CKPT_FOREACH (ckptbase, ckpt)
            if (F_ISSET(ckpt, WT_CKPT_DELETE))
                F_CLR(ckpt, WT_CKPT_DELETE);
        return (0);
    }

    /*
     * Lock the checkpoints that will be deleted.
     *
     * Checkpoints are only locked when tracking is enabled, which covers checkpoint and drop
     * operations, but not close. The reasoning is there should be no access to a checkpoint during
     * close, because any thread accessing a checkpoint will also have the current file handle open.
     */
    if (WT_META_TRACKING(session))
        WT_CKPT_FOREACH (ckptbase, ckpt) {
            if (!F_ISSET(ckpt, WT_CKPT_DELETE))
                continue;
            WT_ASSERT(session,
              !WT_PREFIX_MATCH(ckpt->name, WT_CHECKPOINT) ||
                __wt_atomic_load64(&conn->hot_backup_start) == 0 ||
                ckpt->sec > __wt_atomic_load64(&conn->hot_backup_start));
            /*
             * We can't delete checkpoints referenced by a cursor. WiredTiger checkpoints are
             * uniquely named and it's OK to have multiple in the system: clear the delete flag for
             * them, and otherwise fail.
             */
            ret = __wt_session_lock_checkpoint(session, ckpt->name);
            if (ret == 0)
                continue;
            if (ret == EBUSY && WT_PREFIX_MATCH(ckpt->name, WT_CHECKPOINT)) {
                F_CLR(ckpt, WT_CKPT_DELETE);
                continue;
            }
            WT_RET_MSG(session, ret, "checkpoint %s cannot be dropped when in-use", ckpt->name);
        }
    /*
     * There are special trees: those being bulk-loaded, salvaged or verified during the checkpoint.
     * They should never be part of a checkpoint: we will fail to lock them because the operations
     * have exclusive access to the handles. Named checkpoints will fail in that case, ordinary
     * checkpoints skip files that cannot be opened normally.
     */
    WT_ASSERT(session, !is_checkpoint || !F_ISSET(btree, WT_BTREE_SPECIAL_FLAGS));

    return (0);
}

/*
 * __checkpoint_lock_dirty_tree --
 *     Decide whether the tree needs to be included in the checkpoint and if so, acquire the
 *     necessary locks.
 */
static int
__checkpoint_lock_dirty_tree(
  WT_SESSION_IMPL *session, bool is_checkpoint, bool force, bool need_tracking, const char *cfg[])
{
    WT_BTREE *btree;
    WT_CKPT *ckpt, *ckptbase;
    WT_CONFIG dropconf;
    WT_CONFIG_ITEM cval, k, v;
    WT_DATA_HANDLE *dhandle;
    WT_DECL_RET;
    WT_ITEM *drop_list;
    size_t ckpt_bytes_allocated;
    uint64_t now;
    uint64_t time_diff, time_start, time_stop;
    char *name_alloc;
    const char *name;
    bool is_drop, is_wt_ckpt, seen_ckpt_add, skip_ckpt;

    btree = S2BT(session);
    ckpt = ckptbase = NULL;
    ckpt_bytes_allocated = 0;
    dhandle = session->dhandle;
    drop_list = NULL;
    name_alloc = NULL;
    seen_ckpt_add = false;

    /*
     * Only referenced in diagnostic builds and gcc 5.1 isn't satisfied with wrapping the entire
     * assert condition in the unused macro.
     */
    WT_UNUSED(need_tracking);

    /*
     * Most callers need meta tracking to be on here, otherwise it is
     * possible for this checkpoint to cleanup handles that are still in
     * use. The exceptions are:
     *  - Checkpointing the metadata handle itself.
     *  - On connection close when we know there can't be any races.
     */
    WT_ASSERT(session, !need_tracking || WT_IS_METADATA(dhandle) || WT_META_TRACKING(session));

    /* This may be a named checkpoint, check the configuration. */
    cval.len = 0;
    is_drop = is_wt_ckpt = false;
    if (cfg != NULL)
        WT_ERR(__wt_config_gets(session, cfg, "name", &cval));
    if (cval.len == 0) {
        name = WT_CHECKPOINT;
        is_wt_ckpt = true;
    } else {
        WT_ERR(__checkpoint_name_ok(session, cval.str, cval.len, false));
        WT_ERR(__wt_strndup(session, cval.str, cval.len, &name_alloc));
        name = name_alloc;
    }

    /*
     * Determine if a drop is part of the configuration. It usually isn't, so delay processing more
     * until we know if we need to process this tree.
     */
    if (cfg != NULL) {
        cval.len = 0;
        WT_ERR(__wt_config_gets(session, cfg, "drop", &cval));
        if (cval.len != 0)
            is_drop = true;
    }

    /*
     * This is a complicated test to determine if we can avoid the expensive call of getting the
     * list of checkpoints for this file. We want to avoid that for clean files. But on clean files
     * we want to periodically check if we need to delete old checkpoints that may have been in use
     * by an open cursor.
     */
    if (!btree->modified && !force && is_checkpoint && is_wt_ckpt && !is_drop) {
        /* In the common case of the timer set forever, don't even check the time. */
        skip_ckpt = true;
        if (btree->clean_ckpt_timer != WT_BTREE_CLEAN_CKPT_FOREVER) {
            __wt_seconds(session, &now);
            if (now > btree->clean_ckpt_timer)
                skip_ckpt = false;
        }

        /* Skip the clean btree until the btree has obsolete pages. */
        if (skip_ckpt && !F_ISSET(btree, WT_BTREE_OBSOLETE_PAGES)) {
            F_SET(btree, WT_BTREE_SKIP_CKPT);
            goto skip;
        }
    }

    /*
     * Discard the saved list of checkpoints, and slow path if this is not a WiredTiger checkpoint
     * or if checkpoint drops are involved. Also, if we do not have checkpoint array size, the
     * regular checkpoint process did not create the array. It is safer to discard the array in such
     * a case.
     */
    if (!is_wt_ckpt || is_drop || btree->ckpt_bytes_allocated == 0)
        __wt_meta_saved_ckptlist_free(session);

    /* If we have to process this btree for any reason, reset the timer and obsolete pages flag. */
    WT_BTREE_CLEAN_CKPT(session, btree, 0);
    F_CLR(btree, WT_BTREE_OBSOLETE_PAGES);

    time_start = __wt_clock(session);
    WT_ERR(__wt_meta_ckptlist_get(session, dhandle->name, true, &ckptbase, &ckpt_bytes_allocated));

    /* We may be dropping specific checkpoints, check the configuration. */
    if (cfg != NULL) {
        cval.len = 0;
        WT_ERR(__wt_config_gets(session, cfg, "drop", &cval));
        if (cval.len != 0) {
            /* Gather the list of named checkpoints to drop (if any) from the first tree visited. */
            if (session->ckpt_drop_list == NULL) {
                WT_ERR(__wt_scr_alloc(session, cval.len + 10, &session->ckpt_drop_list));
                WT_ERR(__wt_buf_set(session, session->ckpt_drop_list, "(", 1));
                drop_list = session->ckpt_drop_list;
            }

            __wt_config_subinit(session, &dropconf, &cval);
            while ((ret = __wt_config_next(&dropconf, &k, &v)) == 0) {
                /* Disallow unsafe checkpoint names. */
                if (v.len == 0)
                    WT_ERR(__checkpoint_name_ok(session, k.str, k.len, true));
                else
                    WT_ERR(__checkpoint_name_ok(session, v.str, v.len, true));

                if (v.len == 0)
                    WT_ERR(__drop(session, drop_list, ckptbase, k.str, k.len));
                else if (WT_CONFIG_LIT_MATCH("from", k))
                    WT_ERR(__drop_from(session, drop_list, ckptbase, v.str, v.len));
                else if (WT_CONFIG_LIT_MATCH("to", k))
                    WT_ERR(__drop_to(session, drop_list, ckptbase, v.str, v.len));
                else
                    WT_ERR_MSG(session, EINVAL, "unexpected value for checkpoint key: %.*s",
                      (int)k.len, k.str);
            }
            WT_ERR_NOTFOUND_OK(ret, false);

            if (drop_list != NULL)
                WT_ERR(__wt_buf_catfmt(session, drop_list, ")"));
        }
    }

    /*
     * Drop checkpoints with the same name as the one we're taking. We don't need to add this to the
     * drop list for snapshot/timestamp metadata because the metadata will be replaced by the new
     * checkpoint.
     */
    WT_ERR(__drop(session, NULL, ckptbase, name, strlen(name)));

    time_stop = __wt_clock(session);
    ++S2C(session)->ckpt_drop;
    time_diff = WT_CLOCKDIFF_US(time_stop, time_start);
    S2C(session)->ckpt_drop_time += time_diff;

    /* Set the name of the new entry at the end of the list. */
    WT_CKPT_FOREACH (ckptbase, ckpt)
        ;
    WT_ERR(__wt_strdup(session, name, &ckpt->name));

    /*
     * There is some interaction between backups and checkpoints. Perform all backup related
     * operations that the checkpoint needs now, while holding the hot backup read lock.
     */
    WT_WITH_HOTBACKUP_READ_LOCK_UNCOND(session,
      ret = __checkpoint_lock_dirty_tree_int(session, is_checkpoint, force, btree, ckpt, ckptbase));
    WT_ERR(ret);

    /*
     * If we decided to skip checkpointing, we need to remove the new checkpoint entry we might have
     * appended to the list.
     */
    if (F_ISSET(btree, WT_BTREE_SKIP_CKPT)) {
        WT_CKPT_FOREACH_NAME_OR_ORDER (ckptbase, ckpt) {
            /* Checkpoint(s) to be added are always at the end of the list. */
            WT_ASSERT(session, !seen_ckpt_add || F_ISSET(ckpt, WT_CKPT_ADD));
            if (F_ISSET(ckpt, WT_CKPT_ADD)) {
                seen_ckpt_add = true;
                __wt_meta_checkpoint_free(session, ckpt);
            }
        }
    }

    if (ckptbase->name != NULL) {
        btree->ckpt = ckptbase;
        btree->ckpt_bytes_allocated = ckpt_bytes_allocated;
    } else {
        /* It is possible that we do not have any checkpoint in the list. */
err:
        __wt_meta_ckptlist_free(session, &ckptbase);
        btree->ckpt = NULL;
        btree->ckpt_bytes_allocated = 0;
    }
skip:
    __wt_free(session, name_alloc);

    WT_UNUSED(seen_ckpt_add);
    return (ret);
}

/*
 * __checkpoint_apply_obsolete --
 *     Returns true if the checkpoint is obsolete.
 */
static bool
__checkpoint_apply_obsolete(WT_SESSION_IMPL *session, WT_BTREE *btree, WT_CKPT *ckpt)
{
    wt_timestamp_t stop_ts;

    stop_ts = WT_TS_MAX;
    if (ckpt->size != 0) {
        /*
         * If the checkpoint has a valid stop timestamp, mark the btree as having obsolete pages.
         * This flag is used to avoid skipping the btree until the obsolete check is performed on
         * the checkpoints.
         */
        if (ckpt->ta.newest_stop_ts != WT_TS_MAX) {
            F_SET(btree, WT_BTREE_OBSOLETE_PAGES);
            stop_ts = ckpt->ta.newest_stop_durable_ts;
        }
        if (__wt_txn_visible_all(session, ckpt->ta.newest_stop_txn, stop_ts)) {
            WT_STAT_CONN_DSRC_INCR(session, checkpoint_obsolete_applied);
            return (true);
        }
    }

    return (false);
}

/*
 * __checkpoint_mark_skip --
 *     Figure out whether the checkpoint can be skipped for a tree.
 */
static int
__checkpoint_mark_skip(WT_SESSION_IMPL *session, WT_CKPT *ckptbase, bool force)
{
    WT_BTREE *btree;
    WT_CKPT *ckpt;
    uint64_t timer;
    int deleted;
    const char *name;

    btree = S2BT(session);

    /*
     * Check for clean objects not requiring a checkpoint.
     *
     * If we're closing a handle, and the object is clean, we can skip the checkpoint, whatever
     * checkpoints we have are sufficient. (We might not have any checkpoints if the object was
     * never modified, and that's OK: the object creation code doesn't mark the tree modified so we
     * can skip newly created trees here.)
     *
     * If the application repeatedly checkpoints an object (imagine hourly checkpoints using the
     * same explicit or internal name), there's no reason to repeat the checkpoint for clean
     * objects. The test is if the only checkpoint we're deleting is the last one in the list and it
     * has the same name as the checkpoint we're about to take, skip the work. (We can't skip
     * checkpoints that delete more than the last checkpoint because deleting those checkpoints
     * might free up space in the file.) This means an application toggling between two (or more)
     * checkpoint names will repeatedly take empty checkpoints, but that's not likely enough to make
     * detection worthwhile.
     *
     * Checkpoint read-only objects otherwise: the application must be able to open the checkpoint
     * in a cursor after taking any checkpoint, which means it must exist.
     */
    F_CLR(btree, WT_BTREE_SKIP_CKPT);
    if (!btree->modified && !force) {
        deleted = 0;
        WT_CKPT_FOREACH (ckptbase, ckpt) {
            /*
             * Don't skip the objects that have obsolete pages to let them to be removed as part of
             * checkpoint cleanup.
             */
            if (__checkpoint_apply_obsolete(session, btree, ckpt))
                return (0);

            if (F_ISSET(ckpt, WT_CKPT_DELETE))
                ++deleted;
        }

        /*
         * Complicated test: if the tree is clean and last two checkpoints have the same name
         * (correcting for internal checkpoint names with their generational suffix numbers), we can
         * skip the checkpoint, there's nothing to do. The exception is if we're deleting two or
         * more checkpoints: then we may save space.
         */
        name = (ckpt - 1)->name;
        if (ckpt > ckptbase + 1 && deleted < 2 &&
          (strcmp(name, (ckpt - 2)->name) == 0 ||
            (WT_PREFIX_MATCH(name, WT_CHECKPOINT) &&
              WT_PREFIX_MATCH((ckpt - 2)->name, WT_CHECKPOINT)))) {
            F_SET(btree, WT_BTREE_SKIP_CKPT);
            /*
             * If there are potentially extra checkpoints to delete, we set the timer to recheck
             * later. If there are at most two checkpoints, the current one and possibly a previous
             * one, then we know there are no additional ones to delete. In that case, set the timer
             * to forever. If the table gets dirtied or a checkpoint is forced that will clear the
             * timer.
             */
            if (ckpt - ckptbase > 2) {
                __wt_seconds(session, &timer);
                timer += WT_MINUTE * WT_BTREE_CLEAN_MINUTES;
                WT_BTREE_CLEAN_CKPT(session, btree, timer);
            } else
                WT_BTREE_CLEAN_CKPT(session, btree, WT_BTREE_CLEAN_CKPT_FOREVER);
            return (0);
        }
    }

    return (0);
}

/*
 * __wt_checkpoint_tree_reconcile_update --
 *     Update a checkpoint based on reconciliation results.
 */
void
__wt_checkpoint_tree_reconcile_update(WT_SESSION_IMPL *session, WT_TIME_AGGREGATE *ta)
{
    WT_BTREE *btree;
    WT_CKPT *ckpt, *ckptbase;

    btree = S2BT(session);

    /*
     * Reconciliation just wrote a checkpoint, everything has been written. Update the checkpoint
     * with reconciliation information. The reason for this function is the reconciliation code just
     * passes through the btree structure's checkpoint array, it doesn't know any more.
     */
    ckptbase = btree->ckpt;
    WT_CKPT_FOREACH (ckptbase, ckpt)
        if (F_ISSET(ckpt, WT_CKPT_ADD)) {
            ckpt->write_gen = btree->write_gen;
            ckpt->run_write_gen = btree->run_write_gen;
            WT_TIME_AGGREGATE_COPY(&ckpt->ta, ta);
        }
}

/*
 * __checkpoint_save_ckptlist --
 *     Post processing of the ckptlist to carry forward a cached list for the next checkpoint.
 */
static int
__checkpoint_save_ckptlist(WT_SESSION_IMPL *session, WT_CKPT *ckptbase)
{
    WT_CKPT *ckpt, *ckpt_itr;
    WT_DECL_ITEM(tmp);
    WT_DECL_RET;

    ckpt_itr = ckptbase;
    WT_ERR(__wt_scr_alloc(session, 0, &tmp));
    WT_CKPT_FOREACH (ckptbase, ckpt) {
        /* Remove any deleted checkpoints, by shifting the array. */
        if (F_ISSET(ckpt, WT_CKPT_DELETE)) {
            __wt_meta_checkpoint_free(session, ckpt);
            continue;
        }

        /* Clean up block manager information. */
        __wt_free(session, ckpt->bpriv);
        ckpt->bpriv = NULL;

        /* Update the internal checkpoints to their full names, with the generation count suffix. */
        if (strcmp(ckpt->name, WT_CHECKPOINT) == 0) {
            WT_ERR(__wt_buf_fmt(session, tmp, "%s.%" PRId64, WT_CHECKPOINT, ckpt->order));
            __wt_free(session, ckpt->name);
            WT_ERR(__wt_strdup(session, tmp->mem, &ckpt->name));
        }

        /* Reset the flags, and mark a checkpoint fake if there is no address. */
        ckpt->flags = 0;
        if (ckpt->addr.size == 0) {
            WT_ASSERT(session, ckpt->addr.data == NULL);
            F_SET(ckpt, WT_CKPT_FAKE);
        }

        /* Shift the valid checkpoints, if there are deleted checkpoints in the list. */
        if (ckpt_itr != ckpt) {
            *ckpt_itr = *ckpt;
            WT_CLEAR(*ckpt);
        }
        ckpt_itr++;
    }

    /*
     * Confirm that the last checkpoint has a metadata entry that we can use to base a new
     * checkpoint on.
     */
    ckpt_itr--;
    WT_ASSERT(session, ckpt_itr->block_metadata != NULL);

err:
    __wt_scr_free(session, &tmp);
    return (ret);
}

/*
 * __checkpoint_tree --
 *     Checkpoint a single tree. Assumes all necessary locks have been acquired by the caller.
 */
static int
__checkpoint_tree(WT_SESSION_IMPL *session, bool is_checkpoint, const char *cfg[])
{
    WT_BM *bm;
    WT_BTREE *btree;
    WT_CONNECTION_IMPL *conn;
    WT_DATA_HANDLE *dhandle;
    WT_DECL_RET;
    WT_LSN ckptlsn;
    WT_TIME_AGGREGATE ta;
    bool fake_ckpt, resolve_bm;

    WT_UNUSED(cfg);

    btree = S2BT(session);
    bm = btree->bm;
    conn = S2C(session);
    dhandle = session->dhandle;
    fake_ckpt = resolve_bm = false;
    WT_TIME_AGGREGATE_INIT(&ta);

    /*
     * Set the checkpoint LSN to the maximum LSN so that if logging is disabled, recovery will never
     * roll old changes forward over the non-logged changes in this checkpoint. If logging is
     * enabled, a real checkpoint LSN will be assigned for this checkpoint and overwrite this.
     */
    WT_MAX_LSN(&ckptlsn);

    /*
     * If an object has never been used (in other words, if it could become a bulk-loaded file),
     * then we must fake the checkpoint. This is good because we don't write physical checkpoint
     * blocks for just-created files, but it's not just a good idea. The reason is because deleting
     * a physical checkpoint requires writing the file, and fake checkpoints can't write the file.
     * If you (1) create a physical checkpoint for an empty file which writes blocks, (2) start
     * bulk-loading records into the file, (3) during the bulk-load perform another checkpoint with
     * the same name; in order to keep from having two checkpoints with the same name you would have
     * to use the bulk-load's fake checkpoint to delete a physical checkpoint, and that will end in
     * tears.
     */
    if (is_checkpoint && btree->original) {
        __wt_checkpoint_tree_reconcile_update(session, &ta);

        fake_ckpt = true;
        goto fake;
    }

    /*
     * Mark the root page dirty to ensure something gets written. (If the tree is modified, we must
     * write the root page anyway, this doesn't add additional writes to the process. If the tree is
     * not modified, we have to dirty the root page to ensure something gets written.) This is
     * really about paranoia: if the tree modification value gets out of sync with the set of dirty
     * pages (modify is set, but there are no dirty pages), we perform a checkpoint without any
     * writes, no checkpoint is created, and then things get bad. While marking the root page as
     * dirty, we do not want to dirty the btree because we are marking the btree as clean just after
     * this call. Also, marking the btree dirty at this stage will unnecessarily mark the connection
     * as dirty causing checkpoint-skip code to fail.
     */
    WT_ERR(__wt_page_modify_init(session, btree->root.page));
    __wt_page_only_modify_set(session, btree->root.page);

    /*
     * Clear the tree's modified flag; any changes before we clear the flag are guaranteed to be
     * part of this checkpoint (unless reconciliation skips updates for transactional reasons), and
     * changes subsequent to the checkpoint start, which might not be included, will re-set the
     * modified flag. The "unless reconciliation skips updates" problem is handled in the
     * reconciliation code: if reconciliation skips updates, it sets the modified flag itself.
     */
    btree->modified = false;
    WT_FULL_BARRIER();

    /* Tell logging that a file checkpoint is starting. */
    if (FLD_ISSET(conn->log_info.log_flags, WT_CONN_LOG_ENABLED))
        WT_ERR(__wt_txn_checkpoint_log(session, false, WT_TXN_LOG_CKPT_START, &ckptlsn));

    /* Tell the block manager that a file checkpoint is starting. */
    WT_ERR(bm->checkpoint_start(bm, session));
    resolve_bm = true;

    /* Flush the file from the cache, creating the checkpoint. */
    if (is_checkpoint) {
        if (WT_SESSION_IS_CHECKPOINT(session))
            WT_STAT_CONN_SET(session, checkpoint_state, WT_CHECKPOINT_STATE_SYNC_FILE);
        WT_ERR(__wt_sync_file(session, WT_SYNC_CHECKPOINT));
    } else {
        if (WT_SESSION_IS_CHECKPOINT(session))
            WT_STAT_CONN_SET(session, checkpoint_state, WT_CHECKPOINT_STATE_EVICT_FILE);
        WT_ERR(__wt_evict_file(session, WT_SYNC_CLOSE));
    }

fake:
    /*
     * If we're faking a checkpoint and logging is enabled, recovery should roll forward any changes
     * made between now and the next checkpoint, so set the checkpoint LSN to the beginning of time.
     */
    if (fake_ckpt && FLD_ISSET(conn->log_info.log_flags, WT_CONN_LOG_ENABLED))
        WT_INIT_LSN(&ckptlsn);

    /*
     * Update the object's metadata.
     *
     * If the object is the metadata, the call to __wt_meta_ckptlist_set will update the turtle file
     * and swap the new one into place. We need to make sure the metadata is on disk before the
     * turtle file is updated.
     *
     * If we are doing a checkpoint in a file without a transaction (e.g., closing a dirty tree
     * before an exclusive operation like verify), the metadata update will be auto-committed. In
     * that case, we need to sync the file here or we could roll forward the metadata in recovery
     * and open a checkpoint that isn't yet durable.
     */
    if (WT_IS_METADATA(dhandle) || !F_ISSET(session->txn, WT_TXN_RUNNING))
        WT_ERR(__wt_checkpoint_sync(session, NULL));

    WT_ERR(__wt_meta_ckptlist_set(session, dhandle, btree->ckpt, &ckptlsn));

    /*
     * If we wrote a checkpoint (rather than faking one), we have to resolve it. Normally, tracking
     * is enabled and resolution deferred until transaction end. The exception is if the handle is
     * being discarded, in which case the handle will be gone by the time we try to apply or unroll
     * the meta tracking event. Another exception is disaggregated storage, which requires
     * checkpoints to be resolved early, so that their metadata could be incorporated to the shared
     * metadata table.
     */
    if (!fake_ckpt && !F_ISSET(btree, WT_BTREE_DISAGGREGATED)) {
        resolve_bm = false;
        if (WT_SESSION_IS_CHECKPOINT(session))
            WT_STAT_CONN_SET(session, checkpoint_state, WT_CHECKPOINT_STATE_RESOLVE);
        if (WT_META_TRACKING(session) && is_checkpoint)
            WT_ERR(__wt_meta_track_checkpoint(session));
        else
            WT_ERR(bm->checkpoint_resolve(bm, session, false));
    }

    /* Tell logging that the checkpoint is complete. */
    if (FLD_ISSET(conn->log_info.log_flags, WT_CONN_LOG_ENABLED))
        WT_ERR(__wt_txn_checkpoint_log(session, false, WT_TXN_LOG_CKPT_STOP, NULL));

err:
    /* Resolved the checkpoint for the block manager in the error path. */
    if (resolve_bm)
        WT_TRET(bm->checkpoint_resolve(bm, session, ret != 0));

    /*
     * If the checkpoint didn't complete successfully, make sure the tree is marked dirty.
     */
    if (ret != 0) {
        btree->modified = true;
        conn->modified = true;
    }

    /* For a successful checkpoint, post process the ckptlist, to keep a cached copy around. */
    if (WT_SESSION_IS_CHECKPOINT(session))
        WT_STAT_CONN_SET(session, checkpoint_state, WT_CHECKPOINT_STATE_POSTPROCESS);
    if (ret != 0 || WT_IS_METADATA(session->dhandle) || F_ISSET(conn, WT_CONN_CLOSING))
        __wt_meta_saved_ckptlist_free(session);
    else {
        ret = __checkpoint_save_ckptlist(session, btree->ckpt);
        /* Discard the saved checkpoint list if processing the list did not work. */
        if (ret != 0)
            __wt_meta_saved_ckptlist_free(session);
    }

    return (ret);
}

/*
 * __checkpoint_presync --
 *     Visit all handles after the checkpoint writes are complete and before syncing. At this point,
 *     all trees should be completely open for business.
 */
static int
__checkpoint_presync(WT_SESSION_IMPL *session, const char *cfg[])
{
    WT_BTREE *btree;

    WT_UNUSED(cfg);

    WT_STAT_CONN_INCR(session, checkpoint_presync);

    btree = S2BT(session);
    WT_ASSERT(session, btree->checkpoint_gen == __wt_gen(session, WT_GEN_CHECKPOINT));
    __wt_atomic_store32(&btree->evict_walk_period, btree->evict_walk_saved);
    return (0);
}

/*
 * __checkpoint_tree_helper --
 *     Checkpoint a tree (suitable for use in *_apply functions).
 */
static int
__checkpoint_tree_helper(WT_SESSION_IMPL *session, const char *cfg[])
{
    struct timespec tsp;
    WT_BTREE *btree;
    WT_DECL_RET;
    WT_TXN *txn;
    bool with_timestamp;

    btree = S2BT(session);
    txn = session->txn;

    /* Add a two seconds wait to simulate checkpoint slowness for every handle. */
    tsp.tv_sec = 2;
    tsp.tv_nsec = 0;
    __checkpoint_timing_stress(session, WT_TIMING_STRESS_CHECKPOINT_HANDLE, &tsp);

    /* Are we using a read timestamp for this checkpoint transaction? */
    with_timestamp = F_ISSET(txn, WT_TXN_SHARED_TS_READ);

    /* Logged tables ignore any read timestamp configured for the checkpoint. */
    if (F_ISSET(btree, WT_BTREE_LOGGED))
        F_CLR(txn, WT_TXN_SHARED_TS_READ);

    ret = __checkpoint_tree(session, true, cfg);

    /* Restore the use of the timestamp for other tables. */
    if (with_timestamp)
        F_SET(txn, WT_TXN_SHARED_TS_READ);

    /*
     * Whatever happened, we aren't visiting this tree again in this checkpoint. Don't keep updates
     * pinned any longer.
     */
    __checkpoint_update_generation(session);

    /*
     * In case this tree was being skipped by the eviction server during the checkpoint, restore the
     * previous state.
     */
    __wt_atomic_store32(&btree->evict_walk_period, btree->evict_walk_saved);

    /*
     * Wake the eviction server, in case application threads have stalled while the eviction server
     * decided it couldn't make progress. Without this, application threads will be stalled until
     * the eviction server next wakes.
     */
    __wt_evict_server_wake(session);

    return (ret);
}

/*
 * __wt_checkpoint --
 *     Checkpoint a file.
 */
int
__wt_checkpoint(WT_SESSION_IMPL *session, const char *cfg[])
{
    WT_CONFIG_ITEM cval;
    WT_DECL_RET;
    bool force, standalone;

    /* Should not be called with a checkpoint handle. */
    WT_ASSERT(session, !WT_READING_CHECKPOINT(session));

    /* We must hold the metadata lock if checkpointing the metadata. */
    WT_ASSERT(session,
      !WT_IS_METADATA(session->dhandle) ||
        FLD_ISSET(session->lock_flags, WT_SESSION_LOCKED_METADATA));

    /* If we're already in a global checkpoint, don't get a new time. Otherwise, we need one. */
    standalone = session->current_ckpt_sec == 0;
    if (standalone)
        __txn_checkpoint_establish_time(session);

    WT_RET(__wt_config_gets_def(session, cfg, "force", 0, &cval));
    force = cval.val != 0;
    WT_SAVE_DHANDLE(session, ret = __checkpoint_lock_dirty_tree(session, true, force, true, cfg));
    if (ret != 0 || F_ISSET(S2BT(session), WT_BTREE_SKIP_CKPT))
        goto done;
    ret = __checkpoint_tree(session, true, cfg);

done:
    if (standalone)
        __txn_checkpoint_clear_time(session);

    /* Do not store the cached checkpoint list when checkpointing a single file alone. */
    __wt_meta_saved_ckptlist_free(session);
    return (ret);
}

/*
 * __wt_checkpoint_sync --
 *     Sync a file that has been checkpointed, and wait for the result.
 */
int
__wt_checkpoint_sync(WT_SESSION_IMPL *session, const char *cfg[])
{
    WT_BM *bm;

    WT_UNUSED(cfg);

    bm = S2BT(session)->bm;

    /* Should not be called with a checkpoint handle. */
    WT_ASSERT(session, !WT_READING_CHECKPOINT(session));

    /* Unnecessary if checkpoint_sync has been configured "off". */
    if (!F_ISSET(S2C(session), WT_CONN_CKPT_SYNC))
        return (0);

    WT_STAT_CONN_INCR(session, checkpoint_sync);
    return (bm->sync(bm, session, true));
}

/*
 * __wt_checkpoint_close --
 *     Checkpoint a single file as part of closing the handle.
 */
int
__wt_checkpoint_close(WT_SESSION_IMPL *session, bool final)
{
    WT_BTREE *btree;
    WT_DECL_RET;
    bool bulk, metadata, need_tracking;

    WT_ASSERT_SPINLOCK_OWNED(session, &session->dhandle->close_lock);

    btree = S2BT(session);
    bulk = F_ISSET(btree, WT_BTREE_BULK);
    metadata = WT_IS_METADATA(session->dhandle);

    /*
     * We've done the final checkpoint before the final close, subsequent writes to normal objects
     * are wasted effort. Discard the objects to validate exit accounting.
     */
    if (final && !metadata)
        return (__wt_evict_file(session, WT_SYNC_DISCARD));

    /* Closing an unmodified file. */
    if (!btree->modified && !bulk)
        return (__wt_evict_file(session, WT_SYNC_DISCARD));

    /*
     * Don't flush data from modified trees independent of system-wide checkpoint. Flushing trees
     * can lead to files that are inconsistent on disk after a crash.
     */
    if (btree->modified && !bulk && !metadata)
        return (__wt_set_return(session, EBUSY));

    /*
     * Make sure there isn't a potential race between backup copying the metadata and a checkpoint
     * changing the metadata. Backup holds both the checkpoint and schema locks. Checkpoint should
     * hold those also except on the final checkpoint during close. Confirm the caller either is the
     * final checkpoint or holds at least one of the locks.
     */
    WT_ASSERT(session,
      final ||
        (FLD_ISSET(session->lock_flags, WT_SESSION_LOCKED_CHECKPOINT) ||
          FLD_ISSET(session->lock_flags, WT_SESSION_LOCKED_SCHEMA)));
    /*
     * Turn on metadata tracking if:
     * - The session is not already doing metadata tracking.
     * - The file was not bulk loaded.
     * - The close is not during connection close.
     */
    need_tracking = !WT_META_TRACKING(session) && !bulk && !final;

    if (need_tracking)
        WT_RET(__wt_meta_track_on(session));

    __txn_checkpoint_establish_time(session);

    WT_SAVE_DHANDLE(
      session, ret = __checkpoint_lock_dirty_tree(session, false, false, need_tracking, NULL));
    WT_ASSERT(session, ret == 0);
    if (ret == 0 && !F_ISSET(btree, WT_BTREE_SKIP_CKPT))
        ret = __checkpoint_tree(session, false, NULL);

    __txn_checkpoint_clear_time(session);

    /* Do not store the cached checkpoint list when closing the handle. */
    __wt_meta_saved_ckptlist_free(session);

    if (need_tracking)
        WT_TRET(__wt_meta_track_off(session, true, ret != 0));

    return (ret);
}

/*
 * __checkpoint_timing_stress --
 *     Optionally add a delay to a checkpoint to simulate a long running checkpoint for debug
 *     purposes. The reason for this option is finding operations that can block while waiting for a
 *     checkpoint to complete.
 */
static void
__checkpoint_timing_stress(WT_SESSION_IMPL *session, uint64_t flag, struct timespec *tsp)
{
    WT_CONNECTION_IMPL *conn;
#ifdef ENABLE_ANTITHESIS
    const WT_NAME_FLAG *ft;
#endif

    conn = S2C(session);

    /*
     * We only want to sleep if the flag is set and the checkpoint comes from the API, so check if
     * the session used is either of the two sessions set aside for internal checkpoints.
     */
    if (conn->ckpt_session != session && conn->meta_ckpt_session != session &&
      FLD_ISSET(conn->timing_stress_flags, flag))
#ifdef ENABLE_ANTITHESIS
        WT_UNUSED(tsp);
    for (ft = __wt_stress_types; ft->name != NULL; ft++)
        if (ft->flag == flag) {
            (void)__wt_msg(session, "ANTITHESIS: %s", ft->name);
            break;
        }
#else
        __wt_sleep((uint64_t)tsp->tv_sec, (uint64_t)tsp->tv_nsec / WT_THOUSAND);
#endif
}<|MERGE_RESOLUTION|>--- conflicted
+++ resolved
@@ -1132,12 +1132,8 @@
     void *saved_meta_next;
 
     conn = S2C(session);
-<<<<<<< HEAD
-    cache = conn->cache;
     ckpt_tmp_ts = WT_TS_NONE;
-=======
     evict = conn->evict;
->>>>>>> c12c796f
     hs_size = 0;
     hs_dhandle = hs_dhandle_shared = NULL;
     txn = session->txn;
