--- conflicted
+++ resolved
@@ -1166,11 +1166,7 @@
      */
     WT_RET(__checkpoint_apply_operation(session, cfg, NULL));
 
-<<<<<<< HEAD
-    logging = FLD_ISSET(conn->log_info.log_flags, WT_CONN_LOG_ENABLED);
-=======
     logging = F_ISSET(&conn->log_mgr, WT_LOG_ENABLED);
->>>>>>> 289e2763
 
     /* Reset the statistics tracked per checkpoint. */
     __wt_atomic_store64(&evict->evict_max_page_size, 0);
@@ -1443,11 +1439,7 @@
      * view of the data, make sure that all the logs are flushed to disk before the checkpoint is
      * complete.
      */
-<<<<<<< HEAD
-    if (FLD_ISSET(conn->log_info.log_flags, WT_CONN_LOG_ENABLED))
-=======
     if (F_ISSET(&conn->log_mgr, WT_LOG_ENABLED))
->>>>>>> 289e2763
         WT_ERR(__wt_log_flush(session, WT_LOG_FSYNC));
 
     /*
@@ -2493,11 +2485,7 @@
     WT_FULL_BARRIER();
 
     /* Tell logging that a file checkpoint is starting. */
-<<<<<<< HEAD
-    if (FLD_ISSET(conn->log_info.log_flags, WT_CONN_LOG_ENABLED))
-=======
     if (F_ISSET(&conn->log_mgr, WT_LOG_ENABLED))
->>>>>>> 289e2763
         WT_ERR(__wt_txn_checkpoint_log(session, false, WT_TXN_LOG_CKPT_START, &ckptlsn));
 
     /* Tell the block manager that a file checkpoint is starting. */
@@ -2520,11 +2508,7 @@
      * If we're faking a checkpoint and logging is enabled, recovery should roll forward any changes
      * made between now and the next checkpoint, so set the checkpoint LSN to the beginning of time.
      */
-<<<<<<< HEAD
-    if (fake_ckpt && FLD_ISSET(conn->log_info.log_flags, WT_CONN_LOG_ENABLED))
-=======
     if (fake_ckpt && F_ISSET(&conn->log_mgr, WT_LOG_ENABLED))
->>>>>>> 289e2763
         WT_INIT_LSN(&ckptlsn);
 
     /*
@@ -2565,11 +2549,7 @@
     }
 
     /* Tell logging that the checkpoint is complete. */
-<<<<<<< HEAD
-    if (FLD_ISSET(conn->log_info.log_flags, WT_CONN_LOG_ENABLED))
-=======
     if (F_ISSET(&conn->log_mgr, WT_LOG_ENABLED))
->>>>>>> 289e2763
         WT_ERR(__wt_txn_checkpoint_log(session, false, WT_TXN_LOG_CKPT_STOP, NULL));
 
 err:
