/*-
 * Copyright (c) 2014-present MongoDB, Inc.
 * Copyright (c) 2008-2014 WiredTiger, Inc.
 *	All rights reserved.
 *
 * See the file LICENSE for redistribution information.
 */

#include "wt_internal.h"

static void __checkpoint_timing_stress(WT_SESSION_IMPL *, uint64_t, struct timespec *);
static int __checkpoint_lock_dirty_tree(WT_SESSION_IMPL *, bool, bool, bool, const char *[]);
static int __checkpoint_mark_skip(WT_SESSION_IMPL *, WT_CKPT *, bool);
static int __checkpoint_presync(WT_SESSION_IMPL *, const char *[]);
static int __checkpoint_tree_helper(WT_SESSION_IMPL *, const char *[]);

/*
 * __checkpoint_name_ok --
 *     Complain if the checkpoint name isn't acceptable.
 */
static int
__checkpoint_name_ok(WT_SESSION_IMPL *session, const char *name, size_t len)
{
    /* Check for characters we don't want to see in a metadata file. */
    WT_RET(__wt_name_check(session, name, len, true));

    /*
     * The internal checkpoint name is special, applications aren't allowed to use it. Be aggressive
     * and disallow any matching prefix, it makes things easier when checking in other places.
     */
    if (len < strlen(WT_CHECKPOINT))
        return (0);
    if (!WT_PREFIX_MATCH(name, WT_CHECKPOINT))
        return (0);

    WT_RET_MSG(session, EINVAL, "the checkpoint name \"%s\" is reserved", WT_CHECKPOINT);
}

/*
 * __checkpoint_name_check --
 *     Check for an attempt to name a checkpoint that includes anything other than a file object.
 */
static int
__checkpoint_name_check(WT_SESSION_IMPL *session, const char *uri)
{
    WT_CURSOR *cursor;
    WT_DECL_RET;
    const char *fail;

    cursor = NULL;
    fail = NULL;

    /*
     * This function exists as a place for this comment: named checkpoints are only supported on
     * file objects, and not on LSM trees. If a target list is configured for the checkpoint, this
     * function is called with each target list entry; check the entry to make sure it's backed by a
     * file. If no target list is configured, confirm the metadata file contains no non-file
     * objects. Skip any internal system objects. We don't want spurious error messages, other code
     * will skip over them and the user has no control over their existence.
     */
    if (uri == NULL) {
        WT_RET(__wt_metadata_cursor(session, &cursor));
        while ((ret = cursor->next(cursor)) == 0) {
            WT_ERR(cursor->get_key(cursor, &uri));
            if (!WT_PREFIX_MATCH(uri, "colgroup:") && !WT_PREFIX_MATCH(uri, "file:") &&
<<<<<<< HEAD
              !WT_PREFIX_MATCH(uri, "tiered:") && !WT_PREFIX_MATCH(uri, "index:") &&
              !WT_PREFIX_MATCH(uri, WT_SYSTEM_PREFIX) && !WT_PREFIX_MATCH(uri, "table:")) {
=======
              !WT_PREFIX_MATCH(uri, "index:") && !WT_PREFIX_MATCH(uri, WT_SYSTEM_PREFIX) &&
              !WT_PREFIX_MATCH(uri, "table:") && !WT_PREFIX_MATCH(uri, "tiered:")) {
>>>>>>> fd460b72
                fail = uri;
                break;
            }
        }
        WT_ERR_NOTFOUND_OK(ret, false);
    } else if (!WT_PREFIX_MATCH(uri, "colgroup:") && !WT_PREFIX_MATCH(uri, "file:") &&
<<<<<<< HEAD
      !WT_PREFIX_MATCH(uri, "tiered:") && !WT_PREFIX_MATCH(uri, "index:") &&
      !WT_PREFIX_MATCH(uri, "table:"))
=======
      !WT_PREFIX_MATCH(uri, "index:") && !WT_PREFIX_MATCH(uri, "table:") &&
      !WT_PREFIX_MATCH(uri, "tiered:"))
>>>>>>> fd460b72
        fail = uri;

    if (fail != NULL)
        WT_ERR_MSG(session, EINVAL, "%s object does not support named checkpoints", fail);

err:
    WT_TRET(__wt_metadata_cursor_release(session, &cursor));
    return (ret);
}

/*
 * __checkpoint_update_generation --
 *     Update the checkpoint generation of the current tree. This indicates that the tree will not
 *     be visited again by the current checkpoint.
 */
static void
__checkpoint_update_generation(WT_SESSION_IMPL *session)
{
    WT_BTREE *btree;

    btree = S2BT(session);

    /*
     * Updates to the metadata are made by the checkpoint transaction, so the metadata tree's
     * checkpoint generation should never be updated.
     */
    if (WT_IS_METADATA(session->dhandle))
        return;

    WT_PUBLISH(btree->checkpoint_gen, __wt_gen(session, WT_GEN_CHECKPOINT));
    WT_STAT_DATA_SET(session, btree_checkpoint_generation, btree->checkpoint_gen);
}

/*
 * __checkpoint_apply_operation --
 *     Apply a preliminary operation to all files involved in a checkpoint.
 */
static int
__checkpoint_apply_operation(
  WT_SESSION_IMPL *session, const char *cfg[], int (*op)(WT_SESSION_IMPL *, const char *[]))
{
    WT_CONFIG targetconf;
    WT_CONFIG_ITEM cval, k, v;
    WT_DECL_ITEM(tmp);
    WT_DECL_RET;
    bool ckpt_closed, named, target_list;

    target_list = false;

    /* Flag if this is a named checkpoint, and check if the name is OK. */
    WT_RET(__wt_config_gets(session, cfg, "name", &cval));
    named = cval.len != 0;
    if (named)
        WT_RET(__checkpoint_name_ok(session, cval.str, cval.len));

    /* Step through the targets and optionally operate on each one. */
    WT_ERR(__wt_config_gets(session, cfg, "target", &cval));
    __wt_config_subinit(session, &targetconf, &cval);
    while ((ret = __wt_config_next(&targetconf, &k, &v)) == 0) {
        if (!target_list) {
            WT_ERR(__wt_scr_alloc(session, 512, &tmp));
            target_list = true;
        }

        if (v.len != 0)
            WT_ERR_MSG(session, EINVAL, "invalid checkpoint target %.*s: URIs may require quoting",
              (int)cval.len, (char *)cval.str);

        /* Some objects don't support named checkpoints. */
        if (named)
            WT_ERR(__checkpoint_name_check(session, k.str));

        if (op == NULL)
            continue;
        WT_ERR(__wt_buf_fmt(session, tmp, "%.*s", (int)k.len, k.str));
        if ((ret = __wt_schema_worker(session, tmp->data, op, NULL, cfg, 0)) != 0)
            WT_ERR_MSG(session, ret, "%s", (const char *)tmp->data);
    }
    WT_ERR_NOTFOUND_OK(ret, false);

    if (!target_list && named)
        /* Some objects don't support named checkpoints. */
        WT_ERR(__checkpoint_name_check(session, NULL));

    if (!target_list && op != NULL) {
        /*
         * If the checkpoint is named or we're dropping checkpoints, we checkpoint both open and
         * closed files; else, only checkpoint open files.
         *
         * XXX We don't optimize unnamed checkpoints of a list of targets, we open the targets and
         * checkpoint them even if they are quiescent and don't need a checkpoint, believing
         * applications unlikely to checkpoint a list of closed targets.
         */
        ckpt_closed = named;
        if (!ckpt_closed) {
            WT_ERR(__wt_config_gets(session, cfg, "drop", &cval));
            ckpt_closed = cval.len != 0;
        }
        WT_ERR(ckpt_closed ? __wt_meta_apply_all(session, op, NULL, cfg) :
                             __wt_conn_btree_apply(session, NULL, op, NULL, cfg));
    }

err:
    __wt_scr_free(session, &tmp);
    return (ret);
}

/*
 * __checkpoint_apply_to_dhandles --
 *     Apply an operation to all handles locked for a checkpoint.
 */
static int
__checkpoint_apply_to_dhandles(
  WT_SESSION_IMPL *session, const char *cfg[], int (*op)(WT_SESSION_IMPL *, const char *[]))
{
    WT_DECL_RET;
    u_int i;

    /* If we have already locked the handles, apply the operation. */
    for (i = 0; i < session->ckpt_handle_next; ++i) {
        if (session->ckpt_handle[i] == NULL)
            continue;
        WT_WITH_DHANDLE(session, session->ckpt_handle[i], ret = (*op)(session, cfg));
        WT_RET(ret);
    }

    return (0);
}

/*
 * __checkpoint_data_source --
 *     Checkpoint all data sources.
 */
static int
__checkpoint_data_source(WT_SESSION_IMPL *session, const char *cfg[])
{
    WT_DATA_SOURCE *dsrc;
    WT_NAMED_DATA_SOURCE *ndsrc;

    /*
     * A place-holder, to support data sources: we assume calling the underlying data-source session
     * checkpoint function is sufficient to checkpoint all objects in the data source, open or
     * closed, and we don't attempt to optimize the checkpoint of individual targets. Those
     * assumptions are not necessarily going to be true for all data sources.
     *
     * It's not difficult to support data-source checkpoints of individual targets
     * (__wt_schema_worker is the underlying function that will do the work, and it's already
     * written to support data-sources, although we'd probably need to pass the URI of the object to
     * the data source checkpoint function which we don't currently do). However, doing a full data
     * checkpoint is trickier: currently, the connection code is written to ignore all objects other
     * than "file:", and that code will require significant changes to work with data sources.
     */
    TAILQ_FOREACH (ndsrc, &S2C(session)->dsrcqh, q) {
        dsrc = ndsrc->dsrc;
        if (dsrc->checkpoint != NULL)
            WT_RET(dsrc->checkpoint(dsrc, (WT_SESSION *)session, (WT_CONFIG_ARG *)cfg));
    }
    return (0);
}

/*
 * __wt_checkpoint_get_handles --
 *     Get a list of handles to flush.
 */
int
__wt_checkpoint_get_handles(WT_SESSION_IMPL *session, const char *cfg[])
{
    WT_BTREE *btree;
    WT_CONFIG_ITEM cval;
    WT_DECL_RET;
    const char *name;
    bool force;

    /* Find out if we have to force a checkpoint. */
    WT_RET(__wt_config_gets_def(session, cfg, "force", 0, &cval));
    force = cval.val != 0;
    if (!force) {
        WT_RET(__wt_config_gets_def(session, cfg, "name", 0, &cval));
        force = cval.len != 0;
    }

    /* Should not be called with anything other than a live btree handle. */
    WT_ASSERT(session, WT_DHANDLE_BTREE(session->dhandle) && session->dhandle->checkpoint == NULL);

    btree = S2BT(session);

    /*
     * Skip files that are never involved in a checkpoint. Skip the history store file as it is,
     * checkpointed manually later.
     */
    if (F_ISSET(btree, WT_BTREE_NO_CHECKPOINT) || WT_IS_HS(btree->dhandle))
        return (0);

    /*
     * We may have raced between starting the checkpoint transaction and some operation completing
     * on the handle that updated the metadata (e.g., closing a bulk load cursor). All such
     * operations either have exclusive access to the handle or hold the schema lock. We are now
     * holding the schema lock and have an open btree handle, so if we can't update the metadata,
     * then there has been some state change invisible to the checkpoint transaction.
     */
    if (!WT_IS_METADATA(session->dhandle)) {
        WT_CURSOR *meta_cursor;

        WT_ASSERT(session, !F_ISSET(session->txn, WT_TXN_ERROR));
        WT_RET(__wt_metadata_cursor(session, &meta_cursor));
        meta_cursor->set_key(meta_cursor, session->dhandle->name);
        ret = __wt_curfile_insert_check(meta_cursor);
        if (ret == WT_ROLLBACK) {
            /*
             * If create or drop or any schema operation of a table is with in an user transaction
             * then checkpoint can see the dhandle before the commit, which will lead to the
             * rollback error. We will ignore this dhandle as part of this checkpoint by returning
             * from here.
             */
            WT_TRET(__wt_metadata_cursor_release(session, &meta_cursor));
            return (0);
        }
        WT_TRET(__wt_metadata_cursor_release(session, &meta_cursor));
        WT_RET(ret);
    }

    /*
     * Decide whether the tree needs to be included in the checkpoint and if so, acquire the
     * necessary locks.
     */
    WT_SAVE_DHANDLE(session, ret = __checkpoint_lock_dirty_tree(session, true, force, true, cfg));
    WT_RET(ret);
    if (F_ISSET(btree, WT_BTREE_SKIP_CKPT)) {
        __checkpoint_update_generation(session);
        return (0);
    }

    /*
     * Make sure there is space for the new entry: do this before getting the handle to avoid
     * cleanup if we can't allocate the memory.
     */
    WT_RET(__wt_realloc_def(session, &session->ckpt_handle_allocated, session->ckpt_handle_next + 1,
      &session->ckpt_handle));

    /*
     * The current tree will be included: get it again because the handle we have is only valid for
     * the duration of this function.
     */
    name = session->dhandle->name;
    session->dhandle = NULL;

    if ((ret = __wt_session_get_dhandle(session, name, NULL, NULL, 0)) != 0)
        return (ret == EBUSY ? 0 : ret);

    /*
     * Save the current eviction walk setting: checkpoint can interfere with eviction and we don't
     * want to unfairly penalize (or promote) eviction in trees due to checkpoints.
     */
    btree->evict_walk_saved = btree->evict_walk_period;

    session->ckpt_handle[session->ckpt_handle_next++] = session->dhandle;
    return (0);
}

/*
 * __checkpoint_reduce_dirty_cache --
 *     Release clean trees from the list cached for checkpoints.
 */
static void
__checkpoint_reduce_dirty_cache(WT_SESSION_IMPL *session)
{
    WT_CACHE *cache;
    WT_CONNECTION_IMPL *conn;
    double current_dirty, prev_dirty;
    uint64_t bytes_written_start, bytes_written_total;
    uint64_t cache_size, max_write;
    uint64_t time_start, time_stop;
    uint64_t total_ms;

    conn = S2C(session);
    cache = conn->cache;

    /*
     * Give up if scrubbing is disabled, including when checkpointing with a timestamp on close (we
     * can't evict dirty pages in that case, so scrubbing cannot help).
     */
    if (F_ISSET(conn, WT_CONN_CLOSING_TIMESTAMP) || cache->eviction_checkpoint_target < DBL_EPSILON)
        return;

    time_start = __wt_clock(session);
    bytes_written_start = cache->bytes_written;

    /*
     * If the cache size is zero or very small, we're done. The cache size can briefly become zero
     * if we're transitioning to a shared cache via reconfigure. This avoids potential divide by
     * zero.
     */
    if ((cache_size = conn->cache_size) < 10 * WT_MEGABYTE)
        return;

    current_dirty = (100.0 * __wt_cache_dirty_leaf_inuse(cache)) / cache_size;
    if (current_dirty <= cache->eviction_checkpoint_target)
        return;

    /* Stop if we write as much dirty data as is currently in cache. */
    max_write = __wt_cache_dirty_leaf_inuse(cache);

    /* Set the dirty trigger to the target value. */
    cache->eviction_scrub_target = cache->eviction_checkpoint_target;
    WT_STAT_CONN_SET(session, txn_checkpoint_scrub_target, 0);

    /* Wait while the dirty level is going down. */
    for (;;) {
        __wt_sleep(0, 100 * WT_THOUSAND);

        prev_dirty = current_dirty;
        current_dirty = (100.0 * __wt_cache_dirty_leaf_inuse(cache)) / cache_size;
        if (current_dirty <= cache->eviction_checkpoint_target || current_dirty >= prev_dirty)
            break;

        /*
         * We haven't reached the current target.
         *
         * Don't wait indefinitely: there might be dirty pages that can't be evicted. If we can't
         * meet the target, give up and start the checkpoint for real.
         */
        bytes_written_total = cache->bytes_written - bytes_written_start;
        if (bytes_written_total > max_write)
            break;
    }

    time_stop = __wt_clock(session);
    total_ms = WT_CLOCKDIFF_MS(time_stop, time_start);
    WT_STAT_CONN_SET(session, txn_checkpoint_scrub_time, total_ms);
}

/*
 * __wt_checkpoint_progress --
 *     Output a checkpoint progress message.
 */
void
__wt_checkpoint_progress(WT_SESSION_IMPL *session, bool closing)
{
    struct timespec cur_time;
    WT_CONNECTION_IMPL *conn;
    uint64_t time_diff;

    conn = S2C(session);
    __wt_epoch(session, &cur_time);

    /* Time since the full database checkpoint started */
    time_diff = WT_TIMEDIFF_SEC(cur_time, conn->ckpt_timer_start);

    if (closing || (time_diff / WT_PROGRESS_MSG_PERIOD) > conn->ckpt_progress_msg_count) {
        __wt_verbose(session, WT_VERB_CHECKPOINT_PROGRESS,
          "Checkpoint %s for %" PRIu64 " seconds and wrote: %" PRIu64 " pages (%" PRIu64 " MB)",
          closing ? "ran" : "has been running", time_diff, conn->ckpt_write_pages,
          conn->ckpt_write_bytes / WT_MEGABYTE);
        conn->ckpt_progress_msg_count++;
    }
}

/*
 * __checkpoint_stats --
 *     Update checkpoint timer stats.
 */
static void
__checkpoint_stats(WT_SESSION_IMPL *session)
{
    struct timespec stop;
    WT_CONNECTION_IMPL *conn;
    uint64_t msec;

    conn = S2C(session);

    /* Output a verbose progress message for long running checkpoints. */
    if (conn->ckpt_progress_msg_count > 0)
        __wt_checkpoint_progress(session, true);

    /* Compute end-to-end timer statistics for checkpoint. */
    __wt_epoch(session, &stop);
    msec = WT_TIMEDIFF_MS(stop, conn->ckpt_timer_scrub_end);

    if (msec > conn->ckpt_time_max)
        conn->ckpt_time_max = msec;
    if (msec < conn->ckpt_time_min)
        conn->ckpt_time_min = msec;
    conn->ckpt_time_recent = msec;
    conn->ckpt_time_total += msec;

    /* Compute timer statistics for the checkpoint prepare. */
    msec = WT_TIMEDIFF_MS(conn->ckpt_prep_end, conn->ckpt_prep_start);

    if (msec > conn->ckpt_prep_max)
        conn->ckpt_prep_max = msec;
    if (msec < conn->ckpt_prep_min)
        conn->ckpt_prep_min = msec;
    conn->ckpt_prep_recent = msec;
    conn->ckpt_prep_total += msec;
}

/*
 * __checkpoint_verbose_track --
 *     Output a verbose message with timing information
 */
static void
__checkpoint_verbose_track(WT_SESSION_IMPL *session, const char *msg)
{
    struct timespec stop;
    WT_CONNECTION_IMPL *conn;
    uint64_t msec;

    if (!WT_VERBOSE_ISSET(session, WT_VERB_CHECKPOINT))
        return;

    conn = S2C(session);
    __wt_epoch(session, &stop);

    /* Get time diff in milliseconds. */
    msec = WT_TIMEDIFF_MS(stop, conn->ckpt_timer_start);
    __wt_verbose(session, WT_VERB_CHECKPOINT,
      "time: %" PRIu64 " ms, gen: %" PRIu64 ": Full database checkpoint %s", msec,
      __wt_gen(session, WT_GEN_CHECKPOINT), msg);
}

/*
 * __checkpoint_fail_reset --
 *     Reset fields when a failure occurs.
 */
static void
__checkpoint_fail_reset(WT_SESSION_IMPL *session)
{
    WT_BTREE *btree;

    btree = S2BT(session);
    btree->modified = true;
    __wt_meta_ckptlist_free(session, &btree->ckpt);
}

/*
 * __checkpoint_prepare --
 *     Start the transaction for a checkpoint and gather handles.
 */
static int
__checkpoint_prepare(WT_SESSION_IMPL *session, bool *trackingp, const char *cfg[])
{
    struct timespec tsp;
    WT_CONFIG_ITEM cval;
    WT_CONNECTION_IMPL *conn;
    WT_DECL_RET;
    WT_TXN *txn;
    WT_TXN_GLOBAL *txn_global;
    WT_TXN_SHARED *txn_shared;
    uint64_t original_snap_min;
    const char *txn_cfg[] = {
      WT_CONFIG_BASE(session, WT_SESSION_begin_transaction), "isolation=snapshot", NULL};
    bool use_timestamp;

    conn = S2C(session);
    txn = session->txn;
    txn_global = &conn->txn_global;
    txn_shared = WT_SESSION_TXN_SHARED(session);

    WT_RET(__wt_config_gets(session, cfg, "use_timestamp", &cval));
    use_timestamp = (cval.val != 0);

    /*
     * Start a snapshot transaction for the checkpoint.
     *
     * Note: we don't go through the public API calls because they have side effects on cursors,
     * which applications can hold open across calls to checkpoint.
     */
    WT_STAT_CONN_SET(session, txn_checkpoint_prep_running, 1);
    __wt_epoch(session, &conn->ckpt_prep_start);

    WT_RET(__wt_txn_begin(session, txn_cfg));
    /* Wait 1000 microseconds to simulate slowdown in checkpoint prepare. */
    tsp.tv_sec = 0;
    tsp.tv_nsec = WT_MILLION;
    __checkpoint_timing_stress(session, WT_TIMING_STRESS_PREPARE_CHECKPOINT_DELAY, &tsp);
    original_snap_min = session->txn->snap_min;

    WT_DIAGNOSTIC_YIELD;

    /* Ensure a transaction ID is allocated prior to sharing it globally */
    WT_RET(__wt_txn_id_check(session));

    /* Keep track of handles acquired for locking. */
    WT_RET(__wt_meta_track_on(session));
    *trackingp = true;

    /*
     * Mark the connection as clean. If some data gets modified after generating checkpoint
     * transaction id, connection will be reset to dirty when reconciliation marks the btree dirty
     * on encountering the dirty page.
     */
    conn->modified = false;

    /*
     * Save the checkpoint session ID.
     *
     * We never do checkpoints in the default session (with id zero).
     */
    WT_ASSERT(session, session->id != 0 && txn_global->checkpoint_id == 0);
    txn_global->checkpoint_id = session->id;

    /*
     * Remove the checkpoint transaction from the global table.
     *
     * This allows ordinary visibility checks to move forward because checkpoints often take a long
     * time and only write to the metadata.
     */
    __wt_writelock(session, &txn_global->rwlock);
    txn_global->checkpoint_txn_shared = *txn_shared;
    txn_global->checkpoint_txn_shared.pinned_id = txn->snap_min;

    /*
     * Sanity check that the oldest ID hasn't moved on before we have cleared our entry.
     */
    WT_ASSERT(session,
      WT_TXNID_LE(txn_global->oldest_id, txn_shared->id) &&
        WT_TXNID_LE(txn_global->oldest_id, txn_shared->pinned_id));

    /*
     * Clear our entry from the global transaction session table. Any operation that needs to know
     * about the ID for this checkpoint will consider the checkpoint ID in the global structure.
     * Most operations can safely ignore the checkpoint ID (see the visible all check for details).
     */
    txn_shared->id = txn_shared->pinned_id = txn_shared->metadata_pinned = WT_TXN_NONE;

    /*
     * Set the checkpoint transaction's timestamp, if requested.
     *
     * We rely on having the global transaction data locked so the oldest timestamp can't move past
     * the stable timestamp.
     */
    WT_ASSERT(session,
      !F_ISSET(txn, WT_TXN_HAS_TS_COMMIT | WT_TXN_SHARED_TS_DURABLE | WT_TXN_SHARED_TS_READ));

    if (use_timestamp) {
        /*
         * If the user wants timestamps then set the metadata checkpoint timestamp based on whether
         * or not a stable timestamp is actually in use. Only set it when we're not running recovery
         * because recovery doesn't set the recovery timestamp until its checkpoint is complete.
         */
        if (txn_global->has_stable_timestamp) {
            txn_global->checkpoint_timestamp = txn_global->stable_timestamp;
            if (!F_ISSET(conn, WT_CONN_RECOVERING))
                txn_global->meta_ckpt_timestamp = txn_global->checkpoint_timestamp;
        } else if (!F_ISSET(conn, WT_CONN_RECOVERING))
            txn_global->meta_ckpt_timestamp = txn_global->recovery_timestamp;
    } else {
        if (!F_ISSET(conn, WT_CONN_RECOVERING))
            txn_global->meta_ckpt_timestamp = WT_TS_NONE;
        txn_shared->read_timestamp = WT_TS_NONE;
    }

    __wt_writeunlock(session, &txn_global->rwlock);

    /*
     * Refresh our snapshot here without publishing our shared ids to the world, doing so prevents
     * us from racing with the stable timestamp moving ahead of current snapshot. i.e. if the stable
     * timestamp moves after we begin the checkpoint transaction but before we set the checkpoint
     * timestamp we can end up missing updates in our checkpoint.
     */
    __wt_txn_bump_snapshot(session);

    /* Assert that our snapshot min didn't somehow move backwards. */
    WT_ASSERT(session, session->txn->snap_min >= original_snap_min);
    /* Flag as unused for non diagnostic builds. */
    WT_UNUSED(original_snap_min);

    if (use_timestamp)
        __wt_verbose_timestamp(
          session, txn_global->checkpoint_timestamp, "Checkpoint requested at stable timestamp");

    /*
     * Get a list of handles we want to flush; for named checkpoints this may pull closed objects
     * into the session cache.
     *
     * First, gather all handles, then start the checkpoint transaction, then release any clean
     * handles.
     */
    WT_ASSERT(session, session->ckpt_handle_next == 0);
    WT_WITH_TABLE_READ_LOCK(
      session, ret = __checkpoint_apply_operation(session, cfg, __wt_checkpoint_get_handles));

    __wt_epoch(session, &conn->ckpt_prep_end);
    WT_STAT_CONN_SET(session, txn_checkpoint_prep_running, 0);
    return (ret);
}

/*
 * __txn_checkpoint_can_skip --
 *     Determine whether it's safe to skip taking a checkpoint.
 */
static int
__txn_checkpoint_can_skip(
  WT_SESSION_IMPL *session, const char *cfg[], bool *fullp, bool *use_timestampp, bool *can_skipp)
{
    WT_CONFIG targetconf;
    WT_CONFIG_ITEM cval, k, v;
    WT_CONNECTION_IMPL *conn;
    WT_TXN_GLOBAL *txn_global;
    bool full, use_timestamp;

    /*
     * Default to not skipping - also initialize the other output parameters - even though they will
     * always be initialized unless there is an error and callers need to ignore the results on
     * error.
     */
    *can_skipp = *fullp = *use_timestampp = false;

    conn = S2C(session);
    txn_global = &conn->txn_global;

    /*
     * This function also parses out some configuration options and hands them back to the caller -
     * make sure it does that parsing regardless of the result.
     *
     * Determine if this is going to be a full checkpoint, that is a checkpoint that applies to all
     * data tables in a database.
     */
    WT_RET(__wt_config_gets(session, cfg, "target", &cval));
    __wt_config_subinit(session, &targetconf, &cval);
    *fullp = full = __wt_config_next(&targetconf, &k, &v) != 0;

    WT_RET(__wt_config_gets(session, cfg, "use_timestamp", &cval));
    *use_timestampp = use_timestamp = cval.val != 0;

    /* Never skip non-full checkpoints */
    if (!full)
        return (0);

    /* Never skip if force is configured. */
    WT_RET(__wt_config_gets_def(session, cfg, "force", 0, &cval));
    if (cval.val != 0)
        return (0);

    /* Never skip named checkpoints. */
    WT_RET(__wt_config_gets(session, cfg, "name", &cval));
    if (cval.len != 0)
        return (0);

    /*
     * If the checkpoint is using timestamps, and the stable timestamp hasn't been updated since the
     * last checkpoint there is nothing more that could be written. Except when a non timestamped
     * file has been modified, as such if the connection has been modified it is currently unsafe to
     * skip checkpoints.
     */
    if (!conn->modified && use_timestamp && txn_global->has_stable_timestamp &&
      txn_global->last_ckpt_timestamp != WT_TS_NONE &&
      txn_global->last_ckpt_timestamp == txn_global->stable_timestamp) {
        *can_skipp = true;
        return (0);
    }

    /*
     * Skip checkpointing the database if nothing has been dirtied since the last checkpoint. That
     * said there can be short instances when a btree gets marked dirty and the connection is yet to
     * be. We might skip a checkpoint in that short instance, which is okay because by the next time
     * we get to checkpoint, the connection would have been marked dirty and hence the checkpoint
     * will not be skipped again.
     *
     * If we are using timestamps then we shouldn't skip as the stable timestamp must have moved,
     * and as such we still need to run checkpoint to update the checkpoint timestamp and the
     * metadata.
     */
    if (!use_timestamp && !conn->modified)
        *can_skipp = true;

    return (0);
}

/*
 * __txn_checkpoint --
 *     Checkpoint a database or a list of objects in the database.
 */
static int
__txn_checkpoint(WT_SESSION_IMPL *session, const char *cfg[])
{
    struct timespec tsp;
    WT_CACHE *cache;
    WT_CONNECTION_IMPL *conn;
    WT_DATA_HANDLE *hs_dhandle;
    WT_DECL_RET;
    WT_TXN *txn;
    WT_TXN_GLOBAL *txn_global;
    WT_TXN_ISOLATION saved_isolation;
    wt_timestamp_t ckpt_tmp_ts;
    uint64_t fsync_duration_usecs, generation, hs_ckpt_duration_usecs;
    uint64_t time_start_fsync, time_stop_fsync, time_start_hs, time_stop_hs;
    u_int i;
    bool can_skip, failed, full, idle, logging, tracking, use_timestamp;
    void *saved_meta_next;

    conn = S2C(session);
    cache = conn->cache;
    hs_dhandle = NULL;
    txn = session->txn;
    txn_global = &conn->txn_global;
    saved_isolation = session->isolation;
    full = idle = logging = tracking = use_timestamp = false;

    /* Avoid doing work if possible. */
    WT_RET(__txn_checkpoint_can_skip(session, cfg, &full, &use_timestamp, &can_skip));
    if (can_skip) {
        WT_STAT_CONN_INCR(session, txn_checkpoint_skipped);
        return (0);
    }

    /*
     * Do a pass over the configuration arguments and figure out what kind of checkpoint this is.
     */
    WT_RET(__checkpoint_apply_operation(session, cfg, NULL));

    logging = FLD_ISSET(conn->log_flags, WT_CONN_LOG_ENABLED);

    /* Reset the statistics tracked per checkpoint. */
    cache->evict_max_page_size = 0;
    conn->rec_maximum_seconds = 0;

    /* Initialize the verbose tracking timer */
    __wt_epoch(session, &conn->ckpt_timer_start);

    /* Initialize the checkpoint progress tracking data */
    conn->ckpt_progress_msg_count = 0;
    conn->ckpt_write_bytes = 0;
    conn->ckpt_write_pages = 0;

    /*
     * Update the global oldest ID so we do all possible cleanup.
     *
     * This is particularly important for compact, so that all dirty pages can be fully written.
     */
    WT_ERR(__wt_txn_update_oldest(session, WT_TXN_OLDEST_STRICT | WT_TXN_OLDEST_WAIT));

    /* Flush data-sources before we start the checkpoint. */
    WT_ERR(__checkpoint_data_source(session, cfg));

    /*
     * Try to reduce the amount of dirty data in cache so there is less work do during the critical
     * section of the checkpoint.
     */
    __checkpoint_reduce_dirty_cache(session);

    /* Tell logging that we are about to start a database checkpoint. */
    if (full && logging)
        WT_ERR(__wt_txn_checkpoint_log(session, full, WT_TXN_LOG_CKPT_PREPARE, NULL));

    __checkpoint_verbose_track(session, "starting transaction");

    if (full)
        __wt_epoch(session, &conn->ckpt_timer_scrub_end);

    /*
     * Start the checkpoint for real.
     *
     * Bump the global checkpoint generation, used to figure out whether checkpoint has visited a
     * tree. Use an atomic increment even though we are single-threaded because readers of the
     * checkpoint generation don't hold the checkpoint lock.
     *
     * We do need to update it before clearing the checkpoint's entry out of the transaction table,
     * or a thread evicting in a tree could ignore the checkpoint's transaction.
     */
    __wt_gen_next(session, WT_GEN_CHECKPOINT, &generation);
    WT_STAT_CONN_SET(session, txn_checkpoint_generation, generation);

    /*
     * We want to skip checkpointing clean handles whenever possible. That is, when the checkpoint
     * is not named or forced. However, we need to take care about ordering with respect to the
     * checkpoint transaction.
     *
     * We can't skip clean handles before starting the transaction or the checkpoint can miss
     * updates in trees that become dirty as the checkpoint is starting. If we wait until the
     * transaction has started before locking a handle, there could be a metadata-changing operation
     * in between (e.g., salvage) that will cause a write conflict when the checkpoint goes to write
     * the metadata.
     *
     * Hold the schema lock while starting the transaction and gathering handles so the set we get
     * is complete and correct.
     */
    WT_WITH_SCHEMA_LOCK(session, ret = __checkpoint_prepare(session, &tracking, cfg));
    WT_ERR(ret);

    /*
     * Save the checkpoint timestamp in a temporary variable, when we release our snapshot it'll be
     * reset to zero.
     */
    WT_ORDERED_READ(ckpt_tmp_ts, txn_global->checkpoint_timestamp);

    WT_ASSERT(session, txn->isolation == WT_ISO_SNAPSHOT);

    /*
     * Unblock updates -- we can figure out that any updates to clean pages after this point are too
     * new to be written in the checkpoint.
     */
    cache->eviction_scrub_target = 0.0;
    WT_STAT_CONN_SET(session, txn_checkpoint_scrub_target, 0);

    /* Tell logging that we have started a database checkpoint. */
    if (full && logging)
        WT_ERR(__wt_txn_checkpoint_log(session, full, WT_TXN_LOG_CKPT_START, NULL));

    /* Add a ten second wait to simulate checkpoint slowness. */
    tsp.tv_sec = 10;
    tsp.tv_nsec = 0;
    __checkpoint_timing_stress(session, WT_TIMING_STRESS_CHECKPOINT_SLOW, &tsp);
    WT_ERR(__checkpoint_apply_to_dhandles(session, cfg, __checkpoint_tree_helper));

    /* Wait prior to checkpointing the history store to simulate checkpoint slowness. */
    __checkpoint_timing_stress(session, WT_TIMING_STRESS_HS_CHECKPOINT_DELAY, &tsp);

    /*
     * Get a history store dhandle. If the history store file is opened for a special operation this
     * will return EBUSY which we treat as an error. In scenarios where the history store is not
     * part of the metadata file (performing recovery on backup folder where no checkpoint
     * occurred), this will return ENOENT which we ignore and continue.
     */
    WT_ERR_ERROR_OK(__wt_session_get_dhandle(session, WT_HS_URI, NULL, NULL, 0), ENOENT, false);
    hs_dhandle = session->dhandle;

    /*
     * It is possible that we don't have a history store file in certain recovery scenarios. As such
     * we could get a dhandle that is not opened.
     */
    if (F_ISSET(hs_dhandle, WT_DHANDLE_OPEN)) {
        time_start_hs = __wt_clock(session);
        conn->txn_global.checkpoint_running_hs = true;
        WT_STAT_CONN_SET(session, txn_checkpoint_running_hs, 1);

        WT_WITH_DHANDLE(session, hs_dhandle, ret = __wt_checkpoint(session, cfg));

        WT_STAT_CONN_SET(session, txn_checkpoint_running_hs, 0);
        conn->txn_global.checkpoint_running_hs = false;
        WT_ERR(ret);

        /*
         * Once the history store checkpoint is complete, we increment the checkpoint generation of
         * the associated b-tree. The checkpoint generation controls whether we include the
         * checkpoint transaction in our calculations of the pinned and oldest_ids for a given
         * btree. We increment it here to ensure that the visibility checks performed on updates in
         * the history store do not include the checkpoint transaction.
         */
        __checkpoint_update_generation(session);

        time_stop_hs = __wt_clock(session);
        hs_ckpt_duration_usecs = WT_CLOCKDIFF_US(time_stop_hs, time_start_hs);
        WT_STAT_CONN_SET(session, txn_hs_ckpt_duration, hs_ckpt_duration_usecs);
    }

    /*
     * Clear the dhandle so the visibility check doesn't get confused about the snap min. Don't
     * bother restoring the handle since it doesn't make sense to carry a handle across a
     * checkpoint.
     */
    session->dhandle = NULL;
    /* We have to set the system information before we release the snapshot. */
    if (full)
        WT_ERR(__wt_meta_sysinfo_set(session));

    /* Release the snapshot so we aren't pinning updates in cache. */
    __wt_txn_release_snapshot(session);

    /* Mark all trees as open for business (particularly eviction). */
    WT_ERR(__checkpoint_apply_to_dhandles(session, cfg, __checkpoint_presync));

    __checkpoint_verbose_track(session, "committing transaction");

    /*
     * Checkpoints have to hit disk (it would be reasonable to configure for lazy checkpoints, but
     * we don't support them yet).
     */
    time_start_fsync = __wt_clock(session);

    WT_ERR(__checkpoint_apply_to_dhandles(session, cfg, __wt_checkpoint_sync));

    /* Sync the history store file. */
    if (F_ISSET(hs_dhandle, WT_DHANDLE_OPEN))
        WT_WITH_DHANDLE(session, hs_dhandle, ret = __wt_checkpoint_sync(session, NULL));

    time_stop_fsync = __wt_clock(session);
    fsync_duration_usecs = WT_CLOCKDIFF_US(time_stop_fsync, time_start_fsync);
    WT_STAT_CONN_INCR(session, txn_checkpoint_fsync_post);
    WT_STAT_CONN_SET(session, txn_checkpoint_fsync_post_duration, fsync_duration_usecs);

    __checkpoint_verbose_track(session, "sync completed");

    /*
     * Commit the transaction now that we are sure that all files in the checkpoint have been
     * flushed to disk. It's OK to commit before checkpointing the metadata since we know that all
     * files in the checkpoint are now in a consistent state.
     */
    WT_ERR(__wt_txn_commit(session, NULL));

    /*
     * Ensure that the metadata changes are durable before the checkpoint is resolved. Do this by
     * either checkpointing the metadata or syncing the log file. Recovery relies on the checkpoint
     * LSN in the metadata only being updated by full checkpoints so only checkpoint the metadata
     * for full or non-logged checkpoints.
     *
     * This is very similar to __wt_meta_track_off, ideally they would be merged.
     */
    if (full || !logging) {
        session->isolation = txn->isolation = WT_ISO_READ_UNCOMMITTED;
        /* Disable metadata tracking during the metadata checkpoint. */
        saved_meta_next = session->meta_track_next;
        session->meta_track_next = NULL;
        WT_WITH_DHANDLE(session, WT_SESSION_META_DHANDLE(session),
          WT_WITH_METADATA_LOCK(session, ret = __wt_checkpoint(session, cfg)));
        session->meta_track_next = saved_meta_next;
        WT_ERR(ret);

        WT_WITH_DHANDLE(
          session, WT_SESSION_META_DHANDLE(session), ret = __wt_checkpoint_sync(session, NULL));
        WT_ERR(ret);

        __checkpoint_verbose_track(session, "metadata sync completed");
    } else
        WT_WITH_DHANDLE(session, WT_SESSION_META_DHANDLE(session),
          ret = __wt_txn_checkpoint_log(session, false, WT_TXN_LOG_CKPT_SYNC, NULL));

    /*
     * Now that the metadata is stable, re-open the metadata file for regular eviction by clearing
     * the checkpoint_pinned flag.
     */
    txn_global->checkpoint_txn_shared.pinned_id = WT_TXN_NONE;

    if (full) {
        __checkpoint_stats(session);

        /*
         * If timestamps defined the checkpoint's content, set the saved last checkpoint timestamp,
         * otherwise clear it. We clear it for a couple of reasons: applications can query it and we
         * don't want to lie, and we use it to decide if WT_CONNECTION.rollback_to_stable is an
         * allowed operation. For the same reason, don't set it to WT_TS_NONE when the checkpoint
         * timestamp is WT_TS_NONE, set it to 1 so we can tell the difference.
         */
        if (use_timestamp) {
            conn->txn_global.last_ckpt_timestamp = ckpt_tmp_ts;
            /*
             * MongoDB assumes the checkpoint timestamp will be initialized with WT_TS_NONE. In such
             * cases it queries the recovery timestamp to determine the last stable recovery
             * timestamp. So, if the recovery timestamp is valid, set the last checkpoint timestamp
             * to recovery timestamp. This should never be a problem, as checkpoint timestamp should
             * never be less than recovery timestamp. This could potentially avoid MongoDB making
             * two calls to determine last stable recovery timestamp.
             */
            if (conn->txn_global.last_ckpt_timestamp == WT_TS_NONE)
                conn->txn_global.last_ckpt_timestamp = conn->txn_global.recovery_timestamp;
        } else
            conn->txn_global.last_ckpt_timestamp = WT_TS_NONE;
    }

err:
    /*
     * Reset the timer so that next checkpoint tracks the progress only if configured.
     */
    conn->ckpt_timer_start.tv_sec = 0;

    /*
     * XXX Rolling back the changes here is problematic.
     *
     * If we unroll here, we need a way to roll back changes to the avail list for each tree that
     * was successfully synced before the error occurred. Otherwise, the next time we try this
     * operation, we will try to free an old checkpoint again.
     *
     * OTOH, if we commit the changes after a failure, we have partially overwritten the checkpoint,
     * so what ends up on disk is not consistent.
     */
    failed = ret != 0;
    if (failed)
        conn->modified = true;

    session->isolation = txn->isolation = WT_ISO_READ_UNCOMMITTED;
    if (tracking)
        WT_TRET(__wt_meta_track_off(session, false, failed));

    cache->eviction_scrub_target = 0.0;
    WT_STAT_CONN_SET(session, txn_checkpoint_scrub_target, 0);

    if (F_ISSET(txn, WT_TXN_RUNNING)) {
        /*
         * Clear the dhandle so the visibility check doesn't get confused about the snap min. Don't
         * bother restoring the handle since it doesn't make sense to carry a handle across a
         * checkpoint.
         */
        session->dhandle = NULL;
        WT_TRET(__wt_txn_rollback(session, NULL));
    }

    /*
     * Tell logging that we have finished a database checkpoint. Do not write a log record if the
     * database was idle.
     */
    if (full && logging) {
        if (ret == 0 && F_ISSET(CUR2BT(session->meta_cursor), WT_BTREE_SKIP_CKPT))
            idle = true;
        WT_TRET(__wt_txn_checkpoint_log(session, full,
          (ret == 0 && !idle) ? WT_TXN_LOG_CKPT_STOP : WT_TXN_LOG_CKPT_CLEANUP, NULL));
    }

    for (i = 0; i < session->ckpt_handle_next; ++i) {
        if (session->ckpt_handle[i] == NULL)
            continue;
        /*
         * If the operation failed, mark all trees dirty so they are included if a future checkpoint
         * can succeed.
         */
        if (failed)
            WT_WITH_DHANDLE(session, session->ckpt_handle[i], __checkpoint_fail_reset(session));
        WT_WITH_DHANDLE(
          session, session->ckpt_handle[i], WT_TRET(__wt_session_release_dhandle(session)));
    }

    __wt_free(session, session->ckpt_handle);
    session->ckpt_handle_allocated = session->ckpt_handle_next = 0;

    session->isolation = txn->isolation = saved_isolation;
    return (ret);
}

/*
 * __txn_checkpoint_wrapper --
 *     Checkpoint wrapper.
 */
static int
__txn_checkpoint_wrapper(WT_SESSION_IMPL *session, const char *cfg[])
{
    WT_DECL_RET;
    WT_TXN_GLOBAL *txn_global;

    txn_global = &S2C(session)->txn_global;

    WT_STAT_CONN_SET(session, txn_checkpoint_running, 1);
    txn_global->checkpoint_running = true;

    ret = __txn_checkpoint(session, cfg);

    WT_STAT_CONN_SET(session, txn_checkpoint_running, 0);
    txn_global->checkpoint_running = false;

    return (ret);
}

/*
 * __wt_txn_checkpoint --
 *     Checkpoint a database or a list of objects in the database.
 */
int
__wt_txn_checkpoint(WT_SESSION_IMPL *session, const char *cfg[], bool waiting)
{
    WT_DECL_RET;
    uint32_t orig_flags;

    /*
     * Reset open cursors. Do this explicitly, even though it will happen implicitly in the call to
     * begin_transaction for the checkpoint, the checkpoint code will acquire the schema lock before
     * we do that, and some implementation of WT_CURSOR::reset might need the schema lock.
     */
    WT_RET(__wt_session_reset_cursors(session, false));

    /* Ensure the metadata table is open before taking any locks. */
    WT_RET(__wt_metadata_cursor(session, NULL));

/*
 * Don't highjack the session checkpoint thread for eviction.
 *
 * Application threads are not generally available for potentially slow operations, but checkpoint
 * does enough I/O it may be called upon to perform slow operations for the block manager.
 *
 * Application checkpoints wait until the checkpoint lock is available, compaction checkpoints
 * don't.
 *
 * Checkpoints should always use a separate session for history store updates, otherwise those
 * updates are pinned until the checkpoint commits. Also, there are unfortunate interactions between
 * the special rules for history store eviction and the special handling of the checkpoint
 * transaction.
 */
#undef WT_CHECKPOINT_SESSION_FLAGS
#define WT_CHECKPOINT_SESSION_FLAGS (WT_SESSION_CAN_WAIT | WT_SESSION_IGNORE_CACHE_SIZE)
    orig_flags = F_MASK(session, WT_CHECKPOINT_SESSION_FLAGS);
    F_SET(session, WT_CHECKPOINT_SESSION_FLAGS);

    /*
     * Only one checkpoint can be active at a time, and checkpoints must run in the same order as
     * they update the metadata. It's probably a bad idea to run checkpoints out of multiple
     * threads, but as compaction calls checkpoint directly, it can be tough to avoid. Serialize
     * here to ensure we don't get into trouble.
     */
    if (waiting)
        WT_WITH_CHECKPOINT_LOCK(session, ret = __txn_checkpoint_wrapper(session, cfg));
    else
        WT_WITH_CHECKPOINT_LOCK_NOWAIT(session, ret, ret = __txn_checkpoint_wrapper(session, cfg));

    F_CLR(session, WT_CHECKPOINT_SESSION_FLAGS);
    F_SET(session, orig_flags);

    return (ret);
}

/*
 * __drop --
 *     Drop all checkpoints with a specific name.
 */
static void
__drop(WT_CKPT *ckptbase, const char *name, size_t len)
{
    WT_CKPT *ckpt;

    /*
     * If we're dropping internal checkpoints, match to the '.' separating the checkpoint name from
     * the generational number, and take all that we can find. Applications aren't allowed to use
     * any variant of this name, so the test is still pretty simple, if the leading bytes match,
     * it's one we want to drop.
     */
    if (strncmp(WT_CHECKPOINT, name, len) == 0) {
        WT_CKPT_FOREACH (ckptbase, ckpt)
            if (WT_PREFIX_MATCH(ckpt->name, WT_CHECKPOINT))
                F_SET(ckpt, WT_CKPT_DELETE);
    } else
        WT_CKPT_FOREACH (ckptbase, ckpt)
            if (WT_STRING_MATCH(ckpt->name, name, len))
                F_SET(ckpt, WT_CKPT_DELETE);
}

/*
 * __drop_from --
 *     Drop all checkpoints after, and including, the named checkpoint.
 */
static void
__drop_from(WT_CKPT *ckptbase, const char *name, size_t len)
{
    WT_CKPT *ckpt;
    bool matched;

    /*
     * There's a special case -- if the name is "all", then we delete all of the checkpoints.
     */
    if (WT_STRING_MATCH("all", name, len)) {
        WT_CKPT_FOREACH (ckptbase, ckpt)
            F_SET(ckpt, WT_CKPT_DELETE);
        return;
    }

    /*
     * We use the first checkpoint we can find, that is, if there are two checkpoints with the same
     * name in the list, we'll delete from the first match to the end.
     */
    matched = false;
    WT_CKPT_FOREACH (ckptbase, ckpt) {
        if (!matched && !WT_STRING_MATCH(ckpt->name, name, len))
            continue;

        matched = true;
        F_SET(ckpt, WT_CKPT_DELETE);
    }
}

/*
 * __drop_to --
 *     Drop all checkpoints before, and including, the named checkpoint.
 */
static void
__drop_to(WT_CKPT *ckptbase, const char *name, size_t len)
{
    WT_CKPT *ckpt, *mark;

    /*
     * We use the last checkpoint we can find, that is, if there are two checkpoints with the same
     * name in the list, we'll delete from the beginning to the second match, not the first.
     */
    mark = NULL;
    WT_CKPT_FOREACH (ckptbase, ckpt)
        if (WT_STRING_MATCH(ckpt->name, name, len))
            mark = ckpt;

    if (mark == NULL)
        return;

    WT_CKPT_FOREACH (ckptbase, ckpt) {
        F_SET(ckpt, WT_CKPT_DELETE);

        if (ckpt == mark)
            break;
    }
}

/*
 * __checkpoint_lock_dirty_tree_int --
 *     Helper for __checkpoint_lock_dirty_tree. Intended to be called while holding the hot backup
 *     lock.
 */
static int
__checkpoint_lock_dirty_tree_int(WT_SESSION_IMPL *session, bool is_checkpoint, bool force,
  WT_BTREE *btree, WT_CKPT *ckpt, WT_CKPT *ckptbase)
{
    WT_CONNECTION_IMPL *conn;
    WT_DECL_RET;
    u_int max_ckpt_drop;
    bool is_wt_ckpt;

    WT_UNUSED(is_checkpoint);
    conn = S2C(session);

    /* Check that it is OK to remove all the checkpoints marked for deletion. */
    max_ckpt_drop = 0;
    WT_CKPT_FOREACH (ckptbase, ckpt) {
        if (!F_ISSET(ckpt, WT_CKPT_DELETE))
            continue;
        is_wt_ckpt = WT_PREFIX_MATCH(ckpt->name, WT_CHECKPOINT);

        /*
         * If there is a hot backup, don't delete any WiredTiger checkpoint that could possibly have
         * been created before the backup started. Fail if trying to delete any other named
         * checkpoint.
         */
        if (conn->hot_backup_start != 0 && ckpt->sec <= conn->hot_backup_start) {
            if (is_wt_ckpt) {
                F_CLR(ckpt, WT_CKPT_DELETE);
                continue;
            }
            WT_RET_MSG(session, EBUSY,
              "checkpoint %s blocked by hot backup: it would delete an existing named checkpoint, "
              "and such checkpoints cannot be deleted during a hot backup",
              ckpt->name);
        }
        /*
         * Dropping checkpoints involves a fair amount of work while holding locks. Limit the number
         * of WiredTiger checkpoints dropped per checkpoint.
         */
        if (is_wt_ckpt)
#define WT_MAX_CHECKPOINT_DROP 4
            if (++max_ckpt_drop >= WT_MAX_CHECKPOINT_DROP)
                F_CLR(ckpt, WT_CKPT_DELETE);
    }

    /*
     * Mark old checkpoints that are being deleted and figure out which trees we can skip in this
     * checkpoint.
     */
    WT_RET(__checkpoint_mark_skip(session, ckptbase, force));
    if (F_ISSET(btree, WT_BTREE_SKIP_CKPT))
        return (0);
    /*
     * Lock the checkpoints that will be deleted.
     *
     * Checkpoints are only locked when tracking is enabled, which covers checkpoint and drop
     * operations, but not close. The reasoning is there should be no access to a checkpoint during
     * close, because any thread accessing a checkpoint will also have the current file handle open.
     */
    if (WT_META_TRACKING(session))
        WT_CKPT_FOREACH (ckptbase, ckpt) {
            if (!F_ISSET(ckpt, WT_CKPT_DELETE))
                continue;
            WT_ASSERT(session,
              !WT_PREFIX_MATCH(ckpt->name, WT_CHECKPOINT) || conn->hot_backup_start == 0 ||
                ckpt->sec > conn->hot_backup_start);
            /*
             * We can't delete checkpoints referenced by a cursor. WiredTiger checkpoints are
             * uniquely named and it's OK to have multiple in the system: clear the delete flag for
             * them, and otherwise fail.
             */
            ret = __wt_session_lock_checkpoint(session, ckpt->name);
            if (ret == 0)
                continue;
            if (ret == EBUSY && WT_PREFIX_MATCH(ckpt->name, WT_CHECKPOINT)) {
                F_CLR(ckpt, WT_CKPT_DELETE);
                continue;
            }
            WT_RET_MSG(session, ret, "checkpoints cannot be dropped when in-use");
        }
    /*
     * There are special trees: those being bulk-loaded, salvaged, upgraded or verified during the
     * checkpoint. They should never be part of a checkpoint: we will fail to lock them because the
     * operations have exclusive access to the handles. Named checkpoints will fail in that case,
     * ordinary checkpoints skip files that cannot be opened normally.
     */
    WT_ASSERT(session, !is_checkpoint || !F_ISSET(btree, WT_BTREE_SPECIAL_FLAGS));

    return (0);
}

/*
 * __checkpoint_lock_dirty_tree --
 *     Decide whether the tree needs to be included in the checkpoint and if so, acquire the
 *     necessary locks.
 */
static int
__checkpoint_lock_dirty_tree(
  WT_SESSION_IMPL *session, bool is_checkpoint, bool force, bool need_tracking, const char *cfg[])
{
    WT_BTREE *btree;
    WT_CKPT *ckpt, *ckptbase;
    WT_CONFIG dropconf;
    WT_CONFIG_ITEM cval, k, v;
    WT_DATA_HANDLE *dhandle;
    WT_DECL_RET;
    size_t ckpt_bytes_allocated;
    uint64_t now;
    char *name_alloc;
    const char *name;
    bool is_drop, is_wt_ckpt, seen_ckpt_add, skip_ckpt;

    btree = S2BT(session);
    ckpt = ckptbase = NULL;
    dhandle = session->dhandle;
    ckpt_bytes_allocated = 0;
    name_alloc = NULL;

    /*
     * Only referenced in diagnostic builds and gcc 5.1 isn't satisfied with wrapping the entire
     * assert condition in the unused macro.
     */
    WT_UNUSED(need_tracking);

    /*
     * Most callers need meta tracking to be on here, otherwise it is
     * possible for this checkpoint to cleanup handles that are still in
     * use. The exceptions are:
     *  - Checkpointing the metadata handle itself.
     *  - On connection close when we know there can't be any races.
     */
    WT_ASSERT(session, !need_tracking || WT_IS_METADATA(dhandle) || WT_META_TRACKING(session));

    /* This may be a named checkpoint, check the configuration. */
    cval.len = 0;
    is_drop = is_wt_ckpt = false;
    if (cfg != NULL)
        WT_ERR(__wt_config_gets(session, cfg, "name", &cval));
    if (cval.len == 0) {
        name = WT_CHECKPOINT;
        is_wt_ckpt = true;
    } else {
        WT_ERR(__checkpoint_name_ok(session, cval.str, cval.len));
        WT_ERR(__wt_strndup(session, cval.str, cval.len, &name_alloc));
        name = name_alloc;
    }

    /*
     * Determine if a drop is part of the configuration. It usually isn't, so delay processing more
     * until we know if we need to process this tree.
     */
    if (cfg != NULL) {
        cval.len = 0;
        WT_ERR(__wt_config_gets(session, cfg, "drop", &cval));
        if (cval.len != 0)
            is_drop = true;
    }

    /*
     * This is a complicated test to determine if we can avoid the expensive call of getting the
     * list of checkpoints for this file. We want to avoid that for clean files. But on clean files
     * we want to periodically check if we need to delete old checkpoints that may have been in use
     * by an open cursor.
     */
    if (!btree->modified && !force && is_checkpoint && is_wt_ckpt && !is_drop) {
        /* In the common case of the timer set forever, don't even check the time. */
        skip_ckpt = true;
        if (btree->clean_ckpt_timer != WT_BTREE_CLEAN_CKPT_FOREVER) {
            __wt_seconds(session, &now);
            if (now > btree->clean_ckpt_timer)
                skip_ckpt = false;
        }

        /* Skip the clean btree until the btree has obsolete pages. */
        if (skip_ckpt && !F_ISSET(btree, WT_BTREE_OBSOLETE_PAGES)) {
            F_SET(btree, WT_BTREE_SKIP_CKPT);
            goto skip;
        }
    }

    /*
     * Discard the saved list of checkpoints, and slow path if this is not a WiredTiger checkpoint
     * or if checkpoint drops are involved. Also, if we do not have checkpoint array size, the
     * regular checkpoint process did not create the array. It is safer to discard the array in such
     * a case.
     */
    if (!is_wt_ckpt || is_drop || btree->ckpt_bytes_allocated == 0)
        __wt_meta_saved_ckptlist_free(session);

    /* If we have to process this btree for any reason, reset the timer and obsolete pages flag. */
    WT_BTREE_CLEAN_CKPT(session, btree, 0);
    F_CLR(btree, WT_BTREE_OBSOLETE_PAGES);

    /*
     * Get the list of checkpoints for this file: We try to cache the ckptlist between the
     * checkpoints. But there might not be one, as there are operations that can invalidate a
     * ckptlist. So, use a cached ckptlist if there is one. Otherwise go through slow path of
     * re-generating the ckptlist by reading the metadata. Also, we avoid using a cached checkpoint
     * list for metadata.
     */
    if (WT_IS_METADATA(dhandle) ||
      __wt_meta_saved_ckptlist_get(session, dhandle->name, &ckptbase) != 0)
        WT_ERR(
          __wt_meta_ckptlist_get(session, dhandle->name, true, &ckptbase, &ckpt_bytes_allocated));

    /* We may be dropping specific checkpoints, check the configuration. */
    if (cfg != NULL) {
        cval.len = 0;
        WT_ERR(__wt_config_gets(session, cfg, "drop", &cval));
        if (cval.len != 0) {
            __wt_config_subinit(session, &dropconf, &cval);
            while ((ret = __wt_config_next(&dropconf, &k, &v)) == 0) {
                /* Disallow unsafe checkpoint names. */
                if (v.len == 0)
                    WT_ERR(__checkpoint_name_ok(session, k.str, k.len));
                else
                    WT_ERR(__checkpoint_name_ok(session, v.str, v.len));

                if (v.len == 0)
                    __drop(ckptbase, k.str, k.len);
                else if (WT_STRING_MATCH("from", k.str, k.len))
                    __drop_from(ckptbase, v.str, v.len);
                else if (WT_STRING_MATCH("to", k.str, k.len))
                    __drop_to(ckptbase, v.str, v.len);
                else
                    WT_ERR_MSG(session, EINVAL, "unexpected value for checkpoint key: %.*s",
                      (int)k.len, k.str);
            }
            WT_ERR_NOTFOUND_OK(ret, false);
        }
    }

    /* Drop checkpoints with the same name as the one we're taking. */
    __drop(ckptbase, name, strlen(name));

    /* Set the name of the new entry at the end of the list. */
    WT_CKPT_FOREACH (ckptbase, ckpt)
        ;
    WT_ERR(__wt_strdup(session, name, &ckpt->name));

    /*
     * There is some interaction between backups and checkpoints. Perform all backup related
     * operations that the checkpoint needs now, while holding the hot backup read lock.
     */
    WT_WITH_HOTBACKUP_READ_LOCK_UNCOND(session,
      ret = __checkpoint_lock_dirty_tree_int(session, is_checkpoint, force, btree, ckpt, ckptbase));
    WT_ERR(ret);

    /*
     * If we decided to skip checkpointing, we need to remove the new checkpoint entry we might have
     * appended to the list.
     */
    seen_ckpt_add = false;
    if (F_ISSET(btree, WT_BTREE_SKIP_CKPT)) {
        WT_CKPT_FOREACH_NAME_OR_ORDER (ckptbase, ckpt) {
            /* Checkpoint(s) to be added are always at the end of the list. */
            WT_ASSERT(session, !seen_ckpt_add || F_ISSET(ckpt, WT_CKPT_ADD));
            if (F_ISSET(ckpt, WT_CKPT_ADD)) {
                seen_ckpt_add = true;
                __wt_meta_checkpoint_free(session, ckpt);
            }
        }
    }

    if (ckptbase->name != NULL) {
        btree->ckpt = ckptbase;
        btree->ckpt_bytes_allocated = ckpt_bytes_allocated;
    } else {
        /* It is possible that we do not have any checkpoint in the list. */
err:
        __wt_meta_ckptlist_free(session, &ckptbase);
        __wt_meta_saved_ckptlist_free(session);
    }
skip:
    __wt_free(session, name_alloc);

    WT_UNUSED(seen_ckpt_add);
    return (ret);
}

/*
 * __checkpoint_apply_obsolete --
 *     Returns true if the checkpoint is obsolete.
 */
static bool
__checkpoint_apply_obsolete(WT_SESSION_IMPL *session, WT_BTREE *btree, WT_CKPT *ckpt)
{
    wt_timestamp_t stop_ts;

    stop_ts = WT_TS_MAX;
    if (ckpt->size != 0) {
        /*
         * If the checkpoint has a valid stop timestamp, mark the btree as having obsolete pages.
         * This flag is used to avoid skipping the btree until the obsolete check is performed on
         * the checkpoints.
         */
        if (ckpt->ta.newest_stop_ts != WT_TS_MAX) {
            F_SET(btree, WT_BTREE_OBSOLETE_PAGES);
            stop_ts = ckpt->ta.newest_stop_durable_ts;
        }
        if (__wt_txn_visible_all(session, ckpt->ta.newest_stop_txn, stop_ts)) {
            WT_STAT_CONN_DATA_INCR(session, txn_checkpoint_obsolete_applied);
            return (true);
        }
    }

    return (false);
}

/*
 * __checkpoint_mark_skip --
 *     Figure out whether the checkpoint can be skipped for a tree.
 */
static int
__checkpoint_mark_skip(WT_SESSION_IMPL *session, WT_CKPT *ckptbase, bool force)
{
    WT_BTREE *btree;
    WT_CKPT *ckpt;
    uint64_t timer;
    int deleted;
    const char *name;

    btree = S2BT(session);

    /*
     * Check for clean objects not requiring a checkpoint.
     *
     * If we're closing a handle, and the object is clean, we can skip the checkpoint, whatever
     * checkpoints we have are sufficient. (We might not have any checkpoints if the object was
     * never modified, and that's OK: the object creation code doesn't mark the tree modified so we
     * can skip newly created trees here.)
     *
     * If the application repeatedly checkpoints an object (imagine hourly checkpoints using the
     * same explicit or internal name), there's no reason to repeat the checkpoint for clean
     * objects. The test is if the only checkpoint we're deleting is the last one in the list and it
     * has the same name as the checkpoint we're about to take, skip the work. (We can't skip
     * checkpoints that delete more than the last checkpoint because deleting those checkpoints
     * might free up space in the file.) This means an application toggling between two (or more)
     * checkpoint names will repeatedly take empty checkpoints, but that's not likely enough to make
     * detection worthwhile.
     *
     * Checkpoint read-only objects otherwise: the application must be able to open the checkpoint
     * in a cursor after taking any checkpoint, which means it must exist.
     */
    F_CLR(btree, WT_BTREE_SKIP_CKPT);
    if (!btree->modified && !force) {
        deleted = 0;
        WT_CKPT_FOREACH (ckptbase, ckpt) {
            /*
             * Don't skip the objects that have obsolete pages to let them to be removed as part of
             * checkpoint cleanup.
             */
            if (__checkpoint_apply_obsolete(session, btree, ckpt))
                return (0);

            if (F_ISSET(ckpt, WT_CKPT_DELETE))
                ++deleted;
        }

        /*
         * Complicated test: if the tree is clean and last two checkpoints have the same name
         * (correcting for internal checkpoint names with their generational suffix numbers), we can
         * skip the checkpoint, there's nothing to do. The exception is if we're deleting two or
         * more checkpoints: then we may save space.
         */
        name = (ckpt - 1)->name;
        if (ckpt > ckptbase + 1 && deleted < 2 &&
          (strcmp(name, (ckpt - 2)->name) == 0 ||
            (WT_PREFIX_MATCH(name, WT_CHECKPOINT) &&
              WT_PREFIX_MATCH((ckpt - 2)->name, WT_CHECKPOINT)))) {
            F_SET(btree, WT_BTREE_SKIP_CKPT);
            /*
             * If there are potentially extra checkpoints to delete, we set the timer to recheck
             * later. If there are at most two checkpoints, the current one and possibly a previous
             * one, then we know there are no additional ones to delete. In that case, set the timer
             * to forever. If the table gets dirtied or a checkpoint is forced that will clear the
             * timer.
             */
            if (ckpt - ckptbase > 2) {
                __wt_seconds(session, &timer);
                timer += WT_MINUTE * WT_BTREE_CLEAN_MINUTES;
                WT_BTREE_CLEAN_CKPT(session, btree, timer);
            } else
                WT_BTREE_CLEAN_CKPT(session, btree, WT_BTREE_CLEAN_CKPT_FOREVER);
            return (0);
        }
    }

    return (0);
}

/*
 * __wt_checkpoint_tree_reconcile_update --
 *     Update a checkpoint based on reconciliation results.
 */
void
__wt_checkpoint_tree_reconcile_update(WT_SESSION_IMPL *session, WT_TIME_AGGREGATE *ta)
{
    WT_BTREE *btree;
    WT_CKPT *ckpt, *ckptbase;

    btree = S2BT(session);

    /*
     * Reconciliation just wrote a checkpoint, everything has been written. Update the checkpoint
     * with reconciliation information. The reason for this function is the reconciliation code just
     * passes through the btree structure's checkpoint array, it doesn't know any more.
     */
    ckptbase = btree->ckpt;
    WT_CKPT_FOREACH (ckptbase, ckpt)
        if (F_ISSET(ckpt, WT_CKPT_ADD)) {
            ckpt->write_gen = btree->write_gen;
            ckpt->run_write_gen = btree->run_write_gen;
            WT_TIME_AGGREGATE_COPY(&ckpt->ta, ta);
        }
}

/*
 * __checkpoint_save_ckptlist --
 *     Post processing of the ckptlist to carry forward a cached list for the next checkpoint.
 */
static int
__checkpoint_save_ckptlist(WT_SESSION_IMPL *session, WT_CKPT *ckptbase)
{
    WT_CKPT *ckpt, *ckpt_itr;
    WT_DECL_ITEM(tmp);
    WT_DECL_RET;

    ckpt_itr = ckptbase;
    WT_ERR(__wt_scr_alloc(session, 0, &tmp));
    WT_CKPT_FOREACH (ckptbase, ckpt) {
        /* Remove any deleted checkpoints, by shifting the array. */
        if (F_ISSET(ckpt, WT_CKPT_DELETE)) {
            __wt_meta_checkpoint_free(session, ckpt);
            continue;
        }

        /* Clean up block manager information. */
        __wt_free(session, ckpt->bpriv);
        ckpt->bpriv = NULL;

        /* Update the internal checkpoints to their full names, with the generation count suffix. */
        if (strcmp(ckpt->name, WT_CHECKPOINT) == 0) {
            WT_ERR(__wt_buf_fmt(session, tmp, "%s.%" PRId64, WT_CHECKPOINT, ckpt->order));
            __wt_free(session, ckpt->name);
            WT_ERR(__wt_strdup(session, tmp->mem, &ckpt->name));
        }

        /* Reset the flags, and mark a checkpoint fake if there is no address. */
        ckpt->flags = 0;
        if (ckpt->addr.size == 0) {
            WT_ASSERT(session, ckpt->addr.data == NULL);
            F_SET(ckpt, WT_CKPT_FAKE);
        }

        /* Shift the valid checkpoints, if there are deleted checkpoints in the list. */
        if (ckpt_itr != ckpt) {
            *ckpt_itr = *ckpt;
            WT_CLEAR(*ckpt);
        }
        ckpt_itr++;
    }

    /*
     * Confirm that the last checkpoint has a metadata entry that we can use to base a new
     * checkpoint on.
     */
    ckpt_itr--;
    WT_ASSERT(session, ckpt_itr->block_metadata != NULL);

err:
    __wt_scr_free(session, &tmp);
    return (ret);
}

/*
 * __checkpoint_tree --
 *     Checkpoint a single tree. Assumes all necessary locks have been acquired by the caller.
 */
static int
__checkpoint_tree(WT_SESSION_IMPL *session, bool is_checkpoint, const char *cfg[])
{
    WT_BM *bm;
    WT_BTREE *btree;
    WT_CONNECTION_IMPL *conn;
    WT_DATA_HANDLE *dhandle;
    WT_DECL_RET;
    WT_LSN ckptlsn;
    WT_TIME_AGGREGATE ta;
    bool fake_ckpt, resolve_bm;

    WT_UNUSED(cfg);

    btree = S2BT(session);
    bm = btree->bm;
    conn = S2C(session);
    dhandle = session->dhandle;
    fake_ckpt = resolve_bm = false;
    WT_TIME_AGGREGATE_INIT(&ta);

    /*
     * Set the checkpoint LSN to the maximum LSN so that if logging is disabled, recovery will never
     * roll old changes forward over the non-logged changes in this checkpoint. If logging is
     * enabled, a real checkpoint LSN will be assigned for this checkpoint and overwrite this.
     */
    WT_MAX_LSN(&ckptlsn);

    /*
     * If an object has never been used (in other words, if it could become a bulk-loaded file),
     * then we must fake the checkpoint. This is good because we don't write physical checkpoint
     * blocks for just-created files, but it's not just a good idea. The reason is because deleting
     * a physical checkpoint requires writing the file, and fake checkpoints can't write the file.
     * If you (1) create a physical checkpoint for an empty file which writes blocks, (2) start
     * bulk-loading records into the file, (3) during the bulk-load perform another checkpoint with
     * the same name; in order to keep from having two checkpoints with the same name you would have
     * to use the bulk-load's fake checkpoint to delete a physical checkpoint, and that will end in
     * tears.
     */
    if (is_checkpoint && btree->original) {
        __wt_checkpoint_tree_reconcile_update(session, &ta);

        fake_ckpt = true;
        goto fake;
    }

    /*
     * Mark the root page dirty to ensure something gets written. (If the tree is modified, we must
     * write the root page anyway, this doesn't add additional writes to the process. If the tree is
     * not modified, we have to dirty the root page to ensure something gets written.) This is
     * really about paranoia: if the tree modification value gets out of sync with the set of dirty
     * pages (modify is set, but there are no dirty pages), we perform a checkpoint without any
     * writes, no checkpoint is created, and then things get bad. While marking the root page as
     * dirty, we do not want to dirty the btree because we are marking the btree as clean just after
     * this call. Also, marking the btree dirty at this stage will unnecessarily mark the connection
     * as dirty causing checkpoint-skip code to fail.
     */
    WT_ERR(__wt_page_modify_init(session, btree->root.page));
    __wt_page_only_modify_set(session, btree->root.page);

    /*
     * Clear the tree's modified flag; any changes before we clear the flag are guaranteed to be
     * part of this checkpoint (unless reconciliation skips updates for transactional reasons), and
     * changes subsequent to the checkpoint start, which might not be included, will re-set the
     * modified flag. The "unless reconciliation skips updates" problem is handled in the
     * reconciliation code: if reconciliation skips updates, it sets the modified flag itself.
     */
    btree->modified = false;
    WT_FULL_BARRIER();

    /* Tell logging that a file checkpoint is starting. */
    if (FLD_ISSET(conn->log_flags, WT_CONN_LOG_ENABLED))
        WT_ERR(__wt_txn_checkpoint_log(session, false, WT_TXN_LOG_CKPT_START, &ckptlsn));

    /* Tell the block manager that a file checkpoint is starting. */
    WT_ERR(bm->checkpoint_start(bm, session));
    resolve_bm = true;

    /* Flush the file from the cache, creating the checkpoint. */
    if (is_checkpoint)
        WT_ERR(__wt_sync_file(session, WT_SYNC_CHECKPOINT));
    else
        WT_ERR(__wt_evict_file(session, WT_SYNC_CLOSE));

fake:
    /*
     * If we're faking a checkpoint and logging is enabled, recovery should roll forward any changes
     * made between now and the next checkpoint, so set the checkpoint LSN to the beginning of time.
     */
    if (fake_ckpt && FLD_ISSET(conn->log_flags, WT_CONN_LOG_ENABLED))
        WT_INIT_LSN(&ckptlsn);

    /*
     * Update the object's metadata.
     *
     * If the object is the metadata, the call to __wt_meta_ckptlist_set will update the turtle file
     * and swap the new one into place. We need to make sure the metadata is on disk before the
     * turtle file is updated.
     *
     * If we are doing a checkpoint in a file without a transaction (e.g., closing a dirty tree
     * before an exclusive operation like verify), the metadata update will be auto-committed. In
     * that case, we need to sync the file here or we could roll forward the metadata in recovery
     * and open a checkpoint that isn't yet durable.
     */
    if (WT_IS_METADATA(dhandle) || !F_ISSET(session->txn, WT_TXN_RUNNING))
        WT_ERR(__wt_checkpoint_sync(session, NULL));

    WT_ERR(__wt_meta_ckptlist_set(session, dhandle->name, btree->ckpt, &ckptlsn));

    /*
     * If we wrote a checkpoint (rather than faking one), we have to resolve it. Normally, tracking
     * is enabled and resolution deferred until transaction end. The exception is if the handle is
     * being discarded, in which case the handle will be gone by the time we try to apply or unroll
     * the meta tracking event.
     */
    if (!fake_ckpt) {
        resolve_bm = false;
        if (WT_META_TRACKING(session) && is_checkpoint)
            WT_ERR(__wt_meta_track_checkpoint(session));
        else
            WT_ERR(bm->checkpoint_resolve(bm, session, false));
    }

    /* Tell logging that the checkpoint is complete. */
    if (FLD_ISSET(conn->log_flags, WT_CONN_LOG_ENABLED))
        WT_ERR(__wt_txn_checkpoint_log(session, false, WT_TXN_LOG_CKPT_STOP, NULL));

err:
    /* Resolved the checkpoint for the block manager in the error path. */
    if (resolve_bm)
        WT_TRET(bm->checkpoint_resolve(bm, session, ret != 0));

    /*
     * If the checkpoint didn't complete successfully, make sure the tree is marked dirty.
     */
    if (ret != 0) {
        btree->modified = true;
        conn->modified = true;
    }

    /* For a successful checkpoint, post process the ckptlist, to keep a cached copy around. */
    if (ret != 0 || WT_IS_METADATA(session->dhandle) || F_ISSET(conn, WT_CONN_CLOSING))
        __wt_meta_saved_ckptlist_free(session);
    else {
        ret = __checkpoint_save_ckptlist(session, btree->ckpt);
        /* Discard the saved checkpoint list if processing the list did not work. */
        if (ret != 0)
            __wt_meta_saved_ckptlist_free(session);
    }

    return (ret);
}

/*
 * __checkpoint_presync --
 *     Visit all handles after the checkpoint writes are complete and before syncing. At this point,
 *     all trees should be completely open for business.
 */
static int
__checkpoint_presync(WT_SESSION_IMPL *session, const char *cfg[])
{
    WT_BTREE *btree;

    WT_UNUSED(cfg);

    btree = S2BT(session);
    WT_ASSERT(session, btree->checkpoint_gen == __wt_gen(session, WT_GEN_CHECKPOINT));
    btree->evict_walk_period = btree->evict_walk_saved;
    return (0);
}

/*
 * __checkpoint_tree_helper --
 *     Checkpoint a tree (suitable for use in *_apply functions).
 */
static int
__checkpoint_tree_helper(WT_SESSION_IMPL *session, const char *cfg[])
{
    WT_BTREE *btree;
    WT_DECL_RET;
    WT_TXN *txn;
    bool with_timestamp;

    btree = S2BT(session);
    txn = session->txn;

    /* Are we using a read timestamp for this checkpoint transaction? */
    with_timestamp = F_ISSET(txn, WT_TXN_SHARED_TS_READ);

    /*
     * For tables with immediate durability (indicated by having logging enabled), ignore any read
     * timestamp configured for the checkpoint.
     */
    if (__wt_btree_immediately_durable(session))
        F_CLR(txn, WT_TXN_SHARED_TS_READ);

    ret = __checkpoint_tree(session, true, cfg);

    /* Restore the use of the timestamp for other tables. */
    if (with_timestamp)
        F_SET(txn, WT_TXN_SHARED_TS_READ);

    /*
     * Whatever happened, we aren't visiting this tree again in this checkpoint. Don't keep updates
     * pinned any longer.
     */
    __checkpoint_update_generation(session);

    /*
     * In case this tree was being skipped by the eviction server during the checkpoint, restore the
     * previous state.
     */
    btree->evict_walk_period = btree->evict_walk_saved;

    /*
     * Wake the eviction server, in case application threads have stalled while the eviction server
     * decided it couldn't make progress. Without this, application threads will be stalled until
     * the eviction server next wakes.
     */
    __wt_evict_server_wake(session);

    return (ret);
}

/*
 * __wt_checkpoint --
 *     Checkpoint a file.
 */
int
__wt_checkpoint(WT_SESSION_IMPL *session, const char *cfg[])
{
    WT_CONFIG_ITEM cval;
    WT_DECL_RET;
    bool force;

    /* Should not be called with a checkpoint handle. */
    WT_ASSERT(session, session->dhandle->checkpoint == NULL);

    /* We must hold the metadata lock if checkpointing the metadata. */
    WT_ASSERT(session,
      !WT_IS_METADATA(session->dhandle) ||
        FLD_ISSET(session->lock_flags, WT_SESSION_LOCKED_METADATA));

    /* Discard the cached checkpoint list when checkpointing a single file by itself. */
    __wt_meta_saved_ckptlist_free(session);

    WT_RET(__wt_config_gets_def(session, cfg, "force", 0, &cval));
    force = cval.val != 0;
    WT_SAVE_DHANDLE(session, ret = __checkpoint_lock_dirty_tree(session, true, force, true, cfg));
    if (ret != 0 || F_ISSET(S2BT(session), WT_BTREE_SKIP_CKPT))
        goto done;
    ret = __checkpoint_tree(session, true, cfg);

done:
    /* Do not store the cached checkpoint list when checkpointing a single file alone. */
    __wt_meta_saved_ckptlist_free(session);
    return (ret);
}

/*
 * __wt_checkpoint_sync --
 *     Sync a file that has been checkpointed, and wait for the result.
 */
int
__wt_checkpoint_sync(WT_SESSION_IMPL *session, const char *cfg[])
{
    WT_BM *bm;

    WT_UNUSED(cfg);

    bm = S2BT(session)->bm;

    /* Should not be called with a checkpoint handle. */
    WT_ASSERT(session, session->dhandle->checkpoint == NULL);

    /* Unnecessary if checkpoint_sync has been configured "off". */
    if (!F_ISSET(S2C(session), WT_CONN_CKPT_SYNC))
        return (0);

    return (bm->sync(bm, session, true));
}

/*
 * __wt_checkpoint_close --
 *     Checkpoint a single file as part of closing the handle.
 */
int
__wt_checkpoint_close(WT_SESSION_IMPL *session, bool final)
{
    WT_BTREE *btree;
    WT_DECL_RET;
    bool bulk, metadata, need_tracking;

    btree = S2BT(session);
    bulk = F_ISSET(btree, WT_BTREE_BULK);
    metadata = WT_IS_METADATA(session->dhandle);

    /*
     * We've done the final checkpoint before the final close, subsequent writes to normal objects
     * are wasted effort. Discard the objects to validate exit accounting.
     */
    if (final && !metadata)
        return (__wt_evict_file(session, WT_SYNC_DISCARD));

    /* Closing an unmodified file. */
    if (!btree->modified && !bulk)
        return (__wt_evict_file(session, WT_SYNC_DISCARD));

    /*
     * Don't flush data from modified trees independent of system-wide checkpoint when either there
     * is a stable timestamp set or the connection is configured to disallow such operation.
     * Flushing trees can lead to files that are inconsistent on disk after a crash.
     */
    if (btree->modified && !bulk && !__wt_btree_immediately_durable(session) &&
      (S2C(session)->txn_global.has_stable_timestamp ||
        (!F_ISSET(S2C(session), WT_CONN_FILE_CLOSE_SYNC) && !metadata)))
        return (__wt_set_return(session, EBUSY));

    /* Discard the cached checkpoint list when checkpointing a single file by itself. */
    __wt_meta_saved_ckptlist_free(session);

    /*
     * Make sure there isn't a potential race between backup copying the metadata and a checkpoint
     * changing the metadata. Backup holds both the checkpoint and schema locks. Checkpoint should
     * hold those also except on the final checkpoint during close. Confirm the caller either is the
     * final checkpoint or holds at least one of the locks.
     */
    WT_ASSERT(session,
      final ||
        (FLD_ISSET(session->lock_flags, WT_SESSION_LOCKED_CHECKPOINT) ||
          FLD_ISSET(session->lock_flags, WT_SESSION_LOCKED_SCHEMA)));
    /*
     * Turn on metadata tracking if:
     * - The session is not already doing metadata tracking.
     * - The file was not bulk loaded.
     * - The close is not during connection close.
     */
    need_tracking = !WT_META_TRACKING(session) && !bulk && !final;

    if (need_tracking)
        WT_RET(__wt_meta_track_on(session));

    WT_SAVE_DHANDLE(
      session, ret = __checkpoint_lock_dirty_tree(session, false, false, need_tracking, NULL));
    WT_ASSERT(session, ret == 0);
    if (ret == 0 && !F_ISSET(btree, WT_BTREE_SKIP_CKPT))
        ret = __checkpoint_tree(session, false, NULL);

    /* Do not store the cached checkpoint list when checkpointing a single file alone. */
    __wt_meta_saved_ckptlist_free(session);

    if (need_tracking)
        WT_TRET(__wt_meta_track_off(session, true, ret != 0));

    return (ret);
}

/*
 * __checkpoint_timing_stress --
 *     Optionally add a delay to a checkpoint to simulate a long running checkpoint for debug
 *     purposes. The reason for this option is finding operations that can block while waiting for a
 *     checkpoint to complete.
 */
static void
__checkpoint_timing_stress(WT_SESSION_IMPL *session, uint64_t flag, struct timespec *tsp)
{
    WT_CONNECTION_IMPL *conn;

    conn = S2C(session);

    /*
     * We only want to sleep if the flag is set and the checkpoint comes from the API, so check if
     * the session used is either of the two sessions set aside for internal checkpoints.
     */
    if (conn->ckpt_session != session && conn->meta_ckpt_session != session &&
      FLD_ISSET(conn->timing_stress_flags, flag))
        __wt_sleep((uint64_t)tsp->tv_sec, (uint64_t)tsp->tv_nsec / WT_THOUSAND);
}<|MERGE_RESOLUTION|>--- conflicted
+++ resolved
@@ -63,26 +63,16 @@
         while ((ret = cursor->next(cursor)) == 0) {
             WT_ERR(cursor->get_key(cursor, &uri));
             if (!WT_PREFIX_MATCH(uri, "colgroup:") && !WT_PREFIX_MATCH(uri, "file:") &&
-<<<<<<< HEAD
-              !WT_PREFIX_MATCH(uri, "tiered:") && !WT_PREFIX_MATCH(uri, "index:") &&
-              !WT_PREFIX_MATCH(uri, WT_SYSTEM_PREFIX) && !WT_PREFIX_MATCH(uri, "table:")) {
-=======
               !WT_PREFIX_MATCH(uri, "index:") && !WT_PREFIX_MATCH(uri, WT_SYSTEM_PREFIX) &&
               !WT_PREFIX_MATCH(uri, "table:") && !WT_PREFIX_MATCH(uri, "tiered:")) {
->>>>>>> fd460b72
                 fail = uri;
                 break;
             }
         }
         WT_ERR_NOTFOUND_OK(ret, false);
     } else if (!WT_PREFIX_MATCH(uri, "colgroup:") && !WT_PREFIX_MATCH(uri, "file:") &&
-<<<<<<< HEAD
-      !WT_PREFIX_MATCH(uri, "tiered:") && !WT_PREFIX_MATCH(uri, "index:") &&
-      !WT_PREFIX_MATCH(uri, "table:"))
-=======
       !WT_PREFIX_MATCH(uri, "index:") && !WT_PREFIX_MATCH(uri, "table:") &&
       !WT_PREFIX_MATCH(uri, "tiered:"))
->>>>>>> fd460b72
         fail = uri;
 
     if (fail != NULL)
