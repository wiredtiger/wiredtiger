/*-
 * Copyright (c) 2014-present MongoDB, Inc.
 * Copyright (c) 2008-2014 WiredTiger, Inc.
 *	All rights reserved.
 *
 * See the file LICENSE for redistribution information.
 */

#include "wt_internal.h"

/*
 * __txn_op_log_row_key_check --
 *     Confirm the cursor references the correct key.
 */
static void
__txn_op_log_row_key_check(WT_SESSION_IMPL *session, WT_CURSOR_BTREE *cbt)
{
    WT_CURSOR *cursor;
    WT_ITEM key;
    WT_PAGE *page;
    WT_ROW *rip;
    int cmp;

    cursor = &cbt->iface;
    WT_ASSERT(session, F_ISSET(cursor, WT_CURSTD_KEY_SET));
    cmp = 0;

    memset(&key, 0, sizeof(key));

    /*
     * We used to take the row-store logging key from the page referenced by the cursor, then
     * switched to taking it from the cursor itself. Check they are the same.
     *
     * If the cursor references a WT_INSERT item, take the key from there, else take the key from
     * the original page.
     */
    if (cbt->ins == NULL) {
        session = CUR2S(cbt);
        page = cbt->ref->page;
        WT_ASSERT(session, cbt->slot < page->entries);
        rip = &page->pg_row[cbt->slot];
        WT_ASSERT_ALWAYS(session, __wt_row_leaf_key(session, page, rip, &key, false) == 0,
          "Failed to instantiate a row-store key, cannot proceed with cursor key verification");
    } else {
        key.data = WT_INSERT_KEY(cbt->ins);
        key.size = WT_INSERT_KEY_SIZE(cbt->ins);
    }

    WT_ASSERT_ALWAYS(session,
      __wt_compare(session, CUR2BT(cbt)->collator, &key, &cursor->key, &cmp) == 0,
      "Comparison of row store logging key and cursor key failed");
    WT_ASSERT_ALWAYS(
      session, cmp == 0, "Cursor is not referencing the expected key when logging an operation");

    __wt_buf_free(session, &key);
}

/*
 * __txn_op_log --
 *     Log an operation for the current transaction.
 */
static int
__txn_op_log(
  WT_SESSION_IMPL *session, WT_ITEM *logrec, WT_TXN_OP *op, WT_CURSOR_BTREE *cbt, uint32_t fileid)
{
    WT_CURSOR *cursor;
    WT_ITEM value;
    WT_UPDATE *upd;
    uint64_t recno;

    cursor = &cbt->iface;
    upd = op->u.op_upd;
    value.data = upd->data;
    value.size = upd->size;

    /*
     * Log the row- or column-store insert, modify, remove or update. Our caller doesn't log reserve
     * operations, we shouldn't see them here.
     */
    if (CUR2BT(cbt)->type == BTREE_ROW) {
        if (EXTRA_DIAGNOSTICS_ENABLED(session, WT_DIAGNOSTIC_LOG_VALIDATE))
            __txn_op_log_row_key_check(session, cbt);

        switch (upd->type) {
        case WT_UPDATE_MODIFY:
            /*
             * Write full updates to the log for size-changing modify operations: they aren't
             * idempotent and recovery cannot guarantee that they will be applied exactly once. We
             * rely on the cursor value already having the modify applied.
             */
            if (__wt_modify_idempotent(upd->data))
                WT_RET(__wt_logop_row_modify_pack(session, logrec, fileid, &cursor->key, &value));
            else
                WT_RET(
                  __wt_logop_row_put_pack(session, logrec, fileid, &cursor->key, &cursor->value));
            break;
        case WT_UPDATE_STANDARD:
            WT_RET(__wt_logop_row_put_pack(session, logrec, fileid, &cursor->key, &value));
            break;
        case WT_UPDATE_TOMBSTONE:
            WT_RET(__wt_logop_row_remove_pack(session, logrec, fileid, &cursor->key));
            break;
        default:
            return (__wt_illegal_value(session, upd->type));
        }
    } else {
        recno = WT_INSERT_RECNO(cbt->ins);
        WT_ASSERT(session, recno != WT_RECNO_OOB);

        switch (upd->type) {
        case WT_UPDATE_MODIFY:
            if (__wt_modify_idempotent(upd->data))
                WT_RET(__wt_logop_col_modify_pack(session, logrec, fileid, recno, &value));
            else
                WT_RET(__wt_logop_col_put_pack(session, logrec, fileid, recno, &cursor->value));
            break;
        case WT_UPDATE_STANDARD:
            WT_RET(__wt_logop_col_put_pack(session, logrec, fileid, recno, &value));
            break;
        case WT_UPDATE_TOMBSTONE:
            WT_RET(__wt_logop_col_remove_pack(session, logrec, fileid, recno));
            break;
        default:
            return (__wt_illegal_value(session, upd->type));
        }
    }

    return (0);
}

/*
 * __txn_oplist_printlog --
 *     Print a list of operations from a log record.
 */
static int
__txn_oplist_printlog(
  WT_SESSION_IMPL *session, const uint8_t **pp, const uint8_t *end, WT_TXN_PRINTLOG_ARGS *args)
{
    bool firstrecord;

    firstrecord = true;
    WT_RET(__wt_fprintf(session, args->fs, "    \"ops\": [\n"));

    /* The logging subsystem zero-pads records. */
    while (*pp < end && **pp) {
        if (!firstrecord)
            WT_RET(__wt_fprintf(session, args->fs, ",\n"));
        WT_RET(__wt_fprintf(session, args->fs, "      {"));

        firstrecord = false;

        WT_RET(__wt_txn_op_printlog(session, pp, end, args));
        WT_RET(__wt_fprintf(session, args->fs, "\n      }"));
    }

    WT_RET(__wt_fprintf(session, args->fs, "\n    ]\n"));

    return (0);
}

/*
 * __wt_txn_op_free --
 *     Free memory associated with a transactional operation.
 */
void
__wt_txn_op_free(WT_SESSION_IMPL *session, WT_TXN_OP *op)
{
    switch (op->type) {
    case WT_TXN_OP_NONE:
        /*
         * The free function can be called more than once: when there's no operation, a free is
         * unnecessary or has already been done.
         */
        return;
    case WT_TXN_OP_BASIC_COL:
    case WT_TXN_OP_INMEM_COL:
    case WT_TXN_OP_REF_DELETE:
    case WT_TXN_OP_TRUNCATE_COL:
        break;

    case WT_TXN_OP_BASIC_ROW:
    case WT_TXN_OP_INMEM_ROW:
        __wt_buf_free(session, &op->u.op_row.key);
        break;

    case WT_TXN_OP_TRUNCATE_ROW:
        __wt_buf_free(session, &op->u.truncate_row.start);
        __wt_buf_free(session, &op->u.truncate_row.stop);
        break;
    }

    (void)__wt_atomic_subi32(&op->btree->dhandle->session_inuse, 1);

    op->type = WT_TXN_OP_NONE;
    op->flags = 0;
}

/*
 * __txn_logrec_init --
 *     Allocate and initialize a buffer for a transaction's log records.
 */
static int
__txn_logrec_init(WT_SESSION_IMPL *session)
{
    WT_DECL_ITEM(logrec);
    WT_DECL_RET;
    WT_TXN *txn;
    size_t header_size;
    uint32_t rectype;
    const char *fmt;

    txn = session->txn;
    rectype = WT_LOGREC_COMMIT;
    fmt = WT_UNCHECKED_STRING(Iq);

    if (txn->txn_log.logrec != NULL) {
        WT_ASSERT(session, F_ISSET(txn, WT_TXN_HAS_ID));
        return (0);
    }

    /*
     * The only way we should ever get in here without a txn id is if we are recording diagnostic
     * information. In that case, allocate an id.
     */
    if (FLD_ISSET(S2C(session)->debug_flags, WT_CONN_DEBUG_TABLE_LOGGING) && txn->id == WT_TXN_NONE)
        WT_RET(__wt_txn_id_check(session));
    else
        WT_ASSERT(session, txn->id != WT_TXN_NONE);

    WT_RET(__wt_struct_size(session, &header_size, fmt, rectype, txn->id));
    WT_RET(__wt_logrec_alloc(session, header_size, &logrec));

    WT_ERR(__wt_struct_pack(
      session, (uint8_t *)logrec->data + logrec->size, header_size, fmt, rectype, txn->id));
    logrec->size += (uint32_t)header_size;
    txn->txn_log.logrec = logrec;

    if (0) {
err:
        __wt_logrec_free(session, &logrec);
    }
    return (ret);
}

/*
 * __wt_txn_log_op --
 *     Write the last logged operation into the in-memory buffer.
 */
int
__wt_txn_log_op(WT_SESSION_IMPL *session, WT_CURSOR_BTREE *cbt)
{
    WT_CONNECTION_IMPL *conn;
    WT_DECL_RET;
    WT_ITEM *logrec;
    WT_TXN *txn;
    WT_TXN_OP *op;
    uint32_t fileid;

    conn = S2C(session);
    txn = session->txn;

    /* We'd better have a transaction. */
    WT_ASSERT(session, F_ISSET(txn, WT_TXN_RUNNING) && F_ISSET(txn, WT_TXN_HAS_ID));

    WT_ASSERT(session, txn->mod_count > 0);
    op = txn->mod + txn->mod_count - 1;
    fileid = op->btree->id;

    /*
     * If this operation is diagnostic only, set the ignore bit on the fileid so that recovery can
     * skip it.
     */
    if (!F_ISSET(S2BT(session), WT_BTREE_LOGGED) &&
      FLD_ISSET(conn->debug_flags, WT_CONN_DEBUG_TABLE_LOGGING))
        FLD_SET(fileid, WT_LOGOP_IGNORE);

    WT_RET(__txn_logrec_init(session));
    logrec = txn->txn_log.logrec;

    switch (op->type) {
    case WT_TXN_OP_NONE:
    case WT_TXN_OP_INMEM_COL:
    case WT_TXN_OP_INMEM_ROW:
    case WT_TXN_OP_REF_DELETE:
        /* Nothing to log, we're done. */
        break;
    case WT_TXN_OP_BASIC_COL:
    case WT_TXN_OP_BASIC_ROW:
        ret = __txn_op_log(session, logrec, op, cbt, fileid);
        break;
    case WT_TXN_OP_TRUNCATE_COL:
        ret = __wt_logop_col_truncate_pack(
          session, logrec, fileid, op->u.truncate_col.start, op->u.truncate_col.stop);
        break;
    case WT_TXN_OP_TRUNCATE_ROW:
        ret = __wt_logop_row_truncate_pack(session, logrec, fileid, &op->u.truncate_row.start,
          &op->u.truncate_row.stop, (uint32_t)op->u.truncate_row.mode);
        break;
    }
    return (ret);
}

/*
 * __wt_txn_log_commit --
 *     Write the operations of a transaction to the log at commit time.
 */
int
__wt_txn_log_commit(WT_SESSION_IMPL *session, const char *cfg[])
{
    WT_TXN *txn;

    WT_UNUSED(cfg);
    txn = session->txn;
    /*
     * If there are no log records there is nothing to do.
     */
    if (txn->txn_log.logrec == NULL)
        return (0);

    /* Write updates to the log. */
    return (__wt_log_write(session, txn->txn_log.logrec, NULL, txn->txn_log.txn_logsync));
}

/*
 * __txn_log_file_sync --
 *     Write a log record for a file sync.
 */
static int
__txn_log_file_sync(WT_SESSION_IMPL *session, uint32_t flags, WT_LSN *lsnp)
{
    WT_BTREE *btree;
    WT_DECL_ITEM(logrec);
    WT_DECL_RET;
    size_t header_size;
    uint32_t rectype, start;
    const char *fmt;
    bool need_sync;

    btree = S2BT(session);
    rectype = WT_LOGREC_FILE_SYNC;
    start = LF_ISSET(WT_TXN_LOG_CKPT_START) ? 1 : 0;
    fmt = WT_UNCHECKED_STRING(III);
    need_sync = LF_ISSET(WT_TXN_LOG_CKPT_SYNC);

    WT_RET(__wt_struct_size(session, &header_size, fmt, rectype, btree->id, start));
    WT_RET(__wt_logrec_alloc(session, header_size, &logrec));

    WT_ERR(__wt_struct_pack(session, (uint8_t *)logrec->data + logrec->size, header_size, fmt,
      rectype, btree->id, start));
    logrec->size += (uint32_t)header_size;

    WT_ERR(__wt_log_write(session, logrec, lsnp, need_sync ? WT_LOG_FSYNC : 0));
err:
    __wt_logrec_free(session, &logrec);
    return (ret);
}

/*
 * __wt_txn_checkpoint_logread --
 *     Read a log record for a checkpoint operation.
 */
int
__wt_txn_checkpoint_logread(
  WT_SESSION_IMPL *session, const uint8_t **pp, const uint8_t *end, WT_LSN *ckpt_lsn)
{
    WT_DECL_RET;
    WT_ITEM ckpt_snapshot_unused;
    uint32_t ckpt_file, ckpt_offset;
    u_int ckpt_nsnapshot_unused;
    const char *fmt;

    fmt = WT_UNCHECKED_STRING(IIIu);

    if ((ret = __wt_struct_unpack(session, *pp, WT_PTRDIFF(end, *pp), fmt, &ckpt_file, &ckpt_offset,
           &ckpt_nsnapshot_unused, &ckpt_snapshot_unused)) != 0)
        WT_RET_MSG(session, ret, "txn_checkpoint_logread: unpack failure");
    WT_SET_LSN(ckpt_lsn, ckpt_file, ckpt_offset);
    *pp = end;
    return (0);
}

/*
 * __wt_txn_ts_log --
 *     Write a log record recording timestamps in the transaction.
 */
int
__wt_txn_ts_log(WT_SESSION_IMPL *session)
{
    struct timespec t;
    WT_ITEM *logrec;
    WT_TXN *txn;
    WT_TXN_SHARED *txn_shared;
    wt_timestamp_t commit, durable, first_commit, prepare, read;

    txn = session->txn;
    txn_shared = WT_SESSION_TXN_SHARED(session);

    /* We'd better have a transaction, but we may not have allocated an ID. */
    WT_ASSERT(session, F_ISSET(txn, WT_TXN_RUNNING));

    /*
     * There is a rare usage case of a prepared transaction that has no modifications, but then
     * commits and sets timestamps. If an empty transaction has been prepared, don't bother writing
     * a timestamp operation record.
     */
    if (F_ISSET(txn, WT_TXN_PREPARE) && txn->mod_count == 0)
        return (0);

    WT_RET(__txn_logrec_init(session));
    logrec = txn->txn_log.logrec;
    commit = durable = first_commit = prepare = read = WT_TS_NONE;
    if (F_ISSET(txn, WT_TXN_HAS_TS_COMMIT)) {
        commit = txn->commit_timestamp;
        first_commit = txn->first_commit_timestamp;
    }
    if (F_ISSET(txn, WT_TXN_HAS_TS_DURABLE))
        durable = txn->durable_timestamp;
    if (F_ISSET(txn, WT_TXN_HAS_TS_PREPARE))
        prepare = txn->prepare_timestamp;
    if (F_ISSET(txn, WT_TXN_SHARED_TS_READ))
        read = txn_shared->read_timestamp;

    __wt_epoch(session, &t);
    return (__wt_logop_txn_timestamp_pack(session, logrec, (uint64_t)t.tv_sec, (uint64_t)t.tv_nsec,
      commit, durable, first_commit, prepare, read));
}

/*
 * __wt_txn_checkpoint_log --
 *     Write a log record for a checkpoint operation.
 */
int
__wt_txn_checkpoint_log(WT_SESSION_IMPL *session, bool full, uint32_t flags, WT_LSN *lsnp)
{
    WT_CONNECTION_IMPL *conn;
    WT_DECL_ITEM(logrec);
    WT_DECL_RET;
    WT_ITEM *ckpt_snapshot, empty;
    WT_LSN *ckpt_lsn;
    WT_TXN *txn;
    WT_TXN_GLOBAL *txn_global;
    size_t recsize;
    uint32_t i, rectype;
    uint8_t *end, *p;
    const char *fmt;

    conn = S2C(session);
    txn_global = &conn->txn_global;
    txn = session->txn;
    ckpt_lsn = &txn->ckpt_lsn;

    /*
     * If this is a file sync, log it unless there is a full checkpoint in progress.
     */
    if (!full) {
        if (txn->full_ckpt) {
            if (lsnp != NULL)
                WT_ASSIGN_LSN(lsnp, ckpt_lsn);
            return (0);
        }
        return (__txn_log_file_sync(session, flags, lsnp));
    }

    switch (flags) {
    case WT_TXN_LOG_CKPT_PREPARE:
        txn->full_ckpt = true;

        if (__wt_version_gte(conn->compat_version, WT_LOG_V2_VERSION)) {
            /*
             * Write the system log record containing a checkpoint start operation.
             */
            rectype = WT_LOGREC_SYSTEM;
            fmt = WT_UNCHECKED_STRING(I);
            WT_ERR(__wt_struct_size(session, &recsize, fmt, rectype));
            WT_ERR(__wt_logrec_alloc(session, recsize, &logrec));

            WT_ERR(__wt_struct_pack(
              session, (uint8_t *)logrec->data + logrec->size, recsize, fmt, rectype));
            logrec->size += (uint32_t)recsize;
            WT_ERR(__wt_logop_checkpoint_start_pack(session, logrec));
            WT_ERR(__wt_log_write(session, logrec, ckpt_lsn, 0));
        } else {
            WT_ERR(__wt_log_printf(session, "CHECKPOINT: Starting record"));
            WT_ERR(__wt_log_flush_lsn(session, ckpt_lsn, true));
        }

        /*
         * We take and immediately release the visibility lock. Acquiring the write lock guarantees
         * that any transaction that has written to the log has also made its transaction visible at
         * this time.
         */
        __wt_writelock(session, &txn_global->visibility_rwlock);
        __wt_writeunlock(session, &txn_global->visibility_rwlock);

        /*
         * We need to make sure that the log records in the checkpoint LSN are on disk. In
         * particular to make sure that the current log file exists.
         */
        WT_ERR(__wt_log_force_sync(session, ckpt_lsn));
        break;
    case WT_TXN_LOG_CKPT_START:
        /* Take a copy of the transaction snapshot. */
        txn->ckpt_nsnapshot = txn->snapshot_data.snapshot_count;
        recsize = (size_t)txn->ckpt_nsnapshot * WT_INTPACK64_MAXSIZE;
        WT_ERR(__wt_scr_alloc(session, recsize, &txn->ckpt_snapshot));
        end = p = txn->ckpt_snapshot->mem;
        /* There many not be any snapshot entries. */
        if (end != NULL) {
            end += recsize;
            for (i = 0; i < txn->snapshot_data.snapshot_count; i++)
                WT_ERR(__wt_vpack_uint(&p, WT_PTRDIFF(end, p), txn->snapshot_data.snapshot[i]));
        }
        break;
    case WT_TXN_LOG_CKPT_STOP:
        /*
         * During a clean connection close, we get here without the prepare or start steps. In that
         * case, log the current LSN as the checkpoint LSN.
         */
        if (!txn->full_ckpt) {
            txn->ckpt_nsnapshot = 0;
            WT_CLEAR(empty);
            ckpt_snapshot = &empty;
            WT_ERR(__wt_log_flush_lsn(session, ckpt_lsn, true));
        } else
            ckpt_snapshot = txn->ckpt_snapshot;

        /* Write the checkpoint log record. */
        rectype = WT_LOGREC_CHECKPOINT;
        fmt = WT_UNCHECKED_STRING(IIIIu);
        WT_ERR(__wt_struct_size(session, &recsize, fmt, rectype, ckpt_lsn->l.file,
          __wt_lsn_offset(ckpt_lsn), txn->ckpt_nsnapshot, ckpt_snapshot));
        WT_ERR(__wt_logrec_alloc(session, recsize, &logrec));

        WT_ERR(
          __wt_struct_pack(session, (uint8_t *)logrec->data + logrec->size, recsize, fmt, rectype,
            ckpt_lsn->l.file, __wt_lsn_offset(ckpt_lsn), txn->ckpt_nsnapshot, ckpt_snapshot));
        logrec->size += (uint32_t)recsize;
        WT_ERR(__wt_log_write(
          session, logrec, lsnp, F_ISSET(conn, WT_CONN_CKPT_SYNC) ? WT_LOG_FSYNC : 0));

        /*
         * If this full checkpoint completed successfully and there is no hot backup in progress and
         * this is not an unclean recovery, tell the logging subsystem the checkpoint LSN so that it
         * can remove log files. Do not update the logging checkpoint LSN if this is during a clean
         * connection close, only during a full checkpoint. A clean close may not update any
         * metadata LSN and we do not want to remove log files in that case.
         */
<<<<<<< HEAD
        if (conn->hot_backup_start == 0 &&
          (!FLD_ISSET(conn->log_info.log_flags, WT_CONN_LOG_RECOVER_DIRTY) ||
            FLD_ISSET(conn->log_info.log_flags, WT_CONN_LOG_FORCE_DOWNGRADE)) &&
=======
        if (__wt_atomic_load64(&conn->hot_backup_start) == 0 &&
          (!FLD_ISSET(conn->log_flags, WT_CONN_LOG_RECOVER_DIRTY) ||
            FLD_ISSET(conn->log_flags, WT_CONN_LOG_FORCE_DOWNGRADE)) &&
>>>>>>> e8ff4fa2
          txn->full_ckpt)
            __wt_log_ckpt(session, ckpt_lsn);
        /* FALLTHROUGH */
    case WT_TXN_LOG_CKPT_CLEANUP:
        /* Cleanup any allocated resources */
        WT_INIT_LSN(ckpt_lsn);
        txn->ckpt_nsnapshot = 0;
        __wt_scr_free(session, &txn->ckpt_snapshot);
        txn->full_ckpt = false;
        break;
    default:
        WT_ERR(__wt_illegal_value(session, flags));
    }

err:
    __wt_logrec_free(session, &logrec);
    return (ret);
}

/*
 * __wt_txn_truncate_log --
 *     Begin truncating a range of a file.
 */
int
__wt_txn_truncate_log(WT_TRUNCATE_INFO *trunc_info)
{
    WT_BTREE *btree;
    WT_ITEM *item;
    WT_SESSION_IMPL *session;
    WT_TXN_OP *op;
    uint64_t start_recno, stop_recno;

    session = trunc_info->session;
    btree = S2BT(session);
    start_recno = WT_RECNO_OOB;
    stop_recno = WT_RECNO_OOB;

    WT_RET(__txn_next_op(session, &op));

    if (btree->type == BTREE_ROW) {
        op->type = WT_TXN_OP_TRUNCATE_ROW;
        op->u.truncate_row.mode = WT_TXN_TRUNC_ALL;
        WT_CLEAR(op->u.truncate_row.start);
        WT_CLEAR(op->u.truncate_row.stop);
        /*
         * If the user provided a start cursor key (i.e. local_start is false) then use the original
         * key provided.
         */
        if (F_ISSET(trunc_info, WT_TRUNC_EXPLICIT_START)) {
            WT_ASSERT_ALWAYS(session, trunc_info->orig_start_key != NULL,
              "Truncate log operation with explicit range start has empty original key.");
            op->u.truncate_row.mode = WT_TXN_TRUNC_START;
            item = &op->u.truncate_row.start;
            WT_RET(__wt_buf_set(
              session, item, trunc_info->orig_start_key->data, trunc_info->orig_start_key->size));
        }
        if (F_ISSET(trunc_info, WT_TRUNC_EXPLICIT_STOP)) {
            WT_ASSERT_ALWAYS(session, trunc_info->orig_stop_key != NULL,
              "Truncate log operation with explicit range stop has empty original key.");
            op->u.truncate_row.mode =
              (op->u.truncate_row.mode == WT_TXN_TRUNC_ALL) ? WT_TXN_TRUNC_STOP : WT_TXN_TRUNC_BOTH;
            item = &op->u.truncate_row.stop;
            WT_RET(__wt_buf_set(
              session, item, trunc_info->orig_stop_key->data, trunc_info->orig_stop_key->size));
        }
    } else {
        /*
         * If the user provided cursors, unpack the original keys that were saved in the cursor's
         * lower_bound field.
         */
        if (F_ISSET(trunc_info, WT_TRUNC_EXPLICIT_START)) {
            WT_ASSERT_ALWAYS(session, trunc_info->orig_start_key != NULL,
              "Truncate log operation with explicit range start has empty original key.");
            WT_RET(__wt_struct_unpack(session, trunc_info->orig_start_key->data,
              trunc_info->orig_start_key->size, "q", &start_recno));
        }
        if (F_ISSET(trunc_info, WT_TRUNC_EXPLICIT_STOP)) {
            WT_ASSERT_ALWAYS(session, trunc_info->orig_stop_key != NULL,
              "Truncate log operation with explicit range stop has empty original key.");
            WT_RET(__wt_struct_unpack(session, trunc_info->orig_stop_key->data,
              trunc_info->orig_stop_key->size, "q", &stop_recno));
        }

        op->type = WT_TXN_OP_TRUNCATE_COL;
        op->u.truncate_col.start = start_recno;
        op->u.truncate_col.stop = stop_recno;
    }

    /* Write that operation into the in-memory log. */
    WT_RET(__wt_txn_log_op(session, NULL));

    WT_ASSERT(session, !F_ISSET(session, WT_SESSION_LOGGING_INMEM));
    F_SET(session, WT_SESSION_LOGGING_INMEM);
    return (0);
}

/*
 * __wt_txn_truncate_end --
 *     Finish truncating a range of a file.
 */
void
__wt_txn_truncate_end(WT_SESSION_IMPL *session)
{
    F_CLR(session, WT_SESSION_LOGGING_INMEM);
}

/*
 * __txn_printlog --
 *     Print a log record in a human-readable format.
 */
static int
__txn_printlog(WT_SESSION_IMPL *session, WT_ITEM *rawrec, WT_LSN *lsnp, WT_LSN *next_lsnp,
  void *cookie, int firstrecord)
{
    WT_LOG_RECORD *logrec;
    WT_TXN_PRINTLOG_ARGS *args;
    uint64_t txnid;
    uint32_t fileid, lsnfile, lsnoffset, rectype;
    int32_t start;
    const uint8_t *end, *p;
    const char *msg;
    bool compressed;

    WT_UNUSED(next_lsnp);
    args = cookie;

    p = WT_LOG_SKIP_HEADER(rawrec->data);
    end = (const uint8_t *)rawrec->data + rawrec->size;
    logrec = (WT_LOG_RECORD *)rawrec->data;
    compressed = F_ISSET(logrec, WT_LOG_RECORD_COMPRESSED);

    /* First, peek at the log record type. */
    WT_RET(__wt_logrec_read(session, &p, end, &rectype));

    /*
     * When printing just the message records, display the message by itself without the usual log
     * header information.
     */
    if (F_ISSET(args, WT_TXN_PRINTLOG_MSG)) {
        if (rectype != WT_LOGREC_MESSAGE)
            return (0);
        WT_RET(__wt_struct_unpack(session, p, WT_PTRDIFF(end, p), WT_UNCHECKED_STRING(S), &msg));
        return (__wt_fprintf(session, args->fs, "%s\n", msg));
    }

    if (!firstrecord)
        WT_RET(__wt_fprintf(session, args->fs, ",\n"));

    WT_RET(__wt_fprintf(session, args->fs, "  { \"lsn\" : [%" PRIu32 ",%" PRIu32 "],\n",
      lsnp->l.file, __wt_lsn_offset(lsnp)));
    WT_RET(__wt_fprintf(
      session, args->fs, "    \"hdr_flags\" : \"%s\",\n", compressed ? "compressed" : ""));
    WT_RET(__wt_fprintf(session, args->fs, "    \"rec_len\" : %" PRIu32 ",\n", logrec->len));
    WT_RET(__wt_fprintf(session, args->fs, "    \"mem_len\" : %" PRIu32 ",\n",
      compressed ? logrec->mem_len : logrec->len));

    switch (rectype) {
    case WT_LOGREC_CHECKPOINT:
        WT_RET(__wt_struct_unpack(
          session, p, WT_PTRDIFF(end, p), WT_UNCHECKED_STRING(II), &lsnfile, &lsnoffset));
        WT_RET(__wt_fprintf(session, args->fs, "    \"type\" : \"checkpoint\",\n"));
        WT_RET(__wt_fprintf(
          session, args->fs, "    \"ckpt_lsn\" : [%" PRIu32 ",%" PRIu32 "]\n", lsnfile, lsnoffset));
        break;

    case WT_LOGREC_COMMIT:
        WT_RET(__wt_vunpack_uint(&p, WT_PTRDIFF(end, p), &txnid));
        WT_RET(__wt_fprintf(session, args->fs, "    \"type\" : \"commit\",\n"));
        WT_RET(__wt_fprintf(session, args->fs, "    \"txnid\" : %" PRIu64 ",\n", txnid));
        WT_RET(__txn_oplist_printlog(session, &p, end, args));
        break;

    case WT_LOGREC_FILE_SYNC:
        WT_RET(__wt_struct_unpack(
          session, p, WT_PTRDIFF(end, p), WT_UNCHECKED_STRING(Ii), &fileid, &start));
        WT_RET(__wt_fprintf(session, args->fs, "    \"type\" : \"file_sync\",\n"));
        WT_RET(__wt_fprintf(session, args->fs, "    \"fileid\" : %" PRIu32 ",\n", fileid));
        WT_RET(__wt_fprintf(session, args->fs, "    \"start\" : %" PRId32 "\n", start));
        break;

    case WT_LOGREC_MESSAGE:
        WT_RET(__wt_struct_unpack(session, p, WT_PTRDIFF(end, p), WT_UNCHECKED_STRING(S), &msg));
        WT_RET(__wt_fprintf(session, args->fs, "    \"type\" : \"message\",\n"));
        WT_RET(__wt_fprintf(session, args->fs, "    \"message\" : \"%s\"\n", msg));
        break;

    case WT_LOGREC_SYSTEM:
        WT_RET(__wt_struct_unpack(
          session, p, WT_PTRDIFF(end, p), WT_UNCHECKED_STRING(II), &lsnfile, &lsnoffset));
        WT_RET(__wt_fprintf(session, args->fs, "    \"type\" : \"system\",\n"));
        WT_RET(__txn_oplist_printlog(session, &p, end, args));
        break;
    }

    WT_RET(__wt_fprintf(session, args->fs, "  }"));

    return (0);
}

/*
 * __wt_txn_printlog --
 *     Print the log in a human-readable format.
 */
int
__wt_txn_printlog(WT_SESSION *wt_session, const char *ofile, uint32_t flags, WT_LSN *start_lsn,
  WT_LSN *end_lsn) WT_GCC_FUNC_ATTRIBUTE((visibility("default")))
{
    WT_DECL_RET;
    WT_FSTREAM *fs;
    WT_SESSION_IMPL *session;
    WT_TXN_PRINTLOG_ARGS args;

    session = (WT_SESSION_IMPL *)wt_session;
    if (ofile == NULL)
        fs = WT_STDOUT(session);
    else
        WT_RET(
          __wt_fopen(session, ofile, WT_FS_OPEN_CREATE | WT_FS_OPEN_FIXED, WT_STREAM_WRITE, &fs));

    if (!LF_ISSET(WT_TXN_PRINTLOG_MSG))
        WT_ERR(__wt_fprintf(session, fs, "[\n"));
    args.fs = fs;
    args.flags = flags;
    WT_ERR(__wt_log_scan(session, start_lsn, end_lsn, 0x0, __txn_printlog, &args));
    if (!LF_ISSET(WT_TXN_PRINTLOG_MSG))
        ret = __wt_fprintf(session, fs, "\n]\n");

err:
    if (ofile != NULL)
        WT_TRET(__wt_fclose(session, &fs));

    return (ret);
}<|MERGE_RESOLUTION|>--- conflicted
+++ resolved
@@ -545,15 +545,9 @@
          * connection close, only during a full checkpoint. A clean close may not update any
          * metadata LSN and we do not want to remove log files in that case.
          */
-<<<<<<< HEAD
-        if (conn->hot_backup_start == 0 &&
+        if (__wt_atomic_load64(&conn->hot_backup_start) == 0 &&
           (!FLD_ISSET(conn->log_info.log_flags, WT_CONN_LOG_RECOVER_DIRTY) ||
             FLD_ISSET(conn->log_info.log_flags, WT_CONN_LOG_FORCE_DOWNGRADE)) &&
-=======
-        if (__wt_atomic_load64(&conn->hot_backup_start) == 0 &&
-          (!FLD_ISSET(conn->log_flags, WT_CONN_LOG_RECOVER_DIRTY) ||
-            FLD_ISSET(conn->log_flags, WT_CONN_LOG_FORCE_DOWNGRADE)) &&
->>>>>>> e8ff4fa2
           txn->full_ckpt)
             __wt_log_ckpt(session, ckpt_lsn);
         /* FALLTHROUGH */
