/*-
 * Copyright (c) 2014-present MongoDB, Inc.
 * Copyright (c) 2008-2014 WiredTiger, Inc.
 *	All rights reserved.
 *
 * See the file LICENSE for redistribution information.
 */

#include "wt_internal.h"

/*
 * __txn_op_log_row_key_check --
 *     Confirm the cursor references the correct key.
 */
static void
__txn_op_log_row_key_check(WT_SESSION_IMPL *session, WT_CURSOR_BTREE *cbt)
{
    WT_CURSOR *cursor;
    WT_ITEM key;
    WT_PAGE *page;
    WT_ROW *rip;
    int cmp;

    cursor = &cbt->iface;
    WT_ASSERT(session, F_ISSET(cursor, WT_CURSTD_KEY_SET));
    cmp = 0;

    memset(&key, 0, sizeof(key));

    /*
     * We used to take the row-store logging key from the page referenced by the cursor, then
     * switched to taking it from the cursor itself. Check they are the same.
     *
     * If the cursor references a WT_INSERT item, take the key from there, else take the key from
     * the original page.
     */
    if (cbt->ins == NULL) {
        session = CUR2S(cbt);
        page = cbt->ref->page;
        WT_ASSERT(session, cbt->slot < page->entries);
        rip = &page->pg_row[cbt->slot];
        WT_ASSERT_ALWAYS(session, __wt_row_leaf_key(session, page, rip, &key, false) == 0,
          "Failed to instantiate a row-store key, cannot proceed with cursor key verification");
    } else {
        key.data = WT_INSERT_KEY(cbt->ins);
        key.size = WT_INSERT_KEY_SIZE(cbt->ins);
    }

    WT_ASSERT_ALWAYS(session,
      __wt_compare(session, CUR2BT(cbt)->collator, &key, &cursor->key, &cmp) == 0,
      "Comparison of row store logging key and cursor key failed");
    WT_ASSERT_ALWAYS(
      session, cmp == 0, "Cursor is not referencing the expected key when logging an operation");

    __wt_buf_free(session, &key);
}

/*
 * __txn_op_log --
 *     Log an operation for the current transaction.
 */
static int
__txn_op_log(
  WT_SESSION_IMPL *session, WT_ITEM *logrec, WT_TXN_OP *op, WT_CURSOR_BTREE *cbt, uint32_t fileid)
{
    WT_CURSOR *cursor;
    WT_ITEM value;
    WT_UPDATE *upd;
    uint64_t recno;

    cursor = &cbt->iface;
    upd = op->u.op_upd;
    value.data = upd->data;
    value.size = upd->size;

    /*
     * Log the row- or column-store insert, modify, remove or update. Our caller doesn't log reserve
     * operations, we shouldn't see them here.
     */
    if (CUR2BT(cbt)->type == BTREE_ROW) {
        if (EXTRA_DIAGNOSTICS_ENABLED(session, WT_DIAGNOSTIC_LOG_VALIDATE))
            __txn_op_log_row_key_check(session, cbt);

        switch (upd->type) {
        case WT_UPDATE_MODIFY:
            /*
             * Write full updates to the log for size-changing modify operations: they aren't
             * idempotent and recovery cannot guarantee that they will be applied exactly once. We
             * rely on the cursor value already having the modify applied.
             */
            if (__wt_modify_idempotent(upd->data))
                WT_RET(__wt_logop_row_modify_pack(session, logrec, fileid, &cursor->key, &value));
            else
                WT_RET(
                  __wt_logop_row_put_pack(session, logrec, fileid, &cursor->key, &cursor->value));
            break;
        case WT_UPDATE_STANDARD:
            WT_RET(__wt_logop_row_put_pack(session, logrec, fileid, &cursor->key, &value));
            break;
        case WT_UPDATE_TOMBSTONE:
            WT_RET(__wt_logop_row_remove_pack(session, logrec, fileid, &cursor->key));
            break;
        default:
            return (__wt_illegal_value(session, upd->type));
        }
    } else {
        recno = WT_INSERT_RECNO(cbt->ins);
        WT_ASSERT(session, recno != WT_RECNO_OOB);

        switch (upd->type) {
        case WT_UPDATE_MODIFY:
            if (__wt_modify_idempotent(upd->data))
                WT_RET(__wt_logop_col_modify_pack(session, logrec, fileid, recno, &value));
            else
                WT_RET(__wt_logop_col_put_pack(session, logrec, fileid, recno, &cursor->value));
            break;
        case WT_UPDATE_STANDARD:
            WT_RET(__wt_logop_col_put_pack(session, logrec, fileid, recno, &value));
            break;
        case WT_UPDATE_TOMBSTONE:
            WT_RET(__wt_logop_col_remove_pack(session, logrec, fileid, recno));
            break;
        default:
            return (__wt_illegal_value(session, upd->type));
        }
    }

    return (0);
}

/*
 * __txn_oplist_printlog --
 *     Print a list of operations from a log record.
 */
static int
__txn_oplist_printlog(
  WT_SESSION_IMPL *session, const uint8_t **pp, const uint8_t *end, WT_TXN_PRINTLOG_ARGS *args)
{
    bool firstrecord;

    firstrecord = true;
    WT_RET(__wt_fprintf(session, args->fs, "    \"ops\": [\n"));

    /* The logging subsystem zero-pads records. */
    while (*pp < end && **pp) {
        if (!firstrecord)
            WT_RET(__wt_fprintf(session, args->fs, ",\n"));
        WT_RET(__wt_fprintf(session, args->fs, "      {"));

        firstrecord = false;

        WT_RET(__wt_txn_op_printlog(session, pp, end, args));
        WT_RET(__wt_fprintf(session, args->fs, "\n      }"));
    }

    WT_RET(__wt_fprintf(session, args->fs, "\n    ]\n"));

    return (0);
}

/*
 * __wt_txn_op_free --
 *     Free memory associated with a transactional operation.
 */
void
__wt_txn_op_free(WT_SESSION_IMPL *session, WT_TXN_OP *op)
{
    switch (op->type) {
    case WT_TXN_OP_NONE:
        /*
         * The free function can be called more than once: when there's no operation, a free is
         * unnecessary or has already been done.
         */
        return;
    case WT_TXN_OP_BASIC_COL:
    case WT_TXN_OP_INMEM_COL:
    case WT_TXN_OP_REF_DELETE:
    case WT_TXN_OP_TRUNCATE_COL:
        break;

    case WT_TXN_OP_BASIC_ROW:
    case WT_TXN_OP_INMEM_ROW:
        __wt_buf_free(session, &op->u.op_row.key);
        break;

    case WT_TXN_OP_TRUNCATE_ROW:
        __wt_buf_free(session, &op->u.truncate_row.start);
        __wt_buf_free(session, &op->u.truncate_row.stop);
        break;
    }

    (void)__wt_atomic_subi32(&op->btree->dhandle->session_inuse, 1);

    op->type = WT_TXN_OP_NONE;
    op->flags = 0;
}

/*
 * __txn_logrec_init --
 *     Allocate and initialize a buffer for a transaction's log records.
 */
static int
__txn_logrec_init(WT_SESSION_IMPL *session)
{
    WT_DECL_ITEM(logrec);
    WT_DECL_RET;
    WT_TXN *txn;
    size_t header_size;
    uint32_t rectype;
    const char *fmt;

    txn = session->txn;
    rectype = WT_LOGREC_COMMIT;
    fmt = WT_UNCHECKED_STRING(Iq);

    if (txn->txn_log.logrec != NULL) {
        WT_ASSERT(session, F_ISSET(txn, WT_TXN_HAS_ID));
        return (0);
    }

    /*
     * The only way we should ever get in here without a txn id is if we are recording diagnostic
     * information. In that case, allocate an id.
     */
    if (FLD_ISSET(S2C(session)->debug_flags, WT_CONN_DEBUG_TABLE_LOGGING) && txn->id == WT_TXN_NONE)
        WT_RET(__wt_txn_id_check(session));
    else
        WT_ASSERT(session, txn->id != WT_TXN_NONE);

    WT_RET(__wt_struct_size(session, &header_size, fmt, rectype, txn->id));
    WT_RET(__wt_logrec_alloc(session, header_size, &logrec));

    WT_ERR(__wt_struct_pack(
      session, (uint8_t *)logrec->data + logrec->size, header_size, fmt, rectype, txn->id));
    logrec->size += (uint32_t)header_size;
    txn->txn_log.logrec = logrec;

    if (0) {
err:
        __wt_logrec_free(session, &logrec);
    }
    return (ret);
}

/*
 * __wt_txn_log_op --
 *     Write the last logged operation into the in-memory buffer.
 */
int
__wt_txn_log_op(WT_SESSION_IMPL *session, WT_CURSOR_BTREE *cbt)
{
    WT_CONNECTION_IMPL *conn;
    WT_DECL_RET;
    WT_ITEM *logrec;
    WT_TXN *txn;
    WT_TXN_OP *op;
    uint32_t fileid;

    conn = S2C(session);
    txn = session->txn;

    /* We'd better have a transaction. */
    WT_ASSERT(session, F_ISSET(txn, WT_TXN_RUNNING) && F_ISSET(txn, WT_TXN_HAS_ID));

    WT_ASSERT(session, txn->mod_count > 0);
    op = txn->mod + txn->mod_count - 1;
    fileid = op->btree->id;

    /*
     * If this operation is diagnostic only, set the ignore bit on the fileid so that recovery can
     * skip it.
     */
    if (!F_ISSET(S2BT(session), WT_BTREE_LOGGED) &&
      FLD_ISSET(conn->debug_flags, WT_CONN_DEBUG_TABLE_LOGGING))
        FLD_SET(fileid, WT_LOGOP_IGNORE);

    WT_RET(__txn_logrec_init(session));
    logrec = txn->txn_log.logrec;

    switch (op->type) {
    case WT_TXN_OP_NONE:
    case WT_TXN_OP_INMEM_COL:
    case WT_TXN_OP_INMEM_ROW:
    case WT_TXN_OP_REF_DELETE:
        /* Nothing to log, we're done. */
        break;
    case WT_TXN_OP_BASIC_COL:
    case WT_TXN_OP_BASIC_ROW:
        ret = __txn_op_log(session, logrec, op, cbt, fileid);
        break;
    case WT_TXN_OP_TRUNCATE_COL:
        ret = __wt_logop_col_truncate_pack(
          session, logrec, fileid, op->u.truncate_col.start, op->u.truncate_col.stop);
        break;
    case WT_TXN_OP_TRUNCATE_ROW:
        ret = __wt_logop_row_truncate_pack(session, logrec, fileid, &op->u.truncate_row.start,
          &op->u.truncate_row.stop, (uint32_t)op->u.truncate_row.mode);
        break;
    }
    return (ret);
}

/*
 * __wti_txn_log_commit --
 *     Write the operations of a transaction to the log at commit time.
 */
int
__wti_txn_log_commit(WT_SESSION_IMPL *session, const char *cfg[])
{
    WT_TXN *txn;

    WT_UNUSED(cfg);
    txn = session->txn;
    /*
     * If there are no log records there is nothing to do.
     */
    if (txn->txn_log.logrec == NULL)
        return (0);

    /* Write updates to the log. */
    return (__wt_log_write(session, txn->txn_log.logrec, NULL, txn->txn_log.txn_logsync));
}

/*
 * __txn_log_file_sync --
 *     Write a log record for a file sync.
 */
static int
__txn_log_file_sync(WT_SESSION_IMPL *session, uint32_t flags, WT_LSN *lsnp)
{
    WT_BTREE *btree;
    WT_DECL_ITEM(logrec);
    WT_DECL_RET;
    size_t header_size;
    uint32_t rectype, start;
    const char *fmt;
    bool need_sync;

    btree = S2BT(session);
    rectype = WT_LOGREC_FILE_SYNC;
    start = LF_ISSET(WT_TXN_LOG_CKPT_START) ? 1 : 0;
    fmt = WT_UNCHECKED_STRING(III);
    need_sync = LF_ISSET(WT_TXN_LOG_CKPT_SYNC);

    WT_RET(__wt_struct_size(session, &header_size, fmt, rectype, btree->id, start));
    WT_RET(__wt_logrec_alloc(session, header_size, &logrec));

    WT_ERR(__wt_struct_pack(session, (uint8_t *)logrec->data + logrec->size, header_size, fmt,
      rectype, btree->id, start));
    logrec->size += (uint32_t)header_size;

    WT_ERR(__wt_log_write(session, logrec, lsnp, need_sync ? WT_LOG_FSYNC : 0));
err:
    __wt_logrec_free(session, &logrec);
    return (ret);
}

/*
 * __wti_txn_checkpoint_logread --
 *     Read a log record for a checkpoint operation.
 */
int
__wti_txn_checkpoint_logread(
  WT_SESSION_IMPL *session, const uint8_t **pp, const uint8_t *end, WT_LSN *ckpt_lsn)
{
    WT_DECL_RET;
    WT_ITEM ckpt_snapshot_unused;
    uint32_t ckpt_file, ckpt_offset;
    u_int ckpt_nsnapshot_unused;
    const char *fmt;

    fmt = WT_UNCHECKED_STRING(IIIu);

    if ((ret = __wt_struct_unpack(session, *pp, WT_PTRDIFF(end, *pp), fmt, &ckpt_file, &ckpt_offset,
           &ckpt_nsnapshot_unused, &ckpt_snapshot_unused)) != 0)
        WT_RET_MSG(session, ret, "txn_checkpoint_logread: unpack failure");
    WT_SET_LSN(ckpt_lsn, ckpt_file, ckpt_offset);
    *pp = end;
    return (0);
}

/*
 * __wti_txn_ts_log --
 *     Write a log record recording timestamps in the transaction.
 */
int
__wti_txn_ts_log(WT_SESSION_IMPL *session)
{
    struct timespec t;
    WT_ITEM *logrec;
    WT_TXN *txn;
    WT_TXN_SHARED *txn_shared;
    wt_timestamp_t commit, durable, first_commit, prepare, read;

    txn = session->txn;
    txn_shared = WT_SESSION_TXN_SHARED(session);

    /* We'd better have a transaction, but we may not have allocated an ID. */
    WT_ASSERT(session, F_ISSET(txn, WT_TXN_RUNNING));

    /*
     * There is a rare usage case of a prepared transaction that has no modifications, but then
     * commits and sets timestamps. If an empty transaction has been prepared, don't bother writing
     * a timestamp operation record.
     */
    if (F_ISSET(txn, WT_TXN_PREPARE) && txn->mod_count == 0)
        return (0);

    WT_RET(__txn_logrec_init(session));
    logrec = txn->txn_log.logrec;
    commit = durable = first_commit = prepare = read = WT_TS_NONE;
    if (F_ISSET(txn, WT_TXN_HAS_TS_COMMIT)) {
        commit = txn->commit_timestamp;
        first_commit = txn->first_commit_timestamp;
    }
    if (F_ISSET(txn, WT_TXN_HAS_TS_DURABLE))
        durable = txn->durable_timestamp;
    if (F_ISSET(txn, WT_TXN_HAS_TS_PREPARE))
        prepare = txn->prepare_timestamp;
    if (F_ISSET(txn, WT_TXN_SHARED_TS_READ))
        read = txn_shared->read_timestamp;

    __wt_epoch(session, &t);
    return (__wt_logop_txn_timestamp_pack(session, logrec, (uint64_t)t.tv_sec, (uint64_t)t.tv_nsec,
      commit, durable, first_commit, prepare, read));
}

/*
 * __wt_txn_checkpoint_log --
 *     Write a log record for a checkpoint operation.
 */
int
__wt_txn_checkpoint_log(WT_SESSION_IMPL *session, bool full, uint32_t flags, WT_LSN *lsnp)
{
    WT_CONNECTION_IMPL *conn;
    WT_DECL_ITEM(logrec);
    WT_DECL_RET;
    WT_ITEM *ckpt_snapshot, empty;
    WT_LSN *ckpt_lsn;
    WT_TXN *txn;
    WT_TXN_GLOBAL *txn_global;
    size_t recsize;
    uint32_t i, rectype;
    uint8_t *end, *p;
    const char *fmt;

    conn = S2C(session);
    txn_global = &conn->txn_global;
    txn = session->txn;
    ckpt_lsn = &txn->ckpt_lsn;

    /*
     * If this is a file sync, log it unless there is a full checkpoint in progress.
     */
    if (!full) {
        if (txn->full_ckpt) {
            if (lsnp != NULL)
                WT_ASSIGN_LSN(lsnp, ckpt_lsn);
            return (0);
        }
        return (__txn_log_file_sync(session, flags, lsnp));
    }

    switch (flags) {
    case WT_TXN_LOG_CKPT_PREPARE:
        txn->full_ckpt = true;

        if (__wt_version_gte(conn->compat_version, WT_LOG_V2_VERSION)) {
            /*
             * Write the system log record containing a checkpoint start operation.
             */
            rectype = WT_LOGREC_SYSTEM;
            fmt = WT_UNCHECKED_STRING(I);
            WT_ERR(__wt_struct_size(session, &recsize, fmt, rectype));
            WT_ERR(__wt_logrec_alloc(session, recsize, &logrec));

            WT_ERR(__wt_struct_pack(
              session, (uint8_t *)logrec->data + logrec->size, recsize, fmt, rectype));
            logrec->size += (uint32_t)recsize;
            WT_ERR(__wt_logop_checkpoint_start_pack(session, logrec));
            WT_ERR(__wt_log_write(session, logrec, ckpt_lsn, 0));
        } else {
            WT_ERR(__wt_log_printf(session, "CHECKPOINT: Starting record"));
            WT_ERR(__wt_log_flush_lsn(session, ckpt_lsn, true));
        }

        /*
         * We take and immediately release the visibility lock. Acquiring the write lock guarantees
         * that any transaction that has written to the log has also made its transaction visible at
         * this time.
         */
        __wt_writelock(session, &txn_global->visibility_rwlock);
        __wt_writeunlock(session, &txn_global->visibility_rwlock);

        /*
         * We need to make sure that the log records in the checkpoint LSN are on disk. In
         * particular to make sure that the current log file exists.
         */
        WT_ERR(__wt_log_force_sync(session, ckpt_lsn));
        break;
    case WT_TXN_LOG_CKPT_START:
        /* Take a copy of the transaction snapshot. */
        txn->ckpt_nsnapshot = txn->snapshot_data.snapshot_count;
        recsize = (size_t)txn->ckpt_nsnapshot * WT_INTPACK64_MAXSIZE;
        WT_ERR(__wt_scr_alloc(session, recsize, &txn->ckpt_snapshot));
        end = p = txn->ckpt_snapshot->mem;
        /* There many not be any snapshot entries. */
        if (end != NULL) {
            end += recsize;
            for (i = 0; i < txn->snapshot_data.snapshot_count; i++)
                WT_ERR(__wt_vpack_uint(&p, WT_PTRDIFF(end, p), txn->snapshot_data.snapshot[i]));
        }
        break;
    case WT_TXN_LOG_CKPT_STOP:
        /*
         * During a clean connection close, we get here without the prepare or start steps. In that
         * case, log the current LSN as the checkpoint LSN.
         */
        if (!txn->full_ckpt) {
            txn->ckpt_nsnapshot = 0;
            WT_CLEAR(empty);
            ckpt_snapshot = &empty;
            WT_ERR(__wt_log_flush_lsn(session, ckpt_lsn, true));
        } else
            ckpt_snapshot = txn->ckpt_snapshot;

        /* Write the checkpoint log record. */
        rectype = WT_LOGREC_CHECKPOINT;
        fmt = WT_UNCHECKED_STRING(IIIIu);
        WT_ERR(__wt_struct_size(session, &recsize, fmt, rectype, __wt_lsn_file(ckpt_lsn),
          __wt_lsn_offset(ckpt_lsn), txn->ckpt_nsnapshot, ckpt_snapshot));
        WT_ERR(__wt_logrec_alloc(session, recsize, &logrec));

        WT_ERR(__wt_struct_pack(session, (uint8_t *)logrec->data + logrec->size, recsize, fmt,
          rectype, __wt_lsn_file(ckpt_lsn), __wt_lsn_offset(ckpt_lsn), txn->ckpt_nsnapshot,
          ckpt_snapshot));
        logrec->size += (uint32_t)recsize;
        WT_ERR(__wt_log_write(
          session, logrec, lsnp, F_ISSET(conn, WT_CONN_CKPT_SYNC) ? WT_LOG_FSYNC : 0));

        /*
         * If this full checkpoint completed successfully and there is no hot backup in progress and
         * this is not an unclean recovery, tell the logging subsystem the checkpoint LSN so that it
         * can remove log files. Do not update the logging checkpoint LSN if this is during a clean
         * connection close, only during a full checkpoint. A clean close may not update any
         * metadata LSN and we do not want to remove log files in that case.
         */
        if (__wt_atomic_load64(&conn->hot_backup_start) == 0 &&
<<<<<<< HEAD
          (!FLD_ISSET(conn->log_info.log_flags, WT_CONN_LOG_RECOVER_DIRTY) ||
            FLD_ISSET(conn->log_info.log_flags, WT_CONN_LOG_FORCE_DOWNGRADE)) &&
=======
          (!F_ISSET(&conn->log_mgr, WT_LOG_RECOVER_DIRTY) ||
            F_ISSET(&conn->log_mgr, WT_LOG_FORCE_DOWNGRADE)) &&
>>>>>>> 289e2763
          txn->full_ckpt)
            __wt_log_ckpt(session, ckpt_lsn);
        /* FALLTHROUGH */
    case WT_TXN_LOG_CKPT_CLEANUP:
        /* Cleanup any allocated resources */
        WT_INIT_LSN(ckpt_lsn);
        txn->ckpt_nsnapshot = 0;
        __wt_scr_free(session, &txn->ckpt_snapshot);
        txn->full_ckpt = false;
        break;
    default:
        WT_ERR(__wt_illegal_value(session, flags));
    }

err:
    __wt_logrec_free(session, &logrec);
    return (ret);
}

/*
 * __wt_txn_truncate_log --
 *     Begin truncating a range of a file.
 */
int
__wt_txn_truncate_log(WT_TRUNCATE_INFO *trunc_info)
{
    WT_BTREE *btree;
    WT_ITEM *item;
    WT_SESSION_IMPL *session;
    WT_TXN_OP *op;
    uint64_t start_recno, stop_recno;

    session = trunc_info->session;
    btree = S2BT(session);
    start_recno = WT_RECNO_OOB;
    stop_recno = WT_RECNO_OOB;

    WT_RET(__txn_next_op(session, &op));

    if (btree->type == BTREE_ROW) {
        op->type = WT_TXN_OP_TRUNCATE_ROW;
        op->u.truncate_row.mode = WT_TXN_TRUNC_ALL;
        WT_CLEAR(op->u.truncate_row.start);
        WT_CLEAR(op->u.truncate_row.stop);
        /*
         * If the user provided a start cursor key (i.e. local_start is false) then use the original
         * key provided.
         */
        if (F_ISSET(trunc_info, WT_TRUNC_EXPLICIT_START)) {
            WT_ASSERT_ALWAYS(session, trunc_info->orig_start_key != NULL,
              "Truncate log operation with explicit range start has empty original key.");
            op->u.truncate_row.mode = WT_TXN_TRUNC_START;
            item = &op->u.truncate_row.start;
            WT_RET(__wt_buf_set(
              session, item, trunc_info->orig_start_key->data, trunc_info->orig_start_key->size));
        }
        if (F_ISSET(trunc_info, WT_TRUNC_EXPLICIT_STOP)) {
            WT_ASSERT_ALWAYS(session, trunc_info->orig_stop_key != NULL,
              "Truncate log operation with explicit range stop has empty original key.");
            op->u.truncate_row.mode =
              (op->u.truncate_row.mode == WT_TXN_TRUNC_ALL) ? WT_TXN_TRUNC_STOP : WT_TXN_TRUNC_BOTH;
            item = &op->u.truncate_row.stop;
            WT_RET(__wt_buf_set(
              session, item, trunc_info->orig_stop_key->data, trunc_info->orig_stop_key->size));
        }
    } else {
        /*
         * If the user provided cursors, unpack the original keys that were saved in the cursor's
         * lower_bound field.
         */
        if (F_ISSET(trunc_info, WT_TRUNC_EXPLICIT_START)) {
            WT_ASSERT_ALWAYS(session, trunc_info->orig_start_key != NULL,
              "Truncate log operation with explicit range start has empty original key.");
            WT_RET(__wt_struct_unpack(session, trunc_info->orig_start_key->data,
              trunc_info->orig_start_key->size, "q", &start_recno));
        }
        if (F_ISSET(trunc_info, WT_TRUNC_EXPLICIT_STOP)) {
            WT_ASSERT_ALWAYS(session, trunc_info->orig_stop_key != NULL,
              "Truncate log operation with explicit range stop has empty original key.");
            WT_RET(__wt_struct_unpack(session, trunc_info->orig_stop_key->data,
              trunc_info->orig_stop_key->size, "q", &stop_recno));
        }

        op->type = WT_TXN_OP_TRUNCATE_COL;
        op->u.truncate_col.start = start_recno;
        op->u.truncate_col.stop = stop_recno;
    }

    /* Write that operation into the in-memory log. */
    WT_RET(__wt_txn_log_op(session, NULL));

    WT_ASSERT(session, !F_ISSET(session, WT_SESSION_LOGGING_INMEM));
    F_SET(session, WT_SESSION_LOGGING_INMEM);
    return (0);
}

/*
 * __wt_txn_truncate_end --
 *     Finish truncating a range of a file.
 */
void
__wt_txn_truncate_end(WT_SESSION_IMPL *session)
{
    F_CLR(session, WT_SESSION_LOGGING_INMEM);
}

/*
 * __txn_printlog --
 *     Print a log record in a human-readable format.
 */
static int
__txn_printlog(WT_SESSION_IMPL *session, WT_ITEM *rawrec, WT_LSN *lsnp, WT_LSN *next_lsnp,
  void *cookie, int firstrecord)
{
    WT_DECL_ITEM(lsn_str);
    WT_DECL_RET;
    WT_LOG_RECORD *logrec;
    WT_TXN_PRINTLOG_ARGS *args;
    uint64_t txnid;
    uint32_t fileid, lsnfile, lsnoffset, rectype;
    int32_t start;
    const uint8_t *end, *p;
    const char *msg;
    bool compressed;

    WT_UNUSED(next_lsnp);
    args = cookie;

    p = WT_LOG_SKIP_HEADER(rawrec->data);
    end = (const uint8_t *)rawrec->data + rawrec->size;
    logrec = (WT_LOG_RECORD *)rawrec->data;
    compressed = F_ISSET(logrec, WT_LOG_RECORD_COMPRESSED);

    /* First, peek at the log record type. */
    WT_RET(__wt_logrec_read(session, &p, end, &rectype));

    /*
     * When printing just the message records, display the message by itself without the usual log
     * header information.
     */
    if (F_ISSET(args, WT_TXN_PRINTLOG_MSG)) {
        if (rectype != WT_LOGREC_MESSAGE)
            return (0);
        WT_RET(__wt_struct_unpack(session, p, WT_PTRDIFF(end, p), WT_UNCHECKED_STRING(S), &msg));
        return (__wt_fprintf(session, args->fs, "%s\n", msg));
    }

    if (!firstrecord)
        WT_RET(__wt_fprintf(session, args->fs, ",\n"));

    WT_ERR(__wt_scr_alloc(session, 0, &lsn_str));
    WT_ERR(__wt_lsn_string(session, lsnp, lsn_str));
    WT_ERR(__wt_fprintf(session, args->fs, "  { \"lsn\" : [%s],\n", (char *)lsn_str->mem));
    WT_ERR(__wt_fprintf(
      session, args->fs, "    \"hdr_flags\" : \"%s\",\n", compressed ? "compressed" : ""));
    WT_ERR(__wt_fprintf(session, args->fs, "    \"rec_len\" : %" PRIu32 ",\n", logrec->len));
    WT_ERR(__wt_fprintf(session, args->fs, "    \"mem_len\" : %" PRIu32 ",\n",
      compressed ? logrec->mem_len : logrec->len));

    switch (rectype) {
    case WT_LOGREC_CHECKPOINT:
        WT_ERR(__wt_struct_unpack(
          session, p, WT_PTRDIFF(end, p), WT_UNCHECKED_STRING(II), &lsnfile, &lsnoffset));
        WT_ERR(__wt_fprintf(session, args->fs, "    \"type\" : \"checkpoint\",\n"));
        WT_ERR(__wt_fprintf(
          session, args->fs, "    \"ckpt_lsn\" : [%" PRIu32 ",%" PRIu32 "]\n", lsnfile, lsnoffset));
        break;

    case WT_LOGREC_COMMIT:
        WT_ERR(__wt_vunpack_uint(&p, WT_PTRDIFF(end, p), &txnid));
        WT_ERR(__wt_fprintf(session, args->fs, "    \"type\" : \"commit\",\n"));
        WT_ERR(__wt_fprintf(session, args->fs, "    \"txnid\" : %" PRIu64 ",\n", txnid));
        WT_ERR(__txn_oplist_printlog(session, &p, end, args));
        break;

    case WT_LOGREC_FILE_SYNC:
        WT_ERR(__wt_struct_unpack(
          session, p, WT_PTRDIFF(end, p), WT_UNCHECKED_STRING(Ii), &fileid, &start));
        WT_ERR(__wt_fprintf(session, args->fs, "    \"type\" : \"file_sync\",\n"));
        WT_ERR(__wt_fprintf(session, args->fs, "    \"fileid\" : %" PRIu32 ",\n", fileid));
        WT_ERR(__wt_fprintf(session, args->fs, "    \"start\" : %" PRId32 "\n", start));
        break;

    case WT_LOGREC_MESSAGE:
        WT_ERR(__wt_struct_unpack(session, p, WT_PTRDIFF(end, p), WT_UNCHECKED_STRING(S), &msg));
        WT_ERR(__wt_fprintf(session, args->fs, "    \"type\" : \"message\",\n"));
        WT_ERR(__wt_fprintf(session, args->fs, "    \"message\" : \"%s\"\n", msg));
        break;

    case WT_LOGREC_SYSTEM:
        WT_ERR(__wt_struct_unpack(
          session, p, WT_PTRDIFF(end, p), WT_UNCHECKED_STRING(II), &lsnfile, &lsnoffset));
        WT_ERR(__wt_fprintf(session, args->fs, "    \"type\" : \"system\",\n"));
        WT_ERR(__txn_oplist_printlog(session, &p, end, args));
        break;
    }

    WT_ERR(__wt_fprintf(session, args->fs, "  }"));

err:
    __wt_scr_free(session, &lsn_str);
    return (ret);
}

/*
 * __wt_txn_printlog --
 *     Print the log in a human-readable format.
 */
int
__wt_txn_printlog(WT_SESSION *wt_session, const char *ofile, uint32_t flags, WT_LSN *start_lsn,
  WT_LSN *end_lsn) WT_GCC_FUNC_ATTRIBUTE((visibility("default")))
{
    WT_DECL_RET;
    WT_FSTREAM *fs;
    WT_SESSION_IMPL *session;
    WT_TXN_PRINTLOG_ARGS args;

    session = (WT_SESSION_IMPL *)wt_session;
    if (ofile == NULL)
        fs = WT_STDOUT(session);
    else
        WT_RET(
          __wt_fopen(session, ofile, WT_FS_OPEN_CREATE | WT_FS_OPEN_FIXED, WT_STREAM_WRITE, &fs));

    if (!LF_ISSET(WT_TXN_PRINTLOG_MSG))
        WT_ERR(__wt_fprintf(session, fs, "[\n"));
    args.fs = fs;
    args.flags = flags;
    WT_ERR(__wt_log_scan(session, start_lsn, end_lsn, 0x0, __txn_printlog, &args));
    if (!LF_ISSET(WT_TXN_PRINTLOG_MSG))
        ret = __wt_fprintf(session, fs, "\n]\n");

err:
    if (ofile != NULL)
        WT_TRET(__wt_fclose(session, &fs));

    return (ret);
}<|MERGE_RESOLUTION|>--- conflicted
+++ resolved
@@ -546,13 +546,8 @@
          * metadata LSN and we do not want to remove log files in that case.
          */
         if (__wt_atomic_load64(&conn->hot_backup_start) == 0 &&
-<<<<<<< HEAD
-          (!FLD_ISSET(conn->log_info.log_flags, WT_CONN_LOG_RECOVER_DIRTY) ||
-            FLD_ISSET(conn->log_info.log_flags, WT_CONN_LOG_FORCE_DOWNGRADE)) &&
-=======
           (!F_ISSET(&conn->log_mgr, WT_LOG_RECOVER_DIRTY) ||
             F_ISSET(&conn->log_mgr, WT_LOG_FORCE_DOWNGRADE)) &&
->>>>>>> 289e2763
           txn->full_ckpt)
             __wt_log_ckpt(session, ckpt_lsn);
         /* FALLTHROUGH */
