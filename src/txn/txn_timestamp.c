--- conflicted
+++ resolved
@@ -336,77 +336,6 @@
 		return (0);
 
 #ifdef HAVE_TIMESTAMPS
-<<<<<<< HEAD
-		WT_TXN_GLOBAL *txn_global;
-		wt_timestamp_t oldest_ts, stable_ts;
-
-		txn_global = &S2C(session)->txn_global;
-		/*
-		 * Parsing will initialize the timestamp to zero even if
-		 * it is not configured.
-		 */
-		WT_RET(__wt_txn_parse_timestamp(
-		    session, "oldest", &oldest_ts, &oldest_cval));
-		WT_RET(__wt_txn_parse_timestamp(
-		    session, "stable", &stable_ts, &stable_cval));
-		__wt_writelock(session, &txn_global->rwlock);
-		/*
-		 * First do error checking on the timestamp values.  The
-		 * oldest timestamp must always be less than or equal to
-		 * the stable timestamp.  If we're only setting one
-		 * then compare against the system timestamp.  If we're
-		 * setting both then compare the passed in values.
-		 */
-		if ((has_oldest && !has_stable &&	/* only oldest given */
-		    txn_global->has_stable_timestamp &&
-		    __wt_timestamp_cmp(&oldest_ts,
-		    &txn_global->stable_timestamp) > 0) ||
-		    (has_stable && !has_oldest &&	/* only stable given */
-		    txn_global->has_oldest_timestamp &&
-		    __wt_timestamp_cmp(&stable_ts,
-		    &txn_global->oldest_timestamp) < 0) ||
-		    (has_oldest && has_stable &&	/* both given */
-		    __wt_timestamp_cmp(&oldest_ts, &stable_ts) > 0)) {
-			__wt_writeunlock(session, &txn_global->rwlock);
-			WT_RET_MSG(session, EINVAL,
-			    "set_timestamp: oldest timestamp must not be "
-			    "later than stable timestamp");
-		}
-		if (has_oldest) {
-			/*
-			 * This method can be called from multiple threads,
-			 * check that we are moving the global oldest
-			 * timestamp forwards.
-			 */
-			if (!txn_global->has_oldest_timestamp ||
-			    __wt_timestamp_cmp(&txn_global->oldest_timestamp,
-			    &oldest_ts) < 0) {
-				__wt_timestamp_set(
-				    &txn_global->oldest_timestamp, &oldest_ts);
-				txn_global->has_oldest_timestamp = true;
-				txn_global->oldest_is_pinned = false;
-				__wt_verbose_timestamp(session,
-				    &oldest_ts, "Updated oldest timestamp");
-			}
-		}
-		if (has_stable) {
-			/*
-			 * This method can be called from multiple threads,
-			 * check that we are moving the global stable
-			 * timestamp forwards.
-			 */
-			if (!txn_global->has_stable_timestamp ||
-			    __wt_timestamp_cmp(&txn_global->stable_timestamp,
-			    &stable_ts) < 0) {
-				__wt_timestamp_set(
-				    &txn_global->stable_timestamp, &stable_ts);
-				txn_global->has_stable_timestamp = true;
-				txn_global->stable_is_pinned = false;
-				__wt_verbose_timestamp(session,
-				    &stable_ts, "Updated stable timestamp");
-			}
-		}
-=======
 	{
 	WT_TXN_GLOBAL *txn_global;
 	wt_timestamp_t commit_ts, oldest_ts, stable_ts;
@@ -466,7 +395,6 @@
 	    (has_oldest || txn_global->has_oldest_timestamp) &&
 	    (has_stable || txn_global->has_stable_timestamp) &&
 	    __wt_timestamp_cmp(&oldest_ts, &stable_ts) > 0) {
->>>>>>> 69884755
 		__wt_writeunlock(session, &txn_global->rwlock);
 		WT_RET_MSG(session, EINVAL,
 		    "set_timestamp: oldest timestamp must be later than "
@@ -486,6 +414,8 @@
 	if (has_commit) {
 		__wt_timestamp_set(&txn_global->commit_timestamp, &commit_ts);
 		txn_global->has_commit_timestamp = true;
+		__wt_verbose_timestamp(session, &commit_ts,
+		    "Updated global commit timestamp");
 	}
 
 	if (has_oldest && (!txn_global->has_oldest_timestamp ||
@@ -494,6 +424,8 @@
 		__wt_timestamp_set(&txn_global->oldest_timestamp, &oldest_ts);
 		txn_global->has_oldest_timestamp = true;
 		txn_global->oldest_is_pinned = false;
+		__wt_verbose_timestamp(session, &oldest_ts,
+		    "Updated global oldest timestamp");
 	}
 
 	if (has_stable && (!txn_global->has_stable_timestamp ||
@@ -502,17 +434,18 @@
 		__wt_timestamp_set(&txn_global->stable_timestamp, &stable_ts);
 		txn_global->has_stable_timestamp = true;
 		txn_global->stable_is_pinned = false;
+		__wt_verbose_timestamp(session, &stable_ts,
+		    "Updated global stable timestamp");
 	}
 	__wt_writeunlock(session, &txn_global->rwlock);
 
 	if (has_oldest || has_stable)
 		WT_RET(__wt_txn_update_pinned_timestamp(session));
-
+	}
 #else
 		WT_RET_MSG(session, EINVAL, "set_timestamp requires a "
 		    "version of WiredTiger built with timestamp support");
 #endif
-	}
 	return (0);
 }
 
