--- conflicted
+++ resolved
@@ -928,11 +928,6 @@
 			did_roundup_to_oldest = true;
 		} else {
 			__wt_readunlock(session, &txn_global->rwlock);
-<<<<<<< HEAD
-			if (!WT_VERBOSE_ISSET(session, WT_VERB_TIMESTAMP))
-				return (EINVAL);
-			WT_RET_MSG(session, EINVAL, "read timestamp "
-=======
 
 			/*
 			 * In some cases, MongoDB sets a read timestamp older
@@ -945,7 +940,6 @@
 			 * instead.
 			 */
 			WT_RET(__wt_msg(session, "read timestamp "
->>>>>>> 2fa11c04
 			    "%s less than the oldest timestamp %s",
 			    __wt_timestamp_to_string(read_ts, ts_string[0]),
 			    __wt_timestamp_to_string(ts_oldest, ts_string[1])));
