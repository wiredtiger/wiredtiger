/*-
 * Copyright (c) 2014-2019 MongoDB, Inc.
 * Copyright (c) 2008-2014 WiredTiger, Inc.
 *	All rights reserved.
 *
 * See the file LICENSE for redistribution information.
 */

#include "wt_internal.h"

/* AUTOMATIC FLAG VALUE GENERATION START */
#define	WT_TXN_TS_ALREADY_LOCKED	0x1u
#define	WT_TXN_TS_INCLUDE_CKPT		0x2u
#define	WT_TXN_TS_INCLUDE_OLDEST	0x4u
/* AUTOMATIC FLAG VALUE GENERATION STOP */

/*
 * __wt_timestamp_to_string --
 *	Convert a timestamp to the MongoDB string representation.
 */
void
__wt_timestamp_to_string(wt_timestamp_t ts, char *ts_string)
{
	WT_IGNORE_RET(__wt_snprintf(ts_string, WT_TS_INT_STRING_SIZE,
	    "(%" PRIu32 ",%" PRIu32 ")",
	    (uint32_t)((ts >> 32) & 0xffffffff), (uint32_t)(ts & 0xffffffff)));
}

/*
 * __wt_timestamp_to_hex_string --
 *	Convert a timestamp to hex string representation.
 */
void
__wt_timestamp_to_hex_string(wt_timestamp_t ts, char *hex_timestamp)
{
	char *p, v;

	if (ts == 0) {
		hex_timestamp[0] = '0';
		hex_timestamp[1] = '\0';
		return;
	}
	if (ts == WT_TS_MAX) {
#define	WT_TS_MAX_HEX_STRING	"ffffffffffffffff"
		(void)memcpy(hex_timestamp,
		    WT_TS_MAX_HEX_STRING, strlen(WT_TS_MAX_HEX_STRING) + 1);
		return;
	}

	for (p = hex_timestamp; ts != 0; ts >>= 4)
		*p++ = (char)__wt_hex((u_char)(ts & 0x0f));
	*p = '\0';

	/* Reverse the string. */
	for (--p; p > hex_timestamp;) {
		v = *p;
		*p-- = *hex_timestamp;
		*hex_timestamp++ = v;
	}
}

/*
 * __wt_verbose_timestamp --
 *	Output a verbose message along with the specified timestamp.
 */
void
__wt_verbose_timestamp(
    WT_SESSION_IMPL *session, wt_timestamp_t ts, const char *msg)
{
	char ts_string[WT_TS_INT_STRING_SIZE];

	if (!WT_VERBOSE_ISSET(session, WT_VERB_TIMESTAMP))
		return;

	__wt_timestamp_to_string(ts, ts_string);
	__wt_verbose(session,
	    WT_VERB_TIMESTAMP, "Timestamp %s : %s", ts_string, msg);
}

/*
 * __wt_txn_parse_timestamp_raw --
 *	Decodes and sets a timestamp. Don't do any checking.
 */
int
__wt_txn_parse_timestamp_raw(WT_SESSION_IMPL *session, const char *name,
    wt_timestamp_t *timestamp, WT_CONFIG_ITEM *cval)
{
	static const int8_t hextable[] = {
	    -1, -1,  -1,  -1,  -1,  -1,  -1,  -1,
	    -1, -1,  -1,  -1,  -1,  -1,  -1,  -1,
	    -1, -1,  -1,  -1,  -1,  -1,  -1,  -1,
	    -1, -1,  -1,  -1,  -1,  -1,  -1,  -1,
	    -1, -1,  -1,  -1,  -1,  -1,  -1,  -1,
	    -1, -1,  -1,  -1,  -1,  -1,  -1,  -1,
	     0,  1,   2,   3,   4,   5,   6,   7,
	     8,  9,  -1,  -1,  -1,  -1,  -1,  -1,
	    -1, 10,  11,  12,  13,  14,  15,  -1,
	    -1, -1,  -1,  -1,  -1,  -1,  -1,  -1,
	    -1, -1,  -1,  -1,  -1,  -1,  -1,  -1,
	    -1, -1,  -1,  -1,  -1,  -1,  -1,  -1,
	    -1, 10,  11,  12,  13,  14,  15,  -1
	};
	wt_timestamp_t ts;
	size_t len;
	int hex_val;
	const char *hex_itr;

	*timestamp = 0;

	if (cval->len == 0)
		return (0);

	/* Protect against unexpectedly long hex strings. */
	if (cval->len > 2 * sizeof(wt_timestamp_t))
		WT_RET_MSG(session, EINVAL,
		    "%s timestamp too long '%.*s'",
		    name, (int)cval->len, cval->str);

	for (ts = 0, hex_itr = cval->str, len = cval->len; len > 0; --len) {
		if ((size_t)*hex_itr < WT_ELEMENTS(hextable))
			hex_val = hextable[(size_t)*hex_itr++];
		else
			hex_val = -1;
		if (hex_val < 0)
			WT_RET_MSG(session, EINVAL,
			    "Failed to parse %s timestamp '%.*s'",
			    name, (int)cval->len, cval->str);
		ts = (ts << 4) | (uint64_t)hex_val;
	}
	*timestamp = ts;

	return (0);
}

/*
 * __wt_txn_parse_timestamp --
 *	Decodes and sets a timestamp checking it is non-zero.
 */
int
__wt_txn_parse_timestamp(WT_SESSION_IMPL *session, const char *name,
    wt_timestamp_t *timestamp, WT_CONFIG_ITEM *cval)
{
	WT_RET(__wt_txn_parse_timestamp_raw(session, name, timestamp, cval));
	if (cval->len != 0 && *timestamp == WT_TS_NONE)
		WT_RET_MSG(session, EINVAL,
		    "Failed to parse %s timestamp '%.*s': zero not permitted",
		    name, (int)cval->len, cval->str);

	return (0);
}

/*
 * __txn_get_read_timestamp --
 *	Get the read timestamp from the transaction. Additionally
 *	return bool to specify whether the transaction has set
 *	clear read queue flag.
 */
static bool
__txn_get_read_timestamp(
    WT_TXN *txn, wt_timestamp_t *read_timestampp)
{
	WT_ORDERED_READ(*read_timestampp, txn->read_timestamp);
	return (!txn->clear_read_q);
}

/*
 * __txn_get_pinned_timestamp --
 *	Calculate the current pinned timestamp.
 */
static int
__txn_get_pinned_timestamp(
   WT_SESSION_IMPL *session, wt_timestamp_t *tsp, uint32_t flags)
{
	WT_CONNECTION_IMPL *conn;
	WT_TXN *txn;
	WT_TXN_GLOBAL *txn_global;
	wt_timestamp_t tmp_read_ts, tmp_ts;
	bool include_oldest, txn_has_write_lock;

	conn = S2C(session);
	txn_global = &conn->txn_global;
	include_oldest = LF_ISSET(WT_TXN_TS_INCLUDE_OLDEST);
	txn_has_write_lock = LF_ISSET(WT_TXN_TS_ALREADY_LOCKED);

	if (include_oldest && !txn_global->has_oldest_timestamp)
		return (WT_NOTFOUND);

	if (!txn_has_write_lock)
		__wt_readlock(session, &txn_global->rwlock);

	tmp_ts = include_oldest ? txn_global->oldest_timestamp : 0;

	/* Check for a running checkpoint */
	if (LF_ISSET(WT_TXN_TS_INCLUDE_CKPT) &&
	    txn_global->checkpoint_timestamp != WT_TS_NONE &&
	    (tmp_ts == 0 || txn_global->checkpoint_timestamp < tmp_ts))
		tmp_ts = txn_global->checkpoint_timestamp;
	if (!txn_has_write_lock)
		__wt_readunlock(session, &txn_global->rwlock);

	/* Look for the oldest ordinary reader. */
	__wt_readlock(session, &txn_global->read_timestamp_rwlock);
	TAILQ_FOREACH(txn, &txn_global->read_timestamph, read_timestampq) {
		/*
		 * Skip any transactions on the queue that are not active.
		 * Copy out value of read timestamp to prevent possible
		 * race where a transaction resets its read timestamp while
		 * we traverse the queue.
		 */
		if (!__txn_get_read_timestamp(txn, &tmp_read_ts))
			continue;
		/*
		 * A zero timestamp is possible here only when the oldest
		 * timestamp is not accounted for.
		 */
		if (tmp_ts == 0 || tmp_read_ts < tmp_ts)
			tmp_ts = tmp_read_ts;
		/*
		 * We break on the first active txn on the list.
		 */
		break;
	}
	__wt_readunlock(session, &txn_global->read_timestamp_rwlock);

	if (!include_oldest && tmp_ts == 0)
		return (WT_NOTFOUND);
	*tsp = tmp_ts;

	return (0);
}

/*
 * __txn_global_query_timestamp --
 *	Query a timestamp on the global transaction.
 */
static int
__txn_global_query_timestamp(
    WT_SESSION_IMPL *session, wt_timestamp_t *tsp, const char *cfg[])
{
	WT_CONFIG_ITEM cval;
	WT_CONNECTION_IMPL *conn;
	WT_TXN *txn;
	WT_TXN_GLOBAL *txn_global;
	wt_timestamp_t ts, tmpts;

	conn = S2C(session);
	txn_global = &conn->txn_global;

	WT_STAT_CONN_INCR(session, txn_query_ts);
	WT_RET(__wt_config_gets(session, cfg, "get", &cval));
	if (WT_STRING_MATCH("all_committed", cval.str, cval.len)) {
		if (!txn_global->has_commit_timestamp)
			return (WT_NOTFOUND);
		ts = txn_global->commit_timestamp;
		WT_ASSERT(session, ts != 0);

		/* Skip the lock if there are no running transactions. */
		if (TAILQ_EMPTY(&txn_global->commit_timestamph))
			goto done;

		/* Compare with the oldest running transaction. */
		__wt_readlock(session, &txn_global->commit_timestamp_rwlock);
		TAILQ_FOREACH(txn, &txn_global->commit_timestamph,
		    commit_timestampq) {
			if (txn->clear_commit_q)
				continue;

			tmpts = txn->first_commit_timestamp;
			WT_ASSERT(session, tmpts != 0);
			tmpts -= 1;

			if (tmpts < ts)
				ts = tmpts;
			break;
		}
		__wt_readunlock(session, &txn_global->commit_timestamp_rwlock);

		/*
		 * If a transaction is committing with timestamp 1, we could
		 * return zero here, which is unexpected.  Fail instead.
		 */
		if (ts == 0)
			return (WT_NOTFOUND);
	} else if (WT_STRING_MATCH("last_checkpoint", cval.str, cval.len))
		/* Read-only value forever. No lock needed. */
		ts = txn_global->last_ckpt_timestamp;
	else if (WT_STRING_MATCH("oldest", cval.str, cval.len)) {
		if (!txn_global->has_oldest_timestamp)
			return (WT_NOTFOUND);
		ts = txn_global->oldest_timestamp;
	} else if (WT_STRING_MATCH("oldest_reader", cval.str, cval.len))
		WT_RET(__txn_get_pinned_timestamp(
		    session, &ts, WT_TXN_TS_INCLUDE_CKPT));
	else if (WT_STRING_MATCH("pinned", cval.str, cval.len))
		WT_RET(__txn_get_pinned_timestamp(session, &ts,
		    WT_TXN_TS_INCLUDE_CKPT | WT_TXN_TS_INCLUDE_OLDEST));
	else if (WT_STRING_MATCH("recovery", cval.str, cval.len))
		/* Read-only value forever. No lock needed. */
		ts = txn_global->recovery_timestamp;
	else if (WT_STRING_MATCH("stable", cval.str, cval.len)) {
		if (!txn_global->has_stable_timestamp)
			return (WT_NOTFOUND);
		ts = txn_global->stable_timestamp;
	} else
		WT_RET_MSG(session, EINVAL,
		    "unknown timestamp query %.*s", (int)cval.len, cval.str);

done:	*tsp = ts;
	return (0);
}

/*
 * __txn_query_timestamp --
 *	Query a timestamp within this session's transaction.
 */
static int
__txn_query_timestamp(
    WT_SESSION_IMPL *session, wt_timestamp_t *tsp, const char *cfg[])
{
	WT_CONFIG_ITEM cval;
	WT_TXN *txn;

	txn = &session->txn;

	WT_STAT_CONN_INCR(session, session_query_ts);
	if (!F_ISSET(txn, WT_TXN_RUNNING))
		return (WT_NOTFOUND);

	WT_RET(__wt_config_gets(session, cfg, "get", &cval));
	if (WT_STRING_MATCH("commit", cval.str, cval.len))
		*tsp = txn->commit_timestamp;
	else if (WT_STRING_MATCH("first_commit", cval.str, cval.len))
		*tsp = txn->first_commit_timestamp;
	else if (WT_STRING_MATCH("prepare", cval.str, cval.len))
		*tsp = txn->prepare_timestamp;
	else if (WT_STRING_MATCH("read", cval.str, cval.len))
		*tsp = txn->read_timestamp;
	else
		WT_RET_MSG(session, EINVAL,
		    "unknown timestamp query %.*s", (int)cval.len, cval.str);

	return (0);
}

/*
 * __wt_txn_query_timestamp --
 *	Query a timestamp. The caller may query the global transaction or the
 *      session's transaction.
 */
int
__wt_txn_query_timestamp(WT_SESSION_IMPL *session,
    char *hex_timestamp, const char *cfg[], bool global_txn)
{
	wt_timestamp_t ts;

	if (global_txn)
		WT_RET(__txn_global_query_timestamp(session, &ts, cfg));
	else
		WT_RET(__txn_query_timestamp(session, &ts, cfg));

	__wt_timestamp_to_hex_string(ts, hex_timestamp);
	return (0);
}

/*
 * __wt_txn_update_pinned_timestamp --
 *	Update the pinned timestamp (the oldest timestamp that has to be
 *	maintained for current or future readers).
 */
int
__wt_txn_update_pinned_timestamp(WT_SESSION_IMPL *session, bool force)
{
	WT_DECL_RET;
	WT_TXN_GLOBAL *txn_global;
	wt_timestamp_t last_pinned_timestamp, pinned_timestamp;

	txn_global = &S2C(session)->txn_global;

	/* Skip locking and scanning when the oldest timestamp is pinned. */
	if (txn_global->oldest_is_pinned)
		return (0);

	/* Scan to find the global pinned timestamp. */
	if ((ret = __txn_get_pinned_timestamp(
	    session, &pinned_timestamp, WT_TXN_TS_INCLUDE_OLDEST)) != 0)
		return (ret == WT_NOTFOUND ? 0 : ret);

	if (txn_global->has_pinned_timestamp && !force) {
		last_pinned_timestamp = txn_global->pinned_timestamp;

		if (pinned_timestamp <= last_pinned_timestamp)
			return (0);
	}

	__wt_writelock(session, &txn_global->rwlock);
	/*
	 * Scan the global pinned timestamp again, it's possible that it got
	 * changed after the previous scan.
	 */
	if ((ret = __txn_get_pinned_timestamp(session, &pinned_timestamp,
	    WT_TXN_TS_ALREADY_LOCKED | WT_TXN_TS_INCLUDE_OLDEST)) != 0) {
		__wt_writeunlock(session, &txn_global->rwlock);
		return (ret == WT_NOTFOUND ? 0 : ret);
	}

	if (!txn_global->has_pinned_timestamp || force ||
	    txn_global->pinned_timestamp < pinned_timestamp) {
		txn_global->pinned_timestamp = pinned_timestamp;
		txn_global->has_pinned_timestamp = true;
		txn_global->oldest_is_pinned =
		    txn_global->pinned_timestamp ==
		    txn_global->oldest_timestamp;
		txn_global->stable_is_pinned =
		    txn_global->pinned_timestamp ==
		    txn_global->stable_timestamp;
		__wt_verbose_timestamp(session,
		    pinned_timestamp, "Updated pinned timestamp");
	}
	__wt_writeunlock(session, &txn_global->rwlock);

	return (0);
}

/*
 * __wt_txn_global_set_timestamp --
 *	Set a global transaction timestamp.
 */
int
__wt_txn_global_set_timestamp(WT_SESSION_IMPL *session, const char *cfg[])
{
	WT_CONFIG_ITEM commit_cval, oldest_cval, stable_cval;
	WT_CONFIG_ITEM cval;
	WT_TXN_GLOBAL *txn_global;
	wt_timestamp_t commit_ts, oldest_ts, stable_ts;
	wt_timestamp_t last_oldest_ts, last_stable_ts;
	char ts_string[2][WT_TS_INT_STRING_SIZE];
	bool force, has_commit, has_oldest, has_stable;

	txn_global = &S2C(session)->txn_global;

	WT_STAT_CONN_INCR(session, txn_set_ts);
	WT_RET(__wt_config_gets_def(session,
	    cfg, "commit_timestamp", 0, &commit_cval));
	has_commit = commit_cval.len != 0;
	if (has_commit)
		WT_STAT_CONN_INCR(session, txn_set_ts_commit);

	WT_RET(__wt_config_gets_def(session,
	    cfg, "oldest_timestamp", 0, &oldest_cval));
	has_oldest = oldest_cval.len != 0;
	if (has_oldest)
		WT_STAT_CONN_INCR(session, txn_set_ts_oldest);

	WT_RET(__wt_config_gets_def(session,
	    cfg, "stable_timestamp", 0, &stable_cval));
	has_stable = stable_cval.len != 0;
	if (has_stable)
		WT_STAT_CONN_INCR(session, txn_set_ts_stable);

	/* If no timestamp was supplied, there's nothing to do. */
	if (!has_commit && !has_oldest && !has_stable)
		return (0);

	/*
	 * Parsing will initialize the timestamp to zero even if
	 * it is not configured.
	 */
	WT_RET(__wt_txn_parse_timestamp(
	    session, "commit", &commit_ts, &commit_cval));
	WT_RET(__wt_txn_parse_timestamp(
	    session, "oldest", &oldest_ts, &oldest_cval));
	WT_RET(__wt_txn_parse_timestamp(
	    session, "stable", &stable_ts, &stable_cval));

	WT_RET(__wt_config_gets_def(session,
	    cfg, "force", 0, &cval));
	force = cval.val != 0;

	if (force)
		goto set;

	__wt_readlock(session, &txn_global->rwlock);

	last_oldest_ts = txn_global->oldest_timestamp;
	last_stable_ts = txn_global->stable_timestamp;

	/*
	 * First do error checking on the timestamp values.  The
	 * oldest timestamp must always be less than or equal to
	 * the stable timestamp.  If we're only setting one
	 * then compare against the system timestamp.  If we're
	 * setting both then compare the passed in values.
	 */
	if (!has_commit && txn_global->has_commit_timestamp)
		commit_ts = txn_global->commit_timestamp;
	if (!has_oldest && txn_global->has_oldest_timestamp)
		oldest_ts = last_oldest_ts;
	if (!has_stable && txn_global->has_stable_timestamp)
		stable_ts = last_stable_ts;

	/*
	 * If a commit timestamp was supplied, check that it is no older than
	 * either the stable timestamp or the oldest timestamp.
	 */
	if (has_commit && (has_oldest ||
	    txn_global->has_oldest_timestamp) && oldest_ts > commit_ts) {
		__wt_readunlock(session, &txn_global->rwlock);
		__wt_timestamp_to_string(oldest_ts, ts_string[0]);
		__wt_timestamp_to_string(commit_ts, ts_string[1]);
		WT_RET_MSG(session, EINVAL,
		    "set_timestamp: oldest timestamp %s must not be later than "
		    "commit timestamp %s", ts_string[0], ts_string[1]);
	}

	if (has_commit && (has_stable ||
	    txn_global->has_stable_timestamp) && stable_ts > commit_ts) {
		__wt_readunlock(session, &txn_global->rwlock);
		__wt_timestamp_to_string(stable_ts, ts_string[0]);
		__wt_timestamp_to_string(commit_ts, ts_string[1]);
		WT_RET_MSG(session, EINVAL,
		    "set_timestamp: stable timestamp %s must not be later than "
		    "commit timestamp %s", ts_string[0], ts_string[1]);
	}

	/*
	 * The oldest and stable timestamps must always satisfy the condition
	 * that oldest <= stable.
	 */
	if ((has_oldest || has_stable) &&
	    (has_oldest || txn_global->has_oldest_timestamp) &&
	    (has_stable ||
	    txn_global->has_stable_timestamp) && oldest_ts > stable_ts) {
		__wt_readunlock(session, &txn_global->rwlock);
		__wt_timestamp_to_string(oldest_ts, ts_string[0]);
		__wt_timestamp_to_string(stable_ts, ts_string[1]);
		WT_RET_MSG(session, EINVAL,
		    "set_timestamp: oldest timestamp %s must not be later than "
		    "stable timestamp %s", ts_string[0], ts_string[1]);
	}

	__wt_readunlock(session, &txn_global->rwlock);

	/* Check if we are actually updating anything. */
	if (has_oldest &&
	    txn_global->has_oldest_timestamp && oldest_ts <= last_oldest_ts)
		has_oldest = false;

	if (has_stable &&
	    txn_global->has_stable_timestamp && stable_ts <= last_stable_ts)
		has_stable = false;

	if (!has_commit && !has_oldest && !has_stable)
		return (0);

set:	__wt_writelock(session, &txn_global->rwlock);
	/*
	 * This method can be called from multiple threads, check that we are
	 * moving the global timestamps forwards.
	 *
	 * The exception is the commit timestamp, where the application can
	 * move it backwards (in fact, it only really makes sense to explicitly
	 * move it backwards because it otherwise tracks the largest
	 * commit_timestamp so it moves forward whenever transactions are
	 * assigned timestamps).
	 */
	if (has_commit) {
		txn_global->commit_timestamp = commit_ts;
		txn_global->has_commit_timestamp = true;
		WT_STAT_CONN_INCR(session, txn_set_ts_commit_upd);
		__wt_verbose_timestamp(session, commit_ts,
		    "Updated global commit timestamp");
	}

	if (has_oldest && (!txn_global->has_oldest_timestamp || force ||
	    oldest_ts > txn_global->oldest_timestamp)) {
		txn_global->oldest_timestamp = oldest_ts;
		WT_STAT_CONN_INCR(session, txn_set_ts_oldest_upd);
		txn_global->has_oldest_timestamp = true;
		txn_global->oldest_is_pinned = false;
		__wt_verbose_timestamp(session, oldest_ts,
		    "Updated global oldest timestamp");
	}

	if (has_stable && (!txn_global->has_stable_timestamp || force ||
	    stable_ts > txn_global->stable_timestamp)) {
		txn_global->stable_timestamp = stable_ts;
		WT_STAT_CONN_INCR(session, txn_set_ts_stable_upd);
		txn_global->has_stable_timestamp = true;
		txn_global->stable_is_pinned = false;
		__wt_verbose_timestamp(session, stable_ts,
		    "Updated global stable timestamp");
	}
	__wt_writeunlock(session, &txn_global->rwlock);

	if (has_oldest || has_stable)
		WT_RET(__wt_txn_update_pinned_timestamp(session, force));

	return (0);
}

/*
 * __wt_txn_set_commit_timestamp --
 *	Validate the commit timestamp of a transaction.
 *	If the commit timestamp is less than the oldest timestamp and
 *	transaction is configured to roundup timestamps of a prepared
 *	transaction, then we will roundup the commit timestamp to the prepare
 *	timestamp of the transaction.
 */
int
__wt_txn_set_commit_timestamp(
    WT_SESSION_IMPL *session, wt_timestamp_t commit_ts)
{
	WT_TXN *txn = &session->txn;
	WT_TXN_GLOBAL *txn_global = &S2C(session)->txn_global;
	wt_timestamp_t oldest_ts, stable_ts;
	char ts_string[2][WT_TS_INT_STRING_SIZE];
	bool has_oldest_ts, has_stable_ts;

	/* Added this redundant initialization to circumvent build failure. */
	oldest_ts = stable_ts = 0;
	/*
	 * Compare against the oldest and the stable timestamp. Return an error
	 * if the given timestamp is less than oldest and/or stable timestamp.
	 */
	has_oldest_ts = txn_global->has_oldest_timestamp;
	if (has_oldest_ts)
		oldest_ts = txn_global->oldest_timestamp;
	has_stable_ts = txn_global->has_stable_timestamp;
	if (has_stable_ts)
		stable_ts = txn_global->stable_timestamp;

	if (!F_ISSET(txn, WT_TXN_HAS_TS_PREPARE)) {
		/*
		 * For a non-prepared transactions the commit timestamp should
		 * not be less than the stable timestamp.
		 */
		if (has_oldest_ts && commit_ts < oldest_ts) {
			__wt_timestamp_to_string(commit_ts, ts_string[0]);
			__wt_timestamp_to_string(oldest_ts, ts_string[1]);
			WT_RET_MSG(session, EINVAL,
			    "commit timestamp %s is less than the oldest "
			    "timestamp %s",
			    ts_string[0], ts_string[1]);
		}

		if (has_stable_ts && commit_ts < stable_ts) {
			__wt_timestamp_to_string(commit_ts, ts_string[0]);
			__wt_timestamp_to_string(stable_ts, ts_string[1]);
			WT_RET_MSG(session, EINVAL,
			    "commit timestamp %s is less than the stable "
			    "timestamp %s",
			    ts_string[0], ts_string[1]);
		}

		/*
		 * Compare against the commit timestamp of the current
		 * transaction.  Return an error if the given timestamp is
		 * older than the first commit timestamp.
		 */
		if (F_ISSET(txn, WT_TXN_HAS_TS_COMMIT) &&
		    commit_ts < txn->first_commit_timestamp) {
			__wt_timestamp_to_string(commit_ts, ts_string[0]);
			__wt_timestamp_to_string(
			    txn->first_commit_timestamp, ts_string[1]);
			WT_RET_MSG(session, EINVAL,
			    "commit timestamp %s older than the first "
			    "commit timestamp %s for this transaction",
			    ts_string[0], ts_string[1]);
		}
	} else {
		/*
		 * For a prepared transaction, the commit timestamp should not
		 * be less than the prepare timestamp.
		 */
		if (txn->prepare_timestamp > commit_ts) {
			if (!F_ISSET(txn, WT_TXN_TS_ROUND_PREPARED)) {
				__wt_timestamp_to_string(
				    commit_ts, ts_string[0]);
				__wt_timestamp_to_string(
				    txn->prepare_timestamp, ts_string[1]);
				WT_RET_MSG(session, EINVAL,
				    "commit timestamp %s is less than the "
				    "prepare timestamp %s for this transaction",
				    ts_string[0], ts_string[1]);
			}
			commit_ts = txn->prepare_timestamp;
		}
	}
	WT_ASSERT(session, txn->durable_timestamp == WT_TS_NONE ||
	    txn->durable_timestamp == txn->commit_timestamp);
	txn->durable_timestamp = txn->commit_timestamp = commit_ts;
	F_SET(txn, WT_TXN_HAS_TS_COMMIT);
	return (0);
}

/*
 * __wt_txn_set_durable_timestamp --
 *	Validate the durable timestamp of a transaction.
 */
int
__wt_txn_set_durable_timestamp(
    WT_SESSION_IMPL *session, wt_timestamp_t durable_ts)
{
	WT_TXN *txn = &session->txn;
	WT_TXN_GLOBAL *txn_global = &S2C(session)->txn_global;
	wt_timestamp_t oldest_ts, stable_ts;
	char ts_string[2][WT_TS_INT_STRING_SIZE];
	bool has_oldest_ts, has_stable_ts;

	/* Added this redundant initialization to circumvent build failure. */
	oldest_ts = stable_ts = 0;

	if (!F_ISSET(txn, WT_TXN_PREPARE))
		WT_RET_MSG(session, EINVAL,
		    "durable timestamp should not be specified for "
		    "non-prepared transaction");

	if (!F_ISSET(txn, WT_TXN_HAS_TS_COMMIT))
		WT_RET_MSG(session, EINVAL,
		    "commit timestamp is needed before the durable timestamp");

	/*
	 * Compare against the oldest and the stable timestamp. Return an error
	 * if the given timestamp is less than oldest and/or stable timestamp.
	 */
	has_oldest_ts = txn_global->has_oldest_timestamp;
	if (has_oldest_ts)
		oldest_ts = txn_global->oldest_timestamp;
	has_stable_ts = txn_global->has_stable_timestamp;
	if (has_stable_ts)
		stable_ts = txn_global->stable_timestamp;

	/*
	 * For a non-prepared transactions the commit timestamp should
	 * not be less than the stable timestamp.
	 */
	if (has_oldest_ts && durable_ts < oldest_ts) {
		__wt_timestamp_to_string(durable_ts, ts_string[0]);
		__wt_timestamp_to_string(oldest_ts, ts_string[1]);
		WT_RET_MSG(session, EINVAL,
		    "durable timestamp %s is less than the oldest timestamp %s",
		    ts_string[0], ts_string[1]);
	}

	if (has_stable_ts && durable_ts < stable_ts) {
		__wt_timestamp_to_string(durable_ts, ts_string[0]);
		__wt_timestamp_to_string(stable_ts, ts_string[1]);
		WT_RET_MSG(session, EINVAL,
		    "durable timestamp %s is less than the stable timestamp %s",
		    ts_string[0], ts_string[1]);
	}

	/* Check if the durable timestamp is less than the commit timestamp. */
	if (durable_ts < txn->commit_timestamp) {
		__wt_timestamp_to_string(durable_ts, ts_string[0]);
		__wt_timestamp_to_string(txn->commit_timestamp, ts_string[1]);
		WT_RET_MSG(session, EINVAL,
		    "durable timestamp %s is less than the commit timestamp %s "
		    "for this transaction",
		    ts_string[0], ts_string[1]);
	}
	txn->durable_timestamp = durable_ts;
	F_SET(txn, WT_TXN_HAS_TS_DURABLE);

	return (0);
}

/*
 * __wt_txn_set_prepare_timestamp --
 *	Validate and set the prepare timestamp of a transaction.
 */
int
__wt_txn_set_prepare_timestamp(
    WT_SESSION_IMPL *session, wt_timestamp_t prepare_ts)
{
	WT_TXN *prev, *txn = &session->txn;
	WT_TXN_GLOBAL *txn_global = &S2C(session)->txn_global;
	wt_timestamp_t oldest_ts, tmp_timestamp;
	char ts_string[2][WT_TS_INT_STRING_SIZE];

	WT_RET(__wt_txn_context_prepare_check(session));

	if (F_ISSET(txn, WT_TXN_HAS_TS_PREPARE))
		WT_RET_MSG(session, EINVAL, "prepare timestamp is already set");

	if (F_ISSET(txn, WT_TXN_HAS_TS_COMMIT))
		WT_RET_MSG(session, EINVAL, "commit timestamp "
		    "should not have been set before the prepare timestamp");

	__wt_readlock(session, &txn_global->read_timestamp_rwlock);
	oldest_ts = txn_global->oldest_timestamp;
	/*
	 * Prepare timestamp must be greater than the latest active read
	 * timestamp, if any.
	 */
	prev = TAILQ_LAST(
	    &txn_global->read_timestamph, __wt_txn_rts_qh);
	while (prev != NULL) {
		/*
		 * Skip self and non-active transactions. Copy out value of
		 * read timestamp to prevent possible race where a transaction
		 * resets its read timestamp while we traverse the queue.
		 */
		if (!__txn_get_read_timestamp(prev, &tmp_timestamp) ||
		    prev == txn) {
			prev = TAILQ_PREV(
			    prev, __wt_txn_rts_qh, read_timestampq);
			continue;
		}

		if (tmp_timestamp >= prepare_ts) {
			__wt_readunlock(session,
			    &txn_global->read_timestamp_rwlock);
			__wt_timestamp_to_string(prepare_ts, ts_string[0]);
			__wt_timestamp_to_string(tmp_timestamp, ts_string[1]);
			WT_RET_MSG(session, EINVAL,
			    "prepare timestamp %s must be greater than the "
			    "latest active read timestamp %s ",
			    ts_string[0], ts_string[1]);
		}
		break;
	}

	/* Unlock here to have less code branches. */
	__wt_readunlock(session, &txn_global->read_timestamp_rwlock);
	/*
	 * Check whether the prepare timestamp is less than the oldest
	 * timestamp.
	 */
	if (prepare_ts < oldest_ts) {
		/*
		 * Check whether the prepare timestamp needs to be rounded up to
		 * the oldest timestamp.
		 */
		if (F_ISSET(txn, WT_TXN_TS_ROUND_PREPARED)) {
			/*
			 * Check that there are no active readers. That would
			 * be a violation of preconditions for rounding
			 * timestamps of prepared transactions.
			 */
			WT_ASSERT(session, prev == NULL);

			if (WT_VERBOSE_ISSET(session, WT_VERB_TIMESTAMP)) {
				__wt_timestamp_to_string(
				    prepare_ts, ts_string[0]);
				__wt_timestamp_to_string(
				    oldest_ts, ts_string[1]);
				__wt_verbose(session, WT_VERB_TIMESTAMP,
				    "prepare timestamp %s rounded to oldest "
				    "timestamp %s", ts_string[0], ts_string[1]);
			}
			prepare_ts = oldest_ts;
		} else {
			__wt_timestamp_to_string(prepare_ts, ts_string[0]);
			__wt_timestamp_to_string(oldest_ts, ts_string[0]);
			WT_RET_MSG(session, EINVAL,
			    "prepare timestamp %s is older than the oldest "
			    "timestamp %s ", ts_string[0], ts_string[1]);
		}
	}
	txn->prepare_timestamp = prepare_ts;
	F_SET(txn, WT_TXN_HAS_TS_PREPARE);

	return (0);
}

/*
 * __wt_txn_set_read_timestamp --
 *	Parse a request to set a transaction's read_timestamp.
 */
int
__wt_txn_set_read_timestamp(
    WT_SESSION_IMPL *session, wt_timestamp_t read_ts)
{
	WT_TXN *txn = &session->txn;
	WT_TXN_GLOBAL *txn_global = &S2C(session)->txn_global;
	wt_timestamp_t ts_oldest;
	char ts_string[2][WT_TS_INT_STRING_SIZE];
<<<<<<< HEAD
=======
	bool roundup_to_oldest;
>>>>>>> 5c8a77dd

	WT_RET(__wt_txn_context_prepare_check(session));

	/* Read timestamps imply / require snapshot isolation. */
	if (!F_ISSET(txn, WT_TXN_RUNNING))
		txn->isolation = WT_ISO_SNAPSHOT;
	else if (txn->isolation != WT_ISO_SNAPSHOT)
		WT_RET_MSG(session, EINVAL, "setting a read_timestamp"
		    " requires a transaction running at snapshot"
		    " isolation");

	/* Read timestamps can't change once set. */
	if (F_ISSET(txn, WT_TXN_HAS_TS_READ))
		WT_RET_MSG(session, EINVAL, "a read_timestamp"
		    " may only be set once per transaction");

	/*
	 * The read timestamp could be rounded to the oldest timestamp.
	 */
	roundup_to_oldest = F_ISSET(txn, WT_TXN_TS_ROUND_READ);

	/*
	 * This code is not using the timestamp validate function to
	 * avoid a race between checking and setting transaction
	 * timestamp.
	 */
	__wt_readlock(session, &txn_global->rwlock);
	ts_oldest = txn_global->oldest_timestamp;
	if (read_ts < ts_oldest) {
		/*
<<<<<<< HEAD
		 * This code is not using the timestamp validate function to
		 * avoid a race between checking and setting transaction
		 * timestamp.
		 */
		__wt_readlock(session, &txn_global->rwlock);
		ts_oldest = txn_global->oldest_timestamp;
		if (ts < ts_oldest) {
			/*
			 * If given read timestamp is earlier than oldest
			 * timestamp then round the read timestamp to
			 * oldest timestamp.
			 */
			if (F_ISSET(txn, WT_TXN_TS_ROUND_READ))
				txn->read_timestamp = ts_oldest;
			else {
				__wt_readunlock(session, &txn_global->rwlock);
				__wt_timestamp_to_string(ts, ts_string[0]);
				__wt_timestamp_to_string(
				    ts_oldest, ts_string[1]);
				WT_RET_MSG(session, EINVAL, "read timestamp "
				    "%s older than oldest timestamp %s",
				    ts_string[0], ts_string[1]);
			}
		} else {
			txn->read_timestamp = ts;
		}

		__wt_txn_set_read_timestamp(session);
		__wt_readunlock(session, &txn_global->rwlock);
		if (F_ISSET(txn, WT_TXN_TS_ROUND_READ) &&
		    WT_VERBOSE_ISSET(session, WT_VERB_TIMESTAMP)) {
			/*
			 * This message is generated here to reduce the span of
			 * critical section.
			 */
			__wt_timestamp_to_string(ts, ts_string[0]);
			__wt_timestamp_to_string(ts_oldest, ts_string[1]);
			__wt_verbose(session, WT_VERB_TIMESTAMP, "Read "
			    "timestamp %s : Rounded to oldest timestamp %s",
			    ts_string[0], ts_string[1]);
		}
=======
		 * If given read timestamp is earlier than oldest
		 * timestamp then round the read timestamp to
		 * oldest timestamp.
		 */
		if (roundup_to_oldest)
			txn->read_timestamp = ts_oldest;
	else {
		__wt_readunlock(session, &txn_global->rwlock);
		__wt_timestamp_to_string(read_ts, ts_string[0]);
		__wt_timestamp_to_string(ts_oldest, ts_string[1]);
		WT_RET_MSG(session, EINVAL, "read timestamp "
		    "%s less than the oldest timestamp %s",
		    ts_string[0], ts_string[1]);
		}
	} else {
		txn->read_timestamp = read_ts;
		/*
		 * Reset to avoid a verbose message as read
		 * timestamp is not rounded to oldest timestamp.
		 */
		roundup_to_oldest = false;
	}

	__wt_txn_publish_read_timestamp(session);
	__wt_readunlock(session, &txn_global->rwlock);
	if (roundup_to_oldest && WT_VERBOSE_ISSET(session, WT_VERB_TIMESTAMP)) {
		/*
		 * This message is generated here to reduce the span of
		 * critical section.
		 */
		__wt_timestamp_to_string(read_ts, ts_string[0]);
		__wt_timestamp_to_string(ts_oldest, ts_string[1]);
		__wt_verbose(session, WT_VERB_TIMESTAMP, "read "
		    "timestamp %s : rounded to oldest timestamp %s",
		    ts_string[0], ts_string[1]);
	}

	/*
	 * If we already have a snapshot, it may be too early to match
	 * the timestamp (including the one we just read, if rounding
	 * to oldest).  Get a new one.
	 */
	if (F_ISSET(txn, WT_TXN_RUNNING))
		__wt_txn_get_snapshot(session);
>>>>>>> 5c8a77dd

	return (0);
}

/*
 * __wt_txn_set_timestamp --
 *	Parse a request to set a timestamp in a transaction.
 */
int
__wt_txn_set_timestamp(WT_SESSION_IMPL *session, const char *cfg[])
{
	WT_CONFIG_ITEM cval;
	WT_DECL_RET;
	WT_TXN *txn = &session->txn;
	wt_timestamp_t ts;

	WT_TRET(__wt_txn_context_check(session, true));

	/* Look for round_to_oldest configuration. */
	ret = __wt_config_gets_def(session, cfg, "round_to_oldest", 0, &cval);
	if (cval.val)
		F_SET(txn, WT_TXN_TS_ROUND_READ);

	/* Look for a commit timestamp. */
	ret = __wt_config_gets_def(session, cfg, "commit_timestamp", 0, &cval);
	WT_RET_NOTFOUND_OK(ret);
	if (ret == 0 && cval.len != 0) {
		WT_RET(__wt_txn_parse_timestamp(session, "commit", &ts, &cval));
		WT_RET(__wt_txn_set_commit_timestamp(session, ts));
		__wt_txn_publish_commit_timestamp(session);
	}

	/*
	 * Look for a durable timestamp. Durable timestamp should be set only
	 * after setting the commit timestamp.
	 */
	ret = __wt_config_gets_def(
	    session, cfg, "durable_timestamp", 0, &cval);
	WT_RET_NOTFOUND_OK(ret);
	if (ret == 0 && cval.len != 0) {
		WT_RET(__wt_txn_parse_timestamp(
		    session, "durable", &ts, &cval));
		WT_RET(__wt_txn_set_durable_timestamp(session, ts));
	}

	/* Look for a read timestamp. */
	WT_RET(__wt_config_gets_def(session, cfg, "read_timestamp", 0, &cval));
	if (ret == 0 && cval.len != 0) {
		WT_RET(__wt_txn_parse_timestamp(session, "read", &ts, &cval));
		WT_RET(__wt_txn_set_read_timestamp(session, ts));
	}

	/* Look for a prepare timestamp. */
	WT_RET(__wt_config_gets_def(session,
	    cfg, "prepare_timestamp", 0, &cval));
	if (ret == 0 && cval.len != 0) {
		WT_RET(__wt_txn_parse_timestamp(
		    session, "prepare", &ts, &cval));
		WT_RET(__wt_txn_set_prepare_timestamp(session, ts));
	}

	return (0);
}

/*
 * __wt_txn_publish_commit_timestamp --
 *	Publish a transaction's commit timestamp.
 */
void
__wt_txn_publish_commit_timestamp(WT_SESSION_IMPL *session)
{
	WT_TXN *qtxn, *txn, *txn_tmp;
	WT_TXN_GLOBAL *txn_global;
	wt_timestamp_t ts;
	uint64_t walked;

	txn = &session->txn;
	txn_global = &S2C(session)->txn_global;

	if (F_ISSET(txn, WT_TXN_PUBLIC_TS_COMMIT))
		return;

	/*
	 * Copy the current commit timestamp (which can change while the
	 * transaction is running) into the first_commit_timestamp, which is
	 * fixed.
	 */
	ts = txn->commit_timestamp;

	__wt_writelock(session, &txn_global->commit_timestamp_rwlock);
	/*
	 * If our transaction is on the queue remove it first. The timestamp
	 * may move earlier so we otherwise might not remove ourselves before
	 * finding where to insert ourselves (which would result in a list
	 * loop) and we don't want to walk more of the list than needed.
	 */
	if (txn->clear_commit_q) {
		TAILQ_REMOVE(&txn_global->commit_timestamph,
		    txn, commit_timestampq);
		WT_PUBLISH(txn->clear_commit_q, false);
		--txn_global->commit_timestampq_len;
	}
	/*
	 * Walk the list to look for where to insert our own transaction
	 * and remove any transactions that are not active.  We stop when
	 * we get to the location where we want to insert.
	 */
	if (TAILQ_EMPTY(&txn_global->commit_timestamph)) {
		TAILQ_INSERT_HEAD(
		    &txn_global->commit_timestamph, txn, commit_timestampq);
		WT_STAT_CONN_INCR(session, txn_commit_queue_empty);
	} else {
		/* Walk from the start, removing cleared entries. */
		walked = 0;
		TAILQ_FOREACH_SAFE(qtxn, &txn_global->commit_timestamph,
		    commit_timestampq, txn_tmp) {
			++walked;
			/*
			 * Stop on the first entry that we cannot clear.
			 */
			if (!qtxn->clear_commit_q)
				break;

			TAILQ_REMOVE(&txn_global->commit_timestamph,
			    qtxn, commit_timestampq);
			WT_PUBLISH(qtxn->clear_commit_q, false);
			--txn_global->commit_timestampq_len;
		}

		/*
		 * Now walk backwards from the end to find the correct position
		 * for the insert.
		 */
		qtxn = TAILQ_LAST(
		     &txn_global->commit_timestamph, __wt_txn_cts_qh);
		while (qtxn != NULL && qtxn->first_commit_timestamp > ts) {
			++walked;
			qtxn = TAILQ_PREV(
			    qtxn, __wt_txn_cts_qh, commit_timestampq);
		}
		if (qtxn == NULL) {
			TAILQ_INSERT_HEAD(&txn_global->commit_timestamph,
			    txn, commit_timestampq);
			WT_STAT_CONN_INCR(session, txn_commit_queue_head);
		} else
			TAILQ_INSERT_AFTER(&txn_global->commit_timestamph,
			    qtxn, txn, commit_timestampq);
		WT_STAT_CONN_INCRV(session, txn_commit_queue_walked, walked);
	}
	txn->first_commit_timestamp = ts;
	++txn_global->commit_timestampq_len;
	WT_STAT_CONN_INCR(session, txn_commit_queue_inserts);
	txn->clear_commit_q = false;
	F_SET(txn, WT_TXN_HAS_TS_COMMIT | WT_TXN_PUBLIC_TS_COMMIT);
	__wt_writeunlock(session, &txn_global->commit_timestamp_rwlock);
}

/*
 * __wt_txn_clear_commit_timestamp --
 *	Clear a transaction's published commit timestamp.
 */
void
__wt_txn_clear_commit_timestamp(WT_SESSION_IMPL *session)
{
	WT_TXN *txn;
	uint32_t flags;

	txn = &session->txn;

	if (!F_ISSET(txn, WT_TXN_PUBLIC_TS_COMMIT))
		return;
	flags = txn->flags;
	LF_CLR(WT_TXN_PUBLIC_TS_COMMIT);

	/*
	 * Notify other threads that our transaction is inactive and can be
	 * cleaned up safely from the commit timestamp queue whenever the next
	 * thread walks the queue. We do not need to remove it now.
	 */
	WT_PUBLISH(txn->clear_commit_q, true);
	WT_PUBLISH(txn->flags, flags);
}

/*
 * __wt_txn_publish_read_timestamp --
 *	Publish a transaction's read timestamp.
 */
void
__wt_txn_publish_read_timestamp(WT_SESSION_IMPL *session)
{
	WT_TXN *qtxn, *txn, *txn_tmp;
	WT_TXN_GLOBAL *txn_global;
	wt_timestamp_t tmp_timestamp;
	uint64_t walked;

	txn = &session->txn;
	txn_global = &S2C(session)->txn_global;

	if (F_ISSET(txn, WT_TXN_PUBLIC_TS_READ))
		return;

	__wt_writelock(session, &txn_global->read_timestamp_rwlock);
	/*
	 * If our transaction is on the queue remove it first. The timestamp
	 * may move earlier so we otherwise might not remove ourselves before
	 * finding where to insert ourselves (which would result in a list
	 * loop) and we don't want to walk more of the list than needed.
	 */
	if (txn->clear_read_q) {
		TAILQ_REMOVE(&txn_global->read_timestamph,
		    txn, read_timestampq);
		WT_PUBLISH(txn->clear_read_q, false);
		--txn_global->read_timestampq_len;
	}
	/*
	 * Walk the list to look for where to insert our own transaction
	 * and remove any transactions that are not active.  We stop when
	 * we get to the location where we want to insert.
	 */
	if (TAILQ_EMPTY(&txn_global->read_timestamph)) {
		TAILQ_INSERT_HEAD(
		    &txn_global->read_timestamph, txn, read_timestampq);
		WT_STAT_CONN_INCR(session, txn_read_queue_empty);
	} else {
		/* Walk from the start, removing cleared entries. */
		walked = 0;
		TAILQ_FOREACH_SAFE(qtxn, &txn_global->read_timestamph,
		    read_timestampq, txn_tmp) {
			++walked;
			if (!qtxn->clear_read_q)
				break;

			TAILQ_REMOVE(&txn_global->read_timestamph,
			    qtxn, read_timestampq);
			WT_PUBLISH(qtxn->clear_read_q, false);
			--txn_global->read_timestampq_len;
		}

		/*
		 * Now walk backwards from the end to find the correct position
		 * for the insert.
		 */
		qtxn = TAILQ_LAST(
		     &txn_global->read_timestamph, __wt_txn_rts_qh);
		while (qtxn != NULL) {
			if (!__txn_get_read_timestamp(qtxn, &tmp_timestamp) ||
			    tmp_timestamp > txn->read_timestamp) {
				++walked;
				qtxn = TAILQ_PREV(qtxn,
				    __wt_txn_rts_qh, read_timestampq);
			} else
				break;
		}
		if (qtxn == NULL) {
			TAILQ_INSERT_HEAD(&txn_global->read_timestamph,
			    txn, read_timestampq);
			WT_STAT_CONN_INCR(session, txn_read_queue_head);
		} else
			TAILQ_INSERT_AFTER(&txn_global->read_timestamph,
			    qtxn, txn, read_timestampq);
		WT_STAT_CONN_INCRV(session, txn_read_queue_walked, walked);
	}
	/*
	 * We do not set the read timestamp here. It has been set in the caller
	 * because special processing for round to oldest.
	 */
	++txn_global->read_timestampq_len;
	WT_STAT_CONN_INCR(session, txn_read_queue_inserts);
	txn->clear_read_q = false;
	F_SET(txn, WT_TXN_HAS_TS_READ | WT_TXN_PUBLIC_TS_READ);
	__wt_writeunlock(session, &txn_global->read_timestamp_rwlock);
}

/*
 * __wt_txn_clear_read_timestamp --
 *	Clear a transaction's published read timestamp.
 */
void
__wt_txn_clear_read_timestamp(WT_SESSION_IMPL *session)
{
	WT_TXN *txn;
	uint32_t flags;

	txn = &session->txn;

	if (!F_ISSET(txn, WT_TXN_PUBLIC_TS_READ)) {
		txn->read_timestamp = WT_TS_NONE;
		return;
	}
#ifdef HAVE_DIAGNOSTIC
	{
	WT_TXN_GLOBAL *txn_global;
	wt_timestamp_t pinned_ts;

	txn_global = &S2C(session)->txn_global;
	pinned_ts = txn_global->pinned_timestamp;
	WT_ASSERT(session, txn->read_timestamp >= pinned_ts);
	}
#endif
	flags = txn->flags;
	LF_CLR(WT_TXN_PUBLIC_TS_READ);

	/*
	 * Notify other threads that our transaction is inactive and can be
	 * cleaned up safely from the read timestamp queue whenever the
	 * next thread walks the queue. We do not need to remove it now.
	 */
	WT_PUBLISH(txn->clear_read_q, true);
	WT_PUBLISH(txn->flags, flags);
	txn->read_timestamp = WT_TS_NONE;
}

/*
 * __wt_txn_clear_timestamp_queues --
 *	We're about to clear the session and overwrite the txn structure.
 *	Remove ourselves from the commit timestamp queue and the read
 *	timestamp queue if we're on either of them.
 */
void
__wt_txn_clear_timestamp_queues(WT_SESSION_IMPL *session)
{
	WT_TXN *txn;
	WT_TXN_GLOBAL *txn_global;

	txn = &session->txn;
	txn_global = &S2C(session)->txn_global;

	if (!txn->clear_commit_q && !txn->clear_read_q)
		return;

	if (txn->clear_commit_q) {
		__wt_writelock(session, &txn_global->commit_timestamp_rwlock);
		/*
		 * Recheck after acquiring the lock.
		 */
		if (txn->clear_commit_q) {
			TAILQ_REMOVE(&txn_global->commit_timestamph,
			    txn, commit_timestampq);
			--txn_global->commit_timestampq_len;
			txn->clear_commit_q = false;
		}
		__wt_writeunlock(session, &txn_global->commit_timestamp_rwlock);
	}
	if (txn->clear_read_q) {
		__wt_writelock(session, &txn_global->read_timestamp_rwlock);
		/*
		 * Recheck after acquiring the lock.
		 */
		if (txn->clear_read_q) {
			TAILQ_REMOVE(
			    &txn_global->read_timestamph, txn, read_timestampq);
			--txn_global->read_timestampq_len;
			txn->clear_read_q = false;
		}
		__wt_writeunlock(session, &txn_global->read_timestamp_rwlock);
	}
}<|MERGE_RESOLUTION|>--- conflicted
+++ resolved
@@ -876,10 +876,7 @@
 	WT_TXN_GLOBAL *txn_global = &S2C(session)->txn_global;
 	wt_timestamp_t ts_oldest;
 	char ts_string[2][WT_TS_INT_STRING_SIZE];
-<<<<<<< HEAD
-=======
-	bool roundup_to_oldest;
->>>>>>> 5c8a77dd
+	bool did_roundup_to_oldest;
 
 	WT_RET(__wt_txn_context_prepare_check(session));
 
@@ -897,88 +894,37 @@
 		    " may only be set once per transaction");
 
 	/*
-	 * The read timestamp could be rounded to the oldest timestamp.
-	 */
-	roundup_to_oldest = F_ISSET(txn, WT_TXN_TS_ROUND_READ);
-
-	/*
 	 * This code is not using the timestamp validate function to
 	 * avoid a race between checking and setting transaction
 	 * timestamp.
 	 */
 	__wt_readlock(session, &txn_global->rwlock);
 	ts_oldest = txn_global->oldest_timestamp;
+	did_roundup_to_oldest = false;
 	if (read_ts < ts_oldest) {
 		/*
-<<<<<<< HEAD
-		 * This code is not using the timestamp validate function to
-		 * avoid a race between checking and setting transaction
-		 * timestamp.
-		 */
-		__wt_readlock(session, &txn_global->rwlock);
-		ts_oldest = txn_global->oldest_timestamp;
-		if (ts < ts_oldest) {
-			/*
-			 * If given read timestamp is earlier than oldest
-			 * timestamp then round the read timestamp to
-			 * oldest timestamp.
-			 */
-			if (F_ISSET(txn, WT_TXN_TS_ROUND_READ))
-				txn->read_timestamp = ts_oldest;
-			else {
-				__wt_readunlock(session, &txn_global->rwlock);
-				__wt_timestamp_to_string(ts, ts_string[0]);
-				__wt_timestamp_to_string(
-				    ts_oldest, ts_string[1]);
-				WT_RET_MSG(session, EINVAL, "read timestamp "
-				    "%s older than oldest timestamp %s",
-				    ts_string[0], ts_string[1]);
-			}
-		} else {
-			txn->read_timestamp = ts;
-		}
-
-		__wt_txn_set_read_timestamp(session);
-		__wt_readunlock(session, &txn_global->rwlock);
-		if (F_ISSET(txn, WT_TXN_TS_ROUND_READ) &&
-		    WT_VERBOSE_ISSET(session, WT_VERB_TIMESTAMP)) {
-			/*
-			 * This message is generated here to reduce the span of
-			 * critical section.
-			 */
-			__wt_timestamp_to_string(ts, ts_string[0]);
-			__wt_timestamp_to_string(ts_oldest, ts_string[1]);
-			__wt_verbose(session, WT_VERB_TIMESTAMP, "Read "
-			    "timestamp %s : Rounded to oldest timestamp %s",
-			    ts_string[0], ts_string[1]);
-		}
-=======
 		 * If given read timestamp is earlier than oldest
 		 * timestamp then round the read timestamp to
 		 * oldest timestamp.
 		 */
-		if (roundup_to_oldest)
+		if (F_ISSET(txn, WT_TXN_TS_ROUND_READ)) {
 			txn->read_timestamp = ts_oldest;
-	else {
-		__wt_readunlock(session, &txn_global->rwlock);
-		__wt_timestamp_to_string(read_ts, ts_string[0]);
-		__wt_timestamp_to_string(ts_oldest, ts_string[1]);
-		WT_RET_MSG(session, EINVAL, "read timestamp "
-		    "%s less than the oldest timestamp %s",
-		    ts_string[0], ts_string[1]);
-		}
-	} else {
+			did_roundup_to_oldest = true;
+		} else {
+			__wt_readunlock(session, &txn_global->rwlock);
+			__wt_timestamp_to_string(read_ts, ts_string[0]);
+			__wt_timestamp_to_string(ts_oldest, ts_string[1]);
+			WT_RET_MSG(session, EINVAL, "read timestamp "
+			    "%s less than the oldest timestamp %s",
+			    ts_string[0], ts_string[1]);
+		}
+	} else
 		txn->read_timestamp = read_ts;
-		/*
-		 * Reset to avoid a verbose message as read
-		 * timestamp is not rounded to oldest timestamp.
-		 */
-		roundup_to_oldest = false;
-	}
 
 	__wt_txn_publish_read_timestamp(session);
 	__wt_readunlock(session, &txn_global->rwlock);
-	if (roundup_to_oldest && WT_VERBOSE_ISSET(session, WT_VERB_TIMESTAMP)) {
+	if (did_roundup_to_oldest &&
+	    WT_VERBOSE_ISSET(session, WT_VERB_TIMESTAMP)) {
 		/*
 		 * This message is generated here to reduce the span of
 		 * critical section.
@@ -997,7 +943,6 @@
 	 */
 	if (F_ISSET(txn, WT_TXN_RUNNING))
 		__wt_txn_get_snapshot(session);
->>>>>>> 5c8a77dd
 
 	return (0);
 }
