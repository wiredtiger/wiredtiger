--- conflicted
+++ resolved
@@ -641,7 +641,6 @@
 	 * timestamp.
 	 */
 	if (F_ISSET(txn, WT_TXN_PREPARE) && ts < txn->prepare_timestamp) {
-<<<<<<< HEAD
 		if (round_to_prepare)
 			ts = txn->prepare_timestamp;
 		else {
@@ -652,13 +651,6 @@
 			    "timestamp %s for this transaction",
 			    name, (int)cval->len, cval->str, ts_string[0]);
 		}
-=======
-		__wt_timestamp_to_string(txn->prepare_timestamp, ts_string[0]);
-		WT_RET_MSG(session, EINVAL,
-		    "%s timestamp %.*s older than the prepare timestamp %s "
-		    "for this transaction",
-		    name, (int)cval->len, cval->str, ts_string[0]);
->>>>>>> 9d547b45
 	}
 
 	if (F_ISSET(txn, WT_TXN_HAS_TS_DURABLE) &&
@@ -783,7 +775,6 @@
 		WT_RET_MSG(session, EINVAL, "commit timestamp "
 		    "should not have been set before prepare transaction");
 
-<<<<<<< HEAD
 	WT_RET(__wt_txn_parse_timestamp(session, "prepare", &timestamp, &cval));
 
 	WT_RET(__wt_config_gets_def(session, cfg, "round_to_oldest", 0, &cval));
@@ -805,35 +796,6 @@
 			prev = TAILQ_PREV(
 			    prev, __wt_txn_rts_qh, read_timestampq);
 			continue;
-=======
-		/*
-		 * Prepare timestamp must be later/greater than latest active
-		 * read timestamp.
-		 */
-		__wt_readlock(session, &txn_global->read_timestamp_rwlock);
-		prev = TAILQ_LAST(&txn_global->read_timestamph,
-		    __wt_txn_rts_qh);
-		while (prev != NULL) {
-			/*
-			 * Skip any transactions that are not active.
-			 */
-			if (prev->clear_read_q) {
-				prev = TAILQ_PREV(
-				    prev, __wt_txn_rts_qh, read_timestampq);
-				continue;
-			}
-			if (prev->read_timestamp >= *timestamp) {
-				__wt_readunlock(session,
-				    &txn_global->read_timestamp_rwlock);
-				__wt_timestamp_to_string(
-				    prev->read_timestamp, ts_string);
-				WT_RET_MSG(session, EINVAL,
-				    "prepare timestamp %.*s not later than "
-				    "an active read timestamp %s ",
-				    (int)cval.len, cval.str, ts_string);
-			}
-			break;
->>>>>>> 9d547b45
 		}
 
 		/* Skip checkpoint timestamp. */
@@ -843,7 +805,6 @@
 			continue;
 		}
 
-<<<<<<< HEAD
 		if (prev->read_timestamp >= timestamp) {
 			__wt_readunlock(session,
 			    &txn_global->read_timestamp_rwlock);
@@ -874,14 +835,6 @@
 				__wt_verbose(session, WT_VERB_TIMESTAMP,
 				    "prepare timestamp %s rounded to oldest "
 				    "timestamp %s", ts_string[0], ts_string[1]);
-=======
-			if (*timestamp < oldest_ts) {
-				__wt_timestamp_to_string(oldest_ts, ts_string);
-				WT_RET_MSG(session, EINVAL,
-				    "prepare timestamp %.*s is older than the "
-				    "oldest timestamp %s ", (int)cval.len,
-				    cval.str, ts_string);
->>>>>>> 9d547b45
 			}
 			timestamp = oldest_ts;
 
