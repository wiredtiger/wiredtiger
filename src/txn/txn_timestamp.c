/*-
 * Copyright (c) 2014-present MongoDB, Inc.
 * Copyright (c) 2008-2014 WiredTiger, Inc.
 *	All rights reserved.
 *
 * See the file LICENSE for redistribution information.
 */

#include "wt_internal.h"

/*
 * __wt_txn_parse_timestamp_raw --
 *     Decodes and sets a timestamp. Don't do any checking.
 */
int
__wt_txn_parse_timestamp_raw(
  WT_SESSION_IMPL *session, const char *name, wt_timestamp_t *timestamp, WT_CONFIG_ITEM *cval)
{
    static const int8_t hextable[] = {-1, -1, -1, -1, -1, -1, -1, -1, -1, -1, -1, -1, -1, -1, -1,
      -1, -1, -1, -1, -1, -1, -1, -1, -1, -1, -1, -1, -1, -1, -1, -1, -1, -1, -1, -1, -1, -1, -1,
      -1, -1, -1, -1, -1, -1, -1, -1, -1, -1, 0, 1, 2, 3, 4, 5, 6, 7, 8, 9, -1, -1, -1, -1, -1, -1,
      -1, 10, 11, 12, 13, 14, 15, -1, -1, -1, -1, -1, -1, -1, -1, -1, -1, -1, -1, -1, -1, -1, -1,
      -1, -1, -1, -1, -1, -1, -1, -1, -1, -1, 10, 11, 12, 13, 14, 15, -1};
    wt_timestamp_t ts;
    size_t len;
    int hex_val;
    const char *hex_itr;

    *timestamp = 0;

    if (cval->len == 0)
        return (0);

    /* Protect against unexpectedly long hex strings. */
    if (cval->len > 2 * sizeof(wt_timestamp_t))
        WT_RET_MSG(
          session, EINVAL, "%s timestamp too long '%.*s'", name, (int)cval->len, cval->str);

    for (ts = 0, hex_itr = cval->str, len = cval->len; len > 0; --len) {
        if ((size_t)*hex_itr < WT_ELEMENTS(hextable))
            hex_val = hextable[(size_t)*hex_itr++];
        else
            hex_val = -1;
        if (hex_val < 0)
            WT_RET_MSG(session, EINVAL, "Failed to parse %s timestamp '%.*s'", name, (int)cval->len,
              cval->str);
        ts = (ts << 4) | (uint64_t)hex_val;
    }
    *timestamp = ts;

    return (0);
}

/*
 * __wt_txn_parse_timestamp --
 *     Decodes and sets a timestamp checking it is non-zero.
 */
int
__wt_txn_parse_timestamp(
  WT_SESSION_IMPL *session, const char *name, wt_timestamp_t *timestamp, WT_CONFIG_ITEM *cval)
{
    WT_RET(__wt_txn_parse_timestamp_raw(session, name, timestamp, cval));
    if (cval->len != 0 && *timestamp == WT_TS_NONE)
        WT_RET_MSG(session, EINVAL, "illegal %s timestamp '%.*s': zero not permitted", name,
          (int)cval->len, cval->str);

    return (0);
}

/*
 * __txn_get_read_timestamp --
 *     Get the read timestamp from the transaction.
 */
static void
__txn_get_read_timestamp(WT_TXN_SHARED *txn_shared, wt_timestamp_t *read_timestampp)
{
    WT_ACQUIRE_READ_WITH_BARRIER(*read_timestampp, txn_shared->read_timestamp);
}

/*
 * __wti_txn_get_pinned_timestamp --
 *     Calculate the current pinned timestamp.
 */
void
__wti_txn_get_pinned_timestamp(WT_SESSION_IMPL *session, wt_timestamp_t *tsp, uint32_t flags)
{
    WT_CONNECTION_IMPL *conn;
    WT_TXN_GLOBAL *txn_global;
    WT_TXN_SHARED *s;
    wt_timestamp_t tmp_read_ts, tmp_ts;
    uint32_t i, session_cnt;
    bool include_oldest, txn_has_write_lock;

    conn = S2C(session);
    txn_global = &conn->txn_global;
    include_oldest = LF_ISSET(WT_TXN_TS_INCLUDE_OLDEST);
    txn_has_write_lock = LF_ISSET(WT_TXN_TS_ALREADY_LOCKED);

    /* If including oldest and there's none set, we're done, nothing else matters. */
    if (include_oldest && !__wt_atomic_loadbool(&txn_global->has_oldest_timestamp)) {
        *tsp = 0;
        return;
    }

    if (!txn_has_write_lock)
        __wt_readlock(session, &txn_global->rwlock);

    tmp_ts = include_oldest ? txn_global->oldest_timestamp : WT_TS_NONE;

    /* Check for a running checkpoint */
    if (LF_ISSET(WT_TXN_TS_INCLUDE_CKPT) && txn_global->checkpoint_timestamp != WT_TS_NONE &&
      (tmp_ts == WT_TS_NONE || txn_global->checkpoint_timestamp < tmp_ts))
        tmp_ts = txn_global->checkpoint_timestamp;

    /* Walk the array of concurrent transactions. */
    WT_ACQUIRE_READ_WITH_BARRIER(session_cnt, conn->session_array.cnt);
    for (i = 0, s = txn_global->txn_shared_list; i < session_cnt; i++, s++) {
        __txn_get_read_timestamp(s, &tmp_read_ts);
        /*
         * A zero timestamp is possible here only when the oldest timestamp is not accounted for.
         */
        if (tmp_ts == WT_TS_NONE || (tmp_read_ts != WT_TS_NONE && tmp_read_ts < tmp_ts))
            tmp_ts = tmp_read_ts;
    }

    if (!txn_has_write_lock)
        __wt_readunlock(session, &txn_global->rwlock);

    WT_STAT_CONN_INCR(session, txn_walk_sessions);
    WT_STAT_CONN_INCRV(session, txn_sessions_walked, i);

    *tsp = tmp_ts;
}

/*
 * __txn_get_durable_timestamp --
 *     Get the durable timestamp from the transaction.
 */
static void
__txn_get_durable_timestamp(WT_TXN_SHARED *txn_shared, wt_timestamp_t *durable_timestampp)
{
    WT_ACQUIRE_READ_WITH_BARRIER(*durable_timestampp, txn_shared->pinned_durable_timestamp);
}

/*
 * __txn_global_query_timestamp --
 *     Query a timestamp on the global transaction.
 */
static int
__txn_global_query_timestamp(WT_SESSION_IMPL *session, wt_timestamp_t *tsp, const char *cfg[])
{
    WT_CONFIG_ITEM cval;
    WT_CONNECTION_IMPL *conn;
    WT_TXN_GLOBAL *txn_global;
    WT_TXN_SHARED *s;
    wt_timestamp_t ts, tmpts;
    uint32_t i, session_cnt;

    conn = S2C(session);
    txn_global = &conn->txn_global;

    WT_STAT_CONN_INCR(session, txn_query_ts);
    WT_RET(__wt_config_gets(session, cfg, "get", &cval));
    if (WT_CONFIG_LIT_MATCH("all_durable", cval)) {
        /*
         * If there is no durable timestamp set, there is nothing to return. No need to walk the
         * concurrent transactions.
         */
        if (!txn_global->has_durable_timestamp) {
            *tsp = WT_TS_NONE;
            return (0);
        }

        __wt_readlock(session, &txn_global->rwlock);

        ts = txn_global->durable_timestamp;

        /* Walk the array of concurrent transactions. */
        WT_ACQUIRE_READ_WITH_BARRIER(session_cnt, conn->session_array.cnt);
        for (i = 0, s = txn_global->txn_shared_list; i < session_cnt; i++, s++) {
            __txn_get_durable_timestamp(s, &tmpts);
            if (tmpts != 0 && (ts == 0 || --tmpts < ts))
                ts = tmpts;
        }

        __wt_readunlock(session, &txn_global->rwlock);

        WT_STAT_CONN_INCR(session, txn_walk_sessions);
        WT_STAT_CONN_INCRV(session, txn_sessions_walked, i);
    } else if (WT_CONFIG_LIT_MATCH("backup_checkpoint", cval)) {
        /* This code will return set a timestamp only if a backup cursor is open. */
        ts = WT_TS_NONE;
        WT_WITH_HOTBACKUP_READ_LOCK_BACKUP(session, ts = conn->hot_backup_timestamp, NULL);
    } else if (WT_CONFIG_LIT_MATCH("last_checkpoint", cval)) {
        /* Read-only value forever. Make sure we don't used a cached version. */
        WT_COMPILER_BARRIER();
        ts = txn_global->last_ckpt_timestamp;
    } else if (WT_CONFIG_LIT_MATCH("oldest_timestamp", cval) ||
      WT_CONFIG_LIT_MATCH("oldest", cval)) {
        ts = __wt_atomic_loadbool(&txn_global->has_oldest_timestamp) ?
          txn_global->oldest_timestamp :
          0;
    } else if (WT_CONFIG_LIT_MATCH("oldest_reader", cval))
        __wti_txn_get_pinned_timestamp(session, &ts, WT_TXN_TS_INCLUDE_CKPT);
    else if (WT_CONFIG_LIT_MATCH("pinned", cval))
        __wti_txn_get_pinned_timestamp(
          session, &ts, WT_TXN_TS_INCLUDE_CKPT | WT_TXN_TS_INCLUDE_OLDEST);
    else if (WT_CONFIG_LIT_MATCH("recovery", cval))
        /* Read-only value forever. No lock needed. */
        ts = txn_global->recovery_timestamp;
    else if (WT_CONFIG_LIT_MATCH("stable_timestamp", cval) || WT_CONFIG_LIT_MATCH("stable", cval)) {
        ts = txn_global->has_stable_timestamp ? txn_global->stable_timestamp : 0;
    } else
        WT_RET_MSG(session, EINVAL, "unknown timestamp query %.*s", (int)cval.len, cval.str);

    *tsp = ts;
    return (0);
}

/*
 * __txn_query_timestamp --
 *     Query a timestamp within this session's transaction.
 */
static int
__txn_query_timestamp(WT_SESSION_IMPL *session, wt_timestamp_t *tsp, const char *cfg[])
{
    WT_CONFIG_ITEM cval;
    WT_TXN *txn;
    WT_TXN_SHARED *txn_shared;

    txn = session->txn;
    txn_shared = WT_SESSION_TXN_SHARED(session);

    WT_STAT_CONN_INCR(session, session_query_ts);

    WT_RET(__wt_config_gets(session, cfg, "get", &cval));
    if (WT_CONFIG_LIT_MATCH("commit", cval))
        *tsp = txn->commit_timestamp;
    else if (WT_CONFIG_LIT_MATCH("first_commit", cval))
        *tsp = txn->first_commit_timestamp;
    else if (WT_CONFIG_LIT_MATCH("prepare", cval))
        *tsp = txn->prepare_timestamp;
    else if (WT_CONFIG_LIT_MATCH("read", cval))
        *tsp = txn_shared->read_timestamp;
    else
        WT_RET_MSG(session, EINVAL, "unknown timestamp query %.*s", (int)cval.len, cval.str);

    return (0);
}

/*
 * __wt_txn_query_timestamp --
 *     Query a timestamp. The caller may query the global transaction or the session's transaction.
 */
int
__wt_txn_query_timestamp(
  WT_SESSION_IMPL *session, char *hex_timestamp, const char *cfg[], bool global_txn)
{
    wt_timestamp_t ts;

    if (global_txn)
        WT_RET(__txn_global_query_timestamp(session, &ts, cfg));
    else
        WT_RET(__txn_query_timestamp(session, &ts, cfg));

    __wt_timestamp_to_hex_string(ts, hex_timestamp);
    return (0);
}

/*
 * __wti_txn_update_pinned_timestamp --
 *     Update the pinned timestamp (the oldest timestamp that has to be maintained for current or
 *     future readers).
 */
void
__wti_txn_update_pinned_timestamp(WT_SESSION_IMPL *session, bool force)
{
    WT_TXN_GLOBAL *txn_global;
    wt_timestamp_t last_pinned_timestamp, pinned_timestamp;

    txn_global = &S2C(session)->txn_global;

    /* Skip locking and scanning when the oldest timestamp is pinned. */
    if (txn_global->oldest_is_pinned)
        return;

    /* Scan to find the global pinned timestamp. */
    __wti_txn_get_pinned_timestamp(session, &pinned_timestamp, WT_TXN_TS_INCLUDE_OLDEST);
    if (pinned_timestamp == 0)
        return;

    if (txn_global->has_pinned_timestamp && !force) {
        last_pinned_timestamp = txn_global->pinned_timestamp;

        if (pinned_timestamp <= last_pinned_timestamp)
            return;
    }

    __wt_writelock(session, &txn_global->rwlock);
    /*
     * Scan the global pinned timestamp again, it's possible that it got changed after the previous
     * scan.
     */
    __wti_txn_get_pinned_timestamp(
      session, &pinned_timestamp, WT_TXN_TS_ALREADY_LOCKED | WT_TXN_TS_INCLUDE_OLDEST);

    if (pinned_timestamp != WT_TS_NONE &&
      (!txn_global->has_pinned_timestamp || force ||
        txn_global->pinned_timestamp < pinned_timestamp)) {
        WT_RELEASE_WRITE(txn_global->pinned_timestamp, pinned_timestamp);
        /*
         * Release write requires the data and destination have exactly the same size. stdbool.h
         * only defines true as `#define true 1` so we need a bool cast to provide proper type
         * information.
         */
        WT_RELEASE_WRITE(txn_global->has_pinned_timestamp, (bool)true);
        txn_global->oldest_is_pinned = txn_global->pinned_timestamp == txn_global->oldest_timestamp;
        txn_global->stable_is_pinned = txn_global->pinned_timestamp == txn_global->stable_timestamp;
        __wt_verbose_timestamp(session, pinned_timestamp, "Updated pinned timestamp");
    }
    __wt_writeunlock(session, &txn_global->rwlock);
}

/*
 * __wt_txn_global_set_timestamp --
 *     Set a global transaction timestamp.
 */
int
__wt_txn_global_set_timestamp(WT_SESSION_IMPL *session, const char *cfg[])
{
    WT_CONFIG_ITEM cval;
    WT_CONFIG_ITEM durable_cval, oldest_cval, stable_cval;
    WT_TXN_GLOBAL *txn_global;
    wt_timestamp_t durable_ts, oldest_ts, stable_ts;
    wt_timestamp_t last_oldest_ts, last_stable_ts;
    char ts_string[2][WT_TS_INT_STRING_SIZE];
    bool force, has_durable, has_oldest, has_stable;

    txn_global = &S2C(session)->txn_global;

    WT_STAT_CONN_INCR(session, txn_set_ts);

    WT_RET(__wt_config_gets_def(session, cfg, "durable_timestamp", 0, &durable_cval));
    has_durable = durable_cval.len != 0;
    if (has_durable)
        WT_STAT_CONN_INCR(session, txn_set_ts_durable);

    WT_RET(__wt_config_gets_def(session, cfg, "oldest_timestamp", 0, &oldest_cval));
    has_oldest = oldest_cval.len != 0;
    if (has_oldest)
        WT_STAT_CONN_INCR(session, txn_set_ts_oldest);

    WT_RET(__wt_config_gets_def(session, cfg, "stable_timestamp", 0, &stable_cval));
    has_stable = stable_cval.len != 0;
    if (has_stable)
        WT_STAT_CONN_INCR(session, txn_set_ts_stable);

    /* If no timestamp was supplied, there's nothing to do. */
    if (!has_durable && !has_oldest && !has_stable)
        return (0);

    /*
     * Parsing will initialize the timestamp to zero even if it is not configured.
     */
    WT_RET(__wt_txn_parse_timestamp(session, "durable", &durable_ts, &durable_cval));
    WT_RET(__wt_txn_parse_timestamp(session, "oldest", &oldest_ts, &oldest_cval));
    WT_RET(__wt_txn_parse_timestamp(session, "stable", &stable_ts, &stable_cval));

    WT_RET(__wt_config_gets_def(session, cfg, "force", 0, &cval));
    force = cval.val != 0;

    if (force) {
        WT_STAT_CONN_INCR(session, txn_set_ts_force);
        goto set;
    }

    __wt_readlock(session, &txn_global->rwlock);

    last_oldest_ts = txn_global->oldest_timestamp;
    last_stable_ts = txn_global->stable_timestamp;

    /* It is an invalid call to set the oldest or stable timestamps behind the current values. */
    if (has_oldest && __wt_atomic_loadbool(&txn_global->has_oldest_timestamp) &&
      oldest_ts < last_oldest_ts) {
        __wt_readunlock(session, &txn_global->rwlock);
        WT_RET_MSG(session, EINVAL,
          "set_timestamp: oldest timestamp %s must not be older than current oldest timestamp %s",
          __wt_timestamp_to_string(oldest_ts, ts_string[0]),
          __wt_timestamp_to_string(last_oldest_ts, ts_string[1]));
    }

    if (has_stable && txn_global->has_stable_timestamp && stable_ts < last_stable_ts) {
        __wt_readunlock(session, &txn_global->rwlock);
        WT_RET_MSG(session, EINVAL,
          "set_timestamp: stable timestamp %s must not be older than current stable timestamp %s",
          __wt_timestamp_to_string(stable_ts, ts_string[0]),
          __wt_timestamp_to_string(last_stable_ts, ts_string[1]));
    }

    /*
     * First do error checking on the timestamp values. The oldest timestamp must always be less
     * than or equal to the stable timestamp. If we're only setting one then compare against the
     * system timestamp. If we're setting both then compare the passed in values.
     */
    if (!has_oldest && __wt_atomic_loadbool(&txn_global->has_oldest_timestamp))
        oldest_ts = last_oldest_ts;
    if (!has_stable && txn_global->has_stable_timestamp)
        stable_ts = last_stable_ts;

    /* The oldest and stable timestamps must always satisfy the condition that oldest <= stable. */
    if ((has_oldest || has_stable) &&
      (has_oldest || __wt_atomic_loadbool(&txn_global->has_oldest_timestamp)) &&
      (has_stable || txn_global->has_stable_timestamp) && oldest_ts > stable_ts) {
        __wt_readunlock(session, &txn_global->rwlock);
        WT_RET_MSG(session, EINVAL,
          "set_timestamp: oldest timestamp %s must not be later than stable timestamp %s",
          __wt_timestamp_to_string(oldest_ts, ts_string[0]),
          __wt_timestamp_to_string(stable_ts, ts_string[1]));
    }

    __wt_readunlock(session, &txn_global->rwlock);

    /* Check if we are actually updating anything. */
    if (!has_durable && !has_oldest && !has_stable)
        return (0);

set:
    __wt_writelock(session, &txn_global->rwlock);
    /*
     * This method can be called from multiple threads, check that we are moving the global
     * timestamps forwards.
     *
     * The exception is the durable timestamp, where the application can move it backwards (in fact,
     * it only really makes sense to explicitly move it backwards because it otherwise tracks the
     * largest durable_timestamp so it moves forward whenever transactions are assigned timestamps).
     */
    if (has_durable) {
        txn_global->durable_timestamp = durable_ts;
        txn_global->has_durable_timestamp = true;
        WT_STAT_CONN_INCR(session, txn_set_ts_durable_upd);
        __wt_verbose_timestamp(session, durable_ts, "Updated global durable timestamp");
    }

    if (has_oldest &&
      (!__wt_atomic_loadbool(&txn_global->has_oldest_timestamp) || force ||
        oldest_ts > txn_global->oldest_timestamp)) {
        txn_global->oldest_timestamp = oldest_ts;
        WT_STAT_CONN_INCR(session, txn_set_ts_oldest_upd);
        __wt_atomic_storebool(&txn_global->has_oldest_timestamp, true);
        txn_global->oldest_is_pinned = false;
        __wt_verbose_timestamp(session, oldest_ts, "Updated global oldest timestamp");
    }

    if (has_stable &&
      (!txn_global->has_stable_timestamp || force || stable_ts > txn_global->stable_timestamp)) {
        WT_RELEASE_WRITE(txn_global->stable_timestamp, stable_ts);
        WT_STAT_CONN_INCR(session, txn_set_ts_stable_upd);
        /*
         * Release write requires the data and destination have exactly the same size. stdbool.h
         * only defines true as `#define true 1` so we need a bool cast to provide proper type
         * information.
         */
        WT_RELEASE_WRITE(txn_global->has_stable_timestamp, (bool)true);
        txn_global->stable_is_pinned = false;
        __wt_verbose_timestamp(session, stable_ts, "Updated global stable timestamp");
    }

    /*
     * Even if the timestamps have been forcibly set, they must always satisfy the condition that
     * oldest <= stable. Don't fail as MongoDB violates this rule in very specific scenarios.
     */
    if (txn_global->has_stable_timestamp &&
      __wt_atomic_loadbool(&txn_global->has_oldest_timestamp) &&
      txn_global->oldest_timestamp > txn_global->stable_timestamp) {
        WT_STAT_CONN_INCR(session, txn_set_ts_out_of_order);
        __wt_verbose_debug1(session, WT_VERB_TIMESTAMP,
          "set_timestamp: oldest timestamp %s must not be later than stable timestamp %s",
          __wt_timestamp_to_string(txn_global->oldest_timestamp, ts_string[0]),
          __wt_timestamp_to_string(txn_global->stable_timestamp, ts_string[1]));
    }

    __wt_writeunlock(session, &txn_global->rwlock);

    if (has_oldest || has_stable)
        __wti_txn_update_pinned_timestamp(session, force);

    return (0);
}

/*
 * __txn_assert_after_reads --
 *     Assert that commit and prepare timestamps are greater than the latest active read timestamp,
 *     if any.
 */
static void
__txn_assert_after_reads(WT_SESSION_IMPL *session, const char *op, wt_timestamp_t ts)
{
    WT_TXN_GLOBAL *txn_global;
    WT_TXN_SHARED *s;
    wt_timestamp_t tmp_timestamp;
    uint32_t i, session_cnt;
    char ts_string[2][WT_TS_INT_STRING_SIZE];

    if (EXTRA_DIAGNOSTICS_ENABLED(session, WT_DIAGNOSTIC_TXN_VISIBILITY)) {
        txn_global = &S2C(session)->txn_global;
        WT_ACQUIRE_READ_WITH_BARRIER(session_cnt, S2C(session)->session_array.cnt);
        WT_STAT_CONN_INCR(session, txn_walk_sessions);
        WT_STAT_CONN_INCRV(session, txn_sessions_walked, session_cnt);

        __wt_readlock(session, &txn_global->rwlock);

        /* Walk the array of concurrent transactions. */
        for (i = 0, s = txn_global->txn_shared_list; i < session_cnt; i++, s++) {
            __txn_get_read_timestamp(s, &tmp_timestamp);
            if (tmp_timestamp != WT_TS_NONE && tmp_timestamp >= ts) {
                __wt_err(session, EINVAL,
                  "%s timestamp %s must be after all active read timestamps %s", op,
                  __wt_timestamp_to_string(ts, ts_string[0]),
                  __wt_timestamp_to_string(tmp_timestamp, ts_string[1]));

                __wt_abort(session);
                /* NOTREACHED */
            }
        }
        __wt_readunlock(session, &txn_global->rwlock);
    } else {
        WT_UNUSED(session);
        WT_UNUSED(op);
        WT_UNUSED(ts);
        WT_UNUSED(txn_global);
    }
}

/*
 * __txn_validate_commit_timestamp --
 *     Validate the commit timestamp of a transaction.
 */
static int
__txn_validate_commit_timestamp(WT_SESSION_IMPL *session, wt_timestamp_t *commit_tsp)
{
    WT_TXN *txn;
    WT_TXN_GLOBAL *txn_global;
    wt_timestamp_t commit_ts, oldest_ts, stable_ts;
    char ts_string[2][WT_TS_INT_STRING_SIZE];
    bool has_oldest_ts, has_stable_ts;

    txn = session->txn;
    txn_global = &S2C(session)->txn_global;
    commit_ts = *commit_tsp;

    /* Added this redundant initialization to circumvent build failure. */
    oldest_ts = stable_ts = WT_TS_NONE;

    /*
     * Compare against the oldest and the stable timestamp. Return an error if the given timestamp
     * is less than oldest and/or stable timestamp.
     */
    has_oldest_ts = __wt_atomic_loadbool(&txn_global->has_oldest_timestamp);
    if (has_oldest_ts)
        oldest_ts = txn_global->oldest_timestamp;
    has_stable_ts = txn_global->has_stable_timestamp;
    if (has_stable_ts)
        stable_ts = txn_global->stable_timestamp;

    if (!F_ISSET(txn, WT_TXN_HAS_TS_PREPARE)) {
        /* Compare against the first commit timestamp of the current transaction. */
        if (F_ISSET(txn, WT_TXN_HAS_TS_COMMIT)) {
            if (commit_ts < txn->first_commit_timestamp)
                WT_RET_MSG(session, EINVAL,
                  "commit timestamp %s older than the first commit timestamp %s for this "
                  "transaction",
                  __wt_timestamp_to_string(commit_ts, ts_string[0]),
                  __wt_timestamp_to_string(txn->first_commit_timestamp, ts_string[1]));
            commit_ts = txn->first_commit_timestamp;
        }

        /*
         * For a non-prepared transactions the commit timestamp should not be less or equal to the
         * stable timestamp.
         */
        if (has_oldest_ts && commit_ts < oldest_ts)
            WT_RET_MSG(session, EINVAL, "commit timestamp %s is less than the oldest timestamp %s",
              __wt_timestamp_to_string(commit_ts, ts_string[0]),
              __wt_timestamp_to_string(oldest_ts, ts_string[1]));

        if (has_stable_ts && commit_ts <= stable_ts)
            WT_RET_MSG(session, EINVAL, "commit timestamp %s must be after the stable timestamp %s",
              __wt_timestamp_to_string(commit_ts, ts_string[0]),
              __wt_timestamp_to_string(stable_ts, ts_string[1]));

        __txn_assert_after_reads(session, "commit", commit_ts);
    } else {
        /*
         * For a prepared transaction, the commit timestamp should not be less than the prepare
         * timestamp. Also, the commit timestamp cannot be set before the transaction has actually
         * been prepared.
         *
         * If the commit timestamp is less than the oldest timestamp and transaction is configured
         * to roundup timestamps of a prepared transaction, then we will roundup the commit
         * timestamp to the prepare timestamp of the transaction.
         */
        if (txn->prepare_timestamp > commit_ts) {
            if (!F_ISSET(txn, WT_TXN_TS_ROUND_PREPARED))
                WT_RET_MSG(session, EINVAL,
                  "commit timestamp %s is less than the prepare timestamp %s for this transaction",
                  __wt_timestamp_to_string(commit_ts, ts_string[0]),
                  __wt_timestamp_to_string(txn->prepare_timestamp, ts_string[1]));

            /* Update the caller's value. */
            *commit_tsp = txn->prepare_timestamp;
        }
        if (!F_ISSET(txn, WT_TXN_PREPARE))
            WT_RET_MSG(
              session, EINVAL, "commit timestamp must not be set before transaction is prepared");
    }

    return (0);
}

/*
 * __txn_set_commit_timestamp --
 *     Set the commit timestamp of a transaction.
 */
static int
__txn_set_commit_timestamp(WT_SESSION_IMPL *session, wt_timestamp_t commit_ts)
{
    WT_TXN *txn;

    txn = session->txn;

    if (txn->isolation != WT_ISO_SNAPSHOT)
        WT_RET_MSG(session, EINVAL,
          "setting a commit_timestamp requires a transaction running at snapshot isolation");

    /*
     * In scenarios where the prepare timestamp is greater than the provided commit timestamp, the
     * validate function returns the new commit timestamp based on the configuration.
     */
    WT_RET(__txn_validate_commit_timestamp(session, &commit_ts));
    txn->commit_timestamp = commit_ts;

    /*
     * First time copy the commit timestamp to the first commit timestamp.
     */
    if (!F_ISSET(txn, WT_TXN_HAS_TS_COMMIT))
        txn->first_commit_timestamp = commit_ts;

    /*
     * Only mirror the commit timestamp if there isn't already an explicit durable timestamp. This
     * might happen if we set a commit timestamp, set a durable timestamp and then subsequently set
     * the commit timestamp again.
     */
    if (!F_ISSET(txn, WT_TXN_HAS_TS_DURABLE))
        txn->durable_timestamp = commit_ts;

    F_SET(txn, WT_TXN_HAS_TS_COMMIT);
    return (0);
}

/*
 * __txn_validate_durable_timestamp --
 *     Validate the durable timestamp of a transaction.
 */
static int
__txn_validate_durable_timestamp(WT_SESSION_IMPL *session, wt_timestamp_t durable_ts)
{
    WT_TXN *txn;
    WT_TXN_GLOBAL *txn_global;
    wt_timestamp_t oldest_ts, stable_ts;
    char ts_string[2][WT_TS_INT_STRING_SIZE];
    bool has_oldest_ts, has_stable_ts;

    txn = session->txn;
    txn_global = &S2C(session)->txn_global;

    /* Added this redundant initialization to circumvent build failure. */
    oldest_ts = stable_ts = 0;

    /*
     * Compare against the oldest and the stable timestamp. Return an error if the given timestamp
     * is less than oldest and/or stable timestamp.
     */
    has_oldest_ts = __wt_atomic_loadbool(&txn_global->has_oldest_timestamp);
    if (has_oldest_ts)
        oldest_ts = txn_global->oldest_timestamp;
    has_stable_ts = txn_global->has_stable_timestamp;
    if (has_stable_ts)
        stable_ts = txn_global->stable_timestamp;

    if (has_oldest_ts && durable_ts < oldest_ts)
        WT_RET_MSG(session, EINVAL, "durable timestamp %s is less than the oldest timestamp %s",
          __wt_timestamp_to_string(durable_ts, ts_string[0]),
          __wt_timestamp_to_string(oldest_ts, ts_string[1]));

    if (has_stable_ts && durable_ts <= stable_ts)
        WT_RET_MSG(session, EINVAL, "durable timestamp %s must be after the stable timestamp %s",
          __wt_timestamp_to_string(durable_ts, ts_string[0]),
          __wt_timestamp_to_string(stable_ts, ts_string[1]));

    /* Check if the durable timestamp is less than the commit timestamp. */
    if (durable_ts < txn->commit_timestamp)
        WT_RET_MSG(session, EINVAL,
          "durable timestamp %s is less than the commit timestamp %s for this transaction",
          __wt_timestamp_to_string(durable_ts, ts_string[0]),
          __wt_timestamp_to_string(txn->commit_timestamp, ts_string[1]));

    return (0);
}

/*
 * __txn_publish_durable_timestamp --
 *     Publish a transaction's durable timestamp.
 */
static void
__txn_publish_durable_timestamp(WT_SESSION_IMPL *session)
{
    WT_TXN *txn;
    WT_TXN_SHARED *txn_shared;
    wt_timestamp_t ts;

    txn = session->txn;
    txn_shared = WT_SESSION_TXN_SHARED(session);

    if (F_ISSET(txn, WT_TXN_SHARED_TS_DURABLE))
        return;

    if (F_ISSET(txn, WT_TXN_HAS_TS_DURABLE))
        ts = txn->durable_timestamp;
    else if (F_ISSET(txn, WT_TXN_HAS_TS_COMMIT)) {
        /*
         * If we know for a fact that this is a prepared transaction and we only have a commit
         * timestamp, don't add to the durable queue. If we poll all_durable after setting the
         * commit timestamp of a prepared transaction, that prepared transaction should NOT be
         * visible.
         */
        if (F_ISSET(txn, WT_TXN_PREPARE))
            return;
        ts = txn->first_commit_timestamp;
    } else
        return;

    txn_shared->pinned_durable_timestamp = ts;
    F_SET(txn, WT_TXN_SHARED_TS_DURABLE);
}

/*
 * __txn_set_durable_timestamp --
 *     Set the durable timestamp of a transaction.
 */
static int
__txn_set_durable_timestamp(WT_SESSION_IMPL *session, wt_timestamp_t durable_ts)
{
    WT_TXN *txn;

    txn = session->txn;

    if (!F_ISSET(txn, WT_TXN_PREPARE))
        WT_RET_MSG(session, EINVAL,
          "durable timestamp should not be specified for non-prepared transaction");

    if (!F_ISSET(txn, WT_TXN_HAS_TS_COMMIT))
        WT_RET_MSG(
          session, EINVAL, "a commit timestamp is required before setting a durable timestamp");

    WT_RET(__txn_validate_durable_timestamp(session, durable_ts));
    txn->durable_timestamp = durable_ts;
    F_SET(txn, WT_TXN_HAS_TS_DURABLE);

    return (0);
}

/*
 * __txn_set_prepare_timestamp --
 *     Validate and set the prepare timestamp of a transaction.
 */
static int
__txn_set_prepare_timestamp(WT_SESSION_IMPL *session, wt_timestamp_t prepare_ts)
{
    WT_TXN *txn;
    WT_TXN_GLOBAL *txn_global;
    wt_timestamp_t oldest_ts, stable_ts;
    char ts_string[2][WT_TS_INT_STRING_SIZE];

    txn = session->txn;
    txn_global = &S2C(session)->txn_global;

    WT_RET(__wt_txn_context_prepare_check(session));

    if (F_ISSET(txn, WT_TXN_HAS_TS_PREPARE))
        WT_RET_MSG(session, EINVAL, "prepare timestamp is already set");

    if (F_ISSET(txn, WT_TXN_HAS_TS_COMMIT))
        WT_RET_MSG(session, EINVAL,
          "commit timestamp should not have been set before the prepare timestamp");

    __txn_assert_after_reads(session, "prepare", prepare_ts);

    /*
     * Check whether the prepare timestamp is less than the stable timestamp.
     */
    stable_ts = txn_global->stable_timestamp;
    if (prepare_ts <= stable_ts) {
        /*
         * Check whether the application is using the "prepared" roundup mode. This rounds up to
         * _oldest_, not stable, and permits preparing before stable, because it is meant to be used
         * during application recovery to replay a transaction that was successfully prepared (and
         * possibly committed) before a crash but had not yet become durable. In general it is
         * important to replay such transactions at the same time they had before the crash; in a
         * distributed setting they might have already committed in the network, in which case
         * replaying them at a different time is very likely to be inconsistent. Meanwhile, once a
         * transaction prepares we allow stable to move forward past it, so replaying may require
         * preparing and even committing prior to stable.
         *
         * Such a replay is safe provided that it happens during application-level recovery before
         * resuming ordinary operations: between the time the transaction prepares and the crash,
         * operations intersecting with the prepared transaction fail with WT_PREPARE_CONFLICT, and
         * after the crash, the replay recreates this state before any ordinary operations can
         * intersect with it. Application recovery code is responsible for making sure that any
         * other operations it does before the replay that might intersect with the prepared
         * transaction are consistent with it.
         *
         * (There is a slight extra wrinkle at the moment, because it is possible for a transaction
         * to prepare and commit and be interacted with before it becomes durable. Currently such
         * transactions _must_ be replayed identically by the application to avoid inconsistency,
         * or avoided.
         *
         * Under other circumstances, that is, not during application-level recovery when ordinary
         * operations are excluded, use of "roundup=prepared" (for replaying transactions or
         * otherwise) is not safe and can cause data inconsistency. There is currently no roundup
         * mode for commit timestamps that is suitable for use during ordinary operation.
         */
        if (F_ISSET(txn, WT_TXN_TS_ROUND_PREPARED)) {
            oldest_ts = txn_global->oldest_timestamp;
            if (prepare_ts < oldest_ts) {
                __wt_verbose(session, WT_VERB_TIMESTAMP,
                  "prepare timestamp %s rounded to oldest timestamp %s",
                  __wt_timestamp_to_string(prepare_ts, ts_string[0]),
                  __wt_timestamp_to_string(oldest_ts, ts_string[1]));
                prepare_ts = oldest_ts;
            }
        } else
            WT_RET_MSG(session, EINVAL,
              "prepare timestamp %s is not newer than the stable timestamp %s",
              __wt_timestamp_to_string(prepare_ts, ts_string[0]),
              __wt_timestamp_to_string(stable_ts, ts_string[1]));
    }
    txn->prepare_timestamp = prepare_ts;
    F_SET(txn, WT_TXN_HAS_TS_PREPARE);

    return (0);
}

/*
 * __wti_txn_set_read_timestamp --
 *     Parse a request to set a transaction's read_timestamp.
 */
int
__wti_txn_set_read_timestamp(WT_SESSION_IMPL *session, wt_timestamp_t read_ts)
{
    WT_TXN *txn;
    WT_TXN_GLOBAL *txn_global;
    WT_TXN_SHARED *txn_shared;
    wt_timestamp_t ts_oldest;
    char ts_string[2][WT_TS_INT_STRING_SIZE];
    bool did_roundup_to_oldest;

    txn = session->txn;
    txn_global = &S2C(session)->txn_global;
    txn_shared = WT_SESSION_TXN_SHARED(session);

    /*
     * Silently ignore attempts to set the read timestamp after a transaction is prepared (if we
     * error, the system will panic because an operation on a prepared transaction cannot fail).
     */
    if (F_ISSET(session->txn, WT_TXN_PREPARE)) {
        __wt_errx(session,
          "attempt to set the read timestamp after the transaction is prepared silently ignored");
        return (0);
    }

    /* Read timestamps imply / require snapshot isolation. */
    if (!F_ISSET(txn, WT_TXN_RUNNING))
        txn->isolation = WT_ISO_SNAPSHOT;
    else if (txn->isolation != WT_ISO_SNAPSHOT)
        WT_RET_MSG(session, EINVAL,
          "setting a read_timestamp requires a transaction running at snapshot isolation");

    /* Read timestamps can't change once set. */
    if (F_ISSET(txn, WT_TXN_SHARED_TS_READ))
        WT_RET_MSG(session, EINVAL, "a read_timestamp may only be set once per transaction");

    /*
     * This code is not using the timestamp validate function to avoid a race between checking and
     * setting transaction timestamp.
     */
    __wt_readlock(session, &txn_global->rwlock);

    ts_oldest = txn_global->oldest_timestamp;
    did_roundup_to_oldest = false;
    if (read_ts < ts_oldest) {
        /*
         * If given read timestamp is earlier than oldest timestamp then round the read timestamp to
         * oldest timestamp.
         */
        if (F_ISSET(txn, WT_TXN_TS_ROUND_READ)) {
            txn_shared->read_timestamp = ts_oldest;
            did_roundup_to_oldest = true;
        } else {
            __wt_readunlock(session, &txn_global->rwlock);

#if !defined(WT_STANDALONE_BUILD)
            /*
             * In some cases, MongoDB sets a read timestamp older than the oldest timestamp, relying
             * on WiredTiger's concurrency to detect and fail the set. In other cases it's a bug and
             * MongoDB wants error context to make it easier to find those problems. Don't output an
             * error message because that logs a MongoDB error, use an informational message to
             * provide the context instead. Don't output this message for standalone builds, it's
             * too noisy for applications that don't track the read timestamp against the oldest
             * timestamp and simply expect the set to fail.
             */
            __wt_verbose_notice(session, WT_VERB_TIMESTAMP,
              "read timestamp %s less than the oldest timestamp %s",
              __wt_timestamp_to_string(read_ts, ts_string[0]),
              __wt_timestamp_to_string(ts_oldest, ts_string[1]));
#endif
            return (EINVAL);
        }
    } else
        txn_shared->read_timestamp = read_ts;

    F_SET(txn, WT_TXN_SHARED_TS_READ);
    __wt_readunlock(session, &txn_global->rwlock);

    /*
     * This message is generated here to reduce the span of critical section.
     */
    if (did_roundup_to_oldest)
        __wt_verbose(session, WT_VERB_TIMESTAMP,
          "read timestamp %s : rounded to oldest timestamp %s",
          __wt_timestamp_to_string(read_ts, ts_string[0]),
          __wt_timestamp_to_string(ts_oldest, ts_string[1]));

    /*
     * If we already have a snapshot, it may be too early to match the timestamp (including the one
     * we just read, if rounding to oldest). Get a new one.
     */
    if (F_ISSET(txn, WT_TXN_RUNNING))
        __wt_txn_get_snapshot(session);

    return (0);
}

/*
 * __wt_txn_set_timestamp --
 *     Parse a request to set a timestamp in a transaction.
 */
int
__wt_txn_set_timestamp(WT_SESSION_IMPL *session, const char *cfg[], bool commit)
{
    WT_CONFIG cparser;
    WT_CONFIG_ITEM ckey, cval;
    WT_CONNECTION_IMPL *conn;
    WT_DECL_RET;
    WT_TXN *txn;
    wt_timestamp_t commit_ts, durable_ts, prepare_ts, read_ts;
    bool set_ts;

    conn = S2C(session);
    txn = session->txn;
    set_ts = false;

    WT_RET(__wt_txn_context_check(session, true));

    /*
     * If no commit or durable timestamp is set here, set to any previously set values and validate
     * them, the stable timestamp might have moved forward since they were successfully set.
     */
    commit_ts = durable_ts = prepare_ts = read_ts = WT_TS_NONE;
    if (commit && F_ISSET(txn, WT_TXN_HAS_TS_COMMIT))
        commit_ts = txn->commit_timestamp;
    if (commit && F_ISSET(txn, WT_TXN_HAS_TS_DURABLE))
        durable_ts = txn->durable_timestamp;

    /*
     * If the API received no configuration string, or we just have the base configuration, there
     * are no strings to parse. Additionally, take a shortcut in parsing that works because we're
     * only given a base configuration and a user configuration.
     */
    if (cfg != NULL && cfg[0] != NULL && cfg[1] != NULL) {
        WT_ASSERT(session, cfg[2] == NULL);
        __wt_config_init(session, &cparser, cfg[1]);
        while ((ret = __wt_config_next(&cparser, &ckey, &cval)) == 0) {
            WT_ASSERT(session, ckey.str != NULL);
            if (WT_CONFIG_LIT_MATCH("commit_timestamp", ckey)) {
                WT_RET(__wt_txn_parse_timestamp(session, "commit", &commit_ts, &cval));
                set_ts = true;
            } else if (WT_CONFIG_LIT_MATCH("durable_timestamp", ckey)) {
                WT_RET(__wt_txn_parse_timestamp(session, "durable", &durable_ts, &cval));
                set_ts = true;
            } else if (WT_CONFIG_LIT_MATCH("prepare_timestamp", ckey)) {
                WT_RET(__wt_txn_parse_timestamp(session, "prepare", &prepare_ts, &cval));
                set_ts = true;
            } else if (WT_CONFIG_LIT_MATCH("read_timestamp", ckey)) {
                WT_RET(__wt_txn_parse_timestamp(session, "read", &read_ts, &cval));
                set_ts = true;
            }
        }
        WT_RET_NOTFOUND_OK(ret);
    }

    /* Look for a commit timestamp. */
    if (commit_ts != WT_TS_NONE)
        WT_RET(__txn_set_commit_timestamp(session, commit_ts));

    /*
     * Look for a durable timestamp. Durable timestamp should be set only after setting the commit
     * timestamp.
     */
    if (durable_ts != WT_TS_NONE)
        WT_RET(__txn_set_durable_timestamp(session, durable_ts));
    __txn_publish_durable_timestamp(session);

    /* Look for a read timestamp. */
    if (read_ts != WT_TS_NONE)
        WT_RET(__wti_txn_set_read_timestamp(session, read_ts));

    /* Look for a prepare timestamp. */
    if (prepare_ts != WT_TS_NONE)
        WT_RET(__txn_set_prepare_timestamp(session, prepare_ts));

    /* Timestamps are only logged in debugging mode. */
    if (set_ts && FLD_ISSET(conn->debug_flags, WT_CONN_DEBUG_TABLE_LOGGING) &&
<<<<<<< HEAD
      FLD_ISSET(conn->log_info.log_flags, WT_CONN_LOG_ENABLED) &&
      !F_ISSET(conn, WT_CONN_RECOVERING))
=======
      F_ISSET(&conn->log_mgr, WT_LOG_ENABLED) && !F_ISSET(conn, WT_CONN_RECOVERING))
>>>>>>> 289e2763
        WT_RET(__wti_txn_ts_log(session));

    return (0);
}

/*
 * __wt_txn_set_timestamp_uint --
 *     Directly set the commit timestamp in a transaction, bypassing parsing logic. Prefer this to
 *     __wt_txn_set_timestamp when string parsing is a performance bottleneck.
 */
int
__wt_txn_set_timestamp_uint(WT_SESSION_IMPL *session, WT_TS_TXN_TYPE which, wt_timestamp_t ts)
{
    WT_CONNECTION_IMPL *conn;
    const char *name;

    WT_RET(__wt_txn_context_check(session, true));

    conn = S2C(session);

    if (ts == 0) {
        /* Quiet warnings from both gcc and clang about this variable. */
        WT_NOT_READ(name, "unknown");
        switch (which) {
        case WT_TS_TXN_TYPE_COMMIT:
            name = "commit";
            break;
        case WT_TS_TXN_TYPE_DURABLE:
            name = "durable";
            break;
        case WT_TS_TXN_TYPE_PREPARE:
            name = "prepare";
            break;
        case WT_TS_TXN_TYPE_READ:
            name = "read";
            break;
        }
        WT_RET_MSG(session, EINVAL, "illegal %s timestamp: zero not permitted", name);
    }

    switch (which) {
    case WT_TS_TXN_TYPE_COMMIT:
        WT_RET(__txn_set_commit_timestamp(session, ts));
        break;
    case WT_TS_TXN_TYPE_DURABLE:
        WT_RET(__txn_set_durable_timestamp(session, ts));
        break;
    case WT_TS_TXN_TYPE_PREPARE:
        WT_RET(__txn_set_prepare_timestamp(session, ts));
        break;
    case WT_TS_TXN_TYPE_READ:
        WT_RET(__wti_txn_set_read_timestamp(session, ts));
        break;
    }
    __txn_publish_durable_timestamp(session);

    /* Timestamps are only logged in debugging mode. */
    if (FLD_ISSET(conn->debug_flags, WT_CONN_DEBUG_TABLE_LOGGING) &&
<<<<<<< HEAD
      FLD_ISSET(conn->log_info.log_flags, WT_CONN_LOG_ENABLED) &&
      !F_ISSET(conn, WT_CONN_RECOVERING))
=======
      F_ISSET(&conn->log_mgr, WT_LOG_ENABLED) && !F_ISSET(conn, WT_CONN_RECOVERING))
>>>>>>> 289e2763
        WT_RET(__wti_txn_ts_log(session));

    return (0);
}

/*
 * __wti_txn_clear_durable_timestamp --
 *     Clear a transaction's published durable timestamp.
 */
void
__wti_txn_clear_durable_timestamp(WT_SESSION_IMPL *session)
{
    WT_TXN *txn;
    WT_TXN_SHARED *txn_shared;

    txn = session->txn;
    txn_shared = WT_SESSION_TXN_SHARED(session);

    if (!F_ISSET(txn, WT_TXN_SHARED_TS_DURABLE))
        return;

    WT_RELEASE_BARRIER();
    F_CLR(txn, WT_TXN_SHARED_TS_DURABLE);
    txn_shared->pinned_durable_timestamp = WT_TS_NONE;
}

/*
 * __wti_txn_clear_read_timestamp --
 *     Clear a transaction's published read timestamp.
 */
void
__wti_txn_clear_read_timestamp(WT_SESSION_IMPL *session)
{
    WT_TXN *txn;
    WT_TXN_SHARED *txn_shared;

    txn = session->txn;
    txn_shared = WT_SESSION_TXN_SHARED(session);

    if (F_ISSET(txn, WT_TXN_SHARED_TS_READ)) {
        /* Assert the read timestamp is greater than or equal to the pinned timestamp. */
        WT_ASSERT(session, txn_shared->read_timestamp >= S2C(session)->txn_global.pinned_timestamp);

        WT_RELEASE_BARRIER();
        F_CLR(txn, WT_TXN_SHARED_TS_READ);
    }
    txn_shared->read_timestamp = WT_TS_NONE;
}<|MERGE_RESOLUTION|>--- conflicted
+++ resolved
@@ -1030,12 +1030,7 @@
 
     /* Timestamps are only logged in debugging mode. */
     if (set_ts && FLD_ISSET(conn->debug_flags, WT_CONN_DEBUG_TABLE_LOGGING) &&
-<<<<<<< HEAD
-      FLD_ISSET(conn->log_info.log_flags, WT_CONN_LOG_ENABLED) &&
-      !F_ISSET(conn, WT_CONN_RECOVERING))
-=======
       F_ISSET(&conn->log_mgr, WT_LOG_ENABLED) && !F_ISSET(conn, WT_CONN_RECOVERING))
->>>>>>> 289e2763
         WT_RET(__wti_txn_ts_log(session));
 
     return (0);
@@ -1094,12 +1089,7 @@
 
     /* Timestamps are only logged in debugging mode. */
     if (FLD_ISSET(conn->debug_flags, WT_CONN_DEBUG_TABLE_LOGGING) &&
-<<<<<<< HEAD
-      FLD_ISSET(conn->log_info.log_flags, WT_CONN_LOG_ENABLED) &&
-      !F_ISSET(conn, WT_CONN_RECOVERING))
-=======
       F_ISSET(&conn->log_mgr, WT_LOG_ENABLED) && !F_ISSET(conn, WT_CONN_RECOVERING))
->>>>>>> 289e2763
         WT_RET(__wti_txn_ts_log(session));
 
     return (0);
