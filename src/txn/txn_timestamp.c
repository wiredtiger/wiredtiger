/*-
 * Copyright (c) 2014-2017 MongoDB, Inc.
 * Copyright (c) 2008-2014 WiredTiger, Inc.
 *	All rights reserved.
 *
 * See the file LICENSE for redistribution information.
 */

#include "wt_internal.h"

#ifdef HAVE_TIMESTAMPS
/*
 * __wt_txn_parse_timestamp --
 *	Decodes and sets a timestamp.
 */
int
__wt_txn_parse_timestamp(WT_SESSION_IMPL *session,
     const char *name, wt_timestamp_t *timestamp, WT_CONFIG_ITEM *cval)
{
	__wt_timestamp_set_zero(timestamp);

	if (cval->len == 0)
		return (0);

	/* Protect against unexpectedly long hex strings. */
	if (cval->len > 2 * WT_TIMESTAMP_SIZE)
		WT_RET_MSG(session, EINVAL,
		    "Failed to parse %s timestamp '%.*s': too long",
		    name, (int)cval->len, cval->str);

#if WT_TIMESTAMP_SIZE == 8
	{
	static const u_char hextable[] = {
	    0,  0,  0,  0,  0,  0,  0,  0,
	    0,  0,  0,  0,  0,  0,  0,  0,
	    0,  0,  0,  0,  0,  0,  0,  0,
	    0,  0,  0,  0,  0,  0,  0,  0,
	    0,  0,  0,  0,  0,  0,  0,  0,
	    0,  0,  0,  0,  0,  0,  0,  0,
	    0,  1,  2,  3,  4,  5,  6,  7,
	    8,  9,  0,  0,  0,  0,  0,  0,
	    0, 10, 11, 12, 13, 14, 15,  0,
	    0,  0,  0,  0,  0,  0,  0,  0,
	    0,  0,  0,  0,  0,  0,  0,  0,
	    0,  0,  0,  0,  0,  0,  0,  0,
	    0, 10, 11, 12, 13, 14, 15
	};
	wt_timestamp_t ts;
	size_t len;
	const char *hex;

	for (ts.val = 0, hex = cval->str, len = cval->len; len > 0; --len)
		ts.val = (ts.val << 4) | hextable[(int)*hex++];
	__wt_timestamp_set(timestamp, &ts);
	}
#else
	{
	WT_DECL_RET;
	WT_ITEM ts;
	wt_timestamp_t tsbuf;
	size_t hexlen;
	const char *hexts;
	char padbuf[2 * WT_TIMESTAMP_SIZE + 1];

	/*
	 * The decoding function assumes it is decoding data produced by dump
	 * and so requires an even number of hex digits.
	 */
	if ((cval->len & 1) == 0) {
		hexts = cval->str;
		hexlen = cval->len;
	} else {
		padbuf[0] = '0';
		memcpy(padbuf + 1, cval->str, cval->len);
		hexts = padbuf;
		hexlen = cval->len + 1;
	}
#if 0
	__wt_timestamp_dump(session, "PARSE", (uint8_t *)hexts);
#endif

	/* Avoid memory allocation to decode timestamps. */
	ts.data = ts.mem = tsbuf.ts;
	ts.memsize = sizeof(tsbuf.ts);

	if ((ret = __wt_nhex_to_raw(session, hexts, hexlen, &ts)) != 0)
		WT_RET_MSG(session, ret, "Failed to parse %s timestamp '%.*s'",
		    name, (int)cval->len, cval->str);
	WT_ASSERT(session, ts.size <= WT_TIMESTAMP_SIZE);

	/* Copy the raw value to the end of the timestamp. */
	memcpy(timestamp->ts + WT_TIMESTAMP_SIZE - ts.size,
	    ts.data, ts.size);
	}
#endif
	if (__wt_timestamp_iszero(timestamp))
		WT_RET_MSG(session, EINVAL,
		    "Failed to parse %s timestamp '%.*s': zero not permitted",
		    name, (int)cval->len, cval->str);

	return (0);
}

/*
 * __txn_global_query_timestamp --
 *	Query a timestamp.
 */
static int
__txn_global_query_timestamp(
    WT_SESSION_IMPL *session, wt_timestamp_t *tsp, const char *cfg[])
{
	WT_CONNECTION_IMPL *conn;
	WT_CONFIG_ITEM cval;
	WT_TXN *txn;
	WT_TXN_GLOBAL *txn_global;
	wt_timestamp_t ts;

	conn = S2C(session);
	txn_global = &conn->txn_global;

	WT_RET(__wt_config_gets(session, cfg, "get", &cval));
	if (WT_STRING_MATCH("all_committed", cval.str, cval.len)) {
		if (!txn_global->has_commit_timestamp)
			return (WT_NOTFOUND);
		__wt_readlock(session, &txn_global->rwlock);
		__wt_timestamp_set(&ts, &txn_global->commit_timestamp);
		__wt_readunlock(session, &txn_global->rwlock);

		/* Compare with the oldest running transaction. */
		__wt_readlock(session, &txn_global->commit_timestamp_rwlock);
		txn = TAILQ_FIRST(&txn_global->commit_timestamph);
		if (txn != NULL &&
		    __wt_timestamp_cmp(&txn->commit_timestamp, &ts) < 0)
			__wt_timestamp_set(&ts, &txn->commit_timestamp);
		__wt_readunlock(session, &txn_global->commit_timestamp_rwlock);
	} else if (WT_STRING_MATCH("oldest_reader", cval.str, cval.len)) {
		if (!txn_global->has_oldest_timestamp)
			return (WT_NOTFOUND);
		__wt_readlock(session, &txn_global->rwlock);
		__wt_timestamp_set(&ts, &txn_global->oldest_timestamp);

		/* Check for a running checkpoint */
		txn = txn_global->checkpoint_txn;
		if (txn_global->checkpoint_state.pinned_id != WT_TXN_NONE &&
		    !__wt_timestamp_iszero(&txn->read_timestamp) &&
		    __wt_timestamp_cmp(&txn->read_timestamp, &ts) < 0)
			__wt_timestamp_set(&ts, &txn->read_timestamp);
		__wt_readunlock(session, &txn_global->rwlock);

		/* Look for the oldest ordinary reader. */
		__wt_readlock(session, &txn_global->read_timestamp_rwlock);
		txn = TAILQ_FIRST(&txn_global->read_timestamph);
		if (txn != NULL &&
		    __wt_timestamp_cmp(&txn->read_timestamp, &ts) < 0)
			__wt_timestamp_set(&ts, &txn->read_timestamp);
		__wt_readunlock(session, &txn_global->read_timestamp_rwlock);
	} else
		WT_RET_MSG(session, EINVAL,
		    "unknown timestamp query %.*s", (int)cval.len, cval.str);

	__wt_timestamp_set(tsp, &ts);
	return (0);
}
#endif

/*
 * __wt_txn_global_query_timestamp --
 *	Query a timestamp.
 */
int
__wt_txn_global_query_timestamp(
    WT_SESSION_IMPL *session, char *hex_timestamp, const char *cfg[])
{
#ifdef HAVE_TIMESTAMPS
	wt_timestamp_t ts;

	WT_RET(__txn_global_query_timestamp(session, &ts, cfg));

#if WT_TIMESTAMP_SIZE == 8
	{
	char *p, v;

	for (p = hex_timestamp; ts.val != 0; ts.val >>= 4)
		*p++ = (char)__wt_hex((u_char)(ts.val & 0x0f));
	*p = '\0';

	/* Reverse the string. */
	for (--p; p > hex_timestamp;) {
		v = *p;
		*p-- = *hex_timestamp;
		*hex_timestamp++ = v;
	}
	}
#else
	{
	WT_ITEM hexts;
	size_t len;
	uint8_t *tsp;

	/*
	 * Keep clang-analyzer happy: it can't tell that ts will be set
	 * whenever the call below succeeds.
	 */
	__wt_timestamp_set_zero(&ts);
	WT_RET(__txn_global_query_timestamp(session, &ts, cfg));

	/* Avoid memory allocation: set up an item guaranteed large enough. */
	hexts.data = hexts.mem = hex_timestamp;
	hexts.memsize = 2 * WT_TIMESTAMP_SIZE + 1;
	/* Trim leading zeros. */
	for (tsp = ts.ts, len = WT_TIMESTAMP_SIZE;
	    len > 0 && *tsp == 0;
	    ++tsp, --len)
		;
	WT_RET(__wt_raw_to_hex(session, tsp, len, &hexts));
	}
#endif
	return (0);
#else
	WT_UNUSED(hex_timestamp);
	WT_UNUSED(cfg);

	WT_RET_MSG(session, ENOTSUP,
	    "WT_CONNECTION.query_timestamp requires a version of WiredTiger "
	    "built with timestamp support");
#endif
}

#ifdef HAVE_TIMESTAMPS
/*
 * __wt_txn_update_pinned_timestamp --
 *	Update the pinned timestamp (the oldest timestamp that has to be
 *	maintained for current or future readers).
 */
int
__wt_txn_update_pinned_timestamp(WT_SESSION_IMPL *session)
{
	WT_DECL_RET;
	WT_TXN_GLOBAL *txn_global;
	wt_timestamp_t active_timestamp, oldest_timestamp, pinned_timestamp;
	const char *query_cfg[] = { WT_CONFIG_BASE(session,
	    WT_CONNECTION_query_timestamp), "get=oldest_reader", NULL };

	txn_global = &S2C(session)->txn_global;

	/* Skip locking and scanning when the oldest timestamp is pinned. */
	if (txn_global->oldest_is_pinned)
		return (0);

	__wt_readlock(session, &txn_global->rwlock);
	__wt_timestamp_set(&oldest_timestamp, &txn_global->oldest_timestamp);
	__wt_readunlock(session, &txn_global->rwlock);

	/* Scan to find the global pinned timestamp. */
	if ((ret = __txn_global_query_timestamp(
	    session, &active_timestamp, query_cfg)) != 0)
		return (ret == WT_NOTFOUND ? 0 : ret);

	if (__wt_timestamp_cmp(&oldest_timestamp, &active_timestamp) < 0) {
		__wt_timestamp_set(&pinned_timestamp, &oldest_timestamp);
	} else
		__wt_timestamp_set(&pinned_timestamp, &active_timestamp);

	__wt_writelock(session, &txn_global->rwlock);
	if (!txn_global->has_pinned_timestamp || __wt_timestamp_cmp(
	    &txn_global->pinned_timestamp, &pinned_timestamp) < 0) {
		__wt_timestamp_set(
		    &txn_global->pinned_timestamp, &pinned_timestamp);
		txn_global->has_pinned_timestamp = true;
		txn_global->oldest_is_pinned = __wt_timestamp_cmp(
		    &txn_global->pinned_timestamp,
		    &txn_global->oldest_timestamp) == 0;
	}
	__wt_writeunlock(session, &txn_global->rwlock);

	return (0);
}
#endif

/*
 * __wt_txn_global_set_timestamp --
 *	Set a global transaction timestamp.
 */
int
__wt_txn_global_set_timestamp(WT_SESSION_IMPL *session, const char *cfg[])
{
	WT_CONFIG_ITEM oldest_cval, stable_cval;
	bool has_oldest, has_stable;

	/*
	 * Look for a commit timestamp.
	 */
	WT_RET(__wt_config_gets_def(session,
	    cfg, "oldest_timestamp", 0, &oldest_cval));
	WT_RET(__wt_config_gets_def(session,
	    cfg, "stable_timestamp", 0, &stable_cval));
	if (oldest_cval.len != 0)
		has_oldest = true;
	else
		has_oldest = false;
	if (stable_cval.len != 0)
		has_stable = true;
	else
		has_stable = false;
	if (has_oldest || has_stable) {
#ifdef HAVE_TIMESTAMPS
		WT_TXN_GLOBAL *txn_global;
<<<<<<< HEAD
		wt_timestamp_t timestamp;
=======
		wt_timestamp_t oldest_timestamp;

		WT_RET(__wt_txn_parse_timestamp(
		    session, "oldest", &oldest_timestamp, &cval));
>>>>>>> 99977a03

		txn_global = &S2C(session)->txn_global;
		__wt_writelock(session, &txn_global->rwlock);
<<<<<<< HEAD
		if (has_oldest) {
			WT_RET(__wt_txn_parse_timestamp(
			    session, "oldest", timestamp, &oldest_cval));
			/*
			 * This method can be called from multiple threads,
			 * check that we are moving the global oldest
			 * timestamp forwards.
			 */
			if (!txn_global->has_oldest_timestamp ||
			    __wt_timestamp_cmp(txn_global->oldest_timestamp,
			    timestamp) < 0) {
				__wt_timestamp_set(txn_global->oldest_timestamp,
				    timestamp);
				txn_global->has_oldest_timestamp = true;
				txn_global->oldest_is_pinned = false;
			}
		}
		if (has_stable) {
			WT_RET(__wt_txn_parse_timestamp(
			    session, "stable", timestamp, &stable_cval));
			/*
			 * This method can be called from multiple threads,
			 * check that we are moving the global stable
			 * timestamp forwards.
			 */
			if (!txn_global->has_stable_timestamp ||
			    __wt_timestamp_cmp(txn_global->stable_timestamp,
			    timestamp) < 0) {
				__wt_timestamp_set(txn_global->stable_timestamp,
				    timestamp);
				txn_global->has_stable_timestamp = true;
				txn_global->stable_is_pinned = false;
			}
=======
		if (!txn_global->has_oldest_timestamp || __wt_timestamp_cmp(
		    &txn_global->oldest_timestamp, &oldest_timestamp) < 0) {
			__wt_timestamp_set(
			    &txn_global->oldest_timestamp, &oldest_timestamp);
			txn_global->has_oldest_timestamp = true;
			txn_global->oldest_is_pinned = false;
>>>>>>> 99977a03
		}
		__wt_writeunlock(session, &txn_global->rwlock);
		WT_RET(__wt_txn_update_pinned_timestamp(session));
#else
		WT_RET_MSG(session, EINVAL, "set_timestamp requires a "
		    "version of WiredTiger built with timestamp support");
#endif
	}

	return (0);
}

/*
 * __wt_txn_set_timestamp --
 *	Set a transaction's timestamp.
 */
int
__wt_txn_set_timestamp(WT_SESSION_IMPL *session, const char *cfg[])
{
	WT_CONFIG_ITEM cval;
	WT_DECL_RET;

	/*
	 * Look for a commit timestamp.
	 */
	ret = __wt_config_gets(session, cfg, "commit_timestamp", &cval);
	if (ret == 0 && cval.len != 0) {
#ifdef HAVE_TIMESTAMPS
		WT_TXN *txn = &session->txn;

		WT_RET(__wt_txn_parse_timestamp(
		    session, "commit", &txn->commit_timestamp, &cval));
		__wt_txn_set_commit_timestamp(session);
#else
		WT_RET_MSG(session, EINVAL, "commit_timestamp requires a "
		    "version of WiredTiger built with timestamp support");
#endif
	}
	WT_RET_NOTFOUND_OK(ret);

	return (0);
}

#ifdef HAVE_TIMESTAMPS
/*
 * __wt_txn_set_commit_timestamp --
 *	Publish a transaction's commit timestamp.
 */
void
__wt_txn_set_commit_timestamp(WT_SESSION_IMPL *session)
{
	WT_TXN *prev, *txn;
	WT_TXN_GLOBAL *txn_global;

	txn = &session->txn;
	txn_global = &S2C(session)->txn_global;

	if (F_ISSET(txn, WT_TXN_PUBLIC_TS_COMMIT))
		return;

	__wt_writelock(session, &txn_global->commit_timestamp_rwlock);
	for (prev = TAILQ_LAST(&txn_global->commit_timestamph, __wt_txn_cts_qh);
	    prev != NULL && __wt_timestamp_cmp(
	    &prev->commit_timestamp, &txn->commit_timestamp) > 0;
	    prev = TAILQ_PREV(prev, __wt_txn_cts_qh, commit_timestampq))
		;
	if (prev == NULL)
		TAILQ_INSERT_HEAD(
		    &txn_global->commit_timestamph, txn, commit_timestampq);
	else
		TAILQ_INSERT_AFTER(&txn_global->commit_timestamph,
		    prev, txn, commit_timestampq);
	__wt_writeunlock(session, &txn_global->commit_timestamp_rwlock);
	F_SET(txn, WT_TXN_HAS_TS_COMMIT | WT_TXN_PUBLIC_TS_COMMIT);
}

/*
 * __wt_txn_clear_commit_timestamp --
 *	Clear a transaction's published commit timestamp.
 */
void
__wt_txn_clear_commit_timestamp(WT_SESSION_IMPL *session)
{
	WT_TXN *txn;
	WT_TXN_GLOBAL *txn_global;

	txn = &session->txn;
	txn_global = &S2C(session)->txn_global;

	if (!F_ISSET(txn, WT_TXN_PUBLIC_TS_COMMIT))
		return;

	__wt_writelock(session, &txn_global->commit_timestamp_rwlock);
	TAILQ_REMOVE(&txn_global->commit_timestamph, txn, commit_timestampq);
	__wt_writeunlock(session, &txn_global->commit_timestamp_rwlock);
	F_CLR(txn, WT_TXN_PUBLIC_TS_COMMIT);
}

/*
 * __wt_txn_set_read_timestamp --
 *	Publish a transaction's read timestamp.
 */
void
__wt_txn_set_read_timestamp(WT_SESSION_IMPL *session)
{
	WT_TXN *prev, *txn;
	WT_TXN_GLOBAL *txn_global;

	txn = &session->txn;
	txn_global = &S2C(session)->txn_global;

	if (F_ISSET(txn, WT_TXN_PUBLIC_TS_READ))
		return;

	__wt_writelock(session, &txn_global->read_timestamp_rwlock);
	for (prev = TAILQ_LAST(&txn_global->read_timestamph, __wt_txn_rts_qh);
	    prev != NULL && __wt_timestamp_cmp(
	    &prev->read_timestamp, &txn->read_timestamp) > 0;
	    prev = TAILQ_PREV(prev, __wt_txn_rts_qh, read_timestampq))
		;
	if (prev == NULL)
		TAILQ_INSERT_HEAD(
		    &txn_global->read_timestamph, txn, read_timestampq);
	else
		TAILQ_INSERT_AFTER(
		    &txn_global->read_timestamph, prev, txn, read_timestampq);
	__wt_writeunlock(session, &txn_global->read_timestamp_rwlock);
	F_SET(txn, WT_TXN_HAS_TS_READ | WT_TXN_PUBLIC_TS_READ);
}

/*
 * __wt_txn_clear_read_timestamp --
 *	Clear a transaction's published read timestamp.
 */
void
__wt_txn_clear_read_timestamp(WT_SESSION_IMPL *session)
{
	WT_TXN *txn;
	WT_TXN_GLOBAL *txn_global;

	txn = &session->txn;
	txn_global = &S2C(session)->txn_global;

	if (!F_ISSET(txn, WT_TXN_PUBLIC_TS_READ))
		return;

	__wt_writelock(session, &txn_global->read_timestamp_rwlock);
	TAILQ_REMOVE(&txn_global->read_timestamph, txn, read_timestampq);
	__wt_writeunlock(session, &txn_global->read_timestamp_rwlock);
	F_CLR(txn, WT_TXN_PUBLIC_TS_READ);
}
#endif<|MERGE_RESOLUTION|>--- conflicted
+++ resolved
@@ -305,59 +305,43 @@
 	if (has_oldest || has_stable) {
 #ifdef HAVE_TIMESTAMPS
 		WT_TXN_GLOBAL *txn_global;
-<<<<<<< HEAD
 		wt_timestamp_t timestamp;
-=======
-		wt_timestamp_t oldest_timestamp;
-
-		WT_RET(__wt_txn_parse_timestamp(
-		    session, "oldest", &oldest_timestamp, &cval));
->>>>>>> 99977a03
 
 		txn_global = &S2C(session)->txn_global;
 		__wt_writelock(session, &txn_global->rwlock);
-<<<<<<< HEAD
 		if (has_oldest) {
 			WT_RET(__wt_txn_parse_timestamp(
-			    session, "oldest", timestamp, &oldest_cval));
+			    session, "oldest", &timestamp, &oldest_cval));
 			/*
 			 * This method can be called from multiple threads,
 			 * check that we are moving the global oldest
 			 * timestamp forwards.
 			 */
 			if (!txn_global->has_oldest_timestamp ||
-			    __wt_timestamp_cmp(txn_global->oldest_timestamp,
-			    timestamp) < 0) {
-				__wt_timestamp_set(txn_global->oldest_timestamp,
-				    timestamp);
+			    __wt_timestamp_cmp(&txn_global->oldest_timestamp,
+			    &timestamp) < 0) {
+				__wt_timestamp_set(
+				    &txn_global->oldest_timestamp, &timestamp);
 				txn_global->has_oldest_timestamp = true;
 				txn_global->oldest_is_pinned = false;
 			}
 		}
 		if (has_stable) {
 			WT_RET(__wt_txn_parse_timestamp(
-			    session, "stable", timestamp, &stable_cval));
+			    session, "stable", &timestamp, &stable_cval));
 			/*
 			 * This method can be called from multiple threads,
 			 * check that we are moving the global stable
 			 * timestamp forwards.
 			 */
 			if (!txn_global->has_stable_timestamp ||
-			    __wt_timestamp_cmp(txn_global->stable_timestamp,
-			    timestamp) < 0) {
-				__wt_timestamp_set(txn_global->stable_timestamp,
-				    timestamp);
+			    __wt_timestamp_cmp(&txn_global->stable_timestamp,
+			    &timestamp) < 0) {
+				__wt_timestamp_set(
+				    &txn_global->stable_timestamp, &timestamp);
 				txn_global->has_stable_timestamp = true;
 				txn_global->stable_is_pinned = false;
 			}
-=======
-		if (!txn_global->has_oldest_timestamp || __wt_timestamp_cmp(
-		    &txn_global->oldest_timestamp, &oldest_timestamp) < 0) {
-			__wt_timestamp_set(
-			    &txn_global->oldest_timestamp, &oldest_timestamp);
-			txn_global->has_oldest_timestamp = true;
-			txn_global->oldest_is_pinned = false;
->>>>>>> 99977a03
 		}
 		__wt_writeunlock(session, &txn_global->rwlock);
 		WT_RET(__wt_txn_update_pinned_timestamp(session));
