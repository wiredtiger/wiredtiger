/*-
 * Copyright (c) 2014-present MongoDB, Inc.
 * Copyright (c) 2008-2014 WiredTiger, Inc.
 *	All rights reserved.
 *
 * See the file LICENSE for redistribution information.
 */

#include "wt_internal.h"

/*
 * __snapsort_partition --
 *     Custom quick sort partitioning for snapshots.
 */
static uint32_t
__snapsort_partition(uint64_t *array, uint32_t f, uint32_t l, uint64_t pivot)
{
    uint32_t i, j;

    i = f - 1;
    j = l + 1;
    for (;;) {
        while (pivot < array[--j])
            ;
        while (array[++i] < pivot)
            ;
        if (i < j) {
            uint64_t tmp = array[i];
            array[i] = array[j];
            array[j] = tmp;
        } else
            return (j);
    }
}

/*
 * __snapsort_impl --
 *     Custom quick sort implementation for snapshots.
 */
static void
__snapsort_impl(uint64_t *array, uint32_t f, uint32_t l)
{
    while (f + 16 < l) {
        uint64_t v1 = array[f], v2 = array[l], v3 = array[(f + l) / 2];
        uint64_t median =
          v1 < v2 ? (v3 < v1 ? v1 : WT_MIN(v2, v3)) : (v3 < v2 ? v2 : WT_MIN(v1, v3));
        uint32_t m = __snapsort_partition(array, f, l, median);
        __snapsort_impl(array, f, m);
        f = m + 1;
    }
}

/*
 * __snapsort --
 *     Sort an array of transaction IDs.
 */
static void
__snapsort(uint64_t *array, uint32_t size)
{
    __snapsort_impl(array, 0, size - 1);
    WT_INSERTION_SORT(array, size, uint64_t, WT_TXNID_LT);
}

/*
 * __txn_remove_from_global_table --
 *     Remove the transaction id from the global transaction table.
 */
static WT_INLINE void
__txn_remove_from_global_table(WT_SESSION_IMPL *session)
{
#ifdef HAVE_DIAGNOSTIC
    WT_TXN *txn;
    WT_TXN_GLOBAL *txn_global;
    WT_TXN_SHARED *txn_shared;

    txn = session->txn;
    txn_global = &S2C(session)->txn_global;
    txn_shared = WT_SESSION_TXN_SHARED(session);

    WT_ASSERT(session, !WT_TXNID_LT(txn->id, __wt_atomic_loadv64(&txn_global->last_running)));
    WT_ASSERT(
      session, txn->id != WT_TXN_NONE && __wt_atomic_loadv64(&txn_shared->id) != WT_TXN_NONE);
#else
    WT_TXN_SHARED *txn_shared;

    txn_shared = WT_SESSION_TXN_SHARED(session);
#endif
    WT_RELEASE_WRITE_WITH_BARRIER(txn_shared->id, WT_TXN_NONE);
}

/*
 * __txn_sort_snapshot --
 *     Sort a snapshot for faster searching and set the min/max bounds.
 */
static void
__txn_sort_snapshot(WT_SESSION_IMPL *session, uint32_t n, uint64_t snap_max)
{
    WT_TXN *txn;

    txn = session->txn;

    if (n > 1)
        __snapsort(txn->snapshot_data.snapshot, n);

    txn->snapshot_data.snapshot_count = n;
    txn->snapshot_data.snap_max = snap_max;
    txn->snapshot_data.snap_min = (n > 0 && WT_TXNID_LE(txn->snapshot_data.snapshot[0], snap_max)) ?
      txn->snapshot_data.snapshot[0] :
      snap_max;
    F_SET(txn, WT_TXN_HAS_SNAPSHOT);
    WT_ASSERT(session, n == 0 || txn->snapshot_data.snap_min != WT_TXN_NONE);
}

/*
 * __wt_txn_release_snapshot --
 *     Release the snapshot in the current transaction.
 */
void
__wt_txn_release_snapshot(WT_SESSION_IMPL *session)
{
    WT_TXN *txn;
    WT_TXN_GLOBAL *txn_global;
    WT_TXN_SHARED *txn_shared;

    txn = session->txn;
    txn_global = &S2C(session)->txn_global;
    txn_shared = WT_SESSION_TXN_SHARED(session);

    WT_ASSERT_OPTIONAL(session, WT_DIAGNOSTIC_TXN_VISIBILITY,
      __wt_atomic_loadv64(&txn_shared->pinned_id) == WT_TXN_NONE ||
        session->txn->isolation == WT_ISO_READ_UNCOMMITTED ||
        !__wt_txn_visible_all(session, __wt_atomic_loadv64(&txn_shared->pinned_id), WT_TS_NONE),
      "A transactions pinned id cannot become globally visible before its snapshot is released");

    __wt_atomic_storev64(&txn_shared->metadata_pinned, WT_TXN_NONE);
    __wt_atomic_storev64(&txn_shared->pinned_id, WT_TXN_NONE);
    F_CLR(txn, WT_TXN_REFRESH_SNAPSHOT);
    F_CLR(txn, WT_TXN_HAS_SNAPSHOT);

    /* Clear a checkpoint's pinned ID and timestamp. */
    if (WT_SESSION_IS_CHECKPOINT(session)) {
        __wt_atomic_storev64(&txn_global->checkpoint_txn_shared.pinned_id, WT_TXN_NONE);
        txn_global->checkpoint_timestamp = WT_TS_NONE;
    }

    /* Leave the generation after releasing the snapshot. */
    __wt_session_gen_leave(session, WT_GEN_HAS_SNAPSHOT);
}

/*
 * __wt_txn_active --
 *     Check if a transaction is still active. If not, it is either committed, prepared, or rolled
 *     back. It is possible that we race with commit, prepare or rollback and a transaction is still
 *     active before the start of the call is eventually reported as resolved.
 */
bool
__wt_txn_active(WT_SESSION_IMPL *session, uint64_t txnid)
{
    WT_CONNECTION_IMPL *conn;
    WT_TXN_GLOBAL *txn_global;
    WT_TXN_SHARED *s;
    uint64_t oldest_id;
    uint32_t i, session_cnt;
    bool active;

    conn = S2C(session);
    txn_global = &conn->txn_global;
    active = true;
    i = 0;

    /* We're going to scan the table: wait for the lock. */
    __wt_readlock(session, &txn_global->rwlock);
    oldest_id = __wt_atomic_loadv64(&txn_global->oldest_id);

    if (WT_TXNID_LT(txnid, oldest_id)) {
        active = false;
        goto done;
    }

    /* Walk the array of concurrent transactions. */
    WT_ACQUIRE_READ_WITH_BARRIER(session_cnt, conn->session_array.cnt);
    WT_STAT_CONN_INCR(session, txn_walk_sessions);
    for (i = 0, s = txn_global->txn_shared_list; i < session_cnt; i++, s++) {
        /* If the transaction is in the list, it is uncommitted. */
        if (__wt_atomic_loadv64(&s->id) == txnid)
            goto done;
    }

    active = false;
done:
    /* We increment this stat here as the loop traversal can exit using a goto. */
    WT_STAT_CONN_INCRV(session, txn_sessions_walked, i);
    __wt_readunlock(session, &txn_global->rwlock);
    return (active);
}

/*
 * __txn_get_snapshot_int --
 *     Allocate a snapshot, optionally update our shared txn ids.
 */
static void
__txn_get_snapshot_int(WT_SESSION_IMPL *session, bool update_shared_state)
{
    WT_CONNECTION_IMPL *conn;
    WT_TXN *txn;
    WT_TXN_GLOBAL *txn_global;
    WT_TXN_SHARED *s, *txn_shared;
    uint64_t current_id, id, pinned_id, prev_oldest_id, snapshot_gen;
    uint32_t i, n, session_cnt;

    conn = S2C(session);
    txn = session->txn;
    txn_global = &conn->txn_global;
    txn_shared = WT_SESSION_TXN_SHARED(session);
    n = 0;

    /* Fast path if we already have the current snapshot. */
    if ((snapshot_gen = __wt_session_gen(session, WT_GEN_HAS_SNAPSHOT)) != 0) {
        WT_ASSERT(
          session, F_ISSET(txn, WT_TXN_HAS_SNAPSHOT) || !F_ISSET(txn, WT_TXN_REFRESH_SNAPSHOT));
        if (!F_ISSET(txn, WT_TXN_REFRESH_SNAPSHOT) &&
          snapshot_gen == __wt_gen(session, WT_GEN_HAS_SNAPSHOT))
            return;

        /* Leave the generation here and enter again later to acquire a new snapshot. */
        __wt_session_gen_leave(session, WT_GEN_HAS_SNAPSHOT);
    }
    __wt_session_gen_enter(session, WT_GEN_HAS_SNAPSHOT);

    /* We're going to scan the table: wait for the lock. */
    __wt_readlock(session, &txn_global->rwlock);

    current_id = pinned_id = __wt_atomic_loadv64(&txn_global->current);
    prev_oldest_id = __wt_atomic_loadv64(&txn_global->oldest_id);

    /*
     * Include the checkpoint transaction, if one is running: we should ignore any uncommitted
     * changes the checkpoint has written to the metadata. We don't have to keep the checkpoint's
     * changes pinned so don't go including it in the published pinned ID.
     *
     * We can assume that if a function calls without intention to publish then it is the special
     * case of checkpoint calling it twice. In which case do not include the checkpoint id.
     */
    if ((id = __wt_atomic_loadv64(&txn_global->checkpoint_txn_shared.id)) != WT_TXN_NONE) {
        if (txn->id != id)
            txn->snapshot_data.snapshot[n++] = id;
        if (update_shared_state)
            __wt_atomic_storev64(&txn_shared->metadata_pinned, id);
    }

    /* For pure read-only workloads, avoid scanning. */
    if (prev_oldest_id == current_id) {
        pinned_id = current_id;
        /* Check that the oldest ID has not moved in the meantime. */
        WT_ASSERT(session, prev_oldest_id == __wt_atomic_loadv64(&txn_global->oldest_id));
        goto done;
    }

    /* Walk the array of concurrent transactions. */
    WT_ACQUIRE_READ_WITH_BARRIER(session_cnt, conn->session_array.cnt);
    WT_STAT_CONN_INCR(session, txn_walk_sessions);
    for (i = 0, s = txn_global->txn_shared_list; i < session_cnt; i++, s++) {
        /*
         * Build our snapshot of any concurrent transaction IDs.
         *
         * Ignore:
         *  - Our own ID: we always read our own updates.
         *  - The ID if it is older than the oldest ID we saw. This
         *    can happen if we race with a thread that is allocating
         *    an ID -- the ID will not be used because the thread will
         *    keep spinning until it gets a valid one.
         *  - The ID if it is higher than the current ID we saw. This
         *    can happen if the transaction is already finished. In
         *    this case, we ignore this transaction because it would
         *    not be visible to the current snapshot.
         */
        while (s != txn_shared && (id = __wt_atomic_loadv64(&s->id)) != WT_TXN_NONE &&
          WT_TXNID_LE(prev_oldest_id, id) && WT_TXNID_LT(id, current_id)) {
            /*
             * If the transaction is still allocating its ID, then we spin here until it gets its
             * valid ID.
             */
            WT_ACQUIRE_BARRIER();
            if (!__wt_atomic_loadv8(&s->is_allocating)) {
                /*
                 * There is still a chance that fetched ID is not valid after ID allocation, so we
                 * check again here. The read of transaction ID should be carefully ordered: we want
                 * to re-read ID from transaction state after this transaction completes ID
                 * allocation.
                 */
                WT_ACQUIRE_BARRIER();
                if (id == __wt_atomic_loadv64(&s->id)) {
                    txn->snapshot_data.snapshot[n++] = id;
                    if (WT_TXNID_LT(id, pinned_id))
                        pinned_id = id;
                    break;
                }
            }
            WT_PAUSE();
        }
    }
    WT_STAT_CONN_INCRV(session, txn_sessions_walked, i);

    /*
     * If we got a new snapshot, update the published pinned ID for this session.
     */
    WT_ASSERT(session, WT_TXNID_LE(prev_oldest_id, pinned_id));
    WT_ASSERT(session, prev_oldest_id == __wt_atomic_loadv64(&txn_global->oldest_id));
done:
    if (update_shared_state)
        __wt_atomic_storev64(&txn_shared->pinned_id, pinned_id);
    __wt_readunlock(session, &txn_global->rwlock);
    __txn_sort_snapshot(session, n, current_id);
}

/*
 * __wt_txn_get_snapshot --
 *     Common case, allocate a snapshot and update our shared ids.
 */
void
__wt_txn_get_snapshot(WT_SESSION_IMPL *session)
{
    __txn_get_snapshot_int(session, true);
}

/*
 * __wt_txn_bump_snapshot --
 *     Uncommon case, allocate a snapshot but skip updating our shared ids.
 */
void
__wt_txn_bump_snapshot(WT_SESSION_IMPL *session)
{
    __txn_get_snapshot_int(session, false);
}

/*
 * __wt_txn_snapshot_save_and_refresh --
 *     Save the existing snapshot and allocate a new snapshot.
 */
int
__wt_txn_snapshot_save_and_refresh(WT_SESSION_IMPL *session)
{
    WT_DECL_RET;
    WT_TXN *txn;

    txn = session->txn;

    WT_RET(__wt_calloc_def(session, sizeof(WT_TXN_SNAPSHOT), &txn->backup_snapshot_data));

    txn->backup_snapshot_data->snap_max = txn->snapshot_data.snap_max;
    txn->backup_snapshot_data->snap_min = txn->snapshot_data.snap_min;
    txn->backup_snapshot_data->snapshot_count = txn->snapshot_data.snapshot_count;

    WT_ERR(__wt_calloc_def(session, sizeof(uint64_t) * S2C(session)->session_array.size,
      &txn->backup_snapshot_data->snapshot));

    /* Swap the snapshot pointers. */
    __txn_swap_snapshot(&txn->snapshot_data.snapshot, &txn->backup_snapshot_data->snapshot);

    /* Get the snapshot without publishing the shared ids. */
    __wt_txn_bump_snapshot(session);

err:
    /* Free the backup_snapshot_data if the memory allocation of the underlying snapshot has failed.
     */
    if (ret != 0)
        __wt_free(session, txn->backup_snapshot_data);

    return (ret);
}

/*
 * __wt_txn_snapshot_release_and_restore --
 *     Switch back to the original snapshot.
 */
void
__wt_txn_snapshot_release_and_restore(WT_SESSION_IMPL *session)
{
    WT_TXN *txn;
    WT_TXN_SNAPSHOT *snapshot_backup;

    txn = session->txn;
    snapshot_backup = txn->backup_snapshot_data;

    txn->snapshot_data.snap_max = snapshot_backup->snap_max;
    txn->snapshot_data.snap_min = snapshot_backup->snap_min;
    txn->snapshot_data.snapshot_count = snapshot_backup->snapshot_count;

    /* Swap the snapshot pointers. */
    __txn_swap_snapshot(&snapshot_backup->snapshot, &txn->snapshot_data.snapshot);
    __wt_free(session, snapshot_backup->snapshot);
    __wt_free(session, snapshot_backup);
}

/*
 * __txn_oldest_scan --
 *     Sweep the running transactions to calculate the oldest ID required.
 */
static void
__txn_oldest_scan(WT_SESSION_IMPL *session, uint64_t *oldest_idp, uint64_t *last_runningp,
  uint64_t *metadata_pinnedp, WT_SESSION_IMPL **oldest_sessionp)
{
    WT_CONNECTION_IMPL *conn;
    WT_SESSION_IMPL *oldest_session;
    WT_TXN_GLOBAL *txn_global;
    WT_TXN_SHARED *s;
    uint64_t id, last_running, metadata_pinned, oldest_id, prev_oldest_id;
    uint32_t i, session_cnt;

    conn = S2C(session);
    txn_global = &conn->txn_global;
    oldest_session = NULL;

    /* The oldest ID cannot change while we are holding the scan lock. */
    prev_oldest_id = __wt_atomic_loadv64(&txn_global->oldest_id);
    last_running = oldest_id = __wt_atomic_loadv64(&txn_global->current);
    if ((metadata_pinned = __wt_atomic_loadv64(&txn_global->checkpoint_txn_shared.id)) ==
      WT_TXN_NONE)
        metadata_pinned = oldest_id;

    /* Walk the array of concurrent transactions. */
    WT_ACQUIRE_READ_WITH_BARRIER(session_cnt, conn->session_array.cnt);
    WT_STAT_CONN_INCR(session, txn_walk_sessions);
    for (i = 0, s = txn_global->txn_shared_list; i < session_cnt; i++, s++) {
        /* Update the last running transaction ID. */
        while ((id = __wt_atomic_loadv64(&s->id)) != WT_TXN_NONE &&
          WT_TXNID_LE(prev_oldest_id, id) && WT_TXNID_LT(id, last_running)) {
            /*
             * If the transaction is still allocating its ID, then we spin here until it gets its
             * valid ID.
             */
            WT_ACQUIRE_BARRIER();
            if (!__wt_atomic_loadv8(&s->is_allocating)) {
                /*
                 * There is still a chance that fetched ID is not valid after ID allocation, so we
                 * check again here. The read of transaction ID should be carefully ordered: we want
                 * to re-read ID from transaction state after this transaction completes ID
                 * allocation.
                 */
                WT_ACQUIRE_BARRIER();
                if (id == __wt_atomic_loadv64(&s->id)) {
                    last_running = id;
                    break;
                }
            }
            WT_PAUSE();
        }

        /* Update the metadata pinned ID. */
        if ((id = __wt_atomic_loadv64(&s->metadata_pinned)) != WT_TXN_NONE &&
          WT_TXNID_LT(id, metadata_pinned))
            metadata_pinned = id;

        /*
         * !!!
         * Note: Don't ignore pinned ID values older than the previous
         * oldest ID.  Read-uncommitted operations publish pinned ID
         * values without acquiring the scan lock to protect the global
         * table.  See the comment in __wt_txn_cursor_op for more
         * details.
         */
        if ((id = __wt_atomic_loadv64(&s->pinned_id)) != WT_TXN_NONE &&
          WT_TXNID_LT(id, oldest_id)) {
            oldest_id = id;
            oldest_session = &WT_CONN_SESSIONS_GET(conn)[i];
        }
    }
    WT_STAT_CONN_INCRV(session, txn_sessions_walked, i);

    if (WT_TXNID_LT(last_running, oldest_id))
        oldest_id = last_running;

    /* The metadata pinned ID can't move past the oldest ID. */
    if (WT_TXNID_LT(oldest_id, metadata_pinned))
        metadata_pinned = oldest_id;

    *last_runningp = last_running;
    *metadata_pinnedp = metadata_pinned;
    *oldest_idp = oldest_id;
    *oldest_sessionp = oldest_session;
}

/*
 * __wt_txn_update_oldest --
 *     Sweep the running transactions to update the oldest ID required.
 */
int
__wt_txn_update_oldest(WT_SESSION_IMPL *session, uint32_t flags)
{
    WT_CONNECTION_IMPL *conn;
    WT_DECL_RET;
    WT_SESSION_IMPL *oldest_session;
    WT_TXN_GLOBAL *txn_global;
    uint64_t current_id, last_running, metadata_pinned, non_strict_min_threshold, oldest_id;
    uint64_t prev_last_running, prev_metadata_pinned, prev_oldest_id;
    bool strict, wait;

    conn = S2C(session);
    txn_global = &conn->txn_global;
    strict = LF_ISSET(WT_TXN_OLDEST_STRICT);
    wait = LF_ISSET(WT_TXN_OLDEST_WAIT);

    /*
     * When not in strict mode we want to avoid scanning too frequently. Set a minimum transaction
     * ID age threshold before we perform another scan.
     */
    non_strict_min_threshold = 100;

    current_id = last_running = metadata_pinned = __wt_atomic_loadv64(&txn_global->current);
    prev_last_running = __wt_atomic_loadv64(&txn_global->last_running);
    prev_metadata_pinned = __wt_atomic_loadv64(&txn_global->metadata_pinned);
    prev_oldest_id = __wt_atomic_loadv64(&txn_global->oldest_id);

    /* Try to move the pinned timestamp forward. */
    if (strict)
        __wti_txn_update_pinned_timestamp(session, false);

    /*
     * For pure read-only workloads, or if the update isn't forced and the oldest ID isn't too far
     * behind, avoid scanning.
     */
    if ((prev_oldest_id == current_id && prev_metadata_pinned == current_id) ||
      (!strict && WT_TXNID_LT(current_id, prev_oldest_id + non_strict_min_threshold)))
        return (0);

    /* First do a read-only scan. */
    if (wait)
        __wt_readlock(session, &txn_global->rwlock);
    else if ((ret = __wt_try_readlock(session, &txn_global->rwlock)) != 0)
        return (ret == EBUSY ? 0 : ret);
    __txn_oldest_scan(session, &oldest_id, &last_running, &metadata_pinned, &oldest_session);
    __wt_readunlock(session, &txn_global->rwlock);

    /*
     * If the state hasn't changed (or hasn't moved far enough for non-forced updates), give up.
     */
    if ((oldest_id == prev_oldest_id ||
          (!strict && WT_TXNID_LT(oldest_id, prev_oldest_id + non_strict_min_threshold))) &&
      ((last_running == prev_last_running) ||
        (!strict && WT_TXNID_LT(last_running, prev_last_running + non_strict_min_threshold))) &&
      metadata_pinned == prev_metadata_pinned)
        return (0);

    /* It looks like an update is necessary, wait for exclusive access. */
    if (wait)
        __wt_writelock(session, &txn_global->rwlock);
    else if ((ret = __wt_try_writelock(session, &txn_global->rwlock)) != 0)
        return (ret == EBUSY ? 0 : ret);

    /*
     * If the oldest ID has been updated while we waited, don't bother scanning.
     */
    if (WT_TXNID_LE(oldest_id, __wt_atomic_loadv64(&txn_global->oldest_id)) &&
      WT_TXNID_LE(last_running, __wt_atomic_loadv64(&txn_global->last_running)) &&
      WT_TXNID_LE(metadata_pinned, __wt_atomic_loadv64(&txn_global->metadata_pinned)))
        goto done;

    /*
     * Re-scan now that we have exclusive access. This is necessary because threads get transaction
     * snapshots with read locks, and we have to be sure that there isn't a thread that has got a
     * snapshot locally but not yet published its snap_min.
     */
    __txn_oldest_scan(session, &oldest_id, &last_running, &metadata_pinned, &oldest_session);

    /* Update the public IDs. */
    if (WT_TXNID_LT(__wt_atomic_loadv64(&txn_global->metadata_pinned), metadata_pinned))
        __wt_atomic_storev64(&txn_global->metadata_pinned, metadata_pinned);
    if (WT_TXNID_LT(__wt_atomic_loadv64(&txn_global->oldest_id), oldest_id))
        __wt_atomic_storev64(&txn_global->oldest_id, oldest_id);
    if (WT_TXNID_LT(__wt_atomic_loadv64(&txn_global->last_running), last_running)) {
        __wt_atomic_storev64(&txn_global->last_running, last_running);

        /*
         * Output a verbose message about long-running transactions, but only when some progress is
         * being made.
         */
        current_id = __wt_atomic_loadv64(&txn_global->current);
        WT_ASSERT(session, WT_TXNID_LE(oldest_id, current_id));
        if (WT_VERBOSE_ISSET(session, WT_VERB_TRANSACTION) &&
          current_id - oldest_id > (10 * WT_THOUSAND) && oldest_session != NULL) {
            __wt_verbose(session, WT_VERB_TRANSACTION,
              "oldest id %" PRIu64 " pinned in session %" PRIu32 " [%s] with snap_min %" PRIu64,
              oldest_id, oldest_session->id, oldest_session->lastop,
              oldest_session->txn->snapshot_data.snap_min);
        }
    }

done:
    __wt_writeunlock(session, &txn_global->rwlock);
    return (ret);
}

/*
 * __txn_config_operation_timeout --
 *     Configure a transactions operation timeout duration.
 */
static int
__txn_config_operation_timeout(WT_SESSION_IMPL *session, const char *cfg[], bool start_timer)
{
    WT_CONFIG_ITEM cval;
    WT_TXN *txn;

    txn = session->txn;

    if (cfg == NULL)
        return (0);

    /* Retrieve the maximum operation time. */
    WT_RET(__wt_config_gets_def(session, cfg, "operation_timeout_ms", 0, &cval));

    /*
     * The default configuration value is 0, we can't tell if they're setting it back to 0 or, if
     * the default was automatically passed in.
     */
    if (cval.val != 0) {
        txn->operation_timeout_us = (uint64_t)(cval.val * WT_THOUSAND);
        /*
         * The op timer will generally be started on entry to the API call however when we configure
         * it internally we need to start it separately.
         */
        if (start_timer)
            __wt_op_timer_start(session);
    }
    return (0);
}

/*
 * __txn_conf_operation_timeout --
 *     Configure a transactions operation timeout duration.
 */
static int
__txn_conf_operation_timeout(WT_SESSION_IMPL *session, const WT_CONF *conf, bool start_timer)
{
    WT_CONFIG_ITEM cval;
    WT_TXN *txn;

    txn = session->txn;

    if (conf == NULL)
        return (0);

    /* Retrieve the maximum operation time, defaulting to the database-wide configuration. */
    WT_RET(__wt_conf_gets_def(session, conf, operation_timeout_ms, 0, &cval));

    /*
     * The default configuration value is 0, we can't tell if they're setting it back to 0 or, if
     * the default was automatically passed in.
     */
    if (cval.val != 0) {
        txn->operation_timeout_us = (uint64_t)(cval.val * WT_THOUSAND);
        /*
         * The op timer will generally be started on entry to the API call however when we configure
         * it internally we need to start it separately.
         */
        if (start_timer)
            __wt_op_timer_start(session);
    }
    return (0);
}

/*
 * __wt_txn_config --
 *     Configure a transaction.
 */
int
__wt_txn_config(WT_SESSION_IMPL *session, WT_CONF *conf)
{
    WT_CONFIG_ITEM cval;
    WT_DECL_RET;
    WT_TXN *txn;
    wt_timestamp_t read_ts;

    txn = session->txn;

    if (conf == NULL)
        return (0);

    WT_ERR(__wt_conf_gets_def(session, conf, isolation, 0, &cval));
    if (cval.len != 0)
        txn->isolation = WT_CONF_STRING_MATCH(snapshot, cval) ? WT_ISO_SNAPSHOT :
          WT_CONF_STRING_MATCH(read_committed, cval)          ? WT_ISO_READ_COMMITTED :
                                                                WT_ISO_READ_UNCOMMITTED;

    WT_ERR(__txn_conf_operation_timeout(session, conf, false));

    /*
     * The default sync setting is inherited from the connection, but can be overridden by an
     * explicit "sync" setting for this transaction.
     *
     * We want to distinguish between inheriting implicitly and explicitly.
     */
    F_CLR(txn, WT_TXN_SYNC_SET);
    WT_ERR(__wt_conf_gets_def(session, conf, sync, (int)UINT_MAX, &cval));
    if (cval.val == 0 || cval.val == 1)
        /*
         * This is an explicit setting of sync. Set the flag so that we know not to overwrite it in
         * commit_transaction.
         */
        F_SET(txn, WT_TXN_SYNC_SET);

    /*
     * If sync is turned off explicitly, clear the transaction's sync field.
     */
    if (cval.val == 0)
        txn->txn_log.txn_logsync = 0;

    /* Check if prepared updates should be ignored during reads. */
    WT_ERR(__wt_conf_gets_def(session, conf, ignore_prepare, 0, &cval));
    if (cval.len > 0 && WT_CONF_STRING_MATCH(force, cval))
        F_SET(txn, WT_TXN_IGNORE_PREPARE);
    else if (cval.val)
        F_SET(txn, WT_TXN_IGNORE_PREPARE | WT_TXN_READONLY);

    /* Check if commits without a timestamp are allowed. */
    WT_ERR(__wt_conf_gets_def(session, conf, no_timestamp, 0, &cval));
    if (cval.val)
        F_SET(txn, WT_TXN_TS_NOT_SET);

    /*
     * Check if the prepare timestamp and the commit timestamp of a prepared transaction need to be
     * rounded up.
     */
    WT_ERR(__wt_conf_gets_def(session, conf, Roundup_timestamps.prepared, 0, &cval));
    if (cval.val)
        F_SET(txn, WT_TXN_TS_ROUND_PREPARED);

    /* Check if read timestamp needs to be rounded up. */
    WT_ERR(__wt_conf_gets_def(session, conf, Roundup_timestamps.read, 0, &cval));
    if (cval.val)
        F_SET(txn, WT_TXN_TS_ROUND_READ);

    WT_ERR(__wt_conf_gets_def(session, conf, read_timestamp, 0, &cval));
    if (cval.len != 0) {
        WT_ERR(__wt_txn_parse_timestamp(session, "read", &read_ts, &cval));
        WT_ERR(__wti_txn_set_read_timestamp(session, read_ts));
    }

err:
    if (ret != 0)
        /*
         * In the event that we error during configuration we should clear the flags on the
         * transaction so they are not set in a subsequent call to transaction begin.
         */
        txn->flags = 0;
    return (ret);
}

/*
 * __wt_txn_reconfigure --
 *     WT_SESSION::reconfigure for transactions.
 */
int
__wt_txn_reconfigure(WT_SESSION_IMPL *session, const char *config)
{
    WT_CONFIG_ITEM cval;
    WT_DECL_RET;
    WT_TXN *txn;

    txn = session->txn;

    ret = __wt_config_getones(session, config, "isolation", &cval);
    if (ret == 0 && cval.len != 0) {
        session->isolation = txn->isolation = WT_CONFIG_LIT_MATCH("snapshot", cval) ?
                                                          WT_ISO_SNAPSHOT :
          WT_CONFIG_LIT_MATCH("read-uncommitted", cval) ? WT_ISO_READ_UNCOMMITTED :
                                                          WT_ISO_READ_COMMITTED;
    }
    WT_RET_NOTFOUND_OK(ret);

    return (0);
}

/*
 * __txn_release --
 *     Release the resources associated with the current transaction.
 */
static void
__txn_release(WT_SESSION_IMPL *session)
{
    WT_TXN *txn;
    WT_TXN_GLOBAL *txn_global;

    txn = session->txn;
    txn_global = &S2C(session)->txn_global;

    WT_ASSERT(session, txn->mod_count == 0);

    /* Clear the transaction's ID from the global table. */
    if (WT_SESSION_IS_CHECKPOINT(session)) {
        WT_ASSERT(session, __wt_atomic_loadv64(&WT_SESSION_TXN_SHARED(session)->id) == WT_TXN_NONE);
        txn->id = WT_TXN_NONE;
        __wt_atomic_storev64(&txn_global->checkpoint_txn_shared.id, WT_TXN_NONE);

        /*
         * Be extra careful to cleanup everything for checkpoints: once the global checkpoint ID is
         * cleared, we can no longer tell if this session is doing a checkpoint.
         */
        __wt_atomic_storev32(&txn_global->checkpoint_id, 0);
    } else if (F_ISSET(txn, WT_TXN_HAS_ID)) {
        /*
         * If transaction is prepared, this would have been done in prepare.
         */
        if (!F_ISSET(txn, WT_TXN_PREPARE))
            __txn_remove_from_global_table(session);
        else
            WT_ASSERT(
              session, __wt_atomic_loadv64(&WT_SESSION_TXN_SHARED(session)->id) == WT_TXN_NONE);
        txn->id = WT_TXN_NONE;
    }

    __wti_txn_clear_durable_timestamp(session);

    /* Free the scratch buffer allocated for logging. */
    __wt_logrec_free(session, &txn->txn_log.logrec);

    /* Discard any memory from the session's stash that we can. */
    WT_ASSERT(session, __wt_session_gen(session, WT_GEN_SPLIT) == 0);
    __wt_stash_discard(session);

    /*
     * Reset the transaction state to not running and release the snapshot.
     */
    __wt_txn_release_snapshot(session);
    /* Clear the read timestamp. */
    __wti_txn_clear_read_timestamp(session);
    txn->isolation = session->isolation;

    txn->rollback_reason = NULL;

    /*
     * Ensure the transaction flags are cleared on exit
     *
     * Purposely do NOT clear the commit and durable timestamps on release. Other readers may still
     * find these transactions in the durable queue and will need to see those timestamps.
     */
    txn->flags = 0;
    txn->prepare_timestamp = WT_TS_NONE;

    /* Clear operation timer. */
    txn->operation_timeout_us = 0;
}

/*
 * __txn_prepare_rollback_restore_hs_update --
 *     Restore the history store update to the update chain before roll back prepared update evicted
 *     to disk
 */
static int
__txn_prepare_rollback_restore_hs_update(
  WT_SESSION_IMPL *session, WT_CURSOR *hs_cursor, WT_PAGE *page, WT_UPDATE *upd_chain)
{
    WT_DECL_ITEM(hs_value);
    WT_DECL_RET;
    WT_TIME_WINDOW *hs_tw;
    WT_UPDATE *tombstone, *upd;
    wt_timestamp_t durable_ts, hs_stop_durable_ts;
    size_t size, total_size;
    uint64_t type_full;
    char ts_string[2][WT_TS_INT_STRING_SIZE];

    WT_ASSERT(session, upd_chain != NULL);

    hs_tw = NULL;
    size = total_size = 0;
    tombstone = upd = NULL;

    WT_ERR(__wt_scr_alloc(session, 0, &hs_value));

    /* Get current value. */
    WT_ERR(hs_cursor->get_value(hs_cursor, &hs_stop_durable_ts, &durable_ts, &type_full, hs_value));

    /* The value older than the prepared update in the history store must be a full value. */
    WT_ASSERT(session, (uint8_t)type_full == WT_UPDATE_STANDARD);

    /* Use time window in cell to initialize the update. */
    __wt_hs_upd_time_window(hs_cursor, &hs_tw);
    WT_ERR(__wt_upd_alloc(session, hs_value, WT_UPDATE_STANDARD, &upd, &size));
    upd->txnid = hs_tw->start_txn;
    upd->durable_ts = hs_tw->durable_start_ts;
    upd->start_ts = hs_tw->start_ts;

    /*
     * Set the flag to indicate that this update has been restored from history store for the
     * rollback of a prepared transaction.
     */
    F_SET(upd, WT_UPDATE_RESTORED_FROM_HS | WT_UPDATE_TO_DELETE_FROM_HS);
    total_size += size;

    __wt_verbose_debug2(session, WT_VERB_TRANSACTION,
      "update restored from history store (txnid: %" PRIu64 ", start_ts: %s, durable_ts: %s",
      upd->txnid, __wt_timestamp_to_string(upd->start_ts, ts_string[0]),
      __wt_timestamp_to_string(upd->durable_ts, ts_string[1]));

    /* If the history store record has a valid stop time point, append it. */
    if (hs_stop_durable_ts != WT_TS_MAX) {
        WT_ASSERT(session, hs_tw->stop_ts != WT_TS_MAX);
        WT_ERR(__wt_upd_alloc(session, NULL, WT_UPDATE_TOMBSTONE, &tombstone, &size));
        tombstone->durable_ts = hs_tw->durable_stop_ts;
        tombstone->start_ts = hs_tw->stop_ts;
        tombstone->txnid = hs_tw->stop_txn;
        tombstone->next = upd;
        /*
         * Set the flag to indicate that this update has been restored from history store for the
         * rollback of a prepared transaction.
         */
        F_SET(tombstone, WT_UPDATE_RESTORED_FROM_HS | WT_UPDATE_TO_DELETE_FROM_HS);
        total_size += size;

        __wt_verbose_debug2(session, WT_VERB_TRANSACTION,
          "tombstone restored from history store (txnid: %" PRIu64 ", start_ts: %s, durable_ts: %s",
          tombstone->txnid, __wt_timestamp_to_string(tombstone->start_ts, ts_string[0]),
          __wt_timestamp_to_string(tombstone->durable_ts, ts_string[1]));

        upd = tombstone;
    }

    /* Walk to the end of the chain and we can only have prepared updates on the update chain. */
    for (;; upd_chain = upd_chain->next) {
        WT_ASSERT(session,
          upd_chain->txnid != WT_TXN_ABORTED && upd_chain->prepare_state == WT_PREPARE_INPROGRESS);

        if (upd_chain->next == NULL)
            break;
    }

    /* Append the update to the end of the chain. */
    WT_RELEASE_WRITE_WITH_BARRIER(upd_chain->next, upd);

    __wt_cache_page_inmem_incr(session, page, total_size);

    if (0) {
err:
        WT_ASSERT(session, tombstone == NULL || upd == tombstone);
        __wt_free_update_list(session, &upd);
    }
    __wt_scr_free(session, &hs_value);
    return (ret);
}

/*
 * __txn_fixup_hs_update --
 *     Fix the history store update with the max stop time point if we commit the prepared update.
 */
static int
__txn_fixup_hs_update(WT_SESSION_IMPL *session, WT_CURSOR *hs_cursor)
{
    WT_DECL_ITEM(hs_value);
    WT_DECL_RET;
    WT_TIME_WINDOW *hs_tw, tw;
    WT_TXN *txn;
    wt_timestamp_t hs_durable_ts, hs_stop_durable_ts;
    uint64_t type_full;
    bool txn_error, txn_prepare_ignore_api_check;

    hs_tw = NULL;
    txn = session->txn;

    __wt_hs_upd_time_window(hs_cursor, &hs_tw);

    /*
     * If the history update already has a stop time point there is no work to do. This happens if a
     * deleted key is reinserted by a prepared update.
     */
    if (WT_TIME_WINDOW_HAS_STOP(hs_tw))
        return (0);

    WT_RET(__wt_scr_alloc(session, 0, &hs_value));

    /*
     * Transaction error is cleared temporarily as cursor functions are not allowed after an error
     * or a prepared transaction.
     */
    txn_error = F_ISSET(txn, WT_TXN_ERROR);
    F_CLR(txn, WT_TXN_ERROR);

    /*
     * The API layer will immediately return an error if the WT_TXN_PREPARE flag is set before
     * attempting cursor operations. However, we can't clear the WT_TXN_PREPARE flag because a
     * function in the eviction flow may attempt to forcibly rollback the transaction if it is not
     * marked as a prepared transaction. The flag WT_TXN_PREPARE_IGNORE_API_CHECK is set so that
     * cursor operations can proceed without having to clear the WT_TXN_PREPARE flag.
     */
    txn_prepare_ignore_api_check = F_ISSET(txn, WT_TXN_PREPARE_IGNORE_API_CHECK);
    F_SET(txn, WT_TXN_PREPARE_IGNORE_API_CHECK);

    /* Get current value. */
    WT_ERR(
      hs_cursor->get_value(hs_cursor, &hs_stop_durable_ts, &hs_durable_ts, &type_full, hs_value));

    /* The old stop timestamp must be max. */
    WT_ASSERT(session, hs_stop_durable_ts == WT_TS_MAX);
    /* The value older than the prepared update in the history store must be a full value. */
    WT_ASSERT(session, (uint8_t)type_full == WT_UPDATE_STANDARD);

    /*
     * Set the stop time point to be the committing transaction's time point and copy the start time
     * point from the current history store update.
     */
    tw.stop_ts = txn->commit_timestamp;
    tw.durable_stop_ts = txn->durable_timestamp;
    tw.stop_txn = txn->id;
    WT_TIME_WINDOW_COPY_START(&tw, hs_tw);

    /*
     * We need to update the stop durable timestamp stored in the history store value.
     *
     * Pack the value using cursor api.
     */
    hs_cursor->set_value(hs_cursor, &tw, tw.durable_stop_ts, tw.durable_start_ts,
      (uint64_t)WT_UPDATE_STANDARD, hs_value);
    WT_ERR(hs_cursor->update(hs_cursor));

err:
    if (!txn_prepare_ignore_api_check)
        F_CLR(txn, WT_TXN_PREPARE_IGNORE_API_CHECK);
    if (txn_error)
        F_SET(txn, WT_TXN_ERROR);
    __wt_scr_free(session, &hs_value);

    return (ret);
}

/*
 * __txn_search_prepared_op --
 *     Search for an operation's prepared update.
 */
static int
__txn_search_prepared_op(
  WT_SESSION_IMPL *session, WT_TXN_OP *op, WT_CURSOR **cursorp, WT_UPDATE **updp)
{
    WT_CURSOR *cursor;
    WT_DECL_RET;
    WT_TXN *txn;
    uint32_t txn_flags;
    const char *open_cursor_cfg[] = {WT_CONFIG_BASE(session, WT_SESSION_open_cursor), NULL};

    *updp = NULL;

    txn = session->txn;

    cursor = *cursorp;
    if (cursor == NULL || CUR2BT(cursor)->id != op->btree->id) {
        *cursorp = NULL;
        if (cursor != NULL)
            WT_RET(cursor->close(cursor));
        WT_RET(__wt_open_cursor(session, op->btree->dhandle->name, NULL, open_cursor_cfg, &cursor));
        *cursorp = cursor;
    }

    /*
     * Transaction error is cleared temporarily as cursor functions are not allowed after an error.
     */
    txn_flags = FLD_MASK(txn->flags, WT_TXN_ERROR);

    /*
     * The API layer will immediately return an error if the WT_TXN_PREPARE flag is set before
     * attempting cursor operations. However, we can't clear the WT_TXN_PREPARE flag because a
     * function in the eviction flow may attempt to forcibly rollback the transaction if it is not
     * marked as a prepared transaction. The flag WT_TXN_PREPARE_IGNORE_API_CHECK is set so that
     * cursor operations can proceed without having to clear the WT_TXN_PREPARE flag.
     */
    F_SET(txn, WT_TXN_PREPARE_IGNORE_API_CHECK);

    switch (op->type) {
    case WT_TXN_OP_BASIC_COL:
    case WT_TXN_OP_INMEM_COL:
        ((WT_CURSOR_BTREE *)cursor)->iface.recno = op->u.op_col.recno;
        break;
    case WT_TXN_OP_BASIC_ROW:
    case WT_TXN_OP_INMEM_ROW:
        F_CLR(txn, txn_flags);
        __wt_cursor_set_raw_key(cursor, &op->u.op_row.key);
        F_SET(txn, txn_flags);
        break;
    case WT_TXN_OP_NONE:
    case WT_TXN_OP_REF_DELETE:
    case WT_TXN_OP_TRUNCATE_COL:
    case WT_TXN_OP_TRUNCATE_ROW:
        WT_RET_PANIC_ASSERT(session, WT_DIAGNOSTIC_PREPARED, false, WT_PANIC,
          "invalid prepared operation update type");
        break;
    }

    F_CLR(txn, txn_flags);
    WT_WITH_BTREE(session, op->btree, ret = __wt_btcur_search_prepared(cursor, updp));
    F_SET(txn, txn_flags);
    F_CLR(txn, WT_TXN_PREPARE_IGNORE_API_CHECK);
    WT_RET(ret);
    /*
     * We cannot guarantee that we find an update when collators are being used as we cannot sort
     * modifications on collated b-trees.
     */
    WT_RET_ASSERT(session, WT_DIAGNOSTIC_PREPARED, *updp != NULL || op->btree->collator != NULL,
      WT_NOTFOUND, "unable to locate update associated with a prepared operation");

    return (0);
}

/*
 * __txn_append_tombstone --
 *     Append a tombstone to the end of a keys update chain.
 */
static int
__txn_append_tombstone(WT_SESSION_IMPL *session, WT_TXN_OP *op, WT_CURSOR_BTREE *cbt)
{
    WT_BTREE *btree;
    WT_DECL_RET;
    WT_UPDATE *tombstone;
    size_t not_used;

    tombstone = NULL;
    btree = S2BT(session);

    WT_ERR(__wt_upd_alloc_tombstone(session, &tombstone, &not_used));
    WT_WITH_BTREE(session, op->btree,
      ret = btree->type == BTREE_ROW ?
        __wt_row_modify(cbt, &cbt->iface.key, NULL, &tombstone, WT_UPDATE_INVALID, false, false) :
        __wt_col_modify(cbt, cbt->recno, NULL, &tombstone, WT_UPDATE_INVALID, false, false));
    WT_ERR(ret);
    tombstone = NULL;

err:
    __wt_free(session, tombstone);
    return (ret);
}

/*
 * __txn_resolve_prepared_update_chain --
 *     Helper for resolving updates. Recursively visit the update chain and resolve the updates on
 *     the way back out, so older updates are resolved first; this avoids a race with reconciliation
 *     (see WT-6778).
 */
static void
__txn_resolve_prepared_update_chain(WT_SESSION_IMPL *session, WT_UPDATE *upd, bool commit)
{
    /*
     * Aborted updates can exist in the update chain of our transaction. Generally this will occur
     * due to a reserved update. As such we should skip over these updates entirely.
     */
    while (upd != NULL && upd->txnid == WT_TXN_ABORTED)
        upd = upd->next;

    /*
     * The previous loop exits on null, check that here. Additionally if the transaction id is then
     * different we know we've reached the end of our update chain and don't need to look deeper.
     */
    if (upd == NULL || upd->txnid != session->txn->id)
        return;

    /* Go down the chain. Do the resolves on the way back up. */
    __txn_resolve_prepared_update_chain(session, upd->next, commit);

    if (!commit) {
        upd->txnid = WT_TXN_ABORTED;
        WT_STAT_CONN_INCR(session, txn_prepared_updates_rolledback);
        return;
    }

    /*
     * Performing an update on the same key where the truncate operation is performed can lead to
     * updates that are already resolved in the updated list. Ignore the already resolved updates.
     */
    if (upd->prepare_state == WT_PREPARE_RESOLVED) {
        WT_ASSERT(session, upd->type == WT_UPDATE_TOMBSTONE);
        return;
    }

    /* Resolve the prepared update to be a committed update. */
    __txn_apply_prepare_state_update(session, upd, true);

    /* Sleep for 100ms in the prepared resolution path if configured. */
    if (FLD_ISSET(S2C(session)->timing_stress_flags, WT_TIMING_STRESS_PREPARE_RESOLUTION_2))
        __wt_sleep(0, 100 * WT_THOUSAND);
    WT_STAT_CONN_INCR(session, txn_prepared_updates_committed);
}

/*
 * __txn_resolve_prepared_op --
 *     Resolve a transaction's operations indirect references.
 */
static int
__txn_resolve_prepared_op(WT_SESSION_IMPL *session, WT_TXN_OP *op, bool commit, WT_CURSOR **cursorp)
{
    WT_BTREE *btree;
    WT_CURSOR *hs_cursor;
    WT_CURSOR_BTREE *cbt;
    WT_DECL_RET;
    WT_ITEM hs_recno_key;
    WT_PAGE *page;
    WT_TIME_WINDOW tw;
    WT_TXN *txn;
    WT_UPDATE *first_committed_upd, *upd, *upd_followed_tombstone;
    WT_UPDATE *head_upd;
    uint8_t hs_recno_key_buf[WT_INTPACK64_MAXSIZE], *p, resolve_case;
    char ts_string[3][WT_TS_INT_STRING_SIZE];
    bool has_hs_record, tw_found;

    hs_cursor = NULL;
    txn = session->txn;
    has_hs_record = false;
#define RESOLVE_UPDATE_CHAIN 0
#define RESOLVE_PREPARE_ON_DISK 1
#define RESOLVE_PREPARE_EVICTION_FAILURE 2
#define RESOLVE_IN_MEMORY 3
    WT_NOT_READ(resolve_case, RESOLVE_UPDATE_CHAIN);

    WT_RET(__txn_search_prepared_op(session, op, cursorp, &upd));

    if (commit)
        __wt_verbose_debug2(session, WT_VERB_TRANSACTION,
          "commit resolving prepared transaction with txnid: %" PRIu64
          " and timestamp: %s to commit and durable timestamps: %s, %s",
          txn->id, __wt_timestamp_to_string(txn->prepare_timestamp, ts_string[0]),
          __wt_timestamp_to_string(txn->commit_timestamp, ts_string[1]),
          __wt_timestamp_to_string(txn->durable_timestamp, ts_string[2]));
    else
        __wt_verbose_debug2(session, WT_VERB_TRANSACTION,
          "rollback resolving prepared transaction with txnid: %" PRIu64 " and timestamp: %s",
          txn->id, __wt_timestamp_to_string(txn->prepare_timestamp, ts_string[0]));

    /*
     * Aborted updates can exist in the update chain of our transaction. Generally this will occur
     * due to a reserved update. As such we should skip over these updates.
     */
    for (; upd != NULL && upd->txnid == WT_TXN_ABORTED; upd = upd->next)
        ;
    head_upd = upd;

    /*
     * The head of the update chain is not a prepared update, which means all the prepared updates
     * of the key are resolved. The head of the update chain can also be null in the scenario that
     * we rolled back all associated updates in the previous iteration of this function.
     */
    if (upd == NULL || upd->prepare_state != WT_PREPARE_INPROGRESS)
        goto prepare_verify;

    /* A prepared operation that is rolled back will not have a timestamp worth asserting on. */
    if (commit)
        WT_RET(
          __wt_txn_timestamp_usage_check(session, op, txn->commit_timestamp, upd->prev_durable_ts));

    for (first_committed_upd = upd; first_committed_upd != NULL &&
         (first_committed_upd->txnid == WT_TXN_ABORTED ||
           first_committed_upd->prepare_state == WT_PREPARE_INPROGRESS);
         first_committed_upd = first_committed_upd->next)
        ;

    /*
     * Get the underlying btree and the in-memory page with the prepared updates that are to be
     * resolved. The hazard pointer on the page is already acquired during the cursor search
     * operation to prevent eviction evicting the page while resolving the prepared updates.
     */
    cbt = (WT_CURSOR_BTREE *)(*cursorp);
    page = cbt->ref->page;

    /*
     * If the prepared update is a single tombstone, we don't need to do anything special and we can
     * directly resolve it in memory.
     *
     * If the prepared update is not a tombstone or we have multiple prepared updates in the same
     * transaction. There are four base cases:
     *
     * 1) Prepared updates are on the update chain and hasn't been reconciled to write to data
     *    store.
     *     Simply resolve the prepared updates in memory.
     *
     * 2) Prepared updates are written to the data store.
     *     If there is no older updates written to the history store:
     *         commit: simply resolve the prepared updates in memory.
     *         rollback: delete the whole key.
     *
     *     If there are older updates written to the history store:
     *         commit: fix the stop timestamp of the newest update in the history store if it has a
     *                 max timestamp.
     *         rollback: restore the newest update in the history store to the data store and mark
     *                   it to be deleted from the history store in the future reconciliation.
     *
     * 3) Prepared updates are successfully reconciled to a new disk image in eviction but the
     *    eviction fails and the updates are restored back to the old disk image.
     *     If there is no older updates written to the history store:
     *         commit: simply resolve the prepared updates in memory.
     *         rollback: delete the whole key.
     *
     *     If there are older updates written to the history store:
     *          commit: fix the stop timestamp of the newest update in the history store if it has a
     *                  max timestamp.
     *          rollback: mark the data update (or tombstone and data update) that is older
     *                    than the prepared updates to be deleted from the history store in the
     *                    future reconciliation.
     *
     * 4) We are running an in-memory database:
     *     commit: resolve the prepared updates in memory.
     *     rollback: if the prepared update is written to the disk image, delete the whole key.
     */
    btree = S2BT(session);

    /*
     * We also need to handle the on disk prepared updates if we have a prepared delete and a
     * prepared update on the disk image.
     */
    if (F_ISSET(upd, WT_UPDATE_PREPARE_RESTORED_FROM_DS) &&
      (upd->type != WT_UPDATE_TOMBSTONE ||
        (upd->next != NULL && upd->durable_ts == upd->next->durable_ts &&
          upd->txnid == upd->next->txnid && upd->start_ts == upd->next->start_ts)))
        resolve_case = RESOLVE_PREPARE_ON_DISK;
    /*
     * If the first committed update older than the prepared update has already been marked to be
     * deleted from the history store, we are in the case that there was an older prepared update
     * that was rolled back.
     *
     * 1) We have a prepared update Up and an update U on the update chain initially.
     * 2) An eviction writes Up to the disk and U to the history store.
     * 3) The eviction fails and everything is restored.
     * 4) We rollback Up and mark U to be deleted from the history store.
     * 5) We add another prepared update to the update chain.
     *
     * Check the WT_UPDATE_TO_DELETE_FROM_HS to see if we have already handled the older prepared
     * update or not. Ignore if it is already handled.
     */
    else if (first_committed_upd != NULL && F_ISSET(first_committed_upd, WT_UPDATE_HS) &&
      !F_ISSET(first_committed_upd, WT_UPDATE_TO_DELETE_FROM_HS))
        resolve_case = RESOLVE_PREPARE_EVICTION_FAILURE;
    else if (F_ISSET(S2C(session), WT_CONN_IN_MEMORY) || F_ISSET(btree, WT_BTREE_IN_MEMORY))
        resolve_case = RESOLVE_IN_MEMORY;
    else
        resolve_case = RESOLVE_UPDATE_CHAIN;

    switch (resolve_case) {
    case RESOLVE_PREPARE_EVICTION_FAILURE:
        /*
         * If we see the first committed update has been moved to the history store, we must have
         * done a successful reconciliation on the page but failed to evict it. Also reconciliation
         * could not possibly empty the page because the prepared update is not globally visible.
         * Therefore, reconciliation must have either split the page or done a page rewrite.
         *
         * In this case, we still need to resolve the prepared update as if we have successfully
         * evicted the page because the value older than the prepared update has been written to the
         * history store with the max timestamp.
         */
        WT_ASSERT(session,
          page->modify->rec_result == WT_PM_REC_MULTIBLOCK ||
            page->modify->rec_result == WT_PM_REC_REPLACE);
        /*
         * Marked the update older than the prepared update that is already in the history store to
         * be deleted from the history store.
         */
        if (!commit) {
            if (first_committed_upd->type == WT_UPDATE_TOMBSTONE) {
                for (upd_followed_tombstone = first_committed_upd->next;
                     upd_followed_tombstone != NULL;
                     upd_followed_tombstone = upd_followed_tombstone->next)
                    if (upd_followed_tombstone->txnid != WT_TXN_ABORTED)
                        break;
                /* We may not find a full update following the tombstone if it is obsolete. */
                if (upd_followed_tombstone != NULL) {
                    WT_ASSERT(session, F_ISSET(upd_followed_tombstone, WT_UPDATE_HS));
                    F_SET(first_committed_upd, WT_UPDATE_TO_DELETE_FROM_HS);
                    F_SET(upd_followed_tombstone, WT_UPDATE_TO_DELETE_FROM_HS);
                }
            } else
                F_SET(first_committed_upd, WT_UPDATE_TO_DELETE_FROM_HS);
        }
        /* Fall through. */
    case RESOLVE_PREPARE_ON_DISK:
        /*
         * Open a history store table cursor and scan the history store for the given btree and key
         * with maximum start timestamp to let the search point to the last version of the key.
         */
        WT_ERR(__wt_curhs_open(session, btree->id, NULL, &hs_cursor));
        F_SET(hs_cursor, WT_CURSTD_HS_READ_COMMITTED);
        if (btree->type == BTREE_ROW)
            hs_cursor->set_key(hs_cursor, 4, btree->id, &cbt->iface.key, WT_TS_MAX, UINT64_MAX);
        else {
            p = hs_recno_key_buf;
            WT_ERR(__wt_vpack_uint(&p, 0, cbt->recno));
            hs_recno_key.data = hs_recno_key_buf;
            hs_recno_key.size = WT_PTRDIFF(p, hs_recno_key_buf);
            hs_cursor->set_key(hs_cursor, 4, btree->id, &hs_recno_key, WT_TS_MAX, UINT64_MAX);
        }
        /*
         * Locate the previous update from the history store. We know there may be content in the
         * history store if the prepared update is written to the disk image or first committed
         * update older than the prepared update is marked as WT_UPDATE_HS. The second case is rare
         * but can happen if the previous eviction that writes the prepared update to the disk image
         * fails after reconciliation.
         *
         * We need to locate the history store update before we resolve the prepared updates because
         * if we abort the prepared updates first, the history store search may race with other
         * sessions modifying the same key and checkpoint moving the new updates to the history
         * store.
         */
        WT_ERR_NOTFOUND_OK(__wt_curhs_search_near_before(session, hs_cursor), true);

        /* We should only get not found if the prepared update is on disk. */
        WT_ASSERT(session, ret != WT_NOTFOUND || resolve_case == RESOLVE_PREPARE_ON_DISK);
        if (ret == 0) {
            has_hs_record = true;
            /*
             * Restore the history store update to the update chain if we are rolling back the
             * prepared update written to the disk image.
             */
            if (!commit && resolve_case == RESOLVE_PREPARE_ON_DISK)
                WT_ERR(__txn_prepare_rollback_restore_hs_update(session, hs_cursor, page, upd));
        } else {
            ret = 0;
            /*
             * Allocate a tombstone and prepend it to the row so when we reconcile the update chain
             * we don't copy the prepared cell, which is now associated with a rolled back prepare,
             * and instead write nothing.
             */
            if (!commit)
                WT_ERR(__txn_append_tombstone(session, op, cbt));
        }
        break;
    case RESOLVE_IN_MEMORY:
        /*
         * For in-memory configurations of WiredTiger if a prepared update is reconciled and then
         * rolled back the on-page value will not be marked as aborted until the next eviction. In
         * the special case where this rollback results in the update chain being entirely comprised
         * of aborted updates other transactions attempting to write to the same key will look at
         * the on-page value, think the prepared transaction is still active, and falsely report a
         * write conflict. To prevent this scenario append a tombstone to the update chain when
         * rolling back a prepared reconciled update would result in only aborted updates on the
         * update chain.
         */
        if (!commit && first_committed_upd == NULL) {
            tw_found = __wt_read_cell_time_window(cbt, &tw);
            if (tw_found && tw.prepare == WT_PREPARE_INPROGRESS)
                WT_ERR(__txn_append_tombstone(session, op, cbt));
        }
        break;
    default:
        WT_ASSERT(session, resolve_case == RESOLVE_UPDATE_CHAIN);
        break;
    }

    /*
     * Newer updates are inserted at head of update chain, and transaction operations are added at
     * the tail of the transaction modify chain.
     *
     * For example, a transaction has modified [k,v] as
     *	[k, v]  -> [k, u1]   (txn_op : txn_op1)
     *	[k, u1] -> [k, u2]   (txn_op : txn_op2)
     *	update chain : u2->u1
     *	txn_mod      : txn_op1->txn_op2.
     *
     * Only the key is saved in the transaction operation structure, hence we cannot identify
     * whether "txn_op1" corresponds to "u2" or "u1" during commit/rollback.
     *
     * To make things simpler we will handle all the updates that match the key saved in a
     * transaction operation in a single go. As a result, multiple updates of a key, if any will be
     * resolved as part of the first transaction operation resolution of that key, and subsequent
     * transaction operation resolution of the same key will be effectively a no-op.
     *
     * In the above example, we will resolve "u2" and "u1" as part of resolving "txn_op1" and will
     * not do any significant thing as part of "txn_op2".
     */
    __txn_resolve_prepared_update_chain(session, upd, commit);

    /* Mark the page dirty once the prepared updates are resolved. */
    __wt_page_modify_set(session, page);

    /*
     * Fix the history store record's stop time point if we are committing the prepared update and
     * the previous update is written to the history store.
     */
    if (commit && has_hs_record)
        WT_ERR(__txn_fixup_hs_update(session, hs_cursor));

prepare_verify:
    /*
     * If we are committing a prepared transaction we can check that we resolved the whole update
     * chain. As long as we don't walk past a globally visible update we are guaranteed that the
     * update chain won't be freed concurrently. In the commit case prepared updates cannot become
     * globally visible before we finish resolving them, this is an implicit contract within
     * WiredTiger.
     *
     * In the rollback case the updates are changed to aborted and in theory a newer update could be
     * added to the chain concurrently and become globally visible. Thus our updates could be freed.
     * We don't walk the chain in rollback for that reason.
     */
    if (EXTRA_DIAGNOSTICS_ENABLED(session, WT_DIAGNOSTIC_PREPARED) && commit) {
        for (; head_upd != NULL; head_upd = head_upd->next) {
            /*
             * Ignore aborted updates. We could have them in the middle of the relevant update
             * chain, as a result of the cursor reserve API.
             */
            if (head_upd->txnid == WT_TXN_ABORTED)
                continue;
            /* Exit once we have visited all updates from the current transaction. */
            if (head_upd->txnid != txn->id)
                break;
            /* Any update we find should be resolved. */
            WT_ASSERT_ALWAYS(session, head_upd->prepare_state == WT_PREPARE_RESOLVED,
              "A prepared update wasn't resolved when it should be");
        }
    }

err:
    if (hs_cursor != NULL)
        WT_TRET(hs_cursor->close(hs_cursor));
    return (ret);
}

/*
 * __txn_mod_sortable_key --
 *     Given an operation return a boolean indicating if it has a sortable key.
 */
static WT_INLINE bool
__txn_mod_sortable_key(WT_TXN_OP *opt)
{
    switch (opt->type) {
    case (WT_TXN_OP_NONE):
    case (WT_TXN_OP_REF_DELETE):
    case (WT_TXN_OP_TRUNCATE_COL):
    case (WT_TXN_OP_TRUNCATE_ROW):
        return (false);
    case (WT_TXN_OP_BASIC_COL):
    case (WT_TXN_OP_BASIC_ROW):
    case (WT_TXN_OP_INMEM_COL):
    case (WT_TXN_OP_INMEM_ROW):
        return (true);
    }
    __wt_abort(NULL);
    return (false);
}

/*
 * __txn_mod_compare --
 *     Qsort comparison routine for transaction modify list.
 */
static int WT_CDECL
__txn_mod_compare(const void *a, const void *b)
{
    WT_TXN_OP *aopt, *bopt;
    bool a_has_sortable_key;
    bool b_has_sortable_key;

    aopt = (WT_TXN_OP *)a;
    bopt = (WT_TXN_OP *)b;

    /*
     * We want to sort on two things:
     *  - B-tree ID
     *  - Key
     * However, there are a number of modification types that don't have a key to be sorted on. This
     * requires us to add a stage between sorting on B-tree ID and key. At this intermediate stage,
     * we sort on whether the modifications have a key.
     *
     * We need to uphold the contract that all modifications on the same key are contiguous in the
     * final modification array. Technically they could be separated by non key modifications,
     * but for simplicity's sake we sort them apart.
     *
     * Qsort comparators are expected to return -1 if the first argument is smaller than the second,
     * 1 if the second argument is smaller than the first, and 0 if both arguments are equal.
     */

    /* Order by b-tree ID. */
    if (aopt->btree->id < bopt->btree->id)
        return (-1);
    if (aopt->btree->id > bopt->btree->id)
        return (1);

    /*
     * Order by whether the given operation has a key. We don't want to call key compare incorrectly
     * especially given that u is a union which would create undefined behavior.
     */
    a_has_sortable_key = __txn_mod_sortable_key(aopt);
    b_has_sortable_key = __txn_mod_sortable_key(bopt);
    if (a_has_sortable_key && !b_has_sortable_key)
        return (-1);
    if (!a_has_sortable_key && b_has_sortable_key)
        return (1);
    /*
     * In the case where both arguments don't have a key they are considered to be equal, we don't
     * care exactly how they get sorted.
     */
    if (!a_has_sortable_key && !b_has_sortable_key)
        return (0);

    /* Finally, order by key. We cannot sort if there is a collator as we need a session pointer. */
    if (aopt->btree->type == BTREE_ROW) {
        return (aopt->btree->collator == NULL ?
            __wt_lex_compare(&aopt->u.op_row.key, &bopt->u.op_row.key) :
            0);
    }
    if (aopt->u.op_col.recno < bopt->u.op_col.recno)
        return (-1);
    if (aopt->u.op_col.recno > bopt->u.op_col.recno)
        return (1);
    return (0);
}

/*
 * __txn_check_if_stable_has_moved_ahead_commit_ts --
 *     Check if the stable timestamp has moved ahead of the commit timestamp.
 */
static int
__txn_check_if_stable_has_moved_ahead_commit_ts(WT_SESSION_IMPL *session)
{
    WT_CONNECTION_IMPL *conn;
    WT_TXN *txn;
    WT_TXN_GLOBAL *txn_global;

    conn = S2C(session);
    txn = session->txn;
    txn_global = &conn->txn_global;

    if (txn_global->has_stable_timestamp && txn->first_commit_timestamp != WT_TS_NONE &&
      txn_global->stable_timestamp >= txn->first_commit_timestamp)
        WT_RET_MSG(session, EINVAL,
          "Rollback the transaction because the stable timestamp has moved ahead of the commit "
          "timestamp.");

    return (0);
}

/*
 * __wt_txn_commit --
 *     Commit the current transaction.
 */
int
__wt_txn_commit(WT_SESSION_IMPL *session, const char *cfg[])
{
    struct timespec tsp;
    WT_CACHE *cache;
    WT_CONFIG_ITEM cval;
    WT_CONNECTION_IMPL *conn;
    WT_CURSOR *cursor;
    WT_DECL_RET;
    WT_REF_STATE previous_state;
    WT_TXN *txn;
    WT_TXN_GLOBAL *txn_global;
    WT_TXN_OP *op;
    WT_UPDATE *upd;
    wt_timestamp_t candidate_durable_timestamp, prev_durable_timestamp;
#ifdef HAVE_DIAGNOSTIC
    uint32_t prepare_count;
#endif
    u_int i;
    bool cannot_fail, locked, prepare, readonly, update_durable_ts;

    conn = S2C(session);
    cache = conn->cache;
    cursor = NULL;
    txn = session->txn;
    txn_global = &conn->txn_global;
#ifdef HAVE_DIAGNOSTIC
    prepare_count = 0;
#endif
    prepare = F_ISSET(txn, WT_TXN_PREPARE);
    readonly = txn->mod_count == 0;
    cannot_fail = locked = false;

    /* Permit the commit if the transaction failed, but was read-only. */
    WT_ASSERT(session, F_ISSET(txn, WT_TXN_RUNNING));
    WT_ASSERT(session, !F_ISSET(txn, WT_TXN_ERROR) || txn->mod_count == 0);

    /* Configure the timeout for this commit operation. */
    WT_ERR(__txn_config_operation_timeout(session, cfg, true));

    /*
     * Clear the prepared round up flag if the transaction is not prepared. There is no rounding up
     * to do in that case.
     */
    if (!prepare)
        F_CLR(txn, WT_TXN_TS_ROUND_PREPARED);

    /* Set the commit and the durable timestamps. */
    WT_ERR(__wt_txn_set_timestamp(session, cfg, true));

    if (prepare) {
        if (!F_ISSET(txn, WT_TXN_HAS_TS_COMMIT))
            WT_ERR_MSG(session, EINVAL, "commit_timestamp is required for a prepared transaction");

        if (!F_ISSET(txn, WT_TXN_HAS_TS_DURABLE))
            WT_ERR_MSG(session, EINVAL, "durable_timestamp is required for a prepared transaction");

        WT_ASSERT(session, txn->prepare_timestamp <= txn->commit_timestamp);
    } else {
        if (F_ISSET(txn, WT_TXN_HAS_TS_PREPARE))
            WT_ERR_MSG(session, EINVAL, "prepare timestamp is set for non-prepared transaction");

        if (F_ISSET(txn, WT_TXN_HAS_TS_DURABLE))
            WT_ERR_MSG(session, EINVAL,
              "durable_timestamp should not be specified for non-prepared transaction");
    }

    /*
     * Release our snapshot in case it is keeping data pinned (this is particularly important for
     * checkpoints). Before releasing our snapshot, copy values into any positioned cursors so they
     * don't point to updates that could be freed once we don't have a snapshot. If this transaction
     * is prepared, then copying values would have been done during prepare.
     */
    if (session->ncursors > 0 && !prepare) {
        WT_DIAGNOSTIC_YIELD;
        WT_ERR(__wt_session_copy_values(session));
    }
    __wt_txn_release_snapshot(session);

    /*
     * Resolving prepared updates is expensive. Sort prepared modifications so all updates for each
     * page within each file are done at the same time.
     */
    if (prepare)
        __wt_qsort(txn->mod, txn->mod_count, sizeof(WT_TXN_OP), __txn_mod_compare);

    /* If we are logging, write a commit log record. */
    if (txn->txn_log.logrec != NULL) {
        /* Assert environment and tree are logging compatible, the fast-check is short-hand. */
        WT_ASSERT(session,
          !F_ISSET(conn, WT_CONN_RECOVERING) &&
            FLD_ISSET(conn->log_info.log_flags, WT_CONN_LOG_ENABLED));

        /*
         * The default sync setting is inherited from the connection, but can be overridden by an
         * explicit "sync" setting for this transaction.
         */
        WT_ERR(__wt_config_gets_def(session, cfg, "sync", 0, &cval));

        /*
         * If the user chose the default setting, check whether sync is enabled for this transaction
         * (either inherited or via begin_transaction). If sync is disabled, clear the field to
         * avoid the log write being flushed.
         *
         * Otherwise check for specific settings. We don't need to check for "on" because that is
         * the default inherited from the connection. If the user set anything in begin_transaction,
         * we only override with an explicit setting.
         */
        if (cval.len == 0) {
            if (!FLD_ISSET(txn->txn_log.txn_logsync, WT_LOG_SYNC_ENABLED) &&
              !F_ISSET(txn, WT_TXN_SYNC_SET))
                txn->txn_log.txn_logsync = 0;
        } else {
            /*
             * If the caller already set sync on begin_transaction then they should not be using
             * sync on commit_transaction. Flag that as an error.
             */
            if (F_ISSET(txn, WT_TXN_SYNC_SET))
                WT_ERR_MSG(session, EINVAL, "sync already set during begin_transaction");
            if (WT_CONFIG_LIT_MATCH("off", cval))
                txn->txn_log.txn_logsync = 0;
            /*
             * We don't need to check for "on" here because that is the default to inherit from the
             * connection setting.
             */
        }

        /*
         * We hold the visibility lock for reading from the time we write our log record until the
         * time we release our transaction so that the LSN any checkpoint gets will always reflect
         * visible data.
         */
        __wt_readlock(session, &txn_global->visibility_rwlock);
        locked = true;
        WT_ERR(__wti_txn_log_commit(session, cfg));
    }

    /* Process updates. */
    for (i = 0, op = txn->mod; i < txn->mod_count; i++, op++) {
        switch (op->type) {
        case WT_TXN_OP_NONE:
            break;
        case WT_TXN_OP_BASIC_COL:
        case WT_TXN_OP_BASIC_ROW:
        case WT_TXN_OP_INMEM_COL:
        case WT_TXN_OP_INMEM_ROW:
            if (!prepare) {
                upd = op->u.op_upd;

                /*
                 * Switch reserved operations to abort to simplify obsolete update list truncation.
                 */
                if (upd->type == WT_UPDATE_RESERVE) {
                    upd->txnid = WT_TXN_ABORTED;
                    break;
                }

                /*
                 * Don't reset the timestamp of the history store records with history store
                 * transaction timestamp. Those records should already have the original time window
                 * when they are inserted into the history store.
                 */
                if (cache->hs_fileid != 0 && op->btree->id == cache->hs_fileid)
                    break;

                WT_ERR(__wt_txn_op_set_timestamp(session, op, true));
            } else {
                /*
                 * If an operation has the key repeated flag set, skip resolving prepared updates as
                 * the work will happen on a different modification in this txn.
                 */
                if (!F_ISSET(op, WT_TXN_OP_KEY_REPEATED))
                    WT_ERR(__txn_resolve_prepared_op(session, op, true, &cursor));

                /*
                 * Sleep for some number of updates between resolving prepared operations when
                 * configured, however, avoid causing too much stress when there are a large number
                 * of updates. Multiplying by 36 provides a reasonable chance of calling the stress
                 * (as it's a highly composite number) without exceeding a total of 36 calls over
                 * the total mod_count.
                 */
                if ((i * 36) % txn->mod_count == 0)
                    __wt_timing_stress(session, WT_TIMING_STRESS_PREPARE_RESOLUTION_1, NULL);

#ifdef HAVE_DIAGNOSTIC
                ++prepare_count;
#endif
            }
            break;
        case WT_TXN_OP_REF_DELETE:
            WT_ERR(__wt_txn_op_set_timestamp(session, op, true));
            break;
        case WT_TXN_OP_TRUNCATE_COL:
        case WT_TXN_OP_TRUNCATE_ROW:
            /* Other operations don't need timestamps. */
            break;
        }

        /* If we used the cursor to resolve prepared updates, free and clear the key. */
        if (cursor != NULL)
            __wt_buf_free(session, &cursor->key);
    }

    if (cursor != NULL) {
        WT_ERR(cursor->close(cursor));
        cursor = NULL;
    }

#ifdef HAVE_DIAGNOSTIC
    WT_ASSERT(session, txn->prepare_count == prepare_count);
    txn->prepare_count = 0;
#endif

    /* Add a 2 second wait to simulate commit transaction slowness. */
    tsp.tv_sec = 2;
    tsp.tv_nsec = 0;
    __wt_timing_stress(session, WT_TIMING_STRESS_COMMIT_TRANSACTION_SLOW, &tsp);

    /*
     * There is a possible scenario where the checkpoint can miss the normal transactions updates to
     * include whose stable timestamps are ahead of the commit timestamp. This could happen when the
     * stable timestamps moves ahead of commit timestamp after the timestamp validity check in
     * commit transaction.
     *
     * Rollback the updates of the transactions whose commit timestamp have moved ahead of the
     * stable timestamp. Enter the commit generation for transactions whose commit timestamps are
     * behind stable timestamp and let the checkpoint drain for the transactions that are currently
     * committing to include in the checkpoint.
     */
    if (!prepare) {
        __wt_session_gen_enter(session, WT_GEN_TXN_COMMIT);
        WT_ERR(__txn_check_if_stable_has_moved_ahead_commit_ts(session));
    }

    /*
     * Note: we're going to commit: nothing can fail after this point. Set a check, it's too easy to
     * call an error handling macro between here and the end of the function.
     */
    cannot_fail = true;

    /*
     * Free updates.
     *
     * Resolve any fast-truncate transactions and allow eviction to proceed on instantiated pages.
     * This isn't done as part of the initial processing because until now the commit could still
     * switch to an abort. The action allowing eviction to proceed is clearing the WT_UPDATE list,
     * (if any), associated with the commit. We're the only consumer of that list and we no longer
     * need it, and eviction knows it means abort or commit has completed on instantiated pages.
     */
    for (i = 0, op = txn->mod; i < txn->mod_count; i++, op++) {
        if (op->type == WT_TXN_OP_REF_DELETE) {
            WT_REF_LOCK(session, op->u.ref, &previous_state);

            /*
             * Only two cases are possible. First: the state is WT_REF_DELETED. In this case
             * page_del cannot be NULL yet because an uncommitted operation cannot have reached
             * global visibility. Otherwise: there is an uncommitted delete operation we're
             * handling, so the page can't be in a non-deleted state, and the tree can't be
             * readonly. Therefore the page must have been instantiated, the state must be
             * WT_REF_MEM, and there should be an update list in modify->inst_updates. There may
             * also be a non-NULL page_del to update.
             */
            if (previous_state != WT_REF_DELETED) {
                WT_ASSERT(session, op->u.ref->page != NULL && op->u.ref->page->modify != NULL);
                __wt_free(session, op->u.ref->page->modify->inst_updates);
            }
            if (op->u.ref->page_del != NULL)
                op->u.ref->page_del->committed = true;
            WT_REF_UNLOCK(op->u.ref, previous_state);
        }
        __wt_txn_op_free(session, op);
    }
    txn->mod_count = 0;

    /*
     * If durable is set, we'll try to update the global durable timestamp with that value. If
     * durable isn't set, durable is implied to be the same as commit so we'll use that instead.
     */
    candidate_durable_timestamp = WT_TS_NONE;
    if (F_ISSET(txn, WT_TXN_HAS_TS_DURABLE))
        candidate_durable_timestamp = txn->durable_timestamp;
    else if (F_ISSET(txn, WT_TXN_HAS_TS_COMMIT))
        candidate_durable_timestamp = txn->commit_timestamp;

    __txn_release(session);

    /* Leave the commit generation after snapshot is released. */
    if (!prepare)
        __wt_session_gen_leave(session, WT_GEN_TXN_COMMIT);

    if (locked)
        __wt_readunlock(session, &txn_global->visibility_rwlock);

    /*
     * If we have made some updates visible, start a new snapshot generation: any cached snapshots
     * have to be refreshed.
     */
    if (!readonly)
        __wt_gen_next(session, WT_GEN_HAS_SNAPSHOT, NULL);

    /* First check if we've made something durable in the future. */
    update_durable_ts = false;
    prev_durable_timestamp = WT_TS_NONE;
    if (candidate_durable_timestamp != WT_TS_NONE) {
        prev_durable_timestamp = txn_global->durable_timestamp;
        update_durable_ts = candidate_durable_timestamp > prev_durable_timestamp;
    }

    /*
     * If it looks like we'll need to move the global durable timestamp, attempt atomic cas and
     * re-check.
     */
    if (update_durable_ts)
        while (candidate_durable_timestamp > prev_durable_timestamp) {
            if (__wt_atomic_cas64(&txn_global->durable_timestamp, prev_durable_timestamp,
                  candidate_durable_timestamp)) {
                txn_global->has_durable_timestamp = true;
                break;
            }
            prev_durable_timestamp = txn_global->durable_timestamp;
        }

    /*
     * Stable timestamp cannot be concurrently increased greater than or equal to the prepared
     * transaction's durable timestamp. Otherwise, checkpoint may only write partial updates of the
     * transaction.
     */
    if (prepare && txn->durable_timestamp <= txn_global->stable_timestamp) {
        WT_ERR(__wt_verbose_dump_sessions(session, true));
        WT_ERR_PANIC(session, WT_PANIC,
          "stable timestamp is larger than or equal to the committing prepared transaction's "
          "durable timestamp");
    }

    /*
     * We're between transactions, if we need to block for eviction, it's a good time to do so.
     * Ignore error returns, the return must reflect the fate of the transaction.
     */
    if (!readonly)
        WT_IGNORE_RET(__wt_evict_app_assist_worker_check(session, false, false, NULL));

    return (0);

err:
    /*
     * Leave the commit generation in the error case.
     */
    if (!prepare)
        __wt_session_gen_leave(session, WT_GEN_TXN_COMMIT);

    if (cursor != NULL)
        WT_TRET(cursor->close(cursor));

    if (locked)
        __wt_readunlock(session, &txn_global->visibility_rwlock);

    /* Check for a failure after we can no longer fail. */
    if (cannot_fail)
        WT_RET_PANIC(session, ret,
          "failed to commit a transaction after data corruption point, failing the system");

    /*
     * Check for a prepared transaction, and quit: we can't ignore the error and we can't roll back
     * a prepared transaction.
     */
    if (prepare)
        WT_RET_PANIC(session, ret, "failed to commit prepared transaction, failing the system");

    WT_TRET(__wt_session_reset_cursors(session, false));
    WT_TRET(__wt_txn_rollback(session, cfg));
    return (ret);
}

/*
 * __wt_txn_prepare --
 *     Prepare the current transaction.
 */
int
__wt_txn_prepare(WT_SESSION_IMPL *session, const char *cfg[])
{
    WT_TXN *txn;
    WT_TXN_OP *op;
    WT_UPDATE *tmp, *upd;
    u_int i, prepared_updates, prepared_updates_key_repeated;

    txn = session->txn;
    prepared_updates = prepared_updates_key_repeated = 0;

    WT_ASSERT(session, F_ISSET(txn, WT_TXN_RUNNING));
    WT_ASSERT(session, !F_ISSET(txn, WT_TXN_ERROR));

    /*
     * A transaction should not have updated any of the logged tables, if debug mode logging is not
     * turned on.
     */
    if (txn->txn_log.logrec != NULL &&
      !FLD_ISSET(S2C(session)->debug_flags, WT_CONN_DEBUG_TABLE_LOGGING))
        WT_RET_MSG(session, EINVAL, "a prepared transaction cannot include a logged table");

    /* Set the prepare timestamp. */
    WT_RET(__wt_txn_set_timestamp(session, cfg, false));

    if (!F_ISSET(txn, WT_TXN_HAS_TS_PREPARE))
        WT_RET_MSG(session, EINVAL, "prepare timestamp is not set");

    if (F_ISSET(txn, WT_TXN_HAS_TS_COMMIT))
        WT_RET_MSG(
          session, EINVAL, "commit timestamp must not be set before transaction is prepared");

    /*
     * We are about to release the snapshot: copy values into any positioned cursors so they don't
     * point to updates that could be freed once we don't have a snapshot.
     */
    if (session->ncursors > 0) {
        WT_DIAGNOSTIC_YIELD;
        WT_RET(__wt_session_copy_values(session));
    }

    for (i = 0, op = txn->mod; i < txn->mod_count; i++, op++) {
        /* Assert it's not an update to the history store file. */
        WT_ASSERT(session, S2C(session)->cache->hs_fileid == 0 || !WT_IS_HS(op->btree->dhandle));

        /* Metadata updates should never be prepared. */
        WT_ASSERT(session, !WT_IS_METADATA(op->btree->dhandle));
        if (WT_IS_METADATA(op->btree->dhandle))
            continue;

        /*
         * Logged table updates should never be prepared. As these updates are immediately durable,
         * it is not possible to roll them back if the prepared transaction is rolled back.
         */
        if (F_ISSET(op->btree, WT_BTREE_LOGGED))
            WT_RET_MSG(session, ENOTSUP,
              "%s: transaction prepare is not supported on logged tables or tables without "
              "timestamps",
              op->btree->dhandle->name);
        switch (op->type) {
        case WT_TXN_OP_NONE:
            break;
        case WT_TXN_OP_BASIC_COL:
        case WT_TXN_OP_BASIC_ROW:
        case WT_TXN_OP_INMEM_COL:
        case WT_TXN_OP_INMEM_ROW:
            upd = op->u.op_upd;

            /*
             * Switch reserved operation to abort to simplify obsolete update list truncation. The
             * object free function clears the operation type so we don't try to visit this update
             * again: it can be discarded.
             */
            if (upd->type == WT_UPDATE_RESERVE) {
                upd->txnid = WT_TXN_ABORTED;
                __wt_txn_op_free(session, op);
                break;
            }

            ++prepared_updates;

            __txn_apply_prepare_state_update(session, upd, false);
            op->u.op_upd = NULL;

            /*
             * If there are older updates to this key by the same transaction, set the repeated key
             * flag on this operation. This is later used in txn commit/rollback so we only resolve
             * each set of prepared updates once. Skip reserved updates, they're ignored as they're
             * simply discarded when we find them. Also ignore updates created by instantiating fast
             * truncation pages, they aren't linked into the transaction's modify list and so can't
             * be considered.
             */
            for (tmp = upd->next; tmp != NULL && tmp->txnid == upd->txnid; tmp = tmp->next)
                if (tmp->type != WT_UPDATE_RESERVE &&
                  !F_ISSET(tmp, WT_UPDATE_RESTORED_FAST_TRUNCATE)) {
                    F_SET(op, WT_TXN_OP_KEY_REPEATED);
                    ++prepared_updates_key_repeated;
                    break;
                }
            break;
        case WT_TXN_OP_REF_DELETE:
            __wt_txn_op_delete_apply_prepare_state(session, op->u.ref, false);
            break;
        case WT_TXN_OP_TRUNCATE_COL:
        case WT_TXN_OP_TRUNCATE_ROW:
            /* Other operations don't need timestamps. */
            break;
        }
    }
    WT_STAT_CONN_INCRV(session, txn_prepared_updates, prepared_updates);
    WT_STAT_CONN_INCRV(session, txn_prepared_updates_key_repeated, prepared_updates_key_repeated);
#ifdef HAVE_DIAGNOSTIC
    txn->prepare_count = prepared_updates;
#endif

    /* Set transaction state to prepare. */
    F_SET(session->txn, WT_TXN_PREPARE);

    /* Release our snapshot in case it is keeping data pinned. */
    __wt_txn_release_snapshot(session);

    /*
     * Clear the transaction's ID from the global table, to facilitate prepared data visibility, but
     * not from local transaction structure.
     */
    if (F_ISSET(txn, WT_TXN_HAS_ID))
        __txn_remove_from_global_table(session);

    return (0);
}

/*
 * __wt_txn_rollback --
 *     Roll back the current transaction.
 */
int
__wt_txn_rollback(WT_SESSION_IMPL *session, const char *cfg[])
{
    WT_CURSOR *cursor;
    WT_DECL_RET;
    WT_TXN *txn;
    WT_TXN_OP *op;
    WT_UPDATE *upd;
    u_int i;
#ifdef HAVE_DIAGNOSTIC
    u_int prepare_count;
#endif
    bool prepare, readonly;

    cursor = NULL;
    txn = session->txn;
#ifdef HAVE_DIAGNOSTIC
    prepare_count = 0;
#endif
    prepare = F_ISSET(txn, WT_TXN_PREPARE);
    readonly = txn->mod_count == 0;

    WT_ASSERT(session, F_ISSET(txn, WT_TXN_RUNNING));

    /* Configure the timeout for this rollback operation. */
    WT_TRET(__txn_config_operation_timeout(session, cfg, true));

    /*
     * Resolving prepared updates is expensive. Sort prepared modifications so all updates for each
     * page within each file are done at the same time.
     */
    if (prepare)
        __wt_qsort(txn->mod, txn->mod_count, sizeof(WT_TXN_OP), __txn_mod_compare);

    /* Rollback and free updates. */
    for (i = 0, op = txn->mod; i < txn->mod_count; i++, op++) {
        /* Assert it's not an update to the history store file. */
        WT_ASSERT(session, S2C(session)->cache->hs_fileid == 0 || !WT_IS_HS(op->btree->dhandle));

        /* Metadata updates should never be rolled back. */
        WT_ASSERT(session, !WT_IS_METADATA(op->btree->dhandle));
        if (WT_IS_METADATA(op->btree->dhandle))
            continue;

        switch (op->type) {
        case WT_TXN_OP_NONE:
            break;
        case WT_TXN_OP_BASIC_COL:
        case WT_TXN_OP_BASIC_ROW:
        case WT_TXN_OP_INMEM_COL:
        case WT_TXN_OP_INMEM_ROW:
            upd = op->u.op_upd;

            if (!prepare) {
                if (S2C(session)->cache->hs_fileid != 0 &&
                  op->btree->id == S2C(session)->cache->hs_fileid)
                    break;
                WT_ASSERT(session, upd->txnid == txn->id || upd->txnid == WT_TXN_ABORTED);
                upd->txnid = WT_TXN_ABORTED;
            } else {
                /*
                 * If an operation has the key repeated flag set, skip resolving prepared updates as
                 * the work will happen on a different modification in this txn.
                 */
                if (!F_ISSET(op, WT_TXN_OP_KEY_REPEATED))
                    WT_TRET(__txn_resolve_prepared_op(session, op, false, &cursor));
#ifdef HAVE_DIAGNOSTIC
                ++prepare_count;
#endif
            }
            break;
        case WT_TXN_OP_REF_DELETE:
            WT_TRET(__wt_delete_page_rollback(session, op->u.ref));
            break;
        case WT_TXN_OP_TRUNCATE_COL:
        case WT_TXN_OP_TRUNCATE_ROW:
            /*
             * Nothing to do: these operations are only logged for recovery. The in-memory changes
             * will be rolled back with a combination of WT_TXN_OP_REF_DELETE and WT_TXN_OP_INMEM
             * operations.
             */
            break;
        }

        __wt_txn_op_free(session, op);
        /* If we used the cursor to resolve prepared updates, free and clear the key. */
        if (cursor != NULL)
            __wt_buf_free(session, &cursor->key);
    }
    txn->mod_count = 0;
#ifdef HAVE_DIAGNOSTIC
    WT_ASSERT(session, txn->prepare_count == prepare_count);
    txn->prepare_count = 0;
#endif

    if (cursor != NULL) {
        /*
         * Technically the WiredTiger API allows closing a cursor to return rollback. This is a
         * strange error to get in the rollback path so we swallow that error here. Analysis made at
         * the time suggests that it is impossible for resetting a cursor to return rollback, which
         * is called from cursor close, but we cannot guarantee it.
         *
         * Because swallowing an error that you believe cannot happen doesn't make a lot of sense we
         * assert the error is not generated in diagnostic mode.
         */
#ifdef HAVE_DIAGNOSTIC
        int ret2 = cursor->close(cursor);
        WT_ASSERT(session, ret2 != WT_ROLLBACK);
        WT_TRET(ret2);
#else
        WT_TRET_ERROR_OK(cursor->close(cursor), WT_ROLLBACK);
#endif
        cursor = NULL;
    }

    __txn_release(session);

    /*
     * We're between transactions, if we need to block for eviction, it's a good time to do so.
     * Ignore error returns, the return must reflect the fate of the transaction.
     */
    if (!readonly)
        WT_IGNORE_RET(__wt_evict_app_assist_worker_check(session, false, false, NULL));

    return (ret);
}

/*
 * __wt_txn_rollback_required --
 *     Prepare to log a reason if the user attempts to use the transaction to do anything other than
 *     rollback.
 */
int
__wt_txn_rollback_required(WT_SESSION_IMPL *session, const char *reason)
{
    session->txn->rollback_reason = reason;
    return (WT_ROLLBACK);
}

/*
 * __wt_txn_init --
 *     Initialize a session's transaction data.
 */
int
__wt_txn_init(WT_SESSION_IMPL *session, WT_SESSION_IMPL *session_ret)
{
    WT_TXN *txn;

    /* Allocate the WT_TXN structure, including a variable length array of snapshot information. */
    WT_RET(__wt_calloc(session, 1,
      sizeof(WT_TXN) + sizeof(txn->snapshot_data.snapshot[0]) * S2C(session)->session_array.size,
      &session_ret->txn));
    txn = session_ret->txn;
    txn->snapshot_data.snapshot = txn->__snapshot;
    txn->id = WT_TXN_NONE;

    WT_ASSERT(session,
      S2C(session_ret)->txn_global.txn_shared_list == NULL ||
        __wt_atomic_loadv64(&WT_SESSION_TXN_SHARED(session_ret)->pinned_id) == WT_TXN_NONE);

    /*
     * Take care to clean these out in case we are reusing the transaction for eviction.
     */
    txn->mod = NULL;

    txn->isolation = session_ret->isolation;
    return (0);
}

/*
 * __wt_txn_init_checkpoint_cursor --
 *     Create a transaction object for a checkpoint cursor. On success, takes charge of the snapshot
 *     array passed down, which should have been allocated separately, and nulls the pointer. (On
 *     failure, the caller must destroy it.)
 */
int
__wt_txn_init_checkpoint_cursor(
  WT_SESSION_IMPL *session, WT_CKPT_SNAPSHOT *snapinfo, WT_TXN **txn_ret)
{
    WT_TXN *txn;

    /*
     * Allocate the WT_TXN structure. Don't use the variable-length array at the end, because the
     * code for reading the snapshot allocates the snapshot list itself; copying it serves no
     * purpose, and twisting up the read code to allow controlling the allocation from here is not
     * worthwhile.
     *
     * Allocate a byte at the end so that __snapshot (at the end of the struct) doesn't point at an
     * adjacent malloc block; we'd like to be able to assert that in checkpoint cursor transactions
     * snapshot doesn't point at __snapshot, to make sure an ordinary transaction doesn't flow to
     * the checkpoint cursor close function. If an adjacent malloc block, that might not be true.
     */
    WT_RET(__wt_calloc(session, 1, sizeof(WT_TXN) + 1, &txn));

    /* We have no transaction ID and won't gain one, being read-only. */
    txn->id = WT_TXN_NONE;

    /* Use snapshot isolation. */
    txn->isolation = WT_ISO_SNAPSHOT;

    /* Save the snapshot data. */
    txn->snapshot_data.snap_min = snapinfo->snapshot_min;
    txn->snapshot_data.snap_max = snapinfo->snapshot_max;
    txn->snapshot_data.snapshot = snapinfo->snapshot_txns;
    txn->snapshot_data.snapshot_count = snapinfo->snapshot_count;

    /*
     * At this point we have taken charge of the snapshot's transaction list; it has been moved to
     * the dummy transaction. Null the caller's copy so it doesn't get freed twice if something
     * above us fails after we return.
     */
    snapinfo->snapshot_txns = NULL;

    /* Set the read, stable and oldest timestamps.  */
    txn->checkpoint_read_timestamp = snapinfo->stable_ts;
    txn->checkpoint_stable_timestamp = snapinfo->stable_ts;
    txn->checkpoint_oldest_timestamp = snapinfo->oldest_ts;

    /* Set the flag that indicates if we have a timestamp. */
    if (txn->checkpoint_read_timestamp != WT_TS_NONE)
        F_SET(txn, WT_TXN_SHARED_TS_READ);

    /*
     * Set other relevant flags. Always ignore prepared values; they can get into checkpoints.
     *
     * Prepared values don't get written out by checkpoints by default, but can appear if pages get
     * evicted. So whether any given prepared value from any given prepared but yet-uncommitted
     * transaction shows up or not is arbitrary and unpredictable. Therefore, failing on it serves
     * no data integrity purpose and will only make the system flaky.
     *
     * There is a problem, however. Prepared transactions are allowed to commit before stable if
     * stable moves forward, as long as the durable timestamp is after stable. Such transactions can
     * therefore be committed after (in execution time) the checkpoint is taken but with a commit
     * timestamp less than the checkpoint's stable timestamp. They will then exist in the live
     * database and be visible if read as of the checkpoint timestamp, but not exist in the
     * checkpoint, which is inconsistent. There is probably nothing that can be done about this
     * without making prepared transactions durable in prepared state, which is a Big Deal, so
     * applications using prepared transactions and using this commit leeway need to be cognizant of
     * the issue.
     */
    F_SET(txn,
      WT_TXN_HAS_SNAPSHOT | WT_TXN_IS_CHECKPOINT | WT_TXN_READONLY | WT_TXN_RUNNING |
        WT_TXN_IGNORE_PREPARE);

    *txn_ret = txn;
    return (0);
}

/*
 * __wt_txn_close_checkpoint_cursor --
 *     Dispose of the private transaction object in a checkpoint cursor.
 */
void
__wt_txn_close_checkpoint_cursor(WT_SESSION_IMPL *session, WT_TXN **txn_arg)
{
    WT_TXN *txn;

    txn = *txn_arg;
    *txn_arg = NULL;

    /* The snapshot list isn't at the end of the transaction structure here; free it explicitly. */
    WT_ASSERT(session, txn->snapshot_data.snapshot != txn->__snapshot);
    __wt_free(session, txn->snapshot_data.snapshot);

    __wt_free(session, txn);
}

/*
 * __wt_txn_stats_update --
 *     Update the transaction statistics for return to the application.
 */
void
__wt_txn_stats_update(WT_SESSION_IMPL *session)
{
    WT_CONNECTION_IMPL *conn;
    WT_CONNECTION_STATS **stats;
    WT_TXN_GLOBAL *txn_global;
    wt_timestamp_t checkpoint_timestamp;
    wt_timestamp_t durable_timestamp;
    wt_timestamp_t oldest_active_read_timestamp;
    wt_timestamp_t pinned_timestamp;
    uint64_t checkpoint_pinned;

    conn = S2C(session);
    txn_global = &conn->txn_global;
    stats = conn->stats;
    checkpoint_pinned = __wt_atomic_loadv64(&txn_global->checkpoint_txn_shared.pinned_id);

    WT_STATP_CONN_SET(session, stats, txn_pinned_range,
      __wt_atomic_loadv64(&txn_global->current) - __wt_atomic_loadv64(&txn_global->oldest_id));

    checkpoint_timestamp = txn_global->checkpoint_timestamp;
    durable_timestamp = txn_global->durable_timestamp;
    pinned_timestamp = txn_global->pinned_timestamp;
    if (checkpoint_timestamp != WT_TS_NONE && checkpoint_timestamp < pinned_timestamp)
        pinned_timestamp = checkpoint_timestamp;
    WT_STATP_CONN_SET(session, stats, txn_pinned_timestamp, durable_timestamp - pinned_timestamp);
    WT_STATP_CONN_SET(
      session, stats, txn_pinned_timestamp_checkpoint, durable_timestamp - checkpoint_timestamp);
    WT_STATP_CONN_SET(session, stats, txn_pinned_timestamp_oldest,
      durable_timestamp - txn_global->oldest_timestamp);

    __wti_txn_get_pinned_timestamp(session, &oldest_active_read_timestamp, 0);
    if (oldest_active_read_timestamp == 0) {
        WT_STATP_CONN_SET(session, stats, txn_timestamp_oldest_active_read, 0);
        WT_STATP_CONN_SET(session, stats, txn_pinned_timestamp_reader, 0);
    } else {
        WT_STATP_CONN_SET(
          session, stats, txn_timestamp_oldest_active_read, oldest_active_read_timestamp);
        WT_STATP_CONN_SET(session, stats, txn_pinned_timestamp_reader,
          durable_timestamp - oldest_active_read_timestamp);
    }

    WT_STATP_CONN_SET(session, stats, txn_pinned_checkpoint_range,
      checkpoint_pinned == WT_TXN_NONE ?
        0 :
        __wt_atomic_loadv64(&txn_global->current) - checkpoint_pinned);

    WT_STATP_CONN_SET(session, stats, checkpoint_scrub_max, conn->ckpt_scrub_max);
    if (conn->ckpt_scrub_min != UINT64_MAX)
        WT_STATP_CONN_SET(session, stats, checkpoint_scrub_min, conn->ckpt_scrub_min);
    WT_STATP_CONN_SET(session, stats, checkpoint_scrub_recent, conn->ckpt_scrub_recent);
    WT_STATP_CONN_SET(session, stats, checkpoint_scrub_total, conn->ckpt_scrub_total);

    WT_STATP_CONN_SET(session, stats, checkpoint_prep_max, conn->ckpt_prep_max);
    if (conn->ckpt_prep_min != UINT64_MAX)
        WT_STATP_CONN_SET(session, stats, checkpoint_prep_min, conn->ckpt_prep_min);
    WT_STATP_CONN_SET(session, stats, checkpoint_prep_recent, conn->ckpt_prep_recent);
    WT_STATP_CONN_SET(session, stats, checkpoint_prep_total, conn->ckpt_prep_total);

    WT_STATP_CONN_SET(session, stats, checkpoint_time_max, conn->ckpt_time_max);
    if (conn->ckpt_time_min != UINT64_MAX)
        WT_STATP_CONN_SET(session, stats, checkpoint_time_min, conn->ckpt_time_min);
    WT_STATP_CONN_SET(session, stats, checkpoint_time_recent, conn->ckpt_time_recent);
    WT_STATP_CONN_SET(session, stats, checkpoint_time_total, conn->ckpt_time_total);
}

/*
 * __wt_txn_release_resources --
 *     Release resources for a session's transaction data.
 */
void
__wt_txn_release_resources(WT_SESSION_IMPL *session)
{
    WT_TXN *txn;

    if ((txn = session->txn) == NULL)
        return;

    WT_ASSERT(session, txn->mod_count == 0);
    __wt_free(session, txn->mod);
    txn->mod_alloc = 0;
    txn->mod_count = 0;
}

/*
 * __wt_txn_destroy --
 *     Destroy a session's transaction data.
 */
void
__wt_txn_destroy(WT_SESSION_IMPL *session)
{
    __wt_txn_release_resources(session);
    __wt_free(session, session->txn);
}

/*
 * __wt_txn_global_init --
 *     Initialize the global transaction state.
 */
int
__wt_txn_global_init(WT_SESSION_IMPL *session, const char *cfg[])
{
    WT_CONNECTION_IMPL *conn;
    WT_TXN_GLOBAL *txn_global;
    WT_TXN_SHARED *s;
    u_int i;

    WT_UNUSED(cfg);
    conn = S2C(session);

    txn_global = &conn->txn_global;
    __wt_atomic_storev64(&txn_global->current, WT_TXN_FIRST);
    __wt_atomic_storev64(&txn_global->last_running, WT_TXN_FIRST);
    __wt_atomic_storev64(&txn_global->metadata_pinned, WT_TXN_FIRST);
    __wt_atomic_storev64(&txn_global->oldest_id, WT_TXN_FIRST);

    WT_RWLOCK_INIT_TRACKED(session, &txn_global->rwlock, txn_global);
    WT_RET(__wt_rwlock_init(session, &txn_global->visibility_rwlock));

    WT_RET(__wt_calloc_def(session, conn->session_array.size, &txn_global->txn_shared_list));

    for (i = 0, s = txn_global->txn_shared_list; i < conn->session_array.size; i++, s++) {
        __wt_atomic_storev64(&s->id, WT_TXN_NONE);
        __wt_atomic_storev64(&s->pinned_id, WT_TXN_NONE);
        __wt_atomic_storev64(&s->metadata_pinned, WT_TXN_NONE);
    }

    return (0);
}

/*
 * __wt_txn_global_destroy --
 *     Destroy the global transaction state.
 */
void
__wt_txn_global_destroy(WT_SESSION_IMPL *session)
{
    WT_CONNECTION_IMPL *conn;
    WT_TXN_GLOBAL *txn_global;

    conn = S2C(session);
    txn_global = &conn->txn_global;

    if (txn_global == NULL)
        return;

    __wt_rwlock_destroy(session, &txn_global->rwlock);
    __wt_rwlock_destroy(session, &txn_global->visibility_rwlock);
    __wt_free(session, txn_global->txn_shared_list);
}

/*
 * __wt_txn_activity_drain --
 *     Wait for transactions to quiesce.
 */
int
__wt_txn_activity_drain(WT_SESSION_IMPL *session)
{
    bool txn_active;

    /*
     * It's possible that the eviction server is in the middle of a long operation, with a
     * transaction ID pinned. In that case, we will loop here until the transaction ID is released,
     * when the oldest transaction ID will catch up with the current ID.
     */
    for (;;) {
        WT_RET(__wt_txn_activity_check(session, &txn_active));
        if (!txn_active)
            break;

        WT_STAT_CONN_INCR(session, txn_release_blocked);
        __wt_yield();
    }

    return (0);
}

/*
 * __wt_txn_global_shutdown --
 *     Shut down the global transaction state.
 */
int
__wt_txn_global_shutdown(WT_SESSION_IMPL *session, const char **cfg)
{
    WT_CONFIG_ITEM cval;
    WT_CONNECTION_IMPL *conn;
    WT_DECL_RET;
    WT_SESSION_IMPL *s;
    WT_TIMER timer;
    char ts_string[WT_TS_INT_STRING_SIZE];
    const char *ckpt_cfg;
    bool conn_is_disagg, use_timestamp;

    conn = S2C(session);
    conn_is_disagg = __wt_conn_is_disagg(session);
    use_timestamp = false;

    __wt_verbose_info(session, WT_VERB_RECOVERY_PROGRESS, "%s",
      "perform final checkpoint and shutting down the global transaction state");

    /*
     * Perform a system-wide checkpoint so that all tables are consistent with each other. All
     * transactions are resolved but ignore timestamps to make sure all data gets to disk. Do this
     * before shutting down all the subsystems. We have shut down all user sessions, but send in
     * true for waiting for internal races.
     */
    F_SET(conn, WT_CONN_CLOSING_CHECKPOINT);
    WT_TRET(__wt_config_gets(session, cfg, "use_timestamp", &cval));
    ckpt_cfg = "use_timestamp=false";
    if (cval.val != 0) {
        ckpt_cfg = "use_timestamp=true";
        if (conn->txn_global.has_stable_timestamp)
            use_timestamp = true;
    }
    if (!F_ISSET(conn, WT_CONN_IN_MEMORY | WT_CONN_READONLY | WT_CONN_PANIC)) {
        /*
         * Perform rollback to stable to ensure that the stable version is written to disk on a
         * clean shutdown.
         */
        if (use_timestamp && !conn_is_disagg) {
            const char *rts_cfg[] = {
              WT_CONFIG_BASE(session, WT_CONNECTION_rollback_to_stable), NULL, NULL};
            __wt_timer_start(session, &timer);
            __wt_verbose_info(session, WT_VERB_RTS,
              "[SHUTDOWN_INIT] performing shutdown rollback to stable, stable_timestamp=%s",
              __wt_timestamp_to_string(conn->txn_global.stable_timestamp, ts_string));
            WT_TRET(conn->rts->rollback_to_stable(session, rts_cfg, true));

            /* Time since the shutdown RTS has started. */
            __wt_timer_evaluate_ms(session, &timer, &conn->shutdown_timeline.rts_ms);
            if (ret != 0)
                __wt_verbose_notice(session, WT_VERB_RTS,
                  WT_RTS_VERB_TAG_SHUTDOWN_RTS
                  "performing shutdown rollback to stable failed with code %s",
                  __wt_strerror(session, ret, NULL, 0));
            else
                __wt_verbose_info(session, WT_VERB_RECOVERY_PROGRESS,
                  "shutdown rollback to stable has successfully finished and ran for %" PRIu64
                  " milliseconds",
                  conn->shutdown_timeline.rts_ms);
        } else if (conn_is_disagg)
            __wt_verbose_warning(session, WT_VERB_RTS, "%s", "skipped shutdown RTS due to disagg");

        s = NULL;
        /*
         * Do shutdown checkpoint if we are not using disaggregated storage or we are configured to
         * do. Normally, for disaggregated storage, we should do a checkpoint and then step-down as
         * the leader before we close the connection. For testing purposes, we allow it to do a
         * shutdown checkpoint as configured.
         */
        if (!conn_is_disagg || conn->disaggregated_storage.shutdown_checkpoint) {
            WT_TRET(__wt_open_internal_session(conn, "close_ckpt", true, 0, 0, &s));
            if (s != NULL) {
                const char *checkpoint_cfg[] = {
                  WT_CONFIG_BASE(session, WT_SESSION_checkpoint), ckpt_cfg, NULL};

                __wt_timer_start(session, &timer);

                WT_TRET(__wt_txn_checkpoint(s, checkpoint_cfg, true));

                /*
                 * Mark the metadata dirty so we flush it on close, allowing recovery to be skipped.
                 */
                WT_WITH_DHANDLE(s, WT_SESSION_META_DHANDLE(s), __wt_tree_modify_set(s));

                WT_TRET(__wt_session_close_internal(s));

<<<<<<< HEAD
                /* Time since the shutdown checkpoint has started. */
                __wt_timer_evaluate_ms(session, &timer, &conn->shutdown_timeline.checkpoint_ms);
                __wt_verbose(session, WT_VERB_RECOVERY_PROGRESS,
                  "shutdown checkpoint has successfully finished and ran for %" PRIu64
                  " milliseconds",
                  conn->shutdown_timeline.checkpoint_ms);
            }
=======
            /* Time since the shutdown checkpoint has started. */
            __wt_timer_evaluate_ms(session, &timer, &conn->shutdown_timeline.checkpoint_ms);
            __wt_verbose_info(session, WT_VERB_RECOVERY_PROGRESS,
              "shutdown checkpoint has successfully finished and ran for %" PRIu64 " milliseconds",
              conn->shutdown_timeline.checkpoint_ms);
>>>>>>> ba14e169
        }
    }

    return (ret);
}

/*
 * __wt_txn_is_blocking --
 *     Return an error if this transaction is likely blocking eviction because of a pinned
 *     transaction ID, called by eviction to determine if a worker thread should be released from
 *     eviction.
 */
int
__wt_txn_is_blocking(WT_SESSION_IMPL *session)
{
    WT_TXN *txn;
    WT_TXN_SHARED *txn_shared;
    uint64_t global_oldest;

    txn = session->txn;
    txn_shared = WT_SESSION_TXN_SHARED(session);
    global_oldest = __wt_atomic_loadv64(&S2C(session)->txn_global.oldest_id);

    /* We can't roll back prepared transactions. */
    if (F_ISSET(txn, WT_TXN_PREPARE))
        return (0);

#ifndef WT_STANDALONE_BUILD
    /*
     * FIXME: SERVER-44870
     *
     * MongoDB can't (yet) handle rolling back read only transactions. For this reason, don't check
     * unless there's at least one update or we're configured to time out thread operations (a way
     * to confirm our caller is prepared for rollback).
     */
    if (txn->mod_count == 0 && !__wt_op_timer_fired(session))
        return (0);
#else
    /*
     * Most applications that are not using transactions to read/walk with a cursor cannot handle
     * having rollback returned nor should the API reset and retry the operation, losing the
     * cursor's position. Skip the check if there are no updates, the thread operation did not time
     * out and the operation is not running in a transaction.
     */
    if (txn->mod_count == 0 && !__wt_op_timer_fired(session) && !F_ISSET(txn, WT_TXN_RUNNING))
        return (0);
#endif

    /*
     * Check if either the transaction's ID or its pinned ID is equal to the oldest transaction ID.
     */
    return (__wt_atomic_loadv64(&txn_shared->id) == global_oldest ||
          __wt_atomic_loadv64(&txn_shared->pinned_id) == global_oldest ?
        __wt_txn_rollback_required(session, WT_TXN_ROLLBACK_REASON_OLDEST_FOR_EVICTION) :
        0);
}

/*
 * __wt_verbose_dump_txn_one --
 *     Output diagnostic information about a transaction structure.
 */
int
__wt_verbose_dump_txn_one(
  WT_SESSION_IMPL *session, WT_SESSION_IMPL *txn_session, int error_code, const char *error_string)
{
    WT_DECL_ITEM(buf);
    WT_DECL_ITEM(ckpt_lsn_str);
    WT_DECL_ITEM(snapshot_buf);
    WT_DECL_RET;
    WT_TXN *txn;
    WT_TXN_SHARED *txn_shared;
    uint32_t i, buf_len;
    char ts_string[6][WT_TS_INT_STRING_SIZE];
    const char *iso_tag;

    txn = txn_session->txn;
    txn_shared = WT_SESSION_TXN_SHARED(txn_session);

    if (txn->isolation != WT_ISO_READ_UNCOMMITTED && !F_ISSET(txn, WT_TXN_HAS_SNAPSHOT))
        return (0);

    WT_RET(__wt_msg(session,
      "session ID: %" PRIu32 ", txn ID: %" PRIu64 ", pinned ID: %" PRIu64
      ", metadata pinned ID: %" PRIu64 ", name: %s",
      txn_session->id, __wt_atomic_loadv64(&txn_shared->id),
      __wt_atomic_loadv64(&txn_shared->pinned_id),
      __wt_atomic_loadv64(&txn_shared->metadata_pinned),
      txn_session->name == NULL ? "EMPTY" : txn_session->name));

    if (txn->isolation == WT_ISO_READ_UNCOMMITTED)
        return (0);

    WT_NOT_READ(iso_tag, "INVALID");
    switch (txn->isolation) {
    case WT_ISO_READ_COMMITTED:
        iso_tag = "WT_ISO_READ_COMMITTED";
        break;
    case WT_ISO_READ_UNCOMMITTED:
        iso_tag = "WT_ISO_READ_UNCOMMITTED";
        break;
    case WT_ISO_SNAPSHOT:
        iso_tag = "WT_ISO_SNAPSHOT";
        break;
    }

    WT_ERR(__wt_scr_alloc(session, 2048, &snapshot_buf));
    WT_ERR(__wt_buf_fmt(session, snapshot_buf, "%s", "["));
    for (i = 0; i < txn->snapshot_data.snapshot_count; i++)
        WT_ERR(__wt_buf_catfmt(
          session, snapshot_buf, "%s%" PRIu64, i == 0 ? "" : ", ", txn->snapshot_data.snapshot[i]));
    WT_ERR(__wt_buf_catfmt(session, snapshot_buf, "%s", "]\0"));
    buf_len = (uint32_t)snapshot_buf->size + 512;
    WT_ERR(__wt_scr_alloc(session, buf_len, &buf));

    WT_ERR(__wt_scr_alloc(session, 0, &ckpt_lsn_str));
    WT_ERR(__wt_lsn_string(session, &txn->ckpt_lsn, ckpt_lsn_str));

    /*
     * Dump the information of the passed transaction into a buffer, to be logged with an optional
     * error message.
     */
    WT_ERR(
      __wt_snprintf((char *)buf->data, buf_len,
        "transaction id: %" PRIu64 ", mod count: %u"
        ", snap min: %" PRIu64 ", snap max: %" PRIu64 ", snapshot count: %u"
        ", snapshot: %s"
        ", commit_timestamp: %s"
        ", durable_timestamp: %s"
        ", first_commit_timestamp: %s"
        ", prepare_timestamp: %s"
        ", pinned_durable_timestamp: %s"
        ", read_timestamp: %s"
        ", checkpoint LSN: [%s]"
        ", full checkpoint: %s"
        ", rollback reason: %s"
        ", flags: 0x%08" PRIx32 ", isolation: %s",
        txn->id, txn->mod_count, txn->snapshot_data.snap_min, txn->snapshot_data.snap_max,
        txn->snapshot_data.snapshot_count, (char *)snapshot_buf->data,
        __wt_timestamp_to_string(txn->commit_timestamp, ts_string[0]),
        __wt_timestamp_to_string(txn->durable_timestamp, ts_string[1]),
        __wt_timestamp_to_string(txn->first_commit_timestamp, ts_string[2]),
        __wt_timestamp_to_string(txn->prepare_timestamp, ts_string[3]),
        __wt_timestamp_to_string(txn_shared->pinned_durable_timestamp, ts_string[4]),
        __wt_timestamp_to_string(txn_shared->read_timestamp, ts_string[5]),
        (char *)ckpt_lsn_str->mem, txn->full_ckpt ? "true" : "false",
        txn->rollback_reason == NULL ? "" : txn->rollback_reason, txn->flags, iso_tag));

    /*
     * Log a message and return an error if error code and an optional error string has been passed.
     */
    if (0 != error_code) {
        WT_ERR_MSG(session, error_code, "%s, %s", (char *)buf->data,
          error_string != NULL ? error_string : "");
    } else {
        WT_ERR(__wt_msg(session, "%s", (char *)buf->data));
    }

err:
    __wt_scr_free(session, &buf);
    __wt_scr_free(session, &ckpt_lsn_str);
    __wt_scr_free(session, &snapshot_buf);

    return (ret);
}

/*
 * __wt_verbose_dump_txn --
 *     Output diagnostic information about the global transaction state.
 */
int
__wt_verbose_dump_txn(WT_SESSION_IMPL *session)
{
    WT_CONNECTION_IMPL *conn;
    WT_SESSION_IMPL *sess;
    WT_TXN_GLOBAL *txn_global;
    WT_TXN_SHARED *s;
    uint32_t i, session_cnt;
    char ts_string[WT_TS_INT_STRING_SIZE];

    conn = S2C(session);
    txn_global = &conn->txn_global;

    WT_RET(__wt_msg(session, "%s", WT_DIVIDER));
    WT_RET(__wt_msg(session, "transaction state dump"));

    WT_RET(__wt_msg(session, "current ID: %" PRIu64, __wt_atomic_loadv64(&txn_global->current)));
    WT_RET(__wt_msg(
      session, "last running ID: %" PRIu64, __wt_atomic_loadv64(&txn_global->last_running)));
    WT_RET(__wt_msg(
      session, "metadata_pinned ID: %" PRIu64, __wt_atomic_loadv64(&txn_global->metadata_pinned)));
    WT_RET(__wt_msg(session, "oldest ID: %" PRIu64, __wt_atomic_loadv64(&txn_global->oldest_id)));

    WT_RET(__wt_msg(session, "durable timestamp: %s",
      __wt_timestamp_to_string(txn_global->durable_timestamp, ts_string)));
    WT_RET(__wt_msg(session, "oldest timestamp: %s",
      __wt_timestamp_to_string(txn_global->oldest_timestamp, ts_string)));
    WT_RET(__wt_msg(session, "pinned timestamp: %s",
      __wt_timestamp_to_string(txn_global->pinned_timestamp, ts_string)));
    WT_RET(__wt_msg(session, "stable timestamp: %s",
      __wt_timestamp_to_string(txn_global->stable_timestamp, ts_string)));
    WT_RET(__wt_msg(
      session, "has_durable_timestamp: %s", txn_global->has_durable_timestamp ? "yes" : "no"));
    WT_RET(__wt_msg(session, "has_oldest_timestamp: %s",
      __wt_atomic_loadbool(&txn_global->has_oldest_timestamp) ? "yes" : "no"));
    WT_RET(__wt_msg(
      session, "has_pinned_timestamp: %s", txn_global->has_pinned_timestamp ? "yes" : "no"));
    WT_RET(__wt_msg(
      session, "has_stable_timestamp: %s", txn_global->has_stable_timestamp ? "yes" : "no"));
    WT_RET(__wt_msg(session, "oldest_is_pinned: %s", txn_global->oldest_is_pinned ? "yes" : "no"));
    WT_RET(__wt_msg(session, "stable_is_pinned: %s", txn_global->stable_is_pinned ? "yes" : "no"));

    WT_RET(__wt_msg(session, "checkpoint running: %s",
      __wt_atomic_loadvbool(&txn_global->checkpoint_running) ? "yes" : "no"));
    WT_RET(
      __wt_msg(session, "checkpoint generation: %" PRIu64, __wt_gen(session, WT_GEN_CHECKPOINT)));
    WT_RET(__wt_msg(session, "checkpoint pinned ID: %" PRIu64,
      __wt_atomic_loadv64(&txn_global->checkpoint_txn_shared.pinned_id)));
    WT_RET(__wt_msg(session, "checkpoint txn ID: %" PRIu64,
      __wt_atomic_loadv64(&txn_global->checkpoint_txn_shared.id)));

    WT_ACQUIRE_READ_WITH_BARRIER(session_cnt, conn->session_array.cnt);
    WT_RET(__wt_msg(session, "session count: %" PRIu32, session_cnt));
    WT_RET(__wt_msg(session, "Transaction state of active sessions:"));

    /*
     * Walk each session transaction state and dump information. Accessing the content of session
     * handles is not thread safe, so some information may change while traversing if other threads
     * are active at the same time, which is OK since this is diagnostic code.
     */
    WT_STAT_CONN_INCR(session, txn_walk_sessions);
    for (i = 0, s = txn_global->txn_shared_list; i < session_cnt; i++, s++) {
        /* Skip sessions with no active transaction */
        if (__wt_atomic_loadv64(&s->id) == WT_TXN_NONE &&
          __wt_atomic_loadv64(&s->pinned_id) == WT_TXN_NONE)
            continue;

        sess = &WT_CONN_SESSIONS_GET(conn)[i];
        WT_RET(__wt_verbose_dump_txn_one(session, sess, 0, NULL));
    }
    WT_STAT_CONN_INCRV(session, txn_sessions_walked, i);

    return (0);
}

#ifdef HAVE_UNITTEST
int WT_CDECL
__ut_txn_mod_compare(const void *a, const void *b)
{
    return (__txn_mod_compare(a, b));
}
#endif<|MERGE_RESOLUTION|>--- conflicted
+++ resolved
@@ -2669,21 +2669,13 @@
 
                 WT_TRET(__wt_session_close_internal(s));
 
-<<<<<<< HEAD
                 /* Time since the shutdown checkpoint has started. */
                 __wt_timer_evaluate_ms(session, &timer, &conn->shutdown_timeline.checkpoint_ms);
-                __wt_verbose(session, WT_VERB_RECOVERY_PROGRESS,
+                __wt_verbose_info(session, WT_VERB_RECOVERY_PROGRESS,
                   "shutdown checkpoint has successfully finished and ran for %" PRIu64
                   " milliseconds",
                   conn->shutdown_timeline.checkpoint_ms);
             }
-=======
-            /* Time since the shutdown checkpoint has started. */
-            __wt_timer_evaluate_ms(session, &timer, &conn->shutdown_timeline.checkpoint_ms);
-            __wt_verbose_info(session, WT_VERB_RECOVERY_PROGRESS,
-              "shutdown checkpoint has successfully finished and ran for %" PRIu64 " milliseconds",
-              conn->shutdown_timeline.checkpoint_ms);
->>>>>>> ba14e169
         }
     }
 
