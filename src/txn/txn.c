--- conflicted
+++ resolved
@@ -1013,7 +1013,6 @@
 __wt_txn_prepare(WT_SESSION_IMPL *session)
 {
 #ifdef HAVE_TIMESTAMPS
-<<<<<<< HEAD
 	WT_CONFIG_ITEM cval;
 	WT_DECL_RET;
 	WT_TXN *txn;
@@ -1107,8 +1106,7 @@
 	}
 
 	/* Set transaction state to prepare. */
-=======
->>>>>>> f8fe6fee
+
 	F_SET(&session->txn, WT_TXN_PREPARE);
 
 	/* Release our snapshot in case it is keeping data pinned. */
