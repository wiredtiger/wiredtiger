--- conflicted
+++ resolved
@@ -671,22 +671,12 @@
     upd->start_ts = hs_start_ts;
     *fix_updp = upd;
 
-<<<<<<< HEAD
-        upd->txnid = hs_cbt->upd_value->txnid;
-        upd->durable_ts = durable_ts;
-        upd->start_ts = hs_start_ts;
-        __wt_verbose(session, WT_VERB_TRANSACTION,
-          "update restored from history store (txnid: %" PRIu64 ", start_ts: %s, durable_ts: %s",
-          upd->txnid, __wt_timestamp_to_string(upd->start_ts, ts_string[0]),
-          __wt_timestamp_to_string(upd->durable_ts, ts_string[1]));
-=======
     /*
      * When the prepared update is getting committed, use the retrieved history store update to form
      * a proper stop timestamp in the history store.
      */
     if (commit)
         goto done;
->>>>>>> ac10e624
 
     total_size += size;
 
@@ -707,33 +697,11 @@
       upd->txnid, __wt_timestamp_to_string(upd->start_ts, ts_string[0]),
       __wt_timestamp_to_string(upd->durable_ts, ts_string[1]));
 
-<<<<<<< HEAD
-        /*
-         * There should be only one aborted prepared update in the list, append it after the new
-         * update.
-         */
-        if (cbt->ins != NULL)
-            upd->next = cbt->ins->upd;
-        else if (cbt->ref->page->modify != NULL && cbt->ref->page->modify->mod_row_update != NULL)
-            upd->next = cbt->ref->page->modify->mod_row_update[cbt->slot];
-        WT_ASSERT(session, upd->next != NULL && upd->next->txnid == WT_TXN_ABORTED);
-
-        /* Append a tombstone if the stop timestamp exists. */
-        if (hs_stop_ts != WT_TS_MAX) {
-            WT_ERR(__wt_upd_alloc(session, NULL, WT_UPDATE_TOMBSTONE, &tombstone, NULL));
-            tombstone->durable_ts = hs_stop_ts;
-            tombstone->start_ts = hs_cbt->hs_stop_ts;
-            tombstone->txnid = hs_cbt->hs_stop_txnid;
-            tombstone->next = upd;
-        } else
-            tombstone = upd;
-=======
     /*
      * Set the flag to indicate that this update has been restored from history store for the
      * rollback of a prepared transaction.
      */
     F_SET(upd, WT_UPDATE_RESTORED_FOR_ROLLBACK);
->>>>>>> ac10e624
 
     /* Walk to the end of the chain and we can only have prepared updates on the update chain. */
     for (;; chain = chain->next) {
