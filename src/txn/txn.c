--- conflicted
+++ resolved
@@ -629,20 +629,6 @@
     WT_ERR(__wt_scr_alloc(session, 0, &hs_key));
     WT_ERR(__wt_scr_alloc(session, 0, &hs_value));
 
-<<<<<<< HEAD
-=======
-    /* Open a history store table cursor. */
-    WT_ERR(__wt_hs_cursor(session, &session_flags, &is_owner));
-    hs_cursor = session->hs_cursor;
-    hs_cbt = (WT_CURSOR_BTREE *)hs_cursor;
-
-    /*
-     * Scan the history store for the given btree and key with maximum start timestamp to let the
-     * search point to the last version of the key and start traversing backwards to find out the
-     * satisfying record according the given timestamp.
-     */
-    WT_ERR(__wt_hs_cursor_position(session, hs_cursor, hs_btree_id, &op->u.op_row.key, WT_TS_MAX));
->>>>>>> dd46d2a4
     WT_ERR(hs_cursor->get_key(hs_cursor, &hs_btree_id, hs_key, &hs_start_ts, &hs_counter));
 
     /* Stop before crossing over to the next btree */
