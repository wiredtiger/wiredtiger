--- conflicted
+++ resolved
@@ -568,11 +568,7 @@
 	WT_CONNECTION_IMPL *conn;
 	WT_DECL_RET;
 	WT_TXN *txn;
-<<<<<<< HEAD
-	WT_TXN_GLOBAL *txn_global = &S2C(session)->txn_global;
-=======
 	WT_TXN_GLOBAL *txn_global;
->>>>>>> 46ff71c2
 	WT_TXN_OP *op;
 	u_int i;
 	bool did_update, locked;
