--- conflicted
+++ resolved
@@ -1968,19 +1968,13 @@
      * return must reflect the transaction state, ignore any error returned, and clear the
      * WT_SESSION_SAVE_ERRORS flag to prevent errors from being saved in the session.
      */
-<<<<<<< HEAD
-    if (!readonly)
-        WT_IGNORE_RET(__wt_evict_app_assist_worker_check(session, false, false, true, NULL));
-
-=======
     if (!readonly) {
         bool save_errors = F_ISSET(session, WT_SESSION_SAVE_ERRORS);
         F_CLR(session, WT_SESSION_SAVE_ERRORS);
-        WT_IGNORE_RET(__wt_evict_app_assist_worker_check(session, false, false, NULL));
+        WT_IGNORE_RET(__wt_evict_app_assist_worker_check(session, false, false, true, NULL));
         if (save_errors)
             F_SET(session, WT_SESSION_SAVE_ERRORS);
     }
->>>>>>> c8787d80
     return (0);
 
 err:
@@ -2273,19 +2267,13 @@
      * return must reflect the transaction state, ignore any error returned, and clear the
      * WT_SESSION_SAVE_ERRORS flag to prevent errors from being saved in the session.
      */
-<<<<<<< HEAD
-    if (!readonly)
-        WT_IGNORE_RET(__wt_evict_app_assist_worker_check(session, false, false, true, NULL));
-
-=======
     if (!readonly) {
         bool save_errors = F_ISSET(session, WT_SESSION_SAVE_ERRORS);
         F_CLR(session, WT_SESSION_SAVE_ERRORS);
-        WT_IGNORE_RET(__wt_evict_app_assist_worker_check(session, false, false, NULL));
+        WT_IGNORE_RET(__wt_evict_app_assist_worker_check(session, false, false, true, NULL));
         if (save_errors)
             F_SET(session, WT_SESSION_SAVE_ERRORS);
     }
->>>>>>> c8787d80
     return (ret);
 }
 
