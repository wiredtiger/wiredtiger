/*-
 * Copyright (c) 2014-2018 MongoDB, Inc.
 * Copyright (c) 2008-2014 WiredTiger, Inc.
 *	All rights reserved.
 *
 * See the file LICENSE for redistribution information.
 */

#include "wt_internal.h"

/*
 * __snapsort_partition --
 *	Custom quick sort partitioning for snapshots.
 */
static uint32_t
__snapsort_partition(uint64_t *array, uint32_t f, uint32_t l, uint64_t pivot)
{
	uint32_t i, j;

	i = f - 1;
	j = l + 1;
	for (;;) {
		while (pivot < array[--j])
			;
		while (array[++i] < pivot)
			;
		if (i < j) {
			uint64_t tmp = array[i];
			array[i] = array[j];
			array[j] = tmp;
		} else
			return (j);
	}
}

/*
 * __snapsort_impl --
 *	Custom quick sort implementation for snapshots.
 */
static void
__snapsort_impl(uint64_t *array, uint32_t f, uint32_t l)
{
	while (f + 16 < l) {
		uint64_t v1 = array[f], v2 = array[l], v3 = array[(f + l)/2];
		uint64_t median = v1 < v2 ?
		    (v3 < v1 ? v1 : WT_MIN(v2, v3)) :
		    (v3 < v2 ? v2 : WT_MIN(v1, v3));
		uint32_t m = __snapsort_partition(array, f, l, median);
		__snapsort_impl(array, f, m);
		f = m + 1;
	}
}

/*
 * __snapsort --
 *	Sort an array of transaction IDs.
 */
static void
__snapsort(uint64_t *array, uint32_t size)
{
	__snapsort_impl(array, 0, size - 1);
	WT_INSERTION_SORT(array, size, uint64_t, WT_TXNID_LT);
}

/*
 * __txn_sort_snapshot --
 *	Sort a snapshot for faster searching and set the min/max bounds.
 */
static void
__txn_sort_snapshot(WT_SESSION_IMPL *session, uint32_t n, uint64_t snap_max)
{
	WT_TXN *txn;

	txn = &session->txn;

	if (n > 1)
		__snapsort(txn->snapshot, n);

	txn->snapshot_count = n;
	txn->snap_max = snap_max;
	txn->snap_min = (n > 0 && WT_TXNID_LE(txn->snapshot[0], snap_max)) ?
	    txn->snapshot[0] : snap_max;
	F_SET(txn, WT_TXN_HAS_SNAPSHOT);
	WT_ASSERT(session, n == 0 || txn->snap_min != WT_TXN_NONE);
}

/*
 * __wt_txn_release_snapshot --
 *	Release the snapshot in the current transaction.
 */
void
__wt_txn_release_snapshot(WT_SESSION_IMPL *session)
{
	WT_TXN *txn;
	WT_TXN_STATE *txn_state;

	txn = &session->txn;
	txn_state = WT_SESSION_TXN_STATE(session);

	WT_ASSERT(session,
	    txn_state->pinned_id == WT_TXN_NONE ||
	    session->txn.isolation == WT_ISO_READ_UNCOMMITTED ||
	    !__wt_txn_visible_all(session, txn_state->pinned_id, NULL));

	txn_state->metadata_pinned = txn_state->pinned_id = WT_TXN_NONE;
	F_CLR(txn, WT_TXN_HAS_SNAPSHOT);
}

/*
 * __wt_txn_get_snapshot --
 *	Allocate a snapshot.
 */
void
__wt_txn_get_snapshot(WT_SESSION_IMPL *session)
{
	WT_CONNECTION_IMPL *conn;
	WT_TXN *txn;
	WT_TXN_GLOBAL *txn_global;
	WT_TXN_STATE *s, *txn_state;
	uint64_t current_id, id;
	uint64_t prev_oldest_id, pinned_id;
	uint32_t i, n, session_cnt;

	conn = S2C(session);
	txn = &session->txn;
	txn_global = &conn->txn_global;
	txn_state = WT_SESSION_TXN_STATE(session);
	n = 0;

	/* We're going to scan the table: wait for the lock. */
	__wt_readlock(session, &txn_global->rwlock);

	current_id = pinned_id = txn_global->current;
	prev_oldest_id = txn_global->oldest_id;

	/*
	 * Include the checkpoint transaction, if one is running: we should
	 * ignore any uncommitted changes the checkpoint has written to the
	 * metadata.  We don't have to keep the checkpoint's changes pinned so
	 * don't including it in the published pinned ID.
	 */
	if ((id = txn_global->checkpoint_state.id) != WT_TXN_NONE) {
		txn->snapshot[n++] = id;
		txn_state->metadata_pinned = id;
	}

	/* For pure read-only workloads, avoid scanning. */
	if (prev_oldest_id == current_id) {
		txn_state->pinned_id = current_id;
		/* Check that the oldest ID has not moved in the meantime. */
		WT_ASSERT(session, prev_oldest_id == txn_global->oldest_id);
		goto done;
	}

	/* Walk the array of concurrent transactions. */
	WT_ORDERED_READ(session_cnt, conn->session_cnt);
	for (i = 0, s = txn_global->states; i < session_cnt; i++, s++) {
		/*
		 * Build our snapshot of any concurrent transaction IDs.
		 *
		 * Ignore:
		 *  - Our own ID: we always read our own updates.
		 *  - The ID if it is older than the oldest ID we saw. This
		 *    can happen if we race with a thread that is allocating
		 *    an ID -- the ID will not be used because the thread will
		 *    keep spinning until it gets a valid one.
		 */
		if (s != txn_state &&
		    (id = s->id) != WT_TXN_NONE &&
		    WT_TXNID_LE(prev_oldest_id, id)) {
			txn->snapshot[n++] = id;
			if (WT_TXNID_LT(id, pinned_id))
				pinned_id = id;
		}
	}

	/*
	 * If we got a new snapshot, update the published pinned ID for this
	 * session.
	 */
	WT_ASSERT(session, WT_TXNID_LE(prev_oldest_id, pinned_id));
	WT_ASSERT(session, prev_oldest_id == txn_global->oldest_id);
	txn_state->pinned_id = pinned_id;

done:	__wt_readunlock(session, &txn_global->rwlock);
	__txn_sort_snapshot(session, n, current_id);
}

/*
 * __txn_oldest_scan --
 *	Sweep the running transactions to calculate the oldest ID required.
 */
static void
__txn_oldest_scan(WT_SESSION_IMPL *session,
    uint64_t *oldest_idp, uint64_t *last_runningp, uint64_t *metadata_pinnedp,
    WT_SESSION_IMPL **oldest_sessionp)
{
	WT_CONNECTION_IMPL *conn;
	WT_SESSION_IMPL *oldest_session;
	WT_TXN_GLOBAL *txn_global;
	WT_TXN_STATE *s;
	uint64_t id, last_running, metadata_pinned, oldest_id, prev_oldest_id;
	uint32_t i, session_cnt;

	conn = S2C(session);
	txn_global = &conn->txn_global;
	oldest_session = NULL;

	/* The oldest ID cannot change while we are holding the scan lock. */
	prev_oldest_id = txn_global->oldest_id;
	last_running = oldest_id = txn_global->current;
	if ((metadata_pinned = txn_global->checkpoint_state.id) == WT_TXN_NONE)
		metadata_pinned = oldest_id;

	/* Walk the array of concurrent transactions. */
	WT_ORDERED_READ(session_cnt, conn->session_cnt);
	for (i = 0, s = txn_global->states; i < session_cnt; i++, s++) {
		/* Update the last running transaction ID. */
		if ((id = s->id) != WT_TXN_NONE &&
		    WT_TXNID_LE(prev_oldest_id, id) &&
		    WT_TXNID_LT(id, last_running))
			last_running = id;

		/* Update the metadata pinned ID. */
		if ((id = s->metadata_pinned) != WT_TXN_NONE &&
		    WT_TXNID_LT(id, metadata_pinned))
			metadata_pinned = id;

		/*
		 * !!!
		 * Note: Don't ignore pinned ID values older than the previous
		 * oldest ID.  Read-uncommitted operations publish pinned ID
		 * values without acquiring the scan lock to protect the global
		 * table.  See the comment in __wt_txn_cursor_op for more
		 * details.
		 */
		if ((id = s->pinned_id) != WT_TXN_NONE &&
		    WT_TXNID_LT(id, oldest_id)) {
			oldest_id = id;
			oldest_session = &conn->sessions[i];
		}
	}

	if (WT_TXNID_LT(last_running, oldest_id))
		oldest_id = last_running;

	/* The oldest ID can't move past any named snapshots. */
	if ((id = txn_global->nsnap_oldest_id) != WT_TXN_NONE &&
	    WT_TXNID_LT(id, oldest_id))
		oldest_id = id;

	/* The metadata pinned ID can't move past the oldest ID. */
	if (WT_TXNID_LT(oldest_id, metadata_pinned))
		metadata_pinned = oldest_id;

	*last_runningp = last_running;
	*metadata_pinnedp = metadata_pinned;
	*oldest_idp = oldest_id;
	*oldest_sessionp = oldest_session;
}

/*
 * __wt_txn_update_oldest --
 *	Sweep the running transactions to update the oldest ID required.
 */
int
__wt_txn_update_oldest(WT_SESSION_IMPL *session, uint32_t flags)
{
	WT_CONNECTION_IMPL *conn;
	WT_DECL_RET;
	WT_SESSION_IMPL *oldest_session;
	WT_TXN_GLOBAL *txn_global;
	uint64_t current_id, last_running, metadata_pinned, oldest_id;
	uint64_t prev_last_running, prev_metadata_pinned, prev_oldest_id;
	bool strict, wait;

	conn = S2C(session);
	txn_global = &conn->txn_global;
	strict = LF_ISSET(WT_TXN_OLDEST_STRICT);
	wait = LF_ISSET(WT_TXN_OLDEST_WAIT);

	current_id = last_running = metadata_pinned = txn_global->current;
	prev_last_running = txn_global->last_running;
	prev_metadata_pinned = txn_global->metadata_pinned;
	prev_oldest_id = txn_global->oldest_id;

#ifdef HAVE_TIMESTAMPS
	/* Try to move the pinned timestamp forward. */
	if (strict)
		WT_RET(__wt_txn_update_pinned_timestamp(session, false));
#endif

	/*
	 * For pure read-only workloads, or if the update isn't forced and the
	 * oldest ID isn't too far behind, avoid scanning.
	 */
	if ((prev_oldest_id == current_id &&
	    prev_metadata_pinned == current_id) ||
	    (!strict && WT_TXNID_LT(current_id, prev_oldest_id + 100)))
		return (0);

	/* First do a read-only scan. */
	if (wait)
		__wt_readlock(session, &txn_global->rwlock);
	else if ((ret =
	    __wt_try_readlock(session, &txn_global->rwlock)) != 0)
		return (ret == EBUSY ? 0 : ret);
	__txn_oldest_scan(session,
	    &oldest_id, &last_running, &metadata_pinned, &oldest_session);
	__wt_readunlock(session, &txn_global->rwlock);

	/*
	 * If the state hasn't changed (or hasn't moved far enough for
	 * non-forced updates), give up.
	 */
	if ((oldest_id == prev_oldest_id ||
	    (!strict && WT_TXNID_LT(oldest_id, prev_oldest_id + 100))) &&
	    ((last_running == prev_last_running) ||
	    (!strict && WT_TXNID_LT(last_running, prev_last_running + 100))) &&
	    metadata_pinned == prev_metadata_pinned)
		return (0);

	/* It looks like an update is necessary, wait for exclusive access. */
	if (wait)
		__wt_writelock(session, &txn_global->rwlock);
	else if ((ret =
	    __wt_try_writelock(session, &txn_global->rwlock)) != 0)
		return (ret == EBUSY ? 0 : ret);

	/*
	 * If the oldest ID has been updated while we waited, don't bother
	 * scanning.
	 */
	if (WT_TXNID_LE(oldest_id, txn_global->oldest_id) &&
	    WT_TXNID_LE(last_running, txn_global->last_running) &&
	    WT_TXNID_LE(metadata_pinned, txn_global->metadata_pinned))
		goto done;

	/*
	 * Re-scan now that we have exclusive access.  This is necessary because
	 * threads get transaction snapshots with read locks, and we have to be
	 * sure that there isn't a thread that has got a snapshot locally but
	 * not yet published its snap_min.
	 */
	__txn_oldest_scan(session,
	    &oldest_id, &last_running, &metadata_pinned, &oldest_session);

#ifdef HAVE_DIAGNOSTIC
	{
	/*
	 * Make sure the ID doesn't move past any named snapshots.
	 *
	 * Don't include the read/assignment in the assert statement.  Coverity
	 * complains if there are assignments only done in diagnostic builds,
	 * and when the read is from a volatile.
	 */
	uint64_t id = txn_global->nsnap_oldest_id;
	WT_ASSERT(session,
	    id == WT_TXN_NONE || !WT_TXNID_LT(id, oldest_id));
	}
#endif
	/* Update the public IDs. */
	if (WT_TXNID_LT(txn_global->metadata_pinned, metadata_pinned))
		txn_global->metadata_pinned = metadata_pinned;
	if (WT_TXNID_LT(txn_global->oldest_id, oldest_id))
		txn_global->oldest_id = oldest_id;
	if (WT_TXNID_LT(txn_global->last_running, last_running)) {
		txn_global->last_running = last_running;

		/* Output a verbose message about long-running transactions,
		 * but only when some progress is being made. */
		if (WT_VERBOSE_ISSET(session, WT_VERB_TRANSACTION) &&
		    current_id - oldest_id > 10000 && oldest_session != NULL) {
			__wt_verbose(session, WT_VERB_TRANSACTION,
			    "old snapshot %" PRIu64
			    " pinned in session %" PRIu32 " [%s]"
			    " with snap_min %" PRIu64,
			    oldest_id, oldest_session->id,
			    oldest_session->lastop,
			    oldest_session->txn.snap_min);
		}
	}

done:	__wt_writeunlock(session, &txn_global->rwlock);
	return (ret);
}

/*
 * __wt_txn_config --
 *	Configure a transaction.
 */
int
__wt_txn_config(WT_SESSION_IMPL *session, const char *cfg[])
{
	WT_CONFIG_ITEM cval;
	WT_TXN *txn;

	txn = &session->txn;

	WT_RET(__wt_config_gets_def(session, cfg, "isolation", 0, &cval));
	if (cval.len != 0)
		txn->isolation =
		    WT_STRING_MATCH("snapshot", cval.str, cval.len) ?
		    WT_ISO_SNAPSHOT :
		    WT_STRING_MATCH("read-committed", cval.str, cval.len) ?
		    WT_ISO_READ_COMMITTED : WT_ISO_READ_UNCOMMITTED;

	/*
	 * The default sync setting is inherited from the connection, but can
	 * be overridden by an explicit "sync" setting for this transaction.
	 *
	 * We want to distinguish between inheriting implicitly and explicitly.
	 */
	F_CLR(txn, WT_TXN_SYNC_SET);
	WT_RET(__wt_config_gets_def(
	    session, cfg, "sync", (int)UINT_MAX, &cval));
	if (cval.val == 0 || cval.val == 1)
		/*
		 * This is an explicit setting of sync.  Set the flag so
		 * that we know not to overwrite it in commit_transaction.
		 */
		F_SET(txn, WT_TXN_SYNC_SET);

	/*
	 * If sync is turned off explicitly, clear the transaction's sync field.
	 */
	if (cval.val == 0)
		txn->txn_logsync = 0;

	WT_RET(__wt_config_gets_def(session, cfg, "snapshot", 0, &cval));
	if (cval.len > 0)
		/*
		 * The layering here isn't ideal - the named snapshot get
		 * function does both validation and setup. Otherwise we'd
		 * need to walk the list of named snapshots twice during
		 * transaction open.
		 */
		WT_RET(__wt_txn_named_snapshot_get(session, &cval));

	WT_RET(__wt_config_gets_def(session, cfg, "read_timestamp", 0, &cval));
	if (cval.len > 0) {
#ifdef HAVE_TIMESTAMPS
		wt_timestamp_t ts;
		WT_TXN_GLOBAL *txn_global;
		char hex_timestamp[2][2 * WT_TIMESTAMP_SIZE + 1];
		bool round_to_oldest;

		txn_global = &S2C(session)->txn_global;
		WT_RET(__wt_txn_parse_timestamp(session, "read", &ts, &cval));

		/*
<<<<<<< HEAD
		 * Prepare transactions are supported only in timestamp build,
		 * as it is to support mongodb exclusively.
=======
		 * Prepare transactions are supported only in timestamp build.
>>>>>>> ff4b4e84
		 */
		WT_RET(__wt_config_gets_def(session,
		    cfg, "ignore_prepare", 0, &cval));
		if (cval.val)
			F_SET(txn, WT_TXN_IGNORE_PREPARE);

		/*
		 * Read the configuration here to reduce the span of the
		 * critical section.
		 */
		WT_RET(__wt_config_gets_def(session,
		    cfg, "round_to_oldest", 0, &cval));
		round_to_oldest = cval.val;
		/*
		 * This code is not using the timestamp validate function to
		 * avoid a race between checking and setting transaction
		 * timestamp.
		 */
		WT_RET(__wt_timestamp_to_hex_string(session,
		    hex_timestamp[0], &ts));
		__wt_readlock(session, &txn_global->rwlock);
		if (__wt_timestamp_cmp(&ts, &txn_global->oldest_timestamp) < 0)
		{
			WT_RET(__wt_timestamp_to_hex_string(session,
			    hex_timestamp[1], &txn_global->oldest_timestamp));
			/*
			 * If given read timestamp is earlier than oldest
			 * timestamp then round the read timestamp to
			 * oldest timestamp.
			 */
			if (round_to_oldest)
				__wt_timestamp_set(&txn->read_timestamp,
				    &txn_global->oldest_timestamp);
			else {
				__wt_readunlock(session, &txn_global->rwlock);
				WT_RET_MSG(session, EINVAL, "read timestamp "
				    "%s older than oldest timestamp %s",
				    hex_timestamp[0], hex_timestamp[1]);
			}
		} else {
			__wt_timestamp_set(&txn->read_timestamp, &ts);
			/*
			 * Reset to avoid a verbose message as read
			 * timestamp is not rounded to oldest timestamp.
			 */
			round_to_oldest = false;
		}

		__wt_txn_set_read_timestamp(session);
		__wt_readunlock(session, &txn_global->rwlock);
		txn->isolation = WT_ISO_SNAPSHOT;
		if (round_to_oldest) {
			/*
			 * This message is generated here to reduce the span of
			 * critical section.
			 */
			__wt_verbose(session, WT_VERB_TIMESTAMP, "Read "
			    "timestamp %s : Rounded to oldest timestamp %s",
			    hex_timestamp[0], hex_timestamp[1]);
		}
#else
		WT_RET_MSG(session, EINVAL, "read_timestamp requires a "
		    "version of WiredTiger built with timestamp support");
#endif
	}

	return (0);
}

/*
 * __wt_txn_reconfigure --
 *	WT_SESSION::reconfigure for transactions.
 */
int
__wt_txn_reconfigure(WT_SESSION_IMPL *session, const char *config)
{
	WT_CONFIG_ITEM cval;
	WT_DECL_RET;
	WT_TXN *txn;

	txn = &session->txn;

	ret = __wt_config_getones(session, config, "isolation", &cval);
	if (ret == 0 && cval.len != 0) {
		session->isolation = txn->isolation =
		    WT_STRING_MATCH("snapshot", cval.str, cval.len) ?
		    WT_ISO_SNAPSHOT :
		    WT_STRING_MATCH("read-uncommitted", cval.str, cval.len) ?
		    WT_ISO_READ_UNCOMMITTED : WT_ISO_READ_COMMITTED;
	}
	WT_RET_NOTFOUND_OK(ret);

	return (0);
}

/*
 * __wt_txn_release --
 *	Release the resources associated with the current transaction.
 */
void
__wt_txn_release(WT_SESSION_IMPL *session)
{
	WT_TXN *txn;
	WT_TXN_GLOBAL *txn_global;
	WT_TXN_STATE *txn_state;

	txn = &session->txn;
	txn_global = &S2C(session)->txn_global;
	txn_state = WT_SESSION_TXN_STATE(session);

	WT_ASSERT(session, txn->mod_count == 0);
	txn->notify = NULL;

	/* Clear the transaction's ID from the global table. */
	if (WT_SESSION_IS_CHECKPOINT(session)) {
		WT_ASSERT(session, txn_state->id == WT_TXN_NONE);
		txn->id = txn_global->checkpoint_state.id =
		    txn_global->checkpoint_state.pinned_id = WT_TXN_NONE;

		/*
		 * Be extra careful to cleanup everything for checkpoints: once
		 * the global checkpoint ID is cleared, we can no longer tell
		 * if this session is doing a checkpoint.
		 */
		txn_global->checkpoint_id = 0;
	} else if (F_ISSET(txn, WT_TXN_HAS_ID)) {
		WT_ASSERT(session,
		    !WT_TXNID_LT(txn->id, txn_global->last_running));

		WT_ASSERT(session, txn_state->id != WT_TXN_NONE &&
		    txn->id != WT_TXN_NONE);
		WT_PUBLISH(txn_state->id, WT_TXN_NONE);

		txn->id = WT_TXN_NONE;
	}

	__wt_txn_clear_commit_timestamp(session);
	__wt_txn_clear_read_timestamp(session);

	/* Free the scratch buffer allocated for logging. */
	__wt_logrec_free(session, &txn->logrec);

	/* Discard any memory from the session's stash that we can. */
	WT_ASSERT(session, __wt_session_gen(session, WT_GEN_SPLIT) == 0);
	__wt_stash_discard(session);

	/*
	 * Reset the transaction state to not running and release the snapshot.
	 */
	__wt_txn_release_snapshot(session);
	txn->isolation = session->isolation;

	txn->rollback_reason = NULL;

	/* Ensure the transaction flags are cleared on exit */
	txn->flags = 0;
}

#ifdef	HAVE_TIMESTAMPS
/*
 * __txn_commit_timestamp_validate --
 *	Validate that timestamp provided to commit is legal.
 */
static inline int
__txn_commit_timestamp_validate(WT_SESSION_IMPL *session)
{
	WT_DECL_TIMESTAMP(op_timestamp)
	WT_TXN *txn;
	WT_TXN_OP *op;
	WT_UPDATE *upd;
	u_int i;
	bool op_zero_ts, upd_zero_ts;

	txn = &session->txn;

	/*
	 * Debugging checks on timestamps, if user requested them.
	 */
	if (F_ISSET(txn, WT_TXN_TS_COMMIT_ALWAYS) &&
	    !F_ISSET(txn, WT_TXN_HAS_TS_COMMIT) &&
	    txn->mod_count != 0)
		WT_RET_MSG(session, EINVAL, "commit_timestamp required and "
		    "none set on this transaction");
	if (F_ISSET(txn, WT_TXN_TS_COMMIT_NEVER) &&
	    F_ISSET(txn, WT_TXN_HAS_TS_COMMIT) &&
	    txn->mod_count != 0)
		WT_RET_MSG(session, EINVAL, "no commit_timestamp required and "
		    "timestamp set on this transaction");

	/*
	 * If we're not doing any key consistency checking, we're done.
	 */
	if (!F_ISSET(txn, WT_TXN_TS_COMMIT_KEYS))
		return (0);

	/*
	 * Error on any valid update structures for the same key that
	 * are at a later timestamp or use timestamps inconsistently.
	 */
	for (i = 0, op = txn->mod; i < txn->mod_count; i++, op++)
		if (op->type == WT_TXN_OP_BASIC_TS ||
		    op->type == WT_TXN_OP_BASIC) {
			/*
			 * Skip over any aborted update structures or ones
			 * from our own transaction.
			 */
			upd = op->u.upd->next;
			while (upd != NULL && (upd->txnid == WT_TXN_ABORTED ||
			    upd->txnid == txn->id))
				upd = upd->next;

			/*
			 * Check the timestamp on this update with the
			 * first valid update in the chain. They're in
			 * most recent order.
			 */
			if (upd == NULL)
				continue;
			/*
			 * Check for consistent per-key timestamp usage.
			 * If timestamps are or are not used originally then
			 * they should be used the same way always. For this
			 * transaction, timestamps are in use anytime the
			 * commit timestamp is set.
			 * Check timestamps are used in order.
			 */
			op_zero_ts = !F_ISSET(txn, WT_TXN_HAS_TS_COMMIT);
			upd_zero_ts = __wt_timestamp_iszero(&upd->timestamp);
			if (op_zero_ts != upd_zero_ts)
				WT_RET_MSG(session, EINVAL,
				    "per-key timestamps used inconsistently");
			/*
			 * If we aren't using timestamps for this transaction
			 * then we are done checking. Don't check the timestamp
			 * because the one in the transaction is not cleared.
			 */
			if (op_zero_ts)
				continue;
			op_timestamp = op->u.upd->timestamp;
			/*
			 * Only if the update structure doesn't have a timestamp
			 * then use the one in the transaction structure.
			 */
			if (__wt_timestamp_iszero(&op->u.upd->timestamp))
				op_timestamp = txn->commit_timestamp;
			if (__wt_timestamp_cmp(&op_timestamp,
			    &upd->timestamp) < 0)
				WT_RET_MSG(session, EINVAL,
				    "out of order timestamps");
		}
	return (0);
}
#endif

/*
 * __wt_txn_commit --
 *	Commit the current transaction.
 */
int
__wt_txn_commit(WT_SESSION_IMPL *session, const char *cfg[])
{
	WT_CONFIG_ITEM cval;
	WT_CONNECTION_IMPL *conn;
	WT_DECL_RET;
	WT_TXN *txn;
	WT_TXN_GLOBAL *txn_global;
	WT_TXN_OP *op;
	u_int i;
	bool locked, readonly;
#ifdef HAVE_TIMESTAMPS
	wt_timestamp_t prev_commit_timestamp, ts;
	bool update_timestamp;
#endif

	txn = &session->txn;
	conn = S2C(session);
	txn_global = &conn->txn_global;
	locked = false;

	WT_ASSERT(session, F_ISSET(txn, WT_TXN_RUNNING));
	WT_ASSERT(session, !F_ISSET(txn, WT_TXN_ERROR) ||
	    txn->mod_count == 0);

	readonly = txn->mod_count == 0;
	/*
	 * Look for a commit timestamp.
	 */
	WT_ERR(
	    __wt_config_gets_def(session, cfg, "commit_timestamp", 0, &cval));
	if (cval.len != 0) {
#ifdef HAVE_TIMESTAMPS
		WT_ERR(__wt_txn_parse_timestamp(session, "commit", &ts, &cval));
		WT_ERR(__wt_timestamp_validate(session,
		    "commit", &ts, &cval, true, true, true));
		__wt_timestamp_set(&txn->commit_timestamp, &ts);
		__wt_txn_set_commit_timestamp(session);
#else
		WT_ERR_MSG(session, EINVAL, "commit_timestamp requires a "
		    "version of WiredTiger built with timestamp support");
#endif
	}

#ifdef HAVE_TIMESTAMPS
	WT_ERR(__txn_commit_timestamp_validate(session));
#endif

	/*
	 * The default sync setting is inherited from the connection, but can
	 * be overridden by an explicit "sync" setting for this transaction.
	 */
	WT_ERR(__wt_config_gets_def(session, cfg, "sync", 0, &cval));

	/*
	 * If the user chose the default setting, check whether sync is enabled
	 * for this transaction (either inherited or via begin_transaction).
	 * If sync is disabled, clear the field to avoid the log write being
	 * flushed.
	 *
	 * Otherwise check for specific settings.  We don't need to check for
	 * "on" because that is the default inherited from the connection.  If
	 * the user set anything in begin_transaction, we only override with an
	 * explicit setting.
	 */
	if (cval.len == 0) {
		if (!FLD_ISSET(txn->txn_logsync, WT_LOG_SYNC_ENABLED) &&
		    !F_ISSET(txn, WT_TXN_SYNC_SET))
			txn->txn_logsync = 0;
	} else {
		/*
		 * If the caller already set sync on begin_transaction then
		 * they should not be using sync on commit_transaction.
		 * Flag that as an error.
		 */
		if (F_ISSET(txn, WT_TXN_SYNC_SET))
			WT_ERR_MSG(session, EINVAL,
			    "Sync already set during begin_transaction");
		if (WT_STRING_MATCH("background", cval.str, cval.len))
			txn->txn_logsync = WT_LOG_BACKGROUND;
		else if (WT_STRING_MATCH("off", cval.str, cval.len))
			txn->txn_logsync = 0;
		/*
		 * We don't need to check for "on" here because that is the
		 * default to inherit from the connection setting.
		 */
	}

	/* Commit notification. */
	if (txn->notify != NULL)
		WT_ERR(txn->notify->notify(txn->notify,
		    (WT_SESSION *)session, txn->id, 1));

	/*
	 * We are about to release the snapshot: copy values into any
	 * positioned cursors so they don't point to updates that could be
	 * freed once we don't have a snapshot.
	 */
	if (session->ncursors > 0) {
		WT_DIAGNOSTIC_YIELD;
		WT_ERR(__wt_session_copy_values(session));
	}

	/* If we are logging, write a commit log record. */
	if (txn->logrec != NULL &&
	    FLD_ISSET(conn->log_flags, WT_CONN_LOG_ENABLED) &&
	    !F_ISSET(session, WT_SESSION_NO_LOGGING)) {
		/*
		 * We are about to block on I/O writing the log.
		 * Release our snapshot in case it is keeping data pinned.
		 * This is particularly important for checkpoints.
		 */
		__wt_txn_release_snapshot(session);
		/*
		 * We hold the visibility lock for reading from the time
		 * we write our log record until the time we release our
		 * transaction so that the LSN any checkpoint gets will
		 * always reflect visible data.
		 */
		__wt_readlock(session, &txn_global->visibility_rwlock);
		locked = true;
		WT_ERR(__wt_txn_log_commit(session, cfg));
	}

	/* Note: we're going to commit: nothing can fail after this point. */

	/* Process and free updates. */
	for (i = 0, op = txn->mod; i < txn->mod_count; i++, op++) {
		switch (op->type) {
		case WT_TXN_OP_BASIC:
		case WT_TXN_OP_BASIC_TS:
		case WT_TXN_OP_INMEM:
			/*
			 * Switch reserved operations to abort to
			 * simplify obsolete update list truncation.
			 */
			if (op->u.upd->type == WT_UPDATE_RESERVE) {
				op->u.upd->txnid = WT_TXN_ABORTED;
				break;
			}

			/*
			 * Writes to the lookaside file can be evicted as soon
			 * as they commit.
			 */
			if (conn->cache->las_fileid != 0 &&
			    op->fileid == conn->cache->las_fileid) {
				op->u.upd->txnid = WT_TXN_NONE;
				break;
			}

#ifdef HAVE_TIMESTAMPS
			if (F_ISSET(txn, WT_TXN_HAS_TS_COMMIT) &&
			    op->type != WT_TXN_OP_BASIC_TS) {
				WT_ASSERT(session,
				    op->fileid != WT_METAFILE_ID);
				__wt_timestamp_set(&op->u.upd->timestamp,
				    &txn->commit_timestamp);
			}
#endif
			break;

		case WT_TXN_OP_REF:
#ifdef HAVE_TIMESTAMPS
			if (F_ISSET(txn, WT_TXN_HAS_TS_COMMIT))
				__wt_timestamp_set(
				    &op->u.ref->page_del->timestamp,
				    &txn->commit_timestamp);
#endif
			break;

		case WT_TXN_OP_TRUNCATE_COL:
		case WT_TXN_OP_TRUNCATE_ROW:
			/* Other operations don't need timestamps. */
			break;
		}

		__wt_txn_op_free(session, op);
	}
	txn->mod_count = 0;

#ifdef HAVE_TIMESTAMPS
	/*
	 * Track the largest commit timestamp we have seen.
	 *
	 * We don't actually clear the local commit timestamp, just the flag.
	 * That said, we can't update the global commit timestamp until this
	 * transaction is visible, which happens when we release it.
	 */
	update_timestamp = F_ISSET(txn, WT_TXN_HAS_TS_COMMIT);
#endif

	__wt_txn_release(session);
	if (locked)
		__wt_readunlock(session, &txn_global->visibility_rwlock);

#ifdef HAVE_TIMESTAMPS
	/* First check if we've already committed something in the future. */
	if (update_timestamp) {
		WT_WITH_TIMESTAMP_READLOCK(session, &txn_global->rwlock,
		    __wt_timestamp_set(
			&prev_commit_timestamp, &txn_global->commit_timestamp));
		update_timestamp = __wt_timestamp_cmp(
		    &txn->commit_timestamp, &prev_commit_timestamp) > 0;
	}

	/*
	 * If it looks like we need to move the global commit timestamp,
	 * write lock and re-check.
	 */
	if (update_timestamp) {
#if WT_TIMESTAMP_SIZE == 8
		while (__wt_timestamp_cmp(
		    &txn->commit_timestamp, &prev_commit_timestamp) > 0) {
			if (__wt_atomic_cas64(
			    &txn_global->commit_timestamp.val,
			    prev_commit_timestamp.val,
			    txn->commit_timestamp.val)) {
				txn_global->has_commit_timestamp = true;
				break;
			}
		    __wt_timestamp_set(
			&prev_commit_timestamp, &txn_global->commit_timestamp);
		}
#else
		__wt_writelock(session, &txn_global->rwlock);
		if (__wt_timestamp_cmp(&txn->commit_timestamp,
		    &txn_global->commit_timestamp) > 0) {
			__wt_timestamp_set(&txn_global->commit_timestamp,
			    &txn->commit_timestamp);
			txn_global->has_commit_timestamp = true;
		}
		__wt_writeunlock(session, &txn_global->rwlock);
#endif
	}
#endif

	/*
	 * We're between transactions, if we need to block for eviction, it's
	 * a good time to do so.  Note that we must ignore any error return
	 * because the user's data is committed.
	 */
	if (!readonly)
		(void)__wt_cache_eviction_check(session, false, false, NULL);
	return (0);

err:	/*
	 * If anything went wrong, roll back.
	 *
	 * !!!
	 * Nothing can fail after this point.
	 */
	if (locked)
		__wt_readunlock(session, &txn_global->visibility_rwlock);
	WT_TRET(__wt_txn_rollback(session, cfg));
	return (ret);
}

/*
<<<<<<< HEAD
 * __wt_txn_prepare_clear --
 *	Clear prepare state of current transaction.
 */
void
__wt_txn_prepare_clear(WT_SESSION_IMPL *session)
{
#ifdef HAVE_TIMESTAMPS
	WT_TXN *txn;

	txn = &session->txn;
	F_CLR(txn, WT_TXN_PREPARE);
#else
	WT_UNUSED(session);
#endif
}

/*
=======
>>>>>>> ff4b4e84
 * __wt_txn_prepare --
 *	Prepare the current transaction.
 */
int
__wt_txn_prepare(WT_SESSION_IMPL *session, const char *cfg[])
{
<<<<<<< HEAD
#ifdef HAVE_TIMESTAMPS
	WT_DECL_RET;
	WT_TXN *txn;
#endif

	WT_UNUSED(cfg);

#ifdef HAVE_TIMESTAMPS
	txn = &session->txn;
	WT_TRET(__wt_txn_context_check(session, true, false));

	F_SET(txn, WT_TXN_PREPARE);
=======
	WT_UNUSED(cfg);

#ifdef HAVE_TIMESTAMPS
	WT_RET_MSG(session, ENOTSUP, "prepare_transaction is not supported");
>>>>>>> ff4b4e84
#else
	WT_RET_MSG(session, ENOTSUP, "prepare_transaction requires a version "
	    "of WiredTiger built with timestamp support");
#endif
<<<<<<< HEAD
	return (0);
=======
>>>>>>> ff4b4e84
}
/*
 * __wt_txn_rollback --
 *	Roll back the current transaction.
 */
int
__wt_txn_rollback(WT_SESSION_IMPL *session, const char *cfg[])
{
	WT_DECL_RET;
	WT_TXN *txn;
	WT_TXN_OP *op;
	u_int i;
	bool readonly;

	WT_UNUSED(cfg);

	txn = &session->txn;
	readonly = txn->mod_count == 0;
	WT_ASSERT(session, F_ISSET(txn, WT_TXN_RUNNING));

	/* Rollback notification. */
	if (txn->notify != NULL)
		WT_TRET(txn->notify->notify(txn->notify, (WT_SESSION *)session,
		    txn->id, 0));

	/* Rollback updates. */
	for (i = 0, op = txn->mod; i < txn->mod_count; i++, op++) {
		/* Metadata updates are never rolled back. */
		if (op->fileid == WT_METAFILE_ID)
			continue;

		switch (op->type) {
		case WT_TXN_OP_BASIC:
		case WT_TXN_OP_BASIC_TS:
		case WT_TXN_OP_INMEM:
			WT_ASSERT(session, op->u.upd->txnid == txn->id);
			WT_ASSERT(session,
			    S2C(session)->cache->las_fileid == 0 ||
			    op->fileid != S2C(session)->cache->las_fileid);
			op->u.upd->txnid = WT_TXN_ABORTED;
			break;
		case WT_TXN_OP_REF:
			__wt_delete_page_rollback(session, op->u.ref);
			break;
		case WT_TXN_OP_TRUNCATE_COL:
		case WT_TXN_OP_TRUNCATE_ROW:
			/*
			 * Nothing to do: these operations are only logged for
			 * recovery.  The in-memory changes will be rolled back
			 * with a combination of WT_TXN_OP_REF and
			 * WT_TXN_OP_INMEM operations.
			 */
			break;
		}

		/* Free any memory allocated for the operation. */
		__wt_txn_op_free(session, op);
	}
	txn->mod_count = 0;

	__wt_txn_release(session);
	/*
	 * We're between transactions, if we need to block for eviction, it's
	 * a good time to do so.  Note that we must ignore any error return
	 * because the user's data is committed.
	 */
	if (!readonly)
		(void)__wt_cache_eviction_check(session, false, false, NULL);
	return (ret);
}

/*
 * __wt_txn_rollback_required --
 *	Prepare to log a reason if the user attempts to use the transaction to
 * do anything other than rollback.
 */
int
__wt_txn_rollback_required(WT_SESSION_IMPL *session, const char *reason)
{
	session->txn.rollback_reason = reason;
	return (WT_ROLLBACK);
}

/*
 * __wt_txn_init --
 *	Initialize a session's transaction data.
 */
int
__wt_txn_init(WT_SESSION_IMPL *session, WT_SESSION_IMPL *session_ret)
{
	WT_TXN *txn;

	txn = &session_ret->txn;
	txn->id = WT_TXN_NONE;

	WT_RET(__wt_calloc_def(session,
	    S2C(session_ret)->session_size, &txn->snapshot));

#ifdef HAVE_DIAGNOSTIC
	if (S2C(session_ret)->txn_global.states != NULL) {
		WT_TXN_STATE *txn_state;
		txn_state = WT_SESSION_TXN_STATE(session_ret);
		WT_ASSERT(session, txn_state->pinned_id == WT_TXN_NONE);
	}
#endif

	/*
	 * Take care to clean these out in case we are reusing the transaction
	 * for eviction.
	 */
	txn->mod = NULL;

	txn->isolation = session_ret->isolation;
	return (0);
}

/*
 * __wt_txn_stats_update --
 *	Update the transaction statistics for return to the application.
 */
void
__wt_txn_stats_update(WT_SESSION_IMPL *session)
{
	WT_CONNECTION_IMPL *conn;
	WT_CONNECTION_STATS **stats;
	WT_TXN_GLOBAL *txn_global;
	uint64_t checkpoint_pinned, snapshot_pinned;

	conn = S2C(session);
	txn_global = &conn->txn_global;
	stats = conn->stats;
	checkpoint_pinned = txn_global->checkpoint_state.pinned_id;
	snapshot_pinned = txn_global->nsnap_oldest_id;

	WT_STAT_SET(session, stats, txn_pinned_range,
	    txn_global->current - txn_global->oldest_id);

#if WT_TIMESTAMP_SIZE == 8
	WT_STAT_SET(session, stats, txn_pinned_timestamp,
	    txn_global->commit_timestamp.val -
	    txn_global->pinned_timestamp.val);
	WT_STAT_SET(session, stats, txn_pinned_timestamp_oldest,
	    txn_global->commit_timestamp.val -
	    txn_global->oldest_timestamp.val);
#endif

	WT_STAT_SET(session, stats, txn_pinned_snapshot_range,
	    snapshot_pinned == WT_TXN_NONE ?
	    0 : txn_global->current - snapshot_pinned);

	WT_STAT_SET(session, stats, txn_pinned_checkpoint_range,
	    checkpoint_pinned == WT_TXN_NONE ?
	    0 : txn_global->current - checkpoint_pinned);

	WT_STAT_SET(
	    session, stats, txn_checkpoint_time_max, conn->ckpt_time_max);
	WT_STAT_SET(
	    session, stats, txn_checkpoint_time_min, conn->ckpt_time_min);
	WT_STAT_SET(
	    session, stats, txn_checkpoint_time_recent, conn->ckpt_time_recent);
	WT_STAT_SET(
	    session, stats, txn_checkpoint_time_total, conn->ckpt_time_total);
	WT_STAT_SET(session,
	    stats, txn_commit_queue_len, txn_global->commit_timestampq_len);
	WT_STAT_SET(session,
	    stats, txn_read_queue_len, txn_global->read_timestampq_len);
}

/*
 * __wt_txn_destroy --
 *	Destroy a session's transaction data.
 */
void
__wt_txn_destroy(WT_SESSION_IMPL *session)
{
	WT_TXN *txn;

	txn = &session->txn;
	__wt_free(session, txn->mod);
	__wt_free(session, txn->snapshot);
}

/*
 * __wt_txn_global_init --
 *	Initialize the global transaction state.
 */
int
__wt_txn_global_init(WT_SESSION_IMPL *session, const char *cfg[])
{
	WT_CONNECTION_IMPL *conn;
	WT_TXN_GLOBAL *txn_global;
	WT_TXN_STATE *s;
	u_int i;

	WT_UNUSED(cfg);
	conn = S2C(session);

	txn_global = &conn->txn_global;
	txn_global->current = txn_global->last_running =
	    txn_global->metadata_pinned = txn_global->oldest_id = WT_TXN_FIRST;

	WT_RET(__wt_spin_init(
	    session, &txn_global->id_lock, "transaction id lock"));
	WT_RWLOCK_INIT_TRACKED(session, &txn_global->rwlock, txn_global);
	WT_RET(__wt_rwlock_init(session, &txn_global->visibility_rwlock));

	WT_RWLOCK_INIT_TRACKED(session,
	    &txn_global->commit_timestamp_rwlock, commit_timestamp);
	TAILQ_INIT(&txn_global->commit_timestamph);

	WT_RWLOCK_INIT_TRACKED(session,
	    &txn_global->read_timestamp_rwlock, read_timestamp);
	TAILQ_INIT(&txn_global->read_timestamph);

	WT_RET(__wt_rwlock_init(session, &txn_global->nsnap_rwlock));
	txn_global->nsnap_oldest_id = WT_TXN_NONE;
	TAILQ_INIT(&txn_global->nsnaph);

	WT_RET(__wt_calloc_def(
	    session, conn->session_size, &txn_global->states));

	for (i = 0, s = txn_global->states; i < conn->session_size; i++, s++)
		s->id = s->metadata_pinned = s->pinned_id = WT_TXN_NONE;

	return (0);
}

/*
 * __wt_txn_global_destroy --
 *	Destroy the global transaction state.
 */
void
__wt_txn_global_destroy(WT_SESSION_IMPL *session)
{
	WT_CONNECTION_IMPL *conn;
	WT_TXN_GLOBAL *txn_global;

	conn = S2C(session);
	txn_global = &conn->txn_global;

	if (txn_global == NULL)
		return;

	__wt_spin_destroy(session, &txn_global->id_lock);
	__wt_rwlock_destroy(session, &txn_global->rwlock);
	__wt_rwlock_destroy(session, &txn_global->commit_timestamp_rwlock);
	__wt_rwlock_destroy(session, &txn_global->read_timestamp_rwlock);
	__wt_rwlock_destroy(session, &txn_global->nsnap_rwlock);
	__wt_rwlock_destroy(session, &txn_global->visibility_rwlock);
	__wt_free(session, txn_global->states);
}

/*
 * __wt_txn_global_shutdown --
 *	Shut down the global transaction state.
 */
int
__wt_txn_global_shutdown(WT_SESSION_IMPL *session)
{
	bool txn_active;

	/*
	 * We're shutting down.  Make sure everything gets freed.
	 *
	 * It's possible that the eviction server is in the middle of a long
	 * operation, with a transaction ID pinned.  In that case, we will loop
	 * here until the transaction ID is released, when the oldest
	 * transaction ID will catch up with the current ID.
	 */
	for (;;) {
		WT_RET(__wt_txn_activity_check(session, &txn_active));
		if (!txn_active)
			break;

		WT_STAT_CONN_INCR(session, txn_release_blocked);
		__wt_yield();
	}

#ifdef HAVE_TIMESTAMPS
	/*
	 * Now that all transactions have completed, no timestamps should be
	 * pinned.
	 */
	__wt_timestamp_set_inf(&S2C(session)->txn_global.pinned_timestamp);
#endif

	return (0);
}

/*
 * __wt_verbose_dump_txn_one --
 *	Output diagnostic information about a transaction structure.
 */
int
__wt_verbose_dump_txn_one(WT_SESSION_IMPL *session, WT_TXN *txn)
{
#ifdef HAVE_TIMESTAMPS
	char hex_timestamp[3][2 * WT_TIMESTAMP_SIZE + 1];
#endif
	const char *iso_tag;

	iso_tag = "INVALID";
	WT_NOT_READ(iso_tag);
	switch (txn->isolation) {
	case WT_ISO_READ_COMMITTED:
		iso_tag = "WT_ISO_READ_COMMITTED";
		break;
	case WT_ISO_READ_UNCOMMITTED:
		iso_tag = "WT_ISO_READ_UNCOMMITTED";
		break;
	case WT_ISO_SNAPSHOT:
		iso_tag = "WT_ISO_SNAPSHOT";
		break;
	}
#ifdef HAVE_TIMESTAMPS
	WT_RET(__wt_timestamp_to_hex_string(
	    session, hex_timestamp[0], &txn->commit_timestamp));
	WT_RET(__wt_timestamp_to_hex_string(
	    session, hex_timestamp[1], &txn->first_commit_timestamp));
	WT_RET(__wt_timestamp_to_hex_string(
	    session, hex_timestamp[2], &txn->read_timestamp));
	WT_RET(__wt_msg(session,
	    "mod count: %u"
	    ", snap min: %" PRIu64
	    ", snap max: %" PRIu64
	    ", commit_timestamp: %s"
	    ", first_commit_timestamp: %s"
	    ", read_timestamp: %s"
	    ", flags: 0x%08" PRIx32
	    ", isolation: %s",
	    txn->mod_count,
	    txn->snap_min,
	    txn->snap_max,
	    hex_timestamp[0],
	    hex_timestamp[1],
	    hex_timestamp[2],
	    txn->flags,
	    iso_tag));
#else
	WT_RET(__wt_msg(session,
	    "mod count: %u"
	    ", snap min: %" PRIu64
	    ", snap max: %" PRIu64
	    ", flags: 0x%08" PRIx32
	    ", isolation: %s",
	    txn->mod_count,
	    txn->snap_min,
	    txn->snap_max,
	    txn->flags,
	    iso_tag));
#endif
	return (0);
}

/*
 * __wt_verbose_dump_txn --
 *	Output diagnostic information about the global transaction state.
 */
int
__wt_verbose_dump_txn(WT_SESSION_IMPL *session)
{
	WT_CONNECTION_IMPL *conn;
	WT_SESSION_IMPL *sess;
	WT_TXN_GLOBAL *txn_global;
	WT_TXN_STATE *s;
	uint64_t id;
	uint32_t i, session_cnt;
#ifdef HAVE_TIMESTAMPS
	char hex_timestamp[3][2 * WT_TIMESTAMP_SIZE + 1];
#endif

	conn = S2C(session);
	txn_global = &conn->txn_global;

	WT_RET(__wt_msg(session, "%s", WT_DIVIDER));
	WT_RET(__wt_msg(session, "transaction state dump"));

	WT_RET(__wt_msg(session, "current ID: %" PRIu64, txn_global->current));
	WT_RET(__wt_msg(session,
	    "last running ID: %" PRIu64, txn_global->last_running));
	WT_RET(__wt_msg(session, "oldest ID: %" PRIu64, txn_global->oldest_id));

#ifdef HAVE_TIMESTAMPS
	WT_RET(__wt_timestamp_to_hex_string(
	    session, hex_timestamp[0], &txn_global->commit_timestamp));
	WT_RET(__wt_msg(session, "commit timestamp: %s", hex_timestamp[0]));
	WT_RET(__wt_timestamp_to_hex_string(
	    session, hex_timestamp[0], &txn_global->oldest_timestamp));
	WT_RET(__wt_msg(session, "oldest timestamp: %s", hex_timestamp[0]));
	WT_RET(__wt_timestamp_to_hex_string(
	    session, hex_timestamp[0], &txn_global->pinned_timestamp));
	WT_RET(__wt_msg(session, "pinned timestamp: %s", hex_timestamp[0]));
	WT_RET(__wt_timestamp_to_hex_string(
	    session, hex_timestamp[0], &txn_global->stable_timestamp));
	WT_RET(__wt_msg(session, "stable timestamp: %s", hex_timestamp[0]));
	WT_RET(__wt_msg(session, "has_commit_timestamp: %s",
	    txn_global->has_commit_timestamp ? "yes" : "no"));
	WT_RET(__wt_msg(session, "has_oldest_timestamp: %s",
	    txn_global->has_oldest_timestamp ? "yes" : "no"));
	WT_RET(__wt_msg(session, "has_pinned_timestamp: %s",
	    txn_global->has_pinned_timestamp ? "yes" : "no"));
	WT_RET(__wt_msg(session, "has_stable_timestamp: %s",
	    txn_global->has_stable_timestamp ? "yes" : "no"));
	WT_RET(__wt_msg(session, "oldest_is_pinned: %s",
	    txn_global->oldest_is_pinned ? "yes" : "no"));
	WT_RET(__wt_msg(session, "stable_is_pinned: %s",
	    txn_global->stable_is_pinned ? "yes" : "no"));
#endif

	WT_RET(__wt_msg(session, "checkpoint running: %s",
	    txn_global->checkpoint_running ? "yes" : "no"));
	WT_RET(__wt_msg(session, "checkpoint generation: %" PRIu64,
	    __wt_gen(session, WT_GEN_CHECKPOINT)));
	WT_RET(__wt_msg(session, "checkpoint pinned ID: %" PRIu64,
	    txn_global->checkpoint_state.pinned_id));
	WT_RET(__wt_msg(session, "checkpoint txn ID: %" PRIu64,
	    txn_global->checkpoint_state.id));

	WT_RET(__wt_msg(session,
	    "oldest named snapshot ID: %" PRIu64, txn_global->nsnap_oldest_id));

	WT_ORDERED_READ(session_cnt, conn->session_cnt);
	WT_RET(__wt_msg(session, "session count: %" PRIu32, session_cnt));
	WT_RET(__wt_msg(session, "Transaction state of active sessions:"));

	/*
	 * Walk each session transaction state and dump information. Accessing
	 * the content of session handles is not thread safe, so some
	 * information may change while traversing if other threads are active
	 * at the same time, which is OK since this is diagnostic code.
	 */
	for (i = 0, s = txn_global->states; i < session_cnt; i++, s++) {
		/* Skip sessions with no active transaction */
		if ((id = s->id) == WT_TXN_NONE && s->pinned_id == WT_TXN_NONE)
			continue;
		sess = &conn->sessions[i];
		WT_RET(__wt_msg(session,
		    "ID: %" PRIu64
		    ", pinned ID: %" PRIu64
		    ", metadata pinned ID: %" PRIu64
		    ", name: %s",
		    id, s->pinned_id, s->metadata_pinned,
		    sess->name == NULL ?
		    "EMPTY" : sess->name));
		WT_RET(__wt_verbose_dump_txn_one(sess, &sess->txn));
	}

	return (0);
}<|MERGE_RESOLUTION|>--- conflicted
+++ resolved
@@ -449,12 +449,7 @@
 		WT_RET(__wt_txn_parse_timestamp(session, "read", &ts, &cval));
 
 		/*
-<<<<<<< HEAD
-		 * Prepare transactions are supported only in timestamp build,
-		 * as it is to support mongodb exclusively.
-=======
 		 * Prepare transactions are supported only in timestamp build.
->>>>>>> ff4b4e84
 		 */
 		WT_RET(__wt_config_gets_def(session,
 		    cfg, "ignore_prepare", 0, &cval));
@@ -972,7 +967,6 @@
 }
 
 /*
-<<<<<<< HEAD
  * __wt_txn_prepare_clear --
  *	Clear prepare state of current transaction.
  */
@@ -990,15 +984,12 @@
 }
 
 /*
-=======
->>>>>>> ff4b4e84
  * __wt_txn_prepare --
  *	Prepare the current transaction.
  */
 int
 __wt_txn_prepare(WT_SESSION_IMPL *session, const char *cfg[])
 {
-<<<<<<< HEAD
 #ifdef HAVE_TIMESTAMPS
 	WT_DECL_RET;
 	WT_TXN *txn;
@@ -1011,20 +1002,13 @@
 	WT_TRET(__wt_txn_context_check(session, true, false));
 
 	F_SET(txn, WT_TXN_PREPARE);
-=======
-	WT_UNUSED(cfg);
-
-#ifdef HAVE_TIMESTAMPS
-	WT_RET_MSG(session, ENOTSUP, "prepare_transaction is not supported");
->>>>>>> ff4b4e84
+
 #else
 	WT_RET_MSG(session, ENOTSUP, "prepare_transaction requires a version "
 	    "of WiredTiger built with timestamp support");
 #endif
-<<<<<<< HEAD
+
 	return (0);
-=======
->>>>>>> ff4b4e84
 }
 /*
  * __wt_txn_rollback --
