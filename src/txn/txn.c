/*-
 * Copyright (c) 2014-present MongoDB, Inc.
 * Copyright (c) 2008-2014 WiredTiger, Inc.
 *	All rights reserved.
 *
 * See the file LICENSE for redistribution information.
 */

#include "wt_internal.h"

/*
 * __snapsort_partition --
 *     Custom quick sort partitioning for snapshots.
 */
static uint32_t
__snapsort_partition(uint64_t *array, uint32_t f, uint32_t l, uint64_t pivot)
{
    uint32_t i, j;

    i = f - 1;
    j = l + 1;
    for (;;) {
        while (pivot < array[--j])
            ;
        while (array[++i] < pivot)
            ;
        if (i < j) {
            uint64_t tmp = array[i];
            array[i] = array[j];
            array[j] = tmp;
        } else
            return (j);
    }
}

/*
 * __snapsort_impl --
 *     Custom quick sort implementation for snapshots.
 */
static void
__snapsort_impl(uint64_t *array, uint32_t f, uint32_t l)
{
    while (f + 16 < l) {
        uint64_t v1 = array[f], v2 = array[l], v3 = array[(f + l) / 2];
        uint64_t median =
          v1 < v2 ? (v3 < v1 ? v1 : WT_MIN(v2, v3)) : (v3 < v2 ? v2 : WT_MIN(v1, v3));
        uint32_t m = __snapsort_partition(array, f, l, median);
        __snapsort_impl(array, f, m);
        f = m + 1;
    }
}

/*
 * __snapsort --
 *     Sort an array of transaction IDs.
 */
static void
__snapsort(uint64_t *array, uint32_t size)
{
    __snapsort_impl(array, 0, size - 1);
    WT_INSERTION_SORT(array, size, uint64_t, WT_TXNID_LT);
}

/*
 * __txn_remove_from_global_table --
 *     Remove the transaction id from the global transaction table.
 */
static inline void
__txn_remove_from_global_table(WT_SESSION_IMPL *session)
{
#ifdef HAVE_DIAGNOSTIC
    WT_TXN *txn;
    WT_TXN_GLOBAL *txn_global;
    WT_TXN_SHARED *txn_shared;

    txn = session->txn;
    txn_global = &S2C(session)->txn_global;
    txn_shared = WT_SESSION_TXN_SHARED(session);

    WT_ASSERT(session, !WT_TXNID_LT(txn->id, txn_global->last_running));
    WT_ASSERT(session, txn->id != WT_TXN_NONE && txn_shared->id != WT_TXN_NONE);
#else
    WT_TXN_SHARED *txn_shared;

    txn_shared = WT_SESSION_TXN_SHARED(session);
#endif
    WT_PUBLISH(txn_shared->id, WT_TXN_NONE);
}

/*
 * __txn_sort_snapshot --
 *     Sort a snapshot for faster searching and set the min/max bounds.
 */
static void
__txn_sort_snapshot(WT_SESSION_IMPL *session, uint32_t n, uint64_t snap_max)
{
    WT_TXN *txn;

    txn = session->txn;

    if (n > 1)
        __snapsort(txn->snapshot, n);

    txn->snapshot_count = n;
    txn->snap_max = snap_max;
    txn->snap_min =
      (n > 0 && WT_TXNID_LE(txn->snapshot[0], snap_max)) ? txn->snapshot[0] : snap_max;
    F_SET(txn, WT_TXN_HAS_SNAPSHOT);
    WT_ASSERT(session, n == 0 || txn->snap_min != WT_TXN_NONE);
}

/*
 * __wt_txn_release_snapshot --
 *     Release the snapshot in the current transaction.
 */
void
__wt_txn_release_snapshot(WT_SESSION_IMPL *session)
{
    WT_TXN *txn;
    WT_TXN_GLOBAL *txn_global;
    WT_TXN_SHARED *txn_shared;

    txn = session->txn;
    txn_global = &S2C(session)->txn_global;
    txn_shared = WT_SESSION_TXN_SHARED(session);

    WT_ASSERT(session,
      txn_shared->pinned_id == WT_TXN_NONE || session->txn->isolation == WT_ISO_READ_UNCOMMITTED ||
        !__wt_txn_visible_all(session, txn_shared->pinned_id, WT_TS_NONE));

    txn_shared->metadata_pinned = txn_shared->pinned_id = WT_TXN_NONE;
    F_CLR(txn, WT_TXN_HAS_SNAPSHOT);

    /* Clear a checkpoint's pinned ID and timestamp. */
    if (WT_SESSION_IS_CHECKPOINT(session)) {
        txn_global->checkpoint_txn_shared.pinned_id = WT_TXN_NONE;
        txn_global->checkpoint_timestamp = WT_TS_NONE;
    }
}

/*
 * __wt_txn_active --
 *     Check if a transaction is still active. If not, it is either committed, prepared, or rolled
 *     back. It is possible that we race with commit, prepare or rollback and a transaction is still
 *     active before the start of the call is eventually reported as resolved.
 */
bool
__wt_txn_active(WT_SESSION_IMPL *session, uint64_t txnid)
{
    WT_CONNECTION_IMPL *conn;
    WT_TXN_GLOBAL *txn_global;
    WT_TXN_SHARED *s;
    uint64_t oldest_id;
    uint32_t i, session_cnt;
    bool active;

    conn = S2C(session);
    txn_global = &conn->txn_global;
    active = true;

    /* We're going to scan the table: wait for the lock. */
    __wt_readlock(session, &txn_global->rwlock);
    oldest_id = txn_global->oldest_id;

    if (WT_TXNID_LT(txnid, oldest_id)) {
        active = false;
        goto done;
    }

    /* Walk the array of concurrent transactions. */
    WT_ORDERED_READ(session_cnt, conn->session_cnt);
    WT_STAT_CONN_INCR(session, txn_walk_sessions);
    for (i = 0, s = txn_global->txn_shared_list; i < session_cnt; i++, s++) {
        WT_STAT_CONN_INCR(session, txn_sessions_walked);
        /* If the transaction is in the list, it is uncommitted. */
        if (s->id == txnid)
            goto done;
    }

    active = false;
done:
    __wt_readunlock(session, &txn_global->rwlock);
    return (active);
}

/*
 * __txn_get_snapshot_int --
 *     Allocate a snapshot, optionally update our shared txn ids.
 */
static void
__txn_get_snapshot_int(WT_SESSION_IMPL *session, bool publish)
{
    WT_CONNECTION_IMPL *conn;
    WT_TXN *txn;
    WT_TXN_GLOBAL *txn_global;
    WT_TXN_SHARED *s, *txn_shared;
    uint64_t commit_gen, current_id, id, prev_oldest_id, pinned_id;
    uint32_t i, n, session_cnt;

    conn = S2C(session);
    txn = session->txn;
    txn_global = &conn->txn_global;
    txn_shared = WT_SESSION_TXN_SHARED(session);
    n = 0;

    /* Fast path if we already have the current snapshot. */
    if ((commit_gen = __wt_session_gen(session, WT_GEN_COMMIT)) != 0) {
        if (F_ISSET(txn, WT_TXN_HAS_SNAPSHOT) && commit_gen == __wt_gen(session, WT_GEN_COMMIT))
            return;
        __wt_session_gen_leave(session, WT_GEN_COMMIT);
    }
    __wt_session_gen_enter(session, WT_GEN_COMMIT);

    /* We're going to scan the table: wait for the lock. */
    __wt_readlock(session, &txn_global->rwlock);

    current_id = pinned_id = txn_global->current;
    prev_oldest_id = txn_global->oldest_id;

    /*
     * Include the checkpoint transaction, if one is running: we should ignore any uncommitted
     * changes the checkpoint has written to the metadata. We don't have to keep the checkpoint's
     * changes pinned so don't go including it in the published pinned ID.
     *
     * We can assume that if a function calls without intention to publish then it is the special
     * case of checkpoint calling it twice. In which case do not include the checkpoint id.
     */
    if ((id = txn_global->checkpoint_txn_shared.id) != WT_TXN_NONE) {
        if (txn->id != id)
            txn->snapshot[n++] = id;
        if (publish)
            txn_shared->metadata_pinned = id;
    }

    /* For pure read-only workloads, avoid scanning. */
    if (prev_oldest_id == current_id) {
        pinned_id = current_id;
        /* Check that the oldest ID has not moved in the meantime. */
        WT_ASSERT(session, prev_oldest_id == txn_global->oldest_id);
        goto done;
    }

    /* Walk the array of concurrent transactions. */
    WT_ORDERED_READ(session_cnt, conn->session_cnt);
    WT_STAT_CONN_INCR(session, txn_walk_sessions);
    for (i = 0, s = txn_global->txn_shared_list; i < session_cnt; i++, s++) {
        WT_STAT_CONN_INCR(session, txn_sessions_walked);
        /*
         * Build our snapshot of any concurrent transaction IDs.
         *
         * Ignore:
         *  - Our own ID: we always read our own updates.
         *  - The ID if it is older than the oldest ID we saw. This
         *    can happen if we race with a thread that is allocating
         *    an ID -- the ID will not be used because the thread will
         *    keep spinning until it gets a valid one.
         *  - The ID if it is higher than the current ID we saw. This
         *    can happen if the transaction is already finished. In
         *    this case, we ignore this transaction because it would
         *    not be visible to the current snapshot.
         */
        while (s != txn_shared && (id = s->id) != WT_TXN_NONE && WT_TXNID_LE(prev_oldest_id, id) &&
          WT_TXNID_LT(id, current_id)) {
            /*
             * If the transaction is still allocating its ID, then we spin here until it gets its
             * valid ID.
             */
            WT_READ_BARRIER();
            if (!s->is_allocating) {
                /*
                 * There is still a chance that fetched ID is not valid after ID allocation, so we
                 * check again here. The read of transaction ID should be carefully ordered: we want
                 * to re-read ID from transaction state after this transaction completes ID
                 * allocation.
                 */
                WT_READ_BARRIER();
                if (id == s->id) {
                    txn->snapshot[n++] = id;
                    if (WT_TXNID_LT(id, pinned_id))
                        pinned_id = id;
                    break;
                }
            }
            WT_PAUSE();
        }
    }

    /*
     * If we got a new snapshot, update the published pinned ID for this session.
     */
    WT_ASSERT(session, WT_TXNID_LE(prev_oldest_id, pinned_id));
    WT_ASSERT(session, prev_oldest_id == txn_global->oldest_id);
done:
    if (publish)
        txn_shared->pinned_id = pinned_id;
    __wt_readunlock(session, &txn_global->rwlock);
    __txn_sort_snapshot(session, n, current_id);
}

/*
 * __wt_txn_get_snapshot --
 *     Common case, allocate a snapshot and update our shared ids.
 */
void
__wt_txn_get_snapshot(WT_SESSION_IMPL *session)
{
    __txn_get_snapshot_int(session, true);
}

/*
 * __wt_txn_bump_snapshot --
 *     Uncommon case, allocate a snapshot but skip updating our shared ids.
 */
void
__wt_txn_bump_snapshot(WT_SESSION_IMPL *session)
{
    __txn_get_snapshot_int(session, false);
}

/*
 * __txn_oldest_scan --
 *     Sweep the running transactions to calculate the oldest ID required.
 */
static void
__txn_oldest_scan(WT_SESSION_IMPL *session, uint64_t *oldest_idp, uint64_t *last_runningp,
  uint64_t *metadata_pinnedp, WT_SESSION_IMPL **oldest_sessionp)
{
    WT_CONNECTION_IMPL *conn;
    WT_SESSION_IMPL *oldest_session;
    WT_TXN_GLOBAL *txn_global;
    WT_TXN_SHARED *s;
    uint64_t id, last_running, metadata_pinned, oldest_id, prev_oldest_id;
    uint32_t i, session_cnt;

    conn = S2C(session);
    txn_global = &conn->txn_global;
    oldest_session = NULL;

    /* The oldest ID cannot change while we are holding the scan lock. */
    prev_oldest_id = txn_global->oldest_id;
    last_running = oldest_id = txn_global->current;
    if ((metadata_pinned = txn_global->checkpoint_txn_shared.id) == WT_TXN_NONE)
        metadata_pinned = oldest_id;

    /* Walk the array of concurrent transactions. */
    WT_ORDERED_READ(session_cnt, conn->session_cnt);
    WT_STAT_CONN_INCR(session, txn_walk_sessions);
    for (i = 0, s = txn_global->txn_shared_list; i < session_cnt; i++, s++) {
        WT_STAT_CONN_INCR(session, txn_sessions_walked);
        /* Update the last running transaction ID. */
        while ((id = s->id) != WT_TXN_NONE && WT_TXNID_LE(prev_oldest_id, id) &&
          WT_TXNID_LT(id, last_running)) {
            /*
             * If the transaction is still allocating its ID, then we spin here until it gets its
             * valid ID.
             */
            WT_READ_BARRIER();
            if (!s->is_allocating) {
                /*
                 * There is still a chance that fetched ID is not valid after ID allocation, so we
                 * check again here. The read of transaction ID should be carefully ordered: we want
                 * to re-read ID from transaction state after this transaction completes ID
                 * allocation.
                 */
                WT_READ_BARRIER();
                if (id == s->id) {
                    last_running = id;
                    break;
                }
            }
            WT_PAUSE();
        }

        /* Update the metadata pinned ID. */
        if ((id = s->metadata_pinned) != WT_TXN_NONE && WT_TXNID_LT(id, metadata_pinned))
            metadata_pinned = id;

        /*
         * !!!
         * Note: Don't ignore pinned ID values older than the previous
         * oldest ID.  Read-uncommitted operations publish pinned ID
         * values without acquiring the scan lock to protect the global
         * table.  See the comment in __wt_txn_cursor_op for more
         * details.
         */
        if ((id = s->pinned_id) != WT_TXN_NONE && WT_TXNID_LT(id, oldest_id)) {
            oldest_id = id;
            oldest_session = &conn->sessions[i];
        }
    }

    if (WT_TXNID_LT(last_running, oldest_id))
        oldest_id = last_running;

    /* The metadata pinned ID can't move past the oldest ID. */
    if (WT_TXNID_LT(oldest_id, metadata_pinned))
        metadata_pinned = oldest_id;

    *last_runningp = last_running;
    *metadata_pinnedp = metadata_pinned;
    *oldest_idp = oldest_id;
    *oldest_sessionp = oldest_session;
}

/*
 * __wt_txn_update_oldest --
 *     Sweep the running transactions to update the oldest ID required.
 */
int
__wt_txn_update_oldest(WT_SESSION_IMPL *session, uint32_t flags)
{
    WT_CONNECTION_IMPL *conn;
    WT_DECL_RET;
    WT_SESSION_IMPL *oldest_session;
    WT_TXN_GLOBAL *txn_global;
    uint64_t current_id, last_running, metadata_pinned, oldest_id;
    uint64_t prev_last_running, prev_metadata_pinned, prev_oldest_id;
    bool strict, wait;

    conn = S2C(session);
    txn_global = &conn->txn_global;
    strict = LF_ISSET(WT_TXN_OLDEST_STRICT);
    wait = LF_ISSET(WT_TXN_OLDEST_WAIT);

    current_id = last_running = metadata_pinned = txn_global->current;
    prev_last_running = txn_global->last_running;
    prev_metadata_pinned = txn_global->metadata_pinned;
    prev_oldest_id = txn_global->oldest_id;

    /* Try to move the pinned timestamp forward. */
    if (strict)
        __wt_txn_update_pinned_timestamp(session, false);

    /*
     * For pure read-only workloads, or if the update isn't forced and the oldest ID isn't too far
     * behind, avoid scanning.
     */
    if ((prev_oldest_id == current_id && prev_metadata_pinned == current_id) ||
      (!strict && WT_TXNID_LT(current_id, prev_oldest_id + 100)))
        return (0);

    /* First do a read-only scan. */
    if (wait)
        __wt_readlock(session, &txn_global->rwlock);
    else if ((ret = __wt_try_readlock(session, &txn_global->rwlock)) != 0)
        return (ret == EBUSY ? 0 : ret);
    __txn_oldest_scan(session, &oldest_id, &last_running, &metadata_pinned, &oldest_session);
    __wt_readunlock(session, &txn_global->rwlock);

    /*
     * If the state hasn't changed (or hasn't moved far enough for non-forced updates), give up.
     */
    if ((oldest_id == prev_oldest_id ||
          (!strict && WT_TXNID_LT(oldest_id, prev_oldest_id + 100))) &&
      ((last_running == prev_last_running) ||
        (!strict && WT_TXNID_LT(last_running, prev_last_running + 100))) &&
      metadata_pinned == prev_metadata_pinned)
        return (0);

    /* It looks like an update is necessary, wait for exclusive access. */
    if (wait)
        __wt_writelock(session, &txn_global->rwlock);
    else if ((ret = __wt_try_writelock(session, &txn_global->rwlock)) != 0)
        return (ret == EBUSY ? 0 : ret);

    /*
     * If the oldest ID has been updated while we waited, don't bother scanning.
     */
    if (WT_TXNID_LE(oldest_id, txn_global->oldest_id) &&
      WT_TXNID_LE(last_running, txn_global->last_running) &&
      WT_TXNID_LE(metadata_pinned, txn_global->metadata_pinned))
        goto done;

    /*
     * Re-scan now that we have exclusive access. This is necessary because threads get transaction
     * snapshots with read locks, and we have to be sure that there isn't a thread that has got a
     * snapshot locally but not yet published its snap_min.
     */
    __txn_oldest_scan(session, &oldest_id, &last_running, &metadata_pinned, &oldest_session);

    /* Update the public IDs. */
    if (WT_TXNID_LT(txn_global->metadata_pinned, metadata_pinned))
        txn_global->metadata_pinned = metadata_pinned;
    if (WT_TXNID_LT(txn_global->oldest_id, oldest_id))
        txn_global->oldest_id = oldest_id;
    if (WT_TXNID_LT(txn_global->last_running, last_running)) {
        txn_global->last_running = last_running;

        /* Output a verbose message about long-running transactions,
         * but only when some progress is being made. */
        if (WT_VERBOSE_ISSET(session, WT_VERB_TRANSACTION) && current_id - oldest_id > 10000 &&
          oldest_session != NULL) {
            __wt_verbose(session, WT_VERB_TRANSACTION,
              "old snapshot %" PRIu64 " pinned in session %" PRIu32 " [%s] with snap_min %" PRIu64,
              oldest_id, oldest_session->id, oldest_session->lastop, oldest_session->txn->snap_min);
        }
    }

done:
    __wt_writeunlock(session, &txn_global->rwlock);
    return (ret);
}

/*
 * __txn_config_operation_timeout --
 *     Configure a transactions operation timeout duration.
 */
static int
__txn_config_operation_timeout(WT_SESSION_IMPL *session, const char *cfg[], bool start_timer)
{
    WT_CONFIG_ITEM cval;
    WT_TXN *txn;

    txn = session->txn;

    if (cfg == NULL)
        return (0);

    /* Retrieve the maximum operation time, defaulting to the database-wide configuration. */
    WT_RET(__wt_config_gets_def(session, cfg, "operation_timeout_ms", 0, &cval));

    /*
     * The default configuration value is 0, we can't tell if they're setting it back to 0 or, if
     * the default was automatically passed in.
     */
    if (cval.val != 0) {
        txn->operation_timeout_us = (uint64_t)(cval.val * WT_THOUSAND);
        /*
         * The op timer will generally be started on entry to the API call however when we configure
         * it internally we need to start it separately.
         */
        if (start_timer)
            __wt_op_timer_start(session);
    }
    return (0);
}

/*
 * __wt_txn_config --
 *     Configure a transaction.
 */
int
__wt_txn_config(WT_SESSION_IMPL *session, const char *cfg[])
{
    WT_CONFIG_ITEM cval;
    WT_DECL_RET;
    WT_TXN *txn;
    wt_timestamp_t read_ts;

    txn = session->txn;

    if (cfg == NULL)
        return (0);

    WT_ERR(__wt_config_gets_def(session, cfg, "isolation", 0, &cval));
    if (cval.len != 0)
        txn->isolation = WT_STRING_MATCH("snapshot", cval.str, cval.len) ?
          WT_ISO_SNAPSHOT :
          WT_STRING_MATCH("read-committed", cval.str, cval.len) ? WT_ISO_READ_COMMITTED :
                                                                  WT_ISO_READ_UNCOMMITTED;

    WT_ERR(__txn_config_operation_timeout(session, cfg, false));

    /*
     * The default sync setting is inherited from the connection, but can be overridden by an
     * explicit "sync" setting for this transaction.
     *
     * We want to distinguish between inheriting implicitly and explicitly.
     */
    F_CLR(txn, WT_TXN_SYNC_SET);
    WT_ERR(__wt_config_gets_def(session, cfg, "sync", (int)UINT_MAX, &cval));
    if (cval.val == 0 || cval.val == 1)
        /*
         * This is an explicit setting of sync. Set the flag so that we know not to overwrite it in
         * commit_transaction.
         */
        F_SET(txn, WT_TXN_SYNC_SET);

    /*
     * If sync is turned off explicitly, clear the transaction's sync field.
     */
    if (cval.val == 0)
        txn->txn_logsync = 0;

    /* Check if prepared updates should be ignored during reads. */
    WT_ERR(__wt_config_gets_def(session, cfg, "ignore_prepare", 0, &cval));
    if (cval.len > 0 && WT_STRING_MATCH("force", cval.str, cval.len))
        F_SET(txn, WT_TXN_IGNORE_PREPARE);
    else if (cval.val)
        F_SET(txn, WT_TXN_IGNORE_PREPARE | WT_TXN_READONLY);

    /* Check if commits without a timestamp are allowed. */
    WT_ERR(__wt_config_gets_def(session, cfg, "no_timestamp", 0, &cval));
    if (cval.val)
        F_SET(txn, WT_TXN_TS_NOT_SET);

    /*
     * Check if the prepare timestamp and the commit timestamp of a prepared transaction need to be
     * rounded up.
     */
    WT_ERR(__wt_config_gets_def(session, cfg, "roundup_timestamps.prepared", 0, &cval));
    if (cval.val)
        F_SET(txn, WT_TXN_TS_ROUND_PREPARED);

    /* Check if read timestamp needs to be rounded up. */
    WT_ERR(__wt_config_gets_def(session, cfg, "roundup_timestamps.read", 0, &cval));
    if (cval.val)
        F_SET(txn, WT_TXN_TS_ROUND_READ);

    WT_ERR(__wt_config_gets_def(session, cfg, "read_timestamp", 0, &cval));
    if (cval.len != 0) {
        WT_ERR(__wt_txn_parse_timestamp(session, "read", &read_ts, &cval));
        WT_ERR(__wt_txn_set_read_timestamp(session, read_ts));
    }

err:
    if (ret != 0)
        /*
         * In the event that we error during configuration we should clear the flags on the
         * transaction so they are not set in a subsequent call to transaction begin.
         */
        txn->flags = 0;
    return (ret);
}

/*
 * __wt_txn_reconfigure --
 *     WT_SESSION::reconfigure for transactions.
 */
int
__wt_txn_reconfigure(WT_SESSION_IMPL *session, const char *config)
{
    WT_CONFIG_ITEM cval;
    WT_DECL_RET;
    WT_TXN *txn;

    txn = session->txn;

    ret = __wt_config_getones(session, config, "isolation", &cval);
    if (ret == 0 && cval.len != 0) {
        session->isolation = txn->isolation = WT_STRING_MATCH("snapshot", cval.str, cval.len) ?
          WT_ISO_SNAPSHOT :
          WT_STRING_MATCH("read-uncommitted", cval.str, cval.len) ? WT_ISO_READ_UNCOMMITTED :
                                                                    WT_ISO_READ_COMMITTED;
    }
    WT_RET_NOTFOUND_OK(ret);

    return (0);
}

/*
 * __wt_txn_release --
 *     Release the resources associated with the current transaction.
 */
void
__wt_txn_release(WT_SESSION_IMPL *session)
{
    WT_TXN *txn;
    WT_TXN_GLOBAL *txn_global;

    txn = session->txn;
    txn_global = &S2C(session)->txn_global;

    WT_ASSERT(session, txn->mod_count == 0);

    /* Clear the transaction's ID from the global table. */
    if (WT_SESSION_IS_CHECKPOINT(session)) {
        WT_ASSERT(session, WT_SESSION_TXN_SHARED(session)->id == WT_TXN_NONE);
        txn->id = txn_global->checkpoint_txn_shared.id = WT_TXN_NONE;

        /*
         * Be extra careful to cleanup everything for checkpoints: once the global checkpoint ID is
         * cleared, we can no longer tell if this session is doing a checkpoint.
         */
        txn_global->checkpoint_id = 0;
    } else if (F_ISSET(txn, WT_TXN_HAS_ID)) {
        /*
         * If transaction is prepared, this would have been done in prepare.
         */
        if (!F_ISSET(txn, WT_TXN_PREPARE))
            __txn_remove_from_global_table(session);
        else
            WT_ASSERT(session, WT_SESSION_TXN_SHARED(session)->id == WT_TXN_NONE);
        txn->id = WT_TXN_NONE;
    }

    __wt_txn_clear_durable_timestamp(session);

    /* Free the scratch buffer allocated for logging. */
    __wt_logrec_free(session, &txn->logrec);

    /* Discard any memory from the session's stash that we can. */
    WT_ASSERT(session, __wt_session_gen(session, WT_GEN_SPLIT) == 0);
    __wt_stash_discard(session);

    /*
     * Reset the transaction state to not running and release the snapshot.
     */
    __wt_txn_release_snapshot(session);
    /* Clear the read timestamp. */
    __wt_txn_clear_read_timestamp(session);
    txn->isolation = session->isolation;

    txn->rollback_reason = NULL;

    /*
     * Ensure the transaction flags are cleared on exit
     *
     * Purposely do NOT clear the commit and durable timestamps on release. Other readers may still
     * find these transactions in the durable queue and will need to see those timestamps.
     */
    txn->flags = 0;
    txn->prepare_timestamp = WT_TS_NONE;

    /* Clear operation timer. */
    txn->operation_timeout_us = 0;
}

/*
 * __txn_prepare_rollback_restore_hs_update --
 *     Restore the history store update to the update chain before roll back prepared update evicted
 *     to disk
 */
static int
__txn_prepare_rollback_restore_hs_update(
  WT_SESSION_IMPL *session, WT_CURSOR *hs_cursor, WT_PAGE *page, WT_UPDATE *upd_chain)
{
    WT_DECL_ITEM(hs_value);
    WT_DECL_RET;
    WT_TIME_WINDOW *hs_tw;
    WT_UPDATE *tombstone, *upd;
    wt_timestamp_t durable_ts, hs_stop_durable_ts;
    size_t size, total_size;
    uint64_t type_full;
    char ts_string[2][WT_TS_INT_STRING_SIZE];

    WT_ASSERT(session, upd_chain != NULL);

    hs_tw = NULL;
    size = total_size = 0;
    tombstone = upd = NULL;

    WT_ERR(__wt_scr_alloc(session, 0, &hs_value));

    /* Get current value. */
    WT_ERR(hs_cursor->get_value(hs_cursor, &hs_stop_durable_ts, &durable_ts, &type_full, hs_value));

    /* The value older than the prepared update in the history store must be a full value. */
    WT_ASSERT(session, (uint8_t)type_full == WT_UPDATE_STANDARD);

    /* Use time window in cell to initialize the update. */
    __wt_hs_upd_time_window(hs_cursor, &hs_tw);
    WT_ERR(__wt_upd_alloc(session, hs_value, WT_UPDATE_STANDARD, &upd, &size));
    upd->txnid = hs_tw->start_txn;
    upd->durable_ts = hs_tw->durable_start_ts;
    upd->start_ts = hs_tw->start_ts;

    /*
     * Set the flag to indicate that this update has been restored from history store for the
     * rollback of a prepared transaction.
     */
    F_SET(upd, WT_UPDATE_RESTORED_FROM_HS | WT_UPDATE_TO_DELETE_FROM_HS);
    total_size += size;

    __wt_verbose(session, WT_VERB_TRANSACTION,
      "update restored from history store (txnid: %" PRIu64 ", start_ts: %s, durable_ts: %s",
      upd->txnid, __wt_timestamp_to_string(upd->start_ts, ts_string[0]),
      __wt_timestamp_to_string(upd->durable_ts, ts_string[1]));

    /* If the history store record has a valid stop time point, append it. */
    if (hs_stop_durable_ts != WT_TS_MAX) {
        WT_ASSERT(session, hs_tw->stop_ts != WT_TS_MAX);
        WT_ERR(__wt_upd_alloc(session, NULL, WT_UPDATE_TOMBSTONE, &tombstone, &size));
        tombstone->durable_ts = hs_tw->durable_stop_ts;
        tombstone->start_ts = hs_tw->stop_ts;
        tombstone->txnid = hs_tw->stop_txn;
        tombstone->next = upd;
        /*
         * Set the flag to indicate that this update has been restored from history store for the
         * rollback of a prepared transaction.
         */
        F_SET(tombstone, WT_UPDATE_RESTORED_FROM_HS | WT_UPDATE_TO_DELETE_FROM_HS);
        total_size += size;

        __wt_verbose(session, WT_VERB_TRANSACTION,
          "tombstone restored from history store (txnid: %" PRIu64 ", start_ts: %s, durable_ts: %s",
          tombstone->txnid, __wt_timestamp_to_string(tombstone->start_ts, ts_string[0]),
          __wt_timestamp_to_string(tombstone->durable_ts, ts_string[1]));

        upd = tombstone;
    }

    /* Walk to the end of the chain and we can only have prepared updates on the update chain. */
    for (;; upd_chain = upd_chain->next) {
        WT_ASSERT(session,
          upd_chain->txnid != WT_TXN_ABORTED && upd_chain->prepare_state == WT_PREPARE_INPROGRESS);

        if (upd_chain->next == NULL)
            break;
    }

    /* Append the update to the end of the chain. */
    WT_PUBLISH(upd_chain->next, upd);

    __wt_cache_page_inmem_incr(session, page, total_size);

    if (0) {
err:
        WT_ASSERT(session, tombstone == NULL || upd == tombstone);
        __wt_free_update_list(session, &upd);
    }
    __wt_scr_free(session, &hs_value);
    return (ret);
}

/*
 * __txn_timestamp_usage_check --
 *     Check if a commit will violate timestamp rules.
 */
static inline int
__txn_timestamp_usage_check(WT_SESSION_IMPL *session, WT_TXN_OP *op, WT_UPDATE *upd)
{
    WT_BTREE *btree;
    WT_TXN *txn;
    wt_timestamp_t op_ts, prev_op_durable_ts;
    uint16_t flags;
    char ts_string[2][WT_TS_INT_STRING_SIZE];
    const char *name;
    bool no_ts_ok, txn_has_ts;

    btree = op->btree;
    txn = session->txn;
    flags = btree->dhandle->ts_flags;
    name = btree->dhandle->name;
    txn_has_ts = F_ISSET(txn, WT_TXN_HAS_TS_COMMIT | WT_TXN_HAS_TS_DURABLE);

    /* Timestamps are ignored on logged files. */
    if (F_ISSET(btree, WT_BTREE_LOGGED))
        return (0);

    /*
     * Do not check for timestamp usage in recovery. We don't expect recovery to be using timestamps
     * when applying commits, and it is possible that timestamps may be out-of-order in log replay.
     */
    if (F_ISSET(S2C(session), WT_CONN_RECOVERING))
        return (0);

    op_ts = upd->start_ts != WT_TS_NONE ? upd->start_ts : txn->commit_timestamp;

    /* Check for disallowed timestamps. */
    if (LF_ISSET(WT_DHANDLE_TS_NEVER)) {
        if (!txn_has_ts)
            return (0);

        __wt_err(session, EINVAL,
          "%s: " WT_TS_VERBOSE_PREFIX "timestamp %s set when disallowed by table configuration",
          name, __wt_timestamp_to_string(op_ts, ts_string[0]));
#ifdef HAVE_DIAGNOSTIC
        __wt_abort(session);
#endif
#ifdef WT_STANDALONE_BUILD
        return (EINVAL);
#endif
    }

    prev_op_durable_ts = upd->prev_durable_ts;

    /*
     * Ordered consistency requires all updates use timestamps, once they are first used, but this
     * test can be turned off on a per-transaction basis.
     */
    no_ts_ok = LF_ISSET(WT_DHANDLE_TS_MIXED_MODE) || F_ISSET(txn, WT_TXN_TS_NOT_SET);
    if (!txn_has_ts && prev_op_durable_ts != WT_TS_NONE && !no_ts_ok) {
        __wt_err(session, EINVAL,
          "%s: " WT_TS_VERBOSE_PREFIX
          "no timestamp provided for an update to a table configured to always use timestamps "
          "once they are first used",
          name);
#ifdef HAVE_DIAGNOSTIC
        __wt_abort(session);
#endif
#ifdef WT_STANDALONE_BUILD
        return (EINVAL);
#endif
    }

    /* Ordered consistency requires all updates be in timestamp order. */
    if (txn_has_ts && prev_op_durable_ts > op_ts) {
        __wt_err(session, EINVAL,
          "%s: " WT_TS_VERBOSE_PREFIX
          "updating a value with a timestamp %s before the previous update %s",
          name, __wt_timestamp_to_string(op_ts, ts_string[0]),
          __wt_timestamp_to_string(prev_op_durable_ts, ts_string[1]));
#ifdef HAVE_DIAGNOSTIC
        __wt_abort(session);
#endif
#ifdef WT_STANDALONE_BUILD
        return (EINVAL);
#endif
    }

    return (0);
}

/*
 * __txn_fixup_hs_update --
 *     Fix the history store update with the max stop time point if we commit the prepared update.
 */
static int
__txn_fixup_hs_update(WT_SESSION_IMPL *session, WT_CURSOR *hs_cursor)
{
    WT_DECL_ITEM(hs_value);
    WT_DECL_RET;
    WT_TIME_WINDOW *hs_tw, tw;
    WT_TXN *txn;
    wt_timestamp_t hs_durable_ts, hs_stop_durable_ts;
    uint64_t type_full;
    bool txn_error, txn_prepare_ignore_api_check;

    hs_tw = NULL;
    txn = session->txn;

    __wt_hs_upd_time_window(hs_cursor, &hs_tw);

    /*
     * If the history update already has a stop time point there is no work to do. This happens if a
     * deleted key is reinserted by a prepared update.
     */
    if (WT_TIME_WINDOW_HAS_STOP(hs_tw))
        return (0);

    WT_RET(__wt_scr_alloc(session, 0, &hs_value));

    /*
     * Transaction error is cleared temporarily as cursor functions are not allowed after an error
     * or a prepared transaction.
     */
    txn_error = F_ISSET(txn, WT_TXN_ERROR);
    F_CLR(txn, WT_TXN_ERROR);

    /*
     * The API layer will immediately return an error if the WT_TXN_PREPARE flag is set before
     * attempting cursor operations. However, we can't clear the WT_TXN_PREPARE flag because a
     * function in the eviction flow may attempt to forcibly rollback the transaction if it is not
     * marked as a prepared transaction. The flag WT_TXN_PREPARE_IGNORE_API_CHECK is set so that
     * cursor operations can proceed without having to clear the WT_TXN_PREPARE flag.
     */
    txn_prepare_ignore_api_check = F_ISSET(txn, WT_TXN_PREPARE_IGNORE_API_CHECK);
    F_SET(txn, WT_TXN_PREPARE_IGNORE_API_CHECK);

    /* Get current value. */
    WT_ERR(
      hs_cursor->get_value(hs_cursor, &hs_stop_durable_ts, &hs_durable_ts, &type_full, hs_value));

    /* The old stop timestamp must be max. */
    WT_ASSERT(session, hs_stop_durable_ts == WT_TS_MAX);
    /* The value older than the prepared update in the history store must be a full value. */
    WT_ASSERT(session, (uint8_t)type_full == WT_UPDATE_STANDARD);

    /*
     * Set the stop time point to be the committing transaction's time point and copy the start time
     * point from the current history store update.
     */
    tw.stop_ts = txn->commit_timestamp;
    tw.durable_stop_ts = txn->durable_timestamp;
    tw.stop_txn = txn->id;
    WT_TIME_WINDOW_COPY_START(&tw, hs_tw);

    /*
     * We need to update the stop durable timestamp stored in the history store value.
     *
     * Pack the value using cursor api.
     */
    hs_cursor->set_value(hs_cursor, &tw, tw.durable_stop_ts, tw.durable_start_ts,
      (uint64_t)WT_UPDATE_STANDARD, hs_value);
    WT_ERR(hs_cursor->update(hs_cursor));

err:
    if (!txn_prepare_ignore_api_check)
        F_CLR(txn, WT_TXN_PREPARE_IGNORE_API_CHECK);
    if (txn_error)
        F_SET(txn, WT_TXN_ERROR);
    __wt_scr_free(session, &hs_value);

    return (ret);
}

/*
 * __txn_search_prepared_op --
 *     Search for an operation's prepared update.
 */
static int
__txn_search_prepared_op(
  WT_SESSION_IMPL *session, WT_TXN_OP *op, WT_CURSOR **cursorp, WT_UPDATE **updp)
{
    WT_CURSOR *cursor;
    WT_DECL_RET;
    WT_TXN *txn;
    uint32_t txn_flags;
    const char *open_cursor_cfg[] = {WT_CONFIG_BASE(session, WT_SESSION_open_cursor), NULL};

    *updp = NULL;

    txn = session->txn;

    cursor = *cursorp;
    if (cursor == NULL || CUR2BT(cursor)->id != op->btree->id) {
        *cursorp = NULL;
        if (cursor != NULL)
            WT_RET(cursor->close(cursor));
        WT_RET(__wt_open_cursor(session, op->btree->dhandle->name, NULL, open_cursor_cfg, &cursor));
        *cursorp = cursor;
    }

    /*
     * Transaction error is cleared temporarily as cursor functions are not allowed after an error.
     */
    txn_flags = FLD_MASK(txn->flags, WT_TXN_ERROR);

    /*
     * The API layer will immediately return an error if the WT_TXN_PREPARE flag is set before
     * attempting cursor operations. However, we can't clear the WT_TXN_PREPARE flag because a
     * function in the eviction flow may attempt to forcibly rollback the transaction if it is not
     * marked as a prepared transaction. The flag WT_TXN_PREPARE_IGNORE_API_CHECK is set so that
     * cursor operations can proceed without having to clear the WT_TXN_PREPARE flag.
     */
    F_SET(txn, WT_TXN_PREPARE_IGNORE_API_CHECK);

    switch (op->type) {
    case WT_TXN_OP_BASIC_COL:
    case WT_TXN_OP_INMEM_COL:
        ((WT_CURSOR_BTREE *)cursor)->iface.recno = op->u.op_col.recno;
        break;
    case WT_TXN_OP_BASIC_ROW:
    case WT_TXN_OP_INMEM_ROW:
        F_CLR(txn, txn_flags);
        __wt_cursor_set_raw_key(cursor, &op->u.op_row.key);
        F_SET(txn, txn_flags);
        break;
    case WT_TXN_OP_NONE:
    case WT_TXN_OP_REF_DELETE:
    case WT_TXN_OP_TRUNCATE_COL:
    case WT_TXN_OP_TRUNCATE_ROW:
        WT_RET_PANIC_ASSERT(session, false, WT_PANIC, "invalid prepared operation update type");
        break;
    }

    F_CLR(txn, txn_flags);
    WT_WITH_BTREE(session, op->btree, ret = __wt_btcur_search_prepared(cursor, updp));
    F_SET(txn, txn_flags);
    F_CLR(txn, WT_TXN_PREPARE_IGNORE_API_CHECK);
    WT_RET(ret);
    WT_RET_ASSERT(session, *updp != NULL, WT_NOTFOUND,
      "unable to locate update associated with a prepared operation");

    return (0);
}

/*
 * __txn_append_tombstone --
 *     Append a tombstone to the end of a keys update chain.
 */
static int
__txn_append_tombstone(WT_SESSION_IMPL *session, WT_TXN_OP *op, WT_CURSOR_BTREE *cbt)
{
    WT_BTREE *btree;
    WT_DECL_RET;
    WT_UPDATE *tombstone;
    size_t not_used;
    tombstone = NULL;
    btree = S2BT(session);

    WT_ERR(__wt_upd_alloc_tombstone(session, &tombstone, &not_used));
#ifdef HAVE_DIAGNOSTIC
    WT_WITH_BTREE(session, op->btree,
      ret = btree->type == BTREE_ROW ?
        __wt_row_modify(cbt, &cbt->iface.key, NULL, tombstone, WT_UPDATE_INVALID, false, false) :
        __wt_col_modify(cbt, cbt->recno, NULL, tombstone, WT_UPDATE_INVALID, false, false));
#else
    WT_WITH_BTREE(session, op->btree,
      ret = btree->type == BTREE_ROW ?
        __wt_row_modify(cbt, &cbt->iface.key, NULL, tombstone, WT_UPDATE_INVALID, false) :
        __wt_col_modify(cbt, cbt->recno, NULL, tombstone, WT_UPDATE_INVALID, false));
#endif
    WT_ERR(ret);
    tombstone = NULL;

err:
    __wt_free(session, tombstone);
    return (ret);
}

/*
 * __txn_resolve_prepared_update_chain --
 *     Helper for resolving updates. Recursively visit the update chain and resolve the updates on
 *     the way back out, so older updates are resolved first; this avoids a race with reconciliation
 *     (see WT-6778).
 */
static void
__txn_resolve_prepared_update_chain(WT_SESSION_IMPL *session, WT_UPDATE *upd, bool commit)
{

    /* If we've reached the end of the chain, we're done looking. */
    if (upd == NULL)
        return;

    /*
     * Aborted updates can exist in the update chain of our transaction. Generally this will occur
     * due to a reserved update. As such we should skip over these updates entirely.
     */
    if (upd->txnid == WT_TXN_ABORTED) {
        __txn_resolve_prepared_update_chain(session, upd->next, commit);
        return;
    }

    /*
     * If the transaction id is then different and not aborted we know we've reached the end of our
     * update chain and don't need to look deeper.
     */
    if (upd->txnid != session->txn->id)
        return;

    /* Go down the chain. Do the resolves on the way back up. */
    __txn_resolve_prepared_update_chain(session, upd->next, commit);

    if (!commit) {
        upd->txnid = WT_TXN_ABORTED;
        WT_STAT_CONN_INCR(session, txn_prepared_updates_rolledback);
        return;
    }

    /*
     * Performing an update on the same key where the truncate operation is performed can lead to
     * updates that are already resolved in the updated list. Ignore the already resolved updates.
     */
    if (upd->prepare_state == WT_PREPARE_RESOLVED) {
        WT_ASSERT(session, upd->type == WT_UPDATE_TOMBSTONE);
        return;
    }

    /* Resolve the prepared update to be a committed update. */
    __txn_resolve_prepared_update(session, upd);
    WT_STAT_CONN_INCR(session, txn_prepared_updates_committed);
}

/*
 * __txn_resolve_prepared_op --
 *     Resolve a transaction's operations indirect references.
 */
static int
__txn_resolve_prepared_op(WT_SESSION_IMPL *session, WT_TXN_OP *op, bool commit, WT_CURSOR **cursorp)
{
    WT_BTREE *btree;
    WT_CURSOR *hs_cursor;
    WT_CURSOR_BTREE *cbt;
    WT_DECL_RET;
    WT_ITEM hs_recno_key;
    WT_PAGE *page;
    WT_TIME_WINDOW tw;
    WT_TXN *txn;
    WT_UPDATE *first_committed_upd, *upd, *upd_followed_tombstone;
#ifdef HAVE_DIAGNOSTIC
    WT_UPDATE *head_upd;
#endif
    uint8_t *p, resolve_case, hs_recno_key_buf[WT_INTPACK64_MAXSIZE];
    char ts_string[3][WT_TS_INT_STRING_SIZE];
    bool tw_found, has_hs_record;

    hs_cursor = NULL;
    txn = session->txn;
    has_hs_record = false;
#define RESOLVE_UPDATE_CHAIN 0
#define RESOLVE_PREPARE_ON_DISK 1
#define RESOLVE_PREPARE_EVICTION_FAILURE 2
#define RESOLVE_IN_MEMORY 3
    resolve_case = RESOLVE_UPDATE_CHAIN;

    WT_RET(__txn_search_prepared_op(session, op, cursorp, &upd));

    if (commit)
        __wt_verbose(session, WT_VERB_TRANSACTION,
          "commit resolving prepared transaction with txnid: %" PRIu64
          "and timestamp: %s to commit and durable timestamps: %s,%s",
          txn->id, __wt_timestamp_to_string(txn->prepare_timestamp, ts_string[0]),
          __wt_timestamp_to_string(txn->commit_timestamp, ts_string[1]),
          __wt_timestamp_to_string(txn->durable_timestamp, ts_string[2]));
    else
        __wt_verbose(session, WT_VERB_TRANSACTION,
          "rollback resolving prepared transaction with txnid: %" PRIu64 "and timestamp:%s",
          txn->id, __wt_timestamp_to_string(txn->prepare_timestamp, ts_string[0]));

    /*
     * Aborted updates can exist in the update chain of our transaction. Generally this will occur
     * due to a reserved update. As such we should skip over these updates.
     */
    for (; upd != NULL && upd->txnid == WT_TXN_ABORTED; upd = upd->next)
        ;
#ifdef HAVE_DIAGNOSTIC
    head_upd = upd;
#endif

    /*
     * The head of the update chain is not a prepared update, which means all the prepared updates
     * of the key are resolved. The head of the update chain can also be null in the scenario that
     * we rolled back all associated updates in the previous iteration of this function.
     */
    if (upd == NULL || upd->prepare_state != WT_PREPARE_INPROGRESS)
        goto prepare_verify;

    /* A prepared operation that is rolled back will not have a timestamp worth asserting on. */
    if (commit)
        WT_RET(__txn_timestamp_usage_check(session, op, upd));

    for (first_committed_upd = upd; first_committed_upd != NULL &&
         (first_committed_upd->txnid == WT_TXN_ABORTED ||
           first_committed_upd->prepare_state == WT_PREPARE_INPROGRESS);
         first_committed_upd = first_committed_upd->next)
        ;

    /*
     * Get the underlying btree and the in-memory page with the prepared updates that are to be
     * resolved. The hazard pointer on the page is already acquired during the cursor search
     * operation to prevent eviction evicting the page while resolving the prepared updates.
     */
    cbt = (WT_CURSOR_BTREE *)(*cursorp);
    page = cbt->ref->page;

    /*
     * If the prepared update is a single tombstone, we don't need to do anything special and we can
     * directly resolve it in memory.
     *
     * If the prepared update is not a tombstone or we have multiple prepared updates in the same
     * transaction. There are four base cases:
     *
     * 1) Prepared updates are on the update chain and hasn't been reconciled to write to data
     *    store.
     *     Simply resolve the prepared updates in memory.
     *
     * 2) Prepared updates are written to the data store.
     *     If there is no older updates written to the history store:
     *         commit: simply resolve the prepared updates in memory.
     *         rollback: delete the whole key.
     *
     *     If there are older updates written to the history store:
     *         commit: fix the stop timestamp of the newest update in the history store if it has a
     *                 max timestamp.
     *         rollback: restore the newest update in the history store to the data store and mark
     *                   it to be deleted from the history store in the future reconciliation.
     *
     * 3) Prepared updates are successfully reconciled to a new disk image in eviction but the
     *    eviction fails and the updates are restored back to the old disk image.
     *     If there is no older updates written to the history store:
     *         commit: simply resolve the prepared updates in memory.
     *         rollback: delete the whole key.
     *
     *     If there are older updates written to the history store:
     *          commit: fix the stop timestamp of the newest update in the history store if it has a
     *                  max timestamp.
     *          rollback: mark the data update (or tombstone and data update) that is older
     *                    than the prepared updates to be deleted from the history store in the
     *                    future reconciliation.
<<<<<<< HEAD
     */
    prepare_on_disk = F_ISSET(upd, WT_UPDATE_PREPARE_RESTORED_FROM_DS) &&
      (upd->type != WT_UPDATE_TOMBSTONE ||
        (upd->next != NULL && upd->durable_ts == upd->next->durable_ts &&
          upd->txnid == upd->next->txnid && upd->start_ts == upd->next->start_ts));
    /*
     * If the first committed update older than the prepared update has already been marked to be
     * deleted from the history store, we are in the case that there was an older prepared update
     * that was rolled back.
     *
     * 1) We have a prepared update Up and an update U on the update chain initially.
     * 2) An eviction writes Up to the disk and U to the history store.
     * 3) The eviction fails and everything is restored.
     * 4) We rollback Up and mark U to be deleted from the history store.
     * 5) We add another prepared update to the update chain.
     *
     * Check the WT_UPDATE_TO_DELETE_FROM_HS to see if we have already handled the older prepared
     * update or not. Ignore if it is already handled.
     */
    first_committed_upd_in_hs = first_committed_upd != NULL &&
      F_ISSET(first_committed_upd, WT_UPDATE_HS) &&
      !F_ISSET(first_committed_upd, WT_UPDATE_TO_DELETE_FROM_HS);

    /* We should not see the flags both set. */
    WT_ASSERT(session, !prepare_on_disk || !first_committed_upd);

    /*
     * If we see the first committed update has been moved to the history store, we must have done a
     * successful reconciliation on the page but failed to evict it. Also reconciliation could not
     * possibly empty the page because the prepared update is not globally visible. Therefore,
     * reconciliation must have either split the page or done a page rewrite.
=======
>>>>>>> d6c89d05
     *
     * 4) We are running an in-memory database:
     *     commit: resolve the prepared updates in memory.
     *     rollback: if the prepared update is written to the disk image, delete the whole key.
     */

    /*
     * We also need to handle the on disk prepared updates if we have a prepared delete and a
     * prepared update on the disk image.
     */
    if (F_ISSET(upd, WT_UPDATE_PREPARE_RESTORED_FROM_DS) &&
      (upd->type != WT_UPDATE_TOMBSTONE ||
        (upd->next != NULL && upd->durable_ts == upd->next->durable_ts &&
          upd->txnid == upd->next->txnid && upd->start_ts == upd->next->start_ts)))
        resolve_case = RESOLVE_PREPARE_ON_DISK;
    else if (first_committed_upd != NULL && F_ISSET(first_committed_upd, WT_UPDATE_HS))
        resolve_case = RESOLVE_PREPARE_EVICTION_FAILURE;
    else if (F_ISSET(S2C(session), WT_CONN_IN_MEMORY))
        resolve_case = RESOLVE_IN_MEMORY;
    else
        resolve_case = RESOLVE_UPDATE_CHAIN;

    switch (resolve_case) {
    case RESOLVE_PREPARE_EVICTION_FAILURE:
        /*
         * If we see the first committed update has been moved to the history store, we must have
         * done a successful reconciliation on the page but failed to evict it. Also reconciliation
         * could not possibly empty the page because the prepared update is not globally visible.
         * Therefore, reconciliation must have either split the page or done a page rewrite.
         *
         * In this case, we still need to resolve the prepared update as if we have successfully
         * evicted the page because the value older than the prepared update has been written to the
         * history store with the max timestamp.
         */
        WT_ASSERT(session,
          page->modify->rec_result == WT_PM_REC_MULTIBLOCK ||
            page->modify->rec_result == WT_PM_REC_REPLACE);
        /*
         * Marked the update older than the prepared update that is already in the history store to
         * be deleted from the history store.
         */
        if (!commit) {
            if (first_committed_upd->type == WT_UPDATE_TOMBSTONE) {
                for (upd_followed_tombstone = first_committed_upd->next;
                     upd_followed_tombstone != NULL;
                     upd_followed_tombstone = upd_followed_tombstone->next)
                    if (upd_followed_tombstone->txnid != WT_TXN_ABORTED)
                        break;
                /* We may not find a full update following the tombstone if it is obsolete. */
                if (upd_followed_tombstone != NULL) {
                    WT_ASSERT(session, F_ISSET(upd_followed_tombstone, WT_UPDATE_HS));
                    F_SET(first_committed_upd, WT_UPDATE_TO_DELETE_FROM_HS);
                    F_SET(upd_followed_tombstone, WT_UPDATE_TO_DELETE_FROM_HS);
                }
            } else
                F_SET(first_committed_upd, WT_UPDATE_TO_DELETE_FROM_HS);
        }
        /* Fall through. */
    case RESOLVE_PREPARE_ON_DISK:
        btree = S2BT(session);

        /*
         * Open a history store table cursor and scan the history store for the given btree and key
         * with maximum start timestamp to let the search point to the last version of the key.
         */
        WT_ERR(__wt_curhs_open(session, NULL, &hs_cursor));
        F_SET(hs_cursor, WT_CURSTD_HS_READ_COMMITTED);
        if (btree->type == BTREE_ROW)
            hs_cursor->set_key(hs_cursor, 4, btree->id, &cbt->iface.key, WT_TS_MAX, UINT64_MAX);
        else {
            p = hs_recno_key_buf;
            WT_ERR(__wt_vpack_uint(&p, 0, cbt->recno));
            hs_recno_key.data = hs_recno_key_buf;
            hs_recno_key.size = WT_PTRDIFF(p, hs_recno_key_buf);
            hs_cursor->set_key(hs_cursor, 4, btree->id, &hs_recno_key, WT_TS_MAX, UINT64_MAX);
        }
        /*
         * Locate the previous update from the history store. We know there may be content in the
         * history store if the prepared update is written to the disk image or first committed
         * update older than the prepared update is marked as WT_UPDATE_HS. The second case is rare
         * but can happen if the previous eviction that writes the prepared update to the disk image
         * fails after reconciliation.
         *
         * We need to locate the history store update before we resolve the prepared updates because
         * if we abort the prepared updates first, the history store search may race with other
         * sessions modifying the same key and checkpoint moving the new updates to the history
         * store.
         */
        WT_ERR_NOTFOUND_OK(__wt_curhs_search_near_before(session, hs_cursor), true);

        /* We should only get not found if the prepared update is on disk. */
        WT_ASSERT(session, ret != WT_NOTFOUND || resolve_case == RESOLVE_PREPARE_ON_DISK);
        if (ret == 0) {
            has_hs_record = true;
            /*
             * Restore the history store update to the update chain if we are rolling back the
             * prepared update written to the disk image.
             */
            if (!commit && resolve_case == RESOLVE_PREPARE_ON_DISK)
                WT_ERR(__txn_prepare_rollback_restore_hs_update(session, hs_cursor, page, upd));
        } else {
            ret = 0;
            /*
             * Allocate a tombstone and prepend it to the row so when we reconcile the update chain
             * we don't copy the prepared cell, which is now associated with a rolled back prepare,
             * and instead write nothing.
             */
            if (!commit)
                WT_ERR(__txn_append_tombstone(session, op, cbt));
        }
        break;
    case RESOLVE_IN_MEMORY:
        /*
         * For in-memory configurations of WiredTiger if a prepared update is reconciled and then
         * rolled back the on-page value will not be marked as aborted until the next eviction. In
         * the special case where this rollback results in the update chain being entirely comprised
         * of aborted updates other transactions attempting to write to the same key will look at
         * the on-page value, think the prepared transaction is still active, and falsely report a
         * write conflict. To prevent this scenario append a tombstone to the update chain when
         * rolling back a prepared reconciled update would result in only aborted updates on the
         * update chain.
         */
        if (!commit && first_committed_upd == NULL) {
            tw_found = __wt_read_cell_time_window(cbt, &tw);
            if (tw_found && tw.prepare == WT_PREPARE_INPROGRESS)
                WT_ERR(__txn_append_tombstone(session, op, cbt));
        }
        break;
    default:
        WT_ASSERT(session, resolve_case == RESOLVE_UPDATE_CHAIN);
        break;
    }

    /*
     * Newer updates are inserted at head of update chain, and transaction operations are added at
     * the tail of the transaction modify chain.
     *
     * For example, a transaction has modified [k,v] as
     *	[k, v]  -> [k, u1]   (txn_op : txn_op1)
     *	[k, u1] -> [k, u2]   (txn_op : txn_op2)
     *	update chain : u2->u1
     *	txn_mod      : txn_op1->txn_op2.
     *
     * Only the key is saved in the transaction operation structure, hence we cannot identify
     * whether "txn_op1" corresponds to "u2" or "u1" during commit/rollback.
     *
     * To make things simpler we will handle all the updates that match the key saved in a
     * transaction operation in a single go. As a result, multiple updates of a key, if any will be
     * resolved as part of the first transaction operation resolution of that key, and subsequent
     * transaction operation resolution of the same key will be effectively a no-op.
     *
     * In the above example, we will resolve "u2" and "u1" as part of resolving "txn_op1" and will
     * not do any significant thing as part of "txn_op2".
     */
    __txn_resolve_prepared_update_chain(session, upd, commit);

    /* Mark the page dirty once the prepared updates are resolved. */
    __wt_page_modify_set(session, page);

    /*
     * Fix the history store record's stop time point if we are committing the prepared update and
     * the previous update is written to the history store.
     */
    if (commit && has_hs_record)
        WT_ERR(__txn_fixup_hs_update(session, hs_cursor));

prepare_verify:
#ifdef HAVE_DIAGNOSTIC
    for (; head_upd != NULL; head_upd = head_upd->next) {
        /*
         * Assert if we still have an update from the current transaction that hasn't been resolved
         * or aborted.
         */
        WT_ASSERT(session,
          head_upd->txnid == WT_TXN_ABORTED || head_upd->prepare_state == WT_PREPARE_RESOLVED ||
            head_upd->txnid != txn->id);

        if (head_upd->txnid == WT_TXN_ABORTED)
            continue;

        /*
         * If we restored an update from the history store, it should be the last update on the
         * chain.
         */
        if (!commit && resolve_case == RESOLVE_PREPARE_ON_DISK &&
          head_upd->type == WT_UPDATE_STANDARD && F_ISSET(head_upd, WT_UPDATE_RESTORED_FROM_HS))
            WT_ASSERT(session, head_upd->next == NULL);
    }
#endif

err:
    if (hs_cursor != NULL)
        WT_TRET(hs_cursor->close(hs_cursor));
    return (ret);
}

/*
 * __txn_mod_compare --
 *     Qsort comparison routine for transaction modify list.
 */
static int WT_CDECL
__txn_mod_compare(const void *a, const void *b)
{
    WT_TXN_OP *aopt, *bopt;

    aopt = (WT_TXN_OP *)a;
    bopt = (WT_TXN_OP *)b;

    /* If the files are different, order by ID. */
    if (aopt->btree->id != bopt->btree->id)
        return (aopt->btree->id < bopt->btree->id);

    /*
     * If the files are the same, order by the key. Row-store collators require WT_SESSION pointers,
     * and we don't have one. Compare the keys if there's no collator, otherwise return equality.
     * Column-store is always easy.
     */
    if (aopt->type == WT_TXN_OP_BASIC_ROW || aopt->type == WT_TXN_OP_INMEM_ROW)
        return (aopt->btree->collator == NULL ?
            __wt_lex_compare(&aopt->u.op_row.key, &bopt->u.op_row.key, false) :
            0);
    return (aopt->u.op_col.recno < bopt->u.op_col.recno);
}

/*
 * __wt_txn_commit --
 *     Commit the current transaction.
 */
int
__wt_txn_commit(WT_SESSION_IMPL *session, const char *cfg[])
{
    WT_CONFIG_ITEM cval;
    WT_CONNECTION_IMPL *conn;
    WT_CURSOR *cursor;
    WT_DECL_RET;
    WT_TXN *txn;
    WT_TXN_GLOBAL *txn_global;
    WT_TXN_OP *op;
    WT_UPDATE *upd;
    wt_timestamp_t candidate_durable_timestamp, prev_durable_timestamp;
#ifdef HAVE_DIAGNOSTIC
    uint32_t prepare_count;
#endif
    uint8_t previous_state;
    u_int i;
    bool cannot_fail, locked, prepare, readonly, update_durable_ts;

    conn = S2C(session);
    cursor = NULL;
    txn = session->txn;
    txn_global = &conn->txn_global;
#ifdef HAVE_DIAGNOSTIC
    prepare_count = 0;
#endif
    prepare = F_ISSET(txn, WT_TXN_PREPARE);
    readonly = txn->mod_count == 0;
    cannot_fail = locked = false;

    /* Permit the commit if the transaction failed, but was read-only. */
    WT_ASSERT(session, F_ISSET(txn, WT_TXN_RUNNING));
    WT_ASSERT(session, !F_ISSET(txn, WT_TXN_ERROR) || txn->mod_count == 0);

    /* Configure the timeout for this commit operation. */
    WT_ERR(__txn_config_operation_timeout(session, cfg, true));

    /*
     * Clear the prepared round up flag if the transaction is not prepared. There is no rounding up
     * to do in that case.
     */
    if (!prepare)
        F_CLR(txn, WT_TXN_TS_ROUND_PREPARED);

    /* Set the commit and the durable timestamps. */
    WT_ERR(__wt_txn_set_timestamp(session, cfg, true));

    if (prepare) {
        if (!F_ISSET(txn, WT_TXN_HAS_TS_COMMIT))
            WT_ERR_MSG(session, EINVAL, "commit_timestamp is required for a prepared transaction");

        if (!F_ISSET(txn, WT_TXN_HAS_TS_DURABLE))
            WT_ERR_MSG(session, EINVAL, "durable_timestamp is required for a prepared transaction");

        WT_ASSERT(session, txn->prepare_timestamp <= txn->commit_timestamp);
    } else {
        if (F_ISSET(txn, WT_TXN_HAS_TS_PREPARE))
            WT_ERR_MSG(session, EINVAL, "prepare timestamp is set for non-prepared transaction");

        if (F_ISSET(txn, WT_TXN_HAS_TS_DURABLE))
            WT_ERR_MSG(session, EINVAL,
              "durable_timestamp should not be specified for non-prepared transaction");
    }

    /*
     * Release our snapshot in case it is keeping data pinned (this is particularly important for
     * checkpoints). Before releasing our snapshot, copy values into any positioned cursors so they
     * don't point to updates that could be freed once we don't have a snapshot. If this transaction
     * is prepared, then copying values would have been done during prepare.
     */
    if (session->ncursors > 0 && !prepare) {
        WT_DIAGNOSTIC_YIELD;
        WT_ERR(__wt_session_copy_values(session));
    }
    __wt_txn_release_snapshot(session);

    /*
     * Resolving prepared updates is expensive. Sort prepared modifications so all updates for each
     * page within each file are done at the same time.
     */
    if (prepare)
        __wt_qsort(txn->mod, txn->mod_count, sizeof(WT_TXN_OP), __txn_mod_compare);

    /* If we are logging, write a commit log record. */
    if (txn->logrec != NULL) {
        /* Assert environment and tree are logging compatible, the fast-check is short-hand. */
        WT_ASSERT(session,
          !F_ISSET(conn, WT_CONN_RECOVERING) && FLD_ISSET(conn->log_flags, WT_CONN_LOG_ENABLED));

        /*
         * The default sync setting is inherited from the connection, but can be overridden by an
         * explicit "sync" setting for this transaction.
         */
        WT_ERR(__wt_config_gets_def(session, cfg, "sync", 0, &cval));

        /*
         * If the user chose the default setting, check whether sync is enabled for this transaction
         * (either inherited or via begin_transaction). If sync is disabled, clear the field to
         * avoid the log write being flushed.
         *
         * Otherwise check for specific settings. We don't need to check for "on" because that is
         * the default inherited from the connection. If the user set anything in begin_transaction,
         * we only override with an explicit setting.
         */
        if (cval.len == 0) {
            if (!FLD_ISSET(txn->txn_logsync, WT_LOG_SYNC_ENABLED) && !F_ISSET(txn, WT_TXN_SYNC_SET))
                txn->txn_logsync = 0;
        } else {
            /*
             * If the caller already set sync on begin_transaction then they should not be using
             * sync on commit_transaction. Flag that as an error.
             */
            if (F_ISSET(txn, WT_TXN_SYNC_SET))
                WT_ERR_MSG(session, EINVAL, "sync already set during begin_transaction");
            if (WT_STRING_MATCH("off", cval.str, cval.len))
                txn->txn_logsync = 0;
            /*
             * We don't need to check for "on" here because that is the default to inherit from the
             * connection setting.
             */
        }

        /*
         * We hold the visibility lock for reading from the time we write our log record until the
         * time we release our transaction so that the LSN any checkpoint gets will always reflect
         * visible data.
         */
        __wt_readlock(session, &txn_global->visibility_rwlock);
        locked = true;
        WT_ERR(__wt_txn_log_commit(session, cfg));
    }

    /* Process updates. */
    for (i = 0, op = txn->mod; i < txn->mod_count; i++, op++) {
        switch (op->type) {
        case WT_TXN_OP_NONE:
            break;
        case WT_TXN_OP_BASIC_COL:
        case WT_TXN_OP_BASIC_ROW:
        case WT_TXN_OP_INMEM_COL:
        case WT_TXN_OP_INMEM_ROW:
            if (!prepare) {
                upd = op->u.op_upd;

                /*
                 * Switch reserved operations to abort to simplify obsolete update list truncation.
                 */
                if (upd->type == WT_UPDATE_RESERVE) {
                    upd->txnid = WT_TXN_ABORTED;
                    break;
                }

                /*
                 * Don't reset the timestamp of the history store records with history store
                 * transaction timestamp. Those records should already have the original time window
                 * when they are inserted into the history store.
                 */
                if (conn->cache->hs_fileid != 0 && op->btree->id == conn->cache->hs_fileid)
                    break;

                __wt_txn_op_set_timestamp(session, op);
                WT_ERR(__txn_timestamp_usage_check(session, op, upd));
            } else {
                /*
                 * If an operation has the key repeated flag set, skip resolving prepared updates as
                 * the work will happen on a different modification in this txn.
                 */
                if (!F_ISSET(op, WT_TXN_OP_KEY_REPEATED))
                    WT_ERR(__txn_resolve_prepared_op(session, op, true, &cursor));
#ifdef HAVE_DIAGNOSTIC
                ++prepare_count;
#endif
            }
            break;
        case WT_TXN_OP_REF_DELETE:
            __wt_txn_op_set_timestamp(session, op);
            break;
        case WT_TXN_OP_TRUNCATE_COL:
        case WT_TXN_OP_TRUNCATE_ROW:
            /* Other operations don't need timestamps. */
            break;
        }

        /* If we used the cursor to resolve prepared updates, the key now has been freed. */
        if (cursor != NULL)
            WT_CLEAR(cursor->key);
    }

    if (cursor != NULL) {
        WT_ERR(cursor->close(cursor));
        cursor = NULL;
    }

#ifdef HAVE_DIAGNOSTIC
    WT_ASSERT(session, txn->prepare_count == prepare_count);
    txn->prepare_count = 0;
#endif

    /*
     * Note: we're going to commit: nothing can fail after this point. Set a check, it's too easy to
     * call an error handling macro between here and the end of the function.
     */
    cannot_fail = true;

    /*
     * Free updates.
     *
     * Resolve any fast-truncate transactions and allow eviction to proceed on instantiated pages.
     * This isn't done as part of the initial processing because until now the commit could still
     * switch to an abort. The action allowing eviction to proceed is clearing the WT_UPDATE list,
     * (if any), associated with the commit. We're the only consumer of that list and we no longer
     * need it, and eviction knows it means abort or commit has completed on instantiated pages.
     */
    for (i = 0, op = txn->mod; i < txn->mod_count; i++, op++) {
        if (op->type == WT_TXN_OP_REF_DELETE) {
            WT_REF_LOCK(session, op->u.ref, &previous_state);

            /*
             * Only two cases are possible. First: the state is WT_REF_DELETED. In this case
             * ft_info.del cannot be NULL yet because an uncommitted operation cannot have reached
             * global visibility. Otherwise: there is an uncommitted delete operation we're
             * handling, so the page can't be in a non-deleted state, and the tree can't be
             * readonly. Therefore the page must have been instantiated, the state must be
             * WT_REF_MEM, and there should be an update list in ft_info.update.
             */
            if (previous_state == WT_REF_DELETED)
                op->u.ref->ft_info.del->committed = true;
            else
                __wt_free(session, op->u.ref->ft_info.update);
            WT_REF_UNLOCK(op->u.ref, previous_state);
        }
        __wt_txn_op_free(session, op);
    }
    txn->mod_count = 0;

    /*
     * If durable is set, we'll try to update the global durable timestamp with that value. If
     * durable isn't set, durable is implied to be the same as commit so we'll use that instead.
     */
    candidate_durable_timestamp = WT_TS_NONE;
    if (F_ISSET(txn, WT_TXN_HAS_TS_DURABLE))
        candidate_durable_timestamp = txn->durable_timestamp;
    else if (F_ISSET(txn, WT_TXN_HAS_TS_COMMIT))
        candidate_durable_timestamp = txn->commit_timestamp;

    __wt_txn_release(session);
    if (locked)
        __wt_readunlock(session, &txn_global->visibility_rwlock);

    /*
     * If we have made some updates visible, start a new commit generation: any cached snapshots
     * have to be refreshed.
     */
    if (!readonly)
        __wt_gen_next(session, WT_GEN_COMMIT, NULL);

    /* First check if we've made something durable in the future. */
    update_durable_ts = false;
    prev_durable_timestamp = WT_TS_NONE;
    if (candidate_durable_timestamp != WT_TS_NONE) {
        prev_durable_timestamp = txn_global->durable_timestamp;
        update_durable_ts = candidate_durable_timestamp > prev_durable_timestamp;
    }

    /*
     * If it looks like we'll need to move the global durable timestamp, attempt atomic cas and
     * re-check.
     */
    if (update_durable_ts)
        while (candidate_durable_timestamp > prev_durable_timestamp) {
            if (__wt_atomic_cas64(&txn_global->durable_timestamp, prev_durable_timestamp,
                  candidate_durable_timestamp)) {
                txn_global->has_durable_timestamp = true;
                break;
            }
            prev_durable_timestamp = txn_global->durable_timestamp;
        }

    /*
     * Stable timestamp cannot be concurrently increased greater than or equal to the prepared
     * transaction's durable timestamp. Otherwise, checkpoint may only write partial updates of the
     * transaction.
     */
    if (prepare && txn->durable_timestamp <= txn_global->stable_timestamp) {
        WT_ERR(__wt_verbose_dump_sessions(session, true));
        WT_ERR_PANIC(session, WT_PANIC,
          "stable timestamp is larger than or equal to the committing prepared transaction's "
          "durable timestamp");
    }

    /*
     * We're between transactions, if we need to block for eviction, it's a good time to do so.
     * Ignore error returns, the return must reflect the fate of the transaction.
     */
    if (!readonly)
        WT_IGNORE_RET(__wt_cache_eviction_check(session, false, false, NULL));

    return (0);

err:
    if (cursor != NULL)
        WT_TRET(cursor->close(cursor));

    if (locked)
        __wt_readunlock(session, &txn_global->visibility_rwlock);

    /* Check for a failure after we can no longer fail. */
    if (cannot_fail)
        WT_RET_PANIC(session, ret,
          "failed to commit a transaction after data corruption point, failing the system");

    /*
     * Check for a prepared transaction, and quit: we can't ignore the error and we can't roll back
     * a prepared transaction.
     */
    if (prepare)
        WT_RET_PANIC(session, ret, "failed to commit prepared transaction, failing the system");

    WT_TRET(__wt_session_reset_cursors(session, false));
    WT_TRET(__wt_txn_rollback(session, cfg));
    return (ret);
}

/*
 * __wt_txn_prepare --
 *     Prepare the current transaction.
 */
int
__wt_txn_prepare(WT_SESSION_IMPL *session, const char *cfg[])
{
    WT_TXN *txn;
    WT_TXN_OP *op;
    WT_UPDATE *upd, *tmp;
    u_int i, prepared_updates, prepared_updates_key_repeated;

    txn = session->txn;
    prepared_updates = prepared_updates_key_repeated = 0;

    WT_ASSERT(session, F_ISSET(txn, WT_TXN_RUNNING));
    WT_ASSERT(session, !F_ISSET(txn, WT_TXN_ERROR));

    /*
     * A transaction should not have updated any of the logged tables, if debug mode logging is not
     * turned on.
     */
    if (txn->logrec != NULL && !FLD_ISSET(S2C(session)->log_flags, WT_CONN_LOG_DEBUG_MODE))
        WT_RET_MSG(session, EINVAL, "a prepared transaction cannot include a logged table");

    /* Set the prepare timestamp. */
    WT_RET(__wt_txn_set_timestamp(session, cfg, false));

    if (!F_ISSET(txn, WT_TXN_HAS_TS_PREPARE))
        WT_RET_MSG(session, EINVAL, "prepare timestamp is not set");

    if (F_ISSET(txn, WT_TXN_HAS_TS_COMMIT))
        WT_RET_MSG(
          session, EINVAL, "commit timestamp must not be set before transaction is prepared");

    /*
     * We are about to release the snapshot: copy values into any positioned cursors so they don't
     * point to updates that could be freed once we don't have a snapshot.
     */
    if (session->ncursors > 0) {
        WT_DIAGNOSTIC_YIELD;
        WT_RET(__wt_session_copy_values(session));
    }

    for (i = 0, op = txn->mod; i < txn->mod_count; i++, op++) {
        /* Assert it's not an update to the history store file. */
        WT_ASSERT(session, S2C(session)->cache->hs_fileid == 0 || !WT_IS_HS(op->btree->dhandle));

        /* Metadata updates should never be prepared. */
        WT_ASSERT(session, !WT_IS_METADATA(op->btree->dhandle));
        if (WT_IS_METADATA(op->btree->dhandle))
            continue;

        /*
         * Logged table updates should never be prepared. As these updates are immediately durable,
         * it is not possible to roll them back if the prepared transaction is rolled back.
         */
        if (F_ISSET(op->btree, WT_BTREE_LOGGED))
            WT_RET_MSG(session, ENOTSUP,
              "%s: transaction prepare is not supported on logged tables or tables without "
              "timestamps",
              op->btree->dhandle->name);
        switch (op->type) {
        case WT_TXN_OP_NONE:
            break;
        case WT_TXN_OP_BASIC_COL:
        case WT_TXN_OP_BASIC_ROW:
        case WT_TXN_OP_INMEM_COL:
        case WT_TXN_OP_INMEM_ROW:
            upd = op->u.op_upd;

            /*
             * Switch reserved operation to abort to simplify obsolete update list truncation. The
             * object free function clears the operation type so we don't try to visit this update
             * again: it can be discarded.
             */
            if (upd->type == WT_UPDATE_RESERVE) {
                upd->txnid = WT_TXN_ABORTED;
                __wt_txn_op_free(session, op);
                break;
            }

            ++prepared_updates;

            /* Set prepare timestamp. */
            upd->start_ts = txn->prepare_timestamp;

            /*
             * By default durable timestamp is assigned with 0 which is same as WT_TS_NONE. Assign
             * it with WT_TS_NONE to make sure in case if we change the macro value it shouldn't be
             * a problem.
             */
            upd->durable_ts = WT_TS_NONE;

            WT_PUBLISH(upd->prepare_state, WT_PREPARE_INPROGRESS);
            op->u.op_upd = NULL;

            /*
             * If there are older updates to this key by the same transaction, set the repeated key
             * flag on this operation. This is later used in txn commit/rollback so we only resolve
             * each set of prepared updates once. Skip reserved updates, they're ignored as they're
             * simply discarded when we find them. Also ignore updates created by instantiating fast
             * truncation pages, they aren't linked into the transaction's modify list and so can't
             * be considered.
             */
            for (tmp = upd->next; tmp != NULL && tmp->txnid == upd->txnid; tmp = tmp->next)
                if (tmp->type != WT_UPDATE_RESERVE &&
                  !F_ISSET(tmp, WT_UPDATE_RESTORED_FAST_TRUNCATE)) {
                    F_SET(op, WT_TXN_OP_KEY_REPEATED);
                    ++prepared_updates_key_repeated;
                    break;
                }
            break;
        case WT_TXN_OP_REF_DELETE:
            __wt_txn_op_delete_apply_prepare_state(session, op->u.ref, false);
            break;
        case WT_TXN_OP_TRUNCATE_COL:
        case WT_TXN_OP_TRUNCATE_ROW:
            /* Other operations don't need timestamps. */
            break;
        }
    }
    WT_STAT_CONN_INCRV(session, txn_prepared_updates, prepared_updates);
    WT_STAT_CONN_INCRV(session, txn_prepared_updates_key_repeated, prepared_updates_key_repeated);
#ifdef HAVE_DIAGNOSTIC
    txn->prepare_count = prepared_updates;
#endif

    /* Set transaction state to prepare. */
    F_SET(session->txn, WT_TXN_PREPARE);

    /* Release our snapshot in case it is keeping data pinned. */
    __wt_txn_release_snapshot(session);

    /*
     * Clear the transaction's ID from the global table, to facilitate prepared data visibility, but
     * not from local transaction structure.
     */
    if (F_ISSET(txn, WT_TXN_HAS_ID))
        __txn_remove_from_global_table(session);

    return (0);
}

/*
 * __wt_txn_rollback --
 *     Roll back the current transaction.
 */
int
__wt_txn_rollback(WT_SESSION_IMPL *session, const char *cfg[])
{
    WT_CURSOR *cursor;
    WT_DECL_RET;
    WT_TXN *txn;
    WT_TXN_OP *op;
    WT_UPDATE *upd;
    u_int i;
#ifdef HAVE_DIAGNOSTIC
    u_int prepare_count;
#endif
    bool prepare, readonly;

    cursor = NULL;
    txn = session->txn;
#ifdef HAVE_DIAGNOSTIC
    prepare_count = 0;
#endif
    prepare = F_ISSET(txn, WT_TXN_PREPARE);
    readonly = txn->mod_count == 0;

    WT_ASSERT(session, F_ISSET(txn, WT_TXN_RUNNING));

    /* Configure the timeout for this rollback operation. */
    WT_TRET(__txn_config_operation_timeout(session, cfg, true));

    /*
     * Resolving prepared updates is expensive. Sort prepared modifications so all updates for each
     * page within each file are done at the same time.
     */
    if (prepare)
        __wt_qsort(txn->mod, txn->mod_count, sizeof(WT_TXN_OP), __txn_mod_compare);

    /* Rollback and free updates. */
    for (i = 0, op = txn->mod; i < txn->mod_count; i++, op++) {
        /* Assert it's not an update to the history store file. */
        WT_ASSERT(session, S2C(session)->cache->hs_fileid == 0 || !WT_IS_HS(op->btree->dhandle));

        /* Metadata updates should never be rolled back. */
        WT_ASSERT(session, !WT_IS_METADATA(op->btree->dhandle));
        if (WT_IS_METADATA(op->btree->dhandle))
            continue;

        switch (op->type) {
        case WT_TXN_OP_NONE:
            break;
        case WT_TXN_OP_BASIC_COL:
        case WT_TXN_OP_BASIC_ROW:
        case WT_TXN_OP_INMEM_COL:
        case WT_TXN_OP_INMEM_ROW:
            upd = op->u.op_upd;

            if (!prepare) {
                if (S2C(session)->cache->hs_fileid != 0 &&
                  op->btree->id == S2C(session)->cache->hs_fileid)
                    break;
                WT_ASSERT(session, upd->txnid == txn->id || upd->txnid == WT_TXN_ABORTED);
                upd->txnid = WT_TXN_ABORTED;
            } else {
                /*
                 * If an operation has the key repeated flag set, skip resolving prepared updates as
                 * the work will happen on a different modification in this txn.
                 */
                if (!F_ISSET(op, WT_TXN_OP_KEY_REPEATED))
                    WT_TRET(__txn_resolve_prepared_op(session, op, false, &cursor));
#ifdef HAVE_DIAGNOSTIC
                ++prepare_count;
#endif
            }
            break;
        case WT_TXN_OP_REF_DELETE:
            WT_TRET(__wt_delete_page_rollback(session, op->u.ref));
            break;
        case WT_TXN_OP_TRUNCATE_COL:
        case WT_TXN_OP_TRUNCATE_ROW:
            /*
             * Nothing to do: these operations are only logged for recovery. The in-memory changes
             * will be rolled back with a combination of WT_TXN_OP_REF_DELETE and WT_TXN_OP_INMEM
             * operations.
             */
            break;
        }

        __wt_txn_op_free(session, op);
        /* If we used the cursor to resolve prepared updates, the key now has been freed. */
        if (cursor != NULL)
            WT_CLEAR(cursor->key);
    }
    txn->mod_count = 0;
#ifdef HAVE_DIAGNOSTIC
    WT_ASSERT(session, txn->prepare_count == prepare_count);
    txn->prepare_count = 0;
#endif

    if (cursor != NULL) {
        WT_TRET(cursor->close(cursor));
        cursor = NULL;
    }

    __wt_txn_release(session);

    /*
     * We're between transactions, if we need to block for eviction, it's a good time to do so.
     * Ignore error returns, the return must reflect the fate of the transaction.
     */
    if (!readonly)
        WT_IGNORE_RET(__wt_cache_eviction_check(session, false, false, NULL));

    return (ret);
}

/*
 * __wt_txn_rollback_required --
 *     Prepare to log a reason if the user attempts to use the transaction to do anything other than
 *     rollback.
 */
int
__wt_txn_rollback_required(WT_SESSION_IMPL *session, const char *reason)
{
    session->txn->rollback_reason = reason;
    return (WT_ROLLBACK);
}

/*
 * __wt_txn_init --
 *     Initialize a session's transaction data.
 */
int
__wt_txn_init(WT_SESSION_IMPL *session, WT_SESSION_IMPL *session_ret)
{
    WT_TXN *txn;

    /* Allocate the WT_TXN structure, including a variable length array of snapshot information. */
    WT_RET(__wt_calloc(session, 1,
      sizeof(WT_TXN) + sizeof(txn->snapshot[0]) * S2C(session)->session_size, &session_ret->txn));
    txn = session_ret->txn;
    txn->snapshot = txn->__snapshot;
    txn->id = WT_TXN_NONE;

    WT_ASSERT(session,
      S2C(session_ret)->txn_global.txn_shared_list == NULL ||
        WT_SESSION_TXN_SHARED(session_ret)->pinned_id == WT_TXN_NONE);

    /*
     * Take care to clean these out in case we are reusing the transaction for eviction.
     */
    txn->mod = NULL;

    txn->isolation = session_ret->isolation;
    return (0);
}

/*
 * __wt_txn_init_checkpoint_cursor --
 *     Create a transaction object for a checkpoint cursor. On success, takes charge of the snapshot
 *     array passed down, which should have been allocated separately, and nulls the pointer. (On
 *     failure, the caller must destroy it.)
 */
int
__wt_txn_init_checkpoint_cursor(
  WT_SESSION_IMPL *session, WT_CKPT_SNAPSHOT *snapinfo, WT_TXN **txn_ret)
{
    WT_TXN *txn;

    /*
     * Allocate the WT_TXN structure. Don't use the variable-length array at the end, because the
     * code for reading the snapshot allocates the snapshot list itself; copying it serves no
     * purpose, and twisting up the read code to allow controlling the allocation from here is not
     * worthwhile.
     *
     * Allocate a byte at the end so that __snapshot (at the end of the struct) doesn't point at an
     * adjacent malloc block; we'd like to be able to assert that in checkpoint cursor transactions
     * snapshot doesn't point at __snapshot, to make sure an ordinary transaction doesn't flow to
     * the checkpoint cursor close function. If an adjacent malloc block, that might not be true.
     */
    WT_RET(__wt_calloc(session, 1, sizeof(WT_TXN) + 1, &txn));

    /* We have no transaction ID and won't gain one, being read-only. */
    txn->id = WT_TXN_NONE;

    /* Use snapshot isolation. */
    txn->isolation = WT_ISO_SNAPSHOT;

    /* Save the snapshot data. */
    txn->snap_min = snapinfo->snapshot_min;
    txn->snap_max = snapinfo->snapshot_max;
    txn->snapshot = snapinfo->snapshot_txns;
    txn->snapshot_count = snapinfo->snapshot_count;

    /*
     * At this point we have taken charge of the snapshot's transaction list; it has been moved to
     * the dummy transaction. Null the caller's copy so it doesn't get freed twice if something
     * above us fails after we return.
     */
    snapinfo->snapshot_txns = NULL;

    /* Set the read and oldest timestamps.  */
    txn->checkpoint_read_timestamp = snapinfo->stable_ts;
    txn->checkpoint_oldest_timestamp = snapinfo->oldest_ts;

    /* Set the flag that indicates if we have a timestamp. */
    if (txn->checkpoint_read_timestamp != WT_TS_NONE)
        F_SET(txn, WT_TXN_SHARED_TS_READ);

    /*
     * Set other relevant flags. Always ignore prepared values; they can get into checkpoints.
     *
     * Prepared values don't get written out by checkpoints by default, but can appear if pages get
     * evicted. So whether any given prepared value from any given prepared but yet-uncommitted
     * transaction shows up or not is arbitrary and unpredictable. Therefore, failing on it serves
     * no data integrity purpose and will only make the system flaky.
     *
     * There is a problem, however. Prepared transactions are allowed to commit before stable if
     * stable moves forward, as long as the durable timestamp is after stable. Such transactions can
     * therefore be committed after (in execution time) the checkpoint is taken but with a commit
     * timestamp less than the checkpoint's stable timestamp. They will then exist in the live
     * database and be visible if read as of the checkpoint timestamp, but not exist in the
     * checkpoint, which is inconsistent. There is probably nothing that can be done about this
     * without making prepared transactions durable in prepared state, which is a Big Deal, so
     * applications using prepared transactions and using this commit leeway need to be cognizant of
     * the issue.
     */
    F_SET(txn,
      WT_TXN_HAS_SNAPSHOT | WT_TXN_IS_CHECKPOINT | WT_TXN_READONLY | WT_TXN_RUNNING |
        WT_TXN_IGNORE_PREPARE);

    *txn_ret = txn;
    return (0);
}

/*
 * __wt_txn_close_checkpoint_cursor --
 *     Dispose of the private transaction object in a checkpoint cursor.
 */
void
__wt_txn_close_checkpoint_cursor(WT_SESSION_IMPL *session, WT_TXN **txn_arg)
{
    WT_TXN *txn;

    txn = *txn_arg;
    *txn_arg = NULL;

    /* The snapshot list isn't at the end of the transaction structure here; free it explicitly. */
    WT_ASSERT(session, txn->snapshot != txn->__snapshot);
    __wt_free(session, txn->snapshot);

    __wt_free(session, txn);
}

/*
 * __wt_txn_stats_update --
 *     Update the transaction statistics for return to the application.
 */
void
__wt_txn_stats_update(WT_SESSION_IMPL *session)
{
    WT_CONNECTION_IMPL *conn;
    WT_CONNECTION_STATS **stats;
    WT_TXN_GLOBAL *txn_global;
    wt_timestamp_t checkpoint_timestamp;
    wt_timestamp_t durable_timestamp;
    wt_timestamp_t oldest_active_read_timestamp;
    wt_timestamp_t pinned_timestamp;
    uint64_t checkpoint_pinned;

    conn = S2C(session);
    txn_global = &conn->txn_global;
    stats = conn->stats;
    checkpoint_pinned = txn_global->checkpoint_txn_shared.pinned_id;

    WT_STAT_SET(session, stats, txn_pinned_range, txn_global->current - txn_global->oldest_id);

    checkpoint_timestamp = txn_global->checkpoint_timestamp;
    durable_timestamp = txn_global->durable_timestamp;
    pinned_timestamp = txn_global->pinned_timestamp;
    if (checkpoint_timestamp != WT_TS_NONE && checkpoint_timestamp < pinned_timestamp)
        pinned_timestamp = checkpoint_timestamp;
    WT_STAT_SET(session, stats, txn_pinned_timestamp, durable_timestamp - pinned_timestamp);
    WT_STAT_SET(
      session, stats, txn_pinned_timestamp_checkpoint, durable_timestamp - checkpoint_timestamp);
    WT_STAT_SET(session, stats, txn_pinned_timestamp_oldest,
      durable_timestamp - txn_global->oldest_timestamp);

    __wt_txn_get_pinned_timestamp(session, &oldest_active_read_timestamp, 0);
    if (oldest_active_read_timestamp == 0) {
        WT_STAT_SET(session, stats, txn_timestamp_oldest_active_read, 0);
        WT_STAT_SET(session, stats, txn_pinned_timestamp_reader, 0);
    } else {
        WT_STAT_SET(session, stats, txn_timestamp_oldest_active_read, oldest_active_read_timestamp);
        WT_STAT_SET(session, stats, txn_pinned_timestamp_reader,
          durable_timestamp - oldest_active_read_timestamp);
    }

    WT_STAT_SET(session, stats, txn_pinned_checkpoint_range,
      checkpoint_pinned == WT_TXN_NONE ? 0 : txn_global->current - checkpoint_pinned);

    WT_STAT_SET(session, stats, txn_checkpoint_prep_max, conn->ckpt_prep_max);
    if (conn->ckpt_prep_min != UINT64_MAX)
        WT_STAT_SET(session, stats, txn_checkpoint_prep_min, conn->ckpt_prep_min);
    WT_STAT_SET(session, stats, txn_checkpoint_prep_recent, conn->ckpt_prep_recent);
    WT_STAT_SET(session, stats, txn_checkpoint_prep_total, conn->ckpt_prep_total);
    WT_STAT_SET(session, stats, txn_checkpoint_time_max, conn->ckpt_time_max);
    if (conn->ckpt_time_min != UINT64_MAX)
        WT_STAT_SET(session, stats, txn_checkpoint_time_min, conn->ckpt_time_min);
    WT_STAT_SET(session, stats, txn_checkpoint_time_recent, conn->ckpt_time_recent);
    WT_STAT_SET(session, stats, txn_checkpoint_time_total, conn->ckpt_time_total);
}

/*
 * __wt_txn_release_resources --
 *     Release resources for a session's transaction data.
 */
void
__wt_txn_release_resources(WT_SESSION_IMPL *session)
{
    WT_TXN *txn;

    if ((txn = session->txn) == NULL)
        return;

    WT_ASSERT(session, txn->mod_count == 0);
    __wt_free(session, txn->mod);
    txn->mod_alloc = 0;
    txn->mod_count = 0;
}

/*
 * __wt_txn_destroy --
 *     Destroy a session's transaction data.
 */
void
__wt_txn_destroy(WT_SESSION_IMPL *session)
{
    __wt_txn_release_resources(session);
    __wt_free(session, session->txn);
}

/*
 * __wt_txn_global_init --
 *     Initialize the global transaction state.
 */
int
__wt_txn_global_init(WT_SESSION_IMPL *session, const char *cfg[])
{
    WT_CONNECTION_IMPL *conn;
    WT_TXN_GLOBAL *txn_global;
    WT_TXN_SHARED *s;
    u_int i;

    WT_UNUSED(cfg);
    conn = S2C(session);

    txn_global = &conn->txn_global;
    txn_global->current = txn_global->last_running = txn_global->metadata_pinned =
      txn_global->oldest_id = WT_TXN_FIRST;

    WT_RWLOCK_INIT_TRACKED(session, &txn_global->rwlock, txn_global);
    WT_RET(__wt_rwlock_init(session, &txn_global->visibility_rwlock));

    WT_RET(__wt_calloc_def(session, conn->session_size, &txn_global->txn_shared_list));

    for (i = 0, s = txn_global->txn_shared_list; i < conn->session_size; i++, s++)
        s->id = s->metadata_pinned = s->pinned_id = WT_TXN_NONE;

    return (0);
}

/*
 * __wt_txn_global_destroy --
 *     Destroy the global transaction state.
 */
void
__wt_txn_global_destroy(WT_SESSION_IMPL *session)
{
    WT_CONNECTION_IMPL *conn;
    WT_TXN_GLOBAL *txn_global;

    conn = S2C(session);
    txn_global = &conn->txn_global;

    if (txn_global == NULL)
        return;

    __wt_rwlock_destroy(session, &txn_global->rwlock);
    __wt_rwlock_destroy(session, &txn_global->visibility_rwlock);
    __wt_free(session, txn_global->txn_shared_list);
}

/*
 * __wt_txn_activity_drain --
 *     Wait for transactions to quiesce.
 */
int
__wt_txn_activity_drain(WT_SESSION_IMPL *session)
{
    bool txn_active;

    /*
     * It's possible that the eviction server is in the middle of a long operation, with a
     * transaction ID pinned. In that case, we will loop here until the transaction ID is released,
     * when the oldest transaction ID will catch up with the current ID.
     */
    for (;;) {
        WT_RET(__wt_txn_activity_check(session, &txn_active));
        if (!txn_active)
            break;

        WT_STAT_CONN_INCR(session, txn_release_blocked);
        __wt_yield();
    }

    return (0);
}

/*
 * __wt_txn_global_shutdown --
 *     Shut down the global transaction state.
 */
int
__wt_txn_global_shutdown(WT_SESSION_IMPL *session, const char **cfg)
{
    WT_CONFIG_ITEM cval;
    WT_CONNECTION_IMPL *conn;
    WT_DECL_RET;
    WT_SESSION_IMPL *s;
    char ts_string[WT_TS_INT_STRING_SIZE];
    const char *ckpt_cfg;
    bool use_timestamp;

    conn = S2C(session);
    use_timestamp = false;

    /*
     * Perform a system-wide checkpoint so that all tables are consistent with each other. All
     * transactions are resolved but ignore timestamps to make sure all data gets to disk. Do this
     * before shutting down all the subsystems. We have shut down all user sessions, but send in
     * true for waiting for internal races.
     */
    F_SET(conn, WT_CONN_CLOSING_CHECKPOINT);
    WT_TRET(__wt_config_gets(session, cfg, "use_timestamp", &cval));
    ckpt_cfg = "use_timestamp=false";
    if (cval.val != 0) {
        ckpt_cfg = "use_timestamp=true";
        if (conn->txn_global.has_stable_timestamp)
            use_timestamp = true;
    }
    if (!F_ISSET(conn, WT_CONN_IN_MEMORY | WT_CONN_READONLY | WT_CONN_PANIC)) {
        /*
         * Perform rollback to stable to ensure that the stable version is written to disk on a
         * clean shutdown.
         */
        if (use_timestamp) {
            __wt_verbose(session, WT_VERB_RTS,
              "performing shutdown rollback to stable with stable timestamp: %s",
              __wt_timestamp_to_string(conn->txn_global.stable_timestamp, ts_string));
            WT_TRET(__wt_rollback_to_stable(session, cfg, true));
        }

        s = NULL;
        WT_TRET(__wt_open_internal_session(conn, "close_ckpt", true, 0, 0, &s));
        if (s != NULL) {
            const char *checkpoint_cfg[] = {
              WT_CONFIG_BASE(session, WT_SESSION_checkpoint), ckpt_cfg, NULL};
            WT_TRET(__wt_txn_checkpoint(s, checkpoint_cfg, true));

            /*
             * Mark the metadata dirty so we flush it on close, allowing recovery to be skipped.
             */
            WT_WITH_DHANDLE(s, WT_SESSION_META_DHANDLE(s), __wt_tree_modify_set(s));

            WT_TRET(__wt_session_close_internal(s));
        }
    }

    return (ret);
}

/*
 * __wt_txn_is_blocking --
 *     Return an error if this transaction is likely blocking eviction because of a pinned
 *     transaction ID, called by eviction to determine if a worker thread should be released from
 *     eviction.
 */
int
__wt_txn_is_blocking(WT_SESSION_IMPL *session)
{
    WT_TXN *txn;
    WT_TXN_SHARED *txn_shared;
    uint64_t global_oldest;

    txn = session->txn;
    txn_shared = WT_SESSION_TXN_SHARED(session);
    global_oldest = S2C(session)->txn_global.oldest_id;

    /* We can't roll back prepared transactions. */
    if (F_ISSET(txn, WT_TXN_PREPARE))
        return (0);

#ifndef WT_STANDALONE_BUILD
    /*
     * FIXME: SERVER-44870
     *
     * MongoDB can't (yet) handle rolling back read only transactions. For this reason, don't check
     * unless there's at least one update or we're configured to time out thread operations (a way
     * to confirm our caller is prepared for rollback).
     */
    if (txn->mod_count == 0 && !__wt_op_timer_fired(session))
        return (0);
#endif

    /*
     * Check if either the transaction's ID or its pinned ID is equal to the oldest transaction ID.
     */
    return (txn_shared->id == global_oldest || txn_shared->pinned_id == global_oldest ?
        __wt_txn_rollback_required(session, WT_TXN_ROLLBACK_REASON_OLDEST_FOR_EVICTION) :
        0);
}

/*
 * __wt_verbose_dump_txn_one --
 *     Output diagnostic information about a transaction structure.
 */
int
__wt_verbose_dump_txn_one(
  WT_SESSION_IMPL *session, WT_SESSION_IMPL *txn_session, int error_code, const char *error_string)
{
    WT_TXN *txn;
    WT_TXN_SHARED *txn_shared;
    char buf[512];
    char ts_string[6][WT_TS_INT_STRING_SIZE];
    const char *iso_tag;

    txn = txn_session->txn;
    txn_shared = WT_SESSION_TXN_SHARED(txn_session);

    WT_NOT_READ(iso_tag, "INVALID");
    switch (txn->isolation) {
    case WT_ISO_READ_COMMITTED:
        iso_tag = "WT_ISO_READ_COMMITTED";
        break;
    case WT_ISO_READ_UNCOMMITTED:
        iso_tag = "WT_ISO_READ_UNCOMMITTED";
        break;
    case WT_ISO_SNAPSHOT:
        iso_tag = "WT_ISO_SNAPSHOT";
        break;
    }

    /*
     * Dump the information of the passed transaction into a buffer, to be logged with an optional
     * error message.
     */
    WT_RET(
      __wt_snprintf(buf, sizeof(buf),
        "transaction id: %" PRIu64 ", mod count: %u"
        ", snap min: %" PRIu64 ", snap max: %" PRIu64 ", snapshot count: %u"
        ", commit_timestamp: %s"
        ", durable_timestamp: %s"
        ", first_commit_timestamp: %s"
        ", prepare_timestamp: %s"
        ", pinned_durable_timestamp: %s"
        ", read_timestamp: %s"
        ", checkpoint LSN: [%" PRIu32 "][%" PRIu32 "]"
        ", full checkpoint: %s"
        ", rollback reason: %s"
        ", flags: 0x%08" PRIx32 ", isolation: %s",
        txn->id, txn->mod_count, txn->snap_min, txn->snap_max, txn->snapshot_count,
        __wt_timestamp_to_string(txn->commit_timestamp, ts_string[0]),
        __wt_timestamp_to_string(txn->durable_timestamp, ts_string[1]),
        __wt_timestamp_to_string(txn->first_commit_timestamp, ts_string[2]),
        __wt_timestamp_to_string(txn->prepare_timestamp, ts_string[3]),
        __wt_timestamp_to_string(txn_shared->pinned_durable_timestamp, ts_string[4]),
        __wt_timestamp_to_string(txn_shared->read_timestamp, ts_string[5]), txn->ckpt_lsn.l.file,
        txn->ckpt_lsn.l.offset, txn->full_ckpt ? "true" : "false",
        txn->rollback_reason == NULL ? "" : txn->rollback_reason, txn->flags, iso_tag));

    /*
     * Log a message and return an error if error code and an optional error string has been passed.
     */
    if (0 != error_code) {
        WT_RET_MSG(session, error_code, "%s, %s", buf, error_string != NULL ? error_string : "");
    } else {
        WT_RET(__wt_msg(session, "%s", buf));
    }

    return (0);
}

/*
 * __wt_verbose_dump_txn --
 *     Output diagnostic information about the global transaction state.
 */
int
__wt_verbose_dump_txn(WT_SESSION_IMPL *session)
{
    WT_CONNECTION_IMPL *conn;
    WT_SESSION_IMPL *sess;
    WT_TXN_GLOBAL *txn_global;
    WT_TXN_SHARED *s;
    uint64_t id;
    uint32_t i, session_cnt;
    char ts_string[WT_TS_INT_STRING_SIZE];

    conn = S2C(session);
    txn_global = &conn->txn_global;

    WT_RET(__wt_msg(session, "%s", WT_DIVIDER));
    WT_RET(__wt_msg(session, "transaction state dump"));

    WT_RET(__wt_msg(session, "current ID: %" PRIu64, txn_global->current));
    WT_RET(__wt_msg(session, "last running ID: %" PRIu64, txn_global->last_running));
    WT_RET(__wt_msg(session, "metadata_pinned ID: %" PRIu64, txn_global->metadata_pinned));
    WT_RET(__wt_msg(session, "oldest ID: %" PRIu64, txn_global->oldest_id));

    WT_RET(__wt_msg(session, "durable timestamp: %s",
      __wt_timestamp_to_string(txn_global->durable_timestamp, ts_string)));
    WT_RET(__wt_msg(session, "oldest timestamp: %s",
      __wt_timestamp_to_string(txn_global->oldest_timestamp, ts_string)));
    WT_RET(__wt_msg(session, "pinned timestamp: %s",
      __wt_timestamp_to_string(txn_global->pinned_timestamp, ts_string)));
    WT_RET(__wt_msg(session, "stable timestamp: %s",
      __wt_timestamp_to_string(txn_global->stable_timestamp, ts_string)));
    WT_RET(__wt_msg(
      session, "has_durable_timestamp: %s", txn_global->has_durable_timestamp ? "yes" : "no"));
    WT_RET(__wt_msg(
      session, "has_oldest_timestamp: %s", txn_global->has_oldest_timestamp ? "yes" : "no"));
    WT_RET(__wt_msg(
      session, "has_pinned_timestamp: %s", txn_global->has_pinned_timestamp ? "yes" : "no"));
    WT_RET(__wt_msg(
      session, "has_stable_timestamp: %s", txn_global->has_stable_timestamp ? "yes" : "no"));
    WT_RET(__wt_msg(session, "oldest_is_pinned: %s", txn_global->oldest_is_pinned ? "yes" : "no"));
    WT_RET(__wt_msg(session, "stable_is_pinned: %s", txn_global->stable_is_pinned ? "yes" : "no"));

    WT_RET(
      __wt_msg(session, "checkpoint running: %s", txn_global->checkpoint_running ? "yes" : "no"));
    WT_RET(
      __wt_msg(session, "checkpoint generation: %" PRIu64, __wt_gen(session, WT_GEN_CHECKPOINT)));
    WT_RET(__wt_msg(
      session, "checkpoint pinned ID: %" PRIu64, txn_global->checkpoint_txn_shared.pinned_id));
    WT_RET(__wt_msg(session, "checkpoint txn ID: %" PRIu64, txn_global->checkpoint_txn_shared.id));

    WT_ORDERED_READ(session_cnt, conn->session_cnt);
    WT_RET(__wt_msg(session, "session count: %" PRIu32, session_cnt));
    WT_RET(__wt_msg(session, "Transaction state of active sessions:"));

    /*
     * Walk each session transaction state and dump information. Accessing the content of session
     * handles is not thread safe, so some information may change while traversing if other threads
     * are active at the same time, which is OK since this is diagnostic code.
     */
    WT_STAT_CONN_INCR(session, txn_walk_sessions);
    for (i = 0, s = txn_global->txn_shared_list; i < session_cnt; i++, s++) {
        WT_STAT_CONN_INCR(session, txn_sessions_walked);
        /* Skip sessions with no active transaction */
        if ((id = s->id) == WT_TXN_NONE && s->pinned_id == WT_TXN_NONE)
            continue;
        sess = &conn->sessions[i];
        WT_RET(__wt_msg(session,
          "ID: %" PRIu64 ", pinned ID: %" PRIu64 ", metadata pinned ID: %" PRIu64 ", name: %s", id,
          s->pinned_id, s->metadata_pinned, sess->name == NULL ? "EMPTY" : sess->name));
        WT_RET(__wt_verbose_dump_txn_one(session, sess, 0, NULL));
    }

    return (0);
}<|MERGE_RESOLUTION|>--- conflicted
+++ resolved
@@ -1259,12 +1259,21 @@
      *          rollback: mark the data update (or tombstone and data update) that is older
      *                    than the prepared updates to be deleted from the history store in the
      *                    future reconciliation.
-<<<<<<< HEAD
-     */
-    prepare_on_disk = F_ISSET(upd, WT_UPDATE_PREPARE_RESTORED_FROM_DS) &&
+     *
+     * 4) We are running an in-memory database:
+     *     commit: resolve the prepared updates in memory.
+     *     rollback: if the prepared update is written to the disk image, delete the whole key.
+     */
+
+    /*
+     * We also need to handle the on disk prepared updates if we have a prepared delete and a
+     * prepared update on the disk image.
+     */
+    if (F_ISSET(upd, WT_UPDATE_PREPARE_RESTORED_FROM_DS) &&
       (upd->type != WT_UPDATE_TOMBSTONE ||
         (upd->next != NULL && upd->durable_ts == upd->next->durable_ts &&
-          upd->txnid == upd->next->txnid && upd->start_ts == upd->next->start_ts));
+          upd->txnid == upd->next->txnid && upd->start_ts == upd->next->start_ts)))
+        resolve_case = RESOLVE_PREPARE_ON_DISK;
     /*
      * If the first committed update older than the prepared update has already been marked to be
      * deleted from the history store, we are in the case that there was an older prepared update
@@ -1279,36 +1288,8 @@
      * Check the WT_UPDATE_TO_DELETE_FROM_HS to see if we have already handled the older prepared
      * update or not. Ignore if it is already handled.
      */
-    first_committed_upd_in_hs = first_committed_upd != NULL &&
-      F_ISSET(first_committed_upd, WT_UPDATE_HS) &&
-      !F_ISSET(first_committed_upd, WT_UPDATE_TO_DELETE_FROM_HS);
-
-    /* We should not see the flags both set. */
-    WT_ASSERT(session, !prepare_on_disk || !first_committed_upd);
-
-    /*
-     * If we see the first committed update has been moved to the history store, we must have done a
-     * successful reconciliation on the page but failed to evict it. Also reconciliation could not
-     * possibly empty the page because the prepared update is not globally visible. Therefore,
-     * reconciliation must have either split the page or done a page rewrite.
-=======
->>>>>>> d6c89d05
-     *
-     * 4) We are running an in-memory database:
-     *     commit: resolve the prepared updates in memory.
-     *     rollback: if the prepared update is written to the disk image, delete the whole key.
-     */
-
-    /*
-     * We also need to handle the on disk prepared updates if we have a prepared delete and a
-     * prepared update on the disk image.
-     */
-    if (F_ISSET(upd, WT_UPDATE_PREPARE_RESTORED_FROM_DS) &&
-      (upd->type != WT_UPDATE_TOMBSTONE ||
-        (upd->next != NULL && upd->durable_ts == upd->next->durable_ts &&
-          upd->txnid == upd->next->txnid && upd->start_ts == upd->next->start_ts)))
-        resolve_case = RESOLVE_PREPARE_ON_DISK;
-    else if (first_committed_upd != NULL && F_ISSET(first_committed_upd, WT_UPDATE_HS))
+    else if (first_committed_upd != NULL && F_ISSET(first_committed_upd, WT_UPDATE_HS) &&
+      !F_ISSET(first_committed_upd, WT_UPDATE_TO_DELETE_FROM_HS))
         resolve_case = RESOLVE_PREPARE_EVICTION_FAILURE;
     else if (F_ISSET(S2C(session), WT_CONN_IN_MEMORY))
         resolve_case = RESOLVE_IN_MEMORY;
