/*-
 * Copyright (c) 2014-2019 MongoDB, Inc.
 * Copyright (c) 2008-2014 WiredTiger, Inc.
 *	All rights reserved.
 *
 * See the file LICENSE for redistribution information.
 */

#include "wt_internal.h"

/*
 * __snapsort_partition --
 *     Custom quick sort partitioning for snapshots.
 */
static uint32_t
__snapsort_partition(uint64_t *array, uint32_t f, uint32_t l, uint64_t pivot)
{
    uint32_t i, j;

    i = f - 1;
    j = l + 1;
    for (;;) {
        while (pivot < array[--j])
            ;
        while (array[++i] < pivot)
            ;
        if (i < j) {
            uint64_t tmp = array[i];
            array[i] = array[j];
            array[j] = tmp;
        } else
            return (j);
    }
}

/*
 * __snapsort_impl --
 *     Custom quick sort implementation for snapshots.
 */
static void
__snapsort_impl(uint64_t *array, uint32_t f, uint32_t l)
{
    while (f + 16 < l) {
        uint64_t v1 = array[f], v2 = array[l], v3 = array[(f + l) / 2];
        uint64_t median =
          v1 < v2 ? (v3 < v1 ? v1 : WT_MIN(v2, v3)) : (v3 < v2 ? v2 : WT_MIN(v1, v3));
        uint32_t m = __snapsort_partition(array, f, l, median);
        __snapsort_impl(array, f, m);
        f = m + 1;
    }
}

/*
 * __snapsort --
 *     Sort an array of transaction IDs.
 */
static void
__snapsort(uint64_t *array, uint32_t size)
{
    __snapsort_impl(array, 0, size - 1);
    WT_INSERTION_SORT(array, size, uint64_t, WT_TXNID_LT);
}

/*
 * __txn_remove_from_global_table --
 *     Remove the transaction id from the global transaction table.
 */
static inline void
__txn_remove_from_global_table(WT_SESSION_IMPL *session)
{
#ifdef HAVE_DIAGNOSTIC
    WT_TXN *txn;
    WT_TXN_GLOBAL *txn_global;
    WT_TXN_STATE *txn_state;

    txn = &session->txn;
    txn_global = &S2C(session)->txn_global;
    txn_state = WT_SESSION_TXN_STATE(session);

    WT_ASSERT(session, !WT_TXNID_LT(txn->id, txn_global->last_running));
    WT_ASSERT(session, txn->id != WT_TXN_NONE && txn_state->id != WT_TXN_NONE);
#else
    WT_TXN_STATE *txn_state;

    txn_state = WT_SESSION_TXN_STATE(session);
#endif
    WT_PUBLISH(txn_state->id, WT_TXN_NONE);
}

/*
 * __txn_sort_snapshot --
 *     Sort a snapshot for faster searching and set the min/max bounds.
 */
static void
__txn_sort_snapshot(WT_SESSION_IMPL *session, uint32_t n, uint64_t snap_max)
{
    WT_TXN *txn;

    txn = &session->txn;

    if (n > 1)
        __snapsort(txn->snapshot, n);

    txn->snapshot_count = n;
    txn->snap_max = snap_max;
    txn->snap_min =
      (n > 0 && WT_TXNID_LE(txn->snapshot[0], snap_max)) ? txn->snapshot[0] : snap_max;
    F_SET(txn, WT_TXN_HAS_SNAPSHOT);
    WT_ASSERT(session, n == 0 || txn->snap_min != WT_TXN_NONE);
}

/*
 * __wt_txn_release_snapshot --
 *     Release the snapshot in the current transaction.
 */
void
__wt_txn_release_snapshot(WT_SESSION_IMPL *session)
{
    WT_TXN *txn;
    WT_TXN_GLOBAL *txn_global;
    WT_TXN_STATE *txn_state;

    txn = &session->txn;
    txn_global = &S2C(session)->txn_global;
    txn_state = WT_SESSION_TXN_STATE(session);

    WT_ASSERT(session, txn_state->pinned_id == WT_TXN_NONE ||
        session->txn.isolation == WT_ISO_READ_UNCOMMITTED ||
        !__wt_txn_visible_all(session, txn_state->pinned_id, WT_TS_NONE));

    txn_state->metadata_pinned = txn_state->pinned_id = WT_TXN_NONE;
    F_CLR(txn, WT_TXN_HAS_SNAPSHOT);

    /* Clear a checkpoint's pinned ID. */
    if (WT_SESSION_IS_CHECKPOINT(session)) {
        txn_global->checkpoint_state.pinned_id = WT_TXN_NONE;
        txn_global->checkpoint_timestamp = 0;
    }

    __wt_txn_clear_read_timestamp(session);
}

/*
 * __wt_txn_get_snapshot --
 *     Allocate a snapshot.
 */
void
__wt_txn_get_snapshot(WT_SESSION_IMPL *session)
{
    WT_CONNECTION_IMPL *conn;
    WT_TXN *txn;
    WT_TXN_GLOBAL *txn_global;
    WT_TXN_STATE *s, *txn_state;
    uint64_t commit_gen, current_id, id, prev_oldest_id, pinned_id;
    uint32_t i, n, session_cnt;

    conn = S2C(session);
    txn = &session->txn;
    txn_global = &conn->txn_global;
    txn_state = WT_SESSION_TXN_STATE(session);
    n = 0;

    /* Fast path if we already have the current snapshot. */
    if ((commit_gen = __wt_session_gen(session, WT_GEN_COMMIT)) != 0) {
        if (F_ISSET(txn, WT_TXN_HAS_SNAPSHOT) && commit_gen == __wt_gen(session, WT_GEN_COMMIT))
            return;
        __wt_session_gen_leave(session, WT_GEN_COMMIT);
    }
    __wt_session_gen_enter(session, WT_GEN_COMMIT);

    /* We're going to scan the table: wait for the lock. */
    __wt_readlock(session, &txn_global->rwlock);

    current_id = pinned_id = txn_global->current;
    prev_oldest_id = txn_global->oldest_id;

    /*
     * Include the checkpoint transaction, if one is running: we should ignore any uncommitted
     * changes the checkpoint has written to the metadata. We don't have to keep the checkpoint's
     * changes pinned so don't including it in the published pinned ID.
     */
    if ((id = txn_global->checkpoint_state.id) != WT_TXN_NONE) {
        txn->snapshot[n++] = id;
        txn_state->metadata_pinned = id;
    }

    /* For pure read-only workloads, avoid scanning. */
    if (prev_oldest_id == current_id) {
        txn_state->pinned_id = current_id;
        /* Check that the oldest ID has not moved in the meantime. */
        WT_ASSERT(session, prev_oldest_id == txn_global->oldest_id);
        goto done;
    }

    /* Walk the array of concurrent transactions. */
    WT_ORDERED_READ(session_cnt, conn->session_cnt);
    for (i = 0, s = txn_global->states; i < session_cnt; i++, s++) {
        /*
         * Build our snapshot of any concurrent transaction IDs.
         *
         * Ignore:
         *  - Our own ID: we always read our own updates.
         *  - The ID if it is older than the oldest ID we saw. This
         *    can happen if we race with a thread that is allocating
         *    an ID -- the ID will not be used because the thread will
         *    keep spinning until it gets a valid one.
         *  - The ID if it is higher than the current ID we saw. This
         *    can happen if the transaction is already finished. In
         *    this case, we ignore this transaction because it would
         *    not be visible to the current snapshot.
         */
        while (s != txn_state && (id = s->id) != WT_TXN_NONE && WT_TXNID_LE(prev_oldest_id, id) &&
          WT_TXNID_LT(id, current_id)) {
            /*
             * If the transaction is still allocating its ID, then we spin here until it gets its
             * valid ID.
             */
            WT_READ_BARRIER();
            if (!s->is_allocating) {
                /*
                 * There is still a chance that fetched ID is not valid after ID allocation, so we
                 * check again here. The read of transaction ID should be carefully ordered: we want
                 * to re-read ID from transaction state after this transaction completes ID
                 * allocation.
                 */
                WT_READ_BARRIER();
                if (id == s->id) {
                    txn->snapshot[n++] = id;
                    if (WT_TXNID_LT(id, pinned_id))
                        pinned_id = id;
                    break;
                }
            }
            WT_PAUSE();
        }
    }

    /*
     * If we got a new snapshot, update the published pinned ID for this session.
     */
    WT_ASSERT(session, WT_TXNID_LE(prev_oldest_id, pinned_id));
    WT_ASSERT(session, prev_oldest_id == txn_global->oldest_id);
    txn_state->pinned_id = pinned_id;

done:
    __wt_readunlock(session, &txn_global->rwlock);
    __txn_sort_snapshot(session, n, current_id);
}

/*
 * __txn_oldest_scan --
 *     Sweep the running transactions to calculate the oldest ID required.
 */
static void
__txn_oldest_scan(WT_SESSION_IMPL *session, uint64_t *oldest_idp, uint64_t *last_runningp,
  uint64_t *metadata_pinnedp, WT_SESSION_IMPL **oldest_sessionp)
{
    WT_CONNECTION_IMPL *conn;
    WT_SESSION_IMPL *oldest_session;
    WT_TXN_GLOBAL *txn_global;
    WT_TXN_STATE *s;
    uint64_t id, last_running, metadata_pinned, oldest_id, prev_oldest_id;
    uint32_t i, session_cnt;

    conn = S2C(session);
    txn_global = &conn->txn_global;
    oldest_session = NULL;

    /* The oldest ID cannot change while we are holding the scan lock. */
    prev_oldest_id = txn_global->oldest_id;
    last_running = oldest_id = txn_global->current;
    if ((metadata_pinned = txn_global->checkpoint_state.id) == WT_TXN_NONE)
        metadata_pinned = oldest_id;

    /* Walk the array of concurrent transactions. */
    WT_ORDERED_READ(session_cnt, conn->session_cnt);
    for (i = 0, s = txn_global->states; i < session_cnt; i++, s++) {
        /* Update the last running transaction ID. */
        while ((id = s->id) != WT_TXN_NONE && WT_TXNID_LE(prev_oldest_id, id) &&
          WT_TXNID_LT(id, last_running)) {
            /*
             * If the transaction is still allocating its ID, then we spin here until it gets its
             * valid ID.
             */
            WT_READ_BARRIER();
            if (!s->is_allocating) {
                /*
                 * There is still a chance that fetched ID is not valid after ID allocation, so we
                 * check again here. The read of transaction ID should be carefully ordered: we want
                 * to re-read ID from transaction state after this transaction completes ID
                 * allocation.
                 */
                WT_READ_BARRIER();
                if (id == s->id) {
                    last_running = id;
                    break;
                }
            }
            WT_PAUSE();
        }

        /* Update the metadata pinned ID. */
        if ((id = s->metadata_pinned) != WT_TXN_NONE && WT_TXNID_LT(id, metadata_pinned))
            metadata_pinned = id;

        /*
         * !!!
         * Note: Don't ignore pinned ID values older than the previous
         * oldest ID.  Read-uncommitted operations publish pinned ID
         * values without acquiring the scan lock to protect the global
         * table.  See the comment in __wt_txn_cursor_op for more
         * details.
         */
        if ((id = s->pinned_id) != WT_TXN_NONE && WT_TXNID_LT(id, oldest_id)) {
            oldest_id = id;
            oldest_session = &conn->sessions[i];
        }
    }

    if (WT_TXNID_LT(last_running, oldest_id))
        oldest_id = last_running;

    /* The oldest ID can't move past any named snapshots. */
    if ((id = txn_global->nsnap_oldest_id) != WT_TXN_NONE && WT_TXNID_LT(id, oldest_id))
        oldest_id = id;

    /* The metadata pinned ID can't move past the oldest ID. */
    if (WT_TXNID_LT(oldest_id, metadata_pinned))
        metadata_pinned = oldest_id;

    *last_runningp = last_running;
    *metadata_pinnedp = metadata_pinned;
    *oldest_idp = oldest_id;
    *oldest_sessionp = oldest_session;
}

/*
 * __wt_txn_update_oldest --
 *     Sweep the running transactions to update the oldest ID required.
 */
int
__wt_txn_update_oldest(WT_SESSION_IMPL *session, uint32_t flags)
{
    WT_CONNECTION_IMPL *conn;
    WT_DECL_RET;
    WT_SESSION_IMPL *oldest_session;
    WT_TXN_GLOBAL *txn_global;
    uint64_t current_id, last_running, metadata_pinned, oldest_id;
    uint64_t prev_last_running, prev_metadata_pinned, prev_oldest_id;
    bool strict, wait;

    conn = S2C(session);
    txn_global = &conn->txn_global;
    strict = LF_ISSET(WT_TXN_OLDEST_STRICT);
    wait = LF_ISSET(WT_TXN_OLDEST_WAIT);

    current_id = last_running = metadata_pinned = txn_global->current;
    prev_last_running = txn_global->last_running;
    prev_metadata_pinned = txn_global->metadata_pinned;
    prev_oldest_id = txn_global->oldest_id;

    /* Try to move the pinned timestamp forward. */
    if (strict)
        WT_RET(__wt_txn_update_pinned_timestamp(session, false));

    /*
     * For pure read-only workloads, or if the update isn't forced and the oldest ID isn't too far
     * behind, avoid scanning.
     */
    if ((prev_oldest_id == current_id && prev_metadata_pinned == current_id) ||
      (!strict && WT_TXNID_LT(current_id, prev_oldest_id + 100)))
        return (0);

    /* First do a read-only scan. */
    if (wait)
        __wt_readlock(session, &txn_global->rwlock);
    else if ((ret = __wt_try_readlock(session, &txn_global->rwlock)) != 0)
        return (ret == EBUSY ? 0 : ret);
    __txn_oldest_scan(session, &oldest_id, &last_running, &metadata_pinned, &oldest_session);
    __wt_readunlock(session, &txn_global->rwlock);

    /*
     * If the state hasn't changed (or hasn't moved far enough for non-forced updates), give up.
     */
    if ((oldest_id == prev_oldest_id ||
          (!strict && WT_TXNID_LT(oldest_id, prev_oldest_id + 100))) &&
      ((last_running == prev_last_running) ||
          (!strict && WT_TXNID_LT(last_running, prev_last_running + 100))) &&
      metadata_pinned == prev_metadata_pinned)
        return (0);

    /* It looks like an update is necessary, wait for exclusive access. */
    if (wait)
        __wt_writelock(session, &txn_global->rwlock);
    else if ((ret = __wt_try_writelock(session, &txn_global->rwlock)) != 0)
        return (ret == EBUSY ? 0 : ret);

    /*
     * If the oldest ID has been updated while we waited, don't bother scanning.
     */
    if (WT_TXNID_LE(oldest_id, txn_global->oldest_id) &&
      WT_TXNID_LE(last_running, txn_global->last_running) &&
      WT_TXNID_LE(metadata_pinned, txn_global->metadata_pinned))
        goto done;

    /*
     * Re-scan now that we have exclusive access. This is necessary because threads get transaction
     * snapshots with read locks, and we have to be sure that there isn't a thread that has got a
     * snapshot locally but not yet published its snap_min.
     */
    __txn_oldest_scan(session, &oldest_id, &last_running, &metadata_pinned, &oldest_session);

#ifdef HAVE_DIAGNOSTIC
    {
        /*
         * Make sure the ID doesn't move past any named snapshots.
         *
         * Don't include the read/assignment in the assert statement. Coverity complains if there
         * are assignments only done in diagnostic builds, and when the read is from a volatile.
         */
        uint64_t id = txn_global->nsnap_oldest_id;
        WT_ASSERT(session, id == WT_TXN_NONE || !WT_TXNID_LT(id, oldest_id));
    }
#endif
    /* Update the public IDs. */
    if (WT_TXNID_LT(txn_global->metadata_pinned, metadata_pinned))
        txn_global->metadata_pinned = metadata_pinned;
    if (WT_TXNID_LT(txn_global->oldest_id, oldest_id))
        txn_global->oldest_id = oldest_id;
    if (WT_TXNID_LT(txn_global->last_running, last_running)) {
        txn_global->last_running = last_running;

        /* Output a verbose message about long-running transactions,
         * but only when some progress is being made. */
        if (WT_VERBOSE_ISSET(session, WT_VERB_TRANSACTION) && current_id - oldest_id > 10000 &&
          oldest_session != NULL) {
            __wt_verbose(session, WT_VERB_TRANSACTION,
              "old snapshot %" PRIu64 " pinned in session %" PRIu32
              " [%s]"
              " with snap_min %" PRIu64,
              oldest_id, oldest_session->id, oldest_session->lastop, oldest_session->txn.snap_min);
        }
    }

done:
    __wt_writeunlock(session, &txn_global->rwlock);
    return (ret);
}

/*
 * __wt_txn_config --
 *     Configure a transaction.
 */
int
__wt_txn_config(WT_SESSION_IMPL *session, const char *cfg[])
{
    WT_CONFIG_ITEM cval;
    WT_TXN *txn;
    wt_timestamp_t read_ts;

    txn = &session->txn;

    WT_RET(__wt_config_gets_def(session, cfg, "isolation", 0, &cval));
    if (cval.len != 0)
        txn->isolation = WT_STRING_MATCH("snapshot", cval.str, cval.len) ?
          WT_ISO_SNAPSHOT :
          WT_STRING_MATCH("read-committed", cval.str, cval.len) ? WT_ISO_READ_COMMITTED :
                                                                  WT_ISO_READ_UNCOMMITTED;

    /* Retrieve the maximum operation time, defaulting to the database-wide configuration. */
    WT_RET(__wt_config_gets(session, cfg, "operation_timeout_ms", &cval));
    txn->operation_timeout_us = (uint64_t)(cval.val * WT_THOUSAND);

    /*
     * The default sync setting is inherited from the connection, but can be overridden by an
     * explicit "sync" setting for this transaction.
     *
     * We want to distinguish between inheriting implicitly and explicitly.
     */
    F_CLR(txn, WT_TXN_SYNC_SET);
    WT_RET(__wt_config_gets_def(session, cfg, "sync", (int)UINT_MAX, &cval));
    if (cval.val == 0 || cval.val == 1)
        /*
         * This is an explicit setting of sync. Set the flag so that we know not to overwrite it in
         * commit_transaction.
         */
        F_SET(txn, WT_TXN_SYNC_SET);

    /*
     * If sync is turned off explicitly, clear the transaction's sync field.
     */
    if (cval.val == 0)
        txn->txn_logsync = 0;

    WT_RET(__wt_config_gets_def(session, cfg, "snapshot", 0, &cval));
    if (cval.len > 0)
        /*
         * The layering here isn't ideal - the named snapshot get function does both validation and
         * setup. Otherwise we'd need to walk the list of named snapshots twice during transaction
         * open.
         */
        WT_RET(__wt_txn_named_snapshot_get(session, &cval));

    /* Check if prepared updates should be ignored during reads. */
    WT_RET(__wt_config_gets_def(session, cfg, "ignore_prepare", 0, &cval));
    if (cval.len > 0 && WT_STRING_MATCH("force", cval.str, cval.len))
        F_SET(txn, WT_TXN_IGNORE_PREPARE);
    else if (cval.val)
        F_SET(txn, WT_TXN_IGNORE_PREPARE | WT_TXN_READONLY);

    /*
     * Check if the prepare timestamp and the commit timestamp of a prepared transaction need to be
     * rounded up.
     */
    WT_RET(__wt_config_gets_def(session, cfg, "roundup_timestamps.prepared", 0, &cval));
    if (cval.val)
        F_SET(txn, WT_TXN_TS_ROUND_PREPARED);

    /* Check if read timestamp needs to be rounded up. */
    WT_RET(__wt_config_gets_def(session, cfg, "roundup_timestamps.read", 0, &cval));
    if (cval.val)
        F_SET(txn, WT_TXN_TS_ROUND_READ);

    WT_RET(__wt_config_gets_def(session, cfg, "read_timestamp", 0, &cval));
    if (cval.len != 0) {
        WT_RET(__wt_txn_parse_timestamp(session, "read", &read_ts, &cval));
        WT_RET(__wt_txn_set_read_timestamp(session, read_ts));
    }

    return (0);
}

/*
 * __wt_txn_reconfigure --
 *     WT_SESSION::reconfigure for transactions.
 */
int
__wt_txn_reconfigure(WT_SESSION_IMPL *session, const char *config)
{
    WT_CONFIG_ITEM cval;
    WT_DECL_RET;
    WT_TXN *txn;

    txn = &session->txn;

    ret = __wt_config_getones(session, config, "isolation", &cval);
    if (ret == 0 && cval.len != 0) {
        session->isolation = txn->isolation = WT_STRING_MATCH("snapshot", cval.str, cval.len) ?
          WT_ISO_SNAPSHOT :
          WT_STRING_MATCH("read-uncommitted", cval.str, cval.len) ? WT_ISO_READ_UNCOMMITTED :
                                                                    WT_ISO_READ_COMMITTED;
    }
    WT_RET_NOTFOUND_OK(ret);

    return (0);
}

/*
 * __wt_txn_release --
 *     Release the resources associated with the current transaction.
 */
void
__wt_txn_release(WT_SESSION_IMPL *session)
{
    WT_TXN *txn;
    WT_TXN_GLOBAL *txn_global;

    txn = &session->txn;
    txn_global = &S2C(session)->txn_global;

    WT_ASSERT(session, txn->mod_count == 0);
    txn->notify = NULL;

    /* Clear the transaction's ID from the global table. */
    if (WT_SESSION_IS_CHECKPOINT(session)) {
        WT_ASSERT(session, WT_SESSION_TXN_STATE(session)->id == WT_TXN_NONE);
        txn->id = txn_global->checkpoint_state.id = WT_TXN_NONE;

        /*
         * Be extra careful to cleanup everything for checkpoints: once the global checkpoint ID is
         * cleared, we can no longer tell if this session is doing a checkpoint.
         */
        txn_global->checkpoint_id = 0;
    } else if (F_ISSET(txn, WT_TXN_HAS_ID)) {
        /*
         * If transaction is prepared, this would have been done in prepare.
         */
        if (!F_ISSET(txn, WT_TXN_PREPARE))
            __txn_remove_from_global_table(session);
        else
            WT_ASSERT(session, WT_SESSION_TXN_STATE(session)->id == WT_TXN_NONE);
        txn->id = WT_TXN_NONE;
    }

    __wt_txn_clear_durable_timestamp(session);

    /* Free the scratch buffer allocated for logging. */
    __wt_logrec_free(session, &txn->logrec);

    /* Discard any memory from the session's stash that we can. */
    WT_ASSERT(session, __wt_session_gen(session, WT_GEN_SPLIT) == 0);
    __wt_stash_discard(session);

    /*
     * Reset the transaction state to not running and release the snapshot.
     */
    __wt_txn_release_snapshot(session);
    txn->isolation = session->isolation;

    txn->rollback_reason = NULL;

    /*
     * Ensure the transaction flags are cleared on exit
     *
     * Purposely do NOT clear the commit and durable timestamps on release. Other readers may still
     * find these transactions in the durable queue and will need to see those timestamps.
     */
    txn->flags = 0;
    txn->prepare_timestamp = WT_TS_NONE;

    /* Clear operation timer. */
    txn->operation_timeout_us = 0;
}

/*
 * __txn_search_prepared_op --
 *     Search for an operation's prepared update.
 */
static int
__txn_search_prepared_op(
  WT_SESSION_IMPL *session, WT_TXN_OP *op, WT_CURSOR **cursorp, WT_UPDATE **updp)
{
    WT_CURSOR *cursor;
    WT_DECL_RET;
    WT_TXN *txn;
<<<<<<< HEAD
    WT_UPDATE *upd;
    uint32_t txn_flags;
=======
>>>>>>> ea938010
    const char *open_cursor_cfg[] = {WT_CONFIG_BASE(session, WT_SESSION_open_cursor), NULL};

    *updp = NULL;

    txn = &session->txn;

    cursor = *cursorp;
    if (cursor == NULL || ((WT_CURSOR_BTREE *)cursor)->btree->id != op->btree->id) {
        *cursorp = NULL;
        if (cursor != NULL)
            WT_RET(cursor->close(cursor));
        WT_RET(__wt_open_cursor(session, op->btree->dhandle->name, NULL, open_cursor_cfg, &cursor));
        *cursorp = cursor;
    }

    /*
     * Transaction error and prepare are cleared temporarily as cursor functions are not allowed
     * after an error or a prepared transaction.
     */
    txn_flags = FLD_MASK(txn->flags, WT_TXN_ERROR | WT_TXN_PREPARE);

    switch (op->type) {
    case WT_TXN_OP_BASIC_COL:
    case WT_TXN_OP_INMEM_COL:
        ((WT_CURSOR_BTREE *)cursor)->iface.recno = op->u.op_col.recno;
        break;
    case WT_TXN_OP_BASIC_ROW:
    case WT_TXN_OP_INMEM_ROW:
        F_CLR(txn, txn_flags);
        __wt_cursor_set_raw_key(cursor, &op->u.op_row.key);
        F_SET(txn, txn_flags);
        break;
    case WT_TXN_OP_NONE:
    case WT_TXN_OP_REF_DELETE:
    case WT_TXN_OP_TRUNCATE_COL:
    case WT_TXN_OP_TRUNCATE_ROW:
        WT_RET_ASSERT(session, false, WT_PANIC, "invalid prepared operation update type");
        break;
    }

<<<<<<< HEAD
    F_CLR(txn, txn_flags);
    WT_WITH_BTREE(
      session, op->btree, ret = __wt_btcur_search_uncommitted((WT_CURSOR_BTREE *)cursor, &upd));
    F_SET(txn, txn_flags);
    WT_ERR(ret);

    /* If we haven't found anything then there's an error. */
    WT_ERR_ASSERT(session, upd != NULL, WT_NOTFOUND,
=======
    WT_WITH_BTREE(session, op->btree, ret = __wt_btcur_search_uncommitted(cursor, updp));
    WT_RET(ret);
    WT_RET_ASSERT(session, *updp != NULL, WT_NOTFOUND,
>>>>>>> ea938010
      "unable to locate update associated with a prepared operation");

    return (0);
}

/*
 * __txn_resolve_prepared_op --
 *     Resolve a transaction's operations indirect references.
 */
static int
__txn_resolve_prepared_op(WT_SESSION_IMPL *session, WT_TXN_OP *op, bool commit, WT_CURSOR **cursorp)
{
    WT_TXN *txn;
    WT_UPDATE *upd;

    txn = &session->txn;

    WT_RET(__txn_search_prepared_op(session, op, cursorp, &upd));

    for (; upd != NULL; upd = upd->next) {
        /*
         * Aborted updates can exist in the update chain of our txn. Generally this will occur due
         * to a reserved update. As such we should skip over these updates. If the txn id is then
         * different and not aborted we know we've reached the end of our update chain and can exit.
         */
        if (upd->txnid == WT_TXN_ABORTED)
            continue;
        if (upd->txnid != txn->id)
            break;

        if (!commit) {
            upd->txnid = WT_TXN_ABORTED;
            continue;
        }

        /*
         * Newer updates are inserted at head of update chain, and transaction operations are added
         * at the tail of the transaction modify chain.
         *
         * For example, a transaction has modified [k,v] as
         *	[k, v]  -> [k, u1]   (txn_op : txn_op1)
         *	[k, u1] -> [k, u2]   (txn_op : txn_op2)
         *	update chain : u2->u1
         *	txn_mod      : txn_op1->txn_op2.
         *
         * Only the key is saved in the transaction operation structure, hence we cannot identify
         * whether "txn_op1" corresponds to "u2" or "u1" during commit/rollback.
         *
         * To make things simpler we will handle all the updates that match the key saved in a
         * transaction operation in a single go. As a result, multiple updates of a key, if any
         * will be resolved as part of the first transaction operation resolution of that key,
         * and subsequent transaction operation resolution of the same key will be effectively a
         * no-op.
         *
         * In the above example, we will resolve "u2" and "u1" as part of resolving "txn_op1" and
         * will not do any significant thing as part of "txn_op2".
         *
         * Resolve the prepared update to be committed update.
         */
        __txn_resolve_prepared_update(session, upd);
    }

    return (0);
}

/*
 * __txn_commit_timestamps_assert --
 *     Validate that timestamps provided to commit are legal.
 */
static inline int
__txn_commit_timestamps_assert(WT_SESSION_IMPL *session)
{
    WT_CURSOR *cursor;
    WT_DECL_RET;
    WT_TXN *txn;
    WT_TXN_OP *op;
    WT_UPDATE *upd;
    wt_timestamp_t durable_op_timestamp, op_timestamp, prev_op_timestamp;
    u_int i;
    bool op_zero_ts, upd_zero_ts;

    txn = &session->txn;
    cursor = NULL;
    durable_op_timestamp = prev_op_timestamp = WT_TS_NONE;

    /*
     * Debugging checks on timestamps, if user requested them.
     */
    if (F_ISSET(txn, WT_TXN_TS_COMMIT_ALWAYS) && !F_ISSET(txn, WT_TXN_HAS_TS_COMMIT) &&
      txn->mod_count != 0)
        WT_RET_MSG(session, EINVAL, "commit_timestamp required and none set on this transaction");
    if (F_ISSET(txn, WT_TXN_TS_COMMIT_NEVER) && F_ISSET(txn, WT_TXN_HAS_TS_COMMIT) &&
      txn->mod_count != 0)
        WT_RET_MSG(
          session, EINVAL, "no commit_timestamp required and timestamp set on this transaction");
    if (F_ISSET(txn, WT_TXN_TS_DURABLE_ALWAYS) && !F_ISSET(txn, WT_TXN_HAS_TS_DURABLE) &&
      txn->mod_count != 0)
        WT_RET_MSG(session, EINVAL, "durable_timestamp required and none set on this transaction");
    if (F_ISSET(txn, WT_TXN_TS_DURABLE_NEVER) && F_ISSET(txn, WT_TXN_HAS_TS_DURABLE) &&
      txn->mod_count != 0)
        WT_RET_MSG(session, EINVAL,
          "no durable_timestamp required and durable timestamp set on this transaction");

    /*
     * If we're not doing any key consistency checking, we're done.
     */
    if (!F_ISSET(txn, WT_TXN_TS_COMMIT_KEYS | WT_TXN_TS_DURABLE_KEYS))
        return (0);

    /*
     * Error on any valid update structures for the same key that are at a later timestamp or use
     * timestamps inconsistently.
     */
    for (i = 0, op = txn->mod; i < txn->mod_count; i++, op++) {
        switch (op->type) {
        case WT_TXN_OP_BASIC_COL:
        case WT_TXN_OP_INMEM_COL:
        case WT_TXN_OP_BASIC_ROW:
        case WT_TXN_OP_INMEM_ROW:
            break;
        case WT_TXN_OP_NONE:
        case WT_TXN_OP_REF_DELETE:
        case WT_TXN_OP_TRUNCATE_COL:
        case WT_TXN_OP_TRUNCATE_ROW:
            continue;
        }

        /* Search for prepared updates, so that they will be restored, if moved to lookaside. */
        if (F_ISSET(txn, WT_TXN_PREPARE))
            WT_ERR(__txn_search_prepared_op(session, op, &cursor, &upd));
        else
            upd = op->u.op_upd;

        op_timestamp = upd->start_ts;

        /*
         * Skip over any aborted update structures, internally created update structures or ones
         * from our own transaction.
         */
        while (upd != NULL &&
          (upd->txnid == WT_TXN_ABORTED || upd->txnid == WT_TXN_NONE || upd->txnid == txn->id))
            upd = upd->next;

        /*
         * Check the timestamp on this update with the first valid update in the chain. They're in
         * most recent order.
         */
        if (upd != NULL) {
            prev_op_timestamp = upd->start_ts;
            durable_op_timestamp = upd->durable_ts;
        }

        if (upd == NULL)
            continue;
        /*
         * Check for consistent per-key timestamp usage. If timestamps are or are not used
         * originally then they should be used the same way always. For this transaction, timestamps
         * are in use anytime the commit timestamp is set. Check timestamps are used in order.
         */
        op_zero_ts = !F_ISSET(txn, WT_TXN_HAS_TS_COMMIT);
        upd_zero_ts = prev_op_timestamp == WT_TS_NONE;
        if (op_zero_ts != upd_zero_ts) {
            WT_ERR(__wt_verbose_dump_update(session, upd));
            WT_ERR(__wt_verbose_dump_txn_one(session, &session->txn, EINVAL,
              "per-key timestamps used inconsistently, dumping relevant information"));
        }
        /*
         * If we aren't using timestamps for this transaction then we are done checking. Don't check
         * the timestamp because the one in the transaction is not cleared.
         */
        if (op_zero_ts)
            continue;

        /*
         * Only if the update structure doesn't have a timestamp then use the one in the transaction
         * structure.
         */
        if (op_timestamp == WT_TS_NONE)
            op_timestamp = txn->commit_timestamp;
        if (F_ISSET(txn, WT_TXN_TS_COMMIT_KEYS) && op_timestamp < prev_op_timestamp)
            WT_ERR_MSG(session, EINVAL, "out of order commit timestamps");
        if (F_ISSET(txn, WT_TXN_TS_DURABLE_KEYS) && txn->durable_timestamp < durable_op_timestamp)
            WT_ERR_MSG(session, EINVAL, "out of order durable timestamps");
    }

err:
    if (cursor != NULL)
        WT_TRET(cursor->close(cursor));
    return (ret);
}

/*
 * __txn_mod_compare --
 *     Qsort comparison routine for transaction modify list.
 */
static int WT_CDECL
__txn_mod_compare(const void *a, const void *b)
{
    WT_TXN_OP *aopt, *bopt;

    aopt = (WT_TXN_OP *)a;
    bopt = (WT_TXN_OP *)b;

    /* If the files are different, order by ID. */
    if (aopt->btree->id != bopt->btree->id)
        return (aopt->btree->id < bopt->btree->id);

    /*
     * If the files are the same, order by the key. Row-store collators require WT_SESSION pointers,
     * and we don't have one. Compare the keys if there's no collator, otherwise return equality.
     * Column-store is always easy.
     */
    if (aopt->type == WT_TXN_OP_BASIC_ROW || aopt->type == WT_TXN_OP_INMEM_ROW)
        return (aopt->btree->collator == NULL ?
            __wt_lex_compare(&aopt->u.op_row.key, &bopt->u.op_row.key) :
            0);
    return (aopt->u.op_col.recno < bopt->u.op_col.recno);
}

/*
 * __wt_txn_commit --
 *     Commit the current transaction.
 */
int
__wt_txn_commit(WT_SESSION_IMPL *session, const char *cfg[])
{
    WT_CONFIG_ITEM cval;
    WT_CONNECTION_IMPL *conn;
    WT_CURSOR *cursor;
    WT_DECL_RET;
    WT_TXN *txn;
    WT_TXN_GLOBAL *txn_global;
    WT_TXN_OP *op;
    WT_UPDATE *upd;
    wt_timestamp_t candidate_durable_timestamp, prev_durable_timestamp;
    uint32_t fileid;
    u_int i;
    bool locked, prepare, readonly, update_durable_ts;

    txn = &session->txn;
    conn = S2C(session);
    cursor = NULL;
    txn_global = &conn->txn_global;
    locked = false;
    prepare = F_ISSET(txn, WT_TXN_PREPARE);
    readonly = txn->mod_count == 0;

    /* Permit the commit if the transaction failed, but was read-only. */
    WT_ASSERT(session, F_ISSET(txn, WT_TXN_RUNNING));
    WT_ASSERT(session, !F_ISSET(txn, WT_TXN_ERROR) || txn->mod_count == 0);

    /*
     * Clear the prepared round up flag if the transaction is not prepared. There is no rounding up
     * to do in that case.
     */
    if (!prepare)
        F_CLR(txn, WT_TXN_TS_ROUND_PREPARED);

    /* Set the commit and the durable timestamps. */
    WT_ERR(__wt_txn_set_timestamp(session, cfg));

    if (prepare) {
        if (!F_ISSET(txn, WT_TXN_HAS_TS_COMMIT))
            WT_ERR_MSG(session, EINVAL, "commit_timestamp is required for a prepared transaction");

        if (!F_ISSET(txn, WT_TXN_HAS_TS_DURABLE))
            WT_ERR_MSG(session, EINVAL, "durable_timestamp is required for a prepared transaction");

        WT_ASSERT(session, txn->prepare_timestamp <= txn->commit_timestamp);
    } else {
        if (F_ISSET(txn, WT_TXN_HAS_TS_PREPARE))
            WT_ERR_MSG(session, EINVAL, "prepare timestamp is set for non-prepared transaction");

        if (F_ISSET(txn, WT_TXN_HAS_TS_DURABLE))
            WT_ERR_MSG(session, EINVAL,
              "durable_timestamp should not be specified for non-prepared transaction");
    }

    WT_ASSERT(session,
      !F_ISSET(txn, WT_TXN_HAS_TS_COMMIT) || txn->commit_timestamp <= txn->durable_timestamp);

    /*
     * Resolving prepared updates is expensive. Sort prepared modifications so all updates for each
     * page within each file are done at the same time.
     */
    if (prepare)
        __wt_qsort(txn->mod, txn->mod_count, sizeof(WT_TXN_OP), __txn_mod_compare);

    WT_ERR(__txn_commit_timestamps_assert(session));

    /*
     * The default sync setting is inherited from the connection, but can be overridden by an
     * explicit "sync" setting for this transaction.
     */
    WT_ERR(__wt_config_gets_def(session, cfg, "sync", 0, &cval));

    /*
     * If the user chose the default setting, check whether sync is enabled
     * for this transaction (either inherited or via begin_transaction).
     * If sync is disabled, clear the field to avoid the log write being
     * flushed.
     *
     * Otherwise check for specific settings.  We don't need to check for
     * "on" because that is the default inherited from the connection.  If
     * the user set anything in begin_transaction, we only override with an
     * explicit setting.
     */
    if (cval.len == 0) {
        if (!FLD_ISSET(txn->txn_logsync, WT_LOG_SYNC_ENABLED) && !F_ISSET(txn, WT_TXN_SYNC_SET))
            txn->txn_logsync = 0;
    } else {
        /*
         * If the caller already set sync on begin_transaction then they should not be using sync on
         * commit_transaction. Flag that as an error.
         */
        if (F_ISSET(txn, WT_TXN_SYNC_SET))
            WT_ERR_MSG(session, EINVAL, "Sync already set during begin_transaction");
        if (WT_STRING_MATCH("background", cval.str, cval.len))
            txn->txn_logsync = WT_LOG_BACKGROUND;
        else if (WT_STRING_MATCH("off", cval.str, cval.len))
            txn->txn_logsync = 0;
        /*
         * We don't need to check for "on" here because that is the default to inherit from the
         * connection setting.
         */
    }

    /* Commit notification. */
    if (txn->notify != NULL)
        WT_ERR(txn->notify->notify(txn->notify, (WT_SESSION *)session, txn->id, 1));

    /*
     * We are about to release the snapshot: copy values into any positioned cursors so they don't
     * point to updates that could be freed once we don't have a snapshot. If this transaction is
     * prepared, then copying values would have been done during prepare.
     */
    if (session->ncursors > 0 && !prepare) {
        WT_DIAGNOSTIC_YIELD;
        WT_ERR(__wt_session_copy_values(session));
    }

    /* If we are logging, write a commit log record. */
    if (txn->logrec != NULL && FLD_ISSET(conn->log_flags, WT_CONN_LOG_ENABLED) &&
      !F_ISSET(session, WT_SESSION_NO_LOGGING)) {
        /*
         * We are about to block on I/O writing the log. Release our snapshot in case it is keeping
         * data pinned. This is particularly important for checkpoints.
         */
        __wt_txn_release_snapshot(session);
        /*
         * We hold the visibility lock for reading from the time we write our log record until the
         * time we release our transaction so that the LSN any checkpoint gets will always reflect
         * visible data.
         */
        __wt_readlock(session, &txn_global->visibility_rwlock);
        locked = true;
        WT_ERR(__wt_txn_log_commit(session, cfg));
    }

    /* Note: we're going to commit: nothing can fail after this point. */

    /* Process and free updates. */
    for (i = 0, op = txn->mod; i < txn->mod_count; i++, op++) {
        fileid = op->btree->id;
        switch (op->type) {
        case WT_TXN_OP_NONE:
            break;
        case WT_TXN_OP_BASIC_COL:
        case WT_TXN_OP_BASIC_ROW:
        case WT_TXN_OP_INMEM_COL:
        case WT_TXN_OP_INMEM_ROW:
            upd = op->u.op_upd;

            if (!prepare) {
                /*
                 * Switch reserved operations to abort to simplify obsolete update list truncation.
                 */
                if (upd->type == WT_UPDATE_RESERVE) {
                    upd->txnid = WT_TXN_ABORTED;
                    break;
                }

                /*
                 * Writes to the lookaside file can be evicted as soon as they commit.
                 */
                if (conn->cache->las_fileid != 0 && fileid == conn->cache->las_fileid) {
                    upd->txnid = WT_TXN_NONE;
                    break;
                }

                __wt_txn_op_set_timestamp(session, op);
            } else {
                /*
                 * If an operation has the key repeated flag set, skip resolving prepared updates as
                 * the work will happen on a different modification in this txn.
                 */
                if (!F_ISSET(op, WT_TXN_OP_KEY_REPEATED))
                    WT_ERR(__txn_resolve_prepared_op(session, op, true, &cursor));
            }
            break;
        case WT_TXN_OP_REF_DELETE:
            __wt_txn_op_set_timestamp(session, op);
            break;
        case WT_TXN_OP_TRUNCATE_COL:
        case WT_TXN_OP_TRUNCATE_ROW:
            /* Other operations don't need timestamps. */
            break;
        }

        __wt_txn_op_free(session, op);
    }
    txn->mod_count = 0;

    if (cursor != NULL) {
        WT_ERR(cursor->close(cursor));
        cursor = NULL;
    }

    /*
     * If durable is set, we'll try to update the global durable timestamp with that value. If
     * durable isn't set, durable is implied to be the same as commit so we'll use that instead.
     */
    candidate_durable_timestamp = WT_TS_NONE;
    if (F_ISSET(txn, WT_TXN_HAS_TS_DURABLE))
        candidate_durable_timestamp = txn->durable_timestamp;
    else if (F_ISSET(txn, WT_TXN_HAS_TS_COMMIT))
        candidate_durable_timestamp = txn->commit_timestamp;

    __wt_txn_release(session);
    if (locked)
        __wt_readunlock(session, &txn_global->visibility_rwlock);

    /*
     * If we have made some updates visible, start a new commit generation: any cached snapshots
     * have to be refreshed.
     */
    if (!readonly)
        WT_IGNORE_RET(__wt_gen_next(session, WT_GEN_COMMIT));

    /* First check if we've made something durable in the future. */
    update_durable_ts = false;
    prev_durable_timestamp = WT_TS_NONE;
    if (candidate_durable_timestamp != WT_TS_NONE) {
        prev_durable_timestamp = txn_global->durable_timestamp;
        update_durable_ts = candidate_durable_timestamp > prev_durable_timestamp;
    }

    /*
     * If it looks like we'll need to move the global durable timestamp, attempt atomic cas and
     * re-check.
     */
    if (update_durable_ts)
        while (candidate_durable_timestamp > prev_durable_timestamp) {
            if (__wt_atomic_cas64(&txn_global->durable_timestamp, prev_durable_timestamp,
                  candidate_durable_timestamp)) {
                txn_global->has_durable_timestamp = true;
                break;
            }
            prev_durable_timestamp = txn_global->durable_timestamp;
        }

    /*
     * We're between transactions, if we need to block for eviction, it's a good time to do so. Note
     * that we must ignore any error return because the user's data is committed.
     */
    if (!readonly)
        WT_IGNORE_RET(__wt_cache_eviction_check(session, false, false, NULL));
    return (0);

err:
    if (cursor != NULL)
        WT_TRET(cursor->close(cursor));

    /*
     * If anything went wrong, roll back.
     *
     * !!!
     * Nothing can fail after this point.
     */
    if (locked)
        __wt_readunlock(session, &txn_global->visibility_rwlock);

    /*
     * Check for a prepared transaction, and quit: we can't ignore the error and we can't roll back
     * a prepared transaction.
     */
    if (prepare)
        WT_PANIC_RET(session, ret, "failed to commit prepared transaction, failing the system");

    WT_TRET(__wt_txn_rollback(session, cfg));
    return (ret);
}

/*
 * __wt_txn_prepare --
 *     Prepare the current transaction.
 */
int
__wt_txn_prepare(WT_SESSION_IMPL *session, const char *cfg[])
{
    WT_TXN *txn;
    WT_TXN_OP *op;
    WT_UPDATE *upd, *tmp;
    int64_t txn_prepared_updates_count;
    u_int i;

    txn = &session->txn;
    txn_prepared_updates_count = 0;

    WT_ASSERT(session, F_ISSET(txn, WT_TXN_RUNNING));
    WT_ASSERT(session, !F_ISSET(txn, WT_TXN_ERROR));

    /*
     * A transaction should not have updated any of the logged tables, if debug mode logging is not
     * turned on.
     */
    if (!FLD_ISSET(S2C(session)->log_flags, WT_CONN_LOG_DEBUG_MODE))
        WT_RET_ASSERT(session, txn->logrec == NULL, EINVAL,
          "A transaction should not have been assigned a log"
          " record if WT_CONN_LOG_DEBUG mode is not enabled");

    /* Set the prepare timestamp.  */
    WT_RET(__wt_txn_set_timestamp(session, cfg));

    if (!F_ISSET(txn, WT_TXN_HAS_TS_PREPARE))
        WT_RET_MSG(session, EINVAL, "prepare timestamp is not set");

    /*
     * We are about to release the snapshot: copy values into any positioned cursors so they don't
     * point to updates that could be freed once we don't have a snapshot.
     */
    if (session->ncursors > 0) {
        WT_DIAGNOSTIC_YIELD;
        WT_RET(__wt_session_copy_values(session));
    }

    for (i = 0, op = txn->mod; i < txn->mod_count; i++, op++) {
        /* Assert it's not an update to the lookaside file. */
        WT_ASSERT(
          session, S2C(session)->cache->las_fileid == 0 || !F_ISSET(op->btree, WT_BTREE_LOOKASIDE));

        /* Metadata updates should never be prepared. */
        WT_ASSERT(session, !WT_IS_METADATA(op->btree->dhandle));
        if (WT_IS_METADATA(op->btree->dhandle))
            continue;

        switch (op->type) {
        case WT_TXN_OP_NONE:
            break;
        case WT_TXN_OP_BASIC_COL:
        case WT_TXN_OP_BASIC_ROW:
        case WT_TXN_OP_INMEM_COL:
        case WT_TXN_OP_INMEM_ROW:
            upd = op->u.op_upd;

            /*
             * Switch reserved operation to abort to simplify obsolete update list truncation. The
             * object free function clears the operation type so we don't try to visit this update
             * again: it can be discarded.
             */
            if (upd->type == WT_UPDATE_RESERVE) {
                upd->txnid = WT_TXN_ABORTED;
                __wt_txn_op_free(session, op);
                break;
            }

            ++txn_prepared_updates_count;

            /* Set prepare timestamp. */
            upd->start_ts = txn->prepare_timestamp;

            WT_PUBLISH(upd->prepare_state, WT_PREPARE_INPROGRESS);
            op->u.op_upd = NULL;

            /*
             * If there are older updates to this key by the same transaction, set the repeated key
             * flag on this operation. This is later used in txn commit/rollback so we only resolve
             * each set of prepared updates once. Skip reserved updates, they're ignored as they're
             * simply discarded when we find them.
             */
            for (tmp = upd->next; tmp != NULL && tmp->txnid == upd->txnid; tmp = tmp->next)
                if (tmp->type != WT_UPDATE_RESERVE) {
                    F_SET(op, WT_TXN_OP_KEY_REPEATED);
                    break;
                }
            break;
        case WT_TXN_OP_REF_DELETE:
            __wt_txn_op_apply_prepare_state(session, op->u.ref, false);
            break;
        case WT_TXN_OP_TRUNCATE_COL:
        case WT_TXN_OP_TRUNCATE_ROW:
            /* Other operations don't need timestamps. */
            break;
        }
    }
    WT_STAT_CONN_INCR(session, txn_prepared_updates_count);

    /* Set transaction state to prepare. */
    F_SET(&session->txn, WT_TXN_PREPARE);

    /* Release our snapshot in case it is keeping data pinned. */
    __wt_txn_release_snapshot(session);

    /*
     * Clear the transaction's ID from the global table, to facilitate prepared data visibility, but
     * not from local transaction structure.
     */
    if (F_ISSET(txn, WT_TXN_HAS_ID))
        __txn_remove_from_global_table(session);

    return (0);
}

/*
 * __wt_txn_rollback --
 *     Roll back the current transaction.
 */
int
__wt_txn_rollback(WT_SESSION_IMPL *session, const char *cfg[])
{
    WT_CURSOR *cursor;
    WT_DECL_RET;
    WT_TXN *txn;
    WT_TXN_OP *op;
    WT_UPDATE *upd;
    u_int i;
    bool prepare, readonly;

    WT_UNUSED(cfg);

    cursor = NULL;
    txn = &session->txn;
    prepare = F_ISSET(txn, WT_TXN_PREPARE);
    readonly = txn->mod_count == 0;

    WT_ASSERT(session, F_ISSET(txn, WT_TXN_RUNNING));

    /* Rollback notification. */
    if (txn->notify != NULL)
        WT_TRET(txn->notify->notify(txn->notify, (WT_SESSION *)session, txn->id, 0));

    /*
     * Resolving prepared updates is expensive. Sort prepared modifications so all updates for each
     * page within each file are done at the same time.
     */
    if (prepare)
        __wt_qsort(txn->mod, txn->mod_count, sizeof(WT_TXN_OP), __txn_mod_compare);

    /* Rollback and free updates. */
    for (i = 0, op = txn->mod; i < txn->mod_count; i++, op++) {
        /* Metadata updates should never be rolled back. */
        WT_ASSERT(session, !WT_IS_METADATA(op->btree->dhandle));
        if (WT_IS_METADATA(op->btree->dhandle))
            continue;

        switch (op->type) {
        case WT_TXN_OP_NONE:
            break;
        case WT_TXN_OP_BASIC_COL:
        case WT_TXN_OP_BASIC_ROW:
        case WT_TXN_OP_INMEM_COL:
        case WT_TXN_OP_INMEM_ROW:
            upd = op->u.op_upd;

            if (!prepare) {
                WT_ASSERT(session, upd->txnid == txn->id || upd->txnid == WT_TXN_ABORTED);
                upd->txnid = WT_TXN_ABORTED;
            } else {
                /*
                 * If an operation has the key repeated flag set, skip resolving prepared updates as
                 * the work will happen on a different modification in this txn.
                 */
                if (!F_ISSET(op, WT_TXN_OP_KEY_REPEATED))
                    WT_TRET(__txn_resolve_prepared_op(session, op, false, &cursor));
            }
            break;
        case WT_TXN_OP_REF_DELETE:
            WT_TRET(__wt_delete_page_rollback(session, op->u.ref));
            break;
        case WT_TXN_OP_TRUNCATE_COL:
        case WT_TXN_OP_TRUNCATE_ROW:
            /*
             * Nothing to do: these operations are only logged for recovery. The in-memory changes
             * will be rolled back with a combination of WT_TXN_OP_REF_DELETE and WT_TXN_OP_INMEM
             * operations.
             */
            break;
        }

        __wt_txn_op_free(session, op);
    }
    txn->mod_count = 0;

    if (cursor != NULL) {
        WT_TRET(cursor->close(cursor));
        cursor = NULL;
    }

    __wt_txn_release(session);
    /*
     * We're between transactions, if we need to block for eviction, it's a good time to do so. Note
     * that we must ignore any error return because the user's data is committed.
     */
    if (!readonly)
        WT_IGNORE_RET(__wt_cache_eviction_check(session, false, false, NULL));

    return (ret);
}

/*
 * __wt_txn_rollback_required --
 *     Prepare to log a reason if the user attempts to use the transaction to do anything other than
 *     rollback.
 */
int
__wt_txn_rollback_required(WT_SESSION_IMPL *session, const char *reason)
{
    session->txn.rollback_reason = reason;
    return (WT_ROLLBACK);
}

/*
 * __wt_txn_init --
 *     Initialize a session's transaction data.
 */
int
__wt_txn_init(WT_SESSION_IMPL *session, WT_SESSION_IMPL *session_ret)
{
    WT_TXN *txn;

    txn = &session_ret->txn;
    txn->id = WT_TXN_NONE;

    WT_RET(__wt_calloc_def(session, S2C(session_ret)->session_size, &txn->snapshot));

#ifdef HAVE_DIAGNOSTIC
    if (S2C(session_ret)->txn_global.states != NULL) {
        WT_TXN_STATE *txn_state;
        txn_state = WT_SESSION_TXN_STATE(session_ret);
        WT_ASSERT(session, txn_state->pinned_id == WT_TXN_NONE);
    }
#endif

    /*
     * Take care to clean these out in case we are reusing the transaction for eviction.
     */
    txn->mod = NULL;

    txn->isolation = session_ret->isolation;
    return (0);
}

/*
 * __wt_txn_stats_update --
 *     Update the transaction statistics for return to the application.
 */
void
__wt_txn_stats_update(WT_SESSION_IMPL *session)
{
    WT_CONNECTION_IMPL *conn;
    WT_CONNECTION_STATS **stats;
    WT_TXN_GLOBAL *txn_global;
    wt_timestamp_t checkpoint_timestamp;
    wt_timestamp_t durable_timestamp;
    wt_timestamp_t oldest_active_read_timestamp;
    wt_timestamp_t pinned_timestamp;
    uint64_t checkpoint_pinned, snapshot_pinned;

    conn = S2C(session);
    txn_global = &conn->txn_global;
    stats = conn->stats;
    checkpoint_pinned = txn_global->checkpoint_state.pinned_id;
    snapshot_pinned = txn_global->nsnap_oldest_id;

    WT_STAT_SET(session, stats, txn_pinned_range, txn_global->current - txn_global->oldest_id);

    checkpoint_timestamp = txn_global->checkpoint_timestamp;
    durable_timestamp = txn_global->durable_timestamp;
    pinned_timestamp = txn_global->pinned_timestamp;
    if (checkpoint_timestamp != WT_TS_NONE && checkpoint_timestamp < pinned_timestamp)
        pinned_timestamp = checkpoint_timestamp;
    WT_STAT_SET(session, stats, txn_pinned_timestamp, durable_timestamp - pinned_timestamp);
    WT_STAT_SET(
      session, stats, txn_pinned_timestamp_checkpoint, durable_timestamp - checkpoint_timestamp);
    WT_STAT_SET(session, stats, txn_pinned_timestamp_oldest,
      durable_timestamp - txn_global->oldest_timestamp);

    if (__wt_txn_get_pinned_timestamp(session, &oldest_active_read_timestamp, 0) == 0) {
        WT_STAT_SET(session, stats, txn_timestamp_oldest_active_read, oldest_active_read_timestamp);
        WT_STAT_SET(session, stats, txn_pinned_timestamp_reader,
          durable_timestamp - oldest_active_read_timestamp);
    } else {
        WT_STAT_SET(session, stats, txn_timestamp_oldest_active_read, 0);
        WT_STAT_SET(session, stats, txn_pinned_timestamp_reader, 0);
    }

    WT_STAT_SET(session, stats, txn_pinned_snapshot_range,
      snapshot_pinned == WT_TXN_NONE ? 0 : txn_global->current - snapshot_pinned);

    WT_STAT_SET(session, stats, txn_pinned_checkpoint_range,
      checkpoint_pinned == WT_TXN_NONE ? 0 : txn_global->current - checkpoint_pinned);

    WT_STAT_SET(session, stats, txn_checkpoint_time_max, conn->ckpt_time_max);
    WT_STAT_SET(session, stats, txn_checkpoint_time_min, conn->ckpt_time_min);
    WT_STAT_SET(session, stats, txn_checkpoint_time_recent, conn->ckpt_time_recent);
    WT_STAT_SET(session, stats, txn_checkpoint_time_total, conn->ckpt_time_total);
    WT_STAT_SET(session, stats, txn_durable_queue_len, txn_global->durable_timestampq_len);
    WT_STAT_SET(session, stats, txn_read_queue_len, txn_global->read_timestampq_len);
}

/*
 * __wt_txn_release_resources --
 *     Release resources for a session's transaction data.
 */
void
__wt_txn_release_resources(WT_SESSION_IMPL *session)
{
    WT_TXN *txn;

    txn = &session->txn;

    WT_ASSERT(session, txn->mod_count == 0);
    __wt_free(session, txn->mod);
    txn->mod_alloc = 0;
    txn->mod_count = 0;
}

/*
 * __wt_txn_destroy --
 *     Destroy a session's transaction data.
 */
void
__wt_txn_destroy(WT_SESSION_IMPL *session)
{
    __wt_txn_release_resources(session);
    __wt_free(session, session->txn.snapshot);
}

/*
 * __wt_txn_global_init --
 *     Initialize the global transaction state.
 */
int
__wt_txn_global_init(WT_SESSION_IMPL *session, const char *cfg[])
{
    WT_CONNECTION_IMPL *conn;
    WT_TXN_GLOBAL *txn_global;
    WT_TXN_STATE *s;
    u_int i;

    WT_UNUSED(cfg);
    conn = S2C(session);

    txn_global = &conn->txn_global;
    txn_global->current = txn_global->last_running = txn_global->metadata_pinned =
      txn_global->oldest_id = WT_TXN_FIRST;

    WT_RET(__wt_spin_init(session, &txn_global->id_lock, "transaction id lock"));
    WT_RWLOCK_INIT_TRACKED(session, &txn_global->rwlock, txn_global);
    WT_RET(__wt_rwlock_init(session, &txn_global->visibility_rwlock));

    WT_RWLOCK_INIT_TRACKED(session, &txn_global->durable_timestamp_rwlock, durable_timestamp);
    TAILQ_INIT(&txn_global->durable_timestamph);

    WT_RWLOCK_INIT_TRACKED(session, &txn_global->read_timestamp_rwlock, read_timestamp);
    TAILQ_INIT(&txn_global->read_timestamph);

    WT_RET(__wt_rwlock_init(session, &txn_global->nsnap_rwlock));
    txn_global->nsnap_oldest_id = WT_TXN_NONE;
    TAILQ_INIT(&txn_global->nsnaph);

    WT_RET(__wt_calloc_def(session, conn->session_size, &txn_global->states));

    for (i = 0, s = txn_global->states; i < conn->session_size; i++, s++)
        s->id = s->metadata_pinned = s->pinned_id = WT_TXN_NONE;

    return (0);
}

/*
 * __wt_txn_global_destroy --
 *     Destroy the global transaction state.
 */
void
__wt_txn_global_destroy(WT_SESSION_IMPL *session)
{
    WT_CONNECTION_IMPL *conn;
    WT_TXN_GLOBAL *txn_global;

    conn = S2C(session);
    txn_global = &conn->txn_global;

    if (txn_global == NULL)
        return;

    __wt_spin_destroy(session, &txn_global->id_lock);
    __wt_rwlock_destroy(session, &txn_global->rwlock);
    __wt_rwlock_destroy(session, &txn_global->durable_timestamp_rwlock);
    __wt_rwlock_destroy(session, &txn_global->read_timestamp_rwlock);
    __wt_rwlock_destroy(session, &txn_global->nsnap_rwlock);
    __wt_rwlock_destroy(session, &txn_global->visibility_rwlock);
    __wt_free(session, txn_global->states);
}

/*
 * __wt_txn_activity_drain --
 *     Wait for transactions to quiesce.
 */
int
__wt_txn_activity_drain(WT_SESSION_IMPL *session)
{
    bool txn_active;

    /*
     * It's possible that the eviction server is in the middle of a long operation, with a
     * transaction ID pinned. In that case, we will loop here until the transaction ID is released,
     * when the oldest transaction ID will catch up with the current ID.
     */
    for (;;) {
        WT_RET(__wt_txn_activity_check(session, &txn_active));
        if (!txn_active)
            break;

        WT_STAT_CONN_INCR(session, txn_release_blocked);
        __wt_yield();
    }

    return (0);
}

/*
 * __wt_txn_global_shutdown --
 *     Shut down the global transaction state.
 */
int
__wt_txn_global_shutdown(WT_SESSION_IMPL *session, const char *config, const char **cfg)
{
    WT_CONFIG_ITEM cval;
    WT_CONNECTION_IMPL *conn;
    WT_DECL_RET;
    WT_SESSION *wt_session;
    WT_SESSION_IMPL *s;
    const char *ckpt_cfg;

    conn = S2C(session);

    /*
     * Perform a system-wide checkpoint so that all tables are consistent with each other. All
     * transactions are resolved but ignore timestamps to make sure all data gets to disk. Do this
     * before shutting down all the subsystems. We have shut down all user sessions, but send in
     * true for waiting for internal races.
     */
    WT_TRET(__wt_config_gets(session, cfg, "use_timestamp", &cval));
    ckpt_cfg = "use_timestamp=false";
    if (cval.val != 0) {
        ckpt_cfg = "use_timestamp=true";
        if (conn->txn_global.has_stable_timestamp)
            F_SET(conn, WT_CONN_CLOSING_TIMESTAMP);
    }
    if (!F_ISSET(conn, WT_CONN_IN_MEMORY | WT_CONN_READONLY)) {
        s = NULL;
        WT_TRET(__wt_open_internal_session(conn, "close_ckpt", true, 0, &s));
        if (s != NULL) {
            const char *checkpoint_cfg[] = {
              WT_CONFIG_BASE(session, WT_SESSION_checkpoint), ckpt_cfg, NULL};
            wt_session = &s->iface;
            WT_TRET(__wt_txn_checkpoint(s, checkpoint_cfg, true));

            /*
             * Mark the metadata dirty so we flush it on close, allowing recovery to be skipped.
             */
            WT_WITH_DHANDLE(s, WT_SESSION_META_DHANDLE(s), __wt_tree_modify_set(s));

            WT_TRET(wt_session->close(wt_session, config));
        }
    }

    return (ret);
}

/*
 * __wt_txn_is_blocking --
 *     Return an error if this transaction is likely blocking eviction because of a pinned
 *     transaction ID, called by eviction to determine if a worker thread should be released from
 *     eviction.
 */
int
__wt_txn_is_blocking(WT_SESSION_IMPL *session)
{
    WT_TXN *txn;
    WT_TXN_STATE *txn_state;
    uint64_t global_oldest;

    txn = &session->txn;
    txn_state = WT_SESSION_TXN_STATE(session);
    global_oldest = S2C(session)->txn_global.oldest_id;

    /* We can't roll back prepared transactions. */
    if (F_ISSET(txn, WT_TXN_PREPARE))
        return (0);

    /*
     * MongoDB can't (yet) handle rolling back read only transactions. For this reason, don't check
     * unless there's at least one update or we're configured to time out thread operations (a way
     * to confirm our caller is prepared for rollback).
     */
    if (txn->mod_count == 0 && !__wt_op_timer_fired(session))
        return (0);

    /*
     * Check if either the transaction's ID or its pinned ID is equal to the oldest transaction ID.
     */
    return (txn_state->id == global_oldest || txn_state->pinned_id == global_oldest ?
        __wt_txn_rollback_required(
          session, "oldest pinned transaction ID rolled back for eviction") :
        0);
}

/*
 * __wt_verbose_dump_txn_one --
 *     Output diagnostic information about a transaction structure.
 */
int
__wt_verbose_dump_txn_one(
  WT_SESSION_IMPL *session, WT_TXN *txn, int error_code, const char *error_string)
{
    char buf[512];
    char ts_string[5][WT_TS_INT_STRING_SIZE];
    const char *iso_tag;

    WT_NOT_READ(iso_tag, "INVALID");
    switch (txn->isolation) {
    case WT_ISO_READ_COMMITTED:
        iso_tag = "WT_ISO_READ_COMMITTED";
        break;
    case WT_ISO_READ_UNCOMMITTED:
        iso_tag = "WT_ISO_READ_UNCOMMITTED";
        break;
    case WT_ISO_SNAPSHOT:
        iso_tag = "WT_ISO_SNAPSHOT";
        break;
    }

    /*
     * Dump the information of the passed transaction into a buffer, to be logged with an optional
     * error message.
     */
    WT_RET(__wt_snprintf(buf,
      sizeof(buf), "transaction id: %" PRIu64 ", mod count: %u"
                   ", snap min: %" PRIu64 ", snap max: %" PRIu64 ", snapshot count: %u"
                   ", commit_timestamp: %s"
                   ", durable_timestamp: %s"
                   ", first_commit_timestamp: %s"
                   ", prepare_timestamp: %s"
                   ", read_timestamp: %s"
                   ", checkpoint LSN: [%" PRIu32 "][%" PRIu32 "]"
                   ", full checkpoint: %s"
                   ", rollback reason: %s"
                   ", flags: 0x%08" PRIx32 ", isolation: %s",
      txn->id, txn->mod_count, txn->snap_min, txn->snap_max, txn->snapshot_count,
      __wt_timestamp_to_string(txn->commit_timestamp, ts_string[0]),
      __wt_timestamp_to_string(txn->durable_timestamp, ts_string[1]),
      __wt_timestamp_to_string(txn->first_commit_timestamp, ts_string[2]),
      __wt_timestamp_to_string(txn->prepare_timestamp, ts_string[3]),
      __wt_timestamp_to_string(txn->read_timestamp, ts_string[4]), txn->ckpt_lsn.l.file,
      txn->ckpt_lsn.l.offset, txn->full_ckpt ? "true" : "false",
      txn->rollback_reason == NULL ? "" : txn->rollback_reason, txn->flags, iso_tag));

    /*
     * Log a message and return an error if error code and an optional error string has been passed.
     */
    if (0 != error_code) {
        WT_RET_MSG(session, error_code, "%s, %s", buf, error_string != NULL ? error_string : "");
    } else {
        WT_RET(__wt_msg(session, "%s", buf));
    }

    return (0);
}

/*
 * __wt_verbose_dump_txn --
 *     Output diagnostic information about the global transaction state.
 */
int
__wt_verbose_dump_txn(WT_SESSION_IMPL *session)
{
    WT_CONNECTION_IMPL *conn;
    WT_SESSION_IMPL *sess;
    WT_TXN_GLOBAL *txn_global;
    WT_TXN_STATE *s;
    uint64_t id;
    uint32_t i, session_cnt;
    char ts_string[WT_TS_INT_STRING_SIZE];

    conn = S2C(session);
    txn_global = &conn->txn_global;

    WT_RET(__wt_msg(session, "%s", WT_DIVIDER));
    WT_RET(__wt_msg(session, "transaction state dump"));

    WT_RET(__wt_msg(session, "current ID: %" PRIu64, txn_global->current));
    WT_RET(__wt_msg(session, "last running ID: %" PRIu64, txn_global->last_running));
    WT_RET(__wt_msg(session, "metadata_pinned ID: %" PRIu64, txn_global->metadata_pinned));
    WT_RET(__wt_msg(session, "oldest ID: %" PRIu64, txn_global->oldest_id));

    WT_RET(__wt_msg(session, "durable timestamp: %s",
      __wt_timestamp_to_string(txn_global->durable_timestamp, ts_string)));
    WT_RET(__wt_msg(session, "oldest timestamp: %s",
      __wt_timestamp_to_string(txn_global->oldest_timestamp, ts_string)));
    WT_RET(__wt_msg(session, "pinned timestamp: %s",
      __wt_timestamp_to_string(txn_global->pinned_timestamp, ts_string)));
    WT_RET(__wt_msg(session, "stable timestamp: %s",
      __wt_timestamp_to_string(txn_global->stable_timestamp, ts_string)));
    WT_RET(__wt_msg(
      session, "has_durable_timestamp: %s", txn_global->has_durable_timestamp ? "yes" : "no"));
    WT_RET(__wt_msg(
      session, "has_oldest_timestamp: %s", txn_global->has_oldest_timestamp ? "yes" : "no"));
    WT_RET(__wt_msg(
      session, "has_pinned_timestamp: %s", txn_global->has_pinned_timestamp ? "yes" : "no"));
    WT_RET(__wt_msg(
      session, "has_stable_timestamp: %s", txn_global->has_stable_timestamp ? "yes" : "no"));
    WT_RET(__wt_msg(session, "oldest_is_pinned: %s", txn_global->oldest_is_pinned ? "yes" : "no"));
    WT_RET(__wt_msg(session, "stable_is_pinned: %s", txn_global->stable_is_pinned ? "yes" : "no"));

    WT_RET(
      __wt_msg(session, "checkpoint running: %s", txn_global->checkpoint_running ? "yes" : "no"));
    WT_RET(
      __wt_msg(session, "checkpoint generation: %" PRIu64, __wt_gen(session, WT_GEN_CHECKPOINT)));
    WT_RET(
      __wt_msg(session, "checkpoint pinned ID: %" PRIu64, txn_global->checkpoint_state.pinned_id));
    WT_RET(__wt_msg(session, "checkpoint txn ID: %" PRIu64, txn_global->checkpoint_state.id));

    WT_RET(__wt_msg(session, "oldest named snapshot ID: %" PRIu64, txn_global->nsnap_oldest_id));

    WT_ORDERED_READ(session_cnt, conn->session_cnt);
    WT_RET(__wt_msg(session, "session count: %" PRIu32, session_cnt));
    WT_RET(__wt_msg(session, "Transaction state of active sessions:"));

    /*
     * Walk each session transaction state and dump information. Accessing the content of session
     * handles is not thread safe, so some information may change while traversing if other threads
     * are active at the same time, which is OK since this is diagnostic code.
     */
    for (i = 0, s = txn_global->states; i < session_cnt; i++, s++) {
        /* Skip sessions with no active transaction */
        if ((id = s->id) == WT_TXN_NONE && s->pinned_id == WT_TXN_NONE)
            continue;
        sess = &conn->sessions[i];
        WT_RET(__wt_msg(session,
          "ID: %" PRIu64 ", pinned ID: %" PRIu64 ", metadata pinned ID: %" PRIu64 ", name: %s", id,
          s->pinned_id, s->metadata_pinned, sess->name == NULL ? "EMPTY" : sess->name));
        WT_RET(__wt_verbose_dump_txn_one(session, &sess->txn, 0, NULL));
    }

    return (0);
}

/*
 * __wt_verbose_dump_update --
 *     Output diagnostic information about an update structure.
 */
int
__wt_verbose_dump_update(WT_SESSION_IMPL *session, WT_UPDATE *upd)
{
    char ts_string[2][WT_TS_INT_STRING_SIZE];
    const char *prepare_state, *upd_type;

    if (upd == NULL) {
        WT_RET(__wt_msg(session, "NULL update"));
        return (0);
    }
    WT_NOT_READ(upd_type, "WT_UPDATE_INVALID");
    switch (upd->type) {
    case WT_UPDATE_INVALID:
        upd_type = "WT_UPDATE_INVALID";
        break;
    case WT_UPDATE_BIRTHMARK:
        upd_type = "WT_UPDATE_BIRTHMARK";
        break;
    case WT_UPDATE_MODIFY:
        upd_type = "WT_UPDATE_MODIFY";
        break;
    case WT_UPDATE_RESERVE:
        upd_type = "WT_UPDATE_RESERVE";
        break;
    case WT_UPDATE_STANDARD:
        upd_type = "WT_UPDATE_STANDARD";
        break;
    case WT_UPDATE_TOMBSTONE:
        upd_type = "WT_UPDATE_TOMBSTONE";
        break;
    }

    WT_NOT_READ(prepare_state, "WT_PREPARE_INVALID");
    switch (upd->prepare_state) {
    case WT_PREPARE_INIT:
        prepare_state = "WT_PREPARE_INIT";
        break;
    case WT_PREPARE_INPROGRESS:
        prepare_state = "WT_PREPARE_INPROGRESS";
        break;
    case WT_PREPARE_LOCKED:
        prepare_state = "WT_PREPARE_LOCKED";
        break;
    case WT_PREPARE_RESOLVED:
        prepare_state = "WT_PREPARE_RESOLVED";
        break;
    }

    __wt_errx(session, "transaction id: %" PRIu64
                       ", commit timestamp: %s"
                       ", durable timestamp: %s"
                       ", has next: %s"
                       ", size: %" PRIu32
                       ", type: %s"
                       ", prepare state: %s",
      upd->txnid, __wt_timestamp_to_string(upd->start_ts, ts_string[0]),
      __wt_timestamp_to_string(upd->durable_ts, ts_string[1]), upd->next == NULL ? "no" : "yes",
      upd->size, upd_type, prepare_state);
    return (0);
}<|MERGE_RESOLUTION|>--- conflicted
+++ resolved
@@ -633,11 +633,7 @@
     WT_CURSOR *cursor;
     WT_DECL_RET;
     WT_TXN *txn;
-<<<<<<< HEAD
-    WT_UPDATE *upd;
     uint32_t txn_flags;
-=======
->>>>>>> ea938010
     const char *open_cursor_cfg[] = {WT_CONFIG_BASE(session, WT_SESSION_open_cursor), NULL};
 
     *updp = NULL;
@@ -678,20 +674,11 @@
         break;
     }
 
-<<<<<<< HEAD
     F_CLR(txn, txn_flags);
-    WT_WITH_BTREE(
-      session, op->btree, ret = __wt_btcur_search_uncommitted((WT_CURSOR_BTREE *)cursor, &upd));
+    WT_WITH_BTREE(session, op->btree, ret = __wt_btcur_search_uncommitted(cursor, updp));
     F_SET(txn, txn_flags);
-    WT_ERR(ret);
-
-    /* If we haven't found anything then there's an error. */
-    WT_ERR_ASSERT(session, upd != NULL, WT_NOTFOUND,
-=======
-    WT_WITH_BTREE(session, op->btree, ret = __wt_btcur_search_uncommitted(cursor, updp));
     WT_RET(ret);
     WT_RET_ASSERT(session, *updp != NULL, WT_NOTFOUND,
->>>>>>> ea938010
       "unable to locate update associated with a prepared operation");
 
     return (0);
