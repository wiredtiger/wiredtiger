/*-
 * Copyright (c) 2014-2017 MongoDB, Inc.
 * Copyright (c) 2008-2014 WiredTiger, Inc.
 *	All rights reserved.
 *
 * See the file LICENSE for redistribution information.
 */

#include "wt_internal.h"

/*
 * __snapsort_partition --
 *	Custom quick sort partitioning for snapshots.
 */
static uint32_t
__snapsort_partition(uint64_t *array, uint32_t f, uint32_t l, uint64_t pivot)
{
	uint32_t i = f - 1, j = l + 1;

	for (;;) {
		while (pivot < array[--j])
			;
		while (array[++i] < pivot)
			;
		if (i<j) {
			uint64_t tmp = array[i];
			array[i] = array[j];
			array[j] = tmp;
		} else
			return (j);
	}
}

/*
 * __snapsort_impl --
 *	Custom quick sort implementation for snapshots.
 */
static void
__snapsort_impl(uint64_t *array, uint32_t f, uint32_t l)
{
	while (f + 16 < l) {
		uint64_t v1 = array[f], v2 = array[l], v3 = array[(f + l)/2];
		uint64_t median = v1 < v2 ?
		    (v3 < v1 ? v1 : WT_MIN(v2, v3)) :
		    (v3 < v2 ? v2 : WT_MIN(v1, v3));
		uint32_t m = __snapsort_partition(array, f, l, median);
		__snapsort_impl(array, f, m);
		f = m + 1;
	}
}

/*
 * __snapsort --
 *	Sort an array of transaction IDs.
 */
static void
__snapsort(uint64_t *array, uint32_t size)
{
	__snapsort_impl(array, 0, size - 1);
	WT_INSERTION_SORT(array, size, uint64_t, WT_TXNID_LT);
}

/*
 * __txn_sort_snapshot --
 *	Sort a snapshot for faster searching and set the min/max bounds.
 */
static void
__txn_sort_snapshot(WT_SESSION_IMPL *session, uint32_t n, uint64_t snap_max)
{
	WT_TXN *txn;

	txn = &session->txn;

	if (n > 1)
		__snapsort(txn->snapshot, n);

	txn->snapshot_count = n;
	txn->snap_max = snap_max;
	txn->snap_min = (n > 0 && WT_TXNID_LE(txn->snapshot[0], snap_max)) ?
	    txn->snapshot[0] : snap_max;
	F_SET(txn, WT_TXN_HAS_SNAPSHOT);
	WT_ASSERT(session, n == 0 || txn->snap_min != WT_TXN_NONE);
}

/*
 * __wt_txn_release_snapshot --
 *	Release the snapshot in the current transaction.
 */
void
__wt_txn_release_snapshot(WT_SESSION_IMPL *session)
{
	WT_TXN *txn;
	WT_TXN_STATE *txn_state;

	txn = &session->txn;
	txn_state = WT_SESSION_TXN_STATE(session);

	WT_ASSERT(session,
	    txn_state->pinned_id == WT_TXN_NONE ||
	    session->txn.isolation == WT_ISO_READ_UNCOMMITTED ||
	    !__wt_txn_visible_all(session, txn_state->pinned_id, NULL));

	txn_state->metadata_pinned = txn_state->pinned_id = WT_TXN_NONE;
	F_CLR(txn, WT_TXN_HAS_SNAPSHOT);
}

/*
 * __wt_txn_get_snapshot --
 *	Allocate a snapshot.
 */
void
__wt_txn_get_snapshot(WT_SESSION_IMPL *session)
{
	WT_CONNECTION_IMPL *conn;
	WT_TXN *txn;
	WT_TXN_GLOBAL *txn_global;
	WT_TXN_STATE *s, *txn_state;
	uint64_t current_id, id;
	uint64_t prev_oldest_id, pinned_id;
	uint32_t i, n, session_cnt;

	conn = S2C(session);
	txn = &session->txn;
	txn_global = &conn->txn_global;
	txn_state = WT_SESSION_TXN_STATE(session);
	n = 0;

	/* We're going to scan the table: wait for the lock. */
<<<<<<< HEAD
	__wt_readlock_spin(session, &txn_global->current_rwlock);
=======
	__wt_readlock(session, &txn_global->scan_rwlock);
>>>>>>> 92c2258c

	current_id = pinned_id = txn_global->current;
	prev_oldest_id = txn_global->oldest_id;

	/*
	 * Include the checkpoint transaction, if one is running: we should
	 * ignore any uncommitted changes the checkpoint has written to the
	 * metadata.  We don't have to keep the checkpoint's changes pinned so
	 * don't including it in the published pinned ID.
	 */
	if ((id = txn_global->checkpoint_state.id) != WT_TXN_NONE) {
		txn->snapshot[n++] = id;
		txn_state->metadata_pinned = id;
	}

	/* For pure read-only workloads, avoid scanning. */
	if (prev_oldest_id == current_id) {
		txn_state->pinned_id = current_id;
		/* Check that the oldest ID has not moved in the meantime. */
		WT_ASSERT(session, prev_oldest_id == txn_global->oldest_id);
		goto done;
	}

	/* Walk the array of concurrent transactions. */
	WT_ORDERED_READ(session_cnt, conn->session_cnt);
	for (i = 0, s = txn_global->states; i < session_cnt; i++, s++) {
		/*
		 * Build our snapshot of any concurrent transaction IDs.
		 *
		 * Ignore:
		 *  - Our own ID: we always read our own updates.
		 *  - The ID if it is older than the oldest ID we saw. This
		 *    can happen if we race with a thread that is allocating
		 *    an ID -- the ID will not be used because the thread will
		 *    keep spinning until it gets a valid one.
		 */
		if (s != txn_state &&
		    (id = s->id) != WT_TXN_NONE &&
		    WT_TXNID_LE(prev_oldest_id, id)) {
			txn->snapshot[n++] = id;
			if (WT_TXNID_LT(id, pinned_id))
				pinned_id = id;
		}
	}

	/*
	 * If we got a new snapshot, update the published pinned ID for this
	 * session.
	 */
	WT_ASSERT(session, WT_TXNID_LE(prev_oldest_id, pinned_id));
	WT_ASSERT(session, prev_oldest_id == txn_global->oldest_id);
	txn_state->pinned_id = pinned_id;

done:	__wt_readunlock(session, &txn_global->current_rwlock);
	__txn_sort_snapshot(session, n, current_id);
}

/*
 * __txn_oldest_scan --
 *	Sweep the running transactions to calculate the oldest ID required.
 */
static void
__txn_oldest_scan(WT_SESSION_IMPL *session,
    uint64_t *oldest_idp, uint64_t *last_runningp, uint64_t *metadata_pinnedp,
    WT_SESSION_IMPL **oldest_sessionp)
{
	WT_CONNECTION_IMPL *conn;
	WT_SESSION_IMPL *oldest_session;
	WT_TXN_GLOBAL *txn_global;
	WT_TXN_STATE *s;
	uint64_t id, last_running, metadata_pinned, oldest_id, prev_oldest_id;
	uint32_t i, session_cnt;

	conn = S2C(session);
	txn_global = &conn->txn_global;
	oldest_session = NULL;

	/* The oldest ID cannot change while we are holding the scan lock. */
	prev_oldest_id = txn_global->oldest_id;
	last_running = oldest_id = txn_global->current;
	if ((metadata_pinned = txn_global->checkpoint_state.id) == WT_TXN_NONE)
		metadata_pinned = oldest_id;

	/* Walk the array of concurrent transactions. */
	WT_ORDERED_READ(session_cnt, conn->session_cnt);
	for (i = 0, s = txn_global->states; i < session_cnt; i++, s++) {
		/* Update the last running transaction ID. */
		if ((id = s->id) != WT_TXN_NONE &&
		    WT_TXNID_LE(prev_oldest_id, id) &&
		    WT_TXNID_LT(id, last_running))
			last_running = id;

		/* Update the metadata pinned ID. */
		if ((id = s->metadata_pinned) != WT_TXN_NONE &&
		    WT_TXNID_LT(id, metadata_pinned))
			metadata_pinned = id;

		/*
		 * !!!
		 * Note: Don't ignore pinned ID values older than the previous
		 * oldest ID.  Read-uncommitted operations publish pinned ID
		 * values without acquiring the scan lock to protect the global
		 * table.  See the comment in __wt_txn_cursor_op for more
		 * details.
		 */
		if ((id = s->pinned_id) != WT_TXN_NONE &&
		    WT_TXNID_LT(id, oldest_id)) {
			oldest_id = id;
			oldest_session = &conn->sessions[i];
		}
	}

	if (WT_TXNID_LT(last_running, oldest_id))
		oldest_id = last_running;

	/* The oldest ID can't move past any named snapshots. */
	if ((id = txn_global->nsnap_oldest_id) != WT_TXN_NONE &&
	    WT_TXNID_LT(id, oldest_id))
		oldest_id = id;

	/* The metadata pinned ID can't move past the oldest ID. */
	if (WT_TXNID_LT(oldest_id, metadata_pinned))
		metadata_pinned = oldest_id;

	*last_runningp = last_running;
	*metadata_pinnedp = metadata_pinned;
	*oldest_idp = oldest_id;
	*oldest_sessionp = oldest_session;
}

/*
 * __wt_txn_update_oldest --
 *	Sweep the running transactions to update the oldest ID required.
 */
int
__wt_txn_update_oldest(WT_SESSION_IMPL *session, uint32_t flags)
{
	WT_CONNECTION_IMPL *conn;
	WT_DECL_RET;
	WT_SESSION_IMPL *oldest_session;
	WT_TXN_GLOBAL *txn_global;
	uint64_t current_id, last_running, metadata_pinned, oldest_id;
	uint64_t prev_last_running, prev_metadata_pinned, prev_oldest_id;
	bool strict, wait;

	conn = S2C(session);
	txn_global = &conn->txn_global;
	strict = LF_ISSET(WT_TXN_OLDEST_STRICT);
	wait = LF_ISSET(WT_TXN_OLDEST_WAIT);

	current_id = last_running = metadata_pinned = txn_global->current;
	prev_last_running = txn_global->last_running;
	prev_metadata_pinned = txn_global->metadata_pinned;
	prev_oldest_id = txn_global->oldest_id;

	/*
	 * For pure read-only workloads, or if the update isn't forced and the
	 * oldest ID isn't too far behind, avoid scanning.
	 */
	if ((prev_oldest_id == current_id &&
	    prev_metadata_pinned == current_id) ||
	    (!strict && WT_TXNID_LT(current_id, prev_oldest_id + 100)))
		return (0);

	/* First do a read-only scan. */
	if (wait)
<<<<<<< HEAD
		__wt_readlock_spin(session, &txn_global->oldest_rwlock);
=======
		__wt_readlock(session, &txn_global->scan_rwlock);
>>>>>>> 92c2258c
	else if ((ret =
	    __wt_try_readlock(session, &txn_global->oldest_rwlock)) != 0)
		return (ret == EBUSY ? 0 : ret);
	__txn_oldest_scan(session,
	    &oldest_id, &last_running, &metadata_pinned, &oldest_session);
	__wt_readunlock(session, &txn_global->oldest_rwlock);

	/*
	 * If the state hasn't changed (or hasn't moved far enough for
	 * non-forced updates), give up.
	 */
	if ((oldest_id == prev_oldest_id ||
	    (!strict && WT_TXNID_LT(oldest_id, prev_oldest_id + 100))) &&
	    ((last_running == prev_last_running) ||
	    (!strict && WT_TXNID_LT(last_running, prev_last_running + 100))) &&
	    metadata_pinned == prev_metadata_pinned)
		return (0);

	/* It looks like an update is necessary, wait for exclusive access. */
	if (wait)
		__wt_writelock(session, &txn_global->oldest_rwlock);
	else if ((ret =
	    __wt_try_writelock(session, &txn_global->oldest_rwlock)) != 0)
		return (ret == EBUSY ? 0 : ret);

	/*
	 * If the oldest ID has been updated while we waited, don't bother
	 * scanning.
	 */
	if (WT_TXNID_LE(oldest_id, txn_global->oldest_id) &&
	    WT_TXNID_LE(last_running, txn_global->last_running) &&
	    WT_TXNID_LE(metadata_pinned, txn_global->metadata_pinned))
		goto done;

	/*
	 * Re-scan now that we have exclusive access.  This is necessary because
	 * threads get transaction snapshots with read locks, and we have to be
	 * sure that there isn't a thread that has got a snapshot locally but
	 * not yet published its snap_min.
	 */
	__txn_oldest_scan(session,
	    &oldest_id, &last_running, &metadata_pinned, &oldest_session);

#ifdef HAVE_DIAGNOSTIC
	{
	/*
	 * Make sure the ID doesn't move past any named snapshots.
	 *
	 * Don't include the read/assignment in the assert statement.  Coverity
	 * complains if there are assignments only done in diagnostic builds,
	 * and when the read is from a volatile.
	 */
	uint64_t id = txn_global->nsnap_oldest_id;
	WT_ASSERT(session,
	    id == WT_TXN_NONE || !WT_TXNID_LT(id, oldest_id));
	}
#endif
	/* Update the public IDs. */
	if (WT_TXNID_LT(txn_global->metadata_pinned, metadata_pinned))
		txn_global->metadata_pinned = metadata_pinned;
	if (WT_TXNID_LT(txn_global->oldest_id, oldest_id))
		txn_global->oldest_id = oldest_id;
	if (WT_TXNID_LT(txn_global->last_running, last_running)) {
		txn_global->last_running = last_running;

#ifdef HAVE_VERBOSE
		/* Output a verbose message about long-running transactions,
		 * but only when some progress is being made. */
		if (WT_VERBOSE_ISSET(session, WT_VERB_TRANSACTION) &&
		    current_id - oldest_id > 10000 && oldest_session != NULL) {
			__wt_verbose(session, WT_VERB_TRANSACTION,
			    "old snapshot %" PRIu64
			    " pinned in session %" PRIu32 " [%s]"
			    " with snap_min %" PRIu64,
			    oldest_id, oldest_session->id,
			    oldest_session->lastop,
			    oldest_session->txn.snap_min);
		}
#endif
	}

done:	__wt_writeunlock(session, &txn_global->oldest_rwlock);
	return (ret);
}

#if TIMESTAMP_SIZE > 0
/*
 * __txn_set_timestamp --
 *	Decodes and sets a timestamp.
 */
static int
__txn_set_timestamp(WT_SESSION_IMPL *session,
     const char *name, uint8_t *timestamp, WT_CONFIG_ITEM *cval)
{
	WT_DECL_RET;
	WT_ITEM ts;
	char padbuf[2 * TIMESTAMP_SIZE], tsbuf[TIMESTAMP_SIZE];
	const char *hexts;
	size_t hexlen;

	if (cval->len == 0) {
		memset(timestamp, 0, TIMESTAMP_SIZE);
		return (0);
	}

	/* Protect against unexpectedly long hex strings. */
	if (cval->len > 2 * TIMESTAMP_SIZE)
		WT_RET_MSG(session, EINVAL,
		    "Failed to parse %s timestamp '%.*s': too long",
		    name, (int)cval->len, cval->str);

	/*
	 * The decoding function assumes it is decoding data produced by dump
	 * and so requires an even number of hex digits.
	 */
	if ((cval->len & 1) == 0) {
		hexts = cval->str;
		hexlen = cval->len;
	} else {
		padbuf[0] = '0';
		memcpy(padbuf + 1, cval->str, cval->len);
		hexts = padbuf;
		hexlen = cval->len + 1;
	}

	/* Avoid memory allocation to decode timestamps. */
	ts.data = ts.mem = tsbuf;
	ts.memsize = sizeof(tsbuf);

	if ((ret = __wt_nhex_to_raw(session, hexts, hexlen, &ts)) != 0)
		WT_RET_MSG(session, ret, "Failed to parse %s timestamp '%.*s'",
		    name, (int)cval->len, cval->str);
	WT_ASSERT(session, ts.size <= TIMESTAMP_SIZE);

	if (ts.size < TIMESTAMP_SIZE)
		memset(timestamp, 0, TIMESTAMP_SIZE - ts.size);

	/* Copy the raw value to the end of the timestamp. */
	memcpy(timestamp + TIMESTAMP_SIZE - ts.size,
	    ts.data, ts.size);

	if (__wt_ts_iszero(timestamp))
		WT_RET_MSG(session, EINVAL,
		    "Failed to parse %s timestamp '%.*s': zero not permitted",
		    name, (int)cval->len, cval->str);

	return (ret);
}

/*
 * __txn_global_query_timestamp --
 *	Query a timestamp.
 */
static int
__txn_global_query_timestamp(
    WT_SESSION_IMPL *session, uint8_t *ts, const char *cfg[])
{
	WT_CONNECTION_IMPL *conn;
	WT_CONFIG_ITEM cval;
	WT_TXN_GLOBAL *txn_global;
	WT_TXN_STATE *s;
	uint32_t i, session_cnt;

	conn = S2C(session);
	txn_global = &S2C(session)->txn_global;

	WT_RET(__wt_config_gets(session, cfg, "get", &cval));
	if (WT_STRING_MATCH("all_committed", cval.str, cval.len)) {
		__wt_readlock_spin(session, &txn_global->current_rwlock);
		__wt_ts_set(ts, txn_global->commit_timestamp);
		WT_ORDERED_READ(session_cnt, conn->session_cnt);
		for (i = 0, s = txn_global->states; i < session_cnt; i++, s++) {
			if (s->id == WT_TXN_NONE ||
			    __wt_ts_iszero(s->commit_timestamp))
				continue;
			if (__wt_ts_cmp(s->commit_timestamp, ts) < 0)
				__wt_ts_set(ts, s->commit_timestamp);
		}
		__wt_readunlock(session, &txn_global->current_rwlock);
	} else if (WT_STRING_MATCH("oldest_reader", cval.str, cval.len)) {
		__wt_readlock_spin(session, &txn_global->current_rwlock);
		__wt_ts_set(ts, txn_global->oldest_timestamp);
		/* Look at running checkpoints. */
		s = &txn_global->checkpoint_state;
		if (s->pinned_id != WT_TXN_NONE &&
		    !__wt_ts_iszero(s->read_timestamp) &&
		    __wt_ts_cmp(s->read_timestamp, ts) < 0)
			__wt_ts_set(ts, s->read_timestamp);
		WT_ORDERED_READ(session_cnt, conn->session_cnt);
		for (i = 0, s = txn_global->states; i < session_cnt; i++, s++) {
			if (s->pinned_id == WT_TXN_NONE ||
			    __wt_ts_iszero(s->read_timestamp))
				continue;
			if (__wt_ts_cmp(s->read_timestamp, ts) < 0)
				__wt_ts_set(ts, s->read_timestamp);
		}
		__wt_readunlock(session, &txn_global->current_rwlock);
	} else
		__wt_ts_set(ts, zero_timestamp);

	return (0);
}
#endif

/*
 * __wt_txn_global_query_timestamp --
 *	Query a timestamp.
 */
int
__wt_txn_global_query_timestamp(
    WT_SESSION_IMPL *session, char *timestamp, const char *cfg[])
{
#if TIMESTAMP_SIZE > 0
	WT_ITEM hexts;
	size_t len;
	uint8_t ts[TIMESTAMP_SIZE], *tsp;

	WT_RET(__txn_global_query_timestamp(session, ts, cfg));

	/* Avoid memory allocation: set up an item guaranteed large enough. */
	hexts.data = hexts.mem = timestamp;
	hexts.memsize = 2 * TIMESTAMP_SIZE + 1;
	/* Trim leading zeros. */
	for (tsp = ts, len = TIMESTAMP_SIZE;
	    len > 0 && *tsp == 0;
	    ++tsp, --len)
		;
	WT_RET(__wt_raw_to_hex(session, tsp, len, &hexts));
	return (0);
#else
	WT_UNUSED(session);
	WT_UNUSED(timestamp);
	WT_UNUSED(cfg);

	return (ENOTSUP);
#endif
}

/*
 * __wt_txn_global_set_timestamp --
 *	Set a global transaction timestamp.
 */
int
__wt_txn_global_set_timestamp(WT_SESSION_IMPL *session, const char *cfg[])
{
	WT_CONFIG_ITEM cval;

	/*
	 * Look for a commit timestamp.
	 */
	WT_RET(
	    __wt_config_gets_def(session, cfg, "oldest_timestamp", 0, &cval));
	if (cval.len != 0) {
#if TIMESTAMP_SIZE > 0
		WT_TXN_GLOBAL *txn_global;
		uint8_t active_ts[TIMESTAMP_SIZE], oldest_ts[TIMESTAMP_SIZE];
		uint8_t pinned_ts[TIMESTAMP_SIZE];
		const char *query_cfg[] = { WT_CONFIG_BASE(session,
		    WT_CONNECTION_query_timestamp), "get=oldest_reader", NULL };

		WT_RET(__txn_set_timestamp(
		    session, "oldest", oldest_ts, &cval));
		WT_RET(__txn_global_query_timestamp(
		    session, active_ts, query_cfg));

		if (__wt_ts_cmp(oldest_ts, active_ts) < 0)
			__wt_ts_set(pinned_ts, oldest_ts);
		else
			__wt_ts_set(pinned_ts, active_ts);

		/*
		 * This method can be called from multiple threads, check that
		 * we are moving the global oldest timestamp forwards.
		 */
		txn_global = &S2C(session)->txn_global;
		__wt_writelock(session, &txn_global->oldest_rwlock);
		if (!txn_global->has_oldest_ts ||
		    __wt_ts_cmp(txn_global->oldest_timestamp, oldest_ts) < 0) {
			__wt_ts_set(txn_global->oldest_timestamp, oldest_ts);
			txn_global->has_oldest_ts = true;
		}
		if (!txn_global->has_pinned_ts ||
		    __wt_ts_cmp(txn_global->pinned_timestamp, pinned_ts) < 0) {
			__wt_ts_set(txn_global->pinned_timestamp, pinned_ts);
			txn_global->has_pinned_ts = true;
		}
		__wt_writeunlock(session, &txn_global->oldest_rwlock);
#else
		WT_RET_MSG(session, EINVAL, "oldest_timestamp requires a "
		    "version of WiredTiger built with timestamp support");
#endif
	}

	return (0);
}

/*
 * __wt_txn_set_timestamp --
 *	Set a transaction's timestamp.
 */
int
__wt_txn_set_timestamp(
    WT_SESSION_IMPL *session, const char *cfg[])
{
	WT_CONFIG_ITEM cval;
	WT_DECL_RET;

	/*
	 * Look for a commit timestamp.
	 */
	ret = __wt_config_gets(session, cfg, "commit_timestamp", &cval);
	if (ret == 0 && cval.len != 0) {
#if TIMESTAMP_SIZE > 0
		WT_TXN *txn = &session->txn;
		WT_TXN_GLOBAL *txn_global = &S2C(session)->txn_global;
		WT_TXN_STATE *txn_state = WT_SESSION_TXN_STATE(session);

		WT_RET(__txn_set_timestamp(
		    session, "commit", txn->commit_timestamp, &cval));
		if (!F_ISSET(txn, WT_TXN_HAS_TS_COMMIT)) {
			__wt_writelock(session, &txn_global->current_rwlock);
			__wt_ts_set(txn_state->commit_timestamp,
			    txn->commit_timestamp);
			__wt_writeunlock(session, &txn_global->current_rwlock);
			F_SET(txn, WT_TXN_HAS_TS_COMMIT);
		}
#else
		WT_RET_MSG(session, EINVAL, "commit_timestamp requires a "
		    "version of WiredTiger built with timestamp support");
#endif
	}
	WT_RET_NOTFOUND_OK(ret);

	return (0);
}
/*
 * __wt_txn_config --
 *	Configure a transaction.
 */
int
__wt_txn_config(WT_SESSION_IMPL *session, const char *cfg[])
{
	WT_CONFIG_ITEM cval;
	WT_TXN *txn;

	txn = &session->txn;

	WT_RET(__wt_config_gets_def(session, cfg, "isolation", 0, &cval));
	if (cval.len != 0)
		txn->isolation =
		    WT_STRING_MATCH("snapshot", cval.str, cval.len) ?
		    WT_ISO_SNAPSHOT :
		    WT_STRING_MATCH("read-committed", cval.str, cval.len) ?
		    WT_ISO_READ_COMMITTED : WT_ISO_READ_UNCOMMITTED;

	/*
	 * The default sync setting is inherited from the connection, but can
	 * be overridden by an explicit "sync" setting for this transaction.
	 *
	 * We want to distinguish between inheriting implicitly and explicitly.
	 */
	F_CLR(txn, WT_TXN_SYNC_SET);
	WT_RET(__wt_config_gets_def(
	    session, cfg, "sync", (int)UINT_MAX, &cval));
	if (cval.val == 0 || cval.val == 1)
		/*
		 * This is an explicit setting of sync.  Set the flag so
		 * that we know not to overwrite it in commit_transaction.
		 */
		F_SET(txn, WT_TXN_SYNC_SET);

	/*
	 * If sync is turned off explicitly, clear the transaction's sync field.
	 */
	if (cval.val == 0)
		txn->txn_logsync = 0;

	WT_RET(__wt_config_gets_def(session, cfg, "snapshot", 0, &cval));
	if (cval.len > 0)
		/*
		 * The layering here isn't ideal - the named snapshot get
		 * function does both validation and setup. Otherwise we'd
		 * need to walk the list of named snapshots twice during
		 * transaction open.
		 */
		WT_RET(__wt_txn_named_snapshot_get(session, &cval));

	WT_RET(__wt_config_gets_def(session, cfg, "read_timestamp", 0, &cval));
	if (cval.len > 0) {
#if TIMESTAMP_SIZE > 0
		WT_TXN_GLOBAL *txn_global = &S2C(session)->txn_global;
		WT_TXN_STATE *txn_state = WT_SESSION_TXN_STATE(session);
		uint8_t oldest_ts[TIMESTAMP_SIZE];

		WT_RET(__txn_set_timestamp(
		    session, "read", txn->read_timestamp, &cval));
		__wt_readlock(session, &txn_global->current_rwlock);
		__wt_ts_set(oldest_ts, txn_global->oldest_timestamp);
		__wt_readunlock(session, &txn_global->current_rwlock);
		if (__wt_ts_cmp(txn->read_timestamp, oldest_ts) < 0)
			WT_RET_MSG(session, EINVAL,
			    "read timestamp %.*s older than oldest timestamp",
			    (int)cval.len, cval.str);
		__wt_ts_set(txn_state->read_timestamp, txn->read_timestamp);
		F_SET(txn, WT_TXN_HAS_TS_READ);
		txn->isolation = WT_ISO_SNAPSHOT;
#else
		WT_RET_MSG(session, EINVAL, "read_timestamp requires a "
		    "version of WiredTiger built with timestamp support");
#endif
	}

	return (0);
}

/*
 * __wt_txn_reconfigure --
 *	WT_SESSION::reconfigure for transactions.
 */
int
__wt_txn_reconfigure(WT_SESSION_IMPL *session, const char *config)
{
	WT_CONFIG_ITEM cval;
	WT_DECL_RET;
	WT_TXN *txn;

	txn = &session->txn;

	ret = __wt_config_getones(session, config, "isolation", &cval);
	if (ret == 0 && cval.len != 0) {
		session->isolation = txn->isolation =
		    WT_STRING_MATCH("snapshot", cval.str, cval.len) ?
		    WT_ISO_SNAPSHOT :
		    WT_STRING_MATCH("read-uncommitted", cval.str, cval.len) ?
		    WT_ISO_READ_UNCOMMITTED : WT_ISO_READ_COMMITTED;
	}
	WT_RET_NOTFOUND_OK(ret);

	return (0);
}

/*
 * __wt_txn_release --
 *	Release the resources associated with the current transaction.
 */
void
__wt_txn_release(WT_SESSION_IMPL *session)
{
	WT_TXN *txn;
	WT_TXN_GLOBAL *txn_global;
	WT_TXN_STATE *txn_state;

	txn = &session->txn;
	txn_global = &S2C(session)->txn_global;
	txn_state = WT_SESSION_TXN_STATE(session);

	WT_ASSERT(session, txn->mod_count == 0);
	txn->notify = NULL;

	/* Clear the transaction's ID from the global table. */
	if (WT_SESSION_IS_CHECKPOINT(session)) {
		WT_ASSERT(session, txn_state->id == WT_TXN_NONE);
		txn->id = txn_global->checkpoint_state.id =
		    txn_global->checkpoint_state.pinned_id = WT_TXN_NONE;

		/*
		 * Be extra careful to cleanup everything for checkpoints: once
		 * the global checkpoint ID is cleared, we can no longer tell
		 * if this session is doing a checkpoint.
		 */
		txn_global->checkpoint_id = 0;
	} else if (F_ISSET(txn, WT_TXN_HAS_ID)) {
		WT_ASSERT(session,
		    !WT_TXNID_LT(txn->id, txn_global->last_running));

		WT_ASSERT(session, txn_state->id != WT_TXN_NONE &&
		    txn->id != WT_TXN_NONE);
		WT_PUBLISH(txn_state->id, WT_TXN_NONE);
#if TIMESTAMP_SIZE > 0
		if (F_ISSET(txn, WT_TXN_HAS_TS_COMMIT)) {
			/*
			 * We rely on a non-zero ID to protect our published
			 * commit timestamp.  Otherwise we would need a lock
			 * here.
			 */
			WT_WRITE_BARRIER();
			__wt_ts_set(
			    txn_state->commit_timestamp, zero_timestamp);
		}
#endif

		txn->id = WT_TXN_NONE;
	}

	/* Free the scratch buffer allocated for logging. */
	__wt_logrec_free(session, &txn->logrec);

	/* Discard any memory from the session's stash that we can. */
	WT_ASSERT(session, __wt_session_gen(session, WT_GEN_SPLIT) == 0);
	__wt_stash_discard(session);

	/*
	 * Reset the transaction state to not running and release the snapshot.
	 */
	__wt_txn_release_snapshot(session);
	txn->isolation = session->isolation;

	/* Ensure the transaction flags are cleared on exit */
	txn->flags = 0;
}

/*
 * __wt_txn_commit --
 *	Commit the current transaction.
 */
int
__wt_txn_commit(WT_SESSION_IMPL *session, const char *cfg[])
{
	WT_CONFIG_ITEM cval;
	WT_CONNECTION_IMPL *conn;
	WT_DECL_RET;
	WT_TXN *txn;
	WT_TXN_OP *op;
#if TIMESTAMP_SIZE > 0
	WT_TXN_GLOBAL *txn_global = &S2C(session)->txn_global;
	WT_TXN_STATE *txn_state = WT_SESSION_TXN_STATE(session);
#endif
	u_int i;
	bool did_update;

	txn = &session->txn;
	conn = S2C(session);
	did_update = txn->mod_count != 0;

	WT_ASSERT(session, F_ISSET(txn, WT_TXN_RUNNING));
	WT_ASSERT(session, !F_ISSET(txn, WT_TXN_ERROR) || !did_update);

	/*
	 * Look for a commit timestamp.
	 */
	WT_ERR(
	    __wt_config_gets_def(session, cfg, "commit_timestamp", 0, &cval));
	if (cval.len != 0) {
#if TIMESTAMP_SIZE > 0
		WT_ERR(__txn_set_timestamp(
		    session, "commit", txn->commit_timestamp, &cval));
		if (!F_ISSET(txn, WT_TXN_HAS_TS_COMMIT)) {
			__wt_writelock(session, &txn_global->current_rwlock);
			__wt_ts_set(txn_state->commit_timestamp,
			    txn->commit_timestamp);
			__wt_writeunlock(session, &txn_global->current_rwlock);
			F_SET(txn, WT_TXN_HAS_TS_COMMIT);
		}
#else
		WT_ERR_MSG(session, EINVAL, "commit_timestamp requires a "
		    "version of WiredTiger built with timestamp support");
#endif
	}

	/*
	 * The default sync setting is inherited from the connection, but can
	 * be overridden by an explicit "sync" setting for this transaction.
	 */
	WT_ERR(__wt_config_gets_def(session, cfg, "sync", 0, &cval));

	/*
	 * If the user chose the default setting, check whether sync is enabled
	 * for this transaction (either inherited or via begin_transaction).
	 * If sync is disabled, clear the field to avoid the log write being
	 * flushed.
	 *
	 * Otherwise check for specific settings.  We don't need to check for
	 * "on" because that is the default inherited from the connection.  If
	 * the user set anything in begin_transaction, we only override with an
	 * explicit setting.
	 */
	if (cval.len == 0) {
		if (!FLD_ISSET(txn->txn_logsync, WT_LOG_SYNC_ENABLED) &&
		    !F_ISSET(txn, WT_TXN_SYNC_SET))
			txn->txn_logsync = 0;
	} else {
		/*
		 * If the caller already set sync on begin_transaction then
		 * they should not be using sync on commit_transaction.
		 * Flag that as an error.
		 */
		if (F_ISSET(txn, WT_TXN_SYNC_SET))
			WT_ERR_MSG(session, EINVAL,
			    "Sync already set during begin_transaction");
		if (WT_STRING_MATCH("background", cval.str, cval.len))
			txn->txn_logsync = WT_LOG_BACKGROUND;
		else if (WT_STRING_MATCH("off", cval.str, cval.len))
			txn->txn_logsync = 0;
		/*
		 * We don't need to check for "on" here because that is the
		 * default to inherit from the connection setting.
		 */
	}

	/* Commit notification. */
	if (txn->notify != NULL)
		WT_ERR(txn->notify->notify(txn->notify,
		    (WT_SESSION *)session, txn->id, 1));

	/*
	 * We are about to release the snapshot: copy values into any
	 * positioned cursors so they don't point to updates that could be
	 * freed once we don't have a snapshot.
	 */
	if (session->ncursors > 0) {
		WT_DIAGNOSTIC_YIELD;
		WT_ERR(__wt_session_copy_values(session));
	}

	/* If we are logging, write a commit log record. */
	if (did_update &&
	    FLD_ISSET(conn->log_flags, WT_CONN_LOG_ENABLED) &&
	    !F_ISSET(session, WT_SESSION_NO_LOGGING)) {
		/*
		 * We are about to block on I/O writing the log.
		 * Release our snapshot in case it is keeping data pinned.
		 * This is particularly important for checkpoints.
		 */
		__wt_txn_release_snapshot(session);
		WT_ERR(__wt_txn_log_commit(session, cfg));
	}

	/* Note: we're going to commit: nothing can fail after this point. */

	/* Process and free updates. */
	for (i = 0, op = txn->mod; i < txn->mod_count; i++, op++) {
		switch (op->type) {
		case WT_TXN_OP_BASIC:
		case WT_TXN_OP_BASIC_TS:
		case WT_TXN_OP_INMEM:
			/*
			 * Switch reserved operations to abort to
			 * simplify obsolete update list truncation.
			 */
<<<<<<< HEAD
			if (WT_UPDATE_RESERVED_ISSET(op->u.upd)) {
=======
			if (op->u.upd->type == WT_UPDATE_RESERVED)
>>>>>>> 92c2258c
				op->u.upd->txnid = WT_TXN_ABORTED;
				break;
			}

#if TIMESTAMP_SIZE > 0
			if (F_ISSET(txn, WT_TXN_HAS_TS_COMMIT) &&
			    op->type != WT_TXN_OP_BASIC_TS)
				__wt_ts_set(op->u.upd->timestamp,
				    txn->commit_timestamp);
#endif
			break;

		case WT_TXN_OP_REF:
#if TIMESTAMP_SIZE > 0
			if (F_ISSET(txn, WT_TXN_HAS_TS_COMMIT))
				__wt_ts_set(op->u.ref->page_del->timestamp,
				    txn->commit_timestamp);
#endif
			break;

		case WT_TXN_OP_TRUNCATE_COL:
		case WT_TXN_OP_TRUNCATE_ROW:
			/* Other operations don't need timestamps. */
			break;
		}

		__wt_txn_op_free(session, op);
	}
	txn->mod_count = 0;

#if TIMESTAMP_SIZE > 0
	{
	uint8_t prev_commit_timestamp[TIMESTAMP_SIZE];
	bool update_timestamp;

	/*
	 * Track the largest commit timestamp we have seen.
	 *
	 * We don't actually clear the local commit timestamp, just the flag.
	 * That said, we can't update the global commit timestamp until this
	 * transaction is visible, which happens when we release it.
	 */
	update_timestamp = F_ISSET(txn, WT_TXN_HAS_TS_COMMIT);
	__wt_txn_release(session);
	/* First check if we've already committed something in the future. */
	if (update_timestamp) {
		__wt_readlock_spin(session, &txn_global->current_rwlock);
		__wt_ts_set(
		    prev_commit_timestamp, txn_global->commit_timestamp);
		__wt_readunlock(session, &txn_global->current_rwlock);
		update_timestamp = __wt_ts_cmp(
		    txn->commit_timestamp, prev_commit_timestamp) > 0;
	}

	/*
	 * If it looks like we need to move the global commit timestamp,
	 * write lock and re-check.
	 */
	if (update_timestamp) {
		__wt_writelock(session, &txn_global->current_rwlock);
		if (__wt_ts_cmp(txn->commit_timestamp,
		    txn_global->commit_timestamp) > 0)
			__wt_ts_set(txn_global->commit_timestamp,
			    txn->commit_timestamp);
		__wt_writeunlock(session, &txn_global->current_rwlock);
	}
	}
#else
	__wt_txn_release(session);
#endif
	return (0);

err:	/*
	 * If anything went wrong, roll back.
	 *
	 * !!!
	 * Nothing can fail after this point.
	 */
	WT_TRET(__wt_txn_rollback(session, cfg));
	return (ret);
}

/*
 * __wt_txn_rollback --
 *	Roll back the current transaction.
 */
int
__wt_txn_rollback(WT_SESSION_IMPL *session, const char *cfg[])
{
	WT_DECL_RET;
	WT_TXN *txn;
	WT_TXN_OP *op;
	u_int i;

	WT_UNUSED(cfg);

	txn = &session->txn;
	WT_ASSERT(session, F_ISSET(txn, WT_TXN_RUNNING));

	/* Rollback notification. */
	if (txn->notify != NULL)
		WT_TRET(txn->notify->notify(txn->notify, (WT_SESSION *)session,
		    txn->id, 0));

	/* Rollback updates. */
	for (i = 0, op = txn->mod; i < txn->mod_count; i++, op++) {
		/* Metadata updates are never rolled back. */
		if (op->fileid == WT_METAFILE_ID)
			continue;

		switch (op->type) {
		case WT_TXN_OP_BASIC:
		case WT_TXN_OP_BASIC_TS:
		case WT_TXN_OP_INMEM:
		       WT_ASSERT(session, op->u.upd->txnid == txn->id);
			op->u.upd->txnid = WT_TXN_ABORTED;
			break;
		case WT_TXN_OP_REF:
			__wt_delete_page_rollback(session, op->u.ref);
			break;
		case WT_TXN_OP_TRUNCATE_COL:
		case WT_TXN_OP_TRUNCATE_ROW:
			/*
			 * Nothing to do: these operations are only logged for
			 * recovery.  The in-memory changes will be rolled back
			 * with a combination of WT_TXN_OP_REF and
			 * WT_TXN_OP_INMEM operations.
			 */
			break;
		}

		/* Free any memory allocated for the operation. */
		__wt_txn_op_free(session, op);
	}
	txn->mod_count = 0;

	__wt_txn_release(session);
	return (ret);
}

/*
 * __wt_txn_init --
 *	Initialize a session's transaction data.
 */
int
__wt_txn_init(WT_SESSION_IMPL *session, WT_SESSION_IMPL *session_ret)
{
	WT_TXN *txn;

	txn = &session_ret->txn;
	txn->id = WT_TXN_NONE;

	WT_RET(__wt_calloc_def(session,
	    S2C(session_ret)->session_size, &txn->snapshot));

#ifdef HAVE_DIAGNOSTIC
	if (S2C(session_ret)->txn_global.states != NULL) {
		WT_TXN_STATE *txn_state;
		txn_state = WT_SESSION_TXN_STATE(session_ret);
		WT_ASSERT(session, txn_state->pinned_id == WT_TXN_NONE);
	}
#endif

	/*
	 * Take care to clean these out in case we are reusing the transaction
	 * for eviction.
	 */
	txn->mod = NULL;

	txn->isolation = session_ret->isolation;
	return (0);
}

/*
 * __wt_txn_stats_update --
 *	Update the transaction statistics for return to the application.
 */
void
__wt_txn_stats_update(WT_SESSION_IMPL *session)
{
	WT_TXN_GLOBAL *txn_global;
	WT_CONNECTION_IMPL *conn;
	WT_CONNECTION_STATS **stats;
	uint64_t checkpoint_pinned, snapshot_pinned;

	conn = S2C(session);
	txn_global = &conn->txn_global;
	stats = conn->stats;
	checkpoint_pinned = txn_global->checkpoint_state.pinned_id;
	snapshot_pinned = txn_global->nsnap_oldest_id;

	WT_STAT_SET(session, stats, txn_pinned_range,
	    txn_global->current - txn_global->oldest_id);

	WT_STAT_SET(session, stats, txn_pinned_snapshot_range,
	    snapshot_pinned == WT_TXN_NONE ?
	    0 : txn_global->current - snapshot_pinned);

	WT_STAT_SET(session, stats, txn_pinned_checkpoint_range,
	    checkpoint_pinned == WT_TXN_NONE ?
	    0 : txn_global->current - checkpoint_pinned);

	WT_STAT_SET(
	    session, stats, txn_checkpoint_time_max, conn->ckpt_time_max);
	WT_STAT_SET(
	    session, stats, txn_checkpoint_time_min, conn->ckpt_time_min);
	WT_STAT_SET(
	    session, stats, txn_checkpoint_time_recent, conn->ckpt_time_recent);
	WT_STAT_SET(
	    session, stats, txn_checkpoint_time_total, conn->ckpt_time_total);
}

/*
 * __wt_txn_destroy --
 *	Destroy a session's transaction data.
 */
void
__wt_txn_destroy(WT_SESSION_IMPL *session)
{
	WT_TXN *txn;

	txn = &session->txn;
	__wt_free(session, txn->mod);
	__wt_free(session, txn->snapshot);
}

/*
 * __wt_txn_global_init --
 *	Initialize the global transaction state.
 */
int
__wt_txn_global_init(WT_SESSION_IMPL *session, const char *cfg[])
{
	WT_CONNECTION_IMPL *conn;
	WT_TXN_GLOBAL *txn_global;
	WT_TXN_STATE *s;
	u_int i;

	WT_UNUSED(cfg);
	conn = S2C(session);

	txn_global = &conn->txn_global;
	txn_global->current = txn_global->last_running =
	    txn_global->metadata_pinned = txn_global->oldest_id = WT_TXN_FIRST;

<<<<<<< HEAD
	WT_RET(__wt_spin_init(
	    session, &txn_global->id_lock, "transaction id lock"));

	__wt_rwlock_init(session, &txn_global->current_rwlock);
	//__wt_rwlock_init(session, &txn_global->oldest_rwlock);
	__wt_rwlock_init(session, &txn_global->nsnap_rwlock);
=======
	WT_RET(__wt_spin_init(session,
	    &txn_global->id_lock, "transaction id lock"));
	WT_RET(__wt_rwlock_init(session, &txn_global->scan_rwlock));
	WT_RET(__wt_rwlock_init(session, &txn_global->nsnap_rwlock));
>>>>>>> 92c2258c
	txn_global->nsnap_oldest_id = WT_TXN_NONE;
	TAILQ_INIT(&txn_global->nsnaph);

	WT_RET(__wt_calloc_def(
	    session, conn->session_size, &txn_global->states));

	for (i = 0, s = txn_global->states; i < conn->session_size; i++, s++)
		s->id = s->metadata_pinned = s->pinned_id = WT_TXN_NONE;

	return (0);
}

/*
 * __wt_txn_global_destroy --
 *	Destroy the global transaction state.
 */
void
__wt_txn_global_destroy(WT_SESSION_IMPL *session)
{
	WT_CONNECTION_IMPL *conn;
	WT_TXN_GLOBAL *txn_global;

	conn = S2C(session);
	txn_global = &conn->txn_global;

	if (txn_global == NULL)
		return;

	__wt_spin_destroy(session, &txn_global->id_lock);
	__wt_rwlock_destroy(session, &txn_global->current_rwlock);
	//__wt_rwlock_destroy(session, &txn_global->oldest_rwlock);
	__wt_rwlock_destroy(session, &txn_global->nsnap_rwlock);
	__wt_free(session, txn_global->states);
}

#if defined(HAVE_DIAGNOSTIC) || defined(HAVE_VERBOSE)
/*
 * __wt_verbose_dump_txn --
 *	Output diagnostic information about the global transaction state.
 */
int
__wt_verbose_dump_txn(WT_SESSION_IMPL *session)
{
	WT_CONNECTION_IMPL *conn;
	WT_TXN_GLOBAL *txn_global;
	WT_TXN *txn;
	WT_TXN_STATE *s;
	const char *iso_tag;
	uint64_t id;
	uint32_t i, session_cnt;

	conn = S2C(session);
	txn_global = &conn->txn_global;

	WT_RET(__wt_msg(session, "%s", WT_DIVIDER));
	WT_RET(__wt_msg(session, "transaction state dump"));

	WT_RET(__wt_msg(session, "current ID: %" PRIu64, txn_global->current));
	WT_RET(__wt_msg(session,
	    "last running ID: %" PRIu64, txn_global->last_running));
	WT_RET(__wt_msg(session, "oldest ID: %" PRIu64, txn_global->oldest_id));
	WT_RET(__wt_msg(session,
	    "oldest named snapshot ID: %" PRIu64, txn_global->nsnap_oldest_id));

	WT_RET(__wt_msg(session, "checkpoint running? %s",
	    txn_global->checkpoint_running ? "yes" : "no"));
	WT_RET(__wt_msg(session, "checkpoint generation: %" PRIu64,
	    __wt_gen(session, WT_GEN_CHECKPOINT)));
	WT_RET(__wt_msg(session, "checkpoint pinned ID: %" PRIu64,
	    txn_global->checkpoint_state.pinned_id));
	WT_RET(__wt_msg(session, "checkpoint txn ID: %" PRIu64,
	    txn_global->checkpoint_state.id));

	WT_ORDERED_READ(session_cnt, conn->session_cnt);
	WT_RET(__wt_msg(session, "session count: %" PRIu32, session_cnt));

	WT_RET(__wt_msg(session, "Transaction state of active sessions:"));

	/*
	 * Walk each session transaction state and dump information. Accessing
	 * the content of session handles is not thread safe, so some
	 * information may change while traversing if other threads are active
	 * at the same time, which is OK since this is diagnostic code.
	 */
	for (i = 0, s = txn_global->states; i < session_cnt; i++, s++) {
		/* Skip sessions with no active transaction */
		if ((id = s->id) == WT_TXN_NONE && s->pinned_id == WT_TXN_NONE)
			continue;

		txn = &conn->sessions[i].txn;
		iso_tag = "INVALID";
		switch (txn->isolation) {
		case WT_ISO_READ_COMMITTED:
			iso_tag = "WT_ISO_READ_COMMITTED";
			break;
		case WT_ISO_READ_UNCOMMITTED:
			iso_tag = "WT_ISO_READ_UNCOMMITTED";
			break;
		case WT_ISO_SNAPSHOT:
			iso_tag = "WT_ISO_SNAPSHOT";
			break;
		}

		WT_RET(__wt_msg(session,
		    "ID: %6" PRIu64
		    ", mod count: %u"
		    ", pinned ID: %" PRIu64
		    ", snap min: %" PRIu64
		    ", snap max: %" PRIu64
		    ", metadata pinned ID: %" PRIu64
		    ", flags: 0x%08" PRIx32
		    ", name: %s"
		    ", isolation: %s",
		    id,
		    txn->mod_count,
		    s->pinned_id,
		    txn->snap_min,
		    txn->snap_max,
		    s->metadata_pinned,
		    txn->flags,
		    conn->sessions[i].name == NULL ?
		    "EMPTY" : conn->sessions[i].name,
		    iso_tag));
	}
	WT_RET(__wt_msg(session, "%s", WT_DIVIDER));

	return (0);
}
#endif<|MERGE_RESOLUTION|>--- conflicted
+++ resolved
@@ -126,11 +126,7 @@
 	n = 0;
 
 	/* We're going to scan the table: wait for the lock. */
-<<<<<<< HEAD
-	__wt_readlock_spin(session, &txn_global->current_rwlock);
-=======
-	__wt_readlock(session, &txn_global->scan_rwlock);
->>>>>>> 92c2258c
+	__wt_readlock(session, &txn_global->current_rwlock);
 
 	current_id = pinned_id = txn_global->current;
 	prev_oldest_id = txn_global->oldest_id;
@@ -297,11 +293,7 @@
 
 	/* First do a read-only scan. */
 	if (wait)
-<<<<<<< HEAD
-		__wt_readlock_spin(session, &txn_global->oldest_rwlock);
-=======
-		__wt_readlock(session, &txn_global->scan_rwlock);
->>>>>>> 92c2258c
+		__wt_readlock(session, &txn_global->oldest_rwlock);
 	else if ((ret =
 	    __wt_try_readlock(session, &txn_global->oldest_rwlock)) != 0)
 		return (ret == EBUSY ? 0 : ret);
@@ -470,7 +462,7 @@
 
 	WT_RET(__wt_config_gets(session, cfg, "get", &cval));
 	if (WT_STRING_MATCH("all_committed", cval.str, cval.len)) {
-		__wt_readlock_spin(session, &txn_global->current_rwlock);
+		__wt_readlock(session, &txn_global->current_rwlock);
 		__wt_ts_set(ts, txn_global->commit_timestamp);
 		WT_ORDERED_READ(session_cnt, conn->session_cnt);
 		for (i = 0, s = txn_global->states; i < session_cnt; i++, s++) {
@@ -482,7 +474,7 @@
 		}
 		__wt_readunlock(session, &txn_global->current_rwlock);
 	} else if (WT_STRING_MATCH("oldest_reader", cval.str, cval.len)) {
-		__wt_readlock_spin(session, &txn_global->current_rwlock);
+		__wt_readlock(session, &txn_global->current_rwlock);
 		__wt_ts_set(ts, txn_global->oldest_timestamp);
 		/* Look at running checkpoints. */
 		s = &txn_global->checkpoint_state;
@@ -941,11 +933,7 @@
 			 * Switch reserved operations to abort to
 			 * simplify obsolete update list truncation.
 			 */
-<<<<<<< HEAD
-			if (WT_UPDATE_RESERVED_ISSET(op->u.upd)) {
-=======
-			if (op->u.upd->type == WT_UPDATE_RESERVED)
->>>>>>> 92c2258c
+			if (op->u.upd->type == WT_UPDATE_RESERVED) {
 				op->u.upd->txnid = WT_TXN_ABORTED;
 				break;
 			}
@@ -992,7 +980,7 @@
 	__wt_txn_release(session);
 	/* First check if we've already committed something in the future. */
 	if (update_timestamp) {
-		__wt_readlock_spin(session, &txn_global->current_rwlock);
+		__wt_readlock(session, &txn_global->current_rwlock);
 		__wt_ts_set(
 		    prev_commit_timestamp, txn_global->commit_timestamp);
 		__wt_readunlock(session, &txn_global->current_rwlock);
@@ -1191,19 +1179,12 @@
 	txn_global->current = txn_global->last_running =
 	    txn_global->metadata_pinned = txn_global->oldest_id = WT_TXN_FIRST;
 
-<<<<<<< HEAD
 	WT_RET(__wt_spin_init(
 	    session, &txn_global->id_lock, "transaction id lock"));
-
-	__wt_rwlock_init(session, &txn_global->current_rwlock);
-	//__wt_rwlock_init(session, &txn_global->oldest_rwlock);
-	__wt_rwlock_init(session, &txn_global->nsnap_rwlock);
-=======
-	WT_RET(__wt_spin_init(session,
-	    &txn_global->id_lock, "transaction id lock"));
-	WT_RET(__wt_rwlock_init(session, &txn_global->scan_rwlock));
+	WT_RET(__wt_rwlock_init(session, &txn_global->current_rwlock));
+	//WT_RET(__wt_rwlock_init(session, &txn_global->oldest_rwlock));
 	WT_RET(__wt_rwlock_init(session, &txn_global->nsnap_rwlock));
->>>>>>> 92c2258c
+
 	txn_global->nsnap_oldest_id = WT_TXN_NONE;
 	TAILQ_INIT(&txn_global->nsnaph);
 
