/*-
 * Copyright (c) 2014-present MongoDB, Inc.
 * Copyright (c) 2008-2014 WiredTiger, Inc.
 *	All rights reserved.
 *
 * See the file LICENSE for redistribution information.
 */

#include "wt_internal.h"

/*
 * __snapsort_partition --
 *     Custom quick sort partitioning for snapshots.
 */
static uint32_t
__snapsort_partition(uint64_t *array, uint32_t f, uint32_t l, uint64_t pivot)
{
    uint32_t i, j;

    i = f - 1;
    j = l + 1;
    for (;;) {
        while (pivot < array[--j])
            ;
        while (array[++i] < pivot)
            ;
        if (i < j) {
            uint64_t tmp = array[i];
            array[i] = array[j];
            array[j] = tmp;
        } else
            return (j);
    }
}

/*
 * __snapsort_impl --
 *     Custom quick sort implementation for snapshots.
 */
static void
__snapsort_impl(uint64_t *array, uint32_t f, uint32_t l)
{
    while (f + 16 < l) {
        uint64_t v1 = array[f], v2 = array[l], v3 = array[(f + l) / 2];
        uint64_t median =
          v1 < v2 ? (v3 < v1 ? v1 : WT_MIN(v2, v3)) : (v3 < v2 ? v2 : WT_MIN(v1, v3));
        uint32_t m = __snapsort_partition(array, f, l, median);
        __snapsort_impl(array, f, m);
        f = m + 1;
    }
}

/*
 * __snapsort --
 *     Sort an array of transaction IDs.
 */
static void
__snapsort(uint64_t *array, uint32_t size)
{
    __snapsort_impl(array, 0, size - 1);
    WT_INSERTION_SORT(array, size, uint64_t, WT_TXNID_LT);
}

/*
 * __txn_remove_from_global_table --
 *     Remove the transaction id from the global transaction table.
 */
static WT_INLINE void
__txn_remove_from_global_table(WT_SESSION_IMPL *session)
{
#ifdef HAVE_DIAGNOSTIC
    WT_TXN *txn;
    WT_TXN_GLOBAL *txn_global;
    WT_TXN_SHARED *txn_shared;

    txn = session->txn;
    txn_global = &S2C(session)->txn_global;
    txn_shared = WT_SESSION_TXN_SHARED(session);

    WT_ASSERT(session, !WT_TXNID_LT(txn->id, __wt_atomic_loadv64(&txn_global->last_running)));
    WT_ASSERT(
      session, txn->id != WT_TXN_NONE && __wt_atomic_loadv64(&txn_shared->id) != WT_TXN_NONE);
#else
    WT_TXN_SHARED *txn_shared;

    txn_shared = WT_SESSION_TXN_SHARED(session);
#endif
    WT_RELEASE_WRITE_WITH_BARRIER(txn_shared->id, WT_TXN_NONE);
}

/*
 * __txn_sort_snapshot --
 *     Sort a snapshot for faster searching and set the min/max bounds.
 */
static void
__txn_sort_snapshot(WT_SESSION_IMPL *session, uint32_t n, uint64_t snap_max)
{
    WT_TXN *txn;

    txn = session->txn;

    if (n > 1)
        __snapsort(txn->snapshot_data.snapshot, n);

    txn->snapshot_data.snapshot_count = n;
    txn->snapshot_data.snap_max = snap_max;
    txn->snapshot_data.snap_min = (n > 0 && WT_TXNID_LE(txn->snapshot_data.snapshot[0], snap_max)) ?
      txn->snapshot_data.snapshot[0] :
      snap_max;
    F_SET(txn, WT_TXN_HAS_SNAPSHOT);
    WT_ASSERT(session, n == 0 || txn->snapshot_data.snap_min != WT_TXN_NONE);
}

/*
 * __wt_txn_release_snapshot --
 *     Release the snapshot in the current transaction.
 */
void
__wt_txn_release_snapshot(WT_SESSION_IMPL *session)
{
    WT_TXN *txn;
    WT_TXN_GLOBAL *txn_global;
    WT_TXN_SHARED *txn_shared;

    txn = session->txn;
    txn_global = &S2C(session)->txn_global;
    txn_shared = WT_SESSION_TXN_SHARED(session);

    WT_ASSERT_OPTIONAL(session, WT_DIAGNOSTIC_TXN_VISIBILITY,
      __wt_atomic_loadv64(&txn_shared->pinned_id) == WT_TXN_NONE ||
        session->txn->isolation == WT_ISO_READ_UNCOMMITTED ||
        !__wt_txn_visible_all(session, __wt_atomic_loadv64(&txn_shared->pinned_id), WT_TS_NONE),
      "A transactions pinned id cannot become globally visible before its snapshot is released");

    __wt_atomic_storev64(&txn_shared->metadata_pinned, WT_TXN_NONE);
    __wt_atomic_storev64(&txn_shared->pinned_id, WT_TXN_NONE);
    F_CLR(txn, WT_TXN_REFRESH_SNAPSHOT);
    F_CLR(txn, WT_TXN_HAS_SNAPSHOT);

    /* Clear a checkpoint's pinned ID and timestamp. */
    if (WT_SESSION_IS_CHECKPOINT(session)) {
        __wt_atomic_storev64(&txn_global->checkpoint_txn_shared.pinned_id, WT_TXN_NONE);
        txn_global->checkpoint_timestamp = WT_TS_NONE;
    }

    /* Leave the generation after releasing the snapshot. */
    __wt_session_gen_leave(session, WT_GEN_HAS_SNAPSHOT);
}

/*
 * __wt_txn_active --
 *     Check if a transaction is still active. If not, it is either committed, prepared, or rolled
 *     back. It is possible that we race with commit, prepare or rollback and a transaction is still
 *     active before the start of the call is eventually reported as resolved.
 */
bool
__wt_txn_active(WT_SESSION_IMPL *session, uint64_t txnid)
{
    WT_CONNECTION_IMPL *conn;
    WT_TXN_GLOBAL *txn_global;
    WT_TXN_SHARED *s;
    uint64_t oldest_id;
    uint32_t i, session_cnt;
    bool active;

    conn = S2C(session);
    txn_global = &conn->txn_global;
    active = true;
    i = 0;

    /* We're going to scan the table: wait for the lock. */
    __wt_readlock(session, &txn_global->rwlock);
    oldest_id = __wt_atomic_loadv64(&txn_global->oldest_id);

    if (WT_TXNID_LT(txnid, oldest_id)) {
        active = false;
        goto done;
    }

    /* Walk the array of concurrent transactions. */
    WT_ACQUIRE_READ_WITH_BARRIER(session_cnt, conn->session_array.cnt);
    WT_STAT_CONN_INCR(session, txn_walk_sessions);
    for (i = 0, s = txn_global->txn_shared_list; i < session_cnt; i++, s++) {
        /* If the transaction is in the list, it is uncommitted. */
        if (__wt_atomic_loadv64(&s->id) == txnid)
            goto done;
    }

    active = false;
done:
    /* We increment this stat here as the loop traversal can exit using a goto. */
    WT_STAT_CONN_INCRV(session, txn_sessions_walked, i);
    __wt_readunlock(session, &txn_global->rwlock);
    return (active);
}

/*
 * __txn_get_snapshot_int --
 *     Allocate a snapshot, optionally update our shared txn ids.
 */
static void
__txn_get_snapshot_int(WT_SESSION_IMPL *session, bool update_shared_state)
{
    WT_CONNECTION_IMPL *conn;
    WT_TXN *txn;
    WT_TXN_GLOBAL *txn_global;
    WT_TXN_SHARED *s, *txn_shared;
    uint64_t current_id, id, pinned_id, prev_oldest_id, snapshot_gen;
    uint32_t i, n, session_cnt;

    conn = S2C(session);
    txn = session->txn;
    txn_global = &conn->txn_global;
    txn_shared = WT_SESSION_TXN_SHARED(session);
    n = 0;

    /* Fast path if we already have the current snapshot. */
    if ((snapshot_gen = __wt_session_gen(session, WT_GEN_HAS_SNAPSHOT)) != 0) {
        WT_ASSERT(
          session, F_ISSET(txn, WT_TXN_HAS_SNAPSHOT) || !F_ISSET(txn, WT_TXN_REFRESH_SNAPSHOT));
        if (!F_ISSET(txn, WT_TXN_REFRESH_SNAPSHOT) &&
          snapshot_gen == __wt_gen(session, WT_GEN_HAS_SNAPSHOT))
            return;

        /* Leave the generation here and enter again later to acquire a new snapshot. */
        __wt_session_gen_leave(session, WT_GEN_HAS_SNAPSHOT);
    }
    __wt_session_gen_enter(session, WT_GEN_HAS_SNAPSHOT);

    /* We're going to scan the table: wait for the lock. */
    __wt_readlock(session, &txn_global->rwlock);

    current_id = pinned_id = __wt_atomic_loadv64(&txn_global->current);
    prev_oldest_id = __wt_atomic_loadv64(&txn_global->oldest_id);

    /*
     * Include the checkpoint transaction, if one is running: we should ignore any uncommitted
     * changes the checkpoint has written to the metadata. We don't have to keep the checkpoint's
     * changes pinned so don't go including it in the published pinned ID.
     *
     * We can assume that if a function calls without intention to publish then it is the special
     * case of checkpoint calling it twice. In which case do not include the checkpoint id.
     */
    if ((id = __wt_atomic_loadv64(&txn_global->checkpoint_txn_shared.id)) != WT_TXN_NONE) {
        if (txn->id != id)
            txn->snapshot_data.snapshot[n++] = id;
        if (update_shared_state)
            __wt_atomic_storev64(&txn_shared->metadata_pinned, id);
    }

    /* For pure read-only workloads, avoid scanning. */
    if (prev_oldest_id == current_id) {
        pinned_id = current_id;
        /* Check that the oldest ID has not moved in the meantime. */
        WT_ASSERT(session, prev_oldest_id == __wt_atomic_loadv64(&txn_global->oldest_id));
        goto done;
    }

    /* Walk the array of concurrent transactions. */
    WT_ACQUIRE_READ_WITH_BARRIER(session_cnt, conn->session_array.cnt);
    WT_STAT_CONN_INCR(session, txn_walk_sessions);
    for (i = 0, s = txn_global->txn_shared_list; i < session_cnt; i++, s++) {
        /*
         * Build our snapshot of any concurrent transaction IDs.
         *
         * Ignore:
         *  - Our own ID: we always read our own updates.
         *  - The ID if it is older than the oldest ID we saw. This
         *    can happen if we race with a thread that is allocating
         *    an ID -- the ID will not be used because the thread will
         *    keep spinning until it gets a valid one.
         *  - The ID if it is higher than the current ID we saw. This
         *    can happen if the transaction is already finished. In
         *    this case, we ignore this transaction because it would
         *    not be visible to the current snapshot.
         */
        while (s != txn_shared && (id = __wt_atomic_loadv64(&s->id)) != WT_TXN_NONE &&
          WT_TXNID_LE(prev_oldest_id, id) && WT_TXNID_LT(id, current_id)) {
            /*
             * If the transaction is still allocating its ID, then we spin here until it gets its
             * valid ID.
             */
            WT_ACQUIRE_BARRIER();
            if (!__wt_atomic_loadv8(&s->is_allocating)) {
                /*
                 * There is still a chance that fetched ID is not valid after ID allocation, so we
                 * check again here. The read of transaction ID should be carefully ordered: we want
                 * to re-read ID from transaction state after this transaction completes ID
                 * allocation.
                 */
                WT_ACQUIRE_BARRIER();
                if (id == __wt_atomic_loadv64(&s->id)) {
                    txn->snapshot_data.snapshot[n++] = id;
                    if (WT_TXNID_LT(id, pinned_id))
                        pinned_id = id;
                    break;
                }
            }
            WT_PAUSE();
        }
    }
    WT_STAT_CONN_INCRV(session, txn_sessions_walked, i);

    /*
     * If we got a new snapshot, update the published pinned ID for this session.
     */
    WT_ASSERT(session, WT_TXNID_LE(prev_oldest_id, pinned_id));
    WT_ASSERT(session, prev_oldest_id == __wt_atomic_loadv64(&txn_global->oldest_id));
done:
    if (update_shared_state)
        __wt_atomic_storev64(&txn_shared->pinned_id, pinned_id);
    __wt_readunlock(session, &txn_global->rwlock);
    __txn_sort_snapshot(session, n, current_id);
}

/*
 * __wt_txn_get_snapshot --
 *     Common case, allocate a snapshot and update our shared ids.
 */
void
__wt_txn_get_snapshot(WT_SESSION_IMPL *session)
{
    __txn_get_snapshot_int(session, true);
}

/*
 * __wt_txn_bump_snapshot --
 *     Uncommon case, allocate a snapshot but skip updating our shared ids.
 */
void
__wt_txn_bump_snapshot(WT_SESSION_IMPL *session)
{
    __txn_get_snapshot_int(session, false);
}

/*
 * __wt_txn_snapshot_save_and_refresh --
 *     Save the existing snapshot and allocate a new snapshot.
 */
int
__wt_txn_snapshot_save_and_refresh(WT_SESSION_IMPL *session)
{
    WT_DECL_RET;
    WT_TXN *txn;

    txn = session->txn;

    WT_RET(__wt_calloc_def(session, sizeof(WT_TXN_SNAPSHOT), &txn->backup_snapshot_data));

    txn->backup_snapshot_data->snap_max = txn->snapshot_data.snap_max;
    txn->backup_snapshot_data->snap_min = txn->snapshot_data.snap_min;
    txn->backup_snapshot_data->snapshot_count = txn->snapshot_data.snapshot_count;

    WT_ERR(__wt_calloc_def(session, sizeof(uint64_t) * S2C(session)->session_array.size,
      &txn->backup_snapshot_data->snapshot));

    /* Swap the snapshot pointers. */
    __txn_swap_snapshot(&txn->snapshot_data.snapshot, &txn->backup_snapshot_data->snapshot);

    /* Get the snapshot without publishing the shared ids. */
    __wt_txn_bump_snapshot(session);

err:
    /* Free the backup_snapshot_data if the memory allocation of the underlying snapshot has failed.
     */
    if (ret != 0)
        __wt_free(session, txn->backup_snapshot_data);

    return (ret);
}

/*
 * __wt_txn_snapshot_release_and_restore --
 *     Switch back to the original snapshot.
 */
void
__wt_txn_snapshot_release_and_restore(WT_SESSION_IMPL *session)
{
    WT_TXN *txn;
    WT_TXN_SNAPSHOT *snapshot_backup;

    txn = session->txn;
    snapshot_backup = txn->backup_snapshot_data;

    txn->snapshot_data.snap_max = snapshot_backup->snap_max;
    txn->snapshot_data.snap_min = snapshot_backup->snap_min;
    txn->snapshot_data.snapshot_count = snapshot_backup->snapshot_count;

    /* Swap the snapshot pointers. */
    __txn_swap_snapshot(&snapshot_backup->snapshot, &txn->snapshot_data.snapshot);
    __wt_free(session, snapshot_backup->snapshot);
    __wt_free(session, snapshot_backup);
}

/*
 * __txn_oldest_scan --
 *     Sweep the running transactions to calculate the oldest ID required.
 */
static void
__txn_oldest_scan(WT_SESSION_IMPL *session, uint64_t *oldest_idp, uint64_t *last_runningp,
  uint64_t *metadata_pinnedp, WT_SESSION_IMPL **oldest_sessionp)
{
    WT_CONNECTION_IMPL *conn;
    WT_SESSION_IMPL *oldest_session;
    WT_TXN_GLOBAL *txn_global;
    WT_TXN_SHARED *s;
    uint64_t id, last_running, metadata_pinned, oldest_id, prev_oldest_id;
    uint32_t i, session_cnt;

    conn = S2C(session);
    txn_global = &conn->txn_global;
    oldest_session = NULL;

    /* The oldest ID cannot change while we are holding the scan lock. */
    prev_oldest_id = __wt_atomic_loadv64(&txn_global->oldest_id);
    last_running = oldest_id = __wt_atomic_loadv64(&txn_global->current);
    if ((metadata_pinned = __wt_atomic_loadv64(&txn_global->checkpoint_txn_shared.id)) ==
      WT_TXN_NONE)
        metadata_pinned = oldest_id;

    /* Walk the array of concurrent transactions. */
    WT_ACQUIRE_READ_WITH_BARRIER(session_cnt, conn->session_array.cnt);
    WT_STAT_CONN_INCR(session, txn_walk_sessions);
    for (i = 0, s = txn_global->txn_shared_list; i < session_cnt; i++, s++) {
        /* Update the last running transaction ID. */
        while ((id = __wt_atomic_loadv64(&s->id)) != WT_TXN_NONE &&
          WT_TXNID_LE(prev_oldest_id, id) && WT_TXNID_LT(id, last_running)) {
            /*
             * If the transaction is still allocating its ID, then we spin here until it gets its
             * valid ID.
             */
            WT_ACQUIRE_BARRIER();
            if (!__wt_atomic_loadv8(&s->is_allocating)) {
                /*
                 * There is still a chance that fetched ID is not valid after ID allocation, so we
                 * check again here. The read of transaction ID should be carefully ordered: we want
                 * to re-read ID from transaction state after this transaction completes ID
                 * allocation.
                 */
                WT_ACQUIRE_BARRIER();
                if (id == __wt_atomic_loadv64(&s->id)) {
                    last_running = id;
                    break;
                }
            }
            WT_PAUSE();
        }

        /* Update the metadata pinned ID. */
        if ((id = __wt_atomic_loadv64(&s->metadata_pinned)) != WT_TXN_NONE &&
          WT_TXNID_LT(id, metadata_pinned))
            metadata_pinned = id;

        /*
         * !!!
         * Note: Don't ignore pinned ID values older than the previous
         * oldest ID.  Read-uncommitted operations publish pinned ID
         * values without acquiring the scan lock to protect the global
         * table.  See the comment in __wt_txn_cursor_op for more
         * details.
         */
        if ((id = __wt_atomic_loadv64(&s->pinned_id)) != WT_TXN_NONE &&
          WT_TXNID_LT(id, oldest_id)) {
            oldest_id = id;
            oldest_session = &WT_CONN_SESSIONS_GET(conn)[i];
        }
    }
    WT_STAT_CONN_INCRV(session, txn_sessions_walked, i);

    if (WT_TXNID_LT(last_running, oldest_id))
        oldest_id = last_running;

    /* The metadata pinned ID can't move past the oldest ID. */
    if (WT_TXNID_LT(oldest_id, metadata_pinned))
        metadata_pinned = oldest_id;

    *last_runningp = last_running;
    *metadata_pinnedp = metadata_pinned;
    *oldest_idp = oldest_id;
    *oldest_sessionp = oldest_session;
}

/*
 * __wt_txn_update_oldest --
 *     Sweep the running transactions to update the oldest ID required.
 */
int
__wt_txn_update_oldest(WT_SESSION_IMPL *session, uint32_t flags)
{
    WT_CONNECTION_IMPL *conn;
    WT_DECL_RET;
    WT_SESSION_IMPL *oldest_session;
    WT_TXN_GLOBAL *txn_global;
    uint64_t current_id, last_running, metadata_pinned, non_strict_min_threshold, oldest_id;
    uint64_t prev_last_running, prev_metadata_pinned, prev_oldest_id;
    bool strict, wait;

    conn = S2C(session);
    txn_global = &conn->txn_global;
    strict = LF_ISSET(WT_TXN_OLDEST_STRICT);
    wait = LF_ISSET(WT_TXN_OLDEST_WAIT);

    /*
     * When not in strict mode we want to avoid scanning too frequently. Set a minimum transaction
     * ID age threshold before we perform another scan.
     */
    non_strict_min_threshold = 100;

    current_id = last_running = metadata_pinned = __wt_atomic_loadv64(&txn_global->current);
    prev_last_running = __wt_atomic_loadv64(&txn_global->last_running);
    prev_metadata_pinned = __wt_atomic_loadv64(&txn_global->metadata_pinned);
    prev_oldest_id = __wt_atomic_loadv64(&txn_global->oldest_id);

    /* Try to move the pinned timestamp forward. */
    if (strict)
        __wti_txn_update_pinned_timestamp(session, false);

    /*
     * For pure read-only workloads, or if the update isn't forced and the oldest ID isn't too far
     * behind, avoid scanning.
     */
    if ((prev_oldest_id == current_id && prev_metadata_pinned == current_id) ||
      (!strict && WT_TXNID_LT(current_id, prev_oldest_id + non_strict_min_threshold)))
        return (0);

    /* First do a read-only scan. */
    if (wait)
        __wt_readlock(session, &txn_global->rwlock);
    else if ((ret = __wt_try_readlock(session, &txn_global->rwlock)) != 0)
        return (ret == EBUSY ? 0 : ret);
    __txn_oldest_scan(session, &oldest_id, &last_running, &metadata_pinned, &oldest_session);
    __wt_readunlock(session, &txn_global->rwlock);

    /*
     * If the state hasn't changed (or hasn't moved far enough for non-forced updates), give up.
     */
    if ((oldest_id == prev_oldest_id ||
          (!strict && WT_TXNID_LT(oldest_id, prev_oldest_id + non_strict_min_threshold))) &&
      ((last_running == prev_last_running) ||
        (!strict && WT_TXNID_LT(last_running, prev_last_running + non_strict_min_threshold))) &&
      metadata_pinned == prev_metadata_pinned)
        return (0);

    /* It looks like an update is necessary, wait for exclusive access. */
    if (wait)
        __wt_writelock(session, &txn_global->rwlock);
    else if ((ret = __wt_try_writelock(session, &txn_global->rwlock)) != 0)
        return (ret == EBUSY ? 0 : ret);

    /*
     * If the oldest ID has been updated while we waited, don't bother scanning.
     */
    if (WT_TXNID_LE(oldest_id, __wt_atomic_loadv64(&txn_global->oldest_id)) &&
      WT_TXNID_LE(last_running, __wt_atomic_loadv64(&txn_global->last_running)) &&
      WT_TXNID_LE(metadata_pinned, __wt_atomic_loadv64(&txn_global->metadata_pinned)))
        goto done;

    /*
     * Re-scan now that we have exclusive access. This is necessary because threads get transaction
     * snapshots with read locks, and we have to be sure that there isn't a thread that has got a
     * snapshot locally but not yet published its snap_min.
     */
    __txn_oldest_scan(session, &oldest_id, &last_running, &metadata_pinned, &oldest_session);

    /* Update the public IDs. */
    if (WT_TXNID_LT(__wt_atomic_loadv64(&txn_global->metadata_pinned), metadata_pinned))
        __wt_atomic_storev64(&txn_global->metadata_pinned, metadata_pinned);
    if (WT_TXNID_LT(__wt_atomic_loadv64(&txn_global->oldest_id), oldest_id))
        __wt_atomic_storev64(&txn_global->oldest_id, oldest_id);
    if (WT_TXNID_LT(__wt_atomic_loadv64(&txn_global->last_running), last_running)) {
        __wt_atomic_storev64(&txn_global->last_running, last_running);

        /*
         * Output a verbose message about long-running transactions, but only when some progress is
         * being made.
         */
        current_id = __wt_atomic_loadv64(&txn_global->current);
        WT_ASSERT(session, WT_TXNID_LE(oldest_id, current_id));
        if (WT_VERBOSE_ISSET(session, WT_VERB_TRANSACTION) &&
          current_id - oldest_id > (10 * WT_THOUSAND) && oldest_session != NULL) {
            __wt_verbose(session, WT_VERB_TRANSACTION,
              "oldest id %" PRIu64 " pinned in session %" PRIu32 " [%s] with snap_min %" PRIu64,
              oldest_id, oldest_session->id, oldest_session->lastop,
              oldest_session->txn->snapshot_data.snap_min);
        }
    }

done:
    __wt_writeunlock(session, &txn_global->rwlock);
    return (ret);
}

/*
 * __txn_config_operation_timeout --
 *     Configure a transactions operation timeout duration.
 */
static int
__txn_config_operation_timeout(WT_SESSION_IMPL *session, const char *cfg[], bool start_timer)
{
    WT_CONFIG_ITEM cval;
    WT_TXN *txn;

    txn = session->txn;

    if (cfg == NULL)
        return (0);

    /* Retrieve the maximum operation time. */
    WT_RET(__wt_config_gets_def(session, cfg, "operation_timeout_ms", 0, &cval));

    /*
     * The default configuration value is 0, we can't tell if they're setting it back to 0 or, if
     * the default was automatically passed in.
     */
    if (cval.val != 0) {
        txn->operation_timeout_us = (uint64_t)(cval.val * WT_THOUSAND);
        /*
         * The op timer will generally be started on entry to the API call however when we configure
         * it internally we need to start it separately.
         */
        if (start_timer)
            __wt_op_timer_start(session);
    }
    return (0);
}

/*
 * __txn_conf_operation_timeout --
 *     Configure a transactions operation timeout duration.
 */
static int
__txn_conf_operation_timeout(WT_SESSION_IMPL *session, const WT_CONF *conf, bool start_timer)
{
    WT_CONFIG_ITEM cval;
    WT_TXN *txn;

    txn = session->txn;

    if (conf == NULL)
        return (0);

    /* Retrieve the maximum operation time, defaulting to the database-wide configuration. */
    WT_RET(__wt_conf_gets_def(session, conf, operation_timeout_ms, 0, &cval));

    /*
     * The default configuration value is 0, we can't tell if they're setting it back to 0 or, if
     * the default was automatically passed in.
     */
    if (cval.val != 0) {
        txn->operation_timeout_us = (uint64_t)(cval.val * WT_THOUSAND);
        /*
         * The op timer will generally be started on entry to the API call however when we configure
         * it internally we need to start it separately.
         */
        if (start_timer)
            __wt_op_timer_start(session);
    }
    return (0);
}

/*
 * __wt_txn_config --
 *     Configure a transaction.
 */
int
__wt_txn_config(WT_SESSION_IMPL *session, WT_CONF *conf)
{
    WT_CONFIG_ITEM cval;
    WT_DECL_RET;
    WT_TXN *txn;
    wt_timestamp_t read_ts;

    txn = session->txn;

    if (conf == NULL)
        return (0);

    WT_ERR(__wt_conf_gets_def(session, conf, isolation, 0, &cval));
    if (cval.len != 0)
        txn->isolation = WT_CONF_STRING_MATCH(snapshot, cval) ? WT_ISO_SNAPSHOT :
          WT_CONF_STRING_MATCH(read_committed, cval)          ? WT_ISO_READ_COMMITTED :
                                                                WT_ISO_READ_UNCOMMITTED;

    WT_ERR(__txn_conf_operation_timeout(session, conf, false));

    /*
     * The default sync setting is inherited from the connection, but can be overridden by an
     * explicit "sync" setting for this transaction.
     *
     * We want to distinguish between inheriting implicitly and explicitly.
     */
    F_CLR(txn, WT_TXN_SYNC_SET);
    WT_ERR(__wt_conf_gets_def(session, conf, sync, (int)UINT_MAX, &cval));
    if (cval.val == 0 || cval.val == 1)
        /*
         * This is an explicit setting of sync. Set the flag so that we know not to overwrite it in
         * commit_transaction.
         */
        F_SET(txn, WT_TXN_SYNC_SET);

    /*
     * If sync is turned off explicitly, clear the transaction's sync field.
     */
    if (cval.val == 0)
        txn->txn_log.txn_logsync = 0;

    /* Check if prepared updates should be ignored during reads. */
    WT_ERR(__wt_conf_gets_def(session, conf, ignore_prepare, 0, &cval));
    if (cval.len > 0 && WT_CONF_STRING_MATCH(force, cval))
        F_SET(txn, WT_TXN_IGNORE_PREPARE);
    else if (cval.val)
        F_SET(txn, WT_TXN_IGNORE_PREPARE | WT_TXN_READONLY);

    /* Check if commits without a timestamp are allowed. */
    WT_ERR(__wt_conf_gets_def(session, conf, no_timestamp, 0, &cval));
    if (cval.val)
        F_SET(txn, WT_TXN_TS_NOT_SET);

    /*
     * Check if the prepare timestamp and the commit timestamp of a prepared transaction need to be
     * rounded up.
     */
    WT_ERR(__wt_conf_gets_def(session, conf, Roundup_timestamps.prepared, 0, &cval));
    if (cval.val)
        F_SET(txn, WT_TXN_TS_ROUND_PREPARED);

    /* Check if read timestamp needs to be rounded up. */
    WT_ERR(__wt_conf_gets_def(session, conf, Roundup_timestamps.read, 0, &cval));
    if (cval.val)
        F_SET(txn, WT_TXN_TS_ROUND_READ);

    WT_ERR(__wt_conf_gets_def(session, conf, read_timestamp, 0, &cval));
    if (cval.len != 0) {
        WT_ERR(__wt_txn_parse_timestamp(session, "read", &read_ts, &cval));
        WT_ERR(__wti_txn_set_read_timestamp(session, read_ts));
    }

err:
    if (ret != 0)
        /*
         * In the event that we error during configuration we should clear the flags on the
         * transaction so they are not set in a subsequent call to transaction begin.
         */
        txn->flags = 0;
    return (ret);
}

/*
 * __wt_txn_reconfigure --
 *     WT_SESSION::reconfigure for transactions.
 */
int
__wt_txn_reconfigure(WT_SESSION_IMPL *session, const char *config)
{
    WT_CONFIG_ITEM cval;
    WT_DECL_RET;
    WT_TXN *txn;

    txn = session->txn;

    ret = __wt_config_getones(session, config, "isolation", &cval);
    if (ret == 0 && cval.len != 0) {
        session->isolation = txn->isolation = WT_CONFIG_LIT_MATCH("snapshot", cval) ?
                                                          WT_ISO_SNAPSHOT :
          WT_CONFIG_LIT_MATCH("read-uncommitted", cval) ? WT_ISO_READ_UNCOMMITTED :
                                                          WT_ISO_READ_COMMITTED;
    }
    WT_RET_NOTFOUND_OK(ret);

    return (0);
}

/*
 * __txn_release --
 *     Release the resources associated with the current transaction.
 */
static void
__txn_release(WT_SESSION_IMPL *session)
{
    WT_TXN *txn;
    WT_TXN_GLOBAL *txn_global;

    txn = session->txn;
    txn_global = &S2C(session)->txn_global;

    WT_ASSERT(session, txn->mod_count == 0);

    /* Clear the transaction's ID from the global table. */
    if (WT_SESSION_IS_CHECKPOINT(session)) {
        WT_ASSERT(session, __wt_atomic_loadv64(&WT_SESSION_TXN_SHARED(session)->id) == WT_TXN_NONE);
        txn->id = WT_TXN_NONE;
        __wt_atomic_storev64(&txn_global->checkpoint_txn_shared.id, WT_TXN_NONE);

        /*
         * Be extra careful to cleanup everything for checkpoints: once the global checkpoint ID is
         * cleared, we can no longer tell if this session is doing a checkpoint.
         */
        __wt_atomic_storev32(&txn_global->checkpoint_id, 0);
    } else if (F_ISSET(txn, WT_TXN_HAS_ID)) {
        /*
         * If transaction is prepared, this would have been done in prepare.
         */
        if (!F_ISSET(txn, WT_TXN_PREPARE))
            __txn_remove_from_global_table(session);
        else
            WT_ASSERT(
              session, __wt_atomic_loadv64(&WT_SESSION_TXN_SHARED(session)->id) == WT_TXN_NONE);
        txn->id = WT_TXN_NONE;
    }

    __wti_txn_clear_durable_timestamp(session);

    /* Free the scratch buffer allocated for logging. */
    __wt_logrec_free(session, &txn->txn_log.logrec);

    /* Discard any memory from the session's stash that we can. */
    WT_ASSERT(session, __wt_session_gen(session, WT_GEN_SPLIT) == 0);
    __wt_stash_discard(session);

    /*
     * Reset the transaction state to not running and release the snapshot.
     */
    __wt_txn_release_snapshot(session);
    /* Clear the read timestamp. */
    __wti_txn_clear_read_timestamp(session);
    txn->isolation = session->isolation;

    txn->rollback_reason = NULL;

    /*
     * Ensure the transaction flags are cleared on exit
     *
     * Purposely do NOT clear the commit and durable timestamps on release. Other readers may still
     * find these transactions in the durable queue and will need to see those timestamps.
     */
    txn->flags = 0;
    txn->prepare_timestamp = WT_TS_NONE;

    /* Clear operation timer. */
    txn->operation_timeout_us = 0;
}

/*
 * __txn_prepare_rollback_restore_hs_update --
 *     Restore the history store update to the update chain before roll back prepared update evicted
 *     to disk
 */
static int
__txn_prepare_rollback_restore_hs_update(
  WT_SESSION_IMPL *session, WT_CURSOR *hs_cursor, WT_PAGE *page, WT_UPDATE *upd_chain)
{
    WT_DECL_ITEM(hs_value);
    WT_DECL_RET;
    WT_TIME_WINDOW *hs_tw;
    WT_UPDATE *tombstone, *upd;
    wt_timestamp_t durable_ts, hs_stop_durable_ts;
    size_t size, total_size;
    uint64_t type_full;
    char ts_string[2][WT_TS_INT_STRING_SIZE];

    WT_ASSERT(session, upd_chain != NULL);

    hs_tw = NULL;
    size = total_size = 0;
    tombstone = upd = NULL;

    WT_ERR(__wt_scr_alloc(session, 0, &hs_value));

    /* Get current value. */
    WT_ERR(hs_cursor->get_value(hs_cursor, &hs_stop_durable_ts, &durable_ts, &type_full, hs_value));

    /* The value older than the prepared update in the history store must be a full value. */
    WT_ASSERT(session, (uint8_t)type_full == WT_UPDATE_STANDARD);

    /* Use time window in cell to initialize the update. */
    __wt_hs_upd_time_window(hs_cursor, &hs_tw);
    WT_ERR(__wt_upd_alloc(session, hs_value, WT_UPDATE_STANDARD, &upd, &size));
    upd->txnid = hs_tw->start_txn;
    upd->durable_ts = hs_tw->durable_start_ts;
    upd->start_ts = hs_tw->start_ts;

    /*
     * Set the flag to indicate that this update has been restored from history store for the
     * rollback of a prepared transaction.
     */
    F_SET(upd, WT_UPDATE_RESTORED_FROM_HS | WT_UPDATE_TO_DELETE_FROM_HS);
    total_size += size;

    __wt_verbose_debug2(session, WT_VERB_TRANSACTION,
      "update restored from history store (txnid: %" PRIu64 ", start_ts: %s, durable_ts: %s",
      upd->txnid, __wt_timestamp_to_string(upd->start_ts, ts_string[0]),
      __wt_timestamp_to_string(upd->durable_ts, ts_string[1]));

    /* If the history store record has a valid stop time point, append it. */
    if (hs_stop_durable_ts != WT_TS_MAX) {
        WT_ASSERT(session, hs_tw->stop_ts != WT_TS_MAX);
        WT_ERR(__wt_upd_alloc(session, NULL, WT_UPDATE_TOMBSTONE, &tombstone, &size));
        tombstone->durable_ts = hs_tw->durable_stop_ts;
        tombstone->start_ts = hs_tw->stop_ts;
        tombstone->txnid = hs_tw->stop_txn;
        tombstone->next = upd;
        /*
         * Set the flag to indicate that this update has been restored from history store for the
         * rollback of a prepared transaction.
         */
        F_SET(tombstone, WT_UPDATE_RESTORED_FROM_HS | WT_UPDATE_TO_DELETE_FROM_HS);
        total_size += size;

        __wt_verbose_debug2(session, WT_VERB_TRANSACTION,
          "tombstone restored from history store (txnid: %" PRIu64 ", start_ts: %s, durable_ts: %s",
          tombstone->txnid, __wt_timestamp_to_string(tombstone->start_ts, ts_string[0]),
          __wt_timestamp_to_string(tombstone->durable_ts, ts_string[1]));

        upd = tombstone;
    }

    /* Walk to the end of the chain and we can only have prepared updates on the update chain. */
    for (;; upd_chain = upd_chain->next) {
        WT_ASSERT(session,
          upd_chain->txnid != WT_TXN_ABORTED && upd_chain->prepare_state == WT_PREPARE_INPROGRESS);

        if (upd_chain->next == NULL)
            break;
    }

    /* Append the update to the end of the chain. */
    WT_RELEASE_WRITE_WITH_BARRIER(upd_chain->next, upd);

    __wt_cache_page_inmem_incr(session, page, total_size);

    if (0) {
err:
        WT_ASSERT(session, tombstone == NULL || upd == tombstone);
        __wt_free_update_list(session, &upd);
    }
    __wt_scr_free(session, &hs_value);
    return (ret);
}

/*
 * __txn_fixup_hs_update --
 *     Fix the history store update with the max stop time point if we commit the prepared update.
 */
static int
__txn_fixup_hs_update(WT_SESSION_IMPL *session, WT_CURSOR *hs_cursor)
{
    WT_DECL_ITEM(hs_value);
    WT_DECL_RET;
    WT_TIME_WINDOW *hs_tw, tw;
    WT_TXN *txn;
    wt_timestamp_t hs_durable_ts, hs_stop_durable_ts;
    uint64_t type_full;
    bool txn_error, txn_prepare_ignore_api_check;

    hs_tw = NULL;
    txn = session->txn;

    __wt_hs_upd_time_window(hs_cursor, &hs_tw);

    /*
     * If the history update already has a stop time point there is no work to do. This happens if a
     * deleted key is reinserted by a prepared update.
     */
    if (WT_TIME_WINDOW_HAS_STOP(hs_tw))
        return (0);

    WT_RET(__wt_scr_alloc(session, 0, &hs_value));

    /*
     * Transaction error is cleared temporarily as cursor functions are not allowed after an error
     * or a prepared transaction.
     */
    txn_error = F_ISSET(txn, WT_TXN_ERROR);
    F_CLR(txn, WT_TXN_ERROR);

    /*
     * The API layer will immediately return an error if the WT_TXN_PREPARE flag is set before
     * attempting cursor operations. However, we can't clear the WT_TXN_PREPARE flag because a
     * function in the eviction flow may attempt to forcibly rollback the transaction if it is not
     * marked as a prepared transaction. The flag WT_TXN_PREPARE_IGNORE_API_CHECK is set so that
     * cursor operations can proceed without having to clear the WT_TXN_PREPARE flag.
     */
    txn_prepare_ignore_api_check = F_ISSET(txn, WT_TXN_PREPARE_IGNORE_API_CHECK);
    F_SET(txn, WT_TXN_PREPARE_IGNORE_API_CHECK);

    /* Get current value. */
    WT_ERR(
      hs_cursor->get_value(hs_cursor, &hs_stop_durable_ts, &hs_durable_ts, &type_full, hs_value));

    /* The old stop timestamp must be max. */
    WT_ASSERT(session, hs_stop_durable_ts == WT_TS_MAX);
    /* The value older than the prepared update in the history store must be a full value. */
    WT_ASSERT(session, (uint8_t)type_full == WT_UPDATE_STANDARD);

    /*
     * Set the stop time point to be the committing transaction's time point and copy the start time
     * point from the current history store update.
     */
    tw.stop_ts = txn->commit_timestamp;
    tw.durable_stop_ts = txn->durable_timestamp;
    tw.stop_txn = txn->id;
    WT_TIME_WINDOW_COPY_START(&tw, hs_tw);

    /*
     * We need to update the stop durable timestamp stored in the history store value.
     *
     * Pack the value using cursor api.
     */
    hs_cursor->set_value(hs_cursor, &tw, tw.durable_stop_ts, tw.durable_start_ts,
      (uint64_t)WT_UPDATE_STANDARD, hs_value);
    WT_ERR(hs_cursor->update(hs_cursor));

err:
    if (!txn_prepare_ignore_api_check)
        F_CLR(txn, WT_TXN_PREPARE_IGNORE_API_CHECK);
    if (txn_error)
        F_SET(txn, WT_TXN_ERROR);
    __wt_scr_free(session, &hs_value);

    return (ret);
}

/*
 * __txn_search_prepared_op --
 *     Search for an operation's prepared update.
 */
static int
__txn_search_prepared_op(
  WT_SESSION_IMPL *session, WT_TXN_OP *op, WT_CURSOR **cursorp, WT_UPDATE **updp)
{
    WT_CURSOR *cursor;
    WT_DECL_RET;
    WT_TXN *txn;
    uint32_t txn_flags;
    const char *open_cursor_cfg[] = {WT_CONFIG_BASE(session, WT_SESSION_open_cursor), NULL};

    *updp = NULL;

    txn = session->txn;

    cursor = *cursorp;
    if (cursor == NULL || CUR2BT(cursor)->id != op->btree->id) {
        *cursorp = NULL;
        if (cursor != NULL)
            WT_RET(cursor->close(cursor));
        WT_RET(__wt_open_cursor(session, op->btree->dhandle->name, NULL, open_cursor_cfg, &cursor));
        *cursorp = cursor;
    }

    /*
     * Transaction error is cleared temporarily as cursor functions are not allowed after an error.
     */
    txn_flags = FLD_MASK(txn->flags, WT_TXN_ERROR);

    /*
     * The API layer will immediately return an error if the WT_TXN_PREPARE flag is set before
     * attempting cursor operations. However, we can't clear the WT_TXN_PREPARE flag because a
     * function in the eviction flow may attempt to forcibly rollback the transaction if it is not
     * marked as a prepared transaction. The flag WT_TXN_PREPARE_IGNORE_API_CHECK is set so that
     * cursor operations can proceed without having to clear the WT_TXN_PREPARE flag.
     */
    F_SET(txn, WT_TXN_PREPARE_IGNORE_API_CHECK);

    switch (op->type) {
    case WT_TXN_OP_BASIC_COL:
    case WT_TXN_OP_INMEM_COL:
        ((WT_CURSOR_BTREE *)cursor)->iface.recno = op->u.op_col.recno;
        break;
    case WT_TXN_OP_BASIC_ROW:
    case WT_TXN_OP_INMEM_ROW:
        F_CLR(txn, txn_flags);
        __wt_cursor_set_raw_key(cursor, &op->u.op_row.key);
        F_SET(txn, txn_flags);
        break;
    case WT_TXN_OP_NONE:
    case WT_TXN_OP_REF_DELETE:
    case WT_TXN_OP_TRUNCATE_COL:
    case WT_TXN_OP_TRUNCATE_ROW:
        WT_RET_PANIC_ASSERT(session, WT_DIAGNOSTIC_PREPARED, false, WT_PANIC,
          "invalid prepared operation update type");
        break;
    }

    F_CLR(txn, txn_flags);
    WT_WITH_BTREE(session, op->btree, ret = __wt_btcur_search_prepared(cursor, updp));
    F_SET(txn, txn_flags);
    F_CLR(txn, WT_TXN_PREPARE_IGNORE_API_CHECK);
    WT_RET(ret);
    /*
     * We cannot guarantee that we find an update when collators are being used as we cannot sort
     * modifications on collated b-trees.
     */
    WT_RET_ASSERT(session, WT_DIAGNOSTIC_PREPARED, *updp != NULL || op->btree->collator != NULL,
      WT_NOTFOUND, "unable to locate update associated with a prepared operation");

    return (0);
}

/*
 * __txn_append_tombstone --
 *     Append a tombstone to the end of a keys update chain.
 */
static int
__txn_append_tombstone(WT_SESSION_IMPL *session, WT_TXN_OP *op, WT_CURSOR_BTREE *cbt)
{
    WT_BTREE *btree;
    WT_DECL_RET;
    WT_UPDATE *tombstone;
    size_t not_used;

    tombstone = NULL;
    btree = S2BT(session);

    WT_ERR(__wt_upd_alloc_tombstone(session, &tombstone, &not_used));
    WT_WITH_BTREE(session, op->btree,
      ret = btree->type == BTREE_ROW ?
        __wt_row_modify(cbt, &cbt->iface.key, NULL, &tombstone, WT_UPDATE_INVALID, false, false) :
        __wt_col_modify(cbt, cbt->recno, NULL, &tombstone, WT_UPDATE_INVALID, false, false));
    WT_ERR(ret);
    tombstone = NULL;

err:
    __wt_free(session, tombstone);
    return (ret);
}

/*
 * __txn_resolve_prepared_update_chain --
 *     Helper for resolving updates. Recursively visit the update chain and resolve the updates on
 *     the way back out, so older updates are resolved first; this avoids a race with reconciliation
 *     (see WT-6778).
 */
static void
__txn_resolve_prepared_update_chain(WT_SESSION_IMPL *session, WT_UPDATE *upd, bool commit)
{
    /*
     * Aborted updates can exist in the update chain of our transaction. Generally this will occur
     * due to a reserved update. As such we should skip over these updates entirely.
     */
    while (upd != NULL && upd->txnid == WT_TXN_ABORTED)
        upd = upd->next;

    /*
     * The previous loop exits on null, check that here. Additionally if the transaction id is then
     * different we know we've reached the end of our update chain and don't need to look deeper.
     */
    if (upd == NULL || upd->txnid != session->txn->id)
        return;

    /* Go down the chain. Do the resolves on the way back up. */
    __txn_resolve_prepared_update_chain(session, upd->next, commit);

    if (!commit) {
        upd->txnid = WT_TXN_ABORTED;
        WT_STAT_CONN_INCR(session, txn_prepared_updates_rolledback);
        return;
    }

    /*
     * Performing an update on the same key where the truncate operation is performed can lead to
     * updates that are already resolved in the updated list. Ignore the already resolved updates.
     */
    if (upd->prepare_state == WT_PREPARE_RESOLVED) {
        WT_ASSERT(session, upd->type == WT_UPDATE_TOMBSTONE);
        return;
    }

    /* Resolve the prepared update to be a committed update. */
    __txn_apply_prepare_state_update(session, upd, true);

    /* Sleep for 100ms in the prepared resolution path if configured. */
    if (FLD_ISSET(S2C(session)->timing_stress_flags, WT_TIMING_STRESS_PREPARE_RESOLUTION_2))
        __wt_sleep(0, 100 * WT_THOUSAND);
    WT_STAT_CONN_INCR(session, txn_prepared_updates_committed);
}

/*
 * __txn_resolve_prepared_op --
 *     Resolve a transaction's operations indirect references.
 */
static int
__txn_resolve_prepared_op(WT_SESSION_IMPL *session, WT_TXN_OP *op, bool commit, WT_CURSOR **cursorp)
{
    WT_BTREE *btree;
    WT_CURSOR *hs_cursor;
    WT_CURSOR_BTREE *cbt;
    WT_DECL_RET;
    WT_ITEM hs_recno_key;
    WT_PAGE *page;
    WT_TIME_WINDOW tw;
    WT_TXN *txn;
    WT_UPDATE *first_committed_upd, *upd, *upd_followed_tombstone;
    WT_UPDATE *head_upd;
    uint8_t hs_recno_key_buf[WT_INTPACK64_MAXSIZE], *p, resolve_case;
    char ts_string[3][WT_TS_INT_STRING_SIZE];
    bool has_hs_record, tw_found;

    hs_cursor = NULL;
    txn = session->txn;
    has_hs_record = false;
#define RESOLVE_UPDATE_CHAIN 0
#define RESOLVE_PREPARE_ON_DISK 1
#define RESOLVE_PREPARE_EVICTION_FAILURE 2
#define RESOLVE_IN_MEMORY 3
    WT_NOT_READ(resolve_case, RESOLVE_UPDATE_CHAIN);

    WT_RET(__txn_search_prepared_op(session, op, cursorp, &upd));

    if (commit)
        __wt_verbose_debug2(session, WT_VERB_TRANSACTION,
          "commit resolving prepared transaction with txnid: %" PRIu64
          " and timestamp: %s to commit and durable timestamps: %s, %s",
          txn->id, __wt_timestamp_to_string(txn->prepare_timestamp, ts_string[0]),
          __wt_timestamp_to_string(txn->commit_timestamp, ts_string[1]),
          __wt_timestamp_to_string(txn->durable_timestamp, ts_string[2]));
    else
        __wt_verbose_debug2(session, WT_VERB_TRANSACTION,
          "rollback resolving prepared transaction with txnid: %" PRIu64 " and timestamp: %s",
          txn->id, __wt_timestamp_to_string(txn->prepare_timestamp, ts_string[0]));

    /*
     * Aborted updates can exist in the update chain of our transaction due to reserved update. All
     * the prepared updates on a key by a transaction will be resolved during the resolution of the
     * first operation on that key. Hence the update chain could contain the prepared updates by
     * another transaction when the transaction tries to resolve the subsequent operations on the
     * same key.
     */
    for (; upd != NULL && upd->txnid != txn->id; upd = upd->next)
        ;
    head_upd = upd;

    /*
     * The head of the update chain is not a prepared update, which means all the prepared updates
     * of the key are resolved. The head of the update chain can also be null in the scenario that
     * we rolled back all associated updates in the previous iteration of this function.
     */
    if (upd == NULL || upd->prepare_state != WT_PREPARE_INPROGRESS)
        goto prepare_verify;

    /* A prepared operation that is rolled back will not have a timestamp worth asserting on. */
    if (commit)
        WT_RET(
          __wt_txn_timestamp_usage_check(session, op, txn->commit_timestamp, upd->prev_durable_ts));

    for (first_committed_upd = upd; first_committed_upd != NULL &&
         (first_committed_upd->txnid == WT_TXN_ABORTED ||
           first_committed_upd->prepare_state == WT_PREPARE_INPROGRESS);
         first_committed_upd = first_committed_upd->next)
        ;

    /*
     * Get the underlying btree and the in-memory page with the prepared updates that are to be
     * resolved. The hazard pointer on the page is already acquired during the cursor search
     * operation to prevent eviction evicting the page while resolving the prepared updates.
     */
    cbt = (WT_CURSOR_BTREE *)(*cursorp);
    page = cbt->ref->page;

    /*
     * If the prepared update is a single tombstone, we don't need to do anything special and we can
     * directly resolve it in memory.
     *
     * If the prepared update is not a tombstone or we have multiple prepared updates in the same
     * transaction. There are four base cases:
     *
     * 1) Prepared updates are on the update chain and hasn't been reconciled to write to data
     *    store.
     *     Simply resolve the prepared updates in memory.
     *
     * 2) Prepared updates are written to the data store.
     *     If there is no older updates written to the history store:
     *         commit: simply resolve the prepared updates in memory.
     *         rollback: delete the whole key.
     *
     *     If there are older updates written to the history store:
     *         commit: fix the stop timestamp of the newest update in the history store if it has a
     *                 max timestamp.
     *         rollback: restore the newest update in the history store to the data store and mark
     *                   it to be deleted from the history store in the future reconciliation.
     *
     * 3) Prepared updates are successfully reconciled to a new disk image in eviction but the
     *    eviction fails and the updates are restored back to the old disk image.
     *     If there is no older updates written to the history store:
     *         commit: simply resolve the prepared updates in memory.
     *         rollback: delete the whole key.
     *
     *     If there are older updates written to the history store:
     *          commit: fix the stop timestamp of the newest update in the history store if it has a
     *                  max timestamp.
     *          rollback: mark the data update (or tombstone and data update) that is older
     *                    than the prepared updates to be deleted from the history store in the
     *                    future reconciliation.
     *
     * 4) We are running an in-memory database:
     *     commit: resolve the prepared updates in memory.
     *     rollback: if the prepared update is written to the disk image, delete the whole key.
     */
    btree = S2BT(session);

    /*
     * We also need to handle the on disk prepared updates if we have a prepared delete and a
     * prepared update on the disk image.
     */
    if (F_ISSET(upd, WT_UPDATE_PREPARE_RESTORED_FROM_DS) &&
      (upd->type != WT_UPDATE_TOMBSTONE ||
        (upd->next != NULL && upd->durable_ts == upd->next->durable_ts &&
          upd->txnid == upd->next->txnid && upd->start_ts == upd->next->start_ts)))
        resolve_case = RESOLVE_PREPARE_ON_DISK;
    /*
     * If the first committed update older than the prepared update has already been marked to be
     * deleted from the history store, we are in the case that there was an older prepared update
     * that was rolled back.
     *
     * 1) We have a prepared update Up and an update U on the update chain initially.
     * 2) An eviction writes Up to the disk and U to the history store.
     * 3) The eviction fails and everything is restored.
     * 4) We rollback Up and mark U to be deleted from the history store.
     * 5) We add another prepared update to the update chain.
     *
     * Check the WT_UPDATE_TO_DELETE_FROM_HS to see if we have already handled the older prepared
     * update or not. Ignore if it is already handled.
     */
    else if (first_committed_upd != NULL && F_ISSET(first_committed_upd, WT_UPDATE_HS) &&
      !F_ISSET(first_committed_upd, WT_UPDATE_TO_DELETE_FROM_HS))
        resolve_case = RESOLVE_PREPARE_EVICTION_FAILURE;
    else if (F_ISSET(S2C(session), WT_CONN_IN_MEMORY) || F_ISSET(btree, WT_BTREE_IN_MEMORY))
        resolve_case = RESOLVE_IN_MEMORY;
    else
        resolve_case = RESOLVE_UPDATE_CHAIN;

    switch (resolve_case) {
    case RESOLVE_PREPARE_EVICTION_FAILURE:
        /*
         * If we see the first committed update has been moved to the history store, we must have
         * done a successful reconciliation on the page but failed to evict it. Also reconciliation
         * could not possibly empty the page because the prepared update is not globally visible.
         * Therefore, reconciliation must have either split the page or done a page rewrite.
         *
         * In this case, we still need to resolve the prepared update as if we have successfully
         * evicted the page because the value older than the prepared update has been written to the
         * history store with the max timestamp.
         */
        WT_ASSERT(session,
          page->modify->rec_result == WT_PM_REC_MULTIBLOCK ||
            page->modify->rec_result == WT_PM_REC_REPLACE);
        /*
         * Marked the update older than the prepared update that is already in the history store to
         * be deleted from the history store.
         */
        if (!commit) {
            if (first_committed_upd->type == WT_UPDATE_TOMBSTONE) {
                for (upd_followed_tombstone = first_committed_upd->next;
                     upd_followed_tombstone != NULL;
                     upd_followed_tombstone = upd_followed_tombstone->next)
                    if (upd_followed_tombstone->txnid != WT_TXN_ABORTED)
                        break;
                /* We may not find a full update following the tombstone if it is obsolete. */
                if (upd_followed_tombstone != NULL) {
                    WT_ASSERT(session, F_ISSET(upd_followed_tombstone, WT_UPDATE_HS));
                    F_SET(first_committed_upd, WT_UPDATE_TO_DELETE_FROM_HS);
                    F_SET(upd_followed_tombstone, WT_UPDATE_TO_DELETE_FROM_HS);
                }
            } else
                F_SET(first_committed_upd, WT_UPDATE_TO_DELETE_FROM_HS);
        }
        /* Fall through. */
    case RESOLVE_PREPARE_ON_DISK:
        /*
         * Open a history store table cursor and scan the history store for the given btree and key
         * with maximum start timestamp to let the search point to the last version of the key.
         */
        WT_ERR(__wt_curhs_open(session, btree->id, NULL, &hs_cursor));
        F_SET(hs_cursor, WT_CURSTD_HS_READ_COMMITTED);
        if (btree->type == BTREE_ROW)
            hs_cursor->set_key(hs_cursor, 4, btree->id, &cbt->iface.key, WT_TS_MAX, UINT64_MAX);
        else {
            p = hs_recno_key_buf;
            WT_ERR(__wt_vpack_uint(&p, 0, cbt->recno));
            hs_recno_key.data = hs_recno_key_buf;
            hs_recno_key.size = WT_PTRDIFF(p, hs_recno_key_buf);
            hs_cursor->set_key(hs_cursor, 4, btree->id, &hs_recno_key, WT_TS_MAX, UINT64_MAX);
        }
        /*
         * Locate the previous update from the history store. We know there may be content in the
         * history store if the prepared update is written to the disk image or first committed
         * update older than the prepared update is marked as WT_UPDATE_HS. The second case is rare
         * but can happen if the previous eviction that writes the prepared update to the disk image
         * fails after reconciliation.
         *
         * We need to locate the history store update before we resolve the prepared updates because
         * if we abort the prepared updates first, the history store search may race with other
         * sessions modifying the same key and checkpoint moving the new updates to the history
         * store.
         */
        WT_ERR_NOTFOUND_OK(__wt_curhs_search_near_before(session, hs_cursor), true);

        /* We should only get not found if the prepared update is on disk. */
        WT_ASSERT(session, ret != WT_NOTFOUND || resolve_case == RESOLVE_PREPARE_ON_DISK);
        if (ret == 0) {
            has_hs_record = true;
            /*
             * Restore the history store update to the update chain if we are rolling back the
             * prepared update written to the disk image.
             */
            if (!commit && resolve_case == RESOLVE_PREPARE_ON_DISK)
                WT_ERR(__txn_prepare_rollback_restore_hs_update(session, hs_cursor, page, upd));
        } else {
            ret = 0;
            /*
             * Allocate a tombstone and prepend it to the row so when we reconcile the update chain
             * we don't copy the prepared cell, which is now associated with a rolled back prepare,
             * and instead write nothing.
             */
            if (!commit)
                WT_ERR(__txn_append_tombstone(session, op, cbt));
        }
        break;
    case RESOLVE_IN_MEMORY:
        /*
         * For in-memory configurations of WiredTiger if a prepared update is reconciled and then
         * rolled back the on-page value will not be marked as aborted until the next eviction. In
         * the special case where this rollback results in the update chain being entirely comprised
         * of aborted updates other transactions attempting to write to the same key will look at
         * the on-page value, think the prepared transaction is still active, and falsely report a
         * write conflict. To prevent this scenario append a tombstone to the update chain when
         * rolling back a prepared reconciled update would result in only aborted updates on the
         * update chain.
         */
        if (!commit && first_committed_upd == NULL) {
            tw_found = __wt_read_cell_time_window(cbt, &tw);
            if (tw_found && tw.prepare == WT_PREPARE_INPROGRESS)
                WT_ERR(__txn_append_tombstone(session, op, cbt));
        }
        break;
    default:
        WT_ASSERT(session, resolve_case == RESOLVE_UPDATE_CHAIN);
        break;
    }

    /*
     * Newer updates are inserted at head of update chain, and transaction operations are added at
     * the tail of the transaction modify chain.
     *
     * For example, a transaction has modified [k,v] as
     *	[k, v]  -> [k, u1]   (txn_op : txn_op1)
     *	[k, u1] -> [k, u2]   (txn_op : txn_op2)
     *	update chain : u2->u1
     *	txn_mod      : txn_op1->txn_op2.
     *
     * Only the key is saved in the transaction operation structure, hence we cannot identify
     * whether "txn_op1" corresponds to "u2" or "u1" during commit/rollback.
     *
     * To make things simpler we will handle all the updates that match the key saved in a
     * transaction operation in a single go. As a result, multiple updates of a key, if any will be
     * resolved as part of the first transaction operation resolution of that key, and subsequent
     * transaction operation resolution of the same key will be effectively a no-op.
     *
     * In the above example, we will resolve "u2" and "u1" as part of resolving "txn_op1" and will
     * not do any significant thing as part of "txn_op2".
     */
    __txn_resolve_prepared_update_chain(session, upd, commit);

    /* Mark the page dirty once the prepared updates are resolved. */
    __wt_page_modify_set(session, page);

    /*
     * Fix the history store record's stop time point if we are committing the prepared update and
     * the previous update is written to the history store.
     */
    if (commit && has_hs_record)
        WT_ERR(__txn_fixup_hs_update(session, hs_cursor));

prepare_verify:
    /*
     * If we are committing a prepared transaction we can check that we resolved the whole update
     * chain. As long as we don't walk past a globally visible update we are guaranteed that the
     * update chain won't be freed concurrently. In the commit case prepared updates cannot become
     * globally visible before we finish resolving them, this is an implicit contract within
     * WiredTiger.
     *
     * In the rollback case the updates are changed to aborted and in theory a newer update could be
     * added to the chain concurrently and become globally visible. Thus our updates could be freed.
     * We don't walk the chain in rollback for that reason.
     */
    if (EXTRA_DIAGNOSTICS_ENABLED(session, WT_DIAGNOSTIC_PREPARED) && commit) {
        for (; head_upd != NULL; head_upd = head_upd->next) {
            /*
             * Ignore aborted updates. We could have them in the middle of the relevant update
             * chain, as a result of the cursor reserve API.
             */
            if (head_upd->txnid == WT_TXN_ABORTED)
                continue;
            /* Exit once we have visited all updates from the current transaction. */
            if (head_upd->txnid != txn->id)
                break;
            /* Any update we find should be resolved. */
            WT_ASSERT_ALWAYS(session, head_upd->prepare_state == WT_PREPARE_RESOLVED,
              "A prepared update wasn't resolved when it should be");
        }
    }

err:
    if (hs_cursor != NULL)
        WT_TRET(hs_cursor->close(hs_cursor));
    return (ret);
}

/*
 * __txn_mod_sortable_key --
 *     Given an operation return a boolean indicating if it has a sortable key.
 */
static WT_INLINE bool
__txn_mod_sortable_key(WT_TXN_OP *opt)
{
    switch (opt->type) {
    case (WT_TXN_OP_NONE):
    case (WT_TXN_OP_REF_DELETE):
    case (WT_TXN_OP_TRUNCATE_COL):
    case (WT_TXN_OP_TRUNCATE_ROW):
        return (false);
    case (WT_TXN_OP_BASIC_COL):
    case (WT_TXN_OP_BASIC_ROW):
    case (WT_TXN_OP_INMEM_COL):
    case (WT_TXN_OP_INMEM_ROW):
        return (true);
    }
    __wt_abort(NULL);
    return (false);
}

/*
 * __txn_mod_compare --
 *     Qsort comparison routine for transaction modify list.
 */
static int WT_CDECL
__txn_mod_compare(const void *a, const void *b)
{
    WT_TXN_OP *aopt, *bopt;
    bool a_has_sortable_key;
    bool b_has_sortable_key;

    aopt = (WT_TXN_OP *)a;
    bopt = (WT_TXN_OP *)b;

    /*
     * We want to sort on two things:
     *  - B-tree ID
     *  - Key
     * However, there are a number of modification types that don't have a key to be sorted on. This
     * requires us to add a stage between sorting on B-tree ID and key. At this intermediate stage,
     * we sort on whether the modifications have a key.
     *
     * We need to uphold the contract that all modifications on the same key are contiguous in the
     * final modification array. Technically they could be separated by non key modifications,
     * but for simplicity's sake we sort them apart.
     *
     * Qsort comparators are expected to return -1 if the first argument is smaller than the second,
     * 1 if the second argument is smaller than the first, and 0 if both arguments are equal.
     */

    /* Order by b-tree ID. */
    if (aopt->btree->id < bopt->btree->id)
        return (-1);
    if (aopt->btree->id > bopt->btree->id)
        return (1);

    /*
     * Order by whether the given operation has a key. We don't want to call key compare incorrectly
     * especially given that u is a union which would create undefined behavior.
     */
    a_has_sortable_key = __txn_mod_sortable_key(aopt);
    b_has_sortable_key = __txn_mod_sortable_key(bopt);
    if (a_has_sortable_key && !b_has_sortable_key)
        return (-1);
    if (!a_has_sortable_key && b_has_sortable_key)
        return (1);
    /*
     * In the case where both arguments don't have a key they are considered to be equal, we don't
     * care exactly how they get sorted.
     */
    if (!a_has_sortable_key && !b_has_sortable_key)
        return (0);

    /* Finally, order by key. We cannot sort if there is a collator as we need a session pointer. */
    if (aopt->btree->type == BTREE_ROW) {
        return (aopt->btree->collator == NULL ?
            __wt_lex_compare(&aopt->u.op_row.key, &bopt->u.op_row.key) :
            0);
    }
    if (aopt->u.op_col.recno < bopt->u.op_col.recno)
        return (-1);
    if (aopt->u.op_col.recno > bopt->u.op_col.recno)
        return (1);
    return (0);
}

/*
 * __txn_check_if_stable_has_moved_ahead_commit_ts --
 *     Check if the stable timestamp has moved ahead of the commit timestamp.
 */
static int
__txn_check_if_stable_has_moved_ahead_commit_ts(WT_SESSION_IMPL *session)
{
    WT_CONNECTION_IMPL *conn;
    WT_TXN *txn;
    WT_TXN_GLOBAL *txn_global;

    conn = S2C(session);
    txn = session->txn;
    txn_global = &conn->txn_global;

    if (txn_global->has_stable_timestamp && txn->first_commit_timestamp != WT_TS_NONE &&
      txn_global->stable_timestamp >= txn->first_commit_timestamp)
        WT_RET_MSG(session, EINVAL,
          "Rollback the transaction because the stable timestamp has moved ahead of the commit "
          "timestamp.");

    return (0);
}

/*
 * __wt_txn_commit --
 *     Commit the current transaction.
 */
int
__wt_txn_commit(WT_SESSION_IMPL *session, const char *cfg[])
{
    struct timespec tsp;
    WT_CACHE *cache;
    WT_CONFIG_ITEM cval;
    WT_CONNECTION_IMPL *conn;
    WT_CURSOR *cursor;
    WT_DECL_RET;
    WT_REF_STATE previous_state;
    WT_TXN *txn;
    WT_TXN_GLOBAL *txn_global;
    WT_TXN_OP *op;
    WT_UPDATE *upd;
    wt_timestamp_t candidate_durable_timestamp, prev_durable_timestamp;
#ifdef HAVE_DIAGNOSTIC
    uint32_t prepare_count;
#endif
    u_int i;
    bool cannot_fail, locked, prepare, readonly, update_durable_ts;

    conn = S2C(session);
    cache = conn->cache;
    cursor = NULL;
    txn = session->txn;
    txn_global = &conn->txn_global;
#ifdef HAVE_DIAGNOSTIC
    prepare_count = 0;
#endif
    prepare = F_ISSET(txn, WT_TXN_PREPARE);
    readonly = txn->mod_count == 0;
    cannot_fail = locked = false;

    /* Permit the commit if the transaction failed, but was read-only. */
    WT_ASSERT(session, F_ISSET(txn, WT_TXN_RUNNING));
    WT_ASSERT(session, !F_ISSET(txn, WT_TXN_ERROR) || txn->mod_count == 0);

    /* Configure the timeout for this commit operation. */
    WT_ERR(__txn_config_operation_timeout(session, cfg, true));

    /*
     * Clear the prepared round up flag if the transaction is not prepared. There is no rounding up
     * to do in that case.
     */
    if (!prepare)
        F_CLR(txn, WT_TXN_TS_ROUND_PREPARED);

    /* Set the commit and the durable timestamps. */
    WT_ERR(__wt_txn_set_timestamp(session, cfg, true));

    if (prepare) {
        if (!F_ISSET(txn, WT_TXN_HAS_TS_COMMIT))
            WT_ERR_MSG(session, EINVAL, "commit_timestamp is required for a prepared transaction");

        if (!F_ISSET(txn, WT_TXN_HAS_TS_DURABLE))
            WT_ERR_MSG(session, EINVAL, "durable_timestamp is required for a prepared transaction");

        WT_ASSERT(session, txn->prepare_timestamp <= txn->commit_timestamp);
    } else {
        if (F_ISSET(txn, WT_TXN_HAS_TS_PREPARE))
            WT_ERR_MSG(session, EINVAL, "prepare timestamp is set for non-prepared transaction");

        if (F_ISSET(txn, WT_TXN_HAS_TS_DURABLE))
            WT_ERR_MSG(session, EINVAL,
              "durable_timestamp should not be specified for non-prepared transaction");
    }

    /*
     * Release our snapshot in case it is keeping data pinned (this is particularly important for
     * checkpoints). Before releasing our snapshot, copy values into any positioned cursors so they
     * don't point to updates that could be freed once we don't have a snapshot. If this transaction
     * is prepared, then copying values would have been done during prepare.
     */
    if (session->ncursors > 0 && !prepare) {
        WT_DIAGNOSTIC_YIELD;
        WT_ERR(__wt_session_copy_values(session));
    }
    __wt_txn_release_snapshot(session);

    /*
     * Resolving prepared updates is expensive. Sort prepared modifications so all updates for each
     * page within each file are done at the same time.
     */
    if (prepare)
        __wt_qsort(txn->mod, txn->mod_count, sizeof(WT_TXN_OP), __txn_mod_compare);

    /* If we are logging, write a commit log record. */
    if (txn->txn_log.logrec != NULL) {
        /* Assert environment and tree are logging compatible, the fast-check is short-hand. */
        WT_ASSERT(
          session, !F_ISSET(conn, WT_CONN_RECOVERING) && F_ISSET(&conn->log_mgr, WT_LOG_ENABLED));

        /*
         * The default sync setting is inherited from the connection, but can be overridden by an
         * explicit "sync" setting for this transaction.
         */
        WT_ERR(__wt_config_gets_def(session, cfg, "sync", 0, &cval));

        /*
         * If the user chose the default setting, check whether sync is enabled for this transaction
         * (either inherited or via begin_transaction). If sync is disabled, clear the field to
         * avoid the log write being flushed.
         *
         * Otherwise check for specific settings. We don't need to check for "on" because that is
         * the default inherited from the connection. If the user set anything in begin_transaction,
         * we only override with an explicit setting.
         */
        if (cval.len == 0) {
            if (!FLD_ISSET(txn->txn_log.txn_logsync, WT_LOG_SYNC_ENABLED) &&
              !F_ISSET(txn, WT_TXN_SYNC_SET))
                txn->txn_log.txn_logsync = 0;
        } else {
            /*
             * If the caller already set sync on begin_transaction then they should not be using
             * sync on commit_transaction. Flag that as an error.
             */
            if (F_ISSET(txn, WT_TXN_SYNC_SET))
                WT_ERR_MSG(session, EINVAL, "sync already set during begin_transaction");
            if (WT_CONFIG_LIT_MATCH("off", cval))
                txn->txn_log.txn_logsync = 0;
            /*
             * We don't need to check for "on" here because that is the default to inherit from the
             * connection setting.
             */
        }

        /*
         * We hold the visibility lock for reading from the time we write our log record until the
         * time we release our transaction so that the LSN any checkpoint gets will always reflect
         * visible data.
         */
        __wt_readlock(session, &txn_global->visibility_rwlock);
        locked = true;
        WT_ERR(__wti_txn_log_commit(session, cfg));
    }

    /* Process updates. */
    for (i = 0, op = txn->mod; i < txn->mod_count; i++, op++) {
        switch (op->type) {
        case WT_TXN_OP_NONE:
            break;
        case WT_TXN_OP_BASIC_COL:
        case WT_TXN_OP_BASIC_ROW:
        case WT_TXN_OP_INMEM_COL:
        case WT_TXN_OP_INMEM_ROW:
            if (!prepare) {
                upd = op->u.op_upd;

                /*
                 * Switch reserved operations to abort to simplify obsolete update list truncation.
                 */
                if (upd->type == WT_UPDATE_RESERVE) {
                    upd->txnid = WT_TXN_ABORTED;
                    break;
                }

                /*
                 * Don't reset the timestamp of the history store records with history store
                 * transaction timestamp. Those records should already have the original time window
                 * when they are inserted into the history store.
                 */
                if (cache->hs_fileid != 0 && op->btree->id == cache->hs_fileid)
                    break;

                WT_ERR(__wt_txn_op_set_timestamp(session, op, true));
            } else {
                /*
                 * If an operation has the key repeated flag set, skip resolving prepared updates as
                 * the work will happen on a different modification in this txn.
                 */
                if (!F_ISSET(op, WT_TXN_OP_KEY_REPEATED))
                    WT_ERR(__txn_resolve_prepared_op(session, op, true, &cursor));

                /*
                 * Sleep for some number of updates between resolving prepared operations when
                 * configured, however, avoid causing too much stress when there are a large number
                 * of updates. Multiplying by 36 provides a reasonable chance of calling the stress
                 * (as it's a highly composite number) without exceeding a total of 36 calls over
                 * the total mod_count.
                 */
                if ((i * 36) % txn->mod_count == 0)
                    __wt_timing_stress(session, WT_TIMING_STRESS_PREPARE_RESOLUTION_1, NULL);

#ifdef HAVE_DIAGNOSTIC
                ++prepare_count;
#endif
            }
            break;
        case WT_TXN_OP_REF_DELETE:
            /*
             * For non-standalone builds, skip truncate commit timestamp validation, as MongoDB
             * doesn't use timestamps with truncate operations.
             */
#ifdef WT_STANDALONE_BUILD
            WT_ERR(__wt_txn_op_set_timestamp(session, op, true));
#else
            WT_ERR(__wt_txn_op_set_timestamp(session, op, false));
#endif
            break;
        case WT_TXN_OP_TRUNCATE_COL:
        case WT_TXN_OP_TRUNCATE_ROW:
            /* Other operations don't need timestamps. */
            break;
        }

        /* If we used the cursor to resolve prepared updates, free and clear the key. */
        if (cursor != NULL)
            __wt_buf_free(session, &cursor->key);
    }

    if (cursor != NULL) {
        WT_ERR(cursor->close(cursor));
        cursor = NULL;
    }

#ifdef HAVE_DIAGNOSTIC
    WT_ASSERT(session, txn->prepare_count == prepare_count);
    txn->prepare_count = 0;
#endif

    /* Add a 2 second wait to simulate commit transaction slowness. */
    tsp.tv_sec = 2;
    tsp.tv_nsec = 0;
    __wt_timing_stress(session, WT_TIMING_STRESS_COMMIT_TRANSACTION_SLOW, &tsp);

    /*
     * There is a possible scenario where the checkpoint can miss the normal transactions updates to
     * include whose stable timestamps are ahead of the commit timestamp. This could happen when the
     * stable timestamps moves ahead of commit timestamp after the timestamp validity check in
     * commit transaction.
     *
     * Rollback the updates of the transactions whose commit timestamp have moved ahead of the
     * stable timestamp. Enter the commit generation for transactions whose commit timestamps are
     * behind stable timestamp and let the checkpoint drain for the transactions that are currently
     * committing to include in the checkpoint.
     */
    if (!prepare) {
        __wt_session_gen_enter(session, WT_GEN_TXN_COMMIT);
        WT_ERR(__txn_check_if_stable_has_moved_ahead_commit_ts(session));
    }

    /*
     * Note: we're going to commit: nothing can fail after this point. Set a check, it's too easy to
     * call an error handling macro between here and the end of the function.
     */
    cannot_fail = true;

    /*
     * Free updates.
     *
     * Resolve any fast-truncate transactions and allow eviction to proceed on instantiated pages.
     * This isn't done as part of the initial processing because until now the commit could still
     * switch to an abort. The action allowing eviction to proceed is clearing the WT_UPDATE list,
     * (if any), associated with the commit. We're the only consumer of that list and we no longer
     * need it, and eviction knows it means abort or commit has completed on instantiated pages.
     */
    for (i = 0, op = txn->mod; i < txn->mod_count; i++, op++) {
        if (op->type == WT_TXN_OP_REF_DELETE) {
            WT_REF_LOCK(session, op->u.ref, &previous_state);

            /*
             * Only two cases are possible. First: the state is WT_REF_DELETED. In this case
             * page_del cannot be NULL yet because an uncommitted operation cannot have reached
             * global visibility. Otherwise: there is an uncommitted delete operation we're
             * handling, so the page can't be in a non-deleted state, and the tree can't be
             * readonly. Therefore the page must have been instantiated, the state must be
             * WT_REF_MEM, and there should be an update list in modify->inst_updates. There may
             * also be a non-NULL page_del to update.
             */
            if (previous_state != WT_REF_DELETED) {
                WT_ASSERT(session, op->u.ref->page != NULL && op->u.ref->page->modify != NULL);
                __wt_free(session, op->u.ref->page->modify->inst_updates);
            }
            if (op->u.ref->page_del != NULL)
                op->u.ref->page_del->committed = true;
            WT_REF_UNLOCK(op->u.ref, previous_state);
        }
        __wt_txn_op_free(session, op);
    }
    txn->mod_count = 0;

    /*
     * If durable is set, we'll try to update the global durable timestamp with that value. If
     * durable isn't set, durable is implied to be the same as commit so we'll use that instead.
     */
    candidate_durable_timestamp = WT_TS_NONE;
    if (F_ISSET(txn, WT_TXN_HAS_TS_DURABLE))
        candidate_durable_timestamp = txn->durable_timestamp;
    else if (F_ISSET(txn, WT_TXN_HAS_TS_COMMIT))
        candidate_durable_timestamp = txn->commit_timestamp;

    __txn_release(session);

    /* Leave the commit generation after snapshot is released. */
    if (!prepare)
        __wt_session_gen_leave(session, WT_GEN_TXN_COMMIT);

    if (locked)
        __wt_readunlock(session, &txn_global->visibility_rwlock);

    /*
     * If we have made some updates visible, start a new snapshot generation: any cached snapshots
     * have to be refreshed.
     */
    if (!readonly)
        __wt_gen_next(session, WT_GEN_HAS_SNAPSHOT, NULL);

    /* First check if we've made something durable in the future. */
    update_durable_ts = false;
    prev_durable_timestamp = WT_TS_NONE;
    if (candidate_durable_timestamp != WT_TS_NONE) {
        prev_durable_timestamp = txn_global->durable_timestamp;
        update_durable_ts = candidate_durable_timestamp > prev_durable_timestamp;
    }

    /*
     * If it looks like we'll need to move the global durable timestamp, attempt atomic cas and
     * re-check.
     */
    if (update_durable_ts)
        while (candidate_durable_timestamp > prev_durable_timestamp) {
            if (__wt_atomic_cas64(&txn_global->durable_timestamp, prev_durable_timestamp,
                  candidate_durable_timestamp)) {
                txn_global->has_durable_timestamp = true;
                break;
            }
            prev_durable_timestamp = txn_global->durable_timestamp;
        }

    /*
     * Stable timestamp cannot be concurrently increased greater than or equal to the prepared
     * transaction's durable timestamp. Otherwise, checkpoint may only write partial updates of the
     * transaction.
     */
    if (prepare && txn->durable_timestamp <= txn_global->stable_timestamp) {
        WT_ERR(__wt_verbose_dump_sessions(session, true));
        WT_ERR_PANIC(session, WT_PANIC,
          "stable timestamp is larger than or equal to the committing prepared transaction's "
          "durable timestamp");
    }

    /*
     * We're between transactions, if we need to block for eviction, it's a good time to do so.
     * Ignore error returns, the return must reflect the fate of the transaction.
     */
    if (!readonly)
        WT_IGNORE_RET(__wt_evict_app_assist_worker_check(session, false, false, NULL));

    return (0);

err:
    /*
     * Leave the commit generation in the error case.
     */
    if (!prepare)
        __wt_session_gen_leave(session, WT_GEN_TXN_COMMIT);

    if (cursor != NULL)
        WT_TRET(cursor->close(cursor));

    if (locked)
        __wt_readunlock(session, &txn_global->visibility_rwlock);

    /* Check for a failure after we can no longer fail. */
    if (cannot_fail)
        WT_RET_PANIC(session, ret,
          "failed to commit a transaction after data corruption point, failing the system");

    /*
     * Check for a prepared transaction, and quit: we can't ignore the error and we can't roll back
     * a prepared transaction.
     */
    if (prepare)
        WT_RET_PANIC(session, ret, "failed to commit prepared transaction, failing the system");

    WT_TRET(__wt_session_reset_cursors(session, false));
    WT_TRET(__wt_txn_rollback(session, cfg));
    return (ret);
}

/*
 * __wt_txn_prepare --
 *     Prepare the current transaction.
 */
int
__wt_txn_prepare(WT_SESSION_IMPL *session, const char *cfg[])
{
    WT_TXN *txn;
    WT_TXN_OP *op;
    WT_UPDATE *tmp, *upd;
    u_int i, prepared_updates, prepared_updates_key_repeated;

    txn = session->txn;
    prepared_updates = prepared_updates_key_repeated = 0;

    WT_ASSERT(session, F_ISSET(txn, WT_TXN_RUNNING));
    WT_ASSERT(session, !F_ISSET(txn, WT_TXN_ERROR));

    /*
     * A transaction should not have updated any of the logged tables, if debug mode logging is not
     * turned on.
     */
    if (txn->txn_log.logrec != NULL &&
      !FLD_ISSET(S2C(session)->debug_flags, WT_CONN_DEBUG_TABLE_LOGGING))
        WT_RET_MSG(session, EINVAL, "a prepared transaction cannot include a logged table");

    /* Set the prepare timestamp. */
    WT_RET(__wt_txn_set_timestamp(session, cfg, false));

    if (!F_ISSET(txn, WT_TXN_HAS_TS_PREPARE))
        WT_RET_MSG(session, EINVAL, "prepare timestamp is not set");

    if (F_ISSET(txn, WT_TXN_HAS_TS_COMMIT))
        WT_RET_MSG(
          session, EINVAL, "commit timestamp must not be set before transaction is prepared");

    /*
     * We are about to release the snapshot: copy values into any positioned cursors so they don't
     * point to updates that could be freed once we don't have a snapshot.
     */
    if (session->ncursors > 0) {
        WT_DIAGNOSTIC_YIELD;
        WT_RET(__wt_session_copy_values(session));
    }

    for (i = 0, op = txn->mod; i < txn->mod_count; i++, op++) {
        /* Assert it's not an update to the history store file. */
        WT_ASSERT(session, S2C(session)->cache->hs_fileid == 0 || !WT_IS_HS(op->btree->dhandle));

        /* Metadata updates should never be prepared. */
        WT_ASSERT(session, !WT_IS_METADATA(op->btree->dhandle));
        if (WT_IS_METADATA(op->btree->dhandle))
            continue;

        /*
         * Logged table updates should never be prepared. As these updates are immediately durable,
         * it is not possible to roll them back if the prepared transaction is rolled back.
         */
        if (F_ISSET(op->btree, WT_BTREE_LOGGED))
            WT_RET_MSG(session, ENOTSUP,
              "%s: transaction prepare is not supported on logged tables or tables without "
              "timestamps",
              op->btree->dhandle->name);
        switch (op->type) {
        case WT_TXN_OP_NONE:
            break;
        case WT_TXN_OP_BASIC_COL:
        case WT_TXN_OP_BASIC_ROW:
        case WT_TXN_OP_INMEM_COL:
        case WT_TXN_OP_INMEM_ROW:
            upd = op->u.op_upd;

            /*
             * Switch reserved operation to abort to simplify obsolete update list truncation. The
             * object free function clears the operation type so we don't try to visit this update
             * again: it can be discarded.
             */
            if (upd->type == WT_UPDATE_RESERVE) {
                upd->txnid = WT_TXN_ABORTED;
                __wt_txn_op_free(session, op);
                break;
            }

            ++prepared_updates;

            __txn_apply_prepare_state_update(session, upd, false);
            op->u.op_upd = NULL;

            /*
             * If there are older updates to this key by the same transaction, set the repeated key
             * flag on this operation. This is later used in txn commit/rollback so we only resolve
             * each set of prepared updates once. Skip reserved updates, they're ignored as they're
             * simply discarded when we find them. Also ignore updates created by instantiating fast
             * truncation pages, they aren't linked into the transaction's modify list and so can't
             * be considered.
             */
            for (tmp = upd->next; tmp != NULL && tmp->txnid == upd->txnid; tmp = tmp->next)
                if (tmp->type != WT_UPDATE_RESERVE &&
                  !F_ISSET(tmp, WT_UPDATE_RESTORED_FAST_TRUNCATE)) {
                    F_SET(op, WT_TXN_OP_KEY_REPEATED);
                    ++prepared_updates_key_repeated;
                    break;
                }
            break;
        case WT_TXN_OP_REF_DELETE:
            __wt_txn_op_delete_apply_prepare_state(session, op->u.ref, false);
            break;
        case WT_TXN_OP_TRUNCATE_COL:
        case WT_TXN_OP_TRUNCATE_ROW:
            /* Other operations don't need timestamps. */
            break;
        }
    }
    WT_STAT_CONN_INCRV(session, txn_prepared_updates, prepared_updates);
    WT_STAT_CONN_INCRV(session, txn_prepared_updates_key_repeated, prepared_updates_key_repeated);
#ifdef HAVE_DIAGNOSTIC
    txn->prepare_count = prepared_updates;
#endif

    /* Set transaction state to prepare. */
    F_SET(session->txn, WT_TXN_PREPARE);

    /* Release our snapshot in case it is keeping data pinned. */
    __wt_txn_release_snapshot(session);

    /*
     * Clear the transaction's ID from the global table, to facilitate prepared data visibility, but
     * not from local transaction structure.
     */
    if (F_ISSET(txn, WT_TXN_HAS_ID))
        __txn_remove_from_global_table(session);

    return (0);
}

/*
 * __wt_txn_rollback --
 *     Roll back the current transaction.
 */
int
__wt_txn_rollback(WT_SESSION_IMPL *session, const char *cfg[])
{
    WT_CURSOR *cursor;
    WT_DECL_RET;
    WT_TXN *txn;
    WT_TXN_OP *op;
    WT_UPDATE *upd;
    u_int i;
#ifdef HAVE_DIAGNOSTIC
    u_int prepare_count;
#endif
    bool prepare, readonly;

    cursor = NULL;
    txn = session->txn;
#ifdef HAVE_DIAGNOSTIC
    prepare_count = 0;
#endif
    prepare = F_ISSET(txn, WT_TXN_PREPARE);
    readonly = txn->mod_count == 0;

    WT_ASSERT(session, F_ISSET(txn, WT_TXN_RUNNING));

    /* Configure the timeout for this rollback operation. */
    WT_TRET(__txn_config_operation_timeout(session, cfg, true));

    /*
     * Resolving prepared updates is expensive. Sort prepared modifications so all updates for each
     * page within each file are done at the same time.
     */
    if (prepare)
        __wt_qsort(txn->mod, txn->mod_count, sizeof(WT_TXN_OP), __txn_mod_compare);

    /* Rollback and free updates. */
    for (i = 0, op = txn->mod; i < txn->mod_count; i++, op++) {
        /* Assert it's not an update to the history store file. */
        WT_ASSERT(session, S2C(session)->cache->hs_fileid == 0 || !WT_IS_HS(op->btree->dhandle));

        /* Metadata updates should never be rolled back. */
        WT_ASSERT(session, !WT_IS_METADATA(op->btree->dhandle));
        if (WT_IS_METADATA(op->btree->dhandle))
            continue;

        switch (op->type) {
        case WT_TXN_OP_NONE:
            break;
        case WT_TXN_OP_BASIC_COL:
        case WT_TXN_OP_BASIC_ROW:
        case WT_TXN_OP_INMEM_COL:
        case WT_TXN_OP_INMEM_ROW:
            upd = op->u.op_upd;

            if (!prepare) {
                if (S2C(session)->cache->hs_fileid != 0 &&
                  op->btree->id == S2C(session)->cache->hs_fileid)
                    break;
                WT_ASSERT(session, upd->txnid == txn->id || upd->txnid == WT_TXN_ABORTED);
                upd->txnid = WT_TXN_ABORTED;
            } else {
                /*
                 * If an operation has the key repeated flag set, skip resolving prepared updates as
                 * the work will happen on a different modification in this txn.
                 */
                if (!F_ISSET(op, WT_TXN_OP_KEY_REPEATED))
                    WT_TRET(__txn_resolve_prepared_op(session, op, false, &cursor));
#ifdef HAVE_DIAGNOSTIC
                ++prepare_count;
#endif
            }
            break;
        case WT_TXN_OP_REF_DELETE:
            WT_TRET(__wt_delete_page_rollback(session, op->u.ref));
            break;
        case WT_TXN_OP_TRUNCATE_COL:
        case WT_TXN_OP_TRUNCATE_ROW:
            /*
             * Nothing to do: these operations are only logged for recovery. The in-memory changes
             * will be rolled back with a combination of WT_TXN_OP_REF_DELETE and WT_TXN_OP_INMEM
             * operations.
             */
            break;
        }

        __wt_txn_op_free(session, op);
        /* If we used the cursor to resolve prepared updates, free and clear the key. */
        if (cursor != NULL)
            __wt_buf_free(session, &cursor->key);
    }
    txn->mod_count = 0;
#ifdef HAVE_DIAGNOSTIC
    WT_ASSERT(session, txn->prepare_count == prepare_count);
    txn->prepare_count = 0;
#endif

    if (cursor != NULL) {
        /*
         * Technically the WiredTiger API allows closing a cursor to return rollback. This is a
         * strange error to get in the rollback path so we swallow that error here. Analysis made at
         * the time suggests that it is impossible for resetting a cursor to return rollback, which
         * is called from cursor close, but we cannot guarantee it.
         *
         * Because swallowing an error that you believe cannot happen doesn't make a lot of sense we
         * assert the error is not generated in diagnostic mode.
         */
#ifdef HAVE_DIAGNOSTIC
        int ret2 = cursor->close(cursor);
        WT_ASSERT(session, ret2 != WT_ROLLBACK);
        WT_TRET(ret2);
#else
        WT_TRET_ERROR_OK(cursor->close(cursor), WT_ROLLBACK);
#endif
        cursor = NULL;
    }

    __txn_release(session);

    /*
     * We're between transactions, if we need to block for eviction, it's a good time to do so.
     * Ignore error returns, the return must reflect the fate of the transaction.
     */
    if (!readonly)
        WT_IGNORE_RET(__wt_evict_app_assist_worker_check(session, false, false, NULL));

    return (ret);
}

/*
 * __wt_txn_rollback_required --
 *     Prepare to log a reason if the user attempts to use the transaction to do anything other than
 *     rollback.
 */
int
__wt_txn_rollback_required(WT_SESSION_IMPL *session, const char *reason)
{
    session->txn->rollback_reason = reason;
    return (WT_ROLLBACK);
}

/*
 * __wt_txn_init --
 *     Initialize a session's transaction data.
 */
int
__wt_txn_init(WT_SESSION_IMPL *session, WT_SESSION_IMPL *session_ret)
{
    WT_TXN *txn;

    /* Allocate the WT_TXN structure, including a variable length array of snapshot information. */
    WT_RET(__wt_calloc(session, 1,
      sizeof(WT_TXN) + sizeof(txn->snapshot_data.snapshot[0]) * S2C(session)->session_array.size,
      &session_ret->txn));
    txn = session_ret->txn;
    txn->snapshot_data.snapshot = txn->__snapshot;
    txn->id = WT_TXN_NONE;

    WT_ASSERT(session,
      S2C(session_ret)->txn_global.txn_shared_list == NULL ||
        __wt_atomic_loadv64(&WT_SESSION_TXN_SHARED(session_ret)->pinned_id) == WT_TXN_NONE);

    /*
     * Take care to clean these out in case we are reusing the transaction for eviction.
     */
    txn->mod = NULL;

    txn->isolation = session_ret->isolation;
    return (0);
}

/*
 * __wt_txn_init_checkpoint_cursor --
 *     Create a transaction object for a checkpoint cursor. On success, takes charge of the snapshot
 *     array passed down, which should have been allocated separately, and nulls the pointer. (On
 *     failure, the caller must destroy it.)
 */
int
__wt_txn_init_checkpoint_cursor(
  WT_SESSION_IMPL *session, WT_CKPT_SNAPSHOT *snapinfo, WT_TXN **txn_ret)
{
    WT_TXN *txn;

    /*
     * Allocate the WT_TXN structure. Don't use the variable-length array at the end, because the
     * code for reading the snapshot allocates the snapshot list itself; copying it serves no
     * purpose, and twisting up the read code to allow controlling the allocation from here is not
     * worthwhile.
     *
     * Allocate a byte at the end so that __snapshot (at the end of the struct) doesn't point at an
     * adjacent malloc block; we'd like to be able to assert that in checkpoint cursor transactions
     * snapshot doesn't point at __snapshot, to make sure an ordinary transaction doesn't flow to
     * the checkpoint cursor close function. If an adjacent malloc block, that might not be true.
     */
    WT_RET(__wt_calloc(session, 1, sizeof(WT_TXN) + 1, &txn));

    /* We have no transaction ID and won't gain one, being read-only. */
    txn->id = WT_TXN_NONE;

    /* Use snapshot isolation. */
    txn->isolation = WT_ISO_SNAPSHOT;

    /* Save the snapshot data. */
    txn->snapshot_data.snap_min = snapinfo->snapshot_min;
    txn->snapshot_data.snap_max = snapinfo->snapshot_max;
    txn->snapshot_data.snapshot = snapinfo->snapshot_txns;
    txn->snapshot_data.snapshot_count = snapinfo->snapshot_count;

    /*
     * At this point we have taken charge of the snapshot's transaction list; it has been moved to
     * the dummy transaction. Null the caller's copy so it doesn't get freed twice if something
     * above us fails after we return.
     */
    snapinfo->snapshot_txns = NULL;

    /* Set the read, stable and oldest timestamps.  */
    txn->checkpoint_read_timestamp = snapinfo->stable_ts;
    txn->checkpoint_stable_timestamp = snapinfo->stable_ts;
    txn->checkpoint_oldest_timestamp = snapinfo->oldest_ts;

    /* Set the flag that indicates if we have a timestamp. */
    if (txn->checkpoint_read_timestamp != WT_TS_NONE)
        F_SET(txn, WT_TXN_SHARED_TS_READ);

    /*
     * Set other relevant flags. Always ignore prepared values; they can get into checkpoints.
     *
     * Prepared values don't get written out by checkpoints by default, but can appear if pages get
     * evicted. So whether any given prepared value from any given prepared but yet-uncommitted
     * transaction shows up or not is arbitrary and unpredictable. Therefore, failing on it serves
     * no data integrity purpose and will only make the system flaky.
     *
     * There is a problem, however. Prepared transactions are allowed to commit before stable if
     * stable moves forward, as long as the durable timestamp is after stable. Such transactions can
     * therefore be committed after (in execution time) the checkpoint is taken but with a commit
     * timestamp less than the checkpoint's stable timestamp. They will then exist in the live
     * database and be visible if read as of the checkpoint timestamp, but not exist in the
     * checkpoint, which is inconsistent. There is probably nothing that can be done about this
     * without making prepared transactions durable in prepared state, which is a Big Deal, so
     * applications using prepared transactions and using this commit leeway need to be cognizant of
     * the issue.
     */
    F_SET(txn,
      WT_TXN_HAS_SNAPSHOT | WT_TXN_IS_CHECKPOINT | WT_TXN_READONLY | WT_TXN_RUNNING |
        WT_TXN_IGNORE_PREPARE);

    *txn_ret = txn;
    return (0);
}

/*
 * __wt_txn_close_checkpoint_cursor --
 *     Dispose of the private transaction object in a checkpoint cursor.
 */
void
__wt_txn_close_checkpoint_cursor(WT_SESSION_IMPL *session, WT_TXN **txn_arg)
{
    WT_TXN *txn;

    txn = *txn_arg;
    *txn_arg = NULL;

    /* The snapshot list isn't at the end of the transaction structure here; free it explicitly. */
    WT_ASSERT(session, txn->snapshot_data.snapshot != txn->__snapshot);
    __wt_free(session, txn->snapshot_data.snapshot);

    __wt_free(session, txn);
}

/*
 * __wt_txn_stats_update --
 *     Update the transaction statistics for return to the application.
 */
void
__wt_txn_stats_update(WT_SESSION_IMPL *session)
{
    WT_CONNECTION_IMPL *conn;
    WT_CONNECTION_STATS **stats;
    WT_TXN_GLOBAL *txn_global;
    wt_timestamp_t checkpoint_timestamp;
    wt_timestamp_t durable_timestamp;
    wt_timestamp_t oldest_active_read_timestamp;
    wt_timestamp_t pinned_timestamp;
    uint64_t checkpoint_pinned;

    conn = S2C(session);
    txn_global = &conn->txn_global;
    stats = conn->stats;
    checkpoint_pinned = __wt_atomic_loadv64(&txn_global->checkpoint_txn_shared.pinned_id);

    WT_STATP_CONN_SET(session, stats, txn_pinned_range,
      __wt_atomic_loadv64(&txn_global->current) - __wt_atomic_loadv64(&txn_global->oldest_id));

    checkpoint_timestamp = txn_global->checkpoint_timestamp;
    durable_timestamp = txn_global->durable_timestamp;
    pinned_timestamp = txn_global->pinned_timestamp;
    if (checkpoint_timestamp != WT_TS_NONE && checkpoint_timestamp < pinned_timestamp)
        pinned_timestamp = checkpoint_timestamp;
    WT_STATP_CONN_SET(session, stats, txn_pinned_timestamp, durable_timestamp - pinned_timestamp);
    WT_STATP_CONN_SET(
      session, stats, txn_pinned_timestamp_checkpoint, durable_timestamp - checkpoint_timestamp);
    WT_STATP_CONN_SET(session, stats, txn_pinned_timestamp_oldest,
      durable_timestamp - txn_global->oldest_timestamp);

    __wti_txn_get_pinned_timestamp(session, &oldest_active_read_timestamp, 0);
    if (oldest_active_read_timestamp == 0) {
        WT_STATP_CONN_SET(session, stats, txn_timestamp_oldest_active_read, 0);
        WT_STATP_CONN_SET(session, stats, txn_pinned_timestamp_reader, 0);
    } else {
        WT_STATP_CONN_SET(
          session, stats, txn_timestamp_oldest_active_read, oldest_active_read_timestamp);
        WT_STATP_CONN_SET(session, stats, txn_pinned_timestamp_reader,
          durable_timestamp - oldest_active_read_timestamp);
    }

    WT_STATP_CONN_SET(session, stats, txn_pinned_checkpoint_range,
      checkpoint_pinned == WT_TXN_NONE ?
        0 :
        __wt_atomic_loadv64(&txn_global->current) - checkpoint_pinned);

    WT_STATP_CONN_SET(session, stats, checkpoint_scrub_max, conn->ckpt.scrub.max);
    if (conn->ckpt.scrub.min != UINT64_MAX)
        WT_STATP_CONN_SET(session, stats, checkpoint_scrub_min, conn->ckpt.scrub.min);
    WT_STATP_CONN_SET(session, stats, checkpoint_scrub_recent, conn->ckpt.scrub.recent);
    WT_STATP_CONN_SET(session, stats, checkpoint_scrub_total, conn->ckpt.scrub.total);

    WT_STATP_CONN_SET(session, stats, checkpoint_prep_max, conn->ckpt.prepare.max);
    if (conn->ckpt.prepare.min != UINT64_MAX)
        WT_STATP_CONN_SET(session, stats, checkpoint_prep_min, conn->ckpt.prepare.min);
    WT_STATP_CONN_SET(session, stats, checkpoint_prep_recent, conn->ckpt.prepare.recent);
    WT_STATP_CONN_SET(session, stats, checkpoint_prep_total, conn->ckpt.prepare.total);

    WT_STATP_CONN_SET(session, stats, checkpoint_time_max, conn->ckpt.ckpt_api.max);
    if (conn->ckpt.ckpt_api.min != UINT64_MAX)
        WT_STATP_CONN_SET(session, stats, checkpoint_time_min, conn->ckpt.ckpt_api.min);
    WT_STATP_CONN_SET(session, stats, checkpoint_time_recent, conn->ckpt.ckpt_api.recent);
    WT_STATP_CONN_SET(session, stats, checkpoint_time_total, conn->ckpt.ckpt_api.total);
}

/*
 * __wt_txn_release_resources --
 *     Release resources for a session's transaction data.
 */
void
__wt_txn_release_resources(WT_SESSION_IMPL *session)
{
    WT_TXN *txn;

    if ((txn = session->txn) == NULL)
        return;

    WT_ASSERT(session, txn->mod_count == 0);
    __wt_free(session, txn->mod);
    txn->mod_alloc = 0;
    txn->mod_count = 0;
}

/*
 * __wt_txn_destroy --
 *     Destroy a session's transaction data.
 */
void
__wt_txn_destroy(WT_SESSION_IMPL *session)
{
    __wt_txn_release_resources(session);
    __wt_free(session, session->txn);
}

/*
 * __wt_txn_global_init --
 *     Initialize the global transaction state.
 */
int
__wt_txn_global_init(WT_SESSION_IMPL *session, const char *cfg[])
{
    WT_CONNECTION_IMPL *conn;
    WT_TXN_GLOBAL *txn_global;
    WT_TXN_SHARED *s;
    u_int i;

    WT_UNUSED(cfg);
    conn = S2C(session);

    txn_global = &conn->txn_global;
    __wt_atomic_storev64(&txn_global->current, WT_TXN_FIRST);
    __wt_atomic_storev64(&txn_global->last_running, WT_TXN_FIRST);
    __wt_atomic_storev64(&txn_global->metadata_pinned, WT_TXN_FIRST);
    __wt_atomic_storev64(&txn_global->oldest_id, WT_TXN_FIRST);

    WT_RWLOCK_INIT_TRACKED(session, &txn_global->rwlock, txn_global);
    WT_RET(__wt_rwlock_init(session, &txn_global->visibility_rwlock));

    WT_RET(__wt_calloc_def(session, conn->session_array.size, &txn_global->txn_shared_list));

    for (i = 0, s = txn_global->txn_shared_list; i < conn->session_array.size; i++, s++) {
        __wt_atomic_storev64(&s->id, WT_TXN_NONE);
        __wt_atomic_storev64(&s->pinned_id, WT_TXN_NONE);
        __wt_atomic_storev64(&s->metadata_pinned, WT_TXN_NONE);
    }

    return (0);
}

/*
 * __wt_txn_global_destroy --
 *     Destroy the global transaction state.
 */
void
__wt_txn_global_destroy(WT_SESSION_IMPL *session)
{
    WT_CONNECTION_IMPL *conn;
    WT_TXN_GLOBAL *txn_global;

    conn = S2C(session);
    txn_global = &conn->txn_global;

    if (txn_global == NULL)
        return;

    __wt_rwlock_destroy(session, &txn_global->rwlock);
    __wt_rwlock_destroy(session, &txn_global->visibility_rwlock);
    __wt_free(session, txn_global->txn_shared_list);
}

/*
 * __wt_txn_activity_drain --
 *     Wait for transactions to quiesce.
 */
int
__wt_txn_activity_drain(WT_SESSION_IMPL *session)
{
    bool txn_active;

    /*
     * It's possible that the eviction server is in the middle of a long operation, with a
     * transaction ID pinned. In that case, we will loop here until the transaction ID is released,
     * when the oldest transaction ID will catch up with the current ID.
     */
    for (;;) {
        WT_RET(__wt_txn_activity_check(session, &txn_active));
        if (!txn_active)
            break;

        WT_STAT_CONN_INCR(session, txn_release_blocked);
        __wt_yield();
    }

    return (0);
}

/*
 * __wt_txn_global_shutdown --
 *     Shut down the global transaction state.
 */
int
__wt_txn_global_shutdown(WT_SESSION_IMPL *session, const char **cfg)
{
    WT_CONFIG_ITEM cval;
    WT_CONNECTION_IMPL *conn;
    WT_DECL_RET;
    WT_SESSION_IMPL *s;
    WT_TIMER timer;
    char conn_rts_cfg[16], ts_string[WT_TS_INT_STRING_SIZE];
    const char *ckpt_cfg;
    bool conn_is_disagg, use_timestamp;

    conn = S2C(session);
    conn_is_disagg = __wt_conn_is_disagg(session);
    use_timestamp = false;

    __wt_verbose_info(session, WT_VERB_RECOVERY_PROGRESS, "%s",
      "perform final checkpoint and shutting down the global transaction state");

    /*
     * Perform a system-wide checkpoint so that all tables are consistent with each other. All
     * transactions are resolved but ignore timestamps to make sure all data gets to disk. Do this
     * before shutting down all the subsystems. We have shut down all user sessions, but send in
     * true for waiting for internal races.
     */
    F_SET(conn, WT_CONN_CLOSING_CHECKPOINT);
    WT_TRET(__wt_config_gets(session, cfg, "use_timestamp", &cval));
    ckpt_cfg = "use_timestamp=false";
    if (cval.val != 0) {
        ckpt_cfg = "use_timestamp=true";
        if (conn->txn_global.has_stable_timestamp)
            use_timestamp = true;
    }
    if (!F_ISSET(conn, WT_CONN_IN_MEMORY | WT_CONN_READONLY | WT_CONN_PANIC)) {
        /*
         * Perform rollback to stable to ensure that the stable version is written to disk on a
         * clean shutdown.
         */
        if (use_timestamp && !conn_is_disagg) {
            const char *rts_cfg[] = {
              WT_CONFIG_BASE(session, WT_CONNECTION_rollback_to_stable), NULL, NULL};
            if (conn->rts->cfg_threads_num != 0) {
                WT_RET(__wt_snprintf(
                  conn_rts_cfg, sizeof(conn_rts_cfg), "threads=%u", conn->rts->cfg_threads_num));
                rts_cfg[1] = conn_rts_cfg;
            }

            __wt_timer_start(session, &timer);
            __wt_verbose_info(session, WT_VERB_RTS,
              "[SHUTDOWN_INIT] performing shutdown rollback to stable, stable_timestamp=%s",
              __wt_timestamp_to_string(conn->txn_global.stable_timestamp, ts_string));
            WT_TRET(conn->rts->rollback_to_stable(session, rts_cfg, true));

            /* Time since the shutdown RTS has started. */
            __wt_timer_evaluate_ms(session, &timer, &conn->shutdown_timeline.rts_ms);
            if (ret != 0)
                __wt_verbose_notice(session, WT_VERB_RTS,
                  WT_RTS_VERB_TAG_SHUTDOWN_RTS
                  "performing shutdown rollback to stable failed with code %s",
                  __wt_strerror(session, ret, NULL, 0));
            else
                __wt_verbose_info(session, WT_VERB_RECOVERY_PROGRESS,
                  "shutdown rollback to stable has successfully finished and ran for %" PRIu64
                  " milliseconds",
                  conn->shutdown_timeline.rts_ms);
        } else if (conn_is_disagg)
            __wt_verbose_warning(session, WT_VERB_RTS, "%s", "skipped shutdown RTS due to disagg");

        s = NULL;
        /*
         * Do shutdown checkpoint if we are not using disaggregated storage or we are configured to
         * do. Normally, for disaggregated storage, we should do a checkpoint and then step-down as
         * the leader before we close the connection. For testing purposes, we allow it to do a
         * shutdown checkpoint as configured.
         */
        if (!conn_is_disagg || conn->disaggregated_storage.shutdown_checkpoint) {
            WT_TRET(__wt_open_internal_session(conn, "close_ckpt", true, 0, 0, &s));
            if (s != NULL) {
                const char *checkpoint_cfg[] = {
                  WT_CONFIG_BASE(session, WT_SESSION_checkpoint), ckpt_cfg, NULL};

                __wt_timer_start(session, &timer);

<<<<<<< HEAD
                WT_TRET(__wt_txn_checkpoint(s, checkpoint_cfg, true));
=======
            WT_TRET(__wt_checkpoint_db(s, checkpoint_cfg, true));
>>>>>>> 2c6fd98b

                /*
                 * Mark the metadata dirty so we flush it on close, allowing recovery to be skipped.
                 */
                WT_WITH_DHANDLE(s, WT_SESSION_META_DHANDLE(s), __wt_tree_modify_set(s));

                WT_TRET(__wt_session_close_internal(s));

                /* Time since the shutdown checkpoint has started. */
                __wt_timer_evaluate_ms(session, &timer, &conn->shutdown_timeline.checkpoint_ms);
                __wt_verbose_info(session, WT_VERB_RECOVERY_PROGRESS,
                  "shutdown checkpoint has successfully finished and ran for %" PRIu64
                  " milliseconds",
                  conn->shutdown_timeline.checkpoint_ms);
            }
        }
    }

    return (ret);
}

/*
 * __wt_txn_is_blocking --
 *     Return an error if this transaction is likely blocking eviction because of a pinned
 *     transaction ID, called by eviction to determine if a worker thread should be released from
 *     eviction.
 */
int
__wt_txn_is_blocking(WT_SESSION_IMPL *session)
{
    WT_TXN *txn;
    WT_TXN_SHARED *txn_shared;
    uint64_t global_oldest;

    txn = session->txn;
    txn_shared = WT_SESSION_TXN_SHARED(session);
    global_oldest = __wt_atomic_loadv64(&S2C(session)->txn_global.oldest_id);

    /* We can't roll back prepared transactions. */
    if (F_ISSET(txn, WT_TXN_PREPARE))
        return (0);

#ifndef WT_STANDALONE_BUILD
    /*
     * FIXME: SERVER-44870
     *
     * MongoDB can't (yet) handle rolling back read only transactions. For this reason, don't check
     * unless there's at least one update or we're configured to time out thread operations (a way
     * to confirm our caller is prepared for rollback).
     */
    if (txn->mod_count == 0 && !__wt_op_timer_fired(session))
        return (0);
#else
    /*
     * Most applications that are not using transactions to read/walk with a cursor cannot handle
     * having rollback returned nor should the API reset and retry the operation, losing the
     * cursor's position. Skip the check if there are no updates, the thread operation did not time
     * out and the operation is not running in a transaction.
     */
    if (txn->mod_count == 0 && !__wt_op_timer_fired(session) && !F_ISSET(txn, WT_TXN_RUNNING))
        return (0);
#endif

    /*
     * Check if either the transaction's ID or its pinned ID is equal to the oldest transaction ID.
     */
    return (__wt_atomic_loadv64(&txn_shared->id) == global_oldest ||
          __wt_atomic_loadv64(&txn_shared->pinned_id) == global_oldest ?
        __wt_txn_rollback_required(session, WT_TXN_ROLLBACK_REASON_OLDEST_FOR_EVICTION) :
        0);
}

/*
 * __wt_verbose_dump_txn_one --
 *     Output diagnostic information about a transaction structure.
 */
int
__wt_verbose_dump_txn_one(
  WT_SESSION_IMPL *session, WT_SESSION_IMPL *txn_session, int error_code, const char *error_string)
{
    WT_DECL_ITEM(buf);
    WT_DECL_ITEM(snapshot_buf);
    WT_DECL_RET;
    WT_TXN *txn;
    WT_TXN_SHARED *txn_shared;
    uint32_t i, buf_len;
    char ckpt_lsn_str[WT_MAX_LSN_STRING];
    char ts_string[6][WT_TS_INT_STRING_SIZE];
    const char *iso_tag;

    txn = txn_session->txn;
    txn_shared = WT_SESSION_TXN_SHARED(txn_session);

    if (txn->isolation != WT_ISO_READ_UNCOMMITTED && !F_ISSET(txn, WT_TXN_HAS_SNAPSHOT))
        return (0);

    WT_RET(__wt_msg(session,
      "session ID: %" PRIu32 ", txn ID: %" PRIu64 ", pinned ID: %" PRIu64
      ", metadata pinned ID: %" PRIu64 ", name: %s",
      txn_session->id, __wt_atomic_loadv64(&txn_shared->id),
      __wt_atomic_loadv64(&txn_shared->pinned_id),
      __wt_atomic_loadv64(&txn_shared->metadata_pinned),
      txn_session->name == NULL ? "EMPTY" : txn_session->name));

    if (txn->isolation == WT_ISO_READ_UNCOMMITTED)
        return (0);

    WT_NOT_READ(iso_tag, "INVALID");
    switch (txn->isolation) {
    case WT_ISO_READ_COMMITTED:
        iso_tag = "WT_ISO_READ_COMMITTED";
        break;
    case WT_ISO_READ_UNCOMMITTED:
        iso_tag = "WT_ISO_READ_UNCOMMITTED";
        break;
    case WT_ISO_SNAPSHOT:
        iso_tag = "WT_ISO_SNAPSHOT";
        break;
    }

    WT_ERR(__wt_scr_alloc(session, 2048, &snapshot_buf));
    WT_ERR(__wt_buf_fmt(session, snapshot_buf, "%s", "["));
    for (i = 0; i < txn->snapshot_data.snapshot_count; i++)
        WT_ERR(__wt_buf_catfmt(
          session, snapshot_buf, "%s%" PRIu64, i == 0 ? "" : ", ", txn->snapshot_data.snapshot[i]));
    WT_ERR(__wt_buf_catfmt(session, snapshot_buf, "%s", "]\0"));
    buf_len = (uint32_t)snapshot_buf->size + 512;
    WT_ERR(__wt_scr_alloc(session, buf_len, &buf));

    WT_ERR(__wt_lsn_string(&txn->ckpt_lsn, sizeof(ckpt_lsn_str), ckpt_lsn_str));

    /*
     * Dump the information of the passed transaction into a buffer, to be logged with an optional
     * error message.
     */
    WT_ERR(
      __wt_snprintf((char *)buf->data, buf_len,
        "transaction id: %" PRIu64 ", mod count: %u"
        ", snap min: %" PRIu64 ", snap max: %" PRIu64 ", snapshot count: %u"
        ", snapshot: %s"
        ", commit_timestamp: %s"
        ", durable_timestamp: %s"
        ", first_commit_timestamp: %s"
        ", prepare_timestamp: %s"
        ", pinned_durable_timestamp: %s"
        ", read_timestamp: %s"
        ", checkpoint LSN: [%s]"
        ", full checkpoint: %s"
        ", rollback reason: %s"
        ", flags: 0x%08" PRIx32 ", isolation: %s",
        txn->id, txn->mod_count, txn->snapshot_data.snap_min, txn->snapshot_data.snap_max,
        txn->snapshot_data.snapshot_count, (char *)snapshot_buf->data,
        __wt_timestamp_to_string(txn->commit_timestamp, ts_string[0]),
        __wt_timestamp_to_string(txn->durable_timestamp, ts_string[1]),
        __wt_timestamp_to_string(txn->first_commit_timestamp, ts_string[2]),
        __wt_timestamp_to_string(txn->prepare_timestamp, ts_string[3]),
        __wt_timestamp_to_string(txn_shared->pinned_durable_timestamp, ts_string[4]),
        __wt_timestamp_to_string(txn_shared->read_timestamp, ts_string[5]), ckpt_lsn_str,
        txn->full_ckpt ? "true" : "false", txn->rollback_reason == NULL ? "" : txn->rollback_reason,
        txn->flags, iso_tag));

    /*
     * Log a message and return an error if error code and an optional error string has been passed.
     */
    if (0 != error_code) {
        WT_ERR_MSG(session, error_code, "%s, %s", (char *)buf->data,
          error_string != NULL ? error_string : "");
    } else {
        WT_ERR(__wt_msg(session, "%s", (char *)buf->data));
    }

err:
    __wt_scr_free(session, &buf);
    __wt_scr_free(session, &snapshot_buf);

    return (ret);
}

/*
 * __wt_verbose_dump_txn --
 *     Output diagnostic information about the global transaction state.
 */
int
__wt_verbose_dump_txn(WT_SESSION_IMPL *session)
{
    WT_CONNECTION_IMPL *conn;
    WT_SESSION_IMPL *sess;
    WT_TXN_GLOBAL *txn_global;
    WT_TXN_SHARED *s;
    uint32_t i, session_cnt;
    char ts_string[WT_TS_INT_STRING_SIZE];

    conn = S2C(session);
    txn_global = &conn->txn_global;

    WT_RET(__wt_msg(session, "%s", WT_DIVIDER));
    WT_RET(__wt_msg(session, "transaction state dump"));

    WT_RET(__wt_msg(session, "current ID: %" PRIu64, __wt_atomic_loadv64(&txn_global->current)));
    WT_RET(__wt_msg(
      session, "last running ID: %" PRIu64, __wt_atomic_loadv64(&txn_global->last_running)));
    WT_RET(__wt_msg(
      session, "metadata_pinned ID: %" PRIu64, __wt_atomic_loadv64(&txn_global->metadata_pinned)));
    WT_RET(__wt_msg(session, "oldest ID: %" PRIu64, __wt_atomic_loadv64(&txn_global->oldest_id)));

    WT_RET(__wt_msg(session, "durable timestamp: %s",
      __wt_timestamp_to_string(txn_global->durable_timestamp, ts_string)));
    WT_RET(__wt_msg(session, "oldest timestamp: %s",
      __wt_timestamp_to_string(txn_global->oldest_timestamp, ts_string)));
    WT_RET(__wt_msg(session, "pinned timestamp: %s",
      __wt_timestamp_to_string(txn_global->pinned_timestamp, ts_string)));
    WT_RET(__wt_msg(session, "stable timestamp: %s",
      __wt_timestamp_to_string(txn_global->stable_timestamp, ts_string)));
    WT_RET(__wt_msg(
      session, "has_durable_timestamp: %s", txn_global->has_durable_timestamp ? "yes" : "no"));
    WT_RET(__wt_msg(session, "has_oldest_timestamp: %s",
      __wt_atomic_loadbool(&txn_global->has_oldest_timestamp) ? "yes" : "no"));
    WT_RET(__wt_msg(
      session, "has_pinned_timestamp: %s", txn_global->has_pinned_timestamp ? "yes" : "no"));
    WT_RET(__wt_msg(
      session, "has_stable_timestamp: %s", txn_global->has_stable_timestamp ? "yes" : "no"));
    WT_RET(__wt_msg(session, "oldest_is_pinned: %s", txn_global->oldest_is_pinned ? "yes" : "no"));
    WT_RET(__wt_msg(session, "stable_is_pinned: %s", txn_global->stable_is_pinned ? "yes" : "no"));

    WT_RET(__wt_msg(session, "checkpoint running: %s",
      __wt_atomic_loadvbool(&txn_global->checkpoint_running) ? "yes" : "no"));
    WT_RET(
      __wt_msg(session, "checkpoint generation: %" PRIu64, __wt_gen(session, WT_GEN_CHECKPOINT)));
    WT_RET(__wt_msg(session, "checkpoint pinned ID: %" PRIu64,
      __wt_atomic_loadv64(&txn_global->checkpoint_txn_shared.pinned_id)));
    WT_RET(__wt_msg(session, "checkpoint txn ID: %" PRIu64,
      __wt_atomic_loadv64(&txn_global->checkpoint_txn_shared.id)));

    WT_ACQUIRE_READ_WITH_BARRIER(session_cnt, conn->session_array.cnt);
    WT_RET(__wt_msg(session, "session count: %" PRIu32, session_cnt));
    WT_RET(__wt_msg(session, "Transaction state of active sessions:"));

    /*
     * Walk each session transaction state and dump information. Accessing the content of session
     * handles is not thread safe, so some information may change while traversing if other threads
     * are active at the same time, which is OK since this is diagnostic code.
     */
    WT_STAT_CONN_INCR(session, txn_walk_sessions);
    for (i = 0, s = txn_global->txn_shared_list; i < session_cnt; i++, s++) {
        /* Skip sessions with no active transaction */
        if (__wt_atomic_loadv64(&s->id) == WT_TXN_NONE &&
          __wt_atomic_loadv64(&s->pinned_id) == WT_TXN_NONE)
            continue;

        sess = &WT_CONN_SESSIONS_GET(conn)[i];
        WT_RET(__wt_verbose_dump_txn_one(session, sess, 0, NULL));
    }
    WT_STAT_CONN_INCRV(session, txn_sessions_walked, i);

    return (0);
}

#ifdef HAVE_UNITTEST
int WT_CDECL
__ut_txn_mod_compare(const void *a, const void *b)
{
    return (__txn_mod_compare(a, b));
}
#endif<|MERGE_RESOLUTION|>--- conflicted
+++ resolved
@@ -2676,11 +2676,7 @@
 
                 __wt_timer_start(session, &timer);
 
-<<<<<<< HEAD
-                WT_TRET(__wt_txn_checkpoint(s, checkpoint_cfg, true));
-=======
-            WT_TRET(__wt_checkpoint_db(s, checkpoint_cfg, true));
->>>>>>> 2c6fd98b
+                WT_TRET(__wt_checkpoint_db(s, checkpoint_cfg, true));
 
                 /*
                  * Mark the metadata dirty so we flush it on close, allowing recovery to be skipped.
