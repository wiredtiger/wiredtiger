/*-
 * Copyright (c) 2014-2019 MongoDB, Inc.
 * Copyright (c) 2008-2014 WiredTiger, Inc.
 *	All rights reserved.
 *
 * See the file LICENSE for redistribution information.
 */

#include "wt_internal.h"

/*
 * __snapsort_partition --
 *	Custom quick sort partitioning for snapshots.
 */
static uint32_t
__snapsort_partition(uint64_t *array, uint32_t f, uint32_t l, uint64_t pivot)
{
	uint32_t i, j;

	i = f - 1;
	j = l + 1;
	for (;;) {
		while (pivot < array[--j])
			;
		while (array[++i] < pivot)
			;
		if (i < j) {
			uint64_t tmp = array[i];
			array[i] = array[j];
			array[j] = tmp;
		} else
			return (j);
	}
}

/*
 * __snapsort_impl --
 *	Custom quick sort implementation for snapshots.
 */
static void
__snapsort_impl(uint64_t *array, uint32_t f, uint32_t l)
{
	while (f + 16 < l) {
		uint64_t v1 = array[f], v2 = array[l], v3 = array[(f + l)/2];
		uint64_t median = v1 < v2 ?
		    (v3 < v1 ? v1 : WT_MIN(v2, v3)) :
		    (v3 < v2 ? v2 : WT_MIN(v1, v3));
		uint32_t m = __snapsort_partition(array, f, l, median);
		__snapsort_impl(array, f, m);
		f = m + 1;
	}
}

/*
 * __snapsort --
 *	Sort an array of transaction IDs.
 */
static void
__snapsort(uint64_t *array, uint32_t size)
{
	__snapsort_impl(array, 0, size - 1);
	WT_INSERTION_SORT(array, size, uint64_t, WT_TXNID_LT);
}

/*
 * __txn_remove_from_global_table --
 *	Remove the transaction id from the global transaction table.
 */
static inline void
__txn_remove_from_global_table(WT_SESSION_IMPL *session)
{
#ifdef HAVE_DIAGNOSTIC
	WT_TXN *txn;
	WT_TXN_GLOBAL *txn_global;
	WT_TXN_STATE *txn_state;

	txn = &session->txn;
	txn_global = &S2C(session)->txn_global;
	txn_state = WT_SESSION_TXN_STATE(session);

	WT_ASSERT(session, !WT_TXNID_LT(txn->id, txn_global->last_running));
	WT_ASSERT(session,
	    txn->id != WT_TXN_NONE && txn_state->id != WT_TXN_NONE);
#else
	WT_TXN_STATE *txn_state;

	txn_state = WT_SESSION_TXN_STATE(session);
#endif
	WT_PUBLISH(txn_state->id, WT_TXN_NONE);
}

/*
 * __txn_sort_snapshot --
 *	Sort a snapshot for faster searching and set the min/max bounds.
 */
static void
__txn_sort_snapshot(WT_SESSION_IMPL *session, uint32_t n, uint64_t snap_max)
{
	WT_TXN *txn;

	txn = &session->txn;

	if (n > 1)
		__snapsort(txn->snapshot, n);

	txn->snapshot_count = n;
	txn->snap_max = snap_max;
	txn->snap_min = (n > 0 && WT_TXNID_LE(txn->snapshot[0], snap_max)) ?
	    txn->snapshot[0] : snap_max;
	F_SET(txn, WT_TXN_HAS_SNAPSHOT);
	WT_ASSERT(session, n == 0 || txn->snap_min != WT_TXN_NONE);
}

/*
 * __wt_txn_release_snapshot --
 *	Release the snapshot in the current transaction.
 */
void
__wt_txn_release_snapshot(WT_SESSION_IMPL *session)
{
	WT_TXN *txn;
	WT_TXN_GLOBAL *txn_global;
	WT_TXN_STATE *txn_state;

	txn = &session->txn;
	txn_global = &S2C(session)->txn_global;
	txn_state = WT_SESSION_TXN_STATE(session);

	WT_ASSERT(session,
	    txn_state->pinned_id == WT_TXN_NONE ||
	    session->txn.isolation == WT_ISO_READ_UNCOMMITTED ||
	    !__wt_txn_visible_all(session, txn_state->pinned_id, WT_TS_NONE));

	txn_state->metadata_pinned = txn_state->pinned_id = WT_TXN_NONE;
	F_CLR(txn, WT_TXN_HAS_SNAPSHOT);

	/* Clear a checkpoint's pinned ID. */
	if (WT_SESSION_IS_CHECKPOINT(session)) {
		txn_global->checkpoint_state.pinned_id = WT_TXN_NONE;
		txn_global->checkpoint_timestamp = 0;
	}

	__wt_txn_clear_read_timestamp(session);
}

/*
 * __wt_txn_get_snapshot --
 *	Allocate a snapshot.
 */
void
__wt_txn_get_snapshot(WT_SESSION_IMPL *session)
{
	WT_CONNECTION_IMPL *conn;
	WT_TXN *txn;
	WT_TXN_GLOBAL *txn_global;
	WT_TXN_STATE *s, *txn_state;
	uint64_t commit_gen, current_id, id, prev_oldest_id, pinned_id;
	uint32_t i, n, session_cnt;

	conn = S2C(session);
	txn = &session->txn;
	txn_global = &conn->txn_global;
	txn_state = WT_SESSION_TXN_STATE(session);
	n = 0;

	/* Fast path if we already have the current snapshot. */
	if ((commit_gen = __wt_session_gen(session, WT_GEN_COMMIT)) != 0) {
		if (F_ISSET(txn, WT_TXN_HAS_SNAPSHOT) &&
		    commit_gen == __wt_gen(session, WT_GEN_COMMIT))
			return;
		__wt_session_gen_leave(session, WT_GEN_COMMIT);
	}
	__wt_session_gen_enter(session, WT_GEN_COMMIT);

	/* We're going to scan the table: wait for the lock. */
	__wt_readlock(session, &txn_global->rwlock);

	current_id = pinned_id = txn_global->current;
	prev_oldest_id = txn_global->oldest_id;

	/*
	 * Include the checkpoint transaction, if one is running: we should
	 * ignore any uncommitted changes the checkpoint has written to the
	 * metadata.  We don't have to keep the checkpoint's changes pinned so
	 * don't including it in the published pinned ID.
	 */
	if ((id = txn_global->checkpoint_state.id) != WT_TXN_NONE) {
		txn->snapshot[n++] = id;
		txn_state->metadata_pinned = id;
	}

	/* For pure read-only workloads, avoid scanning. */
	if (prev_oldest_id == current_id) {
		txn_state->pinned_id = current_id;
		/* Check that the oldest ID has not moved in the meantime. */
		WT_ASSERT(session, prev_oldest_id == txn_global->oldest_id);
		goto done;
	}

	/* Walk the array of concurrent transactions. */
	WT_ORDERED_READ(session_cnt, conn->session_cnt);
	for (i = 0, s = txn_global->states; i < session_cnt; i++, s++) {
		/*
		 * Build our snapshot of any concurrent transaction IDs.
		 *
		 * Ignore:
		 *  - Our own ID: we always read our own updates.
		 *  - The ID if it is older than the oldest ID we saw. This
		 *    can happen if we race with a thread that is allocating
		 *    an ID -- the ID will not be used because the thread will
		 *    keep spinning until it gets a valid one.
		 *  - The ID if it is higher than the current ID we saw. This
		 *    can happen if the transaction is already finished. In
		 *    this case, we ignore this transaction because it would
		 *    not be visible to the current snapshot.
		 */
		while (s != txn_state &&
		    (id = s->id) != WT_TXN_NONE &&
		    WT_TXNID_LE(prev_oldest_id, id) &&
		    WT_TXNID_LT(id, current_id)) {
			/*
			 * If the transaction is still allocating its ID, then
			 * we spin here until it gets its valid ID.
			 */
			WT_READ_BARRIER();
			if (!s->is_allocating) {
				/*
				 * There is still a chance that fetched ID is
				 * not valid after ID allocation, so we check
				 * again here. The read of transaction ID
				 * should be carefully ordered: we want to
				 * re-read ID from transaction state after this
				 * transaction completes ID allocation.
				 */
				WT_READ_BARRIER();
				if (id == s->id) {
					txn->snapshot[n++] = id;
					if (WT_TXNID_LT(id, pinned_id))
						pinned_id = id;
					break;
				}
			}
			WT_PAUSE();
		}
	}

	/*
	 * If we got a new snapshot, update the published pinned ID for this
	 * session.
	 */
	WT_ASSERT(session, WT_TXNID_LE(prev_oldest_id, pinned_id));
	WT_ASSERT(session, prev_oldest_id == txn_global->oldest_id);
	txn_state->pinned_id = pinned_id;

done:	__wt_readunlock(session, &txn_global->rwlock);
	__txn_sort_snapshot(session, n, current_id);
}

/*
 * __txn_oldest_scan --
 *	Sweep the running transactions to calculate the oldest ID required.
 */
static void
__txn_oldest_scan(WT_SESSION_IMPL *session,
    uint64_t *oldest_idp, uint64_t *last_runningp, uint64_t *metadata_pinnedp,
    WT_SESSION_IMPL **oldest_sessionp)
{
	WT_CONNECTION_IMPL *conn;
	WT_SESSION_IMPL *oldest_session;
	WT_TXN_GLOBAL *txn_global;
	WT_TXN_STATE *s;
	uint64_t id, last_running, metadata_pinned, oldest_id, prev_oldest_id;
	uint32_t i, session_cnt;

	conn = S2C(session);
	txn_global = &conn->txn_global;
	oldest_session = NULL;

	/* The oldest ID cannot change while we are holding the scan lock. */
	prev_oldest_id = txn_global->oldest_id;
	last_running = oldest_id = txn_global->current;
	if ((metadata_pinned = txn_global->checkpoint_state.id) == WT_TXN_NONE)
		metadata_pinned = oldest_id;

	/* Walk the array of concurrent transactions. */
	WT_ORDERED_READ(session_cnt, conn->session_cnt);
	for (i = 0, s = txn_global->states; i < session_cnt; i++, s++) {
		/* Update the last running transaction ID. */
		while ((id = s->id) != WT_TXN_NONE &&
		    WT_TXNID_LE(prev_oldest_id, id) &&
		    WT_TXNID_LT(id, last_running)) {
			/*
			 * If the transaction is still allocating its ID, then
			 * we spin here until it gets its valid ID.
			 */
			WT_READ_BARRIER();
			if (!s->is_allocating) {
				/*
				 * There is still a chance that fetched ID is
				 * not valid after ID allocation, so we check
				 * again here. The read of transaction ID
				 * should be carefully ordered: we want to
				 * re-read ID from transaction state after this
				 * transaction completes ID allocation.
				 */
				WT_READ_BARRIER();
				if (id == s->id) {
					last_running = id;
					break;
				}
			}
			WT_PAUSE();
		}

		/* Update the metadata pinned ID. */
		if ((id = s->metadata_pinned) != WT_TXN_NONE &&
		    WT_TXNID_LT(id, metadata_pinned))
			metadata_pinned = id;

		/*
		 * !!!
		 * Note: Don't ignore pinned ID values older than the previous
		 * oldest ID.  Read-uncommitted operations publish pinned ID
		 * values without acquiring the scan lock to protect the global
		 * table.  See the comment in __wt_txn_cursor_op for more
		 * details.
		 */
		if ((id = s->pinned_id) != WT_TXN_NONE &&
		    WT_TXNID_LT(id, oldest_id)) {
			oldest_id = id;
			oldest_session = &conn->sessions[i];
		}
	}

	if (WT_TXNID_LT(last_running, oldest_id))
		oldest_id = last_running;

	/* The oldest ID can't move past any named snapshots. */
	if ((id = txn_global->nsnap_oldest_id) != WT_TXN_NONE &&
	    WT_TXNID_LT(id, oldest_id))
		oldest_id = id;

	/* The metadata pinned ID can't move past the oldest ID. */
	if (WT_TXNID_LT(oldest_id, metadata_pinned))
		metadata_pinned = oldest_id;

	*last_runningp = last_running;
	*metadata_pinnedp = metadata_pinned;
	*oldest_idp = oldest_id;
	*oldest_sessionp = oldest_session;
}

/*
 * __wt_txn_update_oldest --
 *	Sweep the running transactions to update the oldest ID required.
 */
int
__wt_txn_update_oldest(WT_SESSION_IMPL *session, uint32_t flags)
{
	WT_CONNECTION_IMPL *conn;
	WT_DECL_RET;
	WT_SESSION_IMPL *oldest_session;
	WT_TXN_GLOBAL *txn_global;
	uint64_t current_id, last_running, metadata_pinned, oldest_id;
	uint64_t prev_last_running, prev_metadata_pinned, prev_oldest_id;
	bool strict, wait;

	conn = S2C(session);
	txn_global = &conn->txn_global;
	strict = LF_ISSET(WT_TXN_OLDEST_STRICT);
	wait = LF_ISSET(WT_TXN_OLDEST_WAIT);

	current_id = last_running = metadata_pinned = txn_global->current;
	prev_last_running = txn_global->last_running;
	prev_metadata_pinned = txn_global->metadata_pinned;
	prev_oldest_id = txn_global->oldest_id;

	/* Try to move the pinned timestamp forward. */
	if (strict)
		WT_RET(__wt_txn_update_pinned_timestamp(session, false));

	/*
	 * For pure read-only workloads, or if the update isn't forced and the
	 * oldest ID isn't too far behind, avoid scanning.
	 */
	if ((prev_oldest_id == current_id &&
	    prev_metadata_pinned == current_id) ||
	    (!strict && WT_TXNID_LT(current_id, prev_oldest_id + 100)))
		return (0);

	/* First do a read-only scan. */
	if (wait)
		__wt_readlock(session, &txn_global->rwlock);
	else if ((ret =
	    __wt_try_readlock(session, &txn_global->rwlock)) != 0)
		return (ret == EBUSY ? 0 : ret);
	__txn_oldest_scan(session,
	    &oldest_id, &last_running, &metadata_pinned, &oldest_session);
	__wt_readunlock(session, &txn_global->rwlock);

	/*
	 * If the state hasn't changed (or hasn't moved far enough for
	 * non-forced updates), give up.
	 */
	if ((oldest_id == prev_oldest_id ||
	    (!strict && WT_TXNID_LT(oldest_id, prev_oldest_id + 100))) &&
	    ((last_running == prev_last_running) ||
	    (!strict && WT_TXNID_LT(last_running, prev_last_running + 100))) &&
	    metadata_pinned == prev_metadata_pinned)
		return (0);

	/* It looks like an update is necessary, wait for exclusive access. */
	if (wait)
		__wt_writelock(session, &txn_global->rwlock);
	else if ((ret =
	    __wt_try_writelock(session, &txn_global->rwlock)) != 0)
		return (ret == EBUSY ? 0 : ret);

	/*
	 * If the oldest ID has been updated while we waited, don't bother
	 * scanning.
	 */
	if (WT_TXNID_LE(oldest_id, txn_global->oldest_id) &&
	    WT_TXNID_LE(last_running, txn_global->last_running) &&
	    WT_TXNID_LE(metadata_pinned, txn_global->metadata_pinned))
		goto done;

	/*
	 * Re-scan now that we have exclusive access.  This is necessary because
	 * threads get transaction snapshots with read locks, and we have to be
	 * sure that there isn't a thread that has got a snapshot locally but
	 * not yet published its snap_min.
	 */
	__txn_oldest_scan(session,
	    &oldest_id, &last_running, &metadata_pinned, &oldest_session);

#ifdef HAVE_DIAGNOSTIC
	{
	/*
	 * Make sure the ID doesn't move past any named snapshots.
	 *
	 * Don't include the read/assignment in the assert statement.  Coverity
	 * complains if there are assignments only done in diagnostic builds,
	 * and when the read is from a volatile.
	 */
	uint64_t id = txn_global->nsnap_oldest_id;
	WT_ASSERT(session,
	    id == WT_TXN_NONE || !WT_TXNID_LT(id, oldest_id));
	}
#endif
	/* Update the public IDs. */
	if (WT_TXNID_LT(txn_global->metadata_pinned, metadata_pinned))
		txn_global->metadata_pinned = metadata_pinned;
	if (WT_TXNID_LT(txn_global->oldest_id, oldest_id))
		txn_global->oldest_id = oldest_id;
	if (WT_TXNID_LT(txn_global->last_running, last_running)) {
		txn_global->last_running = last_running;

		/* Output a verbose message about long-running transactions,
		 * but only when some progress is being made. */
		if (WT_VERBOSE_ISSET(session, WT_VERB_TRANSACTION) &&
		    current_id - oldest_id > 10000 && oldest_session != NULL) {
			__wt_verbose(session, WT_VERB_TRANSACTION,
			    "old snapshot %" PRIu64
			    " pinned in session %" PRIu32 " [%s]"
			    " with snap_min %" PRIu64,
			    oldest_id, oldest_session->id,
			    oldest_session->lastop,
			    oldest_session->txn.snap_min);
		}
	}

done:	__wt_writeunlock(session, &txn_global->rwlock);
	return (ret);
}

/*
 * __wt_txn_config --
 *	Configure a transaction.
 */
int
__wt_txn_config(WT_SESSION_IMPL *session, const char *cfg[])
{
	WT_CONFIG_ITEM cval;
	WT_TXN *txn;
	wt_timestamp_t read_ts;

	txn = &session->txn;

	WT_RET(__wt_config_gets_def(session, cfg, "isolation", 0, &cval));
	if (cval.len != 0)
		txn->isolation =
		    WT_STRING_MATCH("snapshot", cval.str, cval.len) ?
		    WT_ISO_SNAPSHOT :
		    WT_STRING_MATCH("read-committed", cval.str, cval.len) ?
		    WT_ISO_READ_COMMITTED : WT_ISO_READ_UNCOMMITTED;

	/*
	 * The default sync setting is inherited from the connection, but can
	 * be overridden by an explicit "sync" setting for this transaction.
	 *
	 * We want to distinguish between inheriting implicitly and explicitly.
	 */
	F_CLR(txn, WT_TXN_SYNC_SET);
	WT_RET(__wt_config_gets_def(
	    session, cfg, "sync", (int)UINT_MAX, &cval));
	if (cval.val == 0 || cval.val == 1)
		/*
		 * This is an explicit setting of sync.  Set the flag so
		 * that we know not to overwrite it in commit_transaction.
		 */
		F_SET(txn, WT_TXN_SYNC_SET);

	/*
	 * If sync is turned off explicitly, clear the transaction's sync field.
	 */
	if (cval.val == 0)
		txn->txn_logsync = 0;

	WT_RET(__wt_config_gets_def(session, cfg, "snapshot", 0, &cval));
	if (cval.len > 0)
		/*
		 * The layering here isn't ideal - the named snapshot get
		 * function does both validation and setup. Otherwise we'd
		 * need to walk the list of named snapshots twice during
		 * transaction open.
		 */
		WT_RET(__wt_txn_named_snapshot_get(session, &cval));

	/* Check if prepared updates should be ignored during reads. */
	WT_RET(__wt_config_gets_def(session, cfg, "ignore_prepare", 0, &cval));
<<<<<<< HEAD
	if (cval.val)
		F_SET(txn, WT_TXN_IGNORE_PREPARE | WT_TXN_READONLY);
	else if (cval.len > 0 && WT_STRING_MATCH("force", cval.str, cval.len))
=======
	if (cval.val ||
	    (cval.len > 0 && WT_STRING_MATCH("force", cval.str, cval.len)))
>>>>>>> faf0f504
		F_SET(txn, WT_TXN_IGNORE_PREPARE);

	/*
	 * Check if the prepare timestamp and the commit timestamp of a
	 * prepared transaction need to be rounded up.
	 */
	WT_RET(__wt_config_gets_def(
	    session, cfg, "roundup_timestamps.prepared", 0, &cval));
	if (cval.val)
		F_SET(txn, WT_TXN_TS_ROUND_PREPARED);

	/* Check if read timestamp needs to be rounded up. */
	WT_RET(__wt_config_gets_def(
	    session, cfg, "roundup_timestamps.read", 0, &cval));
	if (cval.val)
		F_SET(txn, WT_TXN_TS_ROUND_READ);

	WT_RET(__wt_config_gets_def(session, cfg, "read_timestamp", 0, &cval));
	if (cval.len != 0) {
		WT_RET(__wt_txn_parse_timestamp(
		    session, "read", &read_ts, &cval));
		WT_RET(__wt_txn_set_read_timestamp(session, read_ts));
	}

	return (0);
}

/*
 * __wt_txn_reconfigure --
 *	WT_SESSION::reconfigure for transactions.
 */
int
__wt_txn_reconfigure(WT_SESSION_IMPL *session, const char *config)
{
	WT_CONFIG_ITEM cval;
	WT_DECL_RET;
	WT_TXN *txn;

	txn = &session->txn;

	ret = __wt_config_getones(session, config, "isolation", &cval);
	if (ret == 0 && cval.len != 0) {
		session->isolation = txn->isolation =
		    WT_STRING_MATCH("snapshot", cval.str, cval.len) ?
		    WT_ISO_SNAPSHOT :
		    WT_STRING_MATCH("read-uncommitted", cval.str, cval.len) ?
		    WT_ISO_READ_UNCOMMITTED : WT_ISO_READ_COMMITTED;
	}
	WT_RET_NOTFOUND_OK(ret);

	return (0);
}

/*
 * __wt_txn_release --
 *	Release the resources associated with the current transaction.
 */
void
__wt_txn_release(WT_SESSION_IMPL *session)
{
	WT_TXN *txn;
	WT_TXN_GLOBAL *txn_global;

	txn = &session->txn;
	txn_global = &S2C(session)->txn_global;

	WT_ASSERT(session, txn->mod_count == 0);
	txn->notify = NULL;

	/* Clear the transaction's ID from the global table. */
	if (WT_SESSION_IS_CHECKPOINT(session)) {
		WT_ASSERT(session,
		    WT_SESSION_TXN_STATE(session)->id == WT_TXN_NONE);
		txn->id = txn_global->checkpoint_state.id = WT_TXN_NONE;

		/*
		 * Be extra careful to cleanup everything for checkpoints: once
		 * the global checkpoint ID is cleared, we can no longer tell
		 * if this session is doing a checkpoint.
		 */
		txn_global->checkpoint_id = 0;
	} else if (F_ISSET(txn, WT_TXN_HAS_ID)) {
		/*
		 * If transaction is prepared, this would have been done in
		 * prepare.
		 */
		if (!F_ISSET(txn, WT_TXN_PREPARE))
			__txn_remove_from_global_table(session);
		txn->id = WT_TXN_NONE;
	}

	__wt_txn_clear_commit_timestamp(session);

	/* Free the scratch buffer allocated for logging. */
	__wt_logrec_free(session, &txn->logrec);

	/* Discard any memory from the session's stash that we can. */
	WT_ASSERT(session, __wt_session_gen(session, WT_GEN_SPLIT) == 0);
	__wt_stash_discard(session);

	/*
	 * Reset the transaction state to not running and release the snapshot.
	 */
	__wt_txn_release_snapshot(session);
	txn->isolation = session->isolation;
#ifdef HAVE_DIAGNOSTIC
	txn->multi_update_count = 0;
#endif

	txn->rollback_reason = NULL;

	/* Ensure the transaction flags are cleared on exit */
	txn->flags = 0;
	txn->prepare_timestamp = WT_TS_NONE;
	txn->durable_timestamp = WT_TS_NONE;
}

/*
 * __txn_commit_timestamps_assert --
 *	Validate that timestamps provided to commit are legal.
 */
static inline int
__txn_commit_timestamps_assert(WT_SESSION_IMPL *session)
{
	WT_CURSOR *cursor;
	WT_DECL_RET;
	WT_TXN *txn;
	WT_TXN_OP *op;
	WT_UPDATE *upd;
	wt_timestamp_t op_timestamp;
	u_int i;
	const char *open_cursor_cfg[] = {
	    WT_CONFIG_BASE(session, WT_SESSION_open_cursor), NULL };
	bool op_zero_ts, upd_zero_ts;

	txn = &session->txn;

	/*
	 * Debugging checks on timestamps, if user requested them.
	 */
	if (F_ISSET(txn, WT_TXN_TS_COMMIT_ALWAYS) &&
	    !F_ISSET(txn, WT_TXN_HAS_TS_COMMIT) &&
	    txn->mod_count != 0)
		WT_RET_MSG(session, EINVAL, "commit_timestamp required and "
		    "none set on this transaction");
	if (F_ISSET(txn, WT_TXN_TS_COMMIT_NEVER) &&
	    F_ISSET(txn, WT_TXN_HAS_TS_COMMIT) &&
	    txn->mod_count != 0)
		WT_RET_MSG(session, EINVAL, "no commit_timestamp required and "
		    "timestamp set on this transaction");
	if (F_ISSET(txn, WT_TXN_TS_DURABLE_ALWAYS) &&
	    !F_ISSET(txn, WT_TXN_HAS_TS_DURABLE) &&
	    txn->mod_count != 0)
		WT_RET_MSG(session, EINVAL, "durable_timestamp required and "
		    "none set on this transaction");
	if (F_ISSET(txn, WT_TXN_TS_DURABLE_NEVER) &&
	    F_ISSET(txn, WT_TXN_HAS_TS_DURABLE) &&
	    txn->mod_count != 0)
		WT_RET_MSG(session, EINVAL, "no durable_timestamp required and "
		    "durable timestamp set on this transaction");

	/*
	 * If we're not doing any key consistency checking, we're done.
	 */
	if (!F_ISSET(txn, WT_TXN_TS_COMMIT_KEYS | WT_TXN_TS_DURABLE_KEYS))
		return (0);

	/*
	 * Error on any valid update structures for the same key that
	 * are at a later timestamp or use timestamps inconsistently.
	 */
	for (i = 0, op = txn->mod; i < txn->mod_count; i++, op++)
		if (op->type == WT_TXN_OP_BASIC_COL ||
		    op->type == WT_TXN_OP_BASIC_ROW) {
			/*
			 * Search for prepared updates, so that they will be
			 * restored, if moved to lookaside.
			 */
			if (F_ISSET(txn, WT_TXN_PREPARE)) {
				WT_RET(__wt_open_cursor(session,
				    op->btree->dhandle->name, NULL,
				    open_cursor_cfg, &cursor));
				F_CLR(txn, WT_TXN_PREPARE);
				if (op->type == WT_TXN_OP_BASIC_ROW)
					__wt_cursor_set_raw_key(
					    cursor, &op->u.op_row.key);
				else
					((WT_CURSOR_BTREE*)cursor)->iface.recno
					    = op->u.op_col.recno;
				F_SET(txn, WT_TXN_PREPARE);
				WT_WITH_BTREE(session, op->btree,
				    ret = __wt_btcur_search_uncommitted(
				    (WT_CURSOR_BTREE *)cursor, &upd));
					WT_TRET(cursor->close(cursor));
				if (ret != 0)
					WT_RET_MSG(session, EINVAL,
					    "prepared update restore failed");
				op->u.op_upd = upd;
			} else
				upd = op->u.op_upd->next;
			/*
			 * Skip over any aborted update structures or ones
			 * from our own transaction.
			 */
			while (upd != NULL && (upd->txnid == WT_TXN_ABORTED ||
			    upd->txnid == txn->id))
				upd = upd->next;

			/*
			 * Check the timestamp on this update with the
			 * first valid update in the chain. They're in
			 * most recent order.
			 */
			if (upd == NULL)
				continue;
			/*
			 * Check for consistent per-key timestamp usage.
			 * If timestamps are or are not used originally then
			 * they should be used the same way always. For this
			 * transaction, timestamps are in use anytime the
			 * commit timestamp is set.
			 * Check timestamps are used in order.
			 */
			op_zero_ts = !F_ISSET(txn, WT_TXN_HAS_TS_COMMIT);
			upd_zero_ts = upd->start_ts == WT_TS_NONE;
			if (op_zero_ts != upd_zero_ts)
				WT_RET_MSG(session, EINVAL,
				    "per-key timestamps used inconsistently");
			/*
			 * If we aren't using timestamps for this transaction
			 * then we are done checking. Don't check the timestamp
			 * because the one in the transaction is not cleared.
			 */
			if (op_zero_ts)
				continue;

			op_timestamp = op->u.op_upd->start_ts;
			/*
			 * Only if the update structure doesn't have a timestamp
			 * then use the one in the transaction structure.
			 */
			if (op_timestamp == WT_TS_NONE)
				op_timestamp = txn->commit_timestamp;
			if (F_ISSET(txn, WT_TXN_TS_COMMIT_KEYS) &&
				op_timestamp < upd->start_ts)
				WT_RET_MSG(session, EINVAL,
				    "out of order commit timestamps");
			if (F_ISSET(txn, WT_TXN_TS_DURABLE_KEYS) &&
			    txn->durable_timestamp < upd->durable_ts)
				WT_RET_MSG(session, EINVAL,
				    "out of order durable timestamps");
		}
	return (0);
}

/*
 * __wt_txn_commit --
 *	Commit the current transaction.
 */
int
__wt_txn_commit(WT_SESSION_IMPL *session, const char *cfg[])
{
	WT_CONFIG_ITEM cval;
	WT_CONNECTION_IMPL *conn;
	WT_DECL_RET;
	WT_TXN *txn;
	WT_TXN_GLOBAL *txn_global;
	WT_TXN_OP *op;
	WT_UPDATE *upd;
	wt_timestamp_t prev_commit_timestamp;
	uint32_t fileid;
	u_int i;
	bool locked, prepare, readonly, update_timestamp;

	txn = &session->txn;
	conn = S2C(session);
	txn_global = &conn->txn_global;
	prev_commit_timestamp = 0;	/* -Wconditional-uninitialized */
	locked = false;

	WT_ASSERT(session, F_ISSET(txn, WT_TXN_RUNNING));
	WT_ASSERT(session, !F_ISSET(txn, WT_TXN_ERROR) ||
	    txn->mod_count == 0);

	readonly = txn->mod_count == 0;

	prepare = F_ISSET(txn, WT_TXN_PREPARE);

	/*
	 * Clear the prepared round up flag if the transaction is not prepared.
	 * There is no rounding up to do in that case.
	 */
	if (!prepare)
		F_CLR(txn, WT_TXN_TS_ROUND_PREPARED);

	/* Set the commit and the durable timestamps. */
	WT_ERR(__wt_txn_set_timestamp(session, cfg));

	if (prepare) {
		if (!F_ISSET(txn, WT_TXN_HAS_TS_COMMIT))
			WT_ERR_MSG(session, EINVAL,
			    "commit_timestamp is required for a prepared "
			    "transaction");

		if (!F_ISSET(txn, WT_TXN_HAS_TS_DURABLE))
			WT_ERR_MSG(session, EINVAL,
			    "durable_timestamp is required for a prepared "
			    "transaction");

		WT_ASSERT(session,
		   txn->prepare_timestamp <= txn->commit_timestamp);
	} else {
		if (F_ISSET(txn, WT_TXN_HAS_TS_PREPARE))
			WT_ERR_MSG(session, EINVAL,
			    "prepare timestamp is set for non-prepared "
			    "transaction");

		if (F_ISSET(txn, WT_TXN_HAS_TS_DURABLE))
			WT_ERR_MSG(session, EINVAL,
			    "durable_timestamp should not be specified for "
			    "non-prepared transaction");
	}

	if (F_ISSET(txn, WT_TXN_HAS_TS_COMMIT))
		WT_ASSERT(session,
		    txn->commit_timestamp <= txn->durable_timestamp);

	WT_ERR(__txn_commit_timestamps_assert(session));

	/*
	 * The default sync setting is inherited from the connection, but can
	 * be overridden by an explicit "sync" setting for this transaction.
	 */
	WT_ERR(__wt_config_gets_def(session, cfg, "sync", 0, &cval));

	/*
	 * If the user chose the default setting, check whether sync is enabled
	 * for this transaction (either inherited or via begin_transaction).
	 * If sync is disabled, clear the field to avoid the log write being
	 * flushed.
	 *
	 * Otherwise check for specific settings.  We don't need to check for
	 * "on" because that is the default inherited from the connection.  If
	 * the user set anything in begin_transaction, we only override with an
	 * explicit setting.
	 */
	if (cval.len == 0) {
		if (!FLD_ISSET(txn->txn_logsync, WT_LOG_SYNC_ENABLED) &&
		    !F_ISSET(txn, WT_TXN_SYNC_SET))
			txn->txn_logsync = 0;
	} else {
		/*
		 * If the caller already set sync on begin_transaction then
		 * they should not be using sync on commit_transaction.
		 * Flag that as an error.
		 */
		if (F_ISSET(txn, WT_TXN_SYNC_SET))
			WT_ERR_MSG(session, EINVAL,
			    "Sync already set during begin_transaction");
		if (WT_STRING_MATCH("background", cval.str, cval.len))
			txn->txn_logsync = WT_LOG_BACKGROUND;
		else if (WT_STRING_MATCH("off", cval.str, cval.len))
			txn->txn_logsync = 0;
		/*
		 * We don't need to check for "on" here because that is the
		 * default to inherit from the connection setting.
		 */
	}

	/* Commit notification. */
	if (txn->notify != NULL)
		WT_ERR(txn->notify->notify(txn->notify,
		    (WT_SESSION *)session, txn->id, 1));

	/*
	 * We are about to release the snapshot: copy values into any
	 * positioned cursors so they don't point to updates that could be
	 * freed once we don't have a snapshot.
	 * If this transaction is prepared, then copying values would have been
	 * done during prepare.
	 */
	if (session->ncursors > 0 && !prepare) {
		WT_DIAGNOSTIC_YIELD;
		WT_ERR(__wt_session_copy_values(session));
	}

	/* If we are logging, write a commit log record. */
	if (txn->logrec != NULL &&
	    FLD_ISSET(conn->log_flags, WT_CONN_LOG_ENABLED) &&
	    !F_ISSET(session, WT_SESSION_NO_LOGGING)) {
		/*
		 * We are about to block on I/O writing the log.
		 * Release our snapshot in case it is keeping data pinned.
		 * This is particularly important for checkpoints.
		 */
		__wt_txn_release_snapshot(session);
		/*
		 * We hold the visibility lock for reading from the time
		 * we write our log record until the time we release our
		 * transaction so that the LSN any checkpoint gets will
		 * always reflect visible data.
		 */
		__wt_readlock(session, &txn_global->visibility_rwlock);
		locked = true;
		WT_ERR(__wt_txn_log_commit(session, cfg));
	}

	/* Note: we're going to commit: nothing can fail after this point. */

	/* Process and free updates. */
	for (i = 0, op = txn->mod; i < txn->mod_count; i++, op++) {
		fileid = op->btree->id;
		switch (op->type) {
		case WT_TXN_OP_NONE:
			break;
		case WT_TXN_OP_BASIC_COL:
		case WT_TXN_OP_BASIC_ROW:
		case WT_TXN_OP_INMEM_COL:
		case WT_TXN_OP_INMEM_ROW:
			upd = op->u.op_upd;

			/*
			 * Need to resolve indirect references of transaction
			 * operation, in case of prepared transaction.
			 */
			if (!prepare) {
				/*
				 * Switch reserved operations to abort to
				 * simplify obsolete update list truncation.
				 */
				if (upd->type == WT_UPDATE_RESERVE) {
					upd->txnid = WT_TXN_ABORTED;
					break;
				}

				/*
				 * Writes to the lookaside file can be evicted
				 * as soon as they commit.
				 */
				if (conn->cache->las_fileid != 0 &&
				    fileid == conn->cache->las_fileid) {
					upd->txnid = WT_TXN_NONE;
					break;
				}

				__wt_txn_op_set_timestamp(session, op);
			} else {
				WT_ERR(__wt_txn_resolve_prepared_op(
				    session, op, true));
			}

			break;
		case WT_TXN_OP_REF_DELETE:
			__wt_txn_op_set_timestamp(session, op);
			break;
		case WT_TXN_OP_TRUNCATE_COL:
		case WT_TXN_OP_TRUNCATE_ROW:
			/* Other operations don't need timestamps. */
			break;
		}

		__wt_txn_op_free(session, op);
	}

	/*
	 * FIXME: I think we want to say that all prepared updates were
	 * resolved.
	 * WT_ASSERT(session, txn->multi_update_count == 0);
	 */
	txn->mod_count = 0;

	/*
	 * Track the largest commit timestamp we have seen.
	 *
	 * We don't actually clear the local commit timestamp, just the flag.
	 * That said, we can't update the global commit timestamp until this
	 * transaction is visible, which happens when we release it.
	 */
	update_timestamp = F_ISSET(txn, WT_TXN_HAS_TS_COMMIT);

	__wt_txn_release(session);
	if (locked)
		__wt_readunlock(session, &txn_global->visibility_rwlock);

	/*
	 * If we have made some updates visible, start a new commit generation:
	 * any cached snapshots have to be refreshed.
	 */
	if (!readonly)
		(void)__wt_gen_next(session, WT_GEN_COMMIT);

	/* First check if we've already committed something in the future. */
	if (update_timestamp) {
		prev_commit_timestamp = txn_global->commit_timestamp;
		update_timestamp =
		    txn->commit_timestamp > prev_commit_timestamp;
	}

	/*
	 * If it looks like we need to move the global commit timestamp,
	 * write lock and re-check.
	 */
	if (update_timestamp)
		while (txn->commit_timestamp > prev_commit_timestamp) {
			if (__wt_atomic_cas64(&txn_global->commit_timestamp,
			    prev_commit_timestamp, txn->commit_timestamp)) {
				txn_global->has_commit_timestamp = true;
				break;
			}
			prev_commit_timestamp = txn_global->commit_timestamp;
		}

	/*
	 * We're between transactions, if we need to block for eviction, it's
	 * a good time to do so.  Note that we must ignore any error return
	 * because the user's data is committed.
	 */
	if (!readonly)
		(void)__wt_cache_eviction_check(session, false, false, NULL);
	return (0);

err:	/*
	 * If anything went wrong, roll back.
	 *
	 * !!!
	 * Nothing can fail after this point.
	 */
	if (locked)
		__wt_readunlock(session, &txn_global->visibility_rwlock);
	WT_TRET(__wt_txn_rollback(session, cfg));
	return (ret);
}

/*
 * __wt_txn_prepare --
 *	Prepare the current transaction.
 */
int
__wt_txn_prepare(WT_SESSION_IMPL *session, const char *cfg[])
{
	WT_TXN *txn;
	WT_TXN_OP *op;
	WT_UPDATE *upd;
	u_int i;

	txn = &session->txn;

	WT_ASSERT(session, F_ISSET(txn, WT_TXN_RUNNING));
	WT_ASSERT(session, !F_ISSET(txn, WT_TXN_ERROR) || txn->mod_count == 0);
	/*
	 * A transaction should not have updated any of the logged tables,
	 * if debug mode logging is not turned on.
	 */
	if (!FLD_ISSET(S2C(session)->log_flags, WT_CONN_LOG_DEBUG_MODE))
		WT_ASSERT(session, txn->logrec == NULL);

	/* Set the prepare timestamp.  */
	WT_RET(__wt_txn_set_timestamp(session, cfg));

	if (!F_ISSET(txn, WT_TXN_HAS_TS_PREPARE))
		WT_RET_MSG(session, EINVAL, "prepare timestamp is not set");

	/*
	 * We are about to release the snapshot: copy values into any
	 * positioned cursors so they don't point to updates that could be
	 * freed once we don't have a snapshot.
	 */
	if (session->ncursors > 0) {
		WT_DIAGNOSTIC_YIELD;
		WT_RET(__wt_session_copy_values(session));
	}

	/* Prepare updates. */
	for (i = 0, op = txn->mod; i < txn->mod_count; i++, op++) {
		/* Assert it's not an update to the lookaside file. */
		WT_ASSERT(session, S2C(session)->cache->las_fileid == 0 ||
		    !F_ISSET(op->btree, WT_BTREE_LOOKASIDE));

		/* Metadata updates should never be prepared. */
		WT_ASSERT(session, !WT_IS_METADATA(op->btree->dhandle));
		if (WT_IS_METADATA(op->btree->dhandle))
			continue;

		upd = op->u.op_upd;

		switch (op->type) {
		case WT_TXN_OP_NONE:
			break;
		case WT_TXN_OP_BASIC_COL:
		case WT_TXN_OP_BASIC_ROW:
		case WT_TXN_OP_INMEM_COL:
		case WT_TXN_OP_INMEM_ROW:
			/*
			 * Switch reserved operation to abort to simplify
			 * obsolete update list truncation. The object free
			 * function clears the operation type so we don't
			 * try to visit this update again: it can be evicted.
			 */
			if (upd->type == WT_UPDATE_RESERVE) {
				upd->txnid = WT_TXN_ABORTED;
				__wt_txn_op_free(session, op);
				break;
			}

			/* Set prepare timestamp. */
			upd->start_ts = txn->prepare_timestamp;

			WT_PUBLISH(upd->prepare_state, WT_PREPARE_INPROGRESS);
			op->u.op_upd = NULL;
			WT_STAT_CONN_INCR(session, txn_prepared_updates_count);
			break;
		case WT_TXN_OP_REF_DELETE:
			__wt_txn_op_apply_prepare_state(
			    session, op->u.ref, false);
			break;
		case WT_TXN_OP_TRUNCATE_COL:
		case WT_TXN_OP_TRUNCATE_ROW:
			/* Other operations don't need timestamps. */
			break;
		}
	}

	/* Set transaction state to prepare. */
	F_SET(&session->txn, WT_TXN_PREPARE);

	/* Release our snapshot in case it is keeping data pinned. */
	__wt_txn_release_snapshot(session);

	/*
	 * Clear the transaction's ID from the global table, to facilitate
	 * prepared data visibility, but not from local transaction structure.
	 */
	if (F_ISSET(txn, WT_TXN_HAS_ID))
		__txn_remove_from_global_table(session);

	return (0);
}

/*
 * __wt_txn_rollback --
 *	Roll back the current transaction.
 */
int
__wt_txn_rollback(WT_SESSION_IMPL *session, const char *cfg[])
{
	WT_DECL_RET;
	WT_TXN *txn;
	WT_TXN_OP *op;
	WT_UPDATE *upd;
	u_int i;
	bool readonly;

	WT_UNUSED(cfg);

	txn = &session->txn;
	readonly = txn->mod_count == 0;
	WT_ASSERT(session, F_ISSET(txn, WT_TXN_RUNNING));

	/* Rollback notification. */
	if (txn->notify != NULL)
		WT_TRET(txn->notify->notify(txn->notify, (WT_SESSION *)session,
		    txn->id, 0));

	/* Rollback updates. */
	for (i = 0, op = txn->mod; i < txn->mod_count; i++, op++) {
		/* Assert it's not an update to the lookaside file. */
		WT_ASSERT(session, S2C(session)->cache->las_fileid == 0 ||
		    !F_ISSET(op->btree, WT_BTREE_LOOKASIDE));

		/* Metadata updates should never be rolled back. */
		WT_ASSERT(session, !WT_IS_METADATA(op->btree->dhandle));
		if (WT_IS_METADATA(op->btree->dhandle))
			continue;

		upd = op->u.op_upd;

		switch (op->type) {
		case WT_TXN_OP_NONE:
			break;
		case WT_TXN_OP_BASIC_COL:
		case WT_TXN_OP_BASIC_ROW:
		case WT_TXN_OP_INMEM_COL:
		case WT_TXN_OP_INMEM_ROW:
			/*
			 * Need to resolve indirect references of transaction
			 * operation, in case of prepared transaction.
			 */
			if (F_ISSET(txn, WT_TXN_PREPARE))
				WT_RET(__wt_txn_resolve_prepared_op(
				    session, op, false));
			else {
				WT_ASSERT(session, upd->txnid == txn->id ||
				    upd->txnid == WT_TXN_ABORTED);
				upd->txnid = WT_TXN_ABORTED;
			}
			break;
		case WT_TXN_OP_REF_DELETE:
			WT_TRET(__wt_delete_page_rollback(session, op->u.ref));
			break;
		case WT_TXN_OP_TRUNCATE_COL:
		case WT_TXN_OP_TRUNCATE_ROW:
			/*
			 * Nothing to do: these operations are only logged for
			 * recovery.  The in-memory changes will be rolled back
			 * with a combination of WT_TXN_OP_REF_DELETE and
			 * WT_TXN_OP_INMEM operations.
			 */
			break;
		}

		__wt_txn_op_free(session, op);
	}
	txn->mod_count = 0;

	__wt_txn_release(session);
	/*
	 * We're between transactions, if we need to block for eviction, it's
	 * a good time to do so.  Note that we must ignore any error return
	 * because the user's data is committed.
	 */
	if (!readonly)
		(void)__wt_cache_eviction_check(session, false, false, NULL);
	return (ret);
}

/*
 * __wt_txn_rollback_required --
 *	Prepare to log a reason if the user attempts to use the transaction to
 * do anything other than rollback.
 */
int
__wt_txn_rollback_required(WT_SESSION_IMPL *session, const char *reason)
{
	session->txn.rollback_reason = reason;
	return (WT_ROLLBACK);
}

/*
 * __wt_txn_init --
 *	Initialize a session's transaction data.
 */
int
__wt_txn_init(WT_SESSION_IMPL *session, WT_SESSION_IMPL *session_ret)
{
	WT_TXN *txn;

	txn = &session_ret->txn;
	txn->id = WT_TXN_NONE;

	WT_RET(__wt_calloc_def(session,
	    S2C(session_ret)->session_size, &txn->snapshot));

#ifdef HAVE_DIAGNOSTIC
	if (S2C(session_ret)->txn_global.states != NULL) {
		WT_TXN_STATE *txn_state;
		txn_state = WT_SESSION_TXN_STATE(session_ret);
		WT_ASSERT(session, txn_state->pinned_id == WT_TXN_NONE);
	}
#endif

	/*
	 * Take care to clean these out in case we are reusing the transaction
	 * for eviction.
	 */
	txn->mod = NULL;

	txn->isolation = session_ret->isolation;
	return (0);
}

/*
 * __wt_txn_stats_update --
 *	Update the transaction statistics for return to the application.
 */
void
__wt_txn_stats_update(WT_SESSION_IMPL *session)
{
	WT_CONNECTION_IMPL *conn;
	WT_CONNECTION_STATS **stats;
	WT_TXN_GLOBAL *txn_global;
	wt_timestamp_t checkpoint_timestamp;
	wt_timestamp_t commit_timestamp;
	wt_timestamp_t oldest_active_read_timestamp;
	wt_timestamp_t pinned_timestamp;
	uint64_t checkpoint_pinned, snapshot_pinned;

	conn = S2C(session);
	txn_global = &conn->txn_global;
	stats = conn->stats;
	checkpoint_pinned = txn_global->checkpoint_state.pinned_id;
	snapshot_pinned = txn_global->nsnap_oldest_id;

	WT_STAT_SET(session, stats, txn_pinned_range,
	    txn_global->current - txn_global->oldest_id);

	checkpoint_timestamp = txn_global->checkpoint_timestamp;
	commit_timestamp = txn_global->commit_timestamp;
	pinned_timestamp = txn_global->pinned_timestamp;
	if (checkpoint_timestamp != WT_TS_NONE &&
	    checkpoint_timestamp < pinned_timestamp)
		pinned_timestamp = checkpoint_timestamp;
	WT_STAT_SET(session, stats, txn_pinned_timestamp,
	    commit_timestamp - pinned_timestamp);
	WT_STAT_SET(session, stats, txn_pinned_timestamp_checkpoint,
	    commit_timestamp - checkpoint_timestamp);
	WT_STAT_SET(session, stats, txn_pinned_timestamp_oldest,
	    commit_timestamp - txn_global->oldest_timestamp);

	if (__wt_txn_get_pinned_timestamp(
	    session, &oldest_active_read_timestamp, 0) == 0) {
		WT_STAT_SET(session, stats,
		    txn_timestamp_oldest_active_read,
		    oldest_active_read_timestamp);
		WT_STAT_SET(session, stats,
		    txn_pinned_timestamp_reader,
		    commit_timestamp - oldest_active_read_timestamp);
	} else {
		WT_STAT_SET(session,
		    stats, txn_timestamp_oldest_active_read, 0);
		WT_STAT_SET(session,
		    stats, txn_pinned_timestamp_reader, 0);
	}

	WT_STAT_SET(session, stats, txn_pinned_snapshot_range,
	    snapshot_pinned == WT_TXN_NONE ?
	    0 : txn_global->current - snapshot_pinned);

	WT_STAT_SET(session, stats, txn_pinned_checkpoint_range,
	    checkpoint_pinned == WT_TXN_NONE ?
	    0 : txn_global->current - checkpoint_pinned);

	WT_STAT_SET(
	    session, stats, txn_checkpoint_time_max, conn->ckpt_time_max);
	WT_STAT_SET(
	    session, stats, txn_checkpoint_time_min, conn->ckpt_time_min);
	WT_STAT_SET(
	    session, stats, txn_checkpoint_time_recent, conn->ckpt_time_recent);
	WT_STAT_SET(
	    session, stats, txn_checkpoint_time_total, conn->ckpt_time_total);
	WT_STAT_SET(session,
	    stats, txn_commit_queue_len, txn_global->commit_timestampq_len);
	WT_STAT_SET(session,
	    stats, txn_read_queue_len, txn_global->read_timestampq_len);
}

/*
 * __wt_txn_release_resources --
 *	Release resources for a session's transaction data.
 */
void
__wt_txn_release_resources(WT_SESSION_IMPL *session)
{
	WT_TXN *txn;

	txn = &session->txn;

	WT_ASSERT(session, txn->mod_count == 0);
	__wt_free(session, txn->mod);
	txn->mod_alloc = 0;
	txn->mod_count = 0;
}

/*
 * __wt_txn_destroy --
 *	Destroy a session's transaction data.
 */
void
__wt_txn_destroy(WT_SESSION_IMPL *session)
{
	__wt_txn_release_resources(session);
	__wt_free(session, session->txn.snapshot);
}

/*
 * __wt_txn_global_init --
 *	Initialize the global transaction state.
 */
int
__wt_txn_global_init(WT_SESSION_IMPL *session, const char *cfg[])
{
	WT_CONNECTION_IMPL *conn;
	WT_TXN_GLOBAL *txn_global;
	WT_TXN_STATE *s;
	u_int i;

	WT_UNUSED(cfg);
	conn = S2C(session);

	txn_global = &conn->txn_global;
	txn_global->current = txn_global->last_running =
	    txn_global->metadata_pinned = txn_global->oldest_id = WT_TXN_FIRST;

	WT_RET(__wt_spin_init(
	    session, &txn_global->id_lock, "transaction id lock"));
	WT_RWLOCK_INIT_TRACKED(session, &txn_global->rwlock, txn_global);
	WT_RET(__wt_rwlock_init(session, &txn_global->visibility_rwlock));

	WT_RWLOCK_INIT_TRACKED(session,
	    &txn_global->commit_timestamp_rwlock, commit_timestamp);
	TAILQ_INIT(&txn_global->commit_timestamph);

	WT_RWLOCK_INIT_TRACKED(session,
	    &txn_global->read_timestamp_rwlock, read_timestamp);
	TAILQ_INIT(&txn_global->read_timestamph);

	WT_RET(__wt_rwlock_init(session, &txn_global->nsnap_rwlock));
	txn_global->nsnap_oldest_id = WT_TXN_NONE;
	TAILQ_INIT(&txn_global->nsnaph);

	WT_RET(__wt_calloc_def(
	    session, conn->session_size, &txn_global->states));

	for (i = 0, s = txn_global->states; i < conn->session_size; i++, s++)
		s->id = s->metadata_pinned = s->pinned_id = WT_TXN_NONE;

	return (0);
}

/*
 * __wt_txn_global_destroy --
 *	Destroy the global transaction state.
 */
void
__wt_txn_global_destroy(WT_SESSION_IMPL *session)
{
	WT_CONNECTION_IMPL *conn;
	WT_TXN_GLOBAL *txn_global;

	conn = S2C(session);
	txn_global = &conn->txn_global;

	if (txn_global == NULL)
		return;

	__wt_spin_destroy(session, &txn_global->id_lock);
	__wt_rwlock_destroy(session, &txn_global->rwlock);
	__wt_rwlock_destroy(session, &txn_global->commit_timestamp_rwlock);
	__wt_rwlock_destroy(session, &txn_global->read_timestamp_rwlock);
	__wt_rwlock_destroy(session, &txn_global->nsnap_rwlock);
	__wt_rwlock_destroy(session, &txn_global->visibility_rwlock);
	__wt_free(session, txn_global->states);
}

/*
 * __wt_txn_activity_drain --
 *	Wait for transactions to quiesce.
 */
int
__wt_txn_activity_drain(WT_SESSION_IMPL *session)
{
	bool txn_active;

	/*
	 * It's possible that the eviction server is in the middle of a long
	 * operation, with a transaction ID pinned.  In that case, we will loop
	 * here until the transaction ID is released, when the oldest
	 * transaction ID will catch up with the current ID.
	 */
	for (;;) {
		WT_RET(__wt_txn_activity_check(session, &txn_active));
		if (!txn_active)
			break;

		WT_STAT_CONN_INCR(session, txn_release_blocked);
		__wt_yield();
	}

	return (0);
}

/*
 * __wt_txn_global_shutdown --
 *	Shut down the global transaction state.
 */
void
__wt_txn_global_shutdown(WT_SESSION_IMPL *session)
{
	/*
	 * All application transactions have completed, ignore the pinned
	 * timestamp so that updates can be evicted from the cache during
	 * connection close.
	 *
	 * Note that we are relying on a special case in __wt_txn_visible_all
	 * that returns true during close when there is no pinned timestamp
	 * set.
	 */
	S2C(session)->txn_global.has_pinned_timestamp = false;
}

/*
 * __wt_verbose_dump_txn_one --
 *	Output diagnostic information about a transaction structure.
 */
int
__wt_verbose_dump_txn_one(WT_SESSION_IMPL *session, WT_TXN *txn)
{
	const char *iso_tag;
	char ts_string[4][WT_TS_INT_STRING_SIZE];

	WT_NOT_READ(iso_tag, "INVALID");
	switch (txn->isolation) {
	case WT_ISO_READ_COMMITTED:
		iso_tag = "WT_ISO_READ_COMMITTED";
		break;
	case WT_ISO_READ_UNCOMMITTED:
		iso_tag = "WT_ISO_READ_UNCOMMITTED";
		break;
	case WT_ISO_SNAPSHOT:
		iso_tag = "WT_ISO_SNAPSHOT";
		break;
	}
	WT_RET(__wt_msg(session,
	    "mod count: %u"
	    ", snap min: %" PRIu64
	    ", snap max: %" PRIu64
	    ", commit_timestamp: %s"
	    ", durable_timestamp: %s"
	    ", first_commit_timestamp: %s"
	    ", read_timestamp: %s"
	    ", flags: 0x%08" PRIx32
	    ", isolation: %s",
	    txn->mod_count,
	    txn->snap_min,
	    txn->snap_max,
	    __wt_timestamp_to_string(txn->commit_timestamp, ts_string[0]),
	    __wt_timestamp_to_string(txn->durable_timestamp, ts_string[1]),
	    __wt_timestamp_to_string(txn->first_commit_timestamp, ts_string[2]),
	    __wt_timestamp_to_string(txn->read_timestamp, ts_string[3]),
	    txn->flags,
	    iso_tag));
	return (0);
}

/*
 * __wt_verbose_dump_txn --
 *	Output diagnostic information about the global transaction state.
 */
int
__wt_verbose_dump_txn(WT_SESSION_IMPL *session)
{
	WT_CONNECTION_IMPL *conn;
	WT_SESSION_IMPL *sess;
	WT_TXN_GLOBAL *txn_global;
	WT_TXN_STATE *s;
	uint64_t id;
	uint32_t i, session_cnt;
	char ts_string[WT_TS_INT_STRING_SIZE];

	conn = S2C(session);
	txn_global = &conn->txn_global;

	WT_RET(__wt_msg(session, "%s", WT_DIVIDER));
	WT_RET(__wt_msg(session, "transaction state dump"));

	WT_RET(__wt_msg(session, "current ID: %" PRIu64, txn_global->current));
	WT_RET(__wt_msg(session,
	    "last running ID: %" PRIu64, txn_global->last_running));
	WT_RET(__wt_msg(session,
	    "metadata_pinned ID: %" PRIu64, txn_global->metadata_pinned));
	WT_RET(__wt_msg(session, "oldest ID: %" PRIu64, txn_global->oldest_id));

	WT_RET(__wt_msg(session, "commit timestamp: %s",
	    __wt_timestamp_to_string(txn_global->commit_timestamp, ts_string)));
	WT_RET(__wt_msg(session, "oldest timestamp: %s",
	    __wt_timestamp_to_string(txn_global->oldest_timestamp, ts_string)));
	WT_RET(__wt_msg(session, "pinned timestamp: %s",
	    __wt_timestamp_to_string(txn_global->pinned_timestamp, ts_string)));
	WT_RET(__wt_msg(session, "stable timestamp: %s",
	    __wt_timestamp_to_string(txn_global->stable_timestamp, ts_string)));
	WT_RET(__wt_msg(session, "has_commit_timestamp: %s",
	    txn_global->has_commit_timestamp ? "yes" : "no"));
	WT_RET(__wt_msg(session, "has_oldest_timestamp: %s",
	    txn_global->has_oldest_timestamp ? "yes" : "no"));
	WT_RET(__wt_msg(session, "has_pinned_timestamp: %s",
	    txn_global->has_pinned_timestamp ? "yes" : "no"));
	WT_RET(__wt_msg(session, "has_stable_timestamp: %s",
	    txn_global->has_stable_timestamp ? "yes" : "no"));
	WT_RET(__wt_msg(session, "oldest_is_pinned: %s",
	    txn_global->oldest_is_pinned ? "yes" : "no"));
	WT_RET(__wt_msg(session, "stable_is_pinned: %s",
	    txn_global->stable_is_pinned ? "yes" : "no"));

	WT_RET(__wt_msg(session, "checkpoint running: %s",
	    txn_global->checkpoint_running ? "yes" : "no"));
	WT_RET(__wt_msg(session, "checkpoint generation: %" PRIu64,
	    __wt_gen(session, WT_GEN_CHECKPOINT)));
	WT_RET(__wt_msg(session, "checkpoint pinned ID: %" PRIu64,
	    txn_global->checkpoint_state.pinned_id));
	WT_RET(__wt_msg(session, "checkpoint txn ID: %" PRIu64,
	    txn_global->checkpoint_state.id));

	WT_RET(__wt_msg(session,
	    "oldest named snapshot ID: %" PRIu64, txn_global->nsnap_oldest_id));

	WT_ORDERED_READ(session_cnt, conn->session_cnt);
	WT_RET(__wt_msg(session, "session count: %" PRIu32, session_cnt));
	WT_RET(__wt_msg(session, "Transaction state of active sessions:"));

	/*
	 * Walk each session transaction state and dump information. Accessing
	 * the content of session handles is not thread safe, so some
	 * information may change while traversing if other threads are active
	 * at the same time, which is OK since this is diagnostic code.
	 */
	for (i = 0, s = txn_global->states; i < session_cnt; i++, s++) {
		/* Skip sessions with no active transaction */
		if ((id = s->id) == WT_TXN_NONE && s->pinned_id == WT_TXN_NONE)
			continue;
		sess = &conn->sessions[i];
		WT_RET(__wt_msg(session,
		    "ID: %" PRIu64
		    ", pinned ID: %" PRIu64
		    ", metadata pinned ID: %" PRIu64
		    ", name: %s",
		    id, s->pinned_id, s->metadata_pinned,
		    sess->name == NULL ?
		    "EMPTY" : sess->name));
		WT_RET(__wt_verbose_dump_txn_one(session, &sess->txn));
	}

	return (0);
}<|MERGE_RESOLUTION|>--- conflicted
+++ resolved
@@ -529,14 +529,9 @@
 
 	/* Check if prepared updates should be ignored during reads. */
 	WT_RET(__wt_config_gets_def(session, cfg, "ignore_prepare", 0, &cval));
-<<<<<<< HEAD
 	if (cval.val)
 		F_SET(txn, WT_TXN_IGNORE_PREPARE | WT_TXN_READONLY);
 	else if (cval.len > 0 && WT_STRING_MATCH("force", cval.str, cval.len))
-=======
-	if (cval.val ||
-	    (cval.len > 0 && WT_STRING_MATCH("force", cval.str, cval.len)))
->>>>>>> faf0f504
 		F_SET(txn, WT_TXN_IGNORE_PREPARE);
 
 	/*
