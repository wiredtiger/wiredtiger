/*-
 * Copyright (c) 2014-present MongoDB, Inc.
 * Copyright (c) 2008-2014 WiredTiger, Inc.
 *	All rights reserved.
 *
 * See the file LICENSE for redistribution information.
 */

#include "wt_internal.h"

/*
 * __snapsort_partition --
 *     Custom quick sort partitioning for snapshots.
 */
static uint32_t
__snapsort_partition(uint64_t *array, uint32_t f, uint32_t l, uint64_t pivot)
{
    uint32_t i, j;

    i = f - 1;
    j = l + 1;
    for (;;) {
        while (pivot < array[--j])
            ;
        while (array[++i] < pivot)
            ;
        if (i < j) {
            uint64_t tmp = array[i];
            array[i] = array[j];
            array[j] = tmp;
        } else
            return (j);
    }
}

/*
 * __snapsort_impl --
 *     Custom quick sort implementation for snapshots.
 */
static void
__snapsort_impl(uint64_t *array, uint32_t f, uint32_t l)
{
    while (f + 16 < l) {
        uint64_t v1 = array[f], v2 = array[l], v3 = array[(f + l) / 2];
        uint64_t median =
          v1 < v2 ? (v3 < v1 ? v1 : WT_MIN(v2, v3)) : (v3 < v2 ? v2 : WT_MIN(v1, v3));
        uint32_t m = __snapsort_partition(array, f, l, median);
        __snapsort_impl(array, f, m);
        f = m + 1;
    }
}

/*
 * __snapsort --
 *     Sort an array of transaction IDs.
 */
static void
__snapsort(uint64_t *array, uint32_t size)
{
    __snapsort_impl(array, 0, size - 1);
    WT_INSERTION_SORT(array, size, uint64_t, WT_TXNID_LT);
}

/*
 * __txn_remove_from_global_table --
 *     Remove the transaction id from the global transaction table.
 */
static inline void
__txn_remove_from_global_table(WT_SESSION_IMPL *session)
{
#ifdef HAVE_DIAGNOSTIC
    WT_TXN *txn;
    WT_TXN_GLOBAL *txn_global;
    WT_TXN_SHARED *txn_shared;

    txn = session->txn;
    txn_global = &S2C(session)->txn_global;
    txn_shared = WT_SESSION_TXN_SHARED(session);

    WT_ASSERT(session, !WT_TXNID_LT(txn->id, txn_global->last_running));
    WT_ASSERT(session, txn->id != WT_TXN_NONE && txn_shared->id != WT_TXN_NONE);
#else
    WT_TXN_SHARED *txn_shared;

    txn_shared = WT_SESSION_TXN_SHARED(session);
#endif
    WT_PUBLISH(txn_shared->id, WT_TXN_NONE);
}

/*
 * __txn_sort_snapshot --
 *     Sort a snapshot for faster searching and set the min/max bounds.
 */
static void
__txn_sort_snapshot(WT_SESSION_IMPL *session, uint32_t n, uint64_t snap_max)
{
    WT_TXN *txn;

    txn = session->txn;

    if (n > 1)
        __snapsort(txn->snapshot_data.snapshot, n);

    txn->snapshot_data.snapshot_count = n;
    txn->snapshot_data.snap_max = snap_max;
    txn->snapshot_data.snap_min = (n > 0 && WT_TXNID_LE(txn->snapshot_data.snapshot[0], snap_max)) ?
      txn->snapshot_data.snapshot[0] :
      snap_max;
    F_SET(txn, WT_TXN_HAS_SNAPSHOT);
    WT_ASSERT(session, n == 0 || txn->snapshot_data.snap_min != WT_TXN_NONE);
}

/*
 * __wt_txn_release_snapshot --
 *     Release the snapshot in the current transaction.
 */
void
__wt_txn_release_snapshot(WT_SESSION_IMPL *session)
{
    WT_TXN *txn;
    WT_TXN_GLOBAL *txn_global;
    WT_TXN_SHARED *txn_shared;

    txn = session->txn;
    txn_global = &S2C(session)->txn_global;
    txn_shared = WT_SESSION_TXN_SHARED(session);

    WT_ASSERT_OPTIONAL(session, WT_DIAGNOSTIC_TXN_VISIBILITY,
      txn_shared->pinned_id == WT_TXN_NONE || session->txn->isolation == WT_ISO_READ_UNCOMMITTED ||
        !__wt_txn_visible_all(session, txn_shared->pinned_id, WT_TS_NONE),
      "A transactions pinned id cannot become globally visible before its snapshot is released");

    txn_shared->metadata_pinned = txn_shared->pinned_id = WT_TXN_NONE;
    F_CLR(txn, WT_TXN_HAS_SNAPSHOT);

    /* Clear a checkpoint's pinned ID and timestamp. */
    if (WT_SESSION_IS_CHECKPOINT(session)) {
        txn_global->checkpoint_txn_shared.pinned_id = WT_TXN_NONE;
        txn_global->checkpoint_timestamp = WT_TS_NONE;
    }
}

/*
 * __wt_txn_active --
 *     Check if a transaction is still active. If not, it is either committed, prepared, or rolled
 *     back. It is possible that we race with commit, prepare or rollback and a transaction is still
 *     active before the start of the call is eventually reported as resolved.
 */
bool
__wt_txn_active(WT_SESSION_IMPL *session, uint64_t txnid)
{
    WT_CONNECTION_IMPL *conn;
    WT_TXN_GLOBAL *txn_global;
    WT_TXN_SHARED *s;
    uint64_t oldest_id;
    uint32_t i, session_cnt;
    bool active;

    conn = S2C(session);
    txn_global = &conn->txn_global;
    active = true;

    /* We're going to scan the table: wait for the lock. */
    __wt_readlock(session, &txn_global->rwlock);
    oldest_id = txn_global->oldest_id;

    if (WT_TXNID_LT(txnid, oldest_id)) {
        active = false;
        goto done;
    }

    /* Walk the array of concurrent transactions. */
    WT_ORDERED_READ(session_cnt, conn->session_array.cnt);
    WT_STAT_CONN_INCR(session, txn_walk_sessions);
    for (i = 0, s = txn_global->txn_shared_list; i < session_cnt; i++, s++) {
        WT_STAT_CONN_INCR(session, txn_sessions_walked);
        /* If the transaction is in the list, it is uncommitted. */
        if (s->id == txnid)
            goto done;
    }

    active = false;
done:
    __wt_readunlock(session, &txn_global->rwlock);
    return (active);
}

/*
 * __txn_get_snapshot_int --
 *     Allocate a snapshot, optionally update our shared txn ids.
 */
static void
__txn_get_snapshot_int(WT_SESSION_IMPL *session, bool publish)
{
    WT_CONNECTION_IMPL *conn;
    WT_TXN *txn;
    WT_TXN_GLOBAL *txn_global;
    WT_TXN_SHARED *s, *txn_shared;
    uint64_t commit_gen, current_id, id, prev_oldest_id, pinned_id;
    uint32_t i, n, session_cnt;

    conn = S2C(session);
    txn = session->txn;
    txn_global = &conn->txn_global;
    txn_shared = WT_SESSION_TXN_SHARED(session);
    n = 0;

    /* Fast path if we already have the current snapshot. */
    if ((commit_gen = __wt_session_gen(session, WT_GEN_COMMIT)) != 0) {
        if (F_ISSET(txn, WT_TXN_HAS_SNAPSHOT) && commit_gen == __wt_gen(session, WT_GEN_COMMIT))
            return;
        __wt_session_gen_leave(session, WT_GEN_COMMIT);
    }
    __wt_session_gen_enter(session, WT_GEN_COMMIT);

    /* We're going to scan the table: wait for the lock. */
    __wt_readlock(session, &txn_global->rwlock);

    current_id = pinned_id = txn_global->current;
    prev_oldest_id = txn_global->oldest_id;

    /*
     * Include the checkpoint transaction, if one is running: we should ignore any uncommitted
     * changes the checkpoint has written to the metadata. We don't have to keep the checkpoint's
     * changes pinned so don't go including it in the published pinned ID.
     *
     * We can assume that if a function calls without intention to publish then it is the special
     * case of checkpoint calling it twice. In which case do not include the checkpoint id.
     */
    if ((id = txn_global->checkpoint_txn_shared.id) != WT_TXN_NONE) {
        if (txn->id != id)
            txn->snapshot_data.snapshot[n++] = id;
        if (publish)
            txn_shared->metadata_pinned = id;
    }

    /* For pure read-only workloads, avoid scanning. */
    if (prev_oldest_id == current_id) {
        pinned_id = current_id;
        /* Check that the oldest ID has not moved in the meantime. */
        WT_ASSERT(session, prev_oldest_id == txn_global->oldest_id);
        goto done;
    }

    /* Walk the array of concurrent transactions. */
    WT_ORDERED_READ(session_cnt, conn->session_array.cnt);
    WT_STAT_CONN_INCR(session, txn_walk_sessions);
    for (i = 0, s = txn_global->txn_shared_list; i < session_cnt; i++, s++) {
        WT_STAT_CONN_INCR(session, txn_sessions_walked);
        /*
         * Build our snapshot of any concurrent transaction IDs.
         *
         * Ignore:
         *  - Our own ID: we always read our own updates.
         *  - The ID if it is older than the oldest ID we saw. This
         *    can happen if we race with a thread that is allocating
         *    an ID -- the ID will not be used because the thread will
         *    keep spinning until it gets a valid one.
         *  - The ID if it is higher than the current ID we saw. This
         *    can happen if the transaction is already finished. In
         *    this case, we ignore this transaction because it would
         *    not be visible to the current snapshot.
         */
        while (s != txn_shared && (id = s->id) != WT_TXN_NONE && WT_TXNID_LE(prev_oldest_id, id) &&
          WT_TXNID_LT(id, current_id)) {
            /*
             * If the transaction is still allocating its ID, then we spin here until it gets its
             * valid ID.
             */
            WT_READ_BARRIER();
            if (!s->is_allocating) {
                /*
                 * There is still a chance that fetched ID is not valid after ID allocation, so we
                 * check again here. The read of transaction ID should be carefully ordered: we want
                 * to re-read ID from transaction state after this transaction completes ID
                 * allocation.
                 */
                WT_READ_BARRIER();
                if (id == s->id) {
                    txn->snapshot_data.snapshot[n++] = id;
                    if (WT_TXNID_LT(id, pinned_id))
                        pinned_id = id;
                    break;
                }
            }
            WT_PAUSE();
        }
    }

    /*
     * If we got a new snapshot, update the published pinned ID for this session.
     */
    WT_ASSERT(session, WT_TXNID_LE(prev_oldest_id, pinned_id));
    WT_ASSERT(session, prev_oldest_id == txn_global->oldest_id);
done:
    if (publish)
        txn_shared->pinned_id = pinned_id;
    __wt_readunlock(session, &txn_global->rwlock);
    __txn_sort_snapshot(session, n, current_id);
}

/*
 * __wt_txn_get_snapshot --
 *     Common case, allocate a snapshot and update our shared ids.
 */
void
__wt_txn_get_snapshot(WT_SESSION_IMPL *session)
{
    __txn_get_snapshot_int(session, true);
}

/*
 * __wt_txn_bump_snapshot --
 *     Uncommon case, allocate a snapshot but skip updating our shared ids.
 */
void
__wt_txn_bump_snapshot(WT_SESSION_IMPL *session)
{
    __txn_get_snapshot_int(session, false);
}

/*
 * __wt_txn_snapshot_save_and_refresh --
 *     Save the existing snapshot and allocate a new snapshot.
 */
int
__wt_txn_snapshot_save_and_refresh(WT_SESSION_IMPL *session)
{
    WT_DECL_RET;
    WT_TXN *txn;

    txn = session->txn;

    WT_RET(__wt_calloc_def(session, sizeof(WT_TXN_SNAPSHOT), &txn->backup_snapshot_data));

    txn->backup_snapshot_data->snap_max = txn->snapshot_data.snap_max;
    txn->backup_snapshot_data->snap_min = txn->snapshot_data.snap_min;
    txn->backup_snapshot_data->snapshot_count = txn->snapshot_data.snapshot_count;

    WT_ERR(__wt_calloc_def(session, sizeof(uint64_t) * S2C(session)->session_size,
      &txn->backup_snapshot_data->snapshot));

    /* Swap the snapshot pointers. */
    __txn_swap_snapshot(&txn->snapshot_data.snapshot, &txn->backup_snapshot_data->snapshot);

    /*
     * __txn_get_snapshot_int will return without getting the new snapshot if the transaction
     * already has a snapshot so clear the flag WT_TXN_HAS_SNAPSHOT.
     */
    F_CLR(txn, WT_TXN_HAS_SNAPSHOT);

    /* Get the snapshot without publishing the shared ids. */
    __wt_txn_bump_snapshot(session);

err:
    /* Free the backup_snapshot_data if the memory allocation of the underlying snapshot has failed.
     */
    if (ret != 0)
        __wt_free(session, txn->backup_snapshot_data);

    return (ret);
}

/*
 * __wt_txn_snapshot_release_and_restore --
 *     Switch back to the original snapshot.
 */
void
__wt_txn_snapshot_release_and_restore(WT_SESSION_IMPL *session)
{
    WT_TXN *txn;
    WT_TXN_SNAPSHOT *snapshot_backup;

    txn = session->txn;
    snapshot_backup = txn->backup_snapshot_data;

    txn->snapshot_data.snap_max = snapshot_backup->snap_max;
    txn->snapshot_data.snap_min = snapshot_backup->snap_min;
    txn->snapshot_data.snapshot_count = snapshot_backup->snapshot_count;

    /* Swap the snapshot pointers. */
    __txn_swap_snapshot(&snapshot_backup->snapshot, &txn->snapshot_data.snapshot);
    __wt_free(session, snapshot_backup->snapshot);
    __wt_free(session, snapshot_backup);
}

/*
 * __txn_oldest_scan --
 *     Sweep the running transactions to calculate the oldest ID required.
 */
static void
__txn_oldest_scan(WT_SESSION_IMPL *session, uint64_t *oldest_idp, uint64_t *last_runningp,
  uint64_t *metadata_pinnedp, WT_SESSION_IMPL **oldest_sessionp)
{
    WT_CONNECTION_IMPL *conn;
    WT_SESSION_IMPL *oldest_session;
    WT_TXN_GLOBAL *txn_global;
    WT_TXN_SHARED *s;
    uint64_t id, last_running, metadata_pinned, oldest_id, prev_oldest_id;
    uint32_t i, session_cnt;

    conn = S2C(session);
    txn_global = &conn->txn_global;
    oldest_session = NULL;

    /* The oldest ID cannot change while we are holding the scan lock. */
    prev_oldest_id = txn_global->oldest_id;
    last_running = oldest_id = txn_global->current;
    if ((metadata_pinned = txn_global->checkpoint_txn_shared.id) == WT_TXN_NONE)
        metadata_pinned = oldest_id;

    /* Walk the array of concurrent transactions. */
    WT_ORDERED_READ(session_cnt, conn->session_array.cnt);
    WT_STAT_CONN_INCR(session, txn_walk_sessions);
    for (i = 0, s = txn_global->txn_shared_list; i < session_cnt; i++, s++) {
        WT_STAT_CONN_INCR(session, txn_sessions_walked);
        /* Update the last running transaction ID. */
        while ((id = s->id) != WT_TXN_NONE && WT_TXNID_LE(prev_oldest_id, id) &&
          WT_TXNID_LT(id, last_running)) {
            /*
             * If the transaction is still allocating its ID, then we spin here until it gets its
             * valid ID.
             */
            WT_READ_BARRIER();
            if (!s->is_allocating) {
                /*
                 * There is still a chance that fetched ID is not valid after ID allocation, so we
                 * check again here. The read of transaction ID should be carefully ordered: we want
                 * to re-read ID from transaction state after this transaction completes ID
                 * allocation.
                 */
                WT_READ_BARRIER();
                if (id == s->id) {
                    last_running = id;
                    break;
                }
            }
            WT_PAUSE();
        }

        /* Update the metadata pinned ID. */
        if ((id = s->metadata_pinned) != WT_TXN_NONE && WT_TXNID_LT(id, metadata_pinned))
            metadata_pinned = id;

        /*
         * !!!
         * Note: Don't ignore pinned ID values older than the previous
         * oldest ID.  Read-uncommitted operations publish pinned ID
         * values without acquiring the scan lock to protect the global
         * table.  See the comment in __wt_txn_cursor_op for more
         * details.
         */
        if ((id = s->pinned_id) != WT_TXN_NONE && WT_TXNID_LT(id, oldest_id)) {
            oldest_id = id;
            oldest_session = &WT_CONN_SESSIONS_GET(conn)[i];
        }
    }

    if (WT_TXNID_LT(last_running, oldest_id))
        oldest_id = last_running;

    /* The metadata pinned ID can't move past the oldest ID. */
    if (WT_TXNID_LT(oldest_id, metadata_pinned))
        metadata_pinned = oldest_id;

    *last_runningp = last_running;
    *metadata_pinnedp = metadata_pinned;
    *oldest_idp = oldest_id;
    *oldest_sessionp = oldest_session;
}

/*
 * __wt_txn_update_oldest --
 *     Sweep the running transactions to update the oldest ID required.
 */
int
__wt_txn_update_oldest(WT_SESSION_IMPL *session, uint32_t flags)
{
    WT_CONNECTION_IMPL *conn;
    WT_DECL_RET;
    WT_SESSION_IMPL *oldest_session;
    WT_TXN_GLOBAL *txn_global;
    uint64_t current_id, last_running, metadata_pinned, oldest_id;
    uint64_t prev_last_running, prev_metadata_pinned, prev_oldest_id;
    bool strict, wait;

    conn = S2C(session);
    txn_global = &conn->txn_global;
    strict = LF_ISSET(WT_TXN_OLDEST_STRICT);
    wait = LF_ISSET(WT_TXN_OLDEST_WAIT);

    current_id = last_running = metadata_pinned = txn_global->current;
    prev_last_running = txn_global->last_running;
    prev_metadata_pinned = txn_global->metadata_pinned;
    prev_oldest_id = txn_global->oldest_id;

    /* Try to move the pinned timestamp forward. */
    if (strict)
        __wt_txn_update_pinned_timestamp(session, false);

    /*
     * For pure read-only workloads, or if the update isn't forced and the oldest ID isn't too far
     * behind, avoid scanning.
     */
    if ((prev_oldest_id == current_id && prev_metadata_pinned == current_id) ||
      (!strict && WT_TXNID_LT(current_id, prev_oldest_id + 100)))
        return (0);

    /* First do a read-only scan. */
    if (wait)
        __wt_readlock(session, &txn_global->rwlock);
    else if ((ret = __wt_try_readlock(session, &txn_global->rwlock)) != 0)
        return (ret == EBUSY ? 0 : ret);
    __txn_oldest_scan(session, &oldest_id, &last_running, &metadata_pinned, &oldest_session);
    __wt_readunlock(session, &txn_global->rwlock);

    /*
     * If the state hasn't changed (or hasn't moved far enough for non-forced updates), give up.
     */
    if ((oldest_id == prev_oldest_id ||
          (!strict && WT_TXNID_LT(oldest_id, prev_oldest_id + 100))) &&
      ((last_running == prev_last_running) ||
        (!strict && WT_TXNID_LT(last_running, prev_last_running + 100))) &&
      metadata_pinned == prev_metadata_pinned)
        return (0);

    /* It looks like an update is necessary, wait for exclusive access. */
    if (wait)
        __wt_writelock(session, &txn_global->rwlock);
    else if ((ret = __wt_try_writelock(session, &txn_global->rwlock)) != 0)
        return (ret == EBUSY ? 0 : ret);

    /*
     * If the oldest ID has been updated while we waited, don't bother scanning.
     */
    if (WT_TXNID_LE(oldest_id, txn_global->oldest_id) &&
      WT_TXNID_LE(last_running, txn_global->last_running) &&
      WT_TXNID_LE(metadata_pinned, txn_global->metadata_pinned))
        goto done;

    /*
     * Re-scan now that we have exclusive access. This is necessary because threads get transaction
     * snapshots with read locks, and we have to be sure that there isn't a thread that has got a
     * snapshot locally but not yet published its snap_min.
     */
    __txn_oldest_scan(session, &oldest_id, &last_running, &metadata_pinned, &oldest_session);

    /* Update the public IDs. */
    if (WT_TXNID_LT(txn_global->metadata_pinned, metadata_pinned))
        txn_global->metadata_pinned = metadata_pinned;
    if (WT_TXNID_LT(txn_global->oldest_id, oldest_id))
        txn_global->oldest_id = oldest_id;
    if (WT_TXNID_LT(txn_global->last_running, last_running)) {
        txn_global->last_running = last_running;

        /* Output a verbose message about long-running transactions,
         * but only when some progress is being made. */
        if (WT_VERBOSE_ISSET(session, WT_VERB_TRANSACTION) &&
          current_id - oldest_id > (10 * WT_THOUSAND) && oldest_session != NULL) {
            __wt_verbose(session, WT_VERB_TRANSACTION,
              "old snapshot %" PRIu64 " pinned in session %" PRIu32 " [%s] with snap_min %" PRIu64,
              oldest_id, oldest_session->id, oldest_session->lastop,
              oldest_session->txn->snapshot_data.snap_min);
        }
    }

done:
    __wt_writeunlock(session, &txn_global->rwlock);
    return (ret);
}

/*
 * __txn_config_operation_timeout --
 *     Configure a transactions operation timeout duration.
 */
static int
__txn_config_operation_timeout(WT_SESSION_IMPL *session, const char *cfg[], bool start_timer)
{
    WT_CONFIG_ITEM cval;
    WT_TXN *txn;

    txn = session->txn;

    if (cfg == NULL)
        return (0);

    /* Retrieve the maximum operation time. */
    WT_RET(__wt_config_gets_def(session, cfg, "operation_timeout_ms", 0, &cval));

    /*
     * The default configuration value is 0, we can't tell if they're setting it back to 0 or, if
     * the default was automatically passed in.
     */
    if (cval.val != 0) {
        txn->operation_timeout_us = (uint64_t)(cval.val * WT_THOUSAND);
        /*
         * The op timer will generally be started on entry to the API call however when we configure
         * it internally we need to start it separately.
         */
        if (start_timer)
            __wt_op_timer_start(session);
    }
    return (0);
}

/*
 * __wt_txn_config --
 *     Configure a transaction.
 */
int
__wt_txn_config(WT_SESSION_IMPL *session, const char *cfg[])
{
    WT_CONFIG_ITEM cval;
    WT_DECL_RET;
    WT_TXN *txn;
    wt_timestamp_t read_ts;

    txn = session->txn;

    if (cfg == NULL)
        return (0);

    WT_ERR(__wt_config_gets_def(session, cfg, "isolation", 0, &cval));
    if (cval.len != 0)
        txn->isolation = WT_STRING_MATCH("snapshot", cval.str, cval.len) ? WT_ISO_SNAPSHOT :
          WT_STRING_MATCH("read-committed", cval.str, cval.len)          ? WT_ISO_READ_COMMITTED :
                                                                           WT_ISO_READ_UNCOMMITTED;

    WT_ERR(__txn_config_operation_timeout(session, cfg, false));

    /*
     * The default sync setting is inherited from the connection, but can be overridden by an
     * explicit "sync" setting for this transaction.
     *
     * We want to distinguish between inheriting implicitly and explicitly.
     */
    F_CLR(txn, WT_TXN_SYNC_SET);
    WT_ERR(__wt_config_gets_def(session, cfg, "sync", (int)UINT_MAX, &cval));
    if (cval.val == 0 || cval.val == 1)
        /*
         * This is an explicit setting of sync. Set the flag so that we know not to overwrite it in
         * commit_transaction.
         */
        F_SET(txn, WT_TXN_SYNC_SET);

    /*
     * If sync is turned off explicitly, clear the transaction's sync field.
     */
    if (cval.val == 0)
        txn->txn_logsync = 0;

    /* Check if prepared updates should be ignored during reads. */
    WT_ERR(__wt_config_gets_def(session, cfg, "ignore_prepare", 0, &cval));
    if (cval.len > 0 && WT_STRING_MATCH("force", cval.str, cval.len))
        F_SET(txn, WT_TXN_IGNORE_PREPARE);
    else if (cval.val)
        F_SET(txn, WT_TXN_IGNORE_PREPARE | WT_TXN_READONLY);

    /* Check if commits without a timestamp are allowed. */
    WT_ERR(__wt_config_gets_def(session, cfg, "no_timestamp", 0, &cval));
    if (cval.val)
        F_SET(txn, WT_TXN_TS_NOT_SET);

    /*
     * Check if the prepare timestamp and the commit timestamp of a prepared transaction need to be
     * rounded up.
     */
    WT_ERR(__wt_config_gets_def(session, cfg, "roundup_timestamps.prepared", 0, &cval));
    if (cval.val)
        F_SET(txn, WT_TXN_TS_ROUND_PREPARED);

    /* Check if read timestamp needs to be rounded up. */
    WT_ERR(__wt_config_gets_def(session, cfg, "roundup_timestamps.read", 0, &cval));
    if (cval.val)
        F_SET(txn, WT_TXN_TS_ROUND_READ);

    WT_ERR(__wt_config_gets_def(session, cfg, "read_timestamp", 0, &cval));
    if (cval.len != 0) {
        WT_ERR(__wt_txn_parse_timestamp(session, "read", &read_ts, &cval));
        WT_ERR(__wt_txn_set_read_timestamp(session, read_ts));
    }

err:
    if (ret != 0)
        /*
         * In the event that we error during configuration we should clear the flags on the
         * transaction so they are not set in a subsequent call to transaction begin.
         */
        txn->flags = 0;
    return (ret);
}

/*
 * __wt_txn_reconfigure --
 *     WT_SESSION::reconfigure for transactions.
 */
int
__wt_txn_reconfigure(WT_SESSION_IMPL *session, const char *config)
{
    WT_CONFIG_ITEM cval;
    WT_DECL_RET;
    WT_TXN *txn;

    txn = session->txn;

    ret = __wt_config_getones(session, config, "isolation", &cval);
    if (ret == 0 && cval.len != 0) {
        session->isolation = txn->isolation = WT_STRING_MATCH("snapshot", cval.str, cval.len) ?
                                                                    WT_ISO_SNAPSHOT :
          WT_STRING_MATCH("read-uncommitted", cval.str, cval.len) ? WT_ISO_READ_UNCOMMITTED :
                                                                    WT_ISO_READ_COMMITTED;
    }
    WT_RET_NOTFOUND_OK(ret);

    return (0);
}

/*
 * __wt_txn_release --
 *     Release the resources associated with the current transaction.
 */
void
__wt_txn_release(WT_SESSION_IMPL *session)
{
    WT_TXN *txn;
    WT_TXN_GLOBAL *txn_global;

    txn = session->txn;
    txn_global = &S2C(session)->txn_global;

    WT_ASSERT(session, txn->mod_count == 0);

    /* Clear the transaction's ID from the global table. */
    if (WT_SESSION_IS_CHECKPOINT(session)) {
        WT_ASSERT(session, WT_SESSION_TXN_SHARED(session)->id == WT_TXN_NONE);
        txn->id = txn_global->checkpoint_txn_shared.id = WT_TXN_NONE;

        /*
         * Be extra careful to cleanup everything for checkpoints: once the global checkpoint ID is
         * cleared, we can no longer tell if this session is doing a checkpoint.
         */
        txn_global->checkpoint_id = 0;
    } else if (F_ISSET(txn, WT_TXN_HAS_ID)) {
        /*
         * If transaction is prepared, this would have been done in prepare.
         */
        if (!F_ISSET(txn, WT_TXN_PREPARE))
            __txn_remove_from_global_table(session);
        else
            WT_ASSERT(session, WT_SESSION_TXN_SHARED(session)->id == WT_TXN_NONE);
        txn->id = WT_TXN_NONE;
    }

    __wt_txn_clear_durable_timestamp(session);

    /* Free the scratch buffer allocated for logging. */
    __wt_logrec_free(session, &txn->logrec);

    /* Discard any memory from the session's stash that we can. */
    WT_ASSERT(session, __wt_session_gen(session, WT_GEN_SPLIT) == 0);
    __wt_stash_discard(session);

    /*
     * Reset the transaction state to not running and release the snapshot.
     */
    __wt_txn_release_snapshot(session);
    /* Clear the read timestamp. */
    __wt_txn_clear_read_timestamp(session);
    txn->isolation = session->isolation;

    txn->rollback_reason = NULL;

    /*
     * Ensure the transaction flags are cleared on exit
     *
     * Purposely do NOT clear the commit and durable timestamps on release. Other readers may still
     * find these transactions in the durable queue and will need to see those timestamps.
     */
    txn->flags = 0;
    txn->prepare_timestamp = WT_TS_NONE;

    /* Clear operation timer. */
    txn->operation_timeout_us = 0;
}

/*
 * __txn_prepare_rollback_restore_hs_update --
 *     Restore the history store update to the update chain before roll back prepared update evicted
 *     to disk
 */
static int
__txn_prepare_rollback_restore_hs_update(
  WT_SESSION_IMPL *session, WT_CURSOR *hs_cursor, WT_PAGE *page, WT_UPDATE *upd_chain)
{
    WT_DECL_ITEM(hs_value);
    WT_DECL_RET;
    WT_TIME_WINDOW *hs_tw;
    WT_UPDATE *tombstone, *upd;
    wt_timestamp_t durable_ts, hs_stop_durable_ts;
    size_t size, total_size;
    uint64_t type_full;
    char ts_string[2][WT_TS_INT_STRING_SIZE];

    WT_ASSERT(session, upd_chain != NULL);

    hs_tw = NULL;
    size = total_size = 0;
    tombstone = upd = NULL;

    WT_ERR(__wt_scr_alloc(session, 0, &hs_value));

    /* Get current value. */
    WT_ERR(hs_cursor->get_value(hs_cursor, &hs_stop_durable_ts, &durable_ts, &type_full, hs_value));

    /* The value older than the prepared update in the history store must be a full value. */
    WT_ASSERT(session, (uint8_t)type_full == WT_UPDATE_STANDARD);

    /* Use time window in cell to initialize the update. */
    __wt_hs_upd_time_window(hs_cursor, &hs_tw);
    WT_ERR(__wt_upd_alloc(session, hs_value, WT_UPDATE_STANDARD, &upd, &size));
    upd->txnid = hs_tw->start_txn;
    upd->durable_ts = hs_tw->durable_start_ts;
    upd->start_ts = hs_tw->start_ts;

    /*
     * Set the flag to indicate that this update has been restored from history store for the
     * rollback of a prepared transaction.
     */
    F_SET(upd, WT_UPDATE_RESTORED_FROM_HS | WT_UPDATE_TO_DELETE_FROM_HS);
    total_size += size;

    __wt_verbose_debug2(session, WT_VERB_TRANSACTION,
      "update restored from history store (txnid: %" PRIu64 ", start_ts: %s, durable_ts: %s",
      upd->txnid, __wt_timestamp_to_string(upd->start_ts, ts_string[0]),
      __wt_timestamp_to_string(upd->durable_ts, ts_string[1]));

    /* If the history store record has a valid stop time point, append it. */
    if (hs_stop_durable_ts != WT_TS_MAX) {
        WT_ASSERT(session, hs_tw->stop_ts != WT_TS_MAX);
        WT_ERR(__wt_upd_alloc(session, NULL, WT_UPDATE_TOMBSTONE, &tombstone, &size));
        tombstone->durable_ts = hs_tw->durable_stop_ts;
        tombstone->start_ts = hs_tw->stop_ts;
        tombstone->txnid = hs_tw->stop_txn;
        tombstone->next = upd;
        /*
         * Set the flag to indicate that this update has been restored from history store for the
         * rollback of a prepared transaction.
         */
        F_SET(tombstone, WT_UPDATE_RESTORED_FROM_HS | WT_UPDATE_TO_DELETE_FROM_HS);
        total_size += size;

        __wt_verbose_debug2(session, WT_VERB_TRANSACTION,
          "tombstone restored from history store (txnid: %" PRIu64 ", start_ts: %s, durable_ts: %s",
          tombstone->txnid, __wt_timestamp_to_string(tombstone->start_ts, ts_string[0]),
          __wt_timestamp_to_string(tombstone->durable_ts, ts_string[1]));

        upd = tombstone;
    }

    /* Walk to the end of the chain and we can only have prepared updates on the update chain. */
    for (;; upd_chain = upd_chain->next) {
        WT_ASSERT(session,
          upd_chain->txnid != WT_TXN_ABORTED && upd_chain->prepare_state == WT_PREPARE_INPROGRESS);

        if (upd_chain->next == NULL)
            break;
    }

    /* Append the update to the end of the chain. */
    WT_PUBLISH(upd_chain->next, upd);

    __wt_cache_page_inmem_incr(session, page, total_size);

    if (0) {
err:
        WT_ASSERT(session, tombstone == NULL || upd == tombstone);
        __wt_free_update_list(session, &upd);
    }
    __wt_scr_free(session, &hs_value);
    return (ret);
}

/*
 * __txn_timestamp_usage_check --
 *     Check if a commit will violate timestamp rules.
 */
static inline int
__txn_timestamp_usage_check(WT_SESSION_IMPL *session, WT_TXN_OP *op, WT_UPDATE *upd)
{
    WT_BTREE *btree;
    WT_TXN *txn;
    wt_timestamp_t op_ts, prev_op_durable_ts;
    uint16_t flags;
    char ts_string[2][WT_TS_INT_STRING_SIZE];
    const char *name;
    bool no_ts_ok, txn_has_ts;

    btree = op->btree;
    txn = session->txn;
    flags = btree->dhandle->ts_flags;
    name = btree->dhandle->name;
    txn_has_ts = F_ISSET(txn, WT_TXN_HAS_TS_COMMIT | WT_TXN_HAS_TS_DURABLE);

    /* Timestamps are ignored on logged files. */
    if (F_ISSET(btree, WT_BTREE_LOGGED))
        return (0);

    /*
     * Do not check for timestamp usage in recovery. We don't expect recovery to be using timestamps
     * when applying commits, and it is possible that timestamps may be out-of-order in log replay.
     */
    if (F_ISSET(S2C(session), WT_CONN_RECOVERING))
        return (0);

    op_ts = upd->start_ts != WT_TS_NONE ? upd->start_ts : txn->commit_timestamp;

    /* Check for disallowed timestamps. */
    if (LF_ISSET(WT_DHANDLE_TS_NEVER)) {
        if (!txn_has_ts)
            return (0);

        __wt_err(session, EINVAL,
          "%s: " WT_TS_VERBOSE_PREFIX "timestamp %s set when disallowed by table configuration",
          name, __wt_timestamp_to_string(op_ts, ts_string[0]));
#ifdef HAVE_DIAGNOSTIC
        __wt_abort(session);
#endif
        return (EINVAL);
    }

    prev_op_durable_ts = upd->prev_durable_ts;

    /*
     * Ordered consistency requires all updates use timestamps, once they are first used, but this
     * test can be turned off on a per-transaction basis.
     */
    no_ts_ok = F_ISSET(txn, WT_TXN_TS_NOT_SET);
    if (!txn_has_ts && prev_op_durable_ts != WT_TS_NONE && !no_ts_ok) {
        __wt_err(session, EINVAL,
          "%s: " WT_TS_VERBOSE_PREFIX
          "no timestamp provided for an update to a table configured to always use timestamps "
          "once they are first used",
          name);
#ifdef HAVE_DIAGNOSTIC
        __wt_abort(session);
#endif
        return (EINVAL);
    }

    /* Ordered consistency requires all updates be in timestamp order. */
    if (txn_has_ts && prev_op_durable_ts > op_ts) {
        __wt_err(session, EINVAL,
          "%s: " WT_TS_VERBOSE_PREFIX
          "updating a value with a timestamp %s before the previous update %s",
          name, __wt_timestamp_to_string(op_ts, ts_string[0]),
          __wt_timestamp_to_string(prev_op_durable_ts, ts_string[1]));
#ifdef HAVE_DIAGNOSTIC
        __wt_abort(session);
#endif
        return (EINVAL);
    }

    return (0);
}

/*
 * __txn_fixup_hs_update --
 *     Fix the history store update with the max stop time point if we commit the prepared update.
 */
static int
__txn_fixup_hs_update(WT_SESSION_IMPL *session, WT_CURSOR *hs_cursor)
{
    WT_DECL_ITEM(hs_value);
    WT_DECL_RET;
    WT_TIME_WINDOW *hs_tw, tw;
    WT_TXN *txn;
    wt_timestamp_t hs_durable_ts, hs_stop_durable_ts;
    uint64_t type_full;
    bool txn_error, txn_prepare_ignore_api_check;

    hs_tw = NULL;
    txn = session->txn;

    __wt_hs_upd_time_window(hs_cursor, &hs_tw);

    /*
     * If the history update already has a stop time point there is no work to do. This happens if a
     * deleted key is reinserted by a prepared update.
     */
    if (WT_TIME_WINDOW_HAS_STOP(hs_tw))
        return (0);

    WT_RET(__wt_scr_alloc(session, 0, &hs_value));

    /*
     * Transaction error is cleared temporarily as cursor functions are not allowed after an error
     * or a prepared transaction.
     */
    txn_error = F_ISSET(txn, WT_TXN_ERROR);
    F_CLR(txn, WT_TXN_ERROR);

    /*
     * The API layer will immediately return an error if the WT_TXN_PREPARE flag is set before
     * attempting cursor operations. However, we can't clear the WT_TXN_PREPARE flag because a
     * function in the eviction flow may attempt to forcibly rollback the transaction if it is not
     * marked as a prepared transaction. The flag WT_TXN_PREPARE_IGNORE_API_CHECK is set so that
     * cursor operations can proceed without having to clear the WT_TXN_PREPARE flag.
     */
    txn_prepare_ignore_api_check = F_ISSET(txn, WT_TXN_PREPARE_IGNORE_API_CHECK);
    F_SET(txn, WT_TXN_PREPARE_IGNORE_API_CHECK);

    /* Get current value. */
    WT_ERR(
      hs_cursor->get_value(hs_cursor, &hs_stop_durable_ts, &hs_durable_ts, &type_full, hs_value));

    /* The old stop timestamp must be max. */
    WT_ASSERT(session, hs_stop_durable_ts == WT_TS_MAX);
    /* The value older than the prepared update in the history store must be a full value. */
    WT_ASSERT(session, (uint8_t)type_full == WT_UPDATE_STANDARD);

    /*
     * Set the stop time point to be the committing transaction's time point and copy the start time
     * point from the current history store update.
     */
    tw.stop_ts = txn->commit_timestamp;
    tw.durable_stop_ts = txn->durable_timestamp;
    tw.stop_txn = txn->id;
    WT_TIME_WINDOW_COPY_START(&tw, hs_tw);

    /*
     * We need to update the stop durable timestamp stored in the history store value.
     *
     * Pack the value using cursor api.
     */
    hs_cursor->set_value(hs_cursor, &tw, tw.durable_stop_ts, tw.durable_start_ts,
      (uint64_t)WT_UPDATE_STANDARD, hs_value);
    WT_ERR(hs_cursor->update(hs_cursor));

err:
    if (!txn_prepare_ignore_api_check)
        F_CLR(txn, WT_TXN_PREPARE_IGNORE_API_CHECK);
    if (txn_error)
        F_SET(txn, WT_TXN_ERROR);
    __wt_scr_free(session, &hs_value);

    return (ret);
}

/*
 * __txn_search_prepared_op --
 *     Search for an operation's prepared update.
 */
static int
__txn_search_prepared_op(
  WT_SESSION_IMPL *session, WT_TXN_OP *op, WT_CURSOR **cursorp, WT_UPDATE **updp)
{
    WT_CURSOR *cursor;
    WT_DECL_RET;
    WT_TXN *txn;
    uint32_t txn_flags;
    const char *open_cursor_cfg[] = {WT_CONFIG_BASE(session, WT_SESSION_open_cursor), NULL};

    *updp = NULL;

    txn = session->txn;

    cursor = *cursorp;
    if (cursor == NULL || CUR2BT(cursor)->id != op->btree->id) {
        *cursorp = NULL;
        if (cursor != NULL)
            WT_RET(cursor->close(cursor));
        WT_RET(__wt_open_cursor(session, op->btree->dhandle->name, NULL, open_cursor_cfg, &cursor));
        *cursorp = cursor;
    }

    /*
     * Transaction error is cleared temporarily as cursor functions are not allowed after an error.
     */
    txn_flags = FLD_MASK(txn->flags, WT_TXN_ERROR);

    /*
     * The API layer will immediately return an error if the WT_TXN_PREPARE flag is set before
     * attempting cursor operations. However, we can't clear the WT_TXN_PREPARE flag because a
     * function in the eviction flow may attempt to forcibly rollback the transaction if it is not
     * marked as a prepared transaction. The flag WT_TXN_PREPARE_IGNORE_API_CHECK is set so that
     * cursor operations can proceed without having to clear the WT_TXN_PREPARE flag.
     */
    F_SET(txn, WT_TXN_PREPARE_IGNORE_API_CHECK);

    switch (op->type) {
    case WT_TXN_OP_BASIC_COL:
    case WT_TXN_OP_INMEM_COL:
        ((WT_CURSOR_BTREE *)cursor)->iface.recno = op->u.op_col.recno;
        break;
    case WT_TXN_OP_BASIC_ROW:
    case WT_TXN_OP_INMEM_ROW:
        F_CLR(txn, txn_flags);
        __wt_cursor_set_raw_key(cursor, &op->u.op_row.key);
        F_SET(txn, txn_flags);
        break;
    case WT_TXN_OP_NONE:
    case WT_TXN_OP_REF_DELETE:
    case WT_TXN_OP_TRUNCATE_COL:
    case WT_TXN_OP_TRUNCATE_ROW:
        WT_RET_PANIC_ASSERT(session, WT_DIAGNOSTIC_PREPARED, false, WT_PANIC,
          "invalid prepared operation update type");
        break;
    }

    F_CLR(txn, txn_flags);
    WT_WITH_BTREE(session, op->btree, ret = __wt_btcur_search_prepared(cursor, updp));
    F_SET(txn, txn_flags);
    F_CLR(txn, WT_TXN_PREPARE_IGNORE_API_CHECK);
    WT_RET(ret);
    /*
     * We cannot guarantee that we find an update when collators are being used as we cannot sort
     * modifications on collated b-trees.
     */
    WT_RET_ASSERT(session, WT_DIAGNOSTIC_PREPARED, *updp != NULL || op->btree->collator != NULL,
      WT_NOTFOUND, "unable to locate update associated with a prepared operation");

    return (0);
}

/*
 * __txn_append_tombstone --
 *     Append a tombstone to the end of a keys update chain.
 */
static int
__txn_append_tombstone(WT_SESSION_IMPL *session, WT_TXN_OP *op, WT_CURSOR_BTREE *cbt)
{
    WT_BTREE *btree;
    WT_DECL_RET;
    WT_UPDATE *tombstone;
    size_t not_used;
    tombstone = NULL;
    btree = S2BT(session);

    WT_ERR(__wt_upd_alloc_tombstone(session, &tombstone, &not_used));
    WT_WITH_BTREE(session, op->btree,
      ret = btree->type == BTREE_ROW ?
        __wt_row_modify(cbt, &cbt->iface.key, NULL, tombstone, WT_UPDATE_INVALID, false, false) :
        __wt_col_modify(cbt, cbt->recno, NULL, tombstone, WT_UPDATE_INVALID, false, false));
    WT_ERR(ret);
    tombstone = NULL;

err:
    __wt_free(session, tombstone);
    return (ret);
}

/*
 * __txn_resolve_prepared_update_chain --
 *     Helper for resolving updates. Recursively visit the update chain and resolve the updates on
 *     the way back out, so older updates are resolved first; this avoids a race with reconciliation
 *     (see WT-6778).
 */
static void
__txn_resolve_prepared_update_chain(WT_SESSION_IMPL *session, WT_UPDATE *upd, bool commit)
{

    /* If we've reached the end of the chain, we're done looking. */
    if (upd == NULL)
        return;

    /*
     * Aborted updates can exist in the update chain of our transaction. Generally this will occur
     * due to a reserved update. As such we should skip over these updates entirely.
     */
    if (upd->txnid == WT_TXN_ABORTED) {
        __txn_resolve_prepared_update_chain(session, upd->next, commit);
        return;
    }

    /*
     * If the transaction id is then different and not aborted we know we've reached the end of our
     * update chain and don't need to look deeper.
     */
    if (upd->txnid != session->txn->id)
        return;

    /* Go down the chain. Do the resolves on the way back up. */
    __txn_resolve_prepared_update_chain(session, upd->next, commit);

    if (!commit) {
        upd->txnid = WT_TXN_ABORTED;
        WT_STAT_CONN_INCR(session, txn_prepared_updates_rolledback);
        return;
    }

    /*
     * Performing an update on the same key where the truncate operation is performed can lead to
     * updates that are already resolved in the updated list. Ignore the already resolved updates.
     */
    if (upd->prepare_state == WT_PREPARE_RESOLVED) {
        WT_ASSERT(session, upd->type == WT_UPDATE_TOMBSTONE);
        return;
    }

    /* Resolve the prepared update to be a committed update. */
    __txn_apply_prepare_state_update(session, upd, true);

    /* Sleep for 100ms in the prepared resolution path if configured. */
    if (FLD_ISSET(S2C(session)->timing_stress_flags, WT_TIMING_STRESS_PREPARE_RESOLUTION_2))
        __wt_sleep(0, 100000);
    WT_STAT_CONN_INCR(session, txn_prepared_updates_committed);
}

/*
 * __txn_resolve_prepared_op --
 *     Resolve a transaction's operations indirect references.
 */
static int
__txn_resolve_prepared_op(WT_SESSION_IMPL *session, WT_TXN_OP *op, bool commit, WT_CURSOR **cursorp)
{
    WT_BTREE *btree;
    WT_CURSOR *hs_cursor;
    WT_CURSOR_BTREE *cbt;
    WT_DECL_RET;
    WT_ITEM hs_recno_key;
    WT_PAGE *page;
    WT_TIME_WINDOW tw;
    WT_TXN *txn;
    WT_UPDATE *first_committed_upd, *upd, *upd_followed_tombstone;
    WT_UPDATE *head_upd;

    uint8_t *p, resolve_case, hs_recno_key_buf[WT_INTPACK64_MAXSIZE];
    char ts_string[3][WT_TS_INT_STRING_SIZE];
    bool tw_found, has_hs_record;

    hs_cursor = NULL;
    txn = session->txn;
    has_hs_record = false;
#define RESOLVE_UPDATE_CHAIN 0
#define RESOLVE_PREPARE_ON_DISK 1
#define RESOLVE_PREPARE_EVICTION_FAILURE 2
#define RESOLVE_IN_MEMORY 3
    resolve_case = RESOLVE_UPDATE_CHAIN;

    WT_RET(__txn_search_prepared_op(session, op, cursorp, &upd));

    if (commit)
        __wt_verbose_debug2(session, WT_VERB_TRANSACTION,
          "commit resolving prepared transaction with txnid: %" PRIu64
          "and timestamp: %s to commit and durable timestamps: %s,%s",
          txn->id, __wt_timestamp_to_string(txn->prepare_timestamp, ts_string[0]),
          __wt_timestamp_to_string(txn->commit_timestamp, ts_string[1]),
          __wt_timestamp_to_string(txn->durable_timestamp, ts_string[2]));
    else
        __wt_verbose_debug2(session, WT_VERB_TRANSACTION,
          "rollback resolving prepared transaction with txnid: %" PRIu64 "and timestamp:%s",
          txn->id, __wt_timestamp_to_string(txn->prepare_timestamp, ts_string[0]));

    /*
     * Aborted updates can exist in the update chain of our transaction. Generally this will occur
     * due to a reserved update. As such we should skip over these updates.
     */
    for (; upd != NULL && upd->txnid == WT_TXN_ABORTED; upd = upd->next)
        ;
    head_upd = upd;

    /*
     * The head of the update chain is not a prepared update, which means all the prepared updates
     * of the key are resolved. The head of the update chain can also be null in the scenario that
     * we rolled back all associated updates in the previous iteration of this function.
     */
    if (upd == NULL || upd->prepare_state != WT_PREPARE_INPROGRESS)
        goto prepare_verify;

    /* A prepared operation that is rolled back will not have a timestamp worth asserting on. */
    if (commit)
        WT_RET(__txn_timestamp_usage_check(session, op, upd));

    for (first_committed_upd = upd; first_committed_upd != NULL &&
         (first_committed_upd->txnid == WT_TXN_ABORTED ||
           first_committed_upd->prepare_state == WT_PREPARE_INPROGRESS);
         first_committed_upd = first_committed_upd->next)
        ;

    /*
     * Get the underlying btree and the in-memory page with the prepared updates that are to be
     * resolved. The hazard pointer on the page is already acquired during the cursor search
     * operation to prevent eviction evicting the page while resolving the prepared updates.
     */
    cbt = (WT_CURSOR_BTREE *)(*cursorp);
    page = cbt->ref->page;

    /*
     * If the prepared update is a single tombstone, we don't need to do anything special and we can
     * directly resolve it in memory.
     *
     * If the prepared update is not a tombstone or we have multiple prepared updates in the same
     * transaction. There are four base cases:
     *
     * 1) Prepared updates are on the update chain and hasn't been reconciled to write to data
     *    store.
     *     Simply resolve the prepared updates in memory.
     *
     * 2) Prepared updates are written to the data store.
     *     If there is no older updates written to the history store:
     *         commit: simply resolve the prepared updates in memory.
     *         rollback: delete the whole key.
     *
     *     If there are older updates written to the history store:
     *         commit: fix the stop timestamp of the newest update in the history store if it has a
     *                 max timestamp.
     *         rollback: restore the newest update in the history store to the data store and mark
     *                   it to be deleted from the history store in the future reconciliation.
     *
     * 3) Prepared updates are successfully reconciled to a new disk image in eviction but the
     *    eviction fails and the updates are restored back to the old disk image.
     *     If there is no older updates written to the history store:
     *         commit: simply resolve the prepared updates in memory.
     *         rollback: delete the whole key.
     *
     *     If there are older updates written to the history store:
     *          commit: fix the stop timestamp of the newest update in the history store if it has a
     *                  max timestamp.
     *          rollback: mark the data update (or tombstone and data update) that is older
     *                    than the prepared updates to be deleted from the history store in the
     *                    future reconciliation.
     *
     * 4) We are running an in-memory database:
     *     commit: resolve the prepared updates in memory.
     *     rollback: if the prepared update is written to the disk image, delete the whole key.
     */

    /*
     * We also need to handle the on disk prepared updates if we have a prepared delete and a
     * prepared update on the disk image.
     */
    if (F_ISSET(upd, WT_UPDATE_PREPARE_RESTORED_FROM_DS) &&
      (upd->type != WT_UPDATE_TOMBSTONE ||
        (upd->next != NULL && upd->durable_ts == upd->next->durable_ts &&
          upd->txnid == upd->next->txnid && upd->start_ts == upd->next->start_ts)))
        resolve_case = RESOLVE_PREPARE_ON_DISK;
    /*
     * If the first committed update older than the prepared update has already been marked to be
     * deleted from the history store, we are in the case that there was an older prepared update
     * that was rolled back.
     *
     * 1) We have a prepared update Up and an update U on the update chain initially.
     * 2) An eviction writes Up to the disk and U to the history store.
     * 3) The eviction fails and everything is restored.
     * 4) We rollback Up and mark U to be deleted from the history store.
     * 5) We add another prepared update to the update chain.
     *
     * Check the WT_UPDATE_TO_DELETE_FROM_HS to see if we have already handled the older prepared
     * update or not. Ignore if it is already handled.
     */
    else if (first_committed_upd != NULL && F_ISSET(first_committed_upd, WT_UPDATE_HS) &&
      !F_ISSET(first_committed_upd, WT_UPDATE_TO_DELETE_FROM_HS))
        resolve_case = RESOLVE_PREPARE_EVICTION_FAILURE;
    else if (F_ISSET(S2C(session), WT_CONN_IN_MEMORY))
        resolve_case = RESOLVE_IN_MEMORY;
    else
        resolve_case = RESOLVE_UPDATE_CHAIN;

    switch (resolve_case) {
    case RESOLVE_PREPARE_EVICTION_FAILURE:
        /*
         * If we see the first committed update has been moved to the history store, we must have
         * done a successful reconciliation on the page but failed to evict it. Also reconciliation
         * could not possibly empty the page because the prepared update is not globally visible.
         * Therefore, reconciliation must have either split the page or done a page rewrite.
         *
         * In this case, we still need to resolve the prepared update as if we have successfully
         * evicted the page because the value older than the prepared update has been written to the
         * history store with the max timestamp.
         */
        WT_ASSERT(session,
          page->modify->rec_result == WT_PM_REC_MULTIBLOCK ||
            page->modify->rec_result == WT_PM_REC_REPLACE);
        /*
         * Marked the update older than the prepared update that is already in the history store to
         * be deleted from the history store.
         */
        if (!commit) {
            if (first_committed_upd->type == WT_UPDATE_TOMBSTONE) {
                for (upd_followed_tombstone = first_committed_upd->next;
                     upd_followed_tombstone != NULL;
                     upd_followed_tombstone = upd_followed_tombstone->next)
                    if (upd_followed_tombstone->txnid != WT_TXN_ABORTED)
                        break;
                /* We may not find a full update following the tombstone if it is obsolete. */
                if (upd_followed_tombstone != NULL) {
                    WT_ASSERT(session, F_ISSET(upd_followed_tombstone, WT_UPDATE_HS));
                    F_SET(first_committed_upd, WT_UPDATE_TO_DELETE_FROM_HS);
                    F_SET(upd_followed_tombstone, WT_UPDATE_TO_DELETE_FROM_HS);
                }
            } else
                F_SET(first_committed_upd, WT_UPDATE_TO_DELETE_FROM_HS);
        }
        /* Fall through. */
    case RESOLVE_PREPARE_ON_DISK:
        btree = S2BT(session);

        /*
         * Open a history store table cursor and scan the history store for the given btree and key
         * with maximum start timestamp to let the search point to the last version of the key.
         */
        WT_ERR(__wt_curhs_open(session, NULL, &hs_cursor));
        F_SET(hs_cursor, WT_CURSTD_HS_READ_COMMITTED);
        if (btree->type == BTREE_ROW)
            hs_cursor->set_key(hs_cursor, 4, btree->id, &cbt->iface.key, WT_TS_MAX, UINT64_MAX);
        else {
            p = hs_recno_key_buf;
            WT_ERR(__wt_vpack_uint(&p, 0, cbt->recno));
            hs_recno_key.data = hs_recno_key_buf;
            hs_recno_key.size = WT_PTRDIFF(p, hs_recno_key_buf);
            hs_cursor->set_key(hs_cursor, 4, btree->id, &hs_recno_key, WT_TS_MAX, UINT64_MAX);
        }
        /*
         * Locate the previous update from the history store. We know there may be content in the
         * history store if the prepared update is written to the disk image or first committed
         * update older than the prepared update is marked as WT_UPDATE_HS. The second case is rare
         * but can happen if the previous eviction that writes the prepared update to the disk image
         * fails after reconciliation.
         *
         * We need to locate the history store update before we resolve the prepared updates because
         * if we abort the prepared updates first, the history store search may race with other
         * sessions modifying the same key and checkpoint moving the new updates to the history
         * store.
         */
        WT_ERR_NOTFOUND_OK(__wt_curhs_search_near_before(session, hs_cursor), true);

        /* We should only get not found if the prepared update is on disk. */
        WT_ASSERT(session, ret != WT_NOTFOUND || resolve_case == RESOLVE_PREPARE_ON_DISK);
        if (ret == 0) {
            has_hs_record = true;
            /*
             * Restore the history store update to the update chain if we are rolling back the
             * prepared update written to the disk image.
             */
            if (!commit && resolve_case == RESOLVE_PREPARE_ON_DISK)
                WT_ERR(__txn_prepare_rollback_restore_hs_update(session, hs_cursor, page, upd));
        } else {
            ret = 0;
            /*
             * Allocate a tombstone and prepend it to the row so when we reconcile the update chain
             * we don't copy the prepared cell, which is now associated with a rolled back prepare,
             * and instead write nothing.
             */
            if (!commit)
                WT_ERR(__txn_append_tombstone(session, op, cbt));
        }
        break;
    case RESOLVE_IN_MEMORY:
        /*
         * For in-memory configurations of WiredTiger if a prepared update is reconciled and then
         * rolled back the on-page value will not be marked as aborted until the next eviction. In
         * the special case where this rollback results in the update chain being entirely comprised
         * of aborted updates other transactions attempting to write to the same key will look at
         * the on-page value, think the prepared transaction is still active, and falsely report a
         * write conflict. To prevent this scenario append a tombstone to the update chain when
         * rolling back a prepared reconciled update would result in only aborted updates on the
         * update chain.
         */
        if (!commit && first_committed_upd == NULL) {
            tw_found = __wt_read_cell_time_window(cbt, &tw);
            if (tw_found && tw.prepare == WT_PREPARE_INPROGRESS)
                WT_ERR(__txn_append_tombstone(session, op, cbt));
        }
        break;
    default:
        WT_ASSERT(session, resolve_case == RESOLVE_UPDATE_CHAIN);
        break;
    }

    /*
     * Newer updates are inserted at head of update chain, and transaction operations are added at
     * the tail of the transaction modify chain.
     *
     * For example, a transaction has modified [k,v] as
     *	[k, v]  -> [k, u1]   (txn_op : txn_op1)
     *	[k, u1] -> [k, u2]   (txn_op : txn_op2)
     *	update chain : u2->u1
     *	txn_mod      : txn_op1->txn_op2.
     *
     * Only the key is saved in the transaction operation structure, hence we cannot identify
     * whether "txn_op1" corresponds to "u2" or "u1" during commit/rollback.
     *
     * To make things simpler we will handle all the updates that match the key saved in a
     * transaction operation in a single go. As a result, multiple updates of a key, if any will be
     * resolved as part of the first transaction operation resolution of that key, and subsequent
     * transaction operation resolution of the same key will be effectively a no-op.
     *
     * In the above example, we will resolve "u2" and "u1" as part of resolving "txn_op1" and will
     * not do any significant thing as part of "txn_op2".
     */
    __txn_resolve_prepared_update_chain(session, upd, commit);

    /* Mark the page dirty once the prepared updates are resolved. */
    __wt_page_modify_set(session, page);

    /*
     * Fix the history store record's stop time point if we are committing the prepared update and
     * the previous update is written to the history store.
     */
    if (commit && has_hs_record)
        WT_ERR(__txn_fixup_hs_update(session, hs_cursor));

prepare_verify:
    /*
     * If we are committing a prepared transaction we can check that we resolved the whole update
     * chain. As long as we don't walk past a globally visible update we are guaranteed that the
     * update chain won't be freed concurrently. In the commit case prepared updates cannot become
     * globally visible before we finish resolving them, this is an implicit contract within
     * WiredTiger.
     *
     * In the rollback case the updates are changed to aborted and in theory a newer update could be
     * added to the chain concurrently and become globally visible. Thus our updates could be freed.
     * We don't walk the chain in rollback for that reason.
     */
    if (EXTRA_DIAGNOSTICS_ENABLED(session, WT_DIAGNOSTIC_PREPARED) && commit) {
        for (; head_upd != NULL; head_upd = head_upd->next) {
            /*
             * Ignore aborted updates. We could have them in the middle of the relevant update
             * chain, as a result of the cursor reserve API.
             */
            if (head_upd->txnid == WT_TXN_ABORTED)
                continue;
            /* Exit once we have visited all updates from the current transaction. */
            if (head_upd->txnid != txn->id)
                break;
            /* Any update we find should be resolved. */
            WT_ASSERT_ALWAYS(session, head_upd->prepare_state == WT_PREPARE_RESOLVED,
              "A prepared update wasn't resolved when it should be");
        }
    }

err:
    if (hs_cursor != NULL)
        WT_TRET(hs_cursor->close(hs_cursor));
    return (ret);
}

/*
 * __txn_mod_sortable_key --
 *     Given an operation return a boolean indicating if it has a sortable key.
 */
static inline bool
__txn_mod_sortable_key(WT_TXN_OP *opt)
{
    switch (opt->type) {
    case (WT_TXN_OP_NONE):
    case (WT_TXN_OP_REF_DELETE):
    case (WT_TXN_OP_TRUNCATE_COL):
    case (WT_TXN_OP_TRUNCATE_ROW):
        return (false);
    case (WT_TXN_OP_BASIC_COL):
    case (WT_TXN_OP_BASIC_ROW):
    case (WT_TXN_OP_INMEM_COL):
    case (WT_TXN_OP_INMEM_ROW):
        return (true);
    }
    __wt_abort(NULL);
    return (false);
}

/*
 * __txn_mod_compare --
 *     Qsort comparison routine for transaction modify list.
 */
static int WT_CDECL
__txn_mod_compare(const void *a, const void *b)
{
    WT_TXN_OP *aopt, *bopt;
    bool a_has_sortable_key;
    bool b_has_sortable_key;

    aopt = (WT_TXN_OP *)a;
    bopt = (WT_TXN_OP *)b;

    /*
     * We want to sort on two things:
     *  - B-tree ID
     *  - Key
     * However, there are a number of modification types that don't have a key to be sorted on. This
     * requires us to add a stage between sorting on B-tree ID and key. At this intermediate stage,
     * we sort on whether the modifications have a key.
     *
     * We need to uphold the contract that all modifications on the same key are contiguous in the
     * final modification array. Technically they could be separated by non key modifications,
     * but for simplicity's sake we sort them apart.
     *
     * Qsort comparators are expected to return -1 if the first argument is smaller than the second,
     * 1 if the second argument is smaller than the first, and 0 if both arguments are equal.
     */

    /* Order by b-tree ID. */
    if (aopt->btree->id < bopt->btree->id)
        return (-1);
    if (aopt->btree->id > bopt->btree->id)
        return (1);

    /*
     * Order by whether the given operation has a key. We don't want to call key compare incorrectly
     * especially given that u is a union which would create undefined behavior.
     */
    a_has_sortable_key = __txn_mod_sortable_key(aopt);
    b_has_sortable_key = __txn_mod_sortable_key(bopt);
    if (a_has_sortable_key && !b_has_sortable_key)
        return (-1);
    if (!a_has_sortable_key && b_has_sortable_key)
        return (1);
    /*
     * In the case where both arguments don't have a key they are considered to be equal, we don't
     * care exactly how they get sorted.
     */
    if (!a_has_sortable_key && !b_has_sortable_key)
        return (0);

    /* Finally, order by key. We cannot sort if there is a collator as we need a session pointer. */
    if (aopt->btree->type == BTREE_ROW) {
        return (aopt->btree->collator == NULL ?
            __wt_lex_compare(&aopt->u.op_row.key, &bopt->u.op_row.key) :
            0);
    }
    if (aopt->u.op_col.recno < bopt->u.op_col.recno)
        return (-1);
    if (aopt->u.op_col.recno > bopt->u.op_col.recno)
        return (1);
    return (0);
}

/*
 * __wt_txn_commit --
 *     Commit the current transaction.
 */
int
__wt_txn_commit(WT_SESSION_IMPL *session, const char *cfg[])
{
    WT_CACHE *cache;
    WT_CONFIG_ITEM cval;
    WT_CONNECTION_IMPL *conn;
    WT_CURSOR *cursor;
    WT_DECL_RET;
    WT_TXN *txn;
    WT_TXN_GLOBAL *txn_global;
    WT_TXN_OP *op;
    WT_UPDATE *upd;
    wt_timestamp_t candidate_durable_timestamp, prev_durable_timestamp;
#ifdef HAVE_DIAGNOSTIC
    uint32_t prepare_count;
#endif
    uint8_t previous_state;
    u_int i;
    bool cannot_fail, locked, prepare, readonly, update_durable_ts;

    conn = S2C(session);
    cache = conn->cache;
    cursor = NULL;
    txn = session->txn;
    txn_global = &conn->txn_global;
#ifdef HAVE_DIAGNOSTIC
    prepare_count = 0;
#endif
    prepare = F_ISSET(txn, WT_TXN_PREPARE);
    readonly = txn->mod_count == 0;
    cannot_fail = locked = false;

    /* Permit the commit if the transaction failed, but was read-only. */
    WT_ASSERT(session, F_ISSET(txn, WT_TXN_RUNNING));
    WT_ASSERT(session, !F_ISSET(txn, WT_TXN_ERROR) || txn->mod_count == 0);

    /* Configure the timeout for this commit operation. */
    WT_ERR(__txn_config_operation_timeout(session, cfg, true));

    /*
     * Clear the prepared round up flag if the transaction is not prepared. There is no rounding up
     * to do in that case.
     */
    if (!prepare)
        F_CLR(txn, WT_TXN_TS_ROUND_PREPARED);

    /* Set the commit and the durable timestamps. */
    WT_ERR(__wt_txn_set_timestamp(session, cfg, true));

    if (prepare) {
        if (!F_ISSET(txn, WT_TXN_HAS_TS_COMMIT))
            WT_ERR_MSG(session, EINVAL, "commit_timestamp is required for a prepared transaction");

        if (!F_ISSET(txn, WT_TXN_HAS_TS_DURABLE))
            WT_ERR_MSG(session, EINVAL, "durable_timestamp is required for a prepared transaction");

        WT_ASSERT(session, txn->prepare_timestamp <= txn->commit_timestamp);
    } else {
        if (F_ISSET(txn, WT_TXN_HAS_TS_PREPARE))
            WT_ERR_MSG(session, EINVAL, "prepare timestamp is set for non-prepared transaction");

        if (F_ISSET(txn, WT_TXN_HAS_TS_DURABLE))
            WT_ERR_MSG(session, EINVAL,
              "durable_timestamp should not be specified for non-prepared transaction");
    }

    /*
     * Release our snapshot in case it is keeping data pinned (this is particularly important for
     * checkpoints). Before releasing our snapshot, copy values into any positioned cursors so they
     * don't point to updates that could be freed once we don't have a snapshot. If this transaction
     * is prepared, then copying values would have been done during prepare.
     */
    if (session->ncursors > 0 && !prepare) {
        WT_DIAGNOSTIC_YIELD;
        WT_ERR(__wt_session_copy_values(session));
    }
    __wt_txn_release_snapshot(session);

    /*
     * Resolving prepared updates is expensive. Sort prepared modifications so all updates for each
     * page within each file are done at the same time.
     */
    if (prepare)
        __wt_qsort(txn->mod, txn->mod_count, sizeof(WT_TXN_OP), __txn_mod_compare);

    /* If we are logging, write a commit log record. */
    if (txn->logrec != NULL) {
        /* Assert environment and tree are logging compatible, the fast-check is short-hand. */
        WT_ASSERT(session,
          !F_ISSET(conn, WT_CONN_RECOVERING) && FLD_ISSET(conn->log_flags, WT_CONN_LOG_ENABLED));

        /*
         * The default sync setting is inherited from the connection, but can be overridden by an
         * explicit "sync" setting for this transaction.
         */
        WT_ERR(__wt_config_gets_def(session, cfg, "sync", 0, &cval));

        /*
         * If the user chose the default setting, check whether sync is enabled for this transaction
         * (either inherited or via begin_transaction). If sync is disabled, clear the field to
         * avoid the log write being flushed.
         *
         * Otherwise check for specific settings. We don't need to check for "on" because that is
         * the default inherited from the connection. If the user set anything in begin_transaction,
         * we only override with an explicit setting.
         */
        if (cval.len == 0) {
            if (!FLD_ISSET(txn->txn_logsync, WT_LOG_SYNC_ENABLED) && !F_ISSET(txn, WT_TXN_SYNC_SET))
                txn->txn_logsync = 0;
        } else {
            /*
             * If the caller already set sync on begin_transaction then they should not be using
             * sync on commit_transaction. Flag that as an error.
             */
            if (F_ISSET(txn, WT_TXN_SYNC_SET))
                WT_ERR_MSG(session, EINVAL, "sync already set during begin_transaction");
            if (WT_STRING_MATCH("off", cval.str, cval.len))
                txn->txn_logsync = 0;
            /*
             * We don't need to check for "on" here because that is the default to inherit from the
             * connection setting.
             */
        }

        /*
         * We hold the visibility lock for reading from the time we write our log record until the
         * time we release our transaction so that the LSN any checkpoint gets will always reflect
         * visible data.
         */
        __wt_readlock(session, &txn_global->visibility_rwlock);
        locked = true;
        WT_ERR(__wt_txn_log_commit(session, cfg));
    }

    /* Process updates. */
    for (i = 0, op = txn->mod; i < txn->mod_count; i++, op++) {
        switch (op->type) {
        case WT_TXN_OP_NONE:
            break;
        case WT_TXN_OP_BASIC_COL:
        case WT_TXN_OP_BASIC_ROW:
        case WT_TXN_OP_INMEM_COL:
        case WT_TXN_OP_INMEM_ROW:
            if (!prepare) {
                upd = op->u.op_upd;

                /*
                 * Switch reserved operations to abort to simplify obsolete update list truncation.
                 */
                if (upd->type == WT_UPDATE_RESERVE) {
                    upd->txnid = WT_TXN_ABORTED;
                    break;
                }

                /*
                 * Don't reset the timestamp of the history store records with history store
                 * transaction timestamp. Those records should already have the original time window
                 * when they are inserted into the history store.
                 */
                if (cache->hs_fileid != 0 && op->btree->id == cache->hs_fileid)
                    break;

                __wt_txn_op_set_timestamp(session, op);
                WT_ERR(__txn_timestamp_usage_check(session, op, upd));
            } else {
                /*
                 * If an operation has the key repeated flag set, skip resolving prepared updates as
                 * the work will happen on a different modification in this txn.
                 */
                if (!F_ISSET(op, WT_TXN_OP_KEY_REPEATED))
                    WT_ERR(__txn_resolve_prepared_op(session, op, true, &cursor));

                /*
                 * Sleep for some number of updates between resolving prepared operations when
                 * configured, however, avoid causing too much stress when there are a large number
                 * of updates. Multiplying by 36 provides a reasonable chance of calling the stress
                 * (as it's a highly composite number) without exceeding a total of 36 calls over
                 * the total mod_count.
                 */
                if ((i * 36) % txn->mod_count == 0)
                    __wt_timing_stress(session, WT_TIMING_STRESS_PREPARE_RESOLUTION_1);

#ifdef HAVE_DIAGNOSTIC
                ++prepare_count;
#endif
            }
            break;
        case WT_TXN_OP_REF_DELETE:
            __wt_txn_op_set_timestamp(session, op);
            break;
        case WT_TXN_OP_TRUNCATE_COL:
        case WT_TXN_OP_TRUNCATE_ROW:
            /* Other operations don't need timestamps. */
            break;
        }

        /* If we used the cursor to resolve prepared updates, the key now has been freed. */
        if (cursor != NULL)
            WT_CLEAR(cursor->key);
    }

    if (cursor != NULL) {
        WT_ERR(cursor->close(cursor));
        cursor = NULL;
    }

#ifdef HAVE_DIAGNOSTIC
    WT_ASSERT(session, txn->prepare_count == prepare_count);
    txn->prepare_count = 0;
#endif

    /*
     * Note: we're going to commit: nothing can fail after this point. Set a check, it's too easy to
     * call an error handling macro between here and the end of the function.
     */
    cannot_fail = true;

    /*
     * Free updates.
     *
     * Resolve any fast-truncate transactions and allow eviction to proceed on instantiated pages.
     * This isn't done as part of the initial processing because until now the commit could still
     * switch to an abort. The action allowing eviction to proceed is clearing the WT_UPDATE list,
     * (if any), associated with the commit. We're the only consumer of that list and we no longer
     * need it, and eviction knows it means abort or commit has completed on instantiated pages.
     */
    for (i = 0, op = txn->mod; i < txn->mod_count; i++, op++) {
        if (op->type == WT_TXN_OP_REF_DELETE) {
            WT_REF_LOCK(session, op->u.ref, &previous_state);

            /*
             * Only two cases are possible. First: the state is WT_REF_DELETED. In this case
             * page_del cannot be NULL yet because an uncommitted operation cannot have reached
             * global visibility. Otherwise: there is an uncommitted delete operation we're
             * handling, so the page can't be in a non-deleted state, and the tree can't be
             * readonly. Therefore the page must have been instantiated, the state must be
             * WT_REF_MEM, and there should be an update list in modify->inst_updates. There may
             * also be a non-NULL page_del to update.
             */
            if (previous_state != WT_REF_DELETED) {
                WT_ASSERT(session, op->u.ref->page != NULL && op->u.ref->page->modify != NULL);
                __wt_free(session, op->u.ref->page->modify->inst_updates);
            }
            if (op->u.ref->page_del != NULL)
                op->u.ref->page_del->committed = true;
            WT_REF_UNLOCK(op->u.ref, previous_state);
        }
        __wt_txn_op_free(session, op);
    }
    txn->mod_count = 0;

    /*
     * If durable is set, we'll try to update the global durable timestamp with that value. If
     * durable isn't set, durable is implied to be the same as commit so we'll use that instead.
     */
    candidate_durable_timestamp = WT_TS_NONE;
    if (F_ISSET(txn, WT_TXN_HAS_TS_DURABLE))
        candidate_durable_timestamp = txn->durable_timestamp;
    else if (F_ISSET(txn, WT_TXN_HAS_TS_COMMIT))
        candidate_durable_timestamp = txn->commit_timestamp;

    __wt_txn_release(session);
    if (locked)
        __wt_readunlock(session, &txn_global->visibility_rwlock);

    /*
     * If we have made some updates visible, start a new commit generation: any cached snapshots
     * have to be refreshed.
     */
    if (!readonly)
        __wt_gen_next(session, WT_GEN_COMMIT, NULL);

    /* First check if we've made something durable in the future. */
    update_durable_ts = false;
    prev_durable_timestamp = WT_TS_NONE;
    if (candidate_durable_timestamp != WT_TS_NONE) {
        prev_durable_timestamp = txn_global->durable_timestamp;
        update_durable_ts = candidate_durable_timestamp > prev_durable_timestamp;
    }

    /*
     * If it looks like we'll need to move the global durable timestamp, attempt atomic cas and
     * re-check.
     */
    if (update_durable_ts)
        while (candidate_durable_timestamp > prev_durable_timestamp) {
            if (__wt_atomic_cas64(&txn_global->durable_timestamp, prev_durable_timestamp,
                  candidate_durable_timestamp)) {
                txn_global->has_durable_timestamp = true;
                break;
            }
            prev_durable_timestamp = txn_global->durable_timestamp;
        }

    /*
     * Stable timestamp cannot be concurrently increased greater than or equal to the prepared
     * transaction's durable timestamp. Otherwise, checkpoint may only write partial updates of the
     * transaction.
     */
    if (prepare && txn->durable_timestamp <= txn_global->stable_timestamp) {
        WT_ERR(__wt_verbose_dump_sessions(session, true));
        WT_ERR_PANIC(session, WT_PANIC,
          "stable timestamp is larger than or equal to the committing prepared transaction's "
          "durable timestamp");
    }

    /*
     * We're between transactions, if we need to block for eviction, it's a good time to do so.
     * Ignore error returns, the return must reflect the fate of the transaction.
     */
    if (!readonly)
        WT_IGNORE_RET(__wt_cache_eviction_check(session, false, false, NULL));

    return (0);

err:
    if (cursor != NULL)
        WT_TRET(cursor->close(cursor));

    if (locked)
        __wt_readunlock(session, &txn_global->visibility_rwlock);

    /* Check for a failure after we can no longer fail. */
    if (cannot_fail)
        WT_RET_PANIC(session, ret,
          "failed to commit a transaction after data corruption point, failing the system");

    /*
     * Check for a prepared transaction, and quit: we can't ignore the error and we can't roll back
     * a prepared transaction.
     */
    if (prepare)
        WT_RET_PANIC(session, ret, "failed to commit prepared transaction, failing the system");

    WT_TRET(__wt_session_reset_cursors(session, false));
    WT_TRET(__wt_txn_rollback(session, cfg));
    return (ret);
}

/*
 * __wt_txn_prepare --
 *     Prepare the current transaction.
 */
int
__wt_txn_prepare(WT_SESSION_IMPL *session, const char *cfg[])
{
    WT_TXN *txn;
    WT_TXN_OP *op;
    WT_UPDATE *upd, *tmp;
    u_int i, prepared_updates, prepared_updates_key_repeated;

    txn = session->txn;
    prepared_updates = prepared_updates_key_repeated = 0;

    WT_ASSERT(session, F_ISSET(txn, WT_TXN_RUNNING));
    WT_ASSERT(session, !F_ISSET(txn, WT_TXN_ERROR));

    /*
     * A transaction should not have updated any of the logged tables, if debug mode logging is not
     * turned on.
     */
    if (txn->logrec != NULL && !FLD_ISSET(S2C(session)->debug_flags, WT_CONN_DEBUG_TABLE_LOGGING))
        WT_RET_MSG(session, EINVAL, "a prepared transaction cannot include a logged table");

    /* Set the prepare timestamp. */
    WT_RET(__wt_txn_set_timestamp(session, cfg, false));

    if (!F_ISSET(txn, WT_TXN_HAS_TS_PREPARE))
        WT_RET_MSG(session, EINVAL, "prepare timestamp is not set");

    if (F_ISSET(txn, WT_TXN_HAS_TS_COMMIT))
        WT_RET_MSG(
          session, EINVAL, "commit timestamp must not be set before transaction is prepared");

    /*
     * We are about to release the snapshot: copy values into any positioned cursors so they don't
     * point to updates that could be freed once we don't have a snapshot.
     */
    if (session->ncursors > 0) {
        WT_DIAGNOSTIC_YIELD;
        WT_RET(__wt_session_copy_values(session));
    }

    for (i = 0, op = txn->mod; i < txn->mod_count; i++, op++) {
        /* Assert it's not an update to the history store file. */
        WT_ASSERT(session, S2C(session)->cache->hs_fileid == 0 || !WT_IS_HS(op->btree->dhandle));

        /* Metadata updates should never be prepared. */
        WT_ASSERT(session, !WT_IS_METADATA(op->btree->dhandle));
        if (WT_IS_METADATA(op->btree->dhandle))
            continue;

        /*
         * Logged table updates should never be prepared. As these updates are immediately durable,
         * it is not possible to roll them back if the prepared transaction is rolled back.
         */
        if (F_ISSET(op->btree, WT_BTREE_LOGGED))
            WT_RET_MSG(session, ENOTSUP,
              "%s: transaction prepare is not supported on logged tables or tables without "
              "timestamps",
              op->btree->dhandle->name);
        switch (op->type) {
        case WT_TXN_OP_NONE:
            break;
        case WT_TXN_OP_BASIC_COL:
        case WT_TXN_OP_BASIC_ROW:
        case WT_TXN_OP_INMEM_COL:
        case WT_TXN_OP_INMEM_ROW:
            upd = op->u.op_upd;

            /*
             * Switch reserved operation to abort to simplify obsolete update list truncation. The
             * object free function clears the operation type so we don't try to visit this update
             * again: it can be discarded.
             */
            if (upd->type == WT_UPDATE_RESERVE) {
                upd->txnid = WT_TXN_ABORTED;
                __wt_txn_op_free(session, op);
                break;
            }

            ++prepared_updates;

            __txn_apply_prepare_state_update(session, upd, false);
            op->u.op_upd = NULL;

            /*
             * If there are older updates to this key by the same transaction, set the repeated key
             * flag on this operation. This is later used in txn commit/rollback so we only resolve
             * each set of prepared updates once. Skip reserved updates, they're ignored as they're
             * simply discarded when we find them. Also ignore updates created by instantiating fast
             * truncation pages, they aren't linked into the transaction's modify list and so can't
             * be considered.
             */
            for (tmp = upd->next; tmp != NULL && tmp->txnid == upd->txnid; tmp = tmp->next)
                if (tmp->type != WT_UPDATE_RESERVE &&
                  !F_ISSET(tmp, WT_UPDATE_RESTORED_FAST_TRUNCATE)) {
                    F_SET(op, WT_TXN_OP_KEY_REPEATED);
                    ++prepared_updates_key_repeated;
                    break;
                }
            break;
        case WT_TXN_OP_REF_DELETE:
            __wt_txn_op_delete_apply_prepare_state(session, op->u.ref, false);
            break;
        case WT_TXN_OP_TRUNCATE_COL:
        case WT_TXN_OP_TRUNCATE_ROW:
            /* Other operations don't need timestamps. */
            break;
        }
    }
    WT_STAT_CONN_INCRV(session, txn_prepared_updates, prepared_updates);
    WT_STAT_CONN_INCRV(session, txn_prepared_updates_key_repeated, prepared_updates_key_repeated);
#ifdef HAVE_DIAGNOSTIC
    txn->prepare_count = prepared_updates;
#endif

    /* Set transaction state to prepare. */
    F_SET(session->txn, WT_TXN_PREPARE);

    /* Release our snapshot in case it is keeping data pinned. */
    __wt_txn_release_snapshot(session);

    /*
     * Clear the transaction's ID from the global table, to facilitate prepared data visibility, but
     * not from local transaction structure.
     */
    if (F_ISSET(txn, WT_TXN_HAS_ID))
        __txn_remove_from_global_table(session);

    return (0);
}

/*
 * __wt_txn_rollback --
 *     Roll back the current transaction.
 */
int
__wt_txn_rollback(WT_SESSION_IMPL *session, const char *cfg[])
{
    WT_CURSOR *cursor;
    WT_DECL_RET;
    WT_TXN *txn;
    WT_TXN_OP *op;
    WT_UPDATE *upd;
    u_int i;
#ifdef HAVE_DIAGNOSTIC
    u_int prepare_count;
#endif
    bool prepare, readonly;

    cursor = NULL;
    txn = session->txn;
#ifdef HAVE_DIAGNOSTIC
    prepare_count = 0;
#endif
    prepare = F_ISSET(txn, WT_TXN_PREPARE);
    readonly = txn->mod_count == 0;

    WT_ASSERT(session, F_ISSET(txn, WT_TXN_RUNNING));

    /* Configure the timeout for this rollback operation. */
    WT_TRET(__txn_config_operation_timeout(session, cfg, true));

    /*
     * Resolving prepared updates is expensive. Sort prepared modifications so all updates for each
     * page within each file are done at the same time.
     */
    if (prepare)
        __wt_qsort(txn->mod, txn->mod_count, sizeof(WT_TXN_OP), __txn_mod_compare);

    /* Rollback and free updates. */
    for (i = 0, op = txn->mod; i < txn->mod_count; i++, op++) {
        /* Assert it's not an update to the history store file. */
        WT_ASSERT(session, S2C(session)->cache->hs_fileid == 0 || !WT_IS_HS(op->btree->dhandle));

        /* Metadata updates should never be rolled back. */
        WT_ASSERT(session, !WT_IS_METADATA(op->btree->dhandle));
        if (WT_IS_METADATA(op->btree->dhandle))
            continue;

        switch (op->type) {
        case WT_TXN_OP_NONE:
            break;
        case WT_TXN_OP_BASIC_COL:
        case WT_TXN_OP_BASIC_ROW:
        case WT_TXN_OP_INMEM_COL:
        case WT_TXN_OP_INMEM_ROW:
            upd = op->u.op_upd;

            if (!prepare) {
                if (S2C(session)->cache->hs_fileid != 0 &&
                  op->btree->id == S2C(session)->cache->hs_fileid)
                    break;
                WT_ASSERT(session, upd->txnid == txn->id || upd->txnid == WT_TXN_ABORTED);
                upd->txnid = WT_TXN_ABORTED;
            } else {
                /*
                 * If an operation has the key repeated flag set, skip resolving prepared updates as
                 * the work will happen on a different modification in this txn.
                 */
                if (!F_ISSET(op, WT_TXN_OP_KEY_REPEATED))
                    WT_TRET(__txn_resolve_prepared_op(session, op, false, &cursor));
#ifdef HAVE_DIAGNOSTIC
                ++prepare_count;
#endif
            }
            break;
        case WT_TXN_OP_REF_DELETE:
            WT_TRET(__wt_delete_page_rollback(session, op->u.ref));
            break;
        case WT_TXN_OP_TRUNCATE_COL:
        case WT_TXN_OP_TRUNCATE_ROW:
            /*
             * Nothing to do: these operations are only logged for recovery. The in-memory changes
             * will be rolled back with a combination of WT_TXN_OP_REF_DELETE and WT_TXN_OP_INMEM
             * operations.
             */
            break;
        }

        __wt_txn_op_free(session, op);
        /* If we used the cursor to resolve prepared updates, the key now has been freed. */
        if (cursor != NULL)
            WT_CLEAR(cursor->key);
    }
    txn->mod_count = 0;
#ifdef HAVE_DIAGNOSTIC
    WT_ASSERT(session, txn->prepare_count == prepare_count);
    txn->prepare_count = 0;
#endif

    if (cursor != NULL) {
        WT_TRET(cursor->close(cursor));
        cursor = NULL;
    }

    __wt_txn_release(session);

    /*
     * We're between transactions, if we need to block for eviction, it's a good time to do so.
     * Ignore error returns, the return must reflect the fate of the transaction.
     */
    if (!readonly)
        WT_IGNORE_RET(__wt_cache_eviction_check(session, false, false, NULL));

    return (ret);
}

/*
 * __wt_txn_rollback_required --
 *     Prepare to log a reason if the user attempts to use the transaction to do anything other than
 *     rollback.
 */
int
__wt_txn_rollback_required(WT_SESSION_IMPL *session, const char *reason)
{
    session->txn->rollback_reason = reason;
    return (WT_ROLLBACK);
}

/*
 * __wt_txn_init --
 *     Initialize a session's transaction data.
 */
int
__wt_txn_init(WT_SESSION_IMPL *session, WT_SESSION_IMPL *session_ret)
{
    WT_TXN *txn;

    /* Allocate the WT_TXN structure, including a variable length array of snapshot information. */
    WT_RET(__wt_calloc(session, 1,
<<<<<<< HEAD
      sizeof(WT_TXN) + sizeof(txn->snapshot[0]) * S2C(session)->session_array.size,
=======
      sizeof(WT_TXN) + sizeof(txn->snapshot_data.snapshot[0]) * S2C(session)->session_size,
>>>>>>> b76adc7b
      &session_ret->txn));
    txn = session_ret->txn;
    txn->snapshot_data.snapshot = txn->__snapshot;
    txn->id = WT_TXN_NONE;

    WT_ASSERT(session,
      S2C(session_ret)->txn_global.txn_shared_list == NULL ||
        WT_SESSION_TXN_SHARED(session_ret)->pinned_id == WT_TXN_NONE);

    /*
     * Take care to clean these out in case we are reusing the transaction for eviction.
     */
    txn->mod = NULL;

    txn->isolation = session_ret->isolation;
    return (0);
}

/*
 * __wt_txn_init_checkpoint_cursor --
 *     Create a transaction object for a checkpoint cursor. On success, takes charge of the snapshot
 *     array passed down, which should have been allocated separately, and nulls the pointer. (On
 *     failure, the caller must destroy it.)
 */
int
__wt_txn_init_checkpoint_cursor(
  WT_SESSION_IMPL *session, WT_CKPT_SNAPSHOT *snapinfo, WT_TXN **txn_ret)
{
    WT_TXN *txn;

    /*
     * Allocate the WT_TXN structure. Don't use the variable-length array at the end, because the
     * code for reading the snapshot allocates the snapshot list itself; copying it serves no
     * purpose, and twisting up the read code to allow controlling the allocation from here is not
     * worthwhile.
     *
     * Allocate a byte at the end so that __snapshot (at the end of the struct) doesn't point at an
     * adjacent malloc block; we'd like to be able to assert that in checkpoint cursor transactions
     * snapshot doesn't point at __snapshot, to make sure an ordinary transaction doesn't flow to
     * the checkpoint cursor close function. If an adjacent malloc block, that might not be true.
     */
    WT_RET(__wt_calloc(session, 1, sizeof(WT_TXN) + 1, &txn));

    /* We have no transaction ID and won't gain one, being read-only. */
    txn->id = WT_TXN_NONE;

    /* Use snapshot isolation. */
    txn->isolation = WT_ISO_SNAPSHOT;

    /* Save the snapshot data. */
    txn->snapshot_data.snap_min = snapinfo->snapshot_min;
    txn->snapshot_data.snap_max = snapinfo->snapshot_max;
    txn->snapshot_data.snapshot = snapinfo->snapshot_txns;
    txn->snapshot_data.snapshot_count = snapinfo->snapshot_count;

    /*
     * At this point we have taken charge of the snapshot's transaction list; it has been moved to
     * the dummy transaction. Null the caller's copy so it doesn't get freed twice if something
     * above us fails after we return.
     */
    snapinfo->snapshot_txns = NULL;

    /* Set the read, stable and oldest timestamps.  */
    txn->checkpoint_read_timestamp = snapinfo->stable_ts;
    txn->checkpoint_stable_timestamp = snapinfo->stable_ts;
    txn->checkpoint_oldest_timestamp = snapinfo->oldest_ts;

    /* Set the flag that indicates if we have a timestamp. */
    if (txn->checkpoint_read_timestamp != WT_TS_NONE)
        F_SET(txn, WT_TXN_SHARED_TS_READ);

    /*
     * Set other relevant flags. Always ignore prepared values; they can get into checkpoints.
     *
     * Prepared values don't get written out by checkpoints by default, but can appear if pages get
     * evicted. So whether any given prepared value from any given prepared but yet-uncommitted
     * transaction shows up or not is arbitrary and unpredictable. Therefore, failing on it serves
     * no data integrity purpose and will only make the system flaky.
     *
     * There is a problem, however. Prepared transactions are allowed to commit before stable if
     * stable moves forward, as long as the durable timestamp is after stable. Such transactions can
     * therefore be committed after (in execution time) the checkpoint is taken but with a commit
     * timestamp less than the checkpoint's stable timestamp. They will then exist in the live
     * database and be visible if read as of the checkpoint timestamp, but not exist in the
     * checkpoint, which is inconsistent. There is probably nothing that can be done about this
     * without making prepared transactions durable in prepared state, which is a Big Deal, so
     * applications using prepared transactions and using this commit leeway need to be cognizant of
     * the issue.
     */
    F_SET(txn,
      WT_TXN_HAS_SNAPSHOT | WT_TXN_IS_CHECKPOINT | WT_TXN_READONLY | WT_TXN_RUNNING |
        WT_TXN_IGNORE_PREPARE);

    *txn_ret = txn;
    return (0);
}

/*
 * __wt_txn_close_checkpoint_cursor --
 *     Dispose of the private transaction object in a checkpoint cursor.
 */
void
__wt_txn_close_checkpoint_cursor(WT_SESSION_IMPL *session, WT_TXN **txn_arg)
{
    WT_TXN *txn;

    txn = *txn_arg;
    *txn_arg = NULL;

    /* The snapshot list isn't at the end of the transaction structure here; free it explicitly. */
    WT_ASSERT(session, txn->snapshot_data.snapshot != txn->__snapshot);
    __wt_free(session, txn->snapshot_data.snapshot);

    __wt_free(session, txn);
}

/*
 * __wt_txn_stats_update --
 *     Update the transaction statistics for return to the application.
 */
void
__wt_txn_stats_update(WT_SESSION_IMPL *session)
{
    WT_CONNECTION_IMPL *conn;
    WT_CONNECTION_STATS **stats;
    WT_TXN_GLOBAL *txn_global;
    wt_timestamp_t checkpoint_timestamp;
    wt_timestamp_t durable_timestamp;
    wt_timestamp_t oldest_active_read_timestamp;
    wt_timestamp_t pinned_timestamp;
    uint64_t checkpoint_pinned;

    conn = S2C(session);
    txn_global = &conn->txn_global;
    stats = conn->stats;
    checkpoint_pinned = txn_global->checkpoint_txn_shared.pinned_id;

    WT_STAT_SET(session, stats, txn_pinned_range, txn_global->current - txn_global->oldest_id);

    checkpoint_timestamp = txn_global->checkpoint_timestamp;
    durable_timestamp = txn_global->durable_timestamp;
    pinned_timestamp = txn_global->pinned_timestamp;
    if (checkpoint_timestamp != WT_TS_NONE && checkpoint_timestamp < pinned_timestamp)
        pinned_timestamp = checkpoint_timestamp;
    WT_STAT_SET(session, stats, txn_pinned_timestamp, durable_timestamp - pinned_timestamp);
    WT_STAT_SET(
      session, stats, txn_pinned_timestamp_checkpoint, durable_timestamp - checkpoint_timestamp);
    WT_STAT_SET(session, stats, txn_pinned_timestamp_oldest,
      durable_timestamp - txn_global->oldest_timestamp);

    __wt_txn_get_pinned_timestamp(session, &oldest_active_read_timestamp, 0);
    if (oldest_active_read_timestamp == 0) {
        WT_STAT_SET(session, stats, txn_timestamp_oldest_active_read, 0);
        WT_STAT_SET(session, stats, txn_pinned_timestamp_reader, 0);
    } else {
        WT_STAT_SET(session, stats, txn_timestamp_oldest_active_read, oldest_active_read_timestamp);
        WT_STAT_SET(session, stats, txn_pinned_timestamp_reader,
          durable_timestamp - oldest_active_read_timestamp);
    }

    WT_STAT_SET(session, stats, txn_pinned_checkpoint_range,
      checkpoint_pinned == WT_TXN_NONE ? 0 : txn_global->current - checkpoint_pinned);

    WT_STAT_SET(session, stats, checkpoint_prep_max, conn->ckpt_prep_max);
    if (conn->ckpt_prep_min != UINT64_MAX)
        WT_STAT_SET(session, stats, checkpoint_prep_min, conn->ckpt_prep_min);
    WT_STAT_SET(session, stats, checkpoint_prep_recent, conn->ckpt_prep_recent);
    WT_STAT_SET(session, stats, checkpoint_prep_total, conn->ckpt_prep_total);
    WT_STAT_SET(session, stats, checkpoint_time_max, conn->ckpt_time_max);
    if (conn->ckpt_time_min != UINT64_MAX)
        WT_STAT_SET(session, stats, checkpoint_time_min, conn->ckpt_time_min);
    WT_STAT_SET(session, stats, checkpoint_time_recent, conn->ckpt_time_recent);
    WT_STAT_SET(session, stats, checkpoint_time_total, conn->ckpt_time_total);
}

/*
 * __wt_txn_release_resources --
 *     Release resources for a session's transaction data.
 */
void
__wt_txn_release_resources(WT_SESSION_IMPL *session)
{
    WT_TXN *txn;

    if ((txn = session->txn) == NULL)
        return;

    WT_ASSERT(session, txn->mod_count == 0);
    __wt_free(session, txn->mod);
    txn->mod_alloc = 0;
    txn->mod_count = 0;
}

/*
 * __wt_txn_destroy --
 *     Destroy a session's transaction data.
 */
void
__wt_txn_destroy(WT_SESSION_IMPL *session)
{
    __wt_txn_release_resources(session);
    __wt_free(session, session->txn);
}

/*
 * __wt_txn_global_init --
 *     Initialize the global transaction state.
 */
int
__wt_txn_global_init(WT_SESSION_IMPL *session, const char *cfg[])
{
    WT_CONNECTION_IMPL *conn;
    WT_TXN_GLOBAL *txn_global;
    WT_TXN_SHARED *s;
    u_int i;

    WT_UNUSED(cfg);
    conn = S2C(session);

    txn_global = &conn->txn_global;
    txn_global->current = txn_global->last_running = txn_global->metadata_pinned =
      txn_global->oldest_id = WT_TXN_FIRST;

    WT_RWLOCK_INIT_TRACKED(session, &txn_global->rwlock, txn_global);
    WT_RET(__wt_rwlock_init(session, &txn_global->visibility_rwlock));

    WT_RET(__wt_calloc_def(session, conn->session_array.size, &txn_global->txn_shared_list));

    for (i = 0, s = txn_global->txn_shared_list; i < conn->session_array.size; i++, s++)
        s->id = s->metadata_pinned = s->pinned_id = WT_TXN_NONE;

    return (0);
}

/*
 * __wt_txn_global_destroy --
 *     Destroy the global transaction state.
 */
void
__wt_txn_global_destroy(WT_SESSION_IMPL *session)
{
    WT_CONNECTION_IMPL *conn;
    WT_TXN_GLOBAL *txn_global;

    conn = S2C(session);
    txn_global = &conn->txn_global;

    if (txn_global == NULL)
        return;

    __wt_rwlock_destroy(session, &txn_global->rwlock);
    __wt_rwlock_destroy(session, &txn_global->visibility_rwlock);
    __wt_free(session, txn_global->txn_shared_list);
}

/*
 * __wt_txn_activity_drain --
 *     Wait for transactions to quiesce.
 */
int
__wt_txn_activity_drain(WT_SESSION_IMPL *session)
{
    bool txn_active;

    /*
     * It's possible that the eviction server is in the middle of a long operation, with a
     * transaction ID pinned. In that case, we will loop here until the transaction ID is released,
     * when the oldest transaction ID will catch up with the current ID.
     */
    for (;;) {
        WT_RET(__wt_txn_activity_check(session, &txn_active));
        if (!txn_active)
            break;

        WT_STAT_CONN_INCR(session, txn_release_blocked);
        __wt_yield();
    }

    return (0);
}

/*
 * __wt_txn_global_shutdown --
 *     Shut down the global transaction state.
 */
int
__wt_txn_global_shutdown(WT_SESSION_IMPL *session, const char **cfg)
{
    WT_CONFIG_ITEM cval;
    WT_CONNECTION_IMPL *conn;
    WT_DECL_RET;
    WT_SESSION_IMPL *s;
    WT_TIMER timer;
    char ts_string[WT_TS_INT_STRING_SIZE];
    const char *ckpt_cfg;
    bool use_timestamp;

    conn = S2C(session);
    use_timestamp = false;

    /*
     * Perform a system-wide checkpoint so that all tables are consistent with each other. All
     * transactions are resolved but ignore timestamps to make sure all data gets to disk. Do this
     * before shutting down all the subsystems. We have shut down all user sessions, but send in
     * true for waiting for internal races.
     */
    F_SET(conn, WT_CONN_CLOSING_CHECKPOINT);
    WT_TRET(__wt_config_gets(session, cfg, "use_timestamp", &cval));
    ckpt_cfg = "use_timestamp=false";
    if (cval.val != 0) {
        ckpt_cfg = "use_timestamp=true";
        if (conn->txn_global.has_stable_timestamp)
            use_timestamp = true;
    }
    if (!F_ISSET(conn, WT_CONN_IN_MEMORY | WT_CONN_READONLY | WT_CONN_PANIC)) {
        /*
         * Perform rollback to stable to ensure that the stable version is written to disk on a
         * clean shutdown.
         */
        if (use_timestamp) {
            __wt_timer_start(session, &timer);
            __wt_verbose(session, WT_VERB_RTS,
              "[SHUTDOWN_INIT] performing shutdown rollback to stable, stable_timestamp=%s",
              __wt_timestamp_to_string(conn->txn_global.stable_timestamp, ts_string));
            WT_TRET(conn->rts->rollback_to_stable(session, cfg, true));

            /* Time since the shutdown RTS has started. */
            __wt_timer_evaluate(session, &timer, &conn->shutdown_timeline.rts_ms);
            if (ret != 0)
                __wt_verbose_notice(session, WT_VERB_RTS,
                  WT_RTS_VERB_TAG_SHUTDOWN_RTS
                  "performing shutdown rollback to stable failed with code %s",
                  __wt_strerror(session, ret, NULL, 0));
            else
                __wt_verbose(session, WT_VERB_RECOVERY_PROGRESS,
                  "shutdown rollback to stable has successfully finished and ran for %" PRIu64
                  " milliseconds",
                  conn->shutdown_timeline.rts_ms);
        }

        s = NULL;
        WT_TRET(__wt_open_internal_session(conn, "close_ckpt", true, 0, 0, &s));
        if (s != NULL) {
            const char *checkpoint_cfg[] = {
              WT_CONFIG_BASE(session, WT_SESSION_checkpoint), ckpt_cfg, NULL};

            __wt_timer_start(session, &timer);

            WT_TRET(__wt_txn_checkpoint(s, checkpoint_cfg, true));

            /*
             * Mark the metadata dirty so we flush it on close, allowing recovery to be skipped.
             */
            WT_WITH_DHANDLE(s, WT_SESSION_META_DHANDLE(s), __wt_tree_modify_set(s));

            WT_TRET(__wt_session_close_internal(s));

            /* Time since the shutdown checkpoint has started. */
            __wt_timer_evaluate(session, &timer, &conn->shutdown_timeline.checkpoint_ms);
            __wt_verbose(session, WT_VERB_RECOVERY_PROGRESS,
              "shutdown checkpoint has successfully finished and ran for %" PRIu64 " milliseconds",
              conn->shutdown_timeline.checkpoint_ms);
        }
    }

    return (ret);
}

/*
 * __wt_txn_is_blocking --
 *     Return an error if this transaction is likely blocking eviction because of a pinned
 *     transaction ID, called by eviction to determine if a worker thread should be released from
 *     eviction.
 */
int
__wt_txn_is_blocking(WT_SESSION_IMPL *session)
{
    WT_TXN *txn;
    WT_TXN_SHARED *txn_shared;
    uint64_t global_oldest;

    txn = session->txn;
    txn_shared = WT_SESSION_TXN_SHARED(session);
    global_oldest = S2C(session)->txn_global.oldest_id;

    /* We can't roll back prepared transactions. */
    if (F_ISSET(txn, WT_TXN_PREPARE))
        return (0);

#ifndef WT_STANDALONE_BUILD
    /*
     * FIXME: SERVER-44870
     *
     * MongoDB can't (yet) handle rolling back read only transactions. For this reason, don't check
     * unless there's at least one update or we're configured to time out thread operations (a way
     * to confirm our caller is prepared for rollback).
     */
    if (txn->mod_count == 0 && !__wt_op_timer_fired(session))
        return (0);
#else
    /*
     * Most applications that are not using transactions to read/walk with a cursor cannot handle
     * having rollback returned nor should the API reset and retry the operation, losing the
     * cursor's position. Skip the check if there are no updates, the thread operation did not time
     * out and the operation is not running in a transaction.
     */
    if (txn->mod_count == 0 && !__wt_op_timer_fired(session) && !F_ISSET(txn, WT_TXN_RUNNING))
        return (0);
#endif

    /*
     * Check if either the transaction's ID or its pinned ID is equal to the oldest transaction ID.
     */
    return (txn_shared->id == global_oldest || txn_shared->pinned_id == global_oldest ?
        __wt_txn_rollback_required(session, WT_TXN_ROLLBACK_REASON_OLDEST_FOR_EVICTION) :
        0);
}

/*
 * __wt_verbose_dump_txn_one --
 *     Output diagnostic information about a transaction structure.
 */
int
__wt_verbose_dump_txn_one(
  WT_SESSION_IMPL *session, WT_SESSION_IMPL *txn_session, int error_code, const char *error_string)
{
    WT_TXN *txn;
    WT_TXN_SHARED *txn_shared;
    char buf[512];
    char ts_string[6][WT_TS_INT_STRING_SIZE];
    const char *iso_tag;

    txn = txn_session->txn;
    txn_shared = WT_SESSION_TXN_SHARED(txn_session);

    WT_NOT_READ(iso_tag, "INVALID");
    switch (txn->isolation) {
    case WT_ISO_READ_COMMITTED:
        iso_tag = "WT_ISO_READ_COMMITTED";
        break;
    case WT_ISO_READ_UNCOMMITTED:
        iso_tag = "WT_ISO_READ_UNCOMMITTED";
        break;
    case WT_ISO_SNAPSHOT:
        iso_tag = "WT_ISO_SNAPSHOT";
        break;
    }

    /*
     * Dump the information of the passed transaction into a buffer, to be logged with an optional
     * error message.
     */
    WT_RET(
      __wt_snprintf(buf, sizeof(buf),
        "transaction id: %" PRIu64 ", mod count: %u"
        ", snap min: %" PRIu64 ", snap max: %" PRIu64 ", snapshot count: %u"
        ", commit_timestamp: %s"
        ", durable_timestamp: %s"
        ", first_commit_timestamp: %s"
        ", prepare_timestamp: %s"
        ", pinned_durable_timestamp: %s"
        ", read_timestamp: %s"
        ", checkpoint LSN: [%" PRIu32 "][%" PRIu32 "]"
        ", full checkpoint: %s"
        ", rollback reason: %s"
        ", flags: 0x%08" PRIx32 ", isolation: %s",
        txn->id, txn->mod_count, txn->snapshot_data.snap_min, txn->snapshot_data.snap_max,
        txn->snapshot_data.snapshot_count,
        __wt_timestamp_to_string(txn->commit_timestamp, ts_string[0]),
        __wt_timestamp_to_string(txn->durable_timestamp, ts_string[1]),
        __wt_timestamp_to_string(txn->first_commit_timestamp, ts_string[2]),
        __wt_timestamp_to_string(txn->prepare_timestamp, ts_string[3]),
        __wt_timestamp_to_string(txn_shared->pinned_durable_timestamp, ts_string[4]),
        __wt_timestamp_to_string(txn_shared->read_timestamp, ts_string[5]), txn->ckpt_lsn.l.file,
        txn->ckpt_lsn.l.offset, txn->full_ckpt ? "true" : "false",
        txn->rollback_reason == NULL ? "" : txn->rollback_reason, txn->flags, iso_tag));

    /*
     * Log a message and return an error if error code and an optional error string has been passed.
     */
    if (0 != error_code) {
        WT_RET_MSG(session, error_code, "%s, %s", buf, error_string != NULL ? error_string : "");
    } else {
        WT_RET(__wt_msg(session, "%s", buf));
    }

    return (0);
}

/*
 * __wt_verbose_dump_txn --
 *     Output diagnostic information about the global transaction state.
 */
int
__wt_verbose_dump_txn(WT_SESSION_IMPL *session)
{
    WT_CONNECTION_IMPL *conn;
    WT_SESSION_IMPL *sess;
    WT_TXN_GLOBAL *txn_global;
    WT_TXN_SHARED *s;
    uint64_t id;
    uint32_t i, session_cnt;
    char ts_string[WT_TS_INT_STRING_SIZE];

    conn = S2C(session);
    txn_global = &conn->txn_global;

    WT_RET(__wt_msg(session, "%s", WT_DIVIDER));
    WT_RET(__wt_msg(session, "transaction state dump"));

    WT_RET(__wt_msg(session, "current ID: %" PRIu64, txn_global->current));
    WT_RET(__wt_msg(session, "last running ID: %" PRIu64, txn_global->last_running));
    WT_RET(__wt_msg(session, "metadata_pinned ID: %" PRIu64, txn_global->metadata_pinned));
    WT_RET(__wt_msg(session, "oldest ID: %" PRIu64, txn_global->oldest_id));

    WT_RET(__wt_msg(session, "durable timestamp: %s",
      __wt_timestamp_to_string(txn_global->durable_timestamp, ts_string)));
    WT_RET(__wt_msg(session, "oldest timestamp: %s",
      __wt_timestamp_to_string(txn_global->oldest_timestamp, ts_string)));
    WT_RET(__wt_msg(session, "pinned timestamp: %s",
      __wt_timestamp_to_string(txn_global->pinned_timestamp, ts_string)));
    WT_RET(__wt_msg(session, "stable timestamp: %s",
      __wt_timestamp_to_string(txn_global->stable_timestamp, ts_string)));
    WT_RET(__wt_msg(
      session, "has_durable_timestamp: %s", txn_global->has_durable_timestamp ? "yes" : "no"));
    WT_RET(__wt_msg(
      session, "has_oldest_timestamp: %s", txn_global->has_oldest_timestamp ? "yes" : "no"));
    WT_RET(__wt_msg(
      session, "has_pinned_timestamp: %s", txn_global->has_pinned_timestamp ? "yes" : "no"));
    WT_RET(__wt_msg(
      session, "has_stable_timestamp: %s", txn_global->has_stable_timestamp ? "yes" : "no"));
    WT_RET(__wt_msg(session, "oldest_is_pinned: %s", txn_global->oldest_is_pinned ? "yes" : "no"));
    WT_RET(__wt_msg(session, "stable_is_pinned: %s", txn_global->stable_is_pinned ? "yes" : "no"));

    WT_RET(
      __wt_msg(session, "checkpoint running: %s", txn_global->checkpoint_running ? "yes" : "no"));
    WT_RET(
      __wt_msg(session, "checkpoint generation: %" PRIu64, __wt_gen(session, WT_GEN_CHECKPOINT)));
    WT_RET(__wt_msg(
      session, "checkpoint pinned ID: %" PRIu64, txn_global->checkpoint_txn_shared.pinned_id));
    WT_RET(__wt_msg(session, "checkpoint txn ID: %" PRIu64, txn_global->checkpoint_txn_shared.id));

    WT_ORDERED_READ(session_cnt, conn->session_array.cnt);
    WT_RET(__wt_msg(session, "session count: %" PRIu32, session_cnt));
    WT_RET(__wt_msg(session, "Transaction state of active sessions:"));

    /*
     * Walk each session transaction state and dump information. Accessing the content of session
     * handles is not thread safe, so some information may change while traversing if other threads
     * are active at the same time, which is OK since this is diagnostic code.
     */
    WT_STAT_CONN_INCR(session, txn_walk_sessions);
    for (i = 0, s = txn_global->txn_shared_list; i < session_cnt; i++, s++) {
        WT_STAT_CONN_INCR(session, txn_sessions_walked);
        /* Skip sessions with no active transaction */
        if ((id = s->id) == WT_TXN_NONE && s->pinned_id == WT_TXN_NONE)
            continue;
        sess = &WT_CONN_SESSIONS_GET(conn)[i];
        WT_RET(__wt_msg(session,
          "ID: %" PRIu64 ", pinned ID: %" PRIu64 ", metadata pinned ID: %" PRIu64 ", name: %s", id,
          s->pinned_id, s->metadata_pinned, sess->name == NULL ? "EMPTY" : sess->name));
        WT_RET(__wt_verbose_dump_txn_one(session, sess, 0, NULL));
    }

    return (0);
}

#ifdef HAVE_UNITTEST
int WT_CDECL
__ut_txn_mod_compare(const void *a, const void *b)
{
    return (__txn_mod_compare(a, b));
}
#endif<|MERGE_RESOLUTION|>--- conflicted
+++ resolved
@@ -337,7 +337,7 @@
     txn->backup_snapshot_data->snap_min = txn->snapshot_data.snap_min;
     txn->backup_snapshot_data->snapshot_count = txn->snapshot_data.snapshot_count;
 
-    WT_ERR(__wt_calloc_def(session, sizeof(uint64_t) * S2C(session)->session_size,
+    WT_ERR(__wt_calloc_def(session, sizeof(uint64_t) * S2C(session)->session_array.size,
       &txn->backup_snapshot_data->snapshot));
 
     /* Swap the snapshot pointers. */
@@ -2240,11 +2240,7 @@
 
     /* Allocate the WT_TXN structure, including a variable length array of snapshot information. */
     WT_RET(__wt_calloc(session, 1,
-<<<<<<< HEAD
-      sizeof(WT_TXN) + sizeof(txn->snapshot[0]) * S2C(session)->session_array.size,
-=======
-      sizeof(WT_TXN) + sizeof(txn->snapshot_data.snapshot[0]) * S2C(session)->session_size,
->>>>>>> b76adc7b
+      sizeof(WT_TXN) + sizeof(txn->snapshot_data.snapshot[0]) * S2C(session)->session_array.size,
       &session_ret->txn));
     txn = session_ret->txn;
     txn->snapshot_data.snapshot = txn->__snapshot;
