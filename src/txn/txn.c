--- conflicted
+++ resolved
@@ -729,7 +729,8 @@
  */
 static int
 __txn_locate_hs_record(WT_SESSION_IMPL *session, WT_CURSOR *hs_cursor, WT_PAGE *page,
-  WT_UPDATE *chain, bool commit, WT_UPDATE **fix_updp, bool *upd_appended, bool prepare_on_disk)
+  WT_UPDATE *chain, bool commit, WT_UPDATE **fix_updp, bool *upd_appended,
+  bool first_committed_upd_in_hs)
 {
     WT_DECL_ITEM(hs_value);
     WT_DECL_RET;
@@ -773,7 +774,7 @@
      * When the prepared update is getting committed or the history store update is still on the
      * update chain, no need to append it onto the update chain.
      */
-    if (commit || !prepare_on_disk)
+    if (commit || first_committed_upd_in_hs)
         goto done;
 
     /*
@@ -1153,15 +1154,11 @@
     prepare_on_disk = F_ISSET(upd, WT_UPDATE_PREPARE_RESTORED_FROM_DS) &&
       (upd->type != WT_UPDATE_TOMBSTONE ||
         (!commit && upd->next != NULL && upd->durable_ts == upd->next->durable_ts &&
-<<<<<<< HEAD
           upd->txnid == upd->next->txnid && upd->start_ts == upd->next->start_ts));
     first_committed_upd_in_hs =
       first_committed_upd != NULL && F_ISSET(first_committed_upd, WT_UPDATE_HS);
     if (prepare_on_disk || first_committed_upd_in_hs) {
-=======
-          upd->txnid == upd->next->txnid && upd->start_ts == upd->next->start_ts))) {
         btree = S2BT(session);
->>>>>>> 51d7310e
         cbt = (WT_CURSOR_BTREE *)(*cursorp);
 
         /*
@@ -1206,7 +1203,7 @@
             tombstone = NULL;
         } else if (ret == 0)
             WT_ERR(__txn_locate_hs_record(session, hs_cursor, cbt->ref->page, upd, commit, &fix_upd,
-              &upd_appended, prepare_on_disk));
+              &upd_appended, first_committed_upd));
         else
             ret = 0;
     }
