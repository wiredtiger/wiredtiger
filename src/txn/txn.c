/*-
 * Copyright (c) 2014-2018 MongoDB, Inc.
 * Copyright (c) 2008-2014 WiredTiger, Inc.
 *	All rights reserved.
 *
 * See the file LICENSE for redistribution information.
 */

#include "wt_internal.h"

/*
 * __snapsort_partition --
 *	Custom quick sort partitioning for snapshots.
 */
static uint32_t
__snapsort_partition(uint64_t *array, uint32_t f, uint32_t l, uint64_t pivot)
{
	uint32_t i, j;

	i = f - 1;
	j = l + 1;
	for (;;) {
		while (pivot < array[--j])
			;
		while (array[++i] < pivot)
			;
		if (i < j) {
			uint64_t tmp = array[i];
			array[i] = array[j];
			array[j] = tmp;
		} else
			return (j);
	}
}

/*
 * __snapsort_impl --
 *	Custom quick sort implementation for snapshots.
 */
static void
__snapsort_impl(uint64_t *array, uint32_t f, uint32_t l)
{
	while (f + 16 < l) {
		uint64_t v1 = array[f], v2 = array[l], v3 = array[(f + l)/2];
		uint64_t median = v1 < v2 ?
		    (v3 < v1 ? v1 : WT_MIN(v2, v3)) :
		    (v3 < v2 ? v2 : WT_MIN(v1, v3));
		uint32_t m = __snapsort_partition(array, f, l, median);
		__snapsort_impl(array, f, m);
		f = m + 1;
	}
}

/*
 * __snapsort --
 *	Sort an array of transaction IDs.
 */
static void
__snapsort(uint64_t *array, uint32_t size)
{
	__snapsort_impl(array, 0, size - 1);
	WT_INSERTION_SORT(array, size, uint64_t, WT_TXNID_LT);
}

/*
 * __txn_remove_from_global_table --
 *	Remove the txn id from the global txn table.
 */
static inline void
__txn_remove_from_global_table(WT_SESSION_IMPL *session)
{
#ifdef HAVE_DIAGNOSTIC
	WT_TXN *txn;
	WT_TXN_GLOBAL *txn_global;
	WT_TXN_STATE *txn_state;

	txn = &session->txn;
	txn_global = &S2C(session)->txn_global;
	txn_state = WT_SESSION_TXN_STATE(session);

	WT_ASSERT(session, !WT_TXNID_LT(txn->id, txn_global->last_running));
	WT_ASSERT(session,
	    txn->id != WT_TXN_NONE && txn_state->id != WT_TXN_NONE);
#else
	WT_TXN_STATE *txn_state;

	txn_state = WT_SESSION_TXN_STATE(session);
#endif
	WT_PUBLISH(txn_state->id, WT_TXN_NONE);
}

/*
 * __txn_sort_snapshot --
 *	Sort a snapshot for faster searching and set the min/max bounds.
 */
static void
__txn_sort_snapshot(WT_SESSION_IMPL *session, uint32_t n, uint64_t snap_max)
{
	WT_TXN *txn;

	txn = &session->txn;

	if (n > 1)
		__snapsort(txn->snapshot, n);

	txn->snapshot_count = n;
	txn->snap_max = snap_max;
	txn->snap_min = (n > 0 && WT_TXNID_LE(txn->snapshot[0], snap_max)) ?
	    txn->snapshot[0] : snap_max;
	F_SET(txn, WT_TXN_HAS_SNAPSHOT);
	WT_ASSERT(session, n == 0 || txn->snap_min != WT_TXN_NONE);
}

/*
 * __wt_txn_release_snapshot --
 *	Release the snapshot in the current transaction.
 */
void
__wt_txn_release_snapshot(WT_SESSION_IMPL *session)
{
	WT_TXN *txn;
	WT_TXN_STATE *txn_state;

	txn = &session->txn;
	txn_state = WT_SESSION_TXN_STATE(session);

	WT_ASSERT(session,
	    txn_state->pinned_id == WT_TXN_NONE ||
	    session->txn.isolation == WT_ISO_READ_UNCOMMITTED ||
	    !__wt_txn_visible_all(session, txn_state->pinned_id, NULL));

	txn_state->metadata_pinned = txn_state->pinned_id = WT_TXN_NONE;
	F_CLR(txn, WT_TXN_HAS_SNAPSHOT);
}

/*
 * __wt_txn_get_snapshot --
 *	Allocate a snapshot.
 */
void
__wt_txn_get_snapshot(WT_SESSION_IMPL *session)
{
	WT_CONNECTION_IMPL *conn;
	WT_TXN *txn;
	WT_TXN_GLOBAL *txn_global;
	WT_TXN_STATE *s, *txn_state;
	uint64_t current_id, id;
	uint64_t prev_oldest_id, pinned_id;
	uint32_t i, n, session_cnt;

	conn = S2C(session);
	txn = &session->txn;
	txn_global = &conn->txn_global;
	txn_state = WT_SESSION_TXN_STATE(session);
	n = 0;

	/* We're going to scan the table: wait for the lock. */
	__wt_readlock(session, &txn_global->rwlock);

	current_id = pinned_id = txn_global->current;
	prev_oldest_id = txn_global->oldest_id;

	/*
	 * Include the checkpoint transaction, if one is running: we should
	 * ignore any uncommitted changes the checkpoint has written to the
	 * metadata.  We don't have to keep the checkpoint's changes pinned so
	 * don't including it in the published pinned ID.
	 */
	if ((id = txn_global->checkpoint_state.id) != WT_TXN_NONE) {
		txn->snapshot[n++] = id;
		txn_state->metadata_pinned = id;
	}

	/* For pure read-only workloads, avoid scanning. */
	if (prev_oldest_id == current_id) {
		txn_state->pinned_id = current_id;
		/* Check that the oldest ID has not moved in the meantime. */
		WT_ASSERT(session, prev_oldest_id == txn_global->oldest_id);
		goto done;
	}

	/* Walk the array of concurrent transactions. */
	WT_ORDERED_READ(session_cnt, conn->session_cnt);
	for (i = 0, s = txn_global->states; i < session_cnt; i++, s++) {
		/*
		 * Build our snapshot of any concurrent transaction IDs.
		 *
		 * Ignore:
		 *  - Our own ID: we always read our own updates.
		 *  - The ID if it is older than the oldest ID we saw. This
		 *    can happen if we race with a thread that is allocating
		 *    an ID -- the ID will not be used because the thread will
		 *    keep spinning until it gets a valid one.
		 */
		if (s != txn_state &&
		    (id = s->id) != WT_TXN_NONE &&
		    WT_TXNID_LE(prev_oldest_id, id)) {
			txn->snapshot[n++] = id;
			if (WT_TXNID_LT(id, pinned_id))
				pinned_id = id;
		}
	}

	/*
	 * If we got a new snapshot, update the published pinned ID for this
	 * session.
	 */
	WT_ASSERT(session, WT_TXNID_LE(prev_oldest_id, pinned_id));
	WT_ASSERT(session, prev_oldest_id == txn_global->oldest_id);
	txn_state->pinned_id = pinned_id;

done:	__wt_readunlock(session, &txn_global->rwlock);
	__txn_sort_snapshot(session, n, current_id);
}

/*
 * __txn_oldest_scan --
 *	Sweep the running transactions to calculate the oldest ID required.
 */
static void
__txn_oldest_scan(WT_SESSION_IMPL *session,
    uint64_t *oldest_idp, uint64_t *last_runningp, uint64_t *metadata_pinnedp,
    WT_SESSION_IMPL **oldest_sessionp)
{
	WT_CONNECTION_IMPL *conn;
	WT_SESSION_IMPL *oldest_session;
	WT_TXN_GLOBAL *txn_global;
	WT_TXN_STATE *s;
	uint64_t id, last_running, metadata_pinned, oldest_id, prev_oldest_id;
	uint32_t i, session_cnt;

	conn = S2C(session);
	txn_global = &conn->txn_global;
	oldest_session = NULL;

	/* The oldest ID cannot change while we are holding the scan lock. */
	prev_oldest_id = txn_global->oldest_id;
	last_running = oldest_id = txn_global->current;
	if ((metadata_pinned = txn_global->checkpoint_state.id) == WT_TXN_NONE)
		metadata_pinned = oldest_id;

	/* Walk the array of concurrent transactions. */
	WT_ORDERED_READ(session_cnt, conn->session_cnt);
	for (i = 0, s = txn_global->states; i < session_cnt; i++, s++) {
		/* Update the last running transaction ID. */
		if ((id = s->id) != WT_TXN_NONE &&
		    WT_TXNID_LE(prev_oldest_id, id) &&
		    WT_TXNID_LT(id, last_running))
			last_running = id;

		/* Update the metadata pinned ID. */
		if ((id = s->metadata_pinned) != WT_TXN_NONE &&
		    WT_TXNID_LT(id, metadata_pinned))
			metadata_pinned = id;

		/*
		 * !!!
		 * Note: Don't ignore pinned ID values older than the previous
		 * oldest ID.  Read-uncommitted operations publish pinned ID
		 * values without acquiring the scan lock to protect the global
		 * table.  See the comment in __wt_txn_cursor_op for more
		 * details.
		 */
		if ((id = s->pinned_id) != WT_TXN_NONE &&
		    WT_TXNID_LT(id, oldest_id)) {
			oldest_id = id;
			oldest_session = &conn->sessions[i];
		}
	}

	if (WT_TXNID_LT(last_running, oldest_id))
		oldest_id = last_running;

	/* The oldest ID can't move past any named snapshots. */
	if ((id = txn_global->nsnap_oldest_id) != WT_TXN_NONE &&
	    WT_TXNID_LT(id, oldest_id))
		oldest_id = id;

	/* The metadata pinned ID can't move past the oldest ID. */
	if (WT_TXNID_LT(oldest_id, metadata_pinned))
		metadata_pinned = oldest_id;

	*last_runningp = last_running;
	*metadata_pinnedp = metadata_pinned;
	*oldest_idp = oldest_id;
	*oldest_sessionp = oldest_session;
}

/*
 * __wt_txn_update_oldest --
 *	Sweep the running transactions to update the oldest ID required.
 */
int
__wt_txn_update_oldest(WT_SESSION_IMPL *session, uint32_t flags)
{
	WT_CONNECTION_IMPL *conn;
	WT_DECL_RET;
	WT_SESSION_IMPL *oldest_session;
	WT_TXN_GLOBAL *txn_global;
	uint64_t current_id, last_running, metadata_pinned, oldest_id;
	uint64_t prev_last_running, prev_metadata_pinned, prev_oldest_id;
	bool strict, wait;

	conn = S2C(session);
	txn_global = &conn->txn_global;
	strict = LF_ISSET(WT_TXN_OLDEST_STRICT);
	wait = LF_ISSET(WT_TXN_OLDEST_WAIT);

	current_id = last_running = metadata_pinned = txn_global->current;
	prev_last_running = txn_global->last_running;
	prev_metadata_pinned = txn_global->metadata_pinned;
	prev_oldest_id = txn_global->oldest_id;

#ifdef HAVE_TIMESTAMPS
	/* Try to move the pinned timestamp forward. */
	if (strict)
		WT_RET(__wt_txn_update_pinned_timestamp(session, false));
#endif

	/*
	 * For pure read-only workloads, or if the update isn't forced and the
	 * oldest ID isn't too far behind, avoid scanning.
	 */
	if ((prev_oldest_id == current_id &&
	    prev_metadata_pinned == current_id) ||
	    (!strict && WT_TXNID_LT(current_id, prev_oldest_id + 100)))
		return (0);

	/* First do a read-only scan. */
	if (wait)
		__wt_readlock(session, &txn_global->rwlock);
	else if ((ret =
	    __wt_try_readlock(session, &txn_global->rwlock)) != 0)
		return (ret == EBUSY ? 0 : ret);
	__txn_oldest_scan(session,
	    &oldest_id, &last_running, &metadata_pinned, &oldest_session);
	__wt_readunlock(session, &txn_global->rwlock);

	/*
	 * If the state hasn't changed (or hasn't moved far enough for
	 * non-forced updates), give up.
	 */
	if ((oldest_id == prev_oldest_id ||
	    (!strict && WT_TXNID_LT(oldest_id, prev_oldest_id + 100))) &&
	    ((last_running == prev_last_running) ||
	    (!strict && WT_TXNID_LT(last_running, prev_last_running + 100))) &&
	    metadata_pinned == prev_metadata_pinned)
		return (0);

	/* It looks like an update is necessary, wait for exclusive access. */
	if (wait)
		__wt_writelock(session, &txn_global->rwlock);
	else if ((ret =
	    __wt_try_writelock(session, &txn_global->rwlock)) != 0)
		return (ret == EBUSY ? 0 : ret);

	/*
	 * If the oldest ID has been updated while we waited, don't bother
	 * scanning.
	 */
	if (WT_TXNID_LE(oldest_id, txn_global->oldest_id) &&
	    WT_TXNID_LE(last_running, txn_global->last_running) &&
	    WT_TXNID_LE(metadata_pinned, txn_global->metadata_pinned))
		goto done;

	/*
	 * Re-scan now that we have exclusive access.  This is necessary because
	 * threads get transaction snapshots with read locks, and we have to be
	 * sure that there isn't a thread that has got a snapshot locally but
	 * not yet published its snap_min.
	 */
	__txn_oldest_scan(session,
	    &oldest_id, &last_running, &metadata_pinned, &oldest_session);

#ifdef HAVE_DIAGNOSTIC
	{
	/*
	 * Make sure the ID doesn't move past any named snapshots.
	 *
	 * Don't include the read/assignment in the assert statement.  Coverity
	 * complains if there are assignments only done in diagnostic builds,
	 * and when the read is from a volatile.
	 */
	uint64_t id = txn_global->nsnap_oldest_id;
	WT_ASSERT(session,
	    id == WT_TXN_NONE || !WT_TXNID_LT(id, oldest_id));
	}
#endif
	/* Update the public IDs. */
	if (WT_TXNID_LT(txn_global->metadata_pinned, metadata_pinned))
		txn_global->metadata_pinned = metadata_pinned;
	if (WT_TXNID_LT(txn_global->oldest_id, oldest_id))
		txn_global->oldest_id = oldest_id;
	if (WT_TXNID_LT(txn_global->last_running, last_running)) {
		txn_global->last_running = last_running;

		/* Output a verbose message about long-running transactions,
		 * but only when some progress is being made. */
		if (WT_VERBOSE_ISSET(session, WT_VERB_TRANSACTION) &&
		    current_id - oldest_id > 10000 && oldest_session != NULL) {
			__wt_verbose(session, WT_VERB_TRANSACTION,
			    "old snapshot %" PRIu64
			    " pinned in session %" PRIu32 " [%s]"
			    " with snap_min %" PRIu64,
			    oldest_id, oldest_session->id,
			    oldest_session->lastop,
			    oldest_session->txn.snap_min);
		}
	}

done:	__wt_writeunlock(session, &txn_global->rwlock);
	return (ret);
}

/*
 * __wt_txn_config --
 *	Configure a transaction.
 */
int
__wt_txn_config(WT_SESSION_IMPL *session, const char *cfg[])
{
	WT_CONFIG_ITEM cval;
	WT_TXN *txn;

	txn = &session->txn;

	WT_RET(__wt_config_gets_def(session, cfg, "isolation", 0, &cval));
	if (cval.len != 0)
		txn->isolation =
		    WT_STRING_MATCH("snapshot", cval.str, cval.len) ?
		    WT_ISO_SNAPSHOT :
		    WT_STRING_MATCH("read-committed", cval.str, cval.len) ?
		    WT_ISO_READ_COMMITTED : WT_ISO_READ_UNCOMMITTED;

	/*
	 * The default sync setting is inherited from the connection, but can
	 * be overridden by an explicit "sync" setting for this transaction.
	 *
	 * We want to distinguish between inheriting implicitly and explicitly.
	 */
	F_CLR(txn, WT_TXN_SYNC_SET);
	WT_RET(__wt_config_gets_def(
	    session, cfg, "sync", (int)UINT_MAX, &cval));
	if (cval.val == 0 || cval.val == 1)
		/*
		 * This is an explicit setting of sync.  Set the flag so
		 * that we know not to overwrite it in commit_transaction.
		 */
		F_SET(txn, WT_TXN_SYNC_SET);

	/*
	 * If sync is turned off explicitly, clear the transaction's sync field.
	 */
	if (cval.val == 0)
		txn->txn_logsync = 0;

	WT_RET(__wt_config_gets_def(session, cfg, "snapshot", 0, &cval));
	if (cval.len > 0)
		/*
		 * The layering here isn't ideal - the named snapshot get
		 * function does both validation and setup. Otherwise we'd
		 * need to walk the list of named snapshots twice during
		 * transaction open.
		 */
		WT_RET(__wt_txn_named_snapshot_get(session, &cval));

	/* Check if prepared updates should be ignored during reads. */
	WT_RET(__wt_config_gets_def(session, cfg, "ignore_prepare", 0, &cval));
	if (cval.val)
		F_SET(txn, WT_TXN_IGNORE_PREPARE);

	WT_RET(__wt_txn_parse_read_timestamp(session, cfg));

	return (0);
}

/*
 * __wt_txn_reconfigure --
 *	WT_SESSION::reconfigure for transactions.
 */
int
__wt_txn_reconfigure(WT_SESSION_IMPL *session, const char *config)
{
	WT_CONFIG_ITEM cval;
	WT_DECL_RET;
	WT_TXN *txn;

	txn = &session->txn;

	ret = __wt_config_getones(session, config, "isolation", &cval);
	if (ret == 0 && cval.len != 0) {
		session->isolation = txn->isolation =
		    WT_STRING_MATCH("snapshot", cval.str, cval.len) ?
		    WT_ISO_SNAPSHOT :
		    WT_STRING_MATCH("read-uncommitted", cval.str, cval.len) ?
		    WT_ISO_READ_UNCOMMITTED : WT_ISO_READ_COMMITTED;
	}
	WT_RET_NOTFOUND_OK(ret);

	return (0);
}

/*
 * __wt_txn_release --
 *	Release the resources associated with the current transaction.
 */
void
__wt_txn_release(WT_SESSION_IMPL *session)
{
	WT_TXN *txn;
	WT_TXN_GLOBAL *txn_global;

	txn = &session->txn;
	txn_global = &S2C(session)->txn_global;

	WT_ASSERT(session, txn->mod_count == 0);
	txn->notify = NULL;

	/* Clear the transaction's ID from the global table. */
	if (WT_SESSION_IS_CHECKPOINT(session)) {
		WT_ASSERT(session,
		    WT_SESSION_TXN_STATE(session)->id == WT_TXN_NONE);
		txn->id = txn_global->checkpoint_state.id =
		    txn_global->checkpoint_state.pinned_id = WT_TXN_NONE;

		/*
		 * Be extra careful to cleanup everything for checkpoints: once
		 * the global checkpoint ID is cleared, we can no longer tell
		 * if this session is doing a checkpoint.
		 */
		txn_global->checkpoint_id = 0;
	} else if (F_ISSET(txn, WT_TXN_HAS_ID)) {
		/*
		 * If transaction is prepared, this would have been done in
		 * prepare.
		 */
		if (!F_ISSET(txn, WT_TXN_PREPARE))
			__txn_remove_from_global_table(session);
		txn->id = WT_TXN_NONE;
	}

	__wt_txn_clear_commit_timestamp(session);
	__wt_txn_clear_read_timestamp(session);

	/* Free the scratch buffer allocated for logging. */
	__wt_logrec_free(session, &txn->logrec);

	/* Discard any memory from the session's stash that we can. */
	WT_ASSERT(session, __wt_session_gen(session, WT_GEN_SPLIT) == 0);
	__wt_stash_discard(session);

	/*
	 * Reset the transaction state to not running and release the snapshot.
	 */
	__wt_txn_release_snapshot(session);
	txn->isolation = session->isolation;

	txn->rollback_reason = NULL;

	/* Ensure the transaction flags are cleared on exit */
	txn->flags = 0;
}

#ifdef	HAVE_TIMESTAMPS
/*
 * __txn_commit_timestamp_validate --
 *	Validate that timestamp provided to commit is legal.
 */
static inline int
__txn_commit_timestamp_validate(WT_SESSION_IMPL *session)
{
	WT_DECL_TIMESTAMP(op_timestamp)
	WT_TXN *txn;
	WT_TXN_OP *op;
	WT_UPDATE *upd;
	u_int i;
	bool op_zero_ts, upd_zero_ts;

	txn = &session->txn;

	/*
	 * Debugging checks on timestamps, if user requested them.
	 */
	if (F_ISSET(txn, WT_TXN_TS_COMMIT_ALWAYS) &&
	    !F_ISSET(txn, WT_TXN_HAS_TS_COMMIT) &&
	    txn->mod_count != 0)
		WT_RET_MSG(session, EINVAL, "commit_timestamp required and "
		    "none set on this transaction");
	if (F_ISSET(txn, WT_TXN_TS_COMMIT_NEVER) &&
	    F_ISSET(txn, WT_TXN_HAS_TS_COMMIT) &&
	    txn->mod_count != 0)
		WT_RET_MSG(session, EINVAL, "no commit_timestamp required and "
		    "timestamp set on this transaction");

	/*
	 * If we're not doing any key consistency checking, we're done.
	 */
	if (!F_ISSET(txn, WT_TXN_TS_COMMIT_KEYS))
		return (0);

	/*
	 * Error on any valid update structures for the same key that
	 * are at a later timestamp or use timestamps inconsistently.
	 */
	for (i = 0, op = txn->mod; i < txn->mod_count; i++, op++)
		if (op->type == WT_TXN_OP_BASIC) {
			/*
			 * Skip over any aborted update structures or ones
			 * from our own transaction.
			 */
			upd = op->u.upd->next;
			while (upd != NULL && (upd->txnid == WT_TXN_ABORTED ||
			    upd->txnid == txn->id))
				upd = upd->next;

			/*
			 * Check the timestamp on this update with the
			 * first valid update in the chain. They're in
			 * most recent order.
			 */
			if (upd == NULL)
				continue;
			/*
			 * Check for consistent per-key timestamp usage.
			 * If timestamps are or are not used originally then
			 * they should be used the same way always. For this
			 * transaction, timestamps are in use anytime the
			 * commit timestamp is set.
			 * Check timestamps are used in order.
			 */
			op_zero_ts = !F_ISSET(txn, WT_TXN_HAS_TS_COMMIT);
			upd_zero_ts = __wt_timestamp_iszero(&upd->timestamp);
			if (op_zero_ts != upd_zero_ts)
				WT_RET_MSG(session, EINVAL,
				    "per-key timestamps used inconsistently");
			/*
			 * If we aren't using timestamps for this transaction
			 * then we are done checking. Don't check the timestamp
			 * because the one in the transaction is not cleared.
			 */
			if (op_zero_ts)
				continue;
			op_timestamp = op->u.upd->timestamp;
			/*
			 * Only if the update structure doesn't have a timestamp
			 * then use the one in the transaction structure.
			 */
			if (__wt_timestamp_iszero(&op->u.upd->timestamp))
				op_timestamp = txn->commit_timestamp;
			if (__wt_timestamp_cmp(&op_timestamp,
			    &upd->timestamp) < 0)
				WT_RET_MSG(session, EINVAL,
				    "out of order timestamps");
		}
	return (0);
}
#endif

/*
 * __wt_txn_commit --
 *	Commit the current transaction.
 */
int
__wt_txn_commit(WT_SESSION_IMPL *session, const char *cfg[])
{
	WT_CONFIG_ITEM cval;
	WT_CONNECTION_IMPL *conn;
	WT_DECL_RET;
	WT_TXN *txn;
	WT_TXN_GLOBAL *txn_global;
	WT_TXN_OP *op;
	WT_UPDATE *upd;
	u_int i;
	bool locked, readonly;
#ifdef HAVE_TIMESTAMPS
	WT_REF *ref;
	WT_UPDATE **updp;
	wt_timestamp_t prev_commit_timestamp, ts;
	uint32_t previous_state;
	bool update_timestamp;
#endif

	txn = &session->txn;
	conn = S2C(session);
	txn_global = &conn->txn_global;
	locked = false;

	WT_ASSERT(session, F_ISSET(txn, WT_TXN_RUNNING));
	WT_ASSERT(session, !F_ISSET(txn, WT_TXN_ERROR) ||
	    txn->mod_count == 0);

	readonly = txn->mod_count == 0;
	/*
	 * Look for a commit timestamp.
	 */
	WT_ERR(
	    __wt_config_gets_def(session, cfg, "commit_timestamp", 0, &cval));
	if (cval.len != 0) {
#ifdef HAVE_TIMESTAMPS
		WT_ERR(__wt_txn_parse_timestamp(session, "commit", &ts, &cval));
		WT_ERR(__wt_timestamp_validate(session,
		    "commit", &ts, &cval, true, true, true));
		__wt_timestamp_set(&txn->commit_timestamp, &ts);
		__wt_txn_set_commit_timestamp(session);
#else
		WT_ERR_MSG(session, EINVAL, "commit_timestamp requires a "
		    "version of WiredTiger built with timestamp support");
#endif
	} else if (F_ISSET(txn, WT_TXN_PREPARE))
		WT_ERR_MSG(session, EINVAL,
		    "commit_timestamp is required for a prepared transaction");

#ifdef HAVE_TIMESTAMPS
	WT_ERR(__txn_commit_timestamp_validate(session));
#endif

	/*
	 * The default sync setting is inherited from the connection, but can
	 * be overridden by an explicit "sync" setting for this transaction.
	 */
	WT_ERR(__wt_config_gets_def(session, cfg, "sync", 0, &cval));

	/*
	 * If the user chose the default setting, check whether sync is enabled
	 * for this transaction (either inherited or via begin_transaction).
	 * If sync is disabled, clear the field to avoid the log write being
	 * flushed.
	 *
	 * Otherwise check for specific settings.  We don't need to check for
	 * "on" because that is the default inherited from the connection.  If
	 * the user set anything in begin_transaction, we only override with an
	 * explicit setting.
	 */
	if (cval.len == 0) {
		if (!FLD_ISSET(txn->txn_logsync, WT_LOG_SYNC_ENABLED) &&
		    !F_ISSET(txn, WT_TXN_SYNC_SET))
			txn->txn_logsync = 0;
	} else {
		/*
		 * If the caller already set sync on begin_transaction then
		 * they should not be using sync on commit_transaction.
		 * Flag that as an error.
		 */
		if (F_ISSET(txn, WT_TXN_SYNC_SET))
			WT_ERR_MSG(session, EINVAL,
			    "Sync already set during begin_transaction");
		if (WT_STRING_MATCH("background", cval.str, cval.len))
			txn->txn_logsync = WT_LOG_BACKGROUND;
		else if (WT_STRING_MATCH("off", cval.str, cval.len))
			txn->txn_logsync = 0;
		/*
		 * We don't need to check for "on" here because that is the
		 * default to inherit from the connection setting.
		 */
	}

	/* Commit notification. */
	if (txn->notify != NULL)
		WT_ERR(txn->notify->notify(txn->notify,
		    (WT_SESSION *)session, txn->id, 1));

	/*
	 * We are about to release the snapshot: copy values into any
	 * positioned cursors so they don't point to updates that could be
	 * freed once we don't have a snapshot.
	 * If this transaction is prepared, then copying values would have been
	 * done during prepare.
	 */
	if (session->ncursors > 0 && !F_ISSET(txn, WT_TXN_PREPARE)) {
		WT_DIAGNOSTIC_YIELD;
		WT_ERR(__wt_session_copy_values(session));
	}

	/* If we are logging, write a commit log record. */
	if (txn->logrec != NULL &&
	    FLD_ISSET(conn->log_flags, WT_CONN_LOG_ENABLED) &&
	    !F_ISSET(session, WT_SESSION_NO_LOGGING)) {
		/*
		 * We are about to block on I/O writing the log.
		 * Release our snapshot in case it is keeping data pinned.
		 * This is particularly important for checkpoints.
		 */
		__wt_txn_release_snapshot(session);
		/*
		 * We hold the visibility lock for reading from the time
		 * we write our log record until the time we release our
		 * transaction so that the LSN any checkpoint gets will
		 * always reflect visible data.
		 */
		__wt_readlock(session, &txn_global->visibility_rwlock);
		locked = true;
		WT_ERR(__wt_txn_log_commit(session, cfg));
	}

	/* Note: we're going to commit: nothing can fail after this point. */

	/* Process and free updates. */
	for (i = 0, op = txn->mod; i < txn->mod_count; i++, op++) {
		switch (op->type) {
		case WT_TXN_OP_NONE:
			break;

		case WT_TXN_OP_BASIC:
		case WT_TXN_OP_INMEM:
			upd = op->u.upd;

			/*
			 * Switch reserved operations to abort to
			 * simplify obsolete update list truncation.
			 */
			if (upd->type == WT_UPDATE_RESERVE) {
				upd->txnid = WT_TXN_ABORTED;
				break;
			}

			/*
			 * Writes to the lookaside file can be evicted as soon
			 * as they commit.
			 */
			if (conn->cache->las_fileid != 0 &&
			    op->fileid == conn->cache->las_fileid) {
				upd->txnid = WT_TXN_NONE;
				break;
			}

#ifdef HAVE_TIMESTAMPS
			if (!__wt_txn_update_needs_timestamp(session, op))
				break;

			if (F_ISSET(txn, WT_TXN_PREPARE)) {
				/*
				 * In case of a prepared transaction, the order
				 * of modification of the prepare timestamp to
				 * the commit timestamp in the update chain will
				 * not affect the data visibility, a reader will
				 * encounter a prepared update resulting in
				 * prepare conflict.
				 *
				 * As updating timestamp might not be an atomic
				 * operation, we will manage using state.
				 */
<<<<<<< HEAD
				FLD_SET(upd->state, WT_UPDATE_STATE_LOCKED);
				__wt_timestamp_set(
				    &upd->timestamp, &txn->commit_timestamp);
				FLD_SET(upd->state, WT_UPDATE_STATE_READY);
=======
				upd->state = WT_UPDATE_STATE_LOCKED;
				__wt_timestamp_set(
				    &upd->timestamp, &txn->commit_timestamp);
				upd->state = WT_UPDATE_STATE_READY;
>>>>>>> af9c7160
			} else
				__wt_timestamp_set(
				    &upd->timestamp, &txn->commit_timestamp);
#endif
			break;

		case WT_TXN_OP_REF_DELETE:
#ifdef HAVE_TIMESTAMPS
			if (!__wt_txn_update_needs_timestamp(session, op))
				break;

			ref = op->u.ref;
			__wt_timestamp_set(
			    &ref->page_del->timestamp, &txn->commit_timestamp);

			/*
			 * The page-deleted list can be discarded by eviction,
			 * lock the WT_REF to ensure we don't race.
			 */
			if (ref->page_del->update_list == NULL)
				break;
<<<<<<< HEAD
=======

>>>>>>> af9c7160
			for (;;) {
				previous_state = ref->state;
				if (__wt_atomic_casv32(
				    &ref->state, previous_state, WT_REF_LOCKED))
					break;
			}
<<<<<<< HEAD
=======

>>>>>>> af9c7160
			if ((updp = ref->page_del->update_list) != NULL)
				for (; *updp != NULL; ++updp)
					__wt_timestamp_set(
					    &(*updp)->timestamp,
					    &txn->commit_timestamp);
<<<<<<< HEAD
=======

>>>>>>> af9c7160
			/*
			 * Publish to ensure we don't let the page be evicted
			 * and the updates discarded before being written.
			 */
			WT_PUBLISH(ref->state, previous_state);
#endif
			break;
		case WT_TXN_OP_TRUNCATE_COL:
		case WT_TXN_OP_TRUNCATE_ROW:
			/* Other operations don't need timestamps. */
			break;
		}

		__wt_txn_op_free(session, op);
	}
	txn->mod_count = 0;

#ifdef HAVE_TIMESTAMPS
	/*
	 * Track the largest commit timestamp we have seen.
	 *
	 * We don't actually clear the local commit timestamp, just the flag.
	 * That said, we can't update the global commit timestamp until this
	 * transaction is visible, which happens when we release it.
	 */
	update_timestamp = F_ISSET(txn, WT_TXN_HAS_TS_COMMIT);
#endif

	__wt_txn_release(session);
	if (locked)
		__wt_readunlock(session, &txn_global->visibility_rwlock);

#ifdef HAVE_TIMESTAMPS
	/* First check if we've already committed something in the future. */
	if (update_timestamp) {
		WT_WITH_TIMESTAMP_READLOCK(session, &txn_global->rwlock,
		    __wt_timestamp_set(
			&prev_commit_timestamp, &txn_global->commit_timestamp));
		update_timestamp = __wt_timestamp_cmp(
		    &txn->commit_timestamp, &prev_commit_timestamp) > 0;
	}

	/*
	 * If it looks like we need to move the global commit timestamp,
	 * write lock and re-check.
	 */
	if (update_timestamp) {
#if WT_TIMESTAMP_SIZE == 8
		while (__wt_timestamp_cmp(
		    &txn->commit_timestamp, &prev_commit_timestamp) > 0) {
			if (__wt_atomic_cas64(
			    &txn_global->commit_timestamp.val,
			    prev_commit_timestamp.val,
			    txn->commit_timestamp.val)) {
				txn_global->has_commit_timestamp = true;
				break;
			}
		    __wt_timestamp_set(
			&prev_commit_timestamp, &txn_global->commit_timestamp);
		}
#else
		__wt_writelock(session, &txn_global->rwlock);
		if (__wt_timestamp_cmp(&txn->commit_timestamp,
		    &txn_global->commit_timestamp) > 0) {
			__wt_timestamp_set(&txn_global->commit_timestamp,
			    &txn->commit_timestamp);
			txn_global->has_commit_timestamp = true;
		}
		__wt_writeunlock(session, &txn_global->rwlock);
#endif
	}
#endif

	/*
	 * We're between transactions, if we need to block for eviction, it's
	 * a good time to do so.  Note that we must ignore any error return
	 * because the user's data is committed.
	 */
	if (!readonly)
		(void)__wt_cache_eviction_check(session, false, false, NULL);
	return (0);

err:	/*
	 * If anything went wrong, roll back.
	 *
	 * !!!
	 * Nothing can fail after this point.
	 */
	if (locked)
		__wt_readunlock(session, &txn_global->visibility_rwlock);
	WT_TRET(__wt_txn_rollback(session, cfg));
	return (ret);
}

/*
 * __wt_txn_prepare --
 *	Prepare the current transaction.
 */
int
__wt_txn_prepare(WT_SESSION_IMPL *session, const char *cfg[])
{
#ifdef HAVE_TIMESTAMPS
	WT_CONFIG_ITEM cval;
	WT_TXN *txn;
	WT_TXN_OP *op;
	WT_UPDATE *upd;
	wt_timestamp_t ts;
	u_int i;

	txn = &session->txn;

	WT_ASSERT(session, F_ISSET(txn, WT_TXN_RUNNING));
	/* Transaction should not have a commit timestamp set. */
	WT_ASSERT(session, !F_ISSET(txn, WT_TXN_HAS_TS_COMMIT));
	WT_ASSERT(session, !F_ISSET(txn, WT_TXN_ERROR) || txn->mod_count == 0);
	/* Transaction should not have updated any of the logged tables. */
	WT_ASSERT(session, txn->logrec == NULL);

	WT_RET(__wt_txn_context_check(session, true));

	/* Look for a prepare timestamp.  */
	WT_RET(
	    __wt_config_gets_def(session, cfg, "prepare_timestamp", 0, &cval));
	if (cval.len == 0)
		WT_RET_MSG(session, EINVAL, "prepare timestamp is required");

	/* TODO : Validate prepare timestamp.  */
	WT_RET(__wt_txn_parse_timestamp(session, "prepare", &ts, &cval));
	__wt_timestamp_set(&txn->prepare_timestamp, &ts);

	/*
	 * We are about to release the snapshot: copy values into any
	 * positioned cursors so they don't point to updates that could be
	 * freed once we don't have a snapshot.
	 */
	if (session->ncursors > 0) {
		WT_DIAGNOSTIC_YIELD;
		WT_RET(__wt_session_copy_values(session));
	}

<<<<<<< HEAD
	/* Prepare updates. */
	for (i = 0, op = txn->mod; i < txn->mod_count; i++, op++) {
		/* Assert it's not an update to the lookaside file. */
		WT_ASSERT(session,
		    S2C(session)->cache->las_fileid == 0 ||
		    op->fileid != S2C(session)->cache->las_fileid);

		/* Metadata updates are never prepared. */
		if (op->fileid == WT_METAFILE_ID)
			continue;
=======
	/* Process updates. */
	for (i = 0, op = txn->mod; i < txn->mod_count; i++, op++) {
		upd = op->u.upd;
>>>>>>> af9c7160

		switch (op->type) {
		case WT_TXN_OP_NONE:
			break;

		case WT_TXN_OP_BASIC:
		case WT_TXN_OP_INMEM:
<<<<<<< HEAD
			/* Set prepare timestamp. */
			__wt_timestamp_set(&op->u.upd->timestamp, &ts);
=======
			/*
			 * Switch reserved operation to abort to simplify
			 * obsolete update list truncation.  Clear the
			 * operation type so we don't try to visit this update
			 * again: it can now be evicted.
			 */
			if (upd->type == WT_UPDATE_RESERVE) {
				upd->txnid = WT_TXN_ABORTED;
				op->type = WT_TXN_OP_NONE;
				break;
			}

			/*
			 * Assert to make sure the lookaside writes are not
			 * happening here.
			 */
			WT_ASSERT(session,
			    !(S2C(session)->cache->las_fileid != 0 &&
			    op->fileid == S2C(session)->cache->las_fileid));

			/* Set prepare timestamp. */
			if (op->fileid != WT_METAFILE_ID)
				__wt_timestamp_set(&upd->timestamp, &ts);
>>>>>>> af9c7160

			upd->state = WT_UPDATE_STATE_PREPARED;
			break;
		case WT_TXN_OP_REF_DELETE:
			__wt_timestamp_set(
			    &op->u.ref->page_del->timestamp, &ts);
			break;

		case WT_TXN_OP_TRUNCATE_COL:
		case WT_TXN_OP_TRUNCATE_ROW:
			/* Other operations don't need timestamps. */
			break;
		}
	}

	/* Set transaction state to prepare. */
	F_SET(&session->txn, WT_TXN_PREPARE);

	/* Release our snapshot in case it is keeping data pinned. */
	__wt_txn_release_snapshot(session);

	/*
	 * Clear the transaction's ID from the global table, to facilitate
	 * prepared data visibility, but not from local txn structure.
	 */
	if (F_ISSET(txn, WT_TXN_HAS_ID))
		__txn_remove_from_global_table(session);

	return (0);
#else
	WT_UNUSED(cfg);
	WT_RET_MSG(session, ENOTSUP, "prepare_transaction requires a version "
	    "of WiredTiger built with timestamp support");
#endif
}

/*
 * __wt_txn_rollback --
 *	Roll back the current transaction.
 */
int
__wt_txn_rollback(WT_SESSION_IMPL *session, const char *cfg[])
{
	WT_DECL_RET;
	WT_TXN *txn;
	WT_TXN_OP *op;
	WT_UPDATE *upd;
	u_int i;
	bool readonly;

	WT_UNUSED(cfg);

	txn = &session->txn;
	readonly = txn->mod_count == 0;
	WT_ASSERT(session, F_ISSET(txn, WT_TXN_RUNNING));

	/* Rollback notification. */
	if (txn->notify != NULL)
		WT_TRET(txn->notify->notify(txn->notify, (WT_SESSION *)session,
		    txn->id, 0));

	/* Rollback updates. */
	for (i = 0, op = txn->mod; i < txn->mod_count; i++, op++) {
		/* Assert it's not an update to the lookaside file. */
		WT_ASSERT(session,
		    S2C(session)->cache->las_fileid == 0 ||
		    op->fileid != S2C(session)->cache->las_fileid);

		/* Metadata updates are never rolled back. */
		if (op->fileid == WT_METAFILE_ID)
			continue;

		upd = op->u.upd;

		switch (op->type) {
		case WT_TXN_OP_NONE:
			break;

		case WT_TXN_OP_BASIC:
		case WT_TXN_OP_INMEM:
<<<<<<< HEAD
			WT_ASSERT(session,
			    op->u.upd->txnid == txn->id ||
			    op->u.upd->txnid == WT_TXN_ABORTED);
			op->u.upd->txnid = WT_TXN_ABORTED;
=======
			WT_ASSERT(session, upd->txnid == txn->id);
			WT_ASSERT(session,
			    S2C(session)->cache->las_fileid == 0 ||
			    op->fileid != S2C(session)->cache->las_fileid);
			upd->txnid = WT_TXN_ABORTED;
>>>>>>> af9c7160
			break;
		case WT_TXN_OP_REF_DELETE:
			WT_TRET(__wt_delete_page_rollback(session, op->u.ref));
			break;
		case WT_TXN_OP_TRUNCATE_COL:
		case WT_TXN_OP_TRUNCATE_ROW:
			/*
			 * Nothing to do: these operations are only logged for
			 * recovery.  The in-memory changes will be rolled back
			 * with a combination of WT_TXN_OP_REF_DELETE and
			 * WT_TXN_OP_INMEM operations.
			 */
			break;
		}

		/* Free any memory allocated for the operation. */
		__wt_txn_op_free(session, op);
	}
	txn->mod_count = 0;

	__wt_txn_release(session);
	/*
	 * We're between transactions, if we need to block for eviction, it's
	 * a good time to do so.  Note that we must ignore any error return
	 * because the user's data is committed.
	 */
	if (!readonly)
		(void)__wt_cache_eviction_check(session, false, false, NULL);
	return (ret);
}

/*
 * __wt_txn_rollback_required --
 *	Prepare to log a reason if the user attempts to use the transaction to
 * do anything other than rollback.
 */
int
__wt_txn_rollback_required(WT_SESSION_IMPL *session, const char *reason)
{
	session->txn.rollback_reason = reason;
	return (WT_ROLLBACK);
}

/*
 * __wt_txn_init --
 *	Initialize a session's transaction data.
 */
int
__wt_txn_init(WT_SESSION_IMPL *session, WT_SESSION_IMPL *session_ret)
{
	WT_TXN *txn;

	txn = &session_ret->txn;
	txn->id = WT_TXN_NONE;

	WT_RET(__wt_calloc_def(session,
	    S2C(session_ret)->session_size, &txn->snapshot));

#ifdef HAVE_DIAGNOSTIC
	if (S2C(session_ret)->txn_global.states != NULL) {
		WT_TXN_STATE *txn_state;
		txn_state = WT_SESSION_TXN_STATE(session_ret);
		WT_ASSERT(session, txn_state->pinned_id == WT_TXN_NONE);
	}
#endif

	/*
	 * Take care to clean these out in case we are reusing the transaction
	 * for eviction.
	 */
	txn->mod = NULL;

	txn->isolation = session_ret->isolation;
	return (0);
}

/*
 * __wt_txn_stats_update --
 *	Update the transaction statistics for return to the application.
 */
void
__wt_txn_stats_update(WT_SESSION_IMPL *session)
{
	WT_CONNECTION_IMPL *conn;
	WT_CONNECTION_STATS **stats;
	WT_TXN_GLOBAL *txn_global;
	uint64_t checkpoint_pinned, snapshot_pinned;

	conn = S2C(session);
	txn_global = &conn->txn_global;
	stats = conn->stats;
	checkpoint_pinned = txn_global->checkpoint_state.pinned_id;
	snapshot_pinned = txn_global->nsnap_oldest_id;

	WT_STAT_SET(session, stats, txn_pinned_range,
	    txn_global->current - txn_global->oldest_id);

#if WT_TIMESTAMP_SIZE == 8
	WT_STAT_SET(session, stats, txn_pinned_timestamp,
	    txn_global->commit_timestamp.val -
	    txn_global->pinned_timestamp.val);
	WT_STAT_SET(session, stats, txn_pinned_timestamp_oldest,
	    txn_global->commit_timestamp.val -
	    txn_global->oldest_timestamp.val);
#endif

	WT_STAT_SET(session, stats, txn_pinned_snapshot_range,
	    snapshot_pinned == WT_TXN_NONE ?
	    0 : txn_global->current - snapshot_pinned);

	WT_STAT_SET(session, stats, txn_pinned_checkpoint_range,
	    checkpoint_pinned == WT_TXN_NONE ?
	    0 : txn_global->current - checkpoint_pinned);

	WT_STAT_SET(
	    session, stats, txn_checkpoint_time_max, conn->ckpt_time_max);
	WT_STAT_SET(
	    session, stats, txn_checkpoint_time_min, conn->ckpt_time_min);
	WT_STAT_SET(
	    session, stats, txn_checkpoint_time_recent, conn->ckpt_time_recent);
	WT_STAT_SET(
	    session, stats, txn_checkpoint_time_total, conn->ckpt_time_total);
	WT_STAT_SET(session,
	    stats, txn_commit_queue_len, txn_global->commit_timestampq_len);
	WT_STAT_SET(session,
	    stats, txn_read_queue_len, txn_global->read_timestampq_len);
}

/*
 * __wt_txn_destroy --
 *	Destroy a session's transaction data.
 */
void
__wt_txn_destroy(WT_SESSION_IMPL *session)
{
	WT_TXN *txn;

	txn = &session->txn;
	__wt_free(session, txn->mod);
	__wt_free(session, txn->snapshot);
}

/*
 * __wt_txn_global_init --
 *	Initialize the global transaction state.
 */
int
__wt_txn_global_init(WT_SESSION_IMPL *session, const char *cfg[])
{
	WT_CONNECTION_IMPL *conn;
	WT_TXN_GLOBAL *txn_global;
	WT_TXN_STATE *s;
	u_int i;

	WT_UNUSED(cfg);
	conn = S2C(session);

	txn_global = &conn->txn_global;
	txn_global->current = txn_global->last_running =
	    txn_global->metadata_pinned = txn_global->oldest_id = WT_TXN_FIRST;

	WT_RET(__wt_spin_init(
	    session, &txn_global->id_lock, "transaction id lock"));
	WT_RWLOCK_INIT_TRACKED(session, &txn_global->rwlock, txn_global);
	WT_RET(__wt_rwlock_init(session, &txn_global->visibility_rwlock));

	WT_RWLOCK_INIT_TRACKED(session,
	    &txn_global->commit_timestamp_rwlock, commit_timestamp);
	TAILQ_INIT(&txn_global->commit_timestamph);

	WT_RWLOCK_INIT_TRACKED(session,
	    &txn_global->read_timestamp_rwlock, read_timestamp);
	TAILQ_INIT(&txn_global->read_timestamph);

	WT_RET(__wt_rwlock_init(session, &txn_global->nsnap_rwlock));
	txn_global->nsnap_oldest_id = WT_TXN_NONE;
	TAILQ_INIT(&txn_global->nsnaph);

	WT_RET(__wt_calloc_def(
	    session, conn->session_size, &txn_global->states));

	for (i = 0, s = txn_global->states; i < conn->session_size; i++, s++)
		s->id = s->metadata_pinned = s->pinned_id = WT_TXN_NONE;

	return (0);
}

/*
 * __wt_txn_global_destroy --
 *	Destroy the global transaction state.
 */
void
__wt_txn_global_destroy(WT_SESSION_IMPL *session)
{
	WT_CONNECTION_IMPL *conn;
	WT_TXN_GLOBAL *txn_global;

	conn = S2C(session);
	txn_global = &conn->txn_global;

	if (txn_global == NULL)
		return;

	__wt_spin_destroy(session, &txn_global->id_lock);
	__wt_rwlock_destroy(session, &txn_global->rwlock);
	__wt_rwlock_destroy(session, &txn_global->commit_timestamp_rwlock);
	__wt_rwlock_destroy(session, &txn_global->read_timestamp_rwlock);
	__wt_rwlock_destroy(session, &txn_global->nsnap_rwlock);
	__wt_rwlock_destroy(session, &txn_global->visibility_rwlock);
	__wt_free(session, txn_global->states);
}

/*
 * __wt_txn_global_shutdown --
 *	Shut down the global transaction state.
 */
int
__wt_txn_global_shutdown(WT_SESSION_IMPL *session)
{
	bool txn_active;

	/*
	 * We're shutting down.  Make sure everything gets freed.
	 *
	 * It's possible that the eviction server is in the middle of a long
	 * operation, with a transaction ID pinned.  In that case, we will loop
	 * here until the transaction ID is released, when the oldest
	 * transaction ID will catch up with the current ID.
	 */
	for (;;) {
		WT_RET(__wt_txn_activity_check(session, &txn_active));
		if (!txn_active)
			break;

		WT_STAT_CONN_INCR(session, txn_release_blocked);
		__wt_yield();
	}

#ifdef HAVE_TIMESTAMPS
	/*
	 * Now that all transactions have completed, no timestamps should be
	 * pinned.
	 */
	__wt_timestamp_set_inf(&S2C(session)->txn_global.pinned_timestamp);
#endif

	return (0);
}

/*
 * __wt_verbose_dump_txn_one --
 *	Output diagnostic information about a transaction structure.
 */
int
__wt_verbose_dump_txn_one(WT_SESSION_IMPL *session, WT_TXN *txn)
{
#ifdef HAVE_TIMESTAMPS
	char hex_timestamp[3][2 * WT_TIMESTAMP_SIZE + 1];
#endif
	const char *iso_tag;

	iso_tag = "INVALID";
	WT_NOT_READ(iso_tag);
	switch (txn->isolation) {
	case WT_ISO_READ_COMMITTED:
		iso_tag = "WT_ISO_READ_COMMITTED";
		break;
	case WT_ISO_READ_UNCOMMITTED:
		iso_tag = "WT_ISO_READ_UNCOMMITTED";
		break;
	case WT_ISO_SNAPSHOT:
		iso_tag = "WT_ISO_SNAPSHOT";
		break;
	}
#ifdef HAVE_TIMESTAMPS
	WT_RET(__wt_timestamp_to_hex_string(
	    session, hex_timestamp[0], &txn->commit_timestamp));
	WT_RET(__wt_timestamp_to_hex_string(
	    session, hex_timestamp[1], &txn->first_commit_timestamp));
	WT_RET(__wt_timestamp_to_hex_string(
	    session, hex_timestamp[2], &txn->read_timestamp));
	WT_RET(__wt_msg(session,
	    "mod count: %u"
	    ", snap min: %" PRIu64
	    ", snap max: %" PRIu64
	    ", commit_timestamp: %s"
	    ", first_commit_timestamp: %s"
	    ", read_timestamp: %s"
	    ", flags: 0x%08" PRIx32
	    ", isolation: %s",
	    txn->mod_count,
	    txn->snap_min,
	    txn->snap_max,
	    hex_timestamp[0],
	    hex_timestamp[1],
	    hex_timestamp[2],
	    txn->flags,
	    iso_tag));
#else
	WT_RET(__wt_msg(session,
	    "mod count: %u"
	    ", snap min: %" PRIu64
	    ", snap max: %" PRIu64
	    ", flags: 0x%08" PRIx32
	    ", isolation: %s",
	    txn->mod_count,
	    txn->snap_min,
	    txn->snap_max,
	    txn->flags,
	    iso_tag));
#endif
	return (0);
}

/*
 * __wt_verbose_dump_txn --
 *	Output diagnostic information about the global transaction state.
 */
int
__wt_verbose_dump_txn(WT_SESSION_IMPL *session)
{
	WT_CONNECTION_IMPL *conn;
	WT_SESSION_IMPL *sess;
	WT_TXN_GLOBAL *txn_global;
	WT_TXN_STATE *s;
	uint64_t id;
	uint32_t i, session_cnt;
#ifdef HAVE_TIMESTAMPS
	char hex_timestamp[3][2 * WT_TIMESTAMP_SIZE + 1];
#endif

	conn = S2C(session);
	txn_global = &conn->txn_global;

	WT_RET(__wt_msg(session, "%s", WT_DIVIDER));
	WT_RET(__wt_msg(session, "transaction state dump"));

	WT_RET(__wt_msg(session, "current ID: %" PRIu64, txn_global->current));
	WT_RET(__wt_msg(session,
	    "last running ID: %" PRIu64, txn_global->last_running));
	WT_RET(__wt_msg(session, "oldest ID: %" PRIu64, txn_global->oldest_id));

#ifdef HAVE_TIMESTAMPS
	WT_RET(__wt_timestamp_to_hex_string(
	    session, hex_timestamp[0], &txn_global->commit_timestamp));
	WT_RET(__wt_msg(session, "commit timestamp: %s", hex_timestamp[0]));
	WT_RET(__wt_timestamp_to_hex_string(
	    session, hex_timestamp[0], &txn_global->oldest_timestamp));
	WT_RET(__wt_msg(session, "oldest timestamp: %s", hex_timestamp[0]));
	WT_RET(__wt_timestamp_to_hex_string(
	    session, hex_timestamp[0], &txn_global->pinned_timestamp));
	WT_RET(__wt_msg(session, "pinned timestamp: %s", hex_timestamp[0]));
	WT_RET(__wt_timestamp_to_hex_string(
	    session, hex_timestamp[0], &txn_global->stable_timestamp));
	WT_RET(__wt_msg(session, "stable timestamp: %s", hex_timestamp[0]));
	WT_RET(__wt_msg(session, "has_commit_timestamp: %s",
	    txn_global->has_commit_timestamp ? "yes" : "no"));
	WT_RET(__wt_msg(session, "has_oldest_timestamp: %s",
	    txn_global->has_oldest_timestamp ? "yes" : "no"));
	WT_RET(__wt_msg(session, "has_pinned_timestamp: %s",
	    txn_global->has_pinned_timestamp ? "yes" : "no"));
	WT_RET(__wt_msg(session, "has_stable_timestamp: %s",
	    txn_global->has_stable_timestamp ? "yes" : "no"));
	WT_RET(__wt_msg(session, "oldest_is_pinned: %s",
	    txn_global->oldest_is_pinned ? "yes" : "no"));
	WT_RET(__wt_msg(session, "stable_is_pinned: %s",
	    txn_global->stable_is_pinned ? "yes" : "no"));
#endif

	WT_RET(__wt_msg(session, "checkpoint running: %s",
	    txn_global->checkpoint_running ? "yes" : "no"));
	WT_RET(__wt_msg(session, "checkpoint generation: %" PRIu64,
	    __wt_gen(session, WT_GEN_CHECKPOINT)));
	WT_RET(__wt_msg(session, "checkpoint pinned ID: %" PRIu64,
	    txn_global->checkpoint_state.pinned_id));
	WT_RET(__wt_msg(session, "checkpoint txn ID: %" PRIu64,
	    txn_global->checkpoint_state.id));

	WT_RET(__wt_msg(session,
	    "oldest named snapshot ID: %" PRIu64, txn_global->nsnap_oldest_id));

	WT_ORDERED_READ(session_cnt, conn->session_cnt);
	WT_RET(__wt_msg(session, "session count: %" PRIu32, session_cnt));
	WT_RET(__wt_msg(session, "Transaction state of active sessions:"));

	/*
	 * Walk each session transaction state and dump information. Accessing
	 * the content of session handles is not thread safe, so some
	 * information may change while traversing if other threads are active
	 * at the same time, which is OK since this is diagnostic code.
	 */
	for (i = 0, s = txn_global->states; i < session_cnt; i++, s++) {
		/* Skip sessions with no active transaction */
		if ((id = s->id) == WT_TXN_NONE && s->pinned_id == WT_TXN_NONE)
			continue;
		sess = &conn->sessions[i];
		WT_RET(__wt_msg(session,
		    "ID: %" PRIu64
		    ", pinned ID: %" PRIu64
		    ", metadata pinned ID: %" PRIu64
		    ", name: %s",
		    id, s->pinned_id, s->metadata_pinned,
		    sess->name == NULL ?
		    "EMPTY" : sess->name));
		WT_RET(__wt_verbose_dump_txn_one(sess, &sess->txn));
	}

	return (0);
}<|MERGE_RESOLUTION|>--- conflicted
+++ resolved
@@ -839,17 +839,10 @@
 				 * As updating timestamp might not be an atomic
 				 * operation, we will manage using state.
 				 */
-<<<<<<< HEAD
-				FLD_SET(upd->state, WT_UPDATE_STATE_LOCKED);
-				__wt_timestamp_set(
-				    &upd->timestamp, &txn->commit_timestamp);
-				FLD_SET(upd->state, WT_UPDATE_STATE_READY);
-=======
 				upd->state = WT_UPDATE_STATE_LOCKED;
 				__wt_timestamp_set(
 				    &upd->timestamp, &txn->commit_timestamp);
 				upd->state = WT_UPDATE_STATE_READY;
->>>>>>> af9c7160
 			} else
 				__wt_timestamp_set(
 				    &upd->timestamp, &txn->commit_timestamp);
@@ -871,29 +864,17 @@
 			 */
 			if (ref->page_del->update_list == NULL)
 				break;
-<<<<<<< HEAD
-=======
-
->>>>>>> af9c7160
 			for (;;) {
 				previous_state = ref->state;
 				if (__wt_atomic_casv32(
 				    &ref->state, previous_state, WT_REF_LOCKED))
 					break;
 			}
-<<<<<<< HEAD
-=======
-
->>>>>>> af9c7160
 			if ((updp = ref->page_del->update_list) != NULL)
 				for (; *updp != NULL; ++updp)
 					__wt_timestamp_set(
 					    &(*updp)->timestamp,
 					    &txn->commit_timestamp);
-<<<<<<< HEAD
-=======
-
->>>>>>> af9c7160
 			/*
 			 * Publish to ensure we don't let the page be evicted
 			 * and the updates discarded before being written.
@@ -1034,7 +1015,6 @@
 		WT_RET(__wt_session_copy_values(session));
 	}
 
-<<<<<<< HEAD
 	/* Prepare updates. */
 	for (i = 0, op = txn->mod; i < txn->mod_count; i++, op++) {
 		/* Assert it's not an update to the lookaside file. */
@@ -1045,11 +1025,8 @@
 		/* Metadata updates are never prepared. */
 		if (op->fileid == WT_METAFILE_ID)
 			continue;
-=======
-	/* Process updates. */
-	for (i = 0, op = txn->mod; i < txn->mod_count; i++, op++) {
+
 		upd = op->u.upd;
->>>>>>> af9c7160
 
 		switch (op->type) {
 		case WT_TXN_OP_NONE:
@@ -1057,10 +1034,6 @@
 
 		case WT_TXN_OP_BASIC:
 		case WT_TXN_OP_INMEM:
-<<<<<<< HEAD
-			/* Set prepare timestamp. */
-			__wt_timestamp_set(&op->u.upd->timestamp, &ts);
-=======
 			/*
 			 * Switch reserved operation to abort to simplify
 			 * obsolete update list truncation.  Clear the
@@ -1073,18 +1046,9 @@
 				break;
 			}
 
-			/*
-			 * Assert to make sure the lookaside writes are not
-			 * happening here.
-			 */
-			WT_ASSERT(session,
-			    !(S2C(session)->cache->las_fileid != 0 &&
-			    op->fileid == S2C(session)->cache->las_fileid));
-
 			/* Set prepare timestamp. */
 			if (op->fileid != WT_METAFILE_ID)
 				__wt_timestamp_set(&upd->timestamp, &ts);
->>>>>>> af9c7160
 
 			upd->state = WT_UPDATE_STATE_PREPARED;
 			break;
@@ -1165,18 +1129,10 @@
 
 		case WT_TXN_OP_BASIC:
 		case WT_TXN_OP_INMEM:
-<<<<<<< HEAD
 			WT_ASSERT(session,
-			    op->u.upd->txnid == txn->id ||
-			    op->u.upd->txnid == WT_TXN_ABORTED);
-			op->u.upd->txnid = WT_TXN_ABORTED;
-=======
-			WT_ASSERT(session, upd->txnid == txn->id);
-			WT_ASSERT(session,
-			    S2C(session)->cache->las_fileid == 0 ||
-			    op->fileid != S2C(session)->cache->las_fileid);
+			    upd->txnid == txn->id ||
+			    upd->txnid == WT_TXN_ABORTED);
 			upd->txnid = WT_TXN_ABORTED;
->>>>>>> af9c7160
 			break;
 		case WT_TXN_OP_REF_DELETE:
 			WT_TRET(__wt_delete_page_rollback(session, op->u.ref));
