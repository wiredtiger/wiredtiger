/*-
 * Copyright (c) 2014-2019 MongoDB, Inc.
 * Copyright (c) 2008-2014 WiredTiger, Inc.
 *	All rights reserved.
 *
 * See the file LICENSE for redistribution information.
 */

#include "wt_internal.h"

/*
 * __snapsort_partition --
 *     Custom quick sort partitioning for snapshots.
 */
static uint32_t
__snapsort_partition(uint64_t *array, uint32_t f, uint32_t l, uint64_t pivot)
{
    uint32_t i, j;

    i = f - 1;
    j = l + 1;
    for (;;) {
        while (pivot < array[--j])
            ;
        while (array[++i] < pivot)
            ;
        if (i < j) {
            uint64_t tmp = array[i];
            array[i] = array[j];
            array[j] = tmp;
        } else
            return (j);
    }
}

/*
 * __snapsort_impl --
 *     Custom quick sort implementation for snapshots.
 */
static void
__snapsort_impl(uint64_t *array, uint32_t f, uint32_t l)
{
    while (f + 16 < l) {
        uint64_t v1 = array[f], v2 = array[l], v3 = array[(f + l) / 2];
        uint64_t median =
          v1 < v2 ? (v3 < v1 ? v1 : WT_MIN(v2, v3)) : (v3 < v2 ? v2 : WT_MIN(v1, v3));
        uint32_t m = __snapsort_partition(array, f, l, median);
        __snapsort_impl(array, f, m);
        f = m + 1;
    }
}

/*
 * __snapsort --
 *     Sort an array of transaction IDs.
 */
static void
__snapsort(uint64_t *array, uint32_t size)
{
    __snapsort_impl(array, 0, size - 1);
    WT_INSERTION_SORT(array, size, uint64_t, WT_TXNID_LT);
}

/*
 * __txn_remove_from_global_table --
 *     Remove the transaction id from the global transaction table.
 */
static inline void
__txn_remove_from_global_table(WT_SESSION_IMPL *session)
{
#ifdef HAVE_DIAGNOSTIC
    WT_TXN *txn;
    WT_TXN_GLOBAL *txn_global;
    WT_TXN_STATE *txn_state;

    txn = &session->txn;
    txn_global = &S2C(session)->txn_global;
    txn_state = WT_SESSION_TXN_STATE(session);

    WT_ASSERT(session, !WT_TXNID_LT(txn->id, txn_global->last_running));
    WT_ASSERT(session, txn->id != WT_TXN_NONE && txn_state->id != WT_TXN_NONE);
#else
    WT_TXN_STATE *txn_state;

    txn_state = WT_SESSION_TXN_STATE(session);
#endif
    WT_PUBLISH(txn_state->id, WT_TXN_NONE);
}

/*
 * __txn_sort_snapshot --
 *     Sort a snapshot for faster searching and set the min/max bounds.
 */
static void
__txn_sort_snapshot(WT_SESSION_IMPL *session, uint32_t n, uint64_t snap_max)
{
    WT_TXN *txn;

    txn = &session->txn;

    if (n > 1)
        __snapsort(txn->snapshot, n);

    txn->snapshot_count = n;
    txn->snap_max = snap_max;
    txn->snap_min =
      (n > 0 && WT_TXNID_LE(txn->snapshot[0], snap_max)) ? txn->snapshot[0] : snap_max;
    F_SET(txn, WT_TXN_HAS_SNAPSHOT);
    WT_ASSERT(session, n == 0 || txn->snap_min != WT_TXN_NONE);
}

/*
 * __wt_txn_release_snapshot --
 *     Release the snapshot in the current transaction.
 */
void
__wt_txn_release_snapshot(WT_SESSION_IMPL *session)
{
    WT_TXN *txn;
    WT_TXN_GLOBAL *txn_global;
    WT_TXN_STATE *txn_state;

    txn = &session->txn;
    txn_global = &S2C(session)->txn_global;
    txn_state = WT_SESSION_TXN_STATE(session);

    WT_ASSERT(session, txn_state->pinned_id == WT_TXN_NONE ||
        session->txn.isolation == WT_ISO_READ_UNCOMMITTED ||
        !__wt_txn_visible_all(session, txn_state->pinned_id, WT_TS_NONE));

    txn_state->metadata_pinned = txn_state->pinned_id = WT_TXN_NONE;
    F_CLR(txn, WT_TXN_HAS_SNAPSHOT);

    /* Clear a checkpoint's pinned ID. */
    if (WT_SESSION_IS_CHECKPOINT(session)) {
        txn_global->checkpoint_state.pinned_id = WT_TXN_NONE;
        txn_global->checkpoint_timestamp = 0;
    }

    __wt_txn_clear_read_timestamp(session);
}

/*
 * __wt_txn_get_snapshot --
 *     Allocate a snapshot.
 */
void
__wt_txn_get_snapshot(WT_SESSION_IMPL *session)
{
    WT_CONNECTION_IMPL *conn;
    WT_TXN *txn;
    WT_TXN_GLOBAL *txn_global;
    WT_TXN_STATE *s, *txn_state;
    uint64_t commit_gen, current_id, id, prev_oldest_id, pinned_id;
    uint32_t i, n, session_cnt;

    conn = S2C(session);
    txn = &session->txn;
    txn_global = &conn->txn_global;
    txn_state = WT_SESSION_TXN_STATE(session);
    n = 0;

    /* Fast path if we already have the current snapshot. */
    if ((commit_gen = __wt_session_gen(session, WT_GEN_COMMIT)) != 0) {
        if (F_ISSET(txn, WT_TXN_HAS_SNAPSHOT) && commit_gen == __wt_gen(session, WT_GEN_COMMIT))
            return;
        __wt_session_gen_leave(session, WT_GEN_COMMIT);
    }
    __wt_session_gen_enter(session, WT_GEN_COMMIT);

    /* We're going to scan the table: wait for the lock. */
    __wt_readlock(session, &txn_global->rwlock);

    current_id = pinned_id = txn_global->current;
    prev_oldest_id = txn_global->oldest_id;

    /*
     * Include the checkpoint transaction, if one is running: we should ignore any uncommitted
     * changes the checkpoint has written to the metadata. We don't have to keep the checkpoint's
     * changes pinned so don't including it in the published pinned ID.
     */
    if ((id = txn_global->checkpoint_state.id) != WT_TXN_NONE) {
        txn->snapshot[n++] = id;
        txn_state->metadata_pinned = id;
    }

    /* For pure read-only workloads, avoid scanning. */
    if (prev_oldest_id == current_id) {
        txn_state->pinned_id = current_id;
        /* Check that the oldest ID has not moved in the meantime. */
        WT_ASSERT(session, prev_oldest_id == txn_global->oldest_id);
        goto done;
    }

    /* Walk the array of concurrent transactions. */
    WT_ORDERED_READ(session_cnt, conn->session_cnt);
    for (i = 0, s = txn_global->states; i < session_cnt; i++, s++) {
        /*
         * Build our snapshot of any concurrent transaction IDs.
         *
         * Ignore:
         *  - Our own ID: we always read our own updates.
         *  - The ID if it is older than the oldest ID we saw. This
         *    can happen if we race with a thread that is allocating
         *    an ID -- the ID will not be used because the thread will
         *    keep spinning until it gets a valid one.
         *  - The ID if it is higher than the current ID we saw. This
         *    can happen if the transaction is already finished. In
         *    this case, we ignore this transaction because it would
         *    not be visible to the current snapshot.
         */
        while (s != txn_state && (id = s->id) != WT_TXN_NONE && WT_TXNID_LE(prev_oldest_id, id) &&
          WT_TXNID_LT(id, current_id)) {
            /*
             * If the transaction is still allocating its ID, then we spin here until it gets its
             * valid ID.
             */
            WT_READ_BARRIER();
            if (!s->is_allocating) {
                /*
                 * There is still a chance that fetched ID is not valid after ID allocation, so we
                 * check again here. The read of transaction ID should be carefully ordered: we want
                 * to re-read ID from transaction state after this transaction completes ID
                 * allocation.
                 */
                WT_READ_BARRIER();
                if (id == s->id) {
                    txn->snapshot[n++] = id;
                    if (WT_TXNID_LT(id, pinned_id))
                        pinned_id = id;
                    break;
                }
            }
            WT_PAUSE();
        }
    }

    /*
     * If we got a new snapshot, update the published pinned ID for this session.
     */
    WT_ASSERT(session, WT_TXNID_LE(prev_oldest_id, pinned_id));
    WT_ASSERT(session, prev_oldest_id == txn_global->oldest_id);
    txn_state->pinned_id = pinned_id;

done:
    __wt_readunlock(session, &txn_global->rwlock);
    __txn_sort_snapshot(session, n, current_id);
}

/*
 * __txn_oldest_scan --
 *     Sweep the running transactions to calculate the oldest ID required.
 */
static void
__txn_oldest_scan(WT_SESSION_IMPL *session, uint64_t *oldest_idp, uint64_t *last_runningp,
  uint64_t *metadata_pinnedp, WT_SESSION_IMPL **oldest_sessionp)
{
    WT_CONNECTION_IMPL *conn;
    WT_SESSION_IMPL *oldest_session;
    WT_TXN_GLOBAL *txn_global;
    WT_TXN_STATE *s;
    uint64_t id, last_running, metadata_pinned, oldest_id, prev_oldest_id;
    uint32_t i, session_cnt;

    conn = S2C(session);
    txn_global = &conn->txn_global;
    oldest_session = NULL;

    /* The oldest ID cannot change while we are holding the scan lock. */
    prev_oldest_id = txn_global->oldest_id;
    last_running = oldest_id = txn_global->current;
    if ((metadata_pinned = txn_global->checkpoint_state.id) == WT_TXN_NONE)
        metadata_pinned = oldest_id;

    /* Walk the array of concurrent transactions. */
    WT_ORDERED_READ(session_cnt, conn->session_cnt);
    for (i = 0, s = txn_global->states; i < session_cnt; i++, s++) {
        /* Update the last running transaction ID. */
        while ((id = s->id) != WT_TXN_NONE && WT_TXNID_LE(prev_oldest_id, id) &&
          WT_TXNID_LT(id, last_running)) {
            /*
             * If the transaction is still allocating its ID, then we spin here until it gets its
             * valid ID.
             */
            WT_READ_BARRIER();
            if (!s->is_allocating) {
                /*
                 * There is still a chance that fetched ID is not valid after ID allocation, so we
                 * check again here. The read of transaction ID should be carefully ordered: we want
                 * to re-read ID from transaction state after this transaction completes ID
                 * allocation.
                 */
                WT_READ_BARRIER();
                if (id == s->id) {
                    last_running = id;
                    break;
                }
            }
            WT_PAUSE();
        }

        /* Update the metadata pinned ID. */
        if ((id = s->metadata_pinned) != WT_TXN_NONE && WT_TXNID_LT(id, metadata_pinned))
            metadata_pinned = id;

        /*
         * !!!
         * Note: Don't ignore pinned ID values older than the previous
         * oldest ID.  Read-uncommitted operations publish pinned ID
         * values without acquiring the scan lock to protect the global
         * table.  See the comment in __wt_txn_cursor_op for more
         * details.
         */
        if ((id = s->pinned_id) != WT_TXN_NONE && WT_TXNID_LT(id, oldest_id)) {
            oldest_id = id;
            oldest_session = &conn->sessions[i];
        }
    }

    if (WT_TXNID_LT(last_running, oldest_id))
        oldest_id = last_running;

    /* The oldest ID can't move past any named snapshots. */
    if ((id = txn_global->nsnap_oldest_id) != WT_TXN_NONE && WT_TXNID_LT(id, oldest_id))
        oldest_id = id;

    /* The metadata pinned ID can't move past the oldest ID. */
    if (WT_TXNID_LT(oldest_id, metadata_pinned))
        metadata_pinned = oldest_id;

    *last_runningp = last_running;
    *metadata_pinnedp = metadata_pinned;
    *oldest_idp = oldest_id;
    *oldest_sessionp = oldest_session;
}

/*
 * __wt_txn_update_oldest --
 *     Sweep the running transactions to update the oldest ID required.
 */
int
__wt_txn_update_oldest(WT_SESSION_IMPL *session, uint32_t flags)
{
    WT_CONNECTION_IMPL *conn;
    WT_DECL_RET;
    WT_SESSION_IMPL *oldest_session;
    WT_TXN_GLOBAL *txn_global;
    uint64_t current_id, last_running, metadata_pinned, oldest_id;
    uint64_t prev_last_running, prev_metadata_pinned, prev_oldest_id;
    bool strict, wait;

    conn = S2C(session);
    txn_global = &conn->txn_global;
    strict = LF_ISSET(WT_TXN_OLDEST_STRICT);
    wait = LF_ISSET(WT_TXN_OLDEST_WAIT);

    current_id = last_running = metadata_pinned = txn_global->current;
    prev_last_running = txn_global->last_running;
    prev_metadata_pinned = txn_global->metadata_pinned;
    prev_oldest_id = txn_global->oldest_id;

    /* Try to move the pinned timestamp forward. */
    if (strict)
        WT_RET(__wt_txn_update_pinned_timestamp(session, false));

    /*
     * For pure read-only workloads, or if the update isn't forced and the oldest ID isn't too far
     * behind, avoid scanning.
     */
    if ((prev_oldest_id == current_id && prev_metadata_pinned == current_id) ||
      (!strict && WT_TXNID_LT(current_id, prev_oldest_id + 100)))
        return (0);

    /* First do a read-only scan. */
    if (wait)
        __wt_readlock(session, &txn_global->rwlock);
    else if ((ret = __wt_try_readlock(session, &txn_global->rwlock)) != 0)
        return (ret == EBUSY ? 0 : ret);
    __txn_oldest_scan(session, &oldest_id, &last_running, &metadata_pinned, &oldest_session);
    __wt_readunlock(session, &txn_global->rwlock);

    /*
     * If the state hasn't changed (or hasn't moved far enough for non-forced updates), give up.
     */
    if ((oldest_id == prev_oldest_id ||
          (!strict && WT_TXNID_LT(oldest_id, prev_oldest_id + 100))) &&
      ((last_running == prev_last_running) ||
          (!strict && WT_TXNID_LT(last_running, prev_last_running + 100))) &&
      metadata_pinned == prev_metadata_pinned)
        return (0);

    /* It looks like an update is necessary, wait for exclusive access. */
    if (wait)
        __wt_writelock(session, &txn_global->rwlock);
    else if ((ret = __wt_try_writelock(session, &txn_global->rwlock)) != 0)
        return (ret == EBUSY ? 0 : ret);

    /*
     * If the oldest ID has been updated while we waited, don't bother scanning.
     */
    if (WT_TXNID_LE(oldest_id, txn_global->oldest_id) &&
      WT_TXNID_LE(last_running, txn_global->last_running) &&
      WT_TXNID_LE(metadata_pinned, txn_global->metadata_pinned))
        goto done;

    /*
     * Re-scan now that we have exclusive access. This is necessary because threads get transaction
     * snapshots with read locks, and we have to be sure that there isn't a thread that has got a
     * snapshot locally but not yet published its snap_min.
     */
    __txn_oldest_scan(session, &oldest_id, &last_running, &metadata_pinned, &oldest_session);

#ifdef HAVE_DIAGNOSTIC
    {
        /*
         * Make sure the ID doesn't move past any named snapshots.
         *
         * Don't include the read/assignment in the assert statement. Coverity complains if there
         * are assignments only done in diagnostic builds, and when the read is from a volatile.
         */
        uint64_t id = txn_global->nsnap_oldest_id;
        WT_ASSERT(session, id == WT_TXN_NONE || !WT_TXNID_LT(id, oldest_id));
    }
#endif
    /* Update the public IDs. */
    if (WT_TXNID_LT(txn_global->metadata_pinned, metadata_pinned))
        txn_global->metadata_pinned = metadata_pinned;
    if (WT_TXNID_LT(txn_global->oldest_id, oldest_id))
        txn_global->oldest_id = oldest_id;
    if (WT_TXNID_LT(txn_global->last_running, last_running)) {
        txn_global->last_running = last_running;

        /* Output a verbose message about long-running transactions,
         * but only when some progress is being made. */
        if (WT_VERBOSE_ISSET(session, WT_VERB_TRANSACTION) && current_id - oldest_id > 10000 &&
          oldest_session != NULL) {
            __wt_verbose(session, WT_VERB_TRANSACTION,
              "old snapshot %" PRIu64 " pinned in session %" PRIu32
              " [%s]"
              " with snap_min %" PRIu64,
              oldest_id, oldest_session->id, oldest_session->lastop, oldest_session->txn.snap_min);
        }
    }

done:
    __wt_writeunlock(session, &txn_global->rwlock);
    return (ret);
}

/*
 * __wt_txn_config --
 *     Configure a transaction.
 */
int
__wt_txn_config(WT_SESSION_IMPL *session, const char *cfg[])
{
    WT_CONFIG_ITEM cval;
    WT_TXN *txn;
    wt_timestamp_t read_ts;

    txn = &session->txn;

    WT_RET(__wt_config_gets_def(session, cfg, "isolation", 0, &cval));
    if (cval.len != 0)
        txn->isolation = WT_STRING_MATCH("snapshot", cval.str, cval.len) ?
          WT_ISO_SNAPSHOT :
          WT_STRING_MATCH("read-committed", cval.str, cval.len) ? WT_ISO_READ_COMMITTED :
                                                                  WT_ISO_READ_UNCOMMITTED;

    /* Retrieve the maximum operation time, defaulting to the database-wide configuration. */
    WT_RET(__wt_config_gets(session, cfg, "operation_timeout_ms", &cval));
    session->operation_timeout_us = (uint64_t)(cval.val * WT_THOUSAND);
    if (session->operation_timeout_us == 0)
        session->operation_timeout_us = S2C(session)->operation_timeout_us;

    /*
     * The default sync setting is inherited from the connection, but can be overridden by an
     * explicit "sync" setting for this transaction.
     *
     * We want to distinguish between inheriting implicitly and explicitly.
     */
    F_CLR(txn, WT_TXN_SYNC_SET);
    WT_RET(__wt_config_gets_def(session, cfg, "sync", (int)UINT_MAX, &cval));
    if (cval.val == 0 || cval.val == 1)
        /*
         * This is an explicit setting of sync. Set the flag so that we know not to overwrite it in
         * commit_transaction.
         */
        F_SET(txn, WT_TXN_SYNC_SET);

    /*
     * If sync is turned off explicitly, clear the transaction's sync field.
     */
    if (cval.val == 0)
        txn->txn_logsync = 0;

    WT_RET(__wt_config_gets_def(session, cfg, "snapshot", 0, &cval));
    if (cval.len > 0)
        /*
         * The layering here isn't ideal - the named snapshot get function does both validation and
         * setup. Otherwise we'd need to walk the list of named snapshots twice during transaction
         * open.
         */
        WT_RET(__wt_txn_named_snapshot_get(session, &cval));

    /* Check if prepared updates should be ignored during reads. */
    WT_RET(__wt_config_gets_def(session, cfg, "ignore_prepare", 0, &cval));
    if (cval.len > 0 && WT_STRING_MATCH("force", cval.str, cval.len))
        F_SET(txn, WT_TXN_IGNORE_PREPARE);
    else if (cval.val)
        F_SET(txn, WT_TXN_IGNORE_PREPARE | WT_TXN_READONLY);

    /*
     * Check if the prepare timestamp and the commit timestamp of a prepared transaction need to be
     * rounded up.
     */
    WT_RET(__wt_config_gets_def(session, cfg, "roundup_timestamps.prepared", 0, &cval));
    if (cval.val)
        F_SET(txn, WT_TXN_TS_ROUND_PREPARED);

    /* Check if read timestamp needs to be rounded up. */
    WT_RET(__wt_config_gets_def(session, cfg, "roundup_timestamps.read", 0, &cval));
    if (cval.val)
        F_SET(txn, WT_TXN_TS_ROUND_READ);

    WT_RET(__wt_config_gets_def(session, cfg, "read_timestamp", 0, &cval));
    if (cval.len != 0) {
        WT_RET(__wt_txn_parse_timestamp(session, "read", &read_ts, &cval));
        WT_RET(__wt_txn_set_read_timestamp(session, read_ts));
    }

    return (0);
}

/*
 * __wt_txn_reconfigure --
 *     WT_SESSION::reconfigure for transactions.
 */
int
__wt_txn_reconfigure(WT_SESSION_IMPL *session, const char *config)
{
    WT_CONFIG_ITEM cval;
    WT_DECL_RET;
    WT_TXN *txn;

    txn = &session->txn;

    ret = __wt_config_getones(session, config, "isolation", &cval);
    if (ret == 0 && cval.len != 0) {
        session->isolation = txn->isolation = WT_STRING_MATCH("snapshot", cval.str, cval.len) ?
          WT_ISO_SNAPSHOT :
          WT_STRING_MATCH("read-uncommitted", cval.str, cval.len) ? WT_ISO_READ_UNCOMMITTED :
                                                                    WT_ISO_READ_COMMITTED;
    }
    WT_RET_NOTFOUND_OK(ret);

    return (0);
}

/*
 * __wt_txn_release --
 *     Release the resources associated with the current transaction.
 */
void
__wt_txn_release(WT_SESSION_IMPL *session)
{
    WT_TXN *txn;
    WT_TXN_GLOBAL *txn_global;

    txn = &session->txn;
    txn_global = &S2C(session)->txn_global;

    WT_ASSERT(session, txn->mod_count == 0);
    txn->notify = NULL;

    /* Clear the transaction's ID from the global table. */
    if (WT_SESSION_IS_CHECKPOINT(session)) {
        WT_ASSERT(session, WT_SESSION_TXN_STATE(session)->id == WT_TXN_NONE);
        txn->id = txn_global->checkpoint_state.id = WT_TXN_NONE;

        /*
         * Be extra careful to cleanup everything for checkpoints: once the global checkpoint ID is
         * cleared, we can no longer tell if this session is doing a checkpoint.
         */
        txn_global->checkpoint_id = 0;
    } else if (F_ISSET(txn, WT_TXN_HAS_ID)) {
        /*
         * If transaction is prepared, this would have been done in prepare.
         */
        if (!F_ISSET(txn, WT_TXN_PREPARE))
            __txn_remove_from_global_table(session);
        else
            WT_ASSERT(session, WT_SESSION_TXN_STATE(session)->id == WT_TXN_NONE);
        txn->id = WT_TXN_NONE;
    }

    __wt_txn_clear_durable_timestamp(session);

    /* Free the scratch buffer allocated for logging. */
    __wt_logrec_free(session, &txn->logrec);

    /* Discard any memory from the session's stash that we can. */
    WT_ASSERT(session, __wt_session_gen(session, WT_GEN_SPLIT) == 0);
    __wt_stash_discard(session);

    /*
     * Reset the transaction state to not running and release the snapshot.
     */
    __wt_txn_release_snapshot(session);
    txn->isolation = session->isolation;

    txn->rollback_reason = NULL;

    /*
     * Ensure the transaction flags are cleared on exit
     *
     * Purposely do NOT clear the commit and durable timestamps on release. Other readers may still
     * find these transactions in the durable queue and will need to see those timestamps.
     */
    txn->flags = 0;
    txn->prepare_timestamp = WT_TS_NONE;

    /* Clear operation timer. */
    session->operation_timeout_us = 0;
}

/*
 * __txn_commit_timestamps_assert --
 *     Validate that timestamps provided to commit are legal.
 */
static inline int
__txn_commit_timestamps_assert(WT_SESSION_IMPL *session)
{
    WT_CURSOR *cursor;
    WT_DECL_RET;
    WT_TXN *txn;
    WT_TXN_OP *op;
    WT_UPDATE *upd;
    wt_timestamp_t durable_op_timestamp, op_timestamp, prev_op_timestamp;
    u_int i;
    const char *open_cursor_cfg[] = {WT_CONFIG_BASE(session, WT_SESSION_open_cursor), NULL};
    bool op_zero_ts, upd_zero_ts;

    txn = &session->txn;
    cursor = NULL;
    durable_op_timestamp = prev_op_timestamp = WT_TS_NONE;

    /*
     * Debugging checks on timestamps, if user requested them.
     */
    if (F_ISSET(txn, WT_TXN_TS_COMMIT_ALWAYS) && !F_ISSET(txn, WT_TXN_HAS_TS_COMMIT) &&
      txn->mod_count != 0)
        WT_RET_MSG(session, EINVAL,
          "commit_timestamp required and "
          "none set on this transaction");
    if (F_ISSET(txn, WT_TXN_TS_COMMIT_NEVER) && F_ISSET(txn, WT_TXN_HAS_TS_COMMIT) &&
      txn->mod_count != 0)
        WT_RET_MSG(session, EINVAL,
          "no commit_timestamp required and "
          "timestamp set on this transaction");
    if (F_ISSET(txn, WT_TXN_TS_DURABLE_ALWAYS) && !F_ISSET(txn, WT_TXN_HAS_TS_DURABLE) &&
      txn->mod_count != 0)
        WT_RET_MSG(session, EINVAL,
          "durable_timestamp required and "
          "none set on this transaction");
    if (F_ISSET(txn, WT_TXN_TS_DURABLE_NEVER) && F_ISSET(txn, WT_TXN_HAS_TS_DURABLE) &&
      txn->mod_count != 0)
        WT_RET_MSG(session, EINVAL,
          "no durable_timestamp required and "
          "durable timestamp set on this transaction");

    /*
     * If we're not doing any key consistency checking, we're done.
     */
    if (!F_ISSET(txn, WT_TXN_TS_COMMIT_KEYS | WT_TXN_TS_DURABLE_KEYS))
        return (0);

    /*
     * Error on any valid update structures for the same key that are at a later timestamp or use
     * timestamps inconsistently.
     */
    for (i = 0, op = txn->mod; i < txn->mod_count; i++, op++)
        if (op->type == WT_TXN_OP_BASIC_COL || op->type == WT_TXN_OP_BASIC_ROW) {
            /*
             * Search for prepared updates, so that they will be restored, if moved to lookaside.
             */
            if (F_ISSET(txn, WT_TXN_PREPARE)) {
                WT_RET(__wt_open_cursor(
                  session, op->btree->dhandle->name, NULL, open_cursor_cfg, &cursor));
                F_CLR(txn, WT_TXN_PREPARE);
                if (op->type == WT_TXN_OP_BASIC_ROW)
                    __wt_cursor_set_raw_key(cursor, &op->u.op_row.key);
                else
                    ((WT_CURSOR_BTREE *)cursor)->iface.recno = op->u.op_col.recno;
                F_SET(txn, WT_TXN_PREPARE);
                WT_WITH_BTREE(session, op->btree,
                  ret = __wt_btcur_search_uncommitted((WT_CURSOR_BTREE *)cursor, &upd));
                if (ret != 0)
                    WT_RET_MSG(session, EINVAL, "prepared update restore failed");
            } else
                upd = op->u.op_upd;

            WT_ASSERT(session, upd != NULL);
            op_timestamp = upd->start_ts;

            /*
             * Skip over any aborted update structures, internally created update structures or ones
             * from our own transaction.
             */
            while (upd != NULL &&
              (upd->txnid == WT_TXN_ABORTED || upd->txnid == WT_TXN_NONE || upd->txnid == txn->id))
                upd = upd->next;

            /*
             * Check the timestamp on this update with the first valid update in the chain. They're
             * in most recent order.
             */
            if (upd != NULL) {
                prev_op_timestamp = upd->start_ts;
                durable_op_timestamp = upd->durable_ts;
            }

            /*
             * We no longer need to access the update structure so it's safe to release our
             * reference to the page.
             */
            if (cursor != NULL) {
                WT_ASSERT(session, F_ISSET(txn, WT_TXN_PREPARE));
                WT_RET(cursor->close(cursor));
                cursor = NULL;
            }

            if (upd == NULL)
                continue;
            /*
             * Check for consistent per-key timestamp usage. If timestamps are or are not used
             * originally then they should be used the same way always. For this transaction,
             * timestamps are in use anytime the commit timestamp is set. Check timestamps are used
             * in order.
             */
            op_zero_ts = !F_ISSET(txn, WT_TXN_HAS_TS_COMMIT);
            upd_zero_ts = prev_op_timestamp == WT_TS_NONE;
            if (op_zero_ts != upd_zero_ts)
                WT_RET_MSG(session, EINVAL, "per-key timestamps used inconsistently");
            /*
             * If we aren't using timestamps for this transaction then we are done checking. Don't
             * check the timestamp because the one in the transaction is not cleared.
             */
            if (op_zero_ts)
                continue;

            /*
             * Only if the update structure doesn't have a timestamp then use the one in the
             * transaction structure.
             */
            if (op_timestamp == WT_TS_NONE)
                op_timestamp = txn->commit_timestamp;
            if (F_ISSET(txn, WT_TXN_TS_COMMIT_KEYS) && op_timestamp < prev_op_timestamp)
                WT_RET_MSG(session, EINVAL, "out of order commit timestamps");
            if (F_ISSET(txn, WT_TXN_TS_DURABLE_KEYS) &&
              txn->durable_timestamp < durable_op_timestamp)
                WT_RET_MSG(session, EINVAL, "out of order durable timestamps");
        }
    return (0);
}

/*
 * __wt_txn_commit --
 *     Commit the current transaction.
 */
int
__wt_txn_commit(WT_SESSION_IMPL *session, const char *cfg[])
{
    WT_CONFIG_ITEM cval;
    WT_CONNECTION_IMPL *conn;
    WT_DECL_RET;
    WT_TXN *txn;
    WT_TXN_GLOBAL *txn_global;
    WT_TXN_OP *op;
    WT_UPDATE *upd;
    wt_timestamp_t candidate_durable_timestamp, prev_durable_timestamp;
    int64_t resolved_update_count, visited_update_count;
    uint32_t fileid;
    u_int i;
    bool locked, prepare, readonly, skip_update_assert, update_durable_ts;

    txn = &session->txn;
    conn = S2C(session);
    txn_global = &conn->txn_global;
    locked = skip_update_assert = false;
    resolved_update_count = visited_update_count = 0;

    WT_ASSERT(session, F_ISSET(txn, WT_TXN_RUNNING));
    WT_ASSERT(session, !F_ISSET(txn, WT_TXN_ERROR) || txn->mod_count == 0);

    readonly = txn->mod_count == 0;

    prepare = F_ISSET(txn, WT_TXN_PREPARE);

    /*
     * Clear the prepared round up flag if the transaction is not prepared. There is no rounding up
     * to do in that case.
     */
    if (!prepare)
        F_CLR(txn, WT_TXN_TS_ROUND_PREPARED);

    /* Set the commit and the durable timestamps. */
    WT_ERR(__wt_txn_set_timestamp(session, cfg));

    if (prepare) {
        if (!F_ISSET(txn, WT_TXN_HAS_TS_COMMIT))
            WT_ERR_MSG(session, EINVAL,
              "commit_timestamp is required for a prepared "
              "transaction");

        if (!F_ISSET(txn, WT_TXN_HAS_TS_DURABLE))
            WT_ERR_MSG(session, EINVAL,
              "durable_timestamp is required for a prepared "
              "transaction");

        WT_ASSERT(session, txn->prepare_timestamp <= txn->commit_timestamp);
    } else {
        if (F_ISSET(txn, WT_TXN_HAS_TS_PREPARE))
            WT_ERR_MSG(session, EINVAL,
              "prepare timestamp is set for non-prepared "
              "transaction");

        if (F_ISSET(txn, WT_TXN_HAS_TS_DURABLE))
            WT_ERR_MSG(session, EINVAL,
              "durable_timestamp should not be specified for "
              "non-prepared transaction");
    }

    if (F_ISSET(txn, WT_TXN_HAS_TS_COMMIT))
        WT_ASSERT(session, txn->commit_timestamp <= txn->durable_timestamp);

    WT_ERR(__txn_commit_timestamps_assert(session));

    /*
     * The default sync setting is inherited from the connection, but can be overridden by an
     * explicit "sync" setting for this transaction.
     */
    WT_ERR(__wt_config_gets_def(session, cfg, "sync", 0, &cval));

    /*
     * If the user chose the default setting, check whether sync is enabled
     * for this transaction (either inherited or via begin_transaction).
     * If sync is disabled, clear the field to avoid the log write being
     * flushed.
     *
     * Otherwise check for specific settings.  We don't need to check for
     * "on" because that is the default inherited from the connection.  If
     * the user set anything in begin_transaction, we only override with an
     * explicit setting.
     */
    if (cval.len == 0) {
        if (!FLD_ISSET(txn->txn_logsync, WT_LOG_SYNC_ENABLED) && !F_ISSET(txn, WT_TXN_SYNC_SET))
            txn->txn_logsync = 0;
    } else {
        /*
         * If the caller already set sync on begin_transaction then they should not be using sync on
         * commit_transaction. Flag that as an error.
         */
        if (F_ISSET(txn, WT_TXN_SYNC_SET))
            WT_ERR_MSG(session, EINVAL, "Sync already set during begin_transaction");
        if (WT_STRING_MATCH("background", cval.str, cval.len))
            txn->txn_logsync = WT_LOG_BACKGROUND;
        else if (WT_STRING_MATCH("off", cval.str, cval.len))
            txn->txn_logsync = 0;
        /*
         * We don't need to check for "on" here because that is the default to inherit from the
         * connection setting.
         */
    }

    /* Commit notification. */
    if (txn->notify != NULL)
        WT_ERR(txn->notify->notify(txn->notify, (WT_SESSION *)session, txn->id, 1));

    /*
     * We are about to release the snapshot: copy values into any positioned cursors so they don't
     * point to updates that could be freed once we don't have a snapshot. If this transaction is
     * prepared, then copying values would have been done during prepare.
     */
    if (session->ncursors > 0 && !prepare) {
        WT_DIAGNOSTIC_YIELD;
        WT_ERR(__wt_session_copy_values(session));
    }

    /* If we are logging, write a commit log record. */
    if (txn->logrec != NULL && FLD_ISSET(conn->log_flags, WT_CONN_LOG_ENABLED) &&
      !F_ISSET(session, WT_SESSION_NO_LOGGING)) {
        /*
         * We are about to block on I/O writing the log. Release our snapshot in case it is keeping
         * data pinned. This is particularly important for checkpoints.
         */
        __wt_txn_release_snapshot(session);
        /*
         * We hold the visibility lock for reading from the time we write our log record until the
         * time we release our transaction so that the LSN any checkpoint gets will always reflect
         * visible data.
         */
        __wt_readlock(session, &txn_global->visibility_rwlock);
        locked = true;
        WT_ERR(__wt_txn_log_commit(session, cfg));
    }

    /* Note: we're going to commit: nothing can fail after this point. */

    /* Process and free updates. */
    for (i = 0, op = txn->mod; i < txn->mod_count; i++, op++) {
        fileid = op->btree->id;
        switch (op->type) {
        case WT_TXN_OP_NONE:
            break;
        case WT_TXN_OP_BASIC_COL:
        case WT_TXN_OP_BASIC_ROW:
        case WT_TXN_OP_INMEM_COL:
        case WT_TXN_OP_INMEM_ROW:
            upd = op->u.op_upd;

            /*
             * Need to resolve indirect references of transaction operation, in case of prepared
             * transaction.
             */
            if (!prepare) {
                /*
                 * Switch reserved operations to abort to simplify obsolete update list truncation.
                 */
                if (upd->type == WT_UPDATE_RESERVE) {
                    upd->txnid = WT_TXN_ABORTED;
                    break;
                }

                /*
                 * Writes to the lookaside file can be evicted as soon as they commit.
                 */
                if (conn->cache->las_fileid != 0 && fileid == conn->cache->las_fileid) {
                    upd->txnid = WT_TXN_NONE;
                    break;
                }

                __wt_txn_op_set_timestamp(session, op);
            } else {
                visited_update_count++;
                /*
                 * If we have set the key repeated flag we can skip resolving prepared updates as it
                 * would have happened on a previous modification in this txn.
                 */
                if (!F_ISSET(op, WT_TXN_OP_KEY_REPEATED)) {
                    skip_update_assert = skip_update_assert || F_ISSET(op, WT_TXN_OP_KEY_RESERVED);
                    WT_ERR(__wt_txn_resolve_prepared_op(session, op, true, &resolved_update_count));
                }

                /*
                 * We should resolve at least one or more
                 * updates each time we call
                 * __wt_txn_resolve_prepared_op, as such
                 * resolved update count should never be less
                 * than visited update count.
                 */
                WT_ASSERT(session, resolved_update_count >= visited_update_count);
            }

            break;
        case WT_TXN_OP_REF_DELETE:
            __wt_txn_op_set_timestamp(session, op);
            break;
        case WT_TXN_OP_TRUNCATE_COL:
        case WT_TXN_OP_TRUNCATE_ROW:
            /* Other operations don't need timestamps. */
            break;
        }

        __wt_txn_op_free(session, op);
    }
    WT_ERR_ASSERT(session, skip_update_assert || resolved_update_count == visited_update_count,
      EINVAL,
      "Number of resolved prepared updates: %" PRId64 " does not match number visited: %" PRId64,
      resolved_update_count, visited_update_count);
    WT_STAT_CONN_INCRV(session, txn_prepared_updates_resolved, resolved_update_count);

    txn->mod_count = 0;

    /*
     * If durable is set, we'll try to update the global durable timestamp with that value. If
     * durable isn't set, durable is implied to be the same as commit so we'll use that instead.
     */
    candidate_durable_timestamp = WT_TS_NONE;
    if (F_ISSET(txn, WT_TXN_HAS_TS_DURABLE))
        candidate_durable_timestamp = txn->durable_timestamp;
    else if (F_ISSET(txn, WT_TXN_HAS_TS_COMMIT))
        candidate_durable_timestamp = txn->commit_timestamp;

    __wt_txn_release(session);
    if (locked)
        __wt_readunlock(session, &txn_global->visibility_rwlock);

    /*
     * If we have made some updates visible, start a new commit generation: any cached snapshots
     * have to be refreshed.
     */
    if (!readonly)
        WT_IGNORE_RET(__wt_gen_next(session, WT_GEN_COMMIT));

    /* First check if we've made something durable in the future. */
    update_durable_ts = false;
    prev_durable_timestamp = WT_TS_NONE;
    if (candidate_durable_timestamp != WT_TS_NONE) {
        prev_durable_timestamp = txn_global->durable_timestamp;
        update_durable_ts = candidate_durable_timestamp > prev_durable_timestamp;
    }

    /*
     * If it looks like we'll need to move the global durable timestamp, attempt atomic cas and
     * re-check.
     */
    if (update_durable_ts)
        while (candidate_durable_timestamp > prev_durable_timestamp) {
            if (__wt_atomic_cas64(&txn_global->durable_timestamp, prev_durable_timestamp,
                  candidate_durable_timestamp)) {
                txn_global->has_durable_timestamp = true;
                break;
            }
            prev_durable_timestamp = txn_global->durable_timestamp;
        }

    /*
     * We're between transactions, if we need to block for eviction, it's a good time to do so. Note
     * that we must ignore any error return because the user's data is committed.
     */
    if (!readonly)
        WT_IGNORE_RET(__wt_cache_eviction_check(session, false, false, NULL));
    return (0);

err:
    /*
     * If anything went wrong, roll back.
     *
     * !!!
     * Nothing can fail after this point.
     */
    if (locked)
        __wt_readunlock(session, &txn_global->visibility_rwlock);
    WT_TRET(__wt_txn_rollback(session, cfg));
    return (ret);
}

/*
 * __wt_txn_prepare --
 *     Prepare the current transaction.
 */
int
__wt_txn_prepare(WT_SESSION_IMPL *session, const char *cfg[])
{
    WT_TXN *txn;
    WT_TXN_OP *op;
    WT_UPDATE *upd;
    u_int i;

    txn = &session->txn;

    WT_ASSERT(session, F_ISSET(txn, WT_TXN_RUNNING));
    WT_ASSERT(session, !F_ISSET(txn, WT_TXN_ERROR) || txn->mod_count == 0);
    /*
     * A transaction should not have updated any of the logged tables, if debug mode logging is not
     * turned on.
     */
    if (!FLD_ISSET(S2C(session)->log_flags, WT_CONN_LOG_DEBUG_MODE))
        WT_RET_ASSERT(session, txn->logrec == NULL, EINVAL,
          "A transaction should not have been assigned a log"
          " record if WT_CONN_LOG_DEBUG mode is not enabled");

    /* Set the prepare timestamp.  */
    WT_RET(__wt_txn_set_timestamp(session, cfg));

    if (!F_ISSET(txn, WT_TXN_HAS_TS_PREPARE))
        WT_RET_MSG(session, EINVAL, "prepare timestamp is not set");

    /*
     * We are about to release the snapshot: copy values into any positioned cursors so they don't
     * point to updates that could be freed once we don't have a snapshot.
     */
    if (session->ncursors > 0) {
        WT_DIAGNOSTIC_YIELD;
        WT_RET(__wt_session_copy_values(session));
    }

    /*
     * Prepare updates, traverse the modification array in reverse order so that we visit the update
     * chain in newest to oldest order allowing us to set the key repeated flag with reserved
     * updates in the chain.
     */
    for (i = txn->mod_count; i > 0; i--) {
        op = &txn->mod[i - 1];
        /* Assert it's not an update to the lookaside file. */
        WT_ASSERT(
          session, S2C(session)->cache->las_fileid == 0 || !F_ISSET(op->btree, WT_BTREE_LOOKASIDE));

        /* Metadata updates should never be prepared. */
        WT_ASSERT(session, !WT_IS_METADATA(op->btree->dhandle));
        if (WT_IS_METADATA(op->btree->dhandle))
            continue;

        upd = op->u.op_upd;

        switch (op->type) {
        case WT_TXN_OP_NONE:
            break;
        case WT_TXN_OP_BASIC_COL:
        case WT_TXN_OP_BASIC_ROW:
        case WT_TXN_OP_INMEM_COL:
        case WT_TXN_OP_INMEM_ROW:
            /*
             * Switch reserved operation to abort to simplify obsolete update list truncation. The
             * object free function clears the operation type so we don't try to visit this update
             * again: it can be evicted.
             */
            if (upd->type == WT_UPDATE_RESERVE) {
                upd->txnid = WT_TXN_ABORTED;
                __wt_txn_op_free(session, op);
                break;
            }

            /* Set prepare timestamp. */
            upd->start_ts = txn->prepare_timestamp;

            WT_PUBLISH(upd->prepare_state, WT_PREPARE_INPROGRESS);
            op->u.op_upd = NULL;
            WT_STAT_CONN_INCR(session, txn_prepared_updates_count);
            /*
             * Set the key repeated flag which tells us that we've got multiple updates to the same
             * key by the same txn. This is later used in txn commit.
             *
             * When we see a reserved update we set the WT_UPDATE_RESERVED flag instead. We do this
             * as we cannot know if our current update should specify the key repeated flag as we
             * don't want to traverse the entire update chain to find out. i.e. if there is an
             * update with our txnid after the reserved update we should set key repeated, but if
             * there isn't we shouldn't.
             */
            if (upd->next != NULL && upd->txnid == upd->next->txnid) {
                if (upd->next->type == WT_UPDATE_RESERVE)
                    F_SET(op, WT_TXN_OP_KEY_RESERVED);
                else
                    F_SET(op, WT_TXN_OP_KEY_REPEATED);
            }
            break;
        case WT_TXN_OP_REF_DELETE:
            __wt_txn_op_apply_prepare_state(session, op->u.ref, false);
            break;
        case WT_TXN_OP_TRUNCATE_COL:
        case WT_TXN_OP_TRUNCATE_ROW:
            /* Other operations don't need timestamps. */
            break;
        }
    }

    /* Set transaction state to prepare. */
    F_SET(&session->txn, WT_TXN_PREPARE);

    /* Release our snapshot in case it is keeping data pinned. */
    __wt_txn_release_snapshot(session);

    /*
     * Clear the transaction's ID from the global table, to facilitate prepared data visibility, but
     * not from local transaction structure.
     */
    if (F_ISSET(txn, WT_TXN_HAS_ID))
        __txn_remove_from_global_table(session);

    return (0);
}

/*
 * __wt_txn_rollback --
 *     Roll back the current transaction.
 */
int
__wt_txn_rollback(WT_SESSION_IMPL *session, const char *cfg[])
{
    WT_DECL_RET;
    WT_TXN *txn;
    WT_TXN_OP *op;
    WT_UPDATE *upd;
    int64_t resolved_update_count, visited_update_count;
    u_int i;
    bool readonly, skip_update_assert;

    WT_UNUSED(cfg);
    resolved_update_count = visited_update_count = 0;
    txn = &session->txn;
    readonly = txn->mod_count == 0;
    skip_update_assert = false;
    WT_ASSERT(session, F_ISSET(txn, WT_TXN_RUNNING));

    /* Rollback notification. */
    if (txn->notify != NULL)
        WT_TRET(txn->notify->notify(txn->notify, (WT_SESSION *)session, txn->id, 0));

    /* Rollback updates. */
    for (i = 0, op = txn->mod; i < txn->mod_count; i++, op++) {
        /* Assert it's not an update to the lookaside file. */
        WT_ASSERT(
          session, S2C(session)->cache->las_fileid == 0 || !F_ISSET(op->btree, WT_BTREE_LOOKASIDE));

        /* Metadata updates should never be rolled back. */
        WT_ASSERT(session, !WT_IS_METADATA(op->btree->dhandle));
        if (WT_IS_METADATA(op->btree->dhandle))
            continue;

        upd = op->u.op_upd;

        switch (op->type) {
        case WT_TXN_OP_NONE:
            break;
        case WT_TXN_OP_BASIC_COL:
        case WT_TXN_OP_BASIC_ROW:
        case WT_TXN_OP_INMEM_COL:
        case WT_TXN_OP_INMEM_ROW:
            /*
             * Need to resolve indirect references of transaction operation, in case of prepared
             * transaction.
             */
            if (F_ISSET(txn, WT_TXN_PREPARE)) {
                visited_update_count++;
                /*
                 * If we have set the key repeated flag we can skip resolving prepared updates as it
                 * would have happened on a previous modification in this txn.
                 */
                if (!F_ISSET(op, WT_TXN_OP_KEY_REPEATED)) {
                    skip_update_assert = skip_update_assert || F_ISSET(op, WT_TXN_OP_KEY_RESERVED);
                    WT_RET(
                      __wt_txn_resolve_prepared_op(session, op, false, &resolved_update_count));
                }
                /*
                 * We should resolve at least one or more
                 * updates each time we call
                 * __wt_txn_resolve_prepared_op, as such
                 * resolved update count should never be less
                 * than visited update count.
                 */
                WT_ASSERT(session, resolved_update_count >= visited_update_count);
            } else {
                WT_ASSERT(session, upd->txnid == txn->id || upd->txnid == WT_TXN_ABORTED);
                upd->txnid = WT_TXN_ABORTED;
            }
            break;
        case WT_TXN_OP_REF_DELETE:
            WT_TRET(__wt_delete_page_rollback(session, op->u.ref));
            break;
        case WT_TXN_OP_TRUNCATE_COL:
        case WT_TXN_OP_TRUNCATE_ROW:
            /*
             * Nothing to do: these operations are only logged for recovery. The in-memory changes
             * will be rolled back with a combination of WT_TXN_OP_REF_DELETE and WT_TXN_OP_INMEM
             * operations.
             */
            break;
        }

        __wt_txn_op_free(session, op);
    }
    WT_RET_ASSERT(session, skip_update_assert || resolved_update_count == visited_update_count,
      EINVAL, "Number of resolved prepared updates: %" PRId64
              " does not match"
              " number visited: %" PRId64,
      resolved_update_count, visited_update_count);
    WT_STAT_CONN_INCRV(session, txn_prepared_updates_resolved, resolved_update_count);

    txn->mod_count = 0;

    __wt_txn_release(session);
    /*
     * We're between transactions, if we need to block for eviction, it's a good time to do so. Note
     * that we must ignore any error return because the user's data is committed.
     */
    if (!readonly)
        WT_IGNORE_RET(__wt_cache_eviction_check(session, false, false, NULL));
    return (ret);
}

/*
 * __wt_txn_rollback_required --
 *     Prepare to log a reason if the user attempts to use the transaction to do anything other than
 *     rollback.
 */
int
__wt_txn_rollback_required(WT_SESSION_IMPL *session, const char *reason)
{
    session->txn.rollback_reason = reason;
    return (WT_ROLLBACK);
}

/*
 * __wt_txn_init --
 *     Initialize a session's transaction data.
 */
int
__wt_txn_init(WT_SESSION_IMPL *session, WT_SESSION_IMPL *session_ret)
{
    WT_TXN *txn;

    txn = &session_ret->txn;
    txn->id = WT_TXN_NONE;

    WT_RET(__wt_calloc_def(session, S2C(session_ret)->session_size, &txn->snapshot));

#ifdef HAVE_DIAGNOSTIC
    if (S2C(session_ret)->txn_global.states != NULL) {
        WT_TXN_STATE *txn_state;
        txn_state = WT_SESSION_TXN_STATE(session_ret);
        WT_ASSERT(session, txn_state->pinned_id == WT_TXN_NONE);
    }
#endif

    /*
     * Take care to clean these out in case we are reusing the transaction for eviction.
     */
    txn->mod = NULL;

    txn->isolation = session_ret->isolation;
    return (0);
}

/*
 * __wt_txn_stats_update --
 *     Update the transaction statistics for return to the application.
 */
void
__wt_txn_stats_update(WT_SESSION_IMPL *session)
{
    WT_CONNECTION_IMPL *conn;
    WT_CONNECTION_STATS **stats;
    WT_TXN_GLOBAL *txn_global;
    wt_timestamp_t checkpoint_timestamp;
    wt_timestamp_t durable_timestamp;
    wt_timestamp_t oldest_active_read_timestamp;
    wt_timestamp_t pinned_timestamp;
    uint64_t checkpoint_pinned, snapshot_pinned;

    conn = S2C(session);
    txn_global = &conn->txn_global;
    stats = conn->stats;
    checkpoint_pinned = txn_global->checkpoint_state.pinned_id;
    snapshot_pinned = txn_global->nsnap_oldest_id;

    WT_STAT_SET(session, stats, txn_pinned_range, txn_global->current - txn_global->oldest_id);

    checkpoint_timestamp = txn_global->checkpoint_timestamp;
    durable_timestamp = txn_global->durable_timestamp;
    pinned_timestamp = txn_global->pinned_timestamp;
    if (checkpoint_timestamp != WT_TS_NONE && checkpoint_timestamp < pinned_timestamp)
        pinned_timestamp = checkpoint_timestamp;
    WT_STAT_SET(session, stats, txn_pinned_timestamp, durable_timestamp - pinned_timestamp);
    WT_STAT_SET(
      session, stats, txn_pinned_timestamp_checkpoint, durable_timestamp - checkpoint_timestamp);
    WT_STAT_SET(session, stats, txn_pinned_timestamp_oldest,
      durable_timestamp - txn_global->oldest_timestamp);

    if (__wt_txn_get_pinned_timestamp(session, &oldest_active_read_timestamp, 0) == 0) {
        WT_STAT_SET(session, stats, txn_timestamp_oldest_active_read, oldest_active_read_timestamp);
        WT_STAT_SET(session, stats, txn_pinned_timestamp_reader,
          durable_timestamp - oldest_active_read_timestamp);
    } else {
        WT_STAT_SET(session, stats, txn_timestamp_oldest_active_read, 0);
        WT_STAT_SET(session, stats, txn_pinned_timestamp_reader, 0);
    }

    WT_STAT_SET(session, stats, txn_pinned_snapshot_range,
      snapshot_pinned == WT_TXN_NONE ? 0 : txn_global->current - snapshot_pinned);

    WT_STAT_SET(session, stats, txn_pinned_checkpoint_range,
      checkpoint_pinned == WT_TXN_NONE ? 0 : txn_global->current - checkpoint_pinned);

    WT_STAT_SET(session, stats, txn_checkpoint_time_max, conn->ckpt_time_max);
    WT_STAT_SET(session, stats, txn_checkpoint_time_min, conn->ckpt_time_min);
    WT_STAT_SET(session, stats, txn_checkpoint_time_recent, conn->ckpt_time_recent);
    WT_STAT_SET(session, stats, txn_checkpoint_time_total, conn->ckpt_time_total);
    WT_STAT_SET(session, stats, txn_durable_queue_len, txn_global->durable_timestampq_len);
    WT_STAT_SET(session, stats, txn_read_queue_len, txn_global->read_timestampq_len);
}

/*
 * __wt_txn_release_resources --
 *     Release resources for a session's transaction data.
 */
void
__wt_txn_release_resources(WT_SESSION_IMPL *session)
{
    WT_TXN *txn;

    txn = &session->txn;

    WT_ASSERT(session, txn->mod_count == 0);
    __wt_free(session, txn->mod);
    txn->mod_alloc = 0;
    txn->mod_count = 0;
}

/*
 * __wt_txn_destroy --
 *     Destroy a session's transaction data.
 */
void
__wt_txn_destroy(WT_SESSION_IMPL *session)
{
    __wt_txn_release_resources(session);
    __wt_free(session, session->txn.snapshot);
}

/*
 * __wt_txn_global_init --
 *     Initialize the global transaction state.
 */
int
__wt_txn_global_init(WT_SESSION_IMPL *session, const char *cfg[])
{
    WT_CONNECTION_IMPL *conn;
    WT_TXN_GLOBAL *txn_global;
    WT_TXN_STATE *s;
    u_int i;

    WT_UNUSED(cfg);
    conn = S2C(session);

    txn_global = &conn->txn_global;
    txn_global->current = txn_global->last_running = txn_global->metadata_pinned =
      txn_global->oldest_id = WT_TXN_FIRST;

    WT_RET(__wt_spin_init(session, &txn_global->id_lock, "transaction id lock"));
    WT_RWLOCK_INIT_TRACKED(session, &txn_global->rwlock, txn_global);
    WT_RET(__wt_rwlock_init(session, &txn_global->visibility_rwlock));

    WT_RWLOCK_INIT_TRACKED(session, &txn_global->durable_timestamp_rwlock, durable_timestamp);
    TAILQ_INIT(&txn_global->durable_timestamph);

    WT_RWLOCK_INIT_TRACKED(session, &txn_global->read_timestamp_rwlock, read_timestamp);
    TAILQ_INIT(&txn_global->read_timestamph);

    WT_RET(__wt_rwlock_init(session, &txn_global->nsnap_rwlock));
    txn_global->nsnap_oldest_id = WT_TXN_NONE;
    TAILQ_INIT(&txn_global->nsnaph);

    WT_RET(__wt_calloc_def(session, conn->session_size, &txn_global->states));

    for (i = 0, s = txn_global->states; i < conn->session_size; i++, s++)
        s->id = s->metadata_pinned = s->pinned_id = WT_TXN_NONE;

    return (0);
}

/*
 * __wt_txn_global_destroy --
 *     Destroy the global transaction state.
 */
void
__wt_txn_global_destroy(WT_SESSION_IMPL *session)
{
    WT_CONNECTION_IMPL *conn;
    WT_TXN_GLOBAL *txn_global;

    conn = S2C(session);
    txn_global = &conn->txn_global;

    if (txn_global == NULL)
        return;

    __wt_spin_destroy(session, &txn_global->id_lock);
    __wt_rwlock_destroy(session, &txn_global->rwlock);
    __wt_rwlock_destroy(session, &txn_global->durable_timestamp_rwlock);
    __wt_rwlock_destroy(session, &txn_global->read_timestamp_rwlock);
    __wt_rwlock_destroy(session, &txn_global->nsnap_rwlock);
    __wt_rwlock_destroy(session, &txn_global->visibility_rwlock);
    __wt_free(session, txn_global->states);
}

/*
 * __wt_txn_activity_drain --
 *     Wait for transactions to quiesce.
 */
int
__wt_txn_activity_drain(WT_SESSION_IMPL *session)
{
    bool txn_active;

    /*
     * It's possible that the eviction server is in the middle of a long operation, with a
     * transaction ID pinned. In that case, we will loop here until the transaction ID is released,
     * when the oldest transaction ID will catch up with the current ID.
     */
    for (;;) {
        WT_RET(__wt_txn_activity_check(session, &txn_active));
        if (!txn_active)
            break;

        WT_STAT_CONN_INCR(session, txn_release_blocked);
        __wt_yield();
    }

    return (0);
}

/*
 * __wt_txn_global_shutdown --
 *     Shut down the global transaction state.
 */
int
__wt_txn_global_shutdown(WT_SESSION_IMPL *session, const char *config, const char **cfg)
{
    WT_CONFIG_ITEM cval;
    WT_CONNECTION_IMPL *conn;
    WT_DECL_RET;
    WT_SESSION *wt_session;
    WT_SESSION_IMPL *s;
    const char *ckpt_cfg;

    conn = S2C(session);

    /*
     * Perform a system-wide checkpoint so that all tables are consistent with each other. All
     * transactions are resolved but ignore timestamps to make sure all data gets to disk. Do this
     * before shutting down all the subsystems. We have shut down all user sessions, but send in
     * true for waiting for internal races.
     */
    WT_TRET(__wt_config_gets(session, cfg, "use_timestamp", &cval));
    ckpt_cfg = "use_timestamp=false";
    if (cval.val != 0) {
        ckpt_cfg = "use_timestamp=true";
        if (conn->txn_global.has_stable_timestamp)
            F_SET(conn, WT_CONN_CLOSING_TIMESTAMP);
    }
    if (!F_ISSET(conn, WT_CONN_IN_MEMORY | WT_CONN_READONLY)) {
        s = NULL;
        WT_TRET(__wt_open_internal_session(conn, "close_ckpt", true, 0, &s));
        if (s != NULL) {
            const char *checkpoint_cfg[] = {
              WT_CONFIG_BASE(session, WT_SESSION_checkpoint), ckpt_cfg, NULL};
            wt_session = &s->iface;
            WT_TRET(__wt_txn_checkpoint(s, checkpoint_cfg, true));

            /*
             * Mark the metadata dirty so we flush it on close, allowing recovery to be skipped.
             */
            WT_WITH_DHANDLE(s, WT_SESSION_META_DHANDLE(s), __wt_tree_modify_set(s));

            WT_TRET(wt_session->close(wt_session, config));
        }
    }

    return (ret);
}

/*
 * __wt_txn_is_blocking_old --
 *     Return if this transaction is the oldest transaction in the system, called by eviction to
 *     determine if a worker thread should be released from eviction.
 */
int
__wt_txn_is_blocking_old(WT_SESSION_IMPL *session)
{
    WT_CONNECTION_IMPL *conn;
    WT_TXN *txn;
    WT_TXN_GLOBAL *txn_global;
    WT_TXN_STATE *state;
    uint64_t id;
    uint32_t i, session_cnt;

    conn = S2C(session);
    txn = &session->txn;
    txn_global = &conn->txn_global;

    if (txn->id == WT_TXN_NONE || F_ISSET(txn, WT_TXN_PREPARE))
        return (false);

    WT_ORDERED_READ(session_cnt, conn->session_cnt);

    /*
     * Check if the transaction is oldest one in the system. It's safe to ignore sessions allocating
     * transaction IDs, since we already have an ID, they are guaranteed to be newer.
     */
    for (i = 0, state = txn_global->states; i < session_cnt; i++, state++) {
        if (state->is_allocating)
            continue;

        WT_ORDERED_READ(id, state->id);
        if (id != WT_TXN_NONE && WT_TXNID_LT(id, txn->id))
            break;
    }
    return (i == session_cnt ?
        __wt_txn_rollback_required(session, "oldest transaction ID rolled back for eviction") :
        0);
}

/*
 * __wt_txn_is_blocking_pin --
 *     Return if this transaction is likely blocking eviction because of a pinned transaction ID,
 *     called by eviction to determine if a worker thread should be released from eviction.
 */
int
__wt_txn_is_blocking_pin(WT_SESSION_IMPL *session)
{
    WT_CONNECTION_IMPL *conn;
    WT_SESSION_IMPL *s;
    WT_TXN *txn;
    uint64_t snap_min;
    uint32_t i, session_cnt;

    conn = S2C(session);
    txn = &session->txn;

    /*
     * Check if we hold the oldest pinned transaction ID in the system. This potentially means
     * rolling back a read-only transaction, which MongoDB can't (yet) handle. For this reason,
     * don't check unless we're configured to time out thread operations, a way to confirm our
     * caller is prepared for rollback.
     */
    if (!F_ISSET(txn, WT_TXN_HAS_SNAPSHOT) || txn->snap_min == WT_TXN_NONE)
        return (0);
    if (!__wt_op_timer_fired(session))
        return (0);

    WT_ORDERED_READ(session_cnt, conn->session_cnt);

    for (s = conn->sessions, i = 0; i < session_cnt; ++s, ++i) {
        if (F_ISSET(s, WT_SESSION_INTERNAL) || !F_ISSET(&s->txn, WT_TXN_HAS_SNAPSHOT))
            continue;

        WT_ORDERED_READ(snap_min, s->txn.snap_min);
        if (snap_min != WT_TXN_NONE && snap_min < txn->snap_min)
            break;
    }
    return (i == session_cnt ? __wt_txn_rollback_required(
                                 session, "oldest pinned transaction ID rolled back for eviction") :
                               0);
}

/*
 * __wt_verbose_dump_txn_one --
 *     Output diagnostic information about a transaction structure.
 */
int
__wt_verbose_dump_txn_one(WT_SESSION_IMPL *session, WT_TXN *txn)
{
    char ts_string[5][WT_TS_INT_STRING_SIZE];
    const char *iso_tag;

    WT_NOT_READ(iso_tag, "INVALID");
    switch (txn->isolation) {
    case WT_ISO_READ_COMMITTED:
        iso_tag = "WT_ISO_READ_COMMITTED";
        break;
    case WT_ISO_READ_UNCOMMITTED:
        iso_tag = "WT_ISO_READ_UNCOMMITTED";
        break;
    case WT_ISO_SNAPSHOT:
        iso_tag = "WT_ISO_SNAPSHOT";
        break;
    }
    WT_RET(__wt_msg(session, "transaction id: %" PRIu64 ", mod count: %u"
                             ", snap min: %" PRIu64 ", snap max: %" PRIu64 ", snapshot count: %u"
                             ", commit_timestamp: %s"
                             ", durable_timestamp: %s"
                             ", first_commit_timestamp: %s"
                             ", prepare_timestamp: %s"
                             ", read_timestamp: %s"
                             ", checkpoint LSN: [%" PRIu32 "][%" PRIu32 "]"
                             ", full checkpoint: %s"
                             ", rollback reason: %s"
                             ", flags: 0x%08" PRIx32 ", isolation: %s",
      txn->id, txn->mod_count, txn->snap_min, txn->snap_max, txn->snapshot_count,
      __wt_timestamp_to_string(txn->commit_timestamp, ts_string[0]),
      __wt_timestamp_to_string(txn->durable_timestamp, ts_string[1]),
      __wt_timestamp_to_string(txn->first_commit_timestamp, ts_string[2]),
      __wt_timestamp_to_string(txn->prepare_timestamp, ts_string[3]),
      __wt_timestamp_to_string(txn->read_timestamp, ts_string[4]), txn->ckpt_lsn.l.file,
      txn->ckpt_lsn.l.offset, txn->full_ckpt ? "true" : "false",
      txn->rollback_reason == NULL ? "" : txn->rollback_reason, txn->flags, iso_tag));
    return (0);
}

/*
 * __wt_verbose_dump_txn --
 *     Output diagnostic information about the global transaction state.
 */
int
__wt_verbose_dump_txn(WT_SESSION_IMPL *session)
{
<<<<<<< HEAD
	WT_CONNECTION_IMPL *conn;
	WT_SESSION_IMPL *sess;
	WT_TXN_GLOBAL *txn_global;
	WT_TXN_STATE *s;
	uint64_t id;
	uint32_t i, session_cnt;
	char ts_string[WT_TS_INT_STRING_SIZE];

	conn = S2C(session);
	txn_global = &conn->txn_global;

	WT_RET(__wt_msg(session, "%s", WT_DIVIDER));
	WT_RET(__wt_msg(session, "transaction state dump"));

	WT_RET(__wt_msg(session, "current ID: %" PRIu64, txn_global->current));
	WT_RET(__wt_msg(session,
	    "last running ID: %" PRIu64, txn_global->last_running));
	WT_RET(__wt_msg(session,
	    "metadata_pinned ID: %" PRIu64, txn_global->metadata_pinned));
	WT_RET(__wt_msg(session, "oldest ID: %" PRIu64, txn_global->oldest_id));

	__wt_timestamp_to_string(txn_global->commit_timestamp, ts_string);
	WT_RET(__wt_msg(session, "commit timestamp: %s", ts_string));
	__wt_timestamp_to_string(txn_global->oldest_timestamp, ts_string);
	WT_RET(__wt_msg(session, "oldest timestamp: %s", ts_string));
	__wt_timestamp_to_string(txn_global->pinned_timestamp, ts_string);
	WT_RET(__wt_msg(session, "pinned timestamp: %s", ts_string));
	__wt_timestamp_to_string(txn_global->stable_timestamp, ts_string);
	WT_RET(__wt_msg(session, "stable timestamp: %s", ts_string));
	WT_RET(__wt_msg(session, "has_commit_timestamp: %s",
	    txn_global->has_commit_timestamp ? "yes" : "no"));
	WT_RET(__wt_msg(session, "has_oldest_timestamp: %s",
	    txn_global->has_oldest_timestamp ? "yes" : "no"));
	WT_RET(__wt_msg(session, "has_pinned_timestamp: %s",
	    txn_global->has_pinned_timestamp ? "yes" : "no"));
	WT_RET(__wt_msg(session, "has_stable_timestamp: %s",
	    txn_global->has_stable_timestamp ? "yes" : "no"));
	WT_RET(__wt_msg(session, "oldest_is_pinned: %s",
	    txn_global->oldest_is_pinned ? "yes" : "no"));
	WT_RET(__wt_msg(session, "stable_is_pinned: %s",
	    txn_global->stable_is_pinned ? "yes" : "no"));

	WT_RET(__wt_msg(session, "checkpoint running: %s",
	    txn_global->checkpoint_running ? "yes" : "no"));
	WT_RET(__wt_msg(session, "checkpoint generation: %" PRIu64,
	    __wt_gen(session, WT_GEN_CHECKPOINT)));
	WT_RET(__wt_msg(session, "checkpoint pinned ID: %" PRIu64,
	    txn_global->checkpoint_state.pinned_id));
	WT_RET(__wt_msg(session, "checkpoint txn ID: %" PRIu64,
	    txn_global->checkpoint_state.id));

	WT_RET(__wt_msg(session,
	    "oldest named snapshot ID: %" PRIu64, txn_global->nsnap_oldest_id));

	WT_ORDERED_READ(session_cnt, conn->session_cnt);
	WT_RET(__wt_msg(session, "session count: %" PRIu32, session_cnt));
	WT_RET(__wt_msg(session, "Transaction state of active sessions:"));

	/*
	 * Walk each session transaction state and dump information. Accessing
	 * the content of session handles is not thread safe, so some
	 * information may change while traversing if other threads are active
	 * at the same time, which is OK since this is diagnostic code.
	 */
	for (i = 0, s = txn_global->states; i < session_cnt; i++, s++) {
		/* Skip sessions with no active transaction */
		if ((id = s->id) == WT_TXN_NONE && s->pinned_id == WT_TXN_NONE)
			continue;
		sess = &conn->sessions[i];
		WT_RET(__wt_msg(session,
		    "ID: %" PRIu64
		    ", pinned ID: %" PRIu64
		    ", metadata pinned ID: %" PRIu64
		    ", name: %s",
		    id, s->pinned_id, s->metadata_pinned,
		    sess->name == NULL ?
		    "EMPTY" : sess->name));
		WT_RET(__wt_verbose_dump_txn_one(session, &sess->txn));
	}

	return (0);
}

// Dummy change to test Pull Request

// Dummy change 2

// Dummy change 3
=======
    WT_CONNECTION_IMPL *conn;
    WT_SESSION_IMPL *sess;
    WT_TXN_GLOBAL *txn_global;
    WT_TXN_STATE *s;
    uint64_t id;
    uint32_t i, session_cnt;
    char ts_string[WT_TS_INT_STRING_SIZE];

    conn = S2C(session);
    txn_global = &conn->txn_global;

    WT_RET(__wt_msg(session, "%s", WT_DIVIDER));
    WT_RET(__wt_msg(session, "transaction state dump"));

    WT_RET(__wt_msg(session, "current ID: %" PRIu64, txn_global->current));
    WT_RET(__wt_msg(session, "last running ID: %" PRIu64, txn_global->last_running));
    WT_RET(__wt_msg(session, "metadata_pinned ID: %" PRIu64, txn_global->metadata_pinned));
    WT_RET(__wt_msg(session, "oldest ID: %" PRIu64, txn_global->oldest_id));

    WT_RET(__wt_msg(session, "durable timestamp: %s",
      __wt_timestamp_to_string(txn_global->durable_timestamp, ts_string)));
    WT_RET(__wt_msg(session, "oldest timestamp: %s",
      __wt_timestamp_to_string(txn_global->oldest_timestamp, ts_string)));
    WT_RET(__wt_msg(session, "pinned timestamp: %s",
      __wt_timestamp_to_string(txn_global->pinned_timestamp, ts_string)));
    WT_RET(__wt_msg(session, "stable timestamp: %s",
      __wt_timestamp_to_string(txn_global->stable_timestamp, ts_string)));
    WT_RET(__wt_msg(
      session, "has_durable_timestamp: %s", txn_global->has_durable_timestamp ? "yes" : "no"));
    WT_RET(__wt_msg(
      session, "has_oldest_timestamp: %s", txn_global->has_oldest_timestamp ? "yes" : "no"));
    WT_RET(__wt_msg(
      session, "has_pinned_timestamp: %s", txn_global->has_pinned_timestamp ? "yes" : "no"));
    WT_RET(__wt_msg(
      session, "has_stable_timestamp: %s", txn_global->has_stable_timestamp ? "yes" : "no"));
    WT_RET(__wt_msg(session, "oldest_is_pinned: %s", txn_global->oldest_is_pinned ? "yes" : "no"));
    WT_RET(__wt_msg(session, "stable_is_pinned: %s", txn_global->stable_is_pinned ? "yes" : "no"));

    WT_RET(
      __wt_msg(session, "checkpoint running: %s", txn_global->checkpoint_running ? "yes" : "no"));
    WT_RET(
      __wt_msg(session, "checkpoint generation: %" PRIu64, __wt_gen(session, WT_GEN_CHECKPOINT)));
    WT_RET(
      __wt_msg(session, "checkpoint pinned ID: %" PRIu64, txn_global->checkpoint_state.pinned_id));
    WT_RET(__wt_msg(session, "checkpoint txn ID: %" PRIu64, txn_global->checkpoint_state.id));

    WT_RET(__wt_msg(session, "oldest named snapshot ID: %" PRIu64, txn_global->nsnap_oldest_id));

    WT_ORDERED_READ(session_cnt, conn->session_cnt);
    WT_RET(__wt_msg(session, "session count: %" PRIu32, session_cnt));
    WT_RET(__wt_msg(session, "Transaction state of active sessions:"));

    /*
     * Walk each session transaction state and dump information. Accessing the content of session
     * handles is not thread safe, so some information may change while traversing if other threads
     * are active at the same time, which is OK since this is diagnostic code.
     */
    for (i = 0, s = txn_global->states; i < session_cnt; i++, s++) {
        /* Skip sessions with no active transaction */
        if ((id = s->id) == WT_TXN_NONE && s->pinned_id == WT_TXN_NONE)
            continue;
        sess = &conn->sessions[i];
        WT_RET(__wt_msg(session,
          "ID: %" PRIu64 ", pinned ID: %" PRIu64 ", metadata pinned ID: %" PRIu64 ", name: %s", id,
          s->pinned_id, s->metadata_pinned, sess->name == NULL ? "EMPTY" : sess->name));
        WT_RET(__wt_verbose_dump_txn_one(session, &sess->txn));
    }

    return (0);
}
>>>>>>> fb527a54
<|MERGE_RESOLUTION|>--- conflicted
+++ resolved
@@ -1685,96 +1685,6 @@
 int
 __wt_verbose_dump_txn(WT_SESSION_IMPL *session)
 {
-<<<<<<< HEAD
-	WT_CONNECTION_IMPL *conn;
-	WT_SESSION_IMPL *sess;
-	WT_TXN_GLOBAL *txn_global;
-	WT_TXN_STATE *s;
-	uint64_t id;
-	uint32_t i, session_cnt;
-	char ts_string[WT_TS_INT_STRING_SIZE];
-
-	conn = S2C(session);
-	txn_global = &conn->txn_global;
-
-	WT_RET(__wt_msg(session, "%s", WT_DIVIDER));
-	WT_RET(__wt_msg(session, "transaction state dump"));
-
-	WT_RET(__wt_msg(session, "current ID: %" PRIu64, txn_global->current));
-	WT_RET(__wt_msg(session,
-	    "last running ID: %" PRIu64, txn_global->last_running));
-	WT_RET(__wt_msg(session,
-	    "metadata_pinned ID: %" PRIu64, txn_global->metadata_pinned));
-	WT_RET(__wt_msg(session, "oldest ID: %" PRIu64, txn_global->oldest_id));
-
-	__wt_timestamp_to_string(txn_global->commit_timestamp, ts_string);
-	WT_RET(__wt_msg(session, "commit timestamp: %s", ts_string));
-	__wt_timestamp_to_string(txn_global->oldest_timestamp, ts_string);
-	WT_RET(__wt_msg(session, "oldest timestamp: %s", ts_string));
-	__wt_timestamp_to_string(txn_global->pinned_timestamp, ts_string);
-	WT_RET(__wt_msg(session, "pinned timestamp: %s", ts_string));
-	__wt_timestamp_to_string(txn_global->stable_timestamp, ts_string);
-	WT_RET(__wt_msg(session, "stable timestamp: %s", ts_string));
-	WT_RET(__wt_msg(session, "has_commit_timestamp: %s",
-	    txn_global->has_commit_timestamp ? "yes" : "no"));
-	WT_RET(__wt_msg(session, "has_oldest_timestamp: %s",
-	    txn_global->has_oldest_timestamp ? "yes" : "no"));
-	WT_RET(__wt_msg(session, "has_pinned_timestamp: %s",
-	    txn_global->has_pinned_timestamp ? "yes" : "no"));
-	WT_RET(__wt_msg(session, "has_stable_timestamp: %s",
-	    txn_global->has_stable_timestamp ? "yes" : "no"));
-	WT_RET(__wt_msg(session, "oldest_is_pinned: %s",
-	    txn_global->oldest_is_pinned ? "yes" : "no"));
-	WT_RET(__wt_msg(session, "stable_is_pinned: %s",
-	    txn_global->stable_is_pinned ? "yes" : "no"));
-
-	WT_RET(__wt_msg(session, "checkpoint running: %s",
-	    txn_global->checkpoint_running ? "yes" : "no"));
-	WT_RET(__wt_msg(session, "checkpoint generation: %" PRIu64,
-	    __wt_gen(session, WT_GEN_CHECKPOINT)));
-	WT_RET(__wt_msg(session, "checkpoint pinned ID: %" PRIu64,
-	    txn_global->checkpoint_state.pinned_id));
-	WT_RET(__wt_msg(session, "checkpoint txn ID: %" PRIu64,
-	    txn_global->checkpoint_state.id));
-
-	WT_RET(__wt_msg(session,
-	    "oldest named snapshot ID: %" PRIu64, txn_global->nsnap_oldest_id));
-
-	WT_ORDERED_READ(session_cnt, conn->session_cnt);
-	WT_RET(__wt_msg(session, "session count: %" PRIu32, session_cnt));
-	WT_RET(__wt_msg(session, "Transaction state of active sessions:"));
-
-	/*
-	 * Walk each session transaction state and dump information. Accessing
-	 * the content of session handles is not thread safe, so some
-	 * information may change while traversing if other threads are active
-	 * at the same time, which is OK since this is diagnostic code.
-	 */
-	for (i = 0, s = txn_global->states; i < session_cnt; i++, s++) {
-		/* Skip sessions with no active transaction */
-		if ((id = s->id) == WT_TXN_NONE && s->pinned_id == WT_TXN_NONE)
-			continue;
-		sess = &conn->sessions[i];
-		WT_RET(__wt_msg(session,
-		    "ID: %" PRIu64
-		    ", pinned ID: %" PRIu64
-		    ", metadata pinned ID: %" PRIu64
-		    ", name: %s",
-		    id, s->pinned_id, s->metadata_pinned,
-		    sess->name == NULL ?
-		    "EMPTY" : sess->name));
-		WT_RET(__wt_verbose_dump_txn_one(session, &sess->txn));
-	}
-
-	return (0);
-}
-
-// Dummy change to test Pull Request
-
-// Dummy change 2
-
-// Dummy change 3
-=======
     WT_CONNECTION_IMPL *conn;
     WT_SESSION_IMPL *sess;
     WT_TXN_GLOBAL *txn_global;
@@ -1845,4 +1755,9 @@
 
     return (0);
 }
->>>>>>> fb527a54
+
+// Dummy change to test Pull Request
+
+// Dummy change 2
+
+// Dummy change 3