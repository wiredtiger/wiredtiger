--- conflicted
+++ resolved
@@ -778,49 +778,41 @@
 		return (ret);
 	}
 
-<<<<<<< HEAD
 	/* Process and free updates. */
-	for (i = 0, op = txn->mod; i < txn->mod_count; i++, op++) {
-#if TIMESTAMP_SIZE > 0
-		if (F_ISSET(txn, WT_TXN_HAS_TS_COMMIT))
-			switch (op->type) {
-			case WT_TXN_OP_BASIC:
-			case WT_TXN_OP_INMEM:
-				memcpy(op->u.upd->timestamp,
-				    txn->commit_timestamp, TIMESTAMP_SIZE);
-				break;
-
-			case WT_TXN_OP_REF:
-				memcpy(op->u.ref->page_del->timestamp,
-				    txn->commit_timestamp, TIMESTAMP_SIZE);
-				break;
-
-			case WT_TXN_OP_TRUNCATE_COL:
-			case WT_TXN_OP_TRUNCATE_ROW:
-				/* Other operations don't need timestamps. */
-				break;
-			}
-#endif
-=======
 	for (i = 0, op = txn->mod; i < txn->mod_count; i++, op++) {
 		switch (op->type) {
 		case WT_TXN_OP_BASIC:
 		case WT_TXN_OP_INMEM:
 			/*
-			 * Switch reserved operations to abort to simplify
-			 * obsolete update list truncation.
+			 * Switch reserved operations to abort to
+			 * simplify obsolete update list truncation.
 			 */
-			if (WT_UPDATE_RESERVED_ISSET(op->u.upd))
+			if (WT_UPDATE_RESERVED_ISSET(op->u.upd)) {
 				op->u.upd->txnid = WT_TXN_ABORTED;
+				break;
+			}
+
+#if TIMESTAMP_SIZE > 0
+			if (F_ISSET(txn, WT_TXN_HAS_TS_COMMIT))
+				memcpy(op->u.upd->timestamp,
+				    txn->commit_timestamp, TIMESTAMP_SIZE);
+#endif
 			break;
+
 		case WT_TXN_OP_REF:
+#if TIMESTAMP_SIZE > 0
+			if (F_ISSET(txn, WT_TXN_HAS_TS_COMMIT))
+				memcpy(op->u.ref->page_del->timestamp,
+				    txn->commit_timestamp, TIMESTAMP_SIZE);
+#endif
+			break;
+
 		case WT_TXN_OP_TRUNCATE_COL:
 		case WT_TXN_OP_TRUNCATE_ROW:
+			/* Other operations don't need timestamps. */
 			break;
 		}
 
-		/* Free memory associated with updates. */
->>>>>>> 96ee1d3f
 		__wt_txn_op_free(session, op);
 	}
 	txn->mod_count = 0;
