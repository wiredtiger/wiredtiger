--- conflicted
+++ resolved
@@ -913,466 +913,6 @@
 }
 
 /*
-<<<<<<< HEAD
- * __wt_las_remove_dropped --
- *     Remove an opened btree ID if it is in the dropped table.
- */
-void
-__wt_las_remove_dropped(WT_SESSION_IMPL *session)
-{
-    WT_BTREE *btree;
-    WT_CACHE *cache;
-    u_int i, j;
-
-    btree = S2BT(session);
-    cache = S2C(session)->cache;
-
-    __wt_spin_lock(session, &cache->las_sweep_lock);
-    for (i = 0; i < cache->las_dropped_next && cache->las_dropped[i] != btree->id; i++)
-        ;
-
-    if (i < cache->las_dropped_next) {
-        cache->las_dropped_next--;
-        for (j = i; j < cache->las_dropped_next; j++)
-            cache->las_dropped[j] = cache->las_dropped[j + 1];
-    }
-    __wt_spin_unlock(session, &cache->las_sweep_lock);
-}
-
-/*
- * __wt_las_save_dropped --
- *     Save a dropped btree ID to be swept from the lookaside table.
- */
-int
-__wt_las_save_dropped(WT_SESSION_IMPL *session)
-{
-    WT_BTREE *btree;
-    WT_CACHE *cache;
-    WT_DECL_RET;
-
-    btree = S2BT(session);
-    cache = S2C(session)->cache;
-
-    __wt_spin_lock(session, &cache->las_sweep_lock);
-    WT_ERR(__wt_realloc_def(
-      session, &cache->las_dropped_alloc, cache->las_dropped_next + 1, &cache->las_dropped));
-    cache->las_dropped[cache->las_dropped_next++] = btree->id;
-err:
-    __wt_spin_unlock(session, &cache->las_sweep_lock);
-    return (ret);
-}
-
-/*
- * __las_sweep_count --
- *     Calculate how many records to examine per sweep step.
- */
-static inline uint64_t
-__las_sweep_count(WT_CACHE *cache)
-{
-    uint64_t las_entry_count;
-
-    /*
-     * The sweep server is a slow moving thread. Try to review the entire lookaside table once every
-     * 5 minutes.
-     *
-     * The reason is because the lookaside table exists because we're seeing cache/eviction pressure
-     * (it allows us to trade performance and disk space for cache space), and it's likely lookaside
-     * blocks are being evicted, and reading them back in doesn't help things. A trickier, but
-     * possibly better, alternative might be to review all lookaside blocks in the cache in order to
-     * get rid of them, and slowly review lookaside blocks that have already been evicted.
-     *
-     * Put upper and lower bounds on the calculation: since reads of pages with lookaside entries
-     * are blocked during sweep, make sure we do some work but don't block reads for too long.
-     */
-    las_entry_count = __las_entry_count(cache);
-    return (
-      (uint64_t)WT_MAX(WT_LAS_SWEEP_ENTRIES, las_entry_count / (5 * WT_MINUTE / WT_LAS_SWEEP_SEC)));
-}
-
-/*
- * __las_sweep_init --
- *     Prepare to start a lookaside sweep.
- */
-static int
-__las_sweep_init(WT_SESSION_IMPL *session, WT_CURSOR *las_cursor)
-{
-    WT_CACHE *cache;
-    WT_DECL_RET;
-    WT_ITEM max_key;
-    WT_TIME_PAIR max_start, max_stop;
-    uint32_t max_btree_id;
-    u_int i;
-
-    cache = S2C(session)->cache;
-    WT_CLEAR(max_key);
-
-    __wt_spin_lock(session, &cache->las_sweep_lock);
-
-    /*
-     * If no files have been dropped and the lookaside file is empty, there's nothing to do.
-     */
-    if (cache->las_dropped_next == 0 && __wt_las_empty(session))
-        WT_ERR(WT_NOTFOUND);
-
-    /* Find the max key for the current sweep. */
-    WT_ERR(las_cursor->reset(las_cursor));
-    WT_ERR(las_cursor->prev(las_cursor));
-    WT_ERR(las_cursor->get_key(las_cursor, &max_btree_id, &max_key, &max_start.timestamp,
-      &max_start.txnid, &max_stop.timestamp, &max_stop.txnid));
-    WT_ERR(__wt_buf_set(session, &cache->las_max_key, max_key.data, max_key.size));
-    cache->las_max_btree_id = max_btree_id;
-    cache->las_max_timestamp = max_start.timestamp;
-    cache->las_max_txnid = max_start.txnid;
-
-    /* Scan the btree IDs to find min/max. */
-    cache->las_sweep_dropmin = UINT32_MAX;
-    cache->las_sweep_dropmax = 0;
-    for (i = 0; i < cache->las_dropped_next; i++) {
-        cache->las_sweep_dropmin = WT_MIN(cache->las_sweep_dropmin, cache->las_dropped[i]);
-        cache->las_sweep_dropmax = WT_MAX(cache->las_sweep_dropmax, cache->las_dropped[i]);
-    }
-
-    /* Initialize the bitmap. */
-    __wt_free(session, cache->las_sweep_dropmap);
-    WT_ERR(__bit_alloc(
-      session, 1 + cache->las_sweep_dropmax - cache->las_sweep_dropmin, &cache->las_sweep_dropmap));
-    for (i = 0; i < cache->las_dropped_next; i++)
-        __bit_set(cache->las_sweep_dropmap, cache->las_dropped[i] - cache->las_sweep_dropmin);
-
-    /* Clear the list of btree IDs. */
-    cache->las_dropped_next = 0;
-
-err:
-    __wt_spin_unlock(session, &cache->las_sweep_lock);
-    return (ret);
-}
-
-/*
- * __las_sweep_remove --
- *     Remove a record for the sweep cursor.
- */
-static int
-__las_sweep_remove(WT_CURSOR *cursor)
-{
-    WT_ITEM remove_key, remove_value;
-    WT_SESSION_IMPL *session;
-    wt_timestamp_t remove_durable_timestamp, remove_timestamp;
-    uint64_t remove_txnid;
-    uint32_t remove_btree_id;
-    uint8_t remove_prepare_state, remove_upd_type;
-
-    session = (WT_SESSION_IMPL *)cursor->session;
-
-    /* Produce the verbose output of a remove record if configured. */
-    if (WT_VERBOSE_ISSET(session, WT_VERB_LOOKASIDE_ACTIVITY)) {
-        WT_RET(
-          cursor->get_key(cursor, &remove_btree_id, &remove_key, &remove_timestamp, &remove_txnid));
-        WT_RET(cursor->get_value(cursor, &remove_durable_timestamp, &remove_prepare_state,
-          &remove_upd_type, &remove_value));
-
-        __wt_verbose(session, WT_VERB_LOOKASIDE_ACTIVITY,
-          "Sweep removing lookaside entry with "
-          "btree ID: %" PRIu32 " key size: %" WT_SIZET_FMT " prepared state: %" PRIu8
-          " record type: %" PRIu8 " durable timestamp: %" PRIu64 " transaction ID: %" PRIu64,
-          remove_btree_id, remove_key.size, remove_prepare_state, remove_upd_type,
-          remove_durable_timestamp, remove_txnid);
-    }
-    return (cursor->remove(cursor));
-}
-
-/*
- * __wt_las_sweep --
- *     Sweep the lookaside table.
- */
-int
-__wt_las_sweep(WT_SESSION_IMPL *session)
-{
-    WT_CACHE *cache;
-    WT_CURSOR *cursor;
-    WT_DECL_ITEM(saved_key);
-    WT_DECL_RET;
-    WT_ITEM las_key, las_value, remove_key;
-    WT_ITEM *sweep_key;
-    WT_TIME_PAIR las_start, las_stop, remove_start, remove_stop, saved;
-    wt_timestamp_t durable_timestamp;
-    uint64_t cnt, remove_cnt, pending_remove_cnt, visit_cnt;
-    uint32_t las_btree_id, remove_btree_id, saved_btree_id, session_flags;
-    uint8_t prepare_state, upd_type;
-    int cmp, notused;
-    bool globally_visible_ondisk_value, key_change, local_txn, locked, prev_rec_verified;
-
-    cache = S2C(session)->cache;
-    cursor = NULL;
-    sweep_key = &cache->las_sweep_key;
-    remove_cnt = 0;
-    session_flags = 0; /* [-Werror=maybe-uninitialized] */
-    local_txn = locked = false;
-
-    WT_RET(__wt_scr_alloc(session, 0, &saved_key));
-
-    /*
-     * Prevent other threads removing entries from underneath the sweep.
-     */
-    __wt_writelock(session, &cache->las_sweepwalk_lock);
-    locked = true;
-
-    /*
-     * Allocate a cursor and wrap all the updates in a transaction. We should have our own lookaside
-     * cursor.
-     */
-    __wt_las_cursor(session, &cursor, &session_flags);
-    WT_ASSERT(session, cursor->session == &session->iface);
-    WT_ERR(__wt_txn_begin(session, NULL));
-    local_txn = true;
-
-    /* Encourage a race */
-    __wt_timing_stress(session, WT_TIMING_STRESS_LOOKASIDE_SWEEP);
-
-    /*
-     * When continuing a sweep, position the cursor using the key from the last call (we don't care
-     * if we're before or after the key, either side is fine).
-     *
-     * Otherwise, we're starting a new sweep, gather the list of trees to sweep.
-     */
-    if (sweep_key->size != 0) {
-        __wt_cursor_set_raw_key(cursor, sweep_key);
-        ret = cursor->search_near(cursor, &notused);
-
-        /*
-         * Don't search for the same key twice; if we don't set a new key below, it's because we've
-         * reached the end of the table and we want the next pass to start at the beginning of the
-         * table. Searching for the same key could leave us stuck at the end of the table,
-         * repeatedly checking the same rows.
-         */
-        __wt_buf_free(session, sweep_key);
-    } else {
-        ret = __las_sweep_init(session, cursor);
-
-        /* Reset the cursor to start from first record */
-        cursor->reset(cursor);
-    }
-    if (ret != 0)
-        goto srch_notfound;
-
-    cnt = __las_sweep_count(cache);
-    pending_remove_cnt = 0;
-    visit_cnt = 0;
-    saved_btree_id = 0;
-    saved.timestamp = WT_TS_NONE;
-    saved.txnid = WT_TXN_NONE;
-    globally_visible_ondisk_value = false;
-
-    /* Walk the file. */
-    while ((ret = cursor->next(cursor)) == 0) {
-        WT_ERR(cursor->get_key(cursor, &las_btree_id, &las_key, &las_start.timestamp,
-          &las_start.txnid, &las_stop.timestamp, &las_stop.txnid));
-
-        /*
-         * Check for the max range for the current sweep is reached.
-         *
-         * The LAS key is in the order of btree id, key, timestamp and transaction id. The current
-         * LAS record key is compared against the max key that is stored to find out whether it
-         * reached the max range for the current sweep.
-         */
-        WT_ERR(__wt_compare(session, NULL, &las_key, &cache->las_max_key, &cmp));
-        if (las_btree_id > cache->las_max_btree_id ||
-          (las_btree_id == cache->las_max_btree_id && cmp > 0) ||
-          (las_btree_id == cache->las_max_btree_id && cmp == 0 &&
-              las_start.timestamp > cache->las_max_timestamp) ||
-          (las_btree_id == cache->las_max_btree_id && cmp == 0 &&
-              las_start.timestamp == cache->las_max_timestamp &&
-              las_start.txnid > cache->las_max_txnid))
-            /* It is a success scenario, don't return error */
-            goto err;
-
-        /*
-         * Signal to stop if the cache is stuck: we are ignoring the cache size while scanning the
-         * lookaside table, so we're making things worse.
-         */
-        if (__wt_cache_stuck(session))
-            cnt = 0;
-
-        /*
-         * We only want to break between key blocks. Stop if we've processed enough entries either
-         * all we wanted or enough and there is a reader waiting and we're on a key boundary.
-         */
-        ++visit_cnt;
-        if (cnt == 0 || (visit_cnt > WT_LAS_SWEEP_ENTRIES && cache->las_reader))
-            break;
-        if (cnt > 0)
-            --cnt;
-
-        /*
-         * If the entry belongs to a dropped tree, discard it.
-         *
-         * Cursor opened overwrite=true: won't return WT_NOTFOUND should another thread remove the
-         * record before we do (not expected for dropped trees), and the cursor remains positioned
-         * in that case.
-         */
-        if (las_btree_id >= cache->las_sweep_dropmin && las_btree_id <= cache->las_sweep_dropmax &&
-          __bit_test(cache->las_sweep_dropmap, las_btree_id - cache->las_sweep_dropmin)) {
-            WT_ERR(__las_sweep_remove(cursor));
-            ++remove_cnt;
-            saved_key->size = 0;
-            continue;
-        }
-
-        /* The remaining tests require the value. */
-        WT_ERR(
-          cursor->get_value(cursor, &durable_timestamp, &prepare_state, &upd_type, &las_value));
-
-        /*
-         * Expect an update entry with:
-         *  1. Not in a prepare locked state
-         *  2. Durable timestamp not max timestamp
-         *  3. For an in-progress prepared update, durable timestamp should be zero and no
-         *     restriction on durable timestamp value for other updates.
-         */
-        WT_ERR_ASSERT(session, prepare_state != WT_PREPARE_LOCKED, EINVAL,
-          "LAS prepared record is in locked state");
-        WT_ERR_ASSERT(session, durable_timestamp != WT_TS_MAX, EINVAL,
-          "LAS record durable timestamp is set as MAX timestamp");
-        WT_ERR_ASSERT(
-          session,
-          ((prepare_state != WT_PREPARE_INPROGRESS || durable_timestamp == 0) &&
-            (prepare_state == WT_PREPARE_INPROGRESS || durable_timestamp >= las_start.timestamp)),
-          EINVAL,
-          "Either LAS record is a in-progress prepared update with wrong durable timestamp or not"
-          " a prepared update with wrong durable timestamp (prepared state: %" PRIu8
-          " durable timestamp: %" PRIu64 ")",
-          prepare_state, durable_timestamp);
-
-        /*
-         * Check to see if the page or key has changed this iteration, and if they have, setup
-         * context for safely removing obsolete updates.
-         */
-        key_change = false;
-        if (las_btree_id != saved_btree_id || saved_key->size != las_key.size ||
-          memcmp(saved_key->data, las_key.data, las_key.size) != 0)
-            key_change = true;
-
-        /*
-         * Remove the previous obsolete entries whenever the scan moves into next key or the current
-         * LAS record is not a modify record.
-         *
-         * The special ondisk value i.e both timestamp and transaction id values as 0 and is the
-         * last record of the key that is globally visible is present in the LAS can only be removed
-         * whenever a next record of the same key gets removed. This is to protect the cases where
-         * we may still need the older ondisk value for some scenarios. The draw back is that this
-         * record never be removed until more updates happens on that key, but these scenarios are
-         * minimal.
-         *
-         * TODO: Better key/value pair design that let you know that on disk image of the key is
-         * globally visible will simplify the logic of removing the entire LAS records for that key.
-         */
-        if ((globally_visible_ondisk_value ? pending_remove_cnt > 1 : pending_remove_cnt > 0) &&
-          (key_change || upd_type != WT_UPDATE_MODIFY)) {
-            prev_rec_verified = false;
-            globally_visible_ondisk_value = false;
-            while (pending_remove_cnt > 0) {
-                WT_ERR(cursor->prev(cursor));
-
-                /*
-                 * New inserts of any existing LAS record keys or higher keys are only possible at
-                 * the end of the key boundary. There may be a case that sweep server can see the
-                 * newly inserted LAS record while scanning backwards to remove the obsolete records
-                 * (when it switches to the next key in the LAS file). To avoid such problems, the
-                 * first previous key that is getting removed must be verified the saved key.
-                 */
-                if (key_change && !prev_rec_verified) {
-                    WT_ERR(cursor->get_key(cursor, &remove_btree_id, &remove_key,
-                      &remove_start.timestamp, &remove_start.txnid, &remove_stop.timestamp,
-                      &remove_stop.txnid));
-                    if (remove_btree_id != saved_btree_id || saved_key->size != remove_key.size ||
-                      memcmp(saved_key->data, remove_key.data, remove_key.size) != 0 ||
-                      saved.timestamp != remove_start.timestamp ||
-                      saved.txnid != remove_start.txnid) {
-                        pending_remove_cnt = 0;
-                        break;
-                    }
-                    prev_rec_verified = true;
-                }
-
-                WT_ERR(__las_sweep_remove(cursor));
-                ++remove_cnt;
-                --pending_remove_cnt;
-            }
-
-            WT_ERR(cursor->next(cursor));
-        }
-
-        /*
-         * There are several conditions that need to be met before we choose to remove a
-         * lookaside entry:
-         *  1. If there exists a last checkpoint timestamp, then the lookaside record timestamp
-         *  must be less than last checkpoint timestamp.
-         *  2. The entry is globally visible.
-         *  3. The entry wasn't from a prepared transaction.
-         */
-        if (((S2C(session)->txn_global.last_ckpt_timestamp != WT_TS_NONE) &&
-              (las_start.timestamp > S2C(session)->txn_global.last_ckpt_timestamp)) ||
-          !__wt_txn_visible_all(session, las_start.txnid, durable_timestamp) ||
-          prepare_state == WT_PREPARE_INPROGRESS) {
-            /*
-             * TODO: In case if there exists any pending remove count records that can be removed,
-             * it is better to squash them to frame a UPDATE record and remove the obsolete records.
-             */
-            pending_remove_cnt = 0;
-            continue;
-        }
-
-        /* Save the key whenever we get a new key. */
-        if (key_change) {
-            saved_btree_id = las_btree_id;
-            WT_ERR(__wt_buf_set(session, saved_key, las_key.data, las_key.size));
-            pending_remove_cnt = 0;
-            globally_visible_ondisk_value = false;
-        }
-        saved.timestamp = las_start.timestamp;
-        saved.txnid = las_start.txnid;
-
-        /* Mark the flag if the LAS record is a previous ondisk image value */
-        if (las_start.timestamp == WT_TS_NONE && las_start.txnid == WT_TXN_NONE)
-            globally_visible_ondisk_value = true;
-
-        pending_remove_cnt++;
-    }
-
-    /*
-     * If the loop terminates after completing a work unit, we will continue the table sweep next
-     * time. Get a local copy of the sweep key to initialize the cursor position.
-     */
-    if (ret == 0) {
-        WT_ERR(__wt_cursor_get_raw_key(cursor, sweep_key));
-        if (!WT_DATA_IN_ITEM(sweep_key))
-            WT_ERR(__wt_buf_set(session, sweep_key, sweep_key->data, sweep_key->size));
-    }
-
-srch_notfound:
-    WT_ERR_NOTFOUND_OK(ret);
-
-    if (0) {
-err:
-        __wt_buf_free(session, sweep_key);
-    }
-    if (local_txn) {
-        if (ret == 0)
-            ret = __wt_txn_commit(session, NULL);
-        else
-            WT_TRET(__wt_txn_rollback(session, NULL));
-        if (ret == 0)
-            (void)__wt_atomic_add64(&cache->las_remove_count, remove_cnt);
-    }
-
-    WT_TRET(__wt_las_cursor_close(session, &cursor, session_flags));
-
-    if (locked)
-        __wt_writeunlock(session, &cache->las_sweepwalk_lock);
-
-    __wt_scr_free(session, &saved_key);
-
-    return (ret);
-=======
  * __find_birthmark_update --
  *     A helper function to find a birthmark update for a given key. If there is no birthmark record
  *     (either no lookaside content or the most recent value was instantiated) the update pointer
@@ -1397,7 +937,6 @@
         ;
 
     *updp = upd;
->>>>>>> 034b398d
 }
 
 /*
