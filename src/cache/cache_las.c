/*-
 * Copyright (c) 2014-2019 MongoDB, Inc.
 * Copyright (c) 2008-2014 WiredTiger, Inc.
 *	All rights reserved.
 *
 * See the file LICENSE for redistribution information.
 */

#include "wt_internal.h"

/*
 * When an operation is accessing the lookaside table, it should ignore the cache size (since the
 * cache is already full), any pages it reads should be evicted before application data, and the
 * operation can't reenter reconciliation.
 */
#define WT_LAS_SESSION_FLAGS \
    (WT_SESSION_IGNORE_CACHE_SIZE | WT_SESSION_READ_WONT_NEED | WT_SESSION_NO_RECONCILE)

/*
 * __las_set_isolation --
 *     Switch to read-uncommitted.
 */
static void
__las_set_isolation(WT_SESSION_IMPL *session, WT_TXN_ISOLATION *saved_isolationp)
{
    *saved_isolationp = session->txn.isolation;
    session->txn.isolation = WT_ISO_READ_UNCOMMITTED;
}

/*
 * __las_restore_isolation --
 *     Restore isolation.
 */
static void
__las_restore_isolation(WT_SESSION_IMPL *session, WT_TXN_ISOLATION saved_isolation)
{
    session->txn.isolation = saved_isolation;
}

/*
 * __las_entry_count --
 *     Return when there are entries in the lookaside table.
 */
static uint64_t
__las_entry_count(WT_CACHE *cache)
{
    uint64_t insert_cnt, remove_cnt;

    insert_cnt = cache->las_insert_count;
    WT_ORDERED_READ(remove_cnt, cache->las_remove_count);

    return (insert_cnt > remove_cnt ? insert_cnt - remove_cnt : 0);
}

/*
 * __wt_las_config --
 *     Configure the lookaside table.
 */
int
__wt_las_config(WT_SESSION_IMPL *session, const char **cfg)
{
    WT_CONFIG_ITEM cval;
    WT_CURSOR_BTREE *las_cursor;
    WT_SESSION_IMPL *las_session;

    WT_RET(__wt_config_gets(session, cfg, "cache_overflow.file_max", &cval));

    if (cval.val != 0 && cval.val < WT_LAS_FILE_MIN)
        WT_RET_MSG(session, EINVAL, "max cache overflow size %" PRId64 " below minimum %d",
          cval.val, WT_LAS_FILE_MIN);

    /* This is expected for in-memory configurations. */
    las_session = S2C(session)->cache->las_session[0];
    WT_ASSERT(session, las_session != NULL || F_ISSET(S2C(session), WT_CONN_IN_MEMORY));

    if (las_session == NULL)
        return (0);

    /*
     * We need to set file_max on the btree associated with one of the lookaside sessions.
     */
    las_cursor = (WT_CURSOR_BTREE *)las_session->las_cursor;
    las_cursor->btree->file_max = (uint64_t)cval.val;

    WT_STAT_CONN_SET(session, cache_lookaside_ondisk_max, las_cursor->btree->file_max);

    return (0);
}

/*
 * __wt_las_empty --
 *     Return when there are entries in the lookaside table.
 */
bool
__wt_las_empty(WT_SESSION_IMPL *session)
{
    return (__las_entry_count(S2C(session)->cache) == 0);
}

/*
 * __wt_las_stats_update --
 *     Update the lookaside table statistics for return to the application.
 */
void
__wt_las_stats_update(WT_SESSION_IMPL *session)
{
    WT_CACHE *cache;
    WT_CONNECTION_IMPL *conn;
    WT_CONNECTION_STATS **cstats;
    WT_DSRC_STATS **dstats;
    int64_t v;

    conn = S2C(session);
    cache = conn->cache;

    /*
     * Lookaside table statistics are copied from the underlying lookaside table data-source
     * statistics. If there's no lookaside table, values remain 0.
     */
    if (!F_ISSET(conn, WT_CONN_LOOKASIDE_OPEN))
        return;

    /* Set the connection-wide statistics. */
    cstats = conn->stats;

    WT_STAT_SET(session, cstats, cache_lookaside_entries, __las_entry_count(cache));

    /*
     * We have a cursor, and we need the underlying data handle; we can get to it by way of the
     * underlying btree handle, but it's a little ugly.
     */
    dstats = ((WT_CURSOR_BTREE *)cache->las_session[0]->las_cursor)->btree->dhandle->stats;

    v = WT_STAT_READ(dstats, cursor_update);
    WT_STAT_SET(session, cstats, cache_lookaside_insert, v);
    v = WT_STAT_READ(dstats, cursor_remove);
    WT_STAT_SET(session, cstats, cache_lookaside_remove, v);

    /*
     * If we're clearing stats we need to clear the cursor values we just read. This does not clear
     * the rest of the statistics in the lookaside data source stat cursor, but we own that
     * namespace so we don't have to worry about users seeing inconsistent data source information.
     */
    if (FLD_ISSET(conn->stat_flags, WT_STAT_CLEAR)) {
        WT_STAT_SET(session, dstats, cursor_insert, 0);
        WT_STAT_SET(session, dstats, cursor_remove, 0);
    }
}

/*
 * __wt_las_create --
 *     Initialize the database's lookaside store.
 */
int
__wt_las_create(WT_SESSION_IMPL *session, const char **cfg)
{
    WT_CACHE *cache;
    WT_CONNECTION_IMPL *conn;
    WT_DECL_RET;
    int i;
    const char *drop_cfg[] = {WT_CONFIG_BASE(session, WT_SESSION_drop), "force=true", NULL};

    conn = S2C(session);
    cache = conn->cache;

    /* Read-only and in-memory configurations don't need the LAS table. */
    if (F_ISSET(conn, WT_CONN_IN_MEMORY | WT_CONN_READONLY))
        return (0);

    /*
     * Done at startup: we cannot do it on demand because we require the
     * schema lock to create and drop the table, and it may not always be
     * available.
     *
     * Discard any previous incarnation of the table.
     */
    WT_WITH_SCHEMA_LOCK(session, ret = __wt_schema_drop(session, WT_LAS_URI, drop_cfg));
    WT_RET(ret);

    /* Re-create the table. */
    WT_RET(__wt_session_create(session, WT_LAS_URI, WT_LAS_CONFIG));

    /*
     * Open a shared internal session and cursor used for the lookaside table. This session should
     * never perform reconciliation.
     */
    for (i = 0; i < WT_LAS_NUM_SESSIONS; i++) {
        WT_RET(__wt_open_internal_session(
          conn, "lookaside table", true, WT_LAS_SESSION_FLAGS, &cache->las_session[i]));
        WT_RET(__wt_las_cursor_open(cache->las_session[i]));
    }

    WT_RET(__wt_las_config(session, cfg));

    /* The statistics server is already running, make sure we don't race. */
    WT_WRITE_BARRIER();
    F_SET(conn, WT_CONN_LOOKASIDE_OPEN);

    return (0);
}

/*
 * __wt_las_destroy --
 *     Destroy the database's lookaside store.
 */
int
__wt_las_destroy(WT_SESSION_IMPL *session)
{
    WT_CACHE *cache;
    WT_CONNECTION_IMPL *conn;
    WT_DECL_RET;
    WT_SESSION *wt_session;
    int i;

    conn = S2C(session);
    cache = conn->cache;

    F_CLR(conn, WT_CONN_LOOKASIDE_OPEN);
    if (cache == NULL)
        return (0);

    for (i = 0; i < WT_LAS_NUM_SESSIONS; i++) {
        if (cache->las_session[i] == NULL)
            continue;

        wt_session = &cache->las_session[i]->iface;
        WT_TRET(wt_session->close(wt_session, NULL));
        cache->las_session[i] = NULL;
    }

    __wt_buf_free(session, &cache->las_sweep_key);
    __wt_buf_free(session, &cache->las_max_key);
    __wt_free(session, cache->las_dropped);
    __wt_free(session, cache->las_sweep_dropmap);

    return (ret);
}

/*
 * __wt_las_cursor_open --
 *     Open a new lookaside table cursor.
 */
int
__wt_las_cursor_open(WT_SESSION_IMPL *session)
{
    WT_BTREE *btree;
    WT_CURSOR *cursor;
    WT_DECL_RET;
    const char *open_cursor_cfg[] = {WT_CONFIG_BASE(session, WT_SESSION_open_cursor), NULL};

    WT_WITHOUT_DHANDLE(
      session, ret = __wt_open_cursor(session, WT_LAS_URI, NULL, open_cursor_cfg, &cursor));
    WT_RET(ret);

    /*
     * Retrieve the btree from the cursor, rather than the session because we don't always switch
     * the LAS handle in to the session before entering this function.
     */
    btree = ((WT_CURSOR_BTREE *)cursor)->btree;

    /* Track the lookaside file ID. */
    if (S2C(session)->cache->las_fileid == 0)
        S2C(session)->cache->las_fileid = btree->id;

    /*
     * Set special flags for the lookaside table: the lookaside flag (used,
     * for example, to avoid writing records during reconciliation), also
     * turn off checkpoints and logging.
     *
     * Test flags before setting them so updates can't race in subsequent
     * opens (the first update is safe because it's single-threaded from
     * wiredtiger_open).
     */
    if (!F_ISSET(btree, WT_BTREE_LOOKASIDE))
        F_SET(btree, WT_BTREE_LOOKASIDE);
    if (!F_ISSET(btree, WT_BTREE_NO_CHECKPOINT))
        F_SET(btree, WT_BTREE_NO_CHECKPOINT);
    if (!F_ISSET(btree, WT_BTREE_NO_LOGGING))
        F_SET(btree, WT_BTREE_NO_LOGGING);

    session->las_cursor = cursor;
    F_SET(session, WT_SESSION_LOOKASIDE_CURSOR);

    return (0);
}

/*
 * __wt_las_cursor --
 *     Return a lookaside cursor.
 */
void
__wt_las_cursor(WT_SESSION_IMPL *session, WT_CURSOR **cursorp, uint32_t *session_flags)
{
    WT_CACHE *cache;
    int i;

    *cursorp = NULL;

    /*
     * We don't want to get tapped for eviction after we start using the
     * lookaside cursor; save a copy of the current eviction state, we'll
     * turn eviction off before we return.
     *
     * Don't cache lookaside table pages, we're here because of eviction
     * problems and there's no reason to believe lookaside pages will be
     * useful more than once.
     */
    *session_flags = F_MASK(session, WT_LAS_SESSION_FLAGS);

    cache = S2C(session)->cache;

    /*
     * Some threads have their own lookaside table cursors, else lock the shared lookaside cursor.
     */
    if (F_ISSET(session, WT_SESSION_LOOKASIDE_CURSOR))
        *cursorp = session->las_cursor;
    else {
        for (;;) {
            __wt_spin_lock(session, &cache->las_lock);
            for (i = 0; i < WT_LAS_NUM_SESSIONS; i++) {
                if (!cache->las_session_inuse[i]) {
                    *cursorp = cache->las_session[i]->las_cursor;
                    cache->las_session_inuse[i] = true;
                    break;
                }
            }
            __wt_spin_unlock(session, &cache->las_lock);
            if (*cursorp != NULL)
                break;
            /*
             * If all the lookaside sessions are busy, stall.
             *
             * XXX better as a condition variable.
             */
            __wt_sleep(0, WT_THOUSAND);
            if (F_ISSET(session, WT_SESSION_INTERNAL))
                WT_STAT_CONN_INCRV(session, cache_lookaside_cursor_wait_internal, WT_THOUSAND);
            else
                WT_STAT_CONN_INCRV(session, cache_lookaside_cursor_wait_application, WT_THOUSAND);
        }
    }

    /* Configure session to access the lookaside table. */
    F_SET(session, WT_LAS_SESSION_FLAGS);
}

/*
 * __wt_las_cursor_close --
 *     Discard a lookaside cursor.
 */
int
__wt_las_cursor_close(WT_SESSION_IMPL *session, WT_CURSOR **cursorp, uint32_t session_flags)
{
    WT_CACHE *cache;
    WT_CURSOR *cursor;
    WT_DECL_RET;
    int i;

    cache = S2C(session)->cache;

    if ((cursor = *cursorp) == NULL)
        return (0);
    *cursorp = NULL;

    /* Reset the cursor. */
    ret = cursor->reset(cursor);

    /*
     * We turned off caching and eviction while the lookaside cursor was in use, restore the
     * session's flags.
     */
    F_CLR(session, WT_LAS_SESSION_FLAGS);
    F_SET(session, session_flags);

    /*
     * Some threads have their own lookaside table cursors, else unlock the shared lookaside cursor.
     */
    if (!F_ISSET(session, WT_SESSION_LOOKASIDE_CURSOR)) {
        __wt_spin_lock(session, &cache->las_lock);
        for (i = 0; i < WT_LAS_NUM_SESSIONS; i++)
            if (cursor->session == &cache->las_session[i]->iface) {
                cache->las_session_inuse[i] = false;
                break;
            }
        __wt_spin_unlock(session, &cache->las_lock);
        WT_ASSERT(session, i != WT_LAS_NUM_SESSIONS);
    }

    return (ret);
}

/*
 * __wt_las_page_skip_locked --
 *     Check if we can skip reading a page with lookaside entries, where the page is already locked.
 */
bool
__wt_las_page_skip_locked(WT_SESSION_IMPL *session, WT_REF *ref)
{
    WT_TXN *txn;

    txn = &session->txn;

    /*
     * Skip lookaside pages if reading without a timestamp and all the
     * updates in lookaside are in the past.
     *
     * Lookaside eviction preferentially chooses the newest updates when
     * creating page images with no stable timestamp. If a stable timestamp
     * has been set, we have to visit the page because eviction chooses old
     * version of records in that case.
     *
     * One case where we may need to visit the page is if lookaside eviction
     * is active in tree 2 when a checkpoint has started and is working its
     * way through tree 1. In that case, lookaside may have created a page
     * image with updates in the future of the checkpoint.
     *
     * We also need to instantiate a lookaside page if this is an update
     * operation in progress or transaction is in prepared state.
     */
    if (F_ISSET(txn, WT_TXN_PREPARE | WT_TXN_UPDATE))
        return (false);

    if (!F_ISSET(txn, WT_TXN_HAS_SNAPSHOT))
        return (false);

    /*
     * If some of the page's history overlaps with the reader's snapshot then we have to read it.
     */
    if (WT_TXNID_LE(txn->snap_min, ref->page_las->max_txn))
        return (false);

    /*
     * Otherwise, if not reading at a timestamp, the page's history is in the past, so the page
     * image is correct if it contains the most recent versions of everything and nothing was
     * prepared.
     */
    if (!F_ISSET(txn, WT_TXN_HAS_TS_READ))
        return (!ref->page_las->has_prepares && ref->page_las->min_skipped_ts == WT_TS_MAX);

    /*
     * Skip lookaside history if reading as of a timestamp, we evicted new
     * versions of data and all the updates are in the past.  This is not
     * possible for prepared updates, because the commit timestamp was not
     * known when the page was evicted.
     *
     * Otherwise, skip reading lookaside history if everything on the page
     * is older than the read timestamp, and the oldest update in lookaside
     * newer than the page is in the future of the reader.  This seems
     * unlikely, but is exactly what eviction tries to do when a checkpoint
     * is running.
     */
    if (!ref->page_las->has_prepares && ref->page_las->min_skipped_ts == WT_TS_MAX &&
      txn->read_timestamp >= ref->page_las->max_ondisk_ts)
        return (true);

    if (txn->read_timestamp >= ref->page_las->max_ondisk_ts &&
      txn->read_timestamp < ref->page_las->min_skipped_ts)
        return (true);

    return (false);
}

/*
 * __wt_las_page_skip --
 *     Check if we can skip reading a page with lookaside entries, where the page needs to be locked
 *     before checking.
 */
bool
__wt_las_page_skip(WT_SESSION_IMPL *session, WT_REF *ref)
{
    uint32_t previous_state;
    bool skip;

    if ((previous_state = ref->state) != WT_REF_LOOKASIDE)
        return (false);

    if (!WT_REF_CAS_STATE(session, ref, previous_state, WT_REF_LOCKED))
        return (false);

    skip = __wt_las_page_skip_locked(session, ref);

    /* Restore the state and push the change. */
    WT_REF_SET_STATE(ref, previous_state);
    WT_FULL_BARRIER();

    return (skip);
}

/*
 * __las_insert_updates_verbose --
 *     Display a verbose message once per checkpoint with details about the cache state when
 *     performing a lookaside table write.
 */
static void
__las_insert_updates_verbose(WT_SESSION_IMPL *session, WT_BTREE *btree, WT_MULTI *multi)
{
    WT_CACHE *cache;
    WT_CONNECTION_IMPL *conn;
    double pct_dirty, pct_full;
    uint64_t ckpt_gen_current, ckpt_gen_last;
    uint32_t btree_id;
    char ts_string[2][WT_TS_INT_STRING_SIZE];

    btree_id = btree->id;

    if (!WT_VERBOSE_ISSET(session, WT_VERB_LOOKASIDE | WT_VERB_LOOKASIDE_ACTIVITY))
        return;

    conn = S2C(session);
    cache = conn->cache;
    ckpt_gen_current = __wt_gen(session, WT_GEN_CHECKPOINT);
    ckpt_gen_last = cache->las_verb_gen_write;

    /*
     * Print a message if verbose lookaside, or once per checkpoint if only reporting activity.
     * Avoid an expensive atomic operation as often as possible when the message rate is limited.
     */
    if (WT_VERBOSE_ISSET(session, WT_VERB_LOOKASIDE) ||
      (ckpt_gen_current > ckpt_gen_last &&
          __wt_atomic_casv64(&cache->las_verb_gen_write, ckpt_gen_last, ckpt_gen_current))) {
        WT_IGNORE_RET_BOOL(__wt_eviction_clean_needed(session, &pct_full));
        WT_IGNORE_RET_BOOL(__wt_eviction_dirty_needed(session, &pct_dirty));

        __wt_verbose(session, WT_VERB_LOOKASIDE | WT_VERB_LOOKASIDE_ACTIVITY,
          "Page reconciliation triggered lookaside write: file ID %" PRIu32
          ". "
          "Max txn ID %" PRIu64
          ", max ondisk timestamp %s, "
          "first skipped ts %s. "
          "Entries now in lookaside file: %" PRId64
          ", "
          "cache dirty: %2.3f%% , "
          "cache use: %2.3f%%",
          btree_id, multi->page_las.max_txn,
          __wt_timestamp_to_string(multi->page_las.max_ondisk_ts, ts_string[0]),
          __wt_timestamp_to_string(multi->page_las.min_skipped_ts, ts_string[1]),
          WT_STAT_READ(conn->stats, cache_lookaside_entries), pct_dirty, pct_full);
    }

    /* Never skip updating the tracked generation */
    if (WT_VERBOSE_ISSET(session, WT_VERB_LOOKASIDE))
        cache->las_verb_gen_write = ckpt_gen_current;
}

/*
 * __las_squash_modifies --
 *     Squash multiple modify operations for the same key and timestamp into a standard update and
 *     insert it into lookaside. This is necessary since multiple updates on the same key/timestamp
 *     and transaction will clobber each other in the lookaside which is problematic for modifies.
 */
static int
__las_squash_modifies(WT_SESSION_IMPL *session, WT_CURSOR *cursor, WT_UPDATE **updp)
{
    WT_DECL_RET;
    WT_ITEM las_value;
    WT_UPDATE *list[WT_MODIFY_ARRAY_SIZE], **listp, *next_upd, *start_upd, *upd;
    size_t allocated_bytes;
    u_int i;

    WT_CLEAR(las_value);
    listp = list;
    start_upd = upd = *updp;
    next_upd = start_upd->next;
    allocated_bytes = 0;
    i = 0;

    while (upd->type == WT_UPDATE_MODIFY) {
        /* Leave a reasonable amount of space on the stack for the regular case. */
        if (i >= WT_MODIFY_ARRAY_SIZE) {
            if (i == WT_MODIFY_ARRAY_SIZE)
                listp = NULL;
            WT_ERR(__wt_realloc_def(session, &allocated_bytes, i + 1, &listp));
            if (i == WT_MODIFY_ARRAY_SIZE)
                memcpy(listp, list, sizeof(list));
        }
        listp[i++] = upd;
        upd = upd->next;
        /*
         * Our goal here is to squash and write one update in the case where there are multiple
         * modifies for a given timestamp and transaction id. So we want to resume insertions right
         * where a new timestamp and transaction id pairing begins.
         */
        if (start_upd->start_ts == upd->start_ts && start_upd->txnid == upd->txnid)
            next_upd = upd;
        /*
         * If we've spotted a modify, there should be a standard update later in the update list. If
         * we hit the end and still haven't found one, something is not right.
         */
        if (upd == NULL)
            WT_PANIC_ERR(session, WT_PANIC,
              "found modify update but no corresponding standard update in the update list");
    }
    WT_ERR(__wt_buf_set(session, &las_value, upd->data, upd->size));
    while (i > 0)
        WT_ERR(__wt_modify_apply_item(session, &las_value, listp[--i]->data, false));
    cursor->set_value(
      cursor, start_upd->durable_ts, start_upd->prepare_state, WT_UPDATE_STANDARD, &las_value);
    WT_ERR(cursor->insert(cursor));

err:
    __wt_buf_free(session, &las_value);
    if (allocated_bytes != 0)
        __wt_free(session, listp);
    WT_STAT_CONN_INCR(session, cache_lookaside_write_squash);
    *updp = next_upd;
    return (ret);
}

/*
 * __wt_las_insert_updates --
 *     Copy one set of saved updates into the database's lookaside table.
 */
int
__wt_las_insert_updates(WT_CURSOR *cursor, WT_BTREE *btree, WT_PAGE *page, WT_MULTI *multi)
{
    WT_BIRTHMARK_DETAILS *birthmarkp;
    WT_CONNECTION_IMPL *conn;
    WT_DECL_ITEM(birthmarks);
    WT_DECL_ITEM(key);
    WT_DECL_RET;
    WT_ITEM las_value;
    WT_SAVE_UPD *list;
    WT_SESSION_IMPL *session;
    WT_TXN_ISOLATION saved_isolation;
    WT_UPDATE *first_upd, *upd;
    wt_off_t las_size;
    uint64_t insert_cnt, max_las_size, prepared_insert_cnt;
    uint32_t birthmarks_cnt, btree_id, i, slot;
    uint8_t *p;
    bool local_txn;

    session = (WT_SESSION_IMPL *)cursor->session;
    conn = S2C(session);
    WT_CLEAR(las_value);
    saved_isolation = 0; /*[-Wconditional-uninitialized] */
    insert_cnt = prepared_insert_cnt = 0;
    birthmarks_cnt = 0;
    btree_id = btree->id;
    local_txn = false;

    if (!btree->lookaside_entries)
        btree->lookaside_entries = true;

    /* Wrap all the updates in a transaction. */
    WT_ERR(__wt_txn_begin(session, NULL));
    __las_set_isolation(session, &saved_isolation);
    local_txn = true;

    /* Ensure enough room for a column-store key without checking. */
    WT_ERR(__wt_scr_alloc(session, WT_INTPACK64_MAXSIZE, &key));

    WT_ERR(__wt_scr_alloc(session, 0, &birthmarks));

    /* Enter each update in the boundary's list into the lookaside store. */
    for (i = 0, list = multi->supd; i < multi->supd_entries; ++i, ++list) {
        /* Lookaside table key component: source key. */
        switch (page->type) {
        case WT_PAGE_COL_FIX:
        case WT_PAGE_COL_VAR:
            p = key->mem;
            WT_ERR(__wt_vpack_uint(&p, 0, WT_INSERT_RECNO(list->ins)));
            key->size = WT_PTRDIFF(p, key->data);
            break;
        case WT_PAGE_ROW_LEAF:
            if (list->ins == NULL) {
                WT_WITH_BTREE(
                  session, btree, ret = __wt_row_leaf_key(session, page, list->ripcip, key, false));
                WT_ERR(ret);
            } else {
                key->data = WT_INSERT_KEY(list->ins);
                key->size = WT_INSERT_KEY_SIZE(list->ins);
            }
            break;
        default:
            WT_ERR(__wt_illegal_value(session, page->type));
        }

        /* Set the first key as the minimum key. */
        if (i == 0)
            WT_ERR(__wt_buf_set(session, &multi->page_las.min_las_key, key->data, key->size));

        /*
         * Lookaside table value component: update reference. Updates come from the row-store insert
         * list (an inserted item), or update array (an update to an original on-page item), or from
         * a column-store insert list (column-store format has no update array, the insert list
         * contains both inserted items and updates to original on-page items). When rolling forward
         * a modify update from an original on-page item, we need an on-page slot so we can find the
         * original on-page item. When rolling forward from an inserted item, no on-page slot is
         * possible.
         */
        slot = UINT32_MAX; /* Impossible slot */
        if (list->ripcip != NULL)
            slot = page->type == WT_PAGE_ROW_LEAF ? WT_ROW_SLOT(page, list->ripcip) :
                                                    WT_COL_SLOT(page, list->ripcip);
        first_upd = list->ins == NULL ? page->modify->mod_row_update[slot] : list->ins->upd;

        /*
         * Trim any updates before writing to lookaside. This saves wasted work, but is also
         * necessary because the reconciliation only resolves existing birthmarks if they aren't
         * obsolete.
         */
        WT_WITH_BTREE(
          session, btree, upd = __wt_update_obsolete_check(session, page, first_upd, true));
        if (upd != NULL)
            __wt_free_update_list(session, upd);
        upd = first_upd;

        /*
         * It's not OK for the update list to contain a birthmark on entry - we will generate one
         * below if necessary.
         */
        WT_ASSERT(session, __wt_count_birthmarks(first_upd) == 0);

        /*
         * Walk the list of updates, storing each key/value pair into the lookaside table. Skip
         * aborted items (there's no point to restoring them), and assert we never see a reserved
         * item.
         */
        do {
            if (upd->txnid == WT_TXN_ABORTED)
                continue;

            switch (upd->type) {
            case WT_UPDATE_MODIFY:
            case WT_UPDATE_STANDARD:
                las_value.data = upd->data;
                las_value.size = upd->size;
                break;
            case WT_UPDATE_TOMBSTONE:
                las_value.size = 0;
                break;
            default:
                /*
                 * It is never OK to see a birthmark here - it would be referring to the wrong page
                 * image.
                 */
                WT_ERR(__wt_illegal_value(session, upd->type));
            }

            cursor->set_key(cursor, btree_id, key, upd->start_ts, upd->txnid);

            /*
             * If saving a non-zero length value on the page, save a birthmark instead of
             * duplicating it in the lookaside table. (We check the length because row-store doesn't
             * write zero-length data items.)
             */
            if (upd == list->onpage_upd && upd->size > 0 &&
              (upd->type == WT_UPDATE_STANDARD || upd->type == WT_UPDATE_MODIFY)) {
                /* Extend the buffer if needed */
                WT_ERR(__wt_buf_extend(
                  session, birthmarks, (birthmarks_cnt + 1) * sizeof(WT_BIRTHMARK_DETAILS)));
                birthmarkp = (WT_BIRTHMARK_DETAILS *)birthmarks->mem + birthmarks_cnt;
                birthmarkp->txnid = upd->txnid;
                birthmarkp->durable_ts = upd->durable_ts;
                birthmarkp->start_ts = upd->start_ts;
                birthmarkp->prepare_state = upd->prepare_state;
                birthmarkp->instantiated = false;
                /* Copy the key as well for reference. */
                WT_CLEAR(birthmarkp->key);
                WT_ERR(__wt_buf_set(session, &birthmarkp->key, key->data, key->size));
                birthmarks_cnt++;

                /* Do not put birthmarks into the lookaside. */
                continue;
            }

            if (upd->prepare_state == WT_PREPARE_INPROGRESS)
                ++prepared_insert_cnt;

            /*
             * If we encounter a modify with preceding updates that have the same timestamp and
             * transaction id, they need to be squashed into a single lookaside entry to avoid
             * displacing each other.
             */
            if (upd->type == WT_UPDATE_MODIFY && upd->next != NULL &&
              upd->start_ts == upd->next->start_ts && upd->txnid == upd->next->txnid) {
                WT_ERR(__las_squash_modifies(session, cursor, &upd));
                ++insert_cnt;
                continue;
            }

            cursor->set_value(cursor, upd->durable_ts, upd->prepare_state, upd->type, &las_value);

            /* Using insert so we don't keep the page pinned longer than necessary. */
            WT_ERR(cursor->insert(cursor));
            ++insert_cnt;

            /*
             * If we encounter subsequent updates with the same timestamp, skip them to avoid
             * clobbering the entry that we just wrote to lookaside. Only the last thing in the
             * update list for that timestamp and transaction id matters anyway.
             */
            while (upd->next != NULL && upd->start_ts == upd->next->start_ts &&
              upd->txnid == upd->next->txnid)
                upd = upd->next;
        } while ((upd = upd->next) != NULL);
    }

    /* Set the last key of the page as the maximum key written to LAS. */
    WT_ERR(__wt_buf_set(session, &multi->page_las.max_las_key, key->data, key->size));

    WT_ERR(__wt_block_manager_named_size(session, WT_LAS_FILE, &las_size));
    WT_STAT_CONN_SET(session, cache_lookaside_ondisk, las_size);
    max_las_size = ((WT_CURSOR_BTREE *)cursor)->btree->file_max;
    if (max_las_size != 0 && (uint64_t)las_size > max_las_size)
        WT_PANIC_ERR(session, WT_PANIC, "WiredTigerLAS: file size of %" PRIu64
                                        " exceeds maximum "
                                        "size %" PRIu64,
          (uint64_t)las_size, max_las_size);

err:
    /* Resolve the transaction. */
    if (local_txn) {
        if (ret == 0)
            ret = __wt_txn_commit(session, NULL);
        else
            WT_TRET(__wt_txn_rollback(session, NULL));
        __las_restore_isolation(session, saved_isolation);

        /* Adjust the entry count. */
        if (ret == 0) {
            (void)__wt_atomic_add64(&conn->cache->las_insert_count, insert_cnt);
            WT_STAT_CONN_INCRV(
              session, txn_prepared_updates_lookaside_inserts, prepared_insert_cnt);
        }
    }

    __las_restore_isolation(session, saved_isolation);

    if (ret == 0 && birthmarks_cnt > 0)
        ret = __wt_calloc(
          session, birthmarks_cnt, sizeof(WT_BIRTHMARK_DETAILS), &multi->page_las.birthmarks);

    if (ret == 0 && (insert_cnt > 0 || birthmarks_cnt > 0)) {
        multi->page_las.has_las = true;
        multi->page_las.has_prepares = prepared_insert_cnt > 0;
        if (birthmarks_cnt > 0) {
            memcpy(multi->page_las.birthmarks, birthmarks->mem,
              birthmarks_cnt * sizeof(WT_BIRTHMARK_DETAILS));
            multi->page_las.birthmarks_cnt = birthmarks_cnt;
        }
        __las_insert_updates_verbose(session, btree, multi);
    }

    __wt_scr_free(session, &key);
    /* Free all the birthmark keys if there was a failure */
    if (ret != 0) {
        for (i = 0, birthmarkp = birthmarks->mem; i < birthmarks_cnt; i++, birthmarkp++)
            __wt_buf_free(session, &birthmarkp->key);
        __wt_buf_free(session, &multi->page_las.min_las_key);
        __wt_buf_free(session, &multi->page_las.max_las_key);
    }
    __wt_scr_free(session, &birthmarks);
    return (ret);
}

/*
 * __wt_las_cursor_position --
 *     Position a lookaside cursor at the end of a set of updates for a given btree id, record key
 *     and timestamp. There may be no lookaside entries for the given btree id and record key if
 *     they have been removed by WT_CONNECTION::rollback_to_stable.
 */
int
__wt_las_cursor_position(WT_SESSION_IMPL *session, WT_CURSOR *cursor, uint32_t btree_id,
  WT_ITEM *key, wt_timestamp_t timestamp)
{
    WT_ITEM las_key;
    wt_timestamp_t las_timestamp;
    uint64_t las_txnid;
    uint32_t las_btree_id;
    int cmp, exact;

    /*
     * Because of the special visibility rules for lookaside, a new key can appear in between our
     * search and the set of updates that we're interested in. Keep trying until we find it.
     */
    for (;;) {
        cursor->set_key(cursor, btree_id, key, timestamp, WT_TXN_MAX);
        WT_RET(cursor->search_near(cursor, &exact));
        if (exact > 0)
            WT_RET(cursor->prev(cursor));

        /*
         * Because of the special visibility rules for lookaside, a new key can appear in between
         * our search and the set of updates we're interested in. Keep trying while we have a key
         * lower than we expect.
         *
         * There may be no lookaside entries for the given btree id and record key if they have been
         * removed by WT_CONNECTION::rollback_to_stable.
         */
        WT_CLEAR(las_key);
        WT_RET(cursor->get_key(cursor, &las_btree_id, &las_key, &las_timestamp, &las_txnid));
        if (las_btree_id < btree_id)
            return (0);
        else if (las_btree_id == btree_id) {
            WT_RET(__wt_compare(session, NULL, &las_key, key, &cmp));
            if (cmp < 0)
                return (0);
            if (cmp == 0 && las_timestamp <= timestamp)
                return (0);
        }
    }

    /* NOTREACHED */
}

/*
 * __wt_las_remove_dropped --
 *     Remove an opened btree ID if it is in the dropped table.
 */
void
__wt_las_remove_dropped(WT_SESSION_IMPL *session)
{
    WT_BTREE *btree;
    WT_CACHE *cache;
    u_int i, j;

    btree = S2BT(session);
    cache = S2C(session)->cache;

    __wt_spin_lock(session, &cache->las_sweep_lock);
    for (i = 0; i < cache->las_dropped_next && cache->las_dropped[i] != btree->id; i++)
        ;

    if (i < cache->las_dropped_next) {
        cache->las_dropped_next--;
        for (j = i; j < cache->las_dropped_next; j++)
            cache->las_dropped[j] = cache->las_dropped[j + 1];
    }
    __wt_spin_unlock(session, &cache->las_sweep_lock);
}

/*
 * __wt_las_save_dropped --
 *     Save a dropped btree ID to be swept from the lookaside table.
 */
int
__wt_las_save_dropped(WT_SESSION_IMPL *session)
{
    WT_BTREE *btree;
    WT_CACHE *cache;
    WT_DECL_RET;

    btree = S2BT(session);
    cache = S2C(session)->cache;

    __wt_spin_lock(session, &cache->las_sweep_lock);
    WT_ERR(__wt_realloc_def(
      session, &cache->las_dropped_alloc, cache->las_dropped_next + 1, &cache->las_dropped));
    cache->las_dropped[cache->las_dropped_next++] = btree->id;
err:
    __wt_spin_unlock(session, &cache->las_sweep_lock);
    return (ret);
}

/*
 * __las_sweep_count --
 *     Calculate how many records to examine per sweep step.
 */
static inline uint64_t
__las_sweep_count(WT_CACHE *cache)
{
    uint64_t las_entry_count;

    /*
     * The sweep server is a slow moving thread. Try to review the entire
     * lookaside table once every 5 minutes.
     *
     * The reason is because the lookaside table exists because we're seeing
     * cache/eviction pressure (it allows us to trade performance and disk
     * space for cache space), and it's likely lookaside blocks are being
     * evicted, and reading them back in doesn't help things. A trickier,
     * but possibly better, alternative might be to review all lookaside
     * blocks in the cache in order to get rid of them, and slowly review
     * lookaside blocks that have already been evicted.
     *
     * Put upper and lower bounds on the calculation: since reads of pages
     * with lookaside entries are blocked during sweep, make sure we do
     * some work but don't block reads for too long.
     */
    las_entry_count = __las_entry_count(cache);
    return (
      (uint64_t)WT_MAX(WT_LAS_SWEEP_ENTRIES, las_entry_count / (5 * WT_MINUTE / WT_LAS_SWEEP_SEC)));
}

/*
 * __las_sweep_init --
 *     Prepare to start a lookaside sweep.
 */
static int
__las_sweep_init(WT_SESSION_IMPL *session, WT_CURSOR *las_cursor)
{
    WT_CACHE *cache;
    WT_DECL_RET;
    WT_ITEM max_key;
    wt_timestamp_t max_timestamp;
    uint64_t max_txnid;
    uint32_t max_btree_id;
    u_int i;

    cache = S2C(session)->cache;
    WT_CLEAR(max_key);

    __wt_spin_lock(session, &cache->las_sweep_lock);

    /*
     * If no files have been dropped and the lookaside file is empty, there's nothing to do.
     */
    if (cache->las_dropped_next == 0 && __wt_las_empty(session))
        WT_ERR(WT_NOTFOUND);

    /* Find the max key for the current sweep. */
    WT_ERR(las_cursor->reset(las_cursor));
    WT_ERR(las_cursor->prev(las_cursor));
    WT_ERR(las_cursor->get_key(las_cursor, &max_btree_id, &max_key, &max_timestamp, &max_txnid));
    WT_ERR(__wt_buf_set(session, &cache->las_max_key, max_key.data, max_key.size));
    cache->las_max_btree_id = max_btree_id;
    cache->las_max_timestamp = max_timestamp;
    cache->las_max_txnid = max_txnid;

    /* Scan the btree IDs to find min/max. */
    cache->las_sweep_dropmin = UINT32_MAX;
    cache->las_sweep_dropmax = 0;
    for (i = 0; i < cache->las_dropped_next; i++) {
        cache->las_sweep_dropmin = WT_MIN(cache->las_sweep_dropmin, cache->las_dropped[i]);
        cache->las_sweep_dropmax = WT_MAX(cache->las_sweep_dropmax, cache->las_dropped[i]);
    }

    /* Initialize the bitmap. */
    __wt_free(session, cache->las_sweep_dropmap);
    WT_ERR(__bit_alloc(
      session, 1 + cache->las_sweep_dropmax - cache->las_sweep_dropmin, &cache->las_sweep_dropmap));
    for (i = 0; i < cache->las_dropped_next; i++)
        __bit_set(cache->las_sweep_dropmap, cache->las_dropped[i] - cache->las_sweep_dropmin);

    /* Clear the list of btree IDs. */
    cache->las_dropped_next = 0;

    /* Reset the cursor to start from first record */
    WT_ERR(las_cursor->reset(las_cursor));

err:
    __wt_spin_unlock(session, &cache->las_sweep_lock);
    return (ret);
}

/*
 * __wt_las_sweep --
 *     Sweep the lookaside table.
 */
int
__wt_las_sweep(WT_SESSION_IMPL *session)
{
    WT_CACHE *cache;
    WT_CURSOR *cursor;
    WT_DECL_ITEM(saved_key);
    WT_DECL_RET;
    WT_ITEM las_key, las_value;
    WT_ITEM *sweep_key;
    WT_TXN_ISOLATION saved_isolation;
    wt_timestamp_t durable_timestamp, las_timestamp;
    uint64_t cnt, i, remove_cnt, skip_update_modify_cnt, visit_cnt;
    uint64_t las_txnid;
    uint32_t las_btree_id, saved_btree_id, session_flags;
    uint8_t prepare_state, upd_type;
    int cmp, notused;
    const char *txn_cfg[] = {
      WT_CONFIG_BASE(session, WT_SESSION_begin_transaction), "isolation=snapshot", NULL};
    bool local_txn, locked, prev_entry_can_remove, remove_entry;

    cache = S2C(session)->cache;
    cursor = NULL;
    sweep_key = &cache->las_sweep_key;
    saved_isolation = 0; /*[-Wconditional-uninitialized] */
    remove_cnt = 0;
    session_flags = 0; /* [-Werror=maybe-uninitialized] */
    local_txn = locked = false;

    WT_RET(__wt_scr_alloc(session, 0, &saved_key));

    /*
     * Prevent other threads removing entries from underneath the sweep.
     */
    __wt_writelock(session, &cache->las_sweepwalk_lock);
    locked = true;

    /*
     * Allocate a cursor and wrap all the updates in a transaction. We should have our own lookaside
     * cursor.
     */
    __wt_las_cursor(session, &cursor, &session_flags);
    WT_ASSERT(session, cursor->session == &session->iface);
<<<<<<< HEAD
    __las_set_isolation(session, &saved_isolation);

    /*
     * Open a transaction with snapshot isolation. The LAS cursor moves it's position to either prev
     * or next many times during the sweep process, so make sure that the cursor doesn't see newer
     * updates.
     */
    WT_ERR(__wt_txn_begin(session, txn_cfg));
=======
    WT_ERR(__wt_txn_begin(session, NULL));
    __las_set_isolation(session, &saved_isolation);
>>>>>>> 0a05c6b0
    local_txn = true;

    /* Encourage a race */
    __wt_timing_stress(session, WT_TIMING_STRESS_LOOKASIDE_SWEEP);

    /*
     * When continuing a sweep, position the cursor using the key from the
     * last call (we don't care if we're before or after the key, either
     * side is fine).
     *
     * Otherwise, we're starting a new sweep, gather the list of trees to
     * sweep.
     */
    if (sweep_key->size != 0) {
        __wt_cursor_set_raw_key(cursor, sweep_key);
        ret = cursor->search_near(cursor, &notused);

        /*
         * Don't search for the same key twice; if we don't set a new key below, it's because we've
         * reached the end of the table and we want the next pass to start at the beginning of the
         * table. Searching for the same key could leave us stuck at the end of the table,
         * repeatedly checking the same rows.
         */
        __wt_buf_free(session, sweep_key);
    } else
        ret = __las_sweep_init(session, cursor);
    if (ret != 0)
        goto srch_notfound;

    cnt = __las_sweep_count(cache);
    skip_update_modify_cnt = 0;
    visit_cnt = 0;
    saved_btree_id = 0;
    prev_entry_can_remove = false;

    /* Walk the file. */
    while ((ret = cursor->next(cursor)) == 0) {
        WT_ERR(cursor->get_key(cursor, &las_btree_id, &las_key, &las_timestamp, &las_txnid));

        /*
         * Check for the max range for the current sweep is reached.
         *
         * The LAS key is in the order of btree id, key, timestamp and transaction id.
         * The current LAS record key is compared against the max key that is stored
         * to find out whether it reached the max range for the current sweep.
         */
        WT_ERR(__wt_compare(session, NULL, &las_key, &cache->las_max_key, &cmp));
        if (las_btree_id > cache->las_max_btree_id ||
          (las_btree_id == cache->las_max_btree_id && cmp > 0) ||
          (las_btree_id == cache->las_max_btree_id && cmp == 0 &&
              las_timestamp > cache->las_max_timestamp) ||
          (las_btree_id == cache->las_max_btree_id && cmp == 0 &&
              las_timestamp == cache->las_max_timestamp && las_txnid > cache->las_max_txnid))
            /* It is a success scenario, don't return error */
            goto err;

        /*
         * Signal to stop if the cache is stuck: we are ignoring the cache size while scanning the
         * lookaside table, so we're making things worse.
         */
        if (__wt_cache_stuck(session))
            cnt = 0;

        /*
         * We only want to break between key blocks. Stop if we've processed enough entries either
         * all we wanted or enough and there is a reader waiting and we're on a key boundary.
         */
        ++visit_cnt;
        if (cnt == 0 || (visit_cnt > WT_LAS_SWEEP_ENTRIES && cache->las_reader))
            break;
        if (cnt > 0)
            --cnt;

        /*
         * If the entry belongs to a dropped tree, discard it.
         *
         * Cursor opened overwrite=true: won't return WT_NOTFOUND
         * should another thread remove the record before we do (not
         * expected for dropped trees), and the cursor remains
         * positioned in that case.
         */
        if (las_btree_id >= cache->las_sweep_dropmin && las_btree_id <= cache->las_sweep_dropmax &&
          __bit_test(cache->las_sweep_dropmap, las_btree_id - cache->las_sweep_dropmin)) {
            WT_ERR(cursor->remove(cursor));
            ++remove_cnt;
            saved_key->size = 0;
            continue;
        }

        /*
         * Remove all entries for a key once they have aged out and are no longer needed.
         */
        WT_ERR(
          cursor->get_value(cursor, &durable_timestamp, &prepare_state, &upd_type, &las_value));

        /*
         * Expect an update entry with:
         *  1. Not in a prepare locked state
         *  2. Durable timestamp as not max timestamp
         *  3. For an in-progress prepared update, durable timestamp should be zero
         *  and no restriction on durable timestamp value for other updates.
         */
        WT_ERR_ASSERT(session, prepare_state != WT_PREPARE_LOCKED, EINVAL,
          "LAS prepared record is in locked state");
        WT_ERR_ASSERT(session, durable_timestamp != WT_TS_MAX, EINVAL,
          "LAS record durable timestamp is set as MAX timestamp");
        WT_ERR_ASSERT(
          session,
          ((prepare_state != WT_PREPARE_INPROGRESS || durable_timestamp == 0) &&
            (prepare_state == WT_PREPARE_INPROGRESS || durable_timestamp >= las_timestamp)),
          EINVAL,
          "Either LAS record is a in-progress prepared update with wrong durable timestamp or not"
          " a prepared update with wrong durable timestamp. prepared state: %" PRIu8
          " durable timestamp: %" PRIu64,
          prepare_state, durable_timestamp);

        /*
         * Check to see if the page or key has changed this iteration, and if they have, setup
         * context for safely removing obsolete updates.
         */
        remove_entry = false;
        if (prev_entry_can_remove) {
            if (las_btree_id != saved_btree_id || saved_key->size != las_key.size ||
              memcmp(saved_key->data, las_key.data, las_key.size) != 0) {
                remove_entry = true;
                saved_btree_id = las_btree_id;
                WT_ERR(__wt_buf_set(session, saved_key, las_key.data, las_key.size));
            } else if (upd_type != WT_UPDATE_MODIFY)
                remove_entry = true;
            else
                skip_update_modify_cnt++;
        }

        /* Remove the obsolete entries */
        if (remove_entry) {
            /* Remove each individual LAS record till the current record. */
            for (i = 0; i < skip_update_modify_cnt + 1; i++) {
                WT_ERR(cursor->prev(cursor));

                if (WT_VERBOSE_ISSET(session, WT_VERB_LOOKASIDE_ACTIVITY)) {
                    WT_ERR(
                      cursor->get_key(cursor, &las_btree_id, &las_key, &las_timestamp, &las_txnid));
                    WT_ERR(cursor->get_value(
                      cursor, &durable_timestamp, &prepare_state, &upd_type, &las_value));

                    __wt_verbose(session, WT_VERB_LOOKASIDE_ACTIVITY,
                      "Sweep removing lookaside entry with "
                      "btree ID: %" PRIu32 " key size: %" WT_SIZET_FMT " prepared state: %" PRIu8
                      " record type: %" PRIu8 " durable timestamp: %" PRIu64
                      " transaction ID: %" PRIu64,
                      las_btree_id, las_key.size, prepare_state, upd_type, durable_timestamp,
                      las_txnid);
                }

                WT_ERR(cursor->remove(cursor));
                ++remove_cnt;
            }

            WT_ERR(cursor->next(cursor));

            /* Get the LAS key and value in case if their replaced. */
            if (WT_VERBOSE_ISSET(session, WT_VERB_LOOKASIDE_ACTIVITY)) {
                WT_ERR(
                  cursor->get_key(cursor, &las_btree_id, &las_key, &las_timestamp, &las_txnid));
                WT_ERR(cursor->get_value(
                  cursor, &durable_timestamp, &prepare_state, &upd_type, &las_value));
            }
            skip_update_modify_cnt = 0;
        }

        /* Don't remove the non obsolete entry. */
        if (las_timestamp > S2C(session)->txn_global.oldest_timestamp) {
            /*
             * TODO: In case if there exists any skipped update modify records that can be removed,
             * it is better to squash them to frame a UPDATE record and remove the obsolete records.
             */
            prev_entry_can_remove = false;
            skip_update_modify_cnt = 0;
            continue;
        }

        prev_entry_can_remove = true;
        /* Save the first key. */
        if (saved_btree_id == 0) {
            saved_btree_id = las_btree_id;
            WT_ERR(__wt_buf_set(session, saved_key, las_key.data, las_key.size));
        }
    }

    /*
     * If the loop terminates after completing a work unit, we will continue the table sweep next
     * time. Get a local copy of the sweep key to initialize the cursor position.
     */
    if (ret == 0) {
        WT_ERR(__wt_cursor_get_raw_key(cursor, sweep_key));
        if (!WT_DATA_IN_ITEM(sweep_key))
            WT_ERR(__wt_buf_set(session, sweep_key, sweep_key->data, sweep_key->size));
    }

srch_notfound:
    WT_ERR_NOTFOUND_OK(ret);

    if (0) {
err:
        __wt_buf_free(session, sweep_key);
    }
    if (local_txn) {
        if (ret == 0)
            ret = __wt_txn_commit(session, NULL);
        else
            WT_TRET(__wt_txn_rollback(session, NULL));
        __las_restore_isolation(session, saved_isolation);
        if (ret == 0)
            (void)__wt_atomic_add64(&cache->las_remove_count, remove_cnt);
    }

    WT_TRET(__wt_las_cursor_close(session, &cursor, session_flags));

    if (locked)
        __wt_writeunlock(session, &cache->las_sweepwalk_lock);

    __wt_scr_free(session, &saved_key);

    return (ret);
}

/*
 * __wt_find_lookaside_upd --
 *     Scan the lookaside for a record the btree cursor wants to position on. Create an update for
 *     the record and return to the caller. The caller may choose to optionally allow prepared
 *     updates to be returned regardless of whether prepare is being ignored globally. Otherwise, a
 *     prepare conflict will be returned upon reading a prepared update.
 */
int
__wt_find_lookaside_upd(
  WT_SESSION_IMPL *session, WT_CURSOR_BTREE *cbt, WT_UPDATE **updp, bool allow_prepare)
{
    WT_CACHE *cache;
    WT_CURSOR *cursor;
    WT_DECL_ITEM(las_key);
    WT_DECL_ITEM(las_value);
    WT_DECL_RET;
    WT_ITEM *key, _key;
    WT_TXN *txn;
    WT_UPDATE *list[WT_MODIFY_ARRAY_SIZE], **listp, *upd;
    wt_timestamp_t durable_timestamp, _durable_timestamp, las_timestamp, _las_timestamp;
    size_t allocated_bytes, incr;
    uint64_t las_txnid, _las_txnid, recno;
    uint32_t las_btree_id, session_flags;
    uint8_t prepare_state, _prepare_state, *p, recno_key[WT_INTPACK64_MAXSIZE], upd_type;
    const uint8_t *recnop;
    u_int i;
    int cmp;
    bool modify, sweep_locked;

    WT_UNUSED(_las_timestamp);
    WT_UNUSED(_las_txnid);

    *updp = NULL;

    cache = S2C(session)->cache;
    cursor = NULL;
    key = NULL;
    upd = NULL;
    listp = list;
    txn = &session->txn;
    allocated_bytes = 0;
    las_btree_id = S2BT(session)->id;
    session_flags = 0; /* [-Werror=maybe-uninitialized] */
    i = 0;
    WT_NOT_READ(modify, false);
    sweep_locked = false;

    /*
     * Prior to calling this function, we should have successfully searched the correct key with our
     * cursor.
     */
    WT_ASSERT(session, cbt->compare == 0);

    /* Row-store has the key available, create the column-store key on demand. */
    switch (cbt->btree->type) {
    case BTREE_ROW:
        key = &cbt->iface.key;
        break;
    case BTREE_COL_FIX:
    case BTREE_COL_VAR:
        p = recno_key;
        WT_RET(__wt_vpack_uint(&p, 0, cbt->recno));
        WT_CLEAR(_key);
        _key.data = recno_key;
        _key.size = WT_PTRDIFF(p, recno_key);
        key = &_key;
    }

    /* Allocate buffers for the lookaside key/value. */
    WT_ERR(__wt_scr_alloc(session, 0, &las_key));
    WT_ERR(__wt_scr_alloc(session, 0, &las_value));

    /* Open a lookaside table cursor. */
    __wt_las_cursor(session, &cursor, &session_flags);

    /*
     * The lookaside records are in key and update order, that is, there will be a set of in-order
     * updates for a key, then another set of in-order updates for a subsequent key. We scan through
     * all of the updates till we locate the one we want.
     */
    cache->las_reader = true;
    __wt_readlock(session, &cache->las_sweepwalk_lock);
    cache->las_reader = false;
    sweep_locked = true;

    /*
     * After positioning our cursor, we're stepping backwards to find the correct update. Since the
     * timestamp is part of the key, our cursor needs to go from the newest record (further in the
     * las) to the oldest (earlier in the las) for a given key.
     */
    ret = __wt_las_cursor_position(session, cursor, las_btree_id, key,
      allow_prepare ? txn->prepare_timestamp : txn->read_timestamp);
    for (; ret == 0; ret = cursor->prev(cursor)) {
        WT_ERR(cursor->get_key(cursor, &las_btree_id, las_key, &las_timestamp, &las_txnid));

        /* Stop before crossing over to the next btree */
        if (las_btree_id != S2BT(session)->id)
            break;

        /*
         * Keys are sorted in an order, skip the ones before the desired key, and bail out if we
         * have crossed over the desired key and not found the record we are looking for.
         */
        WT_ERR(__wt_compare(session, NULL, las_key, key, &cmp));
        if (cmp < 0)
            continue;
        else if (cmp > 0)
            break;

        /*
         * It is safe to assume that we're reading the updates newest to the oldest. We can quit
         * searching after finding the newest visible record.
         */
        if (!__wt_txn_visible(session, las_txnid, las_timestamp))
            continue;

        WT_ERR(cursor->get_value(cursor, &durable_timestamp, &prepare_state, &upd_type, las_value));

        /*
         * Found a visible record, return success unless it is prepared and we are not ignoring
         * prepared.
         *
         * It's necessary to explicitly signal a prepare conflict so that the callers don't fallback
         * to using something from the update list.
         */
        if (prepare_state == WT_PREPARE_INPROGRESS &&
          !F_ISSET(&session->txn, WT_TXN_IGNORE_PREPARE) && !allow_prepare) {
            ret = WT_PREPARE_CONFLICT;
            break;
        }

        /* We do not have birthmarks in the lookaside anymore. */
        WT_ASSERT(session, upd_type != WT_UPDATE_BIRTHMARK);

        /*
         * Keep walking until we get a non-modify update. Once we get to that point, squash the
         * updates together.
         */
        if (upd_type == WT_UPDATE_MODIFY) {
            WT_NOT_READ(modify, true);
            while (upd_type == WT_UPDATE_MODIFY) {
                WT_ERR(__wt_update_alloc(session, las_value, &upd, &incr, upd_type));
                if (i >= WT_MODIFY_ARRAY_SIZE) {
                    if (i == WT_MODIFY_ARRAY_SIZE)
                        listp = NULL;
                    WT_ERR(__wt_realloc_def(session, &allocated_bytes, i + 1, &listp));
                    if (i == WT_MODIFY_ARRAY_SIZE)
                        memcpy(listp, list, sizeof(list));
                }
                listp[i++] = upd;
                WT_ERR(cursor->prev(cursor));
#ifdef HAVE_DIAGNOSTIC
                /*
                 * We shouldn't be crossing over to another btree id, key combination or breaking
                 * any visibility rules while doing this.
                 *
                 * Make sure we use the underscore variants of these variables. We need to retain
                 * the timestamps of the original modify we saw.
                 */
                WT_ERR(
                  cursor->get_key(cursor, &las_btree_id, las_key, &_las_timestamp, &_las_txnid));
                WT_ASSERT(session, las_btree_id == S2BT(session)->id);
                WT_ERR(__wt_compare(session, NULL, las_key, key, &cmp));
                WT_ASSERT(session, cmp == 0);
                WT_ASSERT(session, __wt_txn_visible(session, _las_txnid, _las_timestamp));
#endif
                WT_ERR(cursor->get_value(
                  cursor, &_durable_timestamp, &_prepare_state, &upd_type, las_value));
            }
            WT_ASSERT(session, upd_type == WT_UPDATE_STANDARD);
            while (i > 0) {
                WT_ERR(__wt_modify_apply_item(session, las_value, listp[i - 1]->data, false));
                __wt_free_update_list(session, listp[i - 1]);
                --i;
            }
            WT_STAT_CONN_INCR(session, cache_lookaside_read_squash);
        }

        /* Allocate an update structure for the record found. */
        WT_ERR(__wt_update_alloc(session, las_value, &upd, &incr, upd_type));
        upd->txnid = las_txnid;
        upd->durable_ts = durable_timestamp;
        upd->start_ts = las_timestamp;
        upd->prepare_state = prepare_state;

        /*
         * When we find a prepared update in lookaside, we should add it to our update list and
         * subsequently delete the corresponding lookaside entry. If it gets committed, the
         * timestamp in the las key may differ so it's easier if we get rid of it now and rewrite
         * the entry on eviction/commit/rollback.
         */
        if (prepare_state == WT_PREPARE_INPROGRESS) {
            WT_ASSERT(session, !modify);
            switch (cbt->ref->page->type) {
            case WT_PAGE_COL_FIX:
            case WT_PAGE_COL_VAR:
                recnop = las_key->data;
                WT_ERR(__wt_vunpack_uint(&recnop, 0, &recno));
                WT_ERR(__wt_col_modify(session, cbt, recno, NULL, upd, WT_UPDATE_STANDARD, false));
                break;
            case WT_PAGE_ROW_LEAF:
                WT_ERR(
                  __wt_row_modify(session, cbt, las_key, NULL, upd, WT_UPDATE_STANDARD, false));
                break;
            }

            ret = cursor->remove(cursor);
            if (ret != 0)
                WT_PANIC_ERR(session, ret,
                  "initialised prepared update but was unable to remove the corresponding entry "
                  "from lookaside");
        } else
            /*
             * We're not keeping this in our update list as we want to get rid of it after the read
             * has been dealt with. Mark this update as external and to be discarded when not
             * needed.
             */
            upd->ext = 1;
        *updp = upd;

        /* We are done, we found the record we were searching for */
        break;
    }
    WT_ERR_NOTFOUND_OK(ret);

err:
    if (sweep_locked)
        __wt_readunlock(session, &cache->las_sweepwalk_lock);

    __wt_scr_free(session, &las_key);
    __wt_scr_free(session, &las_value);

    WT_TRET(__wt_las_cursor_close(session, &cursor, session_flags));

    if (listp == NULL)
        listp = list;
    while (i > 0)
        __wt_free_update_list(session, listp[--i]);
    if (allocated_bytes != 0)
        __wt_free(session, listp);

    if (ret == 0) {
        /* Couldn't find a record. */
        if (upd == NULL) {
            ret = WT_NOTFOUND;
            WT_STAT_CONN_INCR(session, cache_lookaside_read_miss);
        } else {
            WT_STAT_CONN_INCR(session, cache_lookaside_read);
            WT_STAT_DATA_INCR(session, cache_lookaside_read);
        }
    }

    WT_ASSERT(session, upd != NULL || ret != 0);

    return (ret);
}<|MERGE_RESOLUTION|>--- conflicted
+++ resolved
@@ -1090,7 +1090,6 @@
      */
     __wt_las_cursor(session, &cursor, &session_flags);
     WT_ASSERT(session, cursor->session == &session->iface);
-<<<<<<< HEAD
     __las_set_isolation(session, &saved_isolation);
 
     /*
@@ -1099,10 +1098,6 @@
      * updates.
      */
     WT_ERR(__wt_txn_begin(session, txn_cfg));
-=======
-    WT_ERR(__wt_txn_begin(session, NULL));
-    __las_set_isolation(session, &saved_isolation);
->>>>>>> 0a05c6b0
     local_txn = true;
 
     /* Encourage a race */
