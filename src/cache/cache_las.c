--- conflicted
+++ resolved
@@ -687,12 +687,7 @@
             WT_ERR(__wt_modify_vector_push(&modifies, upd));
         }
 
-<<<<<<< HEAD
-        upd = prev_upd = NULL;
-        squashed = false;
-=======
         upd = NULL;
->>>>>>> 23a75826
 
         /*
          * Get the oldest full update on chain. It is either the oldest update or the second oldest
