--- conflicted
+++ resolved
@@ -625,15 +625,13 @@
     __las_set_isolation(session, &saved_isolation);
     local_txn = true;
 
-<<<<<<< HEAD
     /* Ensure enough room for a column-store key without checking. */
     WT_ERR(__wt_scr_alloc(session, WT_INTPACK64_MAXSIZE, &key));
 
     WT_ERR(__wt_scr_alloc(session, 0, &birthmarks));
-=======
+
     /* Inserts should be on the same page absent a split, search any pinned leaf page. */
     F_SET(cursor, WT_CURSTD_UPDATE_LOCAL);
->>>>>>> 6ed72590
 
     /* Enter each update in the boundary's list into the lookaside store. */
     for (i = 0, list = multi->supd; i < multi->supd_entries; ++i, ++list) {
@@ -1601,7 +1599,7 @@
                  */
                 if (ret == WT_NOTFOUND || las_btree_id != S2BT(session)->id || cmp != 0) {
                     upd_type = WT_UPDATE_STANDARD;
-                    WT_ERR(__wt_value_return_buf(session, cbt, cbt->ref, las_value));
+                    WT_ERR(__wt_value_return_buf(cbt, cbt->ref, las_value));
                     break;
                 } else
                     WT_ASSERT(session, __wt_txn_visible(session, las_txnid_tmp, las_timestamp_tmp));
@@ -1638,11 +1636,10 @@
             case WT_PAGE_COL_VAR:
                 recnop = las_key->data;
                 WT_ERR(__wt_vunpack_uint(&recnop, 0, &recno));
-                WT_ERR(__wt_col_modify(session, cbt, recno, NULL, upd, WT_UPDATE_STANDARD, false));
+                WT_ERR(__wt_col_modify(cbt, recno, NULL, upd, WT_UPDATE_STANDARD, false));
                 break;
             case WT_PAGE_ROW_LEAF:
-                WT_ERR(
-                  __wt_row_modify(session, cbt, las_key, NULL, upd, WT_UPDATE_STANDARD, false));
+                WT_ERR(__wt_row_modify(cbt, las_key, NULL, upd, WT_UPDATE_STANDARD, false));
                 break;
             }
 
