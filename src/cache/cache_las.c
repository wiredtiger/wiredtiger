/*-
 * Copyright (c) 2014-2019 MongoDB, Inc.
 * Copyright (c) 2008-2014 WiredTiger, Inc.
 *	All rights reserved.
 *
 * See the file LICENSE for redistribution information.
 */

#include "wt_internal.h"

/*
 * When an operation is accessing the lookaside table, it should ignore the cache size (since the
 * cache is already full), any pages it reads should be evicted before application data, and the
 * operation can't reenter reconciliation.
 */
#define WT_LAS_SESSION_FLAGS \
    (WT_SESSION_IGNORE_CACHE_SIZE | WT_SESSION_READ_WONT_NEED | WT_SESSION_NO_RECONCILE)

/*
 * __las_set_isolation --
 *     Switch to read-uncommitted.
 */
static void
__las_set_isolation(WT_SESSION_IMPL *session, WT_TXN_ISOLATION *saved_isolationp)
{
    *saved_isolationp = session->txn.isolation;
    session->txn.isolation = WT_ISO_READ_UNCOMMITTED;
}

/*
 * __las_restore_isolation --
 *     Restore isolation.
 */
static void
__las_restore_isolation(WT_SESSION_IMPL *session, WT_TXN_ISOLATION saved_isolation)
{
    session->txn.isolation = saved_isolation;
}

/*
 * __las_entry_count --
 *     Return when there are entries in the lookaside table.
 */
static uint64_t
__las_entry_count(WT_CACHE *cache)
{
    uint64_t insert_cnt, remove_cnt;

    insert_cnt = cache->las_insert_count;
    WT_ORDERED_READ(remove_cnt, cache->las_remove_count);

    return (insert_cnt > remove_cnt ? insert_cnt - remove_cnt : 0);
}

/*
 * __wt_las_config --
 *     Configure the lookaside table.
 */
int
__wt_las_config(WT_SESSION_IMPL *session, const char **cfg)
{
    WT_CONFIG_ITEM cval;
    WT_CURSOR_BTREE *las_cursor;
    WT_SESSION_IMPL *las_session;

    WT_RET(__wt_config_gets(session, cfg, "cache_overflow.file_max", &cval));

    if (cval.val != 0 && cval.val < WT_LAS_FILE_MIN)
        WT_RET_MSG(session, EINVAL, "max cache overflow size %" PRId64 " below minimum %d",
          cval.val, WT_LAS_FILE_MIN);

    /* This is expected for in-memory configurations. */
    las_session = S2C(session)->cache->las_session[0];
    WT_ASSERT(session, las_session != NULL || F_ISSET(S2C(session), WT_CONN_IN_MEMORY));

    if (las_session == NULL)
        return (0);

    /*
     * We need to set file_max on the btree associated with one of the lookaside sessions.
     */
    las_cursor = (WT_CURSOR_BTREE *)las_session->las_cursor;
    las_cursor->btree->file_max = (uint64_t)cval.val;

    WT_STAT_CONN_SET(session, cache_lookaside_ondisk_max, las_cursor->btree->file_max);

    return (0);
}

/*
 * __wt_las_empty --
 *     Return when there are entries in the lookaside table.
 */
bool
__wt_las_empty(WT_SESSION_IMPL *session)
{
    return (__las_entry_count(S2C(session)->cache) == 0);
}

/*
 * __wt_las_stats_update --
 *     Update the lookaside table statistics for return to the application.
 */
void
__wt_las_stats_update(WT_SESSION_IMPL *session)
{
    WT_CACHE *cache;
    WT_CONNECTION_IMPL *conn;
    WT_CONNECTION_STATS **cstats;
    WT_DSRC_STATS **dstats;
    int64_t v;

    conn = S2C(session);
    cache = conn->cache;

    /*
     * Lookaside table statistics are copied from the underlying lookaside table data-source
     * statistics. If there's no lookaside table, values remain 0.
     */
    if (!F_ISSET(conn, WT_CONN_LOOKASIDE_OPEN))
        return;

    /* Set the connection-wide statistics. */
    cstats = conn->stats;

    WT_STAT_SET(session, cstats, cache_lookaside_entries, __las_entry_count(cache));

    /*
     * We have a cursor, and we need the underlying data handle; we can get to it by way of the
     * underlying btree handle, but it's a little ugly.
     */
    dstats = ((WT_CURSOR_BTREE *)cache->las_session[0]->las_cursor)->btree->dhandle->stats;

    v = WT_STAT_READ(dstats, cursor_update);
    WT_STAT_SET(session, cstats, cache_lookaside_insert, v);
    v = WT_STAT_READ(dstats, cursor_remove);
    WT_STAT_SET(session, cstats, cache_lookaside_remove, v);

    /*
     * If we're clearing stats we need to clear the cursor values we just read. This does not clear
     * the rest of the statistics in the lookaside data source stat cursor, but we own that
     * namespace so we don't have to worry about users seeing inconsistent data source information.
     */
    if (FLD_ISSET(conn->stat_flags, WT_STAT_CLEAR)) {
        WT_STAT_SET(session, dstats, cursor_insert, 0);
        WT_STAT_SET(session, dstats, cursor_remove, 0);
    }
}

/*
 * __wt_las_create --
 *     Initialize the database's lookaside store.
 */
int
__wt_las_create(WT_SESSION_IMPL *session, const char **cfg)
{
    WT_CACHE *cache;
    WT_CONNECTION_IMPL *conn;
    WT_DECL_RET;
    int i;
    const char *drop_cfg[] = {WT_CONFIG_BASE(session, WT_SESSION_drop), "force=true", NULL};

    conn = S2C(session);
    cache = conn->cache;

    /* Read-only and in-memory configurations don't need the LAS table. */
    if (F_ISSET(conn, WT_CONN_IN_MEMORY | WT_CONN_READONLY))
        return (0);

    /*
     * Done at startup: we cannot do it on demand because we require the
     * schema lock to create and drop the table, and it may not always be
     * available.
     *
     * Discard any previous incarnation of the table.
     */
    WT_WITH_SCHEMA_LOCK(session, ret = __wt_schema_drop(session, WT_LAS_URI, drop_cfg));
    WT_RET(ret);

    /* Re-create the table. */
    WT_RET(__wt_session_create(session, WT_LAS_URI, WT_LAS_CONFIG));

    /*
     * Open a shared internal session and cursor used for the lookaside table. This session should
     * never perform reconciliation.
     */
    for (i = 0; i < WT_LAS_NUM_SESSIONS; i++) {
        WT_RET(__wt_open_internal_session(
          conn, "lookaside table", true, WT_LAS_SESSION_FLAGS, &cache->las_session[i]));
        WT_RET(__wt_las_cursor_open(cache->las_session[i]));
    }

    WT_RET(__wt_las_config(session, cfg));

    /* The statistics server is already running, make sure we don't race. */
    WT_WRITE_BARRIER();
    F_SET(conn, WT_CONN_LOOKASIDE_OPEN);

    return (0);
}

/*
 * __wt_las_destroy --
 *     Destroy the database's lookaside store.
 */
int
__wt_las_destroy(WT_SESSION_IMPL *session)
{
    WT_CACHE *cache;
    WT_CONNECTION_IMPL *conn;
    WT_DECL_RET;
    WT_SESSION *wt_session;
    int i;

    conn = S2C(session);
    cache = conn->cache;

    F_CLR(conn, WT_CONN_LOOKASIDE_OPEN);
    if (cache == NULL)
        return (0);

    for (i = 0; i < WT_LAS_NUM_SESSIONS; i++) {
        if (cache->las_session[i] == NULL)
            continue;

        wt_session = &cache->las_session[i]->iface;
        WT_TRET(wt_session->close(wt_session, NULL));
        cache->las_session[i] = NULL;
    }

    __wt_buf_free(session, &cache->las_sweep_key);
    __wt_buf_free(session, &cache->las_max_key);
    __wt_free(session, cache->las_dropped);
    __wt_free(session, cache->las_sweep_dropmap);

    return (ret);
}

/*
 * __wt_las_cursor_open --
 *     Open a new lookaside table cursor.
 */
int
__wt_las_cursor_open(WT_SESSION_IMPL *session)
{
    WT_BTREE *btree;
    WT_CURSOR *cursor;
    WT_DECL_RET;
    const char *open_cursor_cfg[] = {WT_CONFIG_BASE(session, WT_SESSION_open_cursor), NULL};

    WT_WITHOUT_DHANDLE(
      session, ret = __wt_open_cursor(session, WT_LAS_URI, NULL, open_cursor_cfg, &cursor));
    WT_RET(ret);

    /*
     * Retrieve the btree from the cursor, rather than the session because we don't always switch
     * the LAS handle in to the session before entering this function.
     */
    btree = ((WT_CURSOR_BTREE *)cursor)->btree;

    /* Track the lookaside file ID. */
    if (S2C(session)->cache->las_fileid == 0)
        S2C(session)->cache->las_fileid = btree->id;

    /*
     * Set special flags for the lookaside table: the lookaside flag (used,
     * for example, to avoid writing records during reconciliation), also
     * turn off checkpoints and logging.
     *
     * Test flags before setting them so updates can't race in subsequent
     * opens (the first update is safe because it's single-threaded from
     * wiredtiger_open).
     */
    if (!F_ISSET(btree, WT_BTREE_LOOKASIDE))
        F_SET(btree, WT_BTREE_LOOKASIDE);
    if (!F_ISSET(btree, WT_BTREE_NO_CHECKPOINT))
        F_SET(btree, WT_BTREE_NO_CHECKPOINT);
    if (!F_ISSET(btree, WT_BTREE_NO_LOGGING))
        F_SET(btree, WT_BTREE_NO_LOGGING);

    session->las_cursor = cursor;
    F_SET(session, WT_SESSION_LOOKASIDE_CURSOR);

    return (0);
}

/*
 * __wt_las_cursor --
 *     Return a lookaside cursor.
 */
void
__wt_las_cursor(WT_SESSION_IMPL *session, WT_CURSOR **cursorp, uint32_t *session_flags)
{
    WT_CACHE *cache;
    int i;

    *cursorp = NULL;

    /*
     * We don't want to get tapped for eviction after we start using the
     * lookaside cursor; save a copy of the current eviction state, we'll
     * turn eviction off before we return.
     *
     * Don't cache lookaside table pages, we're here because of eviction
     * problems and there's no reason to believe lookaside pages will be
     * useful more than once.
     */
    *session_flags = F_MASK(session, WT_LAS_SESSION_FLAGS);

    cache = S2C(session)->cache;

    /*
     * Some threads have their own lookaside table cursors, else lock the shared lookaside cursor.
     */
    if (F_ISSET(session, WT_SESSION_LOOKASIDE_CURSOR))
        *cursorp = session->las_cursor;
    else {
        for (;;) {
            __wt_spin_lock(session, &cache->las_lock);
            for (i = 0; i < WT_LAS_NUM_SESSIONS; i++) {
                if (!cache->las_session_inuse[i]) {
                    *cursorp = cache->las_session[i]->las_cursor;
                    cache->las_session_inuse[i] = true;
                    break;
                }
            }
            __wt_spin_unlock(session, &cache->las_lock);
            if (*cursorp != NULL)
                break;
            /*
             * If all the lookaside sessions are busy, stall.
             *
             * XXX better as a condition variable.
             */
            __wt_sleep(0, WT_THOUSAND);
            if (F_ISSET(session, WT_SESSION_INTERNAL))
                WT_STAT_CONN_INCRV(session, cache_lookaside_cursor_wait_internal, WT_THOUSAND);
            else
                WT_STAT_CONN_INCRV(session, cache_lookaside_cursor_wait_application, WT_THOUSAND);
        }
    }

    /* Configure session to access the lookaside table. */
    F_SET(session, WT_LAS_SESSION_FLAGS);
}

/*
 * __wt_las_cursor_close --
 *     Discard a lookaside cursor.
 */
int
__wt_las_cursor_close(WT_SESSION_IMPL *session, WT_CURSOR **cursorp, uint32_t session_flags)
{
    WT_CACHE *cache;
    WT_CURSOR *cursor;
    WT_DECL_RET;
    int i;

    cache = S2C(session)->cache;

    if ((cursor = *cursorp) == NULL)
        return (0);
    *cursorp = NULL;

    /* Reset the cursor. */
    ret = cursor->reset(cursor);

    /*
     * We turned off caching and eviction while the lookaside cursor was in use, restore the
     * session's flags.
     */
    F_CLR(session, WT_LAS_SESSION_FLAGS);
    F_SET(session, session_flags);

    /*
     * Some threads have their own lookaside table cursors, else unlock the shared lookaside cursor.
     */
    if (!F_ISSET(session, WT_SESSION_LOOKASIDE_CURSOR)) {
        __wt_spin_lock(session, &cache->las_lock);
        for (i = 0; i < WT_LAS_NUM_SESSIONS; i++)
            if (cursor->session == &cache->las_session[i]->iface) {
                cache->las_session_inuse[i] = false;
                break;
            }
        __wt_spin_unlock(session, &cache->las_lock);
        WT_ASSERT(session, i != WT_LAS_NUM_SESSIONS);
    }

    return (ret);
}

/*
 * __wt_las_page_skip_locked --
 *     Check if we can skip reading a page with lookaside entries, where the page is already locked.
 */
bool
__wt_las_page_skip_locked(WT_SESSION_IMPL *session, WT_REF *ref)
{
    WT_TXN *txn;

    txn = &session->txn;

    /*
     * Skip lookaside pages if reading without a timestamp and all the
     * updates in lookaside are in the past.
     *
     * Lookaside eviction preferentially chooses the newest updates when
     * creating page images with no stable timestamp. If a stable timestamp
     * has been set, we have to visit the page because eviction chooses old
     * version of records in that case.
     *
     * One case where we may need to visit the page is if lookaside eviction
     * is active in tree 2 when a checkpoint has started and is working its
     * way through tree 1. In that case, lookaside may have created a page
     * image with updates in the future of the checkpoint.
     *
     * We also need to instantiate a lookaside page if this is an update
     * operation in progress or transaction is in prepared state.
     */
    if (F_ISSET(txn, WT_TXN_PREPARE | WT_TXN_UPDATE))
        return (false);

    if (!F_ISSET(txn, WT_TXN_HAS_SNAPSHOT))
        return (false);

    /*
     * If some of the page's history overlaps with the reader's snapshot then we have to read it.
     */
    if (WT_TXNID_LE(txn->snap_min, ref->page_las->max_txn))
        return (false);

    /*
     * Otherwise, if not reading at a timestamp, the page's history is in the past, so the page
     * image is correct if it contains the most recent versions of everything and nothing was
     * prepared.
     */
    if (!F_ISSET(txn, WT_TXN_HAS_TS_READ))
        return (!ref->page_las->has_prepares && ref->page_las->min_skipped_ts == WT_TS_MAX);

    /*
     * Skip lookaside history if reading as of a timestamp, we evicted new
     * versions of data and all the updates are in the past.  This is not
     * possible for prepared updates, because the commit timestamp was not
     * known when the page was evicted.
     *
     * Otherwise, skip reading lookaside history if everything on the page
     * is older than the read timestamp, and the oldest update in lookaside
     * newer than the page is in the future of the reader.  This seems
     * unlikely, but is exactly what eviction tries to do when a checkpoint
     * is running.
     */
    if (!ref->page_las->has_prepares && ref->page_las->min_skipped_ts == WT_TS_MAX &&
      txn->read_timestamp >= ref->page_las->max_ondisk_ts)
        return (true);

    if (txn->read_timestamp >= ref->page_las->max_ondisk_ts &&
      txn->read_timestamp < ref->page_las->min_skipped_ts)
        return (true);

    return (false);
}

/*
 * __wt_las_page_skip --
 *     Check if we can skip reading a page with lookaside entries, where the page needs to be locked
 *     before checking.
 */
bool
__wt_las_page_skip(WT_SESSION_IMPL *session, WT_REF *ref)
{
    uint32_t previous_state;
    bool skip;

    if ((previous_state = ref->state) != WT_REF_LOOKASIDE)
        return (false);

    if (!WT_REF_CAS_STATE(session, ref, previous_state, WT_REF_LOCKED))
        return (false);

    skip = __wt_las_page_skip_locked(session, ref);

    /* Restore the state and push the change. */
    WT_REF_SET_STATE(ref, previous_state);
    WT_FULL_BARRIER();

    return (skip);
}

/*
 * __las_insert_updates_verbose --
 *     Display a verbose message once per checkpoint with details about the cache state when
 *     performing a lookaside table write.
 */
static void
__las_insert_updates_verbose(WT_SESSION_IMPL *session, WT_BTREE *btree, WT_MULTI *multi)
{
    WT_CACHE *cache;
    WT_CONNECTION_IMPL *conn;
    double pct_dirty, pct_full;
    uint64_t ckpt_gen_current, ckpt_gen_last;
    uint32_t btree_id;
    char ts_string[2][WT_TS_INT_STRING_SIZE];

    btree_id = btree->id;

    if (!WT_VERBOSE_ISSET(session, WT_VERB_LOOKASIDE | WT_VERB_LOOKASIDE_ACTIVITY))
        return;

    conn = S2C(session);
    cache = conn->cache;
    ckpt_gen_current = __wt_gen(session, WT_GEN_CHECKPOINT);
    ckpt_gen_last = cache->las_verb_gen_write;

    /*
     * Print a message if verbose lookaside, or once per checkpoint if only reporting activity.
     * Avoid an expensive atomic operation as often as possible when the message rate is limited.
     */
    if (WT_VERBOSE_ISSET(session, WT_VERB_LOOKASIDE) ||
      (ckpt_gen_current > ckpt_gen_last &&
          __wt_atomic_casv64(&cache->las_verb_gen_write, ckpt_gen_last, ckpt_gen_current))) {
        WT_IGNORE_RET_BOOL(__wt_eviction_clean_needed(session, &pct_full));
        WT_IGNORE_RET_BOOL(__wt_eviction_dirty_needed(session, &pct_dirty));

        __wt_verbose(session, WT_VERB_LOOKASIDE | WT_VERB_LOOKASIDE_ACTIVITY,
          "Page reconciliation triggered lookaside write: file ID %" PRIu32
          ". "
          "Max txn ID %" PRIu64
          ", max ondisk timestamp %s, "
          "first skipped ts %s. "
          "Entries now in lookaside file: %" PRId64
          ", "
          "cache dirty: %2.3f%% , "
          "cache use: %2.3f%%",
          btree_id, multi->page_las.max_txn,
          __wt_timestamp_to_string(multi->page_las.max_ondisk_ts, ts_string[0]),
          __wt_timestamp_to_string(multi->page_las.min_skipped_ts, ts_string[1]),
          WT_STAT_READ(conn->stats, cache_lookaside_entries), pct_dirty, pct_full);
    }

    /* Never skip updating the tracked generation */
    if (WT_VERBOSE_ISSET(session, WT_VERB_LOOKASIDE))
        cache->las_verb_gen_write = ckpt_gen_current;
}

/*
<<<<<<< HEAD
 * When threads race modifying a record, we can end up with more than the max
 * number of modifications in an update list.
 *
 * Leave space for double the maximum number on the stack as a best attempt to
 * avoid heap allocation.
 *
 * TODO: Look into reusing code from __wt_value_return_upd.
 */
#define WT_MODIFY_ARRAY_SIZE (WT_MAX_MODIFY_UPDATE * 2)

/*
=======
>>>>>>> 966721bc
 * __las_squash_modifies --
 *     Squash multiple modify operations for the same key and timestamp into a standard update and
 *     insert it into lookaside. This is necessary since multiple updates on the same key/timestamp
 *     and transaction will clobber each other in the lookaside which is problematic for modifies.
 */
static int
__las_squash_modifies(WT_SESSION_IMPL *session, WT_CURSOR *cursor, WT_UPDATE **updp)
{
    WT_DECL_RET;
    WT_ITEM las_value;
    WT_UPDATE *list[WT_MODIFY_ARRAY_SIZE], **listp, *next_upd, *start_upd, *upd;
    size_t allocated_bytes;
    u_int i;

<<<<<<< HEAD
    WT_CLEAR(las_value);
    listp = list;
    start_upd = upd = *updp;
    next_upd = start_upd->next;
    allocated_bytes = i = 0;
=======
    listp = list;
    start_upd = upd = *updp;
    next_upd = start_upd->next;
    allocated_bytes = 0;
    i = 0;
>>>>>>> 966721bc

    while (upd->type == WT_UPDATE_MODIFY) {
        /* Leave a reasonable amount of space on the stack for the regular case. */
        if (i >= WT_MODIFY_ARRAY_SIZE) {
            if (i == WT_MODIFY_ARRAY_SIZE)
                listp = NULL;
            WT_ERR(__wt_realloc_def(session, &allocated_bytes, i + 1, &listp));
            if (i == WT_MODIFY_ARRAY_SIZE)
                memcpy(listp, list, sizeof(list));
        }
        listp[i++] = upd;
        upd = upd->next;
        /*
         * Our goal here is to squash and write one update in the case where there are multiple
         * modifies for a given timestamp and transaction id. So we want to resume insertions right
         * where a new timestamp and transaction id pairing begins.
         */
        if (start_upd->start_ts == upd->start_ts && start_upd->txnid == upd->txnid)
            next_upd = upd;
        /*
         * If we've spotted a modify, there should be a standard update later in the update list. If
         * we hit the end and still haven't found one, something is not right.
         */
<<<<<<< HEAD
        WT_ASSERT(session, upd != NULL);
    }
=======
        if (upd == NULL)
            WT_PANIC_ERR(session, WT_PANIC,
              "found modify update but no corresponding standard update in the update list");
    }
    WT_CLEAR(las_value);
>>>>>>> 966721bc
    WT_ERR(__wt_buf_set(session, &las_value, upd->data, upd->size));
    while (i > 0)
        WT_ERR(__wt_modify_apply_item(session, &las_value, listp[--i]->data, false));
    cursor->set_value(
      cursor, start_upd->durable_ts, start_upd->prepare_state, WT_UPDATE_STANDARD, &las_value);
    WT_ERR(cursor->insert(cursor));

err:
    __wt_buf_free(session, &las_value);
    if (allocated_bytes != 0)
        __wt_free(session, listp);
<<<<<<< HEAD
    WT_STAT_CONN_INCR(session, cache_lookaside_write_squash);
=======
>>>>>>> 966721bc
    *updp = next_upd;
    return (ret);
}

/*
 * __wt_las_insert_updates --
 *     Copy one set of saved updates into the database's lookaside table.
 */
int
__wt_las_insert_updates(WT_CURSOR *cursor, WT_BTREE *btree, WT_PAGE *page, WT_MULTI *multi)
{
    WT_BIRTHMARK_DETAILS *birthmarkp;
    WT_CONNECTION_IMPL *conn;
    WT_DECL_ITEM(birthmarks);
    WT_DECL_ITEM(key);
    WT_DECL_RET;
    WT_ITEM las_value;
    WT_SAVE_UPD *list;
    WT_SESSION_IMPL *session;
    WT_TXN_ISOLATION saved_isolation;
    WT_UPDATE *first_upd, *tmp_upd, *upd;
    wt_off_t las_size;
    uint64_t insert_cnt, max_las_size, prepared_insert_cnt;
    uint32_t birthmarks_cnt, btree_id, i, slot;
    uint8_t *p;
    bool local_txn;

    session = (WT_SESSION_IMPL *)cursor->session;
    conn = S2C(session);
    WT_CLEAR(las_value);
    insert_cnt = prepared_insert_cnt = 0;
    birthmarks_cnt = 0;
    btree_id = btree->id;
    local_txn = false;

    if (!btree->lookaside_entries)
        btree->lookaside_entries = true;

    /* Wrap all the updates in a transaction. */
    __las_set_isolation(session, &saved_isolation);
    WT_ERR(__wt_txn_begin(session, NULL));
    local_txn = true;

    /* Ensure enough room for a column-store key without checking. */
    WT_ERR(__wt_scr_alloc(session, WT_INTPACK64_MAXSIZE, &key));

    WT_ERR(__wt_scr_alloc(session, 0, &birthmarks));

    /* Enter each update in the boundary's list into the lookaside store. */
    for (i = 0, list = multi->supd; i < multi->supd_entries; ++i, ++list) {
        /* Lookaside table key component: source key. */
        switch (page->type) {
        case WT_PAGE_COL_FIX:
        case WT_PAGE_COL_VAR:
            p = key->mem;
            WT_ERR(__wt_vpack_uint(&p, 0, WT_INSERT_RECNO(list->ins)));
            key->size = WT_PTRDIFF(p, key->data);
            break;
        case WT_PAGE_ROW_LEAF:
            if (list->ins == NULL) {
                WT_WITH_BTREE(
                  session, btree, ret = __wt_row_leaf_key(session, page, list->ripcip, key, false));
                WT_ERR(ret);
            } else {
                key->data = WT_INSERT_KEY(list->ins);
                key->size = WT_INSERT_KEY_SIZE(list->ins);
            }
            break;
        default:
            WT_ERR(__wt_illegal_value(session, page->type));
        }

        /* Set the first key as the minimum key. */
        if (i == 0)
            WT_ERR(__wt_buf_set(session, &multi->page_las.min_las_key, key->data, key->size));

        /*
         * Lookaside table value component: update reference. Updates come from the row-store insert
         * list (an inserted item), or update array (an update to an original on-page item), or from
         * a column-store insert list (column-store format has no update array, the insert list
         * contains both inserted items and updates to original on-page items). When rolling forward
         * a modify update from an original on-page item, we need an on-page slot so we can find the
         * original on-page item. When rolling forward from an inserted item, no on-page slot is
         * possible.
         */
        slot = UINT32_MAX; /* Impossible slot */
        if (list->ripcip != NULL)
            slot = page->type == WT_PAGE_ROW_LEAF ? WT_ROW_SLOT(page, list->ripcip) :
                                                    WT_COL_SLOT(page, list->ripcip);
        first_upd = list->ins == NULL ? page->modify->mod_row_update[slot] : list->ins->upd;

        /*
         * Trim any updates before writing to lookaside. This saves wasted work, but is also
         * necessary because the reconciliation only resolves existing birthmarks if they aren't
         * obsolete.
         */
        WT_WITH_BTREE(
          session, btree, upd = __wt_update_obsolete_check(session, page, first_upd, true));
        if (upd != NULL)
            __wt_free_update_list(session, upd);
        upd = first_upd;

        /*
         * It's not OK for the update list to contain a birthmark on entry - we will generate one
         * below if necessary.
         */
        WT_ASSERT(session, __wt_count_birthmarks(first_upd) == 0);

        /*
         * Walk the list of updates, storing each key/value pair into the lookaside table. Skip
         * aborted items (there's no point to restoring them), and assert we never see a reserved
         * item.
         */
        do {
            if (upd->txnid == WT_TXN_ABORTED)
                continue;

            switch (upd->type) {
            case WT_UPDATE_MODIFY:
            case WT_UPDATE_STANDARD:
                las_value.data = upd->data;
                las_value.size = upd->size;
                break;
            case WT_UPDATE_TOMBSTONE:
                las_value.size = 0;
                break;
            default:
                /*
                 * It is never OK to see a birthmark here - it would be referring to the wrong page
                 * image.
                 */
                WT_ERR(__wt_illegal_value(session, upd->type));
            }

            cursor->set_key(cursor, btree_id, key, upd->start_ts, upd->txnid);

            /*
             * If saving a non-zero length value on the page, save a birthmark instead of
             * duplicating it in the lookaside table. (We check the length because row-store doesn't
             * write zero-length data items.)
             */
            if (upd == list->onpage_upd && upd->size > 0 &&
              (upd->type == WT_UPDATE_STANDARD || upd->type == WT_UPDATE_MODIFY)) {
                /* Extend the buffer if needed */
                WT_ERR(__wt_buf_extend(
                  session, birthmarks, (birthmarks_cnt + 1) * sizeof(WT_BIRTHMARK_DETAILS)));
                birthmarkp = (WT_BIRTHMARK_DETAILS *)birthmarks->mem + birthmarks_cnt;
                birthmarkp->txnid = upd->txnid;
                birthmarkp->durable_ts = upd->durable_ts;
                birthmarkp->start_ts = upd->start_ts;
                birthmarkp->prepare_state = upd->prepare_state;
                birthmarkp->instantiated = false;
                /* Copy the key as well for reference. */
                WT_CLEAR(birthmarkp->key);
                WT_ERR(__wt_buf_set(session, &birthmarkp->key, key->data, key->size));
                birthmarks_cnt++;

                /* Do not put birthmarks into the lookaside. */
                continue;
            }

<<<<<<< HEAD
=======
            if (upd->prepare_state == WT_PREPARE_INPROGRESS)
                ++prepared_insert_cnt;

>>>>>>> 966721bc
            /*
             * If we encounter a modify with preceding updates that have the same timestamp and
             * transaction id, they need to be squashed into a single lookaside entry to avoid
             * displacing each other.
             */
            if (upd->type == WT_UPDATE_MODIFY && upd->next != NULL &&
              upd->start_ts == upd->next->start_ts && upd->txnid == upd->next->txnid) {
<<<<<<< HEAD
                tmp_upd = upd;
                WT_ERR(__las_squash_modifies(session, cursor, &upd));
                if (tmp_upd->prepare_state == WT_PREPARE_INPROGRESS)
                    ++prepared_insert_cnt;
=======
                WT_ERR(__las_squash_modifies(session, cursor, &upd));
>>>>>>> 966721bc
                ++insert_cnt;
                continue;
            }

            cursor->set_value(cursor, upd->durable_ts, upd->prepare_state, upd->type, &las_value);

            /* Using insert so we don't keep the page pinned longer than necessary. */
            WT_ERR(cursor->insert(cursor));
            ++insert_cnt;
<<<<<<< HEAD
            if (upd->prepare_state == WT_PREPARE_INPROGRESS)
                ++prepared_insert_cnt;
=======
>>>>>>> 966721bc

            /*
             * If we encounter subsequent updates with the same timestamp, skip them to avoid
             * clobbering the entry that we just wrote to lookaside. Only the last thing in the
<<<<<<< HEAD
             * update list for that timestamp matters anyway.
             */
            while (upd->next != NULL && upd->start_ts == upd->next->start_ts)
=======
             * update list for that timestamp and transaction id matters anyway.
             */
            while (upd->next != NULL && upd->start_ts == upd->next->start_ts &&
              upd->txnid == upd->next->txnid)
>>>>>>> 966721bc
                upd = upd->next;
        } while ((upd = upd->next) != NULL);
    }

    /* Set the last key of the page as the maximum key written to LAS. */
    WT_ERR(__wt_buf_set(session, &multi->page_las.max_las_key, key->data, key->size));

    WT_ERR(__wt_block_manager_named_size(session, WT_LAS_FILE, &las_size));
    WT_STAT_CONN_SET(session, cache_lookaside_ondisk, las_size);
    max_las_size = ((WT_CURSOR_BTREE *)cursor)->btree->file_max;
    if (max_las_size != 0 && (uint64_t)las_size > max_las_size)
        WT_PANIC_ERR(session, WT_PANIC, "WiredTigerLAS: file size of %" PRIu64
                                        " exceeds maximum "
                                        "size %" PRIu64,
          (uint64_t)las_size, max_las_size);

err:
    /* Resolve the transaction. */
    if (local_txn) {
        if (ret == 0)
            ret = __wt_txn_commit(session, NULL);
        else
            WT_TRET(__wt_txn_rollback(session, NULL));

        /* Adjust the entry count. */
        if (ret == 0) {
            (void)__wt_atomic_add64(&conn->cache->las_insert_count, insert_cnt);
            WT_STAT_CONN_INCRV(
              session, txn_prepared_updates_lookaside_inserts, prepared_insert_cnt);
        }
    }

    __las_restore_isolation(session, saved_isolation);

    if (ret == 0 && birthmarks_cnt > 0)
        ret = __wt_calloc(
          session, birthmarks_cnt, sizeof(WT_BIRTHMARK_DETAILS), &multi->page_las.birthmarks);

    if (ret == 0 && (insert_cnt > 0 || birthmarks_cnt > 0)) {
        multi->page_las.has_las = true;
        multi->page_las.has_prepares = prepared_insert_cnt > 0;
        if (birthmarks_cnt > 0) {
            memcpy(multi->page_las.birthmarks, birthmarks->mem,
              birthmarks_cnt * sizeof(WT_BIRTHMARK_DETAILS));
            multi->page_las.birthmarks_cnt = birthmarks_cnt;
        }
        __las_insert_updates_verbose(session, btree, multi);
    }

    __wt_scr_free(session, &key);
    /* Free all the birthmark keys if there was a failure */
    if (ret != 0) {
        for (i = 0, birthmarkp = birthmarks->mem; i < birthmarks_cnt; i++, birthmarkp++)
            __wt_buf_free(session, &birthmarkp->key);
        __wt_buf_free(session, &multi->page_las.min_las_key);
        __wt_buf_free(session, &multi->page_las.max_las_key);
    }
    __wt_scr_free(session, &birthmarks);
    return (ret);
}

/*
 * __wt_las_cursor_position --
 *     Position a lookaside cursor at the end of a set of updates for a given btree id, record key
 *     and timestamp. There may be no lookaside entries for the given btree id and record key if
 *     they have been removed by WT_CONNECTION::rollback_to_stable.
 */
int
__wt_las_cursor_position(WT_SESSION_IMPL *session, WT_CURSOR *cursor, uint32_t btree_id,
  WT_ITEM *key, wt_timestamp_t timestamp)
{
    WT_ITEM las_key;
    wt_timestamp_t las_timestamp;
    uint64_t las_txnid;
    uint32_t las_btree_id;
    int cmp, exact;

    /*
     * Because of the special visibility rules for lookaside, a new key can appear in between our
     * search and the set of updates that we're interested in. Keep trying until we find it.
     */
    for (;;) {
        cursor->set_key(cursor, btree_id, key, timestamp, WT_TXN_MAX);
        WT_RET(cursor->search_near(cursor, &exact));
        if (exact > 0)
            WT_RET(cursor->prev(cursor));

        /*
         * Because of the special visibility rules for lookaside, a new key can appear in between
         * our search and the set of updates we're interested in. Keep trying while we have a key
         * lower than we expect.
         *
         * There may be no lookaside entries for the given btree id and record key if they have been
         * removed by WT_CONNECTION::rollback_to_stable.
         */
        WT_CLEAR(las_key);
        WT_RET(cursor->get_key(cursor, &las_btree_id, &las_key, &las_timestamp, &las_txnid));
        if (las_btree_id < btree_id)
            return (0);
        else if (las_btree_id == btree_id) {
            WT_RET(__wt_compare(session, NULL, &las_key, key, &cmp));
            if (cmp < 0)
                return (0);
            if (cmp == 0 && las_timestamp <= timestamp)
                return (0);
        }
    }

    /* NOTREACHED */
}

/*
 * __wt_las_remove_dropped --
 *     Remove an opened btree ID if it is in the dropped table.
 */
void
__wt_las_remove_dropped(WT_SESSION_IMPL *session)
{
    WT_BTREE *btree;
    WT_CACHE *cache;
    u_int i, j;

    btree = S2BT(session);
    cache = S2C(session)->cache;

    __wt_spin_lock(session, &cache->las_sweep_lock);
    for (i = 0; i < cache->las_dropped_next && cache->las_dropped[i] != btree->id; i++)
        ;

    if (i < cache->las_dropped_next) {
        cache->las_dropped_next--;
        for (j = i; j < cache->las_dropped_next; j++)
            cache->las_dropped[j] = cache->las_dropped[j + 1];
    }
    __wt_spin_unlock(session, &cache->las_sweep_lock);
}

/*
 * __wt_las_save_dropped --
 *     Save a dropped btree ID to be swept from the lookaside table.
 */
int
__wt_las_save_dropped(WT_SESSION_IMPL *session)
{
    WT_BTREE *btree;
    WT_CACHE *cache;
    WT_DECL_RET;

    btree = S2BT(session);
    cache = S2C(session)->cache;

    __wt_spin_lock(session, &cache->las_sweep_lock);
    WT_ERR(__wt_realloc_def(
      session, &cache->las_dropped_alloc, cache->las_dropped_next + 1, &cache->las_dropped));
    cache->las_dropped[cache->las_dropped_next++] = btree->id;
err:
    __wt_spin_unlock(session, &cache->las_sweep_lock);
    return (ret);
}

/*
 * __las_sweep_count --
 *     Calculate how many records to examine per sweep step.
 */
static inline uint64_t
__las_sweep_count(WT_CACHE *cache)
{
    uint64_t las_entry_count;

    /*
     * The sweep server is a slow moving thread. Try to review the entire
     * lookaside table once every 5 minutes.
     *
     * The reason is because the lookaside table exists because we're seeing
     * cache/eviction pressure (it allows us to trade performance and disk
     * space for cache space), and it's likely lookaside blocks are being
     * evicted, and reading them back in doesn't help things. A trickier,
     * but possibly better, alternative might be to review all lookaside
     * blocks in the cache in order to get rid of them, and slowly review
     * lookaside blocks that have already been evicted.
     *
     * Put upper and lower bounds on the calculation: since reads of pages
     * with lookaside entries are blocked during sweep, make sure we do
     * some work but don't block reads for too long.
     */
    las_entry_count = __las_entry_count(cache);
    return (
      (uint64_t)WT_MAX(WT_LAS_SWEEP_ENTRIES, las_entry_count / (5 * WT_MINUTE / WT_LAS_SWEEP_SEC)));
}

/*
 * __las_sweep_init --
 *     Prepare to start a lookaside sweep.
 */
static int
__las_sweep_init(WT_SESSION_IMPL *session, WT_CURSOR *las_cursor)
{
    WT_CACHE *cache;
    WT_DECL_RET;
    WT_ITEM max_key;
    wt_timestamp_t max_timestamp;
    uint64_t max_txnid;
    uint32_t max_btree_id;
    u_int i;

    cache = S2C(session)->cache;
    WT_CLEAR(max_key);

    __wt_spin_lock(session, &cache->las_sweep_lock);

    /*
     * If no files have been dropped and the lookaside file is empty, there's nothing to do.
     */
    if (cache->las_dropped_next == 0) {
        if (__wt_las_empty(session))
            ret = WT_NOTFOUND;
        goto err;
    }

    /* Find the max key for the current sweep. */
    WT_ERR(las_cursor->reset(las_cursor));
    WT_ERR(las_cursor->prev(las_cursor));
    WT_ERR(las_cursor->get_key(las_cursor, &max_btree_id, &max_key, &max_timestamp, &max_txnid));
    WT_ERR(__wt_buf_set(session, &cache->las_max_key, max_key.data, max_key.size));
    cache->las_max_btree_id = max_btree_id;
    cache->las_max_timestamp = max_timestamp;
    cache->las_max_txnid = max_txnid;

    /* Scan the btree IDs to find min/max. */
    cache->las_sweep_dropmin = UINT32_MAX;
    cache->las_sweep_dropmax = 0;
    for (i = 0; i < cache->las_dropped_next; i++) {
        cache->las_sweep_dropmin = WT_MIN(cache->las_sweep_dropmin, cache->las_dropped[i]);
        cache->las_sweep_dropmax = WT_MAX(cache->las_sweep_dropmax, cache->las_dropped[i]);
    }

    /* Initialize the bitmap. */
    __wt_free(session, cache->las_sweep_dropmap);
    WT_ERR(__bit_alloc(
      session, 1 + cache->las_sweep_dropmax - cache->las_sweep_dropmin, &cache->las_sweep_dropmap));
    for (i = 0; i < cache->las_dropped_next; i++)
        __bit_set(cache->las_sweep_dropmap, cache->las_dropped[i] - cache->las_sweep_dropmin);

    /* Clear the list of btree IDs. */
    cache->las_dropped_next = 0;

err:
    __wt_spin_unlock(session, &cache->las_sweep_lock);
    return (ret);
}

/*
 * __wt_las_sweep --
 *     Sweep the lookaside table.
 */
int
__wt_las_sweep(WT_SESSION_IMPL *session)
{
    WT_CACHE *cache;
    WT_CURSOR *cursor;
    WT_DECL_ITEM(saved_key);
    WT_DECL_RET;
    WT_ITEM las_key, las_value;
    WT_ITEM *sweep_key;
    WT_TXN_ISOLATION saved_isolation;
    wt_timestamp_t durable_timestamp, las_timestamp;
    uint64_t cnt, remove_cnt, visit_cnt;
    uint64_t las_txnid;
    uint32_t las_btree_id, saved_btree_id, session_flags;
    uint8_t prepare_state, upd_type;
    int cmp, notused;
    bool local_txn, locked, removing_key_block;

    cache = S2C(session)->cache;
    cursor = NULL;
    sweep_key = &cache->las_sweep_key;
    remove_cnt = 0;
    session_flags = 0; /* [-Werror=maybe-uninitialized] */
    local_txn = locked = removing_key_block = false;

    WT_RET(__wt_scr_alloc(session, 0, &saved_key));
    saved_btree_id = 0;

    /*
     * Prevent other threads removing entries from underneath the sweep.
     */
    __wt_writelock(session, &cache->las_sweepwalk_lock);
    locked = true;

    /*
     * Allocate a cursor and wrap all the updates in a transaction. We should have our own lookaside
     * cursor.
     */
    __wt_las_cursor(session, &cursor, &session_flags);
    WT_ASSERT(session, cursor->session == &session->iface);
    __las_set_isolation(session, &saved_isolation);
    WT_ERR(__wt_txn_begin(session, NULL));
    local_txn = true;

    /* Encourage a race */
    __wt_timing_stress(session, WT_TIMING_STRESS_LOOKASIDE_SWEEP);

    /*
     * When continuing a sweep, position the cursor using the key from the
     * last call (we don't care if we're before or after the key, either
     * side is fine).
     *
     * Otherwise, we're starting a new sweep, gather the list of trees to
     * sweep.
     */
    if (sweep_key->size != 0) {
        __wt_cursor_set_raw_key(cursor, sweep_key);
        ret = cursor->search_near(cursor, &notused);

        /*
         * Don't search for the same key twice; if we don't set a new key below, it's because we've
         * reached the end of the table and we want the next pass to start at the beginning of the
         * table. Searching for the same key could leave us stuck at the end of the table,
         * repeatedly checking the same rows.
         */
        __wt_buf_free(session, sweep_key);
    } else
        ret = __las_sweep_init(session, cursor);
    if (ret != 0)
        goto srch_notfound;

    cnt = __las_sweep_count(cache);
    visit_cnt = 0;

    /* Walk the file. */
    while ((ret = cursor->next(cursor)) == 0) {
        WT_ERR(cursor->get_key(cursor, &las_btree_id, &las_key, &las_timestamp, &las_txnid));

        __wt_verbose(session, WT_VERB_LOOKASIDE_ACTIVITY,
          "Sweep reviewing lookaside entry with lookaside "
          "btree ID %" PRIu32 " saved key size: %" WT_SIZET_FMT,
          las_btree_id, saved_key->size);

        /*
         * Signal to stop if the cache is stuck: we are ignoring the cache size while scanning the
         * lookaside table, so we're making things worse.
         */
        if (__wt_cache_stuck(session))
            cnt = 0;

        WT_ERR(__wt_compare(session, NULL, &las_key, &cache->las_max_key, &cmp));
        if (las_btree_id > cache->las_max_btree_id ||
          (las_btree_id == cache->las_max_btree_id && cmp > 0) ||
          (las_btree_id == cache->las_max_btree_id && cmp == 0 &&
              las_timestamp > cache->las_max_timestamp) ||
          (las_btree_id == cache->las_max_btree_id && cmp == 0 &&
              las_timestamp == cache->las_max_timestamp && las_txnid > cache->las_max_txnid)) {
            __wt_buf_free(session, sweep_key);
            ret = WT_NOTFOUND;
            break;
        }

        /*
         * We only want to break between key blocks. Stop if we've processed enough entries either
         * all we wanted or enough and there is a reader waiting and we're on a key boundary.
         */
        ++visit_cnt;
        if (!removing_key_block &&
          (cnt == 0 || (visit_cnt > WT_LAS_SWEEP_ENTRIES && cache->las_reader)))
            break;
        if (cnt > 0)
            --cnt;

        /*
         * If the entry belongs to a dropped tree, discard it.
         *
         * Cursor opened overwrite=true: won't return WT_NOTFOUND
         * should another thread remove the record before we do (not
         * expected for dropped trees), and the cursor remains
         * positioned in that case.
         */
        if (las_btree_id >= cache->las_sweep_dropmin && las_btree_id <= cache->las_sweep_dropmax &&
          __bit_test(cache->las_sweep_dropmap, las_btree_id - cache->las_sweep_dropmin)) {
            WT_ERR(cursor->remove(cursor));
            ++remove_cnt;
            saved_key->size = 0;
            /*
             * Allow sweep to break while removing entries from a dead file.
             */
            removing_key_block = false;
            continue;
        }

        /*
         * Remove all entries for a key once they have aged out and are no longer needed.
         */
        WT_ERR(
          cursor->get_value(cursor, &durable_timestamp, &prepare_state, &upd_type, &las_value));

        /*
         * Check to see if the page or key has changed this iteration,
         * and if they have, setup context for safely removing obsolete
         * updates.
         *
         * It's important to check for page boundaries explicitly
         * because it is possible for the same key to be at the start
         * of the next block. See WT-3982 for details.
         */
        if (las_btree_id != saved_btree_id || saved_key->size != las_key.size ||
          memcmp(saved_key->data, las_key.data, las_key.size) != 0) {
            /* If we've examined enough entries, give up. */
            if (cnt == 0)
                break;

            saved_btree_id = las_btree_id;
            WT_ERR(__wt_buf_set(session, saved_key, las_key.data, las_key.size));

            /*
             * Expect an update entry with:
             *	1. not in a prepare locked state
             *	2. durable timestamp as not max timestamp.
             *	3. for an in-progress prepared update, durable
             *	timestamp should be zero.
             *	4. no restriction on durable timestamp value
             *	for other updates.
             */
            WT_ASSERT(session, prepare_state != WT_PREPARE_LOCKED &&
                durable_timestamp != WT_TS_MAX &&
                (prepare_state != WT_PREPARE_INPROGRESS || durable_timestamp == 0));

            WT_ASSERT(session,
              (prepare_state == WT_PREPARE_INPROGRESS || durable_timestamp >= las_timestamp));

            /*
             * There are several conditions that need to be met
             * before we choose to remove a key block:
             *  * The entries were written with skew newest.
             *    Indicated by the first entry being a birthmark.
             *  * The first entry is globally visible.
             *  * The entry wasn't from a prepared transaction.
             */
            if (upd_type == WT_UPDATE_BIRTHMARK &&
              __wt_txn_visible_all(session, las_txnid, durable_timestamp) &&
              prepare_state != WT_PREPARE_INPROGRESS)
                removing_key_block = true;
            else
                removing_key_block = false;
        }

        if (!removing_key_block)
            continue;

        __wt_verbose(session, WT_VERB_LOOKASIDE_ACTIVITY,
          "Sweep removing lookaside entry with "
          "btree ID: %" PRIu32 " saved key size: %" WT_SIZET_FMT " record type: %" PRIu8
          " transaction ID: %" PRIu64,
          las_btree_id, saved_key->size, upd_type, las_txnid);
        WT_ERR(cursor->remove(cursor));
        ++remove_cnt;
    }

    /*
     * If the loop terminates after completing a work unit, we will continue the table sweep next
     * time. Get a local copy of the sweep key, we're going to reset the cursor; do so before
     * calling cursor.remove, cursor.remove can discard our hazard pointer and the page could be
     * evicted from underneath us.
     */
    if (ret == 0) {
        WT_ERR(__wt_cursor_get_raw_key(cursor, sweep_key));
        if (!WT_DATA_IN_ITEM(sweep_key))
            WT_ERR(__wt_buf_set(session, sweep_key, sweep_key->data, sweep_key->size));
    }

srch_notfound:
    WT_ERR_NOTFOUND_OK(ret);

    if (0) {
err:
        __wt_buf_free(session, sweep_key);
    }
    if (local_txn) {
        if (ret == 0)
            ret = __wt_txn_commit(session, NULL);
        else
            WT_TRET(__wt_txn_rollback(session, NULL));
        if (ret == 0)
            (void)__wt_atomic_add64(&cache->las_remove_count, remove_cnt);
    }

    __las_restore_isolation(session, saved_isolation);
    WT_TRET(__wt_las_cursor_close(session, &cursor, session_flags));

    if (locked)
        __wt_writeunlock(session, &cache->las_sweepwalk_lock);

    __wt_scr_free(session, &saved_key);

    return (ret);
}

/*
 * __wt_find_lookaside_upd --
 *     Scan the lookaside for a record the btree cursor wants to position on. Create an update for
 *     the record and return to the caller. The caller may choose to optionally allow prepared
 *     updates to be returned regardless of whether prepare is being ignored globally. Otherwise, a
 *     prepare conflict will be returned upon reading a prepared update.
 */
int
__wt_find_lookaside_upd(
  WT_SESSION_IMPL *session, WT_CURSOR_BTREE *cbt, WT_UPDATE **updp, bool allow_prepare)
{
    WT_CACHE *cache;
    WT_CURSOR *cursor;
    WT_DECL_ITEM(las_key);
    WT_DECL_ITEM(las_value);
    WT_DECL_RET;
    WT_ITEM *key, _key;
    WT_TXN *txn;
    WT_UPDATE *list[WT_MODIFY_ARRAY_SIZE], **listp, *upd;
    wt_timestamp_t durable_timestamp, _durable_timestamp, las_timestamp, _las_timestamp;
    size_t allocated_bytes, incr;
    uint64_t las_txnid, _las_txnid, recno;
    uint32_t las_btree_id, session_flags;
    uint8_t prepare_state, _prepare_state, *p, recno_key[WT_INTPACK64_MAXSIZE], upd_type;
    const uint8_t *recnop;
    u_int i;
    int cmp;
    bool modify, sweep_locked;

    WT_UNUSED(_las_timestamp);
    WT_UNUSED(_las_txnid);

    *updp = NULL;

    cache = S2C(session)->cache;
    cursor = NULL;
    key = NULL;
    upd = NULL;
    listp = list;
    txn = &session->txn;
    allocated_bytes = 0;
    las_btree_id = S2BT(session)->id;
    session_flags = 0; /* [-Werror=maybe-uninitialized] */
    i = 0;
    WT_NOT_READ(modify, false);
    sweep_locked = false;

    /*
     * Prior to calling this function, we should have successfully searched the correct key with our
     * cursor.
     */
    WT_ASSERT(session, cbt->compare == 0);

    /* Row-store has the key available, create the column-store key on demand. */
    switch (cbt->btree->type) {
    case BTREE_ROW:
        key = &cbt->iface.key;
        break;
    case BTREE_COL_FIX:
    case BTREE_COL_VAR:
        p = recno_key;
        WT_RET(__wt_vpack_uint(&p, 0, cbt->recno));
        WT_CLEAR(_key);
        _key.data = recno_key;
        _key.size = WT_PTRDIFF(p, recno_key);
        key = &_key;
    }

    /* Allocate buffers for the lookaside key/value. */
    WT_ERR(__wt_scr_alloc(session, 0, &las_key));
    WT_ERR(__wt_scr_alloc(session, 0, &las_value));

    /* Open a lookaside table cursor. */
    __wt_las_cursor(session, &cursor, &session_flags);

    /*
     * The lookaside records are in key and update order, that is, there will be a set of in-order
     * updates for a key, then another set of in-order updates for a subsequent key. We scan through
     * all of the updates till we locate the one we want.
     */
    cache->las_reader = true;
    __wt_readlock(session, &cache->las_sweepwalk_lock);
    cache->las_reader = false;
    sweep_locked = true;

    /*
     * After positioning our cursor, we're stepping backwards to find the correct update. Since the
     * timestamp is part of the key, our cursor needs to go from the newest record (further in the
     * las) to the oldest (earlier in the las) for a given key.
     */
    ret = __wt_las_cursor_position(session, cursor, las_btree_id, key,
      allow_prepare ? txn->prepare_timestamp : txn->read_timestamp);
    for (; ret == 0; ret = cursor->prev(cursor)) {
        WT_ERR(cursor->get_key(cursor, &las_btree_id, las_key, &las_timestamp, &las_txnid));

        /* Stop before crossing over to the next btree */
        if (las_btree_id != S2BT(session)->id)
            break;

        /*
         * Keys are sorted in an order, skip the ones before the desired key, and bail out if we
         * have crossed over the desired key and not found the record we are looking for.
         */
        WT_ERR(__wt_compare(session, NULL, las_key, key, &cmp));
        if (cmp < 0)
            continue;
        else if (cmp > 0)
            break;

        /*
         * It is safe to assume that we're reading the updates newest to the oldest. We can quit
         * searching after finding the newest visible record.
         */
        if (!__wt_txn_visible(session, las_txnid, las_timestamp))
            continue;

        WT_ERR(cursor->get_value(cursor, &durable_timestamp, &prepare_state, &upd_type, las_value));

        /*
         * Found a visible record, return success unless it is prepared and we are not ignoring
         * prepared.
         *
         * It's necessary to explicitly signal a prepare conflict so that the callers don't fallback
         * to using something from the update list.
         */
        if (prepare_state == WT_PREPARE_INPROGRESS &&
          !F_ISSET(&session->txn, WT_TXN_IGNORE_PREPARE) && !allow_prepare) {
            ret = WT_PREPARE_CONFLICT;
            break;
        }

        /* We do not have birthmarks in the lookaside anymore. */
        WT_ASSERT(session, upd_type != WT_UPDATE_BIRTHMARK);

        /*
         * Keep walking until we get a non-modify update. Once we get to that point, squash the
         * updates together.
         */
        if (upd_type == WT_UPDATE_MODIFY) {
            WT_NOT_READ(modify, true);
            while (upd_type == WT_UPDATE_MODIFY) {
                WT_ERR(__wt_update_alloc(session, las_value, &upd, &incr, upd_type));
                if (i >= WT_MODIFY_ARRAY_SIZE) {
                    if (i == WT_MODIFY_ARRAY_SIZE)
                        listp = NULL;
                    WT_ERR(__wt_realloc_def(session, &allocated_bytes, i + 1, &listp));
                    if (i == WT_MODIFY_ARRAY_SIZE)
                        memcpy(listp, list, sizeof(list));
                }
                listp[i++] = upd;
                WT_ERR(cursor->prev(cursor));
#ifdef HAVE_DIAGNOSTIC
                /*
                 * We shouldn't be crossing over to another btree id, key combination or breaking
                 * any visibility rules while doing this.
                 *
                 * Make sure we use the underscore variants of these variables. We need to retain
                 * the timestamps of the original modify we saw.
                 */
                WT_ERR(
                  cursor->get_key(cursor, &las_btree_id, las_key, &_las_timestamp, &_las_txnid));
                WT_ASSERT(session, las_btree_id == S2BT(session)->id);
                WT_ERR(__wt_compare(session, NULL, las_key, key, &cmp));
                WT_ASSERT(session, cmp == 0);
                WT_ASSERT(session, __wt_txn_visible(session, _las_txnid, _las_timestamp));
#endif
                WT_ERR(cursor->get_value(
                  cursor, &_durable_timestamp, &_prepare_state, &upd_type, las_value));
            }
            WT_ASSERT(session, upd_type == WT_UPDATE_STANDARD);
            while (i > 0) {
                WT_ERR(__wt_modify_apply_item(session, las_value, listp[i - 1]->data, false));
                __wt_free_update_list(session, listp[i - 1]);
                --i;
            }
            WT_STAT_CONN_INCR(session, cache_lookaside_read_squash);
        }

        /* Allocate an update structure for the record found. */
        WT_ERR(__wt_update_alloc(session, las_value, &upd, &incr, upd_type));
        upd->txnid = las_txnid;
        upd->durable_ts = durable_timestamp;
        upd->start_ts = las_timestamp;
        upd->prepare_state = prepare_state;

        /*
         * When we find a prepared update in lookaside, we should add it to our update list and
         * subsequently delete the corresponding lookaside entry. If it gets committed, the
         * timestamp in the las key may differ so it's easier if we get rid of it now and rewrite
         * the entry on eviction/commit/rollback.
         */
        if (prepare_state == WT_PREPARE_INPROGRESS) {
            WT_ASSERT(session, !modify);
            switch (cbt->ref->page->type) {
            case WT_PAGE_COL_FIX:
            case WT_PAGE_COL_VAR:
                recnop = las_key->data;
                WT_ERR(__wt_vunpack_uint(&recnop, 0, &recno));
                WT_ERR(__wt_col_modify(session, cbt, recno, NULL, upd, WT_UPDATE_STANDARD, false));
                break;
            case WT_PAGE_ROW_LEAF:
                WT_ERR(
                  __wt_row_modify(session, cbt, las_key, NULL, upd, WT_UPDATE_STANDARD, false));
                break;
            }

            ret = cursor->remove(cursor);
            if (ret != 0)
                WT_PANIC_ERR(session, ret,
                  "initialised prepared update but was unable to remove the corresponding entry "
                  "from lookaside");
        } else
            /*
             * We're not keeping this in our update list as we want to get rid of it after the read
             * has been dealt with. Mark this update as external and to be discarded when not
             * needed.
             */
            upd->ext = 1;
        *updp = upd;

        /* We are done, we found the record we were searching for */
        break;
    }
    WT_ERR_NOTFOUND_OK(ret);

err:
    if (sweep_locked)
        __wt_readunlock(session, &cache->las_sweepwalk_lock);

    __wt_scr_free(session, &las_key);
    __wt_scr_free(session, &las_value);

    WT_TRET(__wt_las_cursor_close(session, &cursor, session_flags));

    if (listp == NULL)
        listp = list;
    while (i > 0)
        __wt_free_update_list(session, listp[--i]);
    if (allocated_bytes != 0)
        __wt_free(session, listp);

    if (ret == 0) {
        /* Couldn't find a record. */
        if (upd == NULL) {
            ret = WT_NOTFOUND;
            WT_STAT_CONN_INCR(session, cache_lookaside_read_miss);
        } else {
            WT_STAT_CONN_INCR(session, cache_lookaside_read);
            WT_STAT_DATA_INCR(session, cache_lookaside_read);
        }
    }

    WT_ASSERT(session, upd != NULL || ret != 0);

    return (ret);
}<|MERGE_RESOLUTION|>--- conflicted
+++ resolved
@@ -543,20 +543,6 @@
 }
 
 /*
-<<<<<<< HEAD
- * When threads race modifying a record, we can end up with more than the max
- * number of modifications in an update list.
- *
- * Leave space for double the maximum number on the stack as a best attempt to
- * avoid heap allocation.
- *
- * TODO: Look into reusing code from __wt_value_return_upd.
- */
-#define WT_MODIFY_ARRAY_SIZE (WT_MAX_MODIFY_UPDATE * 2)
-
-/*
-=======
->>>>>>> 966721bc
  * __las_squash_modifies --
  *     Squash multiple modify operations for the same key and timestamp into a standard update and
  *     insert it into lookaside. This is necessary since multiple updates on the same key/timestamp
@@ -571,19 +557,11 @@
     size_t allocated_bytes;
     u_int i;
 
-<<<<<<< HEAD
-    WT_CLEAR(las_value);
-    listp = list;
-    start_upd = upd = *updp;
-    next_upd = start_upd->next;
-    allocated_bytes = i = 0;
-=======
     listp = list;
     start_upd = upd = *updp;
     next_upd = start_upd->next;
     allocated_bytes = 0;
     i = 0;
->>>>>>> 966721bc
 
     while (upd->type == WT_UPDATE_MODIFY) {
         /* Leave a reasonable amount of space on the stack for the regular case. */
@@ -607,16 +585,11 @@
          * If we've spotted a modify, there should be a standard update later in the update list. If
          * we hit the end and still haven't found one, something is not right.
          */
-<<<<<<< HEAD
-        WT_ASSERT(session, upd != NULL);
-    }
-=======
         if (upd == NULL)
             WT_PANIC_ERR(session, WT_PANIC,
               "found modify update but no corresponding standard update in the update list");
     }
     WT_CLEAR(las_value);
->>>>>>> 966721bc
     WT_ERR(__wt_buf_set(session, &las_value, upd->data, upd->size));
     while (i > 0)
         WT_ERR(__wt_modify_apply_item(session, &las_value, listp[--i]->data, false));
@@ -628,10 +601,7 @@
     __wt_buf_free(session, &las_value);
     if (allocated_bytes != 0)
         __wt_free(session, listp);
-<<<<<<< HEAD
     WT_STAT_CONN_INCR(session, cache_lookaside_write_squash);
-=======
->>>>>>> 966721bc
     *updp = next_upd;
     return (ret);
 }
@@ -793,12 +763,9 @@
                 continue;
             }
 
-<<<<<<< HEAD
-=======
             if (upd->prepare_state == WT_PREPARE_INPROGRESS)
                 ++prepared_insert_cnt;
 
->>>>>>> 966721bc
             /*
              * If we encounter a modify with preceding updates that have the same timestamp and
              * transaction id, they need to be squashed into a single lookaside entry to avoid
@@ -806,14 +773,7 @@
              */
             if (upd->type == WT_UPDATE_MODIFY && upd->next != NULL &&
               upd->start_ts == upd->next->start_ts && upd->txnid == upd->next->txnid) {
-<<<<<<< HEAD
-                tmp_upd = upd;
                 WT_ERR(__las_squash_modifies(session, cursor, &upd));
-                if (tmp_upd->prepare_state == WT_PREPARE_INPROGRESS)
-                    ++prepared_insert_cnt;
-=======
-                WT_ERR(__las_squash_modifies(session, cursor, &upd));
->>>>>>> 966721bc
                 ++insert_cnt;
                 continue;
             }
@@ -823,25 +783,14 @@
             /* Using insert so we don't keep the page pinned longer than necessary. */
             WT_ERR(cursor->insert(cursor));
             ++insert_cnt;
-<<<<<<< HEAD
-            if (upd->prepare_state == WT_PREPARE_INPROGRESS)
-                ++prepared_insert_cnt;
-=======
->>>>>>> 966721bc
 
             /*
              * If we encounter subsequent updates with the same timestamp, skip them to avoid
              * clobbering the entry that we just wrote to lookaside. Only the last thing in the
-<<<<<<< HEAD
-             * update list for that timestamp matters anyway.
-             */
-            while (upd->next != NULL && upd->start_ts == upd->next->start_ts)
-=======
              * update list for that timestamp and transaction id matters anyway.
              */
             while (upd->next != NULL && upd->start_ts == upd->next->start_ts &&
               upd->txnid == upd->next->txnid)
->>>>>>> 966721bc
                 upd = upd->next;
         } while ((upd = upd->next) != NULL);
     }
