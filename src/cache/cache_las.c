--- conflicted
+++ resolved
@@ -459,25 +459,11 @@
         __wt_verbose(session, WT_VERB_LOOKASIDE | WT_VERB_LOOKASIDE_ACTIVITY,
           "Page reconciliation triggered lookaside write: file ID %" PRIu32
           ". "
-<<<<<<< HEAD
-          "Entries now in lookaside file: %" PRId64
-          ", "
-          "cache dirty: %2.3f%% , "
-          "cache use: %2.3f%%",
-          btree_id, WT_STAT_READ(conn->stats, cache_lookaside_entries), pct_dirty, pct_full);
-=======
-          "Max txn ID %" PRIu64
-          ", max ondisk timestamp %s, "
-          "first skipped ts %s. "
           "Current history store file size: %" PRId64
           ", "
           "cache dirty: %2.3f%% , "
           "cache use: %2.3f%%",
-          btree_id, multi->page_las.max_txn,
-          __wt_timestamp_to_string(multi->page_las.max_ondisk_ts, ts_string[0]),
-          __wt_timestamp_to_string(multi->page_las.min_skipped_ts, ts_string[1]),
-          WT_STAT_READ(conn->stats, cache_hs_ondisk), pct_dirty, pct_full);
->>>>>>> 5346670f
+          btree_id, WT_STAT_READ(conn->stats, cache_hs_ondisk), pct_dirty, pct_full);
     }
 
     /* Never skip updating the tracked generation */
