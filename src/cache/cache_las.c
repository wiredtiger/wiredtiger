/*-
 * Copyright (c) 2014-2017 MongoDB, Inc.
 * Copyright (c) 2008-2014 WiredTiger, Inc.
 *	All rights reserved.
 *
 * See the file LICENSE for redistribution information.
 */

#include "wt_internal.h"

/*
 * When an operation is accessing the lookaside table, it should ignore the
 * cache size (since the cache is already full), any pages it reads should be
 * evicted before application data, and the operation can't reenter
 * reconciliation.
 */
#define	WT_LAS_SESSION_FLAGS						\
	(WT_SESSION_IGNORE_CACHE_SIZE | WT_SESSION_READ_WONT_NEED |	\
	WT_SESSION_NO_RECONCILE)

/*
 * __wt_las_stats_update --
 *	Update the lookaside table statistics for return to the application.
 */
void
__wt_las_stats_update(WT_SESSION_IMPL *session)
{
	WT_CACHE *cache;
	WT_CONNECTION_IMPL *conn;
	WT_CONNECTION_STATS **cstats;
	WT_DSRC_STATS **dstats;
	int64_t v;

	conn = S2C(session);
	cache = conn->cache;

	/*
	 * Lookaside table statistics are copied from the underlying lookaside
	 * table data-source statistics. If there's no lookaside table, values
	 * remain 0.
	 */
	if (!F_ISSET(conn, WT_CONN_LOOKASIDE_OPEN))
		return;

	/*
	 * We have a cursor, and we need the underlying data handle; we can get
	 * to it by way of the underlying btree handle, but it's a little ugly.
	 */
	cstats = conn->stats;
	dstats = ((WT_CURSOR_BTREE *)
	    cache->las_session[0]->las_cursor)->btree->dhandle->stats;

	v = WT_STAT_READ(dstats, cursor_insert);
	WT_STAT_SET(session, cstats, cache_lookaside_insert, v);
	v = WT_STAT_READ(dstats, cursor_remove);
	WT_STAT_SET(session, cstats, cache_lookaside_remove, v);
	/*
	 * If we're clearing stats we need to clear the cursor values we just
	 * read.  This does not clear the rest of the statistics in the
	 * lookaside data source stat cursor, but we own that namespace so we
	 * don't have to worry about users seeing inconsistent data source
	 * information.
	 */
	if (FLD_ISSET(conn->stat_flags, WT_STAT_CLEAR)) {
		WT_STAT_SET(session, dstats, cursor_insert, 0);
		WT_STAT_SET(session, dstats, cursor_remove, 0);
	}
}

/*
 * __wt_las_create --
 *	Initialize the database's lookaside store.
 */
int
__wt_las_create(WT_SESSION_IMPL *session)
{
	WT_CACHE *cache;
	WT_CONNECTION_IMPL *conn;
	WT_DECL_RET;
	const char *drop_cfg[] = {
	    WT_CONFIG_BASE(session, WT_SESSION_drop), "force=true", NULL };
	int i;

	conn = S2C(session);
	cache = conn->cache;

	/* Read-only and in-memory configurations don't need the LAS table. */
	if (F_ISSET(conn, WT_CONN_IN_MEMORY | WT_CONN_READONLY))
		return (0);

	/*
	 * Done at startup: we cannot do it on demand because we require the
	 * schema lock to create and drop the table, and it may not always be
	 * available.
	 *
	 * Discard any previous incarnation of the table.
	 */
	WT_WITH_SCHEMA_LOCK(session,
	    ret = __wt_schema_drop(session, WT_LAS_URI, drop_cfg));
	WT_RET(ret);

	/* Re-create the table. */
	WT_RET(__wt_session_create(session, WT_LAS_URI, WT_LAS_FORMAT));

	/*
	 * Open a shared internal session and cursor used for the lookaside
	 * table. This session should never perform reconciliation.
	 */
	for (i = 0; i < WT_LAS_NUM_SESSIONS; i++) {
		WT_RET(__wt_open_internal_session(conn, "lookaside table",
		    true, WT_LAS_SESSION_FLAGS, &cache->las_session[i]));
		WT_RET(__wt_las_cursor_open(cache->las_session[i]));
	}

	/* The statistics server is already running, make sure we don't race. */
	WT_WRITE_BARRIER();
	F_SET(conn, WT_CONN_LOOKASIDE_OPEN);

	return (0);
}

/*
 * __wt_las_destroy --
 *	Destroy the database's lookaside store.
 */
int
__wt_las_destroy(WT_SESSION_IMPL *session)
{
	WT_CACHE *cache;
	WT_CONNECTION_IMPL *conn;
	WT_DECL_RET;
	WT_SESSION *wt_session;
	int i;

	conn = S2C(session);
	cache = conn->cache;

	F_CLR(conn, WT_CONN_LOOKASIDE_OPEN);
	if (cache == NULL)
		return (0);

	for (i = 0; i < WT_LAS_NUM_SESSIONS; i++) {
		if (cache->las_session[i] == NULL)
			continue;

		wt_session = &cache->las_session[i]->iface;
		WT_TRET(wt_session->close(wt_session, NULL));
		cache->las_session[i] = NULL;
	}

	return (ret);
}

/*
 * __wt_las_cursor_open --
 *	Open a new lookaside table cursor.
 */
int
__wt_las_cursor_open(WT_SESSION_IMPL *session)
{
	WT_BTREE *btree;
	WT_CURSOR *cursor;
	WT_DECL_RET;
	const char *open_cursor_cfg[] = {
	    WT_CONFIG_BASE(session, WT_SESSION_open_cursor), NULL };

	WT_WITHOUT_DHANDLE(session, ret = __wt_open_cursor(
	    session, WT_LAS_URI, NULL, open_cursor_cfg, &cursor));
	WT_RET(ret);

	/*
	 * Retrieve the btree from the cursor, rather than the session because
	 * we don't always switch the LAS handle in to the session before
	 * entering this function.
	 */
	btree = ((WT_CURSOR_BTREE *)cursor)->btree;

	/* Track the lookaside file ID. */
	if (S2C(session)->cache->las_fileid == 0)
		S2C(session)->cache->las_fileid = btree->id;

	/*
	 * Set special flags for the lookaside table: the lookaside flag (used,
	 * for example, to avoid writing records during reconciliation), also
	 * turn off checkpoints and logging.
	 *
	 * Test flags before setting them so updates can't race in subsequent
	 * opens (the first update is safe because it's single-threaded from
	 * wiredtiger_open).
	 */
	if (!F_ISSET(btree, WT_BTREE_LOOKASIDE))
		F_SET(btree, WT_BTREE_LOOKASIDE);
	if (!F_ISSET(btree, WT_BTREE_NO_CHECKPOINT))
		F_SET(btree, WT_BTREE_NO_CHECKPOINT);
	if (!F_ISSET(btree, WT_BTREE_NO_LOGGING))
		F_SET(btree, WT_BTREE_NO_LOGGING);

	session->las_cursor = cursor;
	F_SET(session, WT_SESSION_LOOKASIDE_CURSOR);

	return (0);
}

/*
 * __wt_las_cursor --
 *	Return a lookaside cursor.
 */
void
__wt_las_cursor(
	WT_SESSION_IMPL *session, WT_CURSOR **cursorp, uint32_t *session_flags)
{
	WT_CACHE *cache;
	int i;

	*cursorp = NULL;

	/*
	 * We don't want to get tapped for eviction after we start using the
	 * lookaside cursor; save a copy of the current eviction state, we'll
	 * turn eviction off before we return.
	 *
	 * Don't cache lookaside table pages, we're here because of eviction
	 * problems and there's no reason to believe lookaside pages will be
	 * useful more than once.
	 */
	*session_flags = F_MASK(session, WT_LAS_SESSION_FLAGS);

	cache = S2C(session)->cache;

	/*
	 * Some threads have their own lookaside table cursors, else lock the
	 * shared lookaside cursor.
	 */
	if (F_ISSET(session, WT_SESSION_LOOKASIDE_CURSOR))
		*cursorp = session->las_cursor;
	else {
		for (;;) {
			__wt_spin_lock(session, &cache->las_lock);
			for (i = 0; i < WT_LAS_NUM_SESSIONS; i++) {
				if (!cache->las_session_inuse[i]) {
					*cursorp =
					    cache->las_session[i]->las_cursor;
					cache->las_session_inuse[i] = true;
					break;
				}
			}
			__wt_spin_unlock(session, &cache->las_lock);
			if (*cursorp != NULL)
				break;
			/*
			 * If all the sessions are busy, stall.
			 *
			 * XXX better as a condition variable.
			 */
			__wt_sleep(0, 1000);
		}
	}

	/* Turn caching and eviction off. */
	F_SET(session, WT_LAS_SESSION_FLAGS);
}

/*
 * __wt_las_cursor_close --
 *	Discard a lookaside cursor.
 */
int
__wt_las_cursor_close(
	WT_SESSION_IMPL *session, WT_CURSOR **cursorp, uint32_t session_flags)
{
	WT_CACHE *cache;
	WT_CURSOR *cursor;
	WT_DECL_RET;
	int i;

	cache = S2C(session)->cache;

	if ((cursor = *cursorp) == NULL)
		return (0);
	*cursorp = NULL;

	/* Reset the cursor. */
	ret = cursor->reset(cursor);

	/*
	 * We turned off caching and eviction while the lookaside cursor was in
	 * use, restore the session's flags.
	 */
	F_CLR(session, WT_LAS_SESSION_FLAGS);
	F_SET(session, session_flags);

	/*
	 * Some threads have their own lookaside table cursors, else unlock the
	 * shared lookaside cursor.
	 */
	if (!F_ISSET(session, WT_SESSION_LOOKASIDE_CURSOR)) {
		__wt_spin_lock(session, &cache->las_lock);
		for (i = 0; i < WT_LAS_NUM_SESSIONS; i++)
			if (cursor->session == &cache->las_session[i]->iface) {
				cache->las_session_inuse[i] = false;
				break;
			}
		__wt_spin_unlock(session, &cache->las_lock);
		WT_ASSERT(session, i != WT_LAS_NUM_SESSIONS);
	}

	return (ret);
}

/*
 * __las_insert_block_verbose --
 *	Display a verbose message once per checkpoint with details about the
 *	cache state when performing a lookaside table write.
 */
static int
__las_insert_block_verbose(WT_SESSION_IMPL *session, WT_MULTI *multi)
{
#ifdef HAVE_VERBOSE
	WT_CACHE *cache;
	WT_CONNECTION_IMPL *conn;
#ifdef HAVE_TIMESTAMPS
	char hex_timestamp[2 * WT_TIMESTAMP_SIZE + 1];
#else
	char hex_timestamp[9]; /* Enough for disabled string */
#endif
	uint64_t ckpt_gen_current, ckpt_gen_last;
	uint32_t btree_id, pct_dirty, pct_full;

	btree_id = S2BT(session)->id;

	if (!WT_VERBOSE_ISSET(session,
	    WT_VERB_LOOKASIDE | WT_VERB_LOOKASIDE_ACTIVITY))
		return (0);

	conn = S2C(session);
	cache = conn->cache;
	ckpt_gen_current = __wt_gen(session, WT_GEN_CHECKPOINT);
	ckpt_gen_last = cache->las_verb_gen_write;

	/*
	 * Print a message if verbose lookaside, or once per checkpoint if
	 * only reporting activity. Avoid an expensive atomic operation as
	 * often as possible when the message rate is limited.
	 */
<<<<<<< HEAD
	if (ckpt_gen_current > ckpt_gen_last) {
		/*
		 * Attempt to atomically replace the last checkpoint generation
		 * for which this message was printed. If the atomic swap fails
		 * we have raced and the winning thread will print the message.
		 */
		if (__wt_atomic_casv64(&cache->las_verb_gen_write,
		    ckpt_gen_last, ckpt_gen_current)) {
			(void)__wt_eviction_clean_needed(session, &pct_full);
			(void)__wt_eviction_dirty_needed(session, &pct_dirty);

			__wt_verbose(session, WT_VERB_LOOKASIDE,
			    "Page reconciliation triggered lookaside write"
			    "file ID %" PRIu32 ", page ID %" PRIu64 ". "
			    "Entries now in lookaside file: %" PRId64 ", "
			    "cache dirty: %" PRIu32 "%% , "
			    "cache use: %" PRIu32 "%%",
			    btree_id, las_pageid,
			    WT_STAT_READ(conn->stats, cache_lookaside_entries),
			    pct_dirty, pct_full);
		}
=======
	if (WT_VERBOSE_ISSET(session, WT_VERB_LOOKASIDE) ||
	    (ckpt_gen_current > ckpt_gen_last &&
	    __wt_atomic_casv64(&conn->las_verb_gen_write,
	    ckpt_gen_last, ckpt_gen_current))) {
		(void)__wt_eviction_clean_needed(session, &pct_full);
		(void)__wt_eviction_dirty_needed(session, &pct_dirty);

#ifdef HAVE_TIMESTAMPS
		WT_RET(__wt_timestamp_to_hex_string(
		    session, hex_timestamp, &multi->page_las.min_timestamp));
#else
		WT_RET(__wt_snprintf(
		    hex_timestamp, sizeof(hex_timestamp), "disabled"));
#endif
		__wt_verbose(session,
		    WT_VERB_LOOKASIDE | WT_VERB_LOOKASIDE_ACTIVITY,
		    "Page reconciliation triggered lookaside write "
		    "file ID %" PRIu32 ", page ID %" PRIu64 ". "
		    "Max txn ID %" PRIu64 ", min timestamp %s, skewed %s. "
		    "Entries now in lookaside file: %" PRId64 ", "
		    "cache dirty: %" PRIu32 "%% , "
		    "cache use: %" PRIu32 "%%",
		    btree_id, multi->page_las.las_pageid,
		    multi->page_las.las_max_txn,
		    hex_timestamp,
		    multi->page_las.las_skew_oldest? "oldest" : "youngest",
		    WT_STAT_READ(conn->stats, cache_lookaside_entries),
		    pct_dirty, pct_full);
>>>>>>> 2084a788
	}

	/* Never skip updating the tracked generation */
	if (WT_VERBOSE_ISSET(session, WT_VERB_LOOKASIDE))
		conn->las_verb_gen_write = ckpt_gen_current;
#else
	WT_UNUSED(session);
	WT_UNUSED(multi);
#endif
	return (0);
}

/*
 * __wt_las_insert_block --
 *	Copy one set of saved updates into the database's lookaside buffer.
 */
int
__wt_las_insert_block(WT_SESSION_IMPL *session, WT_CURSOR *cursor,
	WT_PAGE *page, WT_MULTI *multi, WT_ITEM *key)
{
<<<<<<< HEAD
	WT_BTREE *btree;
=======
>>>>>>> 2084a788
	WT_DECL_RET;
	WT_ITEM las_timestamp, las_value;
	WT_SAVE_UPD *list;
	WT_SESSION_IMPL *las_session;
	WT_UPDATE *upd;
	uint64_t insert_cnt, las_counter, las_pageid;
	uint32_t btree_id, i, slot;
	uint8_t *p;

	WT_CLEAR(las_timestamp);
	WT_CLEAR(las_value);
	insert_cnt = 0;

	btree = S2BT(session);
	btree_id = btree->id;
	las_pageid = multi->page_las.las_pageid =
	    __wt_atomic_add64(&S2C(session)->cache->las_pageid, 1);

	if (!btree->lookaside_entries)
		btree->lookaside_entries = true;

	/* Wrap all the updates in a transaction. */
	las_session = (WT_SESSION_IMPL *)cursor->session;
	WT_RET(__wt_txn_begin(las_session, NULL));

	/*
	 * Make sure there are no leftover entries (e.g., from a handle
	 * reopen).
	 */
	WT_ERR(__wt_las_remove_block(session, cursor, btree_id, las_pageid));

	/* Enter each update in the boundary's list into the lookaside store. */
	for (las_counter = 0, i = 0,
	    list = multi->supd; i < multi->supd_entries; ++i, ++list) {
		/* Lookaside table key component: source key. */
		switch (page->type) {
		case WT_PAGE_COL_FIX:
		case WT_PAGE_COL_VAR:
			p = key->mem;
			WT_ERR(
			    __wt_vpack_uint(&p, 0, WT_INSERT_RECNO(list->ins)));
			key->size = WT_PTRDIFF(p, key->data);
			break;
		case WT_PAGE_ROW_LEAF:
			if (list->ins == NULL)
				WT_ERR(__wt_row_leaf_key(
				    session, page, list->ripcip, key, false));
			else {
				key->data = WT_INSERT_KEY(list->ins);
				key->size = WT_INSERT_KEY_SIZE(list->ins);
			}
			break;
		WT_ILLEGAL_VALUE_ERR(session);
		}

		/*
		 * Lookaside table value component: update reference. Updates
		 * come from the row-store insert list (an inserted item), or
		 * update array (an update to an original on-page item), or from
		 * a column-store insert list (column-store format has no update
		 * array, the insert list contains both inserted items and
		 * updates to original on-page items). When rolling forward a
		 * modify update from an original on-page item, we need an
		 * on-page slot so we can find the original on-page item. When
		 * rolling forward from an inserted item, no on-page slot is
		 * possible.
		 */
		slot = UINT32_MAX;			/* Impossible slot */
		if (list->ripcip != NULL)
			slot = page->type == WT_PAGE_ROW_LEAF ?
			    WT_ROW_SLOT(page, list->ripcip) :
			    WT_COL_SLOT(page, list->ripcip);
		upd = list->ins == NULL ?
		    page->modify->mod_row_update[slot] : list->ins->upd;

		/*
		 * Walk the list of updates, storing each key/value pair into
		 * the lookaside table. Skip aborted items (there's no point
		 * to restoring them), and assert we never see a reserved item.
		 */
		do {
			if (upd->txnid == WT_TXN_ABORTED)
				continue;

			switch (upd->type) {
			case WT_UPDATE_DELETED:
				las_value.size = 0;
				break;
			case WT_UPDATE_MODIFIED:
			case WT_UPDATE_STANDARD:
				las_value.data = upd->data;
				las_value.size = upd->size;
				break;
			case WT_UPDATE_RESERVED:
				WT_ASSERT(session,
				    upd->type != WT_UPDATE_RESERVED);
				continue;
			}

			cursor->set_key(cursor,
			    las_pageid, btree_id, ++las_counter, key);

#ifdef HAVE_TIMESTAMPS
			las_timestamp.data = &upd->timestamp;
			las_timestamp.size = WT_TIMESTAMP_SIZE;
#endif
			cursor->set_value(cursor,
			    upd->txnid, &las_timestamp, upd->type, &las_value);

			WT_ERR(cursor->insert(cursor));
			++insert_cnt;
		} while ((upd = upd->next) != NULL);
	}

	if (insert_cnt > 0) {
		WT_STAT_CONN_INCRV(
		    session, cache_lookaside_entries, insert_cnt);
		WT_ERR(__las_insert_block_verbose(session, multi));
	}
<<<<<<< HEAD
err:	/* Resolve the transaction. */
	if (ret == 0)
		ret = __wt_txn_commit(las_session, NULL);
	else
		WT_TRET(__wt_txn_rollback(las_session, NULL));
=======

err:	__wt_free(session, multi->supd);
	multi->supd_entries = 0;
>>>>>>> 2084a788
	return (ret);
}

/*
 * __wt_las_cursor_position --
 *	Position a lookaside cursor at the beginning of a block.
 *
 *	There may be no block of lookaside entries if they have been removed by
 *	WT_CONNECTION::rollback_to_stable.
 */
int
__wt_las_cursor_position(WT_CURSOR *cursor, uint32_t btree_id, uint64_t pageid)
{
	WT_ITEM las_key;
	uint64_t las_counter, las_pageid;
	uint32_t las_id;
	int exact;

	/*
	 * When scanning for all pages, start at the beginning of the lookaside
	 * table.
	 */
	if (pageid == 0) {
		WT_RET(cursor->reset(cursor));
		return (cursor->next(cursor));
	}

	/*
	 * Because of the special visibility rules for lookaside, a new block
	 * can appear in between our search and the block of interest.  Keep
	 * trying until we find it.
	 */
	for (;;) {
		WT_CLEAR(las_key);
		cursor->set_key(cursor,
		    pageid, btree_id, (uint64_t)0, &las_key);
		WT_RET(cursor->search_near(cursor, &exact));
		if (exact < 0) {
			WT_RET(cursor->next(cursor));

			/*
			 * Because of the special visibility rules for
			 * lookaside, a new block can appear in between our
			 * search and the block of interest.  Keep trying while
			 * we have a key lower that we expect.
			 *
			 * There may be no block of lookaside entries if they
			 * have been removed by
			 * WT_CONNECTION::rollback_to_stable.
			 */
			WT_RET(cursor->get_key(cursor,
			    &las_pageid, &las_id, &las_counter, &las_key));
			if (las_pageid < pageid || (las_pageid == pageid &&
			    las_id < btree_id))
				continue;
		}

		return (0);
	}

	/* NOTREACHED */
}

/*
 * __wt_las_remove_block --
 *	Remove all records matching a key prefix from the lookaside store.
 */
int
__wt_las_remove_block(WT_SESSION_IMPL *session,
    WT_CURSOR *cursor, uint32_t btree_id, uint64_t pageid)
{
	WT_DECL_RET;
	WT_ITEM las_key;
	WT_SESSION_IMPL *las_session;
	uint64_t las_counter, las_pageid, remove_cnt;
	uint32_t las_id, session_flags;
	bool local_cursor, local_txn;

	remove_cnt = 0;
	session_flags = 0;		/* [-Wconditional-uninitialized] */

	local_cursor = local_txn = false;
	if (cursor == NULL) {
		__wt_las_cursor(session, &cursor, &session_flags);
		local_cursor = true;
	}
	las_session = (WT_SESSION_IMPL *)cursor->session;

	/*
	 * Wrap all of the removes in a transaction, unless this remove is part
	 * of a larger operation.
	 */
	if (local_cursor) {
		WT_ERR(__wt_txn_begin(las_session, NULL));
		local_txn = true;
	}

	/*
	 * Search for the block's unique prefix and step through all matching
	 * records, removing them.
	 */
	ret = __wt_las_cursor_position(cursor, btree_id, pageid);
	for (; ret == 0; ret = cursor->next(cursor)) {
		WT_ERR(cursor->get_key(cursor,
		    &las_pageid, &las_id, &las_counter, &las_key));

		/*
		 * Confirm the search using the unique prefix; if not a match,
		 * we're done searching for records for this page.  Note that
		 * page ID zero is special: it is a wild card indicating that
		 * all pages in the tree should be removed.
		 */
		if (las_pageid != pageid || las_id != btree_id) {
			if (pageid == 0)
				continue;
			else
				break;
		}

		WT_ERR(cursor->remove(cursor));
		++remove_cnt;
	}
	WT_ERR_NOTFOUND_OK(ret);

err:	if (local_txn) {
		if (ret == 0)
			ret = __wt_txn_commit(las_session, NULL);
		else
			WT_TRET(__wt_txn_rollback(las_session, NULL));
	}
	if (local_cursor)
		WT_TRET(__wt_las_cursor_close(
		    session, &cursor, session_flags));

	WT_STAT_CONN_DECRV(session, cache_lookaside_entries, remove_cnt);
	return (ret);
}<|MERGE_RESOLUTION|>--- conflicted
+++ resolved
@@ -342,32 +342,9 @@
 	 * only reporting activity. Avoid an expensive atomic operation as
 	 * often as possible when the message rate is limited.
 	 */
-<<<<<<< HEAD
-	if (ckpt_gen_current > ckpt_gen_last) {
-		/*
-		 * Attempt to atomically replace the last checkpoint generation
-		 * for which this message was printed. If the atomic swap fails
-		 * we have raced and the winning thread will print the message.
-		 */
-		if (__wt_atomic_casv64(&cache->las_verb_gen_write,
-		    ckpt_gen_last, ckpt_gen_current)) {
-			(void)__wt_eviction_clean_needed(session, &pct_full);
-			(void)__wt_eviction_dirty_needed(session, &pct_dirty);
-
-			__wt_verbose(session, WT_VERB_LOOKASIDE,
-			    "Page reconciliation triggered lookaside write"
-			    "file ID %" PRIu32 ", page ID %" PRIu64 ". "
-			    "Entries now in lookaside file: %" PRId64 ", "
-			    "cache dirty: %" PRIu32 "%% , "
-			    "cache use: %" PRIu32 "%%",
-			    btree_id, las_pageid,
-			    WT_STAT_READ(conn->stats, cache_lookaside_entries),
-			    pct_dirty, pct_full);
-		}
-=======
 	if (WT_VERBOSE_ISSET(session, WT_VERB_LOOKASIDE) ||
 	    (ckpt_gen_current > ckpt_gen_last &&
-	    __wt_atomic_casv64(&conn->las_verb_gen_write,
+	    __wt_atomic_casv64(&cache->las_verb_gen_write,
 	    ckpt_gen_last, ckpt_gen_current))) {
 		(void)__wt_eviction_clean_needed(session, &pct_full);
 		(void)__wt_eviction_dirty_needed(session, &pct_dirty);
@@ -393,12 +370,11 @@
 		    multi->page_las.las_skew_oldest? "oldest" : "youngest",
 		    WT_STAT_READ(conn->stats, cache_lookaside_entries),
 		    pct_dirty, pct_full);
->>>>>>> 2084a788
 	}
 
 	/* Never skip updating the tracked generation */
 	if (WT_VERBOSE_ISSET(session, WT_VERB_LOOKASIDE))
-		conn->las_verb_gen_write = ckpt_gen_current;
+		cache->las_verb_gen_write = ckpt_gen_current;
 #else
 	WT_UNUSED(session);
 	WT_UNUSED(multi);
@@ -414,10 +390,7 @@
 __wt_las_insert_block(WT_SESSION_IMPL *session, WT_CURSOR *cursor,
 	WT_PAGE *page, WT_MULTI *multi, WT_ITEM *key)
 {
-<<<<<<< HEAD
 	WT_BTREE *btree;
-=======
->>>>>>> 2084a788
 	WT_DECL_RET;
 	WT_ITEM las_timestamp, las_value;
 	WT_SAVE_UPD *list;
@@ -537,17 +510,14 @@
 		    session, cache_lookaside_entries, insert_cnt);
 		WT_ERR(__las_insert_block_verbose(session, multi));
 	}
-<<<<<<< HEAD
+
 err:	/* Resolve the transaction. */
 	if (ret == 0)
 		ret = __wt_txn_commit(las_session, NULL);
 	else
 		WT_TRET(__wt_txn_rollback(las_session, NULL));
-=======
-
-err:	__wt_free(session, multi->supd);
+	__wt_free(session, multi->supd);
 	multi->supd_entries = 0;
->>>>>>> 2084a788
 	return (ret);
 }
 
