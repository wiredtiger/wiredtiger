--- conflicted
+++ resolved
@@ -589,7 +589,6 @@
     uint64_t insert_cnt, max_las_size, prepared_insert_cnt;
     uint32_t birthmarks_cnt, btree_id, i, slot;
     uint8_t *p;
-    int cmp;
     bool local_txn;
 
     session = (WT_SESSION_IMPL *)cursor->session;
@@ -644,21 +643,6 @@
         if (i == 0)
             WT_ERR(__wt_buf_set(session, min_las_key, key->data, key->size));
 
-<<<<<<< HEAD
-        /*
-         * Keys are sorted in an order, find out whether the current key is minimum or maximum key
-         * that is getting stored in the LAS.
-         */
-        WT_ERR(__wt_compare(session, NULL, max_las_key, key, &cmp));
-        if (cmp < 0)
-            WT_ERR(__wt_buf_set(session, max_las_key, key->data, key->size));
-
-        WT_ERR(__wt_compare(session, NULL, min_las_key, key, &cmp));
-        if (cmp > 0)
-            WT_ERR(__wt_buf_set(session, min_las_key, key->data, key->size));
-
-=======
->>>>>>> 1ac20600
         /*
          * Lookaside table value component: update reference. Updates come from the row-store insert
          * list (an inserted item), or update array (an update to an original on-page item), or from
