--- conflicted
+++ resolved
@@ -770,15 +770,11 @@
                 ++insert_cnt;
 
                 if (squashed) {
-                    WT_STAT_CONN_INCR(session, cache_lookaside_write_squash);
+                    WT_STAT_CONN_INCR(session, cache_hs_write_squash);
                     squashed = false;
                 }
             } else
-<<<<<<< HEAD
                 squashed = true;
-=======
-                WT_STAT_CONN_INCR(session, cache_hs_write_squash);
->>>>>>> 5346670f
         }
 
         /*
