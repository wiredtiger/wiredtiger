--- conflicted
+++ resolved
@@ -454,21 +454,12 @@
     wt_off_t las_size;
     wt_timestamp_t durable_timestamp;
     uint64_t insert_cnt, max_las_size;
-<<<<<<< HEAD
-    uint32_t mementos_cnt, btree_id, i;
+    uint32_t btree_id, i;
     uint8_t *p, prepare_state, upd_type;
-=======
-    uint32_t btree_id, i;
-    uint8_t *p;
->>>>>>> 0c418e61
     int nentries;
     bool local_txn, squashed;
 
-<<<<<<< HEAD
-    mementop = NULL;
     prev_upd = NULL;
-=======
->>>>>>> 0c418e61
     session = (WT_SESSION_IMPL *)cursor->session;
     txn = &session->txn;
     saved_isolation = 0; /*[-Wconditional-uninitialized] */
@@ -574,22 +565,6 @@
             if (upd->txnid == WT_TXN_ABORTED)
                 continue;
 
-<<<<<<< HEAD
-            /* We have at least one LAS record from this key, save a copy of the key */
-            if (!las_key_saved) {
-                /* Extend the buffer if needed. */
-                WT_ERR(
-                  __wt_buf_extend(session, mementos, (mementos_cnt + 1) * sizeof(WT_KEY_MEMENTO)));
-                mementop = (WT_KEY_MEMENTO *)mementos->mem + mementos_cnt;
-                WT_CLEAR(mementop->key);
-                WT_ERR(__wt_buf_set(session, &mementop->key, key->data, key->size));
-                mementop->txnid = WT_TXN_ABORTED;
-                las_key_saved = true;
-                mementos_cnt++;
-            }
-
-=======
->>>>>>> 0c418e61
             WT_ERR(__wt_modify_vector_push(&modifies, upd));
             if (F_ISSET(upd, WT_UPDATE_HISTORY_STORE))
                 break;
@@ -687,7 +662,6 @@
                  * updates in the middle.
                  */
                 nentries = MAX_REVERSE_MODIFY_NUM;
-<<<<<<< HEAD
                 if (!F_ISSET(upd, WT_UPDATE_HISTORY_STORE)) {
                     if (upd->type == WT_UPDATE_MODIFY && modifies.size > 0 &&
                       __wt_calc_modify(session, prev_full_value, full_value,
@@ -696,7 +670,6 @@
                         WT_ERR(__las_insert_record(session, cursor, btree_id, key, upd,
                           WT_UPDATE_MODIFY, modify_value, stop_ts_pair));
                         __wt_scr_free(session, &modify_value);
-                        modify_value = NULL;
                     } else
                         WT_ERR(__las_insert_record(session, cursor, btree_id, key, upd,
                           WT_UPDATE_STANDARD, full_value, stop_ts_pair));
@@ -705,23 +678,6 @@
                     F_SET(upd, WT_UPDATE_HISTORY_STORE);
                     ++insert_cnt;
                 }
-=======
-                if (upd->type == WT_UPDATE_MODIFY && modifies.size > 0 &&
-                  __wt_calc_modify(session, prev_full_value, full_value, prev_full_value->size / 10,
-                    entries, &nentries) == 0) {
-                    WT_ERR(__wt_modify_pack(cursor, entries, nentries, &modify_value));
-                    WT_ERR(__las_insert_record(session, cursor, btree_id, key, upd,
-                      WT_UPDATE_MODIFY, modify_value, stop_ts_pair));
-                    __wt_scr_free(session, &modify_value);
-                } else
-                    WT_ERR(__las_insert_record(session, cursor, btree_id, key, upd,
-                      WT_UPDATE_STANDARD, full_value, stop_ts_pair));
-
-                /* Flag the update as now in the lookaside file. */
-                F_SET(upd, WT_UPDATE_HISTORY_STORE);
-                ++insert_cnt;
-
->>>>>>> 0c418e61
                 if (squashed) {
                     WT_STAT_CONN_INCR(session, cache_hs_write_squash);
                     squashed = false;
