--- conflicted
+++ resolved
@@ -1572,18 +1572,11 @@
                   las_cursor, &durable_timestamp_tmp, &prepare_state_tmp, &upd_type, las_value));
             }
             WT_ASSERT(session, upd_type == WT_UPDATE_STANDARD);
-<<<<<<< HEAD
-            while (i > 0) {
-                WT_ERR(__wt_modify_apply_item(session, las_value, listp[i - 1]->data, false));
-                __wt_free_update_list(session, &listp[i - 1]);
-                --i;
-=======
             while (modifies.size > 0) {
                 __wt_modify_vector_pop(&modifies, &mod_upd);
                 WT_ERR(__wt_modify_apply_item(session, las_value, mod_upd->data, false));
-                __wt_free_update_list(session, mod_upd);
+                __wt_free_update_list(session, &mod_upd);
                 mod_upd = NULL;
->>>>>>> 74b431a0
             }
             WT_STAT_CONN_INCR(session, cache_lookaside_read_squash);
         }
@@ -1645,24 +1638,13 @@
     __wt_scr_free(session, &las_key);
     __wt_scr_free(session, &las_value);
 
-<<<<<<< HEAD
-    WT_TRET(__wt_las_cursor_close(session, &cursor, session_flags));
-
-    if (listp == NULL)
-        listp = list;
-    while (i > 0)
-        __wt_free_update_list(session, &listp[--i]);
-    if (allocated_bytes != 0)
-        __wt_free(session, listp);
-=======
     WT_TRET(__wt_las_cursor_close(session, &las_cursor, session_flags));
-    __wt_free_update_list(session, mod_upd);
+    __wt_free_update_list(session, &mod_upd);
     while (modifies.size > 0) {
         __wt_modify_vector_pop(&modifies, &upd);
-        __wt_free_update_list(session, upd);
+        __wt_free_update_list(session, &upd);
     }
     __wt_modify_vector_free(&modifies);
->>>>>>> 74b431a0
 
     if (ret == 0) {
         /* Couldn't find a record. */
