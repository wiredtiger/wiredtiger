/*-
 * Copyright (c) 2014-2018 MongoDB, Inc.
 * Copyright (c) 2008-2014 WiredTiger, Inc.
 *	All rights reserved.
 *
 * See the file LICENSE for redistribution information.
 */

#include "wt_internal.h"

/*
 * When an operation is accessing the lookaside table, it should ignore the
 * cache size (since the cache is already full), any pages it reads should be
 * evicted before application data, and the operation can't reenter
 * reconciliation.
 */
#define	WT_LAS_SESSION_FLAGS						\
	(WT_SESSION_IGNORE_CACHE_SIZE | WT_SESSION_READ_WONT_NEED |	\
	WT_SESSION_NO_RECONCILE)

/*
 * __las_set_read_uncommitted --
 *	Switch to read-uncommitted.
 */
static void
__las_set_read_uncommitted(
    WT_SESSION_IMPL *session, WT_TXN_ISOLATION *saved_isolationp)
{
	*saved_isolationp = session->txn.isolation;
	session->txn.isolation = WT_ISO_READ_UNCOMMITTED;
}

/*
 * __las_pop_isolation --
 *	Restore isolation.
 */
static void
__las_pop_isolation(WT_SESSION_IMPL *session, WT_TXN_ISOLATION saved_isolation)
{
	session->txn.isolation = saved_isolation;
}

/*
 * __wt_las_nonempty --
 *	Return when there are entries in the lookaside table.
 */
bool
__wt_las_nonempty(WT_SESSION_IMPL *session)
{
	WT_CACHE *cache;

	cache = S2C(session)->cache;

	return (cache->las_entry_count > 0);
}

/*
 * __wt_las_stats_update --
 *	Update the lookaside table statistics for return to the application.
 */
void
__wt_las_stats_update(WT_SESSION_IMPL *session)
{
	WT_CACHE *cache;
	WT_CONNECTION_IMPL *conn;
	WT_CONNECTION_STATS **cstats;
	WT_DSRC_STATS **dstats;
	int64_t v;

	conn = S2C(session);
	cache = conn->cache;

	/*
	 * Lookaside table statistics are copied from the underlying lookaside
	 * table data-source statistics. If there's no lookaside table, values
	 * remain 0.
	 */
	if (!F_ISSET(conn, WT_CONN_LOOKASIDE_OPEN))
		return;

	/* Set the connection-wide statistics. */
	cstats = conn->stats;
	WT_STAT_SET(
	    session, cstats, cache_lookaside_entries, cache->las_entry_count);

	/*
	 * We have a cursor, and we need the underlying data handle; we can get
	 * to it by way of the underlying btree handle, but it's a little ugly.
	 */
	dstats = ((WT_CURSOR_BTREE *)
	    cache->las_session[0]->las_cursor)->btree->dhandle->stats;

	v = WT_STAT_READ(dstats, cursor_update);
	WT_STAT_SET(session, cstats, cache_lookaside_insert, v);
	v = WT_STAT_READ(dstats, cursor_remove);
	WT_STAT_SET(session, cstats, cache_lookaside_remove, v);

	/*
	 * If we're clearing stats we need to clear the cursor values we just
	 * read.  This does not clear the rest of the statistics in the
	 * lookaside data source stat cursor, but we own that namespace so we
	 * don't have to worry about users seeing inconsistent data source
	 * information.
	 */
	if (FLD_ISSET(conn->stat_flags, WT_STAT_CLEAR)) {
		WT_STAT_SET(session, dstats, cursor_insert, 0);
		WT_STAT_SET(session, dstats, cursor_remove, 0);
	}
}

/*
 * __wt_las_create --
 *	Initialize the database's lookaside store.
 */
int
__wt_las_create(WT_SESSION_IMPL *session)
{
	WT_CACHE *cache;
	WT_CONNECTION_IMPL *conn;
	WT_DECL_RET;
	int i;
	const char *drop_cfg[] = {
	    WT_CONFIG_BASE(session, WT_SESSION_drop), "force=true", NULL };

	conn = S2C(session);
	cache = conn->cache;

	/* Read-only and in-memory configurations don't need the LAS table. */
	if (F_ISSET(conn, WT_CONN_IN_MEMORY | WT_CONN_READONLY))
		return (0);

	/*
	 * Done at startup: we cannot do it on demand because we require the
	 * schema lock to create and drop the table, and it may not always be
	 * available.
	 *
	 * Discard any previous incarnation of the table.
	 */
	WT_WITH_SCHEMA_LOCK(session,
	    ret = __wt_schema_drop(session, WT_LAS_URI, drop_cfg));
	WT_RET(ret);

	/* Re-create the table. */
	WT_RET(__wt_session_create(session, WT_LAS_URI, WT_LAS_CONFIG));

	/*
	 * Open a shared internal session and cursor used for the lookaside
	 * table. This session should never perform reconciliation.
	 */
	for (i = 0; i < WT_LAS_NUM_SESSIONS; i++) {
		WT_RET(__wt_open_internal_session(conn, "lookaside table",
		    true, WT_LAS_SESSION_FLAGS, &cache->las_session[i]));
		WT_RET(__wt_las_cursor_open(cache->las_session[i]));
	}

	/* The statistics server is already running, make sure we don't race. */
	WT_WRITE_BARRIER();
	F_SET(conn, WT_CONN_LOOKASIDE_OPEN);

	return (0);
}

/*
 * __wt_las_destroy --
 *	Destroy the database's lookaside store.
 */
int
__wt_las_destroy(WT_SESSION_IMPL *session)
{
	WT_CACHE *cache;
	WT_CONNECTION_IMPL *conn;
	WT_DECL_RET;
	WT_SESSION *wt_session;
	int i;

	conn = S2C(session);
	cache = conn->cache;

	F_CLR(conn, WT_CONN_LOOKASIDE_OPEN);
	if (cache == NULL)
		return (0);

	for (i = 0; i < WT_LAS_NUM_SESSIONS; i++) {
		if (cache->las_session[i] == NULL)
			continue;

		wt_session = &cache->las_session[i]->iface;
		WT_TRET(wt_session->close(wt_session, NULL));
		cache->las_session[i] = NULL;
	}

	__wt_buf_free(session, &cache->las_sweep_key);
	__wt_free(session, cache->las_dropped);
	__wt_free(session, cache->las_sweep_dropmap);

	return (ret);
}

/*
 * __wt_las_cursor_open --
 *	Open a new lookaside table cursor.
 */
int
__wt_las_cursor_open(WT_SESSION_IMPL *session)
{
	WT_BTREE *btree;
	WT_CURSOR *cursor;
	WT_DECL_RET;
	const char *open_cursor_cfg[] = {
	    WT_CONFIG_BASE(session, WT_SESSION_open_cursor), NULL };

	WT_WITHOUT_DHANDLE(session, ret = __wt_open_cursor(
	    session, WT_LAS_URI, NULL, open_cursor_cfg, &cursor));
	WT_RET(ret);

	/*
	 * Retrieve the btree from the cursor, rather than the session because
	 * we don't always switch the LAS handle in to the session before
	 * entering this function.
	 */
	btree = ((WT_CURSOR_BTREE *)cursor)->btree;

	/* Track the lookaside file ID. */
	if (S2C(session)->cache->las_fileid == 0)
		S2C(session)->cache->las_fileid = btree->id;

	/*
	 * Set special flags for the lookaside table: the lookaside flag (used,
	 * for example, to avoid writing records during reconciliation), also
	 * turn off checkpoints and logging.
	 *
	 * Test flags before setting them so updates can't race in subsequent
	 * opens (the first update is safe because it's single-threaded from
	 * wiredtiger_open).
	 */
	if (!F_ISSET(btree, WT_BTREE_LOOKASIDE))
		F_SET(btree, WT_BTREE_LOOKASIDE);
	if (!F_ISSET(btree, WT_BTREE_NO_CHECKPOINT))
		F_SET(btree, WT_BTREE_NO_CHECKPOINT);
	if (!F_ISSET(btree, WT_BTREE_NO_LOGGING))
		F_SET(btree, WT_BTREE_NO_LOGGING);

	session->las_cursor = cursor;
	F_SET(session, WT_SESSION_LOOKASIDE_CURSOR);

	return (0);
}

/*
 * __wt_las_cursor --
 *	Return a lookaside cursor.
 */
void
__wt_las_cursor(
    WT_SESSION_IMPL *session, WT_CURSOR **cursorp, uint32_t *session_flags)
{
	WT_CACHE *cache;
	int i;

	*cursorp = NULL;

	/*
	 * We don't want to get tapped for eviction after we start using the
	 * lookaside cursor; save a copy of the current eviction state, we'll
	 * turn eviction off before we return.
	 *
	 * Don't cache lookaside table pages, we're here because of eviction
	 * problems and there's no reason to believe lookaside pages will be
	 * useful more than once.
	 */
	*session_flags = F_MASK(session, WT_LAS_SESSION_FLAGS);

	cache = S2C(session)->cache;

	/*
	 * Some threads have their own lookaside table cursors, else lock the
	 * shared lookaside cursor.
	 */
	if (F_ISSET(session, WT_SESSION_LOOKASIDE_CURSOR))
		*cursorp = session->las_cursor;
	else {
		for (;;) {
			__wt_spin_lock(session, &cache->las_lock);
			for (i = 0; i < WT_LAS_NUM_SESSIONS; i++) {
				if (!cache->las_session_inuse[i]) {
					*cursorp =
					    cache->las_session[i]->las_cursor;
					cache->las_session_inuse[i] = true;
					break;
				}
			}
			__wt_spin_unlock(session, &cache->las_lock);
			if (*cursorp != NULL)
				break;
			/*
			 * If all the lookaside sessions are busy, stall.
			 *
			 * XXX better as a condition variable.
			 */
			__wt_sleep(0, 1000);
		}
	}

	/* Configure session to access the lookaside table. */
	F_SET(session, WT_LAS_SESSION_FLAGS);
}

/*
 * __wt_las_cursor_close --
 *	Discard a lookaside cursor.
 */
int
__wt_las_cursor_close(
    WT_SESSION_IMPL *session, WT_CURSOR **cursorp, uint32_t session_flags)
{
	WT_CACHE *cache;
	WT_CURSOR *cursor;
	WT_DECL_RET;
	int i;

	cache = S2C(session)->cache;

	if ((cursor = *cursorp) == NULL)
		return (0);
	*cursorp = NULL;

	/* Reset the cursor. */
	ret = cursor->reset(cursor);

	/*
	 * We turned off caching and eviction while the lookaside cursor was in
	 * use, restore the session's flags.
	 */
	F_CLR(session, WT_LAS_SESSION_FLAGS);
	F_SET(session, session_flags);

	/*
	 * Some threads have their own lookaside table cursors, else unlock the
	 * shared lookaside cursor.
	 */
	if (!F_ISSET(session, WT_SESSION_LOOKASIDE_CURSOR)) {
		__wt_spin_lock(session, &cache->las_lock);
		for (i = 0; i < WT_LAS_NUM_SESSIONS; i++)
			if (cursor->session == &cache->las_session[i]->iface) {
				cache->las_session_inuse[i] = false;
				break;
			}
		__wt_spin_unlock(session, &cache->las_lock);
		WT_ASSERT(session, i != WT_LAS_NUM_SESSIONS);
	}

	return (ret);
}

/*
 * __las_remove_block --
 *	Remove all records for a given page from the lookaside store.
 */
static int
__las_remove_block(WT_SESSION_IMPL *session,
    WT_CURSOR *cursor, uint32_t btree_id, uint64_t pageid, uint64_t *decrp)
{
	WT_CONNECTION_IMPL *conn;
	WT_DECL_RET;
	WT_ITEM las_key;
	uint64_t las_counter, las_pageid;
	uint32_t las_id;

	*decrp = 0;

	conn = S2C(session);

	__wt_writelock(session, &conn->cache->las_sweepwalk_lock);

	/*
	 * Search for the block's unique prefix and step through all matching
	 * records, removing them.
	 */
	for (ret = __wt_las_cursor_position(cursor, btree_id, pageid);
	    ret == 0; ret = cursor->next(cursor)) {
		WT_ERR(cursor->get_key(cursor,
		    &las_pageid, &las_id, &las_counter, &las_key));

		/*
		 * Confirm the search using the unique prefix; if not a match,
		 * we're done searching for records for this page.
		 */
		if (las_pageid != pageid || las_id != btree_id)
			break;

		WT_ERR(cursor->remove(cursor));
		++*decrp;
	}
	WT_ERR_NOTFOUND_OK(ret);

err:	__wt_writeunlock(session, &conn->cache->las_sweepwalk_lock);
	return (ret);
}

/*
 * __las_insert_block_verbose --
 *	Display a verbose message once per checkpoint with details about the
 *	cache state when performing a lookaside table write.
 */
static int
__las_insert_block_verbose(WT_SESSION_IMPL *session, WT_MULTI *multi)
{
	WT_CACHE *cache;
	WT_CONNECTION_IMPL *conn;
	double pct_dirty, pct_full;
	uint64_t ckpt_gen_current, ckpt_gen_last;
	uint32_t btree_id;
#ifdef HAVE_TIMESTAMPS
	char hex_timestamp[2 * WT_TIMESTAMP_SIZE + 1];
#endif
	const char *ts;

	btree_id = S2BT(session)->id;

	if (!WT_VERBOSE_ISSET(session,
	    WT_VERB_LOOKASIDE | WT_VERB_LOOKASIDE_ACTIVITY))
		return (0);

	conn = S2C(session);
	cache = conn->cache;
	ckpt_gen_current = __wt_gen(session, WT_GEN_CHECKPOINT);
	ckpt_gen_last = cache->las_verb_gen_write;

	/*
	 * Print a message if verbose lookaside, or once per checkpoint if
	 * only reporting activity. Avoid an expensive atomic operation as
	 * often as possible when the message rate is limited.
	 */
	if (WT_VERBOSE_ISSET(session, WT_VERB_LOOKASIDE) ||
	    (ckpt_gen_current > ckpt_gen_last &&
	    __wt_atomic_casv64(&cache->las_verb_gen_write,
	    ckpt_gen_last, ckpt_gen_current))) {
		(void)__wt_eviction_clean_needed(session, &pct_full);
		(void)__wt_eviction_dirty_needed(session, &pct_dirty);

#ifdef HAVE_TIMESTAMPS
		WT_RET(__wt_timestamp_to_hex_string(
		    session, hex_timestamp, &multi->page_las.min_timestamp));
		ts = hex_timestamp;
#else
		ts = "disabled";
#endif
		__wt_verbose(session,
		    WT_VERB_LOOKASIDE | WT_VERB_LOOKASIDE_ACTIVITY,
		    "Page reconciliation triggered lookaside write "
		    "file ID %" PRIu32 ", page ID %" PRIu64 ". "
		    "Max txn ID %" PRIu64 ", min timestamp %s, skewed %s. "
		    "Entries now in lookaside file: %" PRId64 ", "
		    "cache dirty: %2.3f%% , "
		    "cache use: %2.3f%%",
		    btree_id, multi->page_las.las_pageid,
		    multi->page_las.las_max_txn,
		    ts,
		    multi->page_las.las_skew_newest ? "newest" : "oldest",
		    WT_STAT_READ(conn->stats, cache_lookaside_entries),
		    pct_dirty, pct_full);
	}

	/* Never skip updating the tracked generation */
	if (WT_VERBOSE_ISSET(session, WT_VERB_LOOKASIDE))
		cache->las_verb_gen_write = ckpt_gen_current;
	return (0);
}

/*
 * __wt_las_insert_block --
 *	Copy one set of saved updates into the database's lookaside table.
 */
int
__wt_las_insert_block(WT_SESSION_IMPL *session, WT_CURSOR *cursor,
    WT_PAGE *page, WT_MULTI *multi, WT_ITEM *key)
{
	WT_BTREE *btree;
	WT_CONNECTION_IMPL *conn;
	WT_DECL_RET;
	WT_ITEM las_timestamp, las_value;
	WT_SAVE_UPD *list;
	WT_SESSION_IMPL *las_session;
	WT_TXN_ISOLATION saved_isolation;
	WT_UPDATE *upd;
	uint64_t decrement_cnt, insert_cnt, insert_estimate;
	uint64_t las_counter, las_pageid;
	uint32_t btree_id, i, slot;
	uint8_t *p;
	bool local_txn;

	btree = S2BT(session);
	conn = S2C(session);
	WT_CLEAR(las_timestamp);
	WT_CLEAR(las_value);
	decrement_cnt = insert_cnt = insert_estimate = 0;
	btree_id = btree->id;
	local_txn = false;

	las_pageid = multi->page_las.las_pageid =
	    __wt_atomic_add64(&conn->cache->las_pageid, 1);

	if (!btree->lookaside_entries)
		btree->lookaside_entries = true;

	/* Wrap all the updates in a transaction. */
	las_session = (WT_SESSION_IMPL *)cursor->session;
	__las_set_read_uncommitted(las_session, &saved_isolation);
	WT_ERR(__wt_txn_begin(las_session, NULL));
	local_txn = true;

	/*
	 * Make sure there are no leftover entries (e.g., from a handle
	 * reopen).
	 */
	WT_ERR(__las_remove_block(
	    session, cursor, btree_id, las_pageid, &decrement_cnt));

	/* Enter each update in the boundary's list into the lookaside store. */
	for (las_counter = 0, i = 0,
	    list = multi->supd; i < multi->supd_entries; ++i, ++list) {
		/* Lookaside table key component: source key. */
		switch (page->type) {
		case WT_PAGE_COL_FIX:
		case WT_PAGE_COL_VAR:
			p = key->mem;
			WT_ERR(
			    __wt_vpack_uint(&p, 0, WT_INSERT_RECNO(list->ins)));
			key->size = WT_PTRDIFF(p, key->data);
			break;
		case WT_PAGE_ROW_LEAF:
			if (list->ins == NULL)
				WT_ERR(__wt_row_leaf_key(
				    session, page, list->ripcip, key, false));
			else {
				key->data = WT_INSERT_KEY(list->ins);
				key->size = WT_INSERT_KEY_SIZE(list->ins);
			}
			break;
		WT_ILLEGAL_VALUE_ERR(session);
		}

		/*
		 * Lookaside table value component: update reference. Updates
		 * come from the row-store insert list (an inserted item), or
		 * update array (an update to an original on-page item), or from
		 * a column-store insert list (column-store format has no update
		 * array, the insert list contains both inserted items and
		 * updates to original on-page items). When rolling forward a
		 * modify update from an original on-page item, we need an
		 * on-page slot so we can find the original on-page item. When
		 * rolling forward from an inserted item, no on-page slot is
		 * possible.
		 */
		slot = UINT32_MAX;			/* Impossible slot */
		if (list->ripcip != NULL)
			slot = page->type == WT_PAGE_ROW_LEAF ?
			    WT_ROW_SLOT(page, list->ripcip) :
			    WT_COL_SLOT(page, list->ripcip);
		upd = list->ins == NULL ?
		    page->modify->mod_row_update[slot] : list->ins->upd;

		/*
		 * Walk the list of updates, storing each key/value pair into
		 * the lookaside table. Skip aborted items (there's no point
		 * to restoring them), and assert we never see a reserved item.
		 */
		do {
			if (upd->txnid == WT_TXN_ABORTED)
				continue;

			switch (upd->type) {
			case WT_UPDATE_MODIFY:
			case WT_UPDATE_STANDARD:
				las_value.data = upd->data;
				las_value.size = upd->size;
				break;
			case WT_UPDATE_BIRTHMARK:
			case WT_UPDATE_TOMBSTONE:
				las_value.size = 0;
				break;
			WT_ILLEGAL_VALUE_ERR(session);
			}

			cursor->set_key(cursor,
			    las_pageid, btree_id, ++las_counter, key);

#ifdef HAVE_TIMESTAMPS
			las_timestamp.data = &upd->timestamp;
			las_timestamp.size = WT_TIMESTAMP_SIZE;
#endif
			/*
			 * If saving a non-zero length value on the page, save a
			 * birthmark instead of duplicating it in the lookaside
			 * table. (We check the length because row-store doesn't
			 * write zero-length data items.)
			 */
			if (multi->page_las.las_skew_newest &&
			    upd == list->onpage_upd &&
			    upd->size > 0 &&
			    (upd->type == WT_UPDATE_STANDARD ||
			    upd->type == WT_UPDATE_MODIFY)) {
				las_value.size = 0;
				cursor->set_value(cursor,
				    upd->txnid, &las_timestamp,
				    WT_UPDATE_BIRTHMARK, &las_value);
			} else
				cursor->set_value(cursor,
				    upd->txnid, &las_timestamp,
				    upd->type, &las_value);

			/*
			 * If remove is running concurrently, it's possible for
			 * records to be removed before the insert transaction
			 * commit (remove is configured read-uncommitted). Make
			 * sure increments stay ahead of decrements.
			 */
			if (insert_estimate <= insert_cnt) {
				insert_estimate += 100;
				(void)__wt_atomic_add64(
				    &conn->cache->las_entry_count, 100);
			}

			/*
			 * Using update looks a little strange because the keys
			 * are guaranteed to not exist, but since we're
			 * appending, we want the cursor to stay positioned in
			 * between inserts.
			 */
			WT_ERR(cursor->update(cursor));
			++insert_cnt;
		} while ((upd = upd->next) != NULL);
	}

err:	/* Resolve the transaction. */
	if (local_txn) {
		if (ret == 0)
			ret = __wt_txn_commit(las_session, NULL);
		else
			WT_TRET(__wt_txn_rollback(las_session, NULL));
	}

	__las_pop_isolation(las_session, saved_isolation);

	if (insert_cnt > 0) {
		if (ret == 0) {
			(void)__wt_atomic_add64(
			    &conn->cache->las_entry_count,
			    insert_estimate - insert_cnt);

			__wt_cache_decr_check_uint64(session,
			    &conn->cache->las_entry_count,
			    decrement_cnt, "lookaside entry count");

			ret = __las_insert_block_verbose(session, multi);
		} else
			__wt_cache_decr_check_uint64(session,
			    &conn->cache->las_entry_count,
			    insert_estimate, "lookaside entry count");
	}

	return (ret);
}

/*
 * __wt_las_cursor_position --
 *	Position a lookaside cursor at the beginning of a block.
 *
 *	There may be no block of lookaside entries if they have been removed by
 *	WT_CONNECTION::rollback_to_stable.
 */
int
__wt_las_cursor_position(WT_CURSOR *cursor, uint32_t btree_id, uint64_t pageid)
{
	WT_ITEM las_key;
	uint64_t las_counter, las_pageid;
	uint32_t las_id;
	int exact;

	/*
	 * When scanning for all pages, start at the beginning of the lookaside
	 * table.
	 */
	if (pageid == 0) {
		WT_RET(cursor->reset(cursor));
		return (cursor->next(cursor));
	}

	/*
	 * Because of the special visibility rules for lookaside, a new block
	 * can appear in between our search and the block of interest.  Keep
	 * trying until we find it.
	 */
	for (;;) {
		WT_CLEAR(las_key);
		cursor->set_key(cursor,
		    pageid, btree_id, (uint64_t)0, &las_key);
		WT_RET(cursor->search_near(cursor, &exact));
		if (exact < 0) {
			WT_RET(cursor->next(cursor));

			/*
			 * Because of the special visibility rules for
			 * lookaside, a new block can appear in between our
			 * search and the block of interest.  Keep trying while
			 * we have a key lower that we expect.
			 *
			 * There may be no block of lookaside entries if they
			 * have been removed by
			 * WT_CONNECTION::rollback_to_stable.
			 */
			WT_RET(cursor->get_key(cursor,
			    &las_pageid, &las_id, &las_counter, &las_key));
			if (las_pageid < pageid || (las_pageid == pageid &&
			    las_id < btree_id))
				continue;
		}

		return (0);
	}

	/* NOTREACHED */
}

/*
 * __wt_las_remove_block --
 *	Remove all records for a given page from the lookaside store.
 */
int
__wt_las_remove_block(
    WT_SESSION_IMPL *session, uint32_t btree_id, uint64_t pageid)
{
	WT_CONNECTION_IMPL *conn;
	WT_CURSOR *cursor;
	WT_DECL_RET;
	WT_SESSION_IMPL *las_session;
	WT_TXN_ISOLATION saved_isolation;
	uint64_t decrement_cnt;
	uint32_t session_flags;

	conn = S2C(session);
	session_flags = 0;		/* [-Wconditional-uninitialized] */

	__wt_las_cursor(session, &cursor, &session_flags);

	las_session = (WT_SESSION_IMPL *)cursor->session;
	__las_set_read_uncommitted(las_session, &saved_isolation);

	WT_ERR(__wt_txn_begin(las_session, NULL));

	ret = __las_remove_block(
	    las_session, cursor, btree_id, pageid, &decrement_cnt);
	if (ret == 0)
		ret = __wt_txn_commit(las_session, NULL);
	else
		WT_TRET(__wt_txn_rollback(las_session, NULL));
	if (ret == 0)
		__wt_cache_decr_check_uint64(session,
		    &conn->cache->las_entry_count,
		    decrement_cnt, "lookaside entry count");

<<<<<<< HEAD
err:	__las_pop_isolation(las_session, saved_isolation);
	WT_TRET(__wt_las_cursor_close(session, &cursor, session_flags));
=======
err:	if (locked)
		__wt_writeunlock(session, &conn->cache->las_sweepwalk_lock);
	if (local_txn) {
		if (ret == 0)
			ret = __wt_txn_commit(las_session, NULL);
		else
			WT_TRET(__wt_txn_rollback(las_session, NULL));
	}
	if (local_cursor)
		WT_TRET(__wt_las_cursor_close(session, &cursor, session_flags));
>>>>>>> 36d383e6

	return (ret);
}

/*
 * __wt_las_save_dropped --
 *	Save a dropped btree ID to be swept from the lookaside table.
 */
int
__wt_las_save_dropped(WT_SESSION_IMPL *session)
{
	WT_BTREE *btree;
	WT_CACHE *cache;
	WT_DECL_RET;

	btree = S2BT(session);
	cache = S2C(session)->cache;

	__wt_spin_lock(session, &cache->las_sweep_lock);
	WT_ERR(__wt_realloc_def(session, &cache->las_dropped_alloc,
	    cache->las_dropped_next + 1, &cache->las_dropped));
	cache->las_dropped[cache->las_dropped_next++] = btree->id;
err:	__wt_spin_unlock(session, &cache->las_sweep_lock);
	return (ret);
}

/*
 * __las_sweep_count --
 *	Calculate how many records to examine per sweep step.
 */
static inline uint64_t
__las_sweep_count(WT_CACHE *cache)
{
	/*
	 * The sweep server wakes up every 10 seconds (by default), it's a slow
	 * moving thread. Try to review the entire lookaside table once every 5
	 * minutes, or every 30 calls.
	 *
	 * The reason is because the lookaside table exists because we're seeing
	 * cache/eviction pressure (it allows us to trade performance and disk
	 * space for cache space), and it's likely lookaside blocks are being
	 * evicted, and reading them back in doesn't help things. A trickier,
	 * but possibly better, alternative might be to review all lookaside
	 * blocks in the cache in order to get rid of them, and slowly review
	 * lookaside blocks that have already been evicted.
	 *
	 * Put upper and lower bounds on the calculation: since reads of pages
	 * with lookaside entries are blocked during sweep, make sure we do
	 * some work but don't block reads for too long.
	 */
	return ((uint64_t)WT_MAX(100, WT_MIN(10 * WT_THOUSAND,
	    cache->las_entry_count / 30)));
}

/*
 * __las_sweep_init --
 *	Prepare to start a lookaside sweep.
 */
static int
__las_sweep_init(WT_SESSION_IMPL *session)
{
	WT_CACHE *cache;
	WT_DECL_RET;
	u_int i;

	cache = S2C(session)->cache;
	cache->las_sweep_cnt = __las_sweep_count(cache);

	__wt_spin_lock(session, &cache->las_sweep_lock);

	/*
	 * If no files have been dropped and the lookaside file is empty,
	 * there's nothing to do.
	 */
	if (cache->las_dropped_next == 0) {
		if (cache->las_entry_count == 0)
			ret = WT_NOTFOUND;
		goto err;
	}

	/* Scan the btree IDs to find min/max. */
	cache->las_sweep_dropmin = UINT32_MAX;
	cache->las_sweep_dropmax = 0;
	for (i = 0; i < cache->las_dropped_next; i++) {
		cache->las_sweep_dropmin =
		    WT_MIN(cache->las_sweep_dropmin, cache->las_dropped[i]);
		cache->las_sweep_dropmax =
		    WT_MAX(cache->las_sweep_dropmax, cache->las_dropped[i]);
	}

	/* Initialize the bitmap. */
	__wt_free(session, cache->las_sweep_dropmap);
	WT_ERR(__bit_alloc(session,
	    1 + cache->las_sweep_dropmax - cache->las_sweep_dropmin,
	    &cache->las_sweep_dropmap));
	for (i = 0; i < cache->las_dropped_next; i++)
		__bit_set(cache->las_sweep_dropmap,
		    cache->las_dropped[i] - cache->las_sweep_dropmin);

	/* Clear the list of btree IDs. */
	cache->las_dropped_next = 0;

err:	__wt_spin_unlock(session, &cache->las_sweep_lock);
	return (ret);
}

/*
 * __wt_las_sweep --
 *	Sweep the lookaside table.
 */
int
__wt_las_sweep(WT_SESSION_IMPL *session)
{
	WT_CACHE *cache;
	WT_CURSOR *cursor;
	WT_DECL_ITEM(saved_key);
	WT_DECL_RET;
	WT_ITEM las_key, las_timestamp, las_value;
	WT_ITEM *sweep_key;
	WT_TXN_ISOLATION saved_isolation;
#ifdef HAVE_TIMESTAMPS
	wt_timestamp_t timestamp, *val_ts;
#else
	wt_timestamp_t *val_ts;
#endif
	uint64_t cnt, decrement_cnt, las_counter, las_pageid, txnid;
	uint32_t las_id, session_flags;
	uint8_t upd_type;
	int notused;
	bool local_txn, locked;

	cache = S2C(session)->cache;
	cursor = NULL;
	sweep_key = &cache->las_sweep_key;
	decrement_cnt = 0;
	session_flags = 0;		/* [-Werror=maybe-uninitialized] */
	local_txn = locked = false;

	WT_RET(__wt_scr_alloc(session, 0, &saved_key));

	/*
	 * Allocate a cursor and wrap all the updates in a transaction.
	 * We should have our own lookaside cursor.
	 */
	__wt_las_cursor(session, &cursor, &session_flags);
	WT_ASSERT(session, cursor->session == &session->iface);
	__las_set_read_uncommitted(session, &saved_isolation);
	WT_ERR(__wt_txn_begin(session, NULL));
	local_txn = true;

	__wt_writelock(session, &cache->las_sweepwalk_lock);
	locked = true;

	/*
	 * When continuing a sweep, position the cursor using the key from the
	 * last call (we don't care if we're before or after the key, either
	 * side is fine).
	 *
	 * Otherwise, we're starting a new sweep, gather the list of trees to
	 * sweep.
	 */
	if (sweep_key->size != 0) {
		__wt_cursor_set_raw_key(cursor, sweep_key);
		ret = cursor->search_near(cursor, &notused);

		/*
		 * Don't search for the same key twice; if we don't set a new
		 * key below, it's because we've reached the end of the table
		 * and we want the next pass to start at the beginning of the
		 * table. Searching for the same key could leave us stuck at
		 * the end of the table, repeatedly checking the same rows.
		 */
		sweep_key->size = 0;
	} else
		ret = __las_sweep_init(session);
	if (ret != 0)
		goto srch_notfound;

	/*
	 * Walk at least the number we calculated at the beginning of the
	 * sweep, or more if there have been additional records inserted in the
	 * meantime.  Don't just repeat the calculation here since sweep
	 * removes entries and that would cause sweep to do less and less work
	 * rather than driving the lookaside table to empty.
	 */
	cnt = __las_sweep_count(cache);
	if (cnt < cache->las_sweep_cnt)
		cnt = cache->las_sweep_cnt;

	/* Walk the file. */
	while ((ret = cursor->next(cursor)) == 0) {
		/*
		 * Stop if the cache is stuck: we are ignoring the cache size
		 * while scanning the lookaside table, so we're making things
		 * worse.
		 */
		if (__wt_cache_stuck(session))
			cnt = 0;

		/*
		 * If we have processed enough entries and we are between
		 * blocks, give up.
		 */
		if (cnt > 0)
			--cnt;
		else if (saved_key->size == 0)
			break;

		WT_ERR(cursor->get_key(cursor,
		    &las_pageid, &las_id, &las_counter, &las_key));

		/*
		 * If the entry belongs to a dropped tree, discard it.
		 *
		 * Cursor opened overwrite=true: won't return WT_NOTFOUND
		 * should another thread remove the record before we do (not
		 * expected for dropped trees), and the cursor remains
		 * positioned in that case.
		 */
		if (las_id >= cache->las_sweep_dropmin &&
		    las_id <= cache->las_sweep_dropmax &&
		    __bit_test(cache->las_sweep_dropmap,
		    las_id - cache->las_sweep_dropmin)) {
			WT_ERR(cursor->remove(cursor));
			++decrement_cnt;
			saved_key->size = 0;
			continue;
		}

		/*
		 * Remove entries from the lookaside that have aged out and are
		 * now no longer needed.
		 */
		WT_ERR(cursor->get_value(cursor,
		    &txnid, &las_timestamp, &upd_type, &las_value));
#ifdef HAVE_TIMESTAMPS
		WT_ASSERT(session, las_timestamp.size == WT_TIMESTAMP_SIZE);
		memcpy(&timestamp, las_timestamp.data, las_timestamp.size);
		val_ts = &timestamp;
#else
		val_ts = NULL;
#endif

		/*
		 * If this entry isn't globally visible we cannot remove it.
		 * If it is visible then perform additional checks to see
		 * whether it has aged out of a live file.
		 */
		if (!__wt_txn_visible_all(session, txnid, val_ts)) {
			saved_key->size = 0;
			continue;
		}

		/*
		 * Save our key for comparing with older entries if we
		 * don't have one or it is different.
		 */
		if (saved_key->size != las_key.size ||
		    memcmp(saved_key->data, las_key.data, las_key.size) != 0) {
			/* If we have processed enough entries, give up. */
			if (cnt == 0)
				break;

			WT_ERR(__wt_buf_set(session, saved_key,
			    las_key.data, las_key.size));

			if (upd_type != WT_UPDATE_BIRTHMARK)
				continue;
		}

		WT_ERR(cursor->remove(cursor));
		++decrement_cnt;
	}

	__wt_writeunlock(session, &cache->las_sweepwalk_lock);
	locked = false;

	/*
	 * If the loop terminates after completing a work unit, we will
	 * continue the table sweep next time. Get a local copy of the
	 * sweep key, we're going to reset the cursor; do so before
	 * calling cursor.remove, cursor.remove can discard our hazard
	 * pointer and the page could be evicted from underneath us.
	 */
	if (ret == 0) {
		WT_ERR(__wt_cursor_get_raw_key(cursor, sweep_key));
		if (!WT_DATA_IN_ITEM(sweep_key))
			WT_ERR(__wt_buf_set(session, sweep_key,
			    sweep_key->data, sweep_key->size));
	}

srch_notfound:
	WT_ERR_NOTFOUND_OK(ret);

	if (0) {
err:		__wt_buf_free(session, sweep_key);
	}
	if (local_txn) {
		if (ret == 0)
			ret = __wt_txn_commit(session, NULL);
		else
			WT_TRET(__wt_txn_rollback(session, NULL));

		if (ret == 0)
			__wt_cache_decr_check_uint64(session,
			    &S2C(session)->cache->las_entry_count,
			    decrement_cnt, "lookaside entry count");
	}
	if (locked)
		__wt_writeunlock(session, &cache->las_sweepwalk_lock);

	WT_TRET(__wt_las_cursor_close(session, &cursor, session_flags));
	__las_pop_isolation(session, saved_isolation);

	__wt_scr_free(session, &saved_key);

	return (ret);
}<|MERGE_RESOLUTION|>--- conflicted
+++ resolved
@@ -759,21 +759,8 @@
 		    &conn->cache->las_entry_count,
 		    decrement_cnt, "lookaside entry count");
 
-<<<<<<< HEAD
 err:	__las_pop_isolation(las_session, saved_isolation);
 	WT_TRET(__wt_las_cursor_close(session, &cursor, session_flags));
-=======
-err:	if (locked)
-		__wt_writeunlock(session, &conn->cache->las_sweepwalk_lock);
-	if (local_txn) {
-		if (ret == 0)
-			ret = __wt_txn_commit(las_session, NULL);
-		else
-			WT_TRET(__wt_txn_rollback(las_session, NULL));
-	}
-	if (local_cursor)
-		WT_TRET(__wt_las_cursor_close(session, &cursor, session_flags));
->>>>>>> 36d383e6
 
 	return (ret);
 }
