/*-
 * Copyright (c) 2014-present MongoDB, Inc.
 * Copyright (c) 2008-2014 WiredTiger, Inc.
 *	All rights reserved.
 *
 * See the file LICENSE for redistribution information.
 */

#include "wt_internal.h"

/*
 * Define functions that increment histogram statistics compression ratios for block reads and block
 * writes.
 */
WT_STAT_COMPR_RATIO_READ_HIST_INCR_FUNC(ratio)
WT_STAT_COMPR_RATIO_WRITE_HIST_INCR_FUNC(ratio)

/*
 * __blkcache_read_corrupt --
 *     Handle a failed read.
 */
static int
__blkcache_read_corrupt(WT_SESSION_IMPL *session, int error, const uint8_t *addr, size_t addr_size,
  const char *fail_msg) WT_GCC_FUNC_ATTRIBUTE((cold))
{
    WT_BM *bm;
    WT_BTREE *btree;
    WT_DECL_RET;

    btree = S2BT(session);
    bm = btree->bm;

    ret = error;
    WT_ASSERT(session, ret != 0);

    F_SET_ATOMIC_64(S2C(session), WT_CONN_DATA_CORRUPTION);
    if (!F_ISSET(btree, WT_BTREE_VERIFY) && !F_ISSET(session, WT_SESSION_QUIET_CORRUPT_FILE)) {
        WT_TRET(bm->corrupt(bm, session, addr, addr_size));
        WT_RET_PANIC(session, ret, "%s: fatal read error: %s", btree->dhandle->name, fail_msg);
    }
    return (ret);
}

/*
 * __wt_blkcache_read --
 *     Read an address-cookie referenced block into a buffer.
 */
int
__wt_blkcache_read(WT_SESSION_IMPL *session, WT_ITEM *buf, WT_PAGE_BLOCK_META *block_meta,
  const uint8_t *addr, size_t addr_size)
{
    WT_BLKCACHE *blkcache;
    WT_BLKCACHE_ITEM *blkcache_item;
    WT_BM *bm;
    WT_BTREE *btree;
    WT_COMPRESSOR *compressor;
    WT_DECL_ITEM(etmp);
    WT_DECL_ITEM(tmp);
    WT_DECL_RET;
    WT_ENCRYPTOR *encryptor;
    WT_ITEM *ip;
    WT_ITEM results[WT_DELTA_LIMIT + 1];
    WT_PAGE_BLOCK_META block_meta_tmp;
    const WT_PAGE_HEADER *dsk;
    size_t compression_ratio, result_len;
    uint64_t time_diff, time_start, time_stop;
    u_int count, i, results_count;
    bool blkcache_found, expect_conversion, found, skip_cache_put, timer;

    blkcache = &S2C(session)->blkcache;
    blkcache_item = NULL;
    btree = S2BT(session);
    bm = btree->bm;
    compressor = btree->compressor;
    encryptor = btree->kencryptor == NULL ? NULL : btree->kencryptor->encryptor;
    blkcache_found = found = false;
    skip_cache_put = (blkcache->type == WT_BLKCACHE_UNCONFIGURED);
    results_count = 0;

    WT_ASSERT_ALWAYS(session, session->dhandle != NULL, "The block cache requires a dhandle");
    /*
     * If anticipating a compressed or encrypted block, start with a scratch buffer and convert into
     * the caller's buffer. Else, start with the caller's buffer.
     */
    ip = buf;
    expect_conversion = compressor != NULL || encryptor != NULL;
    if (expect_conversion) {
        WT_RET(__wt_scr_alloc(session, 4 * 1024, &tmp));
        ip = tmp;
    }

    /* Check for mapped blocks. */
    WT_RET(__wti_blkcache_map_read(session, ip, addr, addr_size, &found));
    if (found) {
        skip_cache_put = true;
        if (!expect_conversion)
            goto verify;
    }

    /* Check the block cache. */
    if (!found && blkcache->type != WT_BLKCACHE_UNCONFIGURED) {
        __wti_blkcache_get(session, addr, addr_size, &blkcache_item, &found, &skip_cache_put);
        if (found) {
            blkcache_found = true;
            ip->data = blkcache_item->data;
            ip->size = blkcache_item->data_size;
            if (block_meta != NULL) {
                if (blkcache_item->block_meta == NULL)
                    WT_CLEAR(*block_meta);
                else
                    *block_meta = *blkcache_item->block_meta;
            }
            /* We don't expect to have deltas when using this variant of the read call. */
            WT_ASSERT(session, blkcache_item->num_deltas == 0);
            if (!expect_conversion) {
                /* Copy to the caller's buffer before releasing our reference. */
                WT_ERR(__wt_buf_set(session, buf, ip->data, ip->size));
                goto verify;
            }
        }
    }

    /* Read the block. */
    if (!found) {
        timer = WT_STAT_ENABLED(session) && !F_ISSET(session, WT_SESSION_INTERNAL);
        time_start = timer ? __wt_clock(session) : 0;

<<<<<<< HEAD
        /*
         * XXX With the disaggregated storage block manager, we'll get all the results. For now, we
         * only use the first result (the full page) and ignore any deltas.
         */
=======
>>>>>>> 7134f2b3
        if (bm->read_multiple != NULL) {
            count = WT_ELEMENTS(results);
            WT_ERR(
              bm->read_multiple(bm, session, &block_meta_tmp, addr, addr_size, results, &count));
<<<<<<< HEAD
            /*
             * TODO: handle multiple results here.
=======

            /*
             * FIXME-WT-14608: we're choosing not to handle deltas here, but that's not going to
             * work longer-term.
>>>>>>> 7134f2b3
             */
            WT_ASSERT(session, count == 1);
            results_count = count;
            ip = &results[0];
        } else
            WT_ERR(bm->read(bm, session, ip, &block_meta_tmp, addr, addr_size));
        if (timer) {
            time_stop = __wt_clock(session);
            time_diff = WT_CLOCKDIFF_US(time_stop, time_start);
            WT_STAT_CONN_INCR(session, cache_read_app_count);
            WT_STAT_CONN_INCRV(session, cache_read_app_time, time_diff);
            WT_STAT_SESSION_INCRV(session, read_time, time_diff);
        }

        if (block_meta != NULL)
            *block_meta = block_meta_tmp;

        dsk = ip->data;

        /*
         * Increment statistics before we do anymore processing such as decompression or decryption
         * on the data.
         */
        if (dsk->type == WT_PAGE_COL_INT || dsk->type == WT_PAGE_ROW_INT)
            WT_STAT_CONN_INCRV(session, block_byte_read_intl_disk, ip->size);
        else
            WT_STAT_CONN_INCRV(session, block_byte_read_leaf_disk, ip->size);

        WT_STAT_CONN_DSRC_INCR(session, cache_read);
        if (WT_SESSION_IS_CHECKPOINT(session))
            WT_STAT_CONN_DSRC_INCR(session, cache_read_checkpoint);
        if (F_ISSET(dsk, WT_PAGE_COMPRESSED))
            WT_STAT_DSRC_INCR(session, compress_read);
        WT_STAT_CONN_DSRC_INCRV(session, cache_bytes_read, dsk->mem_size);
        WT_STAT_SESSION_INCRV(session, bytes_read, dsk->mem_size);
        (void)__wt_atomic_add64(&S2C(session)->cache->bytes_read, dsk->mem_size);
    }

    /*
     * If the block is encrypted, copy the skipped bytes of the image into place, then decrypt. DRAM
     * block-cache blocks are never encrypted.
     */
    dsk = ip->data;
    if (!blkcache_found || blkcache->type != WT_BLKCACHE_DRAM) {
        if (F_ISSET(dsk, WT_PAGE_ENCRYPTED)) {
            if (encryptor == NULL || encryptor->decrypt == NULL)
                WT_ERR(__blkcache_read_corrupt(session, WT_ERROR, addr, addr_size,
                  "encrypted block for which no decryptor configured"));

            /*
             * If checksums were turned off because we're depending on decryption to fail on any
             * corrupted data, we'll end up here on corrupted data.
             */
            WT_ERR(__wt_scr_alloc(session, 0, &etmp));
<<<<<<< HEAD
            /* TODO: ENCRYPT_SKIP needs to skip the right size for an object header if it has one */
=======
>>>>>>> 7134f2b3
            if ((ret = __wt_decrypt(
                   session, encryptor, bm->encrypt_skip(bm, session, false), ip, etmp)) != 0)
                WT_ERR(__blkcache_read_corrupt(
                  session, ret, addr, addr_size, "block decryption failed"));

            ip = etmp;
        } else if (btree->kencryptor != NULL)
            WT_ERR(__blkcache_read_corrupt(session, WT_ERROR, addr, addr_size,
              "unencrypted block for which encryption configured"));
    }

    /*
     * Ignore the cache if we have deltas. We don't expect to have deltas in this type of read call
     * anyways.
     */
    if (results_count > 1)
        skip_cache_put = true;

    /* Store the decrypted, possibly compressed, block in the block_cache. */
    if (!skip_cache_put)
        /* Use a local variable for block metadata, because the passed-in pointer could be NULL. */
        WT_ERR(__wti_blkcache_put(session, ip, NULL, 0, &block_meta_tmp, addr, addr_size, false));

    dsk = ip->data;
    if (F_ISSET(dsk, WT_PAGE_COMPRESSED)) {
        if (compressor == NULL || compressor->decompress == NULL) {
            ret = __blkcache_read_corrupt(session, WT_ERROR, addr, addr_size,
              "compressed block for which no compression configured");
            /* Odd error handling structure to avoid static analyzer complaints. */
            WT_ERR(ret == 0 ? WT_ERROR : ret);
        }

        /* Size the buffer based on the in-memory bytes we're expecting from decompression. */
        WT_ERR(__wt_buf_initsize(session, buf, dsk->mem_size));

        /*
         * Note the source length is NOT the number of compressed bytes, it's the length of the
         * block we just read (minus the skipped bytes). We don't store the number of compressed
         * bytes: some compression engines need that length stored externally, they don't have
         * markers in the stream to signal the end of the compressed bytes. Those engines must store
         * the compressed byte length somehow, see the snappy compression extension for an example.
         * In other words, the "tmp" in the decompress call isn't a mistake.
         */
        memcpy(buf->mem, ip->data, WT_BLOCK_COMPRESS_SKIP);
        ret = compressor->decompress(btree->compressor, &session->iface,
          (uint8_t *)ip->data + WT_BLOCK_COMPRESS_SKIP, tmp->size - WT_BLOCK_COMPRESS_SKIP,
          (uint8_t *)buf->mem + WT_BLOCK_COMPRESS_SKIP, dsk->mem_size - WT_BLOCK_COMPRESS_SKIP,
          &result_len);
        if (result_len != dsk->mem_size - WT_BLOCK_COMPRESS_SKIP)
            WT_TRET(WT_ERROR);

        /*
         * If checksums were turned off because we're depending on decompression to fail on any
         * corrupted data, we'll end up here on corrupted data.
         */
        if (ret != 0)
            WT_ERR(
              __blkcache_read_corrupt(session, ret, addr, addr_size, "block decompression failed"));

        compression_ratio = result_len / (tmp->size - WT_BLOCK_COMPRESS_SKIP);
        __wt_stat_compr_ratio_read_hist_incr(session, compression_ratio);

    } else {
        /*
         * If we uncompressed above, the page is in the correct buffer. If we get here the data may
         * be in the wrong buffer and the buffer may be the wrong size. If needed, get the page into
         * the destination buffer.
         */
        if (ip != buf)
            WT_ERR(__wt_buf_set(session, buf, ip->data, dsk->mem_size));
    }

    /*
     * These statistics are increased when the block is not found in the block cache and we need to
     * read from disk.
     */
    if (dsk != NULL) {
        if (dsk->type == WT_PAGE_COL_INT || dsk->type == WT_PAGE_ROW_INT)
            WT_STAT_CONN_INCRV(session, block_byte_read_intl, dsk->mem_size);
        else
            WT_STAT_CONN_INCRV(session, block_byte_read_leaf, dsk->mem_size);
    }

verify:
    /* If the handle is a verify handle, verify the physical page. */
    if (F_ISSET(btree, WT_BTREE_VERIFY)) {
        if (tmp == NULL)
            WT_ERR(__wt_scr_alloc(session, 4 * 1024, &tmp));
        WT_ERR(bm->addr_string(bm, session, tmp, addr, addr_size));
        WT_ERR(__wt_verify_dsk(session, tmp->data, buf));
    }

err:
    /* If we pulled the block from the block cache, decrement its reference count. */
    if (blkcache_found)
        (void)__wt_atomic_subv32(&blkcache_item->ref_count, 1);

    /* Free the temporary buffers allocated for disagg. */
    for (i = 0; i < results_count; i++)
        __wt_buf_free(session, &results[i]);

    __wt_scr_free(session, &tmp);
    __wt_scr_free(session, &etmp);
    return (ret);
}

/*
 * __read_decrypt --
 *     Decrypt the content of one item into another.
 *
 * This uses the decryptor on the btree, and requires that the output item is already backed by a
 *     scratch buffer that can be grown as needed.
 */
static int
__read_decrypt(WT_SESSION_IMPL *session, WT_ITEM *in, WT_ITEM *out, const uint8_t *addr,
  size_t addr_size, bool is_delta)
{
    WT_BM *bm;
    WT_BTREE *btree;
    WT_DECL_RET;
    WT_ENCRYPTOR *encryptor;

    btree = S2BT(session);
    bm = btree->bm;
    encryptor = btree->kencryptor == NULL ? NULL : btree->kencryptor->encryptor;

    if (encryptor == NULL || encryptor->decrypt == NULL)
        WT_RET(__blkcache_read_corrupt(
          session, WT_ERROR, addr, addr_size, "encrypted block for which no decryptor configured"));

    if ((ret = __wt_decrypt(
           session, encryptor, bm->encrypt_skip(bm, session, is_delta), in, out)) != 0)
        WT_RET(__blkcache_read_corrupt(session, ret, addr, addr_size, "block decryption failed"));

    return (0);
}

/*
 * __read_decompress --
 *     Decompress data into a WT_ITEM.
 *
 * This uses the decompressor on the btree, and does not require that the output item is already
 *     allocated. The caller is responsible for freeing the output buffer.
 */
static int
__read_decompress(WT_SESSION_IMPL *session, const void *in, size_t mem_sz, WT_ITEM *out,
  const uint8_t *addr, size_t addr_size)
{
    WT_BTREE *btree;
    WT_COMPRESSOR *compressor;
    WT_DECL_RET;
    size_t compression_ratio, result_len;

    btree = S2BT(session);
    compressor = btree->compressor;

    if (compressor == NULL || compressor->decompress == NULL)
        WT_RET(__blkcache_read_corrupt(session, WT_ERROR, addr, addr_size,
          "compressed block for which no compression configured"));

    WT_RET(__wt_buf_initsize(session, out, mem_sz));

    memcpy(out->mem, in, WT_BLOCK_COMPRESS_SKIP);

    /*
     * TODO I'm not a big fan of casting away the const-ness of in, but the compressor interface
     * marks it as non-const.
     */
    ret =
      compressor->decompress(compressor, &session->iface, (uint8_t *)in + WT_BLOCK_COMPRESS_SKIP,
        mem_sz - WT_BLOCK_COMPRESS_SKIP, (uint8_t *)out->mem + WT_BLOCK_COMPRESS_SKIP,
        out->memsize - WT_BLOCK_COMPRESS_SKIP, &result_len);
    if (result_len != mem_sz - WT_BLOCK_COMPRESS_SKIP)
        WT_TRET(WT_ERROR);

    if (ret != 0)
        WT_ERR(
          __blkcache_read_corrupt(session, ret, addr, addr_size, "block decompression failed"));

    compression_ratio = result_len / (out->size - WT_BLOCK_COMPRESS_SKIP);
    __wt_stat_compr_ratio_read_hist_incr(session, compression_ratio);

    if (0) {
err:
        __wt_buf_free(session, out);
    }
    return (ret);
}

/*
 * __wt_blkcache_read_multi --
 *     Read an address-cookie referenced block with its deltas into a set of buffers.
 */
int
__wt_blkcache_read_multi(WT_SESSION_IMPL *session, WT_ITEM **buf, size_t *buf_count,
  WT_PAGE_BLOCK_META *block_meta, const uint8_t *addr, size_t addr_size)
{
    WT_BLKCACHE *blkcache;
    WT_BLKCACHE_ITEM *blkcache_item;
    WT_BLOCK_DISAGG_HEADER *blk;
    WT_BM *bm;
    WT_BTREE *btree;
    WT_DECL_ITEM(ctmp);
    WT_DECL_ITEM(etmp);
    WT_DECL_RET;
    const WT_DELTA_HEADER *delta;
    WT_ITEM results[WT_DELTA_LIMIT + 1];
    WT_ITEM *tmp, *ip;
    WT_PAGE_BLOCK_META block_meta_tmp;
    const WT_PAGE_HEADER *dsk;
    uint32_t count, i;
    uint8_t type;
    bool blkcache_found, found, skip_cache_put;

    WT_CLEAR(block_meta_tmp);
    WT_CLEAR(results);

    blkcache = &S2C(session)->blkcache;
    blkcache_found = false;
    blkcache_item = NULL;
    btree = S2BT(session);
    bm = btree->bm;
    dsk = NULL;
    found = false;
    ip = NULL;
    skip_cache_put = (blkcache->type == WT_BLKCACHE_UNCONFIGURED);
    tmp = NULL;
    type = 0;

    /* Skip block cache for M2, just read the base + delta pack. */
    count = WT_ELEMENTS(results);

    /* TODO clean up tmp usage? */
    if (bm->read_multiple == NULL) {
        WT_RET(__wt_calloc_def(session, 1, &tmp));
        WT_CLEAR(tmp[0]);
        /*
         * TODO: we read garbage value for block meta from the block cache for non-disaggregated
         * case. Pass a NULL for now.
         */
        WT_ERR(__wt_blkcache_read(session, &tmp[0], NULL, addr, addr_size));
        *buf_count = 1;
        *buf = tmp;
        return (0);
    }

    /* Check the block cache. */
    if (blkcache->type != WT_BLKCACHE_UNCONFIGURED) {
        __wti_blkcache_get(session, addr, addr_size, &blkcache_item, &found, &skip_cache_put);
        if (found) {
            blkcache_found = true;
            WT_ASSERT_ALWAYS(session, blkcache_item->num_deltas <= WT_DELTA_LIMIT,
              "block cache item has too many deltas");
            results[0].data = blkcache_item->data;
            results[0].size = blkcache_item->data_size;
            for (i = 0; i < blkcache_item->num_deltas; i++) {
                results[i + 1].data = blkcache_item->deltas[i].data;
                results[i + 1].size = blkcache_item->deltas[i].data_size;
            }
            count = blkcache_item->num_deltas + 1;
            if (blkcache_item->block_meta != NULL)
                block_meta_tmp = *blkcache_item->block_meta;

            ip = &results[0];
            dsk = ip->data;
            type = dsk->type;
        }
    }

    if (!found) {
        WT_ERR(
          bm->read_multiple(bm, session, &block_meta_tmp, addr, addr_size, &results[0], &count));
        WT_ASSERT(session, count > 0);
        found = true;

        /*
         * For the base image, we have a structure like this:
         *
         * ------------------------
         * | page header          |
         * ------------------------
         * | block header         |
         * ------------------------
         * | data                 |
         * ------------------------
         *
         * In this case, the encryption/compression flags live in the page header.
         */
        ip = &results[0];
        dsk = ip->data;
        type = dsk->type;

        /*
         * Increment statistics before we do any more processing such as decompression or decryption
         * on the base image.
         */
        if (type == WT_PAGE_COL_INT || type == WT_PAGE_ROW_INT)
            WT_STAT_CONN_INCRV(session, block_byte_read_intl_disk, ip->size);
        else
            WT_STAT_CONN_INCRV(session, block_byte_read_leaf_disk, ip->size);

        WT_STAT_CONN_DSRC_INCR(session, cache_read);
        if (WT_SESSION_IS_CHECKPOINT(session))
            WT_STAT_CONN_DSRC_INCR(session, cache_read_checkpoint);
        if (F_ISSET(dsk, WT_PAGE_COMPRESSED))
            WT_STAT_DSRC_INCR(session, compress_read);

        /* TODO: How do we want to account for deltas in these statistics? */
        WT_STAT_CONN_DSRC_INCRV(session, cache_bytes_read, dsk->mem_size);
        WT_STAT_SESSION_INCRV(session, bytes_read, dsk->mem_size);
        (void)__wt_atomic_add64(&S2C(session)->cache->bytes_read, dsk->mem_size);
    }

    /* Store the compressed block in the block_cache. */
    /* TODO: Decrypt the block first. */
    if (!skip_cache_put)
        WT_ERR(__wti_blkcache_put(
          session, ip, &results[1], count - 1, &block_meta_tmp, addr, addr_size, false));

    /* Decrypt. */
    if (F_ISSET(dsk, WT_PAGE_ENCRYPTED)) {
        WT_ERR(__wt_scr_alloc(session, 0, &etmp));
        WT_ERR(__read_decrypt(session, ip, etmp, addr, addr_size, false));
        ip = etmp;
    } else if (btree->kencryptor != NULL)
        WT_ERR(__blkcache_read_corrupt(
          session, WT_ERROR, addr, addr_size, "unencrypted block for which encryption configured"));

    /*
     * TODO I think it's possible to get a cleaner handover between the decryption and decompression
     * sections, possibly without a second item for the decompression. But that's a problem for
     * later.
     */
    dsk = ip->data;
    if (F_ISSET(dsk, WT_PAGE_COMPRESSED)) {
        WT_ERR(__wt_scr_alloc(session, 0, &ctmp));
        WT_ERR(__read_decompress(session, dsk, dsk->mem_size, ctmp, addr, addr_size));
        ip = ctmp;
    }
    if (ip != &results[0]) {
        __wt_buf_free(session, &results[0]);
        WT_ITEM_MOVE(results[0], *ip);
    }
    if (etmp != NULL && WT_DATA_IN_ITEM(etmp))
        __wt_scr_free(session, &etmp);

    if (type == WT_PAGE_COL_INT || type == WT_PAGE_ROW_INT)
        WT_STAT_CONN_INCRV(session, block_byte_read_intl, ip->size);
    else
        WT_STAT_CONN_INCRV(session, block_byte_read_leaf, ip->size);

    /*
     * Now do deltas. Here, the structure looks like:
     *
     * ------------------------
     * | delta header         |
     * ------------------------
     * | block header         |
     * ------------------------
     * | data                 |
     * ------------------------
     *
     * In this case, the block header is what contains the encryption/compression
     * flags so we need to skip over the delta header. TODO if the block header can
     * be moved in front of the delta header, then we can get rid of the block
     * manager's encrypt_skip function.
     */
    for (i = 1; i < count; i++) {
        ip = &results[i];
        /* TODO in principle we should end up not caring about which block manager is backing the
         * file. */
        blk = WT_BLOCK_HEADER_REF_FOR_DELTAS(results[i].data);

        /*
         * For each delta, increment statistics before we do any more processing such as
         * decompression or decryption.
         */
        if (type == WT_PAGE_COL_INT || type == WT_PAGE_ROW_INT)
            WT_STAT_CONN_INCRV(session, block_byte_read_intl_disk, ip->size);
        else
            WT_STAT_CONN_INCRV(session, block_byte_read_leaf_disk, ip->size);

        if (F_ISSET(blk, WT_BLOCK_DISAGG_ENCRYPTED)) {
            WT_ERR(__wt_scr_alloc(session, 0, &etmp));
            WT_ERR(__read_decrypt(session, ip, etmp, addr, addr_size, true));
            ip = etmp;
        }
        if (F_ISSET(blk, WT_BLOCK_DISAGG_COMPRESSED)) {
            delta = ip->data;
            WT_ERR(__wt_scr_alloc(session, 0, &ctmp));
            WT_ERR(__read_decompress(session, ip->data, delta->mem_size, ctmp, addr, addr_size));
            ip = ctmp;
        }
        if (ip != &results[i]) {
            __wt_buf_free(session, &results[i]);
            WT_ITEM_MOVE(results[i], *ip);
        }
        if (etmp != NULL && WT_DATA_IN_ITEM(etmp))
            __wt_scr_free(session, &etmp);

        if (type == WT_PAGE_COL_INT || type == WT_PAGE_ROW_INT)
            WT_STAT_CONN_INCRV(session, block_byte_read_intl, ip->size);
        else
            WT_STAT_CONN_INCRV(session, block_byte_read_leaf, ip->size);
    }

    /* Finalize our return list. */
    WT_ERR(__wt_calloc_def(session, count, &tmp));
    for (i = 0; i < count; i++)
        memcpy(&tmp[i], &results[i], sizeof(WT_ITEM));
    *buf = tmp;
    *buf_count = count;

    if (block_meta != NULL)
        *block_meta = block_meta_tmp;

    if (0) {
err:
        __wt_free(session, tmp);
        __wt_scr_free(session, &etmp);
        __wt_scr_free(session, &ctmp);
    }

    /* If we pulled the block from the block cache, decrement its reference count. */
    if (blkcache_found)
        (void)__wt_atomic_subv32(&blkcache_item->ref_count, 1);

    return (ret);
}

/*
 * __wt_blkcache_write --
 *     Write a buffer into a block, returning the block's address cookie.
 */
int
__wt_blkcache_write(WT_SESSION_IMPL *session, WT_ITEM *buf, WT_PAGE_BLOCK_META *block_meta,
  uint8_t *addr, size_t *addr_sizep, size_t *compressed_sizep, bool checkpoint, bool checkpoint_io,
  bool compressed)
{
    WT_BLKCACHE *blkcache;
    WT_BM *bm;
    WT_BTREE *btree;
    WT_DECL_ITEM(ctmp);
    WT_DECL_ITEM(etmp);
    WT_DECL_RET;
    WT_DELTA_HEADER *delta;
    WT_ITEM *ip;
    WT_KEYED_ENCRYPTOR *kencryptor;
    WT_PAGE_HEADER *dsk;
    size_t compression_ratio, dst_len, len, result_len, size, src_len;
    uint64_t time_diff, time_start, time_stop;
    uint32_t delta_count, mem_size;
    uint8_t *dst, *src;
    int compression_failed; /* Extension API, so not a bool. */
    bool data_checksum, encrypted, timer;

    if (compressed_sizep != NULL)
        *compressed_sizep = 0;

    blkcache = &S2C(session)->blkcache;
    btree = S2BT(session);
    bm = btree->bm;
    delta_count = (block_meta == NULL) ? 0 : block_meta->delta_count;
    delta = NULL;
    dsk = NULL;
    encrypted = false;

    /*
     * Optionally stream-compress the data, but don't compress blocks that are already as small as
     * they're going to get.
     */
    if (btree->compressor == NULL || btree->compressor->compress == NULL || compressed)
        ip = buf;
    else if (buf->size < 2 * WT_BLOCK_COMPRESS_SKIP) {
<<<<<<< HEAD
        /* TODO the heuristic in the condition above was added for deltas and is likely to need
         * tweaking. */
=======
        /* FIXME-WT-14609: the heuristic in the condition above was added for deltas and is likely
         * to need tweaking. */
>>>>>>> 7134f2b3
        ip = buf;
        WT_STAT_DSRC_INCR(session, compress_write_too_small);
    } else {
        /* Skip the header bytes of the source data. */
        src = (uint8_t *)buf->mem + WT_BLOCK_COMPRESS_SKIP;
        src_len = buf->size - WT_BLOCK_COMPRESS_SKIP;

        /*
         * Compute the size needed for the destination buffer. We only allocate enough memory for a
         * copy of the original by default, if any compressed version is bigger than the original,
         * we won't use it. However, some compression engines (snappy is one example), may need more
         * memory because they don't stop just because there's no more memory into which to
         * compress.
         */
        if (btree->compressor->pre_size == NULL)
            len = src_len;
        else
            WT_ERR(
              btree->compressor->pre_size(btree->compressor, &session->iface, src, src_len, &len));

        size = len + WT_BLOCK_COMPRESS_SKIP;
        WT_ERR(bm->write_size(bm, session, &size));
        WT_ERR(__wt_scr_alloc(session, size, &ctmp));

        /* Skip the header bytes of the destination data. */
        dst = (uint8_t *)ctmp->mem + WT_BLOCK_COMPRESS_SKIP;
        dst_len = len;

        compression_failed = 0;
        WT_ERR(btree->compressor->compress(btree->compressor, &session->iface, src, src_len, dst,
          dst_len, &result_len, &compression_failed));
        result_len += WT_BLOCK_COMPRESS_SKIP;

        /*
         * If compression fails, or doesn't gain us at least one unit of allocation, fallback to the
         * original version. This isn't unexpected: if compression doesn't work for some chunk of
         * data for some reason (noting likely additional format/header information which compressed
         * output requires), it just means the uncompressed version is as good as it gets, and
         * that's what we use.
         */
        if (compression_failed || buf->size < 2 * WT_BLOCK_COMPRESS_SKIP) {
<<<<<<< HEAD
            /* TODO the heuristic in the condition above was added for deltas and is likely to need
             * tweaking. */
=======
            /* FIXME-WT-14609: the heuristic in the condition above was added for deltas and is
             * likely to need tweaking. */
>>>>>>> 7134f2b3
            ip = buf;
            WT_STAT_DSRC_INCR(session, compress_write_fail);
        } else {
            compressed = true;
            WT_STAT_DSRC_INCR(session, compress_write);

            compression_ratio = src_len / (result_len - WT_BLOCK_COMPRESS_SKIP);
            __wt_stat_compr_ratio_write_hist_incr(session, compression_ratio);

            /* Copy in the skipped header bytes and set the final data size. */
            memcpy(ctmp->mem, buf->mem, WT_BLOCK_COMPRESS_SKIP);
            ctmp->size = result_len;
            ip = ctmp;

            /* Set the disk header flags. */
            if (delta_count != 0) {
                delta = ip->mem;
                F_SET(delta, WT_PAGE_COMPRESSED);
            } else {
                dsk = ip->mem;
                F_SET(dsk, WT_PAGE_COMPRESSED);
            }

            /* Optionally return the compressed size. */
            if (compressed_sizep != NULL)
                *compressed_sizep = result_len;
        }
    }

    /*
     * Optionally encrypt the data. We need to add in the original length, in case both compression
     * and encryption are done.
     */
    if ((kencryptor = btree->kencryptor) != NULL) {
        /*
         * Get size needed for encrypted buffer.
         */
        __wt_encrypt_size(session, kencryptor, ip->size, &size);

        WT_ERR(bm->write_size(bm, session, &size));
        WT_ERR(__wt_scr_alloc(session, size, &etmp));
        WT_ASSERT(session, ip->size > 0);
        WT_ERR(__wt_encrypt(
          session, kencryptor, bm->encrypt_skip(bm, session, delta_count > 0), ip, etmp));

        encrypted = true;
        ip = etmp;

        /* Set the disk header flags. */
        if (delta_count != 0) {
            delta = ip->mem;
            if (compressed) {
                F_SET(delta, WT_PAGE_COMPRESSED);
            }
            F_SET(delta, WT_PAGE_ENCRYPTED);
        } else {
            dsk = ip->mem;
            if (compressed)
                F_SET(dsk, WT_PAGE_COMPRESSED);
            F_SET(dsk, WT_PAGE_ENCRYPTED);
        }
    }

    /* Determine if the data requires a checksum. */
    data_checksum = true;
    switch (btree->checksum) {
    case CKSUM_ON:
        /* Set outside the switch to avoid compiler and analyzer complaints. */
        break;
    case CKSUM_OFF:
        data_checksum = false;
        break;
    case CKSUM_UNCOMPRESSED:
        data_checksum = !compressed;
        break;
    case CKSUM_UNENCRYPTED:
        data_checksum = !encrypted;
        break;
    }

    /* Call the block manager to write the block. */
    timer = WT_STAT_ENABLED(session) && !F_ISSET(session, WT_SESSION_INTERNAL);
    time_start = timer ? __wt_clock(session) : 0;
    WT_ERR(checkpoint ?
        bm->checkpoint(bm, session, ip, block_meta, btree->ckpt, data_checksum) :
        bm->write(bm, session, ip, block_meta, addr, addr_sizep, data_checksum, checkpoint_io));
    if (timer) {
        time_stop = __wt_clock(session);
        time_diff = WT_CLOCKDIFF_US(time_stop, time_start);
        WT_STAT_CONN_INCR(session, cache_write_app_count);
        WT_STAT_CONN_INCRV(session, cache_write_app_time, time_diff);
        WT_STAT_SESSION_INCRV(session, write_time, time_diff);
    }

    /*
     * The page image must have a proper write generation number before writing it to disk. The page
     * images that are created during recovery may have the write generation number less than the
     * btree base write generation number, so don't verify it.
     */
    if (delta_count > 0) {
        delta = ip->mem;
        /* TODO assert on delta->write_gen once it exists. */
        mem_size = delta->mem_size;
    } else {
        dsk = ip->mem;
        WT_ASSERT(session, dsk->write_gen != 0);
        mem_size = dsk->mem_size;
    }

    WT_STAT_CONN_DSRC_INCR(session, cache_write);
    WT_STAT_CONN_DSRC_INCRV(session, cache_bytes_write, mem_size);
    WT_STAT_SESSION_INCRV(session, bytes_write, mem_size);
    (void)__wt_atomic_add64(&S2C(session)->cache->bytes_written, mem_size);

    if (delta_count > 0) {
        if (delta->type == WT_PAGE_COL_INT || delta->type == WT_PAGE_ROW_INT) {
            WT_STAT_CONN_INCRV(session, block_byte_write_intl, delta->mem_size);
            WT_STAT_CONN_INCRV(session, block_byte_write_intl_disk, ip->size);
        } else {
            WT_STAT_CONN_INCRV(session, block_byte_write_leaf, delta->mem_size);
            WT_STAT_CONN_INCRV(session, block_byte_write_leaf_disk, ip->size);
        }
    } else {
        if (dsk->type == WT_PAGE_COL_INT || dsk->type == WT_PAGE_ROW_INT) {
            WT_STAT_CONN_INCRV(session, block_byte_write_intl, dsk->mem_size);
            WT_STAT_CONN_INCRV(session, block_byte_write_intl_disk, ip->size);
        } else {
            WT_STAT_CONN_INCRV(session, block_byte_write_leaf, dsk->mem_size);
            WT_STAT_CONN_INCRV(session, block_byte_write_leaf_disk, ip->size);
        }
    }

    if (dsk != NULL) {
        if (dsk->type == WT_PAGE_COL_INT || dsk->type == WT_PAGE_ROW_INT) {
            WT_STAT_CONN_INCRV(session, block_byte_write_intl, dsk->mem_size);
            WT_STAT_CONN_INCRV(session, block_byte_write_intl_disk, ip->size);
        } else {
            WT_STAT_CONN_INCRV(session, block_byte_write_leaf, dsk->mem_size);
            WT_STAT_CONN_INCRV(session, block_byte_write_leaf_disk, ip->size);
        }
    }

    /*
     * Store a copy of the compressed buffer in the block cache.
     *
     * Optional if the write is part of a checkpoint. Hot blocks get written and over-written a lot
     * as part of checkpoint, so we don't want to cache them, because (a) they are in the in-memory
     * cache anyway, and (b) they are likely to be overwritten again in the next checkpoint. Writes
     * that are not part of checkpoint I/O are done in the service of eviction. Those are the blocks
     * that the in-memory cache would like to keep but can't, and we definitely want to keep them.
     *
     * Optional on normal writes (vs. reads) if the no-write-allocate setting is on.
     *
     * Ignore the final checkpoint writes.
     *
     * TODO: ignore block cache for deltas now.
     */
    if (blkcache->type == WT_BLKCACHE_UNCONFIGURED || (block_meta != NULL && delta_count > 0))
        ;
    else if (!blkcache->cache_on_checkpoint && checkpoint_io)
        WT_STAT_CONN_INCR(session, block_cache_bypass_chkpt);
    else if (!blkcache->cache_on_writes)
        WT_STAT_CONN_INCR(session, block_cache_bypass_writealloc);
    else if (!checkpoint)
        /* If we are here, it means that we don't have deltas, so let's just ignore them. */
        WT_ERR(__wti_blkcache_put(
          session, compressed ? ctmp : buf, NULL, 0, block_meta, addr, *addr_sizep, true));

err:
    __wt_scr_free(session, &ctmp);
    __wt_scr_free(session, &etmp);
    return (ret);
}<|MERGE_RESOLUTION|>--- conflicted
+++ resolved
@@ -125,26 +125,14 @@
         timer = WT_STAT_ENABLED(session) && !F_ISSET(session, WT_SESSION_INTERNAL);
         time_start = timer ? __wt_clock(session) : 0;
 
-<<<<<<< HEAD
-        /*
-         * XXX With the disaggregated storage block manager, we'll get all the results. For now, we
-         * only use the first result (the full page) and ignore any deltas.
-         */
-=======
->>>>>>> 7134f2b3
         if (bm->read_multiple != NULL) {
             count = WT_ELEMENTS(results);
             WT_ERR(
               bm->read_multiple(bm, session, &block_meta_tmp, addr, addr_size, results, &count));
-<<<<<<< HEAD
-            /*
-             * TODO: handle multiple results here.
-=======
 
             /*
              * FIXME-WT-14608: we're choosing not to handle deltas here, but that's not going to
              * work longer-term.
->>>>>>> 7134f2b3
              */
             WT_ASSERT(session, count == 1);
             results_count = count;
@@ -199,10 +187,6 @@
              * corrupted data, we'll end up here on corrupted data.
              */
             WT_ERR(__wt_scr_alloc(session, 0, &etmp));
-<<<<<<< HEAD
-            /* TODO: ENCRYPT_SKIP needs to skip the right size for an object header if it has one */
-=======
->>>>>>> 7134f2b3
             if ((ret = __wt_decrypt(
                    session, encryptor, bm->encrypt_skip(bm, session, false), ip, etmp)) != 0)
                 WT_ERR(__blkcache_read_corrupt(
@@ -677,13 +661,8 @@
     if (btree->compressor == NULL || btree->compressor->compress == NULL || compressed)
         ip = buf;
     else if (buf->size < 2 * WT_BLOCK_COMPRESS_SKIP) {
-<<<<<<< HEAD
-        /* TODO the heuristic in the condition above was added for deltas and is likely to need
-         * tweaking. */
-=======
         /* FIXME-WT-14609: the heuristic in the condition above was added for deltas and is likely
          * to need tweaking. */
->>>>>>> 7134f2b3
         ip = buf;
         WT_STAT_DSRC_INCR(session, compress_write_too_small);
     } else {
@@ -725,13 +704,8 @@
          * that's what we use.
          */
         if (compression_failed || buf->size < 2 * WT_BLOCK_COMPRESS_SKIP) {
-<<<<<<< HEAD
-            /* TODO the heuristic in the condition above was added for deltas and is likely to need
-             * tweaking. */
-=======
             /* FIXME-WT-14609: the heuristic in the condition above was added for deltas and is
              * likely to need tweaking. */
->>>>>>> 7134f2b3
             ip = buf;
             WT_STAT_DSRC_INCR(session, compress_write_fail);
         } else {
