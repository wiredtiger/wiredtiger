/*-
 * Copyright (c) 2014-present MongoDB, Inc.
 * Copyright (c) 2008-2014 WiredTiger, Inc.
 *	All rights reserved.
 *
 * See the file LICENSE for redistribution information.
 */

#include "wt_internal.h"

static void __bm_method_set(WT_BM *, bool);
static int __bm_sync_tiered_handles(WT_BM *, WT_SESSION_IMPL *);

/*
 * __wt_bm_close_block --
 *     Close a block handle.
 */
int
__wt_bm_close_block(WT_SESSION_IMPL *session, WT_BLOCK *block)
{
    WT_CONNECTION_IMPL *conn;
    uint64_t bucket, hash;

    __wt_verbose(session, WT_VERB_BLKCACHE, "close: %s", block->name);

    conn = S2C(session);
    __wt_spin_lock(session, &conn->block_lock);
    if (block->ref > 0 && --block->ref > 0) {
        __wt_spin_unlock(session, &conn->block_lock);
        return (0);
    }

    /* Make the block unreachable. */
    hash = __wt_hash_city64(block->name, strlen(block->name));
    bucket = hash & (conn->hash_size - 1);
    WT_CONN_BLOCK_REMOVE(conn, block, bucket);
    __wt_spin_unlock(session, &conn->block_lock);

    /* You can't close files during a checkpoint. */
    WT_ASSERT(
      session, block->ckpt_state == WT_CKPT_NONE || block->ckpt_state == WT_CKPT_PANIC_ON_FAILURE);

    if (block->sync_on_checkpoint) {
        WT_RET(__wt_fsync(session, block->fh, true));
        block->sync_on_checkpoint = false;
    }

    /* If fsync fails WT panics so failure to reach __wt_block_close() is irrelevant. */
    return (__wt_block_close(session, block));
}

/*
 * __bm_readonly --
 *     General-purpose "writes not supported on this handle" function.
 */
static int
__bm_readonly(WT_BM *bm, WT_SESSION_IMPL *session)
{
    WT_RET_MSG(
      session, ENOTSUP, "%s: write operation on read-only checkpoint handle", bm->block->name);
}

/*
 * __bm_addr_invalid --
 *     Return an error code if an address cookie is invalid.
 */
static int
__bm_addr_invalid(WT_BM *bm, WT_SESSION_IMPL *session, const uint8_t *addr, size_t addr_size)
{
    return (__wt_block_addr_invalid(session, bm->block, addr, addr_size, bm->is_live));
}

/*
 * __bm_addr_string --
 *     Return a printable string representation of an address cookie.
 */
static int
__bm_addr_string(
  WT_BM *bm, WT_SESSION_IMPL *session, WT_ITEM *buf, const uint8_t *addr, size_t addr_size)
{
    return (__wt_block_addr_string(session, bm->block, buf, addr, addr_size));
}

/*
 * __bm_block_header --
 *     Return the size of the block header.
 */
static u_int
__bm_block_header(WT_BM *bm)
{
    return (__wt_block_header(bm->block));
}

/*
 * __bm_sync_tiered_handles --
 *     Ensure that tiered object handles are synced to disk.
 */
static int
__bm_sync_tiered_handles(WT_BM *bm, WT_SESSION_IMPL *session)
{
    WT_BLOCK *block;
    WT_DECL_RET;
    u_int i;
    int fsync_ret;
    bool found, last_release, need_sweep;

    need_sweep = false;

<<<<<<< HEAD
=======
    if (!bm->is_multi_handle)
        return (0);

    /*
     * For tiered tables, if we postponed switching to a new file, this is the right time to make
     * that happen since eviction is disabled at the moment and we are the exclusive writers.
     */
    if (bm->next_block != NULL) {
        WT_ASSERT(session, bm->prev_block == NULL);
        __wt_writelock(session, &bm->handle_array_lock);
        bm->prev_block = bm->block;
        bm->block = bm->next_block;
        bm->next_block = NULL;
        __wt_writeunlock(session, &bm->handle_array_lock);
        __wt_verbose(session, WT_VERB_TIERED, "block manager switched from %s to %s",
          bm->prev_block->name, bm->block->name);
    }

>>>>>>> 85cfbbbe
    /*
     * For tiered tables, we need to fsync any previous active files to ensure the full checkpoint
     * is persisted. We wait until now because there may have been in-progress writes to old files.
     * But now we know those writes must have completed. Checkpoint ensures that all dirty pages of
     * the tree have been written and eviction is disabled at this point, so no new data is getting
     * written.
     *
     * We don't hold the handle array lock across fsync calls since those could be slow and that
     * would block a concurrent thread opening a new block handle. To guard against the block being
     * swept, we retain a read reference during the sync.
     */
    do {
        found = false;
        block = NULL;
        __wt_readlock(session, &bm->handle_array_lock);
        for (i = 0; i < bm->handle_array_next; ++i) {
            block = bm->handle_array[i];
            if (block->sync_on_checkpoint) {
                found = true;
                break;
            }
        }
        if (found)
            __wt_blkcache_get_read_handle(block);
        __wt_readunlock(session, &bm->handle_array_lock);

        if (found) {
            fsync_ret = __wt_fsync(session, block->fh, true);
            if (fsync_ret == 0)
                block->sync_on_checkpoint = false;
            WT_TRET(fsync_ret);

            __wt_blkcache_release_handle(session, block, &last_release);

            /* See if we should try to remove this handle. */
            if (last_release && fsync_ret == 0 && __wt_block_eligible_for_sweep(bm, block))
                need_sweep = true;
        }
    } while (found);

    if (need_sweep)
        WT_TRET(__wt_blkcache_sweep_handles(session, bm));

    return (ret);
}

/*
 * __bm_checkpoint --
 *     Write a buffer into a block, creating a checkpoint.
 */
static int
__bm_checkpoint(
  WT_BM *bm, WT_SESSION_IMPL *session, WT_ITEM *buf, WT_CKPT *ckptbase, bool data_checksum)
{
    WT_BLOCK *block;

    block = bm->block;

    WT_RET(__wt_block_checkpoint(session, block, buf, ckptbase, data_checksum));

    if (bm->is_multi_handle)
        WT_RET(__bm_sync_tiered_handles(bm, session));

    return (0);
}

/*
 * __bm_checkpoint_last --
 *     Return information for the last known file checkpoint.
 */
static int
__bm_checkpoint_last(WT_BM *bm, WT_SESSION_IMPL *session, char **metadatap, char **checkpoint_listp,
  WT_ITEM *checkpoint)
{
    return (
      __wt_block_checkpoint_last(session, bm->block, metadatap, checkpoint_listp, checkpoint));
}

/*
 * __bm_checkpoint_readonly --
 *     Write a buffer into a block, creating a checkpoint; readonly version.
 */
static int
__bm_checkpoint_readonly(
  WT_BM *bm, WT_SESSION_IMPL *session, WT_ITEM *buf, WT_CKPT *ckptbase, bool data_checksum)
{
    WT_UNUSED(buf);
    WT_UNUSED(ckptbase);
    WT_UNUSED(data_checksum);

    return (__bm_readonly(bm, session));
}

/*
 * __bm_checkpoint_load --
 *     Load a checkpoint.
 */
static int
__bm_checkpoint_load(WT_BM *bm, WT_SESSION_IMPL *session, const uint8_t *addr, size_t addr_size,
  uint8_t *root_addr, size_t *root_addr_sizep, bool checkpoint)
{
    /* If not opening a checkpoint, we're opening the live system. */
    bm->is_live = !checkpoint;
    WT_RET(__wt_block_checkpoint_load(
      session, bm->block, addr, addr_size, root_addr, root_addr_sizep, checkpoint));

    if (checkpoint) {
        /*
         * Read-only objects are optionally mapped into memory instead of being read into cache
         * buffers. This isn't supported for trees that use multiple files.
         */
        if (!bm->is_multi_handle)
            WT_RET(
              __wt_blkcache_map(session, bm->block, &bm->map, &bm->maplen, &bm->mapped_cookie));

        /*
         * If this handle is for a checkpoint, that is, read-only, there isn't a lot you can do with
         * it. Although the btree layer prevents attempts to write a checkpoint reference, paranoia
         * is healthy.
         */
        __bm_method_set(bm, true);
    }

    return (0);
}

/*
 * __bm_checkpoint_resolve --
 *     Resolve the checkpoint.
 */
static int
__bm_checkpoint_resolve(WT_BM *bm, WT_SESSION_IMPL *session, bool failed)
{
    WT_DECL_RET;

    /* If we have made a switch from the older file, resolve the older one instead. */
    if (bm->prev_block != NULL) {
        if ((ret = __wt_block_checkpoint_resolve(session, bm->prev_block, failed)) == 0)
            bm->prev_block = NULL;
        return (ret);
    } else
        return (__wt_block_checkpoint_resolve(session, bm->block, failed));
}

/*
 * __bm_checkpoint_resolve_readonly --
 *     Resolve the checkpoint; readonly version.
 */
static int
__bm_checkpoint_resolve_readonly(WT_BM *bm, WT_SESSION_IMPL *session, bool failed)
{
    WT_UNUSED(failed);

    return (__bm_readonly(bm, session));
}

/*
 * __bm_checkpoint_start --
 *     Start the checkpoint.
 */
static int
__bm_checkpoint_start(WT_BM *bm, WT_SESSION_IMPL *session)
{
    return (__wt_block_checkpoint_start(session, bm->block));
}

/*
 * __bm_checkpoint_start_readonly --
 *     Start the checkpoint; readonly version.
 */
static int
__bm_checkpoint_start_readonly(WT_BM *bm, WT_SESSION_IMPL *session)
{
    return (__bm_readonly(bm, session));
}

/*
 * __bm_checkpoint_unload --
 *     Unload a checkpoint point.
 */
static int
__bm_checkpoint_unload(WT_BM *bm, WT_SESSION_IMPL *session)
{
    WT_DECL_RET;

    /* Unmap any mapped segment. */
    if (bm->map != NULL)
        WT_TRET(__wt_blkcache_unmap(session, bm->block, bm->map, bm->maplen, &bm->mapped_cookie));

    /* Unload the checkpoint. */
    WT_TRET(__wt_block_checkpoint_unload(session, bm->block, !bm->is_live));

    return (ret);
}

/*
 * __bm_close --
 *     Close a file.
 */
static int
__bm_close(WT_BM *bm, WT_SESSION_IMPL *session)
{
    WT_DECL_RET;
    u_int i;

    if (bm == NULL) /* Safety check */
        return (0);

    if (!bm->is_multi_handle)
        ret = __wt_bm_close_block(session, bm->block);
    else {
        /*
         * Higher-level code ensures that we can only have one call to close a block manager. So we
         * don't need to lock the block handle array here.
         *
         * We don't need to explicitly close the active handle; it is also in the handle array.
         */
        for (i = 0; i < bm->handle_array_next; ++i)
            WT_TRET(__wt_bm_close_block(session, bm->handle_array[i]));

        __wt_rwlock_destroy(session, &bm->handle_array_lock);
        __wt_free(session, bm->handle_array);
    }

    __wt_overwrite_and_free(session, bm);
    return (ret);
}

/*
 * __bm_compact_end --
 *     End a block manager compaction.
 */
static int
__bm_compact_end(WT_BM *bm, WT_SESSION_IMPL *session)
{
    return (__wt_block_compact_end(session, bm->block));
}

/*
 * __bm_compact_end_readonly --
 *     End a block manager compaction; readonly version.
 */
static int
__bm_compact_end_readonly(WT_BM *bm, WT_SESSION_IMPL *session)
{
    return (__bm_readonly(bm, session));
}

/*
 * __bm_compact_page_rewrite --
 *     Rewrite a page for compaction.
 */
static int
__bm_compact_page_rewrite(
  WT_BM *bm, WT_SESSION_IMPL *session, uint8_t *addr, size_t *addr_sizep, bool *writtenp)
{
    return (__wt_block_compact_page_rewrite(session, bm->block, addr, addr_sizep, writtenp));
}

/*
 * __bm_compact_page_rewrite_readonly --
 *     Rewrite a page for compaction; readonly version.
 */
static int
__bm_compact_page_rewrite_readonly(
  WT_BM *bm, WT_SESSION_IMPL *session, uint8_t *addr, size_t *addr_sizep, bool *writtenp)
{
    WT_UNUSED(addr);
    WT_UNUSED(addr_sizep);
    WT_UNUSED(writtenp);

    return (__bm_readonly(bm, session));
}

/*
 * __bm_compact_page_skip --
 *     Return if a page is useful for compaction.
 */
static int
__bm_compact_page_skip(
  WT_BM *bm, WT_SESSION_IMPL *session, const uint8_t *addr, size_t addr_size, bool *skipp)
{
    return (__wt_block_compact_page_skip(session, bm->block, addr, addr_size, skipp));
}

/*
 * __bm_compact_page_skip_readonly --
 *     Return if a page is useful for compaction; readonly version.
 */
static int
__bm_compact_page_skip_readonly(
  WT_BM *bm, WT_SESSION_IMPL *session, const uint8_t *addr, size_t addr_size, bool *skipp)
{
    WT_UNUSED(addr);
    WT_UNUSED(addr_size);
    WT_UNUSED(skipp);

    return (__bm_readonly(bm, session));
}

/*
 * __bm_compact_progress --
 *     Output compact progress message.
 */
static void
__bm_compact_progress(WT_BM *bm, WT_SESSION_IMPL *session)
{
    __wt_block_compact_progress(session, bm->block);
}

/*
 * __bm_compact_skip --
 *     Return if a file can be compacted.
 */
static int
__bm_compact_skip(WT_BM *bm, WT_SESSION_IMPL *session, bool *skipp)
{
    return (__wt_block_compact_skip(session, bm->block, skipp));
}

/*
 * __bm_compact_skip_readonly --
 *     Return if a file can be compacted; readonly version.
 */
static int
__bm_compact_skip_readonly(WT_BM *bm, WT_SESSION_IMPL *session, bool *skipp)
{
    WT_UNUSED(skipp);

    return (__bm_readonly(bm, session));
}

/*
 * __bm_compact_start --
 *     Start a block manager compaction.
 */
static int
__bm_compact_start(WT_BM *bm, WT_SESSION_IMPL *session)
{
    return (__wt_block_compact_start(session, bm->block));
}

/*
 * __bm_compact_start_readonly --
 *     Start a block manager compaction; readonly version.
 */
static int
__bm_compact_start_readonly(WT_BM *bm, WT_SESSION_IMPL *session)
{
    return (__bm_readonly(bm, session));
}

/*
 * __bm_free --
 *     Free a block of space to the underlying file.
 */
static int
__bm_free(WT_BM *bm, WT_SESSION_IMPL *session, const uint8_t *addr, size_t addr_size)
{
    WT_BLKCACHE *blkcache;

    blkcache = &S2C(session)->blkcache;

    /* Evict the freed block from the block cache */
    if (blkcache->type != WT_BLKCACHE_UNCONFIGURED)
        __wt_blkcache_remove(session, addr, addr_size);

    return (__wt_block_free(session, bm->block, addr, addr_size));
}

/*
 * __bm_free_readonly --
 *     Free a block of space to the underlying file; readonly version.
 */
static int
__bm_free_readonly(WT_BM *bm, WT_SESSION_IMPL *session, const uint8_t *addr, size_t addr_size)
{
    WT_UNUSED(addr);
    WT_UNUSED(addr_size);

    return (__bm_readonly(bm, session));
}

/*
 * __bm_is_mapped --
 *     Return if the file is mapped into memory.
 */
static bool
__bm_is_mapped(WT_BM *bm, WT_SESSION_IMPL *session)
{
    WT_UNUSED(session);

    return (bm->map == NULL ? false : true);
}

/*
 * __bm_map_discard --
 *     Discard a mapped segment.
 */
static int
__bm_map_discard(WT_BM *bm, WT_SESSION_IMPL *session, void *map, size_t len)
{
    WT_FILE_HANDLE *handle;

    handle = bm->block->fh->handle;
    return (handle->fh_map_discard(handle, (WT_SESSION *)session, map, len, bm->mapped_cookie));
}

/*
 * __bm_read --
 *     Read an address cookie referenced block into a buffer.
 */
static int
__bm_read(WT_BM *bm, WT_SESSION_IMPL *session, WT_ITEM *buf, const uint8_t *addr, size_t addr_size)
{
    return (__wt_bm_read(bm, session, buf, addr, addr_size));
}

/*
 * __bm_salvage_end --
 *     End a block manager salvage.
 */
static int
__bm_salvage_end(WT_BM *bm, WT_SESSION_IMPL *session)
{
    return (__wt_block_salvage_end(session, bm->block));
}

/*
 * __bm_salvage_end_readonly --
 *     End a block manager salvage; readonly version.
 */
static int
__bm_salvage_end_readonly(WT_BM *bm, WT_SESSION_IMPL *session)
{
    return (__bm_readonly(bm, session));
}

/*
 * __bm_salvage_next_readonly --
 *     Return the next block from the file; readonly version.
 */
static int
__bm_salvage_next_readonly(
  WT_BM *bm, WT_SESSION_IMPL *session, uint8_t *addr, size_t *addr_sizep, bool *eofp)
{
    WT_UNUSED(addr);
    WT_UNUSED(addr_sizep);
    WT_UNUSED(eofp);

    return (__bm_readonly(bm, session));
}

/*
 * __bm_salvage_next --
 *     Return the next block from the file.
 */
static int
__bm_salvage_next(
  WT_BM *bm, WT_SESSION_IMPL *session, uint8_t *addr, size_t *addr_sizep, bool *eofp)
{
    return (__wt_block_salvage_next(session, bm->block, addr, addr_sizep, eofp));
}

/*
 * __bm_salvage_start --
 *     Start a block manager salvage.
 */
static int
__bm_salvage_start(WT_BM *bm, WT_SESSION_IMPL *session)
{
    return (__wt_block_salvage_start(session, bm->block));
}

/*
 * __bm_salvage_start_readonly --
 *     Start a block manager salvage; readonly version.
 */
static int
__bm_salvage_start_readonly(WT_BM *bm, WT_SESSION_IMPL *session)
{
    return (__bm_readonly(bm, session));
}

/*
 * __bm_salvage_valid --
 *     Inform salvage a block is valid.
 */
static int
__bm_salvage_valid(WT_BM *bm, WT_SESSION_IMPL *session, uint8_t *addr, size_t addr_size, bool valid)
{
    return (__wt_block_salvage_valid(session, bm->block, addr, addr_size, valid));
}

/*
 * __bm_salvage_valid_readonly --
 *     Inform salvage a block is valid; readonly version.
 */
static int
__bm_salvage_valid_readonly(
  WT_BM *bm, WT_SESSION_IMPL *session, uint8_t *addr, size_t addr_size, bool valid)
{
    WT_UNUSED(addr);
    WT_UNUSED(addr_size);
    WT_UNUSED(valid);

    return (__bm_readonly(bm, session));
}

/*
 * __bm_stat --
 *     Block-manager statistics.
 */
static int
__bm_stat(WT_BM *bm, WT_SESSION_IMPL *session, WT_DSRC_STATS *stats)
{
    __wt_block_stat(session, bm->block, stats);
    return (0);
}

/*
 * __bm_switch_object --
 *     Switch the active handle to a different object.
 */
static int
__bm_switch_object(WT_BM *bm, WT_SESSION_IMPL *session, uint32_t objectid)
{
    WT_BLOCK *block, *current;
    size_t root_addr_size;

    /* The checkpoint lock protects against concurrent switches */
    WT_ASSERT_SPINLOCK_OWNED(session, &S2C(session)->checkpoint_lock)
    WT_ASSERT(session, bm->is_multi_handle);

    current = bm->block;

    /* We shouldn't ask to switch objects unless we actually need to switch objects */
    WT_ASSERT(session, current->objectid != objectid);

    WT_RET(__wt_blkcache_get_handle(session, bm, objectid, false, &block));

    __wt_verbose(session, WT_VERB_TIERED, "block manager scheduling a switch from %s to %s",
      current->name, block->name);

    /* This will be the new writable object. Load its checkpoint */
    WT_RET(__wt_block_checkpoint_load(session, block, NULL, 0, NULL, &root_addr_size, false));

<<<<<<< HEAD
    /*
     * The previous object must be synced to disk as part of the next checkpoint. Until that next
     * checkpoint completes, we may be writing into more than one block, and any sync at the block
     * manager level must take that until account.
     */
    current->sync_on_checkpoint = true;

=======
>>>>>>> 85cfbbbe
    /*
     * We don't do the actual switch just yet. Eviction is active and might write to the file in
     * parallel. We postpone the switch to later when the block manager writes the checkpoint.
     */
    WT_ASSERT(session, bm->next_block == NULL && bm->prev_block == NULL);
    bm->next_block = block;

    return (0);
}

/*
 * __bm_switch_object_readonly --
 *     Switch the tiered object; readonly version.
 */
static int
__bm_switch_object_readonly(WT_BM *bm, WT_SESSION_IMPL *session, uint32_t objectid)
{
    WT_UNUSED(objectid);

    return (__bm_readonly(bm, session));
}

/*
 * __bm_switch_object_complete --
 *     Complete switching the active handle to a different object.
 */
static int
__bm_switch_object_complete(WT_BM *bm, WT_SESSION_IMPL *session, uint32_t objectid)
{
    bm->objectid_complete = objectid;

    return (__wt_blkcache_sweep_handles(session, bm));
}

/*
 * __bm_switch_object_complete_readonly --
 *     Complete switching the tiered object; readonly version.
 */
static int
__bm_switch_object_complete_readonly(WT_BM *bm, WT_SESSION_IMPL *session, uint32_t objectid)
{
    WT_UNUSED(objectid);

    return (__bm_readonly(bm, session));
}

/*
 * __bm_sync --
 *     Flush a file to disk.
 */
static int
__bm_sync(WT_BM *bm, WT_SESSION_IMPL *session, bool do_block)
{
<<<<<<< HEAD
    if (bm->is_multi_handle)
        WT_RET(__bm_sync_tiered_handles(bm, session));

    return (__wt_fsync(session, bm->block->fh, do_block));
}

/*
 * __wt_blkcache_sweep_handles --
 *     Free blocks from the manager's handle array if possible.
 */
int
__wt_blkcache_sweep_handles(WT_SESSION_IMPL *session, WT_BM *bm)
{
    WT_BLOCK *block;
    WT_DECL_RET;
    size_t nbytes;
    u_int i;

    WT_ASSERT(session, bm->is_multi_handle);

    /*
     * This function may be called when the reader count for a block has been observed at zero. Grab
     * the lock and check again to see if we can remove any block from our list. If the count for a
     * block is not zero, other readers have references at this time. The last of those readers will
     * have another chance to free it.
     */
    __wt_writelock(session, &bm->handle_array_lock);
    for (i = 0; i < bm->handle_array_next; ++i) {
        block = bm->handle_array[i];
        if (block->read_count == 0 && __wt_block_eligible_for_sweep(bm, block)) {
            /* We cannot close the active handle. */
            WT_ASSERT(session, block != bm->block);
            WT_TRET(__wt_bm_close_block(session, block));

            /*
             * To fill the hole just created, shift the rest of the array down. Adjust the loop
             * index so we'll continue just where we left off.
             */
            nbytes = (bm->handle_array_next - i - 1) * sizeof(bm->handle_array[0]);
            memmove(&bm->handle_array[i], &bm->handle_array[i + 1], nbytes);
            --bm->handle_array_next;
            --i;
        }
    }
    __wt_writeunlock(session, &bm->handle_array_lock);

    return (ret);
=======
    /*
     * If a tiered switch was scheduled, it should have happened by now. If we somehow miss it, we
     * will leave a dangling switch. Tiered server might incorrectly attempt to flush an active file
     * in such a case.
     */
    WT_ASSERT_ALWAYS(session, bm->next_block == NULL, "Missed switching the local file");

    /* If we have made a switch from the older file, sync the older one instead. */
    if (bm->prev_block != NULL)
        return (__wt_fsync(session, bm->prev_block->fh, block));
    else
        return (__wt_fsync(session, bm->block->fh, block));
>>>>>>> 85cfbbbe
}

/*
 * __bm_sync_readonly --
 *     Flush a file to disk; readonly version.
 */
static int
__bm_sync_readonly(WT_BM *bm, WT_SESSION_IMPL *session, bool async)
{
    WT_UNUSED(async);

    return (__bm_readonly(bm, session));
}

/*
 * __bm_verify_addr --
 *     Verify an address.
 */
static int
__bm_verify_addr(WT_BM *bm, WT_SESSION_IMPL *session, const uint8_t *addr, size_t addr_size)
{
    return (__wt_block_verify_addr(session, bm->block, addr, addr_size));
}

/*
 * __bm_verify_end --
 *     End a block manager verify.
 */
static int
__bm_verify_end(WT_BM *bm, WT_SESSION_IMPL *session)
{
    return (__wt_block_verify_end(session, bm->block));
}

/*
 * __bm_verify_start --
 *     Start a block manager verify.
 */
static int
__bm_verify_start(WT_BM *bm, WT_SESSION_IMPL *session, WT_CKPT *ckptbase, const char *cfg[])
{
    return (__wt_block_verify_start(session, bm->block, ckptbase, cfg));
}

/*
 * __bm_write --
 *     Write a buffer into a block, returning the block's address cookie.
 */
static int
__bm_write(WT_BM *bm, WT_SESSION_IMPL *session, WT_ITEM *buf, uint8_t *addr, size_t *addr_sizep,
  bool data_checksum, bool checkpoint_io)
{
    __wt_capacity_throttle(
      session, buf->size, checkpoint_io ? WT_THROTTLE_CKPT : WT_THROTTLE_EVICT);

    return (
      __wt_block_write(session, bm->block, buf, addr, addr_sizep, data_checksum, checkpoint_io));
}

/*
 * __bm_write_readonly --
 *     Write a buffer into a block, returning the block's address cookie; readonly version.
 */
static int
__bm_write_readonly(WT_BM *bm, WT_SESSION_IMPL *session, WT_ITEM *buf, uint8_t *addr,
  size_t *addr_sizep, bool data_checksum, bool checkpoint_io)
{
    WT_UNUSED(buf);
    WT_UNUSED(addr);
    WT_UNUSED(addr_sizep);
    WT_UNUSED(data_checksum);
    WT_UNUSED(checkpoint_io);

    return (__bm_readonly(bm, session));
}

/*
 * __bm_write_size --
 *     Return the buffer size required to write a block.
 */
static int
__bm_write_size(WT_BM *bm, WT_SESSION_IMPL *session, size_t *sizep)
{
    return (__wt_block_write_size(session, bm->block, sizep));
}

/*
 * __bm_write_size_readonly --
 *     Return the buffer size required to write a block; readonly version.
 */
static int
__bm_write_size_readonly(WT_BM *bm, WT_SESSION_IMPL *session, size_t *sizep)
{
    WT_UNUSED(sizep);

    return (__bm_readonly(bm, session));
}

/*
 * __bm_method_set --
 *     Set up the legal methods.
 */
static void
__bm_method_set(WT_BM *bm, bool readonly)
{
    bm->addr_invalid = __bm_addr_invalid;
    bm->addr_string = __bm_addr_string;
    bm->block_header = __bm_block_header;
    bm->checkpoint = __bm_checkpoint;
    bm->checkpoint_last = __bm_checkpoint_last;
    bm->checkpoint_load = __bm_checkpoint_load;
    bm->checkpoint_resolve = __bm_checkpoint_resolve;
    bm->checkpoint_start = __bm_checkpoint_start;
    bm->checkpoint_unload = __bm_checkpoint_unload;
    bm->close = __bm_close;
    bm->compact_end = __bm_compact_end;
    bm->compact_page_rewrite = __bm_compact_page_rewrite;
    bm->compact_page_skip = __bm_compact_page_skip;
    bm->compact_progress = __bm_compact_progress;
    bm->compact_skip = __bm_compact_skip;
    bm->compact_start = __bm_compact_start;
    bm->corrupt = __wt_bm_corrupt;
    bm->free = __bm_free;
    bm->is_mapped = __bm_is_mapped;
    bm->map_discard = __bm_map_discard;
    bm->read = __bm_read;
    bm->salvage_end = __bm_salvage_end;
    bm->salvage_next = __bm_salvage_next;
    bm->salvage_start = __bm_salvage_start;
    bm->salvage_valid = __bm_salvage_valid;
    bm->size = __wt_block_manager_size;
    bm->stat = __bm_stat;
    bm->switch_object = __bm_switch_object;
    bm->switch_object_complete = __bm_switch_object_complete;
    bm->sync = __bm_sync;
    bm->verify_addr = __bm_verify_addr;
    bm->verify_end = __bm_verify_end;
    bm->verify_start = __bm_verify_start;
    bm->write = __bm_write;
    bm->write_size = __bm_write_size;

    if (readonly) {
        bm->checkpoint = __bm_checkpoint_readonly;
        bm->checkpoint_resolve = __bm_checkpoint_resolve_readonly;
        bm->checkpoint_start = __bm_checkpoint_start_readonly;
        bm->compact_end = __bm_compact_end_readonly;
        bm->compact_page_rewrite = __bm_compact_page_rewrite_readonly;
        bm->compact_page_skip = __bm_compact_page_skip_readonly;
        bm->compact_skip = __bm_compact_skip_readonly;
        bm->compact_start = __bm_compact_start_readonly;
        bm->free = __bm_free_readonly;
        bm->salvage_end = __bm_salvage_end_readonly;
        bm->salvage_next = __bm_salvage_next_readonly;
        bm->salvage_start = __bm_salvage_start_readonly;
        bm->salvage_valid = __bm_salvage_valid_readonly;
        bm->switch_object = __bm_switch_object_readonly;
        bm->switch_object = __bm_switch_object_complete_readonly;
        bm->sync = __bm_sync_readonly;
        bm->write = __bm_write_readonly;
        bm->write_size = __bm_write_size_readonly;
    }
}

/*
 * __wt_blkcache_open --
 *     Open a file.
 */
int
__wt_blkcache_open(WT_SESSION_IMPL *session, const char *uri, const char *cfg[],
  bool forced_salvage, bool readonly, uint32_t allocsize, WT_BM **bmp)
{
    WT_BM *bm;
    WT_DECL_RET;

    *bmp = NULL;

    __wt_verbose(session, WT_VERB_BLKCACHE, "open: %s", uri);

    WT_RET(__wt_calloc_one(session, &bm));
    __bm_method_set(bm, false);
    bm->is_multi_handle = false;

    if (WT_PREFIX_MATCH(uri, "file:")) {
        uri += strlen("file:");
        WT_ERR(__wt_block_open(session, uri, WT_TIERED_OBJECTID_NONE, cfg, forced_salvage, readonly,
          false, allocsize, &bm->block));
    } else {
        bm->is_multi_handle = true;
        WT_ERR(__wt_rwlock_init(session, &bm->handle_array_lock));

        /* Allocate space to store the handle (do first for simpler cleanup). */
        WT_ERR(__wt_realloc_def(
          session, &bm->handle_array_allocated, bm->handle_array_next + 1, &bm->handle_array));

        /* Open the active file, and save in array */
        WT_ERR(__wt_blkcache_tiered_open(session, uri, 0, &bm->block));
        bm->handle_array[bm->handle_array_next++] = bm->block;
    }

    *bmp = bm;
    return (0);

err:
    __wt_rwlock_destroy(session, &bm->handle_array_lock);
    __wt_free(session, bm);
    return (ret);
}

/*
 * __wt_blkcache_set_readonly --
 *     Set the block API to read-only.
 */
void
__wt_blkcache_set_readonly(WT_SESSION_IMPL *session) WT_GCC_FUNC_ATTRIBUTE((cold))
{
    /* Switch the handle into read-only mode. */
    __bm_method_set(S2BT(session)->bm, true);
}<|MERGE_RESOLUTION|>--- conflicted
+++ resolved
@@ -106,27 +106,6 @@
 
     need_sweep = false;
 
-<<<<<<< HEAD
-=======
-    if (!bm->is_multi_handle)
-        return (0);
-
-    /*
-     * For tiered tables, if we postponed switching to a new file, this is the right time to make
-     * that happen since eviction is disabled at the moment and we are the exclusive writers.
-     */
-    if (bm->next_block != NULL) {
-        WT_ASSERT(session, bm->prev_block == NULL);
-        __wt_writelock(session, &bm->handle_array_lock);
-        bm->prev_block = bm->block;
-        bm->block = bm->next_block;
-        bm->next_block = NULL;
-        __wt_writeunlock(session, &bm->handle_array_lock);
-        __wt_verbose(session, WT_VERB_TIERED, "block manager switched from %s to %s",
-          bm->prev_block->name, bm->block->name);
-    }
-
->>>>>>> 85cfbbbe
     /*
      * For tiered tables, we need to fsync any previous active files to ensure the full checkpoint
      * is persisted. We wait until now because there may have been in-progress writes to old files.
@@ -187,10 +166,26 @@
 
     WT_RET(__wt_block_checkpoint(session, block, buf, ckptbase, data_checksum));
 
-    if (bm->is_multi_handle)
-        WT_RET(__bm_sync_tiered_handles(bm, session));
-
-    return (0);
+    if (!bm->is_multi_handle)
+        return (0);
+
+    /*
+     * For tiered tables, if we postponed switching to a new file, this is the right time to make
+     * that happen since eviction is disabled at the moment and we are the exclusive writers.
+     */
+    if (bm->next_block != NULL) {
+        WT_ASSERT(session, bm->prev_block == NULL);
+        __wt_writelock(session, &bm->handle_array_lock);
+        bm->prev_block = bm->block;
+        bm->block = bm->next_block;
+        bm->next_block = NULL;
+        __wt_writeunlock(session, &bm->handle_array_lock);
+        __wt_verbose(session, WT_VERB_TIERED, "block manager switched from %s to %s",
+          bm->prev_block->name, bm->block->name);
+    }
+
+    /* Finally, sync any previous active files. */
+    return (__bm_sync_tiered_handles(bm, session));
 }
 
 /*
@@ -674,7 +669,6 @@
     /* This will be the new writable object. Load its checkpoint */
     WT_RET(__wt_block_checkpoint_load(session, block, NULL, 0, NULL, &root_addr_size, false));
 
-<<<<<<< HEAD
     /*
      * The previous object must be synced to disk as part of the next checkpoint. Until that next
      * checkpoint completes, we may be writing into more than one block, and any sync at the block
@@ -682,8 +676,6 @@
      */
     current->sync_on_checkpoint = true;
 
-=======
->>>>>>> 85cfbbbe
     /*
      * We don't do the actual switch just yet. Eviction is active and might write to the file in
      * parallel. We postpone the switch to later when the block manager writes the checkpoint.
@@ -735,13 +727,23 @@
  *     Flush a file to disk.
  */
 static int
-__bm_sync(WT_BM *bm, WT_SESSION_IMPL *session, bool do_block)
-{
-<<<<<<< HEAD
+__bm_sync(WT_BM *bm, WT_SESSION_IMPL *session, bool block)
+{
+    /*
+     * If a tiered switch was scheduled, it should have happened by now. If we somehow miss it, we
+     * will leave a dangling switch. Tiered server might incorrectly attempt to flush an active file
+     * in such a case.
+     */
+    WT_ASSERT_ALWAYS(session, bm->next_block == NULL, "Missed switching the local file");
+
     if (bm->is_multi_handle)
         WT_RET(__bm_sync_tiered_handles(bm, session));
 
-    return (__wt_fsync(session, bm->block->fh, do_block));
+    /* If we have made a switch from the older file, sync the older one instead. */
+    if (bm->prev_block != NULL)
+        return (__wt_fsync(session, bm->prev_block->fh, block));
+    else
+        return (__wt_fsync(session, bm->block->fh, block));
 }
 
 /*
@@ -785,20 +787,6 @@
     __wt_writeunlock(session, &bm->handle_array_lock);
 
     return (ret);
-=======
-    /*
-     * If a tiered switch was scheduled, it should have happened by now. If we somehow miss it, we
-     * will leave a dangling switch. Tiered server might incorrectly attempt to flush an active file
-     * in such a case.
-     */
-    WT_ASSERT_ALWAYS(session, bm->next_block == NULL, "Missed switching the local file");
-
-    /* If we have made a switch from the older file, sync the older one instead. */
-    if (bm->prev_block != NULL)
-        return (__wt_fsync(session, bm->prev_block->fh, block));
-    else
-        return (__wt_fsync(session, bm->block->fh, block));
->>>>>>> 85cfbbbe
 }
 
 /*
