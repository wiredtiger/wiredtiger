/*-
 * Copyright (c) 2014-present MongoDB, Inc.
 * Copyright (c) 2008-2014 WiredTiger, Inc.
 *	All rights reserved.
 *
 * See the file LICENSE for redistribution information.
 */

#include "wt_internal.h"

static int __bm_sync_tiered_handles(WT_BM *, WT_SESSION_IMPL *);

/*
 * __wti_bm_close_block --
 *     Close a block handle.
 */
int
__wti_bm_close_block(WT_SESSION_IMPL *session, WT_BLOCK *block)
{
    WT_CONNECTION_IMPL *conn;
    uint64_t bucket, hash;

    __wt_verbose(session, WT_VERB_BLKCACHE, "block close: %s", block->name);

    conn = S2C(session);
    __wt_spin_lock(session, &conn->block_lock);
    if (block->ref > 0 && --block->ref > 0) {
        __wt_spin_unlock(session, &conn->block_lock);
        return (0);
    }

    /* Make the block unreachable. */
    hash = __wt_hash_city64(block->name, strlen(block->name));
    bucket = hash & (conn->hash_size - 1);
    WT_CONN_BLOCK_REMOVE(conn, block, bucket);
    __wt_spin_unlock(session, &conn->block_lock);

    /* You can't close files during a checkpoint. */
    WT_ASSERT(
      session, block->ckpt_state == WT_CKPT_NONE || block->ckpt_state == WT_CKPT_PANIC_ON_FAILURE);

    if (block->sync_on_checkpoint) {
        WT_RET(__wt_fsync(session, block->fh, true));
        block->sync_on_checkpoint = false;
    }

    /* If fsync fails WT panics so failure to reach __wt_block_close() is irrelevant. */
    return (__wt_block_close(session, block));
}

/*
 * __bm_readonly --
 *     General-purpose "writes not supported on this handle" function.
 */
static int
__bm_readonly(WT_BM *bm, WT_SESSION_IMPL *session)
{
    WT_RET_MSG(
      session, ENOTSUP, "%s: write operation on read-only checkpoint handle", bm->block->name);
}

/*
 * __bm_addr_invalid --
 *     Return an error code if an address cookie is invalid.
 */
static int
__bm_addr_invalid(WT_BM *bm, WT_SESSION_IMPL *session, const uint8_t *addr, size_t addr_size)
{
    return (__wt_block_addr_invalid(session, bm->block, addr, addr_size, bm->is_live));
}

/*
 * __bm_addr_string --
 *     Return a printable string representation of an address cookie.
 */
static int
__bm_addr_string(
  WT_BM *bm, WT_SESSION_IMPL *session, WT_ITEM *buf, const uint8_t *addr, size_t addr_size)
{
    return (__wt_block_addr_string(session, bm->block, buf, addr, addr_size));
}

/*
 * __bm_block_header --
 *     Return the size of the block header.
 */
static u_int
__bm_block_header(WT_BM *bm)
{
    return (__wt_block_header(bm->block));
}

/*
 * __bm_sync_tiered_handles --
 *     Ensure that tiered object handles are synced to disk.
 */
static int
__bm_sync_tiered_handles(WT_BM *bm, WT_SESSION_IMPL *session)
{
    WT_BLOCK *block;
    WT_DECL_RET;
    u_int i;
    int fsync_ret;
    bool found, last_release, need_sweep;

    need_sweep = false;

    /*
     * For tiered tables, we need to fsync any previous active files to ensure the full checkpoint
     * is written. We wait until now because there may have been in-progress writes to old files.
     * But now we know those writes must have completed. Checkpoint ensures that all dirty pages of
     * the tree have been written and eviction is disabled at this point, so no new data is getting
     * written.
     *
     * We don't hold the handle array lock across fsync calls since those could be slow and that
     * would block a concurrent thread opening a new block handle. To guard against the block being
     * swept, we retain a read reference during the sync.
     */
    do {
        found = false;
        block = NULL;
        __wt_readlock(session, &bm->handle_array_lock);
        for (i = 0; i < bm->handle_array_next; ++i) {
            block = bm->handle_array[i];
            if (block->sync_on_checkpoint) {
                found = true;
                break;
            }
        }
        if (found)
            __wti_blkcache_get_read_handle(block);
        __wt_readunlock(session, &bm->handle_array_lock);

        if (found) {
            fsync_ret = __wt_fsync(session, block->fh, true);
            __wt_blkcache_release_handle(session, block, &last_release);

            /* Return immediately if the sync failed, we're in trouble. */
            WT_RET(fsync_ret);

            block->sync_on_checkpoint = false;

            /* See if we should try to remove this handle. */
            if (last_release && __wt_block_eligible_for_sweep(bm, block))
                need_sweep = true;
        }
    } while (found);

    if (need_sweep)
        WT_TRET(__wt_bm_sweep_handles(session, bm));

    return (ret);
}

/*
 * __bm_checkpoint --
 *     Write a buffer into a block, creating a checkpoint.
 */
static int
__bm_checkpoint(WT_BM *bm, WT_SESSION_IMPL *session, WT_ITEM *buf, WT_PAGE_BLOCK_META *block_meta,
  WT_CKPT *ckptbase, bool data_checksum)
{
    WT_BLOCK *block;

    WT_UNUSED(block_meta);

    block = bm->block;

    WT_RET(__wt_block_checkpoint(session, block, buf, ckptbase, data_checksum));

    if (!bm->is_multi_handle)
        return (0);

    /*
     * For tiered tables, if we postponed switching to a new file, this is the right time to make
     * that happen since eviction is disabled at the moment and we are the exclusive writers.
     */
    if (bm->next_block != NULL) {
        WT_ASSERT(session, bm->prev_block == NULL);
        __wt_writelock(session, &bm->handle_array_lock);
        bm->prev_block = bm->block;
        bm->block = bm->next_block;
        bm->next_block = NULL;
        __wt_writeunlock(session, &bm->handle_array_lock);
        __wt_verbose(session, WT_VERB_TIERED, "block manager switched from %s to %s",
          bm->prev_block->name, bm->block->name);
    }

    /* Finally, sync any previous active files. */
    return (__bm_sync_tiered_handles(bm, session));
}

/*
 * __bm_checkpoint_last --
 *     Return information for the last known file checkpoint.
 */
static int
__bm_checkpoint_last(WT_BM *bm, WT_SESSION_IMPL *session, char **metadatap, char **checkpoint_listp,
  WT_ITEM *checkpoint)
{
    return (
      __wt_block_checkpoint_last(session, bm->block, metadatap, checkpoint_listp, checkpoint));
}

/*
 * __bm_checkpoint_readonly --
 *     Write a buffer into a block, creating a checkpoint; readonly version.
 */
static int
__bm_checkpoint_readonly(WT_BM *bm, WT_SESSION_IMPL *session, WT_ITEM *buf,
  WT_PAGE_BLOCK_META *block_meta, WT_CKPT *ckptbase, bool data_checksum)
{
    WT_UNUSED(buf);
    WT_UNUSED(block_meta);
    WT_UNUSED(ckptbase);
    WT_UNUSED(data_checksum);

    return (__bm_readonly(bm, session));
}

/*
 * __bm_checkpoint_load --
 *     Load a checkpoint.
 */
static int
__bm_checkpoint_load(WT_BM *bm, WT_SESSION_IMPL *session, const uint8_t *addr, size_t addr_size,
  uint8_t *root_addr, size_t *root_addr_sizep, bool checkpoint)
{
    /* If not opening a checkpoint, we're opening the live system. */
    bm->is_live = !checkpoint;
    WT_RET(__wt_block_checkpoint_load(
      session, bm->block, addr, addr_size, root_addr, root_addr_sizep, checkpoint));

    if (checkpoint) {
        /*
         * Read-only objects are optionally mapped into memory instead of being read into cache
         * buffers. This isn't supported for trees that use multiple files.
         */
        if (!bm->is_multi_handle)
            WT_RET(
              __wti_blkcache_map(session, bm->block, &bm->map, &bm->maplen, &bm->mapped_cookie));

        /*
         * If this handle is for a checkpoint, that is, read-only, there isn't a lot you can do with
         * it. Although the btree layer prevents attempts to write a checkpoint reference, paranoia
         * is healthy.
         */
        __wti_bm_method_set(bm, true);
    }

    return (0);
}

/*
 * __bm_checkpoint_resolve --
 *     Resolve the checkpoint.
 */
static int
__bm_checkpoint_resolve(WT_BM *bm, WT_SESSION_IMPL *session, bool failed)
{
    WT_DECL_RET;

    /* If we have made a switch from the older file, resolve the older one instead. */
    if (bm->prev_block != NULL) {
        if ((ret = __wt_block_checkpoint_resolve(session, bm->prev_block, failed)) == 0)
            bm->prev_block = NULL;
        return (ret);
    } else
        return (__wt_block_checkpoint_resolve(session, bm->block, failed));
}

/*
 * __bm_checkpoint_resolve_readonly --
 *     Resolve the checkpoint; readonly version.
 */
static int
__bm_checkpoint_resolve_readonly(WT_BM *bm, WT_SESSION_IMPL *session, bool failed)
{
    WT_UNUSED(failed);

    return (__bm_readonly(bm, session));
}

/*
 * __bm_checkpoint_start --
 *     Start the checkpoint.
 */
static int
__bm_checkpoint_start(WT_BM *bm, WT_SESSION_IMPL *session)
{
    return (__wt_block_checkpoint_start(session, bm->block));
}

/*
 * __bm_checkpoint_start_readonly --
 *     Start the checkpoint; readonly version.
 */
static int
__bm_checkpoint_start_readonly(WT_BM *bm, WT_SESSION_IMPL *session)
{
    return (__bm_readonly(bm, session));
}

/*
 * __bm_checkpoint_unload --
 *     Unload a checkpoint point.
 */
static int
__bm_checkpoint_unload(WT_BM *bm, WT_SESSION_IMPL *session)
{
    WT_DECL_RET;

    /* Unmap any mapped segment. */
    if (bm->map != NULL)
        WT_TRET(__wti_blkcache_unmap(session, bm->block, bm->map, bm->maplen, &bm->mapped_cookie));

    /* Unload the checkpoint. */
    WT_TRET(__wt_block_checkpoint_unload(session, bm->block, !bm->is_live));

    return (ret);
}

/*
 * __bm_close --
 *     Close a file.
 */
static int
__bm_close(WT_BM *bm, WT_SESSION_IMPL *session)
{
    WT_DECL_RET;
    u_int i;

    if (bm == NULL) /* Safety check */
        return (0);

    if (!bm->is_multi_handle)
        ret = __wti_bm_close_block(session, bm->block);
    else {
        /*
         * Higher-level code ensures that we can only have one call to close a block manager. So we
         * don't need to lock the block handle array here.
         *
         * We don't need to explicitly close the active handle; it is also in the handle array.
         */
        for (i = 0; i < bm->handle_array_next; ++i)
            WT_TRET(__wti_bm_close_block(session, bm->handle_array[i]));

        __wt_rwlock_destroy(session, &bm->handle_array_lock);
        __wt_free(session, bm->handle_array);
    }

    __wt_overwrite_and_free(session, bm);
    return (ret);
}

/*
 * __bm_compact_end --
 *     End a block manager compaction.
 */
static int
__bm_compact_end(WT_BM *bm, WT_SESSION_IMPL *session)
{
    return (__wt_block_compact_end(session, bm->block));
}

/*
 * __bm_compact_end_readonly --
 *     End a block manager compaction; readonly version.
 */
static int
__bm_compact_end_readonly(WT_BM *bm, WT_SESSION_IMPL *session)
{
    return (__bm_readonly(bm, session));
}

/*
 * __bm_compact_page_rewrite --
 *     Rewrite a page for compaction.
 */
static int
__bm_compact_page_rewrite(
  WT_BM *bm, WT_SESSION_IMPL *session, uint8_t *addr, size_t *addr_sizep, bool *writtenp)
{
    return (__wt_block_compact_page_rewrite(session, bm->block, addr, addr_sizep, writtenp));
}

/*
 * __bm_compact_page_rewrite_readonly --
 *     Rewrite a page for compaction; readonly version.
 */
static int
__bm_compact_page_rewrite_readonly(
  WT_BM *bm, WT_SESSION_IMPL *session, uint8_t *addr, size_t *addr_sizep, bool *writtenp)
{
    WT_UNUSED(addr);
    WT_UNUSED(addr_sizep);
    WT_UNUSED(writtenp);

    return (__bm_readonly(bm, session));
}

/*
 * __bm_compact_page_skip --
 *     Return if a page is useful for compaction.
 */
static int
__bm_compact_page_skip(
  WT_BM *bm, WT_SESSION_IMPL *session, const uint8_t *addr, size_t addr_size, bool *skipp)
{
    return (__wt_block_compact_page_skip(session, bm->block, addr, addr_size, skipp));
}

/*
 * __bm_compact_page_skip_readonly --
 *     Return if a page is useful for compaction; readonly version.
 */
static int
__bm_compact_page_skip_readonly(
  WT_BM *bm, WT_SESSION_IMPL *session, const uint8_t *addr, size_t addr_size, bool *skipp)
{
    WT_UNUSED(addr);
    WT_UNUSED(addr_size);
    WT_UNUSED(skipp);

    return (__bm_readonly(bm, session));
}

/*
 * __bm_compact_progress --
 *     Output compact progress message.
 */
static void
__bm_compact_progress(WT_BM *bm, WT_SESSION_IMPL *session)
{
    __wt_block_compact_progress(session, bm->block);
}

/*
 * __bm_compact_skip --
 *     Return if a file can be compacted.
 */
static int
__bm_compact_skip(WT_BM *bm, WT_SESSION_IMPL *session, bool *skipp)
{
    return (__wt_block_compact_skip(session, bm->block, skipp));
}

/*
 * __bm_compact_skip_readonly --
 *     Return if a file can be compacted; readonly version.
 */
static int
__bm_compact_skip_readonly(WT_BM *bm, WT_SESSION_IMPL *session, bool *skipp)
{
    WT_UNUSED(skipp);

    return (__bm_readonly(bm, session));
}

/*
 * __bm_compact_start --
 *     Start a block manager compaction.
 */
static int
__bm_compact_start(WT_BM *bm, WT_SESSION_IMPL *session)
{
    return (__wt_block_compact_start(session, bm->block));
}

/*
 * __bm_compact_start_readonly --
 *     Start a block manager compaction; readonly version.
 */
static int
__bm_compact_start_readonly(WT_BM *bm, WT_SESSION_IMPL *session)
{
    return (__bm_readonly(bm, session));
}

/*
 * __bm_free --
 *     Free a block of space to the underlying file.
 */
static int
__bm_free(WT_BM *bm, WT_SESSION_IMPL *session, const uint8_t *addr, size_t addr_size)
{
    WT_BLKCACHE *blkcache;

    blkcache = &S2C(session)->blkcache;

    /* Evict the freed block from the block cache */
    if (blkcache->type != WT_BLKCACHE_UNCONFIGURED)
        __wti_blkcache_remove(session, addr, addr_size);

    return (__wt_block_free(session, bm->block, addr, addr_size));
}

/*
 * __bm_free_readonly --
 *     Free a block of space to the underlying file; readonly version.
 */
static int
__bm_free_readonly(WT_BM *bm, WT_SESSION_IMPL *session, const uint8_t *addr, size_t addr_size)
{
    WT_UNUSED(addr);
    WT_UNUSED(addr_size);

    return (__bm_readonly(bm, session));
}

/*
 * __bm_is_mapped --
 *     Return if the file is mapped into memory.
 */
static bool
__bm_is_mapped(WT_BM *bm, WT_SESSION_IMPL *session)
{
    WT_UNUSED(session);

    return (bm->map == NULL ? false : true);
}

/*
 * __bm_map_discard --
 *     Discard a mapped segment.
 */
static int
__bm_map_discard(WT_BM *bm, WT_SESSION_IMPL *session, void *map, size_t len)
{
    WT_FILE_HANDLE *handle;

    handle = bm->block->fh->handle;
    return (handle->fh_map_discard(handle, (WT_SESSION *)session, map, len, bm->mapped_cookie));
}

/*
 * __bm_read --
 *     Read an address cookie referenced block into a buffer.
 */
static int
__bm_read(WT_BM *bm, WT_SESSION_IMPL *session, WT_ITEM *buf, WT_PAGE_BLOCK_META *block_meta,
  const uint8_t *addr, size_t addr_size)
{
    return (__wt_bm_read(bm, session, buf, block_meta, addr, addr_size));
}

/*
 * __bm_salvage_end --
 *     End a block manager salvage.
 */
static int
__bm_salvage_end(WT_BM *bm, WT_SESSION_IMPL *session)
{
    return (__wt_block_salvage_end(session, bm->block));
}

/*
 * __bm_salvage_end_readonly --
 *     End a block manager salvage; readonly version.
 */
static int
__bm_salvage_end_readonly(WT_BM *bm, WT_SESSION_IMPL *session)
{
    return (__bm_readonly(bm, session));
}

/*
 * __bm_salvage_next_readonly --
 *     Return the next block from the file; readonly version.
 */
static int
__bm_salvage_next_readonly(
  WT_BM *bm, WT_SESSION_IMPL *session, uint8_t *addr, size_t *addr_sizep, bool *eofp)
{
    WT_UNUSED(addr);
    WT_UNUSED(addr_sizep);
    WT_UNUSED(eofp);

    return (__bm_readonly(bm, session));
}

/*
 * __bm_salvage_next --
 *     Return the next block from the file.
 */
static int
__bm_salvage_next(
  WT_BM *bm, WT_SESSION_IMPL *session, uint8_t *addr, size_t *addr_sizep, bool *eofp)
{
    return (__wt_block_salvage_next(session, bm->block, addr, addr_sizep, eofp));
}

/*
 * __bm_salvage_start --
 *     Start a block manager salvage.
 */
static int
__bm_salvage_start(WT_BM *bm, WT_SESSION_IMPL *session)
{
    return (__wt_block_salvage_start(session, bm->block));
}

/*
 * __bm_salvage_start_readonly --
 *     Start a block manager salvage; readonly version.
 */
static int
__bm_salvage_start_readonly(WT_BM *bm, WT_SESSION_IMPL *session)
{
    return (__bm_readonly(bm, session));
}

/*
 * __bm_salvage_valid --
 *     Inform salvage a block is valid.
 */
static int
__bm_salvage_valid(WT_BM *bm, WT_SESSION_IMPL *session, uint8_t *addr, size_t addr_size, bool valid)
{
    return (__wt_block_salvage_valid(session, bm->block, addr, addr_size, valid));
}

/*
 * __bm_salvage_valid_readonly --
 *     Inform salvage a block is valid; readonly version.
 */
static int
__bm_salvage_valid_readonly(
  WT_BM *bm, WT_SESSION_IMPL *session, uint8_t *addr, size_t addr_size, bool valid)
{
    WT_UNUSED(addr);
    WT_UNUSED(addr_size);
    WT_UNUSED(valid);

    return (__bm_readonly(bm, session));
}

/*
 * __bm_stat --
 *     Block-manager statistics.
 */
static int
__bm_stat(WT_BM *bm, WT_SESSION_IMPL *session, WT_DSRC_STATS *stats)
{
    __wt_block_stat(session, bm->block, stats);
    return (0);
}

/*
 * __bm_switch_object --
 *     Switch the active handle to a different object.
 */
static int
__bm_switch_object(WT_BM *bm, WT_SESSION_IMPL *session, uint32_t objectid)
{
    WT_BLOCK *block, *current;
    size_t root_addr_size;

    /* The checkpoint lock protects against concurrent switches */
    WT_ASSERT_SPINLOCK_OWNED(session, &S2C(session)->checkpoint_lock)
    WT_ASSERT(session, bm->is_multi_handle);

    current = bm->block;

    /* We shouldn't ask to switch objects unless we actually need to switch objects */
    WT_ASSERT(session, current->objectid != objectid);

    WT_RET(__wt_blkcache_get_handle(session, bm, objectid, false, &block));

    __wt_verbose(session, WT_VERB_TIERED, "block manager scheduling a switch from %s to %s",
      current->name, block->name);

    /* This will be the new writable object. Load its checkpoint */
    WT_RET(__wt_block_checkpoint_load(session, block, NULL, 0, NULL, &root_addr_size, false));

    /*
     * The previous object must be synced to disk as part of the next checkpoint. Until that next
     * checkpoint completes, we may be writing into more than one block, and any sync at the block
     * manager level must take that until account.
     */
    current->sync_on_checkpoint = true;

    /*
     * We don't do the actual switch just yet. Eviction is active and might write to the file in
     * parallel. We postpone the switch to later when the block manager writes the checkpoint.
     */
    WT_ASSERT(session, bm->next_block == NULL && bm->prev_block == NULL);
    bm->next_block = block;

    return (0);
}

/*
 * __bm_switch_object_readonly --
 *     Switch the tiered object; readonly version.
 */
static int
__bm_switch_object_readonly(WT_BM *bm, WT_SESSION_IMPL *session, uint32_t objectid)
{
    WT_UNUSED(objectid);

    return (__bm_readonly(bm, session));
}

/*
 * __bm_switch_object_end --
 *     Complete switching the active handle to a different object.
 */
static int
__bm_switch_object_end(WT_BM *bm, WT_SESSION_IMPL *session, uint32_t objectid)
{
    WT_ASSERT(session, bm->max_flushed_objectid == 0 || objectid == bm->max_flushed_objectid + 1);
    bm->max_flushed_objectid = objectid;

    return (__wt_bm_sweep_handles(session, bm));
}

/*
 * __bm_switch_object_end_readonly --
 *     Complete switching the tiered object; readonly version.
 */
static int
__bm_switch_object_end_readonly(WT_BM *bm, WT_SESSION_IMPL *session, uint32_t objectid)
{
    WT_UNUSED(objectid);

    return (__bm_readonly(bm, session));
}

/*
 * __bm_sync --
 *     Flush a file to disk.
 */
static int
__bm_sync(WT_BM *bm, WT_SESSION_IMPL *session, bool block)
{
    /*
     * If a tiered switch was scheduled, it should have happened by now. If we somehow miss it, we
     * will leave a dangling switch. Tiered server might incorrectly attempt to flush an active file
     * in such a case.
     */
    WT_ASSERT_ALWAYS(session, bm->next_block == NULL, "Missed switching the local file");

    if (bm->is_multi_handle)
        WT_RET(__bm_sync_tiered_handles(bm, session));

    /* If we have made a switch from the older file, sync the older one instead. */
    if (bm->prev_block != NULL)
        return (__wt_fsync(session, bm->prev_block->fh, block));
    else
        return (__wt_fsync(session, bm->block->fh, block));
}

/*
 * __wt_bm_sweep_handles --
 *     Free blocks from the manager's handle array if possible.
 */
int
__wt_bm_sweep_handles(WT_SESSION_IMPL *session, WT_BM *bm)
{
    WT_BLOCK *block;
    WT_DECL_RET;
    size_t nbytes;
    u_int i;

    WT_ASSERT(session, bm->is_multi_handle);

    /*
     * This function may be called when the reader count for a block has been observed at zero. Grab
     * the lock and check again to see if we can remove any block from our list. If the count for a
     * block is not zero, other readers have references at this time. The last of those readers will
     * have another chance to free it.
     */
    __wt_writelock(session, &bm->handle_array_lock);
    for (i = 0; i < bm->handle_array_next; ++i) {
        block = bm->handle_array[i];
        if (block->read_count == 0 && __wt_block_eligible_for_sweep(bm, block)) {
            /* We cannot close the active handle. */
            WT_ASSERT(session, block != bm->block);
            WT_TRET(__wti_bm_close_block(session, block));

            /*
             * To fill the hole just created, shift the rest of the array down. Adjust the loop
             * index so we'll continue just where we left off.
             *
             * FIXME-WT-12028: The set of active handles may be quite large, so the memmove may be
             * slow. We should consider hash tables to store the handles.
             */
            nbytes = (bm->handle_array_next - i - 1) * sizeof(bm->handle_array[0]);
            memmove(&bm->handle_array[i], &bm->handle_array[i + 1], nbytes);
            --bm->handle_array_next;
            --i;
        }
    }
    __wt_writeunlock(session, &bm->handle_array_lock);

    return (ret);
}

/*
 * __bm_sync_readonly --
 *     Flush a file to disk; readonly version.
 */
static int
__bm_sync_readonly(WT_BM *bm, WT_SESSION_IMPL *session, bool async)
{
    WT_UNUSED(async);

    return (__bm_readonly(bm, session));
}

/*
 * __bm_verify_addr --
 *     Verify an address.
 */
static int
__bm_verify_addr(WT_BM *bm, WT_SESSION_IMPL *session, const uint8_t *addr, size_t addr_size)
{
    return (__wt_block_verify_addr(session, bm->block, addr, addr_size));
}

/*
 * __bm_verify_end --
 *     End a block manager verify.
 */
static int
__bm_verify_end(WT_BM *bm, WT_SESSION_IMPL *session)
{
    return (__wt_block_verify_end(session, bm->block));
}

/*
 * __bm_verify_start --
 *     Start a block manager verify.
 */
static int
__bm_verify_start(WT_BM *bm, WT_SESSION_IMPL *session, WT_CKPT *ckptbase, const char *cfg[])
{
    return (__wt_block_verify_start(session, bm->block, ckptbase, cfg));
}

/*
 * __bm_write --
 *     Write a buffer into a block, returning the block's address cookie.
 */
static int
__bm_write(WT_BM *bm, WT_SESSION_IMPL *session, WT_ITEM *buf, WT_PAGE_BLOCK_META *block_meta,
  uint8_t *addr, size_t *addr_sizep, bool data_checksum, bool checkpoint_io)
{
    __wt_capacity_throttle(
      session, buf->size, checkpoint_io ? WT_THROTTLE_CKPT : WT_THROTTLE_EVICT);

    return (__wt_block_write(
      session, bm->block, buf, block_meta, addr, addr_sizep, data_checksum, checkpoint_io));
}

/*
 * __bm_write_readonly --
 *     Write a buffer into a block, returning the block's address cookie; readonly version.
 */
static int
__bm_write_readonly(WT_BM *bm, WT_SESSION_IMPL *session, WT_ITEM *buf,
  WT_PAGE_BLOCK_META *block_meta, uint8_t *addr, size_t *addr_sizep, bool data_checksum,
  bool checkpoint_io)
{
    WT_UNUSED(buf);
    WT_UNUSED(block_meta);
    WT_UNUSED(addr);
    WT_UNUSED(addr_sizep);
    WT_UNUSED(data_checksum);
    WT_UNUSED(checkpoint_io);

    return (__bm_readonly(bm, session));
}

/*
 * __bm_write_size --
 *     Return the buffer size required to write a block.
 */
static int
__bm_write_size(WT_BM *bm, WT_SESSION_IMPL *session, size_t *sizep)
{
    return (__wt_block_write_size(session, bm->block, sizep));
}

/*
 * __bm_write_size_readonly --
 *     Return the buffer size required to write a block; readonly version.
 */
static int
__bm_write_size_readonly(WT_BM *bm, WT_SESSION_IMPL *session, size_t *sizep)
{
    WT_UNUSED(sizep);

    return (__bm_readonly(bm, session));
}

/*
<<<<<<< HEAD
 * __bm_encrypt_skip_size --
 *     Return the skip size for encryption
 */
static size_t
__bm_encrypt_skip_size(WT_BM *bm, WT_SESSION_IMPL *session, bool is_delta)
{
    WT_UNUSED(bm);
    WT_UNUSED(session);
    WT_UNUSED(is_delta);

    return (WT_BLOCK_HEADER_BYTE_SIZE);
}

/*
 * __bm_method_set --
=======
 * __wti_bm_method_set --
>>>>>>> 800e74f9
 *     Set up the legal methods.
 */
void
__wti_bm_method_set(WT_BM *bm, bool readonly)
{
    bm->addr_invalid = __bm_addr_invalid;
    bm->addr_string = __bm_addr_string;
    bm->block_header = __bm_block_header;
    bm->checkpoint = __bm_checkpoint;
    bm->checkpoint_last = __bm_checkpoint_last;
    bm->checkpoint_load = __bm_checkpoint_load;
    bm->checkpoint_resolve = __bm_checkpoint_resolve;
    bm->checkpoint_start = __bm_checkpoint_start;
    bm->checkpoint_unload = __bm_checkpoint_unload;
    bm->close = __bm_close;
    bm->compact_end = __bm_compact_end;
    bm->compact_page_rewrite = __bm_compact_page_rewrite;
    bm->compact_page_skip = __bm_compact_page_skip;
    bm->compact_progress = __bm_compact_progress;
    bm->compact_skip = __bm_compact_skip;
    bm->compact_start = __bm_compact_start;
    bm->corrupt = __wt_bm_corrupt;
    bm->free = __bm_free;
    bm->is_mapped = __bm_is_mapped;
    bm->map_discard = __bm_map_discard;
    bm->read = __bm_read;
    bm->salvage_end = __bm_salvage_end;
    bm->salvage_next = __bm_salvage_next;
    bm->salvage_start = __bm_salvage_start;
    bm->salvage_valid = __bm_salvage_valid;
    bm->size = __wt_block_manager_size;
    bm->stat = __bm_stat;
    bm->switch_object = __bm_switch_object;
    bm->switch_object_end = __bm_switch_object_end;
    bm->sync = __bm_sync;
    bm->verify_addr = __bm_verify_addr;
    bm->verify_end = __bm_verify_end;
    bm->verify_start = __bm_verify_start;
    bm->write = __bm_write;
    bm->write_size = __bm_write_size;
    bm->encrypt_skip = __bm_encrypt_skip_size;

    if (readonly) {
        bm->checkpoint = __bm_checkpoint_readonly;
        bm->checkpoint_resolve = __bm_checkpoint_resolve_readonly;
        bm->checkpoint_start = __bm_checkpoint_start_readonly;
        bm->compact_end = __bm_compact_end_readonly;
        bm->compact_page_rewrite = __bm_compact_page_rewrite_readonly;
        bm->compact_page_skip = __bm_compact_page_skip_readonly;
        bm->compact_skip = __bm_compact_skip_readonly;
        bm->compact_start = __bm_compact_start_readonly;
        bm->free = __bm_free_readonly;
        bm->salvage_end = __bm_salvage_end_readonly;
        bm->salvage_next = __bm_salvage_next_readonly;
        bm->salvage_start = __bm_salvage_start_readonly;
        bm->salvage_valid = __bm_salvage_valid_readonly;
        bm->switch_object = __bm_switch_object_readonly;
        bm->switch_object_end = __bm_switch_object_end_readonly;
        bm->sync = __bm_sync_readonly;
        bm->write = __bm_write_readonly;
        bm->write_size = __bm_write_size_readonly;
    }
}

/*
<<<<<<< HEAD
 * __wt_blkcache_open --
 *     Open a file.
 */
int
__wt_blkcache_open(WT_SESSION_IMPL *session, const char *uri, const char *cfg[],
  bool forced_salvage, bool readonly, uint32_t allocsize, WT_BM **bmp)
{
    WT_BM *bm;
    WT_DECL_RET;

    *bmp = NULL;

    __wt_verbose(session, WT_VERB_BLKCACHE, "open: %s", uri);

    if (__wt_block_disagg_manager_owns_object(session, uri))
        return (__wt_block_disagg_manager_open(session, uri, cfg, forced_salvage, readonly, bmp));

    WT_RET(__wt_calloc_one(session, &bm));
    __bm_method_set(bm, false);
    bm->is_multi_handle = false;

    if (WT_PREFIX_MATCH(uri, "file:")) {
        uri += strlen("file:");
        WT_ERR(__wt_block_open(session, uri, WT_TIERED_OBJECTID_NONE, cfg, forced_salvage, readonly,
          false, allocsize, &bm->block));
    } else {
        bm->is_multi_handle = true;
        WT_ERR(__wt_rwlock_init(session, &bm->handle_array_lock));

        /* Allocate space to store the handle (do first for simpler cleanup). */
        WT_ERR(__wt_realloc_def(
          session, &bm->handle_array_allocated, bm->handle_array_next + 1, &bm->handle_array));

        /* Open the active file, and save in array */
        WT_ERR(__wti_blkcache_tiered_open(session, uri, 0, &bm->block));
        bm->handle_array[bm->handle_array_next++] = bm->block;
    }

    *bmp = bm;
    return (0);

err:
    __wt_rwlock_destroy(session, &bm->handle_array_lock);
    __wt_free(session, bm);
    return (ret);
}

/*
 * __wt_blkcache_set_readonly --
=======
 * __wt_bm_set_readonly --
>>>>>>> 800e74f9
 *     Set the block API to read-only.
 */
void
__wt_bm_set_readonly(WT_SESSION_IMPL *session) WT_GCC_FUNC_ATTRIBUTE((cold))
{
    /* Switch the handle into read-only mode. */
    __wti_bm_method_set(S2BT(session)->bm, true);
}<|MERGE_RESOLUTION|>--- conflicted
+++ resolved
@@ -896,7 +896,6 @@
 }
 
 /*
-<<<<<<< HEAD
  * __bm_encrypt_skip_size --
  *     Return the skip size for encryption
  */
@@ -911,10 +910,7 @@
 }
 
 /*
- * __bm_method_set --
-=======
  * __wti_bm_method_set --
->>>>>>> 800e74f9
  *     Set up the legal methods.
  */
 void
@@ -980,59 +976,7 @@
 }
 
 /*
-<<<<<<< HEAD
- * __wt_blkcache_open --
- *     Open a file.
- */
-int
-__wt_blkcache_open(WT_SESSION_IMPL *session, const char *uri, const char *cfg[],
-  bool forced_salvage, bool readonly, uint32_t allocsize, WT_BM **bmp)
-{
-    WT_BM *bm;
-    WT_DECL_RET;
-
-    *bmp = NULL;
-
-    __wt_verbose(session, WT_VERB_BLKCACHE, "open: %s", uri);
-
-    if (__wt_block_disagg_manager_owns_object(session, uri))
-        return (__wt_block_disagg_manager_open(session, uri, cfg, forced_salvage, readonly, bmp));
-
-    WT_RET(__wt_calloc_one(session, &bm));
-    __bm_method_set(bm, false);
-    bm->is_multi_handle = false;
-
-    if (WT_PREFIX_MATCH(uri, "file:")) {
-        uri += strlen("file:");
-        WT_ERR(__wt_block_open(session, uri, WT_TIERED_OBJECTID_NONE, cfg, forced_salvage, readonly,
-          false, allocsize, &bm->block));
-    } else {
-        bm->is_multi_handle = true;
-        WT_ERR(__wt_rwlock_init(session, &bm->handle_array_lock));
-
-        /* Allocate space to store the handle (do first for simpler cleanup). */
-        WT_ERR(__wt_realloc_def(
-          session, &bm->handle_array_allocated, bm->handle_array_next + 1, &bm->handle_array));
-
-        /* Open the active file, and save in array */
-        WT_ERR(__wti_blkcache_tiered_open(session, uri, 0, &bm->block));
-        bm->handle_array[bm->handle_array_next++] = bm->block;
-    }
-
-    *bmp = bm;
-    return (0);
-
-err:
-    __wt_rwlock_destroy(session, &bm->handle_array_lock);
-    __wt_free(session, bm);
-    return (ret);
-}
-
-/*
- * __wt_blkcache_set_readonly --
-=======
  * __wt_bm_set_readonly --
->>>>>>> 800e74f9
  *     Set the block API to read-only.
  */
 void
