/*-
 * Copyright (c) 2014-present MongoDB, Inc.
 * Copyright (c) 2008-2014 WiredTiger, Inc.
 *  All rights reserved.
 *
 * See the file LICENSE for redistribution information.
 */

#include "wt_internal.h"

#ifdef HAVE_DIAGNOSTIC
#define WT_BLOCK_OVERLAPS_CHUNK(chunk_off, block_off, chunk_size, block_size) \
    (block_off < chunk_off + (wt_off_t)chunk_size) && (chunk_off < block_off + (wt_off_t)block_size)
#endif

#define WT_BUCKET_CHUNKS(chunkcache, bucket_id) &(chunkcache->hashtable[bucket_id].colliding_chunks)
#define WT_BUCKET_LOCK(chunkcache, bucket_id) &(chunkcache->hashtable[bucket_id].bucket_lock)

/* This rounds down to the chunk boundary. */
#define WT_CHUNK_OFFSET(chunkcache, offset) \
    (wt_off_t)(((size_t)offset / (chunkcache)->chunk_size) * (chunkcache)->chunk_size)

/*
 * __chunkcache_bitmap_find_free --
 *     Iterate through the bitmap to find a free chunk in the cache.
 */
static int
__chunkcache_bitmap_find_free(WT_SESSION_IMPL *session, size_t *bit_index)
{
    WT_CHUNKCACHE *chunkcache;
    size_t bitmap_size, bits_remainder, i, j;
    uint8_t map_byte;

    chunkcache = &S2C(session)->chunkcache;

    /* The bitmap size accounts for full bytes only, remainder bits are iterated separately. */
    bitmap_size = (chunkcache->capacity / chunkcache->chunk_size) / 8;

    /* Iterate through the bytes and bits of the bitmap to find free chunks. */
    for (i = 0; i < bitmap_size; i++) {
        map_byte = chunkcache->free_bitmap[i];
        if (map_byte != 0xff) {
            j = 0;
            while ((map_byte & 1) != 0) {
                j++;
                map_byte >>= 1;
            }
            *bit_index = ((i * 8) + j);
            return (0);
        }
    }

    /* If the number of chunks isn't divisible by 8, iterate through the remaining bits. */
    bits_remainder = (chunkcache->capacity / chunkcache->chunk_size) % 8;
    for (j = 0; j < bits_remainder; j++)
        if ((chunkcache->free_bitmap[bitmap_size] & (0x01 << j)) == 0) {
            *bit_index = ((bitmap_size * 8) + j);
            return (0);
        }
    return (ENOSPC);
}

/*
 * __set_bit_index --
 *     Allocate a specific bit from the chunk usage bitmap.
 */
static inline int
__set_bit_index(WT_SESSION_IMPL *session, size_t bit_index)
{
    WT_CHUNKCACHE *chunkcache;
    uint8_t map_byte_expected, map_byte_mask;

    chunkcache = &S2C(session)->chunkcache;

    /* Bit index should be less than the maximum number of chunks that can be allocated. */
    WT_ASSERT(session, bit_index < (chunkcache->capacity / chunkcache->chunk_size));

    WT_READ_ONCE(map_byte_expected, chunkcache->free_bitmap[bit_index / 8]);
    map_byte_mask = (uint8_t)(0x01 << (bit_index % 8));
    if (((map_byte_expected & map_byte_mask) != 0) ||
      !__wt_atomic_cas8(&chunkcache->free_bitmap[bit_index / 8], map_byte_expected,
        map_byte_expected | map_byte_mask))
        return (EAGAIN);

    return (0);
}

/*
 * __chunkcache_bitmap_alloc --
 *     Find a free slot in the allocation bitmap, reserve it, and hand it back to the caller.
 */
static int
__chunkcache_bitmap_alloc(WT_SESSION_IMPL *session, size_t *bit_index)
{
    WT_DECL_RET;

    /*
     * We don't need to bound the retry attempts - if we have to retry long enough, eventually we'll
     * stop finding free slots in the bitmap and say we're out of space.
     */
    do {
        WT_RET(__chunkcache_bitmap_find_free(session, bit_index));
    } while ((ret = __set_bit_index(session, *bit_index)) == EAGAIN);

    return (ret);
}

/*
 * __chunkcache_bitmap_free --
 *     Free the bit index. This can get called while (e.g.) handling errors before we finish
 *     completely setting up a chunk, so we can't be too picky about expecting the bit to already be
 *     set when we're called. If it magically gets unset (or is unset when called), that's fine.
 */
static void
__chunkcache_bitmap_free(WT_SESSION_IMPL *session, size_t index)
{
    WT_CHUNKCACHE *chunkcache;
    uint8_t map_byte_expected, map_byte_mask;

    chunkcache = &S2C(session)->chunkcache;

    map_byte_mask = (uint8_t)(0x01 << (index % 8));
    do {
        WT_READ_ONCE(map_byte_expected, chunkcache->free_bitmap[index / 8]);
    } while (((map_byte_expected & map_byte_mask) != 0) &&
      !__wt_atomic_cas8(&chunkcache->free_bitmap[index / 8], map_byte_expected,
        map_byte_expected & (uint8_t) ~(map_byte_mask)));
}

/*
 * __chunkcache_drop_queued_work --
 *     Pop items off the head of the metadata read/write queue (i.e. oldest first). Intended for
 *     cases where the queue is getting too long, indicating the consumer thread is behind.
 */
static void
__chunkcache_drop_queued_work(WT_SESSION_IMPL *session)
{
    WT_CHUNKCACHE_METADATA_WORK_UNIT *entry;
    WT_CONNECTION_IMPL *conn;

    conn = S2C(session);
    WT_ASSERT(session, __wt_spin_locked(session, &conn->chunkcache_metadata_lock));

    if ((entry = TAILQ_FIRST(&conn->chunkcache_metadataqh)) != NULL)
        TAILQ_REMOVE(&conn->chunkcache_metadataqh, entry, q);

    --conn->chunkcache_queue_len;

    WT_STAT_CONN_INCR(session, chunkcache_metadata_work_units_dropped);

    __wt_free(session, entry);
}

/*
 * __chunkcache_metadata_queue_internal --
 *     Allocate an entry, populate it, and insert it into the queue of chunks to write to chunk
 *     cache metadata.
 */
static int
__chunkcache_metadata_queue_internal(WT_SESSION_IMPL *session, uint8_t type, const char *name,
  uint32_t objectid, wt_off_t file_offset, uint64_t cache_offset, size_t data_sz)
{
    WT_CHUNKCACHE_METADATA_WORK_UNIT *entry;
    WT_CONNECTION_IMPL *conn;
    WT_DECL_RET;

    conn = S2C(session);

    WT_ASSERT(session, conn->chunkcache.type == WT_CHUNKCACHE_FILE);

    WT_RET(__wt_calloc_one(session, &entry));
    entry->type = type;
    WT_ERR(__wt_strdup(session, name, &entry->name));
    entry->id = objectid;
    entry->file_offset = file_offset;
    entry->cache_offset = cache_offset;
    entry->data_sz = data_sz;

    __wt_spin_lock(session, &conn->chunkcache_metadata_lock);

    while (conn->chunkcache_queue_len >= 1000)
        __chunkcache_drop_queued_work(session);

    TAILQ_INSERT_TAIL(&conn->chunkcache_metadataqh, entry, q);
    ++conn->chunkcache_queue_len;

    __wt_spin_unlock(session, &conn->chunkcache_metadata_lock);
    __wt_cond_signal(session, conn->chunkcache_metadata_cond);

    WT_STAT_CONN_INCR(session, chunkcache_metadata_work_units_created);

    if (0) {
err:
        __wt_free(session, entry);
    }

    return (ret);
}

/*
 * __chunkcache_metadata_queue_insert --
 *     Enqueue a metadata insertion, corresponding to when a chunk is added to the chunk cache.
 */
static int
__chunkcache_metadata_queue_insert(WT_SESSION_IMPL *session, WT_CHUNKCACHE_CHUNK *chunk)
{
    WT_CHUNKCACHE *cache;

    cache = &S2C(session)->chunkcache;

    return (__chunkcache_metadata_queue_internal(session, WT_CHUNKCACHE_METADATA_WORK_INS,
      chunk->hash_id.objectname, chunk->hash_id.objectid, chunk->hash_id.offset,
      (uint64_t)(chunk->chunk_memory - cache->memory), chunk->chunk_size));
}

/*
 * __chunkcache_metadata_queue_delete --
 *     Enqueue a metadata deletion, corresponding to when a chunk is removed from the chunk cache.
 */
static int
__chunkcache_metadata_queue_delete(WT_SESSION_IMPL *session, WT_CHUNKCACHE_CHUNK *chunk)
{
    return (__chunkcache_metadata_queue_internal(session, WT_CHUNKCACHE_METADATA_WORK_DEL,
      chunk->hash_id.objectname, chunk->hash_id.objectid, chunk->hash_id.offset, 0, 0));
}

/*
 * __name_in_pinned_list --
 *     Return true if the chunk belongs to the object in pinned object array.
 */
static inline bool
__name_in_pinned_list(WT_SESSION_IMPL *session, const char *name)
{
    WT_CHUNKCACHE *chunkcache;
    bool found;

    chunkcache = &S2C(session)->chunkcache;

    __wt_readlock(session, &chunkcache->pinned_objects.array_lock);
    WT_BINARY_SEARCH_STRING(
      name, chunkcache->pinned_objects.array, chunkcache->pinned_objects.entries, found);
    __wt_readunlock(session, &chunkcache->pinned_objects.array_lock);

    return (found);
}

/*
 * __insert_update_stats --
 *     Increment chunk's disk usage and update statistics.
 */
static inline void
__insert_update_stats(WT_SESSION_IMPL *session, WT_CHUNKCACHE_CHUNK *chunk)
{
    WT_CHUNKCACHE *chunkcache;

    chunkcache = &S2C(session)->chunkcache;

    __wt_atomic_add64(&chunkcache->bytes_used, chunk->chunk_size);
    WT_STAT_CONN_INCR(session, chunkcache_chunks_inuse);
    WT_STAT_CONN_INCRV(session, chunkcache_bytes_inuse, chunk->chunk_size);
    if (__name_in_pinned_list(session, chunk->hash_id.objectname)) {
        F_SET(chunk, WT_CHUNK_PINNED);
        WT_STAT_CONN_INCR(session, chunkcache_chunks_pinned);
        WT_STAT_CONN_INCRV(session, chunkcache_bytes_inuse_pinned, chunk->chunk_size);
    }
}

/*
 * __delete_update_stats --
 *     Decrement chunk's disk usage and update statistics.
 */
static inline void
__delete_update_stats(WT_SESSION_IMPL *session, WT_CHUNKCACHE_CHUNK *chunk)
{
    WT_CHUNKCACHE *chunkcache;

    chunkcache = &S2C(session)->chunkcache;

    __wt_atomic_sub64(&chunkcache->bytes_used, chunk->chunk_size);
    WT_STAT_CONN_DECR(session, chunkcache_chunks_inuse);
    WT_STAT_CONN_DECRV(session, chunkcache_bytes_inuse, chunk->chunk_size);
    if (F_ISSET(chunk, WT_CHUNK_PINNED)) {
        WT_STAT_CONN_DECR(session, chunkcache_chunks_pinned);
        WT_STAT_CONN_DECRV(session, chunkcache_bytes_inuse_pinned, chunk->chunk_size);
    }
}

/*
 * __chunkcache_memory_alloc --
 *     Allocate memory for the chunk in the cache.
 */
static int
__chunkcache_memory_alloc(WT_SESSION_IMPL *session, WT_CHUNKCACHE_CHUNK *chunk)
{
    WT_CHUNKCACHE *chunkcache;
    WT_DECL_RET;
    size_t bit_index;

    chunkcache = &S2C(session)->chunkcache;
    bit_index = 0;

    if (chunkcache->type == WT_CHUNKCACHE_IN_VOLATILE_MEMORY)
        WT_RET(__wt_malloc(session, chunk->chunk_size, &chunk->chunk_memory));
    else {

        /*
         * It is possible to accidentally configure the chunk size to significantly exceed the size
         * of some files. This can result in a "no space" (ENOSPC) error after attempting to write
         * to the chunk cache file, even when the full chunk cache capacity has not been used.
         *
         * For instance, if we have a configured chunk size of 100MB, a file size of 1MB, and a
         * capacity of 1GB, we can calculate that only 10 chunks (1GB/100MB) can fit within the
         * available capacity, leaving us with 10 spaces in the bitmap. Since each chunk can
         * accommodate content from only one file, this means that for 10 chunks (100MB each) only
         * 10MB (1MB file per chunk) of data is utilized, while the remaining chunk cache capacity
         * (990MB) remains unused.
         */
        if ((ret = __chunkcache_bitmap_alloc(session, &bit_index)) == ENOSPC) {
            WT_STAT_CONN_INCR(session, chunkcache_exceeded_bitmap_capacity);
            __wt_verbose(session, WT_VERB_CHUNKCACHE,
              "chunk cache bitmap exceeded capacity of %" PRIu64
              " bytes "
              "with %" PRIu64 " bytes in use and the chunk size of %" PRIu64 " bytes",
              chunkcache->capacity, chunkcache->bytes_used, (uint64_t)chunk->chunk_size);
        }
        WT_ERR(ret);

        /* Allocate the free memory in the chunk cache. */
        chunk->chunk_memory = chunkcache->memory + chunkcache->chunk_size * bit_index;
    }

    __insert_update_stats(session, chunk);

err:
    return (ret);
}

/*
 * __chunkcache_can_admit_new_chunk --
 *     Decide if we can admit the chunk given the limit on cache capacity.
 */
static bool
__chunkcache_can_admit_new_chunk(WT_SESSION_IMPL *session, size_t chunk_size)
{
    WT_CHUNKCACHE *chunkcache;

    chunkcache = &S2C(session)->chunkcache;

    if ((chunkcache->bytes_used + chunk_size) < chunkcache->capacity)
        return (true);

    WT_STAT_CONN_INCR(session, chunkcache_exceeded_capacity);
    __wt_verbose(session, WT_VERB_CHUNKCACHE,
      "chunk cache exceeded capacity of %" PRIu64
      " bytes "
      "with %" PRIu64 " bytes in use and the chunk size of %" PRIu64 " bytes",
      chunkcache->capacity, chunkcache->bytes_used, (uint64_t)chunk_size);
    return (false);
}

/*
 * __create_and_populate_chunk --
 *     Allocate and populate the chunk.
 */
static int
__create_and_populate_chunk(WT_SESSION_IMPL *session, WT_CHUNKCACHE_CHUNK **newchunk,
  wt_off_t chunk_offset, size_t chunk_size, WT_CHUNKCACHE_HASHID *hash_id, uint64_t bucket)
{
    if (!__chunkcache_can_admit_new_chunk(session, chunk_size))
        return (ENOSPC);
    WT_RET(__wt_calloc(session, 1, sizeof(WT_CHUNKCACHE_CHUNK), newchunk));

    (*newchunk)->chunk_offset = chunk_offset;
    (*newchunk)->chunk_size = chunk_size;

    (*newchunk)->hash_id.objectid = hash_id->objectid;
    (*newchunk)->hash_id.offset = chunk_offset;
    WT_RET(__wt_strdup(session, hash_id->objectname, &(*newchunk)->hash_id.objectname));

    (*newchunk)->bucket_id = bucket;

    (*newchunk)->access_count = 1;

    return (0);
}

/*
 * __chunkcache_alloc_chunk --
 *     Allocate the chunk and its metadata for a block at a given offset.
 */
static int
__chunkcache_alloc_chunk(WT_SESSION_IMPL *session, wt_off_t offset, wt_off_t size,
  WT_CHUNKCACHE_HASHID *hash_id, WT_CHUNKCACHE_CHUNK **newchunk)
{
    WT_CHUNKCACHE *chunkcache;
    WT_CHUNKCACHE_INTERMEDIATE_HASH intermediate;
    WT_DECL_RET;
    wt_off_t chunk_offset;
    size_t chunk_size;
    uint64_t hash;

    *newchunk = NULL;
    chunkcache = &S2C(session)->chunkcache;
    WT_CLEAR(intermediate);

    WT_ASSERT(session, offset >= 0);

    /*
     * Convert the block offset to the offset of the enclosing chunk. The chunk storage area is
     * broken into equally sized chunks of a configured size. We calculate the offset of the chunk
     * into which the block's offset falls. This offset is crucial as chunks are equally sized and
     * not necessarily a multiple of a block. A block may start in one chunk and end in another or
     * even span multiple chunks if the chunk size is configured to be much smaller than the block
     * size (we hope that never happens). In the allocation function we don't care about the block's
     * size. If more than one chunk is needed to cover the entire block, another function will take
     * care of allocating multiple chunks.
     */
    chunk_offset = WT_CHUNK_OFFSET(chunkcache, offset);

    /*
     * Determine the size of the chunk, ensuring it does not exceed the file's size. We find the
     * minimum size between the configured chunk size and the size remaining from the current
     * chunk's offset to the end of the file. This step ensures we do not allocate a chunk beyond
     * what the file can accommodate.
     */
    chunk_size = WT_MIN(chunkcache->chunk_size, (size_t)(size - chunk_offset));

    /* Part of the hash ID was populated by the caller, but we must set the offset. */
    intermediate.name_hash = __wt_hash_city64(hash_id->objectname, strlen(hash_id->objectname));
    intermediate.objectid = hash_id->objectid;
    intermediate.offset = chunk_offset;
    hash = __wt_hash_city64(&intermediate, sizeof(WT_CHUNKCACHE_INTERMEDIATE_HASH));

    WT_RET(__create_and_populate_chunk(
      session, newchunk, chunk_offset, chunk_size, hash_id, hash % chunkcache->hashtable_size));

    WT_ASSERT_SPINLOCK_OWNED(session, WT_BUCKET_LOCK(chunkcache, (*newchunk)->bucket_id));

    if ((ret = __chunkcache_memory_alloc(session, *newchunk)) != 0) {
        __wt_free(session, *newchunk);
        return (ret);
    }
    __wt_verbose(session, WT_VERB_CHUNKCACHE, "allocate: %s(%u), offset=%" PRIu64 ", size=%" PRIu64,
      (*newchunk)->hash_id.objectname, (*newchunk)->hash_id.objectid,
      (uint64_t)(*newchunk)->chunk_offset, (uint64_t)(*newchunk)->chunk_size);

    return (0);
}

/*
 * __chunkcache_free_chunk --
 *     Free the memory occupied by the chunk and the metadata.
 */
static void
__chunkcache_free_chunk(WT_SESSION_IMPL *session, WT_CHUNKCACHE_CHUNK *chunk)
{
    WT_CHUNKCACHE *chunkcache;
    size_t index;

    chunkcache = &S2C(session)->chunkcache;

    if (chunkcache->type == WT_CHUNKCACHE_IN_VOLATILE_MEMORY)
        __wt_free(session, chunk->chunk_memory);
    else {
        /*
         * Push the removal into the work queue so it can get removed from the chunk cache metadata.
         */
        WT_IGNORE_RET(__chunkcache_metadata_queue_delete(session, chunk));

        /* Update the bitmap, then free the chunk memory. */
        index = (size_t)(chunk->chunk_memory - chunkcache->memory) / chunkcache->chunk_size;
        __chunkcache_bitmap_free(session, index);
    }

    __wt_free(session, chunk);
}

/*
 * __chunkcache_tmp_hash --
 *     Populate the hash data structure, which uniquely identifies the chunk. The hash ID we
 *     populate will contain a pointer to the block name, thus the block name must outlive the hash
 *     ID.
 */
static inline uint64_t
__chunkcache_tmp_hash(WT_CHUNKCACHE *chunkcache, WT_CHUNKCACHE_HASHID *hash_id,
  const char *object_name, uint32_t objectid, wt_off_t offset)
{
    WT_CHUNKCACHE_INTERMEDIATE_HASH intermediate;
    uint64_t hash_final;

    WT_CLEAR(intermediate);
    intermediate.name_hash = __wt_hash_city64(object_name, strlen(object_name));
    intermediate.objectid = objectid;
    intermediate.offset = WT_CHUNK_OFFSET(chunkcache, offset);

    /*
     * The hashing situation is a little complex. We want to construct hashes as we iterate over the
     * chunks we add/remove, and these hashes consist of an object name, object ID, and offset. But
     * to hash these, the bytes need to be contiguous in memory. Having the object name as a
     * fixed-size character array would work, but that needs to be large, and would waste a lot of
     * space most of the time. Another alternative is to allocate a new structure just for hashing
     * purposes, but then we're allocating/freeing on the hot path.
     *
     * Instead, we hash the object name separately, then bundle that hash into a temporary (stack
     * allocated) structure with the object ID and offset. Then, we hash that intermediate
     * structure.
     */
    WT_CLEAR(*hash_id);
    hash_id->objectid = objectid;
    hash_id->offset = WT_CHUNK_OFFSET(chunkcache, offset);
    hash_id->objectname = object_name;

    hash_final = __wt_hash_city64(&intermediate, sizeof(intermediate));

    /* Return the bucket ID. */
    return (hash_final % chunkcache->hashtable_size);
}

/*
 * __hash_id_eq --
 *     Compare two hash IDs and return whether they're equal.
 */
static inline bool
__hash_id_eq(WT_CHUNKCACHE_HASHID *a, WT_CHUNKCACHE_HASHID *b)
{
    return (a->objectid == b->objectid && a->offset == b->offset &&
      strcmp(a->objectname, b->objectname) == 0);
}

/*
 * __chunkcache_should_evict --
 *     Decide if we can evict this chunk.
 *
 * In the current algorithm we only evict the chunks with a zero access count. We always decrement
 *     the access count on the chunk that is given to us. The thread accessing the chunk increments
 *     the access count. As a result, we will only evict a chunk that has not been accessed for a
 *     time proportional to the number of accesses made to it.
 */
static inline bool
__chunkcache_should_evict(WT_CHUNKCACHE_CHUNK *chunk)
{
    bool valid;

    /*
<<<<<<< HEAD
     * Do not evict chunks that are in the process of being added to the cache. The ordered read,
     * and matching release write, are required since populating the chunk itself isn't protected by
     * the bucket lock. Ergo, we need to make sure that reads or writes to the valid field are not
=======
     * Do not evict chunks that are in the process of being added to the cache. The acquire read,
     * and matching publish, are required since populating the chunk itself isn't protected by the
     * bucket lock. Ergo, we need to make sure that reads or writes to the valid field are not
>>>>>>> 3fa656f2
     * reordered relative to reads or writes of other fields.
     */
    WT_ACQUIRE_READ_WITH_BARRIER(valid, chunk->valid);
    if (!valid)
        return (false);

    if (F_ISSET(chunk, WT_CHUNK_PINNED))
        return (false);

    if (chunk->access_count == 0)
        return (true);
    --chunk->access_count;

    return (false);
}

/*
 * __chunkcache_eviction_thread --
 *     Periodically sweep the cache and evict chunks with a zero access count.
 *
 * This strategy is a clock eviction algorithm, which is an approximation of LRU.
 */
static WT_THREAD_RET
__chunkcache_eviction_thread(void *arg)
{
    WT_CHUNKCACHE *chunkcache;
    WT_CHUNKCACHE_CHUNK *chunk, *chunk_tmp;
    WT_SESSION_IMPL *session;
    int i;

    session = (WT_SESSION_IMPL *)arg;
    chunkcache = &S2C(session)->chunkcache;

    while (!F_ISSET(chunkcache, WT_CHUNK_CACHE_EXITING)) {
        /* Do not evict if we are not close to exceeding capacity. */
        if ((chunkcache->bytes_used + chunkcache->chunk_size) <
          chunkcache->evict_trigger * chunkcache->capacity / 100) {
            __wt_sleep(1, 0);
            continue;
        }
        for (i = 0; i < (int)chunkcache->hashtable_size; i++) {
            __wt_spin_lock(session, &chunkcache->hashtable[i].bucket_lock);
            TAILQ_FOREACH_SAFE(chunk, WT_BUCKET_CHUNKS(chunkcache, i), next_chunk, chunk_tmp)
            {
                if (__chunkcache_should_evict(chunk)) {
                    TAILQ_REMOVE(WT_BUCKET_CHUNKS(chunkcache, i), chunk, next_chunk);
                    __delete_update_stats(session, chunk);
                    __chunkcache_free_chunk(session, chunk);
                    WT_STAT_CONN_INCR(session, chunkcache_chunks_evicted);
                    __wt_verbose(session, WT_VERB_CHUNKCACHE,
                      "evicted chunk: %s(%u), offset=%" PRId64 ", size=%" PRIu64,
                      chunk->hash_id.objectname, chunk->hash_id.objectid, chunk->chunk_offset,
                      (uint64_t)chunk->chunk_size);
                }
            }
            __wt_spin_unlock(session, &chunkcache->hashtable[i].bucket_lock);
            if (F_ISSET(chunkcache, WT_CHUNK_CACHE_EXITING))
                return (WT_THREAD_RET_VALUE);
        }
    }
    return (WT_THREAD_RET_VALUE);
}

/*
 * __chunkcache_str_cmp --
 *     Qsort function: sort string array.
 */
static int WT_CDECL
__chunkcache_str_cmp(const void *a, const void *b)
{
    return (strcmp(*(const char **)a, *(const char **)b));
}

/*
 * __chunkcache_arr_free --
 *     Free the array of strings.
 */
static void
__chunkcache_arr_free(WT_SESSION_IMPL *session, char ***arr)
{
    char **p;

    if ((p = (*arr)) != NULL) {
        for (; *p != NULL; ++p)
            __wt_free(session, *p);
        __wt_free(session, *arr);
    }
}

/*
 * __config_get_sorted_pinned_objects --
 *     Get sorted array of pinned objects from the config.
 */
static int
__config_get_sorted_pinned_objects(WT_SESSION_IMPL *session, const char *cfg[],
  char ***pinned_objects_list, unsigned int *pinned_entries)
{
    WT_CONFIG targetconf;
    WT_CONFIG_ITEM cval, k, v;
    WT_DECL_ITEM(tmp);
    WT_DECL_RET;
    char **pinned_objects;
    unsigned int cnt;

    pinned_objects = NULL;

    WT_RET(__wt_config_gets(session, cfg, "chunk_cache.pinned", &cval));
    __wt_config_subinit(session, &targetconf, &cval);
    for (cnt = 0; (ret = __wt_config_next(&targetconf, &k, &v)) == 0; ++cnt)
        ;
    *pinned_entries = cnt;
    WT_RET_NOTFOUND_OK(ret);

    if (cnt != 0) {
        WT_ERR(__wt_scr_alloc(session, 0, &tmp));
        WT_ERR(__wt_calloc_def(session, cnt + 1, &pinned_objects));
        __wt_config_subinit(session, &targetconf, &cval);
        for (cnt = 0; (ret = __wt_config_next(&targetconf, &k, &v)) == 0; ++cnt) {
            if (!WT_PREFIX_MATCH(k.str, "table:"))
                WT_ERR_MSG(session, EINVAL,
                  "chunk cache pinned configuration only supports objects of type \"table\"");

            if (v.len != 0)
                WT_ERR_MSG(session, EINVAL,
                  "invalid chunk cache pinned config %.*s: URIs may require quoting", (int)cval.len,
                  (char *)cval.str);

            WT_PREFIX_SKIP_REQUIRED(session, k.str, "table:");
            WT_ERR(__wt_buf_fmt(session, tmp, "%.*s", (int)(k.len - strlen("table:")), k.str));
            WT_ERR(__wt_strndup(session, tmp->data, tmp->size, &pinned_objects[cnt]));
        }
        WT_ERR_NOTFOUND_OK(ret, false);
        __wt_qsort(pinned_objects, cnt, sizeof(char *), __chunkcache_str_cmp);
        *pinned_objects_list = pinned_objects;
    }

err:
    __wt_scr_free(session, &tmp);
    if (ret != 0 && ret != WT_NOTFOUND) {
        __chunkcache_arr_free(session, &pinned_objects);
        return (ret);
    }

    return (0);
}

/*
 * __chunkcache_insert --
 *     Insert chunk into the chunk cache.
 */
static int
__chunkcache_insert(WT_SESSION_IMPL *session, wt_off_t offset, wt_off_t size,
  WT_CHUNKCACHE_HASHID *hash_id, uint64_t bucket_id, WT_CHUNKCACHE_CHUNK **new_chunk)
{
    WT_CHUNKCACHE *chunkcache;

    chunkcache = &S2C(session)->chunkcache;

    /*
     * !!! (Don't format the comment.)
     * Caller function should take a bucket lock before inserting the chunk.
     */
    WT_RET(__chunkcache_alloc_chunk(session, offset, size, hash_id, new_chunk));

    /*
     * Insert the invalid chunk into the bucket before releasing the lock and doing I/O. This way we
     * avoid two threads trying to cache the same chunk.
     */
    TAILQ_INSERT_HEAD(WT_BUCKET_CHUNKS(chunkcache, bucket_id), *new_chunk, next_chunk);

    return (0);
}

/*
 * __chunkcache_read_into_chunk --
 *     Read data into the chunk memory.
 */
static int
__chunkcache_read_into_chunk(
  WT_SESSION_IMPL *session, uint64_t bucket_id, WT_FH *fh, WT_CHUNKCACHE_CHUNK *new_chunk)
{
    WT_CHUNKCACHE *chunkcache;
    WT_DECL_RET;

    chunkcache = &S2C(session)->chunkcache;

    /* Make sure the chunk is considered invalid when reading data into it. */
    WT_ASSERT(session, !new_chunk->valid);

    __wt_capacity_throttle(session, new_chunk->chunk_size, WT_THROTTLE_CHUNKCACHE);

    /* Read the new chunk. Only one thread would be caching the new chunk. */
    if ((ret = __wt_read(session, fh, new_chunk->chunk_offset, new_chunk->chunk_size,
           new_chunk->chunk_memory)) != 0) {
        __wt_spin_lock(session, WT_BUCKET_LOCK(chunkcache, bucket_id));
        TAILQ_REMOVE(WT_BUCKET_CHUNKS(chunkcache, bucket_id), new_chunk, next_chunk);
        __wt_spin_unlock(session, WT_BUCKET_LOCK(chunkcache, bucket_id));
        __delete_update_stats(session, new_chunk);
        __chunkcache_free_chunk(session, new_chunk);
        WT_STAT_CONN_INCR(session, chunkcache_io_failed);
        return (ret);
    }

    /*
     * Mark chunk as valid. The only thread that could be executing this code is the thread that won
     * the race and inserted this (invalid) chunk into the hash table. This thread has now read the
     * chunk, while any other threads that were looking for the same chunk would be spin-waiting for
     * this chunk to become valid. The current thread will mark the chunk as valid, and any waiters
     * will unblock and proceed reading it.
     */
    WT_RELEASE_WRITE_WITH_BARRIER(new_chunk->valid, true);

    /* Push the chunk into the work queue so it can get written to the chunk cache metadata. */
    if (chunkcache->type == WT_CHUNKCACHE_FILE)
        WT_RET(__chunkcache_metadata_queue_insert(session, new_chunk));

    return (0);
}

/*
 * __chunkcache_unpin_old_versions --
 *     Unpin the old versions of newly added chunks so eviction can remove them.
 */
static void
__chunkcache_unpin_old_versions(WT_SESSION_IMPL *session, const char *sp_obj_name)
{
    WT_CHUNKCACHE *chunkcache;
    WT_CHUNKCACHE_CHUNK *chunk, *chunk_tmp;
    size_t i;

    chunkcache = &S2C(session)->chunkcache;

    /* Optimization: check if the file contains objects in the pinned list, otherwise skip. */
    if (__name_in_pinned_list(session, sp_obj_name)) {
        /*
         * Loop through the entire chunk cache and search for matching objects from the file and
         * clear the pinned flag.
         */
        for (i = 0; i < chunkcache->hashtable_size; i++) {
            __wt_spin_lock(session, &chunkcache->hashtable[i].bucket_lock);
            TAILQ_FOREACH_SAFE(chunk, WT_BUCKET_CHUNKS(chunkcache, i), next_chunk, chunk_tmp)
            {
                if (strcmp(chunk->hash_id.objectname, sp_obj_name) == 0) {
                    if (F_ISSET(chunk, WT_CHUNK_PINNED)) {
                        /*
                         * Decrement the stat when a chunk that was initially pinned becomes
                         * unpinned.
                         */
                        WT_STAT_CONN_DECR(session, chunkcache_chunks_pinned);
                        WT_STAT_CONN_DECRV(
                          session, chunkcache_bytes_inuse_pinned, chunk->chunk_size);
                    }
                    F_CLR(chunk, WT_CHUNK_PINNED);
                }
            }
            __wt_spin_unlock(session, &chunkcache->hashtable[i].bucket_lock);
        }
    }
}

/*
 * __wt_chunkcache_get --
 *     Return the data to the caller if we have it. Otherwise read it from storage and cache it.
 *
 * During these operations we are holding one or more bucket locks. A bucket lock protects the
 *     linked list (i.e., the chain) or chunks hashing into the same bucket. We hold the bucket lock
 *     whenever we are looking for and are inserting a new chunk into that bucket. We must hold the
 *     lock throughout the entire operation: realizing that the chunk is not present, deciding to
 *     cache it, allocating the chunks metadata and inserting it into the chain. If we release the
 *     lock during this process, another thread might cache the same chunk; we do not want that. We
 *     insert the new chunk into the cache in the not valid state. Once we insert the chunk, we can
 *     release the lock. As long as the chunk is marked as invalid, no other thread will try to
 *     re-cache it or to read it. As a result, we can read data from the remote storage into this
 *     chunk without holding the lock: this is what the current code does. We can even allocate the
 *     space for that chunk outside the critical section: the current code does not do that. Once we
 *     read the data into the chunk, we atomically set the valid flag, so other threads can use it.
 */
int
__wt_chunkcache_get(WT_SESSION_IMPL *session, WT_BLOCK *block, uint32_t objectid, wt_off_t offset,
  uint32_t size, void *dst, bool *cache_hit)
{
    WT_CHUNKCACHE *chunkcache;
    WT_CHUNKCACHE_CHUNK *chunk;
    WT_CHUNKCACHE_HASHID hash_id;
    WT_DECL_RET;
    size_t already_read, remains_to_read, readable_in_chunk, size_copied;
    uint64_t bucket_id, retries, sleep_usec;
    const char *object_name;
    bool chunk_cached, valid;

    chunkcache = &S2C(session)->chunkcache;
    already_read = 0;
    remains_to_read = size;
    retries = 0;
    sleep_usec = WT_THOUSAND;
    object_name = NULL;
    *cache_hit = false;

    if (!F_ISSET(chunkcache, WT_CHUNKCACHE_CONFIGURED))
        return (ENOTSUP);

    /* Only cache read-only tiered objects. */
    if (!block->readonly)
        return (0);

    __wt_verbose(session, WT_VERB_CHUNKCACHE, "get: %s(%u), offset=%" PRId64 ", size=%u",
      (char *)block->name, objectid, offset, size);
    WT_STAT_CONN_INCR(session, chunkcache_lookups);

    WT_RET(
      __wt_tiered_name(session, session->dhandle, 0, WT_TIERED_NAME_SKIP_PREFIX, &object_name));

    /* A block may span two (or more) chunks. Loop until we have read all the data. */
    while (remains_to_read > 0) {
        /* Find the bucket for the chunk containing this offset. */
        bucket_id = __chunkcache_tmp_hash(
          chunkcache, &hash_id, object_name, objectid, offset + (wt_off_t)already_read);
retry:
        chunk_cached = false;
        __wt_spin_lock(session, WT_BUCKET_LOCK(chunkcache, bucket_id));
        TAILQ_FOREACH (chunk, WT_BUCKET_CHUNKS(chunkcache, bucket_id), next_chunk) {
            if (__hash_id_eq(&chunk->hash_id, &hash_id)) {
                /* If the chunk is there, but invalid, there is I/O in progress. Retry. */
                WT_ACQUIRE_READ_WITH_BARRIER(valid, chunk->valid);
                if (!valid) {
                    __wt_spin_unlock(session, WT_BUCKET_LOCK(chunkcache, bucket_id));
                    __wt_spin_backoff(&retries, &sleep_usec);
                    WT_STAT_CONN_INCR(session, chunkcache_retries);
                    if (retries > WT_CHUNKCACHE_MAX_RETRIES)
                        WT_STAT_CONN_INCR(session, chunkcache_toomany_retries);
                    goto retry;
                }
                /* Found the needed chunk. */
                chunk_cached = true;
                WT_ASSERT(session,
                  WT_BLOCK_OVERLAPS_CHUNK(chunk->chunk_offset, offset + (wt_off_t)already_read,
                    chunk->chunk_size, remains_to_read));

                /* We can't read beyond the chunk's boundary. */
                readable_in_chunk =
                  (size_t)chunk->chunk_offset + chunk->chunk_size - (size_t)offset;
                size_copied = WT_MIN(readable_in_chunk, remains_to_read);

                /* Accessing this chunk's data is likely to cause a disk read - throttle. */
                if (F_ISSET(chunk, WT_CHUNK_FROM_METADATA)) {
                    __wt_capacity_throttle(session, size_copied, WT_THROTTLE_CHUNKCACHE);
                    F_CLR(chunk, WT_CHUNK_FROM_METADATA);
                }

                /* Move the chunk's data to the user. */
                memcpy((void *)((uint64_t)dst + already_read),
                  chunk->chunk_memory + (offset + (wt_off_t)already_read - chunk->chunk_offset),
                  size_copied);

                /*
                 * Increment the access count for eviction. If we are accessing the new chunk, the
                 * access count would have been incremented on it when it was newly inserted to
                 * avoid eviction before the chunk is accessed. So we are giving two access counts
                 * to newly inserted chunks. Additionally, cap the access count to optimize the
                 * eviction process. This capping helps particularly in focusing on evicting older
                 * and potentially obsolete chunks, while retaining the more recently accessed ones.
                 */
                if (chunk->access_count < WT_CHUNK_ACCESS_CAP_LIMIT)
                    chunk->access_count++;

                __wt_spin_unlock(session, WT_BUCKET_LOCK(chunkcache, bucket_id));

                if (already_read > 0)
                    WT_STAT_CONN_INCR(session, chunkcache_spans_chunks_read);
                already_read += size_copied;
                remains_to_read -= size_copied;

                break;
            }
        }
        /* The chunk is not cached. Allocate space for it. Prepare for reading it from storage. */
        if (!chunk_cached) {
            WT_STAT_CONN_INCR(session, chunkcache_misses);
            ret = __chunkcache_insert(
              session, offset + (wt_off_t)already_read, block->size, &hash_id, bucket_id, &chunk);
            __wt_spin_unlock(session, WT_BUCKET_LOCK(chunkcache, bucket_id));
            WT_RET(ret);

            WT_RET(__chunkcache_read_into_chunk(session, bucket_id, block->fh, chunk));

            __wt_verbose(session, WT_VERB_CHUNKCACHE,
              "insert: %s(%u), offset=%" PRId64 ", size=%lu", (char *)block->name, objectid,
              chunk->chunk_offset, chunk->chunk_size);
            goto retry;
        }
    }

    *cache_hit = true;
    return (0);
}

/*
 * __wt_chunkcache_free_external --
 *     Find chunks in the chunk cache using object id, and free the chunks.
 */
int
__wt_chunkcache_free_external(
  WT_SESSION_IMPL *session, WT_BLOCK *block, uint32_t objectid, wt_off_t offset, uint32_t size)
{
    WT_CHUNKCACHE *chunkcache;
    WT_CHUNKCACHE_CHUNK *chunk, *chunk_tmp;
    WT_CHUNKCACHE_HASHID hash_id;
    size_t already_removed;
    uint64_t bucket_id;
    const char *object_name;

    chunkcache = &S2C(session)->chunkcache;
    already_removed = 0;
    object_name = NULL;

    if (!F_ISSET(chunkcache, WT_CHUNKCACHE_CONFIGURED))
        return (ENOTSUP);

    /* Only cache read-only tiered objects. */
    if (!block->readonly)
        return (0);

    WT_RET(
      __wt_tiered_name(session, session->dhandle, 0, WT_TIERED_NAME_SKIP_PREFIX, &object_name));

    /* A block may span multiple chunks, loop until we have removed all the data. */
    while (already_removed < size) {
        bucket_id = __chunkcache_tmp_hash(
          chunkcache, &hash_id, object_name, objectid, offset + (wt_off_t)already_removed);

        /* If a chunk is matched, remove it from the bucket queue and free the chunk. */
        __wt_spin_lock(session, WT_BUCKET_LOCK(chunkcache, bucket_id));
        TAILQ_FOREACH_SAFE(chunk, WT_BUCKET_CHUNKS(chunkcache, bucket_id), next_chunk, chunk_tmp)
        {
            if (__hash_id_eq(&chunk->hash_id, &hash_id)) {
                already_removed += chunk->chunk_size;
                TAILQ_REMOVE(WT_BUCKET_CHUNKS(chunkcache, bucket_id), chunk, next_chunk);
                __delete_update_stats(session, chunk);
                __chunkcache_free_chunk(session, chunk);
                break;
            }
        }
        __wt_spin_unlock(session, WT_BUCKET_LOCK(chunkcache, bucket_id));
    }

    return (0);
}

/*
 * __wt_chunkcache_ingest --
 *     Read all the contents from a file and insert it into the chunk cache.
 */
int
__wt_chunkcache_ingest(
  WT_SESSION_IMPL *session, const char *local_name, const char *sp_obj_name, uint32_t objectid)
{
    WT_CHUNKCACHE *chunkcache;
    WT_CHUNKCACHE_CHUNK *chunk;
    WT_CHUNKCACHE_HASHID hash_id;
    WT_DECL_RET;
    WT_FH *fh;
    wt_off_t already_read, size;
    uint64_t bucket_id;

    chunkcache = &S2C(session)->chunkcache;
    already_read = 0;

    if (!F_ISSET(chunkcache, WT_CHUNKCACHE_CONFIGURED) ||
      !F_ISSET(chunkcache, WT_CHUNK_CACHE_FLUSHED_DATA_INSERTION))
        return (0);

    /* Check and unpin any old versions of newly added objects. */
    __chunkcache_unpin_old_versions(session, sp_obj_name);

    WT_RET(__wt_open(session, local_name, WT_FS_OPEN_FILE_TYPE_DATA, WT_FS_OPEN_READONLY, &fh));
    WT_ERR(__wt_filesize(session, fh, &size));

    while (already_read < size) {
        /*
         * Halt chunk ingestion when cache usage exceeds 90% of the eviction threshold to prevent a
         * cycle of continuous chunk ingestion and eviction.
         */
        if ((chunkcache->bytes_used + chunkcache->chunk_size) >
          chunkcache->evict_trigger * 0.9 * chunkcache->capacity / 100)
            break;

        bucket_id =
          __chunkcache_tmp_hash(chunkcache, &hash_id, sp_obj_name, objectid, already_read);

        __wt_spin_lock(session, WT_BUCKET_LOCK(chunkcache, bucket_id));
        ret = __chunkcache_insert(session, already_read, size, &hash_id, bucket_id, &chunk);
        __wt_spin_unlock(session, WT_BUCKET_LOCK(chunkcache, bucket_id));
        WT_ERR(ret);

        WT_ERR(__chunkcache_read_into_chunk(session, bucket_id, fh, chunk));

        WT_STAT_CONN_INCR(session, chunkcache_chunks_loaded_from_flushed_tables);

        __wt_verbose(session, WT_VERB_CHUNKCACHE, "ingest: %s(%u), offset=%" PRId64 ", size=%lu",
          (char *)local_name, objectid, chunk->chunk_offset, chunk->chunk_size);

        already_read += (wt_off_t)chunk->chunk_size;
    }

err:
    WT_TRET(__wt_close(session, &fh));
    return (ret);
}

/*
 * __wt_chunkcache_reconfig --
 *     Re-configure the chunk cache.
 */
int
__wt_chunkcache_reconfig(WT_SESSION_IMPL *session, const char **cfg)
{
    WT_CHUNKCACHE *chunkcache;
    WT_CHUNKCACHE_CHUNK *chunk, *chunk_tmp;
    WT_CONFIG_ITEM cval;
    WT_DECL_RET;
    char **old_pinned_list, **pinned_objects;
    unsigned int cnt, i;

    chunkcache = &S2C(session)->chunkcache;
    old_pinned_list = chunkcache->pinned_objects.array;
    pinned_objects = NULL;
    cnt = 0;

    /* When reconfiguring, check if there are any modifications that we care about. */
    if ((ret = __wt_config_gets(session, cfg + 1, "chunk_cache", &cval)) == WT_NOTFOUND)
        return (0);

    WT_RET(ret);

    if (!F_ISSET(chunkcache, WT_CHUNKCACHE_CONFIGURED))
        WT_RET_MSG(
          session, EINVAL, "chunk cache reconfigure requested, but cache has not been configured");

    WT_RET(__config_get_sorted_pinned_objects(session, cfg, &pinned_objects, &cnt));

    /*
     * Acquire the pinned array lock to avoid racing with threads reading the pinned array, and then
     * update the array.
     */
    __wt_writelock(session, &chunkcache->pinned_objects.array_lock);
    chunkcache->pinned_objects.array = pinned_objects;
    chunkcache->pinned_objects.entries = cnt;
    __wt_writeunlock(session, &chunkcache->pinned_objects.array_lock);

    /* Release the memory allocated to the old array. */
    __chunkcache_arr_free(session, &old_pinned_list);

    /* Iterate through all the chunks and mark them as pinned if necessary. */
    for (i = 0; i < chunkcache->hashtable_size; i++) {
        __wt_spin_lock(session, &chunkcache->hashtable[i].bucket_lock);
        TAILQ_FOREACH_SAFE(chunk, WT_BUCKET_CHUNKS(chunkcache, i), next_chunk, chunk_tmp)
        {
            if (__name_in_pinned_list(session, chunk->hash_id.objectname)) {
                /* Increment the stat when a chunk that was initially unpinned becomes pinned. */
                if (!F_ISSET(chunk, WT_CHUNK_PINNED)) {
                    WT_STAT_CONN_INCR(session, chunkcache_chunks_pinned);
                    WT_STAT_CONN_INCRV(session, chunkcache_bytes_inuse_pinned, chunk->chunk_size);
                }
                F_SET(chunk, WT_CHUNK_PINNED);
            } else {
                /* Decrement the stat when a chunk that was initially pinned becomes unpinned. */
                if (F_ISSET(chunk, WT_CHUNK_PINNED)) {
                    WT_STAT_CONN_DECR(session, chunkcache_chunks_pinned);
                    WT_STAT_CONN_DECRV(session, chunkcache_bytes_inuse_pinned, chunk->chunk_size);
                }
                F_CLR(chunk, WT_CHUNK_PINNED);
            }
        }
        __wt_spin_unlock(session, &chunkcache->hashtable[i].bucket_lock);
    }

    return (0);
}

/*
 * __wt_chunkcache_create_from_metadata --
 *     Create a new chunk from some stored properties, and link it to the relevant chunk data (on
 *     disk).
 */
int
__wt_chunkcache_create_from_metadata(WT_SESSION_IMPL *session, const char *name, uint32_t id,
  wt_off_t file_offset, uint64_t cache_offset, size_t chunk_size)
{
    WT_CHUNKCACHE *chunkcache;
    WT_CHUNKCACHE_CHUNK *newchunk;
    WT_CHUNKCACHE_HASHID hash_id;
    WT_DECL_RET;
    size_t bit_index;
    uint64_t bucket_id;

    chunkcache = &S2C(session)->chunkcache;
    newchunk = NULL;

    if (!F_ISSET(chunkcache, WT_CHUNKCACHE_CONFIGURED))
        return (0);

    /* Sanity check the offset. */
    WT_ASSERT(session, sizeof(uint64_t) == sizeof(wt_off_t));
    WT_ASSERT(session, (wt_off_t)cache_offset >= 0);

    bucket_id = __chunkcache_tmp_hash(chunkcache, &hash_id, name, id, file_offset);

    __wt_spin_lock(session, WT_BUCKET_LOCK(chunkcache, bucket_id));
    WT_ERR(__create_and_populate_chunk(
      session, &newchunk, file_offset, chunk_size, &hash_id, bucket_id));
    F_SET(newchunk, WT_CHUNK_FROM_METADATA);

    /* Get the position of a specific bit index and link the chunk and its memory cached on disk. */
    bit_index = cache_offset / chunkcache->chunk_size;
    WT_ASSERT_ALWAYS(session, !__set_bit_index(session, bit_index),
      "the link between chunk memory and cached data cannot be established as the link is already "
      "in place");
    newchunk->chunk_memory = chunkcache->memory + cache_offset;

    TAILQ_INSERT_HEAD(WT_BUCKET_CHUNKS(chunkcache, bucket_id), newchunk, next_chunk);
    WT_RELEASE_WRITE_WITH_BARRIER(newchunk->valid, true);

    __wt_verbose_debug2(session, WT_VERB_CHUNKCACHE,
      "new chunk instantiated from metadata during startup: %s(%u), offset=%" PRId64 ", size=%lu",
      (char *)name, id, newchunk->chunk_offset, newchunk->chunk_size);
    WT_STAT_CONN_INCR(session, chunkcache_created_from_metadata);
    WT_STAT_CONN_INCRV(session, chunkcache_bytes_read_persistent, chunk_size);
    __insert_update_stats(session, newchunk);

    if (0) {
err:
        __wt_free(session, newchunk);
    }
    __wt_spin_unlock(session, WT_BUCKET_LOCK(chunkcache, bucket_id));
    return (ret);
}

/*
 * __wt_chunkcache_setup --
 *     Set up the chunk cache.
 */
int
__wt_chunkcache_setup(WT_SESSION_IMPL *session, const char *cfg[])
{
    WT_CHUNKCACHE *chunkcache;
    WT_CONFIG_ITEM cval;
    WT_DECL_RET;
    unsigned int cnt, i;
    char **pinned_objects;
    size_t mapped_size;

    chunkcache = &S2C(session)->chunkcache;
    cnt = 0;
    pinned_objects = NULL;

    if (F_ISSET(chunkcache, WT_CHUNKCACHE_CONFIGURED))
        WT_RET_MSG(session, EINVAL, "chunk cache setup requested, but cache is already configured");

    WT_RET(__wt_config_gets(session, cfg, "chunk_cache.enabled", &cval));
    if (cval.val == 0)
        return (0);

    WT_RET(__wt_config_gets(session, cfg, "chunk_cache.capacity", &cval));
    if ((chunkcache->capacity = (uint64_t)cval.val) <= 0)
        WT_RET_MSG(session, EINVAL, "chunk cache capacity must be greater than zero");

    WT_RET(__wt_config_gets(session, cfg, "chunk_cache.chunk_cache_evict_trigger", &cval));
    if (((chunkcache->evict_trigger = (u_int)cval.val) == 0) || (chunkcache->evict_trigger > 100))
        WT_RET_MSG(session, EINVAL, "evict trigger must be between 0 and 100");

    WT_RET(__wt_config_gets(session, cfg, "chunk_cache.chunk_size", &cval));
    if ((chunkcache->chunk_size = (uint64_t)cval.val) <= 0)
        chunkcache->chunk_size = WT_CHUNKCACHE_DEFAULT_CHUNKSIZE;

    WT_RET(__wt_config_gets(session, cfg, "chunk_cache.hashsize", &cval));
    if ((chunkcache->hashtable_size = (u_int)cval.val) == 0)
        chunkcache->hashtable_size = WT_CHUNKCACHE_DEFAULT_HASHSIZE;
    else if (chunkcache->hashtable_size < WT_CHUNKCACHE_MINHASHSIZE ||
      chunkcache->hashtable_size > WT_CHUNKCACHE_MAXHASHSIZE)
        WT_RET_MSG(session, EINVAL,
          "chunk cache hashtable size must be between %d and %d entries and we have %u",
          WT_CHUNKCACHE_MINHASHSIZE, WT_CHUNKCACHE_MAXHASHSIZE, chunkcache->hashtable_size);

    WT_RET(__wt_config_gets(session, cfg, "chunk_cache.type", &cval));
    if (cval.len == 0 || WT_STRING_MATCH("dram", cval.str, cval.len) ||
      WT_STRING_MATCH("DRAM", cval.str, cval.len))
        chunkcache->type = WT_CHUNKCACHE_IN_VOLATILE_MEMORY;
    else if (WT_STRING_MATCH("file", cval.str, cval.len) ||
      WT_STRING_MATCH("FILE", cval.str, cval.len)) {
        chunkcache->type = WT_CHUNKCACHE_FILE;
        WT_RET(__wt_config_gets(session, cfg, "chunk_cache.storage_path", &cval));
        if (cval.len == 0)
            WT_RET_MSG(session, EINVAL, "chunk cache storage path not provided in the config.");

        if (F_ISSET(S2C(session), WT_CONN_READONLY))
            WT_RET_MSG(
              session, EINVAL, "on-disk chunk cache incompatible with read-only connection");

        WT_RET(__wt_strndup(session, cval.str, cval.len, &chunkcache->storage_path));
        WT_RET(__wt_open(session, chunkcache->storage_path, WT_FS_OPEN_FILE_TYPE_DATA,
          WT_FS_OPEN_CREATE | WT_FS_OPEN_FORCE_MMAP, &chunkcache->fh));

        WT_RET(__wt_ftruncate(session, chunkcache->fh, (wt_off_t)chunkcache->capacity));

        if (chunkcache->fh->handle->fh_map == NULL) {
            WT_IGNORE_RET(__wt_close(session, &chunkcache->fh));
            WT_RET_MSG(session, EINVAL, "Not on a supported platform for memory-mapping files");
        }
        WT_RET(chunkcache->fh->handle->fh_map(chunkcache->fh->handle, &session->iface,
          (void **)&chunkcache->memory, &mapped_size, NULL));
        if (mapped_size != chunkcache->capacity)
            WT_RET_MSG(session, EINVAL,
              "Storage size mapping %lu does not equal capacity of chunk cache %" PRIu64,
              mapped_size, chunkcache->capacity);

        WT_RET(__wt_calloc(session,
          WT_CHUNKCACHE_BITMAP_SIZE(chunkcache->capacity, chunkcache->chunk_size), sizeof(uint8_t),
          &chunkcache->free_bitmap));
    }

    WT_RET(__wt_config_gets(session, cfg, "chunk_cache.flushed_data_cache_insertion", &cval));
    if (cval.val != 0)
        F_SET(chunkcache, WT_CHUNK_CACHE_FLUSHED_DATA_INSERTION);

    WT_ERR(__wt_rwlock_init(session, &chunkcache->pinned_objects.array_lock));
    WT_ERR(__config_get_sorted_pinned_objects(session, cfg, &pinned_objects, &cnt));
    chunkcache->pinned_objects.array = pinned_objects;
    chunkcache->pinned_objects.entries = cnt;

    WT_ERR(__wt_calloc_def(session, chunkcache->hashtable_size, &chunkcache->hashtable));

    for (i = 0; i < chunkcache->hashtable_size; i++) {
        TAILQ_INIT(&(chunkcache->hashtable[i].colliding_chunks));
        WT_ERR(__wt_spin_init(
          session, &chunkcache->hashtable[i].bucket_lock, "chunk cache bucket lock"));
    }

    WT_ERR(__wt_thread_create(
      session, &chunkcache->evict_thread_tid, __chunkcache_eviction_thread, (void *)session));

    F_SET(chunkcache, WT_CHUNKCACHE_CONFIGURED);
    __wt_verbose(session, WT_VERB_CHUNKCACHE, "configured cache in %s, with capacity %" PRIu64 "",
      (chunkcache->type == WT_CHUNKCACHE_IN_VOLATILE_MEMORY) ? "volatile memory" : "file system",
      chunkcache->capacity);

    return (0);
err:
    __wt_rwlock_destroy(session, &chunkcache->pinned_objects.array_lock);
    return (ret);
}

/*
 * __wt_chunkcache_teardown --
 *     Tear down the chunk cache.
 */
int
__wt_chunkcache_teardown(WT_SESSION_IMPL *session)
{
    WT_CHUNKCACHE *chunkcache;
    WT_DECL_RET;

    chunkcache = &S2C(session)->chunkcache;

    if (!F_ISSET(chunkcache, WT_CHUNKCACHE_CONFIGURED))
        return (0);

    F_SET(chunkcache, WT_CHUNK_CACHE_EXITING);
    WT_TRET(__wt_thread_join(session, &chunkcache->evict_thread_tid));

    __chunkcache_arr_free(session, &chunkcache->pinned_objects.array);
    __wt_rwlock_destroy(session, &chunkcache->pinned_objects.array_lock);

    if (chunkcache->type != WT_CHUNKCACHE_IN_VOLATILE_MEMORY) {
        WT_TRET(__wt_close(session, &chunkcache->fh));
        __wt_free(session, chunkcache->storage_path);
        __wt_free(session, chunkcache->free_bitmap);
    }

    return (ret);
}

/*
 * __wt_chunkcache_salvage --
 *     Remove any knowledge of any extant chunk cache metadata. We can always rebuild the cache
 *     later, so make no attempt at a "real" salvage.
 */
int
__wt_chunkcache_salvage(WT_SESSION_IMPL *session)
{
    WT_RET_NOTFOUND_OK(__wt_metadata_remove(session, WT_CC_METAFILE_URI));

    return (0);
}

#ifdef HAVE_UNITTEST

int
__ut_chunkcache_bitmap_alloc(WT_SESSION_IMPL *session, size_t *bit_index)
{
    return (__chunkcache_bitmap_alloc(session, bit_index));
}

void
__ut_chunkcache_bitmap_free(WT_SESSION_IMPL *session, size_t bit_index)
{
    __chunkcache_bitmap_free(session, bit_index);
}

#endif<|MERGE_RESOLUTION|>--- conflicted
+++ resolved
@@ -542,15 +542,9 @@
     bool valid;
 
     /*
-<<<<<<< HEAD
-     * Do not evict chunks that are in the process of being added to the cache. The ordered read,
+     * Do not evict chunks that are in the process of being added to the cache. The acquire read,
      * and matching release write, are required since populating the chunk itself isn't protected by
      * the bucket lock. Ergo, we need to make sure that reads or writes to the valid field are not
-=======
-     * Do not evict chunks that are in the process of being added to the cache. The acquire read,
-     * and matching publish, are required since populating the chunk itself isn't protected by the
-     * bucket lock. Ergo, we need to make sure that reads or writes to the valid field are not
->>>>>>> 3fa656f2
      * reordered relative to reads or writes of other fields.
      */
     WT_ACQUIRE_READ_WITH_BARRIER(valid, chunk->valid);
