/*-
 * Copyright (c) 2014-present MongoDB, Inc.
 * Copyright (c) 2008-2014 WiredTiger, Inc.
 *  All rights reserved.
 *
 * See the file LICENSE for redistribution information.
 */

#include "wt_internal.h"

#ifdef HAVE_DIAGNOSTIC
#define WT_BLOCK_OVERLAPS_CHUNK(chunk_off, block_off, chunk_size, block_size) \
    (block_off < chunk_off + (wt_off_t)chunk_size) && (chunk_off < block_off + (wt_off_t)block_size)
#endif

#define WT_BUCKET_CHUNKS(chunkcache, bucket_id) &(chunkcache->hashtable[bucket_id].colliding_chunks)
#define WT_BUCKET_LOCK(chunkcache, bucket_id) &(chunkcache->hashtable[bucket_id].bucket_lock)

/* This rounds down to the chunk boundary. */
#define WT_CHUNK_OFFSET(chunkcache, offset) \
    (wt_off_t)(((size_t)offset / (chunkcache)->chunk_size) * (chunkcache)->chunk_size)

/*
 * __chunkcache_create_metadata_file --
 *     Create the table that will persistently track what chunk cache content is on disk.
 */
static int
__chunkcache_create_metadata_file(
  WT_SESSION_IMPL *session, uint64_t capacity, unsigned int hashtable_size, size_t chunk_size)
{
    char cfg[128];
    WT_RET(__wt_snprintf(cfg, sizeof(cfg),
      WT_CC_APP_META_FORMAT ",key_format=" WT_CC_KEY_FORMAT ",value_format=" WT_CC_VALUE_FORMAT,
      capacity, hashtable_size, chunk_size));

    return (__wt_session_create(session, WT_CC_METAFILE_URI, cfg));
}

/*
 * __chunkcache_get_metadata_config --
 *     If present, retrieve the on-disk configuration for the chunk cache metadata file. The caller
 *     must only use *config if *found is true. The caller is responsible for freeing the memory
 *     allocated into *config.
 */
static int
__chunkcache_get_metadata_config(WT_SESSION_IMPL *session, char **config)
{
    WT_CURSOR *cursor;
    WT_DECL_RET;
    char *tmp;

    *config = NULL;

    WT_RET(__wt_metadata_cursor(session, &cursor));
    cursor->set_key(cursor, WT_CC_METAFILE_URI);
    WT_ERR(cursor->search(cursor));

    WT_ERR(cursor->get_value(cursor, &tmp));
    WT_ERR(__wt_strdup(session, tmp, config));

err:
    WT_TRET(__wt_metadata_cursor_release(session, &cursor));
    return (ret);
}

/*
 * __chunkcache_verify_metadata_config --
 *     Check that the existing chunk cache configuration is compatible with our current
 *     configuration (and ergo, whether we can reuse the chunk cache contents).
 */
static int
__chunkcache_verify_metadata_config(WT_SESSION_IMPL *session, char *md_config, uint64_t capacity,
  unsigned int hashtable_size, size_t chunk_size)
{
    WT_DECL_RET;
    char tmp[128];

    WT_RET(
      __wt_snprintf(tmp, sizeof(tmp), WT_CC_APP_META_FORMAT, capacity, hashtable_size, chunk_size));

    if (strstr(md_config, tmp) == NULL) {
        __wt_verbose_error(session, WT_VERB_CHUNKCACHE,
          "stored chunk cache config (%s) incompatible with runtime config (%s)", md_config, tmp);
        ret = -1;
    }

    /* FIXME-WT-11723 Open the underlying table just to verify it exists. */

    return (ret);
}

/*
 * __chunkcache_bitmap_find_free --
 *     Iterate through the bitmap to find a free chunk in the cache.
 */
static int
__chunkcache_bitmap_find_free(WT_SESSION_IMPL *session, size_t *bit_index)
{
    WT_CHUNKCACHE *chunkcache;
    size_t bitmap_size, bits_remainder, i, j;
    uint8_t map_byte;

    chunkcache = &S2C(session)->chunkcache;

    /* The bitmap size accounts for full bytes only, remainder bits are iterated separately. */
    bitmap_size = (chunkcache->capacity / chunkcache->chunk_size) / 8;

    /* Iterate through the bytes and bits of the bitmap to find free chunks. */
    for (i = 0; i < bitmap_size; i++) {
        map_byte = chunkcache->free_bitmap[i];
        if (map_byte != 0xff) {
            j = 0;
            while ((map_byte & 1) != 0) {
                j++;
                map_byte >>= 1;
            }
            *bit_index = ((i * 8) + j);
            return (0);
        }
    }

    /* If the number of chunks isn't divisible by 8, iterate through the remaining bits. */
    bits_remainder = (chunkcache->capacity / chunkcache->chunk_size) % 8;
    for (j = 0; j < bits_remainder; j++)
        if ((chunkcache->free_bitmap[bitmap_size] & (0x01 << j)) == 0) {
            *bit_index = ((bitmap_size * 8) + j);
            return (0);
        }
    return (ENOSPC);
}

/*
 * __chunkcache_bitmap_alloc --
 *     Find the bit index to allocate.
 */
static int
__chunkcache_bitmap_alloc(WT_SESSION_IMPL *session, size_t *bit_index)
{
    WT_CHUNKCACHE *chunkcache;
    uint8_t map_byte_expected, map_byte_mask;

    chunkcache = &S2C(session)->chunkcache;

retry:
    /* Use the bitmap to find a free slot for a chunk in the cache. */
    WT_RET(__chunkcache_bitmap_find_free(session, bit_index));

    /* Bit index should be less than the maximum number of chunks that can be allocated. */
    WT_ASSERT(session, *bit_index < (chunkcache->capacity / chunkcache->chunk_size));

    WT_READ_ONCE(map_byte_expected, chunkcache->free_bitmap[*bit_index / 8]);
    map_byte_mask = (uint8_t)(0x01 << (*bit_index % 8));
    if (((map_byte_expected & map_byte_mask) != 0) ||
      !__wt_atomic_cas8(&chunkcache->free_bitmap[*bit_index / 8], map_byte_expected,
        map_byte_expected | map_byte_mask))
        goto retry;

    return (0);
}

/*
 * __chunkcache_bitmap_free --
 *     Free the bit index.
 */
static void
__chunkcache_bitmap_free(WT_SESSION_IMPL *session, size_t index)
{
    WT_CHUNKCACHE *chunkcache;
    uint8_t map_byte_expected, map_byte_mask;

    chunkcache = &S2C(session)->chunkcache;

    do {
        map_byte_expected = chunkcache->free_bitmap[index / 8];
        map_byte_mask = (uint8_t)(0x01 << (index % 8));

        /* Assert to verify that the bit is allocated. */
        WT_ASSERT(session, (map_byte_expected & map_byte_mask) != 0);
    } while (!__wt_atomic_cas8(&chunkcache->free_bitmap[index / 8], map_byte_expected,
      map_byte_expected & (uint8_t) ~(map_byte_mask)));
}

/*
 * __chunkcache_metadata_queue_internal --
 *     Allocate an entry, populate it, and insert it into the queue of chunks to write to chunkcache
 *     metadata.
 */
static int
__chunkcache_metadata_queue_internal(WT_SESSION_IMPL *session, uint8_t type, const char *name,
  uint32_t objectid, wt_off_t file_offset, uint64_t cache_offset, size_t data_sz)
{
    WT_CHUNKCACHE_METADATA_WORK_UNIT *entry;
    WT_CONNECTION_IMPL *conn;

    conn = S2C(session);

    /* TODO pop objects off if queue len > 1000. */

    WT_RET(__wt_calloc_one(session, &entry));
    entry->type = type;
    WT_RET(__wt_strdup(session, name, &entry->name));
    entry->id = objectid;
    entry->file_offset = file_offset;
    entry->cache_offset = cache_offset;
    entry->data_sz = data_sz;

    __wt_spin_lock(session, &conn->chunkcache_metadata_lock);
    TAILQ_INSERT_TAIL(&conn->chunkcache_metadataqh, entry, q);
    __wt_spin_unlock(session, &conn->chunkcache_metadata_lock);
    __wt_cond_signal(session, conn->chunkcache_metadata_cond);

    WT_STAT_CONN_INCR(session, chunkcache_metadata_work_units_created);

    return (0);
}

/*
 * __chunkcache_metadata_queue_insert --
 *     Enqueue a metadata insertion, corresponding to when a chunk is added to the chunk cache.
 */
static int
__chunkcache_metadata_queue_insert(WT_SESSION_IMPL *session, WT_CHUNKCACHE_CHUNK *chunk)
{
    WT_CHUNKCACHE *cache;

    cache = &S2C(session)->chunkcache;

    return (__chunkcache_metadata_queue_internal(session, WT_CHUNKCACHE_METADATA_WORK_INS,
      chunk->hash_id.objectname, chunk->hash_id.objectid, chunk->hash_id.offset,
      (uint64_t)(chunk->chunk_memory - cache->memory), chunk->chunk_size));
}

/*
 * __chunkcache_metadata_queue_delete --
 *     Enqueue a metadata deletion, corresponding to when a chunk is removed from the chunk cache.
 */
static int
__chunkcache_metadata_queue_delete(WT_SESSION_IMPL *session, WT_CHUNKCACHE_CHUNK *chunk)
{
    return (__chunkcache_metadata_queue_internal(session, WT_CHUNKCACHE_METADATA_WORK_DEL,
      chunk->hash_id.objectname, chunk->hash_id.objectid, chunk->hash_id.offset, 0, 0));
}

/*
 * __chunkcache_should_pin_chunk --
 *     Return true if the chunk belongs to the object in pinned object array.
 */
static inline bool
__chunkcache_should_pin_chunk(WT_SESSION_IMPL *session, WT_CHUNKCACHE_CHUNK *chunk)
{
    WT_CHUNKCACHE *chunkcache;
    bool found;

    chunkcache = &S2C(session)->chunkcache;
    found = false;

    __wt_readlock(session, &chunkcache->pinned_objects.array_lock);
    WT_BINARY_SEARCH_STRING(chunk->hash_id.objectname, chunkcache->pinned_objects.array,
      chunkcache->pinned_objects.entries, found);
    __wt_readunlock(session, &chunkcache->pinned_objects.array_lock);

    return (found);
}

/*
 * __chunkcache_alloc --
 *     Allocate memory for the chunk in the cache.
 */
static int
__chunkcache_alloc(WT_SESSION_IMPL *session, WT_CHUNKCACHE_CHUNK *chunk)
{
    WT_CHUNKCACHE *chunkcache;
    size_t bit_index;

    chunkcache = &S2C(session)->chunkcache;
    bit_index = 0;

    if (chunkcache->type == WT_CHUNKCACHE_IN_VOLATILE_MEMORY)
        WT_RET(__wt_malloc(session, chunk->chunk_size, &chunk->chunk_memory));
    else {
        WT_RET(__chunkcache_bitmap_alloc(session, &bit_index));

        /* Allocate the free memory in the chunk cache. */
        chunk->chunk_memory = chunkcache->memory + chunkcache->chunk_size * bit_index;
    }

    /* Increment chunk's disk usage and update statistics. */
    __wt_atomic_add64(&chunkcache->bytes_used, chunk->chunk_size);
    WT_STAT_CONN_INCR(session, chunkcache_chunks_inuse);
    WT_STAT_CONN_INCRV(session, chunkcache_bytes_inuse, chunk->chunk_size);
    if (__chunkcache_should_pin_chunk(session, chunk)) {
        F_SET(chunk, WT_CHUNK_PINNED);
        WT_STAT_CONN_INCR(session, chunkcache_chunks_pinned);
        WT_STAT_CONN_INCRV(session, chunkcache_bytes_inuse_pinned, chunk->chunk_size);
    }

    return (0);
}

/*
 * __chunkcache_admit_size --
 *     Decide if we can admit the chunk given the limit on cache capacity.
 */
static size_t
__chunkcache_admit_size(WT_SESSION_IMPL *session)
{
    WT_CHUNKCACHE *chunkcache;

    chunkcache = &S2C(session)->chunkcache;

    if ((chunkcache->bytes_used + chunkcache->chunk_size) < chunkcache->capacity)
        return (chunkcache->chunk_size);

    WT_STAT_CONN_INCR(session, chunkcache_exceeded_capacity);
    __wt_verbose(session, WT_VERB_CHUNKCACHE,
      "chunkcache exceeded capacity of %" PRIu64
      " bytes "
      "with %" PRIu64 " bytes in use and the chunk size of %" PRIu64 " bytes",
      chunkcache->capacity, chunkcache->bytes_used, (uint64_t)chunkcache->chunk_size);
    return (0);
}

/*
 * __chunkcache_alloc_chunk --
 *     Allocate the chunk and its metadata for a block at a given offset.
 */
static int
__chunkcache_alloc_chunk(WT_SESSION_IMPL *session, wt_off_t offset, wt_off_t size,
  WT_CHUNKCACHE_HASHID *hash_id, WT_CHUNKCACHE_CHUNK **newchunk)
{
    WT_CHUNKCACHE *chunkcache;
    WT_CHUNKCACHE_INTERMEDIATE_HASH intermediate;
    WT_DECL_RET;
    size_t chunk_size;
    uint64_t hash;

    *newchunk = NULL;
    chunkcache = &S2C(session)->chunkcache;
    WT_CLEAR(intermediate);

    WT_ASSERT(session, offset >= 0);

    /*
     * Calculate the size and the offset for the chunk. The chunk storage area is broken into
     * equally sized chunks of configured size. We calculate the offset of the chunk into which the
     * block's offset falls. Chunks are equally sized and are not necessarily a multiple of a block.
     * So a block may begin in one chunk and end in another. It may also span multiple chunks, if
     * the chunk size is configured much smaller than a block size (we hope that never happens). In
     * the allocation function we don't care about the block's size. If more than one chunk is
     * needed to cover the entire block, another function will take care of allocating multiple
     * chunks.
     */

    if ((chunk_size = __chunkcache_admit_size(session)) == 0)
        return (ENOSPC);
    WT_RET(__wt_calloc(session, 1, sizeof(WT_CHUNKCACHE_CHUNK), newchunk));

    /* Convert the block offset to the offset of the enclosing chunk. */
    (*newchunk)->chunk_offset = WT_CHUNK_OFFSET(chunkcache, offset);
    /* Chunk cannot be larger than the file. */
    (*newchunk)->chunk_size = WT_MIN(chunk_size, (size_t)(size - (*newchunk)->chunk_offset));

    /* Part of the hash ID was populated by the caller, but we must set the offset. */
    intermediate.name_hash = __wt_hash_city64(hash_id->objectname, strlen(hash_id->objectname));
    intermediate.objectid = hash_id->objectid;
    intermediate.offset = (*newchunk)->chunk_offset;

    (*newchunk)->hash_id.objectid = hash_id->objectid;
    (*newchunk)->hash_id.offset = (*newchunk)->chunk_offset;
    WT_RET(__wt_strdup(session, hash_id->objectname, &(*newchunk)->hash_id.objectname));
    hash = __wt_hash_city64(&intermediate, sizeof(WT_CHUNKCACHE_INTERMEDIATE_HASH));
    (*newchunk)->bucket_id = hash % chunkcache->hashtable_size;

    /* Initialize the access count, so the upper layer code doesn't need to remember to do that. */
    (*newchunk)->access_count++;

    WT_ASSERT_SPINLOCK_OWNED(session, WT_BUCKET_LOCK(chunkcache, (*newchunk)->bucket_id));

    if ((ret = __chunkcache_alloc(session, *newchunk)) != 0) {
        __wt_free(session, *newchunk);
        return (ret);
    }
    __wt_verbose(session, WT_VERB_CHUNKCACHE, "allocate: %s(%u), offset=%" PRIu64 ", size=%" PRIu64,
      (*newchunk)->hash_id.objectname, (*newchunk)->hash_id.objectid,
      (uint64_t)(*newchunk)->chunk_offset, (uint64_t)(*newchunk)->chunk_size);

    return (0);
}

/*
 * __chunkcache_free_chunk --
 *     Free the memory occupied by the chunk and the metadata.
 */
static void
__chunkcache_free_chunk(WT_SESSION_IMPL *session, WT_CHUNKCACHE_CHUNK *chunk)
{
    WT_CHUNKCACHE *chunkcache;
    size_t index;

    chunkcache = &S2C(session)->chunkcache;

    /* Decrement chunk's disk usage and update statistics. */
    (void)__wt_atomic_sub64(&chunkcache->bytes_used, chunk->chunk_size);
    WT_STAT_CONN_DECR(session, chunkcache_chunks_inuse);
    WT_STAT_CONN_DECRV(session, chunkcache_bytes_inuse, chunk->chunk_size);
    if (F_ISSET(chunk, WT_CHUNK_PINNED)) {
        WT_STAT_CONN_DECR(session, chunkcache_chunks_pinned);
        WT_STAT_CONN_DECRV(session, chunkcache_bytes_inuse_pinned, chunk->chunk_size);
    }

    if (chunkcache->type == WT_CHUNKCACHE_IN_VOLATILE_MEMORY)
        __wt_free(session, chunk->chunk_memory);
    else {
        /* Push the removal into the work queue so it can get removed from the chunkcache metadata.
         */
        WT_IGNORE_RET(__chunkcache_metadata_queue_delete(session, chunk));

        /* Update the bitmap, then free the chunk memory. */
        index = (size_t)(chunk->chunk_memory - chunkcache->memory) / chunkcache->chunk_size;
        __chunkcache_bitmap_free(session, index);
    }

    __wt_free(session, chunk);
}

/*
 * __chunkcache_tmp_hash --
 *     Populate the hash data structure, which uniquely identifies the chunk. The hash ID we
 *     populate will contain a pointer to the block name, thus the block name must outlive the hash
 *     ID.
 */
static inline uint64_t
__chunkcache_tmp_hash(WT_CHUNKCACHE *chunkcache, WT_CHUNKCACHE_HASHID *hash_id,
  const char *object_name, uint32_t objectid, wt_off_t offset)
{
    WT_CHUNKCACHE_INTERMEDIATE_HASH intermediate;
    uint64_t hash_final;

    WT_CLEAR(intermediate);
    intermediate.name_hash = __wt_hash_city64(object_name, strlen(object_name));
    intermediate.objectid = objectid;
    intermediate.offset = WT_CHUNK_OFFSET(chunkcache, offset);

    /*
     * The hashing situation is a little complex. We want to construct hashes as we iterate over the
     * chunks we add/remove, and these hashes consist of an object name, object ID, and offset. But
     * to hash these, the bytes need to be contiguous in memory. Having the object name as a
     * fixed-size character array would work, but it would need to be large, and that would waste a
     * lot of space most of the time. The alternative would be to allocate a new structure just for
     * hashing purposes, but then we're allocating/freeing on the hot path.
     *
     * Instead, we hash the object name separately, then bundle that hash into a temporary (stack
     * allocated) structure with the object ID and offset. Then, we hash that intermediate
     * structure.
     */
    WT_CLEAR(*hash_id);
    hash_id->objectid = objectid;
    hash_id->offset = WT_CHUNK_OFFSET(chunkcache, offset);
    hash_id->objectname = object_name;

    hash_final = __wt_hash_city64(&intermediate, sizeof(intermediate));

    /* Return the bucket ID. */
    return (hash_final % chunkcache->hashtable_size);
}

/*
 * __hash_id_eq --
 *     Compare two hash IDs and return whether they're equal.
 */
static inline bool
__hash_id_eq(WT_CHUNKCACHE_HASHID *a, WT_CHUNKCACHE_HASHID *b)
{
    return (a->objectid == b->objectid && a->offset == b->offset &&
      strcmp(a->objectname, b->objectname) == 0);
}

/*
 * __chunkcache_should_evict --
 *     Decide if we can evict this chunk.
 *
 * In the current algorithm we only evict the chunks with a zero access count. We always decrement
 *     the access count on the chunk that is given to us. The thread accessing the chunk increments
 *     the access count. As a result, we will only evict a chunk that has not been accessed for a
 *     time proportional to the number of accesses made to it.
 */
static inline bool
__chunkcache_should_evict(WT_CHUNKCACHE_CHUNK *chunk)
{
    bool valid;

    /*
     * Do not evict chunks that are in the process of being added to the cache. The ordered read,
     * and matching publish, are required since populating the chunk itself isn't protected by the
     * bucket lock. Ergo, we need to make sure that reads or writes to the valid field are not
     * reordered relative to reads or writes of other fields.
     */
    WT_ORDERED_READ(valid, chunk->valid);
    if (!valid)
        return (false);

    if (F_ISSET(chunk, WT_CHUNK_PINNED))
        return (false);

    if (chunk->access_count == 0)
        return (true);
    --chunk->access_count;

    return (false);
}

/*
 * __chunkcache_eviction_thread --
 *     Periodically sweep the cache and evict chunks with a zero access count.
 *
 * This strategy is similar to the clock eviction algorithm, which is an approximates LRU.
 */
static WT_THREAD_RET
__chunkcache_eviction_thread(void *arg)
{
    WT_CHUNKCACHE *chunkcache;
    WT_CHUNKCACHE_CHUNK *chunk, *chunk_tmp;
    WT_SESSION_IMPL *session;
    int i;

    session = (WT_SESSION_IMPL *)arg;
    chunkcache = &S2C(session)->chunkcache;

    while (!F_ISSET(chunkcache, WT_CHUNK_CACHE_EXITING)) {
        /* Do not evict if we are not close to exceeding capacity. */
        if ((chunkcache->bytes_used + chunkcache->chunk_size) <
          chunkcache->evict_trigger * chunkcache->capacity / 100) {
            __wt_sleep(1, 0);
            continue;
        }
        for (i = 0; i < (int)chunkcache->hashtable_size; i++) {
            __wt_spin_lock(session, &chunkcache->hashtable[i].bucket_lock);
            TAILQ_FOREACH_SAFE(chunk, WT_BUCKET_CHUNKS(chunkcache, i), next_chunk, chunk_tmp)
            {
                if (__chunkcache_should_evict(chunk)) {
                    TAILQ_REMOVE(WT_BUCKET_CHUNKS(chunkcache, i), chunk, next_chunk);
                    __chunkcache_free_chunk(session, chunk);
                    WT_STAT_CONN_INCR(session, chunkcache_chunks_evicted);
                    __wt_verbose(session, WT_VERB_CHUNKCACHE,
                      "evicted chunk: %s(%u), offset=%" PRId64 ", size=%" PRIu64,
                      chunk->hash_id.objectname, chunk->hash_id.objectid, chunk->chunk_offset,
                      (uint64_t)chunk->chunk_size);
                }
            }
            __wt_spin_unlock(session, &chunkcache->hashtable[i].bucket_lock);
            if (F_ISSET(chunkcache, WT_CHUNK_CACHE_EXITING))
                return (WT_THREAD_RET_VALUE);
        }
    }
    return (WT_THREAD_RET_VALUE);
}

/*
 * __chunkcache_str_cmp --
 *     Qsort function: sort string array.
 */
static int WT_CDECL
__chunkcache_str_cmp(const void *a, const void *b)
{
    return (strcmp(*(const char **)a, *(const char **)b));
}

/*
 * __chunkcache_arr_free --
 *     Free the array of strings.
 */
static void
__chunkcache_arr_free(WT_SESSION_IMPL *session, char ***arr)
{
    char **p;

    if ((p = (*arr)) != NULL) {
        for (; *p != NULL; ++p)
            __wt_free(session, *p);
        __wt_free(session, *arr);
    }
}

/*
 * __config_get_sorted_pinned_objects --
 *     Get sorted array of pinned objects from the config.
 */
static int
__config_get_sorted_pinned_objects(WT_SESSION_IMPL *session, const char *cfg[],
  char ***pinned_objects_list, unsigned int *pinned_entries)
{
    WT_CONFIG targetconf;
    WT_CONFIG_ITEM cval, k, v;
    WT_DECL_ITEM(tmp);
    WT_DECL_RET;
    char **pinned_objects;
    unsigned int cnt;

    pinned_objects = NULL;

    WT_RET(__wt_config_gets(session, cfg, "chunk_cache.pinned", &cval));
    __wt_config_subinit(session, &targetconf, &cval);
    for (cnt = 0; (ret = __wt_config_next(&targetconf, &k, &v)) == 0; ++cnt)
        ;
    *pinned_entries = cnt;
    WT_RET_NOTFOUND_OK(ret);

    if (cnt != 0) {
        WT_ERR(__wt_scr_alloc(session, 0, &tmp));
        WT_ERR(__wt_calloc_def(session, cnt + 1, &pinned_objects));
        __wt_config_subinit(session, &targetconf, &cval);
        for (cnt = 0; (ret = __wt_config_next(&targetconf, &k, &v)) == 0; ++cnt) {
            if (!WT_PREFIX_MATCH(k.str, "table:"))
                WT_ERR_MSG(session, EINVAL,
                  "chunk cache pinned configuration only supports objects of type \"table\"");

            if (v.len != 0)
                WT_ERR_MSG(session, EINVAL,
                  "invalid chunk cache pinned config %.*s: URIs may require quoting", (int)cval.len,
                  (char *)cval.str);

            WT_PREFIX_SKIP_REQUIRED(session, k.str, "table:");
            WT_ERR(__wt_buf_fmt(session, tmp, "%.*s", (int)(k.len - strlen("table:")), k.str));
            WT_ERR(__wt_strndup(session, tmp->data, tmp->size, &pinned_objects[cnt]));
        }
        WT_ERR_NOTFOUND_OK(ret, false);
        __wt_qsort(pinned_objects, cnt, sizeof(char *), __chunkcache_str_cmp);
        *pinned_objects_list = pinned_objects;
    }

err:
    __wt_scr_free(session, &tmp);
    if (ret != 0 && ret != WT_NOTFOUND) {
        __chunkcache_arr_free(session, &pinned_objects);
        return (ret);
    }

    return (0);
}

/*
 * __chunkcache_insert --
 *     Insert chunk into the chunkcache.
 */
static int
__chunkcache_insert(WT_SESSION_IMPL *session, wt_off_t offset, wt_off_t size,
  WT_CHUNKCACHE_HASHID *hash_id, uint64_t bucket_id, WT_CHUNKCACHE_CHUNK **new_chunk)
{
    WT_CHUNKCACHE *chunkcache;

    chunkcache = &S2C(session)->chunkcache;

    /*
     * !!! (Don't format the comment.)
     * Caller function should take a bucket lock before inserting the chunk.
     */
    WT_RET(__chunkcache_alloc_chunk(session, offset, size, hash_id, new_chunk));

    /*
     * Insert the invalid chunk into the bucket before releasing the lock and doing I/O. This way we
     * avoid two threads trying to cache the same chunk.
     */
    TAILQ_INSERT_HEAD(WT_BUCKET_CHUNKS(chunkcache, bucket_id), *new_chunk, next_chunk);

    return (0);
}

/*
 * __chunkcache_read_into_chunk --
 *     Read data into the chunk memory.
 */
static int
__chunkcache_read_into_chunk(
  WT_SESSION_IMPL *session, uint64_t bucket_id, WT_FH *fh, WT_CHUNKCACHE_CHUNK *new_chunk)
{
    WT_CHUNKCACHE *chunkcache;
    WT_DECL_RET;

    chunkcache = &S2C(session)->chunkcache;

    /* Make sure the chunk is considered invalid when reading data into it. */
    WT_ASSERT(session, !new_chunk->valid);

    /* Read the new chunk. Only one thread would be caching the new chunk. */
    if ((ret = __wt_read(session, fh, new_chunk->chunk_offset, new_chunk->chunk_size,
           new_chunk->chunk_memory)) != 0) {
        __wt_spin_lock(session, WT_BUCKET_LOCK(chunkcache, bucket_id));
        TAILQ_REMOVE(WT_BUCKET_CHUNKS(chunkcache, bucket_id), new_chunk, next_chunk);
        __wt_spin_unlock(session, WT_BUCKET_LOCK(chunkcache, bucket_id));
        __chunkcache_free_chunk(session, new_chunk);
        WT_STAT_CONN_INCR(session, chunkcache_io_failed);
        return (ret);
    }

    /*
     * Mark chunk as valid. The only thread that could be executing this code is the thread that won
     * the race and inserted this (invalid) chunk into the hash table. This thread has now read the
     * chunk, while any other threads that were looking for the same chunk would be spin-waiting for
     * this chunk to become valid. The current thread will mark the chunk as valid, and any waiters
     * will unblock and proceed reading it.
     */
    WT_PUBLISH(new_chunk->valid, true);

    /* Push the chunk into the work queue so it can get written to the chunkcache metadata. */
    WT_RET(__chunkcache_metadata_queue_insert(session, new_chunk));

    return (0);
}

/*
 * __wt_chunkcache_get --
 *     Return the data to the caller if we have it. Otherwise read it from storage and cache it.
 *
 * During these operations we are holding one or more bucket locks. A bucket lock protects the
 *     linked list (i.e., the chain) or chunks hashing into the same bucket. We hold the bucket lock
 *     whenever we are looking for and are inserting a new chunk into that bucket. We must hold the
 *     lock throughout the entire operation: realizing that the chunk is not present, deciding to
 *     cache it, allocating the chunks metadata and inserting it into the chain. If we release the
 *     lock during this process, another thread might cache the same chunk; we do not want that. We
 *     insert the new chunk into the cache in the not valid state. Once we insert the chunk, we can
 *     release the lock. As long as the chunk is marked as invalid, no other thread will try to
 *     re-cache it or to read it. As a result, we can read data from the remote storage into this
 *     chunk without holding the lock: this is what the current code does. We can even allocate the
 *     space for that chunk outside the critical section: the current code does not do that. Once we
 *     read the data into the chunk, we atomically set the valid flag, so other threads can use it.
 */
int
__wt_chunkcache_get(WT_SESSION_IMPL *session, WT_BLOCK *block, uint32_t objectid, wt_off_t offset,
  uint32_t size, void *dst, bool *cache_hit)
{
    WT_CHUNKCACHE *chunkcache;
    WT_CHUNKCACHE_CHUNK *chunk;
    WT_CHUNKCACHE_HASHID hash_id;
    WT_DECL_RET;
    size_t already_read, remains_to_read, readable_in_chunk, size_copied;
    uint64_t bucket_id, retries, sleep_usec;
    const char *object_name;
    bool chunk_cached, valid;

    chunkcache = &S2C(session)->chunkcache;
    already_read = 0;
    remains_to_read = size;
    retries = 0;
    sleep_usec = WT_THOUSAND;
    object_name = NULL;
    *cache_hit = false;

    if (!F_ISSET(chunkcache, WT_CHUNKCACHE_CONFIGURED))
        return (ENOTSUP);

    /* Only cache read-only tiered objects. */
    if (!block->readonly)
        return (0);

    __wt_verbose(session, WT_VERB_CHUNKCACHE, "get: %s(%u), offset=%" PRId64 ", size=%u",
      (char *)block->name, objectid, offset, size);
    WT_STAT_CONN_INCR(session, chunkcache_lookups);

    WT_RET(
      __wt_tiered_name(session, session->dhandle, 0, WT_TIERED_NAME_SKIP_PREFIX, &object_name));

    /* A block may span two (or more) chunks. Loop until we have read all the data. */
    while (remains_to_read > 0) {
        /* Find the bucket for the chunk containing this offset. */
        bucket_id = __chunkcache_tmp_hash(
          chunkcache, &hash_id, object_name, objectid, offset + (wt_off_t)already_read);
retry:
        chunk_cached = false;
        __wt_spin_lock(session, WT_BUCKET_LOCK(chunkcache, bucket_id));
        TAILQ_FOREACH (chunk, WT_BUCKET_CHUNKS(chunkcache, bucket_id), next_chunk) {
            if (__hash_id_eq(&chunk->hash_id, &hash_id)) {
                /* If the chunk is there, but invalid, there is I/O in progress. Retry. */
                WT_ORDERED_READ(valid, chunk->valid);
                if (!valid) {
                    __wt_spin_unlock(session, WT_BUCKET_LOCK(chunkcache, bucket_id));
                    __wt_spin_backoff(&retries, &sleep_usec);
                    WT_STAT_CONN_INCR(session, chunkcache_retries);
                    if (retries > WT_CHUNKCACHE_MAX_RETRIES)
                        WT_STAT_CONN_INCR(session, chunkcache_toomany_retries);
                    goto retry;
                }
                /* Found the needed chunk. */
                chunk_cached = true;
                WT_ASSERT(session,
                  WT_BLOCK_OVERLAPS_CHUNK(chunk->chunk_offset, offset + (wt_off_t)already_read,
                    chunk->chunk_size, remains_to_read));

                /* We can't read beyond the chunk's boundary. */
                readable_in_chunk =
                  (size_t)chunk->chunk_offset + chunk->chunk_size - (size_t)offset;
                size_copied = WT_MIN(readable_in_chunk, remains_to_read);
                memcpy((void *)((uint64_t)dst + already_read),
                  chunk->chunk_memory + (offset + (wt_off_t)already_read - chunk->chunk_offset),
                  size_copied);

                /*
                 * Increment the access count for eviction. If we are accessing the new chunk, the
                 * access count would have been incremented on it when it was newly inserted to
                 * avoid eviction before the chunk is accessed. So we are giving two access counts
                 * to newly inserted chunks.
                 */
                chunk->access_count++;

                __wt_spin_unlock(session, WT_BUCKET_LOCK(chunkcache, bucket_id));

                if (already_read > 0)
                    WT_STAT_CONN_INCR(session, chunkcache_spans_chunks_read);
                already_read += size_copied;
                remains_to_read -= size_copied;

                break;
            }
        }
        /* The chunk is not cached. Allocate space for it. Prepare for reading it from storage. */
        if (!chunk_cached) {
            WT_STAT_CONN_INCR(session, chunkcache_misses);
            ret = __chunkcache_insert(
              session, offset + (wt_off_t)already_read, block->size, &hash_id, bucket_id, &chunk);
            __wt_spin_unlock(session, WT_BUCKET_LOCK(chunkcache, bucket_id));
            WT_RET(ret);

            WT_RET(__chunkcache_read_into_chunk(session, bucket_id, block->fh, chunk));

            __wt_verbose(session, WT_VERB_CHUNKCACHE,
              "insert: %s(%u), offset=%" PRId64 ", size=%lu", (char *)block->name, objectid,
              chunk->chunk_offset, chunk->chunk_size);
            goto retry;
        }
    }

    *cache_hit = true;
    return (0);
}

/*
 * __wt_chunkcache_remove --
 *     Remove the chunk containing an outdated block.
 */
int
__wt_chunkcache_remove(
  WT_SESSION_IMPL *session, WT_BLOCK *block, uint32_t objectid, wt_off_t offset, uint32_t size)
{
    WT_CHUNKCACHE *chunkcache;
    WT_CHUNKCACHE_CHUNK *chunk, *chunk_tmp;
    WT_CHUNKCACHE_HASHID hash_id;
    size_t already_removed, remains_to_remove, removable_in_chunk, size_removed;
    uint64_t bucket_id;
    const char *object_name;
    bool valid;

    WT_ASSERT_SPINLOCK_OWNED(session, &block->live_lock);

    chunkcache = &S2C(session)->chunkcache;
    already_removed = 0;
    remains_to_remove = size;
    object_name = NULL;

    if (!F_ISSET(chunkcache, WT_CHUNKCACHE_CONFIGURED))
        return (0);

    /* Remove chunks for read-only tiered objects. */
    if (!block->readonly)
        return (0);

    __wt_verbose(session, WT_VERB_CHUNKCACHE, "remove block: %s(%u), offset=%" PRId64 ", size=%u",
      (char *)block->name, objectid, offset, size);

    WT_RET(
      __wt_tiered_name(session, session->dhandle, 0, WT_TIERED_NAME_SKIP_PREFIX, &object_name));

    /* A block may span many chunks. Loop until we have removed all the chunks. */
    while (remains_to_remove > 0) {
        /* Find the bucket for the containing chunk. */
        bucket_id = __chunkcache_tmp_hash(
          chunkcache, &hash_id, object_name, objectid, offset + (wt_off_t)already_removed);
        removable_in_chunk = (size_t)WT_CHUNK_OFFSET(chunkcache, (size_t)offset + already_removed) +
          chunkcache->chunk_size - ((size_t)offset + already_removed);
        __wt_spin_lock(session, WT_BUCKET_LOCK(chunkcache, bucket_id));
        TAILQ_FOREACH_SAFE(chunk, WT_BUCKET_CHUNKS(chunkcache, bucket_id), next_chunk, chunk_tmp)
        {
            if (__hash_id_eq(&chunk->hash_id, &hash_id)) {
                WT_ORDERED_READ(valid, chunk->valid);
                if (valid) {
                    WT_ASSERT(session,
                      WT_BLOCK_OVERLAPS_CHUNK(chunk->chunk_offset,
                        offset + (wt_off_t)already_removed, chunk->chunk_size, size));

                    TAILQ_REMOVE(WT_BUCKET_CHUNKS(chunkcache, bucket_id), chunk, next_chunk);
                    __chunkcache_free_chunk(session, chunk);
                    __wt_verbose(session, WT_VERB_CHUNKCACHE,
                      "removed chunk: %s(%u), offset=%" PRId64 ", size=%" PRIu64,
                      hash_id.objectname, hash_id.objectid, chunk->chunk_offset,
                      (uint64_t)chunk->chunk_size);
                    break;
                }
            }
        }
        __wt_spin_unlock(session, WT_BUCKET_LOCK(chunkcache, bucket_id));
        /*
         * If we found the chunk, we removed the data and we update the variables so that we can
         * find the next chunk that might contain the block's data. If we did not find the cached
         * chunk, we still update the variables, so that we can look for the next chunk that might
         * have part of the block. If we don't update these variables, we will be stuck forever
         * looking for a chunk that's not cached.
         */
        size_removed = WT_MIN(removable_in_chunk, remains_to_remove);
        already_removed += size_removed;
        remains_to_remove -= size_removed;

        if (remains_to_remove > 0)
            WT_STAT_CONN_INCR(session, chunkcache_spans_chunks_remove);
    }

    return (0);
}

/*
 * __wt_chunkcache_ingest --
 *     Read all the contents from a file and insert it into the chunkcache.
 */
int
__wt_chunkcache_ingest(
  WT_SESSION_IMPL *session, const char *local_name, const char *sp_obj_name, uint32_t objectid)
{
    WT_CHUNKCACHE *chunkcache;
    WT_CHUNKCACHE_CHUNK *chunk;
    WT_CHUNKCACHE_HASHID hash_id;
    WT_DECL_RET;
    WT_FH *fh;
    wt_off_t already_read, size;
    uint64_t bucket_id;

    chunkcache = &S2C(session)->chunkcache;
    already_read = 0;

    if (!F_ISSET(chunkcache, WT_CHUNKCACHE_CONFIGURED) ||
      !F_ISSET(chunkcache, WT_CHUNK_CACHE_FLUSHED_DATA_INSERTION))
        return (0);

    WT_RET(__wt_open(session, local_name, WT_FS_OPEN_FILE_TYPE_DATA, WT_FS_OPEN_READONLY, &fh));
    WT_ERR(__wt_filesize(session, fh, &size));

    while (already_read < size) {
        bucket_id =
          __chunkcache_tmp_hash(chunkcache, &hash_id, sp_obj_name, objectid, already_read);

        __wt_spin_lock(session, WT_BUCKET_LOCK(chunkcache, bucket_id));
        ret = __chunkcache_insert(session, already_read, size, &hash_id, bucket_id, &chunk);
        __wt_spin_unlock(session, WT_BUCKET_LOCK(chunkcache, bucket_id));
        WT_ERR(ret);

        WT_ERR(__chunkcache_read_into_chunk(session, bucket_id, fh, chunk));

        __wt_verbose(session, WT_VERB_CHUNKCACHE, "ingest: %s(%u), offset=%" PRId64 ", size=%lu",
          (char *)local_name, objectid, chunk->chunk_offset, chunk->chunk_size);

        already_read += (wt_off_t)chunk->chunk_size;
    }

err:
    WT_TRET(__wt_close(session, &fh));
    return (ret);
}

/*
 * __wt_chunkcache_reconfig --
 *     Re-configure the chunk cache.
 */
int
__wt_chunkcache_reconfig(WT_SESSION_IMPL *session, const char **cfg)
{
    WT_CHUNKCACHE *chunkcache;
    WT_CHUNKCACHE_CHUNK *chunk, *chunk_tmp;
    WT_CONFIG_ITEM cval;
    WT_DECL_RET;
    char **old_pinned_list, **pinned_objects;
    unsigned int cnt, i;

    chunkcache = &S2C(session)->chunkcache;
    old_pinned_list = chunkcache->pinned_objects.array;
    pinned_objects = NULL;
    cnt = 0;

    /* When reconfiguring, check if there are any modifications that we care about. */
    if ((ret = __wt_config_gets(session, cfg + 1, "chunk_cache", &cval)) == WT_NOTFOUND)
        return (0);

    if (!F_ISSET(chunkcache, WT_CHUNKCACHE_CONFIGURED))
        WT_RET_MSG(
          session, EINVAL, "chunk cache reconfigure requested, but cache has not been configured");

    WT_RET(__config_get_sorted_pinned_objects(session, cfg, &pinned_objects, &cnt));

    /*
     * Acquire the pinned array lock to avoid racing with threads reading the pinned array, and then
     * update the array.
     */
    __wt_writelock(session, &chunkcache->pinned_objects.array_lock);
    chunkcache->pinned_objects.array = pinned_objects;
    chunkcache->pinned_objects.entries = cnt;
    __wt_writeunlock(session, &chunkcache->pinned_objects.array_lock);

    /* Release the memory allocated to the old array. */
    __chunkcache_arr_free(session, &old_pinned_list);

    /* Iterate through all the chunks and mark them as pinned if necessary. */
    for (i = 0; i < chunkcache->hashtable_size; i++) {
        __wt_spin_lock(session, &chunkcache->hashtable[i].bucket_lock);
        TAILQ_FOREACH_SAFE(chunk, WT_BUCKET_CHUNKS(chunkcache, i), next_chunk, chunk_tmp)
        {
            if (__chunkcache_should_pin_chunk(session, chunk)) {
                /* Increment the stat when a chunk that was initially unpinned becomes pinned. */
                if (!F_ISSET(chunk, WT_CHUNK_PINNED)) {
                    WT_STAT_CONN_INCR(session, chunkcache_chunks_pinned);
                    WT_STAT_CONN_INCRV(session, chunkcache_bytes_inuse_pinned, chunk->chunk_size);
                }
                F_SET(chunk, WT_CHUNK_PINNED);
            } else {
                /* Decrement the stat when a chunk that was initially pinned becomes unpinned. */
                if (F_ISSET(chunk, WT_CHUNK_PINNED)) {
                    WT_STAT_CONN_DECR(session, chunkcache_chunks_pinned);
                    WT_STAT_CONN_DECRV(session, chunkcache_bytes_inuse_pinned, chunk->chunk_size);
                }
                F_CLR(chunk, WT_CHUNK_PINNED);
            }
        }
        __wt_spin_unlock(session, &chunkcache->hashtable[i].bucket_lock);
    }

    return (0);
}

/*
 * __wt_chunkcache_setup --
 *     Set up the chunk cache.
 */
int
__wt_chunkcache_setup(WT_SESSION_IMPL *session, const char *cfg[])
{
    WT_CHUNKCACHE *chunkcache;
    WT_CONFIG_ITEM cval;
    WT_DECL_RET;
    unsigned int cnt, i;
    char *metadata_config, **pinned_objects;
    size_t mapped_size;

    chunkcache = &S2C(session)->chunkcache;
    cnt = 0;
<<<<<<< HEAD
=======
    metadata_config = NULL;
>>>>>>> 99698d7a
    pinned_objects = NULL;

    if (F_ISSET(chunkcache, WT_CHUNKCACHE_CONFIGURED))
        WT_RET_MSG(session, EINVAL, "chunk cache setup requested, but cache is already configured");

    WT_RET(__wt_config_gets(session, cfg, "chunk_cache.enabled", &cval));
    if (cval.val == 0)
        return (0);

    WT_RET(__wt_config_gets(session, cfg, "chunk_cache.capacity", &cval));
    if ((chunkcache->capacity = (uint64_t)cval.val) <= 0)
        WT_RET_MSG(session, EINVAL, "chunk cache capacity must be greater than zero");

    WT_RET(__wt_config_gets(session, cfg, "chunk_cache.chunk_cache_evict_trigger", &cval));
    if (((chunkcache->evict_trigger = (u_int)cval.val) == 0) || (chunkcache->evict_trigger > 100))
        WT_RET_MSG(session, EINVAL, "evict trigger must be between 0 and 100");

    WT_RET(__wt_config_gets(session, cfg, "chunk_cache.chunk_size", &cval));
    if ((chunkcache->chunk_size = (uint64_t)cval.val) <= 0)
        chunkcache->chunk_size = WT_CHUNKCACHE_DEFAULT_CHUNKSIZE;

    WT_RET(__wt_config_gets(session, cfg, "chunk_cache.hashsize", &cval));
    if ((chunkcache->hashtable_size = (u_int)cval.val) == 0)
        chunkcache->hashtable_size = WT_CHUNKCACHE_DEFAULT_HASHSIZE;
    else if (chunkcache->hashtable_size < WT_CHUNKCACHE_MINHASHSIZE ||
      chunkcache->hashtable_size > WT_CHUNKCACHE_MAXHASHSIZE)
        WT_RET_MSG(session, EINVAL,
          "chunk cache hashtable size must be between %d and %d entries and we have %u",
          WT_CHUNKCACHE_MINHASHSIZE, WT_CHUNKCACHE_MAXHASHSIZE, chunkcache->hashtable_size);

    WT_RET(__wt_config_gets(session, cfg, "chunk_cache.type", &cval));
    if (cval.len == 0 || WT_STRING_MATCH("dram", cval.str, cval.len) ||
      WT_STRING_MATCH("DRAM", cval.str, cval.len))
        chunkcache->type = WT_CHUNKCACHE_IN_VOLATILE_MEMORY;
    else if (WT_STRING_MATCH("file", cval.str, cval.len) ||
      WT_STRING_MATCH("FILE", cval.str, cval.len)) {
        chunkcache->type = WT_CHUNKCACHE_FILE;
        WT_RET(__wt_config_gets(session, cfg, "chunk_cache.storage_path", &cval));
        if (cval.len == 0)
            WT_RET_MSG(session, EINVAL, "chunk cache storage path not provided in the config.");

        WT_RET(__wt_strndup(session, cval.str, cval.len, &chunkcache->storage_path));
        WT_RET(__wt_open(session, chunkcache->storage_path, WT_FS_OPEN_FILE_TYPE_DATA,
          WT_FS_OPEN_CREATE | WT_FS_OPEN_FORCE_MMAP, &chunkcache->fh));

        WT_RET(__wt_ftruncate(session, chunkcache->fh, (wt_off_t)chunkcache->capacity));

        if (chunkcache->fh->handle->fh_map == NULL) {
            WT_IGNORE_RET(__wt_close(session, &chunkcache->fh));
            WT_RET_MSG(session, EINVAL, "Not on a supported platform for memory-mapping files");
        }
        WT_RET(chunkcache->fh->handle->fh_map(chunkcache->fh->handle, &session->iface,
          (void **)&chunkcache->memory, &mapped_size, NULL));
        if (mapped_size != chunkcache->capacity)
            WT_RET_MSG(session, EINVAL,
              "Storage size mapping %lu does not equal capacity of chunk cache %" PRIu64,
              mapped_size, chunkcache->capacity);

        WT_RET(__wt_calloc(session,
          WT_CHUNKCACHE_BITMAP_SIZE(chunkcache->capacity, chunkcache->chunk_size), sizeof(uint8_t),
          &chunkcache->free_bitmap));

        /* Retrieve the chunk cache metadata config, and ensure it matches our startup config. */
        ret = __chunkcache_get_metadata_config(session, &metadata_config);
        if (ret == WT_NOTFOUND) {
            WT_RET(__chunkcache_create_metadata_file(
              session, chunkcache->capacity, chunkcache->hashtable_size, chunkcache->chunk_size));
            __wt_verbose(session, WT_VERB_CHUNKCACHE, "%s", "created chunkcache metadata file");
        } else if (ret == 0) {
            WT_RET(__chunkcache_verify_metadata_config(session, metadata_config,
              chunkcache->capacity, chunkcache->hashtable_size, chunkcache->chunk_size));
            __wt_verbose(session, WT_VERB_CHUNKCACHE, "%s", "reused chunkcache metadata file");
        } else {
            WT_RET(ret);
        }
        __wt_free(session, metadata_config);
    }

    WT_RET(__wt_config_gets(session, cfg, "chunk_cache.flushed_data_cache_insertion", &cval));
    if (cval.val != 0)
        F_SET(chunkcache, WT_CHUNK_CACHE_FLUSHED_DATA_INSERTION);

    WT_ERR(__wt_rwlock_init(session, &chunkcache->pinned_objects.array_lock));
    WT_ERR(__config_get_sorted_pinned_objects(session, cfg, &pinned_objects, &cnt));
    chunkcache->pinned_objects.array = pinned_objects;
    chunkcache->pinned_objects.entries = cnt;

    WT_ERR(__wt_calloc_def(session, chunkcache->hashtable_size, &chunkcache->hashtable));

    for (i = 0; i < chunkcache->hashtable_size; i++) {
        TAILQ_INIT(&(chunkcache->hashtable[i].colliding_chunks));
        WT_ERR(__wt_spin_init(
          session, &chunkcache->hashtable[i].bucket_lock, "chunk cache bucket lock"));
    }

    WT_ERR(__wt_thread_create(
      session, &chunkcache->evict_thread_tid, __chunkcache_eviction_thread, (void *)session));

    F_SET(chunkcache, WT_CHUNKCACHE_CONFIGURED);
    __wt_verbose(session, WT_VERB_CHUNKCACHE, "configured cache in %s, with capacity %" PRIu64 "",
      (chunkcache->type == WT_CHUNKCACHE_IN_VOLATILE_MEMORY) ? "volatile memory" : "file system",
      chunkcache->capacity);

    return (0);
err:
    __wt_rwlock_destroy(session, &chunkcache->pinned_objects.array_lock);
    return (ret);
}

/*
 * __wt_chunkcache_teardown --
 *     Tear down the chunk cache.
 */
int
__wt_chunkcache_teardown(WT_SESSION_IMPL *session)
{
    WT_CHUNKCACHE *chunkcache;
    WT_DECL_RET;

    chunkcache = &S2C(session)->chunkcache;

    if (!F_ISSET(chunkcache, WT_CHUNKCACHE_CONFIGURED))
        return (0);

    F_SET(chunkcache, WT_CHUNK_CACHE_EXITING);
    WT_TRET(__wt_thread_join(session, &chunkcache->evict_thread_tid));

    __chunkcache_arr_free(session, &chunkcache->pinned_objects.array);
    __wt_rwlock_destroy(session, &chunkcache->pinned_objects.array_lock);

    if (chunkcache->type != WT_CHUNKCACHE_IN_VOLATILE_MEMORY) {
        WT_TRET(__wt_close(session, &chunkcache->fh));
        __wt_free(session, chunkcache->storage_path);
        __wt_free(session, chunkcache->free_bitmap);
    }

    return (ret);
}

/*
 * __wt_chunkcache_salvage --
 *     Remove any knowledge of any extant chunk cache metadata. We can always rebuild the cache
 *     later, so make no attempt at a "real" salvage.
 */
int
__wt_chunkcache_salvage(WT_SESSION_IMPL *session)
{
    WT_DECL_RET;
    const char *drop_cfg[] = {WT_CONFIG_BASE(session, WT_SESSION_drop), NULL};

    /* Check that we're holding the schema lock (or take it) before doing a schema operation. */
    if (FLD_ISSET(session->lock_flags, WT_SESSION_LOCKED_SCHEMA))
<<<<<<< HEAD
        ret = __wt_schema_drop(session, WT_CC_URI, drop_cfg);
    else
        WT_WITH_SCHEMA_LOCK(session, ret = __wt_schema_drop(session, WT_CC_URI, drop_cfg));
=======
        ret = __wt_schema_drop(session, WT_CC_METAFILE_URI, drop_cfg);
    else
        WT_WITH_SCHEMA_LOCK(session, ret = __wt_schema_drop(session, WT_CC_METAFILE_URI, drop_cfg));
>>>>>>> 99698d7a

    if (ret == ENOENT)
        return (0);
    return (ret);
}

#ifdef HAVE_UNITTEST

int
__ut_chunkcache_bitmap_alloc(WT_SESSION_IMPL *session, size_t *bit_index)
{
    return (__chunkcache_bitmap_alloc(session, bit_index));
}

void
__ut_chunkcache_bitmap_free(WT_SESSION_IMPL *session, size_t bit_index)
{
    __chunkcache_bitmap_free(session, bit_index);
}

#endif<|MERGE_RESOLUTION|>--- conflicted
+++ resolved
@@ -1046,10 +1046,6 @@
 
     chunkcache = &S2C(session)->chunkcache;
     cnt = 0;
-<<<<<<< HEAD
-=======
-    metadata_config = NULL;
->>>>>>> 99698d7a
     pinned_objects = NULL;
 
     if (F_ISSET(chunkcache, WT_CHUNKCACHE_CONFIGURED))
@@ -1202,15 +1198,9 @@
 
     /* Check that we're holding the schema lock (or take it) before doing a schema operation. */
     if (FLD_ISSET(session->lock_flags, WT_SESSION_LOCKED_SCHEMA))
-<<<<<<< HEAD
-        ret = __wt_schema_drop(session, WT_CC_URI, drop_cfg);
-    else
-        WT_WITH_SCHEMA_LOCK(session, ret = __wt_schema_drop(session, WT_CC_URI, drop_cfg));
-=======
         ret = __wt_schema_drop(session, WT_CC_METAFILE_URI, drop_cfg);
     else
         WT_WITH_SCHEMA_LOCK(session, ret = __wt_schema_drop(session, WT_CC_METAFILE_URI, drop_cfg));
->>>>>>> 99698d7a
 
     if (ret == ENOENT)
         return (0);
