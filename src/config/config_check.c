--- conflicted
+++ resolved
@@ -115,19 +115,11 @@
 }
 
 /*
-<<<<<<< HEAD
  * __wt_config_get_choice --
  *     Walk through list of legal choices looking for an item.
  */
 bool
 __wt_config_get_choice(const char **choices, WT_CONFIG_ITEM *item)
-=======
- * __config_get_choice --
- *     Walk through list of legal choices looking for an item.
- */
-static bool
-__config_get_choice(const char **choices, WT_CONFIG_ITEM *item)
->>>>>>> 1e6615ac
 {
     const char **choice;
     bool found;
@@ -142,11 +134,7 @@
 }
 
 /*
-<<<<<<< HEAD
- * config_check --
-=======
  * __config_check --
->>>>>>> 1e6615ac
  *     Check the keys in an application-supplied config string match what is specified in an array
  *     of check strings.
  */
@@ -156,11 +144,7 @@
 {
     WT_CONFIG parser, sparser;
     const WT_CONFIG_CHECK *check;
-<<<<<<< HEAD
-    WT_CONFIG_ITEM dummy, k, v;
-=======
     WT_CONFIG_ITEM k, v, dummy;
->>>>>>> 1e6615ac
     WT_DECL_RET;
     const char **choices;
     bool badtype, found;
@@ -181,10 +165,6 @@
         /* Search for a matching entry. */
         WT_RET(__config_check_search(session, checks, checks_entries, &k, check_jump, &check));
 
-<<<<<<< HEAD
-        check = &checks[i];
-=======
->>>>>>> 1e6615ac
         badtype = false;
         switch (check->compiled_type) {
         case WT_CONFIG_COMPILED_TYPE_BOOLEAN:
@@ -193,35 +173,19 @@
             break;
         case WT_CONFIG_COMPILED_TYPE_CATEGORY:
             /* Deal with categories of the form: XXX=(XXX=blah). */
-<<<<<<< HEAD
-            ret = config_check(session, check->subconfigs, check->subconfigs_entries,
-              k.str + strlen(check->name) + 1, v.len);
-            badtype = ret == EINVAL;
-=======
             ret = __config_check(session, check->subconfigs, check->subconfigs_entries,
               check->subconfigs_jump, k.str + strlen(check->name) + 1, v.len);
             badtype = (ret == EINVAL);
->>>>>>> 1e6615ac
             break;
         case WT_CONFIG_COMPILED_TYPE_FORMAT:
             break;
         case WT_CONFIG_COMPILED_TYPE_INT:
-<<<<<<< HEAD
-            badtype = v.type != WT_CONFIG_ITEM_NUM;
-            break;
-        case WT_CONFIG_COMPILED_TYPE_LIST:
-            badtype = v.len > 0 && v.type != WT_CONFIG_ITEM_STRUCT;
-            break;
-        case WT_CONFIG_COMPILED_TYPE_STRING:
-        case 's':
-=======
             badtype = (v.type != WT_CONFIG_ITEM_NUM);
             break;
         case WT_CONFIG_COMPILED_TYPE_LIST:
             badtype = (v.len > 0 && v.type != WT_CONFIG_ITEM_STRUCT);
             break;
         case WT_CONFIG_COMPILED_TYPE_STRING:
->>>>>>> 1e6615ac
             break;
         default:
             WT_RET_MSG(session, EINVAL, "unknown configuration type: '%s'", check->type);
@@ -237,11 +201,7 @@
         if (check->checks == NULL)
             continue;
 
-<<<<<<< HEAD
-        /* The checks string has already been compiled into values. */
-=======
         /* The checks string itself is not needed for checking. */
->>>>>>> 1e6615ac
         if (v.val < check->min_value)
             WT_RET_MSG(session, EINVAL, "Value too small for key '%.*s' the minimum is %" PRIi64,
               (int)k.len, k.str, check->min_value);
@@ -250,21 +210,6 @@
             WT_RET_MSG(session, EINVAL, "Value too large for key '%.*s' the maximum is %" PRIi64,
               (int)k.len, k.str, check->max_value);
 
-<<<<<<< HEAD
-        if (check->choices != NULL) {
-            if (v.len == 0)
-                WT_RET_MSG(session, EINVAL, "Key '%.*s' requires a value", (int)k.len, k.str);
-            if (v.type == WT_CONFIG_ITEM_STRUCT) {
-                /*
-                 * Handle the 'verbose' case of a list containing restricted choices.
-                 */
-                __wt_config_subinit(session, &sparser, &v);
-                found = true;
-                while (found && (ret = __wt_config_next(&sparser, &v, &dummy)) == 0)
-                    found = __wt_config_get_choice(check->choices, &v);
-            } else
-                found = __wt_config_get_choice(check->choices, &v);
-=======
         if ((choices = check->choices) != NULL) {
             if (v.len == 0)
                 WT_RET_MSG(session, EINVAL, "Key '%.*s' requires a value", (int)k.len, k.str);
@@ -273,11 +218,10 @@
                 __wt_config_subinit(session, &sparser, &v);
                 found = true;
                 while (found && (ret = __wt_config_next(&sparser, &v, &dummy)) == 0)
-                    found = __config_get_choice(choices, &v);
+                    found = __wt_config_get_choice(choices, &v);
                 WT_RET_NOTFOUND_OK(ret);
             } else
-                found = __config_get_choice(choices, &v);
->>>>>>> 1e6615ac
+                found = __wt_config_get_choice(choices, &v);
 
             if (!found)
                 WT_RET_MSG(session, EINVAL, "Value '%.*s' not a permitted choice for key '%.*s'",
