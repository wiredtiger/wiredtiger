--- conflicted
+++ resolved
@@ -248,13 +248,6 @@
 };
 
 static const WT_CONFIG_CHECK
-<<<<<<< HEAD
-    confchk_WT_SESSION_create_log_subconfigs[] = {
-	{ "enabled", "boolean", NULL, NULL, NULL, 0 },
-	{ NULL, NULL, NULL, NULL, NULL, 0 }
-};
-
-static const WT_CONFIG_CHECK
     confchk_WT_SESSION_create_merge_custom_subconfigs[] = {
 	{ "prefix", "string", NULL, NULL, NULL, 0 },
 	{ "start_generation", "int", NULL, "min=0,max=10", NULL, 0 },
@@ -263,8 +256,6 @@
 };
 
 static const WT_CONFIG_CHECK
-=======
->>>>>>> 2f1ec985
     confchk_WT_SESSION_create_lsm_subconfigs[] = {
 	{ "auto_throttle", "boolean", NULL, NULL, NULL, 0 },
 	{ "bloom", "boolean", NULL, NULL, NULL, 0 },
