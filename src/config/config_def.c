/* DO NOT EDIT: automatically built by dist/api_config.py. */

#include "wt_internal.h"
const char __WT_CONFIG_CHOICE_NULL[] = ""; /* not set in configuration */

static const WT_CONFIG_CHECK confchk_WT_CONNECTION_close[] = {
  {"final_flush", "boolean", NULL, NULL, NULL, 0, NULL, WT_CONFIG_COMPILED_TYPE_BOOLEAN, 180,
    INT64_MIN, INT64_MAX, NULL},
  {"leak_memory", "boolean", NULL, NULL, NULL, 0, NULL, WT_CONFIG_COMPILED_TYPE_BOOLEAN, 181,
    INT64_MIN, INT64_MAX, NULL},
  {"use_timestamp", "boolean", NULL, NULL, NULL, 0, NULL, WT_CONFIG_COMPILED_TYPE_BOOLEAN, 179,
    INT64_MIN, INT64_MAX, NULL},
  {NULL, NULL, NULL, NULL, NULL, 0, NULL, 0, 0, 0, 0, NULL}};

static const uint8_t confchk_WT_CONNECTION_close_jump[WT_CONFIG_JUMP_TABLE_SIZE] = {0, 0, 0, 0, 0,
  0, 0, 0, 0, 0, 0, 0, 0, 0, 0, 0, 0, 0, 0, 0, 0, 0, 0, 0, 0, 0, 0, 0, 0, 0, 0, 0, 0, 0, 0, 0, 0, 0,
  0, 0, 0, 0, 0, 0, 0, 0, 0, 0, 0, 0, 0, 0, 0, 0, 0, 0, 0, 0, 0, 0, 0, 0, 0, 0, 0, 0, 0, 0, 0, 0, 0,
  0, 0, 0, 0, 0, 0, 0, 0, 0, 0, 0, 0, 0, 0, 0, 0, 0, 0, 0, 0, 0, 0, 0, 0, 0, 0, 0, 0, 0, 0, 0, 0, 1,
  1, 1, 1, 1, 1, 2, 2, 2, 2, 2, 2, 2, 2, 2, 3, 3, 3, 3, 3, 3, 3, 3, 3, 3};

static const WT_CONFIG_CHECK confchk_WT_CONNECTION_debug_info[] = {
  {"backup", "boolean", NULL, NULL, NULL, 0, NULL, WT_CONFIG_COMPILED_TYPE_BOOLEAN, 182, INT64_MIN,
    INT64_MAX, NULL},
  {"cache", "boolean", NULL, NULL, NULL, 0, NULL, WT_CONFIG_COMPILED_TYPE_BOOLEAN, 183, INT64_MIN,
    INT64_MAX, NULL},
  {"cursors", "boolean", NULL, NULL, NULL, 0, NULL, WT_CONFIG_COMPILED_TYPE_BOOLEAN, 184, INT64_MIN,
    INT64_MAX, NULL},
  {"handles", "boolean", NULL, NULL, NULL, 0, NULL, WT_CONFIG_COMPILED_TYPE_BOOLEAN, 185, INT64_MIN,
    INT64_MAX, NULL},
  {"log", "boolean", NULL, NULL, NULL, 0, NULL, WT_CONFIG_COMPILED_TYPE_BOOLEAN, 186, INT64_MIN,
    INT64_MAX, NULL},
  {"sessions", "boolean", NULL, NULL, NULL, 0, NULL, WT_CONFIG_COMPILED_TYPE_BOOLEAN, 187,
    INT64_MIN, INT64_MAX, NULL},
  {"txn", "boolean", NULL, NULL, NULL, 0, NULL, WT_CONFIG_COMPILED_TYPE_BOOLEAN, 188, INT64_MIN,
    INT64_MAX, NULL},
  {NULL, NULL, NULL, NULL, NULL, 0, NULL, 0, 0, 0, 0, NULL}};

static const uint8_t confchk_WT_CONNECTION_debug_info_jump[WT_CONFIG_JUMP_TABLE_SIZE] = {0, 0, 0, 0,
  0, 0, 0, 0, 0, 0, 0, 0, 0, 0, 0, 0, 0, 0, 0, 0, 0, 0, 0, 0, 0, 0, 0, 0, 0, 0, 0, 0, 0, 0, 0, 0, 0,
  0, 0, 0, 0, 0, 0, 0, 0, 0, 0, 0, 0, 0, 0, 0, 0, 0, 0, 0, 0, 0, 0, 0, 0, 0, 0, 0, 0, 0, 0, 0, 0, 0,
  0, 0, 0, 0, 0, 0, 0, 0, 0, 0, 0, 0, 0, 0, 0, 0, 0, 0, 0, 0, 0, 0, 0, 0, 0, 0, 0, 0, 0, 1, 3, 3, 3,
  3, 3, 4, 4, 4, 4, 5, 5, 5, 5, 5, 5, 5, 6, 7, 7, 7, 7, 7, 7, 7, 7, 7, 7, 7};

static const WT_CONFIG_CHECK confchk_WT_CONNECTION_load_extension[] = {
  {"config", "string", NULL, NULL, NULL, 0, NULL, WT_CONFIG_COMPILED_TYPE_STRING, 284, INT64_MIN,
    INT64_MAX, NULL},
  {"early_load", "boolean", NULL, NULL, NULL, 0, NULL, WT_CONFIG_COMPILED_TYPE_BOOLEAN, 285,
    INT64_MIN, INT64_MAX, NULL},
  {"entry", "string", NULL, NULL, NULL, 0, NULL, WT_CONFIG_COMPILED_TYPE_STRING, 286, INT64_MIN,
    INT64_MAX, NULL},
  {"terminate", "string", NULL, NULL, NULL, 0, NULL, WT_CONFIG_COMPILED_TYPE_STRING, 287, INT64_MIN,
    INT64_MAX, NULL},
  {NULL, NULL, NULL, NULL, NULL, 0, NULL, 0, 0, 0, 0, NULL}};

static const uint8_t confchk_WT_CONNECTION_load_extension_jump[WT_CONFIG_JUMP_TABLE_SIZE] = {0, 0,
  0, 0, 0, 0, 0, 0, 0, 0, 0, 0, 0, 0, 0, 0, 0, 0, 0, 0, 0, 0, 0, 0, 0, 0, 0, 0, 0, 0, 0, 0, 0, 0, 0,
  0, 0, 0, 0, 0, 0, 0, 0, 0, 0, 0, 0, 0, 0, 0, 0, 0, 0, 0, 0, 0, 0, 0, 0, 0, 0, 0, 0, 0, 0, 0, 0, 0,
  0, 0, 0, 0, 0, 0, 0, 0, 0, 0, 0, 0, 0, 0, 0, 0, 0, 0, 0, 0, 0, 0, 0, 0, 0, 0, 0, 0, 0, 0, 0, 0, 1,
  1, 3, 3, 3, 3, 3, 3, 3, 3, 3, 3, 3, 3, 3, 3, 3, 4, 4, 4, 4, 4, 4, 4, 4, 4, 4, 4};

static const WT_CONFIG_CHECK confchk_WT_CONNECTION_open_session_debug_subconfigs[] = {
  {"checkpoint_fail_before_turtle_update", "boolean", NULL, NULL, NULL, 0, NULL,
    WT_CONFIG_COMPILED_TYPE_BOOLEAN, 289, INT64_MIN, INT64_MAX, NULL},
  {"release_evict_page", "boolean", NULL, NULL, NULL, 0, NULL, WT_CONFIG_COMPILED_TYPE_BOOLEAN, 290,
    INT64_MIN, INT64_MAX, NULL},
  {NULL, NULL, NULL, NULL, NULL, 0, NULL, 0, 0, 0, 0, NULL}};

static const uint8_t
  confchk_WT_CONNECTION_open_session_debug_subconfigs_jump[WT_CONFIG_JUMP_TABLE_SIZE] = {0, 0, 0, 0,
    0, 0, 0, 0, 0, 0, 0, 0, 0, 0, 0, 0, 0, 0, 0, 0, 0, 0, 0, 0, 0, 0, 0, 0, 0, 0, 0, 0, 0, 0, 0, 0,
    0, 0, 0, 0, 0, 0, 0, 0, 0, 0, 0, 0, 0, 0, 0, 0, 0, 0, 0, 0, 0, 0, 0, 0, 0, 0, 0, 0, 0, 0, 0, 0,
    0, 0, 0, 0, 0, 0, 0, 0, 0, 0, 0, 0, 0, 0, 0, 0, 0, 0, 0, 0, 0, 0, 0, 0, 0, 0, 0, 0, 0, 0, 0, 0,
    1, 1, 1, 1, 1, 1, 1, 1, 1, 1, 1, 1, 1, 1, 1, 2, 2, 2, 2, 2, 2, 2, 2, 2, 2, 2, 2, 2};
const char __WT_CONFIG_CHOICE_read_uncommitted[] = "read-uncommitted";
const char __WT_CONFIG_CHOICE_read_committed[] = "read-committed";
const char __WT_CONFIG_CHOICE_snapshot[] = "snapshot";

static const char *confchk_isolation_choices[] = {__WT_CONFIG_CHOICE_read_uncommitted,
  __WT_CONFIG_CHOICE_read_committed, __WT_CONFIG_CHOICE_snapshot, NULL};

static const WT_CONFIG_CHECK confchk_WT_CONNECTION_open_session_prefetch_subconfigs[] = {
  {"enabled", "boolean", NULL, NULL, NULL, 0, NULL, WT_CONFIG_COMPILED_TYPE_BOOLEAN, 43, INT64_MIN,
    INT64_MAX, NULL},
  {NULL, NULL, NULL, NULL, NULL, 0, NULL, 0, 0, 0, 0, NULL}};

static const uint8_t
  confchk_WT_CONNECTION_open_session_prefetch_subconfigs_jump[WT_CONFIG_JUMP_TABLE_SIZE] = {0, 0, 0,
    0, 0, 0, 0, 0, 0, 0, 0, 0, 0, 0, 0, 0, 0, 0, 0, 0, 0, 0, 0, 0, 0, 0, 0, 0, 0, 0, 0, 0, 0, 0, 0,
    0, 0, 0, 0, 0, 0, 0, 0, 0, 0, 0, 0, 0, 0, 0, 0, 0, 0, 0, 0, 0, 0, 0, 0, 0, 0, 0, 0, 0, 0, 0, 0,
    0, 0, 0, 0, 0, 0, 0, 0, 0, 0, 0, 0, 0, 0, 0, 0, 0, 0, 0, 0, 0, 0, 0, 0, 0, 0, 0, 0, 0, 0, 0, 0,
    0, 0, 0, 1, 1, 1, 1, 1, 1, 1, 1, 1, 1, 1, 1, 1, 1, 1, 1, 1, 1, 1, 1, 1, 1, 1, 1, 1, 1};

static const WT_CONFIG_CHECK confchk_WT_CONNECTION_open_session[] = {
  {"cache_cursors", "boolean", NULL, NULL, NULL, 0, NULL, WT_CONFIG_COMPILED_TYPE_BOOLEAN, 288,
    INT64_MIN, INT64_MAX, NULL},
  {"cache_max_wait_ms", "int", NULL, "min=0", NULL, 0, NULL, WT_CONFIG_COMPILED_TYPE_INT, 200, 0,
    INT64_MAX, NULL},
  {"debug", "category", NULL, NULL, confchk_WT_CONNECTION_open_session_debug_subconfigs, 2,
    confchk_WT_CONNECTION_open_session_debug_subconfigs_jump, WT_CONFIG_COMPILED_TYPE_CATEGORY, 129,
    INT64_MIN, INT64_MAX, NULL},
  {"ignore_cache_size", "boolean", NULL, NULL, NULL, 0, NULL, WT_CONFIG_COMPILED_TYPE_BOOLEAN, 291,
    INT64_MIN, INT64_MAX, NULL},
  {"isolation", "string", NULL,
    "choices=[\"read-uncommitted\",\"read-committed\","
    "\"snapshot\"]",
    NULL, 0, NULL, WT_CONFIG_COMPILED_TYPE_STRING, 167, INT64_MIN, INT64_MAX,
    confchk_isolation_choices},
  {"prefetch", "category", NULL, NULL, confchk_WT_CONNECTION_open_session_prefetch_subconfigs, 1,
    confchk_WT_CONNECTION_open_session_prefetch_subconfigs_jump, WT_CONFIG_COMPILED_TYPE_CATEGORY,
    292, INT64_MIN, INT64_MAX, NULL},
  {NULL, NULL, NULL, NULL, NULL, 0, NULL, 0, 0, 0, 0, NULL}};

static const uint8_t confchk_WT_CONNECTION_open_session_jump[WT_CONFIG_JUMP_TABLE_SIZE] = {0, 0, 0,
  0, 0, 0, 0, 0, 0, 0, 0, 0, 0, 0, 0, 0, 0, 0, 0, 0, 0, 0, 0, 0, 0, 0, 0, 0, 0, 0, 0, 0, 0, 0, 0, 0,
  0, 0, 0, 0, 0, 0, 0, 0, 0, 0, 0, 0, 0, 0, 0, 0, 0, 0, 0, 0, 0, 0, 0, 0, 0, 0, 0, 0, 0, 0, 0, 0, 0,
  0, 0, 0, 0, 0, 0, 0, 0, 0, 0, 0, 0, 0, 0, 0, 0, 0, 0, 0, 0, 0, 0, 0, 0, 0, 0, 0, 0, 0, 0, 0, 2, 3,
  3, 3, 3, 3, 5, 5, 5, 5, 5, 5, 5, 6, 6, 6, 6, 6, 6, 6, 6, 6, 6, 6, 6, 6, 6, 6};
const char __WT_CONFIG_CHOICE_all_durable[] = "all_durable";
const char __WT_CONFIG_CHOICE_backup_checkpoint[] = "backup_checkpoint";
const char __WT_CONFIG_CHOICE_last_checkpoint[] = "last_checkpoint";
const char __WT_CONFIG_CHOICE_oldest[] = "oldest";
const char __WT_CONFIG_CHOICE_oldest_reader[] = "oldest_reader";
const char __WT_CONFIG_CHOICE_oldest_timestamp[] = "oldest_timestamp";
const char __WT_CONFIG_CHOICE_pinned[] = "pinned";
const char __WT_CONFIG_CHOICE_recovery[] = "recovery";
const char __WT_CONFIG_CHOICE_stable[] = "stable";
const char __WT_CONFIG_CHOICE_stable_timestamp[] = "stable_timestamp";

static const char *confchk_get_choices[] = {__WT_CONFIG_CHOICE_all_durable,
  __WT_CONFIG_CHOICE_backup_checkpoint, __WT_CONFIG_CHOICE_last_checkpoint,
  __WT_CONFIG_CHOICE_oldest, __WT_CONFIG_CHOICE_oldest_reader, __WT_CONFIG_CHOICE_oldest_timestamp,
  __WT_CONFIG_CHOICE_pinned, __WT_CONFIG_CHOICE_recovery, __WT_CONFIG_CHOICE_stable,
  __WT_CONFIG_CHOICE_stable_timestamp, NULL};

static const WT_CONFIG_CHECK confchk_WT_CONNECTION_query_timestamp[] = {
  {"get", "string", NULL,
    "choices=[\"all_durable\",\"backup_checkpoint\","
    "\"last_checkpoint\",\"oldest\",\"oldest_reader\","
    "\"oldest_timestamp\",\"pinned\",\"recovery\",\"stable\","
    "\"stable_timestamp\"]",
    NULL, 0, NULL, WT_CONFIG_COMPILED_TYPE_STRING, 153, INT64_MIN, INT64_MAX, confchk_get_choices},
  {NULL, NULL, NULL, NULL, NULL, 0, NULL, 0, 0, 0, 0, NULL}};

static const uint8_t confchk_WT_CONNECTION_query_timestamp_jump[WT_CONFIG_JUMP_TABLE_SIZE] = {0, 0,
  0, 0, 0, 0, 0, 0, 0, 0, 0, 0, 0, 0, 0, 0, 0, 0, 0, 0, 0, 0, 0, 0, 0, 0, 0, 0, 0, 0, 0, 0, 0, 0, 0,
  0, 0, 0, 0, 0, 0, 0, 0, 0, 0, 0, 0, 0, 0, 0, 0, 0, 0, 0, 0, 0, 0, 0, 0, 0, 0, 0, 0, 0, 0, 0, 0, 0,
  0, 0, 0, 0, 0, 0, 0, 0, 0, 0, 0, 0, 0, 0, 0, 0, 0, 0, 0, 0, 0, 0, 0, 0, 0, 0, 0, 0, 0, 0, 0, 0, 0,
  0, 0, 0, 1, 1, 1, 1, 1, 1, 1, 1, 1, 1, 1, 1, 1, 1, 1, 1, 1, 1, 1, 1, 1, 1, 1, 1};

static const WT_CONFIG_CHECK confchk_wiredtiger_open_block_cache_subconfigs[] = {
  {"blkcache_eviction_aggression", "int", NULL, "min=1,max=7200", NULL, 0, NULL,
    WT_CONFIG_COMPILED_TYPE_INT, 192, 1, 7200, NULL},
  {"cache_on_checkpoint", "boolean", NULL, NULL, NULL, 0, NULL, WT_CONFIG_COMPILED_TYPE_BOOLEAN,
    190, INT64_MIN, INT64_MAX, NULL},
  {"cache_on_writes", "boolean", NULL, NULL, NULL, 0, NULL, WT_CONFIG_COMPILED_TYPE_BOOLEAN, 191,
    INT64_MIN, INT64_MAX, NULL},
  {"enabled", "boolean", NULL, NULL, NULL, 0, NULL, WT_CONFIG_COMPILED_TYPE_BOOLEAN, 43, INT64_MIN,
    INT64_MAX, NULL},
  {"full_target", "int", NULL, "min=30,max=100", NULL, 0, NULL, WT_CONFIG_COMPILED_TYPE_INT, 193,
    30, 100, NULL},
  {"hashsize", "int", NULL, "min=512,max=256K", NULL, 0, NULL, WT_CONFIG_COMPILED_TYPE_INT, 195,
    512, 256LL * WT_KILOBYTE, NULL},
  {"max_percent_overhead", "int", NULL, "min=1,max=500", NULL, 0, NULL, WT_CONFIG_COMPILED_TYPE_INT,
    196, 1, 500, NULL},
  {"nvram_path", "string", NULL, NULL, NULL, 0, NULL, WT_CONFIG_COMPILED_TYPE_STRING, 197,
    INT64_MIN, INT64_MAX, NULL},
  {"percent_file_in_dram", "int", NULL, "min=0,max=100", NULL, 0, NULL, WT_CONFIG_COMPILED_TYPE_INT,
    198, 0, 100, NULL},
  {"size", "int", NULL, "min=0,max=10TB", NULL, 0, NULL, WT_CONFIG_COMPILED_TYPE_INT, 194, 0,
    10LL * WT_TERABYTE, NULL},
  {"system_ram", "int", NULL, "min=0,max=1024GB", NULL, 0, NULL, WT_CONFIG_COMPILED_TYPE_INT, 199,
    0, 1024LL * WT_GIGABYTE, NULL},
  {"type", "string", NULL, NULL, NULL, 0, NULL, WT_CONFIG_COMPILED_TYPE_STRING, 9, INT64_MIN,
    INT64_MAX, NULL},
  {NULL, NULL, NULL, NULL, NULL, 0, NULL, 0, 0, 0, 0, NULL}};

static const uint8_t
  confchk_wiredtiger_open_block_cache_subconfigs_jump[WT_CONFIG_JUMP_TABLE_SIZE] = {0, 0, 0, 0, 0,
    0, 0, 0, 0, 0, 0, 0, 0, 0, 0, 0, 0, 0, 0, 0, 0, 0, 0, 0, 0, 0, 0, 0, 0, 0, 0, 0, 0, 0, 0, 0, 0,
    0, 0, 0, 0, 0, 0, 0, 0, 0, 0, 0, 0, 0, 0, 0, 0, 0, 0, 0, 0, 0, 0, 0, 0, 0, 0, 0, 0, 0, 0, 0, 0,
    0, 0, 0, 0, 0, 0, 0, 0, 0, 0, 0, 0, 0, 0, 0, 0, 0, 0, 0, 0, 0, 0, 0, 0, 0, 0, 0, 0, 0, 0, 1, 3,
    3, 4, 5, 5, 6, 6, 6, 6, 6, 7, 8, 8, 9, 9, 9, 11, 12, 12, 12, 12, 12, 12, 12, 12, 12, 12, 12};

static const WT_CONFIG_CHECK confchk_wiredtiger_open_checkpoint_subconfigs[] = {
  {"log_size", "int", NULL, "min=0,max=2GB", NULL, 0, NULL, WT_CONFIG_COMPILED_TYPE_INT, 205, 0,
    2LL * WT_GIGABYTE, NULL},
  {"precise", "boolean", NULL, NULL, NULL, 0, NULL, WT_CONFIG_COMPILED_TYPE_BOOLEAN, 207, INT64_MIN,
    INT64_MAX, NULL},
  {"wait", "int", NULL, "min=0,max=100000", NULL, 0, NULL, WT_CONFIG_COMPILED_TYPE_INT, 206, 0,
    100000, NULL},
  {NULL, NULL, NULL, NULL, NULL, 0, NULL, 0, 0, 0, 0, NULL}};

static const uint8_t confchk_wiredtiger_open_checkpoint_subconfigs_jump[WT_CONFIG_JUMP_TABLE_SIZE] =
  {0, 0, 0, 0, 0, 0, 0, 0, 0, 0, 0, 0, 0, 0, 0, 0, 0, 0, 0, 0, 0, 0, 0, 0, 0, 0, 0, 0, 0, 0, 0, 0,
    0, 0, 0, 0, 0, 0, 0, 0, 0, 0, 0, 0, 0, 0, 0, 0, 0, 0, 0, 0, 0, 0, 0, 0, 0, 0, 0, 0, 0, 0, 0, 0,
    0, 0, 0, 0, 0, 0, 0, 0, 0, 0, 0, 0, 0, 0, 0, 0, 0, 0, 0, 0, 0, 0, 0, 0, 0, 0, 0, 0, 0, 0, 0, 0,
    0, 0, 0, 0, 0, 0, 0, 0, 0, 0, 0, 0, 0, 1, 1, 1, 1, 2, 2, 2, 2, 2, 2, 2, 3, 3, 3, 3, 3, 3, 3, 3};
const char __WT_CONFIG_CHOICE_none[] = "none";
const char __WT_CONFIG_CHOICE_reclaim_space[] = "reclaim_space";

static const char *confchk_method_choices[] = {
  __WT_CONFIG_CHOICE_none, __WT_CONFIG_CHOICE_reclaim_space, NULL};

static const WT_CONFIG_CHECK confchk_wiredtiger_open_checkpoint_cleanup_subconfigs[] = {
  {"method", "string", NULL, "choices=[\"none\",\"reclaim_space\"]", NULL, 0, NULL,
    WT_CONFIG_COMPILED_TYPE_STRING, 209, INT64_MIN, INT64_MAX, confchk_method_choices},
  {"wait", "int", NULL, "min=60,max=100000", NULL, 0, NULL, WT_CONFIG_COMPILED_TYPE_INT, 206, 60,
    100000, NULL},
  {NULL, NULL, NULL, NULL, NULL, 0, NULL, 0, 0, 0, 0, NULL}};

static const uint8_t
  confchk_wiredtiger_open_checkpoint_cleanup_subconfigs_jump[WT_CONFIG_JUMP_TABLE_SIZE] = {0, 0, 0,
    0, 0, 0, 0, 0, 0, 0, 0, 0, 0, 0, 0, 0, 0, 0, 0, 0, 0, 0, 0, 0, 0, 0, 0, 0, 0, 0, 0, 0, 0, 0, 0,
    0, 0, 0, 0, 0, 0, 0, 0, 0, 0, 0, 0, 0, 0, 0, 0, 0, 0, 0, 0, 0, 0, 0, 0, 0, 0, 0, 0, 0, 0, 0, 0,
    0, 0, 0, 0, 0, 0, 0, 0, 0, 0, 0, 0, 0, 0, 0, 0, 0, 0, 0, 0, 0, 0, 0, 0, 0, 0, 0, 0, 0, 0, 0, 0,
    0, 0, 0, 0, 0, 0, 0, 0, 0, 0, 0, 1, 1, 1, 1, 1, 1, 1, 1, 1, 1, 2, 2, 2, 2, 2, 2, 2, 2};

static const WT_CONFIG_CHECK confchk_WT_CONNECTION_reconfigure_chunk_cache_subconfigs[] = {
  {"pinned", "list", NULL, NULL, NULL, 0, NULL, WT_CONFIG_COMPILED_TYPE_LIST, 211, INT64_MIN,
    INT64_MAX, NULL},
  {NULL, NULL, NULL, NULL, NULL, 0, NULL, 0, 0, 0, 0, NULL}};

static const uint8_t
  confchk_WT_CONNECTION_reconfigure_chunk_cache_subconfigs_jump[WT_CONFIG_JUMP_TABLE_SIZE] = {0, 0,
    0, 0, 0, 0, 0, 0, 0, 0, 0, 0, 0, 0, 0, 0, 0, 0, 0, 0, 0, 0, 0, 0, 0, 0, 0, 0, 0, 0, 0, 0, 0, 0,
    0, 0, 0, 0, 0, 0, 0, 0, 0, 0, 0, 0, 0, 0, 0, 0, 0, 0, 0, 0, 0, 0, 0, 0, 0, 0, 0, 0, 0, 0, 0, 0,
    0, 0, 0, 0, 0, 0, 0, 0, 0, 0, 0, 0, 0, 0, 0, 0, 0, 0, 0, 0, 0, 0, 0, 0, 0, 0, 0, 0, 0, 0, 0, 0,
    0, 0, 0, 0, 0, 0, 0, 0, 0, 0, 0, 0, 0, 0, 0, 1, 1, 1, 1, 1, 1, 1, 1, 1, 1, 1, 1, 1, 1, 1};

static const WT_CONFIG_CHECK confchk_WT_CONNECTION_reconfigure_compatibility_subconfigs[] = {
  {"release", "string", NULL, NULL, NULL, 0, NULL, WT_CONFIG_COMPILED_TYPE_STRING, 213, INT64_MIN,
    INT64_MAX, NULL},
  {NULL, NULL, NULL, NULL, NULL, 0, NULL, 0, 0, 0, 0, NULL}};

static const uint8_t
  confchk_WT_CONNECTION_reconfigure_compatibility_subconfigs_jump[WT_CONFIG_JUMP_TABLE_SIZE] = {0,
    0, 0, 0, 0, 0, 0, 0, 0, 0, 0, 0, 0, 0, 0, 0, 0, 0, 0, 0, 0, 0, 0, 0, 0, 0, 0, 0, 0, 0, 0, 0, 0,
    0, 0, 0, 0, 0, 0, 0, 0, 0, 0, 0, 0, 0, 0, 0, 0, 0, 0, 0, 0, 0, 0, 0, 0, 0, 0, 0, 0, 0, 0, 0, 0,
    0, 0, 0, 0, 0, 0, 0, 0, 0, 0, 0, 0, 0, 0, 0, 0, 0, 0, 0, 0, 0, 0, 0, 0, 0, 0, 0, 0, 0, 0, 0, 0,
    0, 0, 0, 0, 0, 0, 0, 0, 0, 0, 0, 0, 0, 0, 0, 0, 0, 0, 1, 1, 1, 1, 1, 1, 1, 1, 1, 1, 1, 1, 1};

static const WT_CONFIG_CHECK confchk_wiredtiger_open_debug_mode_subconfigs[] = {
  {"background_compact", "boolean", NULL, NULL, NULL, 0, NULL, WT_CONFIG_COMPILED_TYPE_BOOLEAN, 215,
    INT64_MIN, INT64_MAX, NULL},
  {"checkpoint_retention", "int", NULL, "min=0,max=1024", NULL, 0, NULL,
    WT_CONFIG_COMPILED_TYPE_INT, 217, 0, 1024, NULL},
  {"configuration", "boolean", NULL, NULL, NULL, 0, NULL, WT_CONFIG_COMPILED_TYPE_BOOLEAN, 218,
    INT64_MIN, INT64_MAX, NULL},
  {"corruption_abort", "boolean", NULL, NULL, NULL, 0, NULL, WT_CONFIG_COMPILED_TYPE_BOOLEAN, 216,
    INT64_MIN, INT64_MAX, NULL},
  {"cursor_copy", "boolean", NULL, NULL, NULL, 0, NULL, WT_CONFIG_COMPILED_TYPE_BOOLEAN, 219,
    INT64_MIN, INT64_MAX, NULL},
  {"cursor_reposition", "boolean", NULL, NULL, NULL, 0, NULL, WT_CONFIG_COMPILED_TYPE_BOOLEAN, 220,
    INT64_MIN, INT64_MAX, NULL},
  {"eviction", "boolean", NULL, NULL, NULL, 0, NULL, WT_CONFIG_COMPILED_TYPE_BOOLEAN, 221,
    INT64_MIN, INT64_MAX, NULL},
  {"eviction_checkpoint_ts_ordering", "boolean", NULL, NULL, NULL, 0, NULL,
    WT_CONFIG_COMPILED_TYPE_BOOLEAN, 231, INT64_MIN, INT64_MAX, NULL},
  {"log_retention", "int", NULL, "min=0,max=1024", NULL, 0, NULL, WT_CONFIG_COMPILED_TYPE_INT, 222,
    0, 1024, NULL},
  {"realloc_exact", "boolean", NULL, NULL, NULL, 0, NULL, WT_CONFIG_COMPILED_TYPE_BOOLEAN, 223,
    INT64_MIN, INT64_MAX, NULL},
  {"realloc_malloc", "boolean", NULL, NULL, NULL, 0, NULL, WT_CONFIG_COMPILED_TYPE_BOOLEAN, 224,
    INT64_MIN, INT64_MAX, NULL},
  {"rollback_error", "int", NULL, "min=0,max=10M", NULL, 0, NULL, WT_CONFIG_COMPILED_TYPE_INT, 225,
    0, 10LL * WT_MEGABYTE, NULL},
  {"slow_checkpoint", "boolean", NULL, NULL, NULL, 0, NULL, WT_CONFIG_COMPILED_TYPE_BOOLEAN, 226,
    INT64_MIN, INT64_MAX, NULL},
  {"stress_skiplist", "boolean", NULL, NULL, NULL, 0, NULL, WT_CONFIG_COMPILED_TYPE_BOOLEAN, 227,
    INT64_MIN, INT64_MAX, NULL},
  {"table_logging", "boolean", NULL, NULL, NULL, 0, NULL, WT_CONFIG_COMPILED_TYPE_BOOLEAN, 228,
    INT64_MIN, INT64_MAX, NULL},
  {"tiered_flush_error_continue", "boolean", NULL, NULL, NULL, 0, NULL,
    WT_CONFIG_COMPILED_TYPE_BOOLEAN, 229, INT64_MIN, INT64_MAX, NULL},
  {"update_restore_evict", "boolean", NULL, NULL, NULL, 0, NULL, WT_CONFIG_COMPILED_TYPE_BOOLEAN,
    230, INT64_MIN, INT64_MAX, NULL},
  {NULL, NULL, NULL, NULL, NULL, 0, NULL, 0, 0, 0, 0, NULL}};

static const uint8_t confchk_wiredtiger_open_debug_mode_subconfigs_jump[WT_CONFIG_JUMP_TABLE_SIZE] =
  {0, 0, 0, 0, 0, 0, 0, 0, 0, 0, 0, 0, 0, 0, 0, 0, 0, 0, 0, 0, 0, 0, 0, 0, 0, 0, 0, 0, 0, 0, 0, 0,
    0, 0, 0, 0, 0, 0, 0, 0, 0, 0, 0, 0, 0, 0, 0, 0, 0, 0, 0, 0, 0, 0, 0, 0, 0, 0, 0, 0, 0, 0, 0, 0,
    0, 0, 0, 0, 0, 0, 0, 0, 0, 0, 0, 0, 0, 0, 0, 0, 0, 0, 0, 0, 0, 0, 0, 0, 0, 0, 0, 0, 0, 0, 0, 0,
    0, 0, 0, 1, 6, 6, 8, 8, 8, 8, 8, 8, 8, 9, 9, 9, 9, 9, 9, 12, 14, 16, 17, 17, 17, 17, 17, 17, 17,
    17, 17, 17};
const char __WT_CONFIG_CHOICE_leader[] = "leader";
const char __WT_CONFIG_CHOICE_follower[] = "follower";

static const char *confchk_role_choices[] = {
  __WT_CONFIG_CHOICE_leader, __WT_CONFIG_CHOICE_follower, NULL};

static const WT_CONFIG_CHECK confchk_WT_CONNECTION_reconfigure_disaggregated_subconfigs[] = {
  {"checkpoint_id", "int", NULL, "min=-1", NULL, 0, NULL, WT_CONFIG_COMPILED_TYPE_INT, 91, -1,
    INT64_MAX, NULL},
  {"checkpoint_meta", "string", NULL, NULL, NULL, 0, NULL, WT_CONFIG_COMPILED_TYPE_STRING, 92,
    INT64_MIN, INT64_MAX, NULL},
  {"next_checkpoint_id", "int", NULL, "min=-1", NULL, 0, NULL, WT_CONFIG_COMPILED_TYPE_INT, 93, -1,
    INT64_MAX, NULL},
  {"role", "string", NULL, "choices=[\"leader\",\"follower\"]", NULL, 0, NULL,
    WT_CONFIG_COMPILED_TYPE_STRING, 94, INT64_MIN, INT64_MAX, confchk_role_choices},
  {"shutdown_checkpoint", "boolean", NULL, NULL, NULL, 0, NULL, WT_CONFIG_COMPILED_TYPE_BOOLEAN, 95,
    INT64_MIN, INT64_MAX, NULL},
  {NULL, NULL, NULL, NULL, NULL, 0, NULL, 0, 0, 0, 0, NULL}};

static const uint8_t
  confchk_WT_CONNECTION_reconfigure_disaggregated_subconfigs_jump[WT_CONFIG_JUMP_TABLE_SIZE] = {0,
    0, 0, 0, 0, 0, 0, 0, 0, 0, 0, 0, 0, 0, 0, 0, 0, 0, 0, 0, 0, 0, 0, 0, 0, 0, 0, 0, 0, 0, 0, 0, 0,
    0, 0, 0, 0, 0, 0, 0, 0, 0, 0, 0, 0, 0, 0, 0, 0, 0, 0, 0, 0, 0, 0, 0, 0, 0, 0, 0, 0, 0, 0, 0, 0,
    0, 0, 0, 0, 0, 0, 0, 0, 0, 0, 0, 0, 0, 0, 0, 0, 0, 0, 0, 0, 0, 0, 0, 0, 0, 0, 0, 0, 0, 0, 0, 0,
    0, 0, 0, 2, 2, 2, 2, 2, 2, 2, 2, 2, 2, 2, 3, 3, 3, 3, 4, 5, 5, 5, 5, 5, 5, 5, 5, 5, 5, 5, 5};

static const WT_CONFIG_CHECK confchk_wiredtiger_open_eviction_subconfigs[] = {
  {"evict_sample_inmem", "boolean", NULL, NULL, NULL, 0, NULL, WT_CONFIG_COMPILED_TYPE_BOOLEAN, 236,
    INT64_MIN, INT64_MAX, NULL},
  {"evict_use_softptr", "boolean", NULL, NULL, NULL, 0, NULL, WT_CONFIG_COMPILED_TYPE_BOOLEAN, 237,
    INT64_MIN, INT64_MAX, NULL},
  {"threads_max", "int", NULL, "min=1,max=20", NULL, 0, NULL, WT_CONFIG_COMPILED_TYPE_INT, 234, 1,
    20, NULL},
  {"threads_min", "int", NULL, "min=1,max=20", NULL, 0, NULL, WT_CONFIG_COMPILED_TYPE_INT, 235, 1,
    20, NULL},
  {NULL, NULL, NULL, NULL, NULL, 0, NULL, 0, 0, 0, 0, NULL}};

static const uint8_t confchk_wiredtiger_open_eviction_subconfigs_jump[WT_CONFIG_JUMP_TABLE_SIZE] = {
  0, 0, 0, 0, 0, 0, 0, 0, 0, 0, 0, 0, 0, 0, 0, 0, 0, 0, 0, 0, 0, 0, 0, 0, 0, 0, 0, 0, 0, 0, 0, 0, 0,
  0, 0, 0, 0, 0, 0, 0, 0, 0, 0, 0, 0, 0, 0, 0, 0, 0, 0, 0, 0, 0, 0, 0, 0, 0, 0, 0, 0, 0, 0, 0, 0, 0,
  0, 0, 0, 0, 0, 0, 0, 0, 0, 0, 0, 0, 0, 0, 0, 0, 0, 0, 0, 0, 0, 0, 0, 0, 0, 0, 0, 0, 0, 0, 0, 0, 0,
  0, 0, 0, 2, 2, 2, 2, 2, 2, 2, 2, 2, 2, 2, 2, 2, 2, 2, 4, 4, 4, 4, 4, 4, 4, 4, 4, 4, 4};
const char __WT_CONFIG_CHOICE_all[] = "all";
const char __WT_CONFIG_CHOICE_checkpoint_validate[] = "checkpoint_validate";
const char __WT_CONFIG_CHOICE_cursor_check[] = "cursor_check";
const char __WT_CONFIG_CHOICE_disk_validate[] = "disk_validate";
const char __WT_CONFIG_CHOICE_eviction_check[] = "eviction_check";
const char __WT_CONFIG_CHOICE_generation_check[] = "generation_check";
const char __WT_CONFIG_CHOICE_hs_validate[] = "hs_validate";
const char __WT_CONFIG_CHOICE_key_out_of_order[] = "key_out_of_order";
const char __WT_CONFIG_CHOICE_log_validate[] = "log_validate";
const char __WT_CONFIG_CHOICE_prepared[] = "prepared";
const char __WT_CONFIG_CHOICE_slow_operation[] = "slow_operation";
const char __WT_CONFIG_CHOICE_txn_visibility[] = "txn_visibility";

static const char *confchk_extra_diagnostics_choices[] = {__WT_CONFIG_CHOICE_all,
  __WT_CONFIG_CHOICE_checkpoint_validate, __WT_CONFIG_CHOICE_cursor_check,
  __WT_CONFIG_CHOICE_disk_validate, __WT_CONFIG_CHOICE_eviction_check,
  __WT_CONFIG_CHOICE_generation_check, __WT_CONFIG_CHOICE_hs_validate,
  __WT_CONFIG_CHOICE_key_out_of_order, __WT_CONFIG_CHOICE_log_validate, __WT_CONFIG_CHOICE_prepared,
  __WT_CONFIG_CHOICE_slow_operation, __WT_CONFIG_CHOICE_txn_visibility, NULL};

static const WT_CONFIG_CHECK confchk_wiredtiger_open_file_manager_subconfigs[] = {
  {"close_handle_minimum", "int", NULL, "min=0", NULL, 0, NULL, WT_CONFIG_COMPILED_TYPE_INT, 247, 0,
    INT64_MAX, NULL},
  {"close_idle_time", "int", NULL, "min=0,max=100000", NULL, 0, NULL, WT_CONFIG_COMPILED_TYPE_INT,
    248, 0, 100000, NULL},
  {"close_scan_interval", "int", NULL, "min=1,max=100000", NULL, 0, NULL,
    WT_CONFIG_COMPILED_TYPE_INT, 249, 1, 100000, NULL},
  {NULL, NULL, NULL, NULL, NULL, 0, NULL, 0, 0, 0, 0, NULL}};

static const uint8_t
  confchk_wiredtiger_open_file_manager_subconfigs_jump[WT_CONFIG_JUMP_TABLE_SIZE] = {0, 0, 0, 0, 0,
    0, 0, 0, 0, 0, 0, 0, 0, 0, 0, 0, 0, 0, 0, 0, 0, 0, 0, 0, 0, 0, 0, 0, 0, 0, 0, 0, 0, 0, 0, 0, 0,
    0, 0, 0, 0, 0, 0, 0, 0, 0, 0, 0, 0, 0, 0, 0, 0, 0, 0, 0, 0, 0, 0, 0, 0, 0, 0, 0, 0, 0, 0, 0, 0,
    0, 0, 0, 0, 0, 0, 0, 0, 0, 0, 0, 0, 0, 0, 0, 0, 0, 0, 0, 0, 0, 0, 0, 0, 0, 0, 0, 0, 0, 0, 0, 3,
    3, 3, 3, 3, 3, 3, 3, 3, 3, 3, 3, 3, 3, 3, 3, 3, 3, 3, 3, 3, 3, 3, 3, 3, 3, 3, 3};

static const WT_CONFIG_CHECK confchk_wiredtiger_open_heuristic_controls_subconfigs[] = {
  {"checkpoint_cleanup_obsolete_tw_pages_dirty_max", "int", NULL, "min=0,max=100000", NULL, 0, NULL,
    WT_CONFIG_COMPILED_TYPE_INT, 252, 0, 100000, NULL},
  {"eviction_obsolete_tw_pages_dirty_max", "int", NULL, "min=0,max=100000", NULL, 0, NULL,
    WT_CONFIG_COMPILED_TYPE_INT, 253, 0, 100000, NULL},
  {"obsolete_tw_btree_max", "int", NULL, "min=0,max=500000", NULL, 0, NULL,
    WT_CONFIG_COMPILED_TYPE_INT, 254, 0, 500000, NULL},
  {NULL, NULL, NULL, NULL, NULL, 0, NULL, 0, 0, 0, 0, NULL}};

static const uint8_t
  confchk_wiredtiger_open_heuristic_controls_subconfigs_jump[WT_CONFIG_JUMP_TABLE_SIZE] = {0, 0, 0,
    0, 0, 0, 0, 0, 0, 0, 0, 0, 0, 0, 0, 0, 0, 0, 0, 0, 0, 0, 0, 0, 0, 0, 0, 0, 0, 0, 0, 0, 0, 0, 0,
    0, 0, 0, 0, 0, 0, 0, 0, 0, 0, 0, 0, 0, 0, 0, 0, 0, 0, 0, 0, 0, 0, 0, 0, 0, 0, 0, 0, 0, 0, 0, 0,
    0, 0, 0, 0, 0, 0, 0, 0, 0, 0, 0, 0, 0, 0, 0, 0, 0, 0, 0, 0, 0, 0, 0, 0, 0, 0, 0, 0, 0, 0, 0, 0,
    0, 1, 1, 2, 2, 2, 2, 2, 2, 2, 2, 2, 2, 3, 3, 3, 3, 3, 3, 3, 3, 3, 3, 3, 3, 3, 3, 3, 3};

static const WT_CONFIG_CHECK confchk_wiredtiger_open_history_store_subconfigs[] = {
  {"file_max", "int", NULL, "min=0", NULL, 0, NULL, WT_CONFIG_COMPILED_TYPE_INT, 256, 0, INT64_MAX,
    NULL},
  {NULL, NULL, NULL, NULL, NULL, 0, NULL, 0, 0, 0, 0, NULL}};

static const uint8_t
  confchk_wiredtiger_open_history_store_subconfigs_jump[WT_CONFIG_JUMP_TABLE_SIZE] = {0, 0, 0, 0, 0,
    0, 0, 0, 0, 0, 0, 0, 0, 0, 0, 0, 0, 0, 0, 0, 0, 0, 0, 0, 0, 0, 0, 0, 0, 0, 0, 0, 0, 0, 0, 0, 0,
    0, 0, 0, 0, 0, 0, 0, 0, 0, 0, 0, 0, 0, 0, 0, 0, 0, 0, 0, 0, 0, 0, 0, 0, 0, 0, 0, 0, 0, 0, 0, 0,
    0, 0, 0, 0, 0, 0, 0, 0, 0, 0, 0, 0, 0, 0, 0, 0, 0, 0, 0, 0, 0, 0, 0, 0, 0, 0, 0, 0, 0, 0, 0, 0,
    0, 0, 1, 1, 1, 1, 1, 1, 1, 1, 1, 1, 1, 1, 1, 1, 1, 1, 1, 1, 1, 1, 1, 1, 1, 1, 1};

static const WT_CONFIG_CHECK confchk_wiredtiger_open_io_capacity_subconfigs[] = {
  {"chunk_cache", "int", NULL, "min=0,max=1TB", NULL, 0, NULL, WT_CONFIG_COMPILED_TYPE_INT, 259, 0,
    1LL * WT_TERABYTE, NULL},
  {"total", "int", NULL, "min=0,max=1TB", NULL, 0, NULL, WT_CONFIG_COMPILED_TYPE_INT, 258, 0,
    1LL * WT_TERABYTE, NULL},
  {NULL, NULL, NULL, NULL, NULL, 0, NULL, 0, 0, 0, 0, NULL}};

static const uint8_t
  confchk_wiredtiger_open_io_capacity_subconfigs_jump[WT_CONFIG_JUMP_TABLE_SIZE] = {0, 0, 0, 0, 0,
    0, 0, 0, 0, 0, 0, 0, 0, 0, 0, 0, 0, 0, 0, 0, 0, 0, 0, 0, 0, 0, 0, 0, 0, 0, 0, 0, 0, 0, 0, 0, 0,
    0, 0, 0, 0, 0, 0, 0, 0, 0, 0, 0, 0, 0, 0, 0, 0, 0, 0, 0, 0, 0, 0, 0, 0, 0, 0, 0, 0, 0, 0, 0, 0,
    0, 0, 0, 0, 0, 0, 0, 0, 0, 0, 0, 0, 0, 0, 0, 0, 0, 0, 0, 0, 0, 0, 0, 0, 0, 0, 0, 0, 0, 0, 0, 1,
    1, 1, 1, 1, 1, 1, 1, 1, 1, 1, 1, 1, 1, 1, 1, 1, 2, 2, 2, 2, 2, 2, 2, 2, 2, 2, 2};
const char __WT_CONFIG_CHOICE_error[] = "error";
const char __WT_CONFIG_CHOICE_message[] = "message";

static const char *confchk_json_output_choices[] = {
  __WT_CONFIG_CHOICE_error, __WT_CONFIG_CHOICE_message, NULL};

static const WT_CONFIG_CHECK confchk_WT_CONNECTION_reconfigure_log_subconfigs[] = {
  {"archive", "boolean", NULL, NULL, NULL, 0, NULL, WT_CONFIG_COMPILED_TYPE_BOOLEAN, 261, INT64_MIN,
    INT64_MAX, NULL},
  {"os_cache_dirty_pct", "int", NULL, "min=0,max=100", NULL, 0, NULL, WT_CONFIG_COMPILED_TYPE_INT,
    262, 0, 100, NULL},
  {"prealloc", "boolean", NULL, NULL, NULL, 0, NULL, WT_CONFIG_COMPILED_TYPE_BOOLEAN, 263,
    INT64_MIN, INT64_MAX, NULL},
  {"prealloc_init_count", "int", NULL, "min=1,max=500", NULL, 0, NULL, WT_CONFIG_COMPILED_TYPE_INT,
    264, 1, 500, NULL},
  {"remove", "boolean", NULL, NULL, NULL, 0, NULL, WT_CONFIG_COMPILED_TYPE_BOOLEAN, 265, INT64_MIN,
    INT64_MAX, NULL},
  {"zero_fill", "boolean", NULL, NULL, NULL, 0, NULL, WT_CONFIG_COMPILED_TYPE_BOOLEAN, 266,
    INT64_MIN, INT64_MAX, NULL},
  {NULL, NULL, NULL, NULL, NULL, 0, NULL, 0, 0, 0, 0, NULL}};

static const uint8_t
  confchk_WT_CONNECTION_reconfigure_log_subconfigs_jump[WT_CONFIG_JUMP_TABLE_SIZE] = {0, 0, 0, 0, 0,
    0, 0, 0, 0, 0, 0, 0, 0, 0, 0, 0, 0, 0, 0, 0, 0, 0, 0, 0, 0, 0, 0, 0, 0, 0, 0, 0, 0, 0, 0, 0, 0,
    0, 0, 0, 0, 0, 0, 0, 0, 0, 0, 0, 0, 0, 0, 0, 0, 0, 0, 0, 0, 0, 0, 0, 0, 0, 0, 0, 0, 0, 0, 0, 0,
    0, 0, 0, 0, 0, 0, 0, 0, 0, 0, 0, 0, 0, 0, 0, 0, 0, 0, 0, 0, 0, 0, 0, 0, 0, 0, 0, 0, 0, 1, 1, 1,
    1, 1, 1, 1, 1, 1, 1, 1, 1, 1, 1, 2, 4, 4, 5, 5, 5, 5, 5, 5, 5, 5, 6, 6, 6, 6, 6};

static const WT_CONFIG_CHECK confchk_wiredtiger_open_lsm_manager_subconfigs[] = {
  {"merge", "boolean", NULL, NULL, NULL, 0, NULL, WT_CONFIG_COMPILED_TYPE_BOOLEAN, 269, INT64_MIN,
    INT64_MAX, NULL},
  {"worker_thread_max", "int", NULL, "min=3,max=20", NULL, 0, NULL, WT_CONFIG_COMPILED_TYPE_INT,
    268, 3, 20, NULL},
  {NULL, NULL, NULL, NULL, NULL, 0, NULL, 0, 0, 0, 0, NULL}};

static const uint8_t
  confchk_wiredtiger_open_lsm_manager_subconfigs_jump[WT_CONFIG_JUMP_TABLE_SIZE] = {0, 0, 0, 0, 0,
    0, 0, 0, 0, 0, 0, 0, 0, 0, 0, 0, 0, 0, 0, 0, 0, 0, 0, 0, 0, 0, 0, 0, 0, 0, 0, 0, 0, 0, 0, 0, 0,
    0, 0, 0, 0, 0, 0, 0, 0, 0, 0, 0, 0, 0, 0, 0, 0, 0, 0, 0, 0, 0, 0, 0, 0, 0, 0, 0, 0, 0, 0, 0, 0,
    0, 0, 0, 0, 0, 0, 0, 0, 0, 0, 0, 0, 0, 0, 0, 0, 0, 0, 0, 0, 0, 0, 0, 0, 0, 0, 0, 0, 0, 0, 0, 0,
    0, 0, 0, 0, 0, 0, 0, 0, 0, 1, 1, 1, 1, 1, 1, 1, 1, 1, 1, 2, 2, 2, 2, 2, 2, 2, 2};

static const WT_CONFIG_CHECK confchk_wiredtiger_open_operation_tracking_subconfigs[] = {
  {"enabled", "boolean", NULL, NULL, NULL, 0, NULL, WT_CONFIG_COMPILED_TYPE_BOOLEAN, 43, INT64_MIN,
    INT64_MAX, NULL},
  {"path", "string", NULL, NULL, NULL, 0, NULL, WT_CONFIG_COMPILED_TYPE_STRING, 271, INT64_MIN,
    INT64_MAX, NULL},
  {NULL, NULL, NULL, NULL, NULL, 0, NULL, 0, 0, 0, 0, NULL}};

static const uint8_t
  confchk_wiredtiger_open_operation_tracking_subconfigs_jump[WT_CONFIG_JUMP_TABLE_SIZE] = {0, 0, 0,
    0, 0, 0, 0, 0, 0, 0, 0, 0, 0, 0, 0, 0, 0, 0, 0, 0, 0, 0, 0, 0, 0, 0, 0, 0, 0, 0, 0, 0, 0, 0, 0,
    0, 0, 0, 0, 0, 0, 0, 0, 0, 0, 0, 0, 0, 0, 0, 0, 0, 0, 0, 0, 0, 0, 0, 0, 0, 0, 0, 0, 0, 0, 0, 0,
    0, 0, 0, 0, 0, 0, 0, 0, 0, 0, 0, 0, 0, 0, 0, 0, 0, 0, 0, 0, 0, 0, 0, 0, 0, 0, 0, 0, 0, 0, 0, 0,
    0, 0, 0, 1, 1, 1, 1, 1, 1, 1, 1, 1, 1, 1, 2, 2, 2, 2, 2, 2, 2, 2, 2, 2, 2, 2, 2, 2, 2};

static const WT_CONFIG_CHECK confchk_wiredtiger_open_rollback_to_stable_subconfigs[] = {
  {"threads", "int", NULL, "min=0,max=10", NULL, 0, NULL, WT_CONFIG_COMPILED_TYPE_INT, 273, 0, 10,
    NULL},
  {NULL, NULL, NULL, NULL, NULL, 0, NULL, 0, 0, 0, 0, NULL}};

static const uint8_t
  confchk_wiredtiger_open_rollback_to_stable_subconfigs_jump[WT_CONFIG_JUMP_TABLE_SIZE] = {0, 0, 0,
    0, 0, 0, 0, 0, 0, 0, 0, 0, 0, 0, 0, 0, 0, 0, 0, 0, 0, 0, 0, 0, 0, 0, 0, 0, 0, 0, 0, 0, 0, 0, 0,
    0, 0, 0, 0, 0, 0, 0, 0, 0, 0, 0, 0, 0, 0, 0, 0, 0, 0, 0, 0, 0, 0, 0, 0, 0, 0, 0, 0, 0, 0, 0, 0,
    0, 0, 0, 0, 0, 0, 0, 0, 0, 0, 0, 0, 0, 0, 0, 0, 0, 0, 0, 0, 0, 0, 0, 0, 0, 0, 0, 0, 0, 0, 0, 0,
    0, 0, 0, 0, 0, 0, 0, 0, 0, 0, 0, 0, 0, 0, 0, 0, 0, 0, 1, 1, 1, 1, 1, 1, 1, 1, 1, 1, 1};

static const WT_CONFIG_CHECK confchk_wiredtiger_open_shared_cache_subconfigs[] = {
  {"chunk", "int", NULL, "min=1MB,max=10TB", NULL, 0, NULL, WT_CONFIG_COMPILED_TYPE_INT, 275,
    1LL * WT_MEGABYTE, 10LL * WT_TERABYTE, NULL},
  {"name", "string", NULL, NULL, NULL, 0, NULL, WT_CONFIG_COMPILED_TYPE_STRING, 25, INT64_MIN,
    INT64_MAX, NULL},
  {"quota", "int", NULL, NULL, NULL, 0, NULL, WT_CONFIG_COMPILED_TYPE_INT, 276, INT64_MIN,
    INT64_MAX, NULL},
  {"reserve", "int", NULL, NULL, NULL, 0, NULL, WT_CONFIG_COMPILED_TYPE_INT, 277, INT64_MIN,
    INT64_MAX, NULL},
  {"size", "int", NULL, "min=1MB,max=10TB", NULL, 0, NULL, WT_CONFIG_COMPILED_TYPE_INT, 194,
    1LL * WT_MEGABYTE, 10LL * WT_TERABYTE, NULL},
  {NULL, NULL, NULL, NULL, NULL, 0, NULL, 0, 0, 0, 0, NULL}};

static const uint8_t
  confchk_wiredtiger_open_shared_cache_subconfigs_jump[WT_CONFIG_JUMP_TABLE_SIZE] = {0, 0, 0, 0, 0,
    0, 0, 0, 0, 0, 0, 0, 0, 0, 0, 0, 0, 0, 0, 0, 0, 0, 0, 0, 0, 0, 0, 0, 0, 0, 0, 0, 0, 0, 0, 0, 0,
    0, 0, 0, 0, 0, 0, 0, 0, 0, 0, 0, 0, 0, 0, 0, 0, 0, 0, 0, 0, 0, 0, 0, 0, 0, 0, 0, 0, 0, 0, 0, 0,
    0, 0, 0, 0, 0, 0, 0, 0, 0, 0, 0, 0, 0, 0, 0, 0, 0, 0, 0, 0, 0, 0, 0, 0, 0, 0, 0, 0, 0, 0, 0, 1,
    1, 1, 1, 1, 1, 1, 1, 1, 1, 1, 2, 2, 2, 3, 4, 5, 5, 5, 5, 5, 5, 5, 5, 5, 5, 5, 5};
const char __WT_CONFIG_CHOICE_cache_walk[] = "cache_walk";
const char __WT_CONFIG_CHOICE_fast[] = "fast";
const char __WT_CONFIG_CHOICE_clear[] = "clear";
const char __WT_CONFIG_CHOICE_tree_walk[] = "tree_walk";

static const char *confchk_statistics_choices[] = {__WT_CONFIG_CHOICE_all,
  __WT_CONFIG_CHOICE_cache_walk, __WT_CONFIG_CHOICE_fast, __WT_CONFIG_CHOICE_none,
  __WT_CONFIG_CHOICE_clear, __WT_CONFIG_CHOICE_tree_walk, NULL};

static const WT_CONFIG_CHECK confchk_WT_CONNECTION_reconfigure_statistics_log_subconfigs[] = {
  {"json", "boolean", NULL, NULL, NULL, 0, NULL, WT_CONFIG_COMPILED_TYPE_BOOLEAN, 279, INT64_MIN,
    INT64_MAX, NULL},
  {"on_close", "boolean", NULL, NULL, NULL, 0, NULL, WT_CONFIG_COMPILED_TYPE_BOOLEAN, 280,
    INT64_MIN, INT64_MAX, NULL},
  {"sources", "list", NULL, NULL, NULL, 0, NULL, WT_CONFIG_COMPILED_TYPE_LIST, 281, INT64_MIN,
    INT64_MAX, NULL},
  {"timestamp", "string", NULL, NULL, NULL, 0, NULL, WT_CONFIG_COMPILED_TYPE_STRING, 282, INT64_MIN,
    INT64_MAX, NULL},
  {"wait", "int", NULL, "min=0,max=100000", NULL, 0, NULL, WT_CONFIG_COMPILED_TYPE_INT, 206, 0,
    100000, NULL},
  {NULL, NULL, NULL, NULL, NULL, 0, NULL, 0, 0, 0, 0, NULL}};

static const uint8_t
  confchk_WT_CONNECTION_reconfigure_statistics_log_subconfigs_jump[WT_CONFIG_JUMP_TABLE_SIZE] = {0,
    0, 0, 0, 0, 0, 0, 0, 0, 0, 0, 0, 0, 0, 0, 0, 0, 0, 0, 0, 0, 0, 0, 0, 0, 0, 0, 0, 0, 0, 0, 0, 0,
    0, 0, 0, 0, 0, 0, 0, 0, 0, 0, 0, 0, 0, 0, 0, 0, 0, 0, 0, 0, 0, 0, 0, 0, 0, 0, 0, 0, 0, 0, 0, 0,
    0, 0, 0, 0, 0, 0, 0, 0, 0, 0, 0, 0, 0, 0, 0, 0, 0, 0, 0, 0, 0, 0, 0, 0, 0, 0, 0, 0, 0, 0, 0, 0,
    0, 0, 0, 0, 0, 0, 0, 0, 0, 0, 1, 1, 1, 1, 1, 2, 2, 2, 2, 3, 4, 4, 4, 5, 5, 5, 5, 5, 5, 5, 5};

static const WT_CONFIG_CHECK confchk_WT_CONNECTION_reconfigure_tiered_storage_subconfigs[] = {
  {"local_retention", "int", NULL, "min=0,max=10000", NULL, 0, NULL, WT_CONFIG_COMPILED_TYPE_INT,
    58, 0, 10000, NULL},
  {NULL, NULL, NULL, NULL, NULL, 0, NULL, 0, 0, 0, 0, NULL}};

static const uint8_t
  confchk_WT_CONNECTION_reconfigure_tiered_storage_subconfigs_jump[WT_CONFIG_JUMP_TABLE_SIZE] = {0,
    0, 0, 0, 0, 0, 0, 0, 0, 0, 0, 0, 0, 0, 0, 0, 0, 0, 0, 0, 0, 0, 0, 0, 0, 0, 0, 0, 0, 0, 0, 0, 0,
    0, 0, 0, 0, 0, 0, 0, 0, 0, 0, 0, 0, 0, 0, 0, 0, 0, 0, 0, 0, 0, 0, 0, 0, 0, 0, 0, 0, 0, 0, 0, 0,
    0, 0, 0, 0, 0, 0, 0, 0, 0, 0, 0, 0, 0, 0, 0, 0, 0, 0, 0, 0, 0, 0, 0, 0, 0, 0, 0, 0, 0, 0, 0, 0,
    0, 0, 0, 0, 0, 0, 0, 0, 0, 0, 0, 0, 1, 1, 1, 1, 1, 1, 1, 1, 1, 1, 1, 1, 1, 1, 1, 1, 1, 1, 1};
const char __WT_CONFIG_CHOICE_aggressive_stash_free[] = "aggressive_stash_free";
const char __WT_CONFIG_CHOICE_aggressive_sweep[] = "aggressive_sweep";
const char __WT_CONFIG_CHOICE_backup_rename[] = "backup_rename";
const char __WT_CONFIG_CHOICE_checkpoint_evict_page[] = "checkpoint_evict_page";
const char __WT_CONFIG_CHOICE_checkpoint_handle[] = "checkpoint_handle";
const char __WT_CONFIG_CHOICE_checkpoint_slow[] = "checkpoint_slow";
const char __WT_CONFIG_CHOICE_checkpoint_stop[] = "checkpoint_stop";
const char __WT_CONFIG_CHOICE_commit_transaction_slow[] = "commit_transaction_slow";
const char __WT_CONFIG_CHOICE_compact_slow[] = "compact_slow";
const char __WT_CONFIG_CHOICE_evict_reposition[] = "evict_reposition";
const char __WT_CONFIG_CHOICE_failpoint_eviction_split[] = "failpoint_eviction_split";
const char __WT_CONFIG_CHOICE_failpoint_history_store_delete_key_from_ts[] =
  "failpoint_history_store_delete_key_from_ts";
const char __WT_CONFIG_CHOICE_history_store_checkpoint_delay[] = "history_store_checkpoint_delay";
const char __WT_CONFIG_CHOICE_history_store_search[] = "history_store_search";
const char __WT_CONFIG_CHOICE_history_store_sweep_race[] = "history_store_sweep_race";
const char __WT_CONFIG_CHOICE_prefetch_1[] = "prefetch_1";
const char __WT_CONFIG_CHOICE_prefetch_2[] = "prefetch_2";
const char __WT_CONFIG_CHOICE_prefetch_3[] = "prefetch_3";
const char __WT_CONFIG_CHOICE_prefetch_delay[] = "prefetch_delay";
const char __WT_CONFIG_CHOICE_prefix_compare[] = "prefix_compare";
const char __WT_CONFIG_CHOICE_prepare_checkpoint_delay[] = "prepare_checkpoint_delay";
const char __WT_CONFIG_CHOICE_prepare_resolution_1[] = "prepare_resolution_1";
const char __WT_CONFIG_CHOICE_prepare_resolution_2[] = "prepare_resolution_2";
const char __WT_CONFIG_CHOICE_sleep_before_read_overflow_onpage[] =
  "sleep_before_read_overflow_onpage";
const char __WT_CONFIG_CHOICE_split_1[] = "split_1";
const char __WT_CONFIG_CHOICE_split_2[] = "split_2";
const char __WT_CONFIG_CHOICE_split_3[] = "split_3";
const char __WT_CONFIG_CHOICE_split_4[] = "split_4";
const char __WT_CONFIG_CHOICE_split_5[] = "split_5";
const char __WT_CONFIG_CHOICE_split_6[] = "split_6";
const char __WT_CONFIG_CHOICE_split_7[] = "split_7";
const char __WT_CONFIG_CHOICE_split_8[] = "split_8";
const char __WT_CONFIG_CHOICE_tiered_flush_finish[] = "tiered_flush_finish";

static const char *confchk_timing_stress_for_test_choices[] = {
  __WT_CONFIG_CHOICE_aggressive_stash_free, __WT_CONFIG_CHOICE_aggressive_sweep,
  __WT_CONFIG_CHOICE_backup_rename, __WT_CONFIG_CHOICE_checkpoint_evict_page,
  __WT_CONFIG_CHOICE_checkpoint_handle, __WT_CONFIG_CHOICE_checkpoint_slow,
  __WT_CONFIG_CHOICE_checkpoint_stop, __WT_CONFIG_CHOICE_commit_transaction_slow,
  __WT_CONFIG_CHOICE_compact_slow, __WT_CONFIG_CHOICE_evict_reposition,
  __WT_CONFIG_CHOICE_failpoint_eviction_split,
  __WT_CONFIG_CHOICE_failpoint_history_store_delete_key_from_ts,
  __WT_CONFIG_CHOICE_history_store_checkpoint_delay, __WT_CONFIG_CHOICE_history_store_search,
  __WT_CONFIG_CHOICE_history_store_sweep_race, __WT_CONFIG_CHOICE_prefetch_1,
  __WT_CONFIG_CHOICE_prefetch_2, __WT_CONFIG_CHOICE_prefetch_3, __WT_CONFIG_CHOICE_prefetch_delay,
  __WT_CONFIG_CHOICE_prefix_compare, __WT_CONFIG_CHOICE_prepare_checkpoint_delay,
  __WT_CONFIG_CHOICE_prepare_resolution_1, __WT_CONFIG_CHOICE_prepare_resolution_2,
  __WT_CONFIG_CHOICE_sleep_before_read_overflow_onpage, __WT_CONFIG_CHOICE_split_1,
  __WT_CONFIG_CHOICE_split_2, __WT_CONFIG_CHOICE_split_3, __WT_CONFIG_CHOICE_split_4,
  __WT_CONFIG_CHOICE_split_5, __WT_CONFIG_CHOICE_split_6, __WT_CONFIG_CHOICE_split_7,
  __WT_CONFIG_CHOICE_split_8, __WT_CONFIG_CHOICE_tiered_flush_finish, NULL};
const char __WT_CONFIG_CHOICE_api[] = "api";
const char __WT_CONFIG_CHOICE_backup[] = "backup";
const char __WT_CONFIG_CHOICE_block[] = "block";
const char __WT_CONFIG_CHOICE_block_cache[] = "block_cache";
const char __WT_CONFIG_CHOICE_checkpoint[] = "checkpoint";
const char __WT_CONFIG_CHOICE_checkpoint_cleanup[] = "checkpoint_cleanup";
const char __WT_CONFIG_CHOICE_checkpoint_progress[] = "checkpoint_progress";
const char __WT_CONFIG_CHOICE_chunkcache[] = "chunkcache";
const char __WT_CONFIG_CHOICE_compact[] = "compact";
const char __WT_CONFIG_CHOICE_compact_progress[] = "compact_progress";
const char __WT_CONFIG_CHOICE_configuration[] = "configuration";
const char __WT_CONFIG_CHOICE_disaggregated_storage[] = "disaggregated_storage";
const char __WT_CONFIG_CHOICE_error_returns[] = "error_returns";
const char __WT_CONFIG_CHOICE_eviction[] = "eviction";
const char __WT_CONFIG_CHOICE_fileops[] = "fileops";
const char __WT_CONFIG_CHOICE_generation[] = "generation";
const char __WT_CONFIG_CHOICE_handleops[] = "handleops";
const char __WT_CONFIG_CHOICE_history_store[] = "history_store";
const char __WT_CONFIG_CHOICE_history_store_activity[] = "history_store_activity";
const char __WT_CONFIG_CHOICE_layered[] = "layered";
const char __WT_CONFIG_CHOICE_log[] = "log";
const char __WT_CONFIG_CHOICE_lsm[] = "lsm";
const char __WT_CONFIG_CHOICE_lsm_manager[] = "lsm_manager";
const char __WT_CONFIG_CHOICE_metadata[] = "metadata";
const char __WT_CONFIG_CHOICE_mutex[] = "mutex";
const char __WT_CONFIG_CHOICE_out_of_order[] = "out_of_order";
const char __WT_CONFIG_CHOICE_overflow[] = "overflow";
const char __WT_CONFIG_CHOICE_page_delta[] = "page_delta";
const char __WT_CONFIG_CHOICE_prefetch[] = "prefetch";
const char __WT_CONFIG_CHOICE_read[] = "read";
const char __WT_CONFIG_CHOICE_reconcile[] = "reconcile";
const char __WT_CONFIG_CHOICE_recovery_progress[] = "recovery_progress";
const char __WT_CONFIG_CHOICE_rts[] = "rts";
const char __WT_CONFIG_CHOICE_salvage[] = "salvage";
const char __WT_CONFIG_CHOICE_shared_cache[] = "shared_cache";
const char __WT_CONFIG_CHOICE_split[] = "split";
const char __WT_CONFIG_CHOICE_temporary[] = "temporary";
const char __WT_CONFIG_CHOICE_thread_group[] = "thread_group";
const char __WT_CONFIG_CHOICE_tiered[] = "tiered";
const char __WT_CONFIG_CHOICE_timestamp[] = "timestamp";
const char __WT_CONFIG_CHOICE_transaction[] = "transaction";
const char __WT_CONFIG_CHOICE_verify[] = "verify";
const char __WT_CONFIG_CHOICE_version[] = "version";
const char __WT_CONFIG_CHOICE_write[] = "write";

static const char *confchk_verbose_choices[] = {__WT_CONFIG_CHOICE_all, __WT_CONFIG_CHOICE_api,
  __WT_CONFIG_CHOICE_backup, __WT_CONFIG_CHOICE_block, __WT_CONFIG_CHOICE_block_cache,
  __WT_CONFIG_CHOICE_checkpoint, __WT_CONFIG_CHOICE_checkpoint_cleanup,
  __WT_CONFIG_CHOICE_checkpoint_progress, __WT_CONFIG_CHOICE_chunkcache, __WT_CONFIG_CHOICE_compact,
  __WT_CONFIG_CHOICE_compact_progress, __WT_CONFIG_CHOICE_configuration,
  __WT_CONFIG_CHOICE_disaggregated_storage, __WT_CONFIG_CHOICE_error_returns,
  __WT_CONFIG_CHOICE_eviction, __WT_CONFIG_CHOICE_fileops, __WT_CONFIG_CHOICE_generation,
  __WT_CONFIG_CHOICE_handleops, __WT_CONFIG_CHOICE_history_store,
  __WT_CONFIG_CHOICE_history_store_activity, __WT_CONFIG_CHOICE_layered, __WT_CONFIG_CHOICE_log,
  __WT_CONFIG_CHOICE_lsm, __WT_CONFIG_CHOICE_lsm_manager, __WT_CONFIG_CHOICE_metadata,
  __WT_CONFIG_CHOICE_mutex, __WT_CONFIG_CHOICE_out_of_order, __WT_CONFIG_CHOICE_overflow,
  __WT_CONFIG_CHOICE_page_delta, __WT_CONFIG_CHOICE_prefetch, __WT_CONFIG_CHOICE_read,
  __WT_CONFIG_CHOICE_reconcile, __WT_CONFIG_CHOICE_recovery, __WT_CONFIG_CHOICE_recovery_progress,
  __WT_CONFIG_CHOICE_rts, __WT_CONFIG_CHOICE_salvage, __WT_CONFIG_CHOICE_shared_cache,
  __WT_CONFIG_CHOICE_split, __WT_CONFIG_CHOICE_temporary, __WT_CONFIG_CHOICE_thread_group,
  __WT_CONFIG_CHOICE_tiered, __WT_CONFIG_CHOICE_timestamp, __WT_CONFIG_CHOICE_transaction,
  __WT_CONFIG_CHOICE_verify, __WT_CONFIG_CHOICE_version, __WT_CONFIG_CHOICE_write, NULL};

static const WT_CONFIG_CHECK confchk_WT_CONNECTION_reconfigure[] = {
  {"block_cache", "category", NULL, NULL, confchk_wiredtiger_open_block_cache_subconfigs, 12,
    confchk_wiredtiger_open_block_cache_subconfigs_jump, WT_CONFIG_COMPILED_TYPE_CATEGORY, 189,
    INT64_MIN, INT64_MAX, NULL},
  {"cache_max_wait_ms", "int", NULL, "min=0", NULL, 0, NULL, WT_CONFIG_COMPILED_TYPE_INT, 200, 0,
    INT64_MAX, NULL},
  {"cache_overhead", "int", NULL, "min=0,max=30", NULL, 0, NULL, WT_CONFIG_COMPILED_TYPE_INT, 201,
    0, 30, NULL},
  {"cache_size", "int", NULL, "min=1MB,max=10TB", NULL, 0, NULL, WT_CONFIG_COMPILED_TYPE_INT, 202,
    1LL * WT_MEGABYTE, 10LL * WT_TERABYTE, NULL},
  {"cache_stuck_timeout_ms", "int", NULL, "min=0", NULL, 0, NULL, WT_CONFIG_COMPILED_TYPE_INT, 203,
    0, INT64_MAX, NULL},
  {"checkpoint", "category", NULL, NULL, confchk_wiredtiger_open_checkpoint_subconfigs, 3,
    confchk_wiredtiger_open_checkpoint_subconfigs_jump, WT_CONFIG_COMPILED_TYPE_CATEGORY, 204,
    INT64_MIN, INT64_MAX, NULL},
  {"checkpoint_cleanup", "category", NULL, NULL,
    confchk_wiredtiger_open_checkpoint_cleanup_subconfigs, 2,
    confchk_wiredtiger_open_checkpoint_cleanup_subconfigs_jump, WT_CONFIG_COMPILED_TYPE_CATEGORY,
    208, INT64_MIN, INT64_MAX, NULL},
  {"chunk_cache", "category", NULL, NULL, confchk_WT_CONNECTION_reconfigure_chunk_cache_subconfigs,
    1, confchk_WT_CONNECTION_reconfigure_chunk_cache_subconfigs_jump,
    WT_CONFIG_COMPILED_TYPE_CATEGORY, 210, INT64_MIN, INT64_MAX, NULL},
  {"compatibility", "category", NULL, NULL,
    confchk_WT_CONNECTION_reconfigure_compatibility_subconfigs, 1,
    confchk_WT_CONNECTION_reconfigure_compatibility_subconfigs_jump,
    WT_CONFIG_COMPILED_TYPE_CATEGORY, 212, INT64_MIN, INT64_MAX, NULL},
  {"debug_mode", "category", NULL, NULL, confchk_wiredtiger_open_debug_mode_subconfigs, 17,
    confchk_wiredtiger_open_debug_mode_subconfigs_jump, WT_CONFIG_COMPILED_TYPE_CATEGORY, 214,
    INT64_MIN, INT64_MAX, NULL},
  {"disaggregated", "category", NULL, NULL,
    confchk_WT_CONNECTION_reconfigure_disaggregated_subconfigs, 5,
    confchk_WT_CONNECTION_reconfigure_disaggregated_subconfigs_jump,
    WT_CONFIG_COMPILED_TYPE_CATEGORY, 20, INT64_MIN, INT64_MAX, NULL},
  {"error_prefix", "string", NULL, NULL, NULL, 0, NULL, WT_CONFIG_COMPILED_TYPE_STRING, 232,
    INT64_MIN, INT64_MAX, NULL},
  {"eviction", "category", NULL, NULL, confchk_wiredtiger_open_eviction_subconfigs, 4,
    confchk_wiredtiger_open_eviction_subconfigs_jump, WT_CONFIG_COMPILED_TYPE_CATEGORY, 233,
    INT64_MIN, INT64_MAX, NULL},
  {"eviction_checkpoint_target", "int", NULL, "min=0,max=10TB", NULL, 0, NULL,
    WT_CONFIG_COMPILED_TYPE_INT, 238, 0, 10LL * WT_TERABYTE, NULL},
  {"eviction_dirty_target", "int", NULL, "min=1,max=10TB", NULL, 0, NULL,
    WT_CONFIG_COMPILED_TYPE_INT, 239, 1, 10LL * WT_TERABYTE, NULL},
  {"eviction_dirty_trigger", "int", NULL, "min=1,max=10TB", NULL, 0, NULL,
    WT_CONFIG_COMPILED_TYPE_INT, 240, 1, 10LL * WT_TERABYTE, NULL},
  {"eviction_target", "int", NULL, "min=10,max=10TB", NULL, 0, NULL, WT_CONFIG_COMPILED_TYPE_INT,
    241, 10, 10LL * WT_TERABYTE, NULL},
  {"eviction_trigger", "int", NULL, "min=10,max=10TB", NULL, 0, NULL, WT_CONFIG_COMPILED_TYPE_INT,
    242, 10, 10LL * WT_TERABYTE, NULL},
  {"eviction_updates_target", "int", NULL, "min=0,max=10TB", NULL, 0, NULL,
    WT_CONFIG_COMPILED_TYPE_INT, 243, 0, 10LL * WT_TERABYTE, NULL},
  {"eviction_updates_trigger", "int", NULL, "min=0,max=10TB", NULL, 0, NULL,
    WT_CONFIG_COMPILED_TYPE_INT, 244, 0, 10LL * WT_TERABYTE, NULL},
  {"extra_diagnostics", "list", NULL,
    "choices=[\"all\",\"checkpoint_validate\",\"cursor_check\""
    ",\"disk_validate\",\"eviction_check\",\"generation_check\","
    "\"hs_validate\",\"key_out_of_order\",\"log_validate\","
    "\"prepared\",\"slow_operation\",\"txn_visibility\"]",
    NULL, 0, NULL, WT_CONFIG_COMPILED_TYPE_LIST, 245, INT64_MIN, INT64_MAX,
    confchk_extra_diagnostics_choices},
  {"file_manager", "category", NULL, NULL, confchk_wiredtiger_open_file_manager_subconfigs, 3,
    confchk_wiredtiger_open_file_manager_subconfigs_jump, WT_CONFIG_COMPILED_TYPE_CATEGORY, 246,
    INT64_MIN, INT64_MAX, NULL},
  {"generation_drain_timeout_ms", "int", NULL, "min=0", NULL, 0, NULL, WT_CONFIG_COMPILED_TYPE_INT,
    250, 0, INT64_MAX, NULL},
  {"heuristic_controls", "category", NULL, NULL,
    confchk_wiredtiger_open_heuristic_controls_subconfigs, 3,
    confchk_wiredtiger_open_heuristic_controls_subconfigs_jump, WT_CONFIG_COMPILED_TYPE_CATEGORY,
    251, INT64_MIN, INT64_MAX, NULL},
  {"history_store", "category", NULL, NULL, confchk_wiredtiger_open_history_store_subconfigs, 1,
    confchk_wiredtiger_open_history_store_subconfigs_jump, WT_CONFIG_COMPILED_TYPE_CATEGORY, 255,
    INT64_MIN, INT64_MAX, NULL},
  {"io_capacity", "category", NULL, NULL, confchk_wiredtiger_open_io_capacity_subconfigs, 2,
    confchk_wiredtiger_open_io_capacity_subconfigs_jump, WT_CONFIG_COMPILED_TYPE_CATEGORY, 257,
    INT64_MIN, INT64_MAX, NULL},
  {"json_output", "list", NULL, "choices=[\"error\",\"message\"]", NULL, 0, NULL,
    WT_CONFIG_COMPILED_TYPE_LIST, 260, INT64_MIN, INT64_MAX, confchk_json_output_choices},
  {"log", "category", NULL, NULL, confchk_WT_CONNECTION_reconfigure_log_subconfigs, 6,
    confchk_WT_CONNECTION_reconfigure_log_subconfigs_jump, WT_CONFIG_COMPILED_TYPE_CATEGORY, 42,
    INT64_MIN, INT64_MAX, NULL},
  {"lsm_manager", "category", NULL, NULL, confchk_wiredtiger_open_lsm_manager_subconfigs, 2,
    confchk_wiredtiger_open_lsm_manager_subconfigs_jump, WT_CONFIG_COMPILED_TYPE_CATEGORY, 267,
    INT64_MIN, INT64_MAX, NULL},
  {"operation_timeout_ms", "int", NULL, "min=0", NULL, 0, NULL, WT_CONFIG_COMPILED_TYPE_INT, 169, 0,
    INT64_MAX, NULL},
  {"operation_tracking", "category", NULL, NULL,
    confchk_wiredtiger_open_operation_tracking_subconfigs, 2,
    confchk_wiredtiger_open_operation_tracking_subconfigs_jump, WT_CONFIG_COMPILED_TYPE_CATEGORY,
    270, INT64_MIN, INT64_MAX, NULL},
  {"rollback_to_stable", "category", NULL, NULL,
    confchk_wiredtiger_open_rollback_to_stable_subconfigs, 1,
    confchk_wiredtiger_open_rollback_to_stable_subconfigs_jump, WT_CONFIG_COMPILED_TYPE_CATEGORY,
    272, INT64_MIN, INT64_MAX, NULL},
  {"shared_cache", "category", NULL, NULL, confchk_wiredtiger_open_shared_cache_subconfigs, 5,
    confchk_wiredtiger_open_shared_cache_subconfigs_jump, WT_CONFIG_COMPILED_TYPE_CATEGORY, 274,
    INT64_MIN, INT64_MAX, NULL},
  {"statistics", "list", NULL,
    "choices=[\"all\",\"cache_walk\",\"fast\",\"none\","
    "\"clear\",\"tree_walk\"]",
    NULL, 0, NULL, WT_CONFIG_COMPILED_TYPE_LIST, 151, INT64_MIN, INT64_MAX,
    confchk_statistics_choices},
  {"statistics_log", "category", NULL, NULL,
    confchk_WT_CONNECTION_reconfigure_statistics_log_subconfigs, 5,
    confchk_WT_CONNECTION_reconfigure_statistics_log_subconfigs_jump,
    WT_CONFIG_COMPILED_TYPE_CATEGORY, 278, INT64_MIN, INT64_MAX, NULL},
  {"tiered_storage", "category", NULL, NULL,
    confchk_WT_CONNECTION_reconfigure_tiered_storage_subconfigs, 1,
    confchk_WT_CONNECTION_reconfigure_tiered_storage_subconfigs_jump,
    WT_CONFIG_COMPILED_TYPE_CATEGORY, 53, INT64_MIN, INT64_MAX, NULL},
  {"timing_stress_for_test", "list", NULL,
    "choices=[\"aggressive_stash_free\",\"aggressive_sweep\","
    "\"backup_rename\",\"checkpoint_evict_page\","
    "\"checkpoint_handle\",\"checkpoint_slow\",\"checkpoint_stop\","
    "\"commit_transaction_slow\",\"compact_slow\","
    "\"evict_reposition\",\"failpoint_eviction_split\","
    "\"failpoint_history_store_delete_key_from_ts\","
    "\"history_store_checkpoint_delay\",\"history_store_search\","
    "\"history_store_sweep_race\",\"prefetch_1\",\"prefetch_2\","
    "\"prefetch_3\",\"prefetch_delay\",\"prefix_compare\","
    "\"prepare_checkpoint_delay\",\"prepare_resolution_1\","
    "\"prepare_resolution_2\",\"sleep_before_read_overflow_onpage\","
    "\"split_1\",\"split_2\",\"split_3\",\"split_4\",\"split_5\","
    "\"split_6\",\"split_7\",\"split_8\",\"tiered_flush_finish\"]",
    NULL, 0, NULL, WT_CONFIG_COMPILED_TYPE_LIST, 283, INT64_MIN, INT64_MAX,
    confchk_timing_stress_for_test_choices},
  {"verbose", "list", NULL,
    "choices=[\"all\",\"api\",\"backup\",\"block\","
    "\"block_cache\",\"checkpoint\",\"checkpoint_cleanup\","
    "\"checkpoint_progress\",\"chunkcache\",\"compact\","
    "\"compact_progress\",\"configuration\",\"disaggregated_storage\""
    ",\"error_returns\",\"eviction\",\"fileops\",\"generation\","
    "\"handleops\",\"history_store\",\"history_store_activity\","
    "\"layered\",\"log\",\"lsm\",\"lsm_manager\",\"metadata\","
    "\"mutex\",\"out_of_order\",\"overflow\",\"page_delta\","
    "\"prefetch\",\"read\",\"reconcile\",\"recovery\","
    "\"recovery_progress\",\"rts\",\"salvage\",\"shared_cache\","
    "\"split\",\"temporary\",\"thread_group\",\"tiered\","
    "\"timestamp\",\"transaction\",\"verify\",\"version\",\"write\"]",
    NULL, 0, NULL, WT_CONFIG_COMPILED_TYPE_LIST, 10, INT64_MIN, INT64_MAX, confchk_verbose_choices},
  {NULL, NULL, NULL, NULL, NULL, 0, NULL, 0, 0, 0, 0, NULL}};

static const uint8_t confchk_WT_CONNECTION_reconfigure_jump[WT_CONFIG_JUMP_TABLE_SIZE] = {0, 0, 0,
  0, 0, 0, 0, 0, 0, 0, 0, 0, 0, 0, 0, 0, 0, 0, 0, 0, 0, 0, 0, 0, 0, 0, 0, 0, 0, 0, 0, 0, 0, 0, 0, 0,
  0, 0, 0, 0, 0, 0, 0, 0, 0, 0, 0, 0, 0, 0, 0, 0, 0, 0, 0, 0, 0, 0, 0, 0, 0, 0, 0, 0, 0, 0, 0, 0, 0,
  0, 0, 0, 0, 0, 0, 0, 0, 0, 0, 0, 0, 0, 0, 0, 0, 0, 0, 0, 0, 0, 0, 0, 0, 0, 0, 0, 0, 0, 0, 1, 9,
  11, 21, 22, 23, 25, 26, 27, 27, 29, 29, 29, 31, 31, 31, 32, 35, 37, 37, 38, 38, 38, 38, 38, 38,
  38, 38, 38};

static const WT_CONFIG_CHECK confchk_WT_CONNECTION_rollback_to_stable[] = {
  {"dryrun", "boolean", NULL, NULL, NULL, 0, NULL, WT_CONFIG_COMPILED_TYPE_BOOLEAN, 110, INT64_MIN,
    INT64_MAX, NULL},
  {"threads", "int", NULL, "min=0,max=10", NULL, 0, NULL, WT_CONFIG_COMPILED_TYPE_INT, 273, 0, 10,
    NULL},
  {NULL, NULL, NULL, NULL, NULL, 0, NULL, 0, 0, 0, 0, NULL}};

static const uint8_t confchk_WT_CONNECTION_rollback_to_stable_jump[WT_CONFIG_JUMP_TABLE_SIZE] = {0,
  0, 0, 0, 0, 0, 0, 0, 0, 0, 0, 0, 0, 0, 0, 0, 0, 0, 0, 0, 0, 0, 0, 0, 0, 0, 0, 0, 0, 0, 0, 0, 0, 0,
  0, 0, 0, 0, 0, 0, 0, 0, 0, 0, 0, 0, 0, 0, 0, 0, 0, 0, 0, 0, 0, 0, 0, 0, 0, 0, 0, 0, 0, 0, 0, 0, 0,
  0, 0, 0, 0, 0, 0, 0, 0, 0, 0, 0, 0, 0, 0, 0, 0, 0, 0, 0, 0, 0, 0, 0, 0, 0, 0, 0, 0, 0, 0, 0, 0, 0,
  0, 1, 1, 1, 1, 1, 1, 1, 1, 1, 1, 1, 1, 1, 1, 1, 1, 2, 2, 2, 2, 2, 2, 2, 2, 2, 2, 2};

static const WT_CONFIG_CHECK confchk_WT_CONNECTION_set_timestamp[] = {
  {"durable_timestamp", "string", NULL, NULL, NULL, 0, NULL, WT_CONFIG_COMPILED_TYPE_STRING, 3,
    INT64_MIN, INT64_MAX, NULL},
  {"force", "boolean", NULL, NULL, NULL, 0, NULL, WT_CONFIG_COMPILED_TYPE_BOOLEAN, 102, INT64_MIN,
    INT64_MAX, NULL},
  {"oldest_timestamp", "string", NULL, NULL, NULL, 0, NULL, WT_CONFIG_COMPILED_TYPE_STRING, 293,
    INT64_MIN, INT64_MAX, NULL},
  {"stable_timestamp", "string", NULL, NULL, NULL, 0, NULL, WT_CONFIG_COMPILED_TYPE_STRING, 164,
    INT64_MIN, INT64_MAX, NULL},
  {NULL, NULL, NULL, NULL, NULL, 0, NULL, 0, 0, 0, 0, NULL}};

static const uint8_t confchk_WT_CONNECTION_set_timestamp_jump[WT_CONFIG_JUMP_TABLE_SIZE] = {0, 0, 0,
  0, 0, 0, 0, 0, 0, 0, 0, 0, 0, 0, 0, 0, 0, 0, 0, 0, 0, 0, 0, 0, 0, 0, 0, 0, 0, 0, 0, 0, 0, 0, 0, 0,
  0, 0, 0, 0, 0, 0, 0, 0, 0, 0, 0, 0, 0, 0, 0, 0, 0, 0, 0, 0, 0, 0, 0, 0, 0, 0, 0, 0, 0, 0, 0, 0, 0,
  0, 0, 0, 0, 0, 0, 0, 0, 0, 0, 0, 0, 0, 0, 0, 0, 0, 0, 0, 0, 0, 0, 0, 0, 0, 0, 0, 0, 0, 0, 0, 0, 1,
  1, 2, 2, 2, 2, 2, 2, 2, 2, 2, 3, 3, 3, 3, 4, 4, 4, 4, 4, 4, 4, 4, 4, 4, 4, 4};
const char __WT_CONFIG_CHOICE_set[] = "set";

static const char *confchk_action_choices[] = {
  __WT_CONFIG_CHOICE_clear, __WT_CONFIG_CHOICE_set, NULL};
const char __WT_CONFIG_CHOICE_lower[] = "lower";
const char __WT_CONFIG_CHOICE_upper[] = "upper";

static const char *confchk_bound_choices[] = {
  __WT_CONFIG_CHOICE_lower, __WT_CONFIG_CHOICE_upper, NULL};

static const WT_CONFIG_CHECK confchk_WT_CURSOR_bound[] = {
  {"action", "string", NULL, "choices=[\"clear\",\"set\"]", NULL, 0, NULL,
    WT_CONFIG_COMPILED_TYPE_STRING, 105, INT64_MIN, INT64_MAX, confchk_action_choices},
  {"bound", "string", NULL, "choices=[\"lower\",\"upper\"]", NULL, 0, NULL,
    WT_CONFIG_COMPILED_TYPE_STRING, 106, INT64_MIN, INT64_MAX, confchk_bound_choices},
  {"inclusive", "boolean", NULL, NULL, NULL, 0, NULL, WT_CONFIG_COMPILED_TYPE_BOOLEAN, 107,
    INT64_MIN, INT64_MAX, NULL},
  {NULL, NULL, NULL, NULL, NULL, 0, NULL, 0, 0, 0, 0, NULL}};

static const uint8_t confchk_WT_CURSOR_bound_jump[WT_CONFIG_JUMP_TABLE_SIZE] = {0, 0, 0, 0, 0, 0, 0,
  0, 0, 0, 0, 0, 0, 0, 0, 0, 0, 0, 0, 0, 0, 0, 0, 0, 0, 0, 0, 0, 0, 0, 0, 0, 0, 0, 0, 0, 0, 0, 0, 0,
  0, 0, 0, 0, 0, 0, 0, 0, 0, 0, 0, 0, 0, 0, 0, 0, 0, 0, 0, 0, 0, 0, 0, 0, 0, 0, 0, 0, 0, 0, 0, 0, 0,
  0, 0, 0, 0, 0, 0, 0, 0, 0, 0, 0, 0, 0, 0, 0, 0, 0, 0, 0, 0, 0, 0, 0, 0, 0, 1, 2, 2, 2, 2, 2, 2, 2,
  3, 3, 3, 3, 3, 3, 3, 3, 3, 3, 3, 3, 3, 3, 3, 3, 3, 3, 3, 3, 3, 3};

static const WT_CONFIG_CHECK confchk_WT_CURSOR_reconfigure[] = {
  {"append", "boolean", NULL, NULL, NULL, 0, NULL, WT_CONFIG_COMPILED_TYPE_BOOLEAN, 101, INT64_MIN,
    INT64_MAX, NULL},
  {"force", "boolean", NULL, NULL, NULL, 0, NULL, WT_CONFIG_COMPILED_TYPE_BOOLEAN, 102, INT64_MIN,
    INT64_MAX, NULL},
  {"overwrite", "boolean", NULL, NULL, NULL, 0, NULL, WT_CONFIG_COMPILED_TYPE_BOOLEAN, 103,
    INT64_MIN, INT64_MAX, NULL},
  {"prefix_search", "boolean", NULL, NULL, NULL, 0, NULL, WT_CONFIG_COMPILED_TYPE_BOOLEAN, 104,
    INT64_MIN, INT64_MAX, NULL},
  {NULL, NULL, NULL, NULL, NULL, 0, NULL, 0, 0, 0, 0, NULL}};

static const uint8_t confchk_WT_CURSOR_reconfigure_jump[WT_CONFIG_JUMP_TABLE_SIZE] = {0, 0, 0, 0, 0,
  0, 0, 0, 0, 0, 0, 0, 0, 0, 0, 0, 0, 0, 0, 0, 0, 0, 0, 0, 0, 0, 0, 0, 0, 0, 0, 0, 0, 0, 0, 0, 0, 0,
  0, 0, 0, 0, 0, 0, 0, 0, 0, 0, 0, 0, 0, 0, 0, 0, 0, 0, 0, 0, 0, 0, 0, 0, 0, 0, 0, 0, 0, 0, 0, 0, 0,
  0, 0, 0, 0, 0, 0, 0, 0, 0, 0, 0, 0, 0, 0, 0, 0, 0, 0, 0, 0, 0, 0, 0, 0, 0, 0, 0, 1, 1, 1, 1, 1, 2,
  2, 2, 2, 2, 2, 2, 2, 2, 3, 4, 4, 4, 4, 4, 4, 4, 4, 4, 4, 4, 4, 4, 4, 4};
const char __WT_CONFIG_CHOICE_random[] = "random";
const char __WT_CONFIG_CHOICE_sequential[] = "sequential";

static const char *confchk_access_pattern_hint_choices[] = {
  __WT_CONFIG_CHOICE_none, __WT_CONFIG_CHOICE_random, __WT_CONFIG_CHOICE_sequential, NULL};
const char __WT_CONFIG_CHOICE_always[] = "always";
const char __WT_CONFIG_CHOICE_key_consistent[] = "key_consistent";
const char __WT_CONFIG_CHOICE_never[] = "never";

static const char *confchk_commit_timestamp_choices[] = {__WT_CONFIG_CHOICE_always,
  __WT_CONFIG_CHOICE_key_consistent, __WT_CONFIG_CHOICE_never, __WT_CONFIG_CHOICE_none, NULL};

static const char *confchk_durable_timestamp_choices[] = {__WT_CONFIG_CHOICE_always,
  __WT_CONFIG_CHOICE_key_consistent, __WT_CONFIG_CHOICE_never, __WT_CONFIG_CHOICE_none, NULL};

static const char *confchk_read_timestamp_choices[] = {
  __WT_CONFIG_CHOICE_always, __WT_CONFIG_CHOICE_never, __WT_CONFIG_CHOICE_none, NULL};
const char __WT_CONFIG_CHOICE_off[] = "off";
const char __WT_CONFIG_CHOICE_on[] = "on";

static const char *confchk_write_timestamp_choices[] = {
  __WT_CONFIG_CHOICE_off, __WT_CONFIG_CHOICE_on, NULL};

static const WT_CONFIG_CHECK confchk_WT_SESSION_create_assert_subconfigs[] = {
  {"commit_timestamp", "string", NULL,
    "choices=[\"always\",\"key_consistent\",\"never\","
    "\"none\"]",
    NULL, 0, NULL, WT_CONFIG_COMPILED_TYPE_STRING, 2, INT64_MIN, INT64_MAX,
    confchk_commit_timestamp_choices},
  {"durable_timestamp", "string", NULL,
    "choices=[\"always\",\"key_consistent\",\"never\","
    "\"none\"]",
    NULL, 0, NULL, WT_CONFIG_COMPILED_TYPE_STRING, 3, INT64_MIN, INT64_MAX,
    confchk_durable_timestamp_choices},
  {"read_timestamp", "string", NULL, "choices=[\"always\",\"never\",\"none\"]", NULL, 0, NULL,
    WT_CONFIG_COMPILED_TYPE_STRING, 4, INT64_MIN, INT64_MAX, confchk_read_timestamp_choices},
  {"write_timestamp", "string", NULL, "choices=[\"off\",\"on\"]", NULL, 0, NULL,
    WT_CONFIG_COMPILED_TYPE_STRING, 5, INT64_MIN, INT64_MAX, confchk_write_timestamp_choices},
  {NULL, NULL, NULL, NULL, NULL, 0, NULL, 0, 0, 0, 0, NULL}};

static const uint8_t confchk_WT_SESSION_create_assert_subconfigs_jump[WT_CONFIG_JUMP_TABLE_SIZE] = {
  0, 0, 0, 0, 0, 0, 0, 0, 0, 0, 0, 0, 0, 0, 0, 0, 0, 0, 0, 0, 0, 0, 0, 0, 0, 0, 0, 0, 0, 0, 0, 0, 0,
  0, 0, 0, 0, 0, 0, 0, 0, 0, 0, 0, 0, 0, 0, 0, 0, 0, 0, 0, 0, 0, 0, 0, 0, 0, 0, 0, 0, 0, 0, 0, 0, 0,
  0, 0, 0, 0, 0, 0, 0, 0, 0, 0, 0, 0, 0, 0, 0, 0, 0, 0, 0, 0, 0, 0, 0, 0, 0, 0, 0, 0, 0, 0, 0, 0, 0,
  0, 1, 2, 2, 2, 2, 2, 2, 2, 2, 2, 2, 2, 2, 2, 2, 3, 3, 3, 3, 3, 4, 4, 4, 4, 4, 4, 4, 4};

static const WT_CONFIG_CHECK confchk_WT_SESSION_create_log_subconfigs[] = {
  {"enabled", "boolean", NULL, NULL, NULL, 0, NULL, WT_CONFIG_COMPILED_TYPE_BOOLEAN, 43, INT64_MIN,
    INT64_MAX, NULL},
  {NULL, NULL, NULL, NULL, NULL, 0, NULL, 0, 0, 0, 0, NULL}};

static const uint8_t confchk_WT_SESSION_create_log_subconfigs_jump[WT_CONFIG_JUMP_TABLE_SIZE] = {0,
  0, 0, 0, 0, 0, 0, 0, 0, 0, 0, 0, 0, 0, 0, 0, 0, 0, 0, 0, 0, 0, 0, 0, 0, 0, 0, 0, 0, 0, 0, 0, 0, 0,
  0, 0, 0, 0, 0, 0, 0, 0, 0, 0, 0, 0, 0, 0, 0, 0, 0, 0, 0, 0, 0, 0, 0, 0, 0, 0, 0, 0, 0, 0, 0, 0, 0,
  0, 0, 0, 0, 0, 0, 0, 0, 0, 0, 0, 0, 0, 0, 0, 0, 0, 0, 0, 0, 0, 0, 0, 0, 0, 0, 0, 0, 0, 0, 0, 0, 0,
  0, 0, 1, 1, 1, 1, 1, 1, 1, 1, 1, 1, 1, 1, 1, 1, 1, 1, 1, 1, 1, 1, 1, 1, 1, 1, 1, 1};
const char __WT_CONFIG_CHOICE_write_timestamp[] = "write_timestamp";

static const char *confchk_verbose2_choices[] = {__WT_CONFIG_CHOICE_write_timestamp, NULL};
const char __WT_CONFIG_CHOICE_mixed_mode[] = "mixed_mode";
const char __WT_CONFIG_CHOICE_ordered[] = "ordered";

static const char *confchk_write_timestamp_usage_choices[] = {__WT_CONFIG_CHOICE_always,
  __WT_CONFIG_CHOICE_key_consistent, __WT_CONFIG_CHOICE_mixed_mode, __WT_CONFIG_CHOICE_never,
  __WT_CONFIG_CHOICE_none, __WT_CONFIG_CHOICE_ordered, NULL};

static const WT_CONFIG_CHECK confchk_WT_SESSION_alter[] = {
  {"access_pattern_hint", "string", NULL, "choices=[\"none\",\"random\",\"sequential\"]", NULL, 0,
    NULL, WT_CONFIG_COMPILED_TYPE_STRING, 12, INT64_MIN, INT64_MAX,
    confchk_access_pattern_hint_choices},
  {"app_metadata", "string", NULL, NULL, NULL, 0, NULL, WT_CONFIG_COMPILED_TYPE_STRING, 0,
    INT64_MIN, INT64_MAX, NULL},
  {"assert", "category", NULL, NULL, confchk_WT_SESSION_create_assert_subconfigs, 4,
    confchk_WT_SESSION_create_assert_subconfigs_jump, WT_CONFIG_COMPILED_TYPE_CATEGORY, 1,
    INT64_MIN, INT64_MAX, NULL},
  {"cache_resident", "boolean", NULL, NULL, NULL, 0, NULL, WT_CONFIG_COMPILED_TYPE_BOOLEAN, 17,
    INT64_MIN, INT64_MAX, NULL},
  {"checkpoint", "string", NULL, NULL, NULL, 0, NULL, WT_CONFIG_COMPILED_TYPE_STRING, 62, INT64_MIN,
    INT64_MAX, NULL},
  {"exclusive_refreshed", "boolean", NULL, NULL, NULL, 0, NULL, WT_CONFIG_COMPILED_TYPE_BOOLEAN,
    108, INT64_MIN, INT64_MAX, NULL},
  {"log", "category", NULL, NULL, confchk_WT_SESSION_create_log_subconfigs, 1,
    confchk_WT_SESSION_create_log_subconfigs_jump, WT_CONFIG_COMPILED_TYPE_CATEGORY, 42, INT64_MIN,
    INT64_MAX, NULL},
  {"os_cache_dirty_max", "int", NULL, "min=0", NULL, 0, NULL, WT_CONFIG_COMPILED_TYPE_INT, 46, 0,
    INT64_MAX, NULL},
  {"os_cache_max", "int", NULL, "min=0", NULL, 0, NULL, WT_CONFIG_COMPILED_TYPE_INT, 47, 0,
    INT64_MAX, NULL},
  {"verbose", "list", NULL, "choices=[\"write_timestamp\"]", NULL, 0, NULL,
    WT_CONFIG_COMPILED_TYPE_LIST, 10, INT64_MIN, INT64_MAX, confchk_verbose2_choices},
  {"write_timestamp_usage", "string", NULL,
    "choices=[\"always\",\"key_consistent\",\"mixed_mode\","
    "\"never\",\"none\",\"ordered\"]",
    NULL, 0, NULL, WT_CONFIG_COMPILED_TYPE_STRING, 11, INT64_MIN, INT64_MAX,
    confchk_write_timestamp_usage_choices},
  {NULL, NULL, NULL, NULL, NULL, 0, NULL, 0, 0, 0, 0, NULL}};

static const uint8_t confchk_WT_SESSION_alter_jump[WT_CONFIG_JUMP_TABLE_SIZE] = {0, 0, 0, 0, 0, 0,
  0, 0, 0, 0, 0, 0, 0, 0, 0, 0, 0, 0, 0, 0, 0, 0, 0, 0, 0, 0, 0, 0, 0, 0, 0, 0, 0, 0, 0, 0, 0, 0, 0,
  0, 0, 0, 0, 0, 0, 0, 0, 0, 0, 0, 0, 0, 0, 0, 0, 0, 0, 0, 0, 0, 0, 0, 0, 0, 0, 0, 0, 0, 0, 0, 0, 0,
  0, 0, 0, 0, 0, 0, 0, 0, 0, 0, 0, 0, 0, 0, 0, 0, 0, 0, 0, 0, 0, 0, 0, 0, 0, 0, 3, 3, 5, 5, 6, 6, 6,
  6, 6, 6, 6, 7, 7, 7, 9, 9, 9, 9, 9, 9, 9, 10, 11, 11, 11, 11, 11, 11, 11, 11};
const char __WT_CONFIG_CHOICE_false[] = "false";
const char __WT_CONFIG_CHOICE_force[] = "force";
const char __WT_CONFIG_CHOICE_true[] = "true";

static const char *confchk_ignore_prepare_choices[] = {
  __WT_CONFIG_CHOICE_false, __WT_CONFIG_CHOICE_force, __WT_CONFIG_CHOICE_true, NULL};

static const char *confchk_isolation2_choices[] = {__WT_CONFIG_CHOICE_read_uncommitted,
  __WT_CONFIG_CHOICE_read_committed, __WT_CONFIG_CHOICE_snapshot, NULL};

static const WT_CONFIG_CHECK confchk_WT_SESSION_begin_transaction_roundup_timestamps_subconfigs[] =
  {{"prepared", "boolean", NULL, NULL, NULL, 0, NULL, WT_CONFIG_COMPILED_TYPE_BOOLEAN, 172,
     INT64_MIN, INT64_MAX, NULL},
    {"read", "boolean", NULL, NULL, NULL, 0, NULL, WT_CONFIG_COMPILED_TYPE_BOOLEAN, 173, INT64_MIN,
      INT64_MAX, NULL},
    {NULL, NULL, NULL, NULL, NULL, 0, NULL, 0, 0, 0, 0, NULL}};

static const uint8_t confchk_WT_SESSION_begin_transaction_roundup_timestamps_subconfigs_jump
  [WT_CONFIG_JUMP_TABLE_SIZE] = {0, 0, 0, 0, 0, 0, 0, 0, 0, 0, 0, 0, 0, 0, 0, 0, 0, 0, 0, 0, 0, 0,
    0, 0, 0, 0, 0, 0, 0, 0, 0, 0, 0, 0, 0, 0, 0, 0, 0, 0, 0, 0, 0, 0, 0, 0, 0, 0, 0, 0, 0, 0, 0, 0,
    0, 0, 0, 0, 0, 0, 0, 0, 0, 0, 0, 0, 0, 0, 0, 0, 0, 0, 0, 0, 0, 0, 0, 0, 0, 0, 0, 0, 0, 0, 0, 0,
    0, 0, 0, 0, 0, 0, 0, 0, 0, 0, 0, 0, 0, 0, 0, 0, 0, 0, 0, 0, 0, 0, 0, 0, 0, 0, 0, 1, 1, 2, 2, 2,
    2, 2, 2, 2, 2, 2, 2, 2, 2, 2};

static const WT_CONFIG_CHECK confchk_WT_SESSION_begin_transaction[] = {
  {"ignore_prepare", "string", NULL, "choices=[\"false\",\"force\",\"true\"]", NULL, 0, NULL,
    WT_CONFIG_COMPILED_TYPE_STRING, 166, INT64_MIN, INT64_MAX, confchk_ignore_prepare_choices},
  {"isolation", "string", NULL,
    "choices=[\"read-uncommitted\",\"read-committed\","
    "\"snapshot\"]",
    NULL, 0, NULL, WT_CONFIG_COMPILED_TYPE_STRING, 167, INT64_MIN, INT64_MAX,
    confchk_isolation2_choices},
  {"name", "string", NULL, NULL, NULL, 0, NULL, WT_CONFIG_COMPILED_TYPE_STRING, 25, INT64_MIN,
    INT64_MAX, NULL},
  {"no_timestamp", "boolean", NULL, NULL, NULL, 0, NULL, WT_CONFIG_COMPILED_TYPE_BOOLEAN, 168,
    INT64_MIN, INT64_MAX, NULL},
  {"operation_timeout_ms", "int", NULL, "min=0", NULL, 0, NULL, WT_CONFIG_COMPILED_TYPE_INT, 169, 0,
    INT64_MAX, NULL},
  {"priority", "int", NULL, "min=-100,max=100", NULL, 0, NULL, WT_CONFIG_COMPILED_TYPE_INT, 170,
    -100, 100, NULL},
  {"read_timestamp", "string", NULL, NULL, NULL, 0, NULL, WT_CONFIG_COMPILED_TYPE_STRING, 4,
    INT64_MIN, INT64_MAX, NULL},
  {"roundup_timestamps", "category", NULL, NULL,
    confchk_WT_SESSION_begin_transaction_roundup_timestamps_subconfigs, 2,
    confchk_WT_SESSION_begin_transaction_roundup_timestamps_subconfigs_jump,
    WT_CONFIG_COMPILED_TYPE_CATEGORY, 171, INT64_MIN, INT64_MAX, NULL},
  {"sync", "boolean", NULL, NULL, NULL, 0, NULL, WT_CONFIG_COMPILED_TYPE_BOOLEAN, 126, INT64_MIN,
    INT64_MAX, NULL},
  {NULL, NULL, NULL, NULL, NULL, 0, NULL, 0, 0, 0, 0, NULL}};

static const uint8_t confchk_WT_SESSION_begin_transaction_jump[WT_CONFIG_JUMP_TABLE_SIZE] = {0, 0,
  0, 0, 0, 0, 0, 0, 0, 0, 0, 0, 0, 0, 0, 0, 0, 0, 0, 0, 0, 0, 0, 0, 0, 0, 0, 0, 0, 0, 0, 0, 0, 0, 0,
  0, 0, 0, 0, 0, 0, 0, 0, 0, 0, 0, 0, 0, 0, 0, 0, 0, 0, 0, 0, 0, 0, 0, 0, 0, 0, 0, 0, 0, 0, 0, 0, 0,
  0, 0, 0, 0, 0, 0, 0, 0, 0, 0, 0, 0, 0, 0, 0, 0, 0, 0, 0, 0, 0, 0, 0, 0, 0, 0, 0, 0, 0, 0, 0, 0, 0,
  0, 0, 0, 0, 0, 2, 2, 2, 2, 2, 4, 5, 6, 6, 8, 9, 9, 9, 9, 9, 9, 9, 9, 9, 9, 9, 9};

static const WT_CONFIG_CHECK confchk_WT_SESSION_checkpoint_debug_subconfigs[] = {
  {"checkpoint_cleanup", "boolean", NULL, NULL, NULL, 0, NULL, WT_CONFIG_COMPILED_TYPE_BOOLEAN, 175,
    INT64_MIN, INT64_MAX, NULL},
  {"checkpoint_crash_point", "int", NULL, NULL, NULL, 0, NULL, WT_CONFIG_COMPILED_TYPE_INT, 176,
    INT64_MIN, INT64_MAX, NULL},
  {NULL, NULL, NULL, NULL, NULL, 0, NULL, 0, 0, 0, 0, NULL}};

static const uint8_t
  confchk_WT_SESSION_checkpoint_debug_subconfigs_jump[WT_CONFIG_JUMP_TABLE_SIZE] = {0, 0, 0, 0, 0,
    0, 0, 0, 0, 0, 0, 0, 0, 0, 0, 0, 0, 0, 0, 0, 0, 0, 0, 0, 0, 0, 0, 0, 0, 0, 0, 0, 0, 0, 0, 0, 0,
    0, 0, 0, 0, 0, 0, 0, 0, 0, 0, 0, 0, 0, 0, 0, 0, 0, 0, 0, 0, 0, 0, 0, 0, 0, 0, 0, 0, 0, 0, 0, 0,
    0, 0, 0, 0, 0, 0, 0, 0, 0, 0, 0, 0, 0, 0, 0, 0, 0, 0, 0, 0, 0, 0, 0, 0, 0, 0, 0, 0, 0, 0, 0, 2,
    2, 2, 2, 2, 2, 2, 2, 2, 2, 2, 2, 2, 2, 2, 2, 2, 2, 2, 2, 2, 2, 2, 2, 2, 2, 2, 2};

static const WT_CONFIG_CHECK confchk_WT_SESSION_checkpoint_flush_tier_subconfigs[] = {
  {"enabled", "boolean", NULL, NULL, NULL, 0, NULL, WT_CONFIG_COMPILED_TYPE_BOOLEAN, 43, INT64_MIN,
    INT64_MAX, NULL},
  {"force", "boolean", NULL, NULL, NULL, 0, NULL, WT_CONFIG_COMPILED_TYPE_BOOLEAN, 102, INT64_MIN,
    INT64_MAX, NULL},
  {"sync", "boolean", NULL, NULL, NULL, 0, NULL, WT_CONFIG_COMPILED_TYPE_BOOLEAN, 126, INT64_MIN,
    INT64_MAX, NULL},
  {"timeout", "int", NULL, NULL, NULL, 0, NULL, WT_CONFIG_COMPILED_TYPE_INT, 114, INT64_MIN,
    INT64_MAX, NULL},
  {NULL, NULL, NULL, NULL, NULL, 0, NULL, 0, 0, 0, 0, NULL}};

static const uint8_t
  confchk_WT_SESSION_checkpoint_flush_tier_subconfigs_jump[WT_CONFIG_JUMP_TABLE_SIZE] = {0, 0, 0, 0,
    0, 0, 0, 0, 0, 0, 0, 0, 0, 0, 0, 0, 0, 0, 0, 0, 0, 0, 0, 0, 0, 0, 0, 0, 0, 0, 0, 0, 0, 0, 0, 0,
    0, 0, 0, 0, 0, 0, 0, 0, 0, 0, 0, 0, 0, 0, 0, 0, 0, 0, 0, 0, 0, 0, 0, 0, 0, 0, 0, 0, 0, 0, 0, 0,
    0, 0, 0, 0, 0, 0, 0, 0, 0, 0, 0, 0, 0, 0, 0, 0, 0, 0, 0, 0, 0, 0, 0, 0, 0, 0, 0, 0, 0, 0, 0, 0,
    0, 0, 1, 2, 2, 2, 2, 2, 2, 2, 2, 2, 2, 2, 2, 2, 3, 4, 4, 4, 4, 4, 4, 4, 4, 4, 4, 4};

static const WT_CONFIG_CHECK confchk_WT_SESSION_checkpoint[] = {
  {"debug", "category", NULL, NULL, confchk_WT_SESSION_checkpoint_debug_subconfigs, 2,
    confchk_WT_SESSION_checkpoint_debug_subconfigs_jump, WT_CONFIG_COMPILED_TYPE_CATEGORY, 129,
    INT64_MIN, INT64_MAX, NULL},
  {"drop", "list", NULL, NULL, NULL, 0, NULL, WT_CONFIG_COMPILED_TYPE_LIST, 177, INT64_MIN,
    INT64_MAX, NULL},
  {"flush_tier", "category", NULL, NULL, confchk_WT_SESSION_checkpoint_flush_tier_subconfigs, 4,
    confchk_WT_SESSION_checkpoint_flush_tier_subconfigs_jump, WT_CONFIG_COMPILED_TYPE_CATEGORY, 178,
    INT64_MIN, INT64_MAX, NULL},
  {"force", "boolean", NULL, NULL, NULL, 0, NULL, WT_CONFIG_COMPILED_TYPE_BOOLEAN, 102, INT64_MIN,
    INT64_MAX, NULL},
  {"name", "string", NULL, NULL, NULL, 0, NULL, WT_CONFIG_COMPILED_TYPE_STRING, 25, INT64_MIN,
    INT64_MAX, NULL},
  {"use_timestamp", "boolean", NULL, NULL, NULL, 0, NULL, WT_CONFIG_COMPILED_TYPE_BOOLEAN, 179,
    INT64_MIN, INT64_MAX, NULL},
  {NULL, NULL, NULL, NULL, NULL, 0, NULL, 0, 0, 0, 0, NULL}};

static const uint8_t confchk_WT_SESSION_checkpoint_jump[WT_CONFIG_JUMP_TABLE_SIZE] = {0, 0, 0, 0, 0,
  0, 0, 0, 0, 0, 0, 0, 0, 0, 0, 0, 0, 0, 0, 0, 0, 0, 0, 0, 0, 0, 0, 0, 0, 0, 0, 0, 0, 0, 0, 0, 0, 0,
  0, 0, 0, 0, 0, 0, 0, 0, 0, 0, 0, 0, 0, 0, 0, 0, 0, 0, 0, 0, 0, 0, 0, 0, 0, 0, 0, 0, 0, 0, 0, 0, 0,
  0, 0, 0, 0, 0, 0, 0, 0, 0, 0, 0, 0, 0, 0, 0, 0, 0, 0, 0, 0, 0, 0, 0, 0, 0, 0, 0, 0, 0, 0, 2, 2, 4,
  4, 4, 4, 4, 4, 4, 4, 5, 5, 5, 5, 5, 5, 5, 6, 6, 6, 6, 6, 6, 6, 6, 6, 6};

static const char *confchk_sync_choices[] = {__WT_CONFIG_CHOICE_off, __WT_CONFIG_CHOICE_on, NULL};

static const WT_CONFIG_CHECK confchk_WT_SESSION_commit_transaction[] = {
  {"commit_timestamp", "string", NULL, NULL, NULL, 0, NULL, WT_CONFIG_COMPILED_TYPE_STRING, 2,
    INT64_MIN, INT64_MAX, NULL},
  {"durable_timestamp", "string", NULL, NULL, NULL, 0, NULL, WT_CONFIG_COMPILED_TYPE_STRING, 3,
    INT64_MIN, INT64_MAX, NULL},
  {"operation_timeout_ms", "int", NULL, "min=0", NULL, 0, NULL, WT_CONFIG_COMPILED_TYPE_INT, 169, 0,
    INT64_MAX, NULL},
  {"sync", "string", NULL, "choices=[\"off\",\"on\"]", NULL, 0, NULL,
    WT_CONFIG_COMPILED_TYPE_STRING, 126, INT64_MIN, INT64_MAX, confchk_sync_choices},
  {NULL, NULL, NULL, NULL, NULL, 0, NULL, 0, 0, 0, 0, NULL}};

static const uint8_t confchk_WT_SESSION_commit_transaction_jump[WT_CONFIG_JUMP_TABLE_SIZE] = {0, 0,
  0, 0, 0, 0, 0, 0, 0, 0, 0, 0, 0, 0, 0, 0, 0, 0, 0, 0, 0, 0, 0, 0, 0, 0, 0, 0, 0, 0, 0, 0, 0, 0, 0,
  0, 0, 0, 0, 0, 0, 0, 0, 0, 0, 0, 0, 0, 0, 0, 0, 0, 0, 0, 0, 0, 0, 0, 0, 0, 0, 0, 0, 0, 0, 0, 0, 0,
  0, 0, 0, 0, 0, 0, 0, 0, 0, 0, 0, 0, 0, 0, 0, 0, 0, 0, 0, 0, 0, 0, 0, 0, 0, 0, 0, 0, 0, 0, 0, 0, 1,
  2, 2, 2, 2, 2, 2, 2, 2, 2, 2, 2, 3, 3, 3, 3, 4, 4, 4, 4, 4, 4, 4, 4, 4, 4, 4, 4};

static const WT_CONFIG_CHECK confchk_WT_SESSION_compact[] = {
  {"background", "boolean", NULL, NULL, NULL, 0, NULL, WT_CONFIG_COMPILED_TYPE_BOOLEAN, 109,
    INT64_MIN, INT64_MAX, NULL},
  {"dryrun", "boolean", NULL, NULL, NULL, 0, NULL, WT_CONFIG_COMPILED_TYPE_BOOLEAN, 110, INT64_MIN,
    INT64_MAX, NULL},
  {"exclude", "list", NULL, NULL, NULL, 0, NULL, WT_CONFIG_COMPILED_TYPE_LIST, 111, INT64_MIN,
    INT64_MAX, NULL},
  {"free_space_target", "int", NULL, "min=1MB", NULL, 0, NULL, WT_CONFIG_COMPILED_TYPE_INT, 112,
    1LL * WT_MEGABYTE, INT64_MAX, NULL},
  {"run_once", "boolean", NULL, NULL, NULL, 0, NULL, WT_CONFIG_COMPILED_TYPE_BOOLEAN, 113,
    INT64_MIN, INT64_MAX, NULL},
  {"timeout", "int", NULL, NULL, NULL, 0, NULL, WT_CONFIG_COMPILED_TYPE_INT, 114, INT64_MIN,
    INT64_MAX, NULL},
  {NULL, NULL, NULL, NULL, NULL, 0, NULL, 0, 0, 0, 0, NULL}};

static const uint8_t confchk_WT_SESSION_compact_jump[WT_CONFIG_JUMP_TABLE_SIZE] = {0, 0, 0, 0, 0, 0,
  0, 0, 0, 0, 0, 0, 0, 0, 0, 0, 0, 0, 0, 0, 0, 0, 0, 0, 0, 0, 0, 0, 0, 0, 0, 0, 0, 0, 0, 0, 0, 0, 0,
  0, 0, 0, 0, 0, 0, 0, 0, 0, 0, 0, 0, 0, 0, 0, 0, 0, 0, 0, 0, 0, 0, 0, 0, 0, 0, 0, 0, 0, 0, 0, 0, 0,
  0, 0, 0, 0, 0, 0, 0, 0, 0, 0, 0, 0, 0, 0, 0, 0, 0, 0, 0, 0, 0, 0, 0, 0, 0, 0, 0, 1, 1, 2, 3, 4, 4,
  4, 4, 4, 4, 4, 4, 4, 4, 4, 4, 5, 5, 6, 6, 6, 6, 6, 6, 6, 6, 6, 6, 6};

static const char *confchk_access_pattern_hint2_choices[] = {
  __WT_CONFIG_CHOICE_none, __WT_CONFIG_CHOICE_random, __WT_CONFIG_CHOICE_sequential, NULL};
const char __WT_CONFIG_CHOICE_best[] = "best";
const char __WT_CONFIG_CHOICE_first[] = "first";

static const char *confchk_block_allocation_choices[] = {
  __WT_CONFIG_CHOICE_best, __WT_CONFIG_CHOICE_first, NULL};
const char __WT_CONFIG_CHOICE_default[] = "default";
const char __WT_CONFIG_CHOICE_disagg[] = "disagg";

static const char *confchk_block_manager_choices[] = {
  __WT_CONFIG_CHOICE_default, __WT_CONFIG_CHOICE_disagg, NULL};
const char __WT_CONFIG_CHOICE_uncompressed[] = "uncompressed";
const char __WT_CONFIG_CHOICE_unencrypted[] = "unencrypted";

static const char *confchk_checksum_choices[] = {__WT_CONFIG_CHOICE_on, __WT_CONFIG_CHOICE_off,
  __WT_CONFIG_CHOICE_uncompressed, __WT_CONFIG_CHOICE_unencrypted, NULL};

static const WT_CONFIG_CHECK confchk_WT_SESSION_create_disaggregated_subconfigs[] = {
  {"delta_pct", "int", NULL, "min=1,max=1000", NULL, 0, NULL, WT_CONFIG_COMPILED_TYPE_INT, 22, 1,
    1000, NULL},
  {"max_consecutive_delta", "int", NULL, "min=1,max=32", NULL, 0, NULL, WT_CONFIG_COMPILED_TYPE_INT,
    23, 1, 32, NULL},
  {"page_log", "string", NULL, NULL, NULL, 0, NULL, WT_CONFIG_COMPILED_TYPE_STRING, 21, INT64_MIN,
    INT64_MAX, NULL},
  {NULL, NULL, NULL, NULL, NULL, 0, NULL, 0, 0, 0, 0, NULL}};

static const uint8_t
  confchk_WT_SESSION_create_disaggregated_subconfigs_jump[WT_CONFIG_JUMP_TABLE_SIZE] = {0, 0, 0, 0,
    0, 0, 0, 0, 0, 0, 0, 0, 0, 0, 0, 0, 0, 0, 0, 0, 0, 0, 0, 0, 0, 0, 0, 0, 0, 0, 0, 0, 0, 0, 0, 0,
    0, 0, 0, 0, 0, 0, 0, 0, 0, 0, 0, 0, 0, 0, 0, 0, 0, 0, 0, 0, 0, 0, 0, 0, 0, 0, 0, 0, 0, 0, 0, 0,
    0, 0, 0, 0, 0, 0, 0, 0, 0, 0, 0, 0, 0, 0, 0, 0, 0, 0, 0, 0, 0, 0, 0, 0, 0, 0, 0, 0, 0, 0, 0, 0,
    0, 1, 1, 1, 1, 1, 1, 1, 1, 1, 2, 2, 2, 3, 3, 3, 3, 3, 3, 3, 3, 3, 3, 3, 3, 3, 3, 3};

static const WT_CONFIG_CHECK confchk_WT_SESSION_create_encryption_subconfigs[] = {
  {"keyid", "string", NULL, NULL, NULL, 0, NULL, WT_CONFIG_COMPILED_TYPE_STRING, 26, INT64_MIN,
    INT64_MAX, NULL},
  {"name", "string", NULL, NULL, NULL, 0, NULL, WT_CONFIG_COMPILED_TYPE_STRING, 25, INT64_MIN,
    INT64_MAX, NULL},
  {NULL, NULL, NULL, NULL, NULL, 0, NULL, 0, 0, 0, 0, NULL}};

static const uint8_t
  confchk_WT_SESSION_create_encryption_subconfigs_jump[WT_CONFIG_JUMP_TABLE_SIZE] = {0, 0, 0, 0, 0,
    0, 0, 0, 0, 0, 0, 0, 0, 0, 0, 0, 0, 0, 0, 0, 0, 0, 0, 0, 0, 0, 0, 0, 0, 0, 0, 0, 0, 0, 0, 0, 0,
    0, 0, 0, 0, 0, 0, 0, 0, 0, 0, 0, 0, 0, 0, 0, 0, 0, 0, 0, 0, 0, 0, 0, 0, 0, 0, 0, 0, 0, 0, 0, 0,
    0, 0, 0, 0, 0, 0, 0, 0, 0, 0, 0, 0, 0, 0, 0, 0, 0, 0, 0, 0, 0, 0, 0, 0, 0, 0, 0, 0, 0, 0, 0, 0,
    0, 0, 0, 0, 0, 0, 0, 1, 1, 1, 2, 2, 2, 2, 2, 2, 2, 2, 2, 2, 2, 2, 2, 2, 2, 2, 2};
const char __WT_CONFIG_CHOICE_btree[] = "btree";

static const char *confchk_format_choices[] = {__WT_CONFIG_CHOICE_btree, NULL};

static const char *confchk_compare_timestamp_choices[] = {__WT_CONFIG_CHOICE_oldest,
  __WT_CONFIG_CHOICE_oldest_timestamp, __WT_CONFIG_CHOICE_stable,
  __WT_CONFIG_CHOICE_stable_timestamp, NULL};

static const WT_CONFIG_CHECK confchk_WT_SESSION_create_import_subconfigs[] = {
  {"compare_timestamp", "string", NULL,
    "choices=[\"oldest\",\"oldest_timestamp\",\"stable\","
    "\"stable_timestamp\"]",
    NULL, 0, NULL, WT_CONFIG_COMPILED_TYPE_STRING, 117, INT64_MIN, INT64_MAX,
    confchk_compare_timestamp_choices},
  {"enabled", "boolean", NULL, NULL, NULL, 0, NULL, WT_CONFIG_COMPILED_TYPE_BOOLEAN, 43, INT64_MIN,
    INT64_MAX, NULL},
  {"file_metadata", "string", NULL, NULL, NULL, 0, NULL, WT_CONFIG_COMPILED_TYPE_STRING, 118,
    INT64_MIN, INT64_MAX, NULL},
  {"metadata_file", "string", NULL, NULL, NULL, 0, NULL, WT_CONFIG_COMPILED_TYPE_STRING, 119,
    INT64_MIN, INT64_MAX, NULL},
  {"panic_corrupt", "boolean", NULL, NULL, NULL, 0, NULL, WT_CONFIG_COMPILED_TYPE_BOOLEAN, 120,
    INT64_MIN, INT64_MAX, NULL},
  {"repair", "boolean", NULL, NULL, NULL, 0, NULL, WT_CONFIG_COMPILED_TYPE_BOOLEAN, 121, INT64_MIN,
    INT64_MAX, NULL},
  {NULL, NULL, NULL, NULL, NULL, 0, NULL, 0, 0, 0, 0, NULL}};

static const uint8_t confchk_WT_SESSION_create_import_subconfigs_jump[WT_CONFIG_JUMP_TABLE_SIZE] = {
  0, 0, 0, 0, 0, 0, 0, 0, 0, 0, 0, 0, 0, 0, 0, 0, 0, 0, 0, 0, 0, 0, 0, 0, 0, 0, 0, 0, 0, 0, 0, 0, 0,
  0, 0, 0, 0, 0, 0, 0, 0, 0, 0, 0, 0, 0, 0, 0, 0, 0, 0, 0, 0, 0, 0, 0, 0, 0, 0, 0, 0, 0, 0, 0, 0, 0,
  0, 0, 0, 0, 0, 0, 0, 0, 0, 0, 0, 0, 0, 0, 0, 0, 0, 0, 0, 0, 0, 0, 0, 0, 0, 0, 0, 0, 0, 0, 0, 0, 0,
  0, 1, 1, 2, 3, 3, 3, 3, 3, 3, 3, 4, 4, 4, 5, 5, 6, 6, 6, 6, 6, 6, 6, 6, 6, 6, 6, 6, 6};

static const WT_CONFIG_CHECK confchk_WT_SESSION_create_merge_custom_subconfigs[] = {
  {"prefix", "string", NULL, NULL, NULL, 0, NULL, WT_CONFIG_COMPILED_TYPE_STRING, 83, INT64_MIN,
    INT64_MAX, NULL},
  {"start_generation", "int", NULL, "min=0,max=10", NULL, 0, NULL, WT_CONFIG_COMPILED_TYPE_INT, 84,
    0, 10, NULL},
  {"suffix", "string", NULL, NULL, NULL, 0, NULL, WT_CONFIG_COMPILED_TYPE_STRING, 85, INT64_MIN,
    INT64_MAX, NULL},
  {NULL, NULL, NULL, NULL, NULL, 0, NULL, 0, 0, 0, 0, NULL}};

static const uint8_t
  confchk_WT_SESSION_create_merge_custom_subconfigs_jump[WT_CONFIG_JUMP_TABLE_SIZE] = {0, 0, 0, 0,
    0, 0, 0, 0, 0, 0, 0, 0, 0, 0, 0, 0, 0, 0, 0, 0, 0, 0, 0, 0, 0, 0, 0, 0, 0, 0, 0, 0, 0, 0, 0, 0,
    0, 0, 0, 0, 0, 0, 0, 0, 0, 0, 0, 0, 0, 0, 0, 0, 0, 0, 0, 0, 0, 0, 0, 0, 0, 0, 0, 0, 0, 0, 0, 0,
    0, 0, 0, 0, 0, 0, 0, 0, 0, 0, 0, 0, 0, 0, 0, 0, 0, 0, 0, 0, 0, 0, 0, 0, 0, 0, 0, 0, 0, 0, 0, 0,
    0, 0, 0, 0, 0, 0, 0, 0, 0, 0, 0, 0, 0, 1, 1, 1, 3, 3, 3, 3, 3, 3, 3, 3, 3, 3, 3, 3};

static const WT_CONFIG_CHECK confchk_WT_SESSION_create_lsm_subconfigs[] = {
  {"auto_throttle", "boolean", NULL, NULL, NULL, 0, NULL, WT_CONFIG_COMPILED_TYPE_BOOLEAN, 73,
    INT64_MIN, INT64_MAX, NULL},
  {"bloom", "boolean", NULL, NULL, NULL, 0, NULL, WT_CONFIG_COMPILED_TYPE_BOOLEAN, 74, INT64_MIN,
    INT64_MAX, NULL},
  {"bloom_bit_count", "int", NULL, "min=2,max=1000", NULL, 0, NULL, WT_CONFIG_COMPILED_TYPE_INT, 75,
    2, 1000, NULL},
  {"bloom_config", "string", NULL, NULL, NULL, 0, NULL, WT_CONFIG_COMPILED_TYPE_STRING, 76,
    INT64_MIN, INT64_MAX, NULL},
  {"bloom_hash_count", "int", NULL, "min=2,max=100", NULL, 0, NULL, WT_CONFIG_COMPILED_TYPE_INT, 77,
    2, 100, NULL},
  {"bloom_oldest", "boolean", NULL, NULL, NULL, 0, NULL, WT_CONFIG_COMPILED_TYPE_BOOLEAN, 78,
    INT64_MIN, INT64_MAX, NULL},
  {"chunk_count_limit", "int", NULL, NULL, NULL, 0, NULL, WT_CONFIG_COMPILED_TYPE_INT, 79,
    INT64_MIN, INT64_MAX, NULL},
  {"chunk_max", "int", NULL, "min=100MB,max=10TB", NULL, 0, NULL, WT_CONFIG_COMPILED_TYPE_INT, 80,
    100LL * WT_MEGABYTE, 10LL * WT_TERABYTE, NULL},
  {"chunk_size", "int", NULL, "min=512K,max=500MB", NULL, 0, NULL, WT_CONFIG_COMPILED_TYPE_INT, 81,
    512LL * WT_KILOBYTE, 500LL * WT_MEGABYTE, NULL},
  {"merge_custom", "category", NULL, NULL, confchk_WT_SESSION_create_merge_custom_subconfigs, 3,
    confchk_WT_SESSION_create_merge_custom_subconfigs_jump, WT_CONFIG_COMPILED_TYPE_CATEGORY, 82,
    INT64_MIN, INT64_MAX, NULL},
  {"merge_max", "int", NULL, "min=2,max=100", NULL, 0, NULL, WT_CONFIG_COMPILED_TYPE_INT, 86, 2,
    100, NULL},
  {"merge_min", "int", NULL, "max=100", NULL, 0, NULL, WT_CONFIG_COMPILED_TYPE_INT, 87, INT64_MIN,
    100, NULL},
  {NULL, NULL, NULL, NULL, NULL, 0, NULL, 0, 0, 0, 0, NULL}};

static const uint8_t confchk_WT_SESSION_create_lsm_subconfigs_jump[WT_CONFIG_JUMP_TABLE_SIZE] = {0,
  0, 0, 0, 0, 0, 0, 0, 0, 0, 0, 0, 0, 0, 0, 0, 0, 0, 0, 0, 0, 0, 0, 0, 0, 0, 0, 0, 0, 0, 0, 0, 0, 0,
  0, 0, 0, 0, 0, 0, 0, 0, 0, 0, 0, 0, 0, 0, 0, 0, 0, 0, 0, 0, 0, 0, 0, 0, 0, 0, 0, 0, 0, 0, 0, 0, 0,
  0, 0, 0, 0, 0, 0, 0, 0, 0, 0, 0, 0, 0, 0, 0, 0, 0, 0, 0, 0, 0, 0, 0, 0, 0, 0, 0, 0, 0, 0, 0, 1, 6,
  9, 9, 9, 9, 9, 9, 9, 9, 9, 9, 12, 12, 12, 12, 12, 12, 12, 12, 12, 12, 12, 12, 12, 12, 12, 12, 12,
  12};

static const WT_CONFIG_CHECK confchk_WT_SESSION_create_tiered_storage_subconfigs[] = {
  {"auth_token", "string", NULL, NULL, NULL, 0, NULL, WT_CONFIG_COMPILED_TYPE_STRING, 54, INT64_MIN,
    INT64_MAX, NULL},
  {"bucket", "string", NULL, NULL, NULL, 0, NULL, WT_CONFIG_COMPILED_TYPE_STRING, 55, INT64_MIN,
    INT64_MAX, NULL},
  {"bucket_prefix", "string", NULL, NULL, NULL, 0, NULL, WT_CONFIG_COMPILED_TYPE_STRING, 56,
    INT64_MIN, INT64_MAX, NULL},
  {"cache_directory", "string", NULL, NULL, NULL, 0, NULL, WT_CONFIG_COMPILED_TYPE_STRING, 57,
    INT64_MIN, INT64_MAX, NULL},
  {"local_retention", "int", NULL, "min=0,max=10000", NULL, 0, NULL, WT_CONFIG_COMPILED_TYPE_INT,
    58, 0, 10000, NULL},
  {"name", "string", NULL, NULL, NULL, 0, NULL, WT_CONFIG_COMPILED_TYPE_STRING, 25, INT64_MIN,
    INT64_MAX, NULL},
  {"object_target_size", "int", NULL, "min=0", NULL, 0, NULL, WT_CONFIG_COMPILED_TYPE_INT, 59, 0,
    INT64_MAX, NULL},
  {"shared", "boolean", NULL, NULL, NULL, 0, NULL, WT_CONFIG_COMPILED_TYPE_BOOLEAN, 60, INT64_MIN,
    INT64_MAX, NULL},
  {NULL, NULL, NULL, NULL, NULL, 0, NULL, 0, 0, 0, 0, NULL}};

static const uint8_t
  confchk_WT_SESSION_create_tiered_storage_subconfigs_jump[WT_CONFIG_JUMP_TABLE_SIZE] = {0, 0, 0, 0,
    0, 0, 0, 0, 0, 0, 0, 0, 0, 0, 0, 0, 0, 0, 0, 0, 0, 0, 0, 0, 0, 0, 0, 0, 0, 0, 0, 0, 0, 0, 0, 0,
    0, 0, 0, 0, 0, 0, 0, 0, 0, 0, 0, 0, 0, 0, 0, 0, 0, 0, 0, 0, 0, 0, 0, 0, 0, 0, 0, 0, 0, 0, 0, 0,
    0, 0, 0, 0, 0, 0, 0, 0, 0, 0, 0, 0, 0, 0, 0, 0, 0, 0, 0, 0, 0, 0, 0, 0, 0, 0, 0, 0, 0, 0, 1, 3,
    4, 4, 4, 4, 4, 4, 4, 4, 4, 5, 5, 6, 7, 7, 7, 7, 8, 8, 8, 8, 8, 8, 8, 8, 8, 8, 8, 8};

static const char *confchk_verbose3_choices[] = {__WT_CONFIG_CHOICE_write_timestamp, NULL};

static const char *confchk_write_timestamp_usage2_choices[] = {__WT_CONFIG_CHOICE_always,
  __WT_CONFIG_CHOICE_key_consistent, __WT_CONFIG_CHOICE_mixed_mode, __WT_CONFIG_CHOICE_never,
  __WT_CONFIG_CHOICE_none, __WT_CONFIG_CHOICE_ordered, NULL};

static const WT_CONFIG_CHECK confchk_WT_SESSION_create[] = {
  {"access_pattern_hint", "string", NULL, "choices=[\"none\",\"random\",\"sequential\"]", NULL, 0,
    NULL, WT_CONFIG_COMPILED_TYPE_STRING, 12, INT64_MIN, INT64_MAX,
    confchk_access_pattern_hint2_choices},
  {"allocation_size", "int", NULL, "min=512B,max=128MB", NULL, 0, NULL, WT_CONFIG_COMPILED_TYPE_INT,
    13, 512, 128LL * WT_MEGABYTE, NULL},
  {"app_metadata", "string", NULL, NULL, NULL, 0, NULL, WT_CONFIG_COMPILED_TYPE_STRING, 0,
    INT64_MIN, INT64_MAX, NULL},
  {"assert", "category", NULL, NULL, confchk_WT_SESSION_create_assert_subconfigs, 4,
    confchk_WT_SESSION_create_assert_subconfigs_jump, WT_CONFIG_COMPILED_TYPE_CATEGORY, 1,
    INT64_MIN, INT64_MAX, NULL},
  {"block_allocation", "string", NULL, "choices=[\"best\",\"first\"]", NULL, 0, NULL,
    WT_CONFIG_COMPILED_TYPE_STRING, 14, INT64_MIN, INT64_MAX, confchk_block_allocation_choices},
  {"block_compressor", "string", NULL, NULL, NULL, 0, NULL, WT_CONFIG_COMPILED_TYPE_STRING, 15,
    INT64_MIN, INT64_MAX, NULL},
  {"block_manager", "string", NULL, "choices=[\"default\",\"disagg\"]", NULL, 0, NULL,
    WT_CONFIG_COMPILED_TYPE_STRING, 16, INT64_MIN, INT64_MAX, confchk_block_manager_choices},
  {"cache_resident", "boolean", NULL, NULL, NULL, 0, NULL, WT_CONFIG_COMPILED_TYPE_BOOLEAN, 17,
    INT64_MIN, INT64_MAX, NULL},
  {"checksum", "string", NULL,
    "choices=[\"on\",\"off\",\"uncompressed\","
    "\"unencrypted\"]",
    NULL, 0, NULL, WT_CONFIG_COMPILED_TYPE_STRING, 18, INT64_MIN, INT64_MAX,
    confchk_checksum_choices},
  {"colgroups", "list", NULL, NULL, NULL, 0, NULL, WT_CONFIG_COMPILED_TYPE_LIST, 98, INT64_MIN,
    INT64_MAX, NULL},
  {"collator", "string", NULL, NULL, NULL, 0, NULL, WT_CONFIG_COMPILED_TYPE_STRING, 6, INT64_MIN,
    INT64_MAX, NULL},
  {"columns", "list", NULL, NULL, NULL, 0, NULL, WT_CONFIG_COMPILED_TYPE_LIST, 7, INT64_MIN,
    INT64_MAX, NULL},
  {"dictionary", "int", NULL, "min=0", NULL, 0, NULL, WT_CONFIG_COMPILED_TYPE_INT, 19, 0, INT64_MAX,
    NULL},
  {"disaggregated", "category", NULL, NULL, confchk_WT_SESSION_create_disaggregated_subconfigs, 3,
    confchk_WT_SESSION_create_disaggregated_subconfigs_jump, WT_CONFIG_COMPILED_TYPE_CATEGORY, 20,
    INT64_MIN, INT64_MAX, NULL},
  {"encryption", "category", NULL, NULL, confchk_WT_SESSION_create_encryption_subconfigs, 2,
    confchk_WT_SESSION_create_encryption_subconfigs_jump, WT_CONFIG_COMPILED_TYPE_CATEGORY, 24,
    INT64_MIN, INT64_MAX, NULL},
  {"exclusive", "boolean", NULL, NULL, NULL, 0, NULL, WT_CONFIG_COMPILED_TYPE_BOOLEAN, 115,
    INT64_MIN, INT64_MAX, NULL},
  {"format", "string", NULL, "choices=[\"btree\"]", NULL, 0, NULL, WT_CONFIG_COMPILED_TYPE_STRING,
    27, INT64_MIN, INT64_MAX, confchk_format_choices},
  {"huffman_key", "string", NULL, NULL, NULL, 0, NULL, WT_CONFIG_COMPILED_TYPE_STRING, 28,
    INT64_MIN, INT64_MAX, NULL},
  {"huffman_value", "string", NULL, NULL, NULL, 0, NULL, WT_CONFIG_COMPILED_TYPE_STRING, 29,
    INT64_MIN, INT64_MAX, NULL},
  {"ignore_in_memory_cache_size", "boolean", NULL, NULL, NULL, 0, NULL,
    WT_CONFIG_COMPILED_TYPE_BOOLEAN, 30, INT64_MIN, INT64_MAX, NULL},
  {"immutable", "boolean", NULL, NULL, NULL, 0, NULL, WT_CONFIG_COMPILED_TYPE_BOOLEAN, 69,
    INT64_MIN, INT64_MAX, NULL},
  {"import", "category", NULL, NULL, confchk_WT_SESSION_create_import_subconfigs, 6,
    confchk_WT_SESSION_create_import_subconfigs_jump, WT_CONFIG_COMPILED_TYPE_CATEGORY, 116,
    INT64_MIN, INT64_MAX, NULL},
  {"in_memory", "boolean", NULL, NULL, NULL, 0, NULL, WT_CONFIG_COMPILED_TYPE_BOOLEAN, 31,
    INT64_MIN, INT64_MAX, NULL},
  {"ingest", "string", NULL, NULL, NULL, 0, NULL, WT_CONFIG_COMPILED_TYPE_STRING, 96, INT64_MIN,
    INT64_MAX, NULL},
  {"internal_item_max", "int", NULL, "min=0", NULL, 0, NULL, WT_CONFIG_COMPILED_TYPE_INT, 32, 0,
    INT64_MAX, NULL},
  {"internal_key_max", "int", NULL, "min=0", NULL, 0, NULL, WT_CONFIG_COMPILED_TYPE_INT, 33, 0,
    INT64_MAX, NULL},
  {"internal_key_truncate", "boolean", NULL, NULL, NULL, 0, NULL, WT_CONFIG_COMPILED_TYPE_BOOLEAN,
    34, INT64_MIN, INT64_MAX, NULL},
  {"internal_page_max", "int", NULL, "min=512B,max=512MB", NULL, 0, NULL,
    WT_CONFIG_COMPILED_TYPE_INT, 35, 512, 512LL * WT_MEGABYTE, NULL},
  {"key_format", "format", __wt_struct_confchk, NULL, NULL, 0, NULL, WT_CONFIG_COMPILED_TYPE_FORMAT,
    36, INT64_MIN, INT64_MAX, NULL},
  {"key_gap", "int", NULL, "min=0", NULL, 0, NULL, WT_CONFIG_COMPILED_TYPE_INT, 37, 0, INT64_MAX,
    NULL},
  {"leaf_item_max", "int", NULL, "min=0", NULL, 0, NULL, WT_CONFIG_COMPILED_TYPE_INT, 38, 0,
    INT64_MAX, NULL},
  {"leaf_key_max", "int", NULL, "min=0", NULL, 0, NULL, WT_CONFIG_COMPILED_TYPE_INT, 39, 0,
    INT64_MAX, NULL},
  {"leaf_page_max", "int", NULL, "min=512B,max=512MB", NULL, 0, NULL, WT_CONFIG_COMPILED_TYPE_INT,
    40, 512, 512LL * WT_MEGABYTE, NULL},
  {"leaf_value_max", "int", NULL, "min=0", NULL, 0, NULL, WT_CONFIG_COMPILED_TYPE_INT, 41, 0,
    INT64_MAX, NULL},
  {"log", "category", NULL, NULL, confchk_WT_SESSION_create_log_subconfigs, 1,
    confchk_WT_SESSION_create_log_subconfigs_jump, WT_CONFIG_COMPILED_TYPE_CATEGORY, 42, INT64_MIN,
    INT64_MAX, NULL},
  {"lsm", "category", NULL, NULL, confchk_WT_SESSION_create_lsm_subconfigs, 12,
    confchk_WT_SESSION_create_lsm_subconfigs_jump, WT_CONFIG_COMPILED_TYPE_CATEGORY, 72, INT64_MIN,
    INT64_MAX, NULL},
  {"memory_page_image_max", "int", NULL, "min=0", NULL, 0, NULL, WT_CONFIG_COMPILED_TYPE_INT, 44, 0,
    INT64_MAX, NULL},
  {"memory_page_max", "int", NULL, "min=512B,max=10TB", NULL, 0, NULL, WT_CONFIG_COMPILED_TYPE_INT,
    45, 512, 10LL * WT_TERABYTE, NULL},
  {"os_cache_dirty_max", "int", NULL, "min=0", NULL, 0, NULL, WT_CONFIG_COMPILED_TYPE_INT, 46, 0,
    INT64_MAX, NULL},
  {"os_cache_max", "int", NULL, "min=0", NULL, 0, NULL, WT_CONFIG_COMPILED_TYPE_INT, 47, 0,
    INT64_MAX, NULL},
  {"prefix_compression", "boolean", NULL, NULL, NULL, 0, NULL, WT_CONFIG_COMPILED_TYPE_BOOLEAN, 48,
    INT64_MIN, INT64_MAX, NULL},
  {"prefix_compression_min", "int", NULL, "min=0", NULL, 0, NULL, WT_CONFIG_COMPILED_TYPE_INT, 49,
    0, INT64_MAX, NULL},
  {"source", "string", NULL, NULL, NULL, 0, NULL, WT_CONFIG_COMPILED_TYPE_STRING, 8, INT64_MIN,
    INT64_MAX, NULL},
  {"split_deepen_min_child", "int", NULL, NULL, NULL, 0, NULL, WT_CONFIG_COMPILED_TYPE_INT, 50,
    INT64_MIN, INT64_MAX, NULL},
  {"split_deepen_per_child", "int", NULL, NULL, NULL, 0, NULL, WT_CONFIG_COMPILED_TYPE_INT, 51,
    INT64_MIN, INT64_MAX, NULL},
  {"split_pct", "int", NULL, "min=50,max=100", NULL, 0, NULL, WT_CONFIG_COMPILED_TYPE_INT, 52, 50,
    100, NULL},
  {"stable", "string", NULL, NULL, NULL, 0, NULL, WT_CONFIG_COMPILED_TYPE_STRING, 97, INT64_MIN,
    INT64_MAX, NULL},
  {"tiered_storage", "category", NULL, NULL, confchk_WT_SESSION_create_tiered_storage_subconfigs, 8,
    confchk_WT_SESSION_create_tiered_storage_subconfigs_jump, WT_CONFIG_COMPILED_TYPE_CATEGORY, 53,
    INT64_MIN, INT64_MAX, NULL},
  {"type", "string", NULL, NULL, NULL, 0, NULL, WT_CONFIG_COMPILED_TYPE_STRING, 9, INT64_MIN,
    INT64_MAX, NULL},
  {"value_format", "format", __wt_struct_confchk, NULL, NULL, 0, NULL,
    WT_CONFIG_COMPILED_TYPE_FORMAT, 61, INT64_MIN, INT64_MAX, NULL},
  {"verbose", "list", NULL, "choices=[\"write_timestamp\"]", NULL, 0, NULL,
    WT_CONFIG_COMPILED_TYPE_LIST, 10, INT64_MIN, INT64_MAX, confchk_verbose3_choices},
  {"write_timestamp_usage", "string", NULL,
    "choices=[\"always\",\"key_consistent\",\"mixed_mode\","
    "\"never\",\"none\",\"ordered\"]",
    NULL, 0, NULL, WT_CONFIG_COMPILED_TYPE_STRING, 11, INT64_MIN, INT64_MAX,
    confchk_write_timestamp_usage2_choices},
  {NULL, NULL, NULL, NULL, NULL, 0, NULL, 0, 0, 0, 0, NULL}};

static const uint8_t confchk_WT_SESSION_create_jump[WT_CONFIG_JUMP_TABLE_SIZE] = {0, 0, 0, 0, 0, 0,
  0, 0, 0, 0, 0, 0, 0, 0, 0, 0, 0, 0, 0, 0, 0, 0, 0, 0, 0, 0, 0, 0, 0, 0, 0, 0, 0, 0, 0, 0, 0, 0, 0,
  0, 0, 0, 0, 0, 0, 0, 0, 0, 0, 0, 0, 0, 0, 0, 0, 0, 0, 0, 0, 0, 0, 0, 0, 0, 0, 0, 0, 0, 0, 0, 0, 0,
  0, 0, 0, 0, 0, 0, 0, 0, 0, 0, 0, 0, 0, 0, 0, 0, 0, 0, 0, 0, 0, 0, 0, 0, 0, 0, 4, 7, 12, 14, 16,
  17, 17, 19, 28, 28, 30, 36, 38, 38, 40, 42, 42, 42, 47, 49, 49, 51, 52, 52, 52, 52, 52, 52, 52,
  52};

static const WT_CONFIG_CHECK confchk_WT_SESSION_drop[] = {
  {"checkpoint_wait", "boolean", NULL, NULL, NULL, 0, NULL, WT_CONFIG_COMPILED_TYPE_BOOLEAN, 122,
    INT64_MIN, INT64_MAX, NULL},
  {"force", "boolean", NULL, NULL, NULL, 0, NULL, WT_CONFIG_COMPILED_TYPE_BOOLEAN, 102, INT64_MIN,
    INT64_MAX, NULL},
  {"lock_wait", "boolean", NULL, NULL, NULL, 0, NULL, WT_CONFIG_COMPILED_TYPE_BOOLEAN, 123,
    INT64_MIN, INT64_MAX, NULL},
  {"remove_files", "boolean", NULL, NULL, NULL, 0, NULL, WT_CONFIG_COMPILED_TYPE_BOOLEAN, 124,
    INT64_MIN, INT64_MAX, NULL},
  {"remove_shared", "boolean", NULL, NULL, NULL, 0, NULL, WT_CONFIG_COMPILED_TYPE_BOOLEAN, 125,
    INT64_MIN, INT64_MAX, NULL},
  {NULL, NULL, NULL, NULL, NULL, 0, NULL, 0, 0, 0, 0, NULL}};

static const uint8_t confchk_WT_SESSION_drop_jump[WT_CONFIG_JUMP_TABLE_SIZE] = {0, 0, 0, 0, 0, 0, 0,
  0, 0, 0, 0, 0, 0, 0, 0, 0, 0, 0, 0, 0, 0, 0, 0, 0, 0, 0, 0, 0, 0, 0, 0, 0, 0, 0, 0, 0, 0, 0, 0, 0,
  0, 0, 0, 0, 0, 0, 0, 0, 0, 0, 0, 0, 0, 0, 0, 0, 0, 0, 0, 0, 0, 0, 0, 0, 0, 0, 0, 0, 0, 0, 0, 0, 0,
  0, 0, 0, 0, 0, 0, 0, 0, 0, 0, 0, 0, 0, 0, 0, 0, 0, 0, 0, 0, 0, 0, 0, 0, 0, 0, 0, 1, 1, 1, 2, 2, 2,
  2, 2, 2, 3, 3, 3, 3, 3, 3, 5, 5, 5, 5, 5, 5, 5, 5, 5, 5, 5, 5, 5};

static const char *confchk_sync2_choices[] = {__WT_CONFIG_CHOICE_off, __WT_CONFIG_CHOICE_on, NULL};

static const WT_CONFIG_CHECK confchk_WT_SESSION_log_flush[] = {
  {"sync", "string", NULL, "choices=[\"off\",\"on\"]", NULL, 0, NULL,
    WT_CONFIG_COMPILED_TYPE_STRING, 126, INT64_MIN, INT64_MAX, confchk_sync2_choices},
  {NULL, NULL, NULL, NULL, NULL, 0, NULL, 0, 0, 0, 0, NULL}};

static const uint8_t confchk_WT_SESSION_log_flush_jump[WT_CONFIG_JUMP_TABLE_SIZE] = {0, 0, 0, 0, 0,
  0, 0, 0, 0, 0, 0, 0, 0, 0, 0, 0, 0, 0, 0, 0, 0, 0, 0, 0, 0, 0, 0, 0, 0, 0, 0, 0, 0, 0, 0, 0, 0, 0,
  0, 0, 0, 0, 0, 0, 0, 0, 0, 0, 0, 0, 0, 0, 0, 0, 0, 0, 0, 0, 0, 0, 0, 0, 0, 0, 0, 0, 0, 0, 0, 0, 0,
  0, 0, 0, 0, 0, 0, 0, 0, 0, 0, 0, 0, 0, 0, 0, 0, 0, 0, 0, 0, 0, 0, 0, 0, 0, 0, 0, 0, 0, 0, 0, 0, 0,
  0, 0, 0, 0, 0, 0, 0, 0, 0, 0, 0, 0, 1, 1, 1, 1, 1, 1, 1, 1, 1, 1, 1, 1};

static const WT_CONFIG_CHECK confchk_WT_SESSION_open_cursor_dump_version_subconfigs[] = {
  {"enabled", "boolean", NULL, NULL, NULL, 0, NULL, WT_CONFIG_COMPILED_TYPE_BOOLEAN, 43, INT64_MIN,
    INT64_MAX, NULL},
  {"raw_key_value", "boolean", NULL, NULL, NULL, 0, NULL, WT_CONFIG_COMPILED_TYPE_BOOLEAN, 135,
    INT64_MIN, INT64_MAX, NULL},
  {"start_timestamp", "string", NULL, NULL, NULL, 0, NULL, WT_CONFIG_COMPILED_TYPE_STRING, 133,
    INT64_MIN, INT64_MAX, NULL},
  {"timestamp_order", "boolean", NULL, NULL, NULL, 0, NULL, WT_CONFIG_COMPILED_TYPE_BOOLEAN, 134,
    INT64_MIN, INT64_MAX, NULL},
  {"visible_only", "boolean", NULL, NULL, NULL, 0, NULL, WT_CONFIG_COMPILED_TYPE_BOOLEAN, 132,
    INT64_MIN, INT64_MAX, NULL},
  {NULL, NULL, NULL, NULL, NULL, 0, NULL, 0, 0, 0, 0, NULL}};

static const uint8_t
  confchk_WT_SESSION_open_cursor_dump_version_subconfigs_jump[WT_CONFIG_JUMP_TABLE_SIZE] = {0, 0, 0,
    0, 0, 0, 0, 0, 0, 0, 0, 0, 0, 0, 0, 0, 0, 0, 0, 0, 0, 0, 0, 0, 0, 0, 0, 0, 0, 0, 0, 0, 0, 0, 0,
    0, 0, 0, 0, 0, 0, 0, 0, 0, 0, 0, 0, 0, 0, 0, 0, 0, 0, 0, 0, 0, 0, 0, 0, 0, 0, 0, 0, 0, 0, 0, 0,
    0, 0, 0, 0, 0, 0, 0, 0, 0, 0, 0, 0, 0, 0, 0, 0, 0, 0, 0, 0, 0, 0, 0, 0, 0, 0, 0, 0, 0, 0, 0, 0,
    0, 0, 0, 1, 1, 1, 1, 1, 1, 1, 1, 1, 1, 1, 1, 1, 2, 3, 4, 4, 5, 5, 5, 5, 5, 5, 5, 5, 5};

static const WT_CONFIG_CHECK confchk_WT_SESSION_open_cursor_debug_subconfigs[] = {
  {"checkpoint_read_timestamp", "string", NULL, NULL, NULL, 0, NULL, WT_CONFIG_COMPILED_TYPE_STRING,
    130, INT64_MIN, INT64_MAX, NULL},
  {"dump_version", "category", NULL, NULL, confchk_WT_SESSION_open_cursor_dump_version_subconfigs,
    5, confchk_WT_SESSION_open_cursor_dump_version_subconfigs_jump,
    WT_CONFIG_COMPILED_TYPE_CATEGORY, 131, INT64_MIN, INT64_MAX, NULL},
  {"release_evict", "boolean", NULL, NULL, NULL, 0, NULL, WT_CONFIG_COMPILED_TYPE_BOOLEAN, 136,
    INT64_MIN, INT64_MAX, NULL},
  {NULL, NULL, NULL, NULL, NULL, 0, NULL, 0, 0, 0, 0, NULL}};

static const uint8_t
  confchk_WT_SESSION_open_cursor_debug_subconfigs_jump[WT_CONFIG_JUMP_TABLE_SIZE] = {0, 0, 0, 0, 0,
    0, 0, 0, 0, 0, 0, 0, 0, 0, 0, 0, 0, 0, 0, 0, 0, 0, 0, 0, 0, 0, 0, 0, 0, 0, 0, 0, 0, 0, 0, 0, 0,
    0, 0, 0, 0, 0, 0, 0, 0, 0, 0, 0, 0, 0, 0, 0, 0, 0, 0, 0, 0, 0, 0, 0, 0, 0, 0, 0, 0, 0, 0, 0, 0,
    0, 0, 0, 0, 0, 0, 0, 0, 0, 0, 0, 0, 0, 0, 0, 0, 0, 0, 0, 0, 0, 0, 0, 0, 0, 0, 0, 0, 0, 0, 0, 1,
    2, 2, 2, 2, 2, 2, 2, 2, 2, 2, 2, 2, 2, 2, 3, 3, 3, 3, 3, 3, 3, 3, 3, 3, 3, 3, 3};
const char __WT_CONFIG_CHOICE_hex[] = "hex";
const char __WT_CONFIG_CHOICE_json[] = "json";
const char __WT_CONFIG_CHOICE_pretty[] = "pretty";
const char __WT_CONFIG_CHOICE_pretty_hex[] = "pretty_hex";
const char __WT_CONFIG_CHOICE_print[] = "print";

static const char *confchk_dump_choices[] = {__WT_CONFIG_CHOICE_hex, __WT_CONFIG_CHOICE_json,
  __WT_CONFIG_CHOICE_pretty, __WT_CONFIG_CHOICE_pretty_hex, __WT_CONFIG_CHOICE_print, NULL};

static const WT_CONFIG_CHECK confchk_WT_SESSION_open_cursor_incremental_subconfigs[] = {
  {"consolidate", "boolean", NULL, NULL, NULL, 0, NULL, WT_CONFIG_COMPILED_TYPE_BOOLEAN, 139,
    INT64_MIN, INT64_MAX, NULL},
  {"enabled", "boolean", NULL, NULL, NULL, 0, NULL, WT_CONFIG_COMPILED_TYPE_BOOLEAN, 43, INT64_MIN,
    INT64_MAX, NULL},
  {"file", "string", NULL, NULL, NULL, 0, NULL, WT_CONFIG_COMPILED_TYPE_STRING, 140, INT64_MIN,
    INT64_MAX, NULL},
  {"force_stop", "boolean", NULL, NULL, NULL, 0, NULL, WT_CONFIG_COMPILED_TYPE_BOOLEAN, 141,
    INT64_MIN, INT64_MAX, NULL},
  {"granularity", "int", NULL, "min=4KB,max=2GB", NULL, 0, NULL, WT_CONFIG_COMPILED_TYPE_INT, 142,
    4LL * WT_KILOBYTE, 2LL * WT_GIGABYTE, NULL},
  {"src_id", "string", NULL, NULL, NULL, 0, NULL, WT_CONFIG_COMPILED_TYPE_STRING, 143, INT64_MIN,
    INT64_MAX, NULL},
  {"this_id", "string", NULL, NULL, NULL, 0, NULL, WT_CONFIG_COMPILED_TYPE_STRING, 144, INT64_MIN,
    INT64_MAX, NULL},
  {NULL, NULL, NULL, NULL, NULL, 0, NULL, 0, 0, 0, 0, NULL}};

static const uint8_t
  confchk_WT_SESSION_open_cursor_incremental_subconfigs_jump[WT_CONFIG_JUMP_TABLE_SIZE] = {0, 0, 0,
    0, 0, 0, 0, 0, 0, 0, 0, 0, 0, 0, 0, 0, 0, 0, 0, 0, 0, 0, 0, 0, 0, 0, 0, 0, 0, 0, 0, 0, 0, 0, 0,
    0, 0, 0, 0, 0, 0, 0, 0, 0, 0, 0, 0, 0, 0, 0, 0, 0, 0, 0, 0, 0, 0, 0, 0, 0, 0, 0, 0, 0, 0, 0, 0,
    0, 0, 0, 0, 0, 0, 0, 0, 0, 0, 0, 0, 0, 0, 0, 0, 0, 0, 0, 0, 0, 0, 0, 0, 0, 0, 0, 0, 0, 0, 0, 0,
    0, 1, 1, 2, 4, 5, 5, 5, 5, 5, 5, 5, 5, 5, 5, 5, 5, 6, 7, 7, 7, 7, 7, 7, 7, 7, 7, 7, 7};
const char __WT_CONFIG_CHOICE_size[] = "size";

static const char *confchk_statistics2_choices[] = {__WT_CONFIG_CHOICE_all,
  __WT_CONFIG_CHOICE_cache_walk, __WT_CONFIG_CHOICE_fast, __WT_CONFIG_CHOICE_clear,
  __WT_CONFIG_CHOICE_size, __WT_CONFIG_CHOICE_tree_walk, NULL};

static const WT_CONFIG_CHECK confchk_WT_SESSION_open_cursor[] = {
  {"append", "boolean", NULL, NULL, NULL, 0, NULL, WT_CONFIG_COMPILED_TYPE_BOOLEAN, 101, INT64_MIN,
    INT64_MAX, NULL},
  {"bulk", "string", NULL, NULL, NULL, 0, NULL, WT_CONFIG_COMPILED_TYPE_STRING, 127, INT64_MIN,
    INT64_MAX, NULL},
  {"checkpoint", "string", NULL, NULL, NULL, 0, NULL, WT_CONFIG_COMPILED_TYPE_STRING, 62, INT64_MIN,
    INT64_MAX, NULL},
  {"checkpoint_use_history", "boolean", NULL, NULL, NULL, 0, NULL, WT_CONFIG_COMPILED_TYPE_BOOLEAN,
    128, INT64_MIN, INT64_MAX, NULL},
  {"checkpoint_wait", "boolean", NULL, NULL, NULL, 0, NULL, WT_CONFIG_COMPILED_TYPE_BOOLEAN, 122,
    INT64_MIN, INT64_MAX, NULL},
  {"debug", "category", NULL, NULL, confchk_WT_SESSION_open_cursor_debug_subconfigs, 3,
    confchk_WT_SESSION_open_cursor_debug_subconfigs_jump, WT_CONFIG_COMPILED_TYPE_CATEGORY, 129,
    INT64_MIN, INT64_MAX, NULL},
  {"dump", "string", NULL,
    "choices=[\"hex\",\"json\",\"pretty\",\"pretty_hex\","
    "\"print\"]",
    NULL, 0, NULL, WT_CONFIG_COMPILED_TYPE_STRING, 137, INT64_MIN, INT64_MAX, confchk_dump_choices},
  {"force", "boolean", NULL, NULL, NULL, 0, NULL, WT_CONFIG_COMPILED_TYPE_BOOLEAN, 102, INT64_MIN,
    INT64_MAX, NULL},
  {"incremental", "category", NULL, NULL, confchk_WT_SESSION_open_cursor_incremental_subconfigs, 7,
    confchk_WT_SESSION_open_cursor_incremental_subconfigs_jump, WT_CONFIG_COMPILED_TYPE_CATEGORY,
    138, INT64_MIN, INT64_MAX, NULL},
  {"next_random", "boolean", NULL, NULL, NULL, 0, NULL, WT_CONFIG_COMPILED_TYPE_BOOLEAN, 145,
    INT64_MIN, INT64_MAX, NULL},
  {"next_random_sample_size", "string", NULL, NULL, NULL, 0, NULL, WT_CONFIG_COMPILED_TYPE_STRING,
    146, INT64_MIN, INT64_MAX, NULL},
  {"next_random_seed", "string", NULL, NULL, NULL, 0, NULL, WT_CONFIG_COMPILED_TYPE_STRING, 147,
    INT64_MIN, INT64_MAX, NULL},
  {"overwrite", "boolean", NULL, NULL, NULL, 0, NULL, WT_CONFIG_COMPILED_TYPE_BOOLEAN, 103,
    INT64_MIN, INT64_MAX, NULL},
  {"prefix_search", "boolean", NULL, NULL, NULL, 0, NULL, WT_CONFIG_COMPILED_TYPE_BOOLEAN, 104,
    INT64_MIN, INT64_MAX, NULL},
  {"raw", "boolean", NULL, NULL, NULL, 0, NULL, WT_CONFIG_COMPILED_TYPE_BOOLEAN, 148, INT64_MIN,
    INT64_MAX, NULL},
  {"read_once", "boolean", NULL, NULL, NULL, 0, NULL, WT_CONFIG_COMPILED_TYPE_BOOLEAN, 149,
    INT64_MIN, INT64_MAX, NULL},
  {"readonly", "boolean", NULL, NULL, NULL, 0, NULL, WT_CONFIG_COMPILED_TYPE_BOOLEAN, 66, INT64_MIN,
    INT64_MAX, NULL},
  {"skip_sort_check", "boolean", NULL, NULL, NULL, 0, NULL, WT_CONFIG_COMPILED_TYPE_BOOLEAN, 150,
    INT64_MIN, INT64_MAX, NULL},
  {"statistics", "list", NULL,
    "choices=[\"all\",\"cache_walk\",\"fast\",\"clear\","
    "\"size\",\"tree_walk\"]",
    NULL, 0, NULL, WT_CONFIG_COMPILED_TYPE_LIST, 151, INT64_MIN, INT64_MAX,
    confchk_statistics2_choices},
  {"target", "list", NULL, NULL, NULL, 0, NULL, WT_CONFIG_COMPILED_TYPE_LIST, 152, INT64_MIN,
    INT64_MAX, NULL},
  {NULL, NULL, NULL, NULL, NULL, 0, NULL, 0, 0, 0, 0, NULL}};

static const uint8_t confchk_WT_SESSION_open_cursor_jump[WT_CONFIG_JUMP_TABLE_SIZE] = {0, 0, 0, 0,
  0, 0, 0, 0, 0, 0, 0, 0, 0, 0, 0, 0, 0, 0, 0, 0, 0, 0, 0, 0, 0, 0, 0, 0, 0, 0, 0, 0, 0, 0, 0, 0, 0,
  0, 0, 0, 0, 0, 0, 0, 0, 0, 0, 0, 0, 0, 0, 0, 0, 0, 0, 0, 0, 0, 0, 0, 0, 0, 0, 0, 0, 0, 0, 0, 0, 0,
  0, 0, 0, 0, 0, 0, 0, 0, 0, 0, 0, 0, 0, 0, 0, 0, 0, 0, 0, 0, 0, 0, 0, 0, 0, 0, 0, 0, 1, 2, 5, 7, 7,
  8, 8, 8, 9, 9, 9, 9, 9, 12, 13, 14, 14, 17, 19, 20, 20, 20, 20, 20, 20, 20, 20, 20, 20, 20};

static const WT_CONFIG_CHECK confchk_WT_SESSION_prepare_transaction[] = {
  {"prepare_timestamp", "string", NULL, NULL, NULL, 0, NULL, WT_CONFIG_COMPILED_TYPE_STRING, 174,
    INT64_MIN, INT64_MAX, NULL},
  {NULL, NULL, NULL, NULL, NULL, 0, NULL, 0, 0, 0, 0, NULL}};

static const uint8_t confchk_WT_SESSION_prepare_transaction_jump[WT_CONFIG_JUMP_TABLE_SIZE] = {0, 0,
  0, 0, 0, 0, 0, 0, 0, 0, 0, 0, 0, 0, 0, 0, 0, 0, 0, 0, 0, 0, 0, 0, 0, 0, 0, 0, 0, 0, 0, 0, 0, 0, 0,
  0, 0, 0, 0, 0, 0, 0, 0, 0, 0, 0, 0, 0, 0, 0, 0, 0, 0, 0, 0, 0, 0, 0, 0, 0, 0, 0, 0, 0, 0, 0, 0, 0,
  0, 0, 0, 0, 0, 0, 0, 0, 0, 0, 0, 0, 0, 0, 0, 0, 0, 0, 0, 0, 0, 0, 0, 0, 0, 0, 0, 0, 0, 0, 0, 0, 0,
  0, 0, 0, 0, 0, 0, 0, 0, 0, 0, 0, 0, 1, 1, 1, 1, 1, 1, 1, 1, 1, 1, 1, 1, 1, 1, 1};
const char __WT_CONFIG_CHOICE_commit[] = "commit";
const char __WT_CONFIG_CHOICE_first_commit[] = "first_commit";
const char __WT_CONFIG_CHOICE_prepare[] = "prepare";

static const char *confchk_get2_choices[] = {__WT_CONFIG_CHOICE_commit,
  __WT_CONFIG_CHOICE_first_commit, __WT_CONFIG_CHOICE_prepare, __WT_CONFIG_CHOICE_read, NULL};

static const WT_CONFIG_CHECK confchk_WT_SESSION_query_timestamp[] = {
  {"get", "string", NULL,
    "choices=[\"commit\",\"first_commit\",\"prepare\","
    "\"read\"]",
    NULL, 0, NULL, WT_CONFIG_COMPILED_TYPE_STRING, 153, INT64_MIN, INT64_MAX, confchk_get2_choices},
  {NULL, NULL, NULL, NULL, NULL, 0, NULL, 0, 0, 0, 0, NULL}};

static const uint8_t confchk_WT_SESSION_query_timestamp_jump[WT_CONFIG_JUMP_TABLE_SIZE] = {0, 0, 0,
  0, 0, 0, 0, 0, 0, 0, 0, 0, 0, 0, 0, 0, 0, 0, 0, 0, 0, 0, 0, 0, 0, 0, 0, 0, 0, 0, 0, 0, 0, 0, 0, 0,
  0, 0, 0, 0, 0, 0, 0, 0, 0, 0, 0, 0, 0, 0, 0, 0, 0, 0, 0, 0, 0, 0, 0, 0, 0, 0, 0, 0, 0, 0, 0, 0, 0,
  0, 0, 0, 0, 0, 0, 0, 0, 0, 0, 0, 0, 0, 0, 0, 0, 0, 0, 0, 0, 0, 0, 0, 0, 0, 0, 0, 0, 0, 0, 0, 0, 0,
  0, 0, 1, 1, 1, 1, 1, 1, 1, 1, 1, 1, 1, 1, 1, 1, 1, 1, 1, 1, 1, 1, 1, 1, 1, 1};

static const char *confchk_isolation3_choices[] = {__WT_CONFIG_CHOICE_read_uncommitted,
  __WT_CONFIG_CHOICE_read_committed, __WT_CONFIG_CHOICE_snapshot, NULL};

static const WT_CONFIG_CHECK confchk_WT_SESSION_reconfigure[] = {
  {"cache_cursors", "boolean", NULL, NULL, NULL, 0, NULL, WT_CONFIG_COMPILED_TYPE_BOOLEAN, 288,
    INT64_MIN, INT64_MAX, NULL},
  {"cache_max_wait_ms", "int", NULL, "min=0", NULL, 0, NULL, WT_CONFIG_COMPILED_TYPE_INT, 200, 0,
    INT64_MAX, NULL},
  {"debug", "category", NULL, NULL, confchk_WT_CONNECTION_open_session_debug_subconfigs, 2,
    confchk_WT_CONNECTION_open_session_debug_subconfigs_jump, WT_CONFIG_COMPILED_TYPE_CATEGORY, 129,
    INT64_MIN, INT64_MAX, NULL},
  {"ignore_cache_size", "boolean", NULL, NULL, NULL, 0, NULL, WT_CONFIG_COMPILED_TYPE_BOOLEAN, 291,
    INT64_MIN, INT64_MAX, NULL},
  {"isolation", "string", NULL,
    "choices=[\"read-uncommitted\",\"read-committed\","
    "\"snapshot\"]",
    NULL, 0, NULL, WT_CONFIG_COMPILED_TYPE_STRING, 167, INT64_MIN, INT64_MAX,
    confchk_isolation3_choices},
  {"prefetch", "category", NULL, NULL, confchk_WT_CONNECTION_open_session_prefetch_subconfigs, 1,
    confchk_WT_CONNECTION_open_session_prefetch_subconfigs_jump, WT_CONFIG_COMPILED_TYPE_CATEGORY,
    292, INT64_MIN, INT64_MAX, NULL},
  {NULL, NULL, NULL, NULL, NULL, 0, NULL, 0, 0, 0, 0, NULL}};

static const uint8_t confchk_WT_SESSION_reconfigure_jump[WT_CONFIG_JUMP_TABLE_SIZE] = {0, 0, 0, 0,
  0, 0, 0, 0, 0, 0, 0, 0, 0, 0, 0, 0, 0, 0, 0, 0, 0, 0, 0, 0, 0, 0, 0, 0, 0, 0, 0, 0, 0, 0, 0, 0, 0,
  0, 0, 0, 0, 0, 0, 0, 0, 0, 0, 0, 0, 0, 0, 0, 0, 0, 0, 0, 0, 0, 0, 0, 0, 0, 0, 0, 0, 0, 0, 0, 0, 0,
  0, 0, 0, 0, 0, 0, 0, 0, 0, 0, 0, 0, 0, 0, 0, 0, 0, 0, 0, 0, 0, 0, 0, 0, 0, 0, 0, 0, 0, 0, 2, 3, 3,
  3, 3, 3, 5, 5, 5, 5, 5, 5, 5, 6, 6, 6, 6, 6, 6, 6, 6, 6, 6, 6, 6, 6, 6, 6};

static const WT_CONFIG_CHECK confchk_WT_SESSION_rollback_transaction[] = {
  {"operation_timeout_ms", "int", NULL, "min=0", NULL, 0, NULL, WT_CONFIG_COMPILED_TYPE_INT, 169, 0,
    INT64_MAX, NULL},
  {NULL, NULL, NULL, NULL, NULL, 0, NULL, 0, 0, 0, 0, NULL}};

static const uint8_t confchk_WT_SESSION_rollback_transaction_jump[WT_CONFIG_JUMP_TABLE_SIZE] = {0,
  0, 0, 0, 0, 0, 0, 0, 0, 0, 0, 0, 0, 0, 0, 0, 0, 0, 0, 0, 0, 0, 0, 0, 0, 0, 0, 0, 0, 0, 0, 0, 0, 0,
  0, 0, 0, 0, 0, 0, 0, 0, 0, 0, 0, 0, 0, 0, 0, 0, 0, 0, 0, 0, 0, 0, 0, 0, 0, 0, 0, 0, 0, 0, 0, 0, 0,
  0, 0, 0, 0, 0, 0, 0, 0, 0, 0, 0, 0, 0, 0, 0, 0, 0, 0, 0, 0, 0, 0, 0, 0, 0, 0, 0, 0, 0, 0, 0, 0, 0,
  0, 0, 0, 0, 0, 0, 0, 0, 0, 0, 0, 0, 1, 1, 1, 1, 1, 1, 1, 1, 1, 1, 1, 1, 1, 1, 1, 1};

static const WT_CONFIG_CHECK confchk_WT_SESSION_salvage[] = {
  {"force", "boolean", NULL, NULL, NULL, 0, NULL, WT_CONFIG_COMPILED_TYPE_BOOLEAN, 102, INT64_MIN,
    INT64_MAX, NULL},
  {NULL, NULL, NULL, NULL, NULL, 0, NULL, 0, 0, 0, 0, NULL}};

static const uint8_t confchk_WT_SESSION_salvage_jump[WT_CONFIG_JUMP_TABLE_SIZE] = {0, 0, 0, 0, 0, 0,
  0, 0, 0, 0, 0, 0, 0, 0, 0, 0, 0, 0, 0, 0, 0, 0, 0, 0, 0, 0, 0, 0, 0, 0, 0, 0, 0, 0, 0, 0, 0, 0, 0,
  0, 0, 0, 0, 0, 0, 0, 0, 0, 0, 0, 0, 0, 0, 0, 0, 0, 0, 0, 0, 0, 0, 0, 0, 0, 0, 0, 0, 0, 0, 0, 0, 0,
  0, 0, 0, 0, 0, 0, 0, 0, 0, 0, 0, 0, 0, 0, 0, 0, 0, 0, 0, 0, 0, 0, 0, 0, 0, 0, 0, 0, 0, 0, 0, 1, 1,
  1, 1, 1, 1, 1, 1, 1, 1, 1, 1, 1, 1, 1, 1, 1, 1, 1, 1, 1, 1, 1, 1, 1};

static const WT_CONFIG_CHECK confchk_WT_SESSION_timestamp_transaction[] = {
  {"commit_timestamp", "string", NULL, NULL, NULL, 0, NULL, WT_CONFIG_COMPILED_TYPE_STRING, 2,
    INT64_MIN, INT64_MAX, NULL},
  {"durable_timestamp", "string", NULL, NULL, NULL, 0, NULL, WT_CONFIG_COMPILED_TYPE_STRING, 3,
    INT64_MIN, INT64_MAX, NULL},
  {"prepare_timestamp", "string", NULL, NULL, NULL, 0, NULL, WT_CONFIG_COMPILED_TYPE_STRING, 174,
    INT64_MIN, INT64_MAX, NULL},
  {"read_timestamp", "string", NULL, NULL, NULL, 0, NULL, WT_CONFIG_COMPILED_TYPE_STRING, 4,
    INT64_MIN, INT64_MAX, NULL},
  {NULL, NULL, NULL, NULL, NULL, 0, NULL, 0, 0, 0, 0, NULL}};

static const uint8_t confchk_WT_SESSION_timestamp_transaction_jump[WT_CONFIG_JUMP_TABLE_SIZE] = {0,
  0, 0, 0, 0, 0, 0, 0, 0, 0, 0, 0, 0, 0, 0, 0, 0, 0, 0, 0, 0, 0, 0, 0, 0, 0, 0, 0, 0, 0, 0, 0, 0, 0,
  0, 0, 0, 0, 0, 0, 0, 0, 0, 0, 0, 0, 0, 0, 0, 0, 0, 0, 0, 0, 0, 0, 0, 0, 0, 0, 0, 0, 0, 0, 0, 0, 0,
  0, 0, 0, 0, 0, 0, 0, 0, 0, 0, 0, 0, 0, 0, 0, 0, 0, 0, 0, 0, 0, 0, 0, 0, 0, 0, 0, 0, 0, 0, 0, 0, 0,
  1, 2, 2, 2, 2, 2, 2, 2, 2, 2, 2, 2, 2, 3, 3, 4, 4, 4, 4, 4, 4, 4, 4, 4, 4, 4, 4, 4};

static const WT_CONFIG_CHECK confchk_WT_SESSION_verify[] = {
  {"do_not_clear_txn_id", "boolean", NULL, NULL, NULL, 0, NULL, WT_CONFIG_COMPILED_TYPE_BOOLEAN,
    154, INT64_MIN, INT64_MAX, NULL},
  {"dump_address", "boolean", NULL, NULL, NULL, 0, NULL, WT_CONFIG_COMPILED_TYPE_BOOLEAN, 155,
    INT64_MIN, INT64_MAX, NULL},
  {"dump_all_data", "boolean", NULL, NULL, NULL, 0, NULL, WT_CONFIG_COMPILED_TYPE_BOOLEAN, 156,
    INT64_MIN, INT64_MAX, NULL},
  {"dump_blocks", "boolean", NULL, NULL, NULL, 0, NULL, WT_CONFIG_COMPILED_TYPE_BOOLEAN, 157,
    INT64_MIN, INT64_MAX, NULL},
  {"dump_key_data", "boolean", NULL, NULL, NULL, 0, NULL, WT_CONFIG_COMPILED_TYPE_BOOLEAN, 158,
    INT64_MIN, INT64_MAX, NULL},
  {"dump_layout", "boolean", NULL, NULL, NULL, 0, NULL, WT_CONFIG_COMPILED_TYPE_BOOLEAN, 159,
    INT64_MIN, INT64_MAX, NULL},
  {"dump_offsets", "list", NULL, NULL, NULL, 0, NULL, WT_CONFIG_COMPILED_TYPE_LIST, 160, INT64_MIN,
    INT64_MAX, NULL},
  {"dump_pages", "boolean", NULL, NULL, NULL, 0, NULL, WT_CONFIG_COMPILED_TYPE_BOOLEAN, 161,
    INT64_MIN, INT64_MAX, NULL},
  {"dump_tree_shape", "boolean", NULL, NULL, NULL, 0, NULL, WT_CONFIG_COMPILED_TYPE_BOOLEAN, 162,
    INT64_MIN, INT64_MAX, NULL},
  {"read_corrupt", "boolean", NULL, NULL, NULL, 0, NULL, WT_CONFIG_COMPILED_TYPE_BOOLEAN, 163,
    INT64_MIN, INT64_MAX, NULL},
  {"stable_timestamp", "boolean", NULL, NULL, NULL, 0, NULL, WT_CONFIG_COMPILED_TYPE_BOOLEAN, 164,
    INT64_MIN, INT64_MAX, NULL},
  {"strict", "boolean", NULL, NULL, NULL, 0, NULL, WT_CONFIG_COMPILED_TYPE_BOOLEAN, 165, INT64_MIN,
    INT64_MAX, NULL},
  {NULL, NULL, NULL, NULL, NULL, 0, NULL, 0, 0, 0, 0, NULL}};

static const uint8_t confchk_WT_SESSION_verify_jump[WT_CONFIG_JUMP_TABLE_SIZE] = {0, 0, 0, 0, 0, 0,
  0, 0, 0, 0, 0, 0, 0, 0, 0, 0, 0, 0, 0, 0, 0, 0, 0, 0, 0, 0, 0, 0, 0, 0, 0, 0, 0, 0, 0, 0, 0, 0, 0,
  0, 0, 0, 0, 0, 0, 0, 0, 0, 0, 0, 0, 0, 0, 0, 0, 0, 0, 0, 0, 0, 0, 0, 0, 0, 0, 0, 0, 0, 0, 0, 0, 0,
  0, 0, 0, 0, 0, 0, 0, 0, 0, 0, 0, 0, 0, 0, 0, 0, 0, 0, 0, 0, 0, 0, 0, 0, 0, 0, 0, 0, 0, 9, 9, 9, 9,
  9, 9, 9, 9, 9, 9, 9, 9, 9, 9, 10, 12, 12, 12, 12, 12, 12, 12, 12, 12, 12, 12, 12};

static const char *confchk_verbose4_choices[] = {__WT_CONFIG_CHOICE_write_timestamp, NULL};

static const char *confchk_write_timestamp_usage3_choices[] = {__WT_CONFIG_CHOICE_always,
  __WT_CONFIG_CHOICE_key_consistent, __WT_CONFIG_CHOICE_mixed_mode, __WT_CONFIG_CHOICE_never,
  __WT_CONFIG_CHOICE_none, __WT_CONFIG_CHOICE_ordered, NULL};

static const WT_CONFIG_CHECK confchk_colgroup_meta[] = {
  {"app_metadata", "string", NULL, NULL, NULL, 0, NULL, WT_CONFIG_COMPILED_TYPE_STRING, 0,
    INT64_MIN, INT64_MAX, NULL},
  {"assert", "category", NULL, NULL, confchk_WT_SESSION_create_assert_subconfigs, 4,
    confchk_WT_SESSION_create_assert_subconfigs_jump, WT_CONFIG_COMPILED_TYPE_CATEGORY, 1,
    INT64_MIN, INT64_MAX, NULL},
  {"collator", "string", NULL, NULL, NULL, 0, NULL, WT_CONFIG_COMPILED_TYPE_STRING, 6, INT64_MIN,
    INT64_MAX, NULL},
  {"columns", "list", NULL, NULL, NULL, 0, NULL, WT_CONFIG_COMPILED_TYPE_LIST, 7, INT64_MIN,
    INT64_MAX, NULL},
  {"source", "string", NULL, NULL, NULL, 0, NULL, WT_CONFIG_COMPILED_TYPE_STRING, 8, INT64_MIN,
    INT64_MAX, NULL},
  {"type", "string", NULL, NULL, NULL, 0, NULL, WT_CONFIG_COMPILED_TYPE_STRING, 9, INT64_MIN,
    INT64_MAX, NULL},
  {"verbose", "list", NULL, "choices=[\"write_timestamp\"]", NULL, 0, NULL,
    WT_CONFIG_COMPILED_TYPE_LIST, 10, INT64_MIN, INT64_MAX, confchk_verbose4_choices},
  {"write_timestamp_usage", "string", NULL,
    "choices=[\"always\",\"key_consistent\",\"mixed_mode\","
    "\"never\",\"none\",\"ordered\"]",
    NULL, 0, NULL, WT_CONFIG_COMPILED_TYPE_STRING, 11, INT64_MIN, INT64_MAX,
    confchk_write_timestamp_usage3_choices},
  {NULL, NULL, NULL, NULL, NULL, 0, NULL, 0, 0, 0, 0, NULL}};

static const uint8_t confchk_colgroup_meta_jump[WT_CONFIG_JUMP_TABLE_SIZE] = {0, 0, 0, 0, 0, 0, 0,
  0, 0, 0, 0, 0, 0, 0, 0, 0, 0, 0, 0, 0, 0, 0, 0, 0, 0, 0, 0, 0, 0, 0, 0, 0, 0, 0, 0, 0, 0, 0, 0, 0,
  0, 0, 0, 0, 0, 0, 0, 0, 0, 0, 0, 0, 0, 0, 0, 0, 0, 0, 0, 0, 0, 0, 0, 0, 0, 0, 0, 0, 0, 0, 0, 0, 0,
  0, 0, 0, 0, 0, 0, 0, 0, 0, 0, 0, 0, 0, 0, 0, 0, 0, 0, 0, 0, 0, 0, 0, 0, 0, 2, 2, 4, 4, 4, 4, 4, 4,
  4, 4, 4, 4, 4, 4, 4, 4, 4, 4, 5, 6, 6, 7, 8, 8, 8, 8, 8, 8, 8, 8};

static const char *confchk_access_pattern_hint3_choices[] = {
  __WT_CONFIG_CHOICE_none, __WT_CONFIG_CHOICE_random, __WT_CONFIG_CHOICE_sequential, NULL};

static const char *confchk_block_allocation2_choices[] = {
  __WT_CONFIG_CHOICE_best, __WT_CONFIG_CHOICE_first, NULL};

static const char *confchk_block_manager2_choices[] = {
  __WT_CONFIG_CHOICE_default, __WT_CONFIG_CHOICE_disagg, NULL};

static const char *confchk_checksum2_choices[] = {__WT_CONFIG_CHOICE_on, __WT_CONFIG_CHOICE_off,
  __WT_CONFIG_CHOICE_uncompressed, __WT_CONFIG_CHOICE_unencrypted, NULL};

static const char *confchk_format2_choices[] = {__WT_CONFIG_CHOICE_btree, NULL};

static const char *confchk_verbose5_choices[] = {__WT_CONFIG_CHOICE_write_timestamp, NULL};

static const char *confchk_write_timestamp_usage4_choices[] = {__WT_CONFIG_CHOICE_always,
  __WT_CONFIG_CHOICE_key_consistent, __WT_CONFIG_CHOICE_mixed_mode, __WT_CONFIG_CHOICE_never,
  __WT_CONFIG_CHOICE_none, __WT_CONFIG_CHOICE_ordered, NULL};

static const WT_CONFIG_CHECK confchk_file_config[] = {
  {"access_pattern_hint", "string", NULL, "choices=[\"none\",\"random\",\"sequential\"]", NULL, 0,
    NULL, WT_CONFIG_COMPILED_TYPE_STRING, 12, INT64_MIN, INT64_MAX,
    confchk_access_pattern_hint3_choices},
  {"allocation_size", "int", NULL, "min=512B,max=128MB", NULL, 0, NULL, WT_CONFIG_COMPILED_TYPE_INT,
    13, 512, 128LL * WT_MEGABYTE, NULL},
  {"app_metadata", "string", NULL, NULL, NULL, 0, NULL, WT_CONFIG_COMPILED_TYPE_STRING, 0,
    INT64_MIN, INT64_MAX, NULL},
  {"assert", "category", NULL, NULL, confchk_WT_SESSION_create_assert_subconfigs, 4,
    confchk_WT_SESSION_create_assert_subconfigs_jump, WT_CONFIG_COMPILED_TYPE_CATEGORY, 1,
    INT64_MIN, INT64_MAX, NULL},
  {"block_allocation", "string", NULL, "choices=[\"best\",\"first\"]", NULL, 0, NULL,
    WT_CONFIG_COMPILED_TYPE_STRING, 14, INT64_MIN, INT64_MAX, confchk_block_allocation2_choices},
  {"block_compressor", "string", NULL, NULL, NULL, 0, NULL, WT_CONFIG_COMPILED_TYPE_STRING, 15,
    INT64_MIN, INT64_MAX, NULL},
  {"block_manager", "string", NULL, "choices=[\"default\",\"disagg\"]", NULL, 0, NULL,
    WT_CONFIG_COMPILED_TYPE_STRING, 16, INT64_MIN, INT64_MAX, confchk_block_manager2_choices},
  {"cache_resident", "boolean", NULL, NULL, NULL, 0, NULL, WT_CONFIG_COMPILED_TYPE_BOOLEAN, 17,
    INT64_MIN, INT64_MAX, NULL},
  {"checksum", "string", NULL,
    "choices=[\"on\",\"off\",\"uncompressed\","
    "\"unencrypted\"]",
    NULL, 0, NULL, WT_CONFIG_COMPILED_TYPE_STRING, 18, INT64_MIN, INT64_MAX,
    confchk_checksum2_choices},
  {"collator", "string", NULL, NULL, NULL, 0, NULL, WT_CONFIG_COMPILED_TYPE_STRING, 6, INT64_MIN,
    INT64_MAX, NULL},
  {"columns", "list", NULL, NULL, NULL, 0, NULL, WT_CONFIG_COMPILED_TYPE_LIST, 7, INT64_MIN,
    INT64_MAX, NULL},
  {"dictionary", "int", NULL, "min=0", NULL, 0, NULL, WT_CONFIG_COMPILED_TYPE_INT, 19, 0, INT64_MAX,
    NULL},
  {"disaggregated", "category", NULL, NULL, confchk_WT_SESSION_create_disaggregated_subconfigs, 3,
    confchk_WT_SESSION_create_disaggregated_subconfigs_jump, WT_CONFIG_COMPILED_TYPE_CATEGORY, 20,
    INT64_MIN, INT64_MAX, NULL},
  {"encryption", "category", NULL, NULL, confchk_WT_SESSION_create_encryption_subconfigs, 2,
    confchk_WT_SESSION_create_encryption_subconfigs_jump, WT_CONFIG_COMPILED_TYPE_CATEGORY, 24,
    INT64_MIN, INT64_MAX, NULL},
  {"format", "string", NULL, "choices=[\"btree\"]", NULL, 0, NULL, WT_CONFIG_COMPILED_TYPE_STRING,
    27, INT64_MIN, INT64_MAX, confchk_format2_choices},
  {"huffman_key", "string", NULL, NULL, NULL, 0, NULL, WT_CONFIG_COMPILED_TYPE_STRING, 28,
    INT64_MIN, INT64_MAX, NULL},
  {"huffman_value", "string", NULL, NULL, NULL, 0, NULL, WT_CONFIG_COMPILED_TYPE_STRING, 29,
    INT64_MIN, INT64_MAX, NULL},
  {"ignore_in_memory_cache_size", "boolean", NULL, NULL, NULL, 0, NULL,
    WT_CONFIG_COMPILED_TYPE_BOOLEAN, 30, INT64_MIN, INT64_MAX, NULL},
  {"in_memory", "boolean", NULL, NULL, NULL, 0, NULL, WT_CONFIG_COMPILED_TYPE_BOOLEAN, 31,
    INT64_MIN, INT64_MAX, NULL},
  {"internal_item_max", "int", NULL, "min=0", NULL, 0, NULL, WT_CONFIG_COMPILED_TYPE_INT, 32, 0,
    INT64_MAX, NULL},
  {"internal_key_max", "int", NULL, "min=0", NULL, 0, NULL, WT_CONFIG_COMPILED_TYPE_INT, 33, 0,
    INT64_MAX, NULL},
  {"internal_key_truncate", "boolean", NULL, NULL, NULL, 0, NULL, WT_CONFIG_COMPILED_TYPE_BOOLEAN,
    34, INT64_MIN, INT64_MAX, NULL},
  {"internal_page_max", "int", NULL, "min=512B,max=512MB", NULL, 0, NULL,
    WT_CONFIG_COMPILED_TYPE_INT, 35, 512, 512LL * WT_MEGABYTE, NULL},
  {"key_format", "format", __wt_struct_confchk, NULL, NULL, 0, NULL, WT_CONFIG_COMPILED_TYPE_FORMAT,
    36, INT64_MIN, INT64_MAX, NULL},
  {"key_gap", "int", NULL, "min=0", NULL, 0, NULL, WT_CONFIG_COMPILED_TYPE_INT, 37, 0, INT64_MAX,
    NULL},
  {"leaf_item_max", "int", NULL, "min=0", NULL, 0, NULL, WT_CONFIG_COMPILED_TYPE_INT, 38, 0,
    INT64_MAX, NULL},
  {"leaf_key_max", "int", NULL, "min=0", NULL, 0, NULL, WT_CONFIG_COMPILED_TYPE_INT, 39, 0,
    INT64_MAX, NULL},
  {"leaf_page_max", "int", NULL, "min=512B,max=512MB", NULL, 0, NULL, WT_CONFIG_COMPILED_TYPE_INT,
    40, 512, 512LL * WT_MEGABYTE, NULL},
  {"leaf_value_max", "int", NULL, "min=0", NULL, 0, NULL, WT_CONFIG_COMPILED_TYPE_INT, 41, 0,
    INT64_MAX, NULL},
  {"log", "category", NULL, NULL, confchk_WT_SESSION_create_log_subconfigs, 1,
    confchk_WT_SESSION_create_log_subconfigs_jump, WT_CONFIG_COMPILED_TYPE_CATEGORY, 42, INT64_MIN,
    INT64_MAX, NULL},
  {"memory_page_image_max", "int", NULL, "min=0", NULL, 0, NULL, WT_CONFIG_COMPILED_TYPE_INT, 44, 0,
    INT64_MAX, NULL},
  {"memory_page_max", "int", NULL, "min=512B,max=10TB", NULL, 0, NULL, WT_CONFIG_COMPILED_TYPE_INT,
    45, 512, 10LL * WT_TERABYTE, NULL},
  {"os_cache_dirty_max", "int", NULL, "min=0", NULL, 0, NULL, WT_CONFIG_COMPILED_TYPE_INT, 46, 0,
    INT64_MAX, NULL},
  {"os_cache_max", "int", NULL, "min=0", NULL, 0, NULL, WT_CONFIG_COMPILED_TYPE_INT, 47, 0,
    INT64_MAX, NULL},
  {"prefix_compression", "boolean", NULL, NULL, NULL, 0, NULL, WT_CONFIG_COMPILED_TYPE_BOOLEAN, 48,
    INT64_MIN, INT64_MAX, NULL},
  {"prefix_compression_min", "int", NULL, "min=0", NULL, 0, NULL, WT_CONFIG_COMPILED_TYPE_INT, 49,
    0, INT64_MAX, NULL},
  {"split_deepen_min_child", "int", NULL, NULL, NULL, 0, NULL, WT_CONFIG_COMPILED_TYPE_INT, 50,
    INT64_MIN, INT64_MAX, NULL},
  {"split_deepen_per_child", "int", NULL, NULL, NULL, 0, NULL, WT_CONFIG_COMPILED_TYPE_INT, 51,
    INT64_MIN, INT64_MAX, NULL},
  {"split_pct", "int", NULL, "min=50,max=100", NULL, 0, NULL, WT_CONFIG_COMPILED_TYPE_INT, 52, 50,
    100, NULL},
  {"tiered_storage", "category", NULL, NULL, confchk_WT_SESSION_create_tiered_storage_subconfigs, 8,
    confchk_WT_SESSION_create_tiered_storage_subconfigs_jump, WT_CONFIG_COMPILED_TYPE_CATEGORY, 53,
    INT64_MIN, INT64_MAX, NULL},
  {"value_format", "format", __wt_struct_confchk, NULL, NULL, 0, NULL,
    WT_CONFIG_COMPILED_TYPE_FORMAT, 61, INT64_MIN, INT64_MAX, NULL},
  {"verbose", "list", NULL, "choices=[\"write_timestamp\"]", NULL, 0, NULL,
    WT_CONFIG_COMPILED_TYPE_LIST, 10, INT64_MIN, INT64_MAX, confchk_verbose5_choices},
  {"write_timestamp_usage", "string", NULL,
    "choices=[\"always\",\"key_consistent\",\"mixed_mode\","
    "\"never\",\"none\",\"ordered\"]",
    NULL, 0, NULL, WT_CONFIG_COMPILED_TYPE_STRING, 11, INT64_MIN, INT64_MAX,
    confchk_write_timestamp_usage4_choices},
  {NULL, NULL, NULL, NULL, NULL, 0, NULL, 0, 0, 0, 0, NULL}};

static const uint8_t confchk_file_config_jump[WT_CONFIG_JUMP_TABLE_SIZE] = {0, 0, 0, 0, 0, 0, 0, 0,
  0, 0, 0, 0, 0, 0, 0, 0, 0, 0, 0, 0, 0, 0, 0, 0, 0, 0, 0, 0, 0, 0, 0, 0, 0, 0, 0, 0, 0, 0, 0, 0, 0,
  0, 0, 0, 0, 0, 0, 0, 0, 0, 0, 0, 0, 0, 0, 0, 0, 0, 0, 0, 0, 0, 0, 0, 0, 0, 0, 0, 0, 0, 0, 0, 0, 0,
  0, 0, 0, 0, 0, 0, 0, 0, 0, 0, 0, 0, 0, 0, 0, 0, 0, 0, 0, 0, 0, 0, 0, 0, 4, 7, 11, 13, 14, 15, 15,
  17, 23, 23, 25, 30, 32, 32, 34, 36, 36, 36, 39, 40, 40, 42, 43, 43, 43, 43, 43, 43, 43, 43};

static const char *confchk_access_pattern_hint4_choices[] = {
  __WT_CONFIG_CHOICE_none, __WT_CONFIG_CHOICE_random, __WT_CONFIG_CHOICE_sequential, NULL};

static const char *confchk_block_allocation3_choices[] = {
  __WT_CONFIG_CHOICE_best, __WT_CONFIG_CHOICE_first, NULL};

static const char *confchk_block_manager3_choices[] = {
  __WT_CONFIG_CHOICE_default, __WT_CONFIG_CHOICE_disagg, NULL};

static const char *confchk_checksum3_choices[] = {__WT_CONFIG_CHOICE_on, __WT_CONFIG_CHOICE_off,
  __WT_CONFIG_CHOICE_uncompressed, __WT_CONFIG_CHOICE_unencrypted, NULL};

static const char *confchk_format3_choices[] = {__WT_CONFIG_CHOICE_btree, NULL};

static const char *confchk_verbose6_choices[] = {__WT_CONFIG_CHOICE_write_timestamp, NULL};

static const char *confchk_write_timestamp_usage5_choices[] = {__WT_CONFIG_CHOICE_always,
  __WT_CONFIG_CHOICE_key_consistent, __WT_CONFIG_CHOICE_mixed_mode, __WT_CONFIG_CHOICE_never,
  __WT_CONFIG_CHOICE_none, __WT_CONFIG_CHOICE_ordered, NULL};

static const WT_CONFIG_CHECK confchk_file_meta[] = {
  {"access_pattern_hint", "string", NULL, "choices=[\"none\",\"random\",\"sequential\"]", NULL, 0,
    NULL, WT_CONFIG_COMPILED_TYPE_STRING, 12, INT64_MIN, INT64_MAX,
    confchk_access_pattern_hint4_choices},
  {"allocation_size", "int", NULL, "min=512B,max=128MB", NULL, 0, NULL, WT_CONFIG_COMPILED_TYPE_INT,
    13, 512, 128LL * WT_MEGABYTE, NULL},
  {"app_metadata", "string", NULL, NULL, NULL, 0, NULL, WT_CONFIG_COMPILED_TYPE_STRING, 0,
    INT64_MIN, INT64_MAX, NULL},
  {"assert", "category", NULL, NULL, confchk_WT_SESSION_create_assert_subconfigs, 4,
    confchk_WT_SESSION_create_assert_subconfigs_jump, WT_CONFIG_COMPILED_TYPE_CATEGORY, 1,
    INT64_MIN, INT64_MAX, NULL},
  {"block_allocation", "string", NULL, "choices=[\"best\",\"first\"]", NULL, 0, NULL,
    WT_CONFIG_COMPILED_TYPE_STRING, 14, INT64_MIN, INT64_MAX, confchk_block_allocation3_choices},
  {"block_compressor", "string", NULL, NULL, NULL, 0, NULL, WT_CONFIG_COMPILED_TYPE_STRING, 15,
    INT64_MIN, INT64_MAX, NULL},
  {"block_manager", "string", NULL, "choices=[\"default\",\"disagg\"]", NULL, 0, NULL,
    WT_CONFIG_COMPILED_TYPE_STRING, 16, INT64_MIN, INT64_MAX, confchk_block_manager3_choices},
  {"cache_resident", "boolean", NULL, NULL, NULL, 0, NULL, WT_CONFIG_COMPILED_TYPE_BOOLEAN, 17,
    INT64_MIN, INT64_MAX, NULL},
  {"checkpoint", "string", NULL, NULL, NULL, 0, NULL, WT_CONFIG_COMPILED_TYPE_STRING, 62, INT64_MIN,
    INT64_MAX, NULL},
  {"checkpoint_backup_info", "string", NULL, NULL, NULL, 0, NULL, WT_CONFIG_COMPILED_TYPE_STRING,
    63, INT64_MIN, INT64_MAX, NULL},
  {"checkpoint_lsn", "string", NULL, NULL, NULL, 0, NULL, WT_CONFIG_COMPILED_TYPE_STRING, 64,
    INT64_MIN, INT64_MAX, NULL},
  {"checksum", "string", NULL,
    "choices=[\"on\",\"off\",\"uncompressed\","
    "\"unencrypted\"]",
    NULL, 0, NULL, WT_CONFIG_COMPILED_TYPE_STRING, 18, INT64_MIN, INT64_MAX,
    confchk_checksum3_choices},
  {"collator", "string", NULL, NULL, NULL, 0, NULL, WT_CONFIG_COMPILED_TYPE_STRING, 6, INT64_MIN,
    INT64_MAX, NULL},
  {"columns", "list", NULL, NULL, NULL, 0, NULL, WT_CONFIG_COMPILED_TYPE_LIST, 7, INT64_MIN,
    INT64_MAX, NULL},
  {"dictionary", "int", NULL, "min=0", NULL, 0, NULL, WT_CONFIG_COMPILED_TYPE_INT, 19, 0, INT64_MAX,
    NULL},
  {"disaggregated", "category", NULL, NULL, confchk_WT_SESSION_create_disaggregated_subconfigs, 3,
    confchk_WT_SESSION_create_disaggregated_subconfigs_jump, WT_CONFIG_COMPILED_TYPE_CATEGORY, 20,
    INT64_MIN, INT64_MAX, NULL},
  {"encryption", "category", NULL, NULL, confchk_WT_SESSION_create_encryption_subconfigs, 2,
    confchk_WT_SESSION_create_encryption_subconfigs_jump, WT_CONFIG_COMPILED_TYPE_CATEGORY, 24,
    INT64_MIN, INT64_MAX, NULL},
  {"format", "string", NULL, "choices=[\"btree\"]", NULL, 0, NULL, WT_CONFIG_COMPILED_TYPE_STRING,
    27, INT64_MIN, INT64_MAX, confchk_format3_choices},
  {"huffman_key", "string", NULL, NULL, NULL, 0, NULL, WT_CONFIG_COMPILED_TYPE_STRING, 28,
    INT64_MIN, INT64_MAX, NULL},
  {"huffman_value", "string", NULL, NULL, NULL, 0, NULL, WT_CONFIG_COMPILED_TYPE_STRING, 29,
    INT64_MIN, INT64_MAX, NULL},
  {"id", "string", NULL, NULL, NULL, 0, NULL, WT_CONFIG_COMPILED_TYPE_STRING, 65, INT64_MIN,
    INT64_MAX, NULL},
  {"ignore_in_memory_cache_size", "boolean", NULL, NULL, NULL, 0, NULL,
    WT_CONFIG_COMPILED_TYPE_BOOLEAN, 30, INT64_MIN, INT64_MAX, NULL},
  {"in_memory", "boolean", NULL, NULL, NULL, 0, NULL, WT_CONFIG_COMPILED_TYPE_BOOLEAN, 31,
    INT64_MIN, INT64_MAX, NULL},
  {"internal_item_max", "int", NULL, "min=0", NULL, 0, NULL, WT_CONFIG_COMPILED_TYPE_INT, 32, 0,
    INT64_MAX, NULL},
  {"internal_key_max", "int", NULL, "min=0", NULL, 0, NULL, WT_CONFIG_COMPILED_TYPE_INT, 33, 0,
    INT64_MAX, NULL},
  {"internal_key_truncate", "boolean", NULL, NULL, NULL, 0, NULL, WT_CONFIG_COMPILED_TYPE_BOOLEAN,
    34, INT64_MIN, INT64_MAX, NULL},
  {"internal_page_max", "int", NULL, "min=512B,max=512MB", NULL, 0, NULL,
    WT_CONFIG_COMPILED_TYPE_INT, 35, 512, 512LL * WT_MEGABYTE, NULL},
  {"key_format", "format", __wt_struct_confchk, NULL, NULL, 0, NULL, WT_CONFIG_COMPILED_TYPE_FORMAT,
    36, INT64_MIN, INT64_MAX, NULL},
  {"key_gap", "int", NULL, "min=0", NULL, 0, NULL, WT_CONFIG_COMPILED_TYPE_INT, 37, 0, INT64_MAX,
    NULL},
  {"leaf_item_max", "int", NULL, "min=0", NULL, 0, NULL, WT_CONFIG_COMPILED_TYPE_INT, 38, 0,
    INT64_MAX, NULL},
  {"leaf_key_max", "int", NULL, "min=0", NULL, 0, NULL, WT_CONFIG_COMPILED_TYPE_INT, 39, 0,
    INT64_MAX, NULL},
  {"leaf_page_max", "int", NULL, "min=512B,max=512MB", NULL, 0, NULL, WT_CONFIG_COMPILED_TYPE_INT,
    40, 512, 512LL * WT_MEGABYTE, NULL},
  {"leaf_value_max", "int", NULL, "min=0", NULL, 0, NULL, WT_CONFIG_COMPILED_TYPE_INT, 41, 0,
    INT64_MAX, NULL},
  {"log", "category", NULL, NULL, confchk_WT_SESSION_create_log_subconfigs, 1,
    confchk_WT_SESSION_create_log_subconfigs_jump, WT_CONFIG_COMPILED_TYPE_CATEGORY, 42, INT64_MIN,
    INT64_MAX, NULL},
  {"memory_page_image_max", "int", NULL, "min=0", NULL, 0, NULL, WT_CONFIG_COMPILED_TYPE_INT, 44, 0,
    INT64_MAX, NULL},
  {"memory_page_max", "int", NULL, "min=512B,max=10TB", NULL, 0, NULL, WT_CONFIG_COMPILED_TYPE_INT,
    45, 512, 10LL * WT_TERABYTE, NULL},
  {"os_cache_dirty_max", "int", NULL, "min=0", NULL, 0, NULL, WT_CONFIG_COMPILED_TYPE_INT, 46, 0,
    INT64_MAX, NULL},
  {"os_cache_max", "int", NULL, "min=0", NULL, 0, NULL, WT_CONFIG_COMPILED_TYPE_INT, 47, 0,
    INT64_MAX, NULL},
  {"prefix_compression", "boolean", NULL, NULL, NULL, 0, NULL, WT_CONFIG_COMPILED_TYPE_BOOLEAN, 48,
    INT64_MIN, INT64_MAX, NULL},
  {"prefix_compression_min", "int", NULL, "min=0", NULL, 0, NULL, WT_CONFIG_COMPILED_TYPE_INT, 49,
    0, INT64_MAX, NULL},
  {"readonly", "boolean", NULL, NULL, NULL, 0, NULL, WT_CONFIG_COMPILED_TYPE_BOOLEAN, 66, INT64_MIN,
    INT64_MAX, NULL},
  {"split_deepen_min_child", "int", NULL, NULL, NULL, 0, NULL, WT_CONFIG_COMPILED_TYPE_INT, 50,
    INT64_MIN, INT64_MAX, NULL},
  {"split_deepen_per_child", "int", NULL, NULL, NULL, 0, NULL, WT_CONFIG_COMPILED_TYPE_INT, 51,
    INT64_MIN, INT64_MAX, NULL},
  {"split_pct", "int", NULL, "min=50,max=100", NULL, 0, NULL, WT_CONFIG_COMPILED_TYPE_INT, 52, 50,
    100, NULL},
  {"tiered_object", "boolean", NULL, NULL, NULL, 0, NULL, WT_CONFIG_COMPILED_TYPE_BOOLEAN, 67,
    INT64_MIN, INT64_MAX, NULL},
  {"tiered_storage", "category", NULL, NULL, confchk_WT_SESSION_create_tiered_storage_subconfigs, 8,
    confchk_WT_SESSION_create_tiered_storage_subconfigs_jump, WT_CONFIG_COMPILED_TYPE_CATEGORY, 53,
    INT64_MIN, INT64_MAX, NULL},
  {"value_format", "format", __wt_struct_confchk, NULL, NULL, 0, NULL,
    WT_CONFIG_COMPILED_TYPE_FORMAT, 61, INT64_MIN, INT64_MAX, NULL},
  {"verbose", "list", NULL, "choices=[\"write_timestamp\"]", NULL, 0, NULL,
    WT_CONFIG_COMPILED_TYPE_LIST, 10, INT64_MIN, INT64_MAX, confchk_verbose6_choices},
  {"version", "string", NULL, NULL, NULL, 0, NULL, WT_CONFIG_COMPILED_TYPE_STRING, 68, INT64_MIN,
    INT64_MAX, NULL},
  {"write_timestamp_usage", "string", NULL,
    "choices=[\"always\",\"key_consistent\",\"mixed_mode\","
    "\"never\",\"none\",\"ordered\"]",
    NULL, 0, NULL, WT_CONFIG_COMPILED_TYPE_STRING, 11, INT64_MIN, INT64_MAX,
    confchk_write_timestamp_usage5_choices},
  {NULL, NULL, NULL, NULL, NULL, 0, NULL, 0, 0, 0, 0, NULL}};

static const uint8_t confchk_file_meta_jump[WT_CONFIG_JUMP_TABLE_SIZE] = {0, 0, 0, 0, 0, 0, 0, 0, 0,
  0, 0, 0, 0, 0, 0, 0, 0, 0, 0, 0, 0, 0, 0, 0, 0, 0, 0, 0, 0, 0, 0, 0, 0, 0, 0, 0, 0, 0, 0, 0, 0, 0,
  0, 0, 0, 0, 0, 0, 0, 0, 0, 0, 0, 0, 0, 0, 0, 0, 0, 0, 0, 0, 0, 0, 0, 0, 0, 0, 0, 0, 0, 0, 0, 0, 0,
  0, 0, 0, 0, 0, 0, 0, 0, 0, 0, 0, 0, 0, 0, 0, 0, 0, 0, 0, 0, 0, 0, 0, 4, 7, 14, 16, 17, 18, 18, 20,
  27, 27, 29, 34, 36, 36, 38, 40, 40, 41, 44, 46, 46, 49, 50, 50, 50, 50, 50, 50, 50, 50};

static const char *confchk_verbose7_choices[] = {__WT_CONFIG_CHOICE_write_timestamp, NULL};

static const char *confchk_write_timestamp_usage6_choices[] = {__WT_CONFIG_CHOICE_always,
  __WT_CONFIG_CHOICE_key_consistent, __WT_CONFIG_CHOICE_mixed_mode, __WT_CONFIG_CHOICE_never,
  __WT_CONFIG_CHOICE_none, __WT_CONFIG_CHOICE_ordered, NULL};

static const WT_CONFIG_CHECK confchk_index_meta[] = {
  {"app_metadata", "string", NULL, NULL, NULL, 0, NULL, WT_CONFIG_COMPILED_TYPE_STRING, 0,
    INT64_MIN, INT64_MAX, NULL},
  {"assert", "category", NULL, NULL, confchk_WT_SESSION_create_assert_subconfigs, 4,
    confchk_WT_SESSION_create_assert_subconfigs_jump, WT_CONFIG_COMPILED_TYPE_CATEGORY, 1,
    INT64_MIN, INT64_MAX, NULL},
  {"collator", "string", NULL, NULL, NULL, 0, NULL, WT_CONFIG_COMPILED_TYPE_STRING, 6, INT64_MIN,
    INT64_MAX, NULL},
  {"columns", "list", NULL, NULL, NULL, 0, NULL, WT_CONFIG_COMPILED_TYPE_LIST, 7, INT64_MIN,
    INT64_MAX, NULL},
  {"immutable", "boolean", NULL, NULL, NULL, 0, NULL, WT_CONFIG_COMPILED_TYPE_BOOLEAN, 69,
    INT64_MIN, INT64_MAX, NULL},
  {"key_format", "format", __wt_struct_confchk, NULL, NULL, 0, NULL, WT_CONFIG_COMPILED_TYPE_FORMAT,
    36, INT64_MIN, INT64_MAX, NULL},
  {"source", "string", NULL, NULL, NULL, 0, NULL, WT_CONFIG_COMPILED_TYPE_STRING, 8, INT64_MIN,
    INT64_MAX, NULL},
  {"type", "string", NULL, NULL, NULL, 0, NULL, WT_CONFIG_COMPILED_TYPE_STRING, 9, INT64_MIN,
    INT64_MAX, NULL},
  {"value_format", "format", __wt_struct_confchk, NULL, NULL, 0, NULL,
    WT_CONFIG_COMPILED_TYPE_FORMAT, 61, INT64_MIN, INT64_MAX, NULL},
  {"verbose", "list", NULL, "choices=[\"write_timestamp\"]", NULL, 0, NULL,
    WT_CONFIG_COMPILED_TYPE_LIST, 10, INT64_MIN, INT64_MAX, confchk_verbose7_choices},
  {"write_timestamp_usage", "string", NULL,
    "choices=[\"always\",\"key_consistent\",\"mixed_mode\","
    "\"never\",\"none\",\"ordered\"]",
    NULL, 0, NULL, WT_CONFIG_COMPILED_TYPE_STRING, 11, INT64_MIN, INT64_MAX,
    confchk_write_timestamp_usage6_choices},
  {NULL, NULL, NULL, NULL, NULL, 0, NULL, 0, 0, 0, 0, NULL}};

static const uint8_t confchk_index_meta_jump[WT_CONFIG_JUMP_TABLE_SIZE] = {0, 0, 0, 0, 0, 0, 0, 0,
  0, 0, 0, 0, 0, 0, 0, 0, 0, 0, 0, 0, 0, 0, 0, 0, 0, 0, 0, 0, 0, 0, 0, 0, 0, 0, 0, 0, 0, 0, 0, 0, 0,
  0, 0, 0, 0, 0, 0, 0, 0, 0, 0, 0, 0, 0, 0, 0, 0, 0, 0, 0, 0, 0, 0, 0, 0, 0, 0, 0, 0, 0, 0, 0, 0, 0,
  0, 0, 0, 0, 0, 0, 0, 0, 0, 0, 0, 0, 0, 0, 0, 0, 0, 0, 0, 0, 0, 0, 0, 0, 2, 2, 4, 4, 4, 4, 4, 4, 5,
  5, 6, 6, 6, 6, 6, 6, 6, 6, 7, 8, 8, 10, 11, 11, 11, 11, 11, 11, 11, 11};

static const char *confchk_role2_choices[] = {
  __WT_CONFIG_CHOICE_leader, __WT_CONFIG_CHOICE_follower, NULL};

static const WT_CONFIG_CHECK confchk_wiredtiger_open_disaggregated_subconfigs[] = {
  {"checkpoint_id", "int", NULL, "min=-1", NULL, 0, NULL, WT_CONFIG_COMPILED_TYPE_INT, 91, -1,
    INT64_MAX, NULL},
  {"checkpoint_meta", "string", NULL, NULL, NULL, 0, NULL, WT_CONFIG_COMPILED_TYPE_STRING, 92,
    INT64_MIN, INT64_MAX, NULL},
  {"next_checkpoint_id", "int", NULL, "min=-1", NULL, 0, NULL, WT_CONFIG_COMPILED_TYPE_INT, 93, -1,
    INT64_MAX, NULL},
  {"page_log", "string", NULL, NULL, NULL, 0, NULL, WT_CONFIG_COMPILED_TYPE_STRING, 21, INT64_MIN,
    INT64_MAX, NULL},
  {"role", "string", NULL, "choices=[\"leader\",\"follower\"]", NULL, 0, NULL,
    WT_CONFIG_COMPILED_TYPE_STRING, 94, INT64_MIN, INT64_MAX, confchk_role2_choices},
  {"shutdown_checkpoint", "boolean", NULL, NULL, NULL, 0, NULL, WT_CONFIG_COMPILED_TYPE_BOOLEAN, 95,
    INT64_MIN, INT64_MAX, NULL},
  {NULL, NULL, NULL, NULL, NULL, 0, NULL, 0, 0, 0, 0, NULL}};

static const uint8_t
  confchk_wiredtiger_open_disaggregated_subconfigs_jump[WT_CONFIG_JUMP_TABLE_SIZE] = {0, 0, 0, 0, 0,
    0, 0, 0, 0, 0, 0, 0, 0, 0, 0, 0, 0, 0, 0, 0, 0, 0, 0, 0, 0, 0, 0, 0, 0, 0, 0, 0, 0, 0, 0, 0, 0,
    0, 0, 0, 0, 0, 0, 0, 0, 0, 0, 0, 0, 0, 0, 0, 0, 0, 0, 0, 0, 0, 0, 0, 0, 0, 0, 0, 0, 0, 0, 0, 0,
    0, 0, 0, 0, 0, 0, 0, 0, 0, 0, 0, 0, 0, 0, 0, 0, 0, 0, 0, 0, 0, 0, 0, 0, 0, 0, 0, 0, 0, 0, 0, 2,
    2, 2, 2, 2, 2, 2, 2, 2, 2, 2, 3, 3, 4, 4, 5, 6, 6, 6, 6, 6, 6, 6, 6, 6, 6, 6, 6};

static const char *confchk_verbose8_choices[] = {__WT_CONFIG_CHOICE_write_timestamp, NULL};

static const char *confchk_write_timestamp_usage7_choices[] = {__WT_CONFIG_CHOICE_always,
  __WT_CONFIG_CHOICE_key_consistent, __WT_CONFIG_CHOICE_mixed_mode, __WT_CONFIG_CHOICE_never,
  __WT_CONFIG_CHOICE_none, __WT_CONFIG_CHOICE_ordered, NULL};

static const WT_CONFIG_CHECK confchk_layered_meta[] = {
  {"app_metadata", "string", NULL, NULL, NULL, 0, NULL, WT_CONFIG_COMPILED_TYPE_STRING, 0,
    INT64_MIN, INT64_MAX, NULL},
  {"assert", "category", NULL, NULL, confchk_WT_SESSION_create_assert_subconfigs, 4,
    confchk_WT_SESSION_create_assert_subconfigs_jump, WT_CONFIG_COMPILED_TYPE_CATEGORY, 1,
    INT64_MIN, INT64_MAX, NULL},
  {"collator", "string", NULL, NULL, NULL, 0, NULL, WT_CONFIG_COMPILED_TYPE_STRING, 6, INT64_MIN,
    INT64_MAX, NULL},
  {"columns", "list", NULL, NULL, NULL, 0, NULL, WT_CONFIG_COMPILED_TYPE_LIST, 7, INT64_MIN,
    INT64_MAX, NULL},
  {"disaggregated", "category", NULL, NULL, confchk_wiredtiger_open_disaggregated_subconfigs, 6,
    confchk_wiredtiger_open_disaggregated_subconfigs_jump, WT_CONFIG_COMPILED_TYPE_CATEGORY, 20,
    INT64_MIN, INT64_MAX, NULL},
  {"ingest", "string", NULL, NULL, NULL, 0, NULL, WT_CONFIG_COMPILED_TYPE_STRING, 96, INT64_MIN,
    INT64_MAX, NULL},
  {"key_format", "format", __wt_struct_confchk, NULL, NULL, 0, NULL, WT_CONFIG_COMPILED_TYPE_FORMAT,
    36, INT64_MIN, INT64_MAX, NULL},
  {"stable", "string", NULL, NULL, NULL, 0, NULL, WT_CONFIG_COMPILED_TYPE_STRING, 97, INT64_MIN,
    INT64_MAX, NULL},
  {"value_format", "format", __wt_struct_confchk, NULL, NULL, 0, NULL,
    WT_CONFIG_COMPILED_TYPE_FORMAT, 61, INT64_MIN, INT64_MAX, NULL},
  {"verbose", "list", NULL, "choices=[\"write_timestamp\"]", NULL, 0, NULL,
    WT_CONFIG_COMPILED_TYPE_LIST, 10, INT64_MIN, INT64_MAX, confchk_verbose8_choices},
  {"write_timestamp_usage", "string", NULL,
    "choices=[\"always\",\"key_consistent\",\"mixed_mode\","
    "\"never\",\"none\",\"ordered\"]",
    NULL, 0, NULL, WT_CONFIG_COMPILED_TYPE_STRING, 11, INT64_MIN, INT64_MAX,
    confchk_write_timestamp_usage7_choices},
  {NULL, NULL, NULL, NULL, NULL, 0, NULL, 0, 0, 0, 0, NULL}};

static const uint8_t confchk_layered_meta_jump[WT_CONFIG_JUMP_TABLE_SIZE] = {0, 0, 0, 0, 0, 0, 0, 0,
  0, 0, 0, 0, 0, 0, 0, 0, 0, 0, 0, 0, 0, 0, 0, 0, 0, 0, 0, 0, 0, 0, 0, 0, 0, 0, 0, 0, 0, 0, 0, 0, 0,
  0, 0, 0, 0, 0, 0, 0, 0, 0, 0, 0, 0, 0, 0, 0, 0, 0, 0, 0, 0, 0, 0, 0, 0, 0, 0, 0, 0, 0, 0, 0, 0, 0,
  0, 0, 0, 0, 0, 0, 0, 0, 0, 0, 0, 0, 0, 0, 0, 0, 0, 0, 0, 0, 0, 0, 0, 0, 2, 2, 4, 5, 5, 5, 5, 5, 6,
  6, 7, 7, 7, 7, 7, 7, 7, 7, 8, 8, 8, 10, 11, 11, 11, 11, 11, 11, 11, 11};

static const char *confchk_access_pattern_hint5_choices[] = {
  __WT_CONFIG_CHOICE_none, __WT_CONFIG_CHOICE_random, __WT_CONFIG_CHOICE_sequential, NULL};

static const char *confchk_block_allocation4_choices[] = {
  __WT_CONFIG_CHOICE_best, __WT_CONFIG_CHOICE_first, NULL};

static const char *confchk_block_manager4_choices[] = {
  __WT_CONFIG_CHOICE_default, __WT_CONFIG_CHOICE_disagg, NULL};

static const char *confchk_checksum4_choices[] = {__WT_CONFIG_CHOICE_on, __WT_CONFIG_CHOICE_off,
  __WT_CONFIG_CHOICE_uncompressed, __WT_CONFIG_CHOICE_unencrypted, NULL};

static const char *confchk_format4_choices[] = {__WT_CONFIG_CHOICE_btree, NULL};

static const char *confchk_verbose9_choices[] = {__WT_CONFIG_CHOICE_write_timestamp, NULL};

static const char *confchk_write_timestamp_usage8_choices[] = {__WT_CONFIG_CHOICE_always,
  __WT_CONFIG_CHOICE_key_consistent, __WT_CONFIG_CHOICE_mixed_mode, __WT_CONFIG_CHOICE_never,
  __WT_CONFIG_CHOICE_none, __WT_CONFIG_CHOICE_ordered, NULL};

static const WT_CONFIG_CHECK confchk_lsm_meta[] = {
  {"access_pattern_hint", "string", NULL, "choices=[\"none\",\"random\",\"sequential\"]", NULL, 0,
    NULL, WT_CONFIG_COMPILED_TYPE_STRING, 12, INT64_MIN, INT64_MAX,
    confchk_access_pattern_hint5_choices},
  {"allocation_size", "int", NULL, "min=512B,max=128MB", NULL, 0, NULL, WT_CONFIG_COMPILED_TYPE_INT,
    13, 512, 128LL * WT_MEGABYTE, NULL},
  {"app_metadata", "string", NULL, NULL, NULL, 0, NULL, WT_CONFIG_COMPILED_TYPE_STRING, 0,
    INT64_MIN, INT64_MAX, NULL},
  {"assert", "category", NULL, NULL, confchk_WT_SESSION_create_assert_subconfigs, 4,
    confchk_WT_SESSION_create_assert_subconfigs_jump, WT_CONFIG_COMPILED_TYPE_CATEGORY, 1,
    INT64_MIN, INT64_MAX, NULL},
  {"block_allocation", "string", NULL, "choices=[\"best\",\"first\"]", NULL, 0, NULL,
    WT_CONFIG_COMPILED_TYPE_STRING, 14, INT64_MIN, INT64_MAX, confchk_block_allocation4_choices},
  {"block_compressor", "string", NULL, NULL, NULL, 0, NULL, WT_CONFIG_COMPILED_TYPE_STRING, 15,
    INT64_MIN, INT64_MAX, NULL},
  {"block_manager", "string", NULL, "choices=[\"default\",\"disagg\"]", NULL, 0, NULL,
    WT_CONFIG_COMPILED_TYPE_STRING, 16, INT64_MIN, INT64_MAX, confchk_block_manager4_choices},
  {"cache_resident", "boolean", NULL, NULL, NULL, 0, NULL, WT_CONFIG_COMPILED_TYPE_BOOLEAN, 17,
    INT64_MIN, INT64_MAX, NULL},
  {"checksum", "string", NULL,
    "choices=[\"on\",\"off\",\"uncompressed\","
    "\"unencrypted\"]",
    NULL, 0, NULL, WT_CONFIG_COMPILED_TYPE_STRING, 18, INT64_MIN, INT64_MAX,
    confchk_checksum4_choices},
  {"chunks", "string", NULL, NULL, NULL, 0, NULL, WT_CONFIG_COMPILED_TYPE_STRING, 70, INT64_MIN,
    INT64_MAX, NULL},
  {"collator", "string", NULL, NULL, NULL, 0, NULL, WT_CONFIG_COMPILED_TYPE_STRING, 6, INT64_MIN,
    INT64_MAX, NULL},
  {"columns", "list", NULL, NULL, NULL, 0, NULL, WT_CONFIG_COMPILED_TYPE_LIST, 7, INT64_MIN,
    INT64_MAX, NULL},
  {"dictionary", "int", NULL, "min=0", NULL, 0, NULL, WT_CONFIG_COMPILED_TYPE_INT, 19, 0, INT64_MAX,
    NULL},
  {"disaggregated", "category", NULL, NULL, confchk_WT_SESSION_create_disaggregated_subconfigs, 3,
    confchk_WT_SESSION_create_disaggregated_subconfigs_jump, WT_CONFIG_COMPILED_TYPE_CATEGORY, 20,
    INT64_MIN, INT64_MAX, NULL},
  {"encryption", "category", NULL, NULL, confchk_WT_SESSION_create_encryption_subconfigs, 2,
    confchk_WT_SESSION_create_encryption_subconfigs_jump, WT_CONFIG_COMPILED_TYPE_CATEGORY, 24,
    INT64_MIN, INT64_MAX, NULL},
  {"format", "string", NULL, "choices=[\"btree\"]", NULL, 0, NULL, WT_CONFIG_COMPILED_TYPE_STRING,
    27, INT64_MIN, INT64_MAX, confchk_format4_choices},
  {"huffman_key", "string", NULL, NULL, NULL, 0, NULL, WT_CONFIG_COMPILED_TYPE_STRING, 28,
    INT64_MIN, INT64_MAX, NULL},
  {"huffman_value", "string", NULL, NULL, NULL, 0, NULL, WT_CONFIG_COMPILED_TYPE_STRING, 29,
    INT64_MIN, INT64_MAX, NULL},
  {"ignore_in_memory_cache_size", "boolean", NULL, NULL, NULL, 0, NULL,
    WT_CONFIG_COMPILED_TYPE_BOOLEAN, 30, INT64_MIN, INT64_MAX, NULL},
  {"in_memory", "boolean", NULL, NULL, NULL, 0, NULL, WT_CONFIG_COMPILED_TYPE_BOOLEAN, 31,
    INT64_MIN, INT64_MAX, NULL},
  {"internal_item_max", "int", NULL, "min=0", NULL, 0, NULL, WT_CONFIG_COMPILED_TYPE_INT, 32, 0,
    INT64_MAX, NULL},
  {"internal_key_max", "int", NULL, "min=0", NULL, 0, NULL, WT_CONFIG_COMPILED_TYPE_INT, 33, 0,
    INT64_MAX, NULL},
  {"internal_key_truncate", "boolean", NULL, NULL, NULL, 0, NULL, WT_CONFIG_COMPILED_TYPE_BOOLEAN,
    34, INT64_MIN, INT64_MAX, NULL},
  {"internal_page_max", "int", NULL, "min=512B,max=512MB", NULL, 0, NULL,
    WT_CONFIG_COMPILED_TYPE_INT, 35, 512, 512LL * WT_MEGABYTE, NULL},
  {"key_format", "format", __wt_struct_confchk, NULL, NULL, 0, NULL, WT_CONFIG_COMPILED_TYPE_FORMAT,
    36, INT64_MIN, INT64_MAX, NULL},
  {"key_gap", "int", NULL, "min=0", NULL, 0, NULL, WT_CONFIG_COMPILED_TYPE_INT, 37, 0, INT64_MAX,
    NULL},
  {"last", "string", NULL, NULL, NULL, 0, NULL, WT_CONFIG_COMPILED_TYPE_STRING, 71, INT64_MIN,
    INT64_MAX, NULL},
  {"leaf_item_max", "int", NULL, "min=0", NULL, 0, NULL, WT_CONFIG_COMPILED_TYPE_INT, 38, 0,
    INT64_MAX, NULL},
  {"leaf_key_max", "int", NULL, "min=0", NULL, 0, NULL, WT_CONFIG_COMPILED_TYPE_INT, 39, 0,
    INT64_MAX, NULL},
  {"leaf_page_max", "int", NULL, "min=512B,max=512MB", NULL, 0, NULL, WT_CONFIG_COMPILED_TYPE_INT,
    40, 512, 512LL * WT_MEGABYTE, NULL},
  {"leaf_value_max", "int", NULL, "min=0", NULL, 0, NULL, WT_CONFIG_COMPILED_TYPE_INT, 41, 0,
    INT64_MAX, NULL},
  {"log", "category", NULL, NULL, confchk_WT_SESSION_create_log_subconfigs, 1,
    confchk_WT_SESSION_create_log_subconfigs_jump, WT_CONFIG_COMPILED_TYPE_CATEGORY, 42, INT64_MIN,
    INT64_MAX, NULL},
  {"lsm", "category", NULL, NULL, confchk_WT_SESSION_create_lsm_subconfigs, 12,
    confchk_WT_SESSION_create_lsm_subconfigs_jump, WT_CONFIG_COMPILED_TYPE_CATEGORY, 72, INT64_MIN,
    INT64_MAX, NULL},
  {"memory_page_image_max", "int", NULL, "min=0", NULL, 0, NULL, WT_CONFIG_COMPILED_TYPE_INT, 44, 0,
    INT64_MAX, NULL},
  {"memory_page_max", "int", NULL, "min=512B,max=10TB", NULL, 0, NULL, WT_CONFIG_COMPILED_TYPE_INT,
    45, 512, 10LL * WT_TERABYTE, NULL},
  {"old_chunks", "string", NULL, NULL, NULL, 0, NULL, WT_CONFIG_COMPILED_TYPE_STRING, 88, INT64_MIN,
    INT64_MAX, NULL},
  {"os_cache_dirty_max", "int", NULL, "min=0", NULL, 0, NULL, WT_CONFIG_COMPILED_TYPE_INT, 46, 0,
    INT64_MAX, NULL},
  {"os_cache_max", "int", NULL, "min=0", NULL, 0, NULL, WT_CONFIG_COMPILED_TYPE_INT, 47, 0,
    INT64_MAX, NULL},
  {"prefix_compression", "boolean", NULL, NULL, NULL, 0, NULL, WT_CONFIG_COMPILED_TYPE_BOOLEAN, 48,
    INT64_MIN, INT64_MAX, NULL},
  {"prefix_compression_min", "int", NULL, "min=0", NULL, 0, NULL, WT_CONFIG_COMPILED_TYPE_INT, 49,
    0, INT64_MAX, NULL},
  {"split_deepen_min_child", "int", NULL, NULL, NULL, 0, NULL, WT_CONFIG_COMPILED_TYPE_INT, 50,
    INT64_MIN, INT64_MAX, NULL},
  {"split_deepen_per_child", "int", NULL, NULL, NULL, 0, NULL, WT_CONFIG_COMPILED_TYPE_INT, 51,
    INT64_MIN, INT64_MAX, NULL},
  {"split_pct", "int", NULL, "min=50,max=100", NULL, 0, NULL, WT_CONFIG_COMPILED_TYPE_INT, 52, 50,
    100, NULL},
  {"tiered_storage", "category", NULL, NULL, confchk_WT_SESSION_create_tiered_storage_subconfigs, 8,
    confchk_WT_SESSION_create_tiered_storage_subconfigs_jump, WT_CONFIG_COMPILED_TYPE_CATEGORY, 53,
    INT64_MIN, INT64_MAX, NULL},
  {"value_format", "format", __wt_struct_confchk, NULL, NULL, 0, NULL,
    WT_CONFIG_COMPILED_TYPE_FORMAT, 61, INT64_MIN, INT64_MAX, NULL},
  {"verbose", "list", NULL, "choices=[\"write_timestamp\"]", NULL, 0, NULL,
    WT_CONFIG_COMPILED_TYPE_LIST, 10, INT64_MIN, INT64_MAX, confchk_verbose9_choices},
  {"write_timestamp_usage", "string", NULL,
    "choices=[\"always\",\"key_consistent\",\"mixed_mode\","
    "\"never\",\"none\",\"ordered\"]",
    NULL, 0, NULL, WT_CONFIG_COMPILED_TYPE_STRING, 11, INT64_MIN, INT64_MAX,
    confchk_write_timestamp_usage8_choices},
  {NULL, NULL, NULL, NULL, NULL, 0, NULL, 0, 0, 0, 0, NULL}};

static const uint8_t confchk_lsm_meta_jump[WT_CONFIG_JUMP_TABLE_SIZE] = {0, 0, 0, 0, 0, 0, 0, 0, 0,
  0, 0, 0, 0, 0, 0, 0, 0, 0, 0, 0, 0, 0, 0, 0, 0, 0, 0, 0, 0, 0, 0, 0, 0, 0, 0, 0, 0, 0, 0, 0, 0, 0,
  0, 0, 0, 0, 0, 0, 0, 0, 0, 0, 0, 0, 0, 0, 0, 0, 0, 0, 0, 0, 0, 0, 0, 0, 0, 0, 0, 0, 0, 0, 0, 0, 0,
  0, 0, 0, 0, 0, 0, 0, 0, 0, 0, 0, 0, 0, 0, 0, 0, 0, 0, 0, 0, 0, 0, 0, 4, 7, 12, 14, 15, 16, 16, 18,
  24, 24, 26, 33, 35, 35, 38, 40, 40, 40, 43, 44, 44, 46, 47, 47, 47, 47, 47, 47, 47, 47};

static const char *confchk_access_pattern_hint6_choices[] = {
  __WT_CONFIG_CHOICE_none, __WT_CONFIG_CHOICE_random, __WT_CONFIG_CHOICE_sequential, NULL};

static const char *confchk_block_allocation5_choices[] = {
  __WT_CONFIG_CHOICE_best, __WT_CONFIG_CHOICE_first, NULL};

static const char *confchk_block_manager5_choices[] = {
  __WT_CONFIG_CHOICE_default, __WT_CONFIG_CHOICE_disagg, NULL};

static const char *confchk_checksum5_choices[] = {__WT_CONFIG_CHOICE_on, __WT_CONFIG_CHOICE_off,
  __WT_CONFIG_CHOICE_uncompressed, __WT_CONFIG_CHOICE_unencrypted, NULL};

static const char *confchk_format5_choices[] = {__WT_CONFIG_CHOICE_btree, NULL};

static const char *confchk_verbose10_choices[] = {__WT_CONFIG_CHOICE_write_timestamp, NULL};

static const char *confchk_write_timestamp_usage9_choices[] = {__WT_CONFIG_CHOICE_always,
  __WT_CONFIG_CHOICE_key_consistent, __WT_CONFIG_CHOICE_mixed_mode, __WT_CONFIG_CHOICE_never,
  __WT_CONFIG_CHOICE_none, __WT_CONFIG_CHOICE_ordered, NULL};

static const WT_CONFIG_CHECK confchk_object_meta[] = {
  {"access_pattern_hint", "string", NULL, "choices=[\"none\",\"random\",\"sequential\"]", NULL, 0,
    NULL, WT_CONFIG_COMPILED_TYPE_STRING, 12, INT64_MIN, INT64_MAX,
    confchk_access_pattern_hint6_choices},
  {"allocation_size", "int", NULL, "min=512B,max=128MB", NULL, 0, NULL, WT_CONFIG_COMPILED_TYPE_INT,
    13, 512, 128LL * WT_MEGABYTE, NULL},
  {"app_metadata", "string", NULL, NULL, NULL, 0, NULL, WT_CONFIG_COMPILED_TYPE_STRING, 0,
    INT64_MIN, INT64_MAX, NULL},
  {"assert", "category", NULL, NULL, confchk_WT_SESSION_create_assert_subconfigs, 4,
    confchk_WT_SESSION_create_assert_subconfigs_jump, WT_CONFIG_COMPILED_TYPE_CATEGORY, 1,
    INT64_MIN, INT64_MAX, NULL},
  {"block_allocation", "string", NULL, "choices=[\"best\",\"first\"]", NULL, 0, NULL,
    WT_CONFIG_COMPILED_TYPE_STRING, 14, INT64_MIN, INT64_MAX, confchk_block_allocation5_choices},
  {"block_compressor", "string", NULL, NULL, NULL, 0, NULL, WT_CONFIG_COMPILED_TYPE_STRING, 15,
    INT64_MIN, INT64_MAX, NULL},
  {"block_manager", "string", NULL, "choices=[\"default\",\"disagg\"]", NULL, 0, NULL,
    WT_CONFIG_COMPILED_TYPE_STRING, 16, INT64_MIN, INT64_MAX, confchk_block_manager5_choices},
  {"cache_resident", "boolean", NULL, NULL, NULL, 0, NULL, WT_CONFIG_COMPILED_TYPE_BOOLEAN, 17,
    INT64_MIN, INT64_MAX, NULL},
  {"checkpoint", "string", NULL, NULL, NULL, 0, NULL, WT_CONFIG_COMPILED_TYPE_STRING, 62, INT64_MIN,
    INT64_MAX, NULL},
  {"checkpoint_backup_info", "string", NULL, NULL, NULL, 0, NULL, WT_CONFIG_COMPILED_TYPE_STRING,
    63, INT64_MIN, INT64_MAX, NULL},
  {"checkpoint_lsn", "string", NULL, NULL, NULL, 0, NULL, WT_CONFIG_COMPILED_TYPE_STRING, 64,
    INT64_MIN, INT64_MAX, NULL},
  {"checksum", "string", NULL,
    "choices=[\"on\",\"off\",\"uncompressed\","
    "\"unencrypted\"]",
    NULL, 0, NULL, WT_CONFIG_COMPILED_TYPE_STRING, 18, INT64_MIN, INT64_MAX,
    confchk_checksum5_choices},
  {"collator", "string", NULL, NULL, NULL, 0, NULL, WT_CONFIG_COMPILED_TYPE_STRING, 6, INT64_MIN,
    INT64_MAX, NULL},
  {"columns", "list", NULL, NULL, NULL, 0, NULL, WT_CONFIG_COMPILED_TYPE_LIST, 7, INT64_MIN,
    INT64_MAX, NULL},
  {"dictionary", "int", NULL, "min=0", NULL, 0, NULL, WT_CONFIG_COMPILED_TYPE_INT, 19, 0, INT64_MAX,
    NULL},
  {"disaggregated", "category", NULL, NULL, confchk_WT_SESSION_create_disaggregated_subconfigs, 3,
    confchk_WT_SESSION_create_disaggregated_subconfigs_jump, WT_CONFIG_COMPILED_TYPE_CATEGORY, 20,
    INT64_MIN, INT64_MAX, NULL},
  {"encryption", "category", NULL, NULL, confchk_WT_SESSION_create_encryption_subconfigs, 2,
    confchk_WT_SESSION_create_encryption_subconfigs_jump, WT_CONFIG_COMPILED_TYPE_CATEGORY, 24,
    INT64_MIN, INT64_MAX, NULL},
  {"flush_time", "string", NULL, NULL, NULL, 0, NULL, WT_CONFIG_COMPILED_TYPE_STRING, 89, INT64_MIN,
    INT64_MAX, NULL},
  {"flush_timestamp", "string", NULL, NULL, NULL, 0, NULL, WT_CONFIG_COMPILED_TYPE_STRING, 90,
    INT64_MIN, INT64_MAX, NULL},
  {"format", "string", NULL, "choices=[\"btree\"]", NULL, 0, NULL, WT_CONFIG_COMPILED_TYPE_STRING,
    27, INT64_MIN, INT64_MAX, confchk_format5_choices},
  {"huffman_key", "string", NULL, NULL, NULL, 0, NULL, WT_CONFIG_COMPILED_TYPE_STRING, 28,
    INT64_MIN, INT64_MAX, NULL},
  {"huffman_value", "string", NULL, NULL, NULL, 0, NULL, WT_CONFIG_COMPILED_TYPE_STRING, 29,
    INT64_MIN, INT64_MAX, NULL},
  {"id", "string", NULL, NULL, NULL, 0, NULL, WT_CONFIG_COMPILED_TYPE_STRING, 65, INT64_MIN,
    INT64_MAX, NULL},
  {"ignore_in_memory_cache_size", "boolean", NULL, NULL, NULL, 0, NULL,
    WT_CONFIG_COMPILED_TYPE_BOOLEAN, 30, INT64_MIN, INT64_MAX, NULL},
  {"in_memory", "boolean", NULL, NULL, NULL, 0, NULL, WT_CONFIG_COMPILED_TYPE_BOOLEAN, 31,
    INT64_MIN, INT64_MAX, NULL},
  {"internal_item_max", "int", NULL, "min=0", NULL, 0, NULL, WT_CONFIG_COMPILED_TYPE_INT, 32, 0,
    INT64_MAX, NULL},
  {"internal_key_max", "int", NULL, "min=0", NULL, 0, NULL, WT_CONFIG_COMPILED_TYPE_INT, 33, 0,
    INT64_MAX, NULL},
  {"internal_key_truncate", "boolean", NULL, NULL, NULL, 0, NULL, WT_CONFIG_COMPILED_TYPE_BOOLEAN,
    34, INT64_MIN, INT64_MAX, NULL},
  {"internal_page_max", "int", NULL, "min=512B,max=512MB", NULL, 0, NULL,
    WT_CONFIG_COMPILED_TYPE_INT, 35, 512, 512LL * WT_MEGABYTE, NULL},
  {"key_format", "format", __wt_struct_confchk, NULL, NULL, 0, NULL, WT_CONFIG_COMPILED_TYPE_FORMAT,
    36, INT64_MIN, INT64_MAX, NULL},
  {"key_gap", "int", NULL, "min=0", NULL, 0, NULL, WT_CONFIG_COMPILED_TYPE_INT, 37, 0, INT64_MAX,
    NULL},
  {"leaf_item_max", "int", NULL, "min=0", NULL, 0, NULL, WT_CONFIG_COMPILED_TYPE_INT, 38, 0,
    INT64_MAX, NULL},
  {"leaf_key_max", "int", NULL, "min=0", NULL, 0, NULL, WT_CONFIG_COMPILED_TYPE_INT, 39, 0,
    INT64_MAX, NULL},
  {"leaf_page_max", "int", NULL, "min=512B,max=512MB", NULL, 0, NULL, WT_CONFIG_COMPILED_TYPE_INT,
    40, 512, 512LL * WT_MEGABYTE, NULL},
  {"leaf_value_max", "int", NULL, "min=0", NULL, 0, NULL, WT_CONFIG_COMPILED_TYPE_INT, 41, 0,
    INT64_MAX, NULL},
  {"log", "category", NULL, NULL, confchk_WT_SESSION_create_log_subconfigs, 1,
    confchk_WT_SESSION_create_log_subconfigs_jump, WT_CONFIG_COMPILED_TYPE_CATEGORY, 42, INT64_MIN,
    INT64_MAX, NULL},
  {"memory_page_image_max", "int", NULL, "min=0", NULL, 0, NULL, WT_CONFIG_COMPILED_TYPE_INT, 44, 0,
    INT64_MAX, NULL},
  {"memory_page_max", "int", NULL, "min=512B,max=10TB", NULL, 0, NULL, WT_CONFIG_COMPILED_TYPE_INT,
    45, 512, 10LL * WT_TERABYTE, NULL},
  {"os_cache_dirty_max", "int", NULL, "min=0", NULL, 0, NULL, WT_CONFIG_COMPILED_TYPE_INT, 46, 0,
    INT64_MAX, NULL},
  {"os_cache_max", "int", NULL, "min=0", NULL, 0, NULL, WT_CONFIG_COMPILED_TYPE_INT, 47, 0,
    INT64_MAX, NULL},
  {"prefix_compression", "boolean", NULL, NULL, NULL, 0, NULL, WT_CONFIG_COMPILED_TYPE_BOOLEAN, 48,
    INT64_MIN, INT64_MAX, NULL},
  {"prefix_compression_min", "int", NULL, "min=0", NULL, 0, NULL, WT_CONFIG_COMPILED_TYPE_INT, 49,
    0, INT64_MAX, NULL},
  {"readonly", "boolean", NULL, NULL, NULL, 0, NULL, WT_CONFIG_COMPILED_TYPE_BOOLEAN, 66, INT64_MIN,
    INT64_MAX, NULL},
  {"split_deepen_min_child", "int", NULL, NULL, NULL, 0, NULL, WT_CONFIG_COMPILED_TYPE_INT, 50,
    INT64_MIN, INT64_MAX, NULL},
  {"split_deepen_per_child", "int", NULL, NULL, NULL, 0, NULL, WT_CONFIG_COMPILED_TYPE_INT, 51,
    INT64_MIN, INT64_MAX, NULL},
  {"split_pct", "int", NULL, "min=50,max=100", NULL, 0, NULL, WT_CONFIG_COMPILED_TYPE_INT, 52, 50,
    100, NULL},
  {"tiered_object", "boolean", NULL, NULL, NULL, 0, NULL, WT_CONFIG_COMPILED_TYPE_BOOLEAN, 67,
    INT64_MIN, INT64_MAX, NULL},
  {"tiered_storage", "category", NULL, NULL, confchk_WT_SESSION_create_tiered_storage_subconfigs, 8,
    confchk_WT_SESSION_create_tiered_storage_subconfigs_jump, WT_CONFIG_COMPILED_TYPE_CATEGORY, 53,
    INT64_MIN, INT64_MAX, NULL},
  {"value_format", "format", __wt_struct_confchk, NULL, NULL, 0, NULL,
    WT_CONFIG_COMPILED_TYPE_FORMAT, 61, INT64_MIN, INT64_MAX, NULL},
  {"verbose", "list", NULL, "choices=[\"write_timestamp\"]", NULL, 0, NULL,
    WT_CONFIG_COMPILED_TYPE_LIST, 10, INT64_MIN, INT64_MAX, confchk_verbose10_choices},
  {"version", "string", NULL, NULL, NULL, 0, NULL, WT_CONFIG_COMPILED_TYPE_STRING, 68, INT64_MIN,
    INT64_MAX, NULL},
  {"write_timestamp_usage", "string", NULL,
    "choices=[\"always\",\"key_consistent\",\"mixed_mode\","
    "\"never\",\"none\",\"ordered\"]",
    NULL, 0, NULL, WT_CONFIG_COMPILED_TYPE_STRING, 11, INT64_MIN, INT64_MAX,
    confchk_write_timestamp_usage9_choices},
  {NULL, NULL, NULL, NULL, NULL, 0, NULL, 0, 0, 0, 0, NULL}};

static const uint8_t confchk_object_meta_jump[WT_CONFIG_JUMP_TABLE_SIZE] = {0, 0, 0, 0, 0, 0, 0, 0,
  0, 0, 0, 0, 0, 0, 0, 0, 0, 0, 0, 0, 0, 0, 0, 0, 0, 0, 0, 0, 0, 0, 0, 0, 0, 0, 0, 0, 0, 0, 0, 0, 0,
  0, 0, 0, 0, 0, 0, 0, 0, 0, 0, 0, 0, 0, 0, 0, 0, 0, 0, 0, 0, 0, 0, 0, 0, 0, 0, 0, 0, 0, 0, 0, 0, 0,
  0, 0, 0, 0, 0, 0, 0, 0, 0, 0, 0, 0, 0, 0, 0, 0, 0, 0, 0, 0, 0, 0, 0, 0, 4, 7, 14, 16, 17, 20, 20,
  22, 29, 29, 31, 36, 38, 38, 40, 42, 42, 43, 46, 48, 48, 51, 52, 52, 52, 52, 52, 52, 52, 52};

static const char *confchk_verbose11_choices[] = {__WT_CONFIG_CHOICE_write_timestamp, NULL};

static const char *confchk_write_timestamp_usage10_choices[] = {__WT_CONFIG_CHOICE_always,
  __WT_CONFIG_CHOICE_key_consistent, __WT_CONFIG_CHOICE_mixed_mode, __WT_CONFIG_CHOICE_never,
  __WT_CONFIG_CHOICE_none, __WT_CONFIG_CHOICE_ordered, NULL};

static const WT_CONFIG_CHECK confchk_table_meta[] = {
  {"app_metadata", "string", NULL, NULL, NULL, 0, NULL, WT_CONFIG_COMPILED_TYPE_STRING, 0,
    INT64_MIN, INT64_MAX, NULL},
  {"assert", "category", NULL, NULL, confchk_WT_SESSION_create_assert_subconfigs, 4,
    confchk_WT_SESSION_create_assert_subconfigs_jump, WT_CONFIG_COMPILED_TYPE_CATEGORY, 1,
    INT64_MIN, INT64_MAX, NULL},
  {"colgroups", "list", NULL, NULL, NULL, 0, NULL, WT_CONFIG_COMPILED_TYPE_LIST, 98, INT64_MIN,
    INT64_MAX, NULL},
  {"collator", "string", NULL, NULL, NULL, 0, NULL, WT_CONFIG_COMPILED_TYPE_STRING, 6, INT64_MIN,
    INT64_MAX, NULL},
  {"columns", "list", NULL, NULL, NULL, 0, NULL, WT_CONFIG_COMPILED_TYPE_LIST, 7, INT64_MIN,
    INT64_MAX, NULL},
  {"key_format", "format", __wt_struct_confchk, NULL, NULL, 0, NULL, WT_CONFIG_COMPILED_TYPE_FORMAT,
    36, INT64_MIN, INT64_MAX, NULL},
  {"value_format", "format", __wt_struct_confchk, NULL, NULL, 0, NULL,
    WT_CONFIG_COMPILED_TYPE_FORMAT, 61, INT64_MIN, INT64_MAX, NULL},
  {"verbose", "list", NULL, "choices=[\"write_timestamp\"]", NULL, 0, NULL,
    WT_CONFIG_COMPILED_TYPE_LIST, 10, INT64_MIN, INT64_MAX, confchk_verbose11_choices},
  {"write_timestamp_usage", "string", NULL,
    "choices=[\"always\",\"key_consistent\",\"mixed_mode\","
    "\"never\",\"none\",\"ordered\"]",
    NULL, 0, NULL, WT_CONFIG_COMPILED_TYPE_STRING, 11, INT64_MIN, INT64_MAX,
    confchk_write_timestamp_usage10_choices},
  {NULL, NULL, NULL, NULL, NULL, 0, NULL, 0, 0, 0, 0, NULL}};

static const uint8_t confchk_table_meta_jump[WT_CONFIG_JUMP_TABLE_SIZE] = {0, 0, 0, 0, 0, 0, 0, 0,
  0, 0, 0, 0, 0, 0, 0, 0, 0, 0, 0, 0, 0, 0, 0, 0, 0, 0, 0, 0, 0, 0, 0, 0, 0, 0, 0, 0, 0, 0, 0, 0, 0,
  0, 0, 0, 0, 0, 0, 0, 0, 0, 0, 0, 0, 0, 0, 0, 0, 0, 0, 0, 0, 0, 0, 0, 0, 0, 0, 0, 0, 0, 0, 0, 0, 0,
  0, 0, 0, 0, 0, 0, 0, 0, 0, 0, 0, 0, 0, 0, 0, 0, 0, 0, 0, 0, 0, 0, 0, 0, 2, 2, 5, 5, 5, 5, 5, 5, 5,
  5, 6, 6, 6, 6, 6, 6, 6, 6, 6, 6, 6, 8, 9, 9, 9, 9, 9, 9, 9, 9};

static const char *confchk_access_pattern_hint7_choices[] = {
  __WT_CONFIG_CHOICE_none, __WT_CONFIG_CHOICE_random, __WT_CONFIG_CHOICE_sequential, NULL};

static const char *confchk_block_allocation6_choices[] = {
  __WT_CONFIG_CHOICE_best, __WT_CONFIG_CHOICE_first, NULL};

static const char *confchk_block_manager6_choices[] = {
  __WT_CONFIG_CHOICE_default, __WT_CONFIG_CHOICE_disagg, NULL};

static const char *confchk_checksum6_choices[] = {__WT_CONFIG_CHOICE_on, __WT_CONFIG_CHOICE_off,
  __WT_CONFIG_CHOICE_uncompressed, __WT_CONFIG_CHOICE_unencrypted, NULL};

static const char *confchk_format6_choices[] = {__WT_CONFIG_CHOICE_btree, NULL};

static const char *confchk_verbose12_choices[] = {__WT_CONFIG_CHOICE_write_timestamp, NULL};

static const char *confchk_write_timestamp_usage11_choices[] = {__WT_CONFIG_CHOICE_always,
  __WT_CONFIG_CHOICE_key_consistent, __WT_CONFIG_CHOICE_mixed_mode, __WT_CONFIG_CHOICE_never,
  __WT_CONFIG_CHOICE_none, __WT_CONFIG_CHOICE_ordered, NULL};

static const WT_CONFIG_CHECK confchk_tier_meta[] = {
  {"access_pattern_hint", "string", NULL, "choices=[\"none\",\"random\",\"sequential\"]", NULL, 0,
    NULL, WT_CONFIG_COMPILED_TYPE_STRING, 12, INT64_MIN, INT64_MAX,
    confchk_access_pattern_hint7_choices},
  {"allocation_size", "int", NULL, "min=512B,max=128MB", NULL, 0, NULL, WT_CONFIG_COMPILED_TYPE_INT,
    13, 512, 128LL * WT_MEGABYTE, NULL},
  {"app_metadata", "string", NULL, NULL, NULL, 0, NULL, WT_CONFIG_COMPILED_TYPE_STRING, 0,
    INT64_MIN, INT64_MAX, NULL},
  {"assert", "category", NULL, NULL, confchk_WT_SESSION_create_assert_subconfigs, 4,
    confchk_WT_SESSION_create_assert_subconfigs_jump, WT_CONFIG_COMPILED_TYPE_CATEGORY, 1,
    INT64_MIN, INT64_MAX, NULL},
  {"block_allocation", "string", NULL, "choices=[\"best\",\"first\"]", NULL, 0, NULL,
    WT_CONFIG_COMPILED_TYPE_STRING, 14, INT64_MIN, INT64_MAX, confchk_block_allocation6_choices},
  {"block_compressor", "string", NULL, NULL, NULL, 0, NULL, WT_CONFIG_COMPILED_TYPE_STRING, 15,
    INT64_MIN, INT64_MAX, NULL},
  {"block_manager", "string", NULL, "choices=[\"default\",\"disagg\"]", NULL, 0, NULL,
    WT_CONFIG_COMPILED_TYPE_STRING, 16, INT64_MIN, INT64_MAX, confchk_block_manager6_choices},
  {"bucket", "string", NULL, NULL, NULL, 0, NULL, WT_CONFIG_COMPILED_TYPE_STRING, 55, INT64_MIN,
    INT64_MAX, NULL},
  {"bucket_prefix", "string", NULL, NULL, NULL, 0, NULL, WT_CONFIG_COMPILED_TYPE_STRING, 56,
    INT64_MIN, INT64_MAX, NULL},
  {"cache_directory", "string", NULL, NULL, NULL, 0, NULL, WT_CONFIG_COMPILED_TYPE_STRING, 57,
    INT64_MIN, INT64_MAX, NULL},
  {"cache_resident", "boolean", NULL, NULL, NULL, 0, NULL, WT_CONFIG_COMPILED_TYPE_BOOLEAN, 17,
    INT64_MIN, INT64_MAX, NULL},
  {"checkpoint", "string", NULL, NULL, NULL, 0, NULL, WT_CONFIG_COMPILED_TYPE_STRING, 62, INT64_MIN,
    INT64_MAX, NULL},
  {"checkpoint_backup_info", "string", NULL, NULL, NULL, 0, NULL, WT_CONFIG_COMPILED_TYPE_STRING,
    63, INT64_MIN, INT64_MAX, NULL},
  {"checkpoint_lsn", "string", NULL, NULL, NULL, 0, NULL, WT_CONFIG_COMPILED_TYPE_STRING, 64,
    INT64_MIN, INT64_MAX, NULL},
  {"checksum", "string", NULL,
    "choices=[\"on\",\"off\",\"uncompressed\","
    "\"unencrypted\"]",
    NULL, 0, NULL, WT_CONFIG_COMPILED_TYPE_STRING, 18, INT64_MIN, INT64_MAX,
    confchk_checksum6_choices},
  {"collator", "string", NULL, NULL, NULL, 0, NULL, WT_CONFIG_COMPILED_TYPE_STRING, 6, INT64_MIN,
    INT64_MAX, NULL},
  {"columns", "list", NULL, NULL, NULL, 0, NULL, WT_CONFIG_COMPILED_TYPE_LIST, 7, INT64_MIN,
    INT64_MAX, NULL},
  {"dictionary", "int", NULL, "min=0", NULL, 0, NULL, WT_CONFIG_COMPILED_TYPE_INT, 19, 0, INT64_MAX,
    NULL},
  {"disaggregated", "category", NULL, NULL, confchk_WT_SESSION_create_disaggregated_subconfigs, 3,
    confchk_WT_SESSION_create_disaggregated_subconfigs_jump, WT_CONFIG_COMPILED_TYPE_CATEGORY, 20,
    INT64_MIN, INT64_MAX, NULL},
  {"encryption", "category", NULL, NULL, confchk_WT_SESSION_create_encryption_subconfigs, 2,
    confchk_WT_SESSION_create_encryption_subconfigs_jump, WT_CONFIG_COMPILED_TYPE_CATEGORY, 24,
    INT64_MIN, INT64_MAX, NULL},
  {"format", "string", NULL, "choices=[\"btree\"]", NULL, 0, NULL, WT_CONFIG_COMPILED_TYPE_STRING,
    27, INT64_MIN, INT64_MAX, confchk_format6_choices},
  {"huffman_key", "string", NULL, NULL, NULL, 0, NULL, WT_CONFIG_COMPILED_TYPE_STRING, 28,
    INT64_MIN, INT64_MAX, NULL},
  {"huffman_value", "string", NULL, NULL, NULL, 0, NULL, WT_CONFIG_COMPILED_TYPE_STRING, 29,
    INT64_MIN, INT64_MAX, NULL},
  {"id", "string", NULL, NULL, NULL, 0, NULL, WT_CONFIG_COMPILED_TYPE_STRING, 65, INT64_MIN,
    INT64_MAX, NULL},
  {"ignore_in_memory_cache_size", "boolean", NULL, NULL, NULL, 0, NULL,
    WT_CONFIG_COMPILED_TYPE_BOOLEAN, 30, INT64_MIN, INT64_MAX, NULL},
  {"in_memory", "boolean", NULL, NULL, NULL, 0, NULL, WT_CONFIG_COMPILED_TYPE_BOOLEAN, 31,
    INT64_MIN, INT64_MAX, NULL},
  {"internal_item_max", "int", NULL, "min=0", NULL, 0, NULL, WT_CONFIG_COMPILED_TYPE_INT, 32, 0,
    INT64_MAX, NULL},
  {"internal_key_max", "int", NULL, "min=0", NULL, 0, NULL, WT_CONFIG_COMPILED_TYPE_INT, 33, 0,
    INT64_MAX, NULL},
  {"internal_key_truncate", "boolean", NULL, NULL, NULL, 0, NULL, WT_CONFIG_COMPILED_TYPE_BOOLEAN,
    34, INT64_MIN, INT64_MAX, NULL},
  {"internal_page_max", "int", NULL, "min=512B,max=512MB", NULL, 0, NULL,
    WT_CONFIG_COMPILED_TYPE_INT, 35, 512, 512LL * WT_MEGABYTE, NULL},
  {"key_format", "format", __wt_struct_confchk, NULL, NULL, 0, NULL, WT_CONFIG_COMPILED_TYPE_FORMAT,
    36, INT64_MIN, INT64_MAX, NULL},
  {"key_gap", "int", NULL, "min=0", NULL, 0, NULL, WT_CONFIG_COMPILED_TYPE_INT, 37, 0, INT64_MAX,
    NULL},
  {"leaf_item_max", "int", NULL, "min=0", NULL, 0, NULL, WT_CONFIG_COMPILED_TYPE_INT, 38, 0,
    INT64_MAX, NULL},
  {"leaf_key_max", "int", NULL, "min=0", NULL, 0, NULL, WT_CONFIG_COMPILED_TYPE_INT, 39, 0,
    INT64_MAX, NULL},
  {"leaf_page_max", "int", NULL, "min=512B,max=512MB", NULL, 0, NULL, WT_CONFIG_COMPILED_TYPE_INT,
    40, 512, 512LL * WT_MEGABYTE, NULL},
  {"leaf_value_max", "int", NULL, "min=0", NULL, 0, NULL, WT_CONFIG_COMPILED_TYPE_INT, 41, 0,
    INT64_MAX, NULL},
  {"log", "category", NULL, NULL, confchk_WT_SESSION_create_log_subconfigs, 1,
    confchk_WT_SESSION_create_log_subconfigs_jump, WT_CONFIG_COMPILED_TYPE_CATEGORY, 42, INT64_MIN,
    INT64_MAX, NULL},
  {"memory_page_image_max", "int", NULL, "min=0", NULL, 0, NULL, WT_CONFIG_COMPILED_TYPE_INT, 44, 0,
    INT64_MAX, NULL},
  {"memory_page_max", "int", NULL, "min=512B,max=10TB", NULL, 0, NULL, WT_CONFIG_COMPILED_TYPE_INT,
    45, 512, 10LL * WT_TERABYTE, NULL},
  {"os_cache_dirty_max", "int", NULL, "min=0", NULL, 0, NULL, WT_CONFIG_COMPILED_TYPE_INT, 46, 0,
    INT64_MAX, NULL},
  {"os_cache_max", "int", NULL, "min=0", NULL, 0, NULL, WT_CONFIG_COMPILED_TYPE_INT, 47, 0,
    INT64_MAX, NULL},
  {"prefix_compression", "boolean", NULL, NULL, NULL, 0, NULL, WT_CONFIG_COMPILED_TYPE_BOOLEAN, 48,
    INT64_MIN, INT64_MAX, NULL},
  {"prefix_compression_min", "int", NULL, "min=0", NULL, 0, NULL, WT_CONFIG_COMPILED_TYPE_INT, 49,
    0, INT64_MAX, NULL},
  {"readonly", "boolean", NULL, NULL, NULL, 0, NULL, WT_CONFIG_COMPILED_TYPE_BOOLEAN, 66, INT64_MIN,
    INT64_MAX, NULL},
  {"split_deepen_min_child", "int", NULL, NULL, NULL, 0, NULL, WT_CONFIG_COMPILED_TYPE_INT, 50,
    INT64_MIN, INT64_MAX, NULL},
  {"split_deepen_per_child", "int", NULL, NULL, NULL, 0, NULL, WT_CONFIG_COMPILED_TYPE_INT, 51,
    INT64_MIN, INT64_MAX, NULL},
  {"split_pct", "int", NULL, "min=50,max=100", NULL, 0, NULL, WT_CONFIG_COMPILED_TYPE_INT, 52, 50,
    100, NULL},
  {"tiered_object", "boolean", NULL, NULL, NULL, 0, NULL, WT_CONFIG_COMPILED_TYPE_BOOLEAN, 67,
    INT64_MIN, INT64_MAX, NULL},
  {"tiered_storage", "category", NULL, NULL, confchk_WT_SESSION_create_tiered_storage_subconfigs, 8,
    confchk_WT_SESSION_create_tiered_storage_subconfigs_jump, WT_CONFIG_COMPILED_TYPE_CATEGORY, 53,
    INT64_MIN, INT64_MAX, NULL},
  {"value_format", "format", __wt_struct_confchk, NULL, NULL, 0, NULL,
    WT_CONFIG_COMPILED_TYPE_FORMAT, 61, INT64_MIN, INT64_MAX, NULL},
  {"verbose", "list", NULL, "choices=[\"write_timestamp\"]", NULL, 0, NULL,
    WT_CONFIG_COMPILED_TYPE_LIST, 10, INT64_MIN, INT64_MAX, confchk_verbose12_choices},
  {"version", "string", NULL, NULL, NULL, 0, NULL, WT_CONFIG_COMPILED_TYPE_STRING, 68, INT64_MIN,
    INT64_MAX, NULL},
  {"write_timestamp_usage", "string", NULL,
    "choices=[\"always\",\"key_consistent\",\"mixed_mode\","
    "\"never\",\"none\",\"ordered\"]",
    NULL, 0, NULL, WT_CONFIG_COMPILED_TYPE_STRING, 11, INT64_MIN, INT64_MAX,
    confchk_write_timestamp_usage11_choices},
  {NULL, NULL, NULL, NULL, NULL, 0, NULL, 0, 0, 0, 0, NULL}};

static const uint8_t confchk_tier_meta_jump[WT_CONFIG_JUMP_TABLE_SIZE] = {0, 0, 0, 0, 0, 0, 0, 0, 0,
  0, 0, 0, 0, 0, 0, 0, 0, 0, 0, 0, 0, 0, 0, 0, 0, 0, 0, 0, 0, 0, 0, 0, 0, 0, 0, 0, 0, 0, 0, 0, 0, 0,
  0, 0, 0, 0, 0, 0, 0, 0, 0, 0, 0, 0, 0, 0, 0, 0, 0, 0, 0, 0, 0, 0, 0, 0, 0, 0, 0, 0, 0, 0, 0, 0, 0,
  0, 0, 0, 0, 0, 0, 0, 0, 0, 0, 0, 0, 0, 0, 0, 0, 0, 0, 0, 0, 0, 0, 0, 4, 9, 17, 19, 20, 21, 21, 23,
  30, 30, 32, 37, 39, 39, 41, 43, 43, 44, 47, 49, 49, 52, 53, 53, 53, 53, 53, 53, 53, 53};

static const char *confchk_access_pattern_hint8_choices[] = {
  __WT_CONFIG_CHOICE_none, __WT_CONFIG_CHOICE_random, __WT_CONFIG_CHOICE_sequential, NULL};

static const char *confchk_block_allocation7_choices[] = {
  __WT_CONFIG_CHOICE_best, __WT_CONFIG_CHOICE_first, NULL};

static const char *confchk_block_manager7_choices[] = {
  __WT_CONFIG_CHOICE_default, __WT_CONFIG_CHOICE_disagg, NULL};

static const char *confchk_checksum7_choices[] = {__WT_CONFIG_CHOICE_on, __WT_CONFIG_CHOICE_off,
  __WT_CONFIG_CHOICE_uncompressed, __WT_CONFIG_CHOICE_unencrypted, NULL};

static const char *confchk_format7_choices[] = {__WT_CONFIG_CHOICE_btree, NULL};

static const char *confchk_verbose13_choices[] = {__WT_CONFIG_CHOICE_write_timestamp, NULL};

static const char *confchk_write_timestamp_usage12_choices[] = {__WT_CONFIG_CHOICE_always,
  __WT_CONFIG_CHOICE_key_consistent, __WT_CONFIG_CHOICE_mixed_mode, __WT_CONFIG_CHOICE_never,
  __WT_CONFIG_CHOICE_none, __WT_CONFIG_CHOICE_ordered, NULL};

static const WT_CONFIG_CHECK confchk_tiered_meta[] = {
  {"access_pattern_hint", "string", NULL, "choices=[\"none\",\"random\",\"sequential\"]", NULL, 0,
    NULL, WT_CONFIG_COMPILED_TYPE_STRING, 12, INT64_MIN, INT64_MAX,
    confchk_access_pattern_hint8_choices},
  {"allocation_size", "int", NULL, "min=512B,max=128MB", NULL, 0, NULL, WT_CONFIG_COMPILED_TYPE_INT,
    13, 512, 128LL * WT_MEGABYTE, NULL},
  {"app_metadata", "string", NULL, NULL, NULL, 0, NULL, WT_CONFIG_COMPILED_TYPE_STRING, 0,
    INT64_MIN, INT64_MAX, NULL},
  {"assert", "category", NULL, NULL, confchk_WT_SESSION_create_assert_subconfigs, 4,
    confchk_WT_SESSION_create_assert_subconfigs_jump, WT_CONFIG_COMPILED_TYPE_CATEGORY, 1,
    INT64_MIN, INT64_MAX, NULL},
  {"block_allocation", "string", NULL, "choices=[\"best\",\"first\"]", NULL, 0, NULL,
    WT_CONFIG_COMPILED_TYPE_STRING, 14, INT64_MIN, INT64_MAX, confchk_block_allocation7_choices},
  {"block_compressor", "string", NULL, NULL, NULL, 0, NULL, WT_CONFIG_COMPILED_TYPE_STRING, 15,
    INT64_MIN, INT64_MAX, NULL},
  {"block_manager", "string", NULL, "choices=[\"default\",\"disagg\"]", NULL, 0, NULL,
    WT_CONFIG_COMPILED_TYPE_STRING, 16, INT64_MIN, INT64_MAX, confchk_block_manager7_choices},
  {"cache_resident", "boolean", NULL, NULL, NULL, 0, NULL, WT_CONFIG_COMPILED_TYPE_BOOLEAN, 17,
    INT64_MIN, INT64_MAX, NULL},
  {"checkpoint", "string", NULL, NULL, NULL, 0, NULL, WT_CONFIG_COMPILED_TYPE_STRING, 62, INT64_MIN,
    INT64_MAX, NULL},
  {"checkpoint_backup_info", "string", NULL, NULL, NULL, 0, NULL, WT_CONFIG_COMPILED_TYPE_STRING,
    63, INT64_MIN, INT64_MAX, NULL},
  {"checkpoint_lsn", "string", NULL, NULL, NULL, 0, NULL, WT_CONFIG_COMPILED_TYPE_STRING, 64,
    INT64_MIN, INT64_MAX, NULL},
  {"checksum", "string", NULL,
    "choices=[\"on\",\"off\",\"uncompressed\","
    "\"unencrypted\"]",
    NULL, 0, NULL, WT_CONFIG_COMPILED_TYPE_STRING, 18, INT64_MIN, INT64_MAX,
    confchk_checksum7_choices},
  {"collator", "string", NULL, NULL, NULL, 0, NULL, WT_CONFIG_COMPILED_TYPE_STRING, 6, INT64_MIN,
    INT64_MAX, NULL},
  {"columns", "list", NULL, NULL, NULL, 0, NULL, WT_CONFIG_COMPILED_TYPE_LIST, 7, INT64_MIN,
    INT64_MAX, NULL},
  {"dictionary", "int", NULL, "min=0", NULL, 0, NULL, WT_CONFIG_COMPILED_TYPE_INT, 19, 0, INT64_MAX,
    NULL},
  {"disaggregated", "category", NULL, NULL, confchk_WT_SESSION_create_disaggregated_subconfigs, 3,
    confchk_WT_SESSION_create_disaggregated_subconfigs_jump, WT_CONFIG_COMPILED_TYPE_CATEGORY, 20,
    INT64_MIN, INT64_MAX, NULL},
  {"encryption", "category", NULL, NULL, confchk_WT_SESSION_create_encryption_subconfigs, 2,
    confchk_WT_SESSION_create_encryption_subconfigs_jump, WT_CONFIG_COMPILED_TYPE_CATEGORY, 24,
    INT64_MIN, INT64_MAX, NULL},
  {"flush_time", "string", NULL, NULL, NULL, 0, NULL, WT_CONFIG_COMPILED_TYPE_STRING, 89, INT64_MIN,
    INT64_MAX, NULL},
  {"flush_timestamp", "string", NULL, NULL, NULL, 0, NULL, WT_CONFIG_COMPILED_TYPE_STRING, 90,
    INT64_MIN, INT64_MAX, NULL},
  {"format", "string", NULL, "choices=[\"btree\"]", NULL, 0, NULL, WT_CONFIG_COMPILED_TYPE_STRING,
    27, INT64_MIN, INT64_MAX, confchk_format7_choices},
  {"huffman_key", "string", NULL, NULL, NULL, 0, NULL, WT_CONFIG_COMPILED_TYPE_STRING, 28,
    INT64_MIN, INT64_MAX, NULL},
  {"huffman_value", "string", NULL, NULL, NULL, 0, NULL, WT_CONFIG_COMPILED_TYPE_STRING, 29,
    INT64_MIN, INT64_MAX, NULL},
  {"id", "string", NULL, NULL, NULL, 0, NULL, WT_CONFIG_COMPILED_TYPE_STRING, 65, INT64_MIN,
    INT64_MAX, NULL},
  {"ignore_in_memory_cache_size", "boolean", NULL, NULL, NULL, 0, NULL,
    WT_CONFIG_COMPILED_TYPE_BOOLEAN, 30, INT64_MIN, INT64_MAX, NULL},
  {"in_memory", "boolean", NULL, NULL, NULL, 0, NULL, WT_CONFIG_COMPILED_TYPE_BOOLEAN, 31,
    INT64_MIN, INT64_MAX, NULL},
  {"internal_item_max", "int", NULL, "min=0", NULL, 0, NULL, WT_CONFIG_COMPILED_TYPE_INT, 32, 0,
    INT64_MAX, NULL},
  {"internal_key_max", "int", NULL, "min=0", NULL, 0, NULL, WT_CONFIG_COMPILED_TYPE_INT, 33, 0,
    INT64_MAX, NULL},
  {"internal_key_truncate", "boolean", NULL, NULL, NULL, 0, NULL, WT_CONFIG_COMPILED_TYPE_BOOLEAN,
    34, INT64_MIN, INT64_MAX, NULL},
  {"internal_page_max", "int", NULL, "min=512B,max=512MB", NULL, 0, NULL,
    WT_CONFIG_COMPILED_TYPE_INT, 35, 512, 512LL * WT_MEGABYTE, NULL},
  {"key_format", "format", __wt_struct_confchk, NULL, NULL, 0, NULL, WT_CONFIG_COMPILED_TYPE_FORMAT,
    36, INT64_MIN, INT64_MAX, NULL},
  {"key_gap", "int", NULL, "min=0", NULL, 0, NULL, WT_CONFIG_COMPILED_TYPE_INT, 37, 0, INT64_MAX,
    NULL},
  {"last", "string", NULL, NULL, NULL, 0, NULL, WT_CONFIG_COMPILED_TYPE_STRING, 71, INT64_MIN,
    INT64_MAX, NULL},
  {"leaf_item_max", "int", NULL, "min=0", NULL, 0, NULL, WT_CONFIG_COMPILED_TYPE_INT, 38, 0,
    INT64_MAX, NULL},
  {"leaf_key_max", "int", NULL, "min=0", NULL, 0, NULL, WT_CONFIG_COMPILED_TYPE_INT, 39, 0,
    INT64_MAX, NULL},
  {"leaf_page_max", "int", NULL, "min=512B,max=512MB", NULL, 0, NULL, WT_CONFIG_COMPILED_TYPE_INT,
    40, 512, 512LL * WT_MEGABYTE, NULL},
  {"leaf_value_max", "int", NULL, "min=0", NULL, 0, NULL, WT_CONFIG_COMPILED_TYPE_INT, 41, 0,
    INT64_MAX, NULL},
  {"log", "category", NULL, NULL, confchk_WT_SESSION_create_log_subconfigs, 1,
    confchk_WT_SESSION_create_log_subconfigs_jump, WT_CONFIG_COMPILED_TYPE_CATEGORY, 42, INT64_MIN,
    INT64_MAX, NULL},
  {"memory_page_image_max", "int", NULL, "min=0", NULL, 0, NULL, WT_CONFIG_COMPILED_TYPE_INT, 44, 0,
    INT64_MAX, NULL},
  {"memory_page_max", "int", NULL, "min=512B,max=10TB", NULL, 0, NULL, WT_CONFIG_COMPILED_TYPE_INT,
    45, 512, 10LL * WT_TERABYTE, NULL},
  {"oldest", "string", NULL, NULL, NULL, 0, NULL, WT_CONFIG_COMPILED_TYPE_STRING, 99, INT64_MIN,
    INT64_MAX, NULL},
  {"os_cache_dirty_max", "int", NULL, "min=0", NULL, 0, NULL, WT_CONFIG_COMPILED_TYPE_INT, 46, 0,
    INT64_MAX, NULL},
  {"os_cache_max", "int", NULL, "min=0", NULL, 0, NULL, WT_CONFIG_COMPILED_TYPE_INT, 47, 0,
    INT64_MAX, NULL},
  {"prefix_compression", "boolean", NULL, NULL, NULL, 0, NULL, WT_CONFIG_COMPILED_TYPE_BOOLEAN, 48,
    INT64_MIN, INT64_MAX, NULL},
  {"prefix_compression_min", "int", NULL, "min=0", NULL, 0, NULL, WT_CONFIG_COMPILED_TYPE_INT, 49,
    0, INT64_MAX, NULL},
  {"readonly", "boolean", NULL, NULL, NULL, 0, NULL, WT_CONFIG_COMPILED_TYPE_BOOLEAN, 66, INT64_MIN,
    INT64_MAX, NULL},
  {"split_deepen_min_child", "int", NULL, NULL, NULL, 0, NULL, WT_CONFIG_COMPILED_TYPE_INT, 50,
    INT64_MIN, INT64_MAX, NULL},
  {"split_deepen_per_child", "int", NULL, NULL, NULL, 0, NULL, WT_CONFIG_COMPILED_TYPE_INT, 51,
    INT64_MIN, INT64_MAX, NULL},
  {"split_pct", "int", NULL, "min=50,max=100", NULL, 0, NULL, WT_CONFIG_COMPILED_TYPE_INT, 52, 50,
    100, NULL},
  {"tiered_object", "boolean", NULL, NULL, NULL, 0, NULL, WT_CONFIG_COMPILED_TYPE_BOOLEAN, 67,
    INT64_MIN, INT64_MAX, NULL},
  {"tiered_storage", "category", NULL, NULL, confchk_WT_SESSION_create_tiered_storage_subconfigs, 8,
    confchk_WT_SESSION_create_tiered_storage_subconfigs_jump, WT_CONFIG_COMPILED_TYPE_CATEGORY, 53,
    INT64_MIN, INT64_MAX, NULL},
  {"tiers", "list", NULL, NULL, NULL, 0, NULL, WT_CONFIG_COMPILED_TYPE_LIST, 100, INT64_MIN,
    INT64_MAX, NULL},
  {"value_format", "format", __wt_struct_confchk, NULL, NULL, 0, NULL,
    WT_CONFIG_COMPILED_TYPE_FORMAT, 61, INT64_MIN, INT64_MAX, NULL},
  {"verbose", "list", NULL, "choices=[\"write_timestamp\"]", NULL, 0, NULL,
    WT_CONFIG_COMPILED_TYPE_LIST, 10, INT64_MIN, INT64_MAX, confchk_verbose13_choices},
  {"version", "string", NULL, NULL, NULL, 0, NULL, WT_CONFIG_COMPILED_TYPE_STRING, 68, INT64_MIN,
    INT64_MAX, NULL},
  {"write_timestamp_usage", "string", NULL,
    "choices=[\"always\",\"key_consistent\",\"mixed_mode\","
    "\"never\",\"none\",\"ordered\"]",
    NULL, 0, NULL, WT_CONFIG_COMPILED_TYPE_STRING, 11, INT64_MIN, INT64_MAX,
    confchk_write_timestamp_usage12_choices},
  {NULL, NULL, NULL, NULL, NULL, 0, NULL, 0, 0, 0, 0, NULL}};

static const uint8_t confchk_tiered_meta_jump[WT_CONFIG_JUMP_TABLE_SIZE] = {0, 0, 0, 0, 0, 0, 0, 0,
  0, 0, 0, 0, 0, 0, 0, 0, 0, 0, 0, 0, 0, 0, 0, 0, 0, 0, 0, 0, 0, 0, 0, 0, 0, 0, 0, 0, 0, 0, 0, 0, 0,
  0, 0, 0, 0, 0, 0, 0, 0, 0, 0, 0, 0, 0, 0, 0, 0, 0, 0, 0, 0, 0, 0, 0, 0, 0, 0, 0, 0, 0, 0, 0, 0, 0,
  0, 0, 0, 0, 0, 0, 0, 0, 0, 0, 0, 0, 0, 0, 0, 0, 0, 0, 0, 0, 0, 0, 0, 0, 4, 7, 14, 16, 17, 20, 20,
  22, 29, 29, 31, 37, 39, 39, 42, 44, 44, 45, 48, 51, 51, 54, 55, 55, 55, 55, 55, 55, 55, 55};
const char __WT_CONFIG_CHOICE_FILE[] = "FILE";
const char __WT_CONFIG_CHOICE_DRAM[] = "DRAM";

static const char *confchk_type_choices[] = {
  __WT_CONFIG_CHOICE_FILE, __WT_CONFIG_CHOICE_DRAM, NULL};

static const WT_CONFIG_CHECK confchk_wiredtiger_open_chunk_cache_subconfigs[] = {
<<<<<<< HEAD
  {"capacity", "int", NULL, "min=512KB,max=100TB", NULL, 0, NULL, WT_CONFIG_COMPILED_TYPE_INT, 299,
    512LL * WT_KILOBYTE, 100LL * WT_TERABYTE, NULL},
  {"chunk_cache_evict_trigger", "int", NULL, "min=0,max=100", NULL, 0, NULL,
    WT_CONFIG_COMPILED_TYPE_INT, 300, 0, 100, NULL},
  {"chunk_size", "int", NULL, "min=512KB,max=100GB", NULL, 0, NULL, WT_CONFIG_COMPILED_TYPE_INT, 81,
=======
  {"capacity", "int", NULL, "min=512KB,max=100TB", NULL, 0, NULL, WT_CONFIG_COMPILED_TYPE_INT, 280,
    512LL * WT_KILOBYTE, 100LL * WT_TERABYTE, NULL},
  {"chunk_cache_evict_trigger", "int", NULL, "min=0,max=100", NULL, 0, NULL,
    WT_CONFIG_COMPILED_TYPE_INT, 281, 0, 100, NULL},
  {"chunk_size", "int", NULL, "min=512KB,max=100GB", NULL, 0, NULL, WT_CONFIG_COMPILED_TYPE_INT, 75,
>>>>>>> 25fc4354
    512LL * WT_KILOBYTE, 100LL * WT_GIGABYTE, NULL},
  {"enabled", "boolean", NULL, NULL, NULL, 0, NULL, WT_CONFIG_COMPILED_TYPE_BOOLEAN, 43, INT64_MIN,
    INT64_MAX, NULL},
  {"flushed_data_cache_insertion", "boolean", NULL, NULL, NULL, 0, NULL,
<<<<<<< HEAD
    WT_CONFIG_COMPILED_TYPE_BOOLEAN, 302, INT64_MIN, INT64_MAX, NULL},
  {"hashsize", "int", NULL, "min=64,max=1048576", NULL, 0, NULL, WT_CONFIG_COMPILED_TYPE_INT, 195,
=======
    WT_CONFIG_COMPILED_TYPE_BOOLEAN, 283, INT64_MIN, INT64_MAX, NULL},
  {"hashsize", "int", NULL, "min=64,max=1048576", NULL, 0, NULL, WT_CONFIG_COMPILED_TYPE_INT, 178,
>>>>>>> 25fc4354
    64, 1048576LL, NULL},
  {"pinned", "list", NULL, NULL, NULL, 0, NULL, WT_CONFIG_COMPILED_TYPE_LIST, 211, INT64_MIN,
    INT64_MAX, NULL},
<<<<<<< HEAD
  {"storage_path", "string", NULL, NULL, NULL, 0, NULL, WT_CONFIG_COMPILED_TYPE_STRING, 301,
=======
  {"storage_path", "string", NULL, NULL, NULL, 0, NULL, WT_CONFIG_COMPILED_TYPE_STRING, 282,
>>>>>>> 25fc4354
    INT64_MIN, INT64_MAX, NULL},
  {"type", "string", NULL, "choices=[\"FILE\",\"DRAM\"]", NULL, 0, NULL,
    WT_CONFIG_COMPILED_TYPE_STRING, 9, INT64_MIN, INT64_MAX, confchk_type_choices},
  {NULL, NULL, NULL, NULL, NULL, 0, NULL, 0, 0, 0, 0, NULL}};

static const uint8_t
  confchk_wiredtiger_open_chunk_cache_subconfigs_jump[WT_CONFIG_JUMP_TABLE_SIZE] = {0, 0, 0, 0, 0,
    0, 0, 0, 0, 0, 0, 0, 0, 0, 0, 0, 0, 0, 0, 0, 0, 0, 0, 0, 0, 0, 0, 0, 0, 0, 0, 0, 0, 0, 0, 0, 0,
    0, 0, 0, 0, 0, 0, 0, 0, 0, 0, 0, 0, 0, 0, 0, 0, 0, 0, 0, 0, 0, 0, 0, 0, 0, 0, 0, 0, 0, 0, 0, 0,
    0, 0, 0, 0, 0, 0, 0, 0, 0, 0, 0, 0, 0, 0, 0, 0, 0, 0, 0, 0, 0, 0, 0, 0, 0, 0, 0, 0, 0, 0, 0, 3,
    3, 4, 5, 5, 6, 6, 6, 6, 6, 6, 6, 6, 7, 7, 7, 8, 9, 9, 9, 9, 9, 9, 9, 9, 9, 9, 9};

static const WT_CONFIG_CHECK confchk_wiredtiger_open_compatibility_subconfigs[] = {
  {"release", "string", NULL, NULL, NULL, 0, NULL, WT_CONFIG_COMPILED_TYPE_STRING, 213, INT64_MIN,
    INT64_MAX, NULL},
<<<<<<< HEAD
  {"require_max", "string", NULL, NULL, NULL, 0, NULL, WT_CONFIG_COMPILED_TYPE_STRING, 303,
    INT64_MIN, INT64_MAX, NULL},
  {"require_min", "string", NULL, NULL, NULL, 0, NULL, WT_CONFIG_COMPILED_TYPE_STRING, 304,
=======
  {"require_max", "string", NULL, NULL, NULL, 0, NULL, WT_CONFIG_COMPILED_TYPE_STRING, 284,
    INT64_MIN, INT64_MAX, NULL},
  {"require_min", "string", NULL, NULL, NULL, 0, NULL, WT_CONFIG_COMPILED_TYPE_STRING, 285,
>>>>>>> 25fc4354
    INT64_MIN, INT64_MAX, NULL},
  {NULL, NULL, NULL, NULL, NULL, 0, NULL, 0, 0, 0, 0, NULL}};

static const uint8_t
  confchk_wiredtiger_open_compatibility_subconfigs_jump[WT_CONFIG_JUMP_TABLE_SIZE] = {0, 0, 0, 0, 0,
    0, 0, 0, 0, 0, 0, 0, 0, 0, 0, 0, 0, 0, 0, 0, 0, 0, 0, 0, 0, 0, 0, 0, 0, 0, 0, 0, 0, 0, 0, 0, 0,
    0, 0, 0, 0, 0, 0, 0, 0, 0, 0, 0, 0, 0, 0, 0, 0, 0, 0, 0, 0, 0, 0, 0, 0, 0, 0, 0, 0, 0, 0, 0, 0,
    0, 0, 0, 0, 0, 0, 0, 0, 0, 0, 0, 0, 0, 0, 0, 0, 0, 0, 0, 0, 0, 0, 0, 0, 0, 0, 0, 0, 0, 0, 0, 0,
    0, 0, 0, 0, 0, 0, 0, 0, 0, 0, 0, 0, 0, 0, 3, 3, 3, 3, 3, 3, 3, 3, 3, 3, 3, 3, 3};

static const WT_CONFIG_CHECK confchk_wiredtiger_open_encryption_subconfigs[] = {
  {"keyid", "string", NULL, NULL, NULL, 0, NULL, WT_CONFIG_COMPILED_TYPE_STRING, 26, INT64_MIN,
    INT64_MAX, NULL},
  {"name", "string", NULL, NULL, NULL, 0, NULL, WT_CONFIG_COMPILED_TYPE_STRING, 25, INT64_MIN,
    INT64_MAX, NULL},
<<<<<<< HEAD
  {"secretkey", "string", NULL, NULL, NULL, 0, NULL, WT_CONFIG_COMPILED_TYPE_STRING, 309, INT64_MIN,
=======
  {"secretkey", "string", NULL, NULL, NULL, 0, NULL, WT_CONFIG_COMPILED_TYPE_STRING, 290, INT64_MIN,
>>>>>>> 25fc4354
    INT64_MAX, NULL},
  {NULL, NULL, NULL, NULL, NULL, 0, NULL, 0, 0, 0, 0, NULL}};

static const uint8_t confchk_wiredtiger_open_encryption_subconfigs_jump[WT_CONFIG_JUMP_TABLE_SIZE] =
  {0, 0, 0, 0, 0, 0, 0, 0, 0, 0, 0, 0, 0, 0, 0, 0, 0, 0, 0, 0, 0, 0, 0, 0, 0, 0, 0, 0, 0, 0, 0, 0,
    0, 0, 0, 0, 0, 0, 0, 0, 0, 0, 0, 0, 0, 0, 0, 0, 0, 0, 0, 0, 0, 0, 0, 0, 0, 0, 0, 0, 0, 0, 0, 0,
    0, 0, 0, 0, 0, 0, 0, 0, 0, 0, 0, 0, 0, 0, 0, 0, 0, 0, 0, 0, 0, 0, 0, 0, 0, 0, 0, 0, 0, 0, 0, 0,
    0, 0, 0, 0, 0, 0, 0, 0, 0, 0, 0, 0, 1, 1, 1, 2, 2, 2, 2, 2, 3, 3, 3, 3, 3, 3, 3, 3, 3, 3, 3, 3};

static const char *confchk_extra_diagnostics2_choices[] = {__WT_CONFIG_CHOICE_all,
  __WT_CONFIG_CHOICE_checkpoint_validate, __WT_CONFIG_CHOICE_cursor_check,
  __WT_CONFIG_CHOICE_disk_validate, __WT_CONFIG_CHOICE_eviction_check,
  __WT_CONFIG_CHOICE_generation_check, __WT_CONFIG_CHOICE_hs_validate,
  __WT_CONFIG_CHOICE_key_out_of_order, __WT_CONFIG_CHOICE_log_validate, __WT_CONFIG_CHOICE_prepared,
  __WT_CONFIG_CHOICE_slow_operation, __WT_CONFIG_CHOICE_txn_visibility, NULL};
const char __WT_CONFIG_CHOICE_data[] = "data";

static const char *confchk_file_extend_choices[] = {
  __WT_CONFIG_CHOICE_data, __WT_CONFIG_CHOICE_log, NULL};

static const WT_CONFIG_CHECK confchk_wiredtiger_open_hash_subconfigs[] = {
<<<<<<< HEAD
  {"buckets", "int", NULL, "min=64,max=65536", NULL, 0, NULL, WT_CONFIG_COMPILED_TYPE_INT, 313, 64,
    65536, NULL},
  {"dhandle_buckets", "int", NULL, "min=64,max=65536", NULL, 0, NULL, WT_CONFIG_COMPILED_TYPE_INT,
    314, 64, 65536, NULL},
=======
  {"buckets", "int", NULL, "min=64,max=65536", NULL, 0, NULL, WT_CONFIG_COMPILED_TYPE_INT, 294, 64,
    65536, NULL},
  {"dhandle_buckets", "int", NULL, "min=64,max=65536", NULL, 0, NULL, WT_CONFIG_COMPILED_TYPE_INT,
    295, 64, 65536, NULL},
>>>>>>> 25fc4354
  {NULL, NULL, NULL, NULL, NULL, 0, NULL, 0, 0, 0, 0, NULL}};

static const uint8_t confchk_wiredtiger_open_hash_subconfigs_jump[WT_CONFIG_JUMP_TABLE_SIZE] = {0,
  0, 0, 0, 0, 0, 0, 0, 0, 0, 0, 0, 0, 0, 0, 0, 0, 0, 0, 0, 0, 0, 0, 0, 0, 0, 0, 0, 0, 0, 0, 0, 0, 0,
  0, 0, 0, 0, 0, 0, 0, 0, 0, 0, 0, 0, 0, 0, 0, 0, 0, 0, 0, 0, 0, 0, 0, 0, 0, 0, 0, 0, 0, 0, 0, 0, 0,
  0, 0, 0, 0, 0, 0, 0, 0, 0, 0, 0, 0, 0, 0, 0, 0, 0, 0, 0, 0, 0, 0, 0, 0, 0, 0, 0, 0, 0, 0, 0, 0, 1,
  1, 2, 2, 2, 2, 2, 2, 2, 2, 2, 2, 2, 2, 2, 2, 2, 2, 2, 2, 2, 2, 2, 2, 2, 2, 2, 2, 2};

static const char *confchk_json_output2_choices[] = {
  __WT_CONFIG_CHOICE_error, __WT_CONFIG_CHOICE_message, NULL};

static const WT_CONFIG_CHECK confchk_wiredtiger_open_live_restore_subconfigs[] = {
  {"enabled", "boolean", NULL, NULL, NULL, 0, NULL, WT_CONFIG_COMPILED_TYPE_BOOLEAN, 37, INT64_MIN,
    INT64_MAX, NULL},
  {"path", "string", NULL, NULL, NULL, 0, NULL, WT_CONFIG_COMPILED_TYPE_STRING, 253, INT64_MIN,
    INT64_MAX, NULL},
  {"threads_max", "int", NULL, "min=1,max=12", NULL, 0, NULL, WT_CONFIG_COMPILED_TYPE_INT, 216, 1,
    12, NULL},
  {NULL, NULL, NULL, NULL, NULL, 0, NULL, 0, 0, 0, 0, NULL}};

static const uint8_t
  confchk_wiredtiger_open_live_restore_subconfigs_jump[WT_CONFIG_JUMP_TABLE_SIZE] = {0, 0, 0, 0, 0,
    0, 0, 0, 0, 0, 0, 0, 0, 0, 0, 0, 0, 0, 0, 0, 0, 0, 0, 0, 0, 0, 0, 0, 0, 0, 0, 0, 0, 0, 0, 0, 0,
    0, 0, 0, 0, 0, 0, 0, 0, 0, 0, 0, 0, 0, 0, 0, 0, 0, 0, 0, 0, 0, 0, 0, 0, 0, 0, 0, 0, 0, 0, 0, 0,
    0, 0, 0, 0, 0, 0, 0, 0, 0, 0, 0, 0, 0, 0, 0, 0, 0, 0, 0, 0, 0, 0, 0, 0, 0, 0, 0, 0, 0, 0, 0, 0,
    0, 1, 1, 1, 1, 1, 1, 1, 1, 1, 1, 1, 2, 2, 2, 2, 3, 3, 3, 3, 3, 3, 3, 3, 3, 3, 3};

static const char *confchk_recover_choices[] = {
  __WT_CONFIG_CHOICE_error, __WT_CONFIG_CHOICE_on, NULL};

static const WT_CONFIG_CHECK confchk_wiredtiger_open_log_subconfigs[] = {
  {"archive", "boolean", NULL, NULL, NULL, 0, NULL, WT_CONFIG_COMPILED_TYPE_BOOLEAN, 261, INT64_MIN,
    INT64_MAX, NULL},
  {"compressor", "string", NULL, NULL, NULL, 0, NULL, WT_CONFIG_COMPILED_TYPE_STRING, 316,
    INT64_MIN, INT64_MAX, NULL},
  {"enabled", "boolean", NULL, NULL, NULL, 0, NULL, WT_CONFIG_COMPILED_TYPE_BOOLEAN, 43, INT64_MIN,
    INT64_MAX, NULL},
  {"file_max", "int", NULL, "min=100KB,max=2GB", NULL, 0, NULL, WT_CONFIG_COMPILED_TYPE_INT, 256,
    100LL * WT_KILOBYTE, 2LL * WT_GIGABYTE, NULL},
  {"force_write_wait", "int", NULL, "min=1,max=60", NULL, 0, NULL, WT_CONFIG_COMPILED_TYPE_INT, 317,
    1, 60, NULL},
  {"os_cache_dirty_pct", "int", NULL, "min=0,max=100", NULL, 0, NULL, WT_CONFIG_COMPILED_TYPE_INT,
    262, 0, 100, NULL},
  {"path", "string", NULL, NULL, NULL, 0, NULL, WT_CONFIG_COMPILED_TYPE_STRING, 271, INT64_MIN,
    INT64_MAX, NULL},
  {"prealloc", "boolean", NULL, NULL, NULL, 0, NULL, WT_CONFIG_COMPILED_TYPE_BOOLEAN, 263,
    INT64_MIN, INT64_MAX, NULL},
  {"prealloc_init_count", "int", NULL, "min=1,max=500", NULL, 0, NULL, WT_CONFIG_COMPILED_TYPE_INT,
    264, 1, 500, NULL},
  {"recover", "string", NULL, "choices=[\"error\",\"on\"]", NULL, 0, NULL,
    WT_CONFIG_COMPILED_TYPE_STRING, 318, INT64_MIN, INT64_MAX, confchk_recover_choices},
  {"remove", "boolean", NULL, NULL, NULL, 0, NULL, WT_CONFIG_COMPILED_TYPE_BOOLEAN, 265, INT64_MIN,
    INT64_MAX, NULL},
  {"zero_fill", "boolean", NULL, NULL, NULL, 0, NULL, WT_CONFIG_COMPILED_TYPE_BOOLEAN, 266,
    INT64_MIN, INT64_MAX, NULL},
  {NULL, NULL, NULL, NULL, NULL, 0, NULL, 0, 0, 0, 0, NULL}};

static const uint8_t confchk_wiredtiger_open_log_subconfigs_jump[WT_CONFIG_JUMP_TABLE_SIZE] = {0, 0,
  0, 0, 0, 0, 0, 0, 0, 0, 0, 0, 0, 0, 0, 0, 0, 0, 0, 0, 0, 0, 0, 0, 0, 0, 0, 0, 0, 0, 0, 0, 0, 0, 0,
  0, 0, 0, 0, 0, 0, 0, 0, 0, 0, 0, 0, 0, 0, 0, 0, 0, 0, 0, 0, 0, 0, 0, 0, 0, 0, 0, 0, 0, 0, 0, 0, 0,
  0, 0, 0, 0, 0, 0, 0, 0, 0, 0, 0, 0, 0, 0, 0, 0, 0, 0, 0, 0, 0, 0, 0, 0, 0, 0, 0, 0, 0, 0, 1, 1, 2,
  2, 3, 5, 5, 5, 5, 5, 5, 5, 5, 5, 6, 9, 9, 11, 11, 11, 11, 11, 11, 11, 11, 12, 12, 12, 12, 12};

static const WT_CONFIG_CHECK confchk_wiredtiger_open_prefetch_subconfigs[] = {
  {"available", "boolean", NULL, NULL, NULL, 0, NULL, WT_CONFIG_COMPILED_TYPE_BOOLEAN, 322,
    INT64_MIN, INT64_MAX, NULL},
  {"default", "boolean", NULL, NULL, NULL, 0, NULL, WT_CONFIG_COMPILED_TYPE_BOOLEAN, 323, INT64_MIN,
    INT64_MAX, NULL},
  {NULL, NULL, NULL, NULL, NULL, 0, NULL, 0, 0, 0, 0, NULL}};

static const uint8_t confchk_wiredtiger_open_prefetch_subconfigs_jump[WT_CONFIG_JUMP_TABLE_SIZE] = {
  0, 0, 0, 0, 0, 0, 0, 0, 0, 0, 0, 0, 0, 0, 0, 0, 0, 0, 0, 0, 0, 0, 0, 0, 0, 0, 0, 0, 0, 0, 0, 0, 0,
  0, 0, 0, 0, 0, 0, 0, 0, 0, 0, 0, 0, 0, 0, 0, 0, 0, 0, 0, 0, 0, 0, 0, 0, 0, 0, 0, 0, 0, 0, 0, 0, 0,
  0, 0, 0, 0, 0, 0, 0, 0, 0, 0, 0, 0, 0, 0, 0, 0, 0, 0, 0, 0, 0, 0, 0, 0, 0, 0, 0, 0, 0, 0, 0, 0, 1,
  1, 1, 2, 2, 2, 2, 2, 2, 2, 2, 2, 2, 2, 2, 2, 2, 2, 2, 2, 2, 2, 2, 2, 2, 2, 2, 2, 2, 2};

static const char *confchk_statistics3_choices[] = {__WT_CONFIG_CHOICE_all,
  __WT_CONFIG_CHOICE_cache_walk, __WT_CONFIG_CHOICE_fast, __WT_CONFIG_CHOICE_none,
  __WT_CONFIG_CHOICE_clear, __WT_CONFIG_CHOICE_tree_walk, NULL};

static const WT_CONFIG_CHECK confchk_wiredtiger_open_statistics_log_subconfigs[] = {
  {"json", "boolean", NULL, NULL, NULL, 0, NULL, WT_CONFIG_COMPILED_TYPE_BOOLEAN, 279, INT64_MIN,
    INT64_MAX, NULL},
  {"on_close", "boolean", NULL, NULL, NULL, 0, NULL, WT_CONFIG_COMPILED_TYPE_BOOLEAN, 280,
    INT64_MIN, INT64_MAX, NULL},
  {"path", "string", NULL, NULL, NULL, 0, NULL, WT_CONFIG_COMPILED_TYPE_STRING, 271, INT64_MIN,
    INT64_MAX, NULL},
  {"sources", "list", NULL, NULL, NULL, 0, NULL, WT_CONFIG_COMPILED_TYPE_LIST, 281, INT64_MIN,
    INT64_MAX, NULL},
  {"timestamp", "string", NULL, NULL, NULL, 0, NULL, WT_CONFIG_COMPILED_TYPE_STRING, 282, INT64_MIN,
    INT64_MAX, NULL},
  {"wait", "int", NULL, "min=0,max=100000", NULL, 0, NULL, WT_CONFIG_COMPILED_TYPE_INT, 206, 0,
    100000, NULL},
  {NULL, NULL, NULL, NULL, NULL, 0, NULL, 0, 0, 0, 0, NULL}};

static const uint8_t
  confchk_wiredtiger_open_statistics_log_subconfigs_jump[WT_CONFIG_JUMP_TABLE_SIZE] = {0, 0, 0, 0,
    0, 0, 0, 0, 0, 0, 0, 0, 0, 0, 0, 0, 0, 0, 0, 0, 0, 0, 0, 0, 0, 0, 0, 0, 0, 0, 0, 0, 0, 0, 0, 0,
    0, 0, 0, 0, 0, 0, 0, 0, 0, 0, 0, 0, 0, 0, 0, 0, 0, 0, 0, 0, 0, 0, 0, 0, 0, 0, 0, 0, 0, 0, 0, 0,
    0, 0, 0, 0, 0, 0, 0, 0, 0, 0, 0, 0, 0, 0, 0, 0, 0, 0, 0, 0, 0, 0, 0, 0, 0, 0, 0, 0, 0, 0, 0, 0,
    0, 0, 0, 0, 0, 0, 0, 1, 1, 1, 1, 1, 2, 3, 3, 3, 4, 5, 5, 5, 6, 6, 6, 6, 6, 6, 6, 6};

static const WT_CONFIG_CHECK confchk_tiered_storage_subconfigs[] = {
  {"auth_token", "string", NULL, NULL, NULL, 0, NULL, WT_CONFIG_COMPILED_TYPE_STRING, 54, INT64_MIN,
    INT64_MAX, NULL},
  {"bucket", "string", NULL, NULL, NULL, 0, NULL, WT_CONFIG_COMPILED_TYPE_STRING, 55, INT64_MIN,
    INT64_MAX, NULL},
  {"bucket_prefix", "string", NULL, NULL, NULL, 0, NULL, WT_CONFIG_COMPILED_TYPE_STRING, 56,
    INT64_MIN, INT64_MAX, NULL},
  {"cache_directory", "string", NULL, NULL, NULL, 0, NULL, WT_CONFIG_COMPILED_TYPE_STRING, 57,
    INT64_MIN, INT64_MAX, NULL},
  {"interval", "int", NULL, "min=1,max=1000", NULL, 0, NULL, WT_CONFIG_COMPILED_TYPE_INT, 328, 1,
    1000, NULL},
  {"local_retention", "int", NULL, "min=0,max=10000", NULL, 0, NULL, WT_CONFIG_COMPILED_TYPE_INT,
    58, 0, 10000, NULL},
  {"name", "string", NULL, NULL, NULL, 0, NULL, WT_CONFIG_COMPILED_TYPE_STRING, 25, INT64_MIN,
    INT64_MAX, NULL},
  {"shared", "boolean", NULL, NULL, NULL, 0, NULL, WT_CONFIG_COMPILED_TYPE_BOOLEAN, 60, INT64_MIN,
    INT64_MAX, NULL},
  {NULL, NULL, NULL, NULL, NULL, 0, NULL, 0, 0, 0, 0, NULL}};

static const uint8_t confchk_tiered_storage_subconfigs_jump[WT_CONFIG_JUMP_TABLE_SIZE] = {0, 0, 0,
  0, 0, 0, 0, 0, 0, 0, 0, 0, 0, 0, 0, 0, 0, 0, 0, 0, 0, 0, 0, 0, 0, 0, 0, 0, 0, 0, 0, 0, 0, 0, 0, 0,
  0, 0, 0, 0, 0, 0, 0, 0, 0, 0, 0, 0, 0, 0, 0, 0, 0, 0, 0, 0, 0, 0, 0, 0, 0, 0, 0, 0, 0, 0, 0, 0, 0,
  0, 0, 0, 0, 0, 0, 0, 0, 0, 0, 0, 0, 0, 0, 0, 0, 0, 0, 0, 0, 0, 0, 0, 0, 0, 0, 0, 0, 0, 1, 3, 4, 4,
  4, 4, 4, 4, 5, 5, 5, 6, 6, 7, 7, 7, 7, 7, 8, 8, 8, 8, 8, 8, 8, 8, 8, 8, 8, 8};

static const char *confchk_timing_stress_for_test2_choices[] = {
  __WT_CONFIG_CHOICE_aggressive_stash_free, __WT_CONFIG_CHOICE_aggressive_sweep,
  __WT_CONFIG_CHOICE_backup_rename, __WT_CONFIG_CHOICE_checkpoint_evict_page,
  __WT_CONFIG_CHOICE_checkpoint_handle, __WT_CONFIG_CHOICE_checkpoint_slow,
  __WT_CONFIG_CHOICE_checkpoint_stop, __WT_CONFIG_CHOICE_commit_transaction_slow,
  __WT_CONFIG_CHOICE_compact_slow, __WT_CONFIG_CHOICE_evict_reposition,
  __WT_CONFIG_CHOICE_failpoint_eviction_split,
  __WT_CONFIG_CHOICE_failpoint_history_store_delete_key_from_ts,
  __WT_CONFIG_CHOICE_history_store_checkpoint_delay, __WT_CONFIG_CHOICE_history_store_search,
  __WT_CONFIG_CHOICE_history_store_sweep_race, __WT_CONFIG_CHOICE_prefetch_1,
  __WT_CONFIG_CHOICE_prefetch_2, __WT_CONFIG_CHOICE_prefetch_3, __WT_CONFIG_CHOICE_prefetch_delay,
  __WT_CONFIG_CHOICE_prefix_compare, __WT_CONFIG_CHOICE_prepare_checkpoint_delay,
  __WT_CONFIG_CHOICE_prepare_resolution_1, __WT_CONFIG_CHOICE_prepare_resolution_2,
  __WT_CONFIG_CHOICE_sleep_before_read_overflow_onpage, __WT_CONFIG_CHOICE_split_1,
  __WT_CONFIG_CHOICE_split_2, __WT_CONFIG_CHOICE_split_3, __WT_CONFIG_CHOICE_split_4,
  __WT_CONFIG_CHOICE_split_5, __WT_CONFIG_CHOICE_split_6, __WT_CONFIG_CHOICE_split_7,
  __WT_CONFIG_CHOICE_split_8, __WT_CONFIG_CHOICE_tiered_flush_finish, NULL};
const char __WT_CONFIG_CHOICE_dsync[] = "dsync";
const char __WT_CONFIG_CHOICE_fsync[] = "fsync";

static const char *confchk_method2_choices[] = {
  __WT_CONFIG_CHOICE_dsync, __WT_CONFIG_CHOICE_fsync, __WT_CONFIG_CHOICE_none, NULL};

static const WT_CONFIG_CHECK confchk_wiredtiger_open_transaction_sync_subconfigs[] = {
  {"enabled", "boolean", NULL, NULL, NULL, 0, NULL, WT_CONFIG_COMPILED_TYPE_BOOLEAN, 43, INT64_MIN,
    INT64_MAX, NULL},
  {"method", "string", NULL, "choices=[\"dsync\",\"fsync\",\"none\"]", NULL, 0, NULL,
    WT_CONFIG_COMPILED_TYPE_STRING, 209, INT64_MIN, INT64_MAX, confchk_method2_choices},
  {NULL, NULL, NULL, NULL, NULL, 0, NULL, 0, 0, 0, 0, NULL}};

static const uint8_t
  confchk_wiredtiger_open_transaction_sync_subconfigs_jump[WT_CONFIG_JUMP_TABLE_SIZE] = {0, 0, 0, 0,
    0, 0, 0, 0, 0, 0, 0, 0, 0, 0, 0, 0, 0, 0, 0, 0, 0, 0, 0, 0, 0, 0, 0, 0, 0, 0, 0, 0, 0, 0, 0, 0,
    0, 0, 0, 0, 0, 0, 0, 0, 0, 0, 0, 0, 0, 0, 0, 0, 0, 0, 0, 0, 0, 0, 0, 0, 0, 0, 0, 0, 0, 0, 0, 0,
    0, 0, 0, 0, 0, 0, 0, 0, 0, 0, 0, 0, 0, 0, 0, 0, 0, 0, 0, 0, 0, 0, 0, 0, 0, 0, 0, 0, 0, 0, 0, 0,
    0, 0, 1, 1, 1, 1, 1, 1, 1, 1, 2, 2, 2, 2, 2, 2, 2, 2, 2, 2, 2, 2, 2, 2, 2, 2, 2, 2};

static const char *confchk_verbose14_choices[] = {__WT_CONFIG_CHOICE_all, __WT_CONFIG_CHOICE_api,
  __WT_CONFIG_CHOICE_backup, __WT_CONFIG_CHOICE_block, __WT_CONFIG_CHOICE_block_cache,
  __WT_CONFIG_CHOICE_checkpoint, __WT_CONFIG_CHOICE_checkpoint_cleanup,
  __WT_CONFIG_CHOICE_checkpoint_progress, __WT_CONFIG_CHOICE_chunkcache, __WT_CONFIG_CHOICE_compact,
  __WT_CONFIG_CHOICE_compact_progress, __WT_CONFIG_CHOICE_configuration,
  __WT_CONFIG_CHOICE_disaggregated_storage, __WT_CONFIG_CHOICE_error_returns,
  __WT_CONFIG_CHOICE_eviction, __WT_CONFIG_CHOICE_fileops, __WT_CONFIG_CHOICE_generation,
  __WT_CONFIG_CHOICE_handleops, __WT_CONFIG_CHOICE_history_store,
  __WT_CONFIG_CHOICE_history_store_activity, __WT_CONFIG_CHOICE_layered, __WT_CONFIG_CHOICE_log,
  __WT_CONFIG_CHOICE_lsm, __WT_CONFIG_CHOICE_lsm_manager, __WT_CONFIG_CHOICE_metadata,
  __WT_CONFIG_CHOICE_mutex, __WT_CONFIG_CHOICE_out_of_order, __WT_CONFIG_CHOICE_overflow,
  __WT_CONFIG_CHOICE_page_delta, __WT_CONFIG_CHOICE_prefetch, __WT_CONFIG_CHOICE_read,
  __WT_CONFIG_CHOICE_reconcile, __WT_CONFIG_CHOICE_recovery, __WT_CONFIG_CHOICE_recovery_progress,
  __WT_CONFIG_CHOICE_rts, __WT_CONFIG_CHOICE_salvage, __WT_CONFIG_CHOICE_shared_cache,
  __WT_CONFIG_CHOICE_split, __WT_CONFIG_CHOICE_temporary, __WT_CONFIG_CHOICE_thread_group,
  __WT_CONFIG_CHOICE_tiered, __WT_CONFIG_CHOICE_timestamp, __WT_CONFIG_CHOICE_transaction,
  __WT_CONFIG_CHOICE_verify, __WT_CONFIG_CHOICE_version, __WT_CONFIG_CHOICE_write, NULL};

static const char *confchk_write_through_choices[] = {
  __WT_CONFIG_CHOICE_data, __WT_CONFIG_CHOICE_log, NULL};

static const WT_CONFIG_CHECK confchk_wiredtiger_open[] = {
<<<<<<< HEAD
  {"aux_path", "string", NULL, NULL, NULL, 0, NULL, WT_CONFIG_COMPILED_TYPE_STRING, 294, INT64_MIN,
    INT64_MAX, NULL},
  {"backup_restore_target", "list", NULL, NULL, NULL, 0, NULL, WT_CONFIG_COMPILED_TYPE_LIST, 295,
=======
  {"backup_restore_target", "list", NULL, NULL, NULL, 0, NULL, WT_CONFIG_COMPILED_TYPE_LIST, 276,
>>>>>>> 25fc4354
    INT64_MIN, INT64_MAX, NULL},
  {"block_cache", "category", NULL, NULL, confchk_wiredtiger_open_block_cache_subconfigs, 12,
    confchk_wiredtiger_open_block_cache_subconfigs_jump, WT_CONFIG_COMPILED_TYPE_CATEGORY, 189,
    INT64_MIN, INT64_MAX, NULL},
  {"buffer_alignment", "int", NULL, "min=-1,max=1MB", NULL, 0, NULL, WT_CONFIG_COMPILED_TYPE_INT,
<<<<<<< HEAD
    296, -1, 1LL * WT_MEGABYTE, NULL},
  {"builtin_extension_config", "string", NULL, NULL, NULL, 0, NULL, WT_CONFIG_COMPILED_TYPE_STRING,
    297, INT64_MIN, INT64_MAX, NULL},
  {"cache_cursors", "boolean", NULL, NULL, NULL, 0, NULL, WT_CONFIG_COMPILED_TYPE_BOOLEAN, 288,
=======
    277, -1, 1LL * WT_MEGABYTE, NULL},
  {"builtin_extension_config", "string", NULL, NULL, NULL, 0, NULL, WT_CONFIG_COMPILED_TYPE_STRING,
    278, INT64_MIN, INT64_MAX, NULL},
  {"cache_cursors", "boolean", NULL, NULL, NULL, 0, NULL, WT_CONFIG_COMPILED_TYPE_BOOLEAN, 270,
>>>>>>> 25fc4354
    INT64_MIN, INT64_MAX, NULL},
  {"cache_max_wait_ms", "int", NULL, "min=0", NULL, 0, NULL, WT_CONFIG_COMPILED_TYPE_INT, 200, 0,
    INT64_MAX, NULL},
  {"cache_overhead", "int", NULL, "min=0,max=30", NULL, 0, NULL, WT_CONFIG_COMPILED_TYPE_INT, 201,
    0, 30, NULL},
  {"cache_size", "int", NULL, "min=1MB,max=10TB", NULL, 0, NULL, WT_CONFIG_COMPILED_TYPE_INT, 202,
    1LL * WT_MEGABYTE, 10LL * WT_TERABYTE, NULL},
  {"cache_stuck_timeout_ms", "int", NULL, "min=0", NULL, 0, NULL, WT_CONFIG_COMPILED_TYPE_INT, 203,
    0, INT64_MAX, NULL},
  {"checkpoint", "category", NULL, NULL, confchk_wiredtiger_open_checkpoint_subconfigs, 3,
    confchk_wiredtiger_open_checkpoint_subconfigs_jump, WT_CONFIG_COMPILED_TYPE_CATEGORY, 204,
    INT64_MIN, INT64_MAX, NULL},
  {"checkpoint_cleanup", "category", NULL, NULL,
    confchk_wiredtiger_open_checkpoint_cleanup_subconfigs, 2,
    confchk_wiredtiger_open_checkpoint_cleanup_subconfigs_jump, WT_CONFIG_COMPILED_TYPE_CATEGORY,
<<<<<<< HEAD
    208, INT64_MIN, INT64_MAX, NULL},
  {"checkpoint_sync", "boolean", NULL, NULL, NULL, 0, NULL, WT_CONFIG_COMPILED_TYPE_BOOLEAN, 298,
=======
    190, INT64_MIN, INT64_MAX, NULL},
  {"checkpoint_sync", "boolean", NULL, NULL, NULL, 0, NULL, WT_CONFIG_COMPILED_TYPE_BOOLEAN, 279,
>>>>>>> 25fc4354
    INT64_MIN, INT64_MAX, NULL},
  {"chunk_cache", "category", NULL, NULL, confchk_wiredtiger_open_chunk_cache_subconfigs, 9,
    confchk_wiredtiger_open_chunk_cache_subconfigs_jump, WT_CONFIG_COMPILED_TYPE_CATEGORY, 210,
    INT64_MIN, INT64_MAX, NULL},
  {"compatibility", "category", NULL, NULL, confchk_wiredtiger_open_compatibility_subconfigs, 3,
    confchk_wiredtiger_open_compatibility_subconfigs_jump, WT_CONFIG_COMPILED_TYPE_CATEGORY, 212,
    INT64_MIN, INT64_MAX, NULL},
  {"compile_configuration_count", "int", NULL, "min=500", NULL, 0, NULL,
<<<<<<< HEAD
    WT_CONFIG_COMPILED_TYPE_INT, 305, 500, INT64_MAX, NULL},
  {"config_base", "boolean", NULL, NULL, NULL, 0, NULL, WT_CONFIG_COMPILED_TYPE_BOOLEAN, 306,
    INT64_MIN, INT64_MAX, NULL},
  {"create", "boolean", NULL, NULL, NULL, 0, NULL, WT_CONFIG_COMPILED_TYPE_BOOLEAN, 307, INT64_MIN,
=======
    WT_CONFIG_COMPILED_TYPE_INT, 286, 500, INT64_MAX, NULL},
  {"config_base", "boolean", NULL, NULL, NULL, 0, NULL, WT_CONFIG_COMPILED_TYPE_BOOLEAN, 287,
    INT64_MIN, INT64_MAX, NULL},
  {"create", "boolean", NULL, NULL, NULL, 0, NULL, WT_CONFIG_COMPILED_TYPE_BOOLEAN, 288, INT64_MIN,
>>>>>>> 25fc4354
    INT64_MAX, NULL},
  {"debug_mode", "category", NULL, NULL, confchk_wiredtiger_open_debug_mode_subconfigs, 17,
    confchk_wiredtiger_open_debug_mode_subconfigs_jump, WT_CONFIG_COMPILED_TYPE_CATEGORY, 214,
    INT64_MIN, INT64_MAX, NULL},
<<<<<<< HEAD
  {"direct_io", "list", NULL, NULL, NULL, 0, NULL, WT_CONFIG_COMPILED_TYPE_LIST, 308, INT64_MIN,
=======
  {"direct_io", "list", NULL, NULL, NULL, 0, NULL, WT_CONFIG_COMPILED_TYPE_LIST, 289, INT64_MIN,
>>>>>>> 25fc4354
    INT64_MAX, NULL},
  {"disaggregated", "category", NULL, NULL, confchk_wiredtiger_open_disaggregated_subconfigs, 6,
    confchk_wiredtiger_open_disaggregated_subconfigs_jump, WT_CONFIG_COMPILED_TYPE_CATEGORY, 20,
    INT64_MIN, INT64_MAX, NULL},
  {"encryption", "category", NULL, NULL, confchk_wiredtiger_open_encryption_subconfigs, 3,
    confchk_wiredtiger_open_encryption_subconfigs_jump, WT_CONFIG_COMPILED_TYPE_CATEGORY, 24,
    INT64_MIN, INT64_MAX, NULL},
  {"error_prefix", "string", NULL, NULL, NULL, 0, NULL, WT_CONFIG_COMPILED_TYPE_STRING, 232,
    INT64_MIN, INT64_MAX, NULL},
  {"eviction", "category", NULL, NULL, confchk_wiredtiger_open_eviction_subconfigs, 4,
    confchk_wiredtiger_open_eviction_subconfigs_jump, WT_CONFIG_COMPILED_TYPE_CATEGORY, 233,
    INT64_MIN, INT64_MAX, NULL},
  {"eviction_checkpoint_target", "int", NULL, "min=0,max=10TB", NULL, 0, NULL,
    WT_CONFIG_COMPILED_TYPE_INT, 238, 0, 10LL * WT_TERABYTE, NULL},
  {"eviction_dirty_target", "int", NULL, "min=1,max=10TB", NULL, 0, NULL,
    WT_CONFIG_COMPILED_TYPE_INT, 239, 1, 10LL * WT_TERABYTE, NULL},
  {"eviction_dirty_trigger", "int", NULL, "min=1,max=10TB", NULL, 0, NULL,
    WT_CONFIG_COMPILED_TYPE_INT, 240, 1, 10LL * WT_TERABYTE, NULL},
  {"eviction_target", "int", NULL, "min=10,max=10TB", NULL, 0, NULL, WT_CONFIG_COMPILED_TYPE_INT,
    241, 10, 10LL * WT_TERABYTE, NULL},
  {"eviction_trigger", "int", NULL, "min=10,max=10TB", NULL, 0, NULL, WT_CONFIG_COMPILED_TYPE_INT,
    242, 10, 10LL * WT_TERABYTE, NULL},
  {"eviction_updates_target", "int", NULL, "min=0,max=10TB", NULL, 0, NULL,
    WT_CONFIG_COMPILED_TYPE_INT, 243, 0, 10LL * WT_TERABYTE, NULL},
  {"eviction_updates_trigger", "int", NULL, "min=0,max=10TB", NULL, 0, NULL,
    WT_CONFIG_COMPILED_TYPE_INT, 244, 0, 10LL * WT_TERABYTE, NULL},
  {"exclusive", "boolean", NULL, NULL, NULL, 0, NULL, WT_CONFIG_COMPILED_TYPE_BOOLEAN, 115,
    INT64_MIN, INT64_MAX, NULL},
<<<<<<< HEAD
  {"extensions", "list", NULL, NULL, NULL, 0, NULL, WT_CONFIG_COMPILED_TYPE_LIST, 310, INT64_MIN,
=======
  {"extensions", "list", NULL, NULL, NULL, 0, NULL, WT_CONFIG_COMPILED_TYPE_LIST, 291, INT64_MIN,
>>>>>>> 25fc4354
    INT64_MAX, NULL},
  {"extra_diagnostics", "list", NULL,
    "choices=[\"all\",\"checkpoint_validate\",\"cursor_check\""
    ",\"disk_validate\",\"eviction_check\",\"generation_check\","
    "\"hs_validate\",\"key_out_of_order\",\"log_validate\","
    "\"prepared\",\"slow_operation\",\"txn_visibility\"]",
    NULL, 0, NULL, WT_CONFIG_COMPILED_TYPE_LIST, 245, INT64_MIN, INT64_MAX,
    confchk_extra_diagnostics2_choices},
  {"file_extend", "list", NULL, "choices=[\"data\",\"log\"]", NULL, 0, NULL,
<<<<<<< HEAD
    WT_CONFIG_COMPILED_TYPE_LIST, 311, INT64_MIN, INT64_MAX, confchk_file_extend_choices},
=======
    WT_CONFIG_COMPILED_TYPE_LIST, 292, INT64_MIN, INT64_MAX, confchk_file_extend_choices},
>>>>>>> 25fc4354
  {"file_manager", "category", NULL, NULL, confchk_wiredtiger_open_file_manager_subconfigs, 3,
    confchk_wiredtiger_open_file_manager_subconfigs_jump, WT_CONFIG_COMPILED_TYPE_CATEGORY, 246,
    INT64_MIN, INT64_MAX, NULL},
  {"generation_drain_timeout_ms", "int", NULL, "min=0", NULL, 0, NULL, WT_CONFIG_COMPILED_TYPE_INT,
    250, 0, INT64_MAX, NULL},
  {"hash", "category", NULL, NULL, confchk_wiredtiger_open_hash_subconfigs, 2,
<<<<<<< HEAD
    confchk_wiredtiger_open_hash_subconfigs_jump, WT_CONFIG_COMPILED_TYPE_CATEGORY, 312, INT64_MIN,
    INT64_MAX, NULL},
  {"hazard_max", "int", NULL, "min=15", NULL, 0, NULL, WT_CONFIG_COMPILED_TYPE_INT, 315, 15,
=======
    confchk_wiredtiger_open_hash_subconfigs_jump, WT_CONFIG_COMPILED_TYPE_CATEGORY, 293, INT64_MIN,
    INT64_MAX, NULL},
  {"hazard_max", "int", NULL, "min=15", NULL, 0, NULL, WT_CONFIG_COMPILED_TYPE_INT, 296, 15,
>>>>>>> 25fc4354
    INT64_MAX, NULL},
  {"heuristic_controls", "category", NULL, NULL,
    confchk_wiredtiger_open_heuristic_controls_subconfigs, 3,
    confchk_wiredtiger_open_heuristic_controls_subconfigs_jump, WT_CONFIG_COMPILED_TYPE_CATEGORY,
    251, INT64_MIN, INT64_MAX, NULL},
  {"history_store", "category", NULL, NULL, confchk_wiredtiger_open_history_store_subconfigs, 1,
    confchk_wiredtiger_open_history_store_subconfigs_jump, WT_CONFIG_COMPILED_TYPE_CATEGORY, 255,
    INT64_MIN, INT64_MAX, NULL},
<<<<<<< HEAD
  {"in_memory", "boolean", NULL, NULL, NULL, 0, NULL, WT_CONFIG_COMPILED_TYPE_BOOLEAN, 31,
=======
  {"in_memory", "boolean", NULL, NULL, NULL, 0, NULL, WT_CONFIG_COMPILED_TYPE_BOOLEAN, 297,
>>>>>>> 25fc4354
    INT64_MIN, INT64_MAX, NULL},
  {"io_capacity", "category", NULL, NULL, confchk_wiredtiger_open_io_capacity_subconfigs, 2,
    confchk_wiredtiger_open_io_capacity_subconfigs_jump, WT_CONFIG_COMPILED_TYPE_CATEGORY, 257,
    INT64_MIN, INT64_MAX, NULL},
  {"json_output", "list", NULL, "choices=[\"error\",\"message\"]", NULL, 0, NULL,
<<<<<<< HEAD
    WT_CONFIG_COMPILED_TYPE_LIST, 260, INT64_MIN, INT64_MAX, confchk_json_output2_choices},
=======
    WT_CONFIG_COMPILED_TYPE_LIST, 242, INT64_MIN, INT64_MAX, confchk_json_output2_choices},
  {"live_restore", "category", NULL, NULL, confchk_wiredtiger_open_live_restore_subconfigs, 3,
    confchk_wiredtiger_open_live_restore_subconfigs_jump, WT_CONFIG_COMPILED_TYPE_CATEGORY, 298,
    INT64_MIN, INT64_MAX, NULL},
>>>>>>> 25fc4354
  {"log", "category", NULL, NULL, confchk_wiredtiger_open_log_subconfigs, 12,
    confchk_wiredtiger_open_log_subconfigs_jump, WT_CONFIG_COMPILED_TYPE_CATEGORY, 42, INT64_MIN,
    INT64_MAX, NULL},
  {"lsm_manager", "category", NULL, NULL, confchk_wiredtiger_open_lsm_manager_subconfigs, 2,
    confchk_wiredtiger_open_lsm_manager_subconfigs_jump, WT_CONFIG_COMPILED_TYPE_CATEGORY, 267,
    INT64_MIN, INT64_MAX, NULL},
  {"mmap", "boolean", NULL, NULL, NULL, 0, NULL, WT_CONFIG_COMPILED_TYPE_BOOLEAN, 319, INT64_MIN,
    INT64_MAX, NULL},
  {"mmap_all", "boolean", NULL, NULL, NULL, 0, NULL, WT_CONFIG_COMPILED_TYPE_BOOLEAN, 320,
    INT64_MIN, INT64_MAX, NULL},
  {"multiprocess", "boolean", NULL, NULL, NULL, 0, NULL, WT_CONFIG_COMPILED_TYPE_BOOLEAN, 321,
    INT64_MIN, INT64_MAX, NULL},
  {"operation_timeout_ms", "int", NULL, "min=0", NULL, 0, NULL, WT_CONFIG_COMPILED_TYPE_INT, 169, 0,
    INT64_MAX, NULL},
  {"operation_tracking", "category", NULL, NULL,
    confchk_wiredtiger_open_operation_tracking_subconfigs, 2,
    confchk_wiredtiger_open_operation_tracking_subconfigs_jump, WT_CONFIG_COMPILED_TYPE_CATEGORY,
    270, INT64_MIN, INT64_MAX, NULL},
  {"prefetch", "category", NULL, NULL, confchk_wiredtiger_open_prefetch_subconfigs, 2,
    confchk_wiredtiger_open_prefetch_subconfigs_jump, WT_CONFIG_COMPILED_TYPE_CATEGORY, 292,
    INT64_MIN, INT64_MAX, NULL},
  {"readonly", "boolean", NULL, NULL, NULL, 0, NULL, WT_CONFIG_COMPILED_TYPE_BOOLEAN, 66, INT64_MIN,
    INT64_MAX, NULL},
  {"rollback_to_stable", "category", NULL, NULL,
    confchk_wiredtiger_open_rollback_to_stable_subconfigs, 1,
    confchk_wiredtiger_open_rollback_to_stable_subconfigs_jump, WT_CONFIG_COMPILED_TYPE_CATEGORY,
    272, INT64_MIN, INT64_MAX, NULL},
  {"salvage", "boolean", NULL, NULL, NULL, 0, NULL, WT_CONFIG_COMPILED_TYPE_BOOLEAN, 324, INT64_MIN,
    INT64_MAX, NULL},
  {"session_max", "int", NULL, "min=1", NULL, 0, NULL, WT_CONFIG_COMPILED_TYPE_INT, 325, 1,
    INT64_MAX, NULL},
  {"session_scratch_max", "int", NULL, NULL, NULL, 0, NULL, WT_CONFIG_COMPILED_TYPE_INT, 326,
    INT64_MIN, INT64_MAX, NULL},
  {"session_table_cache", "boolean", NULL, NULL, NULL, 0, NULL, WT_CONFIG_COMPILED_TYPE_BOOLEAN,
    327, INT64_MIN, INT64_MAX, NULL},
  {"shared_cache", "category", NULL, NULL, confchk_wiredtiger_open_shared_cache_subconfigs, 5,
    confchk_wiredtiger_open_shared_cache_subconfigs_jump, WT_CONFIG_COMPILED_TYPE_CATEGORY, 274,
    INT64_MIN, INT64_MAX, NULL},
  {"statistics", "list", NULL,
    "choices=[\"all\",\"cache_walk\",\"fast\",\"none\","
    "\"clear\",\"tree_walk\"]",
    NULL, 0, NULL, WT_CONFIG_COMPILED_TYPE_LIST, 151, INT64_MIN, INT64_MAX,
    confchk_statistics3_choices},
  {"statistics_log", "category", NULL, NULL, confchk_wiredtiger_open_statistics_log_subconfigs, 6,
    confchk_wiredtiger_open_statistics_log_subconfigs_jump, WT_CONFIG_COMPILED_TYPE_CATEGORY, 278,
    INT64_MIN, INT64_MAX, NULL},
  {"tiered_storage", "category", NULL, NULL, confchk_tiered_storage_subconfigs, 8,
    confchk_tiered_storage_subconfigs_jump, WT_CONFIG_COMPILED_TYPE_CATEGORY, 53, INT64_MIN,
    INT64_MAX, NULL},
  {"timing_stress_for_test", "list", NULL,
    "choices=[\"aggressive_stash_free\",\"aggressive_sweep\","
    "\"backup_rename\",\"checkpoint_evict_page\","
    "\"checkpoint_handle\",\"checkpoint_slow\",\"checkpoint_stop\","
    "\"commit_transaction_slow\",\"compact_slow\","
    "\"evict_reposition\",\"failpoint_eviction_split\","
    "\"failpoint_history_store_delete_key_from_ts\","
    "\"history_store_checkpoint_delay\",\"history_store_search\","
    "\"history_store_sweep_race\",\"prefetch_1\",\"prefetch_2\","
    "\"prefetch_3\",\"prefetch_delay\",\"prefix_compare\","
    "\"prepare_checkpoint_delay\",\"prepare_resolution_1\","
    "\"prepare_resolution_2\",\"sleep_before_read_overflow_onpage\","
    "\"split_1\",\"split_2\",\"split_3\",\"split_4\",\"split_5\","
    "\"split_6\",\"split_7\",\"split_8\",\"tiered_flush_finish\"]",
    NULL, 0, NULL, WT_CONFIG_COMPILED_TYPE_LIST, 283, INT64_MIN, INT64_MAX,
    confchk_timing_stress_for_test2_choices},
  {"transaction_sync", "category", NULL, NULL, confchk_wiredtiger_open_transaction_sync_subconfigs,
    2, confchk_wiredtiger_open_transaction_sync_subconfigs_jump, WT_CONFIG_COMPILED_TYPE_CATEGORY,
    329, INT64_MIN, INT64_MAX, NULL},
  {"use_environment", "boolean", NULL, NULL, NULL, 0, NULL, WT_CONFIG_COMPILED_TYPE_BOOLEAN, 330,
    INT64_MIN, INT64_MAX, NULL},
  {"use_environment_priv", "boolean", NULL, NULL, NULL, 0, NULL, WT_CONFIG_COMPILED_TYPE_BOOLEAN,
    331, INT64_MIN, INT64_MAX, NULL},
  {"verbose", "list", NULL,
    "choices=[\"all\",\"api\",\"backup\",\"block\","
    "\"block_cache\",\"checkpoint\",\"checkpoint_cleanup\","
    "\"checkpoint_progress\",\"chunkcache\",\"compact\","
    "\"compact_progress\",\"configuration\",\"disaggregated_storage\""
    ",\"error_returns\",\"eviction\",\"fileops\",\"generation\","
    "\"handleops\",\"history_store\",\"history_store_activity\","
    "\"layered\",\"log\",\"lsm\",\"lsm_manager\",\"metadata\","
    "\"mutex\",\"out_of_order\",\"overflow\",\"page_delta\","
    "\"prefetch\",\"read\",\"reconcile\",\"recovery\","
    "\"recovery_progress\",\"rts\",\"salvage\",\"shared_cache\","
    "\"split\",\"temporary\",\"thread_group\",\"tiered\","
    "\"timestamp\",\"transaction\",\"verify\",\"version\",\"write\"]",
    NULL, 0, NULL, WT_CONFIG_COMPILED_TYPE_LIST, 10, INT64_MIN, INT64_MAX,
    confchk_verbose14_choices},
  {"verify_metadata", "boolean", NULL, NULL, NULL, 0, NULL, WT_CONFIG_COMPILED_TYPE_BOOLEAN, 332,
    INT64_MIN, INT64_MAX, NULL},
  {"write_through", "list", NULL, "choices=[\"data\",\"log\"]", NULL, 0, NULL,
    WT_CONFIG_COMPILED_TYPE_LIST, 333, INT64_MIN, INT64_MAX, confchk_write_through_choices},
  {NULL, NULL, NULL, NULL, NULL, 0, NULL, 0, 0, 0, 0, NULL}};

static const uint8_t confchk_wiredtiger_open_jump[WT_CONFIG_JUMP_TABLE_SIZE] = {0, 0, 0, 0, 0, 0, 0,
  0, 0, 0, 0, 0, 0, 0, 0, 0, 0, 0, 0, 0, 0, 0, 0, 0, 0, 0, 0, 0, 0, 0, 0, 0, 0, 0, 0, 0, 0, 0, 0, 0,
  0, 0, 0, 0, 0, 0, 0, 0, 0, 0, 0, 0, 0, 0, 0, 0, 0, 0, 0, 0, 0, 0, 0, 0, 0, 0, 0, 0, 0, 0, 0, 0, 0,
<<<<<<< HEAD
  0, 0, 0, 0, 0, 0, 0, 0, 0, 0, 0, 0, 0, 0, 0, 0, 0, 0, 0, 0, 0, 0, 0, 0, 0, 1, 5, 18, 21, 34, 36,
  37, 41, 43, 44, 44, 46, 49, 49, 51, 52, 52, 54, 61, 64, 66, 68, 69, 69, 69, 69, 69, 69, 69, 69};
=======
  0, 0, 0, 0, 0, 0, 0, 0, 0, 0, 0, 0, 0, 0, 0, 0, 0, 0, 0, 0, 0, 0, 0, 0, 0, 0, 4, 17, 19, 32, 34,
  35, 39, 41, 42, 42, 45, 48, 48, 50, 51, 51, 53, 60, 63, 65, 67, 68, 68, 68, 68, 68, 68, 68, 68};
>>>>>>> 25fc4354

static const char *confchk_extra_diagnostics3_choices[] = {__WT_CONFIG_CHOICE_all,
  __WT_CONFIG_CHOICE_checkpoint_validate, __WT_CONFIG_CHOICE_cursor_check,
  __WT_CONFIG_CHOICE_disk_validate, __WT_CONFIG_CHOICE_eviction_check,
  __WT_CONFIG_CHOICE_generation_check, __WT_CONFIG_CHOICE_hs_validate,
  __WT_CONFIG_CHOICE_key_out_of_order, __WT_CONFIG_CHOICE_log_validate, __WT_CONFIG_CHOICE_prepared,
  __WT_CONFIG_CHOICE_slow_operation, __WT_CONFIG_CHOICE_txn_visibility, NULL};

static const char *confchk_file_extend2_choices[] = {
  __WT_CONFIG_CHOICE_data, __WT_CONFIG_CHOICE_log, NULL};

static const char *confchk_json_output3_choices[] = {
  __WT_CONFIG_CHOICE_error, __WT_CONFIG_CHOICE_message, NULL};

static const char *confchk_statistics4_choices[] = {__WT_CONFIG_CHOICE_all,
  __WT_CONFIG_CHOICE_cache_walk, __WT_CONFIG_CHOICE_fast, __WT_CONFIG_CHOICE_none,
  __WT_CONFIG_CHOICE_clear, __WT_CONFIG_CHOICE_tree_walk, NULL};

static const char *confchk_timing_stress_for_test3_choices[] = {
  __WT_CONFIG_CHOICE_aggressive_stash_free, __WT_CONFIG_CHOICE_aggressive_sweep,
  __WT_CONFIG_CHOICE_backup_rename, __WT_CONFIG_CHOICE_checkpoint_evict_page,
  __WT_CONFIG_CHOICE_checkpoint_handle, __WT_CONFIG_CHOICE_checkpoint_slow,
  __WT_CONFIG_CHOICE_checkpoint_stop, __WT_CONFIG_CHOICE_commit_transaction_slow,
  __WT_CONFIG_CHOICE_compact_slow, __WT_CONFIG_CHOICE_evict_reposition,
  __WT_CONFIG_CHOICE_failpoint_eviction_split,
  __WT_CONFIG_CHOICE_failpoint_history_store_delete_key_from_ts,
  __WT_CONFIG_CHOICE_history_store_checkpoint_delay, __WT_CONFIG_CHOICE_history_store_search,
  __WT_CONFIG_CHOICE_history_store_sweep_race, __WT_CONFIG_CHOICE_prefetch_1,
  __WT_CONFIG_CHOICE_prefetch_2, __WT_CONFIG_CHOICE_prefetch_3, __WT_CONFIG_CHOICE_prefetch_delay,
  __WT_CONFIG_CHOICE_prefix_compare, __WT_CONFIG_CHOICE_prepare_checkpoint_delay,
  __WT_CONFIG_CHOICE_prepare_resolution_1, __WT_CONFIG_CHOICE_prepare_resolution_2,
  __WT_CONFIG_CHOICE_sleep_before_read_overflow_onpage, __WT_CONFIG_CHOICE_split_1,
  __WT_CONFIG_CHOICE_split_2, __WT_CONFIG_CHOICE_split_3, __WT_CONFIG_CHOICE_split_4,
  __WT_CONFIG_CHOICE_split_5, __WT_CONFIG_CHOICE_split_6, __WT_CONFIG_CHOICE_split_7,
  __WT_CONFIG_CHOICE_split_8, __WT_CONFIG_CHOICE_tiered_flush_finish, NULL};

static const char *confchk_verbose15_choices[] = {__WT_CONFIG_CHOICE_all, __WT_CONFIG_CHOICE_api,
  __WT_CONFIG_CHOICE_backup, __WT_CONFIG_CHOICE_block, __WT_CONFIG_CHOICE_block_cache,
  __WT_CONFIG_CHOICE_checkpoint, __WT_CONFIG_CHOICE_checkpoint_cleanup,
  __WT_CONFIG_CHOICE_checkpoint_progress, __WT_CONFIG_CHOICE_chunkcache, __WT_CONFIG_CHOICE_compact,
  __WT_CONFIG_CHOICE_compact_progress, __WT_CONFIG_CHOICE_configuration,
  __WT_CONFIG_CHOICE_disaggregated_storage, __WT_CONFIG_CHOICE_error_returns,
  __WT_CONFIG_CHOICE_eviction, __WT_CONFIG_CHOICE_fileops, __WT_CONFIG_CHOICE_generation,
  __WT_CONFIG_CHOICE_handleops, __WT_CONFIG_CHOICE_history_store,
  __WT_CONFIG_CHOICE_history_store_activity, __WT_CONFIG_CHOICE_layered, __WT_CONFIG_CHOICE_log,
  __WT_CONFIG_CHOICE_lsm, __WT_CONFIG_CHOICE_lsm_manager, __WT_CONFIG_CHOICE_metadata,
  __WT_CONFIG_CHOICE_mutex, __WT_CONFIG_CHOICE_out_of_order, __WT_CONFIG_CHOICE_overflow,
  __WT_CONFIG_CHOICE_page_delta, __WT_CONFIG_CHOICE_prefetch, __WT_CONFIG_CHOICE_read,
  __WT_CONFIG_CHOICE_reconcile, __WT_CONFIG_CHOICE_recovery, __WT_CONFIG_CHOICE_recovery_progress,
  __WT_CONFIG_CHOICE_rts, __WT_CONFIG_CHOICE_salvage, __WT_CONFIG_CHOICE_shared_cache,
  __WT_CONFIG_CHOICE_split, __WT_CONFIG_CHOICE_temporary, __WT_CONFIG_CHOICE_thread_group,
  __WT_CONFIG_CHOICE_tiered, __WT_CONFIG_CHOICE_timestamp, __WT_CONFIG_CHOICE_transaction,
  __WT_CONFIG_CHOICE_verify, __WT_CONFIG_CHOICE_version, __WT_CONFIG_CHOICE_write, NULL};

static const char *confchk_write_through2_choices[] = {
  __WT_CONFIG_CHOICE_data, __WT_CONFIG_CHOICE_log, NULL};

static const WT_CONFIG_CHECK confchk_wiredtiger_open_all[] = {
<<<<<<< HEAD
  {"aux_path", "string", NULL, NULL, NULL, 0, NULL, WT_CONFIG_COMPILED_TYPE_STRING, 294, INT64_MIN,
    INT64_MAX, NULL},
  {"backup_restore_target", "list", NULL, NULL, NULL, 0, NULL, WT_CONFIG_COMPILED_TYPE_LIST, 295,
=======
  {"backup_restore_target", "list", NULL, NULL, NULL, 0, NULL, WT_CONFIG_COMPILED_TYPE_LIST, 276,
>>>>>>> 25fc4354
    INT64_MIN, INT64_MAX, NULL},
  {"block_cache", "category", NULL, NULL, confchk_wiredtiger_open_block_cache_subconfigs, 12,
    confchk_wiredtiger_open_block_cache_subconfigs_jump, WT_CONFIG_COMPILED_TYPE_CATEGORY, 189,
    INT64_MIN, INT64_MAX, NULL},
  {"buffer_alignment", "int", NULL, "min=-1,max=1MB", NULL, 0, NULL, WT_CONFIG_COMPILED_TYPE_INT,
<<<<<<< HEAD
    296, -1, 1LL * WT_MEGABYTE, NULL},
  {"builtin_extension_config", "string", NULL, NULL, NULL, 0, NULL, WT_CONFIG_COMPILED_TYPE_STRING,
    297, INT64_MIN, INT64_MAX, NULL},
  {"cache_cursors", "boolean", NULL, NULL, NULL, 0, NULL, WT_CONFIG_COMPILED_TYPE_BOOLEAN, 288,
=======
    277, -1, 1LL * WT_MEGABYTE, NULL},
  {"builtin_extension_config", "string", NULL, NULL, NULL, 0, NULL, WT_CONFIG_COMPILED_TYPE_STRING,
    278, INT64_MIN, INT64_MAX, NULL},
  {"cache_cursors", "boolean", NULL, NULL, NULL, 0, NULL, WT_CONFIG_COMPILED_TYPE_BOOLEAN, 270,
>>>>>>> 25fc4354
    INT64_MIN, INT64_MAX, NULL},
  {"cache_max_wait_ms", "int", NULL, "min=0", NULL, 0, NULL, WT_CONFIG_COMPILED_TYPE_INT, 200, 0,
    INT64_MAX, NULL},
  {"cache_overhead", "int", NULL, "min=0,max=30", NULL, 0, NULL, WT_CONFIG_COMPILED_TYPE_INT, 201,
    0, 30, NULL},
  {"cache_size", "int", NULL, "min=1MB,max=10TB", NULL, 0, NULL, WT_CONFIG_COMPILED_TYPE_INT, 202,
    1LL * WT_MEGABYTE, 10LL * WT_TERABYTE, NULL},
  {"cache_stuck_timeout_ms", "int", NULL, "min=0", NULL, 0, NULL, WT_CONFIG_COMPILED_TYPE_INT, 203,
    0, INT64_MAX, NULL},
  {"checkpoint", "category", NULL, NULL, confchk_wiredtiger_open_checkpoint_subconfigs, 3,
    confchk_wiredtiger_open_checkpoint_subconfigs_jump, WT_CONFIG_COMPILED_TYPE_CATEGORY, 204,
    INT64_MIN, INT64_MAX, NULL},
  {"checkpoint_cleanup", "category", NULL, NULL,
    confchk_wiredtiger_open_checkpoint_cleanup_subconfigs, 2,
    confchk_wiredtiger_open_checkpoint_cleanup_subconfigs_jump, WT_CONFIG_COMPILED_TYPE_CATEGORY,
<<<<<<< HEAD
    208, INT64_MIN, INT64_MAX, NULL},
  {"checkpoint_sync", "boolean", NULL, NULL, NULL, 0, NULL, WT_CONFIG_COMPILED_TYPE_BOOLEAN, 298,
=======
    190, INT64_MIN, INT64_MAX, NULL},
  {"checkpoint_sync", "boolean", NULL, NULL, NULL, 0, NULL, WT_CONFIG_COMPILED_TYPE_BOOLEAN, 279,
>>>>>>> 25fc4354
    INT64_MIN, INT64_MAX, NULL},
  {"chunk_cache", "category", NULL, NULL, confchk_wiredtiger_open_chunk_cache_subconfigs, 9,
    confchk_wiredtiger_open_chunk_cache_subconfigs_jump, WT_CONFIG_COMPILED_TYPE_CATEGORY, 210,
    INT64_MIN, INT64_MAX, NULL},
  {"compatibility", "category", NULL, NULL, confchk_wiredtiger_open_compatibility_subconfigs, 3,
    confchk_wiredtiger_open_compatibility_subconfigs_jump, WT_CONFIG_COMPILED_TYPE_CATEGORY, 212,
    INT64_MIN, INT64_MAX, NULL},
  {"compile_configuration_count", "int", NULL, "min=500", NULL, 0, NULL,
<<<<<<< HEAD
    WT_CONFIG_COMPILED_TYPE_INT, 305, 500, INT64_MAX, NULL},
  {"config_base", "boolean", NULL, NULL, NULL, 0, NULL, WT_CONFIG_COMPILED_TYPE_BOOLEAN, 306,
    INT64_MIN, INT64_MAX, NULL},
  {"create", "boolean", NULL, NULL, NULL, 0, NULL, WT_CONFIG_COMPILED_TYPE_BOOLEAN, 307, INT64_MIN,
=======
    WT_CONFIG_COMPILED_TYPE_INT, 286, 500, INT64_MAX, NULL},
  {"config_base", "boolean", NULL, NULL, NULL, 0, NULL, WT_CONFIG_COMPILED_TYPE_BOOLEAN, 287,
    INT64_MIN, INT64_MAX, NULL},
  {"create", "boolean", NULL, NULL, NULL, 0, NULL, WT_CONFIG_COMPILED_TYPE_BOOLEAN, 288, INT64_MIN,
>>>>>>> 25fc4354
    INT64_MAX, NULL},
  {"debug_mode", "category", NULL, NULL, confchk_wiredtiger_open_debug_mode_subconfigs, 17,
    confchk_wiredtiger_open_debug_mode_subconfigs_jump, WT_CONFIG_COMPILED_TYPE_CATEGORY, 214,
    INT64_MIN, INT64_MAX, NULL},
<<<<<<< HEAD
  {"direct_io", "list", NULL, NULL, NULL, 0, NULL, WT_CONFIG_COMPILED_TYPE_LIST, 308, INT64_MIN,
=======
  {"direct_io", "list", NULL, NULL, NULL, 0, NULL, WT_CONFIG_COMPILED_TYPE_LIST, 289, INT64_MIN,
>>>>>>> 25fc4354
    INT64_MAX, NULL},
  {"disaggregated", "category", NULL, NULL, confchk_wiredtiger_open_disaggregated_subconfigs, 6,
    confchk_wiredtiger_open_disaggregated_subconfigs_jump, WT_CONFIG_COMPILED_TYPE_CATEGORY, 20,
    INT64_MIN, INT64_MAX, NULL},
  {"encryption", "category", NULL, NULL, confchk_wiredtiger_open_encryption_subconfigs, 3,
    confchk_wiredtiger_open_encryption_subconfigs_jump, WT_CONFIG_COMPILED_TYPE_CATEGORY, 24,
    INT64_MIN, INT64_MAX, NULL},
  {"error_prefix", "string", NULL, NULL, NULL, 0, NULL, WT_CONFIG_COMPILED_TYPE_STRING, 232,
    INT64_MIN, INT64_MAX, NULL},
  {"eviction", "category", NULL, NULL, confchk_wiredtiger_open_eviction_subconfigs, 4,
    confchk_wiredtiger_open_eviction_subconfigs_jump, WT_CONFIG_COMPILED_TYPE_CATEGORY, 233,
    INT64_MIN, INT64_MAX, NULL},
  {"eviction_checkpoint_target", "int", NULL, "min=0,max=10TB", NULL, 0, NULL,
    WT_CONFIG_COMPILED_TYPE_INT, 238, 0, 10LL * WT_TERABYTE, NULL},
  {"eviction_dirty_target", "int", NULL, "min=1,max=10TB", NULL, 0, NULL,
    WT_CONFIG_COMPILED_TYPE_INT, 239, 1, 10LL * WT_TERABYTE, NULL},
  {"eviction_dirty_trigger", "int", NULL, "min=1,max=10TB", NULL, 0, NULL,
    WT_CONFIG_COMPILED_TYPE_INT, 240, 1, 10LL * WT_TERABYTE, NULL},
  {"eviction_target", "int", NULL, "min=10,max=10TB", NULL, 0, NULL, WT_CONFIG_COMPILED_TYPE_INT,
    241, 10, 10LL * WT_TERABYTE, NULL},
  {"eviction_trigger", "int", NULL, "min=10,max=10TB", NULL, 0, NULL, WT_CONFIG_COMPILED_TYPE_INT,
    242, 10, 10LL * WT_TERABYTE, NULL},
  {"eviction_updates_target", "int", NULL, "min=0,max=10TB", NULL, 0, NULL,
    WT_CONFIG_COMPILED_TYPE_INT, 243, 0, 10LL * WT_TERABYTE, NULL},
  {"eviction_updates_trigger", "int", NULL, "min=0,max=10TB", NULL, 0, NULL,
    WT_CONFIG_COMPILED_TYPE_INT, 244, 0, 10LL * WT_TERABYTE, NULL},
  {"exclusive", "boolean", NULL, NULL, NULL, 0, NULL, WT_CONFIG_COMPILED_TYPE_BOOLEAN, 115,
    INT64_MIN, INT64_MAX, NULL},
<<<<<<< HEAD
  {"extensions", "list", NULL, NULL, NULL, 0, NULL, WT_CONFIG_COMPILED_TYPE_LIST, 310, INT64_MIN,
=======
  {"extensions", "list", NULL, NULL, NULL, 0, NULL, WT_CONFIG_COMPILED_TYPE_LIST, 291, INT64_MIN,
>>>>>>> 25fc4354
    INT64_MAX, NULL},
  {"extra_diagnostics", "list", NULL,
    "choices=[\"all\",\"checkpoint_validate\",\"cursor_check\""
    ",\"disk_validate\",\"eviction_check\",\"generation_check\","
    "\"hs_validate\",\"key_out_of_order\",\"log_validate\","
    "\"prepared\",\"slow_operation\",\"txn_visibility\"]",
    NULL, 0, NULL, WT_CONFIG_COMPILED_TYPE_LIST, 245, INT64_MIN, INT64_MAX,
    confchk_extra_diagnostics3_choices},
  {"file_extend", "list", NULL, "choices=[\"data\",\"log\"]", NULL, 0, NULL,
<<<<<<< HEAD
    WT_CONFIG_COMPILED_TYPE_LIST, 311, INT64_MIN, INT64_MAX, confchk_file_extend2_choices},
=======
    WT_CONFIG_COMPILED_TYPE_LIST, 292, INT64_MIN, INT64_MAX, confchk_file_extend2_choices},
>>>>>>> 25fc4354
  {"file_manager", "category", NULL, NULL, confchk_wiredtiger_open_file_manager_subconfigs, 3,
    confchk_wiredtiger_open_file_manager_subconfigs_jump, WT_CONFIG_COMPILED_TYPE_CATEGORY, 246,
    INT64_MIN, INT64_MAX, NULL},
  {"generation_drain_timeout_ms", "int", NULL, "min=0", NULL, 0, NULL, WT_CONFIG_COMPILED_TYPE_INT,
    250, 0, INT64_MAX, NULL},
  {"hash", "category", NULL, NULL, confchk_wiredtiger_open_hash_subconfigs, 2,
<<<<<<< HEAD
    confchk_wiredtiger_open_hash_subconfigs_jump, WT_CONFIG_COMPILED_TYPE_CATEGORY, 312, INT64_MIN,
    INT64_MAX, NULL},
  {"hazard_max", "int", NULL, "min=15", NULL, 0, NULL, WT_CONFIG_COMPILED_TYPE_INT, 315, 15,
=======
    confchk_wiredtiger_open_hash_subconfigs_jump, WT_CONFIG_COMPILED_TYPE_CATEGORY, 293, INT64_MIN,
    INT64_MAX, NULL},
  {"hazard_max", "int", NULL, "min=15", NULL, 0, NULL, WT_CONFIG_COMPILED_TYPE_INT, 296, 15,
>>>>>>> 25fc4354
    INT64_MAX, NULL},
  {"heuristic_controls", "category", NULL, NULL,
    confchk_wiredtiger_open_heuristic_controls_subconfigs, 3,
    confchk_wiredtiger_open_heuristic_controls_subconfigs_jump, WT_CONFIG_COMPILED_TYPE_CATEGORY,
    251, INT64_MIN, INT64_MAX, NULL},
  {"history_store", "category", NULL, NULL, confchk_wiredtiger_open_history_store_subconfigs, 1,
    confchk_wiredtiger_open_history_store_subconfigs_jump, WT_CONFIG_COMPILED_TYPE_CATEGORY, 255,
    INT64_MIN, INT64_MAX, NULL},
<<<<<<< HEAD
  {"in_memory", "boolean", NULL, NULL, NULL, 0, NULL, WT_CONFIG_COMPILED_TYPE_BOOLEAN, 31,
=======
  {"in_memory", "boolean", NULL, NULL, NULL, 0, NULL, WT_CONFIG_COMPILED_TYPE_BOOLEAN, 297,
>>>>>>> 25fc4354
    INT64_MIN, INT64_MAX, NULL},
  {"io_capacity", "category", NULL, NULL, confchk_wiredtiger_open_io_capacity_subconfigs, 2,
    confchk_wiredtiger_open_io_capacity_subconfigs_jump, WT_CONFIG_COMPILED_TYPE_CATEGORY, 257,
    INT64_MIN, INT64_MAX, NULL},
  {"json_output", "list", NULL, "choices=[\"error\",\"message\"]", NULL, 0, NULL,
<<<<<<< HEAD
    WT_CONFIG_COMPILED_TYPE_LIST, 260, INT64_MIN, INT64_MAX, confchk_json_output3_choices},
=======
    WT_CONFIG_COMPILED_TYPE_LIST, 242, INT64_MIN, INT64_MAX, confchk_json_output3_choices},
  {"live_restore", "category", NULL, NULL, confchk_wiredtiger_open_live_restore_subconfigs, 3,
    confchk_wiredtiger_open_live_restore_subconfigs_jump, WT_CONFIG_COMPILED_TYPE_CATEGORY, 298,
    INT64_MIN, INT64_MAX, NULL},
>>>>>>> 25fc4354
  {"log", "category", NULL, NULL, confchk_wiredtiger_open_log_subconfigs, 12,
    confchk_wiredtiger_open_log_subconfigs_jump, WT_CONFIG_COMPILED_TYPE_CATEGORY, 42, INT64_MIN,
    INT64_MAX, NULL},
  {"lsm_manager", "category", NULL, NULL, confchk_wiredtiger_open_lsm_manager_subconfigs, 2,
    confchk_wiredtiger_open_lsm_manager_subconfigs_jump, WT_CONFIG_COMPILED_TYPE_CATEGORY, 267,
    INT64_MIN, INT64_MAX, NULL},
  {"mmap", "boolean", NULL, NULL, NULL, 0, NULL, WT_CONFIG_COMPILED_TYPE_BOOLEAN, 319, INT64_MIN,
    INT64_MAX, NULL},
  {"mmap_all", "boolean", NULL, NULL, NULL, 0, NULL, WT_CONFIG_COMPILED_TYPE_BOOLEAN, 320,
    INT64_MIN, INT64_MAX, NULL},
  {"multiprocess", "boolean", NULL, NULL, NULL, 0, NULL, WT_CONFIG_COMPILED_TYPE_BOOLEAN, 321,
    INT64_MIN, INT64_MAX, NULL},
  {"operation_timeout_ms", "int", NULL, "min=0", NULL, 0, NULL, WT_CONFIG_COMPILED_TYPE_INT, 169, 0,
    INT64_MAX, NULL},
  {"operation_tracking", "category", NULL, NULL,
    confchk_wiredtiger_open_operation_tracking_subconfigs, 2,
    confchk_wiredtiger_open_operation_tracking_subconfigs_jump, WT_CONFIG_COMPILED_TYPE_CATEGORY,
    270, INT64_MIN, INT64_MAX, NULL},
  {"prefetch", "category", NULL, NULL, confchk_wiredtiger_open_prefetch_subconfigs, 2,
    confchk_wiredtiger_open_prefetch_subconfigs_jump, WT_CONFIG_COMPILED_TYPE_CATEGORY, 292,
    INT64_MIN, INT64_MAX, NULL},
  {"readonly", "boolean", NULL, NULL, NULL, 0, NULL, WT_CONFIG_COMPILED_TYPE_BOOLEAN, 66, INT64_MIN,
    INT64_MAX, NULL},
  {"rollback_to_stable", "category", NULL, NULL,
    confchk_wiredtiger_open_rollback_to_stable_subconfigs, 1,
    confchk_wiredtiger_open_rollback_to_stable_subconfigs_jump, WT_CONFIG_COMPILED_TYPE_CATEGORY,
    272, INT64_MIN, INT64_MAX, NULL},
  {"salvage", "boolean", NULL, NULL, NULL, 0, NULL, WT_CONFIG_COMPILED_TYPE_BOOLEAN, 324, INT64_MIN,
    INT64_MAX, NULL},
  {"session_max", "int", NULL, "min=1", NULL, 0, NULL, WT_CONFIG_COMPILED_TYPE_INT, 325, 1,
    INT64_MAX, NULL},
  {"session_scratch_max", "int", NULL, NULL, NULL, 0, NULL, WT_CONFIG_COMPILED_TYPE_INT, 326,
    INT64_MIN, INT64_MAX, NULL},
  {"session_table_cache", "boolean", NULL, NULL, NULL, 0, NULL, WT_CONFIG_COMPILED_TYPE_BOOLEAN,
    327, INT64_MIN, INT64_MAX, NULL},
  {"shared_cache", "category", NULL, NULL, confchk_wiredtiger_open_shared_cache_subconfigs, 5,
    confchk_wiredtiger_open_shared_cache_subconfigs_jump, WT_CONFIG_COMPILED_TYPE_CATEGORY, 274,
    INT64_MIN, INT64_MAX, NULL},
  {"statistics", "list", NULL,
    "choices=[\"all\",\"cache_walk\",\"fast\",\"none\","
    "\"clear\",\"tree_walk\"]",
    NULL, 0, NULL, WT_CONFIG_COMPILED_TYPE_LIST, 151, INT64_MIN, INT64_MAX,
    confchk_statistics4_choices},
  {"statistics_log", "category", NULL, NULL, confchk_wiredtiger_open_statistics_log_subconfigs, 6,
    confchk_wiredtiger_open_statistics_log_subconfigs_jump, WT_CONFIG_COMPILED_TYPE_CATEGORY, 278,
    INT64_MIN, INT64_MAX, NULL},
  {"tiered_storage", "category", NULL, NULL, confchk_tiered_storage_subconfigs, 8,
    confchk_tiered_storage_subconfigs_jump, WT_CONFIG_COMPILED_TYPE_CATEGORY, 53, INT64_MIN,
    INT64_MAX, NULL},
  {"timing_stress_for_test", "list", NULL,
    "choices=[\"aggressive_stash_free\",\"aggressive_sweep\","
    "\"backup_rename\",\"checkpoint_evict_page\","
    "\"checkpoint_handle\",\"checkpoint_slow\",\"checkpoint_stop\","
    "\"commit_transaction_slow\",\"compact_slow\","
    "\"evict_reposition\",\"failpoint_eviction_split\","
    "\"failpoint_history_store_delete_key_from_ts\","
    "\"history_store_checkpoint_delay\",\"history_store_search\","
    "\"history_store_sweep_race\",\"prefetch_1\",\"prefetch_2\","
    "\"prefetch_3\",\"prefetch_delay\",\"prefix_compare\","
    "\"prepare_checkpoint_delay\",\"prepare_resolution_1\","
    "\"prepare_resolution_2\",\"sleep_before_read_overflow_onpage\","
    "\"split_1\",\"split_2\",\"split_3\",\"split_4\",\"split_5\","
    "\"split_6\",\"split_7\",\"split_8\",\"tiered_flush_finish\"]",
    NULL, 0, NULL, WT_CONFIG_COMPILED_TYPE_LIST, 283, INT64_MIN, INT64_MAX,
    confchk_timing_stress_for_test3_choices},
  {"transaction_sync", "category", NULL, NULL, confchk_wiredtiger_open_transaction_sync_subconfigs,
    2, confchk_wiredtiger_open_transaction_sync_subconfigs_jump, WT_CONFIG_COMPILED_TYPE_CATEGORY,
    329, INT64_MIN, INT64_MAX, NULL},
  {"use_environment", "boolean", NULL, NULL, NULL, 0, NULL, WT_CONFIG_COMPILED_TYPE_BOOLEAN, 330,
    INT64_MIN, INT64_MAX, NULL},
  {"use_environment_priv", "boolean", NULL, NULL, NULL, 0, NULL, WT_CONFIG_COMPILED_TYPE_BOOLEAN,
    331, INT64_MIN, INT64_MAX, NULL},
  {"verbose", "list", NULL,
    "choices=[\"all\",\"api\",\"backup\",\"block\","
    "\"block_cache\",\"checkpoint\",\"checkpoint_cleanup\","
    "\"checkpoint_progress\",\"chunkcache\",\"compact\","
    "\"compact_progress\",\"configuration\",\"disaggregated_storage\""
    ",\"error_returns\",\"eviction\",\"fileops\",\"generation\","
    "\"handleops\",\"history_store\",\"history_store_activity\","
    "\"layered\",\"log\",\"lsm\",\"lsm_manager\",\"metadata\","
    "\"mutex\",\"out_of_order\",\"overflow\",\"page_delta\","
    "\"prefetch\",\"read\",\"reconcile\",\"recovery\","
    "\"recovery_progress\",\"rts\",\"salvage\",\"shared_cache\","
    "\"split\",\"temporary\",\"thread_group\",\"tiered\","
    "\"timestamp\",\"transaction\",\"verify\",\"version\",\"write\"]",
    NULL, 0, NULL, WT_CONFIG_COMPILED_TYPE_LIST, 10, INT64_MIN, INT64_MAX,
    confchk_verbose15_choices},
  {"verify_metadata", "boolean", NULL, NULL, NULL, 0, NULL, WT_CONFIG_COMPILED_TYPE_BOOLEAN, 332,
    INT64_MIN, INT64_MAX, NULL},
  {"version", "string", NULL, NULL, NULL, 0, NULL, WT_CONFIG_COMPILED_TYPE_STRING, 68, INT64_MIN,
    INT64_MAX, NULL},
  {"write_through", "list", NULL, "choices=[\"data\",\"log\"]", NULL, 0, NULL,
    WT_CONFIG_COMPILED_TYPE_LIST, 333, INT64_MIN, INT64_MAX, confchk_write_through2_choices},
  {NULL, NULL, NULL, NULL, NULL, 0, NULL, 0, 0, 0, 0, NULL}};

static const uint8_t confchk_wiredtiger_open_all_jump[WT_CONFIG_JUMP_TABLE_SIZE] = {0, 0, 0, 0, 0,
  0, 0, 0, 0, 0, 0, 0, 0, 0, 0, 0, 0, 0, 0, 0, 0, 0, 0, 0, 0, 0, 0, 0, 0, 0, 0, 0, 0, 0, 0, 0, 0, 0,
  0, 0, 0, 0, 0, 0, 0, 0, 0, 0, 0, 0, 0, 0, 0, 0, 0, 0, 0, 0, 0, 0, 0, 0, 0, 0, 0, 0, 0, 0, 0, 0, 0,
<<<<<<< HEAD
  0, 0, 0, 0, 0, 0, 0, 0, 0, 0, 0, 0, 0, 0, 0, 0, 0, 0, 0, 0, 0, 0, 0, 0, 0, 0, 0, 1, 5, 18, 21, 34,
  36, 37, 41, 43, 44, 44, 46, 49, 49, 51, 52, 52, 54, 61, 64, 66, 69, 70, 70, 70, 70, 70, 70, 70,
  70};
=======
  0, 0, 0, 0, 0, 0, 0, 0, 0, 0, 0, 0, 0, 0, 0, 0, 0, 0, 0, 0, 0, 0, 0, 0, 0, 0, 0, 0, 4, 17, 19, 32,
  34, 35, 39, 41, 42, 42, 45, 48, 48, 50, 51, 51, 53, 60, 63, 65, 68, 69, 69, 69, 69, 69, 69, 69,
  69};
>>>>>>> 25fc4354

static const char *confchk_extra_diagnostics4_choices[] = {__WT_CONFIG_CHOICE_all,
  __WT_CONFIG_CHOICE_checkpoint_validate, __WT_CONFIG_CHOICE_cursor_check,
  __WT_CONFIG_CHOICE_disk_validate, __WT_CONFIG_CHOICE_eviction_check,
  __WT_CONFIG_CHOICE_generation_check, __WT_CONFIG_CHOICE_hs_validate,
  __WT_CONFIG_CHOICE_key_out_of_order, __WT_CONFIG_CHOICE_log_validate, __WT_CONFIG_CHOICE_prepared,
  __WT_CONFIG_CHOICE_slow_operation, __WT_CONFIG_CHOICE_txn_visibility, NULL};

static const char *confchk_file_extend3_choices[] = {
  __WT_CONFIG_CHOICE_data, __WT_CONFIG_CHOICE_log, NULL};

static const char *confchk_json_output4_choices[] = {
  __WT_CONFIG_CHOICE_error, __WT_CONFIG_CHOICE_message, NULL};

static const char *confchk_statistics5_choices[] = {__WT_CONFIG_CHOICE_all,
  __WT_CONFIG_CHOICE_cache_walk, __WT_CONFIG_CHOICE_fast, __WT_CONFIG_CHOICE_none,
  __WT_CONFIG_CHOICE_clear, __WT_CONFIG_CHOICE_tree_walk, NULL};

static const char *confchk_timing_stress_for_test4_choices[] = {
  __WT_CONFIG_CHOICE_aggressive_stash_free, __WT_CONFIG_CHOICE_aggressive_sweep,
  __WT_CONFIG_CHOICE_backup_rename, __WT_CONFIG_CHOICE_checkpoint_evict_page,
  __WT_CONFIG_CHOICE_checkpoint_handle, __WT_CONFIG_CHOICE_checkpoint_slow,
  __WT_CONFIG_CHOICE_checkpoint_stop, __WT_CONFIG_CHOICE_commit_transaction_slow,
  __WT_CONFIG_CHOICE_compact_slow, __WT_CONFIG_CHOICE_evict_reposition,
  __WT_CONFIG_CHOICE_failpoint_eviction_split,
  __WT_CONFIG_CHOICE_failpoint_history_store_delete_key_from_ts,
  __WT_CONFIG_CHOICE_history_store_checkpoint_delay, __WT_CONFIG_CHOICE_history_store_search,
  __WT_CONFIG_CHOICE_history_store_sweep_race, __WT_CONFIG_CHOICE_prefetch_1,
  __WT_CONFIG_CHOICE_prefetch_2, __WT_CONFIG_CHOICE_prefetch_3, __WT_CONFIG_CHOICE_prefetch_delay,
  __WT_CONFIG_CHOICE_prefix_compare, __WT_CONFIG_CHOICE_prepare_checkpoint_delay,
  __WT_CONFIG_CHOICE_prepare_resolution_1, __WT_CONFIG_CHOICE_prepare_resolution_2,
  __WT_CONFIG_CHOICE_sleep_before_read_overflow_onpage, __WT_CONFIG_CHOICE_split_1,
  __WT_CONFIG_CHOICE_split_2, __WT_CONFIG_CHOICE_split_3, __WT_CONFIG_CHOICE_split_4,
  __WT_CONFIG_CHOICE_split_5, __WT_CONFIG_CHOICE_split_6, __WT_CONFIG_CHOICE_split_7,
  __WT_CONFIG_CHOICE_split_8, __WT_CONFIG_CHOICE_tiered_flush_finish, NULL};

static const char *confchk_verbose16_choices[] = {__WT_CONFIG_CHOICE_all, __WT_CONFIG_CHOICE_api,
  __WT_CONFIG_CHOICE_backup, __WT_CONFIG_CHOICE_block, __WT_CONFIG_CHOICE_block_cache,
  __WT_CONFIG_CHOICE_checkpoint, __WT_CONFIG_CHOICE_checkpoint_cleanup,
  __WT_CONFIG_CHOICE_checkpoint_progress, __WT_CONFIG_CHOICE_chunkcache, __WT_CONFIG_CHOICE_compact,
  __WT_CONFIG_CHOICE_compact_progress, __WT_CONFIG_CHOICE_configuration,
  __WT_CONFIG_CHOICE_disaggregated_storage, __WT_CONFIG_CHOICE_error_returns,
  __WT_CONFIG_CHOICE_eviction, __WT_CONFIG_CHOICE_fileops, __WT_CONFIG_CHOICE_generation,
  __WT_CONFIG_CHOICE_handleops, __WT_CONFIG_CHOICE_history_store,
  __WT_CONFIG_CHOICE_history_store_activity, __WT_CONFIG_CHOICE_layered, __WT_CONFIG_CHOICE_log,
  __WT_CONFIG_CHOICE_lsm, __WT_CONFIG_CHOICE_lsm_manager, __WT_CONFIG_CHOICE_metadata,
  __WT_CONFIG_CHOICE_mutex, __WT_CONFIG_CHOICE_out_of_order, __WT_CONFIG_CHOICE_overflow,
  __WT_CONFIG_CHOICE_page_delta, __WT_CONFIG_CHOICE_prefetch, __WT_CONFIG_CHOICE_read,
  __WT_CONFIG_CHOICE_reconcile, __WT_CONFIG_CHOICE_recovery, __WT_CONFIG_CHOICE_recovery_progress,
  __WT_CONFIG_CHOICE_rts, __WT_CONFIG_CHOICE_salvage, __WT_CONFIG_CHOICE_shared_cache,
  __WT_CONFIG_CHOICE_split, __WT_CONFIG_CHOICE_temporary, __WT_CONFIG_CHOICE_thread_group,
  __WT_CONFIG_CHOICE_tiered, __WT_CONFIG_CHOICE_timestamp, __WT_CONFIG_CHOICE_transaction,
  __WT_CONFIG_CHOICE_verify, __WT_CONFIG_CHOICE_version, __WT_CONFIG_CHOICE_write, NULL};

static const char *confchk_write_through3_choices[] = {
  __WT_CONFIG_CHOICE_data, __WT_CONFIG_CHOICE_log, NULL};

static const WT_CONFIG_CHECK confchk_wiredtiger_open_basecfg[] = {
<<<<<<< HEAD
  {"aux_path", "string", NULL, NULL, NULL, 0, NULL, WT_CONFIG_COMPILED_TYPE_STRING, 294, INT64_MIN,
    INT64_MAX, NULL},
  {"backup_restore_target", "list", NULL, NULL, NULL, 0, NULL, WT_CONFIG_COMPILED_TYPE_LIST, 295,
=======
  {"backup_restore_target", "list", NULL, NULL, NULL, 0, NULL, WT_CONFIG_COMPILED_TYPE_LIST, 276,
>>>>>>> 25fc4354
    INT64_MIN, INT64_MAX, NULL},
  {"block_cache", "category", NULL, NULL, confchk_wiredtiger_open_block_cache_subconfigs, 12,
    confchk_wiredtiger_open_block_cache_subconfigs_jump, WT_CONFIG_COMPILED_TYPE_CATEGORY, 189,
    INT64_MIN, INT64_MAX, NULL},
  {"buffer_alignment", "int", NULL, "min=-1,max=1MB", NULL, 0, NULL, WT_CONFIG_COMPILED_TYPE_INT,
<<<<<<< HEAD
    296, -1, 1LL * WT_MEGABYTE, NULL},
  {"builtin_extension_config", "string", NULL, NULL, NULL, 0, NULL, WT_CONFIG_COMPILED_TYPE_STRING,
    297, INT64_MIN, INT64_MAX, NULL},
  {"cache_cursors", "boolean", NULL, NULL, NULL, 0, NULL, WT_CONFIG_COMPILED_TYPE_BOOLEAN, 288,
=======
    277, -1, 1LL * WT_MEGABYTE, NULL},
  {"builtin_extension_config", "string", NULL, NULL, NULL, 0, NULL, WT_CONFIG_COMPILED_TYPE_STRING,
    278, INT64_MIN, INT64_MAX, NULL},
  {"cache_cursors", "boolean", NULL, NULL, NULL, 0, NULL, WT_CONFIG_COMPILED_TYPE_BOOLEAN, 270,
>>>>>>> 25fc4354
    INT64_MIN, INT64_MAX, NULL},
  {"cache_max_wait_ms", "int", NULL, "min=0", NULL, 0, NULL, WT_CONFIG_COMPILED_TYPE_INT, 200, 0,
    INT64_MAX, NULL},
  {"cache_overhead", "int", NULL, "min=0,max=30", NULL, 0, NULL, WT_CONFIG_COMPILED_TYPE_INT, 201,
    0, 30, NULL},
  {"cache_size", "int", NULL, "min=1MB,max=10TB", NULL, 0, NULL, WT_CONFIG_COMPILED_TYPE_INT, 202,
    1LL * WT_MEGABYTE, 10LL * WT_TERABYTE, NULL},
  {"cache_stuck_timeout_ms", "int", NULL, "min=0", NULL, 0, NULL, WT_CONFIG_COMPILED_TYPE_INT, 203,
    0, INT64_MAX, NULL},
  {"checkpoint", "category", NULL, NULL, confchk_wiredtiger_open_checkpoint_subconfigs, 3,
    confchk_wiredtiger_open_checkpoint_subconfigs_jump, WT_CONFIG_COMPILED_TYPE_CATEGORY, 204,
    INT64_MIN, INT64_MAX, NULL},
  {"checkpoint_cleanup", "category", NULL, NULL,
    confchk_wiredtiger_open_checkpoint_cleanup_subconfigs, 2,
    confchk_wiredtiger_open_checkpoint_cleanup_subconfigs_jump, WT_CONFIG_COMPILED_TYPE_CATEGORY,
<<<<<<< HEAD
    208, INT64_MIN, INT64_MAX, NULL},
  {"checkpoint_sync", "boolean", NULL, NULL, NULL, 0, NULL, WT_CONFIG_COMPILED_TYPE_BOOLEAN, 298,
=======
    190, INT64_MIN, INT64_MAX, NULL},
  {"checkpoint_sync", "boolean", NULL, NULL, NULL, 0, NULL, WT_CONFIG_COMPILED_TYPE_BOOLEAN, 279,
>>>>>>> 25fc4354
    INT64_MIN, INT64_MAX, NULL},
  {"chunk_cache", "category", NULL, NULL, confchk_wiredtiger_open_chunk_cache_subconfigs, 9,
    confchk_wiredtiger_open_chunk_cache_subconfigs_jump, WT_CONFIG_COMPILED_TYPE_CATEGORY, 210,
    INT64_MIN, INT64_MAX, NULL},
  {"compatibility", "category", NULL, NULL, confchk_wiredtiger_open_compatibility_subconfigs, 3,
    confchk_wiredtiger_open_compatibility_subconfigs_jump, WT_CONFIG_COMPILED_TYPE_CATEGORY, 212,
    INT64_MIN, INT64_MAX, NULL},
  {"compile_configuration_count", "int", NULL, "min=500", NULL, 0, NULL,
<<<<<<< HEAD
    WT_CONFIG_COMPILED_TYPE_INT, 305, 500, INT64_MAX, NULL},
=======
    WT_CONFIG_COMPILED_TYPE_INT, 286, 500, INT64_MAX, NULL},
>>>>>>> 25fc4354
  {"debug_mode", "category", NULL, NULL, confchk_wiredtiger_open_debug_mode_subconfigs, 17,
    confchk_wiredtiger_open_debug_mode_subconfigs_jump, WT_CONFIG_COMPILED_TYPE_CATEGORY, 214,
    INT64_MIN, INT64_MAX, NULL},
<<<<<<< HEAD
  {"direct_io", "list", NULL, NULL, NULL, 0, NULL, WT_CONFIG_COMPILED_TYPE_LIST, 308, INT64_MIN,
=======
  {"direct_io", "list", NULL, NULL, NULL, 0, NULL, WT_CONFIG_COMPILED_TYPE_LIST, 289, INT64_MIN,
>>>>>>> 25fc4354
    INT64_MAX, NULL},
  {"disaggregated", "category", NULL, NULL, confchk_wiredtiger_open_disaggregated_subconfigs, 6,
    confchk_wiredtiger_open_disaggregated_subconfigs_jump, WT_CONFIG_COMPILED_TYPE_CATEGORY, 20,
    INT64_MIN, INT64_MAX, NULL},
  {"encryption", "category", NULL, NULL, confchk_wiredtiger_open_encryption_subconfigs, 3,
    confchk_wiredtiger_open_encryption_subconfigs_jump, WT_CONFIG_COMPILED_TYPE_CATEGORY, 24,
    INT64_MIN, INT64_MAX, NULL},
  {"error_prefix", "string", NULL, NULL, NULL, 0, NULL, WT_CONFIG_COMPILED_TYPE_STRING, 232,
    INT64_MIN, INT64_MAX, NULL},
  {"eviction", "category", NULL, NULL, confchk_wiredtiger_open_eviction_subconfigs, 4,
    confchk_wiredtiger_open_eviction_subconfigs_jump, WT_CONFIG_COMPILED_TYPE_CATEGORY, 233,
    INT64_MIN, INT64_MAX, NULL},
  {"eviction_checkpoint_target", "int", NULL, "min=0,max=10TB", NULL, 0, NULL,
    WT_CONFIG_COMPILED_TYPE_INT, 238, 0, 10LL * WT_TERABYTE, NULL},
  {"eviction_dirty_target", "int", NULL, "min=1,max=10TB", NULL, 0, NULL,
    WT_CONFIG_COMPILED_TYPE_INT, 239, 1, 10LL * WT_TERABYTE, NULL},
  {"eviction_dirty_trigger", "int", NULL, "min=1,max=10TB", NULL, 0, NULL,
    WT_CONFIG_COMPILED_TYPE_INT, 240, 1, 10LL * WT_TERABYTE, NULL},
  {"eviction_target", "int", NULL, "min=10,max=10TB", NULL, 0, NULL, WT_CONFIG_COMPILED_TYPE_INT,
    241, 10, 10LL * WT_TERABYTE, NULL},
  {"eviction_trigger", "int", NULL, "min=10,max=10TB", NULL, 0, NULL, WT_CONFIG_COMPILED_TYPE_INT,
    242, 10, 10LL * WT_TERABYTE, NULL},
  {"eviction_updates_target", "int", NULL, "min=0,max=10TB", NULL, 0, NULL,
    WT_CONFIG_COMPILED_TYPE_INT, 243, 0, 10LL * WT_TERABYTE, NULL},
  {"eviction_updates_trigger", "int", NULL, "min=0,max=10TB", NULL, 0, NULL,
<<<<<<< HEAD
    WT_CONFIG_COMPILED_TYPE_INT, 244, 0, 10LL * WT_TERABYTE, NULL},
  {"extensions", "list", NULL, NULL, NULL, 0, NULL, WT_CONFIG_COMPILED_TYPE_LIST, 310, INT64_MIN,
=======
    WT_CONFIG_COMPILED_TYPE_INT, 226, 0, 10LL * WT_TERABYTE, NULL},
  {"extensions", "list", NULL, NULL, NULL, 0, NULL, WT_CONFIG_COMPILED_TYPE_LIST, 291, INT64_MIN,
>>>>>>> 25fc4354
    INT64_MAX, NULL},
  {"extra_diagnostics", "list", NULL,
    "choices=[\"all\",\"checkpoint_validate\",\"cursor_check\""
    ",\"disk_validate\",\"eviction_check\",\"generation_check\","
    "\"hs_validate\",\"key_out_of_order\",\"log_validate\","
    "\"prepared\",\"slow_operation\",\"txn_visibility\"]",
    NULL, 0, NULL, WT_CONFIG_COMPILED_TYPE_LIST, 245, INT64_MIN, INT64_MAX,
    confchk_extra_diagnostics4_choices},
  {"file_extend", "list", NULL, "choices=[\"data\",\"log\"]", NULL, 0, NULL,
<<<<<<< HEAD
    WT_CONFIG_COMPILED_TYPE_LIST, 311, INT64_MIN, INT64_MAX, confchk_file_extend3_choices},
=======
    WT_CONFIG_COMPILED_TYPE_LIST, 292, INT64_MIN, INT64_MAX, confchk_file_extend3_choices},
>>>>>>> 25fc4354
  {"file_manager", "category", NULL, NULL, confchk_wiredtiger_open_file_manager_subconfigs, 3,
    confchk_wiredtiger_open_file_manager_subconfigs_jump, WT_CONFIG_COMPILED_TYPE_CATEGORY, 246,
    INT64_MIN, INT64_MAX, NULL},
  {"generation_drain_timeout_ms", "int", NULL, "min=0", NULL, 0, NULL, WT_CONFIG_COMPILED_TYPE_INT,
    250, 0, INT64_MAX, NULL},
  {"hash", "category", NULL, NULL, confchk_wiredtiger_open_hash_subconfigs, 2,
<<<<<<< HEAD
    confchk_wiredtiger_open_hash_subconfigs_jump, WT_CONFIG_COMPILED_TYPE_CATEGORY, 312, INT64_MIN,
    INT64_MAX, NULL},
  {"hazard_max", "int", NULL, "min=15", NULL, 0, NULL, WT_CONFIG_COMPILED_TYPE_INT, 315, 15,
=======
    confchk_wiredtiger_open_hash_subconfigs_jump, WT_CONFIG_COMPILED_TYPE_CATEGORY, 293, INT64_MIN,
    INT64_MAX, NULL},
  {"hazard_max", "int", NULL, "min=15", NULL, 0, NULL, WT_CONFIG_COMPILED_TYPE_INT, 296, 15,
>>>>>>> 25fc4354
    INT64_MAX, NULL},
  {"heuristic_controls", "category", NULL, NULL,
    confchk_wiredtiger_open_heuristic_controls_subconfigs, 3,
    confchk_wiredtiger_open_heuristic_controls_subconfigs_jump, WT_CONFIG_COMPILED_TYPE_CATEGORY,
    251, INT64_MIN, INT64_MAX, NULL},
  {"history_store", "category", NULL, NULL, confchk_wiredtiger_open_history_store_subconfigs, 1,
    confchk_wiredtiger_open_history_store_subconfigs_jump, WT_CONFIG_COMPILED_TYPE_CATEGORY, 255,
    INT64_MIN, INT64_MAX, NULL},
  {"io_capacity", "category", NULL, NULL, confchk_wiredtiger_open_io_capacity_subconfigs, 2,
    confchk_wiredtiger_open_io_capacity_subconfigs_jump, WT_CONFIG_COMPILED_TYPE_CATEGORY, 257,
    INT64_MIN, INT64_MAX, NULL},
  {"json_output", "list", NULL, "choices=[\"error\",\"message\"]", NULL, 0, NULL,
<<<<<<< HEAD
    WT_CONFIG_COMPILED_TYPE_LIST, 260, INT64_MIN, INT64_MAX, confchk_json_output4_choices},
=======
    WT_CONFIG_COMPILED_TYPE_LIST, 242, INT64_MIN, INT64_MAX, confchk_json_output4_choices},
  {"live_restore", "category", NULL, NULL, confchk_wiredtiger_open_live_restore_subconfigs, 3,
    confchk_wiredtiger_open_live_restore_subconfigs_jump, WT_CONFIG_COMPILED_TYPE_CATEGORY, 298,
    INT64_MIN, INT64_MAX, NULL},
>>>>>>> 25fc4354
  {"log", "category", NULL, NULL, confchk_wiredtiger_open_log_subconfigs, 12,
    confchk_wiredtiger_open_log_subconfigs_jump, WT_CONFIG_COMPILED_TYPE_CATEGORY, 42, INT64_MIN,
    INT64_MAX, NULL},
  {"lsm_manager", "category", NULL, NULL, confchk_wiredtiger_open_lsm_manager_subconfigs, 2,
    confchk_wiredtiger_open_lsm_manager_subconfigs_jump, WT_CONFIG_COMPILED_TYPE_CATEGORY, 267,
    INT64_MIN, INT64_MAX, NULL},
  {"mmap", "boolean", NULL, NULL, NULL, 0, NULL, WT_CONFIG_COMPILED_TYPE_BOOLEAN, 319, INT64_MIN,
    INT64_MAX, NULL},
  {"mmap_all", "boolean", NULL, NULL, NULL, 0, NULL, WT_CONFIG_COMPILED_TYPE_BOOLEAN, 320,
    INT64_MIN, INT64_MAX, NULL},
  {"multiprocess", "boolean", NULL, NULL, NULL, 0, NULL, WT_CONFIG_COMPILED_TYPE_BOOLEAN, 321,
    INT64_MIN, INT64_MAX, NULL},
  {"operation_timeout_ms", "int", NULL, "min=0", NULL, 0, NULL, WT_CONFIG_COMPILED_TYPE_INT, 169, 0,
    INT64_MAX, NULL},
  {"operation_tracking", "category", NULL, NULL,
    confchk_wiredtiger_open_operation_tracking_subconfigs, 2,
    confchk_wiredtiger_open_operation_tracking_subconfigs_jump, WT_CONFIG_COMPILED_TYPE_CATEGORY,
    270, INT64_MIN, INT64_MAX, NULL},
  {"prefetch", "category", NULL, NULL, confchk_wiredtiger_open_prefetch_subconfigs, 2,
    confchk_wiredtiger_open_prefetch_subconfigs_jump, WT_CONFIG_COMPILED_TYPE_CATEGORY, 292,
    INT64_MIN, INT64_MAX, NULL},
  {"readonly", "boolean", NULL, NULL, NULL, 0, NULL, WT_CONFIG_COMPILED_TYPE_BOOLEAN, 66, INT64_MIN,
    INT64_MAX, NULL},
  {"rollback_to_stable", "category", NULL, NULL,
    confchk_wiredtiger_open_rollback_to_stable_subconfigs, 1,
    confchk_wiredtiger_open_rollback_to_stable_subconfigs_jump, WT_CONFIG_COMPILED_TYPE_CATEGORY,
    272, INT64_MIN, INT64_MAX, NULL},
  {"salvage", "boolean", NULL, NULL, NULL, 0, NULL, WT_CONFIG_COMPILED_TYPE_BOOLEAN, 324, INT64_MIN,
    INT64_MAX, NULL},
  {"session_max", "int", NULL, "min=1", NULL, 0, NULL, WT_CONFIG_COMPILED_TYPE_INT, 325, 1,
    INT64_MAX, NULL},
  {"session_scratch_max", "int", NULL, NULL, NULL, 0, NULL, WT_CONFIG_COMPILED_TYPE_INT, 326,
    INT64_MIN, INT64_MAX, NULL},
  {"session_table_cache", "boolean", NULL, NULL, NULL, 0, NULL, WT_CONFIG_COMPILED_TYPE_BOOLEAN,
    327, INT64_MIN, INT64_MAX, NULL},
  {"shared_cache", "category", NULL, NULL, confchk_wiredtiger_open_shared_cache_subconfigs, 5,
    confchk_wiredtiger_open_shared_cache_subconfigs_jump, WT_CONFIG_COMPILED_TYPE_CATEGORY, 274,
    INT64_MIN, INT64_MAX, NULL},
  {"statistics", "list", NULL,
    "choices=[\"all\",\"cache_walk\",\"fast\",\"none\","
    "\"clear\",\"tree_walk\"]",
    NULL, 0, NULL, WT_CONFIG_COMPILED_TYPE_LIST, 151, INT64_MIN, INT64_MAX,
    confchk_statistics5_choices},
  {"statistics_log", "category", NULL, NULL, confchk_wiredtiger_open_statistics_log_subconfigs, 6,
    confchk_wiredtiger_open_statistics_log_subconfigs_jump, WT_CONFIG_COMPILED_TYPE_CATEGORY, 278,
    INT64_MIN, INT64_MAX, NULL},
  {"tiered_storage", "category", NULL, NULL, confchk_tiered_storage_subconfigs, 8,
    confchk_tiered_storage_subconfigs_jump, WT_CONFIG_COMPILED_TYPE_CATEGORY, 53, INT64_MIN,
    INT64_MAX, NULL},
  {"timing_stress_for_test", "list", NULL,
    "choices=[\"aggressive_stash_free\",\"aggressive_sweep\","
    "\"backup_rename\",\"checkpoint_evict_page\","
    "\"checkpoint_handle\",\"checkpoint_slow\",\"checkpoint_stop\","
    "\"commit_transaction_slow\",\"compact_slow\","
    "\"evict_reposition\",\"failpoint_eviction_split\","
    "\"failpoint_history_store_delete_key_from_ts\","
    "\"history_store_checkpoint_delay\",\"history_store_search\","
    "\"history_store_sweep_race\",\"prefetch_1\",\"prefetch_2\","
    "\"prefetch_3\",\"prefetch_delay\",\"prefix_compare\","
    "\"prepare_checkpoint_delay\",\"prepare_resolution_1\","
    "\"prepare_resolution_2\",\"sleep_before_read_overflow_onpage\","
    "\"split_1\",\"split_2\",\"split_3\",\"split_4\",\"split_5\","
    "\"split_6\",\"split_7\",\"split_8\",\"tiered_flush_finish\"]",
    NULL, 0, NULL, WT_CONFIG_COMPILED_TYPE_LIST, 283, INT64_MIN, INT64_MAX,
    confchk_timing_stress_for_test4_choices},
  {"transaction_sync", "category", NULL, NULL, confchk_wiredtiger_open_transaction_sync_subconfigs,
    2, confchk_wiredtiger_open_transaction_sync_subconfigs_jump, WT_CONFIG_COMPILED_TYPE_CATEGORY,
    329, INT64_MIN, INT64_MAX, NULL},
  {"verbose", "list", NULL,
    "choices=[\"all\",\"api\",\"backup\",\"block\","
    "\"block_cache\",\"checkpoint\",\"checkpoint_cleanup\","
    "\"checkpoint_progress\",\"chunkcache\",\"compact\","
    "\"compact_progress\",\"configuration\",\"disaggregated_storage\""
    ",\"error_returns\",\"eviction\",\"fileops\",\"generation\","
    "\"handleops\",\"history_store\",\"history_store_activity\","
    "\"layered\",\"log\",\"lsm\",\"lsm_manager\",\"metadata\","
    "\"mutex\",\"out_of_order\",\"overflow\",\"page_delta\","
    "\"prefetch\",\"read\",\"reconcile\",\"recovery\","
    "\"recovery_progress\",\"rts\",\"salvage\",\"shared_cache\","
    "\"split\",\"temporary\",\"thread_group\",\"tiered\","
    "\"timestamp\",\"transaction\",\"verify\",\"version\",\"write\"]",
    NULL, 0, NULL, WT_CONFIG_COMPILED_TYPE_LIST, 10, INT64_MIN, INT64_MAX,
    confchk_verbose16_choices},
  {"verify_metadata", "boolean", NULL, NULL, NULL, 0, NULL, WT_CONFIG_COMPILED_TYPE_BOOLEAN, 332,
    INT64_MIN, INT64_MAX, NULL},
  {"version", "string", NULL, NULL, NULL, 0, NULL, WT_CONFIG_COMPILED_TYPE_STRING, 68, INT64_MIN,
    INT64_MAX, NULL},
  {"write_through", "list", NULL, "choices=[\"data\",\"log\"]", NULL, 0, NULL,
    WT_CONFIG_COMPILED_TYPE_LIST, 333, INT64_MIN, INT64_MAX, confchk_write_through3_choices},
  {NULL, NULL, NULL, NULL, NULL, 0, NULL, 0, 0, 0, 0, NULL}};

static const uint8_t confchk_wiredtiger_open_basecfg_jump[WT_CONFIG_JUMP_TABLE_SIZE] = {0, 0, 0, 0,
  0, 0, 0, 0, 0, 0, 0, 0, 0, 0, 0, 0, 0, 0, 0, 0, 0, 0, 0, 0, 0, 0, 0, 0, 0, 0, 0, 0, 0, 0, 0, 0, 0,
  0, 0, 0, 0, 0, 0, 0, 0, 0, 0, 0, 0, 0, 0, 0, 0, 0, 0, 0, 0, 0, 0, 0, 0, 0, 0, 0, 0, 0, 0, 0, 0, 0,
<<<<<<< HEAD
  0, 0, 0, 0, 0, 0, 0, 0, 0, 0, 0, 0, 0, 0, 0, 0, 0, 0, 0, 0, 0, 0, 0, 0, 0, 0, 0, 0, 1, 5, 16, 19,
  31, 33, 34, 38, 39, 40, 40, 42, 45, 45, 47, 48, 48, 50, 57, 60, 60, 63, 64, 64, 64, 64, 64, 64,
  64, 64};
=======
  0, 0, 0, 0, 0, 0, 0, 0, 0, 0, 0, 0, 0, 0, 0, 0, 0, 0, 0, 0, 0, 0, 0, 0, 0, 0, 0, 0, 0, 4, 15, 17,
  29, 31, 32, 36, 37, 38, 38, 41, 44, 44, 46, 47, 47, 49, 56, 59, 59, 62, 63, 63, 63, 63, 63, 63,
  63, 63};
>>>>>>> 25fc4354

static const char *confchk_extra_diagnostics5_choices[] = {__WT_CONFIG_CHOICE_all,
  __WT_CONFIG_CHOICE_checkpoint_validate, __WT_CONFIG_CHOICE_cursor_check,
  __WT_CONFIG_CHOICE_disk_validate, __WT_CONFIG_CHOICE_eviction_check,
  __WT_CONFIG_CHOICE_generation_check, __WT_CONFIG_CHOICE_hs_validate,
  __WT_CONFIG_CHOICE_key_out_of_order, __WT_CONFIG_CHOICE_log_validate, __WT_CONFIG_CHOICE_prepared,
  __WT_CONFIG_CHOICE_slow_operation, __WT_CONFIG_CHOICE_txn_visibility, NULL};

static const char *confchk_file_extend4_choices[] = {
  __WT_CONFIG_CHOICE_data, __WT_CONFIG_CHOICE_log, NULL};

static const char *confchk_json_output5_choices[] = {
  __WT_CONFIG_CHOICE_error, __WT_CONFIG_CHOICE_message, NULL};

static const char *confchk_statistics6_choices[] = {__WT_CONFIG_CHOICE_all,
  __WT_CONFIG_CHOICE_cache_walk, __WT_CONFIG_CHOICE_fast, __WT_CONFIG_CHOICE_none,
  __WT_CONFIG_CHOICE_clear, __WT_CONFIG_CHOICE_tree_walk, NULL};

static const char *confchk_timing_stress_for_test5_choices[] = {
  __WT_CONFIG_CHOICE_aggressive_stash_free, __WT_CONFIG_CHOICE_aggressive_sweep,
  __WT_CONFIG_CHOICE_backup_rename, __WT_CONFIG_CHOICE_checkpoint_evict_page,
  __WT_CONFIG_CHOICE_checkpoint_handle, __WT_CONFIG_CHOICE_checkpoint_slow,
  __WT_CONFIG_CHOICE_checkpoint_stop, __WT_CONFIG_CHOICE_commit_transaction_slow,
  __WT_CONFIG_CHOICE_compact_slow, __WT_CONFIG_CHOICE_evict_reposition,
  __WT_CONFIG_CHOICE_failpoint_eviction_split,
  __WT_CONFIG_CHOICE_failpoint_history_store_delete_key_from_ts,
  __WT_CONFIG_CHOICE_history_store_checkpoint_delay, __WT_CONFIG_CHOICE_history_store_search,
  __WT_CONFIG_CHOICE_history_store_sweep_race, __WT_CONFIG_CHOICE_prefetch_1,
  __WT_CONFIG_CHOICE_prefetch_2, __WT_CONFIG_CHOICE_prefetch_3, __WT_CONFIG_CHOICE_prefetch_delay,
  __WT_CONFIG_CHOICE_prefix_compare, __WT_CONFIG_CHOICE_prepare_checkpoint_delay,
  __WT_CONFIG_CHOICE_prepare_resolution_1, __WT_CONFIG_CHOICE_prepare_resolution_2,
  __WT_CONFIG_CHOICE_sleep_before_read_overflow_onpage, __WT_CONFIG_CHOICE_split_1,
  __WT_CONFIG_CHOICE_split_2, __WT_CONFIG_CHOICE_split_3, __WT_CONFIG_CHOICE_split_4,
  __WT_CONFIG_CHOICE_split_5, __WT_CONFIG_CHOICE_split_6, __WT_CONFIG_CHOICE_split_7,
  __WT_CONFIG_CHOICE_split_8, __WT_CONFIG_CHOICE_tiered_flush_finish, NULL};

static const char *confchk_verbose17_choices[] = {__WT_CONFIG_CHOICE_all, __WT_CONFIG_CHOICE_api,
  __WT_CONFIG_CHOICE_backup, __WT_CONFIG_CHOICE_block, __WT_CONFIG_CHOICE_block_cache,
  __WT_CONFIG_CHOICE_checkpoint, __WT_CONFIG_CHOICE_checkpoint_cleanup,
  __WT_CONFIG_CHOICE_checkpoint_progress, __WT_CONFIG_CHOICE_chunkcache, __WT_CONFIG_CHOICE_compact,
  __WT_CONFIG_CHOICE_compact_progress, __WT_CONFIG_CHOICE_configuration,
  __WT_CONFIG_CHOICE_disaggregated_storage, __WT_CONFIG_CHOICE_error_returns,
  __WT_CONFIG_CHOICE_eviction, __WT_CONFIG_CHOICE_fileops, __WT_CONFIG_CHOICE_generation,
  __WT_CONFIG_CHOICE_handleops, __WT_CONFIG_CHOICE_history_store,
  __WT_CONFIG_CHOICE_history_store_activity, __WT_CONFIG_CHOICE_layered, __WT_CONFIG_CHOICE_log,
  __WT_CONFIG_CHOICE_lsm, __WT_CONFIG_CHOICE_lsm_manager, __WT_CONFIG_CHOICE_metadata,
  __WT_CONFIG_CHOICE_mutex, __WT_CONFIG_CHOICE_out_of_order, __WT_CONFIG_CHOICE_overflow,
  __WT_CONFIG_CHOICE_page_delta, __WT_CONFIG_CHOICE_prefetch, __WT_CONFIG_CHOICE_read,
  __WT_CONFIG_CHOICE_reconcile, __WT_CONFIG_CHOICE_recovery, __WT_CONFIG_CHOICE_recovery_progress,
  __WT_CONFIG_CHOICE_rts, __WT_CONFIG_CHOICE_salvage, __WT_CONFIG_CHOICE_shared_cache,
  __WT_CONFIG_CHOICE_split, __WT_CONFIG_CHOICE_temporary, __WT_CONFIG_CHOICE_thread_group,
  __WT_CONFIG_CHOICE_tiered, __WT_CONFIG_CHOICE_timestamp, __WT_CONFIG_CHOICE_transaction,
  __WT_CONFIG_CHOICE_verify, __WT_CONFIG_CHOICE_version, __WT_CONFIG_CHOICE_write, NULL};

static const char *confchk_write_through4_choices[] = {
  __WT_CONFIG_CHOICE_data, __WT_CONFIG_CHOICE_log, NULL};

static const WT_CONFIG_CHECK confchk_wiredtiger_open_usercfg[] = {
<<<<<<< HEAD
  {"aux_path", "string", NULL, NULL, NULL, 0, NULL, WT_CONFIG_COMPILED_TYPE_STRING, 294, INT64_MIN,
    INT64_MAX, NULL},
  {"backup_restore_target", "list", NULL, NULL, NULL, 0, NULL, WT_CONFIG_COMPILED_TYPE_LIST, 295,
=======
  {"backup_restore_target", "list", NULL, NULL, NULL, 0, NULL, WT_CONFIG_COMPILED_TYPE_LIST, 276,
>>>>>>> 25fc4354
    INT64_MIN, INT64_MAX, NULL},
  {"block_cache", "category", NULL, NULL, confchk_wiredtiger_open_block_cache_subconfigs, 12,
    confchk_wiredtiger_open_block_cache_subconfigs_jump, WT_CONFIG_COMPILED_TYPE_CATEGORY, 189,
    INT64_MIN, INT64_MAX, NULL},
  {"buffer_alignment", "int", NULL, "min=-1,max=1MB", NULL, 0, NULL, WT_CONFIG_COMPILED_TYPE_INT,
<<<<<<< HEAD
    296, -1, 1LL * WT_MEGABYTE, NULL},
  {"builtin_extension_config", "string", NULL, NULL, NULL, 0, NULL, WT_CONFIG_COMPILED_TYPE_STRING,
    297, INT64_MIN, INT64_MAX, NULL},
  {"cache_cursors", "boolean", NULL, NULL, NULL, 0, NULL, WT_CONFIG_COMPILED_TYPE_BOOLEAN, 288,
=======
    277, -1, 1LL * WT_MEGABYTE, NULL},
  {"builtin_extension_config", "string", NULL, NULL, NULL, 0, NULL, WT_CONFIG_COMPILED_TYPE_STRING,
    278, INT64_MIN, INT64_MAX, NULL},
  {"cache_cursors", "boolean", NULL, NULL, NULL, 0, NULL, WT_CONFIG_COMPILED_TYPE_BOOLEAN, 270,
>>>>>>> 25fc4354
    INT64_MIN, INT64_MAX, NULL},
  {"cache_max_wait_ms", "int", NULL, "min=0", NULL, 0, NULL, WT_CONFIG_COMPILED_TYPE_INT, 200, 0,
    INT64_MAX, NULL},
  {"cache_overhead", "int", NULL, "min=0,max=30", NULL, 0, NULL, WT_CONFIG_COMPILED_TYPE_INT, 201,
    0, 30, NULL},
  {"cache_size", "int", NULL, "min=1MB,max=10TB", NULL, 0, NULL, WT_CONFIG_COMPILED_TYPE_INT, 202,
    1LL * WT_MEGABYTE, 10LL * WT_TERABYTE, NULL},
  {"cache_stuck_timeout_ms", "int", NULL, "min=0", NULL, 0, NULL, WT_CONFIG_COMPILED_TYPE_INT, 203,
    0, INT64_MAX, NULL},
  {"checkpoint", "category", NULL, NULL, confchk_wiredtiger_open_checkpoint_subconfigs, 3,
    confchk_wiredtiger_open_checkpoint_subconfigs_jump, WT_CONFIG_COMPILED_TYPE_CATEGORY, 204,
    INT64_MIN, INT64_MAX, NULL},
  {"checkpoint_cleanup", "category", NULL, NULL,
    confchk_wiredtiger_open_checkpoint_cleanup_subconfigs, 2,
    confchk_wiredtiger_open_checkpoint_cleanup_subconfigs_jump, WT_CONFIG_COMPILED_TYPE_CATEGORY,
<<<<<<< HEAD
    208, INT64_MIN, INT64_MAX, NULL},
  {"checkpoint_sync", "boolean", NULL, NULL, NULL, 0, NULL, WT_CONFIG_COMPILED_TYPE_BOOLEAN, 298,
=======
    190, INT64_MIN, INT64_MAX, NULL},
  {"checkpoint_sync", "boolean", NULL, NULL, NULL, 0, NULL, WT_CONFIG_COMPILED_TYPE_BOOLEAN, 279,
>>>>>>> 25fc4354
    INT64_MIN, INT64_MAX, NULL},
  {"chunk_cache", "category", NULL, NULL, confchk_wiredtiger_open_chunk_cache_subconfigs, 9,
    confchk_wiredtiger_open_chunk_cache_subconfigs_jump, WT_CONFIG_COMPILED_TYPE_CATEGORY, 210,
    INT64_MIN, INT64_MAX, NULL},
  {"compatibility", "category", NULL, NULL, confchk_wiredtiger_open_compatibility_subconfigs, 3,
    confchk_wiredtiger_open_compatibility_subconfigs_jump, WT_CONFIG_COMPILED_TYPE_CATEGORY, 212,
    INT64_MIN, INT64_MAX, NULL},
  {"compile_configuration_count", "int", NULL, "min=500", NULL, 0, NULL,
<<<<<<< HEAD
    WT_CONFIG_COMPILED_TYPE_INT, 305, 500, INT64_MAX, NULL},
=======
    WT_CONFIG_COMPILED_TYPE_INT, 286, 500, INT64_MAX, NULL},
>>>>>>> 25fc4354
  {"debug_mode", "category", NULL, NULL, confchk_wiredtiger_open_debug_mode_subconfigs, 17,
    confchk_wiredtiger_open_debug_mode_subconfigs_jump, WT_CONFIG_COMPILED_TYPE_CATEGORY, 214,
    INT64_MIN, INT64_MAX, NULL},
<<<<<<< HEAD
  {"direct_io", "list", NULL, NULL, NULL, 0, NULL, WT_CONFIG_COMPILED_TYPE_LIST, 308, INT64_MIN,
=======
  {"direct_io", "list", NULL, NULL, NULL, 0, NULL, WT_CONFIG_COMPILED_TYPE_LIST, 289, INT64_MIN,
>>>>>>> 25fc4354
    INT64_MAX, NULL},
  {"disaggregated", "category", NULL, NULL, confchk_wiredtiger_open_disaggregated_subconfigs, 6,
    confchk_wiredtiger_open_disaggregated_subconfigs_jump, WT_CONFIG_COMPILED_TYPE_CATEGORY, 20,
    INT64_MIN, INT64_MAX, NULL},
  {"encryption", "category", NULL, NULL, confchk_wiredtiger_open_encryption_subconfigs, 3,
    confchk_wiredtiger_open_encryption_subconfigs_jump, WT_CONFIG_COMPILED_TYPE_CATEGORY, 24,
    INT64_MIN, INT64_MAX, NULL},
  {"error_prefix", "string", NULL, NULL, NULL, 0, NULL, WT_CONFIG_COMPILED_TYPE_STRING, 232,
    INT64_MIN, INT64_MAX, NULL},
  {"eviction", "category", NULL, NULL, confchk_wiredtiger_open_eviction_subconfigs, 4,
    confchk_wiredtiger_open_eviction_subconfigs_jump, WT_CONFIG_COMPILED_TYPE_CATEGORY, 233,
    INT64_MIN, INT64_MAX, NULL},
  {"eviction_checkpoint_target", "int", NULL, "min=0,max=10TB", NULL, 0, NULL,
    WT_CONFIG_COMPILED_TYPE_INT, 238, 0, 10LL * WT_TERABYTE, NULL},
  {"eviction_dirty_target", "int", NULL, "min=1,max=10TB", NULL, 0, NULL,
    WT_CONFIG_COMPILED_TYPE_INT, 239, 1, 10LL * WT_TERABYTE, NULL},
  {"eviction_dirty_trigger", "int", NULL, "min=1,max=10TB", NULL, 0, NULL,
    WT_CONFIG_COMPILED_TYPE_INT, 240, 1, 10LL * WT_TERABYTE, NULL},
  {"eviction_target", "int", NULL, "min=10,max=10TB", NULL, 0, NULL, WT_CONFIG_COMPILED_TYPE_INT,
    241, 10, 10LL * WT_TERABYTE, NULL},
  {"eviction_trigger", "int", NULL, "min=10,max=10TB", NULL, 0, NULL, WT_CONFIG_COMPILED_TYPE_INT,
    242, 10, 10LL * WT_TERABYTE, NULL},
  {"eviction_updates_target", "int", NULL, "min=0,max=10TB", NULL, 0, NULL,
    WT_CONFIG_COMPILED_TYPE_INT, 243, 0, 10LL * WT_TERABYTE, NULL},
  {"eviction_updates_trigger", "int", NULL, "min=0,max=10TB", NULL, 0, NULL,
<<<<<<< HEAD
    WT_CONFIG_COMPILED_TYPE_INT, 244, 0, 10LL * WT_TERABYTE, NULL},
  {"extensions", "list", NULL, NULL, NULL, 0, NULL, WT_CONFIG_COMPILED_TYPE_LIST, 310, INT64_MIN,
=======
    WT_CONFIG_COMPILED_TYPE_INT, 226, 0, 10LL * WT_TERABYTE, NULL},
  {"extensions", "list", NULL, NULL, NULL, 0, NULL, WT_CONFIG_COMPILED_TYPE_LIST, 291, INT64_MIN,
>>>>>>> 25fc4354
    INT64_MAX, NULL},
  {"extra_diagnostics", "list", NULL,
    "choices=[\"all\",\"checkpoint_validate\",\"cursor_check\""
    ",\"disk_validate\",\"eviction_check\",\"generation_check\","
    "\"hs_validate\",\"key_out_of_order\",\"log_validate\","
    "\"prepared\",\"slow_operation\",\"txn_visibility\"]",
    NULL, 0, NULL, WT_CONFIG_COMPILED_TYPE_LIST, 245, INT64_MIN, INT64_MAX,
    confchk_extra_diagnostics5_choices},
  {"file_extend", "list", NULL, "choices=[\"data\",\"log\"]", NULL, 0, NULL,
<<<<<<< HEAD
    WT_CONFIG_COMPILED_TYPE_LIST, 311, INT64_MIN, INT64_MAX, confchk_file_extend4_choices},
=======
    WT_CONFIG_COMPILED_TYPE_LIST, 292, INT64_MIN, INT64_MAX, confchk_file_extend4_choices},
>>>>>>> 25fc4354
  {"file_manager", "category", NULL, NULL, confchk_wiredtiger_open_file_manager_subconfigs, 3,
    confchk_wiredtiger_open_file_manager_subconfigs_jump, WT_CONFIG_COMPILED_TYPE_CATEGORY, 246,
    INT64_MIN, INT64_MAX, NULL},
  {"generation_drain_timeout_ms", "int", NULL, "min=0", NULL, 0, NULL, WT_CONFIG_COMPILED_TYPE_INT,
    250, 0, INT64_MAX, NULL},
  {"hash", "category", NULL, NULL, confchk_wiredtiger_open_hash_subconfigs, 2,
<<<<<<< HEAD
    confchk_wiredtiger_open_hash_subconfigs_jump, WT_CONFIG_COMPILED_TYPE_CATEGORY, 312, INT64_MIN,
    INT64_MAX, NULL},
  {"hazard_max", "int", NULL, "min=15", NULL, 0, NULL, WT_CONFIG_COMPILED_TYPE_INT, 315, 15,
=======
    confchk_wiredtiger_open_hash_subconfigs_jump, WT_CONFIG_COMPILED_TYPE_CATEGORY, 293, INT64_MIN,
    INT64_MAX, NULL},
  {"hazard_max", "int", NULL, "min=15", NULL, 0, NULL, WT_CONFIG_COMPILED_TYPE_INT, 296, 15,
>>>>>>> 25fc4354
    INT64_MAX, NULL},
  {"heuristic_controls", "category", NULL, NULL,
    confchk_wiredtiger_open_heuristic_controls_subconfigs, 3,
    confchk_wiredtiger_open_heuristic_controls_subconfigs_jump, WT_CONFIG_COMPILED_TYPE_CATEGORY,
    251, INT64_MIN, INT64_MAX, NULL},
  {"history_store", "category", NULL, NULL, confchk_wiredtiger_open_history_store_subconfigs, 1,
    confchk_wiredtiger_open_history_store_subconfigs_jump, WT_CONFIG_COMPILED_TYPE_CATEGORY, 255,
    INT64_MIN, INT64_MAX, NULL},
  {"io_capacity", "category", NULL, NULL, confchk_wiredtiger_open_io_capacity_subconfigs, 2,
    confchk_wiredtiger_open_io_capacity_subconfigs_jump, WT_CONFIG_COMPILED_TYPE_CATEGORY, 257,
    INT64_MIN, INT64_MAX, NULL},
  {"json_output", "list", NULL, "choices=[\"error\",\"message\"]", NULL, 0, NULL,
<<<<<<< HEAD
    WT_CONFIG_COMPILED_TYPE_LIST, 260, INT64_MIN, INT64_MAX, confchk_json_output5_choices},
=======
    WT_CONFIG_COMPILED_TYPE_LIST, 242, INT64_MIN, INT64_MAX, confchk_json_output5_choices},
  {"live_restore", "category", NULL, NULL, confchk_wiredtiger_open_live_restore_subconfigs, 3,
    confchk_wiredtiger_open_live_restore_subconfigs_jump, WT_CONFIG_COMPILED_TYPE_CATEGORY, 298,
    INT64_MIN, INT64_MAX, NULL},
>>>>>>> 25fc4354
  {"log", "category", NULL, NULL, confchk_wiredtiger_open_log_subconfigs, 12,
    confchk_wiredtiger_open_log_subconfigs_jump, WT_CONFIG_COMPILED_TYPE_CATEGORY, 42, INT64_MIN,
    INT64_MAX, NULL},
  {"lsm_manager", "category", NULL, NULL, confchk_wiredtiger_open_lsm_manager_subconfigs, 2,
    confchk_wiredtiger_open_lsm_manager_subconfigs_jump, WT_CONFIG_COMPILED_TYPE_CATEGORY, 267,
    INT64_MIN, INT64_MAX, NULL},
  {"mmap", "boolean", NULL, NULL, NULL, 0, NULL, WT_CONFIG_COMPILED_TYPE_BOOLEAN, 319, INT64_MIN,
    INT64_MAX, NULL},
  {"mmap_all", "boolean", NULL, NULL, NULL, 0, NULL, WT_CONFIG_COMPILED_TYPE_BOOLEAN, 320,
    INT64_MIN, INT64_MAX, NULL},
  {"multiprocess", "boolean", NULL, NULL, NULL, 0, NULL, WT_CONFIG_COMPILED_TYPE_BOOLEAN, 321,
    INT64_MIN, INT64_MAX, NULL},
  {"operation_timeout_ms", "int", NULL, "min=0", NULL, 0, NULL, WT_CONFIG_COMPILED_TYPE_INT, 169, 0,
    INT64_MAX, NULL},
  {"operation_tracking", "category", NULL, NULL,
    confchk_wiredtiger_open_operation_tracking_subconfigs, 2,
    confchk_wiredtiger_open_operation_tracking_subconfigs_jump, WT_CONFIG_COMPILED_TYPE_CATEGORY,
    270, INT64_MIN, INT64_MAX, NULL},
  {"prefetch", "category", NULL, NULL, confchk_wiredtiger_open_prefetch_subconfigs, 2,
    confchk_wiredtiger_open_prefetch_subconfigs_jump, WT_CONFIG_COMPILED_TYPE_CATEGORY, 292,
    INT64_MIN, INT64_MAX, NULL},
  {"readonly", "boolean", NULL, NULL, NULL, 0, NULL, WT_CONFIG_COMPILED_TYPE_BOOLEAN, 66, INT64_MIN,
    INT64_MAX, NULL},
  {"rollback_to_stable", "category", NULL, NULL,
    confchk_wiredtiger_open_rollback_to_stable_subconfigs, 1,
    confchk_wiredtiger_open_rollback_to_stable_subconfigs_jump, WT_CONFIG_COMPILED_TYPE_CATEGORY,
    272, INT64_MIN, INT64_MAX, NULL},
  {"salvage", "boolean", NULL, NULL, NULL, 0, NULL, WT_CONFIG_COMPILED_TYPE_BOOLEAN, 324, INT64_MIN,
    INT64_MAX, NULL},
  {"session_max", "int", NULL, "min=1", NULL, 0, NULL, WT_CONFIG_COMPILED_TYPE_INT, 325, 1,
    INT64_MAX, NULL},
  {"session_scratch_max", "int", NULL, NULL, NULL, 0, NULL, WT_CONFIG_COMPILED_TYPE_INT, 326,
    INT64_MIN, INT64_MAX, NULL},
  {"session_table_cache", "boolean", NULL, NULL, NULL, 0, NULL, WT_CONFIG_COMPILED_TYPE_BOOLEAN,
    327, INT64_MIN, INT64_MAX, NULL},
  {"shared_cache", "category", NULL, NULL, confchk_wiredtiger_open_shared_cache_subconfigs, 5,
    confchk_wiredtiger_open_shared_cache_subconfigs_jump, WT_CONFIG_COMPILED_TYPE_CATEGORY, 274,
    INT64_MIN, INT64_MAX, NULL},
  {"statistics", "list", NULL,
    "choices=[\"all\",\"cache_walk\",\"fast\",\"none\","
    "\"clear\",\"tree_walk\"]",
    NULL, 0, NULL, WT_CONFIG_COMPILED_TYPE_LIST, 151, INT64_MIN, INT64_MAX,
    confchk_statistics6_choices},
  {"statistics_log", "category", NULL, NULL, confchk_wiredtiger_open_statistics_log_subconfigs, 6,
    confchk_wiredtiger_open_statistics_log_subconfigs_jump, WT_CONFIG_COMPILED_TYPE_CATEGORY, 278,
    INT64_MIN, INT64_MAX, NULL},
  {"tiered_storage", "category", NULL, NULL, confchk_tiered_storage_subconfigs, 8,
    confchk_tiered_storage_subconfigs_jump, WT_CONFIG_COMPILED_TYPE_CATEGORY, 53, INT64_MIN,
    INT64_MAX, NULL},
  {"timing_stress_for_test", "list", NULL,
    "choices=[\"aggressive_stash_free\",\"aggressive_sweep\","
    "\"backup_rename\",\"checkpoint_evict_page\","
    "\"checkpoint_handle\",\"checkpoint_slow\",\"checkpoint_stop\","
    "\"commit_transaction_slow\",\"compact_slow\","
    "\"evict_reposition\",\"failpoint_eviction_split\","
    "\"failpoint_history_store_delete_key_from_ts\","
    "\"history_store_checkpoint_delay\",\"history_store_search\","
    "\"history_store_sweep_race\",\"prefetch_1\",\"prefetch_2\","
    "\"prefetch_3\",\"prefetch_delay\",\"prefix_compare\","
    "\"prepare_checkpoint_delay\",\"prepare_resolution_1\","
    "\"prepare_resolution_2\",\"sleep_before_read_overflow_onpage\","
    "\"split_1\",\"split_2\",\"split_3\",\"split_4\",\"split_5\","
    "\"split_6\",\"split_7\",\"split_8\",\"tiered_flush_finish\"]",
    NULL, 0, NULL, WT_CONFIG_COMPILED_TYPE_LIST, 283, INT64_MIN, INT64_MAX,
    confchk_timing_stress_for_test5_choices},
  {"transaction_sync", "category", NULL, NULL, confchk_wiredtiger_open_transaction_sync_subconfigs,
    2, confchk_wiredtiger_open_transaction_sync_subconfigs_jump, WT_CONFIG_COMPILED_TYPE_CATEGORY,
    329, INT64_MIN, INT64_MAX, NULL},
  {"verbose", "list", NULL,
    "choices=[\"all\",\"api\",\"backup\",\"block\","
    "\"block_cache\",\"checkpoint\",\"checkpoint_cleanup\","
    "\"checkpoint_progress\",\"chunkcache\",\"compact\","
    "\"compact_progress\",\"configuration\",\"disaggregated_storage\""
    ",\"error_returns\",\"eviction\",\"fileops\",\"generation\","
    "\"handleops\",\"history_store\",\"history_store_activity\","
    "\"layered\",\"log\",\"lsm\",\"lsm_manager\",\"metadata\","
    "\"mutex\",\"out_of_order\",\"overflow\",\"page_delta\","
    "\"prefetch\",\"read\",\"reconcile\",\"recovery\","
    "\"recovery_progress\",\"rts\",\"salvage\",\"shared_cache\","
    "\"split\",\"temporary\",\"thread_group\",\"tiered\","
    "\"timestamp\",\"transaction\",\"verify\",\"version\",\"write\"]",
    NULL, 0, NULL, WT_CONFIG_COMPILED_TYPE_LIST, 10, INT64_MIN, INT64_MAX,
    confchk_verbose17_choices},
  {"verify_metadata", "boolean", NULL, NULL, NULL, 0, NULL, WT_CONFIG_COMPILED_TYPE_BOOLEAN, 332,
    INT64_MIN, INT64_MAX, NULL},
  {"write_through", "list", NULL, "choices=[\"data\",\"log\"]", NULL, 0, NULL,
    WT_CONFIG_COMPILED_TYPE_LIST, 333, INT64_MIN, INT64_MAX, confchk_write_through4_choices},
  {NULL, NULL, NULL, NULL, NULL, 0, NULL, 0, 0, 0, 0, NULL}};

static const uint8_t confchk_wiredtiger_open_usercfg_jump[WT_CONFIG_JUMP_TABLE_SIZE] = {0, 0, 0, 0,
  0, 0, 0, 0, 0, 0, 0, 0, 0, 0, 0, 0, 0, 0, 0, 0, 0, 0, 0, 0, 0, 0, 0, 0, 0, 0, 0, 0, 0, 0, 0, 0, 0,
  0, 0, 0, 0, 0, 0, 0, 0, 0, 0, 0, 0, 0, 0, 0, 0, 0, 0, 0, 0, 0, 0, 0, 0, 0, 0, 0, 0, 0, 0, 0, 0, 0,
<<<<<<< HEAD
  0, 0, 0, 0, 0, 0, 0, 0, 0, 0, 0, 0, 0, 0, 0, 0, 0, 0, 0, 0, 0, 0, 0, 0, 0, 0, 0, 0, 1, 5, 16, 19,
  31, 33, 34, 38, 39, 40, 40, 42, 45, 45, 47, 48, 48, 50, 57, 60, 60, 62, 63, 63, 63, 63, 63, 63,
  63, 63};
=======
  0, 0, 0, 0, 0, 0, 0, 0, 0, 0, 0, 0, 0, 0, 0, 0, 0, 0, 0, 0, 0, 0, 0, 0, 0, 0, 0, 0, 0, 4, 15, 17,
  29, 31, 32, 36, 37, 38, 38, 41, 44, 44, 46, 47, 47, 49, 56, 59, 59, 61, 62, 62, 62, 62, 62, 62,
  62, 62};
>>>>>>> 25fc4354

static const WT_CONFIG_ENTRY config_entries[] = {
  {"WT_CONNECTION.add_collator", "", NULL, 0, NULL, 0, WT_CONF_SIZING_NONE, false},
  {"WT_CONNECTION.add_compressor", "", NULL, 0, NULL, 1, WT_CONF_SIZING_NONE, false},
  {"WT_CONNECTION.add_data_source", "", NULL, 0, NULL, 2, WT_CONF_SIZING_NONE, false},
  {"WT_CONNECTION.add_encryptor", "", NULL, 0, NULL, 3, WT_CONF_SIZING_NONE, false},
  {"WT_CONNECTION.add_page_log", "", NULL, 0, NULL, 4, WT_CONF_SIZING_NONE, false},
  {"WT_CONNECTION.add_storage_source", "", NULL, 0, NULL, 5, WT_CONF_SIZING_NONE, false},
  {"WT_CONNECTION.close", "final_flush=false,leak_memory=false,use_timestamp=true",
    confchk_WT_CONNECTION_close, 3, confchk_WT_CONNECTION_close_jump, 6, WT_CONF_SIZING_NONE,
    false},
  {"WT_CONNECTION.debug_info",
    "backup=false,cache=false,cursors=false,handles=false,log=false,"
    "sessions=false,txn=false",
    confchk_WT_CONNECTION_debug_info, 7, confchk_WT_CONNECTION_debug_info_jump, 7,
    WT_CONF_SIZING_NONE, false},
  {"WT_CONNECTION.load_extension",
    "config=,early_load=false,entry=wiredtiger_extension_init,"
    "terminate=wiredtiger_extension_terminate",
    confchk_WT_CONNECTION_load_extension, 4, confchk_WT_CONNECTION_load_extension_jump, 8,
    WT_CONF_SIZING_NONE, false},
  {"WT_CONNECTION.open_session",
    "cache_cursors=true,cache_max_wait_ms=0,"
    "debug=(checkpoint_fail_before_turtle_update=false,"
    "release_evict_page=false),ignore_cache_size=false,"
    "isolation=snapshot,prefetch=(enabled=false)",
    confchk_WT_CONNECTION_open_session, 6, confchk_WT_CONNECTION_open_session_jump, 9,
    WT_CONF_SIZING_NONE, false},
  {"WT_CONNECTION.query_timestamp", "get=all_durable", confchk_WT_CONNECTION_query_timestamp, 1,
    confchk_WT_CONNECTION_query_timestamp_jump, 10, WT_CONF_SIZING_NONE, false},
  {"WT_CONNECTION.reconfigure",
    "block_cache=(blkcache_eviction_aggression=1800,"
    "cache_on_checkpoint=true,cache_on_writes=true,enabled=false,"
    "full_target=95,hashsize=32768,max_percent_overhead=10,"
    "nvram_path=,percent_file_in_dram=50,size=0,system_ram=0,type=),"
    "cache_max_wait_ms=0,cache_overhead=8,cache_size=100MB,"
    "cache_stuck_timeout_ms=300000,checkpoint=(log_size=0,"
    "precise=false,wait=0),checkpoint_cleanup=(method=none,wait=300),"
    "chunk_cache=(pinned=),compatibility=(release=),"
    "debug_mode=(background_compact=false,checkpoint_retention=0,"
    "configuration=false,corruption_abort=true,cursor_copy=false,"
    "cursor_reposition=false,eviction=false,"
    "eviction_checkpoint_ts_ordering=false,log_retention=0,"
    "realloc_exact=false,realloc_malloc=false,rollback_error=0,"
    "slow_checkpoint=false,stress_skiplist=false,table_logging=false,"
    "tiered_flush_error_continue=false,update_restore_evict=false),"
    "disaggregated=(checkpoint_id=-1,checkpoint_meta=,"
    "next_checkpoint_id=-1,role=,shutdown_checkpoint=false),"
    "error_prefix=,eviction=(evict_sample_inmem=true,"
    "evict_use_softptr=false,threads_max=8,threads_min=1),"
    "eviction_checkpoint_target=1,eviction_dirty_target=5,"
    "eviction_dirty_trigger=20,eviction_target=80,eviction_trigger=95"
    ",eviction_updates_target=0,eviction_updates_trigger=0,"
    "extra_diagnostics=[],file_manager=(close_handle_minimum=250,"
    "close_idle_time=30,close_scan_interval=10),"
    "generation_drain_timeout_ms=240000,"
    "heuristic_controls=(checkpoint_cleanup_obsolete_tw_pages_dirty_max=100"
    ",eviction_obsolete_tw_pages_dirty_max=100,"
    "obsolete_tw_btree_max=100),history_store=(file_max=0),"
    "io_capacity=(chunk_cache=0,total=0),json_output=[],"
    "log=(archive=true,os_cache_dirty_pct=0,prealloc=true,"
    "prealloc_init_count=1,remove=true,zero_fill=false),"
    "lsm_manager=(merge=true,worker_thread_max=4),"
    "operation_timeout_ms=0,operation_tracking=(enabled=false,"
    "path=\".\"),rollback_to_stable=(threads=4),"
    "shared_cache=(chunk=10MB,name=,quota=0,reserve=0,size=500MB),"
    "statistics=none,statistics_log=(json=false,on_close=false,"
    "sources=,timestamp=\"%b %d %H:%M:%S\",wait=0),"
    "tiered_storage=(local_retention=300),timing_stress_for_test=,"
    "verbose=[]",
    confchk_WT_CONNECTION_reconfigure, 38, confchk_WT_CONNECTION_reconfigure_jump, 11,
    WT_CONF_SIZING_NONE, false},
  {"WT_CONNECTION.rollback_to_stable", "dryrun=false,threads=4",
    confchk_WT_CONNECTION_rollback_to_stable, 2, confchk_WT_CONNECTION_rollback_to_stable_jump, 12,
    WT_CONF_SIZING_NONE, false},
  {"WT_CONNECTION.set_file_system", "", NULL, 0, NULL, 13, WT_CONF_SIZING_NONE, false},
  {"WT_CONNECTION.set_timestamp",
    "durable_timestamp=,force=false,oldest_timestamp=,"
    "stable_timestamp=",
    confchk_WT_CONNECTION_set_timestamp, 4, confchk_WT_CONNECTION_set_timestamp_jump, 14,
    WT_CONF_SIZING_NONE, false},
  {"WT_CURSOR.bound", "action=set,bound=,inclusive=true", confchk_WT_CURSOR_bound, 3,
    confchk_WT_CURSOR_bound_jump, 15, WT_CONF_SIZING_INITIALIZE(WT_CURSOR, bound), true},
  {"WT_CURSOR.close", "", NULL, 0, NULL, 16, WT_CONF_SIZING_NONE, false},
  {"WT_CURSOR.reconfigure", "append=false,force=false,overwrite=true,prefix_search=false",
    confchk_WT_CURSOR_reconfigure, 4, confchk_WT_CURSOR_reconfigure_jump, 17, WT_CONF_SIZING_NONE,
    false},
  {"WT_SESSION.alter",
    "access_pattern_hint=none,app_metadata=,"
    "assert=(commit_timestamp=none,durable_timestamp=none,"
    "read_timestamp=none,write_timestamp=off),cache_resident=false,"
    "checkpoint=,exclusive_refreshed=true,log=(enabled=true),"
    "os_cache_dirty_max=0,os_cache_max=0,verbose=[],"
    "write_timestamp_usage=none",
    confchk_WT_SESSION_alter, 11, confchk_WT_SESSION_alter_jump, 18, WT_CONF_SIZING_NONE, false},
  {"WT_SESSION.begin_transaction",
    "ignore_prepare=false,isolation=,name=,no_timestamp=false,"
    "operation_timeout_ms=0,priority=0,read_timestamp=,"
    "roundup_timestamps=(prepared=false,read=false),sync=",
    confchk_WT_SESSION_begin_transaction, 9, confchk_WT_SESSION_begin_transaction_jump, 19,
    WT_CONF_SIZING_INITIALIZE(WT_SESSION, begin_transaction), true},
  {"WT_SESSION.checkpoint",
    "debug=(checkpoint_cleanup=false,checkpoint_crash_point=-1),drop="
    ",flush_tier=(enabled=false,force=false,sync=true,timeout=0),"
    "force=false,name=,use_timestamp=true",
    confchk_WT_SESSION_checkpoint, 6, confchk_WT_SESSION_checkpoint_jump, 20, WT_CONF_SIZING_NONE,
    false},
  {"WT_SESSION.close", "", NULL, 0, NULL, 21, WT_CONF_SIZING_NONE, false},
  {"WT_SESSION.commit_transaction",
    "commit_timestamp=,durable_timestamp=,operation_timeout_ms=0,"
    "sync=",
    confchk_WT_SESSION_commit_transaction, 4, confchk_WT_SESSION_commit_transaction_jump, 22,
    WT_CONF_SIZING_NONE, false},
  {"WT_SESSION.compact",
    "background=,dryrun=false,exclude=,free_space_target=20MB,"
    "run_once=false,timeout=1200",
    confchk_WT_SESSION_compact, 6, confchk_WT_SESSION_compact_jump, 23, WT_CONF_SIZING_NONE, false},
  {"WT_SESSION.create",
    "access_pattern_hint=none,allocation_size=4KB,app_metadata=,"
    "assert=(commit_timestamp=none,durable_timestamp=none,"
    "read_timestamp=none,write_timestamp=off),block_allocation=best,"
    "block_compressor=,block_manager=default,cache_resident=false,"
    "checksum=on,colgroups=,collator=,columns=,dictionary=0,"
    "disaggregated=(delta_pct=20,max_consecutive_delta=32,page_log=),"
    "encryption=(keyid=,name=),exclusive=false,format=btree,"
    "huffman_key=,huffman_value=,ignore_in_memory_cache_size=false,"
    "immutable=false,import=(compare_timestamp=oldest_timestamp,"
    "enabled=false,file_metadata=,metadata_file=,panic_corrupt=true,"
    "repair=false),in_memory=false,ingest=,internal_item_max=0,"
    "internal_key_max=0,internal_key_truncate=true,"
    "internal_page_max=4KB,key_format=u,key_gap=10,leaf_item_max=0,"
    "leaf_key_max=0,leaf_page_max=32KB,leaf_value_max=0,"
    "log=(enabled=true),lsm=(auto_throttle=true,bloom=true,"
    "bloom_bit_count=16,bloom_config=,bloom_hash_count=8,"
    "bloom_oldest=false,chunk_count_limit=0,chunk_max=5GB,"
    "chunk_size=10MB,merge_custom=(prefix=,start_generation=0,"
    "suffix=),merge_max=15,merge_min=0),memory_page_image_max=0,"
    "memory_page_max=5MB,os_cache_dirty_max=0,os_cache_max=0,"
    "prefix_compression=false,prefix_compression_min=4,source=,"
    "split_deepen_min_child=0,split_deepen_per_child=0,split_pct=90,"
    "stable=,tiered_storage=(auth_token=,bucket=,bucket_prefix=,"
    "cache_directory=,local_retention=300,name=,object_target_size=0,"
    "shared=false),type=file,value_format=u,verbose=[],"
    "write_timestamp_usage=none",
    confchk_WT_SESSION_create, 52, confchk_WT_SESSION_create_jump, 24, WT_CONF_SIZING_NONE, false},
  {"WT_SESSION.drop",
    "checkpoint_wait=true,force=false,lock_wait=true,"
    "remove_files=true,remove_shared=false",
    confchk_WT_SESSION_drop, 5, confchk_WT_SESSION_drop_jump, 25, WT_CONF_SIZING_NONE, false},
  {"WT_SESSION.log_flush", "sync=on", confchk_WT_SESSION_log_flush, 1,
    confchk_WT_SESSION_log_flush_jump, 26, WT_CONF_SIZING_NONE, false},
  {"WT_SESSION.log_printf", "", NULL, 0, NULL, 27, WT_CONF_SIZING_NONE, false},
  {"WT_SESSION.open_cursor",
    "append=false,bulk=false,checkpoint=,checkpoint_use_history=true,"
    "checkpoint_wait=true,debug=(checkpoint_read_timestamp=,"
    "dump_version=false,release_evict=false),dump=,force=false,"
    "incremental=(consolidate=false,enabled=false,file=,"
    "force_stop=false,granularity=16MB,src_id=,this_id=),"
    "next_random=false,next_random_sample_size=0,next_random_seed=0,"
    "overwrite=true,prefix_search=false,raw=false,read_once=false,"
    "readonly=false,skip_sort_check=false,statistics=,target=",
    confchk_WT_SESSION_open_cursor, 20, confchk_WT_SESSION_open_cursor_jump, 28,
    WT_CONF_SIZING_NONE, false},
  {"WT_SESSION.prepare_transaction", "prepare_timestamp=", confchk_WT_SESSION_prepare_transaction,
    1, confchk_WT_SESSION_prepare_transaction_jump, 29, WT_CONF_SIZING_NONE, false},
  {"WT_SESSION.query_timestamp", "get=read", confchk_WT_SESSION_query_timestamp, 1,
    confchk_WT_SESSION_query_timestamp_jump, 30, WT_CONF_SIZING_NONE, false},
  {"WT_SESSION.reconfigure",
    "cache_cursors=true,cache_max_wait_ms=0,"
    "debug=(checkpoint_fail_before_turtle_update=false,"
    "release_evict_page=false),ignore_cache_size=false,"
    "isolation=snapshot,prefetch=(enabled=false)",
    confchk_WT_SESSION_reconfigure, 6, confchk_WT_SESSION_reconfigure_jump, 31, WT_CONF_SIZING_NONE,
    false},
  {"WT_SESSION.reset", "", NULL, 0, NULL, 32, WT_CONF_SIZING_NONE, false},
  {"WT_SESSION.reset_snapshot", "", NULL, 0, NULL, 33, WT_CONF_SIZING_NONE, false},
  {"WT_SESSION.rollback_transaction", "operation_timeout_ms=0",
    confchk_WT_SESSION_rollback_transaction, 1, confchk_WT_SESSION_rollback_transaction_jump, 34,
    WT_CONF_SIZING_NONE, false},
  {"WT_SESSION.salvage", "force=false", confchk_WT_SESSION_salvage, 1,
    confchk_WT_SESSION_salvage_jump, 35, WT_CONF_SIZING_NONE, false},
  {"WT_SESSION.strerror", "", NULL, 0, NULL, 36, WT_CONF_SIZING_NONE, false},
  {"WT_SESSION.timestamp_transaction",
    "commit_timestamp=,durable_timestamp=,prepare_timestamp=,"
    "read_timestamp=",
    confchk_WT_SESSION_timestamp_transaction, 4, confchk_WT_SESSION_timestamp_transaction_jump, 37,
    WT_CONF_SIZING_NONE, false},
  {"WT_SESSION.timestamp_transaction_uint", "", NULL, 0, NULL, 38, WT_CONF_SIZING_NONE, false},
  {"WT_SESSION.truncate", "", NULL, 0, NULL, 39, WT_CONF_SIZING_NONE, false},
  {"WT_SESSION.verify",
    "do_not_clear_txn_id=false,dump_address=false,dump_all_data=false"
    ",dump_blocks=false,dump_key_data=false,dump_layout=false,"
    "dump_offsets=,dump_pages=false,dump_tree_shape=false,"
    "read_corrupt=false,stable_timestamp=false,strict=false",
    confchk_WT_SESSION_verify, 12, confchk_WT_SESSION_verify_jump, 40, WT_CONF_SIZING_NONE, false},
  {"colgroup.meta",
    "app_metadata=,assert=(commit_timestamp=none,"
    "durable_timestamp=none,read_timestamp=none,write_timestamp=off),"
    "collator=,columns=,source=,type=file,verbose=[],"
    "write_timestamp_usage=none",
    confchk_colgroup_meta, 8, confchk_colgroup_meta_jump, 41, WT_CONF_SIZING_NONE, false},
  {"file.config",
    "access_pattern_hint=none,allocation_size=4KB,app_metadata=,"
    "assert=(commit_timestamp=none,durable_timestamp=none,"
    "read_timestamp=none,write_timestamp=off),block_allocation=best,"
    "block_compressor=,block_manager=default,cache_resident=false,"
    "checksum=on,collator=,columns=,dictionary=0,"
    "disaggregated=(delta_pct=20,max_consecutive_delta=32,page_log=),"
    "encryption=(keyid=,name=),format=btree,huffman_key=,"
    "huffman_value=,ignore_in_memory_cache_size=false,in_memory=false"
    ",internal_item_max=0,internal_key_max=0,"
    "internal_key_truncate=true,internal_page_max=4KB,key_format=u,"
    "key_gap=10,leaf_item_max=0,leaf_key_max=0,leaf_page_max=32KB,"
    "leaf_value_max=0,log=(enabled=true),memory_page_image_max=0,"
    "memory_page_max=5MB,os_cache_dirty_max=0,os_cache_max=0,"
    "prefix_compression=false,prefix_compression_min=4,"
    "split_deepen_min_child=0,split_deepen_per_child=0,split_pct=90,"
    "tiered_storage=(auth_token=,bucket=,bucket_prefix=,"
    "cache_directory=,local_retention=300,name=,object_target_size=0,"
    "shared=false),value_format=u,verbose=[],"
    "write_timestamp_usage=none",
    confchk_file_config, 43, confchk_file_config_jump, 42, WT_CONF_SIZING_NONE, false},
  {"file.meta",
    "access_pattern_hint=none,allocation_size=4KB,app_metadata=,"
    "assert=(commit_timestamp=none,durable_timestamp=none,"
    "read_timestamp=none,write_timestamp=off),block_allocation=best,"
    "block_compressor=,block_manager=default,cache_resident=false,"
    "checkpoint=,checkpoint_backup_info=,checkpoint_lsn=,checksum=on,"
    "collator=,columns=,dictionary=0,disaggregated=(delta_pct=20,"
    "max_consecutive_delta=32,page_log=),encryption=(keyid=,name=),"
    "format=btree,huffman_key=,huffman_value=,id=,"
    "ignore_in_memory_cache_size=false,in_memory=false,"
    "internal_item_max=0,internal_key_max=0,"
    "internal_key_truncate=true,internal_page_max=4KB,key_format=u,"
    "key_gap=10,leaf_item_max=0,leaf_key_max=0,leaf_page_max=32KB,"
    "leaf_value_max=0,log=(enabled=true),memory_page_image_max=0,"
    "memory_page_max=5MB,os_cache_dirty_max=0,os_cache_max=0,"
    "prefix_compression=false,prefix_compression_min=4,readonly=false"
    ",split_deepen_min_child=0,split_deepen_per_child=0,split_pct=90,"
    "tiered_object=false,tiered_storage=(auth_token=,bucket=,"
    "bucket_prefix=,cache_directory=,local_retention=300,name=,"
    "object_target_size=0,shared=false),value_format=u,verbose=[],"
    "version=(major=0,minor=0),write_timestamp_usage=none",
    confchk_file_meta, 50, confchk_file_meta_jump, 43, WT_CONF_SIZING_NONE, false},
  {"index.meta",
    "app_metadata=,assert=(commit_timestamp=none,"
    "durable_timestamp=none,read_timestamp=none,write_timestamp=off),"
    "collator=,columns=,immutable=false,key_format=u,source=,"
    "type=file,value_format=u,verbose=[],write_timestamp_usage=none",
    confchk_index_meta, 11, confchk_index_meta_jump, 44, WT_CONF_SIZING_NONE, false},
  {"layered.meta",
    "app_metadata=,assert=(commit_timestamp=none,"
    "durable_timestamp=none,read_timestamp=none,write_timestamp=off),"
    "collator=,columns=,disaggregated=(checkpoint_id=-1,"
    "checkpoint_meta=,next_checkpoint_id=-1,page_log=,role=,"
    "shutdown_checkpoint=false),ingest=,key_format=u,stable=,"
    "value_format=u,verbose=[],write_timestamp_usage=none",
    confchk_layered_meta, 11, confchk_layered_meta_jump, 45, WT_CONF_SIZING_NONE, false},
  {"lsm.meta",
    "access_pattern_hint=none,allocation_size=4KB,app_metadata=,"
    "assert=(commit_timestamp=none,durable_timestamp=none,"
    "read_timestamp=none,write_timestamp=off),block_allocation=best,"
    "block_compressor=,block_manager=default,cache_resident=false,"
    "checksum=on,chunks=,collator=,columns=,dictionary=0,"
    "disaggregated=(delta_pct=20,max_consecutive_delta=32,page_log=),"
    "encryption=(keyid=,name=),format=btree,huffman_key=,"
    "huffman_value=,ignore_in_memory_cache_size=false,in_memory=false"
    ",internal_item_max=0,internal_key_max=0,"
    "internal_key_truncate=true,internal_page_max=4KB,key_format=u,"
    "key_gap=10,last=0,leaf_item_max=0,leaf_key_max=0,"
    "leaf_page_max=32KB,leaf_value_max=0,log=(enabled=true),"
    "lsm=(auto_throttle=true,bloom=true,bloom_bit_count=16,"
    "bloom_config=,bloom_hash_count=8,bloom_oldest=false,"
    "chunk_count_limit=0,chunk_max=5GB,chunk_size=10MB,"
    "merge_custom=(prefix=,start_generation=0,suffix=),merge_max=15,"
    "merge_min=0),memory_page_image_max=0,memory_page_max=5MB,"
    "old_chunks=,os_cache_dirty_max=0,os_cache_max=0,"
    "prefix_compression=false,prefix_compression_min=4,"
    "split_deepen_min_child=0,split_deepen_per_child=0,split_pct=90,"
    "tiered_storage=(auth_token=,bucket=,bucket_prefix=,"
    "cache_directory=,local_retention=300,name=,object_target_size=0,"
    "shared=false),value_format=u,verbose=[],"
    "write_timestamp_usage=none",
    confchk_lsm_meta, 47, confchk_lsm_meta_jump, 46, WT_CONF_SIZING_NONE, false},
  {"object.meta",
    "access_pattern_hint=none,allocation_size=4KB,app_metadata=,"
    "assert=(commit_timestamp=none,durable_timestamp=none,"
    "read_timestamp=none,write_timestamp=off),block_allocation=best,"
    "block_compressor=,block_manager=default,cache_resident=false,"
    "checkpoint=,checkpoint_backup_info=,checkpoint_lsn=,checksum=on,"
    "collator=,columns=,dictionary=0,disaggregated=(delta_pct=20,"
    "max_consecutive_delta=32,page_log=),encryption=(keyid=,name=),"
    "flush_time=0,flush_timestamp=0,format=btree,huffman_key=,"
    "huffman_value=,id=,ignore_in_memory_cache_size=false,"
    "in_memory=false,internal_item_max=0,internal_key_max=0,"
    "internal_key_truncate=true,internal_page_max=4KB,key_format=u,"
    "key_gap=10,leaf_item_max=0,leaf_key_max=0,leaf_page_max=32KB,"
    "leaf_value_max=0,log=(enabled=true),memory_page_image_max=0,"
    "memory_page_max=5MB,os_cache_dirty_max=0,os_cache_max=0,"
    "prefix_compression=false,prefix_compression_min=4,readonly=false"
    ",split_deepen_min_child=0,split_deepen_per_child=0,split_pct=90,"
    "tiered_object=false,tiered_storage=(auth_token=,bucket=,"
    "bucket_prefix=,cache_directory=,local_retention=300,name=,"
    "object_target_size=0,shared=false),value_format=u,verbose=[],"
    "version=(major=0,minor=0),write_timestamp_usage=none",
    confchk_object_meta, 52, confchk_object_meta_jump, 47, WT_CONF_SIZING_NONE, false},
  {"table.meta",
    "app_metadata=,assert=(commit_timestamp=none,"
    "durable_timestamp=none,read_timestamp=none,write_timestamp=off),"
    "colgroups=,collator=,columns=,key_format=u,value_format=u,"
    "verbose=[],write_timestamp_usage=none",
    confchk_table_meta, 9, confchk_table_meta_jump, 48, WT_CONF_SIZING_NONE, false},
  {"tier.meta",
    "access_pattern_hint=none,allocation_size=4KB,app_metadata=,"
    "assert=(commit_timestamp=none,durable_timestamp=none,"
    "read_timestamp=none,write_timestamp=off),block_allocation=best,"
    "block_compressor=,block_manager=default,bucket=,bucket_prefix=,"
    "cache_directory=,cache_resident=false,checkpoint=,"
    "checkpoint_backup_info=,checkpoint_lsn=,checksum=on,collator=,"
    "columns=,dictionary=0,disaggregated=(delta_pct=20,"
    "max_consecutive_delta=32,page_log=),encryption=(keyid=,name=),"
    "format=btree,huffman_key=,huffman_value=,id=,"
    "ignore_in_memory_cache_size=false,in_memory=false,"
    "internal_item_max=0,internal_key_max=0,"
    "internal_key_truncate=true,internal_page_max=4KB,key_format=u,"
    "key_gap=10,leaf_item_max=0,leaf_key_max=0,leaf_page_max=32KB,"
    "leaf_value_max=0,log=(enabled=true),memory_page_image_max=0,"
    "memory_page_max=5MB,os_cache_dirty_max=0,os_cache_max=0,"
    "prefix_compression=false,prefix_compression_min=4,readonly=false"
    ",split_deepen_min_child=0,split_deepen_per_child=0,split_pct=90,"
    "tiered_object=false,tiered_storage=(auth_token=,bucket=,"
    "bucket_prefix=,cache_directory=,local_retention=300,name=,"
    "object_target_size=0,shared=false),value_format=u,verbose=[],"
    "version=(major=0,minor=0),write_timestamp_usage=none",
    confchk_tier_meta, 53, confchk_tier_meta_jump, 49, WT_CONF_SIZING_NONE, false},
  {"tiered.meta",
    "access_pattern_hint=none,allocation_size=4KB,app_metadata=,"
    "assert=(commit_timestamp=none,durable_timestamp=none,"
    "read_timestamp=none,write_timestamp=off),block_allocation=best,"
    "block_compressor=,block_manager=default,cache_resident=false,"
    "checkpoint=,checkpoint_backup_info=,checkpoint_lsn=,checksum=on,"
    "collator=,columns=,dictionary=0,disaggregated=(delta_pct=20,"
    "max_consecutive_delta=32,page_log=),encryption=(keyid=,name=),"
    "flush_time=0,flush_timestamp=0,format=btree,huffman_key=,"
    "huffman_value=,id=,ignore_in_memory_cache_size=false,"
    "in_memory=false,internal_item_max=0,internal_key_max=0,"
    "internal_key_truncate=true,internal_page_max=4KB,key_format=u,"
    "key_gap=10,last=0,leaf_item_max=0,leaf_key_max=0,"
    "leaf_page_max=32KB,leaf_value_max=0,log=(enabled=true),"
    "memory_page_image_max=0,memory_page_max=5MB,oldest=1,"
    "os_cache_dirty_max=0,os_cache_max=0,prefix_compression=false,"
    "prefix_compression_min=4,readonly=false,split_deepen_min_child=0"
    ",split_deepen_per_child=0,split_pct=90,tiered_object=false,"
    "tiered_storage=(auth_token=,bucket=,bucket_prefix=,"
    "cache_directory=,local_retention=300,name=,object_target_size=0,"
    "shared=false),tiers=,value_format=u,verbose=[],version=(major=0,"
    "minor=0),write_timestamp_usage=none",
    confchk_tiered_meta, 55, confchk_tiered_meta_jump, 50, WT_CONF_SIZING_NONE, false},
  {"wiredtiger_open",
    "backup_restore_target=,"
    "block_cache=(blkcache_eviction_aggression=1800,"
    "cache_on_checkpoint=true,cache_on_writes=true,enabled=false,"
    "full_target=95,hashsize=32768,max_percent_overhead=10,"
    "nvram_path=,percent_file_in_dram=50,size=0,system_ram=0,type=),"
    "buffer_alignment=,builtin_extension_config=,cache_cursors=true,"
    "cache_max_wait_ms=0,cache_overhead=8,cache_size=100MB,"
    "cache_stuck_timeout_ms=300000,checkpoint=(log_size=0,"
    "precise=false,wait=0),checkpoint_cleanup=(method=none,wait=300),"
    "checkpoint_sync=true,chunk_cache=(capacity=10GB,"
    "chunk_cache_evict_trigger=90,chunk_size=1MB,enabled=false,"
    "flushed_data_cache_insertion=true,hashsize=1024,pinned=,"
    "storage_path=,type=FILE),compatibility=(release=,require_max=,"
    "require_min=),compile_configuration_count=1000,config_base=true,"
    "create=false,debug_mode=(background_compact=false,"
    "checkpoint_retention=0,configuration=false,corruption_abort=true"
    ",cursor_copy=false,cursor_reposition=false,eviction=false,"
    "eviction_checkpoint_ts_ordering=false,log_retention=0,"
    "realloc_exact=false,realloc_malloc=false,rollback_error=0,"
    "slow_checkpoint=false,stress_skiplist=false,table_logging=false,"
    "tiered_flush_error_continue=false,update_restore_evict=false),"
    "direct_io=,disaggregated=(checkpoint_id=-1,checkpoint_meta=,"
    "next_checkpoint_id=-1,page_log=,role=,shutdown_checkpoint=false)"
    ",encryption=(keyid=,name=,secretkey=),error_prefix=,"
    "eviction=(evict_sample_inmem=true,evict_use_softptr=false,"
    "threads_max=8,threads_min=1),eviction_checkpoint_target=1,"
    "eviction_dirty_target=5,eviction_dirty_trigger=20,"
    "eviction_target=80,eviction_trigger=95,eviction_updates_target=0"
    ",eviction_updates_trigger=0,exclusive=false,extensions=,"
    "extra_diagnostics=[],file_extend=,"
    "file_manager=(close_handle_minimum=250,close_idle_time=30,"
    "close_scan_interval=10),generation_drain_timeout_ms=240000,"
    "hash=(buckets=512,dhandle_buckets=512),hazard_max=1000,"
    "heuristic_controls=(checkpoint_cleanup_obsolete_tw_pages_dirty_max=100"
    ",eviction_obsolete_tw_pages_dirty_max=100,"
    "obsolete_tw_btree_max=100),history_store=(file_max=0),"
    "in_memory=false,io_capacity=(chunk_cache=0,total=0),"
    "json_output=[],live_restore=(enabled=false,path=,threads_max=8),"
    "log=(archive=true,compressor=,enabled=false,file_max=100MB,"
    "force_write_wait=0,os_cache_dirty_pct=0,path=\".\",prealloc=true"
    ",prealloc_init_count=1,recover=on,remove=true,zero_fill=false),"
    "lsm_manager=(merge=true,worker_thread_max=4),mmap=true,"
    "mmap_all=false,multiprocess=false,operation_timeout_ms=0,"
    "operation_tracking=(enabled=false,path=\".\"),"
    "prefetch=(available=false,default=false),readonly=false,"
    "rollback_to_stable=(threads=4),salvage=false,session_max=100,"
    "session_scratch_max=2MB,session_table_cache=true,"
    "shared_cache=(chunk=10MB,name=,quota=0,reserve=0,size=500MB),"
    "statistics=none,statistics_log=(json=false,on_close=false,"
    "path=\".\",sources=,timestamp=\"%b %d %H:%M:%S\",wait=0),"
    "tiered_storage=(auth_token=,bucket=,bucket_prefix=,"
    "cache_directory=,interval=60,local_retention=300,name=,"
    "shared=false),timing_stress_for_test=,"
    "transaction_sync=(enabled=false,method=fsync),"
    "use_environment=true,use_environment_priv=false,verbose=[],"
    "verify_metadata=false,write_through=",
    confchk_wiredtiger_open, 69, confchk_wiredtiger_open_jump, 51, WT_CONF_SIZING_NONE, false},
  {"wiredtiger_open_all",
    "backup_restore_target=,"
    "block_cache=(blkcache_eviction_aggression=1800,"
    "cache_on_checkpoint=true,cache_on_writes=true,enabled=false,"
    "full_target=95,hashsize=32768,max_percent_overhead=10,"
    "nvram_path=,percent_file_in_dram=50,size=0,system_ram=0,type=),"
    "buffer_alignment=,builtin_extension_config=,cache_cursors=true,"
    "cache_max_wait_ms=0,cache_overhead=8,cache_size=100MB,"
    "cache_stuck_timeout_ms=300000,checkpoint=(log_size=0,"
    "precise=false,wait=0),checkpoint_cleanup=(method=none,wait=300),"
    "checkpoint_sync=true,chunk_cache=(capacity=10GB,"
    "chunk_cache_evict_trigger=90,chunk_size=1MB,enabled=false,"
    "flushed_data_cache_insertion=true,hashsize=1024,pinned=,"
    "storage_path=,type=FILE),compatibility=(release=,require_max=,"
    "require_min=),compile_configuration_count=1000,config_base=true,"
    "create=false,debug_mode=(background_compact=false,"
    "checkpoint_retention=0,configuration=false,corruption_abort=true"
    ",cursor_copy=false,cursor_reposition=false,eviction=false,"
    "eviction_checkpoint_ts_ordering=false,log_retention=0,"
    "realloc_exact=false,realloc_malloc=false,rollback_error=0,"
    "slow_checkpoint=false,stress_skiplist=false,table_logging=false,"
    "tiered_flush_error_continue=false,update_restore_evict=false),"
    "direct_io=,disaggregated=(checkpoint_id=-1,checkpoint_meta=,"
    "next_checkpoint_id=-1,page_log=,role=,shutdown_checkpoint=false)"
    ",encryption=(keyid=,name=,secretkey=),error_prefix=,"
    "eviction=(evict_sample_inmem=true,evict_use_softptr=false,"
    "threads_max=8,threads_min=1),eviction_checkpoint_target=1,"
    "eviction_dirty_target=5,eviction_dirty_trigger=20,"
    "eviction_target=80,eviction_trigger=95,eviction_updates_target=0"
    ",eviction_updates_trigger=0,exclusive=false,extensions=,"
    "extra_diagnostics=[],file_extend=,"
    "file_manager=(close_handle_minimum=250,close_idle_time=30,"
    "close_scan_interval=10),generation_drain_timeout_ms=240000,"
    "hash=(buckets=512,dhandle_buckets=512),hazard_max=1000,"
    "heuristic_controls=(checkpoint_cleanup_obsolete_tw_pages_dirty_max=100"
    ",eviction_obsolete_tw_pages_dirty_max=100,"
    "obsolete_tw_btree_max=100),history_store=(file_max=0),"
    "in_memory=false,io_capacity=(chunk_cache=0,total=0),"
    "json_output=[],live_restore=(enabled=false,path=,threads_max=8),"
    "log=(archive=true,compressor=,enabled=false,file_max=100MB,"
    "force_write_wait=0,os_cache_dirty_pct=0,path=\".\",prealloc=true"
    ",prealloc_init_count=1,recover=on,remove=true,zero_fill=false),"
    "lsm_manager=(merge=true,worker_thread_max=4),mmap=true,"
    "mmap_all=false,multiprocess=false,operation_timeout_ms=0,"
    "operation_tracking=(enabled=false,path=\".\"),"
    "prefetch=(available=false,default=false),readonly=false,"
    "rollback_to_stable=(threads=4),salvage=false,session_max=100,"
    "session_scratch_max=2MB,session_table_cache=true,"
    "shared_cache=(chunk=10MB,name=,quota=0,reserve=0,size=500MB),"
    "statistics=none,statistics_log=(json=false,on_close=false,"
    "path=\".\",sources=,timestamp=\"%b %d %H:%M:%S\",wait=0),"
    "tiered_storage=(auth_token=,bucket=,bucket_prefix=,"
    "cache_directory=,interval=60,local_retention=300,name=,"
    "shared=false),timing_stress_for_test=,"
    "transaction_sync=(enabled=false,method=fsync),"
    "use_environment=true,use_environment_priv=false,verbose=[],"
    "verify_metadata=false,version=(major=0,minor=0),write_through=",
    confchk_wiredtiger_open_all, 70, confchk_wiredtiger_open_all_jump, 52, WT_CONF_SIZING_NONE,
    false},
  {"wiredtiger_open_basecfg",
    "backup_restore_target=,"
    "block_cache=(blkcache_eviction_aggression=1800,"
    "cache_on_checkpoint=true,cache_on_writes=true,enabled=false,"
    "full_target=95,hashsize=32768,max_percent_overhead=10,"
    "nvram_path=,percent_file_in_dram=50,size=0,system_ram=0,type=),"
    "buffer_alignment=,builtin_extension_config=,cache_cursors=true,"
    "cache_max_wait_ms=0,cache_overhead=8,cache_size=100MB,"
    "cache_stuck_timeout_ms=300000,checkpoint=(log_size=0,"
    "precise=false,wait=0),checkpoint_cleanup=(method=none,wait=300),"
    "checkpoint_sync=true,chunk_cache=(capacity=10GB,"
    "chunk_cache_evict_trigger=90,chunk_size=1MB,enabled=false,"
    "flushed_data_cache_insertion=true,hashsize=1024,pinned=,"
    "storage_path=,type=FILE),compatibility=(release=,require_max=,"
    "require_min=),compile_configuration_count=1000,"
    "debug_mode=(background_compact=false,checkpoint_retention=0,"
    "configuration=false,corruption_abort=true,cursor_copy=false,"
    "cursor_reposition=false,eviction=false,"
    "eviction_checkpoint_ts_ordering=false,log_retention=0,"
    "realloc_exact=false,realloc_malloc=false,rollback_error=0,"
    "slow_checkpoint=false,stress_skiplist=false,table_logging=false,"
    "tiered_flush_error_continue=false,update_restore_evict=false),"
    "direct_io=,disaggregated=(checkpoint_id=-1,checkpoint_meta=,"
    "next_checkpoint_id=-1,page_log=,role=,shutdown_checkpoint=false)"
    ",encryption=(keyid=,name=,secretkey=),error_prefix=,"
    "eviction=(evict_sample_inmem=true,evict_use_softptr=false,"
    "threads_max=8,threads_min=1),eviction_checkpoint_target=1,"
    "eviction_dirty_target=5,eviction_dirty_trigger=20,"
    "eviction_target=80,eviction_trigger=95,eviction_updates_target=0"
    ",eviction_updates_trigger=0,extensions=,extra_diagnostics=[],"
    "file_extend=,file_manager=(close_handle_minimum=250,"
    "close_idle_time=30,close_scan_interval=10),"
    "generation_drain_timeout_ms=240000,hash=(buckets=512,"
    "dhandle_buckets=512),hazard_max=1000,"
    "heuristic_controls=(checkpoint_cleanup_obsolete_tw_pages_dirty_max=100"
    ",eviction_obsolete_tw_pages_dirty_max=100,"
    "obsolete_tw_btree_max=100),history_store=(file_max=0),"
    "io_capacity=(chunk_cache=0,total=0),json_output=[],"
    "live_restore=(enabled=false,path=,threads_max=8),"
    "log=(archive=true,compressor=,enabled=false,file_max=100MB,"
    "force_write_wait=0,os_cache_dirty_pct=0,path=\".\",prealloc=true"
    ",prealloc_init_count=1,recover=on,remove=true,zero_fill=false),"
    "lsm_manager=(merge=true,worker_thread_max=4),mmap=true,"
    "mmap_all=false,multiprocess=false,operation_timeout_ms=0,"
    "operation_tracking=(enabled=false,path=\".\"),"
    "prefetch=(available=false,default=false),readonly=false,"
    "rollback_to_stable=(threads=4),salvage=false,session_max=100,"
    "session_scratch_max=2MB,session_table_cache=true,"
    "shared_cache=(chunk=10MB,name=,quota=0,reserve=0,size=500MB),"
    "statistics=none,statistics_log=(json=false,on_close=false,"
    "path=\".\",sources=,timestamp=\"%b %d %H:%M:%S\",wait=0),"
    "tiered_storage=(auth_token=,bucket=,bucket_prefix=,"
    "cache_directory=,interval=60,local_retention=300,name=,"
    "shared=false),timing_stress_for_test=,"
    "transaction_sync=(enabled=false,method=fsync),verbose=[],"
    "verify_metadata=false,version=(major=0,minor=0),write_through=",
    confchk_wiredtiger_open_basecfg, 64, confchk_wiredtiger_open_basecfg_jump, 53,
    WT_CONF_SIZING_NONE, false},
  {"wiredtiger_open_usercfg",
    "backup_restore_target=,"
    "block_cache=(blkcache_eviction_aggression=1800,"
    "cache_on_checkpoint=true,cache_on_writes=true,enabled=false,"
    "full_target=95,hashsize=32768,max_percent_overhead=10,"
    "nvram_path=,percent_file_in_dram=50,size=0,system_ram=0,type=),"
    "buffer_alignment=,builtin_extension_config=,cache_cursors=true,"
    "cache_max_wait_ms=0,cache_overhead=8,cache_size=100MB,"
    "cache_stuck_timeout_ms=300000,checkpoint=(log_size=0,"
    "precise=false,wait=0),checkpoint_cleanup=(method=none,wait=300),"
    "checkpoint_sync=true,chunk_cache=(capacity=10GB,"
    "chunk_cache_evict_trigger=90,chunk_size=1MB,enabled=false,"
    "flushed_data_cache_insertion=true,hashsize=1024,pinned=,"
    "storage_path=,type=FILE),compatibility=(release=,require_max=,"
    "require_min=),compile_configuration_count=1000,"
    "debug_mode=(background_compact=false,checkpoint_retention=0,"
    "configuration=false,corruption_abort=true,cursor_copy=false,"
    "cursor_reposition=false,eviction=false,"
    "eviction_checkpoint_ts_ordering=false,log_retention=0,"
    "realloc_exact=false,realloc_malloc=false,rollback_error=0,"
    "slow_checkpoint=false,stress_skiplist=false,table_logging=false,"
    "tiered_flush_error_continue=false,update_restore_evict=false),"
    "direct_io=,disaggregated=(checkpoint_id=-1,checkpoint_meta=,"
    "next_checkpoint_id=-1,page_log=,role=,shutdown_checkpoint=false)"
    ",encryption=(keyid=,name=,secretkey=),error_prefix=,"
    "eviction=(evict_sample_inmem=true,evict_use_softptr=false,"
    "threads_max=8,threads_min=1),eviction_checkpoint_target=1,"
    "eviction_dirty_target=5,eviction_dirty_trigger=20,"
    "eviction_target=80,eviction_trigger=95,eviction_updates_target=0"
    ",eviction_updates_trigger=0,extensions=,extra_diagnostics=[],"
    "file_extend=,file_manager=(close_handle_minimum=250,"
    "close_idle_time=30,close_scan_interval=10),"
    "generation_drain_timeout_ms=240000,hash=(buckets=512,"
    "dhandle_buckets=512),hazard_max=1000,"
    "heuristic_controls=(checkpoint_cleanup_obsolete_tw_pages_dirty_max=100"
    ",eviction_obsolete_tw_pages_dirty_max=100,"
    "obsolete_tw_btree_max=100),history_store=(file_max=0),"
    "io_capacity=(chunk_cache=0,total=0),json_output=[],"
    "live_restore=(enabled=false,path=,threads_max=8),"
    "log=(archive=true,compressor=,enabled=false,file_max=100MB,"
    "force_write_wait=0,os_cache_dirty_pct=0,path=\".\",prealloc=true"
    ",prealloc_init_count=1,recover=on,remove=true,zero_fill=false),"
    "lsm_manager=(merge=true,worker_thread_max=4),mmap=true,"
    "mmap_all=false,multiprocess=false,operation_timeout_ms=0,"
    "operation_tracking=(enabled=false,path=\".\"),"
    "prefetch=(available=false,default=false),readonly=false,"
    "rollback_to_stable=(threads=4),salvage=false,session_max=100,"
    "session_scratch_max=2MB,session_table_cache=true,"
    "shared_cache=(chunk=10MB,name=,quota=0,reserve=0,size=500MB),"
    "statistics=none,statistics_log=(json=false,on_close=false,"
    "path=\".\",sources=,timestamp=\"%b %d %H:%M:%S\",wait=0),"
    "tiered_storage=(auth_token=,bucket=,bucket_prefix=,"
    "cache_directory=,interval=60,local_retention=300,name=,"
    "shared=false),timing_stress_for_test=,"
    "transaction_sync=(enabled=false,method=fsync),verbose=[],"
    "verify_metadata=false,write_through=",
    confchk_wiredtiger_open_usercfg, 63, confchk_wiredtiger_open_usercfg_jump, 54,
    WT_CONF_SIZING_NONE, false},
  {NULL, NULL, NULL, 0, NULL, 0, WT_CONF_SIZING_NONE, false}};

int
__wt_conn_config_init(WT_SESSION_IMPL *session)
{
    WT_CONNECTION_IMPL *conn;
    const WT_CONFIG_ENTRY *ep, **epp;

    conn = S2C(session);

    /* Build a list of pointers to the configuration information. */
    WT_RET(__wt_calloc_def(session, WT_ELEMENTS(config_entries), &epp));
    conn->config_entries = epp;

    /* Fill in the list to reference the default information. */
    for (ep = config_entries;;) {
        *epp++ = ep++;
        if (ep->method == NULL)
            break;
    }
    return (0);
}

void
__wt_conn_config_discard(WT_SESSION_IMPL *session)
{
    WT_CONNECTION_IMPL *conn;

    conn = S2C(session);

    __wt_free(session, conn->config_entries);
}

/*
 * __wt_conn_config_match --
 *     Return the static configuration entry for a method.
 */
const WT_CONFIG_ENTRY *
__wt_conn_config_match(const char *method)
{
    const WT_CONFIG_ENTRY *ep;

    for (ep = config_entries; ep->method != NULL; ++ep)
        if (strcmp(method, ep->method) == 0)
            return (ep);
    return (NULL);
}<|MERGE_RESOLUTION|>--- conflicted
+++ resolved
@@ -2730,38 +2730,21 @@
   __WT_CONFIG_CHOICE_FILE, __WT_CONFIG_CHOICE_DRAM, NULL};
 
 static const WT_CONFIG_CHECK confchk_wiredtiger_open_chunk_cache_subconfigs[] = {
-<<<<<<< HEAD
-  {"capacity", "int", NULL, "min=512KB,max=100TB", NULL, 0, NULL, WT_CONFIG_COMPILED_TYPE_INT, 299,
+  {"capacity", "int", NULL, "min=512KB,max=100TB", NULL, 0, NULL, WT_CONFIG_COMPILED_TYPE_INT, 298,
     512LL * WT_KILOBYTE, 100LL * WT_TERABYTE, NULL},
   {"chunk_cache_evict_trigger", "int", NULL, "min=0,max=100", NULL, 0, NULL,
-    WT_CONFIG_COMPILED_TYPE_INT, 300, 0, 100, NULL},
+    WT_CONFIG_COMPILED_TYPE_INT, 299, 0, 100, NULL},
   {"chunk_size", "int", NULL, "min=512KB,max=100GB", NULL, 0, NULL, WT_CONFIG_COMPILED_TYPE_INT, 81,
-=======
-  {"capacity", "int", NULL, "min=512KB,max=100TB", NULL, 0, NULL, WT_CONFIG_COMPILED_TYPE_INT, 280,
-    512LL * WT_KILOBYTE, 100LL * WT_TERABYTE, NULL},
-  {"chunk_cache_evict_trigger", "int", NULL, "min=0,max=100", NULL, 0, NULL,
-    WT_CONFIG_COMPILED_TYPE_INT, 281, 0, 100, NULL},
-  {"chunk_size", "int", NULL, "min=512KB,max=100GB", NULL, 0, NULL, WT_CONFIG_COMPILED_TYPE_INT, 75,
->>>>>>> 25fc4354
     512LL * WT_KILOBYTE, 100LL * WT_GIGABYTE, NULL},
   {"enabled", "boolean", NULL, NULL, NULL, 0, NULL, WT_CONFIG_COMPILED_TYPE_BOOLEAN, 43, INT64_MIN,
     INT64_MAX, NULL},
   {"flushed_data_cache_insertion", "boolean", NULL, NULL, NULL, 0, NULL,
-<<<<<<< HEAD
-    WT_CONFIG_COMPILED_TYPE_BOOLEAN, 302, INT64_MIN, INT64_MAX, NULL},
+    WT_CONFIG_COMPILED_TYPE_BOOLEAN, 301, INT64_MIN, INT64_MAX, NULL},
   {"hashsize", "int", NULL, "min=64,max=1048576", NULL, 0, NULL, WT_CONFIG_COMPILED_TYPE_INT, 195,
-=======
-    WT_CONFIG_COMPILED_TYPE_BOOLEAN, 283, INT64_MIN, INT64_MAX, NULL},
-  {"hashsize", "int", NULL, "min=64,max=1048576", NULL, 0, NULL, WT_CONFIG_COMPILED_TYPE_INT, 178,
->>>>>>> 25fc4354
     64, 1048576LL, NULL},
   {"pinned", "list", NULL, NULL, NULL, 0, NULL, WT_CONFIG_COMPILED_TYPE_LIST, 211, INT64_MIN,
     INT64_MAX, NULL},
-<<<<<<< HEAD
-  {"storage_path", "string", NULL, NULL, NULL, 0, NULL, WT_CONFIG_COMPILED_TYPE_STRING, 301,
-=======
-  {"storage_path", "string", NULL, NULL, NULL, 0, NULL, WT_CONFIG_COMPILED_TYPE_STRING, 282,
->>>>>>> 25fc4354
+  {"storage_path", "string", NULL, NULL, NULL, 0, NULL, WT_CONFIG_COMPILED_TYPE_STRING, 300,
     INT64_MIN, INT64_MAX, NULL},
   {"type", "string", NULL, "choices=[\"FILE\",\"DRAM\"]", NULL, 0, NULL,
     WT_CONFIG_COMPILED_TYPE_STRING, 9, INT64_MIN, INT64_MAX, confchk_type_choices},
@@ -2777,15 +2760,9 @@
 static const WT_CONFIG_CHECK confchk_wiredtiger_open_compatibility_subconfigs[] = {
   {"release", "string", NULL, NULL, NULL, 0, NULL, WT_CONFIG_COMPILED_TYPE_STRING, 213, INT64_MIN,
     INT64_MAX, NULL},
-<<<<<<< HEAD
-  {"require_max", "string", NULL, NULL, NULL, 0, NULL, WT_CONFIG_COMPILED_TYPE_STRING, 303,
-    INT64_MIN, INT64_MAX, NULL},
-  {"require_min", "string", NULL, NULL, NULL, 0, NULL, WT_CONFIG_COMPILED_TYPE_STRING, 304,
-=======
-  {"require_max", "string", NULL, NULL, NULL, 0, NULL, WT_CONFIG_COMPILED_TYPE_STRING, 284,
-    INT64_MIN, INT64_MAX, NULL},
-  {"require_min", "string", NULL, NULL, NULL, 0, NULL, WT_CONFIG_COMPILED_TYPE_STRING, 285,
->>>>>>> 25fc4354
+  {"require_max", "string", NULL, NULL, NULL, 0, NULL, WT_CONFIG_COMPILED_TYPE_STRING, 302,
+    INT64_MIN, INT64_MAX, NULL},
+  {"require_min", "string", NULL, NULL, NULL, 0, NULL, WT_CONFIG_COMPILED_TYPE_STRING, 303,
     INT64_MIN, INT64_MAX, NULL},
   {NULL, NULL, NULL, NULL, NULL, 0, NULL, 0, 0, 0, 0, NULL}};
 
@@ -2801,11 +2778,7 @@
     INT64_MAX, NULL},
   {"name", "string", NULL, NULL, NULL, 0, NULL, WT_CONFIG_COMPILED_TYPE_STRING, 25, INT64_MIN,
     INT64_MAX, NULL},
-<<<<<<< HEAD
-  {"secretkey", "string", NULL, NULL, NULL, 0, NULL, WT_CONFIG_COMPILED_TYPE_STRING, 309, INT64_MIN,
-=======
-  {"secretkey", "string", NULL, NULL, NULL, 0, NULL, WT_CONFIG_COMPILED_TYPE_STRING, 290, INT64_MIN,
->>>>>>> 25fc4354
+  {"secretkey", "string", NULL, NULL, NULL, 0, NULL, WT_CONFIG_COMPILED_TYPE_STRING, 308, INT64_MIN,
     INT64_MAX, NULL},
   {NULL, NULL, NULL, NULL, NULL, 0, NULL, 0, 0, 0, 0, NULL}};
 
@@ -2827,17 +2800,10 @@
   __WT_CONFIG_CHOICE_data, __WT_CONFIG_CHOICE_log, NULL};
 
 static const WT_CONFIG_CHECK confchk_wiredtiger_open_hash_subconfigs[] = {
-<<<<<<< HEAD
-  {"buckets", "int", NULL, "min=64,max=65536", NULL, 0, NULL, WT_CONFIG_COMPILED_TYPE_INT, 313, 64,
+  {"buckets", "int", NULL, "min=64,max=65536", NULL, 0, NULL, WT_CONFIG_COMPILED_TYPE_INT, 312, 64,
     65536, NULL},
   {"dhandle_buckets", "int", NULL, "min=64,max=65536", NULL, 0, NULL, WT_CONFIG_COMPILED_TYPE_INT,
-    314, 64, 65536, NULL},
-=======
-  {"buckets", "int", NULL, "min=64,max=65536", NULL, 0, NULL, WT_CONFIG_COMPILED_TYPE_INT, 294, 64,
-    65536, NULL},
-  {"dhandle_buckets", "int", NULL, "min=64,max=65536", NULL, 0, NULL, WT_CONFIG_COMPILED_TYPE_INT,
-    295, 64, 65536, NULL},
->>>>>>> 25fc4354
+    313, 64, 65536, NULL},
   {NULL, NULL, NULL, NULL, NULL, 0, NULL, 0, 0, 0, 0, NULL}};
 
 static const uint8_t confchk_wiredtiger_open_hash_subconfigs_jump[WT_CONFIG_JUMP_TABLE_SIZE] = {0,
@@ -2850,11 +2816,11 @@
   __WT_CONFIG_CHOICE_error, __WT_CONFIG_CHOICE_message, NULL};
 
 static const WT_CONFIG_CHECK confchk_wiredtiger_open_live_restore_subconfigs[] = {
-  {"enabled", "boolean", NULL, NULL, NULL, 0, NULL, WT_CONFIG_COMPILED_TYPE_BOOLEAN, 37, INT64_MIN,
-    INT64_MAX, NULL},
-  {"path", "string", NULL, NULL, NULL, 0, NULL, WT_CONFIG_COMPILED_TYPE_STRING, 253, INT64_MIN,
-    INT64_MAX, NULL},
-  {"threads_max", "int", NULL, "min=1,max=12", NULL, 0, NULL, WT_CONFIG_COMPILED_TYPE_INT, 216, 1,
+  {"enabled", "boolean", NULL, NULL, NULL, 0, NULL, WT_CONFIG_COMPILED_TYPE_BOOLEAN, 43, INT64_MIN,
+    INT64_MAX, NULL},
+  {"path", "string", NULL, NULL, NULL, 0, NULL, WT_CONFIG_COMPILED_TYPE_STRING, 271, INT64_MIN,
+    INT64_MAX, NULL},
+  {"threads_max", "int", NULL, "min=1,max=12", NULL, 0, NULL, WT_CONFIG_COMPILED_TYPE_INT, 234, 1,
     12, NULL},
   {NULL, NULL, NULL, NULL, NULL, 0, NULL, 0, 0, 0, 0, NULL}};
 
@@ -3024,29 +2990,16 @@
   __WT_CONFIG_CHOICE_data, __WT_CONFIG_CHOICE_log, NULL};
 
 static const WT_CONFIG_CHECK confchk_wiredtiger_open[] = {
-<<<<<<< HEAD
-  {"aux_path", "string", NULL, NULL, NULL, 0, NULL, WT_CONFIG_COMPILED_TYPE_STRING, 294, INT64_MIN,
-    INT64_MAX, NULL},
-  {"backup_restore_target", "list", NULL, NULL, NULL, 0, NULL, WT_CONFIG_COMPILED_TYPE_LIST, 295,
-=======
-  {"backup_restore_target", "list", NULL, NULL, NULL, 0, NULL, WT_CONFIG_COMPILED_TYPE_LIST, 276,
->>>>>>> 25fc4354
+  {"backup_restore_target", "list", NULL, NULL, NULL, 0, NULL, WT_CONFIG_COMPILED_TYPE_LIST, 294,
     INT64_MIN, INT64_MAX, NULL},
   {"block_cache", "category", NULL, NULL, confchk_wiredtiger_open_block_cache_subconfigs, 12,
     confchk_wiredtiger_open_block_cache_subconfigs_jump, WT_CONFIG_COMPILED_TYPE_CATEGORY, 189,
     INT64_MIN, INT64_MAX, NULL},
   {"buffer_alignment", "int", NULL, "min=-1,max=1MB", NULL, 0, NULL, WT_CONFIG_COMPILED_TYPE_INT,
-<<<<<<< HEAD
-    296, -1, 1LL * WT_MEGABYTE, NULL},
+    295, -1, 1LL * WT_MEGABYTE, NULL},
   {"builtin_extension_config", "string", NULL, NULL, NULL, 0, NULL, WT_CONFIG_COMPILED_TYPE_STRING,
-    297, INT64_MIN, INT64_MAX, NULL},
+    296, INT64_MIN, INT64_MAX, NULL},
   {"cache_cursors", "boolean", NULL, NULL, NULL, 0, NULL, WT_CONFIG_COMPILED_TYPE_BOOLEAN, 288,
-=======
-    277, -1, 1LL * WT_MEGABYTE, NULL},
-  {"builtin_extension_config", "string", NULL, NULL, NULL, 0, NULL, WT_CONFIG_COMPILED_TYPE_STRING,
-    278, INT64_MIN, INT64_MAX, NULL},
-  {"cache_cursors", "boolean", NULL, NULL, NULL, 0, NULL, WT_CONFIG_COMPILED_TYPE_BOOLEAN, 270,
->>>>>>> 25fc4354
     INT64_MIN, INT64_MAX, NULL},
   {"cache_max_wait_ms", "int", NULL, "min=0", NULL, 0, NULL, WT_CONFIG_COMPILED_TYPE_INT, 200, 0,
     INT64_MAX, NULL},
@@ -3062,13 +3015,8 @@
   {"checkpoint_cleanup", "category", NULL, NULL,
     confchk_wiredtiger_open_checkpoint_cleanup_subconfigs, 2,
     confchk_wiredtiger_open_checkpoint_cleanup_subconfigs_jump, WT_CONFIG_COMPILED_TYPE_CATEGORY,
-<<<<<<< HEAD
     208, INT64_MIN, INT64_MAX, NULL},
-  {"checkpoint_sync", "boolean", NULL, NULL, NULL, 0, NULL, WT_CONFIG_COMPILED_TYPE_BOOLEAN, 298,
-=======
-    190, INT64_MIN, INT64_MAX, NULL},
-  {"checkpoint_sync", "boolean", NULL, NULL, NULL, 0, NULL, WT_CONFIG_COMPILED_TYPE_BOOLEAN, 279,
->>>>>>> 25fc4354
+  {"checkpoint_sync", "boolean", NULL, NULL, NULL, 0, NULL, WT_CONFIG_COMPILED_TYPE_BOOLEAN, 297,
     INT64_MIN, INT64_MAX, NULL},
   {"chunk_cache", "category", NULL, NULL, confchk_wiredtiger_open_chunk_cache_subconfigs, 9,
     confchk_wiredtiger_open_chunk_cache_subconfigs_jump, WT_CONFIG_COMPILED_TYPE_CATEGORY, 210,
@@ -3077,26 +3025,15 @@
     confchk_wiredtiger_open_compatibility_subconfigs_jump, WT_CONFIG_COMPILED_TYPE_CATEGORY, 212,
     INT64_MIN, INT64_MAX, NULL},
   {"compile_configuration_count", "int", NULL, "min=500", NULL, 0, NULL,
-<<<<<<< HEAD
-    WT_CONFIG_COMPILED_TYPE_INT, 305, 500, INT64_MAX, NULL},
-  {"config_base", "boolean", NULL, NULL, NULL, 0, NULL, WT_CONFIG_COMPILED_TYPE_BOOLEAN, 306,
-    INT64_MIN, INT64_MAX, NULL},
-  {"create", "boolean", NULL, NULL, NULL, 0, NULL, WT_CONFIG_COMPILED_TYPE_BOOLEAN, 307, INT64_MIN,
-=======
-    WT_CONFIG_COMPILED_TYPE_INT, 286, 500, INT64_MAX, NULL},
-  {"config_base", "boolean", NULL, NULL, NULL, 0, NULL, WT_CONFIG_COMPILED_TYPE_BOOLEAN, 287,
-    INT64_MIN, INT64_MAX, NULL},
-  {"create", "boolean", NULL, NULL, NULL, 0, NULL, WT_CONFIG_COMPILED_TYPE_BOOLEAN, 288, INT64_MIN,
->>>>>>> 25fc4354
+    WT_CONFIG_COMPILED_TYPE_INT, 304, 500, INT64_MAX, NULL},
+  {"config_base", "boolean", NULL, NULL, NULL, 0, NULL, WT_CONFIG_COMPILED_TYPE_BOOLEAN, 305,
+    INT64_MIN, INT64_MAX, NULL},
+  {"create", "boolean", NULL, NULL, NULL, 0, NULL, WT_CONFIG_COMPILED_TYPE_BOOLEAN, 306, INT64_MIN,
     INT64_MAX, NULL},
   {"debug_mode", "category", NULL, NULL, confchk_wiredtiger_open_debug_mode_subconfigs, 17,
     confchk_wiredtiger_open_debug_mode_subconfigs_jump, WT_CONFIG_COMPILED_TYPE_CATEGORY, 214,
     INT64_MIN, INT64_MAX, NULL},
-<<<<<<< HEAD
-  {"direct_io", "list", NULL, NULL, NULL, 0, NULL, WT_CONFIG_COMPILED_TYPE_LIST, 308, INT64_MIN,
-=======
-  {"direct_io", "list", NULL, NULL, NULL, 0, NULL, WT_CONFIG_COMPILED_TYPE_LIST, 289, INT64_MIN,
->>>>>>> 25fc4354
+  {"direct_io", "list", NULL, NULL, NULL, 0, NULL, WT_CONFIG_COMPILED_TYPE_LIST, 307, INT64_MIN,
     INT64_MAX, NULL},
   {"disaggregated", "category", NULL, NULL, confchk_wiredtiger_open_disaggregated_subconfigs, 6,
     confchk_wiredtiger_open_disaggregated_subconfigs_jump, WT_CONFIG_COMPILED_TYPE_CATEGORY, 20,
@@ -3125,11 +3062,7 @@
     WT_CONFIG_COMPILED_TYPE_INT, 244, 0, 10LL * WT_TERABYTE, NULL},
   {"exclusive", "boolean", NULL, NULL, NULL, 0, NULL, WT_CONFIG_COMPILED_TYPE_BOOLEAN, 115,
     INT64_MIN, INT64_MAX, NULL},
-<<<<<<< HEAD
-  {"extensions", "list", NULL, NULL, NULL, 0, NULL, WT_CONFIG_COMPILED_TYPE_LIST, 310, INT64_MIN,
-=======
-  {"extensions", "list", NULL, NULL, NULL, 0, NULL, WT_CONFIG_COMPILED_TYPE_LIST, 291, INT64_MIN,
->>>>>>> 25fc4354
+  {"extensions", "list", NULL, NULL, NULL, 0, NULL, WT_CONFIG_COMPILED_TYPE_LIST, 309, INT64_MIN,
     INT64_MAX, NULL},
   {"extra_diagnostics", "list", NULL,
     "choices=[\"all\",\"checkpoint_validate\",\"cursor_check\""
@@ -3139,26 +3072,16 @@
     NULL, 0, NULL, WT_CONFIG_COMPILED_TYPE_LIST, 245, INT64_MIN, INT64_MAX,
     confchk_extra_diagnostics2_choices},
   {"file_extend", "list", NULL, "choices=[\"data\",\"log\"]", NULL, 0, NULL,
-<<<<<<< HEAD
-    WT_CONFIG_COMPILED_TYPE_LIST, 311, INT64_MIN, INT64_MAX, confchk_file_extend_choices},
-=======
-    WT_CONFIG_COMPILED_TYPE_LIST, 292, INT64_MIN, INT64_MAX, confchk_file_extend_choices},
->>>>>>> 25fc4354
+    WT_CONFIG_COMPILED_TYPE_LIST, 310, INT64_MIN, INT64_MAX, confchk_file_extend_choices},
   {"file_manager", "category", NULL, NULL, confchk_wiredtiger_open_file_manager_subconfigs, 3,
     confchk_wiredtiger_open_file_manager_subconfigs_jump, WT_CONFIG_COMPILED_TYPE_CATEGORY, 246,
     INT64_MIN, INT64_MAX, NULL},
   {"generation_drain_timeout_ms", "int", NULL, "min=0", NULL, 0, NULL, WT_CONFIG_COMPILED_TYPE_INT,
     250, 0, INT64_MAX, NULL},
   {"hash", "category", NULL, NULL, confchk_wiredtiger_open_hash_subconfigs, 2,
-<<<<<<< HEAD
-    confchk_wiredtiger_open_hash_subconfigs_jump, WT_CONFIG_COMPILED_TYPE_CATEGORY, 312, INT64_MIN,
-    INT64_MAX, NULL},
-  {"hazard_max", "int", NULL, "min=15", NULL, 0, NULL, WT_CONFIG_COMPILED_TYPE_INT, 315, 15,
-=======
-    confchk_wiredtiger_open_hash_subconfigs_jump, WT_CONFIG_COMPILED_TYPE_CATEGORY, 293, INT64_MIN,
-    INT64_MAX, NULL},
-  {"hazard_max", "int", NULL, "min=15", NULL, 0, NULL, WT_CONFIG_COMPILED_TYPE_INT, 296, 15,
->>>>>>> 25fc4354
+    confchk_wiredtiger_open_hash_subconfigs_jump, WT_CONFIG_COMPILED_TYPE_CATEGORY, 311, INT64_MIN,
+    INT64_MAX, NULL},
+  {"hazard_max", "int", NULL, "min=15", NULL, 0, NULL, WT_CONFIG_COMPILED_TYPE_INT, 314, 15,
     INT64_MAX, NULL},
   {"heuristic_controls", "category", NULL, NULL,
     confchk_wiredtiger_open_heuristic_controls_subconfigs, 3,
@@ -3167,24 +3090,16 @@
   {"history_store", "category", NULL, NULL, confchk_wiredtiger_open_history_store_subconfigs, 1,
     confchk_wiredtiger_open_history_store_subconfigs_jump, WT_CONFIG_COMPILED_TYPE_CATEGORY, 255,
     INT64_MIN, INT64_MAX, NULL},
-<<<<<<< HEAD
   {"in_memory", "boolean", NULL, NULL, NULL, 0, NULL, WT_CONFIG_COMPILED_TYPE_BOOLEAN, 31,
-=======
-  {"in_memory", "boolean", NULL, NULL, NULL, 0, NULL, WT_CONFIG_COMPILED_TYPE_BOOLEAN, 297,
->>>>>>> 25fc4354
     INT64_MIN, INT64_MAX, NULL},
   {"io_capacity", "category", NULL, NULL, confchk_wiredtiger_open_io_capacity_subconfigs, 2,
     confchk_wiredtiger_open_io_capacity_subconfigs_jump, WT_CONFIG_COMPILED_TYPE_CATEGORY, 257,
     INT64_MIN, INT64_MAX, NULL},
   {"json_output", "list", NULL, "choices=[\"error\",\"message\"]", NULL, 0, NULL,
-<<<<<<< HEAD
     WT_CONFIG_COMPILED_TYPE_LIST, 260, INT64_MIN, INT64_MAX, confchk_json_output2_choices},
-=======
-    WT_CONFIG_COMPILED_TYPE_LIST, 242, INT64_MIN, INT64_MAX, confchk_json_output2_choices},
   {"live_restore", "category", NULL, NULL, confchk_wiredtiger_open_live_restore_subconfigs, 3,
-    confchk_wiredtiger_open_live_restore_subconfigs_jump, WT_CONFIG_COMPILED_TYPE_CATEGORY, 298,
-    INT64_MIN, INT64_MAX, NULL},
->>>>>>> 25fc4354
+    confchk_wiredtiger_open_live_restore_subconfigs_jump, WT_CONFIG_COMPILED_TYPE_CATEGORY, 315,
+    INT64_MIN, INT64_MAX, NULL},
   {"log", "category", NULL, NULL, confchk_wiredtiger_open_log_subconfigs, 12,
     confchk_wiredtiger_open_log_subconfigs_jump, WT_CONFIG_COMPILED_TYPE_CATEGORY, 42, INT64_MIN,
     INT64_MAX, NULL},
@@ -3281,13 +3196,8 @@
 static const uint8_t confchk_wiredtiger_open_jump[WT_CONFIG_JUMP_TABLE_SIZE] = {0, 0, 0, 0, 0, 0, 0,
   0, 0, 0, 0, 0, 0, 0, 0, 0, 0, 0, 0, 0, 0, 0, 0, 0, 0, 0, 0, 0, 0, 0, 0, 0, 0, 0, 0, 0, 0, 0, 0, 0,
   0, 0, 0, 0, 0, 0, 0, 0, 0, 0, 0, 0, 0, 0, 0, 0, 0, 0, 0, 0, 0, 0, 0, 0, 0, 0, 0, 0, 0, 0, 0, 0, 0,
-<<<<<<< HEAD
-  0, 0, 0, 0, 0, 0, 0, 0, 0, 0, 0, 0, 0, 0, 0, 0, 0, 0, 0, 0, 0, 0, 0, 0, 0, 1, 5, 18, 21, 34, 36,
-  37, 41, 43, 44, 44, 46, 49, 49, 51, 52, 52, 54, 61, 64, 66, 68, 69, 69, 69, 69, 69, 69, 69, 69};
-=======
-  0, 0, 0, 0, 0, 0, 0, 0, 0, 0, 0, 0, 0, 0, 0, 0, 0, 0, 0, 0, 0, 0, 0, 0, 0, 0, 4, 17, 19, 32, 34,
-  35, 39, 41, 42, 42, 45, 48, 48, 50, 51, 51, 53, 60, 63, 65, 67, 68, 68, 68, 68, 68, 68, 68, 68};
->>>>>>> 25fc4354
+  0, 0, 0, 0, 0, 0, 0, 0, 0, 0, 0, 0, 0, 0, 0, 0, 0, 0, 0, 0, 0, 0, 0, 0, 0, 0, 4, 17, 20, 33, 35,
+  36, 40, 42, 43, 43, 46, 49, 49, 51, 52, 52, 54, 61, 64, 66, 68, 69, 69, 69, 69, 69, 69, 69, 69};
 
 static const char *confchk_extra_diagnostics3_choices[] = {__WT_CONFIG_CHOICE_all,
   __WT_CONFIG_CHOICE_checkpoint_validate, __WT_CONFIG_CHOICE_cursor_check,
@@ -3346,29 +3256,16 @@
   __WT_CONFIG_CHOICE_data, __WT_CONFIG_CHOICE_log, NULL};
 
 static const WT_CONFIG_CHECK confchk_wiredtiger_open_all[] = {
-<<<<<<< HEAD
-  {"aux_path", "string", NULL, NULL, NULL, 0, NULL, WT_CONFIG_COMPILED_TYPE_STRING, 294, INT64_MIN,
-    INT64_MAX, NULL},
-  {"backup_restore_target", "list", NULL, NULL, NULL, 0, NULL, WT_CONFIG_COMPILED_TYPE_LIST, 295,
-=======
-  {"backup_restore_target", "list", NULL, NULL, NULL, 0, NULL, WT_CONFIG_COMPILED_TYPE_LIST, 276,
->>>>>>> 25fc4354
+  {"backup_restore_target", "list", NULL, NULL, NULL, 0, NULL, WT_CONFIG_COMPILED_TYPE_LIST, 294,
     INT64_MIN, INT64_MAX, NULL},
   {"block_cache", "category", NULL, NULL, confchk_wiredtiger_open_block_cache_subconfigs, 12,
     confchk_wiredtiger_open_block_cache_subconfigs_jump, WT_CONFIG_COMPILED_TYPE_CATEGORY, 189,
     INT64_MIN, INT64_MAX, NULL},
   {"buffer_alignment", "int", NULL, "min=-1,max=1MB", NULL, 0, NULL, WT_CONFIG_COMPILED_TYPE_INT,
-<<<<<<< HEAD
-    296, -1, 1LL * WT_MEGABYTE, NULL},
+    295, -1, 1LL * WT_MEGABYTE, NULL},
   {"builtin_extension_config", "string", NULL, NULL, NULL, 0, NULL, WT_CONFIG_COMPILED_TYPE_STRING,
-    297, INT64_MIN, INT64_MAX, NULL},
+    296, INT64_MIN, INT64_MAX, NULL},
   {"cache_cursors", "boolean", NULL, NULL, NULL, 0, NULL, WT_CONFIG_COMPILED_TYPE_BOOLEAN, 288,
-=======
-    277, -1, 1LL * WT_MEGABYTE, NULL},
-  {"builtin_extension_config", "string", NULL, NULL, NULL, 0, NULL, WT_CONFIG_COMPILED_TYPE_STRING,
-    278, INT64_MIN, INT64_MAX, NULL},
-  {"cache_cursors", "boolean", NULL, NULL, NULL, 0, NULL, WT_CONFIG_COMPILED_TYPE_BOOLEAN, 270,
->>>>>>> 25fc4354
     INT64_MIN, INT64_MAX, NULL},
   {"cache_max_wait_ms", "int", NULL, "min=0", NULL, 0, NULL, WT_CONFIG_COMPILED_TYPE_INT, 200, 0,
     INT64_MAX, NULL},
@@ -3384,13 +3281,8 @@
   {"checkpoint_cleanup", "category", NULL, NULL,
     confchk_wiredtiger_open_checkpoint_cleanup_subconfigs, 2,
     confchk_wiredtiger_open_checkpoint_cleanup_subconfigs_jump, WT_CONFIG_COMPILED_TYPE_CATEGORY,
-<<<<<<< HEAD
     208, INT64_MIN, INT64_MAX, NULL},
-  {"checkpoint_sync", "boolean", NULL, NULL, NULL, 0, NULL, WT_CONFIG_COMPILED_TYPE_BOOLEAN, 298,
-=======
-    190, INT64_MIN, INT64_MAX, NULL},
-  {"checkpoint_sync", "boolean", NULL, NULL, NULL, 0, NULL, WT_CONFIG_COMPILED_TYPE_BOOLEAN, 279,
->>>>>>> 25fc4354
+  {"checkpoint_sync", "boolean", NULL, NULL, NULL, 0, NULL, WT_CONFIG_COMPILED_TYPE_BOOLEAN, 297,
     INT64_MIN, INT64_MAX, NULL},
   {"chunk_cache", "category", NULL, NULL, confchk_wiredtiger_open_chunk_cache_subconfigs, 9,
     confchk_wiredtiger_open_chunk_cache_subconfigs_jump, WT_CONFIG_COMPILED_TYPE_CATEGORY, 210,
@@ -3399,26 +3291,15 @@
     confchk_wiredtiger_open_compatibility_subconfigs_jump, WT_CONFIG_COMPILED_TYPE_CATEGORY, 212,
     INT64_MIN, INT64_MAX, NULL},
   {"compile_configuration_count", "int", NULL, "min=500", NULL, 0, NULL,
-<<<<<<< HEAD
-    WT_CONFIG_COMPILED_TYPE_INT, 305, 500, INT64_MAX, NULL},
-  {"config_base", "boolean", NULL, NULL, NULL, 0, NULL, WT_CONFIG_COMPILED_TYPE_BOOLEAN, 306,
-    INT64_MIN, INT64_MAX, NULL},
-  {"create", "boolean", NULL, NULL, NULL, 0, NULL, WT_CONFIG_COMPILED_TYPE_BOOLEAN, 307, INT64_MIN,
-=======
-    WT_CONFIG_COMPILED_TYPE_INT, 286, 500, INT64_MAX, NULL},
-  {"config_base", "boolean", NULL, NULL, NULL, 0, NULL, WT_CONFIG_COMPILED_TYPE_BOOLEAN, 287,
-    INT64_MIN, INT64_MAX, NULL},
-  {"create", "boolean", NULL, NULL, NULL, 0, NULL, WT_CONFIG_COMPILED_TYPE_BOOLEAN, 288, INT64_MIN,
->>>>>>> 25fc4354
+    WT_CONFIG_COMPILED_TYPE_INT, 304, 500, INT64_MAX, NULL},
+  {"config_base", "boolean", NULL, NULL, NULL, 0, NULL, WT_CONFIG_COMPILED_TYPE_BOOLEAN, 305,
+    INT64_MIN, INT64_MAX, NULL},
+  {"create", "boolean", NULL, NULL, NULL, 0, NULL, WT_CONFIG_COMPILED_TYPE_BOOLEAN, 306, INT64_MIN,
     INT64_MAX, NULL},
   {"debug_mode", "category", NULL, NULL, confchk_wiredtiger_open_debug_mode_subconfigs, 17,
     confchk_wiredtiger_open_debug_mode_subconfigs_jump, WT_CONFIG_COMPILED_TYPE_CATEGORY, 214,
     INT64_MIN, INT64_MAX, NULL},
-<<<<<<< HEAD
-  {"direct_io", "list", NULL, NULL, NULL, 0, NULL, WT_CONFIG_COMPILED_TYPE_LIST, 308, INT64_MIN,
-=======
-  {"direct_io", "list", NULL, NULL, NULL, 0, NULL, WT_CONFIG_COMPILED_TYPE_LIST, 289, INT64_MIN,
->>>>>>> 25fc4354
+  {"direct_io", "list", NULL, NULL, NULL, 0, NULL, WT_CONFIG_COMPILED_TYPE_LIST, 307, INT64_MIN,
     INT64_MAX, NULL},
   {"disaggregated", "category", NULL, NULL, confchk_wiredtiger_open_disaggregated_subconfigs, 6,
     confchk_wiredtiger_open_disaggregated_subconfigs_jump, WT_CONFIG_COMPILED_TYPE_CATEGORY, 20,
@@ -3447,11 +3328,7 @@
     WT_CONFIG_COMPILED_TYPE_INT, 244, 0, 10LL * WT_TERABYTE, NULL},
   {"exclusive", "boolean", NULL, NULL, NULL, 0, NULL, WT_CONFIG_COMPILED_TYPE_BOOLEAN, 115,
     INT64_MIN, INT64_MAX, NULL},
-<<<<<<< HEAD
-  {"extensions", "list", NULL, NULL, NULL, 0, NULL, WT_CONFIG_COMPILED_TYPE_LIST, 310, INT64_MIN,
-=======
-  {"extensions", "list", NULL, NULL, NULL, 0, NULL, WT_CONFIG_COMPILED_TYPE_LIST, 291, INT64_MIN,
->>>>>>> 25fc4354
+  {"extensions", "list", NULL, NULL, NULL, 0, NULL, WT_CONFIG_COMPILED_TYPE_LIST, 309, INT64_MIN,
     INT64_MAX, NULL},
   {"extra_diagnostics", "list", NULL,
     "choices=[\"all\",\"checkpoint_validate\",\"cursor_check\""
@@ -3461,26 +3338,16 @@
     NULL, 0, NULL, WT_CONFIG_COMPILED_TYPE_LIST, 245, INT64_MIN, INT64_MAX,
     confchk_extra_diagnostics3_choices},
   {"file_extend", "list", NULL, "choices=[\"data\",\"log\"]", NULL, 0, NULL,
-<<<<<<< HEAD
-    WT_CONFIG_COMPILED_TYPE_LIST, 311, INT64_MIN, INT64_MAX, confchk_file_extend2_choices},
-=======
-    WT_CONFIG_COMPILED_TYPE_LIST, 292, INT64_MIN, INT64_MAX, confchk_file_extend2_choices},
->>>>>>> 25fc4354
+    WT_CONFIG_COMPILED_TYPE_LIST, 310, INT64_MIN, INT64_MAX, confchk_file_extend2_choices},
   {"file_manager", "category", NULL, NULL, confchk_wiredtiger_open_file_manager_subconfigs, 3,
     confchk_wiredtiger_open_file_manager_subconfigs_jump, WT_CONFIG_COMPILED_TYPE_CATEGORY, 246,
     INT64_MIN, INT64_MAX, NULL},
   {"generation_drain_timeout_ms", "int", NULL, "min=0", NULL, 0, NULL, WT_CONFIG_COMPILED_TYPE_INT,
     250, 0, INT64_MAX, NULL},
   {"hash", "category", NULL, NULL, confchk_wiredtiger_open_hash_subconfigs, 2,
-<<<<<<< HEAD
-    confchk_wiredtiger_open_hash_subconfigs_jump, WT_CONFIG_COMPILED_TYPE_CATEGORY, 312, INT64_MIN,
-    INT64_MAX, NULL},
-  {"hazard_max", "int", NULL, "min=15", NULL, 0, NULL, WT_CONFIG_COMPILED_TYPE_INT, 315, 15,
-=======
-    confchk_wiredtiger_open_hash_subconfigs_jump, WT_CONFIG_COMPILED_TYPE_CATEGORY, 293, INT64_MIN,
-    INT64_MAX, NULL},
-  {"hazard_max", "int", NULL, "min=15", NULL, 0, NULL, WT_CONFIG_COMPILED_TYPE_INT, 296, 15,
->>>>>>> 25fc4354
+    confchk_wiredtiger_open_hash_subconfigs_jump, WT_CONFIG_COMPILED_TYPE_CATEGORY, 311, INT64_MIN,
+    INT64_MAX, NULL},
+  {"hazard_max", "int", NULL, "min=15", NULL, 0, NULL, WT_CONFIG_COMPILED_TYPE_INT, 314, 15,
     INT64_MAX, NULL},
   {"heuristic_controls", "category", NULL, NULL,
     confchk_wiredtiger_open_heuristic_controls_subconfigs, 3,
@@ -3489,24 +3356,16 @@
   {"history_store", "category", NULL, NULL, confchk_wiredtiger_open_history_store_subconfigs, 1,
     confchk_wiredtiger_open_history_store_subconfigs_jump, WT_CONFIG_COMPILED_TYPE_CATEGORY, 255,
     INT64_MIN, INT64_MAX, NULL},
-<<<<<<< HEAD
   {"in_memory", "boolean", NULL, NULL, NULL, 0, NULL, WT_CONFIG_COMPILED_TYPE_BOOLEAN, 31,
-=======
-  {"in_memory", "boolean", NULL, NULL, NULL, 0, NULL, WT_CONFIG_COMPILED_TYPE_BOOLEAN, 297,
->>>>>>> 25fc4354
     INT64_MIN, INT64_MAX, NULL},
   {"io_capacity", "category", NULL, NULL, confchk_wiredtiger_open_io_capacity_subconfigs, 2,
     confchk_wiredtiger_open_io_capacity_subconfigs_jump, WT_CONFIG_COMPILED_TYPE_CATEGORY, 257,
     INT64_MIN, INT64_MAX, NULL},
   {"json_output", "list", NULL, "choices=[\"error\",\"message\"]", NULL, 0, NULL,
-<<<<<<< HEAD
     WT_CONFIG_COMPILED_TYPE_LIST, 260, INT64_MIN, INT64_MAX, confchk_json_output3_choices},
-=======
-    WT_CONFIG_COMPILED_TYPE_LIST, 242, INT64_MIN, INT64_MAX, confchk_json_output3_choices},
   {"live_restore", "category", NULL, NULL, confchk_wiredtiger_open_live_restore_subconfigs, 3,
-    confchk_wiredtiger_open_live_restore_subconfigs_jump, WT_CONFIG_COMPILED_TYPE_CATEGORY, 298,
-    INT64_MIN, INT64_MAX, NULL},
->>>>>>> 25fc4354
+    confchk_wiredtiger_open_live_restore_subconfigs_jump, WT_CONFIG_COMPILED_TYPE_CATEGORY, 315,
+    INT64_MIN, INT64_MAX, NULL},
   {"log", "category", NULL, NULL, confchk_wiredtiger_open_log_subconfigs, 12,
     confchk_wiredtiger_open_log_subconfigs_jump, WT_CONFIG_COMPILED_TYPE_CATEGORY, 42, INT64_MIN,
     INT64_MAX, NULL},
@@ -3605,15 +3464,9 @@
 static const uint8_t confchk_wiredtiger_open_all_jump[WT_CONFIG_JUMP_TABLE_SIZE] = {0, 0, 0, 0, 0,
   0, 0, 0, 0, 0, 0, 0, 0, 0, 0, 0, 0, 0, 0, 0, 0, 0, 0, 0, 0, 0, 0, 0, 0, 0, 0, 0, 0, 0, 0, 0, 0, 0,
   0, 0, 0, 0, 0, 0, 0, 0, 0, 0, 0, 0, 0, 0, 0, 0, 0, 0, 0, 0, 0, 0, 0, 0, 0, 0, 0, 0, 0, 0, 0, 0, 0,
-<<<<<<< HEAD
-  0, 0, 0, 0, 0, 0, 0, 0, 0, 0, 0, 0, 0, 0, 0, 0, 0, 0, 0, 0, 0, 0, 0, 0, 0, 0, 0, 1, 5, 18, 21, 34,
-  36, 37, 41, 43, 44, 44, 46, 49, 49, 51, 52, 52, 54, 61, 64, 66, 69, 70, 70, 70, 70, 70, 70, 70,
+  0, 0, 0, 0, 0, 0, 0, 0, 0, 0, 0, 0, 0, 0, 0, 0, 0, 0, 0, 0, 0, 0, 0, 0, 0, 0, 0, 0, 4, 17, 20, 33,
+  35, 36, 40, 42, 43, 43, 46, 49, 49, 51, 52, 52, 54, 61, 64, 66, 69, 70, 70, 70, 70, 70, 70, 70,
   70};
-=======
-  0, 0, 0, 0, 0, 0, 0, 0, 0, 0, 0, 0, 0, 0, 0, 0, 0, 0, 0, 0, 0, 0, 0, 0, 0, 0, 0, 0, 4, 17, 19, 32,
-  34, 35, 39, 41, 42, 42, 45, 48, 48, 50, 51, 51, 53, 60, 63, 65, 68, 69, 69, 69, 69, 69, 69, 69,
-  69};
->>>>>>> 25fc4354
 
 static const char *confchk_extra_diagnostics4_choices[] = {__WT_CONFIG_CHOICE_all,
   __WT_CONFIG_CHOICE_checkpoint_validate, __WT_CONFIG_CHOICE_cursor_check,
@@ -3672,29 +3525,16 @@
   __WT_CONFIG_CHOICE_data, __WT_CONFIG_CHOICE_log, NULL};
 
 static const WT_CONFIG_CHECK confchk_wiredtiger_open_basecfg[] = {
-<<<<<<< HEAD
-  {"aux_path", "string", NULL, NULL, NULL, 0, NULL, WT_CONFIG_COMPILED_TYPE_STRING, 294, INT64_MIN,
-    INT64_MAX, NULL},
-  {"backup_restore_target", "list", NULL, NULL, NULL, 0, NULL, WT_CONFIG_COMPILED_TYPE_LIST, 295,
-=======
-  {"backup_restore_target", "list", NULL, NULL, NULL, 0, NULL, WT_CONFIG_COMPILED_TYPE_LIST, 276,
->>>>>>> 25fc4354
+  {"backup_restore_target", "list", NULL, NULL, NULL, 0, NULL, WT_CONFIG_COMPILED_TYPE_LIST, 294,
     INT64_MIN, INT64_MAX, NULL},
   {"block_cache", "category", NULL, NULL, confchk_wiredtiger_open_block_cache_subconfigs, 12,
     confchk_wiredtiger_open_block_cache_subconfigs_jump, WT_CONFIG_COMPILED_TYPE_CATEGORY, 189,
     INT64_MIN, INT64_MAX, NULL},
   {"buffer_alignment", "int", NULL, "min=-1,max=1MB", NULL, 0, NULL, WT_CONFIG_COMPILED_TYPE_INT,
-<<<<<<< HEAD
-    296, -1, 1LL * WT_MEGABYTE, NULL},
+    295, -1, 1LL * WT_MEGABYTE, NULL},
   {"builtin_extension_config", "string", NULL, NULL, NULL, 0, NULL, WT_CONFIG_COMPILED_TYPE_STRING,
-    297, INT64_MIN, INT64_MAX, NULL},
+    296, INT64_MIN, INT64_MAX, NULL},
   {"cache_cursors", "boolean", NULL, NULL, NULL, 0, NULL, WT_CONFIG_COMPILED_TYPE_BOOLEAN, 288,
-=======
-    277, -1, 1LL * WT_MEGABYTE, NULL},
-  {"builtin_extension_config", "string", NULL, NULL, NULL, 0, NULL, WT_CONFIG_COMPILED_TYPE_STRING,
-    278, INT64_MIN, INT64_MAX, NULL},
-  {"cache_cursors", "boolean", NULL, NULL, NULL, 0, NULL, WT_CONFIG_COMPILED_TYPE_BOOLEAN, 270,
->>>>>>> 25fc4354
     INT64_MIN, INT64_MAX, NULL},
   {"cache_max_wait_ms", "int", NULL, "min=0", NULL, 0, NULL, WT_CONFIG_COMPILED_TYPE_INT, 200, 0,
     INT64_MAX, NULL},
@@ -3710,13 +3550,8 @@
   {"checkpoint_cleanup", "category", NULL, NULL,
     confchk_wiredtiger_open_checkpoint_cleanup_subconfigs, 2,
     confchk_wiredtiger_open_checkpoint_cleanup_subconfigs_jump, WT_CONFIG_COMPILED_TYPE_CATEGORY,
-<<<<<<< HEAD
     208, INT64_MIN, INT64_MAX, NULL},
-  {"checkpoint_sync", "boolean", NULL, NULL, NULL, 0, NULL, WT_CONFIG_COMPILED_TYPE_BOOLEAN, 298,
-=======
-    190, INT64_MIN, INT64_MAX, NULL},
-  {"checkpoint_sync", "boolean", NULL, NULL, NULL, 0, NULL, WT_CONFIG_COMPILED_TYPE_BOOLEAN, 279,
->>>>>>> 25fc4354
+  {"checkpoint_sync", "boolean", NULL, NULL, NULL, 0, NULL, WT_CONFIG_COMPILED_TYPE_BOOLEAN, 297,
     INT64_MIN, INT64_MAX, NULL},
   {"chunk_cache", "category", NULL, NULL, confchk_wiredtiger_open_chunk_cache_subconfigs, 9,
     confchk_wiredtiger_open_chunk_cache_subconfigs_jump, WT_CONFIG_COMPILED_TYPE_CATEGORY, 210,
@@ -3725,19 +3560,11 @@
     confchk_wiredtiger_open_compatibility_subconfigs_jump, WT_CONFIG_COMPILED_TYPE_CATEGORY, 212,
     INT64_MIN, INT64_MAX, NULL},
   {"compile_configuration_count", "int", NULL, "min=500", NULL, 0, NULL,
-<<<<<<< HEAD
-    WT_CONFIG_COMPILED_TYPE_INT, 305, 500, INT64_MAX, NULL},
-=======
-    WT_CONFIG_COMPILED_TYPE_INT, 286, 500, INT64_MAX, NULL},
->>>>>>> 25fc4354
+    WT_CONFIG_COMPILED_TYPE_INT, 304, 500, INT64_MAX, NULL},
   {"debug_mode", "category", NULL, NULL, confchk_wiredtiger_open_debug_mode_subconfigs, 17,
     confchk_wiredtiger_open_debug_mode_subconfigs_jump, WT_CONFIG_COMPILED_TYPE_CATEGORY, 214,
     INT64_MIN, INT64_MAX, NULL},
-<<<<<<< HEAD
-  {"direct_io", "list", NULL, NULL, NULL, 0, NULL, WT_CONFIG_COMPILED_TYPE_LIST, 308, INT64_MIN,
-=======
-  {"direct_io", "list", NULL, NULL, NULL, 0, NULL, WT_CONFIG_COMPILED_TYPE_LIST, 289, INT64_MIN,
->>>>>>> 25fc4354
+  {"direct_io", "list", NULL, NULL, NULL, 0, NULL, WT_CONFIG_COMPILED_TYPE_LIST, 307, INT64_MIN,
     INT64_MAX, NULL},
   {"disaggregated", "category", NULL, NULL, confchk_wiredtiger_open_disaggregated_subconfigs, 6,
     confchk_wiredtiger_open_disaggregated_subconfigs_jump, WT_CONFIG_COMPILED_TYPE_CATEGORY, 20,
@@ -3763,13 +3590,8 @@
   {"eviction_updates_target", "int", NULL, "min=0,max=10TB", NULL, 0, NULL,
     WT_CONFIG_COMPILED_TYPE_INT, 243, 0, 10LL * WT_TERABYTE, NULL},
   {"eviction_updates_trigger", "int", NULL, "min=0,max=10TB", NULL, 0, NULL,
-<<<<<<< HEAD
     WT_CONFIG_COMPILED_TYPE_INT, 244, 0, 10LL * WT_TERABYTE, NULL},
-  {"extensions", "list", NULL, NULL, NULL, 0, NULL, WT_CONFIG_COMPILED_TYPE_LIST, 310, INT64_MIN,
-=======
-    WT_CONFIG_COMPILED_TYPE_INT, 226, 0, 10LL * WT_TERABYTE, NULL},
-  {"extensions", "list", NULL, NULL, NULL, 0, NULL, WT_CONFIG_COMPILED_TYPE_LIST, 291, INT64_MIN,
->>>>>>> 25fc4354
+  {"extensions", "list", NULL, NULL, NULL, 0, NULL, WT_CONFIG_COMPILED_TYPE_LIST, 309, INT64_MIN,
     INT64_MAX, NULL},
   {"extra_diagnostics", "list", NULL,
     "choices=[\"all\",\"checkpoint_validate\",\"cursor_check\""
@@ -3779,26 +3601,16 @@
     NULL, 0, NULL, WT_CONFIG_COMPILED_TYPE_LIST, 245, INT64_MIN, INT64_MAX,
     confchk_extra_diagnostics4_choices},
   {"file_extend", "list", NULL, "choices=[\"data\",\"log\"]", NULL, 0, NULL,
-<<<<<<< HEAD
-    WT_CONFIG_COMPILED_TYPE_LIST, 311, INT64_MIN, INT64_MAX, confchk_file_extend3_choices},
-=======
-    WT_CONFIG_COMPILED_TYPE_LIST, 292, INT64_MIN, INT64_MAX, confchk_file_extend3_choices},
->>>>>>> 25fc4354
+    WT_CONFIG_COMPILED_TYPE_LIST, 310, INT64_MIN, INT64_MAX, confchk_file_extend3_choices},
   {"file_manager", "category", NULL, NULL, confchk_wiredtiger_open_file_manager_subconfigs, 3,
     confchk_wiredtiger_open_file_manager_subconfigs_jump, WT_CONFIG_COMPILED_TYPE_CATEGORY, 246,
     INT64_MIN, INT64_MAX, NULL},
   {"generation_drain_timeout_ms", "int", NULL, "min=0", NULL, 0, NULL, WT_CONFIG_COMPILED_TYPE_INT,
     250, 0, INT64_MAX, NULL},
   {"hash", "category", NULL, NULL, confchk_wiredtiger_open_hash_subconfigs, 2,
-<<<<<<< HEAD
-    confchk_wiredtiger_open_hash_subconfigs_jump, WT_CONFIG_COMPILED_TYPE_CATEGORY, 312, INT64_MIN,
-    INT64_MAX, NULL},
-  {"hazard_max", "int", NULL, "min=15", NULL, 0, NULL, WT_CONFIG_COMPILED_TYPE_INT, 315, 15,
-=======
-    confchk_wiredtiger_open_hash_subconfigs_jump, WT_CONFIG_COMPILED_TYPE_CATEGORY, 293, INT64_MIN,
-    INT64_MAX, NULL},
-  {"hazard_max", "int", NULL, "min=15", NULL, 0, NULL, WT_CONFIG_COMPILED_TYPE_INT, 296, 15,
->>>>>>> 25fc4354
+    confchk_wiredtiger_open_hash_subconfigs_jump, WT_CONFIG_COMPILED_TYPE_CATEGORY, 311, INT64_MIN,
+    INT64_MAX, NULL},
+  {"hazard_max", "int", NULL, "min=15", NULL, 0, NULL, WT_CONFIG_COMPILED_TYPE_INT, 314, 15,
     INT64_MAX, NULL},
   {"heuristic_controls", "category", NULL, NULL,
     confchk_wiredtiger_open_heuristic_controls_subconfigs, 3,
@@ -3811,14 +3623,10 @@
     confchk_wiredtiger_open_io_capacity_subconfigs_jump, WT_CONFIG_COMPILED_TYPE_CATEGORY, 257,
     INT64_MIN, INT64_MAX, NULL},
   {"json_output", "list", NULL, "choices=[\"error\",\"message\"]", NULL, 0, NULL,
-<<<<<<< HEAD
     WT_CONFIG_COMPILED_TYPE_LIST, 260, INT64_MIN, INT64_MAX, confchk_json_output4_choices},
-=======
-    WT_CONFIG_COMPILED_TYPE_LIST, 242, INT64_MIN, INT64_MAX, confchk_json_output4_choices},
   {"live_restore", "category", NULL, NULL, confchk_wiredtiger_open_live_restore_subconfigs, 3,
-    confchk_wiredtiger_open_live_restore_subconfigs_jump, WT_CONFIG_COMPILED_TYPE_CATEGORY, 298,
-    INT64_MIN, INT64_MAX, NULL},
->>>>>>> 25fc4354
+    confchk_wiredtiger_open_live_restore_subconfigs_jump, WT_CONFIG_COMPILED_TYPE_CATEGORY, 315,
+    INT64_MIN, INT64_MAX, NULL},
   {"log", "category", NULL, NULL, confchk_wiredtiger_open_log_subconfigs, 12,
     confchk_wiredtiger_open_log_subconfigs_jump, WT_CONFIG_COMPILED_TYPE_CATEGORY, 42, INT64_MIN,
     INT64_MAX, NULL},
@@ -3913,15 +3721,9 @@
 static const uint8_t confchk_wiredtiger_open_basecfg_jump[WT_CONFIG_JUMP_TABLE_SIZE] = {0, 0, 0, 0,
   0, 0, 0, 0, 0, 0, 0, 0, 0, 0, 0, 0, 0, 0, 0, 0, 0, 0, 0, 0, 0, 0, 0, 0, 0, 0, 0, 0, 0, 0, 0, 0, 0,
   0, 0, 0, 0, 0, 0, 0, 0, 0, 0, 0, 0, 0, 0, 0, 0, 0, 0, 0, 0, 0, 0, 0, 0, 0, 0, 0, 0, 0, 0, 0, 0, 0,
-<<<<<<< HEAD
-  0, 0, 0, 0, 0, 0, 0, 0, 0, 0, 0, 0, 0, 0, 0, 0, 0, 0, 0, 0, 0, 0, 0, 0, 0, 0, 0, 0, 1, 5, 16, 19,
-  31, 33, 34, 38, 39, 40, 40, 42, 45, 45, 47, 48, 48, 50, 57, 60, 60, 63, 64, 64, 64, 64, 64, 64,
+  0, 0, 0, 0, 0, 0, 0, 0, 0, 0, 0, 0, 0, 0, 0, 0, 0, 0, 0, 0, 0, 0, 0, 0, 0, 0, 0, 0, 0, 4, 15, 18,
+  30, 32, 33, 37, 38, 39, 39, 42, 45, 45, 47, 48, 48, 50, 57, 60, 60, 63, 64, 64, 64, 64, 64, 64,
   64, 64};
-=======
-  0, 0, 0, 0, 0, 0, 0, 0, 0, 0, 0, 0, 0, 0, 0, 0, 0, 0, 0, 0, 0, 0, 0, 0, 0, 0, 0, 0, 0, 4, 15, 17,
-  29, 31, 32, 36, 37, 38, 38, 41, 44, 44, 46, 47, 47, 49, 56, 59, 59, 62, 63, 63, 63, 63, 63, 63,
-  63, 63};
->>>>>>> 25fc4354
 
 static const char *confchk_extra_diagnostics5_choices[] = {__WT_CONFIG_CHOICE_all,
   __WT_CONFIG_CHOICE_checkpoint_validate, __WT_CONFIG_CHOICE_cursor_check,
@@ -3980,29 +3782,16 @@
   __WT_CONFIG_CHOICE_data, __WT_CONFIG_CHOICE_log, NULL};
 
 static const WT_CONFIG_CHECK confchk_wiredtiger_open_usercfg[] = {
-<<<<<<< HEAD
-  {"aux_path", "string", NULL, NULL, NULL, 0, NULL, WT_CONFIG_COMPILED_TYPE_STRING, 294, INT64_MIN,
-    INT64_MAX, NULL},
-  {"backup_restore_target", "list", NULL, NULL, NULL, 0, NULL, WT_CONFIG_COMPILED_TYPE_LIST, 295,
-=======
-  {"backup_restore_target", "list", NULL, NULL, NULL, 0, NULL, WT_CONFIG_COMPILED_TYPE_LIST, 276,
->>>>>>> 25fc4354
+  {"backup_restore_target", "list", NULL, NULL, NULL, 0, NULL, WT_CONFIG_COMPILED_TYPE_LIST, 294,
     INT64_MIN, INT64_MAX, NULL},
   {"block_cache", "category", NULL, NULL, confchk_wiredtiger_open_block_cache_subconfigs, 12,
     confchk_wiredtiger_open_block_cache_subconfigs_jump, WT_CONFIG_COMPILED_TYPE_CATEGORY, 189,
     INT64_MIN, INT64_MAX, NULL},
   {"buffer_alignment", "int", NULL, "min=-1,max=1MB", NULL, 0, NULL, WT_CONFIG_COMPILED_TYPE_INT,
-<<<<<<< HEAD
-    296, -1, 1LL * WT_MEGABYTE, NULL},
+    295, -1, 1LL * WT_MEGABYTE, NULL},
   {"builtin_extension_config", "string", NULL, NULL, NULL, 0, NULL, WT_CONFIG_COMPILED_TYPE_STRING,
-    297, INT64_MIN, INT64_MAX, NULL},
+    296, INT64_MIN, INT64_MAX, NULL},
   {"cache_cursors", "boolean", NULL, NULL, NULL, 0, NULL, WT_CONFIG_COMPILED_TYPE_BOOLEAN, 288,
-=======
-    277, -1, 1LL * WT_MEGABYTE, NULL},
-  {"builtin_extension_config", "string", NULL, NULL, NULL, 0, NULL, WT_CONFIG_COMPILED_TYPE_STRING,
-    278, INT64_MIN, INT64_MAX, NULL},
-  {"cache_cursors", "boolean", NULL, NULL, NULL, 0, NULL, WT_CONFIG_COMPILED_TYPE_BOOLEAN, 270,
->>>>>>> 25fc4354
     INT64_MIN, INT64_MAX, NULL},
   {"cache_max_wait_ms", "int", NULL, "min=0", NULL, 0, NULL, WT_CONFIG_COMPILED_TYPE_INT, 200, 0,
     INT64_MAX, NULL},
@@ -4018,13 +3807,8 @@
   {"checkpoint_cleanup", "category", NULL, NULL,
     confchk_wiredtiger_open_checkpoint_cleanup_subconfigs, 2,
     confchk_wiredtiger_open_checkpoint_cleanup_subconfigs_jump, WT_CONFIG_COMPILED_TYPE_CATEGORY,
-<<<<<<< HEAD
     208, INT64_MIN, INT64_MAX, NULL},
-  {"checkpoint_sync", "boolean", NULL, NULL, NULL, 0, NULL, WT_CONFIG_COMPILED_TYPE_BOOLEAN, 298,
-=======
-    190, INT64_MIN, INT64_MAX, NULL},
-  {"checkpoint_sync", "boolean", NULL, NULL, NULL, 0, NULL, WT_CONFIG_COMPILED_TYPE_BOOLEAN, 279,
->>>>>>> 25fc4354
+  {"checkpoint_sync", "boolean", NULL, NULL, NULL, 0, NULL, WT_CONFIG_COMPILED_TYPE_BOOLEAN, 297,
     INT64_MIN, INT64_MAX, NULL},
   {"chunk_cache", "category", NULL, NULL, confchk_wiredtiger_open_chunk_cache_subconfigs, 9,
     confchk_wiredtiger_open_chunk_cache_subconfigs_jump, WT_CONFIG_COMPILED_TYPE_CATEGORY, 210,
@@ -4033,19 +3817,11 @@
     confchk_wiredtiger_open_compatibility_subconfigs_jump, WT_CONFIG_COMPILED_TYPE_CATEGORY, 212,
     INT64_MIN, INT64_MAX, NULL},
   {"compile_configuration_count", "int", NULL, "min=500", NULL, 0, NULL,
-<<<<<<< HEAD
-    WT_CONFIG_COMPILED_TYPE_INT, 305, 500, INT64_MAX, NULL},
-=======
-    WT_CONFIG_COMPILED_TYPE_INT, 286, 500, INT64_MAX, NULL},
->>>>>>> 25fc4354
+    WT_CONFIG_COMPILED_TYPE_INT, 304, 500, INT64_MAX, NULL},
   {"debug_mode", "category", NULL, NULL, confchk_wiredtiger_open_debug_mode_subconfigs, 17,
     confchk_wiredtiger_open_debug_mode_subconfigs_jump, WT_CONFIG_COMPILED_TYPE_CATEGORY, 214,
     INT64_MIN, INT64_MAX, NULL},
-<<<<<<< HEAD
-  {"direct_io", "list", NULL, NULL, NULL, 0, NULL, WT_CONFIG_COMPILED_TYPE_LIST, 308, INT64_MIN,
-=======
-  {"direct_io", "list", NULL, NULL, NULL, 0, NULL, WT_CONFIG_COMPILED_TYPE_LIST, 289, INT64_MIN,
->>>>>>> 25fc4354
+  {"direct_io", "list", NULL, NULL, NULL, 0, NULL, WT_CONFIG_COMPILED_TYPE_LIST, 307, INT64_MIN,
     INT64_MAX, NULL},
   {"disaggregated", "category", NULL, NULL, confchk_wiredtiger_open_disaggregated_subconfigs, 6,
     confchk_wiredtiger_open_disaggregated_subconfigs_jump, WT_CONFIG_COMPILED_TYPE_CATEGORY, 20,
@@ -4071,13 +3847,8 @@
   {"eviction_updates_target", "int", NULL, "min=0,max=10TB", NULL, 0, NULL,
     WT_CONFIG_COMPILED_TYPE_INT, 243, 0, 10LL * WT_TERABYTE, NULL},
   {"eviction_updates_trigger", "int", NULL, "min=0,max=10TB", NULL, 0, NULL,
-<<<<<<< HEAD
     WT_CONFIG_COMPILED_TYPE_INT, 244, 0, 10LL * WT_TERABYTE, NULL},
-  {"extensions", "list", NULL, NULL, NULL, 0, NULL, WT_CONFIG_COMPILED_TYPE_LIST, 310, INT64_MIN,
-=======
-    WT_CONFIG_COMPILED_TYPE_INT, 226, 0, 10LL * WT_TERABYTE, NULL},
-  {"extensions", "list", NULL, NULL, NULL, 0, NULL, WT_CONFIG_COMPILED_TYPE_LIST, 291, INT64_MIN,
->>>>>>> 25fc4354
+  {"extensions", "list", NULL, NULL, NULL, 0, NULL, WT_CONFIG_COMPILED_TYPE_LIST, 309, INT64_MIN,
     INT64_MAX, NULL},
   {"extra_diagnostics", "list", NULL,
     "choices=[\"all\",\"checkpoint_validate\",\"cursor_check\""
@@ -4087,26 +3858,16 @@
     NULL, 0, NULL, WT_CONFIG_COMPILED_TYPE_LIST, 245, INT64_MIN, INT64_MAX,
     confchk_extra_diagnostics5_choices},
   {"file_extend", "list", NULL, "choices=[\"data\",\"log\"]", NULL, 0, NULL,
-<<<<<<< HEAD
-    WT_CONFIG_COMPILED_TYPE_LIST, 311, INT64_MIN, INT64_MAX, confchk_file_extend4_choices},
-=======
-    WT_CONFIG_COMPILED_TYPE_LIST, 292, INT64_MIN, INT64_MAX, confchk_file_extend4_choices},
->>>>>>> 25fc4354
+    WT_CONFIG_COMPILED_TYPE_LIST, 310, INT64_MIN, INT64_MAX, confchk_file_extend4_choices},
   {"file_manager", "category", NULL, NULL, confchk_wiredtiger_open_file_manager_subconfigs, 3,
     confchk_wiredtiger_open_file_manager_subconfigs_jump, WT_CONFIG_COMPILED_TYPE_CATEGORY, 246,
     INT64_MIN, INT64_MAX, NULL},
   {"generation_drain_timeout_ms", "int", NULL, "min=0", NULL, 0, NULL, WT_CONFIG_COMPILED_TYPE_INT,
     250, 0, INT64_MAX, NULL},
   {"hash", "category", NULL, NULL, confchk_wiredtiger_open_hash_subconfigs, 2,
-<<<<<<< HEAD
-    confchk_wiredtiger_open_hash_subconfigs_jump, WT_CONFIG_COMPILED_TYPE_CATEGORY, 312, INT64_MIN,
-    INT64_MAX, NULL},
-  {"hazard_max", "int", NULL, "min=15", NULL, 0, NULL, WT_CONFIG_COMPILED_TYPE_INT, 315, 15,
-=======
-    confchk_wiredtiger_open_hash_subconfigs_jump, WT_CONFIG_COMPILED_TYPE_CATEGORY, 293, INT64_MIN,
-    INT64_MAX, NULL},
-  {"hazard_max", "int", NULL, "min=15", NULL, 0, NULL, WT_CONFIG_COMPILED_TYPE_INT, 296, 15,
->>>>>>> 25fc4354
+    confchk_wiredtiger_open_hash_subconfigs_jump, WT_CONFIG_COMPILED_TYPE_CATEGORY, 311, INT64_MIN,
+    INT64_MAX, NULL},
+  {"hazard_max", "int", NULL, "min=15", NULL, 0, NULL, WT_CONFIG_COMPILED_TYPE_INT, 314, 15,
     INT64_MAX, NULL},
   {"heuristic_controls", "category", NULL, NULL,
     confchk_wiredtiger_open_heuristic_controls_subconfigs, 3,
@@ -4119,14 +3880,10 @@
     confchk_wiredtiger_open_io_capacity_subconfigs_jump, WT_CONFIG_COMPILED_TYPE_CATEGORY, 257,
     INT64_MIN, INT64_MAX, NULL},
   {"json_output", "list", NULL, "choices=[\"error\",\"message\"]", NULL, 0, NULL,
-<<<<<<< HEAD
     WT_CONFIG_COMPILED_TYPE_LIST, 260, INT64_MIN, INT64_MAX, confchk_json_output5_choices},
-=======
-    WT_CONFIG_COMPILED_TYPE_LIST, 242, INT64_MIN, INT64_MAX, confchk_json_output5_choices},
   {"live_restore", "category", NULL, NULL, confchk_wiredtiger_open_live_restore_subconfigs, 3,
-    confchk_wiredtiger_open_live_restore_subconfigs_jump, WT_CONFIG_COMPILED_TYPE_CATEGORY, 298,
-    INT64_MIN, INT64_MAX, NULL},
->>>>>>> 25fc4354
+    confchk_wiredtiger_open_live_restore_subconfigs_jump, WT_CONFIG_COMPILED_TYPE_CATEGORY, 315,
+    INT64_MIN, INT64_MAX, NULL},
   {"log", "category", NULL, NULL, confchk_wiredtiger_open_log_subconfigs, 12,
     confchk_wiredtiger_open_log_subconfigs_jump, WT_CONFIG_COMPILED_TYPE_CATEGORY, 42, INT64_MIN,
     INT64_MAX, NULL},
@@ -4219,15 +3976,9 @@
 static const uint8_t confchk_wiredtiger_open_usercfg_jump[WT_CONFIG_JUMP_TABLE_SIZE] = {0, 0, 0, 0,
   0, 0, 0, 0, 0, 0, 0, 0, 0, 0, 0, 0, 0, 0, 0, 0, 0, 0, 0, 0, 0, 0, 0, 0, 0, 0, 0, 0, 0, 0, 0, 0, 0,
   0, 0, 0, 0, 0, 0, 0, 0, 0, 0, 0, 0, 0, 0, 0, 0, 0, 0, 0, 0, 0, 0, 0, 0, 0, 0, 0, 0, 0, 0, 0, 0, 0,
-<<<<<<< HEAD
-  0, 0, 0, 0, 0, 0, 0, 0, 0, 0, 0, 0, 0, 0, 0, 0, 0, 0, 0, 0, 0, 0, 0, 0, 0, 0, 0, 0, 1, 5, 16, 19,
-  31, 33, 34, 38, 39, 40, 40, 42, 45, 45, 47, 48, 48, 50, 57, 60, 60, 62, 63, 63, 63, 63, 63, 63,
+  0, 0, 0, 0, 0, 0, 0, 0, 0, 0, 0, 0, 0, 0, 0, 0, 0, 0, 0, 0, 0, 0, 0, 0, 0, 0, 0, 0, 0, 4, 15, 18,
+  30, 32, 33, 37, 38, 39, 39, 42, 45, 45, 47, 48, 48, 50, 57, 60, 60, 62, 63, 63, 63, 63, 63, 63,
   63, 63};
-=======
-  0, 0, 0, 0, 0, 0, 0, 0, 0, 0, 0, 0, 0, 0, 0, 0, 0, 0, 0, 0, 0, 0, 0, 0, 0, 0, 0, 0, 0, 4, 15, 17,
-  29, 31, 32, 36, 37, 38, 38, 41, 44, 44, 46, 47, 47, 49, 56, 59, 59, 61, 62, 62, 62, 62, 62, 62,
-  62, 62};
->>>>>>> 25fc4354
 
 static const WT_CONFIG_ENTRY config_entries[] = {
   {"WT_CONNECTION.add_collator", "", NULL, 0, NULL, 0, WT_CONF_SIZING_NONE, false},
