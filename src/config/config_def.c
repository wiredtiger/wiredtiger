/* DO NOT EDIT: automatically built by dist/api_config.py. */

#include "wt_internal.h"

static const WT_CONFIG_CHECK confchk_WT_CONNECTION_close[] = {
  {"final_flush", "boolean", NULL, NULL, NULL, 0}, {"leak_memory", "boolean", NULL, NULL, NULL, 0},
  {"use_timestamp", "boolean", NULL, NULL, NULL, 0}, {NULL, NULL, NULL, NULL, NULL, 0}};

static const WT_CONFIG_CHECK confchk_WT_CONNECTION_debug_info[] = {
  {"cache", "boolean", NULL, NULL, NULL, 0}, {"cursors", "boolean", NULL, NULL, NULL, 0},
  {"handles", "boolean", NULL, NULL, NULL, 0}, {"log", "boolean", NULL, NULL, NULL, 0},
  {"sessions", "boolean", NULL, NULL, NULL, 0}, {"txn", "boolean", NULL, NULL, NULL, 0},
  {NULL, NULL, NULL, NULL, NULL, 0}};

static const WT_CONFIG_CHECK confchk_WT_CONNECTION_load_extension[] = {
  {"config", "string", NULL, NULL, NULL, 0}, {"early_load", "boolean", NULL, NULL, NULL, 0},
  {"entry", "string", NULL, NULL, NULL, 0}, {"terminate", "string", NULL, NULL, NULL, 0},
  {NULL, NULL, NULL, NULL, NULL, 0}};

static const WT_CONFIG_CHECK confchk_WT_CONNECTION_open_session_debug_subconfigs[] = {
  {"release_evict_page", "boolean", NULL, NULL, NULL, 0}, {NULL, NULL, NULL, NULL, NULL, 0}};

static const WT_CONFIG_CHECK confchk_WT_CONNECTION_open_session[] = {
  {"cache_cursors", "boolean", NULL, NULL, NULL, 0},
  {"cache_max_wait_ms", "int", NULL, "min=0", NULL, 0},
  {"debug", "category", NULL, NULL, confchk_WT_CONNECTION_open_session_debug_subconfigs, 1},
  {"ignore_cache_size", "boolean", NULL, NULL, NULL, 0},
  {"isolation", "string", NULL,
    "choices=[\"read-uncommitted\",\"read-committed\","
    "\"snapshot\"]",
    NULL, 0},
  {NULL, NULL, NULL, NULL, NULL, 0}};

static const WT_CONFIG_CHECK confchk_WT_CONNECTION_query_timestamp[] = {
  {"get", "string", NULL,
    "choices=[\"all_durable\",\"last_checkpoint\",\"oldest\","
    "\"oldest_reader\",\"oldest_timestamp\",\"pinned\",\"recovery\","
    "\"stable\",\"stable_timestamp\"]",
    NULL, 0},
  {NULL, NULL, NULL, NULL, NULL, 0}};

static const WT_CONFIG_CHECK confchk_wiredtiger_open_block_cache_subconfigs[] = {
  {"blkcache_eviction_aggression", "int", NULL, "min=1,max=7200", NULL, 0},
  {"cache_on_checkpoint", "boolean", NULL, NULL, NULL, 0},
  {"cache_on_writes", "boolean", NULL, NULL, NULL, 0}, {"enabled", "boolean", NULL, NULL, NULL, 0},
  {"full_target", "int", NULL, "min=30,max=100", NULL, 0},
  {"hashsize", "int", NULL, "min=512,max=256K", NULL, 0},
  {"max_percent_overhead", "int", NULL, "min=1,max=500", NULL, 0},
  {"nvram_path", "string", NULL, NULL, NULL, 0},
  {"percent_file_in_dram", "int", NULL, "min=0,max=100", NULL, 0},
  {"size", "int", NULL, "min=0,max=10TB", NULL, 0},
  {"system_ram", "int", NULL, "min=0,max=1024GB", NULL, 0}, {"type", "string", NULL, NULL, NULL, 0},
  {NULL, NULL, NULL, NULL, NULL, 0}};

static const WT_CONFIG_CHECK confchk_wiredtiger_open_checkpoint_subconfigs[] = {
  {"log_size", "int", NULL, "min=0,max=2GB", NULL, 0},
  {"wait", "int", NULL, "min=0,max=100000", NULL, 0}, {NULL, NULL, NULL, NULL, NULL, 0}};

static const WT_CONFIG_CHECK confchk_wiredtiger_open_chunk_cache_subconfigs[] = {
  {"capacity", "int", NULL, "min=0,max=100TB", NULL, 0},
  {"chunk_cache_evict_trigger", "int", NULL, "min=0,max=100", NULL, 0},
  {"chunk_size", "int", NULL, "min=512KB,max=100GB", NULL, 0},
  {"device_path", "string", NULL, NULL, NULL, 0}, {"enabled", "boolean", NULL, NULL, NULL, 0},
  {"hashsize", "int", NULL, "min=64,max=1048576", NULL, 0}, {"pinned", "list", NULL, NULL, NULL, 0},
  {"type", "string", NULL, "choices=[\"FILE\",\"DRAM\"]", NULL, 0},
  {NULL, NULL, NULL, NULL, NULL, 0}};

static const WT_CONFIG_CHECK confchk_WT_CONNECTION_reconfigure_compatibility_subconfigs[] = {
  {"release", "string", NULL, NULL, NULL, 0}, {NULL, NULL, NULL, NULL, NULL, 0}};

static const WT_CONFIG_CHECK confchk_wiredtiger_open_debug_mode_subconfigs[] = {
  {"checkpoint_retention", "int", NULL, "min=0,max=1024", NULL, 0},
  {"corruption_abort", "boolean", NULL, NULL, NULL, 0},
  {"cursor_copy", "boolean", NULL, NULL, NULL, 0},
  {"cursor_reposition", "boolean", NULL, NULL, NULL, 0},
  {"eviction", "boolean", NULL, NULL, NULL, 0},
  {"log_retention", "int", NULL, "min=0,max=1024", NULL, 0},
  {"realloc_exact", "boolean", NULL, NULL, NULL, 0},
  {"realloc_malloc", "boolean", NULL, NULL, NULL, 0},
  {"rollback_error", "int", NULL, "min=0,max=10M", NULL, 0},
  {"slow_checkpoint", "boolean", NULL, NULL, NULL, 0},
  {"stress_skiplist", "boolean", NULL, NULL, NULL, 0},
  {"table_logging", "boolean", NULL, NULL, NULL, 0},
  {"tiered_flush_error_continue", "boolean", NULL, NULL, NULL, 0},
  {"update_restore_evict", "boolean", NULL, NULL, NULL, 0}, {NULL, NULL, NULL, NULL, NULL, 0}};

static const WT_CONFIG_CHECK confchk_wiredtiger_open_eviction_subconfigs[] = {
  {"threads_max", "int", NULL, "min=1,max=20", NULL, 0},
  {"threads_min", "int", NULL, "min=1,max=20", NULL, 0}, {NULL, NULL, NULL, NULL, NULL, 0}};

static const WT_CONFIG_CHECK confchk_wiredtiger_open_file_manager_subconfigs[] = {
  {"close_handle_minimum", "int", NULL, "min=0", NULL, 0},
  {"close_idle_time", "int", NULL, "min=0,max=100000", NULL, 0},
  {"close_scan_interval", "int", NULL, "min=1,max=100000", NULL, 0},
  {NULL, NULL, NULL, NULL, NULL, 0}};

static const WT_CONFIG_CHECK confchk_wiredtiger_open_history_store_subconfigs[] = {
  {"file_max", "int", NULL, "min=0", NULL, 0}, {NULL, NULL, NULL, NULL, NULL, 0}};

static const WT_CONFIG_CHECK confchk_wiredtiger_open_io_capacity_subconfigs[] = {
  {"total", "int", NULL, "min=0,max=1TB", NULL, 0}, {NULL, NULL, NULL, NULL, NULL, 0}};

static const WT_CONFIG_CHECK confchk_WT_CONNECTION_reconfigure_log_subconfigs[] = {
  {"archive", "boolean", NULL, NULL, NULL, 0},
  {"os_cache_dirty_pct", "int", NULL, "min=0,max=100", NULL, 0},
  {"prealloc", "boolean", NULL, NULL, NULL, 0}, {"remove", "boolean", NULL, NULL, NULL, 0},
  {"zero_fill", "boolean", NULL, NULL, NULL, 0}, {NULL, NULL, NULL, NULL, NULL, 0}};

static const WT_CONFIG_CHECK confchk_wiredtiger_open_lsm_manager_subconfigs[] = {
  {"merge", "boolean", NULL, NULL, NULL, 0},
  {"worker_thread_max", "int", NULL, "min=3,max=20", NULL, 0}, {NULL, NULL, NULL, NULL, NULL, 0}};

static const WT_CONFIG_CHECK confchk_wiredtiger_open_operation_tracking_subconfigs[] = {
  {"enabled", "boolean", NULL, NULL, NULL, 0}, {"path", "string", NULL, NULL, NULL, 0},
  {NULL, NULL, NULL, NULL, NULL, 0}};

static const WT_CONFIG_CHECK confchk_wiredtiger_open_shared_cache_subconfigs[] = {
  {"chunk", "int", NULL, "min=1MB,max=10TB", NULL, 0}, {"name", "string", NULL, NULL, NULL, 0},
  {"quota", "int", NULL, NULL, NULL, 0}, {"reserve", "int", NULL, NULL, NULL, 0},
  {"size", "int", NULL, "min=1MB,max=10TB", NULL, 0}, {NULL, NULL, NULL, NULL, NULL, 0}};

static const WT_CONFIG_CHECK confchk_WT_CONNECTION_reconfigure_statistics_log_subconfigs[] = {
  {"json", "boolean", NULL, NULL, NULL, 0}, {"on_close", "boolean", NULL, NULL, NULL, 0},
  {"sources", "list", NULL, NULL, NULL, 0}, {"timestamp", "string", NULL, NULL, NULL, 0},
  {"wait", "int", NULL, "min=0,max=100000", NULL, 0}, {NULL, NULL, NULL, NULL, NULL, 0}};

static const WT_CONFIG_CHECK confchk_WT_CONNECTION_reconfigure_tiered_storage_subconfigs[] = {
  {"local_retention", "int", NULL, "min=0,max=10000", NULL, 0}, {NULL, NULL, NULL, NULL, NULL, 0}};

static const WT_CONFIG_CHECK confchk_WT_CONNECTION_reconfigure[] = {
  {"block_cache", "category", NULL, NULL, confchk_wiredtiger_open_block_cache_subconfigs, 12},
  {"cache_max_wait_ms", "int", NULL, "min=0", NULL, 0},
  {"cache_overhead", "int", NULL, "min=0,max=30", NULL, 0},
  {"cache_size", "int", NULL, "min=1MB,max=10TB", NULL, 0},
  {"cache_stuck_timeout_ms", "int", NULL, "min=0", NULL, 0},
  {"checkpoint", "category", NULL, NULL, confchk_wiredtiger_open_checkpoint_subconfigs, 2},
  {"checkpoint_cleanup", "string", NULL, "choices=[\"none\",\"reclaim_space\"]", NULL, 0},
  {"chunk_cache", "category", NULL, NULL, confchk_wiredtiger_open_chunk_cache_subconfigs, 8},
  {"compatibility", "category", NULL, NULL,
    confchk_WT_CONNECTION_reconfigure_compatibility_subconfigs, 1},
  {"debug_mode", "category", NULL, NULL, confchk_wiredtiger_open_debug_mode_subconfigs, 14},
  {"error_prefix", "string", NULL, NULL, NULL, 0},
  {"eviction", "category", NULL, NULL, confchk_wiredtiger_open_eviction_subconfigs, 2},
  {"eviction_checkpoint_target", "int", NULL, "min=0,max=10TB", NULL, 0},
  {"eviction_dirty_target", "int", NULL, "min=1,max=10TB", NULL, 0},
  {"eviction_dirty_trigger", "int", NULL, "min=1,max=10TB", NULL, 0},
  {"eviction_target", "int", NULL, "min=10,max=10TB", NULL, 0},
  {"eviction_trigger", "int", NULL, "min=10,max=10TB", NULL, 0},
  {"eviction_updates_target", "int", NULL, "min=0,max=10TB", NULL, 0},
  {"eviction_updates_trigger", "int", NULL, "min=0,max=10TB", NULL, 0},
  {"extra_diagnostics", "list", NULL,
    "choices=[\"all\",\"checkpoint_validate\",\"cursor_check\""
    ",\"disk_validate\",\"eviction_check\",\"generation_check\","
    "\"hs_validate\",\"key_out_of_order\",\"log_validate\","
    "\"prepared\",\"slow_operation\",\"txn_visibility\"]",
    NULL, 0},
  {"file_manager", "category", NULL, NULL, confchk_wiredtiger_open_file_manager_subconfigs, 3},
  {"generation_drain_timeout_ms", "int", NULL, "min=0", NULL, 0},
  {"history_store", "category", NULL, NULL, confchk_wiredtiger_open_history_store_subconfigs, 1},
  {"io_capacity", "category", NULL, NULL, confchk_wiredtiger_open_io_capacity_subconfigs, 1},
  {"json_output", "list", NULL, "choices=[\"error\",\"message\"]", NULL, 0},
  {"log", "category", NULL, NULL, confchk_WT_CONNECTION_reconfigure_log_subconfigs, 5},
  {"lsm_manager", "category", NULL, NULL, confchk_wiredtiger_open_lsm_manager_subconfigs, 2},
  {"operation_timeout_ms", "int", NULL, "min=0", NULL, 0},
  {"operation_tracking", "category", NULL, NULL,
    confchk_wiredtiger_open_operation_tracking_subconfigs, 2},
  {"shared_cache", "category", NULL, NULL, confchk_wiredtiger_open_shared_cache_subconfigs, 5},
  {"statistics", "list", NULL,
    "choices=[\"all\",\"cache_walk\",\"fast\",\"none\","
    "\"clear\",\"tree_walk\"]",
    NULL, 0},
  {"statistics_log", "category", NULL, NULL,
    confchk_WT_CONNECTION_reconfigure_statistics_log_subconfigs, 5},
  {"tiered_storage", "category", NULL, NULL,
    confchk_WT_CONNECTION_reconfigure_tiered_storage_subconfigs, 1},
  {"timing_stress_for_test", "list", NULL,
    "choices=[\"aggressive_stash_free\",\"aggressive_sweep\","
    "\"backup_rename\",\"checkpoint_evict_page\","
    "\"checkpoint_handle\",\"checkpoint_slow\",\"checkpoint_stop\","
    "\"compact_slow\",\"evict_reposition\","
    "\"failpoint_eviction_split\","
    "\"failpoint_history_store_delete_key_from_ts\","
    "\"history_store_checkpoint_delay\",\"history_store_search\","
    "\"history_store_sweep_race\",\"prefix_compare\","
    "\"prepare_checkpoint_delay\",\"prepare_resolution_1\","
    "\"prepare_resolution_2\",\"sleep_before_read_overflow_onpage\","
    "\"split_1\",\"split_2\",\"split_3\",\"split_4\",\"split_5\","
    "\"split_6\",\"split_7\",\"split_8\",\"tiered_flush_finish\"]",
    NULL, 0},
  {"verbose", "list", NULL,
    "choices=[\"api\",\"backup\",\"block\",\"block_cache\","
    "\"checkpoint\",\"checkpoint_cleanup\",\"checkpoint_progress\","
    "\"chunkcache\",\"compact\",\"compact_progress\","
    "\"error_returns\",\"evict\",\"evict_stuck\",\"evictserver\","
    "\"fileops\",\"generation\",\"handleops\",\"history_store\","
    "\"history_store_activity\",\"log\",\"lsm\",\"lsm_manager\","
    "\"metadata\",\"mutex\",\"out_of_order\",\"overflow\",\"read\","
    "\"reconcile\",\"recovery\",\"recovery_progress\",\"rts\","
    "\"salvage\",\"shared_cache\",\"split\",\"temporary\","
    "\"thread_group\",\"tiered\",\"timestamp\",\"transaction\","
    "\"verify\",\"version\",\"write\"]",
    NULL, 0},
  {NULL, NULL, NULL, NULL, NULL, 0}};

static const WT_CONFIG_CHECK confchk_WT_CONNECTION_rollback_to_stable[] = {
  {"dryrun", "boolean", NULL, NULL, NULL, 0}, {NULL, NULL, NULL, NULL, NULL, 0}};

static const WT_CONFIG_CHECK confchk_WT_CONNECTION_set_timestamp[] = {
  {"durable_timestamp", "string", NULL, NULL, NULL, 0}, {"force", "boolean", NULL, NULL, NULL, 0},
  {"oldest_timestamp", "string", NULL, NULL, NULL, 0},
  {"stable_timestamp", "string", NULL, NULL, NULL, 0}, {NULL, NULL, NULL, NULL, NULL, 0}};

static const WT_CONFIG_CHECK confchk_WT_CURSOR_bound[] = {
  {"action", "string", NULL, "choices=[\"clear\",\"set\"]", NULL, 0},
  {"bound", "string", NULL, "choices=[\"lower\",\"upper\"]", NULL, 0},
  {"inclusive", "boolean", NULL, NULL, NULL, 0}, {NULL, NULL, NULL, NULL, NULL, 0}};

static const WT_CONFIG_CHECK confchk_WT_CURSOR_reconfigure[] = {
  {"append", "boolean", NULL, NULL, NULL, 0}, {"overwrite", "boolean", NULL, NULL, NULL, 0},
  {"prefix_search", "boolean", NULL, NULL, NULL, 0}, {NULL, NULL, NULL, NULL, NULL, 0}};

static const WT_CONFIG_CHECK confchk_WT_SESSION_create_assert_subconfigs[] = {
  {"commit_timestamp", "string", NULL,
    "choices=[\"always\",\"key_consistent\",\"never\","
    "\"none\"]",
    NULL, 0},
  {"durable_timestamp", "string", NULL,
    "choices=[\"always\",\"key_consistent\",\"never\","
    "\"none\"]",
    NULL, 0},
  {"read_timestamp", "string", NULL, "choices=[\"always\",\"never\",\"none\"]", NULL, 0},
  {"write_timestamp", "string", NULL, "choices=[\"off\",\"on\"]", NULL, 0},
  {NULL, NULL, NULL, NULL, NULL, 0}};

static const WT_CONFIG_CHECK confchk_WT_SESSION_create_log_subconfigs[] = {
  {"enabled", "boolean", NULL, NULL, NULL, 0}, {NULL, NULL, NULL, NULL, NULL, 0}};

static const WT_CONFIG_CHECK confchk_WT_SESSION_alter[] = {
  {"access_pattern_hint", "string", NULL, "choices=[\"none\",\"random\",\"sequential\"]", NULL, 0},
  {"app_metadata", "string", NULL, NULL, NULL, 0},
  {"assert", "category", NULL, NULL, confchk_WT_SESSION_create_assert_subconfigs, 4},
  {"cache_resident", "boolean", NULL, NULL, NULL, 0}, {"checkpoint", "string", NULL, NULL, NULL, 0},
  {"exclusive_refreshed", "boolean", NULL, NULL, NULL, 0},
  {"log", "category", NULL, NULL, confchk_WT_SESSION_create_log_subconfigs, 1},
  {"os_cache_dirty_max", "int", NULL, "min=0", NULL, 0},
  {"os_cache_max", "int", NULL, "min=0", NULL, 0},
  {"verbose", "list", NULL, "choices=[\"write_timestamp\"]", NULL, 0},
  {"write_timestamp_usage", "string", NULL,
    "choices=[\"always\",\"key_consistent\",\"mixed_mode\","
    "\"never\",\"none\",\"ordered\"]",
    NULL, 0},
  {NULL, NULL, NULL, NULL, NULL, 0}};

static const WT_CONFIG_CHECK confchk_WT_SESSION_begin_transaction_roundup_timestamps_subconfigs[] =
  {{"prepared", "boolean", NULL, NULL, NULL, 0}, {"read", "boolean", NULL, NULL, NULL, 0},
    {NULL, NULL, NULL, NULL, NULL, 0}};

static const WT_CONFIG_CHECK confchk_WT_SESSION_begin_transaction[] = {
  {"ignore_prepare", "string", NULL, "choices=[\"false\",\"force\",\"true\"]", NULL, 0},
  {"isolation", "string", NULL,
    "choices=[\"read-uncommitted\",\"read-committed\","
    "\"snapshot\"]",
    NULL, 0},
  {"name", "string", NULL, NULL, NULL, 0}, {"no_timestamp", "boolean", NULL, NULL, NULL, 0},
  {"operation_timeout_ms", "int", NULL, "min=0", NULL, 0},
  {"priority", "int", NULL, "min=-100,max=100", NULL, 0},
  {"read_timestamp", "string", NULL, NULL, NULL, 0},
  {"roundup_timestamps", "category", NULL, NULL,
    confchk_WT_SESSION_begin_transaction_roundup_timestamps_subconfigs, 2},
  {"sync", "boolean", NULL, NULL, NULL, 0}, {NULL, NULL, NULL, NULL, NULL, 0}};

static const WT_CONFIG_CHECK confchk_WT_SESSION_checkpoint_flush_tier_subconfigs[] = {
  {"enabled", "boolean", NULL, NULL, NULL, 0}, {"force", "boolean", NULL, NULL, NULL, 0},
  {"sync", "boolean", NULL, NULL, NULL, 0}, {"timeout", "int", NULL, NULL, NULL, 0},
  {NULL, NULL, NULL, NULL, NULL, 0}};

static const WT_CONFIG_CHECK confchk_WT_SESSION_checkpoint[] = {
  {"drop", "list", NULL, NULL, NULL, 0},
  {"flush_tier", "category", NULL, NULL, confchk_WT_SESSION_checkpoint_flush_tier_subconfigs, 4},
  {"force", "boolean", NULL, NULL, NULL, 0}, {"name", "string", NULL, NULL, NULL, 0},
  {"target", "list", NULL, NULL, NULL, 0}, {"use_timestamp", "boolean", NULL, NULL, NULL, 0},
  {NULL, NULL, NULL, NULL, NULL, 0}};

static const WT_CONFIG_CHECK confchk_WT_SESSION_commit_transaction[] = {
  {"commit_timestamp", "string", NULL, NULL, NULL, 0},
  {"durable_timestamp", "string", NULL, NULL, NULL, 0},
  {"operation_timeout_ms", "int", NULL, "min=0", NULL, 0},
  {"sync", "string", NULL, "choices=[\"off\",\"on\"]", NULL, 0}, {NULL, NULL, NULL, NULL, NULL, 0}};

static const WT_CONFIG_CHECK confchk_WT_SESSION_compact[] = {
<<<<<<< HEAD
  {"background", "boolean", NULL, NULL, NULL, 0}, {"timeout", "int", NULL, NULL, NULL, 0},
=======
  {"free_space_target", "int", NULL, "min=1MB", NULL, 0}, {"timeout", "int", NULL, NULL, NULL, 0},
>>>>>>> 0ab9491f
  {NULL, NULL, NULL, NULL, NULL, 0}};

static const WT_CONFIG_CHECK confchk_WT_SESSION_create_encryption_subconfigs[] = {
  {"keyid", "string", NULL, NULL, NULL, 0}, {"name", "string", NULL, NULL, NULL, 0},
  {NULL, NULL, NULL, NULL, NULL, 0}};

static const WT_CONFIG_CHECK confchk_WT_SESSION_create_import_subconfigs[] = {
  {"compare_timestamp", "string", NULL,
    "choices=[\"oldest\",\"oldest_timestamp\",\"stable\","
    "\"stable_timestamp\"]",
    NULL, 0},
  {"enabled", "boolean", NULL, NULL, NULL, 0}, {"file_metadata", "string", NULL, NULL, NULL, 0},
  {"metadata_file", "string", NULL, NULL, NULL, 0}, {"repair", "boolean", NULL, NULL, NULL, 0},
  {NULL, NULL, NULL, NULL, NULL, 0}};

static const WT_CONFIG_CHECK confchk_WT_SESSION_create_merge_custom_subconfigs[] = {
  {"prefix", "string", NULL, NULL, NULL, 0},
  {"start_generation", "int", NULL, "min=0,max=10", NULL, 0},
  {"suffix", "string", NULL, NULL, NULL, 0}, {NULL, NULL, NULL, NULL, NULL, 0}};

static const WT_CONFIG_CHECK confchk_WT_SESSION_create_lsm_subconfigs[] = {
  {"auto_throttle", "boolean", NULL, NULL, NULL, 0}, {"bloom", "boolean", NULL, NULL, NULL, 0},
  {"bloom_bit_count", "int", NULL, "min=2,max=1000", NULL, 0},
  {"bloom_config", "string", NULL, NULL, NULL, 0},
  {"bloom_hash_count", "int", NULL, "min=2,max=100", NULL, 0},
  {"bloom_oldest", "boolean", NULL, NULL, NULL, 0},
  {"chunk_count_limit", "int", NULL, NULL, NULL, 0},
  {"chunk_max", "int", NULL, "min=100MB,max=10TB", NULL, 0},
  {"chunk_size", "int", NULL, "min=512K,max=500MB", NULL, 0},
  {"merge_custom", "category", NULL, NULL, confchk_WT_SESSION_create_merge_custom_subconfigs, 3},
  {"merge_max", "int", NULL, "min=2,max=100", NULL, 0},
  {"merge_min", "int", NULL, "max=100", NULL, 0}, {NULL, NULL, NULL, NULL, NULL, 0}};

static const WT_CONFIG_CHECK confchk_WT_SESSION_create_tiered_storage_subconfigs[] = {
  {"auth_token", "string", NULL, NULL, NULL, 0}, {"bucket", "string", NULL, NULL, NULL, 0},
  {"bucket_prefix", "string", NULL, NULL, NULL, 0},
  {"cache_directory", "string", NULL, NULL, NULL, 0},
  {"local_retention", "int", NULL, "min=0,max=10000", NULL, 0},
  {"name", "string", NULL, NULL, NULL, 0}, {"object_target_size", "int", NULL, "min=0", NULL, 0},
  {"shared", "boolean", NULL, NULL, NULL, 0}, {NULL, NULL, NULL, NULL, NULL, 0}};

static const WT_CONFIG_CHECK confchk_WT_SESSION_create[] = {
  {"access_pattern_hint", "string", NULL, "choices=[\"none\",\"random\",\"sequential\"]", NULL, 0},
  {"allocation_size", "int", NULL, "min=512B,max=128MB", NULL, 0},
  {"app_metadata", "string", NULL, NULL, NULL, 0},
  {"assert", "category", NULL, NULL, confchk_WT_SESSION_create_assert_subconfigs, 4},
  {"block_allocation", "string", NULL, "choices=[\"best\",\"first\"]", NULL, 0},
  {"block_compressor", "string", NULL, NULL, NULL, 0},
  {"cache_resident", "boolean", NULL, NULL, NULL, 0},
  {"checksum", "string", NULL,
    "choices=[\"on\",\"off\",\"uncompressed\","
    "\"unencrypted\"]",
    NULL, 0},
  {"colgroups", "list", NULL, NULL, NULL, 0}, {"collator", "string", NULL, NULL, NULL, 0},
  {"columns", "list", NULL, NULL, NULL, 0}, {"dictionary", "int", NULL, "min=0", NULL, 0},
  {"encryption", "category", NULL, NULL, confchk_WT_SESSION_create_encryption_subconfigs, 2},
  {"exclusive", "boolean", NULL, NULL, NULL, 0}, {"extractor", "string", NULL, NULL, NULL, 0},
  {"format", "string", NULL, "choices=[\"btree\"]", NULL, 0},
  {"huffman_key", "string", NULL, NULL, NULL, 0}, {"huffman_value", "string", NULL, NULL, NULL, 0},
  {"ignore_in_memory_cache_size", "boolean", NULL, NULL, NULL, 0},
  {"immutable", "boolean", NULL, NULL, NULL, 0},
  {"import", "category", NULL, NULL, confchk_WT_SESSION_create_import_subconfigs, 5},
  {"internal_item_max", "int", NULL, "min=0", NULL, 0},
  {"internal_key_max", "int", NULL, "min=0", NULL, 0},
  {"internal_key_truncate", "boolean", NULL, NULL, NULL, 0},
  {"internal_page_max", "int", NULL, "min=512B,max=512MB", NULL, 0},
  {"key_format", "format", __wt_struct_confchk, NULL, NULL, 0},
  {"key_gap", "int", NULL, "min=0", NULL, 0}, {"leaf_item_max", "int", NULL, "min=0", NULL, 0},
  {"leaf_key_max", "int", NULL, "min=0", NULL, 0},
  {"leaf_page_max", "int", NULL, "min=512B,max=512MB", NULL, 0},
  {"leaf_value_max", "int", NULL, "min=0", NULL, 0},
  {"log", "category", NULL, NULL, confchk_WT_SESSION_create_log_subconfigs, 1},
  {"lsm", "category", NULL, NULL, confchk_WT_SESSION_create_lsm_subconfigs, 12},
  {"memory_page_image_max", "int", NULL, "min=0", NULL, 0},
  {"memory_page_max", "int", NULL, "min=512B,max=10TB", NULL, 0},
  {"os_cache_dirty_max", "int", NULL, "min=0", NULL, 0},
  {"os_cache_max", "int", NULL, "min=0", NULL, 0},
  {"prefix_compression", "boolean", NULL, NULL, NULL, 0},
  {"prefix_compression_min", "int", NULL, "min=0", NULL, 0},
  {"source", "string", NULL, NULL, NULL, 0}, {"split_deepen_min_child", "int", NULL, NULL, NULL, 0},
  {"split_deepen_per_child", "int", NULL, NULL, NULL, 0},
  {"split_pct", "int", NULL, "min=50,max=100", NULL, 0},
  {"tiered_storage", "category", NULL, NULL, confchk_WT_SESSION_create_tiered_storage_subconfigs,
    8},
  {"type", "string", NULL, NULL, NULL, 0},
  {"value_format", "format", __wt_struct_confchk, NULL, NULL, 0},
  {"verbose", "list", NULL, "choices=[\"write_timestamp\"]", NULL, 0},
  {"write_timestamp_usage", "string", NULL,
    "choices=[\"always\",\"key_consistent\",\"mixed_mode\","
    "\"never\",\"none\",\"ordered\"]",
    NULL, 0},
  {NULL, NULL, NULL, NULL, NULL, 0}};

static const WT_CONFIG_CHECK confchk_WT_SESSION_drop[] = {
  {"checkpoint_wait", "boolean", NULL, NULL, NULL, 0}, {"force", "boolean", NULL, NULL, NULL, 0},
  {"lock_wait", "boolean", NULL, NULL, NULL, 0}, {"remove_files", "boolean", NULL, NULL, NULL, 0},
  {"remove_shared", "boolean", NULL, NULL, NULL, 0}, {NULL, NULL, NULL, NULL, NULL, 0}};

static const WT_CONFIG_CHECK confchk_WT_SESSION_join[] = {
  {"bloom_bit_count", "int", NULL, "min=2,max=1000", NULL, 0},
  {"bloom_false_positives", "boolean", NULL, NULL, NULL, 0},
  {"bloom_hash_count", "int", NULL, "min=2,max=100", NULL, 0},
  {"compare", "string", NULL, "choices=[\"eq\",\"ge\",\"gt\",\"le\",\"lt\"]", NULL, 0},
  {"count", "int", NULL, NULL, NULL, 0},
  {"operation", "string", NULL, "choices=[\"and\",\"or\"]", NULL, 0},
  {"strategy", "string", NULL, "choices=[\"bloom\",\"default\"]", NULL, 0},
  {NULL, NULL, NULL, NULL, NULL, 0}};

static const WT_CONFIG_CHECK confchk_WT_SESSION_log_flush[] = {
  {"sync", "string", NULL, "choices=[\"off\",\"on\"]", NULL, 0}, {NULL, NULL, NULL, NULL, NULL, 0}};

static const WT_CONFIG_CHECK confchk_WT_SESSION_open_cursor_debug_subconfigs[] = {
  {"checkpoint_read_timestamp", "string", NULL, NULL, NULL, 0},
  {"dump_version", "boolean", NULL, NULL, NULL, 0},
  {"release_evict", "boolean", NULL, NULL, NULL, 0}, {NULL, NULL, NULL, NULL, NULL, 0}};

static const WT_CONFIG_CHECK confchk_WT_SESSION_open_cursor_incremental_subconfigs[] = {
  {"consolidate", "boolean", NULL, NULL, NULL, 0}, {"enabled", "boolean", NULL, NULL, NULL, 0},
  {"file", "string", NULL, NULL, NULL, 0}, {"force_stop", "boolean", NULL, NULL, NULL, 0},
  {"granularity", "int", NULL, "min=4KB,max=2GB", NULL, 0},
  {"src_id", "string", NULL, NULL, NULL, 0}, {"this_id", "string", NULL, NULL, NULL, 0},
  {NULL, NULL, NULL, NULL, NULL, 0}};

static const WT_CONFIG_CHECK confchk_WT_SESSION_open_cursor[] = {
  {"append", "boolean", NULL, NULL, NULL, 0}, {"bulk", "string", NULL, NULL, NULL, 0},
  {"checkpoint", "string", NULL, NULL, NULL, 0},
  {"checkpoint_use_history", "boolean", NULL, NULL, NULL, 0},
  {"checkpoint_wait", "boolean", NULL, NULL, NULL, 0},
  {"debug", "category", NULL, NULL, confchk_WT_SESSION_open_cursor_debug_subconfigs, 3},
  {"dump", "string", NULL,
    "choices=[\"hex\",\"json\",\"pretty\",\"pretty_hex\","
    "\"print\"]",
    NULL, 0},
  {"incremental", "category", NULL, NULL, confchk_WT_SESSION_open_cursor_incremental_subconfigs, 7},
  {"next_random", "boolean", NULL, NULL, NULL, 0},
  {"next_random_sample_size", "string", NULL, NULL, NULL, 0},
  {"overwrite", "boolean", NULL, NULL, NULL, 0}, {"prefix_search", "boolean", NULL, NULL, NULL, 0},
  {"raw", "boolean", NULL, NULL, NULL, 0}, {"read_once", "boolean", NULL, NULL, NULL, 0},
  {"readonly", "boolean", NULL, NULL, NULL, 0}, {"skip_sort_check", "boolean", NULL, NULL, NULL, 0},
  {"statistics", "list", NULL,
    "choices=[\"all\",\"cache_walk\",\"fast\",\"clear\","
    "\"size\",\"tree_walk\"]",
    NULL, 0},
  {"target", "list", NULL, NULL, NULL, 0}, {NULL, NULL, NULL, NULL, NULL, 0}};

static const WT_CONFIG_CHECK confchk_WT_SESSION_prepare_transaction[] = {
  {"prepare_timestamp", "string", NULL, NULL, NULL, 0}, {NULL, NULL, NULL, NULL, NULL, 0}};

static const WT_CONFIG_CHECK confchk_WT_SESSION_query_timestamp[] = {
  {"get", "string", NULL,
    "choices=[\"commit\",\"first_commit\",\"prepare\","
    "\"read\"]",
    NULL, 0},
  {NULL, NULL, NULL, NULL, NULL, 0}};

static const WT_CONFIG_CHECK confchk_WT_SESSION_reconfigure[] = {
  {"cache_cursors", "boolean", NULL, NULL, NULL, 0},
  {"cache_max_wait_ms", "int", NULL, "min=0", NULL, 0},
  {"debug", "category", NULL, NULL, confchk_WT_CONNECTION_open_session_debug_subconfigs, 1},
  {"ignore_cache_size", "boolean", NULL, NULL, NULL, 0},
  {"isolation", "string", NULL,
    "choices=[\"read-uncommitted\",\"read-committed\","
    "\"snapshot\"]",
    NULL, 0},
  {NULL, NULL, NULL, NULL, NULL, 0}};

static const WT_CONFIG_CHECK confchk_WT_SESSION_rollback_transaction[] = {
  {"operation_timeout_ms", "int", NULL, "min=0", NULL, 0}, {NULL, NULL, NULL, NULL, NULL, 0}};

static const WT_CONFIG_CHECK confchk_WT_SESSION_salvage[] = {
  {"force", "boolean", NULL, NULL, NULL, 0}, {NULL, NULL, NULL, NULL, NULL, 0}};

static const WT_CONFIG_CHECK confchk_WT_SESSION_timestamp_transaction[] = {
  {"commit_timestamp", "string", NULL, NULL, NULL, 0},
  {"durable_timestamp", "string", NULL, NULL, NULL, 0},
  {"prepare_timestamp", "string", NULL, NULL, NULL, 0},
  {"read_timestamp", "string", NULL, NULL, NULL, 0}, {NULL, NULL, NULL, NULL, NULL, 0}};

static const WT_CONFIG_CHECK confchk_WT_SESSION_verify[] = {
  {"do_not_clear_txn_id", "boolean", NULL, NULL, NULL, 0},
  {"dump_address", "boolean", NULL, NULL, NULL, 0},
  {"dump_app_data", "boolean", NULL, NULL, NULL, 0},
  {"dump_blocks", "boolean", NULL, NULL, NULL, 0}, {"dump_layout", "boolean", NULL, NULL, NULL, 0},
  {"dump_offsets", "list", NULL, NULL, NULL, 0}, {"dump_pages", "boolean", NULL, NULL, NULL, 0},
  {"read_corrupt", "boolean", NULL, NULL, NULL, 0},
  {"stable_timestamp", "boolean", NULL, NULL, NULL, 0}, {"strict", "boolean", NULL, NULL, NULL, 0},
  {NULL, NULL, NULL, NULL, NULL, 0}};

static const WT_CONFIG_CHECK confchk_colgroup_meta[] = {
  {"app_metadata", "string", NULL, NULL, NULL, 0},
  {"assert", "category", NULL, NULL, confchk_WT_SESSION_create_assert_subconfigs, 4},
  {"collator", "string", NULL, NULL, NULL, 0}, {"columns", "list", NULL, NULL, NULL, 0},
  {"source", "string", NULL, NULL, NULL, 0}, {"type", "string", NULL, NULL, NULL, 0},
  {"verbose", "list", NULL, "choices=[\"write_timestamp\"]", NULL, 0},
  {"write_timestamp_usage", "string", NULL,
    "choices=[\"always\",\"key_consistent\",\"mixed_mode\","
    "\"never\",\"none\",\"ordered\"]",
    NULL, 0},
  {NULL, NULL, NULL, NULL, NULL, 0}};

static const WT_CONFIG_CHECK confchk_file_config[] = {
  {"access_pattern_hint", "string", NULL, "choices=[\"none\",\"random\",\"sequential\"]", NULL, 0},
  {"allocation_size", "int", NULL, "min=512B,max=128MB", NULL, 0},
  {"app_metadata", "string", NULL, NULL, NULL, 0},
  {"assert", "category", NULL, NULL, confchk_WT_SESSION_create_assert_subconfigs, 4},
  {"block_allocation", "string", NULL, "choices=[\"best\",\"first\"]", NULL, 0},
  {"block_compressor", "string", NULL, NULL, NULL, 0},
  {"cache_resident", "boolean", NULL, NULL, NULL, 0},
  {"checksum", "string", NULL,
    "choices=[\"on\",\"off\",\"uncompressed\","
    "\"unencrypted\"]",
    NULL, 0},
  {"collator", "string", NULL, NULL, NULL, 0}, {"columns", "list", NULL, NULL, NULL, 0},
  {"dictionary", "int", NULL, "min=0", NULL, 0},
  {"encryption", "category", NULL, NULL, confchk_WT_SESSION_create_encryption_subconfigs, 2},
  {"format", "string", NULL, "choices=[\"btree\"]", NULL, 0},
  {"huffman_key", "string", NULL, NULL, NULL, 0}, {"huffman_value", "string", NULL, NULL, NULL, 0},
  {"ignore_in_memory_cache_size", "boolean", NULL, NULL, NULL, 0},
  {"internal_item_max", "int", NULL, "min=0", NULL, 0},
  {"internal_key_max", "int", NULL, "min=0", NULL, 0},
  {"internal_key_truncate", "boolean", NULL, NULL, NULL, 0},
  {"internal_page_max", "int", NULL, "min=512B,max=512MB", NULL, 0},
  {"key_format", "format", __wt_struct_confchk, NULL, NULL, 0},
  {"key_gap", "int", NULL, "min=0", NULL, 0}, {"leaf_item_max", "int", NULL, "min=0", NULL, 0},
  {"leaf_key_max", "int", NULL, "min=0", NULL, 0},
  {"leaf_page_max", "int", NULL, "min=512B,max=512MB", NULL, 0},
  {"leaf_value_max", "int", NULL, "min=0", NULL, 0},
  {"log", "category", NULL, NULL, confchk_WT_SESSION_create_log_subconfigs, 1},
  {"memory_page_image_max", "int", NULL, "min=0", NULL, 0},
  {"memory_page_max", "int", NULL, "min=512B,max=10TB", NULL, 0},
  {"os_cache_dirty_max", "int", NULL, "min=0", NULL, 0},
  {"os_cache_max", "int", NULL, "min=0", NULL, 0},
  {"prefix_compression", "boolean", NULL, NULL, NULL, 0},
  {"prefix_compression_min", "int", NULL, "min=0", NULL, 0},
  {"split_deepen_min_child", "int", NULL, NULL, NULL, 0},
  {"split_deepen_per_child", "int", NULL, NULL, NULL, 0},
  {"split_pct", "int", NULL, "min=50,max=100", NULL, 0},
  {"tiered_storage", "category", NULL, NULL, confchk_WT_SESSION_create_tiered_storage_subconfigs,
    8},
  {"value_format", "format", __wt_struct_confchk, NULL, NULL, 0},
  {"verbose", "list", NULL, "choices=[\"write_timestamp\"]", NULL, 0},
  {"write_timestamp_usage", "string", NULL,
    "choices=[\"always\",\"key_consistent\",\"mixed_mode\","
    "\"never\",\"none\",\"ordered\"]",
    NULL, 0},
  {NULL, NULL, NULL, NULL, NULL, 0}};

static const WT_CONFIG_CHECK confchk_file_meta[] = {
  {"access_pattern_hint", "string", NULL, "choices=[\"none\",\"random\",\"sequential\"]", NULL, 0},
  {"allocation_size", "int", NULL, "min=512B,max=128MB", NULL, 0},
  {"app_metadata", "string", NULL, NULL, NULL, 0},
  {"assert", "category", NULL, NULL, confchk_WT_SESSION_create_assert_subconfigs, 4},
  {"block_allocation", "string", NULL, "choices=[\"best\",\"first\"]", NULL, 0},
  {"block_compressor", "string", NULL, NULL, NULL, 0},
  {"cache_resident", "boolean", NULL, NULL, NULL, 0}, {"checkpoint", "string", NULL, NULL, NULL, 0},
  {"checkpoint_backup_info", "string", NULL, NULL, NULL, 0},
  {"checkpoint_lsn", "string", NULL, NULL, NULL, 0},
  {"checksum", "string", NULL,
    "choices=[\"on\",\"off\",\"uncompressed\","
    "\"unencrypted\"]",
    NULL, 0},
  {"collator", "string", NULL, NULL, NULL, 0}, {"columns", "list", NULL, NULL, NULL, 0},
  {"dictionary", "int", NULL, "min=0", NULL, 0},
  {"encryption", "category", NULL, NULL, confchk_WT_SESSION_create_encryption_subconfigs, 2},
  {"format", "string", NULL, "choices=[\"btree\"]", NULL, 0},
  {"huffman_key", "string", NULL, NULL, NULL, 0}, {"huffman_value", "string", NULL, NULL, NULL, 0},
  {"id", "string", NULL, NULL, NULL, 0},
  {"ignore_in_memory_cache_size", "boolean", NULL, NULL, NULL, 0},
  {"internal_item_max", "int", NULL, "min=0", NULL, 0},
  {"internal_key_max", "int", NULL, "min=0", NULL, 0},
  {"internal_key_truncate", "boolean", NULL, NULL, NULL, 0},
  {"internal_page_max", "int", NULL, "min=512B,max=512MB", NULL, 0},
  {"key_format", "format", __wt_struct_confchk, NULL, NULL, 0},
  {"key_gap", "int", NULL, "min=0", NULL, 0}, {"leaf_item_max", "int", NULL, "min=0", NULL, 0},
  {"leaf_key_max", "int", NULL, "min=0", NULL, 0},
  {"leaf_page_max", "int", NULL, "min=512B,max=512MB", NULL, 0},
  {"leaf_value_max", "int", NULL, "min=0", NULL, 0},
  {"log", "category", NULL, NULL, confchk_WT_SESSION_create_log_subconfigs, 1},
  {"memory_page_image_max", "int", NULL, "min=0", NULL, 0},
  {"memory_page_max", "int", NULL, "min=512B,max=10TB", NULL, 0},
  {"os_cache_dirty_max", "int", NULL, "min=0", NULL, 0},
  {"os_cache_max", "int", NULL, "min=0", NULL, 0},
  {"prefix_compression", "boolean", NULL, NULL, NULL, 0},
  {"prefix_compression_min", "int", NULL, "min=0", NULL, 0},
  {"readonly", "boolean", NULL, NULL, NULL, 0},
  {"split_deepen_min_child", "int", NULL, NULL, NULL, 0},
  {"split_deepen_per_child", "int", NULL, NULL, NULL, 0},
  {"split_pct", "int", NULL, "min=50,max=100", NULL, 0},
  {"tiered_object", "boolean", NULL, NULL, NULL, 0},
  {"tiered_storage", "category", NULL, NULL, confchk_WT_SESSION_create_tiered_storage_subconfigs,
    8},
  {"value_format", "format", __wt_struct_confchk, NULL, NULL, 0},
  {"verbose", "list", NULL, "choices=[\"write_timestamp\"]", NULL, 0},
  {"version", "string", NULL, NULL, NULL, 0},
  {"write_timestamp_usage", "string", NULL,
    "choices=[\"always\",\"key_consistent\",\"mixed_mode\","
    "\"never\",\"none\",\"ordered\"]",
    NULL, 0},
  {NULL, NULL, NULL, NULL, NULL, 0}};

static const WT_CONFIG_CHECK confchk_index_meta[] = {
  {"app_metadata", "string", NULL, NULL, NULL, 0},
  {"assert", "category", NULL, NULL, confchk_WT_SESSION_create_assert_subconfigs, 4},
  {"collator", "string", NULL, NULL, NULL, 0}, {"columns", "list", NULL, NULL, NULL, 0},
  {"extractor", "string", NULL, NULL, NULL, 0}, {"immutable", "boolean", NULL, NULL, NULL, 0},
  {"index_key_columns", "int", NULL, NULL, NULL, 0},
  {"key_format", "format", __wt_struct_confchk, NULL, NULL, 0},
  {"source", "string", NULL, NULL, NULL, 0}, {"type", "string", NULL, NULL, NULL, 0},
  {"value_format", "format", __wt_struct_confchk, NULL, NULL, 0},
  {"verbose", "list", NULL, "choices=[\"write_timestamp\"]", NULL, 0},
  {"write_timestamp_usage", "string", NULL,
    "choices=[\"always\",\"key_consistent\",\"mixed_mode\","
    "\"never\",\"none\",\"ordered\"]",
    NULL, 0},
  {NULL, NULL, NULL, NULL, NULL, 0}};

static const WT_CONFIG_CHECK confchk_lsm_meta[] = {
  {"access_pattern_hint", "string", NULL, "choices=[\"none\",\"random\",\"sequential\"]", NULL, 0},
  {"allocation_size", "int", NULL, "min=512B,max=128MB", NULL, 0},
  {"app_metadata", "string", NULL, NULL, NULL, 0},
  {"assert", "category", NULL, NULL, confchk_WT_SESSION_create_assert_subconfigs, 4},
  {"block_allocation", "string", NULL, "choices=[\"best\",\"first\"]", NULL, 0},
  {"block_compressor", "string", NULL, NULL, NULL, 0},
  {"cache_resident", "boolean", NULL, NULL, NULL, 0},
  {"checksum", "string", NULL,
    "choices=[\"on\",\"off\",\"uncompressed\","
    "\"unencrypted\"]",
    NULL, 0},
  {"chunks", "string", NULL, NULL, NULL, 0}, {"collator", "string", NULL, NULL, NULL, 0},
  {"columns", "list", NULL, NULL, NULL, 0}, {"dictionary", "int", NULL, "min=0", NULL, 0},
  {"encryption", "category", NULL, NULL, confchk_WT_SESSION_create_encryption_subconfigs, 2},
  {"format", "string", NULL, "choices=[\"btree\"]", NULL, 0},
  {"huffman_key", "string", NULL, NULL, NULL, 0}, {"huffman_value", "string", NULL, NULL, NULL, 0},
  {"ignore_in_memory_cache_size", "boolean", NULL, NULL, NULL, 0},
  {"internal_item_max", "int", NULL, "min=0", NULL, 0},
  {"internal_key_max", "int", NULL, "min=0", NULL, 0},
  {"internal_key_truncate", "boolean", NULL, NULL, NULL, 0},
  {"internal_page_max", "int", NULL, "min=512B,max=512MB", NULL, 0},
  {"key_format", "format", __wt_struct_confchk, NULL, NULL, 0},
  {"key_gap", "int", NULL, "min=0", NULL, 0}, {"last", "string", NULL, NULL, NULL, 0},
  {"leaf_item_max", "int", NULL, "min=0", NULL, 0}, {"leaf_key_max", "int", NULL, "min=0", NULL, 0},
  {"leaf_page_max", "int", NULL, "min=512B,max=512MB", NULL, 0},
  {"leaf_value_max", "int", NULL, "min=0", NULL, 0},
  {"log", "category", NULL, NULL, confchk_WT_SESSION_create_log_subconfigs, 1},
  {"lsm", "category", NULL, NULL, confchk_WT_SESSION_create_lsm_subconfigs, 12},
  {"memory_page_image_max", "int", NULL, "min=0", NULL, 0},
  {"memory_page_max", "int", NULL, "min=512B,max=10TB", NULL, 0},
  {"old_chunks", "string", NULL, NULL, NULL, 0},
  {"os_cache_dirty_max", "int", NULL, "min=0", NULL, 0},
  {"os_cache_max", "int", NULL, "min=0", NULL, 0},
  {"prefix_compression", "boolean", NULL, NULL, NULL, 0},
  {"prefix_compression_min", "int", NULL, "min=0", NULL, 0},
  {"split_deepen_min_child", "int", NULL, NULL, NULL, 0},
  {"split_deepen_per_child", "int", NULL, NULL, NULL, 0},
  {"split_pct", "int", NULL, "min=50,max=100", NULL, 0},
  {"tiered_storage", "category", NULL, NULL, confchk_WT_SESSION_create_tiered_storage_subconfigs,
    8},
  {"value_format", "format", __wt_struct_confchk, NULL, NULL, 0},
  {"verbose", "list", NULL, "choices=[\"write_timestamp\"]", NULL, 0},
  {"write_timestamp_usage", "string", NULL,
    "choices=[\"always\",\"key_consistent\",\"mixed_mode\","
    "\"never\",\"none\",\"ordered\"]",
    NULL, 0},
  {NULL, NULL, NULL, NULL, NULL, 0}};

static const WT_CONFIG_CHECK confchk_object_meta[] = {
  {"access_pattern_hint", "string", NULL, "choices=[\"none\",\"random\",\"sequential\"]", NULL, 0},
  {"allocation_size", "int", NULL, "min=512B,max=128MB", NULL, 0},
  {"app_metadata", "string", NULL, NULL, NULL, 0},
  {"assert", "category", NULL, NULL, confchk_WT_SESSION_create_assert_subconfigs, 4},
  {"block_allocation", "string", NULL, "choices=[\"best\",\"first\"]", NULL, 0},
  {"block_compressor", "string", NULL, NULL, NULL, 0},
  {"cache_resident", "boolean", NULL, NULL, NULL, 0}, {"checkpoint", "string", NULL, NULL, NULL, 0},
  {"checkpoint_backup_info", "string", NULL, NULL, NULL, 0},
  {"checkpoint_lsn", "string", NULL, NULL, NULL, 0},
  {"checksum", "string", NULL,
    "choices=[\"on\",\"off\",\"uncompressed\","
    "\"unencrypted\"]",
    NULL, 0},
  {"collator", "string", NULL, NULL, NULL, 0}, {"columns", "list", NULL, NULL, NULL, 0},
  {"dictionary", "int", NULL, "min=0", NULL, 0},
  {"encryption", "category", NULL, NULL, confchk_WT_SESSION_create_encryption_subconfigs, 2},
  {"flush_time", "string", NULL, NULL, NULL, 0}, {"flush_timestamp", "string", NULL, NULL, NULL, 0},
  {"format", "string", NULL, "choices=[\"btree\"]", NULL, 0},
  {"huffman_key", "string", NULL, NULL, NULL, 0}, {"huffman_value", "string", NULL, NULL, NULL, 0},
  {"id", "string", NULL, NULL, NULL, 0},
  {"ignore_in_memory_cache_size", "boolean", NULL, NULL, NULL, 0},
  {"internal_item_max", "int", NULL, "min=0", NULL, 0},
  {"internal_key_max", "int", NULL, "min=0", NULL, 0},
  {"internal_key_truncate", "boolean", NULL, NULL, NULL, 0},
  {"internal_page_max", "int", NULL, "min=512B,max=512MB", NULL, 0},
  {"key_format", "format", __wt_struct_confchk, NULL, NULL, 0},
  {"key_gap", "int", NULL, "min=0", NULL, 0}, {"leaf_item_max", "int", NULL, "min=0", NULL, 0},
  {"leaf_key_max", "int", NULL, "min=0", NULL, 0},
  {"leaf_page_max", "int", NULL, "min=512B,max=512MB", NULL, 0},
  {"leaf_value_max", "int", NULL, "min=0", NULL, 0},
  {"log", "category", NULL, NULL, confchk_WT_SESSION_create_log_subconfigs, 1},
  {"memory_page_image_max", "int", NULL, "min=0", NULL, 0},
  {"memory_page_max", "int", NULL, "min=512B,max=10TB", NULL, 0},
  {"os_cache_dirty_max", "int", NULL, "min=0", NULL, 0},
  {"os_cache_max", "int", NULL, "min=0", NULL, 0},
  {"prefix_compression", "boolean", NULL, NULL, NULL, 0},
  {"prefix_compression_min", "int", NULL, "min=0", NULL, 0},
  {"readonly", "boolean", NULL, NULL, NULL, 0},
  {"split_deepen_min_child", "int", NULL, NULL, NULL, 0},
  {"split_deepen_per_child", "int", NULL, NULL, NULL, 0},
  {"split_pct", "int", NULL, "min=50,max=100", NULL, 0},
  {"tiered_object", "boolean", NULL, NULL, NULL, 0},
  {"tiered_storage", "category", NULL, NULL, confchk_WT_SESSION_create_tiered_storage_subconfigs,
    8},
  {"value_format", "format", __wt_struct_confchk, NULL, NULL, 0},
  {"verbose", "list", NULL, "choices=[\"write_timestamp\"]", NULL, 0},
  {"version", "string", NULL, NULL, NULL, 0},
  {"write_timestamp_usage", "string", NULL,
    "choices=[\"always\",\"key_consistent\",\"mixed_mode\","
    "\"never\",\"none\",\"ordered\"]",
    NULL, 0},
  {NULL, NULL, NULL, NULL, NULL, 0}};

static const WT_CONFIG_CHECK confchk_table_meta[] = {
  {"app_metadata", "string", NULL, NULL, NULL, 0},
  {"assert", "category", NULL, NULL, confchk_WT_SESSION_create_assert_subconfigs, 4},
  {"colgroups", "list", NULL, NULL, NULL, 0}, {"collator", "string", NULL, NULL, NULL, 0},
  {"columns", "list", NULL, NULL, NULL, 0},
  {"key_format", "format", __wt_struct_confchk, NULL, NULL, 0},
  {"value_format", "format", __wt_struct_confchk, NULL, NULL, 0},
  {"verbose", "list", NULL, "choices=[\"write_timestamp\"]", NULL, 0},
  {"write_timestamp_usage", "string", NULL,
    "choices=[\"always\",\"key_consistent\",\"mixed_mode\","
    "\"never\",\"none\",\"ordered\"]",
    NULL, 0},
  {NULL, NULL, NULL, NULL, NULL, 0}};

static const WT_CONFIG_CHECK confchk_tier_meta[] = {
  {"access_pattern_hint", "string", NULL, "choices=[\"none\",\"random\",\"sequential\"]", NULL, 0},
  {"allocation_size", "int", NULL, "min=512B,max=128MB", NULL, 0},
  {"app_metadata", "string", NULL, NULL, NULL, 0},
  {"assert", "category", NULL, NULL, confchk_WT_SESSION_create_assert_subconfigs, 4},
  {"block_allocation", "string", NULL, "choices=[\"best\",\"first\"]", NULL, 0},
  {"block_compressor", "string", NULL, NULL, NULL, 0}, {"bucket", "string", NULL, NULL, NULL, 0},
  {"bucket_prefix", "string", NULL, NULL, NULL, 0},
  {"cache_directory", "string", NULL, NULL, NULL, 0},
  {"cache_resident", "boolean", NULL, NULL, NULL, 0}, {"checkpoint", "string", NULL, NULL, NULL, 0},
  {"checkpoint_backup_info", "string", NULL, NULL, NULL, 0},
  {"checkpoint_lsn", "string", NULL, NULL, NULL, 0},
  {"checksum", "string", NULL,
    "choices=[\"on\",\"off\",\"uncompressed\","
    "\"unencrypted\"]",
    NULL, 0},
  {"collator", "string", NULL, NULL, NULL, 0}, {"columns", "list", NULL, NULL, NULL, 0},
  {"dictionary", "int", NULL, "min=0", NULL, 0},
  {"encryption", "category", NULL, NULL, confchk_WT_SESSION_create_encryption_subconfigs, 2},
  {"format", "string", NULL, "choices=[\"btree\"]", NULL, 0},
  {"huffman_key", "string", NULL, NULL, NULL, 0}, {"huffman_value", "string", NULL, NULL, NULL, 0},
  {"id", "string", NULL, NULL, NULL, 0},
  {"ignore_in_memory_cache_size", "boolean", NULL, NULL, NULL, 0},
  {"internal_item_max", "int", NULL, "min=0", NULL, 0},
  {"internal_key_max", "int", NULL, "min=0", NULL, 0},
  {"internal_key_truncate", "boolean", NULL, NULL, NULL, 0},
  {"internal_page_max", "int", NULL, "min=512B,max=512MB", NULL, 0},
  {"key_format", "format", __wt_struct_confchk, NULL, NULL, 0},
  {"key_gap", "int", NULL, "min=0", NULL, 0}, {"leaf_item_max", "int", NULL, "min=0", NULL, 0},
  {"leaf_key_max", "int", NULL, "min=0", NULL, 0},
  {"leaf_page_max", "int", NULL, "min=512B,max=512MB", NULL, 0},
  {"leaf_value_max", "int", NULL, "min=0", NULL, 0},
  {"log", "category", NULL, NULL, confchk_WT_SESSION_create_log_subconfigs, 1},
  {"memory_page_image_max", "int", NULL, "min=0", NULL, 0},
  {"memory_page_max", "int", NULL, "min=512B,max=10TB", NULL, 0},
  {"os_cache_dirty_max", "int", NULL, "min=0", NULL, 0},
  {"os_cache_max", "int", NULL, "min=0", NULL, 0},
  {"prefix_compression", "boolean", NULL, NULL, NULL, 0},
  {"prefix_compression_min", "int", NULL, "min=0", NULL, 0},
  {"readonly", "boolean", NULL, NULL, NULL, 0},
  {"split_deepen_min_child", "int", NULL, NULL, NULL, 0},
  {"split_deepen_per_child", "int", NULL, NULL, NULL, 0},
  {"split_pct", "int", NULL, "min=50,max=100", NULL, 0},
  {"tiered_object", "boolean", NULL, NULL, NULL, 0},
  {"tiered_storage", "category", NULL, NULL, confchk_WT_SESSION_create_tiered_storage_subconfigs,
    8},
  {"value_format", "format", __wt_struct_confchk, NULL, NULL, 0},
  {"verbose", "list", NULL, "choices=[\"write_timestamp\"]", NULL, 0},
  {"version", "string", NULL, NULL, NULL, 0},
  {"write_timestamp_usage", "string", NULL,
    "choices=[\"always\",\"key_consistent\",\"mixed_mode\","
    "\"never\",\"none\",\"ordered\"]",
    NULL, 0},
  {NULL, NULL, NULL, NULL, NULL, 0}};

static const WT_CONFIG_CHECK confchk_tiered_meta[] = {
  {"access_pattern_hint", "string", NULL, "choices=[\"none\",\"random\",\"sequential\"]", NULL, 0},
  {"allocation_size", "int", NULL, "min=512B,max=128MB", NULL, 0},
  {"app_metadata", "string", NULL, NULL, NULL, 0},
  {"assert", "category", NULL, NULL, confchk_WT_SESSION_create_assert_subconfigs, 4},
  {"block_allocation", "string", NULL, "choices=[\"best\",\"first\"]", NULL, 0},
  {"block_compressor", "string", NULL, NULL, NULL, 0},
  {"cache_resident", "boolean", NULL, NULL, NULL, 0}, {"checkpoint", "string", NULL, NULL, NULL, 0},
  {"checkpoint_backup_info", "string", NULL, NULL, NULL, 0},
  {"checkpoint_lsn", "string", NULL, NULL, NULL, 0},
  {"checksum", "string", NULL,
    "choices=[\"on\",\"off\",\"uncompressed\","
    "\"unencrypted\"]",
    NULL, 0},
  {"collator", "string", NULL, NULL, NULL, 0}, {"columns", "list", NULL, NULL, NULL, 0},
  {"dictionary", "int", NULL, "min=0", NULL, 0},
  {"encryption", "category", NULL, NULL, confchk_WT_SESSION_create_encryption_subconfigs, 2},
  {"flush_time", "string", NULL, NULL, NULL, 0}, {"flush_timestamp", "string", NULL, NULL, NULL, 0},
  {"format", "string", NULL, "choices=[\"btree\"]", NULL, 0},
  {"huffman_key", "string", NULL, NULL, NULL, 0}, {"huffman_value", "string", NULL, NULL, NULL, 0},
  {"id", "string", NULL, NULL, NULL, 0},
  {"ignore_in_memory_cache_size", "boolean", NULL, NULL, NULL, 0},
  {"internal_item_max", "int", NULL, "min=0", NULL, 0},
  {"internal_key_max", "int", NULL, "min=0", NULL, 0},
  {"internal_key_truncate", "boolean", NULL, NULL, NULL, 0},
  {"internal_page_max", "int", NULL, "min=512B,max=512MB", NULL, 0},
  {"key_format", "format", __wt_struct_confchk, NULL, NULL, 0},
  {"key_gap", "int", NULL, "min=0", NULL, 0}, {"last", "string", NULL, NULL, NULL, 0},
  {"leaf_item_max", "int", NULL, "min=0", NULL, 0}, {"leaf_key_max", "int", NULL, "min=0", NULL, 0},
  {"leaf_page_max", "int", NULL, "min=512B,max=512MB", NULL, 0},
  {"leaf_value_max", "int", NULL, "min=0", NULL, 0},
  {"log", "category", NULL, NULL, confchk_WT_SESSION_create_log_subconfigs, 1},
  {"memory_page_image_max", "int", NULL, "min=0", NULL, 0},
  {"memory_page_max", "int", NULL, "min=512B,max=10TB", NULL, 0},
  {"oldest", "string", NULL, NULL, NULL, 0}, {"os_cache_dirty_max", "int", NULL, "min=0", NULL, 0},
  {"os_cache_max", "int", NULL, "min=0", NULL, 0},
  {"prefix_compression", "boolean", NULL, NULL, NULL, 0},
  {"prefix_compression_min", "int", NULL, "min=0", NULL, 0},
  {"readonly", "boolean", NULL, NULL, NULL, 0},
  {"split_deepen_min_child", "int", NULL, NULL, NULL, 0},
  {"split_deepen_per_child", "int", NULL, NULL, NULL, 0},
  {"split_pct", "int", NULL, "min=50,max=100", NULL, 0},
  {"tiered_object", "boolean", NULL, NULL, NULL, 0},
  {"tiered_storage", "category", NULL, NULL, confchk_WT_SESSION_create_tiered_storage_subconfigs,
    8},
  {"tiers", "list", NULL, NULL, NULL, 0},
  {"value_format", "format", __wt_struct_confchk, NULL, NULL, 0},
  {"verbose", "list", NULL, "choices=[\"write_timestamp\"]", NULL, 0},
  {"version", "string", NULL, NULL, NULL, 0},
  {"write_timestamp_usage", "string", NULL,
    "choices=[\"always\",\"key_consistent\",\"mixed_mode\","
    "\"never\",\"none\",\"ordered\"]",
    NULL, 0},
  {NULL, NULL, NULL, NULL, NULL, 0}};

static const WT_CONFIG_CHECK confchk_wiredtiger_open_compatibility_subconfigs[] = {
  {"release", "string", NULL, NULL, NULL, 0}, {"require_max", "string", NULL, NULL, NULL, 0},
  {"require_min", "string", NULL, NULL, NULL, 0}, {NULL, NULL, NULL, NULL, NULL, 0}};

static const WT_CONFIG_CHECK confchk_wiredtiger_open_encryption_subconfigs[] = {
  {"keyid", "string", NULL, NULL, NULL, 0}, {"name", "string", NULL, NULL, NULL, 0},
  {"secretkey", "string", NULL, NULL, NULL, 0}, {NULL, NULL, NULL, NULL, NULL, 0}};

static const WT_CONFIG_CHECK confchk_wiredtiger_open_hash_subconfigs[] = {
  {"buckets", "int", NULL, "min=64,max=65536", NULL, 0},
  {"dhandle_buckets", "int", NULL, "min=64,max=65536", NULL, 0}, {NULL, NULL, NULL, NULL, NULL, 0}};

static const WT_CONFIG_CHECK confchk_wiredtiger_open_log_subconfigs[] = {
  {"archive", "boolean", NULL, NULL, NULL, 0}, {"compressor", "string", NULL, NULL, NULL, 0},
  {"enabled", "boolean", NULL, NULL, NULL, 0},
  {"file_max", "int", NULL, "min=100KB,max=2GB", NULL, 0},
  {"force_write_wait", "int", NULL, "min=1,max=60", NULL, 0},
  {"os_cache_dirty_pct", "int", NULL, "min=0,max=100", NULL, 0},
  {"path", "string", NULL, NULL, NULL, 0}, {"prealloc", "boolean", NULL, NULL, NULL, 0},
  {"recover", "string", NULL, "choices=[\"error\",\"on\"]", NULL, 0},
  {"remove", "boolean", NULL, NULL, NULL, 0}, {"zero_fill", "boolean", NULL, NULL, NULL, 0},
  {NULL, NULL, NULL, NULL, NULL, 0}};

static const WT_CONFIG_CHECK confchk_wiredtiger_open_statistics_log_subconfigs[] = {
  {"json", "boolean", NULL, NULL, NULL, 0}, {"on_close", "boolean", NULL, NULL, NULL, 0},
  {"path", "string", NULL, NULL, NULL, 0}, {"sources", "list", NULL, NULL, NULL, 0},
  {"timestamp", "string", NULL, NULL, NULL, 0}, {"wait", "int", NULL, "min=0,max=100000", NULL, 0},
  {NULL, NULL, NULL, NULL, NULL, 0}};

static const WT_CONFIG_CHECK confchk_tiered_storage_subconfigs[] = {
  {"auth_token", "string", NULL, NULL, NULL, 0}, {"bucket", "string", NULL, NULL, NULL, 0},
  {"bucket_prefix", "string", NULL, NULL, NULL, 0},
  {"cache_directory", "string", NULL, NULL, NULL, 0},
  {"interval", "int", NULL, "min=1,max=1000", NULL, 0},
  {"local_retention", "int", NULL, "min=0,max=10000", NULL, 0},
  {"name", "string", NULL, NULL, NULL, 0}, {"shared", "boolean", NULL, NULL, NULL, 0},
  {NULL, NULL, NULL, NULL, NULL, 0}};

static const WT_CONFIG_CHECK confchk_wiredtiger_open_transaction_sync_subconfigs[] = {
  {"enabled", "boolean", NULL, NULL, NULL, 0},
  {"method", "string", NULL, "choices=[\"dsync\",\"fsync\",\"none\"]", NULL, 0},
  {NULL, NULL, NULL, NULL, NULL, 0}};

static const WT_CONFIG_CHECK confchk_wiredtiger_open[] = {
  {"backup_restore_target", "list", NULL, NULL, NULL, 0},
  {"block_cache", "category", NULL, NULL, confchk_wiredtiger_open_block_cache_subconfigs, 12},
  {"buffer_alignment", "int", NULL, "min=-1,max=1MB", NULL, 0},
  {"builtin_extension_config", "string", NULL, NULL, NULL, 0},
  {"cache_cursors", "boolean", NULL, NULL, NULL, 0},
  {"cache_max_wait_ms", "int", NULL, "min=0", NULL, 0},
  {"cache_overhead", "int", NULL, "min=0,max=30", NULL, 0},
  {"cache_size", "int", NULL, "min=1MB,max=10TB", NULL, 0},
  {"cache_stuck_timeout_ms", "int", NULL, "min=0", NULL, 0},
  {"checkpoint", "category", NULL, NULL, confchk_wiredtiger_open_checkpoint_subconfigs, 2},
  {"checkpoint_cleanup", "string", NULL, "choices=[\"none\",\"reclaim_space\"]", NULL, 0},
  {"checkpoint_sync", "boolean", NULL, NULL, NULL, 0},
  {"chunk_cache", "category", NULL, NULL, confchk_wiredtiger_open_chunk_cache_subconfigs, 8},
  {"compatibility", "category", NULL, NULL, confchk_wiredtiger_open_compatibility_subconfigs, 3},
  {"config_base", "boolean", NULL, NULL, NULL, 0}, {"create", "boolean", NULL, NULL, NULL, 0},
  {"debug_mode", "category", NULL, NULL, confchk_wiredtiger_open_debug_mode_subconfigs, 14},
  {"direct_io", "list", NULL, "choices=[\"checkpoint\",\"data\",\"log\"]", NULL, 0},
  {"encryption", "category", NULL, NULL, confchk_wiredtiger_open_encryption_subconfigs, 3},
  {"error_prefix", "string", NULL, NULL, NULL, 0},
  {"eviction", "category", NULL, NULL, confchk_wiredtiger_open_eviction_subconfigs, 2},
  {"eviction_checkpoint_target", "int", NULL, "min=0,max=10TB", NULL, 0},
  {"eviction_dirty_target", "int", NULL, "min=1,max=10TB", NULL, 0},
  {"eviction_dirty_trigger", "int", NULL, "min=1,max=10TB", NULL, 0},
  {"eviction_target", "int", NULL, "min=10,max=10TB", NULL, 0},
  {"eviction_trigger", "int", NULL, "min=10,max=10TB", NULL, 0},
  {"eviction_updates_target", "int", NULL, "min=0,max=10TB", NULL, 0},
  {"eviction_updates_trigger", "int", NULL, "min=0,max=10TB", NULL, 0},
  {"exclusive", "boolean", NULL, NULL, NULL, 0}, {"extensions", "list", NULL, NULL, NULL, 0},
  {"extra_diagnostics", "list", NULL,
    "choices=[\"all\",\"checkpoint_validate\",\"cursor_check\""
    ",\"disk_validate\",\"eviction_check\",\"generation_check\","
    "\"hs_validate\",\"key_out_of_order\",\"log_validate\","
    "\"prepared\",\"slow_operation\",\"txn_visibility\"]",
    NULL, 0},
  {"file_extend", "list", NULL, "choices=[\"data\",\"log\"]", NULL, 0},
  {"file_manager", "category", NULL, NULL, confchk_wiredtiger_open_file_manager_subconfigs, 3},
  {"generation_drain_timeout_ms", "int", NULL, "min=0", NULL, 0},
  {"hash", "category", NULL, NULL, confchk_wiredtiger_open_hash_subconfigs, 2},
  {"hazard_max", "int", NULL, "min=15", NULL, 0},
  {"history_store", "category", NULL, NULL, confchk_wiredtiger_open_history_store_subconfigs, 1},
  {"in_memory", "boolean", NULL, NULL, NULL, 0},
  {"io_capacity", "category", NULL, NULL, confchk_wiredtiger_open_io_capacity_subconfigs, 1},
  {"json_output", "list", NULL, "choices=[\"error\",\"message\"]", NULL, 0},
  {"log", "category", NULL, NULL, confchk_wiredtiger_open_log_subconfigs, 11},
  {"lsm_manager", "category", NULL, NULL, confchk_wiredtiger_open_lsm_manager_subconfigs, 2},
  {"mmap", "boolean", NULL, NULL, NULL, 0}, {"mmap_all", "boolean", NULL, NULL, NULL, 0},
  {"multiprocess", "boolean", NULL, NULL, NULL, 0},
  {"operation_timeout_ms", "int", NULL, "min=0", NULL, 0},
  {"operation_tracking", "category", NULL, NULL,
    confchk_wiredtiger_open_operation_tracking_subconfigs, 2},
  {"readonly", "boolean", NULL, NULL, NULL, 0}, {"salvage", "boolean", NULL, NULL, NULL, 0},
  {"session_max", "int", NULL, "min=1", NULL, 0},
  {"session_scratch_max", "int", NULL, NULL, NULL, 0},
  {"session_table_cache", "boolean", NULL, NULL, NULL, 0},
  {"shared_cache", "category", NULL, NULL, confchk_wiredtiger_open_shared_cache_subconfigs, 5},
  {"statistics", "list", NULL,
    "choices=[\"all\",\"cache_walk\",\"fast\",\"none\","
    "\"clear\",\"tree_walk\"]",
    NULL, 0},
  {"statistics_log", "category", NULL, NULL, confchk_wiredtiger_open_statistics_log_subconfigs, 6},
  {"tiered_storage", "category", NULL, NULL, confchk_tiered_storage_subconfigs, 8},
  {"timing_stress_for_test", "list", NULL,
    "choices=[\"aggressive_stash_free\",\"aggressive_sweep\","
    "\"backup_rename\",\"checkpoint_evict_page\","
    "\"checkpoint_handle\",\"checkpoint_slow\",\"checkpoint_stop\","
    "\"compact_slow\",\"evict_reposition\","
    "\"failpoint_eviction_split\","
    "\"failpoint_history_store_delete_key_from_ts\","
    "\"history_store_checkpoint_delay\",\"history_store_search\","
    "\"history_store_sweep_race\",\"prefix_compare\","
    "\"prepare_checkpoint_delay\",\"prepare_resolution_1\","
    "\"prepare_resolution_2\",\"sleep_before_read_overflow_onpage\","
    "\"split_1\",\"split_2\",\"split_3\",\"split_4\",\"split_5\","
    "\"split_6\",\"split_7\",\"split_8\",\"tiered_flush_finish\"]",
    NULL, 0},
  {"transaction_sync", "category", NULL, NULL, confchk_wiredtiger_open_transaction_sync_subconfigs,
    2},
  {"use_environment", "boolean", NULL, NULL, NULL, 0},
  {"use_environment_priv", "boolean", NULL, NULL, NULL, 0},
  {"verbose", "list", NULL,
    "choices=[\"api\",\"backup\",\"block\",\"block_cache\","
    "\"checkpoint\",\"checkpoint_cleanup\",\"checkpoint_progress\","
    "\"chunkcache\",\"compact\",\"compact_progress\","
    "\"error_returns\",\"evict\",\"evict_stuck\",\"evictserver\","
    "\"fileops\",\"generation\",\"handleops\",\"history_store\","
    "\"history_store_activity\",\"log\",\"lsm\",\"lsm_manager\","
    "\"metadata\",\"mutex\",\"out_of_order\",\"overflow\",\"read\","
    "\"reconcile\",\"recovery\",\"recovery_progress\",\"rts\","
    "\"salvage\",\"shared_cache\",\"split\",\"temporary\","
    "\"thread_group\",\"tiered\",\"timestamp\",\"transaction\","
    "\"verify\",\"version\",\"write\"]",
    NULL, 0},
  {"verify_metadata", "boolean", NULL, NULL, NULL, 0},
  {"write_through", "list", NULL, "choices=[\"data\",\"log\"]", NULL, 0},
  {NULL, NULL, NULL, NULL, NULL, 0}};

static const WT_CONFIG_CHECK confchk_wiredtiger_open_all[] = {
  {"backup_restore_target", "list", NULL, NULL, NULL, 0},
  {"block_cache", "category", NULL, NULL, confchk_wiredtiger_open_block_cache_subconfigs, 12},
  {"buffer_alignment", "int", NULL, "min=-1,max=1MB", NULL, 0},
  {"builtin_extension_config", "string", NULL, NULL, NULL, 0},
  {"cache_cursors", "boolean", NULL, NULL, NULL, 0},
  {"cache_max_wait_ms", "int", NULL, "min=0", NULL, 0},
  {"cache_overhead", "int", NULL, "min=0,max=30", NULL, 0},
  {"cache_size", "int", NULL, "min=1MB,max=10TB", NULL, 0},
  {"cache_stuck_timeout_ms", "int", NULL, "min=0", NULL, 0},
  {"checkpoint", "category", NULL, NULL, confchk_wiredtiger_open_checkpoint_subconfigs, 2},
  {"checkpoint_cleanup", "string", NULL, "choices=[\"none\",\"reclaim_space\"]", NULL, 0},
  {"checkpoint_sync", "boolean", NULL, NULL, NULL, 0},
  {"chunk_cache", "category", NULL, NULL, confchk_wiredtiger_open_chunk_cache_subconfigs, 8},
  {"compatibility", "category", NULL, NULL, confchk_wiredtiger_open_compatibility_subconfigs, 3},
  {"config_base", "boolean", NULL, NULL, NULL, 0}, {"create", "boolean", NULL, NULL, NULL, 0},
  {"debug_mode", "category", NULL, NULL, confchk_wiredtiger_open_debug_mode_subconfigs, 14},
  {"direct_io", "list", NULL, "choices=[\"checkpoint\",\"data\",\"log\"]", NULL, 0},
  {"encryption", "category", NULL, NULL, confchk_wiredtiger_open_encryption_subconfigs, 3},
  {"error_prefix", "string", NULL, NULL, NULL, 0},
  {"eviction", "category", NULL, NULL, confchk_wiredtiger_open_eviction_subconfigs, 2},
  {"eviction_checkpoint_target", "int", NULL, "min=0,max=10TB", NULL, 0},
  {"eviction_dirty_target", "int", NULL, "min=1,max=10TB", NULL, 0},
  {"eviction_dirty_trigger", "int", NULL, "min=1,max=10TB", NULL, 0},
  {"eviction_target", "int", NULL, "min=10,max=10TB", NULL, 0},
  {"eviction_trigger", "int", NULL, "min=10,max=10TB", NULL, 0},
  {"eviction_updates_target", "int", NULL, "min=0,max=10TB", NULL, 0},
  {"eviction_updates_trigger", "int", NULL, "min=0,max=10TB", NULL, 0},
  {"exclusive", "boolean", NULL, NULL, NULL, 0}, {"extensions", "list", NULL, NULL, NULL, 0},
  {"extra_diagnostics", "list", NULL,
    "choices=[\"all\",\"checkpoint_validate\",\"cursor_check\""
    ",\"disk_validate\",\"eviction_check\",\"generation_check\","
    "\"hs_validate\",\"key_out_of_order\",\"log_validate\","
    "\"prepared\",\"slow_operation\",\"txn_visibility\"]",
    NULL, 0},
  {"file_extend", "list", NULL, "choices=[\"data\",\"log\"]", NULL, 0},
  {"file_manager", "category", NULL, NULL, confchk_wiredtiger_open_file_manager_subconfigs, 3},
  {"generation_drain_timeout_ms", "int", NULL, "min=0", NULL, 0},
  {"hash", "category", NULL, NULL, confchk_wiredtiger_open_hash_subconfigs, 2},
  {"hazard_max", "int", NULL, "min=15", NULL, 0},
  {"history_store", "category", NULL, NULL, confchk_wiredtiger_open_history_store_subconfigs, 1},
  {"in_memory", "boolean", NULL, NULL, NULL, 0},
  {"io_capacity", "category", NULL, NULL, confchk_wiredtiger_open_io_capacity_subconfigs, 1},
  {"json_output", "list", NULL, "choices=[\"error\",\"message\"]", NULL, 0},
  {"log", "category", NULL, NULL, confchk_wiredtiger_open_log_subconfigs, 11},
  {"lsm_manager", "category", NULL, NULL, confchk_wiredtiger_open_lsm_manager_subconfigs, 2},
  {"mmap", "boolean", NULL, NULL, NULL, 0}, {"mmap_all", "boolean", NULL, NULL, NULL, 0},
  {"multiprocess", "boolean", NULL, NULL, NULL, 0},
  {"operation_timeout_ms", "int", NULL, "min=0", NULL, 0},
  {"operation_tracking", "category", NULL, NULL,
    confchk_wiredtiger_open_operation_tracking_subconfigs, 2},
  {"readonly", "boolean", NULL, NULL, NULL, 0}, {"salvage", "boolean", NULL, NULL, NULL, 0},
  {"session_max", "int", NULL, "min=1", NULL, 0},
  {"session_scratch_max", "int", NULL, NULL, NULL, 0},
  {"session_table_cache", "boolean", NULL, NULL, NULL, 0},
  {"shared_cache", "category", NULL, NULL, confchk_wiredtiger_open_shared_cache_subconfigs, 5},
  {"statistics", "list", NULL,
    "choices=[\"all\",\"cache_walk\",\"fast\",\"none\","
    "\"clear\",\"tree_walk\"]",
    NULL, 0},
  {"statistics_log", "category", NULL, NULL, confchk_wiredtiger_open_statistics_log_subconfigs, 6},
  {"tiered_storage", "category", NULL, NULL, confchk_tiered_storage_subconfigs, 8},
  {"timing_stress_for_test", "list", NULL,
    "choices=[\"aggressive_stash_free\",\"aggressive_sweep\","
    "\"backup_rename\",\"checkpoint_evict_page\","
    "\"checkpoint_handle\",\"checkpoint_slow\",\"checkpoint_stop\","
    "\"compact_slow\",\"evict_reposition\","
    "\"failpoint_eviction_split\","
    "\"failpoint_history_store_delete_key_from_ts\","
    "\"history_store_checkpoint_delay\",\"history_store_search\","
    "\"history_store_sweep_race\",\"prefix_compare\","
    "\"prepare_checkpoint_delay\",\"prepare_resolution_1\","
    "\"prepare_resolution_2\",\"sleep_before_read_overflow_onpage\","
    "\"split_1\",\"split_2\",\"split_3\",\"split_4\",\"split_5\","
    "\"split_6\",\"split_7\",\"split_8\",\"tiered_flush_finish\"]",
    NULL, 0},
  {"transaction_sync", "category", NULL, NULL, confchk_wiredtiger_open_transaction_sync_subconfigs,
    2},
  {"use_environment", "boolean", NULL, NULL, NULL, 0},
  {"use_environment_priv", "boolean", NULL, NULL, NULL, 0},
  {"verbose", "list", NULL,
    "choices=[\"api\",\"backup\",\"block\",\"block_cache\","
    "\"checkpoint\",\"checkpoint_cleanup\",\"checkpoint_progress\","
    "\"chunkcache\",\"compact\",\"compact_progress\","
    "\"error_returns\",\"evict\",\"evict_stuck\",\"evictserver\","
    "\"fileops\",\"generation\",\"handleops\",\"history_store\","
    "\"history_store_activity\",\"log\",\"lsm\",\"lsm_manager\","
    "\"metadata\",\"mutex\",\"out_of_order\",\"overflow\",\"read\","
    "\"reconcile\",\"recovery\",\"recovery_progress\",\"rts\","
    "\"salvage\",\"shared_cache\",\"split\",\"temporary\","
    "\"thread_group\",\"tiered\",\"timestamp\",\"transaction\","
    "\"verify\",\"version\",\"write\"]",
    NULL, 0},
  {"verify_metadata", "boolean", NULL, NULL, NULL, 0}, {"version", "string", NULL, NULL, NULL, 0},
  {"write_through", "list", NULL, "choices=[\"data\",\"log\"]", NULL, 0},
  {NULL, NULL, NULL, NULL, NULL, 0}};

static const WT_CONFIG_CHECK confchk_wiredtiger_open_basecfg[] = {
  {"backup_restore_target", "list", NULL, NULL, NULL, 0},
  {"block_cache", "category", NULL, NULL, confchk_wiredtiger_open_block_cache_subconfigs, 12},
  {"buffer_alignment", "int", NULL, "min=-1,max=1MB", NULL, 0},
  {"builtin_extension_config", "string", NULL, NULL, NULL, 0},
  {"cache_cursors", "boolean", NULL, NULL, NULL, 0},
  {"cache_max_wait_ms", "int", NULL, "min=0", NULL, 0},
  {"cache_overhead", "int", NULL, "min=0,max=30", NULL, 0},
  {"cache_size", "int", NULL, "min=1MB,max=10TB", NULL, 0},
  {"cache_stuck_timeout_ms", "int", NULL, "min=0", NULL, 0},
  {"checkpoint", "category", NULL, NULL, confchk_wiredtiger_open_checkpoint_subconfigs, 2},
  {"checkpoint_cleanup", "string", NULL, "choices=[\"none\",\"reclaim_space\"]", NULL, 0},
  {"checkpoint_sync", "boolean", NULL, NULL, NULL, 0},
  {"chunk_cache", "category", NULL, NULL, confchk_wiredtiger_open_chunk_cache_subconfigs, 8},
  {"compatibility", "category", NULL, NULL, confchk_wiredtiger_open_compatibility_subconfigs, 3},
  {"debug_mode", "category", NULL, NULL, confchk_wiredtiger_open_debug_mode_subconfigs, 14},
  {"direct_io", "list", NULL, "choices=[\"checkpoint\",\"data\",\"log\"]", NULL, 0},
  {"encryption", "category", NULL, NULL, confchk_wiredtiger_open_encryption_subconfigs, 3},
  {"error_prefix", "string", NULL, NULL, NULL, 0},
  {"eviction", "category", NULL, NULL, confchk_wiredtiger_open_eviction_subconfigs, 2},
  {"eviction_checkpoint_target", "int", NULL, "min=0,max=10TB", NULL, 0},
  {"eviction_dirty_target", "int", NULL, "min=1,max=10TB", NULL, 0},
  {"eviction_dirty_trigger", "int", NULL, "min=1,max=10TB", NULL, 0},
  {"eviction_target", "int", NULL, "min=10,max=10TB", NULL, 0},
  {"eviction_trigger", "int", NULL, "min=10,max=10TB", NULL, 0},
  {"eviction_updates_target", "int", NULL, "min=0,max=10TB", NULL, 0},
  {"eviction_updates_trigger", "int", NULL, "min=0,max=10TB", NULL, 0},
  {"extensions", "list", NULL, NULL, NULL, 0},
  {"extra_diagnostics", "list", NULL,
    "choices=[\"all\",\"checkpoint_validate\",\"cursor_check\""
    ",\"disk_validate\",\"eviction_check\",\"generation_check\","
    "\"hs_validate\",\"key_out_of_order\",\"log_validate\","
    "\"prepared\",\"slow_operation\",\"txn_visibility\"]",
    NULL, 0},
  {"file_extend", "list", NULL, "choices=[\"data\",\"log\"]", NULL, 0},
  {"file_manager", "category", NULL, NULL, confchk_wiredtiger_open_file_manager_subconfigs, 3},
  {"generation_drain_timeout_ms", "int", NULL, "min=0", NULL, 0},
  {"hash", "category", NULL, NULL, confchk_wiredtiger_open_hash_subconfigs, 2},
  {"hazard_max", "int", NULL, "min=15", NULL, 0},
  {"history_store", "category", NULL, NULL, confchk_wiredtiger_open_history_store_subconfigs, 1},
  {"io_capacity", "category", NULL, NULL, confchk_wiredtiger_open_io_capacity_subconfigs, 1},
  {"json_output", "list", NULL, "choices=[\"error\",\"message\"]", NULL, 0},
  {"log", "category", NULL, NULL, confchk_wiredtiger_open_log_subconfigs, 11},
  {"lsm_manager", "category", NULL, NULL, confchk_wiredtiger_open_lsm_manager_subconfigs, 2},
  {"mmap", "boolean", NULL, NULL, NULL, 0}, {"mmap_all", "boolean", NULL, NULL, NULL, 0},
  {"multiprocess", "boolean", NULL, NULL, NULL, 0},
  {"operation_timeout_ms", "int", NULL, "min=0", NULL, 0},
  {"operation_tracking", "category", NULL, NULL,
    confchk_wiredtiger_open_operation_tracking_subconfigs, 2},
  {"readonly", "boolean", NULL, NULL, NULL, 0}, {"salvage", "boolean", NULL, NULL, NULL, 0},
  {"session_max", "int", NULL, "min=1", NULL, 0},
  {"session_scratch_max", "int", NULL, NULL, NULL, 0},
  {"session_table_cache", "boolean", NULL, NULL, NULL, 0},
  {"shared_cache", "category", NULL, NULL, confchk_wiredtiger_open_shared_cache_subconfigs, 5},
  {"statistics", "list", NULL,
    "choices=[\"all\",\"cache_walk\",\"fast\",\"none\","
    "\"clear\",\"tree_walk\"]",
    NULL, 0},
  {"statistics_log", "category", NULL, NULL, confchk_wiredtiger_open_statistics_log_subconfigs, 6},
  {"tiered_storage", "category", NULL, NULL, confchk_tiered_storage_subconfigs, 8},
  {"timing_stress_for_test", "list", NULL,
    "choices=[\"aggressive_stash_free\",\"aggressive_sweep\","
    "\"backup_rename\",\"checkpoint_evict_page\","
    "\"checkpoint_handle\",\"checkpoint_slow\",\"checkpoint_stop\","
    "\"compact_slow\",\"evict_reposition\","
    "\"failpoint_eviction_split\","
    "\"failpoint_history_store_delete_key_from_ts\","
    "\"history_store_checkpoint_delay\",\"history_store_search\","
    "\"history_store_sweep_race\",\"prefix_compare\","
    "\"prepare_checkpoint_delay\",\"prepare_resolution_1\","
    "\"prepare_resolution_2\",\"sleep_before_read_overflow_onpage\","
    "\"split_1\",\"split_2\",\"split_3\",\"split_4\",\"split_5\","
    "\"split_6\",\"split_7\",\"split_8\",\"tiered_flush_finish\"]",
    NULL, 0},
  {"transaction_sync", "category", NULL, NULL, confchk_wiredtiger_open_transaction_sync_subconfigs,
    2},
  {"verbose", "list", NULL,
    "choices=[\"api\",\"backup\",\"block\",\"block_cache\","
    "\"checkpoint\",\"checkpoint_cleanup\",\"checkpoint_progress\","
    "\"chunkcache\",\"compact\",\"compact_progress\","
    "\"error_returns\",\"evict\",\"evict_stuck\",\"evictserver\","
    "\"fileops\",\"generation\",\"handleops\",\"history_store\","
    "\"history_store_activity\",\"log\",\"lsm\",\"lsm_manager\","
    "\"metadata\",\"mutex\",\"out_of_order\",\"overflow\",\"read\","
    "\"reconcile\",\"recovery\",\"recovery_progress\",\"rts\","
    "\"salvage\",\"shared_cache\",\"split\",\"temporary\","
    "\"thread_group\",\"tiered\",\"timestamp\",\"transaction\","
    "\"verify\",\"version\",\"write\"]",
    NULL, 0},
  {"verify_metadata", "boolean", NULL, NULL, NULL, 0}, {"version", "string", NULL, NULL, NULL, 0},
  {"write_through", "list", NULL, "choices=[\"data\",\"log\"]", NULL, 0},
  {NULL, NULL, NULL, NULL, NULL, 0}};

static const WT_CONFIG_CHECK confchk_wiredtiger_open_usercfg[] = {
  {"backup_restore_target", "list", NULL, NULL, NULL, 0},
  {"block_cache", "category", NULL, NULL, confchk_wiredtiger_open_block_cache_subconfigs, 12},
  {"buffer_alignment", "int", NULL, "min=-1,max=1MB", NULL, 0},
  {"builtin_extension_config", "string", NULL, NULL, NULL, 0},
  {"cache_cursors", "boolean", NULL, NULL, NULL, 0},
  {"cache_max_wait_ms", "int", NULL, "min=0", NULL, 0},
  {"cache_overhead", "int", NULL, "min=0,max=30", NULL, 0},
  {"cache_size", "int", NULL, "min=1MB,max=10TB", NULL, 0},
  {"cache_stuck_timeout_ms", "int", NULL, "min=0", NULL, 0},
  {"checkpoint", "category", NULL, NULL, confchk_wiredtiger_open_checkpoint_subconfigs, 2},
  {"checkpoint_cleanup", "string", NULL, "choices=[\"none\",\"reclaim_space\"]", NULL, 0},
  {"checkpoint_sync", "boolean", NULL, NULL, NULL, 0},
  {"chunk_cache", "category", NULL, NULL, confchk_wiredtiger_open_chunk_cache_subconfigs, 8},
  {"compatibility", "category", NULL, NULL, confchk_wiredtiger_open_compatibility_subconfigs, 3},
  {"debug_mode", "category", NULL, NULL, confchk_wiredtiger_open_debug_mode_subconfigs, 14},
  {"direct_io", "list", NULL, "choices=[\"checkpoint\",\"data\",\"log\"]", NULL, 0},
  {"encryption", "category", NULL, NULL, confchk_wiredtiger_open_encryption_subconfigs, 3},
  {"error_prefix", "string", NULL, NULL, NULL, 0},
  {"eviction", "category", NULL, NULL, confchk_wiredtiger_open_eviction_subconfigs, 2},
  {"eviction_checkpoint_target", "int", NULL, "min=0,max=10TB", NULL, 0},
  {"eviction_dirty_target", "int", NULL, "min=1,max=10TB", NULL, 0},
  {"eviction_dirty_trigger", "int", NULL, "min=1,max=10TB", NULL, 0},
  {"eviction_target", "int", NULL, "min=10,max=10TB", NULL, 0},
  {"eviction_trigger", "int", NULL, "min=10,max=10TB", NULL, 0},
  {"eviction_updates_target", "int", NULL, "min=0,max=10TB", NULL, 0},
  {"eviction_updates_trigger", "int", NULL, "min=0,max=10TB", NULL, 0},
  {"extensions", "list", NULL, NULL, NULL, 0},
  {"extra_diagnostics", "list", NULL,
    "choices=[\"all\",\"checkpoint_validate\",\"cursor_check\""
    ",\"disk_validate\",\"eviction_check\",\"generation_check\","
    "\"hs_validate\",\"key_out_of_order\",\"log_validate\","
    "\"prepared\",\"slow_operation\",\"txn_visibility\"]",
    NULL, 0},
  {"file_extend", "list", NULL, "choices=[\"data\",\"log\"]", NULL, 0},
  {"file_manager", "category", NULL, NULL, confchk_wiredtiger_open_file_manager_subconfigs, 3},
  {"generation_drain_timeout_ms", "int", NULL, "min=0", NULL, 0},
  {"hash", "category", NULL, NULL, confchk_wiredtiger_open_hash_subconfigs, 2},
  {"hazard_max", "int", NULL, "min=15", NULL, 0},
  {"history_store", "category", NULL, NULL, confchk_wiredtiger_open_history_store_subconfigs, 1},
  {"io_capacity", "category", NULL, NULL, confchk_wiredtiger_open_io_capacity_subconfigs, 1},
  {"json_output", "list", NULL, "choices=[\"error\",\"message\"]", NULL, 0},
  {"log", "category", NULL, NULL, confchk_wiredtiger_open_log_subconfigs, 11},
  {"lsm_manager", "category", NULL, NULL, confchk_wiredtiger_open_lsm_manager_subconfigs, 2},
  {"mmap", "boolean", NULL, NULL, NULL, 0}, {"mmap_all", "boolean", NULL, NULL, NULL, 0},
  {"multiprocess", "boolean", NULL, NULL, NULL, 0},
  {"operation_timeout_ms", "int", NULL, "min=0", NULL, 0},
  {"operation_tracking", "category", NULL, NULL,
    confchk_wiredtiger_open_operation_tracking_subconfigs, 2},
  {"readonly", "boolean", NULL, NULL, NULL, 0}, {"salvage", "boolean", NULL, NULL, NULL, 0},
  {"session_max", "int", NULL, "min=1", NULL, 0},
  {"session_scratch_max", "int", NULL, NULL, NULL, 0},
  {"session_table_cache", "boolean", NULL, NULL, NULL, 0},
  {"shared_cache", "category", NULL, NULL, confchk_wiredtiger_open_shared_cache_subconfigs, 5},
  {"statistics", "list", NULL,
    "choices=[\"all\",\"cache_walk\",\"fast\",\"none\","
    "\"clear\",\"tree_walk\"]",
    NULL, 0},
  {"statistics_log", "category", NULL, NULL, confchk_wiredtiger_open_statistics_log_subconfigs, 6},
  {"tiered_storage", "category", NULL, NULL, confchk_tiered_storage_subconfigs, 8},
  {"timing_stress_for_test", "list", NULL,
    "choices=[\"aggressive_stash_free\",\"aggressive_sweep\","
    "\"backup_rename\",\"checkpoint_evict_page\","
    "\"checkpoint_handle\",\"checkpoint_slow\",\"checkpoint_stop\","
    "\"compact_slow\",\"evict_reposition\","
    "\"failpoint_eviction_split\","
    "\"failpoint_history_store_delete_key_from_ts\","
    "\"history_store_checkpoint_delay\",\"history_store_search\","
    "\"history_store_sweep_race\",\"prefix_compare\","
    "\"prepare_checkpoint_delay\",\"prepare_resolution_1\","
    "\"prepare_resolution_2\",\"sleep_before_read_overflow_onpage\","
    "\"split_1\",\"split_2\",\"split_3\",\"split_4\",\"split_5\","
    "\"split_6\",\"split_7\",\"split_8\",\"tiered_flush_finish\"]",
    NULL, 0},
  {"transaction_sync", "category", NULL, NULL, confchk_wiredtiger_open_transaction_sync_subconfigs,
    2},
  {"verbose", "list", NULL,
    "choices=[\"api\",\"backup\",\"block\",\"block_cache\","
    "\"checkpoint\",\"checkpoint_cleanup\",\"checkpoint_progress\","
    "\"chunkcache\",\"compact\",\"compact_progress\","
    "\"error_returns\",\"evict\",\"evict_stuck\",\"evictserver\","
    "\"fileops\",\"generation\",\"handleops\",\"history_store\","
    "\"history_store_activity\",\"log\",\"lsm\",\"lsm_manager\","
    "\"metadata\",\"mutex\",\"out_of_order\",\"overflow\",\"read\","
    "\"reconcile\",\"recovery\",\"recovery_progress\",\"rts\","
    "\"salvage\",\"shared_cache\",\"split\",\"temporary\","
    "\"thread_group\",\"tiered\",\"timestamp\",\"transaction\","
    "\"verify\",\"version\",\"write\"]",
    NULL, 0},
  {"verify_metadata", "boolean", NULL, NULL, NULL, 0},
  {"write_through", "list", NULL, "choices=[\"data\",\"log\"]", NULL, 0},
  {NULL, NULL, NULL, NULL, NULL, 0}};

static const WT_CONFIG_ENTRY config_entries[] = {{"WT_CONNECTION.add_collator", "", NULL, 0},
  {"WT_CONNECTION.add_compressor", "", NULL, 0}, {"WT_CONNECTION.add_data_source", "", NULL, 0},
  {"WT_CONNECTION.add_encryptor", "", NULL, 0}, {"WT_CONNECTION.add_extractor", "", NULL, 0},
  {"WT_CONNECTION.add_storage_source", "", NULL, 0},
  {"WT_CONNECTION.close", "final_flush=false,leak_memory=false,use_timestamp=true",
    confchk_WT_CONNECTION_close, 3},
  {"WT_CONNECTION.debug_info",
    "cache=false,cursors=false,handles=false,log=false,sessions=false"
    ",txn=false",
    confchk_WT_CONNECTION_debug_info, 6},
  {"WT_CONNECTION.load_extension",
    "config=,early_load=false,entry=wiredtiger_extension_init,"
    "terminate=wiredtiger_extension_terminate",
    confchk_WT_CONNECTION_load_extension, 4},
  {"WT_CONNECTION.open_session",
    "cache_cursors=true,cache_max_wait_ms=0,"
    "debug=(release_evict_page=false),ignore_cache_size=false,"
    "isolation=snapshot",
    confchk_WT_CONNECTION_open_session, 5},
  {"WT_CONNECTION.query_timestamp", "get=all_durable", confchk_WT_CONNECTION_query_timestamp, 1},
  {"WT_CONNECTION.reconfigure",
    "block_cache=(blkcache_eviction_aggression=1800,"
    "cache_on_checkpoint=true,cache_on_writes=true,enabled=false,"
    "full_target=95,hashsize=32768,max_percent_overhead=10,"
    "nvram_path=,percent_file_in_dram=50,size=0,system_ram=0,type=),"
    "cache_max_wait_ms=0,cache_overhead=8,cache_size=100MB,"
    "cache_stuck_timeout_ms=300000,checkpoint=(log_size=0,wait=0),"
    "checkpoint_cleanup=none,chunk_cache=(capacity=10GB,"
    "chunk_cache_evict_trigger=90,chunk_size=1MB,device_path=,"
    "enabled=false,hashsize=1024,pinned=,type=FILE),"
    "compatibility=(release=),debug_mode=(checkpoint_retention=0,"
    "corruption_abort=true,cursor_copy=false,cursor_reposition=false,"
    "eviction=false,log_retention=0,realloc_exact=false,"
    "realloc_malloc=false,rollback_error=0,slow_checkpoint=false,"
    "stress_skiplist=false,table_logging=false,"
    "tiered_flush_error_continue=false,update_restore_evict=false),"
    "error_prefix=,eviction=(threads_max=8,threads_min=1),"
    "eviction_checkpoint_target=1,eviction_dirty_target=5,"
    "eviction_dirty_trigger=20,eviction_target=80,eviction_trigger=95"
    ",eviction_updates_target=0,eviction_updates_trigger=0,"
    "extra_diagnostics=[],file_manager=(close_handle_minimum=250,"
    "close_idle_time=30,close_scan_interval=10),"
    "generation_drain_timeout_ms=240000,history_store=(file_max=0),"
    "io_capacity=(total=0),json_output=[],log=(archive=true,"
    "os_cache_dirty_pct=0,prealloc=true,remove=true,zero_fill=false),"
    "lsm_manager=(merge=true,worker_thread_max=4),"
    "operation_timeout_ms=0,operation_tracking=(enabled=false,"
    "path=\".\"),shared_cache=(chunk=10MB,name=,quota=0,reserve=0,"
    "size=500MB),statistics=none,statistics_log=(json=false,"
    "on_close=false,sources=,timestamp=\"%b %d %H:%M:%S\",wait=0),"
    "tiered_storage=(local_retention=300),timing_stress_for_test=,"
    "verbose=[]",
    confchk_WT_CONNECTION_reconfigure, 35},
  {"WT_CONNECTION.rollback_to_stable", "dryrun=false", confchk_WT_CONNECTION_rollback_to_stable, 1},
  {"WT_CONNECTION.set_file_system", "", NULL, 0},
  {"WT_CONNECTION.set_timestamp",
    "durable_timestamp=,force=false,oldest_timestamp=,"
    "stable_timestamp=",
    confchk_WT_CONNECTION_set_timestamp, 4},
  {"WT_CURSOR.bound", "action=set,bound=,inclusive=true", confchk_WT_CURSOR_bound, 3},
  {"WT_CURSOR.close", "", NULL, 0},
  {"WT_CURSOR.reconfigure", "append=false,overwrite=true,prefix_search=false",
    confchk_WT_CURSOR_reconfigure, 3},
  {"WT_SESSION.alter",
    "access_pattern_hint=none,app_metadata=,"
    "assert=(commit_timestamp=none,durable_timestamp=none,"
    "read_timestamp=none,write_timestamp=off),cache_resident=false,"
    "checkpoint=,exclusive_refreshed=true,log=(enabled=true),"
    "os_cache_dirty_max=0,os_cache_max=0,verbose=[],"
    "write_timestamp_usage=none",
    confchk_WT_SESSION_alter, 11},
  {"WT_SESSION.begin_transaction",
    "ignore_prepare=false,isolation=,name=,no_timestamp=false,"
    "operation_timeout_ms=0,priority=0,read_timestamp=,"
    "roundup_timestamps=(prepared=false,read=false),sync=",
    confchk_WT_SESSION_begin_transaction, 9},
  {"WT_SESSION.checkpoint",
    "drop=,flush_tier=(enabled=false,force=false,sync=true,timeout=0)"
    ",force=false,name=,target=,use_timestamp=true",
    confchk_WT_SESSION_checkpoint, 6},
  {"WT_SESSION.close", "", NULL, 0},
  {"WT_SESSION.commit_transaction",
    "commit_timestamp=,durable_timestamp=,operation_timeout_ms=0,"
    "sync=",
    confchk_WT_SESSION_commit_transaction, 4},
<<<<<<< HEAD
  {"WT_SESSION.compact", "background=,timeout=1200", confchk_WT_SESSION_compact, 2},
=======
  {"WT_SESSION.compact", "free_space_target=20MB,timeout=1200", confchk_WT_SESSION_compact, 2},
>>>>>>> 0ab9491f
  {"WT_SESSION.create",
    "access_pattern_hint=none,allocation_size=4KB,app_metadata=,"
    "assert=(commit_timestamp=none,durable_timestamp=none,"
    "read_timestamp=none,write_timestamp=off),block_allocation=best,"
    "block_compressor=,cache_resident=false,checksum=on,colgroups=,"
    "collator=,columns=,dictionary=0,encryption=(keyid=,name=),"
    "exclusive=false,extractor=,format=btree,huffman_key=,"
    "huffman_value=,ignore_in_memory_cache_size=false,immutable=false"
    ",import=(compare_timestamp=oldest_timestamp,enabled=false,"
    "file_metadata=,metadata_file=,repair=false),internal_item_max=0,"
    "internal_key_max=0,internal_key_truncate=true,"
    "internal_page_max=4KB,key_format=u,key_gap=10,leaf_item_max=0,"
    "leaf_key_max=0,leaf_page_max=32KB,leaf_value_max=0,"
    "log=(enabled=true),lsm=(auto_throttle=true,bloom=true,"
    "bloom_bit_count=16,bloom_config=,bloom_hash_count=8,"
    "bloom_oldest=false,chunk_count_limit=0,chunk_max=5GB,"
    "chunk_size=10MB,merge_custom=(prefix=,start_generation=0,"
    "suffix=),merge_max=15,merge_min=0),memory_page_image_max=0,"
    "memory_page_max=5MB,os_cache_dirty_max=0,os_cache_max=0,"
    "prefix_compression=false,prefix_compression_min=4,source=,"
    "split_deepen_min_child=0,split_deepen_per_child=0,split_pct=90,"
    "tiered_storage=(auth_token=,bucket=,bucket_prefix=,"
    "cache_directory=,local_retention=300,name=,object_target_size=0,"
    "shared=false),type=file,value_format=u,verbose=[],"
    "write_timestamp_usage=none",
    confchk_WT_SESSION_create, 48},
  {"WT_SESSION.drop",
    "checkpoint_wait=true,force=false,lock_wait=true,"
    "remove_files=true,remove_shared=false",
    confchk_WT_SESSION_drop, 5},
  {"WT_SESSION.join",
    "bloom_bit_count=16,bloom_false_positives=false,"
    "bloom_hash_count=8,compare=\"eq\",count=0,operation=\"and\","
    "strategy=",
    confchk_WT_SESSION_join, 7},
  {"WT_SESSION.log_flush", "sync=on", confchk_WT_SESSION_log_flush, 1},
  {"WT_SESSION.log_printf", "", NULL, 0},
  {"WT_SESSION.open_cursor",
    "append=false,bulk=false,checkpoint=,checkpoint_use_history=true,"
    "checkpoint_wait=true,debug=(checkpoint_read_timestamp=,"
    "dump_version=false,release_evict=false),dump=,"
    "incremental=(consolidate=false,enabled=false,file=,"
    "force_stop=false,granularity=16MB,src_id=,this_id=),"
    "next_random=false,next_random_sample_size=0,overwrite=true,"
    "prefix_search=false,raw=false,read_once=false,readonly=false,"
    "skip_sort_check=false,statistics=,target=",
    confchk_WT_SESSION_open_cursor, 18},
  {"WT_SESSION.prepare_transaction", "prepare_timestamp=", confchk_WT_SESSION_prepare_transaction,
    1},
  {"WT_SESSION.query_timestamp", "get=read", confchk_WT_SESSION_query_timestamp, 1},
  {"WT_SESSION.reconfigure",
    "cache_cursors=true,cache_max_wait_ms=0,"
    "debug=(release_evict_page=false),ignore_cache_size=false,"
    "isolation=snapshot",
    confchk_WT_SESSION_reconfigure, 5},
  {"WT_SESSION.rename", "", NULL, 0}, {"WT_SESSION.reset", "", NULL, 0},
  {"WT_SESSION.reset_snapshot", "", NULL, 0},
  {"WT_SESSION.rollback_transaction", "operation_timeout_ms=0",
    confchk_WT_SESSION_rollback_transaction, 1},
  {"WT_SESSION.salvage", "force=false", confchk_WT_SESSION_salvage, 1},
  {"WT_SESSION.strerror", "", NULL, 0},
  {"WT_SESSION.timestamp_transaction",
    "commit_timestamp=,durable_timestamp=,prepare_timestamp=,"
    "read_timestamp=",
    confchk_WT_SESSION_timestamp_transaction, 4},
  {"WT_SESSION.timestamp_transaction_uint", "", NULL, 0}, {"WT_SESSION.truncate", "", NULL, 0},
  {"WT_SESSION.upgrade", "", NULL, 0},
  {"WT_SESSION.verify",
    "do_not_clear_txn_id=false,dump_address=false,dump_app_data=false"
    ",dump_blocks=false,dump_layout=false,dump_offsets=,"
    "dump_pages=false,read_corrupt=false,stable_timestamp=false,"
    "strict=false",
    confchk_WT_SESSION_verify, 10},
  {"colgroup.meta",
    "app_metadata=,assert=(commit_timestamp=none,"
    "durable_timestamp=none,read_timestamp=none,write_timestamp=off),"
    "collator=,columns=,source=,type=file,verbose=[],"
    "write_timestamp_usage=none",
    confchk_colgroup_meta, 8},
  {"file.config",
    "access_pattern_hint=none,allocation_size=4KB,app_metadata=,"
    "assert=(commit_timestamp=none,durable_timestamp=none,"
    "read_timestamp=none,write_timestamp=off),block_allocation=best,"
    "block_compressor=,cache_resident=false,checksum=on,collator=,"
    "columns=,dictionary=0,encryption=(keyid=,name=),format=btree,"
    "huffman_key=,huffman_value=,ignore_in_memory_cache_size=false,"
    "internal_item_max=0,internal_key_max=0,"
    "internal_key_truncate=true,internal_page_max=4KB,key_format=u,"
    "key_gap=10,leaf_item_max=0,leaf_key_max=0,leaf_page_max=32KB,"
    "leaf_value_max=0,log=(enabled=true),memory_page_image_max=0,"
    "memory_page_max=5MB,os_cache_dirty_max=0,os_cache_max=0,"
    "prefix_compression=false,prefix_compression_min=4,"
    "split_deepen_min_child=0,split_deepen_per_child=0,split_pct=90,"
    "tiered_storage=(auth_token=,bucket=,bucket_prefix=,"
    "cache_directory=,local_retention=300,name=,object_target_size=0,"
    "shared=false),value_format=u,verbose=[],"
    "write_timestamp_usage=none",
    confchk_file_config, 40},
  {"file.meta",
    "access_pattern_hint=none,allocation_size=4KB,app_metadata=,"
    "assert=(commit_timestamp=none,durable_timestamp=none,"
    "read_timestamp=none,write_timestamp=off),block_allocation=best,"
    "block_compressor=,cache_resident=false,checkpoint=,"
    "checkpoint_backup_info=,checkpoint_lsn=,checksum=on,collator=,"
    "columns=,dictionary=0,encryption=(keyid=,name=),format=btree,"
    "huffman_key=,huffman_value=,id=,"
    "ignore_in_memory_cache_size=false,internal_item_max=0,"
    "internal_key_max=0,internal_key_truncate=true,"
    "internal_page_max=4KB,key_format=u,key_gap=10,leaf_item_max=0,"
    "leaf_key_max=0,leaf_page_max=32KB,leaf_value_max=0,"
    "log=(enabled=true),memory_page_image_max=0,memory_page_max=5MB,"
    "os_cache_dirty_max=0,os_cache_max=0,prefix_compression=false,"
    "prefix_compression_min=4,readonly=false,split_deepen_min_child=0"
    ",split_deepen_per_child=0,split_pct=90,tiered_object=false,"
    "tiered_storage=(auth_token=,bucket=,bucket_prefix=,"
    "cache_directory=,local_retention=300,name=,object_target_size=0,"
    "shared=false),value_format=u,verbose=[],version=(major=0,"
    "minor=0),write_timestamp_usage=none",
    confchk_file_meta, 47},
  {"index.meta",
    "app_metadata=,assert=(commit_timestamp=none,"
    "durable_timestamp=none,read_timestamp=none,write_timestamp=off),"
    "collator=,columns=,extractor=,immutable=false,index_key_columns="
    ",key_format=u,source=,type=file,value_format=u,verbose=[],"
    "write_timestamp_usage=none",
    confchk_index_meta, 13},
  {"lsm.meta",
    "access_pattern_hint=none,allocation_size=4KB,app_metadata=,"
    "assert=(commit_timestamp=none,durable_timestamp=none,"
    "read_timestamp=none,write_timestamp=off),block_allocation=best,"
    "block_compressor=,cache_resident=false,checksum=on,chunks=,"
    "collator=,columns=,dictionary=0,encryption=(keyid=,name=),"
    "format=btree,huffman_key=,huffman_value=,"
    "ignore_in_memory_cache_size=false,internal_item_max=0,"
    "internal_key_max=0,internal_key_truncate=true,"
    "internal_page_max=4KB,key_format=u,key_gap=10,last=0,"
    "leaf_item_max=0,leaf_key_max=0,leaf_page_max=32KB,"
    "leaf_value_max=0,log=(enabled=true),lsm=(auto_throttle=true,"
    "bloom=true,bloom_bit_count=16,bloom_config=,bloom_hash_count=8,"
    "bloom_oldest=false,chunk_count_limit=0,chunk_max=5GB,"
    "chunk_size=10MB,merge_custom=(prefix=,start_generation=0,"
    "suffix=),merge_max=15,merge_min=0),memory_page_image_max=0,"
    "memory_page_max=5MB,old_chunks=,os_cache_dirty_max=0,"
    "os_cache_max=0,prefix_compression=false,prefix_compression_min=4"
    ",split_deepen_min_child=0,split_deepen_per_child=0,split_pct=90,"
    "tiered_storage=(auth_token=,bucket=,bucket_prefix=,"
    "cache_directory=,local_retention=300,name=,object_target_size=0,"
    "shared=false),value_format=u,verbose=[],"
    "write_timestamp_usage=none",
    confchk_lsm_meta, 44},
  {"object.meta",
    "access_pattern_hint=none,allocation_size=4KB,app_metadata=,"
    "assert=(commit_timestamp=none,durable_timestamp=none,"
    "read_timestamp=none,write_timestamp=off),block_allocation=best,"
    "block_compressor=,cache_resident=false,checkpoint=,"
    "checkpoint_backup_info=,checkpoint_lsn=,checksum=on,collator=,"
    "columns=,dictionary=0,encryption=(keyid=,name=),flush_time=0,"
    "flush_timestamp=0,format=btree,huffman_key=,huffman_value=,id=,"
    "ignore_in_memory_cache_size=false,internal_item_max=0,"
    "internal_key_max=0,internal_key_truncate=true,"
    "internal_page_max=4KB,key_format=u,key_gap=10,leaf_item_max=0,"
    "leaf_key_max=0,leaf_page_max=32KB,leaf_value_max=0,"
    "log=(enabled=true),memory_page_image_max=0,memory_page_max=5MB,"
    "os_cache_dirty_max=0,os_cache_max=0,prefix_compression=false,"
    "prefix_compression_min=4,readonly=false,split_deepen_min_child=0"
    ",split_deepen_per_child=0,split_pct=90,tiered_object=false,"
    "tiered_storage=(auth_token=,bucket=,bucket_prefix=,"
    "cache_directory=,local_retention=300,name=,object_target_size=0,"
    "shared=false),value_format=u,verbose=[],version=(major=0,"
    "minor=0),write_timestamp_usage=none",
    confchk_object_meta, 49},
  {"table.meta",
    "app_metadata=,assert=(commit_timestamp=none,"
    "durable_timestamp=none,read_timestamp=none,write_timestamp=off),"
    "colgroups=,collator=,columns=,key_format=u,value_format=u,"
    "verbose=[],write_timestamp_usage=none",
    confchk_table_meta, 9},
  {"tier.meta",
    "access_pattern_hint=none,allocation_size=4KB,app_metadata=,"
    "assert=(commit_timestamp=none,durable_timestamp=none,"
    "read_timestamp=none,write_timestamp=off),block_allocation=best,"
    "block_compressor=,bucket=,bucket_prefix=,cache_directory=,"
    "cache_resident=false,checkpoint=,checkpoint_backup_info=,"
    "checkpoint_lsn=,checksum=on,collator=,columns=,dictionary=0,"
    "encryption=(keyid=,name=),format=btree,huffman_key=,"
    "huffman_value=,id=,ignore_in_memory_cache_size=false,"
    "internal_item_max=0,internal_key_max=0,"
    "internal_key_truncate=true,internal_page_max=4KB,key_format=u,"
    "key_gap=10,leaf_item_max=0,leaf_key_max=0,leaf_page_max=32KB,"
    "leaf_value_max=0,log=(enabled=true),memory_page_image_max=0,"
    "memory_page_max=5MB,os_cache_dirty_max=0,os_cache_max=0,"
    "prefix_compression=false,prefix_compression_min=4,readonly=false"
    ",split_deepen_min_child=0,split_deepen_per_child=0,split_pct=90,"
    "tiered_object=false,tiered_storage=(auth_token=,bucket=,"
    "bucket_prefix=,cache_directory=,local_retention=300,name=,"
    "object_target_size=0,shared=false),value_format=u,verbose=[],"
    "version=(major=0,minor=0),write_timestamp_usage=none",
    confchk_tier_meta, 50},
  {"tiered.meta",
    "access_pattern_hint=none,allocation_size=4KB,app_metadata=,"
    "assert=(commit_timestamp=none,durable_timestamp=none,"
    "read_timestamp=none,write_timestamp=off),block_allocation=best,"
    "block_compressor=,cache_resident=false,checkpoint=,"
    "checkpoint_backup_info=,checkpoint_lsn=,checksum=on,collator=,"
    "columns=,dictionary=0,encryption=(keyid=,name=),flush_time=0,"
    "flush_timestamp=0,format=btree,huffman_key=,huffman_value=,id=,"
    "ignore_in_memory_cache_size=false,internal_item_max=0,"
    "internal_key_max=0,internal_key_truncate=true,"
    "internal_page_max=4KB,key_format=u,key_gap=10,last=0,"
    "leaf_item_max=0,leaf_key_max=0,leaf_page_max=32KB,"
    "leaf_value_max=0,log=(enabled=true),memory_page_image_max=0,"
    "memory_page_max=5MB,oldest=1,os_cache_dirty_max=0,os_cache_max=0"
    ",prefix_compression=false,prefix_compression_min=4,"
    "readonly=false,split_deepen_min_child=0,split_deepen_per_child=0"
    ",split_pct=90,tiered_object=false,tiered_storage=(auth_token=,"
    "bucket=,bucket_prefix=,cache_directory=,local_retention=300,"
    "name=,object_target_size=0,shared=false),tiers=,value_format=u,"
    "verbose=[],version=(major=0,minor=0),write_timestamp_usage=none",
    confchk_tiered_meta, 52},
  {"wiredtiger_open",
    "backup_restore_target=,"
    "block_cache=(blkcache_eviction_aggression=1800,"
    "cache_on_checkpoint=true,cache_on_writes=true,enabled=false,"
    "full_target=95,hashsize=32768,max_percent_overhead=10,"
    "nvram_path=,percent_file_in_dram=50,size=0,system_ram=0,type=),"
    "buffer_alignment=-1,builtin_extension_config=,cache_cursors=true"
    ",cache_max_wait_ms=0,cache_overhead=8,cache_size=100MB,"
    "cache_stuck_timeout_ms=300000,checkpoint=(log_size=0,wait=0),"
    "checkpoint_cleanup=none,checkpoint_sync=true,"
    "chunk_cache=(capacity=10GB,chunk_cache_evict_trigger=90,"
    "chunk_size=1MB,device_path=,enabled=false,hashsize=1024,pinned=,"
    "type=FILE),compatibility=(release=,require_max=,require_min=),"
    "config_base=true,create=false,debug_mode=(checkpoint_retention=0"
    ",corruption_abort=true,cursor_copy=false,cursor_reposition=false"
    ",eviction=false,log_retention=0,realloc_exact=false,"
    "realloc_malloc=false,rollback_error=0,slow_checkpoint=false,"
    "stress_skiplist=false,table_logging=false,"
    "tiered_flush_error_continue=false,update_restore_evict=false),"
    "direct_io=,encryption=(keyid=,name=,secretkey=),error_prefix=,"
    "eviction=(threads_max=8,threads_min=1),"
    "eviction_checkpoint_target=1,eviction_dirty_target=5,"
    "eviction_dirty_trigger=20,eviction_target=80,eviction_trigger=95"
    ",eviction_updates_target=0,eviction_updates_trigger=0,"
    "exclusive=false,extensions=,extra_diagnostics=[],file_extend=,"
    "file_manager=(close_handle_minimum=250,close_idle_time=30,"
    "close_scan_interval=10),generation_drain_timeout_ms=240000,"
    "hash=(buckets=512,dhandle_buckets=512),hazard_max=1000,"
    "history_store=(file_max=0),in_memory=false,io_capacity=(total=0)"
    ",json_output=[],log=(archive=true,compressor=,enabled=false,"
    "file_max=100MB,force_write_wait=0,os_cache_dirty_pct=0,"
    "path=\".\",prealloc=true,recover=on,remove=true,zero_fill=false)"
    ",lsm_manager=(merge=true,worker_thread_max=4),mmap=true,"
    "mmap_all=false,multiprocess=false,operation_timeout_ms=0,"
    "operation_tracking=(enabled=false,path=\".\"),readonly=false,"
    "salvage=false,session_max=100,session_scratch_max=2MB,"
    "session_table_cache=true,shared_cache=(chunk=10MB,name=,quota=0,"
    "reserve=0,size=500MB),statistics=none,statistics_log=(json=false"
    ",on_close=false,path=\".\",sources=,timestamp=\"%b %d %H:%M:%S\""
    ",wait=0),tiered_storage=(auth_token=,bucket=,bucket_prefix=,"
    "cache_directory=,interval=60,local_retention=300,name=,"
    "shared=false),timing_stress_for_test=,"
    "transaction_sync=(enabled=false,method=fsync),"
    "use_environment=true,use_environment_priv=false,verbose=[],"
    "verify_metadata=false,write_through=",
    confchk_wiredtiger_open, 63},
  {"wiredtiger_open_all",
    "backup_restore_target=,"
    "block_cache=(blkcache_eviction_aggression=1800,"
    "cache_on_checkpoint=true,cache_on_writes=true,enabled=false,"
    "full_target=95,hashsize=32768,max_percent_overhead=10,"
    "nvram_path=,percent_file_in_dram=50,size=0,system_ram=0,type=),"
    "buffer_alignment=-1,builtin_extension_config=,cache_cursors=true"
    ",cache_max_wait_ms=0,cache_overhead=8,cache_size=100MB,"
    "cache_stuck_timeout_ms=300000,checkpoint=(log_size=0,wait=0),"
    "checkpoint_cleanup=none,checkpoint_sync=true,"
    "chunk_cache=(capacity=10GB,chunk_cache_evict_trigger=90,"
    "chunk_size=1MB,device_path=,enabled=false,hashsize=1024,pinned=,"
    "type=FILE),compatibility=(release=,require_max=,require_min=),"
    "config_base=true,create=false,debug_mode=(checkpoint_retention=0"
    ",corruption_abort=true,cursor_copy=false,cursor_reposition=false"
    ",eviction=false,log_retention=0,realloc_exact=false,"
    "realloc_malloc=false,rollback_error=0,slow_checkpoint=false,"
    "stress_skiplist=false,table_logging=false,"
    "tiered_flush_error_continue=false,update_restore_evict=false),"
    "direct_io=,encryption=(keyid=,name=,secretkey=),error_prefix=,"
    "eviction=(threads_max=8,threads_min=1),"
    "eviction_checkpoint_target=1,eviction_dirty_target=5,"
    "eviction_dirty_trigger=20,eviction_target=80,eviction_trigger=95"
    ",eviction_updates_target=0,eviction_updates_trigger=0,"
    "exclusive=false,extensions=,extra_diagnostics=[],file_extend=,"
    "file_manager=(close_handle_minimum=250,close_idle_time=30,"
    "close_scan_interval=10),generation_drain_timeout_ms=240000,"
    "hash=(buckets=512,dhandle_buckets=512),hazard_max=1000,"
    "history_store=(file_max=0),in_memory=false,io_capacity=(total=0)"
    ",json_output=[],log=(archive=true,compressor=,enabled=false,"
    "file_max=100MB,force_write_wait=0,os_cache_dirty_pct=0,"
    "path=\".\",prealloc=true,recover=on,remove=true,zero_fill=false)"
    ",lsm_manager=(merge=true,worker_thread_max=4),mmap=true,"
    "mmap_all=false,multiprocess=false,operation_timeout_ms=0,"
    "operation_tracking=(enabled=false,path=\".\"),readonly=false,"
    "salvage=false,session_max=100,session_scratch_max=2MB,"
    "session_table_cache=true,shared_cache=(chunk=10MB,name=,quota=0,"
    "reserve=0,size=500MB),statistics=none,statistics_log=(json=false"
    ",on_close=false,path=\".\",sources=,timestamp=\"%b %d %H:%M:%S\""
    ",wait=0),tiered_storage=(auth_token=,bucket=,bucket_prefix=,"
    "cache_directory=,interval=60,local_retention=300,name=,"
    "shared=false),timing_stress_for_test=,"
    "transaction_sync=(enabled=false,method=fsync),"
    "use_environment=true,use_environment_priv=false,verbose=[],"
    "verify_metadata=false,version=(major=0,minor=0),write_through=",
    confchk_wiredtiger_open_all, 64},
  {"wiredtiger_open_basecfg",
    "backup_restore_target=,"
    "block_cache=(blkcache_eviction_aggression=1800,"
    "cache_on_checkpoint=true,cache_on_writes=true,enabled=false,"
    "full_target=95,hashsize=32768,max_percent_overhead=10,"
    "nvram_path=,percent_file_in_dram=50,size=0,system_ram=0,type=),"
    "buffer_alignment=-1,builtin_extension_config=,cache_cursors=true"
    ",cache_max_wait_ms=0,cache_overhead=8,cache_size=100MB,"
    "cache_stuck_timeout_ms=300000,checkpoint=(log_size=0,wait=0),"
    "checkpoint_cleanup=none,checkpoint_sync=true,"
    "chunk_cache=(capacity=10GB,chunk_cache_evict_trigger=90,"
    "chunk_size=1MB,device_path=,enabled=false,hashsize=1024,pinned=,"
    "type=FILE),compatibility=(release=,require_max=,require_min=),"
    "debug_mode=(checkpoint_retention=0,corruption_abort=true,"
    "cursor_copy=false,cursor_reposition=false,eviction=false,"
    "log_retention=0,realloc_exact=false,realloc_malloc=false,"
    "rollback_error=0,slow_checkpoint=false,stress_skiplist=false,"
    "table_logging=false,tiered_flush_error_continue=false,"
    "update_restore_evict=false),direct_io=,encryption=(keyid=,name=,"
    "secretkey=),error_prefix=,eviction=(threads_max=8,threads_min=1)"
    ",eviction_checkpoint_target=1,eviction_dirty_target=5,"
    "eviction_dirty_trigger=20,eviction_target=80,eviction_trigger=95"
    ",eviction_updates_target=0,eviction_updates_trigger=0,"
    "extensions=,extra_diagnostics=[],file_extend=,"
    "file_manager=(close_handle_minimum=250,close_idle_time=30,"
    "close_scan_interval=10),generation_drain_timeout_ms=240000,"
    "hash=(buckets=512,dhandle_buckets=512),hazard_max=1000,"
    "history_store=(file_max=0),io_capacity=(total=0),json_output=[],"
    "log=(archive=true,compressor=,enabled=false,file_max=100MB,"
    "force_write_wait=0,os_cache_dirty_pct=0,path=\".\",prealloc=true"
    ",recover=on,remove=true,zero_fill=false),lsm_manager=(merge=true"
    ",worker_thread_max=4),mmap=true,mmap_all=false,"
    "multiprocess=false,operation_timeout_ms=0,"
    "operation_tracking=(enabled=false,path=\".\"),readonly=false,"
    "salvage=false,session_max=100,session_scratch_max=2MB,"
    "session_table_cache=true,shared_cache=(chunk=10MB,name=,quota=0,"
    "reserve=0,size=500MB),statistics=none,statistics_log=(json=false"
    ",on_close=false,path=\".\",sources=,timestamp=\"%b %d %H:%M:%S\""
    ",wait=0),tiered_storage=(auth_token=,bucket=,bucket_prefix=,"
    "cache_directory=,interval=60,local_retention=300,name=,"
    "shared=false),timing_stress_for_test=,"
    "transaction_sync=(enabled=false,method=fsync),verbose=[],"
    "verify_metadata=false,version=(major=0,minor=0),write_through=",
    confchk_wiredtiger_open_basecfg, 58},
  {"wiredtiger_open_usercfg",
    "backup_restore_target=,"
    "block_cache=(blkcache_eviction_aggression=1800,"
    "cache_on_checkpoint=true,cache_on_writes=true,enabled=false,"
    "full_target=95,hashsize=32768,max_percent_overhead=10,"
    "nvram_path=,percent_file_in_dram=50,size=0,system_ram=0,type=),"
    "buffer_alignment=-1,builtin_extension_config=,cache_cursors=true"
    ",cache_max_wait_ms=0,cache_overhead=8,cache_size=100MB,"
    "cache_stuck_timeout_ms=300000,checkpoint=(log_size=0,wait=0),"
    "checkpoint_cleanup=none,checkpoint_sync=true,"
    "chunk_cache=(capacity=10GB,chunk_cache_evict_trigger=90,"
    "chunk_size=1MB,device_path=,enabled=false,hashsize=1024,pinned=,"
    "type=FILE),compatibility=(release=,require_max=,require_min=),"
    "debug_mode=(checkpoint_retention=0,corruption_abort=true,"
    "cursor_copy=false,cursor_reposition=false,eviction=false,"
    "log_retention=0,realloc_exact=false,realloc_malloc=false,"
    "rollback_error=0,slow_checkpoint=false,stress_skiplist=false,"
    "table_logging=false,tiered_flush_error_continue=false,"
    "update_restore_evict=false),direct_io=,encryption=(keyid=,name=,"
    "secretkey=),error_prefix=,eviction=(threads_max=8,threads_min=1)"
    ",eviction_checkpoint_target=1,eviction_dirty_target=5,"
    "eviction_dirty_trigger=20,eviction_target=80,eviction_trigger=95"
    ",eviction_updates_target=0,eviction_updates_trigger=0,"
    "extensions=,extra_diagnostics=[],file_extend=,"
    "file_manager=(close_handle_minimum=250,close_idle_time=30,"
    "close_scan_interval=10),generation_drain_timeout_ms=240000,"
    "hash=(buckets=512,dhandle_buckets=512),hazard_max=1000,"
    "history_store=(file_max=0),io_capacity=(total=0),json_output=[],"
    "log=(archive=true,compressor=,enabled=false,file_max=100MB,"
    "force_write_wait=0,os_cache_dirty_pct=0,path=\".\",prealloc=true"
    ",recover=on,remove=true,zero_fill=false),lsm_manager=(merge=true"
    ",worker_thread_max=4),mmap=true,mmap_all=false,"
    "multiprocess=false,operation_timeout_ms=0,"
    "operation_tracking=(enabled=false,path=\".\"),readonly=false,"
    "salvage=false,session_max=100,session_scratch_max=2MB,"
    "session_table_cache=true,shared_cache=(chunk=10MB,name=,quota=0,"
    "reserve=0,size=500MB),statistics=none,statistics_log=(json=false"
    ",on_close=false,path=\".\",sources=,timestamp=\"%b %d %H:%M:%S\""
    ",wait=0),tiered_storage=(auth_token=,bucket=,bucket_prefix=,"
    "cache_directory=,interval=60,local_retention=300,name=,"
    "shared=false),timing_stress_for_test=,"
    "transaction_sync=(enabled=false,method=fsync),verbose=[],"
    "verify_metadata=false,write_through=",
    confchk_wiredtiger_open_usercfg, 57},
  {NULL, NULL, NULL, 0}};

int
__wt_conn_config_init(WT_SESSION_IMPL *session)
{
    WT_CONNECTION_IMPL *conn;
    const WT_CONFIG_ENTRY *ep, **epp;

    conn = S2C(session);

    /* Build a list of pointers to the configuration information. */
    WT_RET(__wt_calloc_def(session, WT_ELEMENTS(config_entries), &epp));
    conn->config_entries = epp;

    /* Fill in the list to reference the default information. */
    for (ep = config_entries;;) {
        *epp++ = ep++;
        if (ep->method == NULL)
            break;
    }
    return (0);
}

void
__wt_conn_config_discard(WT_SESSION_IMPL *session)
{
    WT_CONNECTION_IMPL *conn;

    conn = S2C(session);

    __wt_free(session, conn->config_entries);
}

/*
 * __wt_conn_config_match --
 *     Return the static configuration entry for a method.
 */
const WT_CONFIG_ENTRY *
__wt_conn_config_match(const char *method)
{
    const WT_CONFIG_ENTRY *ep;

    for (ep = config_entries; ep->method != NULL; ++ep)
        if (strcmp(method, ep->method) == 0)
            return (ep);
    return (NULL);
}<|MERGE_RESOLUTION|>--- conflicted
+++ resolved
@@ -288,11 +288,8 @@
   {"sync", "string", NULL, "choices=[\"off\",\"on\"]", NULL, 0}, {NULL, NULL, NULL, NULL, NULL, 0}};
 
 static const WT_CONFIG_CHECK confchk_WT_SESSION_compact[] = {
-<<<<<<< HEAD
-  {"background", "boolean", NULL, NULL, NULL, 0}, {"timeout", "int", NULL, NULL, NULL, 0},
-=======
+  {"background", "boolean", NULL, NULL, NULL, 0},
   {"free_space_target", "int", NULL, "min=1MB", NULL, 0}, {"timeout", "int", NULL, NULL, NULL, 0},
->>>>>>> 0ab9491f
   {NULL, NULL, NULL, NULL, NULL, 0}};
 
 static const WT_CONFIG_CHECK confchk_WT_SESSION_create_encryption_subconfigs[] = {
@@ -1344,11 +1341,8 @@
     "commit_timestamp=,durable_timestamp=,operation_timeout_ms=0,"
     "sync=",
     confchk_WT_SESSION_commit_transaction, 4},
-<<<<<<< HEAD
-  {"WT_SESSION.compact", "background=,timeout=1200", confchk_WT_SESSION_compact, 2},
-=======
-  {"WT_SESSION.compact", "free_space_target=20MB,timeout=1200", confchk_WT_SESSION_compact, 2},
->>>>>>> 0ab9491f
+  {"WT_SESSION.compact", "background=,free_space_target=20MB,timeout=1200",
+    confchk_WT_SESSION_compact, 3},
   {"WT_SESSION.create",
     "access_pattern_hint=none,allocation_size=4KB,app_metadata=,"
     "assert=(commit_timestamp=none,durable_timestamp=none,"
