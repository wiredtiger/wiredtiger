/* DO NOT EDIT: automatically built by dist/api_config.py. */

#include "wt_internal.h"
const char __WT_CONFIG_CHOICE_NULL[] = ""; /* not set in configuration */

static const WT_CONFIG_CHECK confchk_WT_CONNECTION_close[] = {
  {"final_flush", "boolean", NULL, NULL, NULL, 0, NULL, WT_CONFIG_COMPILED_TYPE_BOOLEAN, 162,
    INT64_MIN, INT64_MAX, NULL},
  {"leak_memory", "boolean", NULL, NULL, NULL, 0, NULL, WT_CONFIG_COMPILED_TYPE_BOOLEAN, 163,
    INT64_MIN, INT64_MAX, NULL},
  {"use_timestamp", "boolean", NULL, NULL, NULL, 0, NULL, WT_CONFIG_COMPILED_TYPE_BOOLEAN, 161,
    INT64_MIN, INT64_MAX, NULL},
  {NULL, NULL, NULL, NULL, NULL, 0, NULL, 0, 0, 0, 0, NULL}};

static const uint8_t confchk_WT_CONNECTION_close_jump[WT_CONFIG_JUMP_TABLE_SIZE] = {0, 0, 0, 0, 0,
  0, 0, 0, 0, 0, 0, 0, 0, 0, 0, 0, 0, 0, 0, 0, 0, 0, 0, 0, 0, 0, 0, 0, 0, 0, 0, 0, 0, 0, 0, 0, 0, 0,
  0, 0, 0, 0, 0, 0, 0, 0, 0, 0, 0, 0, 0, 0, 0, 0, 0, 0, 0, 0, 0, 0, 0, 0, 0, 0, 0, 0, 0, 0, 0, 0, 0,
  0, 0, 0, 0, 0, 0, 0, 0, 0, 0, 0, 0, 0, 0, 0, 0, 0, 0, 0, 0, 0, 0, 0, 0, 0, 0, 0, 0, 0, 0, 0, 0, 1,
  1, 1, 1, 1, 1, 2, 2, 2, 2, 2, 2, 2, 2, 2, 3, 3, 3, 3, 3, 3, 3, 3, 3, 3};

static const WT_CONFIG_CHECK confchk_WT_CONNECTION_debug_info[] = {
  {"backup", "boolean", NULL, NULL, NULL, 0, NULL, WT_CONFIG_COMPILED_TYPE_BOOLEAN, 164, INT64_MIN,
    INT64_MAX, NULL},
  {"cache", "boolean", NULL, NULL, NULL, 0, NULL, WT_CONFIG_COMPILED_TYPE_BOOLEAN, 165, INT64_MIN,
    INT64_MAX, NULL},
  {"cursors", "boolean", NULL, NULL, NULL, 0, NULL, WT_CONFIG_COMPILED_TYPE_BOOLEAN, 166, INT64_MIN,
    INT64_MAX, NULL},
  {"handles", "boolean", NULL, NULL, NULL, 0, NULL, WT_CONFIG_COMPILED_TYPE_BOOLEAN, 167, INT64_MIN,
    INT64_MAX, NULL},
  {"log", "boolean", NULL, NULL, NULL, 0, NULL, WT_CONFIG_COMPILED_TYPE_BOOLEAN, 168, INT64_MIN,
    INT64_MAX, NULL},
  {"sessions", "boolean", NULL, NULL, NULL, 0, NULL, WT_CONFIG_COMPILED_TYPE_BOOLEAN, 169,
    INT64_MIN, INT64_MAX, NULL},
  {"txn", "boolean", NULL, NULL, NULL, 0, NULL, WT_CONFIG_COMPILED_TYPE_BOOLEAN, 170, INT64_MIN,
    INT64_MAX, NULL},
  {NULL, NULL, NULL, NULL, NULL, 0, NULL, 0, 0, 0, 0, NULL}};

static const uint8_t confchk_WT_CONNECTION_debug_info_jump[WT_CONFIG_JUMP_TABLE_SIZE] = {0, 0, 0, 0,
  0, 0, 0, 0, 0, 0, 0, 0, 0, 0, 0, 0, 0, 0, 0, 0, 0, 0, 0, 0, 0, 0, 0, 0, 0, 0, 0, 0, 0, 0, 0, 0, 0,
  0, 0, 0, 0, 0, 0, 0, 0, 0, 0, 0, 0, 0, 0, 0, 0, 0, 0, 0, 0, 0, 0, 0, 0, 0, 0, 0, 0, 0, 0, 0, 0, 0,
  0, 0, 0, 0, 0, 0, 0, 0, 0, 0, 0, 0, 0, 0, 0, 0, 0, 0, 0, 0, 0, 0, 0, 0, 0, 0, 0, 0, 0, 1, 3, 3, 3,
  3, 3, 4, 4, 4, 4, 5, 5, 5, 5, 5, 5, 5, 6, 7, 7, 7, 7, 7, 7, 7, 7, 7, 7, 7};

static const WT_CONFIG_CHECK confchk_WT_CONNECTION_load_extension[] = {
  {"config", "string", NULL, NULL, NULL, 0, NULL, WT_CONFIG_COMPILED_TYPE_STRING, 263, INT64_MIN,
    INT64_MAX, NULL},
  {"early_load", "boolean", NULL, NULL, NULL, 0, NULL, WT_CONFIG_COMPILED_TYPE_BOOLEAN, 264,
    INT64_MIN, INT64_MAX, NULL},
  {"entry", "string", NULL, NULL, NULL, 0, NULL, WT_CONFIG_COMPILED_TYPE_STRING, 265, INT64_MIN,
    INT64_MAX, NULL},
  {"terminate", "string", NULL, NULL, NULL, 0, NULL, WT_CONFIG_COMPILED_TYPE_STRING, 266, INT64_MIN,
    INT64_MAX, NULL},
  {NULL, NULL, NULL, NULL, NULL, 0, NULL, 0, 0, 0, 0, NULL}};

static const uint8_t confchk_WT_CONNECTION_load_extension_jump[WT_CONFIG_JUMP_TABLE_SIZE] = {0, 0,
  0, 0, 0, 0, 0, 0, 0, 0, 0, 0, 0, 0, 0, 0, 0, 0, 0, 0, 0, 0, 0, 0, 0, 0, 0, 0, 0, 0, 0, 0, 0, 0, 0,
  0, 0, 0, 0, 0, 0, 0, 0, 0, 0, 0, 0, 0, 0, 0, 0, 0, 0, 0, 0, 0, 0, 0, 0, 0, 0, 0, 0, 0, 0, 0, 0, 0,
  0, 0, 0, 0, 0, 0, 0, 0, 0, 0, 0, 0, 0, 0, 0, 0, 0, 0, 0, 0, 0, 0, 0, 0, 0, 0, 0, 0, 0, 0, 0, 0, 1,
  1, 3, 3, 3, 3, 3, 3, 3, 3, 3, 3, 3, 3, 3, 3, 3, 4, 4, 4, 4, 4, 4, 4, 4, 4, 4, 4};

static const WT_CONFIG_CHECK confchk_WT_CONNECTION_open_session_debug_subconfigs[] = {
  {"checkpoint_fail_before_turtle_update", "boolean", NULL, NULL, NULL, 0, NULL,
    WT_CONFIG_COMPILED_TYPE_BOOLEAN, 268, INT64_MIN, INT64_MAX, NULL},
  {"release_evict_page", "boolean", NULL, NULL, NULL, 0, NULL, WT_CONFIG_COMPILED_TYPE_BOOLEAN, 269,
    INT64_MIN, INT64_MAX, NULL},
  {NULL, NULL, NULL, NULL, NULL, 0, NULL, 0, 0, 0, 0, NULL}};

static const uint8_t
  confchk_WT_CONNECTION_open_session_debug_subconfigs_jump[WT_CONFIG_JUMP_TABLE_SIZE] = {0, 0, 0, 0,
    0, 0, 0, 0, 0, 0, 0, 0, 0, 0, 0, 0, 0, 0, 0, 0, 0, 0, 0, 0, 0, 0, 0, 0, 0, 0, 0, 0, 0, 0, 0, 0,
    0, 0, 0, 0, 0, 0, 0, 0, 0, 0, 0, 0, 0, 0, 0, 0, 0, 0, 0, 0, 0, 0, 0, 0, 0, 0, 0, 0, 0, 0, 0, 0,
    0, 0, 0, 0, 0, 0, 0, 0, 0, 0, 0, 0, 0, 0, 0, 0, 0, 0, 0, 0, 0, 0, 0, 0, 0, 0, 0, 0, 0, 0, 0, 0,
    1, 1, 1, 1, 1, 1, 1, 1, 1, 1, 1, 1, 1, 1, 1, 2, 2, 2, 2, 2, 2, 2, 2, 2, 2, 2, 2, 2};
const char __WT_CONFIG_CHOICE_read_uncommitted[] = "read-uncommitted";
const char __WT_CONFIG_CHOICE_read_committed[] = "read-committed";
const char __WT_CONFIG_CHOICE_snapshot[] = "snapshot";

static const char *confchk_isolation_choices[] = {__WT_CONFIG_CHOICE_read_uncommitted,
  __WT_CONFIG_CHOICE_read_committed, __WT_CONFIG_CHOICE_snapshot, NULL};

static const WT_CONFIG_CHECK confchk_WT_CONNECTION_open_session_prefetch_subconfigs[] = {
  {"enabled", "boolean", NULL, NULL, NULL, 0, NULL, WT_CONFIG_COMPILED_TYPE_BOOLEAN, 43, INT64_MIN,
    INT64_MAX, NULL},
  {NULL, NULL, NULL, NULL, NULL, 0, NULL, 0, 0, 0, 0, NULL}};

static const uint8_t
  confchk_WT_CONNECTION_open_session_prefetch_subconfigs_jump[WT_CONFIG_JUMP_TABLE_SIZE] = {0, 0, 0,
    0, 0, 0, 0, 0, 0, 0, 0, 0, 0, 0, 0, 0, 0, 0, 0, 0, 0, 0, 0, 0, 0, 0, 0, 0, 0, 0, 0, 0, 0, 0, 0,
    0, 0, 0, 0, 0, 0, 0, 0, 0, 0, 0, 0, 0, 0, 0, 0, 0, 0, 0, 0, 0, 0, 0, 0, 0, 0, 0, 0, 0, 0, 0, 0,
    0, 0, 0, 0, 0, 0, 0, 0, 0, 0, 0, 0, 0, 0, 0, 0, 0, 0, 0, 0, 0, 0, 0, 0, 0, 0, 0, 0, 0, 0, 0, 0,
    0, 0, 0, 1, 1, 1, 1, 1, 1, 1, 1, 1, 1, 1, 1, 1, 1, 1, 1, 1, 1, 1, 1, 1, 1, 1, 1, 1, 1};

static const WT_CONFIG_CHECK confchk_WT_CONNECTION_open_session[] = {
  {"cache_cursors", "boolean", NULL, NULL, NULL, 0, NULL, WT_CONFIG_COMPILED_TYPE_BOOLEAN, 267,
    INT64_MIN, INT64_MAX, NULL},
  {"cache_max_wait_ms", "int", NULL, "min=0", NULL, 0, NULL, WT_CONFIG_COMPILED_TYPE_INT, 182, 0,
    INT64_MAX, NULL},
  {"debug", "category", NULL, NULL, confchk_WT_CONNECTION_open_session_debug_subconfigs, 2,
    confchk_WT_CONNECTION_open_session_debug_subconfigs_jump, WT_CONFIG_COMPILED_TYPE_CATEGORY, 111,
    INT64_MIN, INT64_MAX, NULL},
  {"ignore_cache_size", "boolean", NULL, NULL, NULL, 0, NULL, WT_CONFIG_COMPILED_TYPE_BOOLEAN, 270,
    INT64_MIN, INT64_MAX, NULL},
  {"isolation", "string", NULL,
    "choices=[\"read-uncommitted\",\"read-committed\","
    "\"snapshot\"]",
    NULL, 0, NULL, WT_CONFIG_COMPILED_TYPE_STRING, 149, INT64_MIN, INT64_MAX,
    confchk_isolation_choices},
  {"prefetch", "category", NULL, NULL, confchk_WT_CONNECTION_open_session_prefetch_subconfigs, 1,
    confchk_WT_CONNECTION_open_session_prefetch_subconfigs_jump, WT_CONFIG_COMPILED_TYPE_CATEGORY,
    271, INT64_MIN, INT64_MAX, NULL},
  {NULL, NULL, NULL, NULL, NULL, 0, NULL, 0, 0, 0, 0, NULL}};

static const uint8_t confchk_WT_CONNECTION_open_session_jump[WT_CONFIG_JUMP_TABLE_SIZE] = {0, 0, 0,
  0, 0, 0, 0, 0, 0, 0, 0, 0, 0, 0, 0, 0, 0, 0, 0, 0, 0, 0, 0, 0, 0, 0, 0, 0, 0, 0, 0, 0, 0, 0, 0, 0,
  0, 0, 0, 0, 0, 0, 0, 0, 0, 0, 0, 0, 0, 0, 0, 0, 0, 0, 0, 0, 0, 0, 0, 0, 0, 0, 0, 0, 0, 0, 0, 0, 0,
  0, 0, 0, 0, 0, 0, 0, 0, 0, 0, 0, 0, 0, 0, 0, 0, 0, 0, 0, 0, 0, 0, 0, 0, 0, 0, 0, 0, 0, 0, 0, 2, 3,
  3, 3, 3, 3, 5, 5, 5, 5, 5, 5, 5, 6, 6, 6, 6, 6, 6, 6, 6, 6, 6, 6, 6, 6, 6, 6};
const char __WT_CONFIG_CHOICE_all_durable[] = "all_durable";
const char __WT_CONFIG_CHOICE_backup_checkpoint[] = "backup_checkpoint";
const char __WT_CONFIG_CHOICE_last_checkpoint[] = "last_checkpoint";
const char __WT_CONFIG_CHOICE_oldest[] = "oldest";
const char __WT_CONFIG_CHOICE_oldest_reader[] = "oldest_reader";
const char __WT_CONFIG_CHOICE_oldest_timestamp[] = "oldest_timestamp";
const char __WT_CONFIG_CHOICE_pinned[] = "pinned";
const char __WT_CONFIG_CHOICE_recovery[] = "recovery";
const char __WT_CONFIG_CHOICE_stable[] = "stable";
const char __WT_CONFIG_CHOICE_stable_timestamp[] = "stable_timestamp";

static const char *confchk_get_choices[] = {__WT_CONFIG_CHOICE_all_durable,
  __WT_CONFIG_CHOICE_backup_checkpoint, __WT_CONFIG_CHOICE_last_checkpoint,
  __WT_CONFIG_CHOICE_oldest, __WT_CONFIG_CHOICE_oldest_reader, __WT_CONFIG_CHOICE_oldest_timestamp,
  __WT_CONFIG_CHOICE_pinned, __WT_CONFIG_CHOICE_recovery, __WT_CONFIG_CHOICE_stable,
  __WT_CONFIG_CHOICE_stable_timestamp, NULL};

static const WT_CONFIG_CHECK confchk_WT_CONNECTION_query_timestamp[] = {
  {"get", "string", NULL,
    "choices=[\"all_durable\",\"backup_checkpoint\","
    "\"last_checkpoint\",\"oldest\",\"oldest_reader\","
    "\"oldest_timestamp\",\"pinned\",\"recovery\",\"stable\","
    "\"stable_timestamp\"]",
    NULL, 0, NULL, WT_CONFIG_COMPILED_TYPE_STRING, 135, INT64_MIN, INT64_MAX, confchk_get_choices},
  {NULL, NULL, NULL, NULL, NULL, 0, NULL, 0, 0, 0, 0, NULL}};

static const uint8_t confchk_WT_CONNECTION_query_timestamp_jump[WT_CONFIG_JUMP_TABLE_SIZE] = {0, 0,
  0, 0, 0, 0, 0, 0, 0, 0, 0, 0, 0, 0, 0, 0, 0, 0, 0, 0, 0, 0, 0, 0, 0, 0, 0, 0, 0, 0, 0, 0, 0, 0, 0,
  0, 0, 0, 0, 0, 0, 0, 0, 0, 0, 0, 0, 0, 0, 0, 0, 0, 0, 0, 0, 0, 0, 0, 0, 0, 0, 0, 0, 0, 0, 0, 0, 0,
  0, 0, 0, 0, 0, 0, 0, 0, 0, 0, 0, 0, 0, 0, 0, 0, 0, 0, 0, 0, 0, 0, 0, 0, 0, 0, 0, 0, 0, 0, 0, 0, 0,
  0, 0, 0, 1, 1, 1, 1, 1, 1, 1, 1, 1, 1, 1, 1, 1, 1, 1, 1, 1, 1, 1, 1, 1, 1, 1, 1};

static const WT_CONFIG_CHECK confchk_wiredtiger_open_block_cache_subconfigs[] = {
  {"blkcache_eviction_aggression", "int", NULL, "min=1,max=7200", NULL, 0, NULL,
    WT_CONFIG_COMPILED_TYPE_INT, 174, 1, 7200, NULL},
  {"cache_on_checkpoint", "boolean", NULL, NULL, NULL, 0, NULL, WT_CONFIG_COMPILED_TYPE_BOOLEAN,
    172, INT64_MIN, INT64_MAX, NULL},
  {"cache_on_writes", "boolean", NULL, NULL, NULL, 0, NULL, WT_CONFIG_COMPILED_TYPE_BOOLEAN, 173,
    INT64_MIN, INT64_MAX, NULL},
  {"enabled", "boolean", NULL, NULL, NULL, 0, NULL, WT_CONFIG_COMPILED_TYPE_BOOLEAN, 43, INT64_MIN,
    INT64_MAX, NULL},
  {"full_target", "int", NULL, "min=30,max=100", NULL, 0, NULL, WT_CONFIG_COMPILED_TYPE_INT, 175,
    30, 100, NULL},
  {"hashsize", "int", NULL, "min=512,max=256K", NULL, 0, NULL, WT_CONFIG_COMPILED_TYPE_INT, 177,
    512, 256LL * WT_KILOBYTE, NULL},
  {"max_percent_overhead", "int", NULL, "min=1,max=500", NULL, 0, NULL, WT_CONFIG_COMPILED_TYPE_INT,
    178, 1, 500, NULL},
  {"nvram_path", "string", NULL, NULL, NULL, 0, NULL, WT_CONFIG_COMPILED_TYPE_STRING, 179,
    INT64_MIN, INT64_MAX, NULL},
  {"percent_file_in_dram", "int", NULL, "min=0,max=100", NULL, 0, NULL, WT_CONFIG_COMPILED_TYPE_INT,
    180, 0, 100, NULL},
  {"size", "int", NULL, "min=0,max=10TB", NULL, 0, NULL, WT_CONFIG_COMPILED_TYPE_INT, 176, 0,
    10LL * WT_TERABYTE, NULL},
  {"system_ram", "int", NULL, "min=0,max=1024GB", NULL, 0, NULL, WT_CONFIG_COMPILED_TYPE_INT, 181,
    0, 1024LL * WT_GIGABYTE, NULL},
  {"type", "string", NULL, NULL, NULL, 0, NULL, WT_CONFIG_COMPILED_TYPE_STRING, 9, INT64_MIN,
    INT64_MAX, NULL},
  {NULL, NULL, NULL, NULL, NULL, 0, NULL, 0, 0, 0, 0, NULL}};

static const uint8_t
  confchk_wiredtiger_open_block_cache_subconfigs_jump[WT_CONFIG_JUMP_TABLE_SIZE] = {0, 0, 0, 0, 0,
    0, 0, 0, 0, 0, 0, 0, 0, 0, 0, 0, 0, 0, 0, 0, 0, 0, 0, 0, 0, 0, 0, 0, 0, 0, 0, 0, 0, 0, 0, 0, 0,
    0, 0, 0, 0, 0, 0, 0, 0, 0, 0, 0, 0, 0, 0, 0, 0, 0, 0, 0, 0, 0, 0, 0, 0, 0, 0, 0, 0, 0, 0, 0, 0,
    0, 0, 0, 0, 0, 0, 0, 0, 0, 0, 0, 0, 0, 0, 0, 0, 0, 0, 0, 0, 0, 0, 0, 0, 0, 0, 0, 0, 0, 0, 1, 3,
    3, 4, 5, 5, 6, 6, 6, 6, 6, 7, 8, 8, 9, 9, 9, 11, 12, 12, 12, 12, 12, 12, 12, 12, 12, 12, 12};

static const WT_CONFIG_CHECK confchk_wiredtiger_open_checkpoint_subconfigs[] = {
  {"log_size", "int", NULL, "min=0,max=2GB", NULL, 0, NULL, WT_CONFIG_COMPILED_TYPE_INT, 187, 0,
    2LL * WT_GIGABYTE, NULL},
  {"precise", "boolean", NULL, NULL, NULL, 0, NULL, WT_CONFIG_COMPILED_TYPE_BOOLEAN, 189, INT64_MIN,
    INT64_MAX, NULL},
  {"wait", "int", NULL, "min=0,max=100000", NULL, 0, NULL, WT_CONFIG_COMPILED_TYPE_INT, 188, 0,
    100000, NULL},
  {NULL, NULL, NULL, NULL, NULL, 0, NULL, 0, 0, 0, 0, NULL}};

static const uint8_t confchk_wiredtiger_open_checkpoint_subconfigs_jump[WT_CONFIG_JUMP_TABLE_SIZE] =
  {0, 0, 0, 0, 0, 0, 0, 0, 0, 0, 0, 0, 0, 0, 0, 0, 0, 0, 0, 0, 0, 0, 0, 0, 0, 0, 0, 0, 0, 0, 0, 0,
    0, 0, 0, 0, 0, 0, 0, 0, 0, 0, 0, 0, 0, 0, 0, 0, 0, 0, 0, 0, 0, 0, 0, 0, 0, 0, 0, 0, 0, 0, 0, 0,
    0, 0, 0, 0, 0, 0, 0, 0, 0, 0, 0, 0, 0, 0, 0, 0, 0, 0, 0, 0, 0, 0, 0, 0, 0, 0, 0, 0, 0, 0, 0, 0,
    0, 0, 0, 0, 0, 0, 0, 0, 0, 0, 0, 0, 0, 1, 1, 1, 1, 2, 2, 2, 2, 2, 2, 2, 3, 3, 3, 3, 3, 3, 3, 3};
const char __WT_CONFIG_CHOICE_none[] = "none";
const char __WT_CONFIG_CHOICE_reclaim_space[] = "reclaim_space";

static const char *confchk_method_choices[] = {
  __WT_CONFIG_CHOICE_none, __WT_CONFIG_CHOICE_reclaim_space, NULL};

static const WT_CONFIG_CHECK confchk_wiredtiger_open_checkpoint_cleanup_subconfigs[] = {
  {"method", "string", NULL, "choices=[\"none\",\"reclaim_space\"]", NULL, 0, NULL,
    WT_CONFIG_COMPILED_TYPE_STRING, 191, INT64_MIN, INT64_MAX, confchk_method_choices},
  {"wait", "int", NULL, "min=60,max=100000", NULL, 0, NULL, WT_CONFIG_COMPILED_TYPE_INT, 188, 60,
    100000, NULL},
  {NULL, NULL, NULL, NULL, NULL, 0, NULL, 0, 0, 0, 0, NULL}};

static const uint8_t
  confchk_wiredtiger_open_checkpoint_cleanup_subconfigs_jump[WT_CONFIG_JUMP_TABLE_SIZE] = {0, 0, 0,
    0, 0, 0, 0, 0, 0, 0, 0, 0, 0, 0, 0, 0, 0, 0, 0, 0, 0, 0, 0, 0, 0, 0, 0, 0, 0, 0, 0, 0, 0, 0, 0,
    0, 0, 0, 0, 0, 0, 0, 0, 0, 0, 0, 0, 0, 0, 0, 0, 0, 0, 0, 0, 0, 0, 0, 0, 0, 0, 0, 0, 0, 0, 0, 0,
    0, 0, 0, 0, 0, 0, 0, 0, 0, 0, 0, 0, 0, 0, 0, 0, 0, 0, 0, 0, 0, 0, 0, 0, 0, 0, 0, 0, 0, 0, 0, 0,
    0, 0, 0, 0, 0, 0, 0, 0, 0, 0, 0, 1, 1, 1, 1, 1, 1, 1, 1, 1, 1, 2, 2, 2, 2, 2, 2, 2, 2};

static const WT_CONFIG_CHECK confchk_WT_CONNECTION_reconfigure_chunk_cache_subconfigs[] = {
  {"pinned", "list", NULL, NULL, NULL, 0, NULL, WT_CONFIG_COMPILED_TYPE_LIST, 193, INT64_MIN,
    INT64_MAX, NULL},
  {NULL, NULL, NULL, NULL, NULL, 0, NULL, 0, 0, 0, 0, NULL}};

static const uint8_t
  confchk_WT_CONNECTION_reconfigure_chunk_cache_subconfigs_jump[WT_CONFIG_JUMP_TABLE_SIZE] = {0, 0,
    0, 0, 0, 0, 0, 0, 0, 0, 0, 0, 0, 0, 0, 0, 0, 0, 0, 0, 0, 0, 0, 0, 0, 0, 0, 0, 0, 0, 0, 0, 0, 0,
    0, 0, 0, 0, 0, 0, 0, 0, 0, 0, 0, 0, 0, 0, 0, 0, 0, 0, 0, 0, 0, 0, 0, 0, 0, 0, 0, 0, 0, 0, 0, 0,
    0, 0, 0, 0, 0, 0, 0, 0, 0, 0, 0, 0, 0, 0, 0, 0, 0, 0, 0, 0, 0, 0, 0, 0, 0, 0, 0, 0, 0, 0, 0, 0,
    0, 0, 0, 0, 0, 0, 0, 0, 0, 0, 0, 0, 0, 0, 0, 1, 1, 1, 1, 1, 1, 1, 1, 1, 1, 1, 1, 1, 1, 1};

static const WT_CONFIG_CHECK confchk_WT_CONNECTION_reconfigure_compatibility_subconfigs[] = {
  {"release", "string", NULL, NULL, NULL, 0, NULL, WT_CONFIG_COMPILED_TYPE_STRING, 195, INT64_MIN,
    INT64_MAX, NULL},
  {NULL, NULL, NULL, NULL, NULL, 0, NULL, 0, 0, 0, 0, NULL}};

static const uint8_t
  confchk_WT_CONNECTION_reconfigure_compatibility_subconfigs_jump[WT_CONFIG_JUMP_TABLE_SIZE] = {0,
    0, 0, 0, 0, 0, 0, 0, 0, 0, 0, 0, 0, 0, 0, 0, 0, 0, 0, 0, 0, 0, 0, 0, 0, 0, 0, 0, 0, 0, 0, 0, 0,
    0, 0, 0, 0, 0, 0, 0, 0, 0, 0, 0, 0, 0, 0, 0, 0, 0, 0, 0, 0, 0, 0, 0, 0, 0, 0, 0, 0, 0, 0, 0, 0,
    0, 0, 0, 0, 0, 0, 0, 0, 0, 0, 0, 0, 0, 0, 0, 0, 0, 0, 0, 0, 0, 0, 0, 0, 0, 0, 0, 0, 0, 0, 0, 0,
    0, 0, 0, 0, 0, 0, 0, 0, 0, 0, 0, 0, 0, 0, 0, 0, 0, 0, 1, 1, 1, 1, 1, 1, 1, 1, 1, 1, 1, 1, 1};

static const WT_CONFIG_CHECK confchk_wiredtiger_open_debug_mode_subconfigs[] = {
  {"background_compact", "boolean", NULL, NULL, NULL, 0, NULL, WT_CONFIG_COMPILED_TYPE_BOOLEAN, 197,
    INT64_MIN, INT64_MAX, NULL},
  {"checkpoint_retention", "int", NULL, "min=0,max=1024", NULL, 0, NULL,
    WT_CONFIG_COMPILED_TYPE_INT, 199, 0, 1024, NULL},
  {"configuration", "boolean", NULL, NULL, NULL, 0, NULL, WT_CONFIG_COMPILED_TYPE_BOOLEAN, 200,
    INT64_MIN, INT64_MAX, NULL},
  {"corruption_abort", "boolean", NULL, NULL, NULL, 0, NULL, WT_CONFIG_COMPILED_TYPE_BOOLEAN, 198,
    INT64_MIN, INT64_MAX, NULL},
  {"cursor_copy", "boolean", NULL, NULL, NULL, 0, NULL, WT_CONFIG_COMPILED_TYPE_BOOLEAN, 201,
    INT64_MIN, INT64_MAX, NULL},
  {"cursor_reposition", "boolean", NULL, NULL, NULL, 0, NULL, WT_CONFIG_COMPILED_TYPE_BOOLEAN, 202,
    INT64_MIN, INT64_MAX, NULL},
  {"eviction", "boolean", NULL, NULL, NULL, 0, NULL, WT_CONFIG_COMPILED_TYPE_BOOLEAN, 203,
    INT64_MIN, INT64_MAX, NULL},
  {"eviction_checkpoint_ts_ordering", "boolean", NULL, NULL, NULL, 0, NULL,
    WT_CONFIG_COMPILED_TYPE_BOOLEAN, 213, INT64_MIN, INT64_MAX, NULL},
  {"log_retention", "int", NULL, "min=0,max=1024", NULL, 0, NULL, WT_CONFIG_COMPILED_TYPE_INT, 204,
    0, 1024, NULL},
  {"realloc_exact", "boolean", NULL, NULL, NULL, 0, NULL, WT_CONFIG_COMPILED_TYPE_BOOLEAN, 205,
    INT64_MIN, INT64_MAX, NULL},
  {"realloc_malloc", "boolean", NULL, NULL, NULL, 0, NULL, WT_CONFIG_COMPILED_TYPE_BOOLEAN, 206,
    INT64_MIN, INT64_MAX, NULL},
  {"rollback_error", "int", NULL, "min=0,max=10M", NULL, 0, NULL, WT_CONFIG_COMPILED_TYPE_INT, 207,
    0, 10LL * WT_MEGABYTE, NULL},
  {"slow_checkpoint", "boolean", NULL, NULL, NULL, 0, NULL, WT_CONFIG_COMPILED_TYPE_BOOLEAN, 208,
    INT64_MIN, INT64_MAX, NULL},
  {"stress_skiplist", "boolean", NULL, NULL, NULL, 0, NULL, WT_CONFIG_COMPILED_TYPE_BOOLEAN, 209,
    INT64_MIN, INT64_MAX, NULL},
  {"table_logging", "boolean", NULL, NULL, NULL, 0, NULL, WT_CONFIG_COMPILED_TYPE_BOOLEAN, 210,
    INT64_MIN, INT64_MAX, NULL},
  {"tiered_flush_error_continue", "boolean", NULL, NULL, NULL, 0, NULL,
    WT_CONFIG_COMPILED_TYPE_BOOLEAN, 211, INT64_MIN, INT64_MAX, NULL},
  {"update_restore_evict", "boolean", NULL, NULL, NULL, 0, NULL, WT_CONFIG_COMPILED_TYPE_BOOLEAN,
    212, INT64_MIN, INT64_MAX, NULL},
  {NULL, NULL, NULL, NULL, NULL, 0, NULL, 0, 0, 0, 0, NULL}};

static const uint8_t confchk_wiredtiger_open_debug_mode_subconfigs_jump[WT_CONFIG_JUMP_TABLE_SIZE] =
  {0, 0, 0, 0, 0, 0, 0, 0, 0, 0, 0, 0, 0, 0, 0, 0, 0, 0, 0, 0, 0, 0, 0, 0, 0, 0, 0, 0, 0, 0, 0, 0,
    0, 0, 0, 0, 0, 0, 0, 0, 0, 0, 0, 0, 0, 0, 0, 0, 0, 0, 0, 0, 0, 0, 0, 0, 0, 0, 0, 0, 0, 0, 0, 0,
    0, 0, 0, 0, 0, 0, 0, 0, 0, 0, 0, 0, 0, 0, 0, 0, 0, 0, 0, 0, 0, 0, 0, 0, 0, 0, 0, 0, 0, 0, 0, 0,
    0, 0, 0, 1, 6, 6, 8, 8, 8, 8, 8, 8, 8, 9, 9, 9, 9, 9, 9, 12, 14, 16, 17, 17, 17, 17, 17, 17, 17,
    17, 17, 17};
const char __WT_CONFIG_CHOICE_leader[] = "leader";
const char __WT_CONFIG_CHOICE_follower[] = "follower";

static const char *confchk_role_choices[] = {
  __WT_CONFIG_CHOICE_leader, __WT_CONFIG_CHOICE_follower, NULL};

static const WT_CONFIG_CHECK confchk_WT_CONNECTION_reconfigure_disaggregated_subconfigs[] = {
  {"checkpoint_id", "int", NULL, "min=-1", NULL, 0, NULL, WT_CONFIG_COMPILED_TYPE_INT, 72, -1,
    INT64_MAX, NULL},
  {"checkpoint_meta", "string", NULL, NULL, NULL, 0, NULL, WT_CONFIG_COMPILED_TYPE_STRING, 73,
    INT64_MIN, INT64_MAX, NULL},
  {"next_checkpoint_id", "int", NULL, "min=-1", NULL, 0, NULL, WT_CONFIG_COMPILED_TYPE_INT, 74, -1,
    INT64_MAX, NULL},
  {"role", "string", NULL, "choices=[\"leader\",\"follower\"]", NULL, 0, NULL,
    WT_CONFIG_COMPILED_TYPE_STRING, 75, INT64_MIN, INT64_MAX, confchk_role_choices},
  {"shutdown_checkpoint", "boolean", NULL, NULL, NULL, 0, NULL, WT_CONFIG_COMPILED_TYPE_BOOLEAN, 76,
    INT64_MIN, INT64_MAX, NULL},
  {NULL, NULL, NULL, NULL, NULL, 0, NULL, 0, 0, 0, 0, NULL}};

static const uint8_t
  confchk_WT_CONNECTION_reconfigure_disaggregated_subconfigs_jump[WT_CONFIG_JUMP_TABLE_SIZE] = {0,
    0, 0, 0, 0, 0, 0, 0, 0, 0, 0, 0, 0, 0, 0, 0, 0, 0, 0, 0, 0, 0, 0, 0, 0, 0, 0, 0, 0, 0, 0, 0, 0,
    0, 0, 0, 0, 0, 0, 0, 0, 0, 0, 0, 0, 0, 0, 0, 0, 0, 0, 0, 0, 0, 0, 0, 0, 0, 0, 0, 0, 0, 0, 0, 0,
    0, 0, 0, 0, 0, 0, 0, 0, 0, 0, 0, 0, 0, 0, 0, 0, 0, 0, 0, 0, 0, 0, 0, 0, 0, 0, 0, 0, 0, 0, 0, 0,
    0, 0, 0, 2, 2, 2, 2, 2, 2, 2, 2, 2, 2, 2, 3, 3, 3, 3, 4, 5, 5, 5, 5, 5, 5, 5, 5, 5, 5, 5, 5};

static const WT_CONFIG_CHECK confchk_wiredtiger_open_eviction_subconfigs[] = {
  {"evict_sample_inmem", "boolean", NULL, NULL, NULL, 0, NULL, WT_CONFIG_COMPILED_TYPE_BOOLEAN, 218,
    INT64_MIN, INT64_MAX, NULL},
  {"evict_use_softptr", "boolean", NULL, NULL, NULL, 0, NULL, WT_CONFIG_COMPILED_TYPE_BOOLEAN, 219,
    INT64_MIN, INT64_MAX, NULL},
  {"threads_max", "int", NULL, "min=1,max=20", NULL, 0, NULL, WT_CONFIG_COMPILED_TYPE_INT, 216, 1,
    20, NULL},
  {"threads_min", "int", NULL, "min=1,max=20", NULL, 0, NULL, WT_CONFIG_COMPILED_TYPE_INT, 217, 1,
    20, NULL},
  {NULL, NULL, NULL, NULL, NULL, 0, NULL, 0, 0, 0, 0, NULL}};

static const uint8_t confchk_wiredtiger_open_eviction_subconfigs_jump[WT_CONFIG_JUMP_TABLE_SIZE] = {
  0, 0, 0, 0, 0, 0, 0, 0, 0, 0, 0, 0, 0, 0, 0, 0, 0, 0, 0, 0, 0, 0, 0, 0, 0, 0, 0, 0, 0, 0, 0, 0, 0,
  0, 0, 0, 0, 0, 0, 0, 0, 0, 0, 0, 0, 0, 0, 0, 0, 0, 0, 0, 0, 0, 0, 0, 0, 0, 0, 0, 0, 0, 0, 0, 0, 0,
  0, 0, 0, 0, 0, 0, 0, 0, 0, 0, 0, 0, 0, 0, 0, 0, 0, 0, 0, 0, 0, 0, 0, 0, 0, 0, 0, 0, 0, 0, 0, 0, 0,
  0, 0, 0, 2, 2, 2, 2, 2, 2, 2, 2, 2, 2, 2, 2, 2, 2, 2, 4, 4, 4, 4, 4, 4, 4, 4, 4, 4, 4};
const char __WT_CONFIG_CHOICE_all[] = "all";
const char __WT_CONFIG_CHOICE_checkpoint_validate[] = "checkpoint_validate";
const char __WT_CONFIG_CHOICE_cursor_check[] = "cursor_check";
const char __WT_CONFIG_CHOICE_disk_validate[] = "disk_validate";
const char __WT_CONFIG_CHOICE_eviction_check[] = "eviction_check";
const char __WT_CONFIG_CHOICE_generation_check[] = "generation_check";
const char __WT_CONFIG_CHOICE_hs_validate[] = "hs_validate";
const char __WT_CONFIG_CHOICE_key_out_of_order[] = "key_out_of_order";
const char __WT_CONFIG_CHOICE_log_validate[] = "log_validate";
const char __WT_CONFIG_CHOICE_prepared[] = "prepared";
const char __WT_CONFIG_CHOICE_slow_operation[] = "slow_operation";
const char __WT_CONFIG_CHOICE_txn_visibility[] = "txn_visibility";

static const char *confchk_extra_diagnostics_choices[] = {__WT_CONFIG_CHOICE_all,
  __WT_CONFIG_CHOICE_checkpoint_validate, __WT_CONFIG_CHOICE_cursor_check,
  __WT_CONFIG_CHOICE_disk_validate, __WT_CONFIG_CHOICE_eviction_check,
  __WT_CONFIG_CHOICE_generation_check, __WT_CONFIG_CHOICE_hs_validate,
  __WT_CONFIG_CHOICE_key_out_of_order, __WT_CONFIG_CHOICE_log_validate, __WT_CONFIG_CHOICE_prepared,
  __WT_CONFIG_CHOICE_slow_operation, __WT_CONFIG_CHOICE_txn_visibility, NULL};

static const WT_CONFIG_CHECK confchk_wiredtiger_open_file_manager_subconfigs[] = {
  {"close_handle_minimum", "int", NULL, "min=0", NULL, 0, NULL, WT_CONFIG_COMPILED_TYPE_INT, 229, 0,
    INT64_MAX, NULL},
  {"close_idle_time", "int", NULL, "min=0,max=100000", NULL, 0, NULL, WT_CONFIG_COMPILED_TYPE_INT,
    230, 0, 100000, NULL},
  {"close_scan_interval", "int", NULL, "min=1,max=100000", NULL, 0, NULL,
    WT_CONFIG_COMPILED_TYPE_INT, 231, 1, 100000, NULL},
  {NULL, NULL, NULL, NULL, NULL, 0, NULL, 0, 0, 0, 0, NULL}};

static const uint8_t
  confchk_wiredtiger_open_file_manager_subconfigs_jump[WT_CONFIG_JUMP_TABLE_SIZE] = {0, 0, 0, 0, 0,
    0, 0, 0, 0, 0, 0, 0, 0, 0, 0, 0, 0, 0, 0, 0, 0, 0, 0, 0, 0, 0, 0, 0, 0, 0, 0, 0, 0, 0, 0, 0, 0,
    0, 0, 0, 0, 0, 0, 0, 0, 0, 0, 0, 0, 0, 0, 0, 0, 0, 0, 0, 0, 0, 0, 0, 0, 0, 0, 0, 0, 0, 0, 0, 0,
    0, 0, 0, 0, 0, 0, 0, 0, 0, 0, 0, 0, 0, 0, 0, 0, 0, 0, 0, 0, 0, 0, 0, 0, 0, 0, 0, 0, 0, 0, 0, 3,
    3, 3, 3, 3, 3, 3, 3, 3, 3, 3, 3, 3, 3, 3, 3, 3, 3, 3, 3, 3, 3, 3, 3, 3, 3, 3, 3};

static const WT_CONFIG_CHECK confchk_wiredtiger_open_heuristic_controls_subconfigs[] = {
  {"checkpoint_cleanup_obsolete_tw_pages_dirty_max", "int", NULL, "min=0,max=100000", NULL, 0, NULL,
    WT_CONFIG_COMPILED_TYPE_INT, 234, 0, 100000, NULL},
  {"eviction_obsolete_tw_pages_dirty_max", "int", NULL, "min=0,max=100000", NULL, 0, NULL,
    WT_CONFIG_COMPILED_TYPE_INT, 235, 0, 100000, NULL},
  {"obsolete_tw_btree_max", "int", NULL, "min=0,max=500000", NULL, 0, NULL,
    WT_CONFIG_COMPILED_TYPE_INT, 236, 0, 500000, NULL},
  {NULL, NULL, NULL, NULL, NULL, 0, NULL, 0, 0, 0, 0, NULL}};

static const uint8_t
  confchk_wiredtiger_open_heuristic_controls_subconfigs_jump[WT_CONFIG_JUMP_TABLE_SIZE] = {0, 0, 0,
    0, 0, 0, 0, 0, 0, 0, 0, 0, 0, 0, 0, 0, 0, 0, 0, 0, 0, 0, 0, 0, 0, 0, 0, 0, 0, 0, 0, 0, 0, 0, 0,
    0, 0, 0, 0, 0, 0, 0, 0, 0, 0, 0, 0, 0, 0, 0, 0, 0, 0, 0, 0, 0, 0, 0, 0, 0, 0, 0, 0, 0, 0, 0, 0,
    0, 0, 0, 0, 0, 0, 0, 0, 0, 0, 0, 0, 0, 0, 0, 0, 0, 0, 0, 0, 0, 0, 0, 0, 0, 0, 0, 0, 0, 0, 0, 0,
    0, 1, 1, 2, 2, 2, 2, 2, 2, 2, 2, 2, 2, 3, 3, 3, 3, 3, 3, 3, 3, 3, 3, 3, 3, 3, 3, 3, 3};

static const WT_CONFIG_CHECK confchk_wiredtiger_open_history_store_subconfigs[] = {
  {"file_max", "int", NULL, "min=0", NULL, 0, NULL, WT_CONFIG_COMPILED_TYPE_INT, 238, 0, INT64_MAX,
    NULL},
  {NULL, NULL, NULL, NULL, NULL, 0, NULL, 0, 0, 0, 0, NULL}};

static const uint8_t
  confchk_wiredtiger_open_history_store_subconfigs_jump[WT_CONFIG_JUMP_TABLE_SIZE] = {0, 0, 0, 0, 0,
    0, 0, 0, 0, 0, 0, 0, 0, 0, 0, 0, 0, 0, 0, 0, 0, 0, 0, 0, 0, 0, 0, 0, 0, 0, 0, 0, 0, 0, 0, 0, 0,
    0, 0, 0, 0, 0, 0, 0, 0, 0, 0, 0, 0, 0, 0, 0, 0, 0, 0, 0, 0, 0, 0, 0, 0, 0, 0, 0, 0, 0, 0, 0, 0,
    0, 0, 0, 0, 0, 0, 0, 0, 0, 0, 0, 0, 0, 0, 0, 0, 0, 0, 0, 0, 0, 0, 0, 0, 0, 0, 0, 0, 0, 0, 0, 0,
    0, 0, 1, 1, 1, 1, 1, 1, 1, 1, 1, 1, 1, 1, 1, 1, 1, 1, 1, 1, 1, 1, 1, 1, 1, 1, 1};

static const WT_CONFIG_CHECK confchk_wiredtiger_open_io_capacity_subconfigs[] = {
  {"chunk_cache", "int", NULL, "min=0,max=1TB", NULL, 0, NULL, WT_CONFIG_COMPILED_TYPE_INT, 241, 0,
    1LL * WT_TERABYTE, NULL},
  {"total", "int", NULL, "min=0,max=1TB", NULL, 0, NULL, WT_CONFIG_COMPILED_TYPE_INT, 240, 0,
    1LL * WT_TERABYTE, NULL},
  {NULL, NULL, NULL, NULL, NULL, 0, NULL, 0, 0, 0, 0, NULL}};

static const uint8_t
  confchk_wiredtiger_open_io_capacity_subconfigs_jump[WT_CONFIG_JUMP_TABLE_SIZE] = {0, 0, 0, 0, 0,
    0, 0, 0, 0, 0, 0, 0, 0, 0, 0, 0, 0, 0, 0, 0, 0, 0, 0, 0, 0, 0, 0, 0, 0, 0, 0, 0, 0, 0, 0, 0, 0,
    0, 0, 0, 0, 0, 0, 0, 0, 0, 0, 0, 0, 0, 0, 0, 0, 0, 0, 0, 0, 0, 0, 0, 0, 0, 0, 0, 0, 0, 0, 0, 0,
    0, 0, 0, 0, 0, 0, 0, 0, 0, 0, 0, 0, 0, 0, 0, 0, 0, 0, 0, 0, 0, 0, 0, 0, 0, 0, 0, 0, 0, 0, 0, 1,
    1, 1, 1, 1, 1, 1, 1, 1, 1, 1, 1, 1, 1, 1, 1, 1, 2, 2, 2, 2, 2, 2, 2, 2, 2, 2, 2};
const char __WT_CONFIG_CHOICE_error[] = "error";
const char __WT_CONFIG_CHOICE_message[] = "message";

static const char *confchk_json_output_choices[] = {
  __WT_CONFIG_CHOICE_error, __WT_CONFIG_CHOICE_message, NULL};

static const WT_CONFIG_CHECK confchk_WT_CONNECTION_reconfigure_log_subconfigs[] = {
  {"archive", "boolean", NULL, NULL, NULL, 0, NULL, WT_CONFIG_COMPILED_TYPE_BOOLEAN, 243, INT64_MIN,
    INT64_MAX, NULL},
  {"os_cache_dirty_pct", "int", NULL, "min=0,max=100", NULL, 0, NULL, WT_CONFIG_COMPILED_TYPE_INT,
    244, 0, 100, NULL},
  {"prealloc", "boolean", NULL, NULL, NULL, 0, NULL, WT_CONFIG_COMPILED_TYPE_BOOLEAN, 245,
    INT64_MIN, INT64_MAX, NULL},
  {"prealloc_init_count", "int", NULL, "min=1,max=500", NULL, 0, NULL, WT_CONFIG_COMPILED_TYPE_INT,
    246, 1, 500, NULL},
  {"remove", "boolean", NULL, NULL, NULL, 0, NULL, WT_CONFIG_COMPILED_TYPE_BOOLEAN, 247, INT64_MIN,
    INT64_MAX, NULL},
  {"zero_fill", "boolean", NULL, NULL, NULL, 0, NULL, WT_CONFIG_COMPILED_TYPE_BOOLEAN, 248,
    INT64_MIN, INT64_MAX, NULL},
  {NULL, NULL, NULL, NULL, NULL, 0, NULL, 0, 0, 0, 0, NULL}};

static const uint8_t
  confchk_WT_CONNECTION_reconfigure_log_subconfigs_jump[WT_CONFIG_JUMP_TABLE_SIZE] = {0, 0, 0, 0, 0,
    0, 0, 0, 0, 0, 0, 0, 0, 0, 0, 0, 0, 0, 0, 0, 0, 0, 0, 0, 0, 0, 0, 0, 0, 0, 0, 0, 0, 0, 0, 0, 0,
    0, 0, 0, 0, 0, 0, 0, 0, 0, 0, 0, 0, 0, 0, 0, 0, 0, 0, 0, 0, 0, 0, 0, 0, 0, 0, 0, 0, 0, 0, 0, 0,
    0, 0, 0, 0, 0, 0, 0, 0, 0, 0, 0, 0, 0, 0, 0, 0, 0, 0, 0, 0, 0, 0, 0, 0, 0, 0, 0, 0, 0, 1, 1, 1,
    1, 1, 1, 1, 1, 1, 1, 1, 1, 1, 1, 2, 4, 4, 5, 5, 5, 5, 5, 5, 5, 5, 6, 6, 6, 6, 6};

static const WT_CONFIG_CHECK confchk_wiredtiger_open_operation_tracking_subconfigs[] = {
  {"enabled", "boolean", NULL, NULL, NULL, 0, NULL, WT_CONFIG_COMPILED_TYPE_BOOLEAN, 43, INT64_MIN,
    INT64_MAX, NULL},
  {"path", "string", NULL, NULL, NULL, 0, NULL, WT_CONFIG_COMPILED_TYPE_STRING, 250, INT64_MIN,
    INT64_MAX, NULL},
  {NULL, NULL, NULL, NULL, NULL, 0, NULL, 0, 0, 0, 0, NULL}};

static const uint8_t
  confchk_wiredtiger_open_operation_tracking_subconfigs_jump[WT_CONFIG_JUMP_TABLE_SIZE] = {0, 0, 0,
    0, 0, 0, 0, 0, 0, 0, 0, 0, 0, 0, 0, 0, 0, 0, 0, 0, 0, 0, 0, 0, 0, 0, 0, 0, 0, 0, 0, 0, 0, 0, 0,
    0, 0, 0, 0, 0, 0, 0, 0, 0, 0, 0, 0, 0, 0, 0, 0, 0, 0, 0, 0, 0, 0, 0, 0, 0, 0, 0, 0, 0, 0, 0, 0,
    0, 0, 0, 0, 0, 0, 0, 0, 0, 0, 0, 0, 0, 0, 0, 0, 0, 0, 0, 0, 0, 0, 0, 0, 0, 0, 0, 0, 0, 0, 0, 0,
    0, 0, 0, 1, 1, 1, 1, 1, 1, 1, 1, 1, 1, 1, 2, 2, 2, 2, 2, 2, 2, 2, 2, 2, 2, 2, 2, 2, 2};

static const WT_CONFIG_CHECK confchk_wiredtiger_open_rollback_to_stable_subconfigs[] = {
  {"threads", "int", NULL, "min=0,max=10", NULL, 0, NULL, WT_CONFIG_COMPILED_TYPE_INT, 252, 0, 10,
    NULL},
  {NULL, NULL, NULL, NULL, NULL, 0, NULL, 0, 0, 0, 0, NULL}};

static const uint8_t
  confchk_wiredtiger_open_rollback_to_stable_subconfigs_jump[WT_CONFIG_JUMP_TABLE_SIZE] = {0, 0, 0,
    0, 0, 0, 0, 0, 0, 0, 0, 0, 0, 0, 0, 0, 0, 0, 0, 0, 0, 0, 0, 0, 0, 0, 0, 0, 0, 0, 0, 0, 0, 0, 0,
    0, 0, 0, 0, 0, 0, 0, 0, 0, 0, 0, 0, 0, 0, 0, 0, 0, 0, 0, 0, 0, 0, 0, 0, 0, 0, 0, 0, 0, 0, 0, 0,
    0, 0, 0, 0, 0, 0, 0, 0, 0, 0, 0, 0, 0, 0, 0, 0, 0, 0, 0, 0, 0, 0, 0, 0, 0, 0, 0, 0, 0, 0, 0, 0,
    0, 0, 0, 0, 0, 0, 0, 0, 0, 0, 0, 0, 0, 0, 0, 0, 0, 0, 1, 1, 1, 1, 1, 1, 1, 1, 1, 1, 1};

static const WT_CONFIG_CHECK confchk_wiredtiger_open_shared_cache_subconfigs[] = {
  {"chunk", "int", NULL, "min=1MB,max=10TB", NULL, 0, NULL, WT_CONFIG_COMPILED_TYPE_INT, 254,
    1LL * WT_MEGABYTE, 10LL * WT_TERABYTE, NULL},
  {"name", "string", NULL, NULL, NULL, 0, NULL, WT_CONFIG_COMPILED_TYPE_STRING, 25, INT64_MIN,
    INT64_MAX, NULL},
  {"quota", "int", NULL, NULL, NULL, 0, NULL, WT_CONFIG_COMPILED_TYPE_INT, 255, INT64_MIN,
    INT64_MAX, NULL},
  {"reserve", "int", NULL, NULL, NULL, 0, NULL, WT_CONFIG_COMPILED_TYPE_INT, 256, INT64_MIN,
    INT64_MAX, NULL},
  {"size", "int", NULL, "min=1MB,max=10TB", NULL, 0, NULL, WT_CONFIG_COMPILED_TYPE_INT, 176,
    1LL * WT_MEGABYTE, 10LL * WT_TERABYTE, NULL},
  {NULL, NULL, NULL, NULL, NULL, 0, NULL, 0, 0, 0, 0, NULL}};

static const uint8_t
  confchk_wiredtiger_open_shared_cache_subconfigs_jump[WT_CONFIG_JUMP_TABLE_SIZE] = {0, 0, 0, 0, 0,
    0, 0, 0, 0, 0, 0, 0, 0, 0, 0, 0, 0, 0, 0, 0, 0, 0, 0, 0, 0, 0, 0, 0, 0, 0, 0, 0, 0, 0, 0, 0, 0,
    0, 0, 0, 0, 0, 0, 0, 0, 0, 0, 0, 0, 0, 0, 0, 0, 0, 0, 0, 0, 0, 0, 0, 0, 0, 0, 0, 0, 0, 0, 0, 0,
    0, 0, 0, 0, 0, 0, 0, 0, 0, 0, 0, 0, 0, 0, 0, 0, 0, 0, 0, 0, 0, 0, 0, 0, 0, 0, 0, 0, 0, 0, 0, 1,
    1, 1, 1, 1, 1, 1, 1, 1, 1, 1, 2, 2, 2, 3, 4, 5, 5, 5, 5, 5, 5, 5, 5, 5, 5, 5, 5};
const char __WT_CONFIG_CHOICE_cache_walk[] = "cache_walk";
const char __WT_CONFIG_CHOICE_fast[] = "fast";
const char __WT_CONFIG_CHOICE_clear[] = "clear";
const char __WT_CONFIG_CHOICE_tree_walk[] = "tree_walk";

static const char *confchk_statistics_choices[] = {__WT_CONFIG_CHOICE_all,
  __WT_CONFIG_CHOICE_cache_walk, __WT_CONFIG_CHOICE_fast, __WT_CONFIG_CHOICE_none,
  __WT_CONFIG_CHOICE_clear, __WT_CONFIG_CHOICE_tree_walk, NULL};

static const WT_CONFIG_CHECK confchk_WT_CONNECTION_reconfigure_statistics_log_subconfigs[] = {
  {"json", "boolean", NULL, NULL, NULL, 0, NULL, WT_CONFIG_COMPILED_TYPE_BOOLEAN, 258, INT64_MIN,
    INT64_MAX, NULL},
  {"on_close", "boolean", NULL, NULL, NULL, 0, NULL, WT_CONFIG_COMPILED_TYPE_BOOLEAN, 259,
    INT64_MIN, INT64_MAX, NULL},
  {"sources", "list", NULL, NULL, NULL, 0, NULL, WT_CONFIG_COMPILED_TYPE_LIST, 260, INT64_MIN,
    INT64_MAX, NULL},
  {"timestamp", "string", NULL, NULL, NULL, 0, NULL, WT_CONFIG_COMPILED_TYPE_STRING, 261, INT64_MIN,
    INT64_MAX, NULL},
  {"wait", "int", NULL, "min=0,max=100000", NULL, 0, NULL, WT_CONFIG_COMPILED_TYPE_INT, 188, 0,
    100000, NULL},
  {NULL, NULL, NULL, NULL, NULL, 0, NULL, 0, 0, 0, 0, NULL}};

static const uint8_t
  confchk_WT_CONNECTION_reconfigure_statistics_log_subconfigs_jump[WT_CONFIG_JUMP_TABLE_SIZE] = {0,
    0, 0, 0, 0, 0, 0, 0, 0, 0, 0, 0, 0, 0, 0, 0, 0, 0, 0, 0, 0, 0, 0, 0, 0, 0, 0, 0, 0, 0, 0, 0, 0,
    0, 0, 0, 0, 0, 0, 0, 0, 0, 0, 0, 0, 0, 0, 0, 0, 0, 0, 0, 0, 0, 0, 0, 0, 0, 0, 0, 0, 0, 0, 0, 0,
    0, 0, 0, 0, 0, 0, 0, 0, 0, 0, 0, 0, 0, 0, 0, 0, 0, 0, 0, 0, 0, 0, 0, 0, 0, 0, 0, 0, 0, 0, 0, 0,
    0, 0, 0, 0, 0, 0, 0, 0, 0, 0, 1, 1, 1, 1, 1, 2, 2, 2, 2, 3, 4, 4, 4, 5, 5, 5, 5, 5, 5, 5, 5};

static const WT_CONFIG_CHECK confchk_WT_CONNECTION_reconfigure_tiered_storage_subconfigs[] = {
  {"local_retention", "int", NULL, "min=0,max=10000", NULL, 0, NULL, WT_CONFIG_COMPILED_TYPE_INT,
    58, 0, 10000, NULL},
  {NULL, NULL, NULL, NULL, NULL, 0, NULL, 0, 0, 0, 0, NULL}};

static const uint8_t
  confchk_WT_CONNECTION_reconfigure_tiered_storage_subconfigs_jump[WT_CONFIG_JUMP_TABLE_SIZE] = {0,
    0, 0, 0, 0, 0, 0, 0, 0, 0, 0, 0, 0, 0, 0, 0, 0, 0, 0, 0, 0, 0, 0, 0, 0, 0, 0, 0, 0, 0, 0, 0, 0,
    0, 0, 0, 0, 0, 0, 0, 0, 0, 0, 0, 0, 0, 0, 0, 0, 0, 0, 0, 0, 0, 0, 0, 0, 0, 0, 0, 0, 0, 0, 0, 0,
    0, 0, 0, 0, 0, 0, 0, 0, 0, 0, 0, 0, 0, 0, 0, 0, 0, 0, 0, 0, 0, 0, 0, 0, 0, 0, 0, 0, 0, 0, 0, 0,
    0, 0, 0, 0, 0, 0, 0, 0, 0, 0, 0, 0, 1, 1, 1, 1, 1, 1, 1, 1, 1, 1, 1, 1, 1, 1, 1, 1, 1, 1, 1};
const char __WT_CONFIG_CHOICE_aggressive_stash_free[] = "aggressive_stash_free";
const char __WT_CONFIG_CHOICE_aggressive_sweep[] = "aggressive_sweep";
const char __WT_CONFIG_CHOICE_backup_rename[] = "backup_rename";
const char __WT_CONFIG_CHOICE_checkpoint_evict_page[] = "checkpoint_evict_page";
const char __WT_CONFIG_CHOICE_checkpoint_handle[] = "checkpoint_handle";
const char __WT_CONFIG_CHOICE_checkpoint_slow[] = "checkpoint_slow";
const char __WT_CONFIG_CHOICE_checkpoint_stop[] = "checkpoint_stop";
const char __WT_CONFIG_CHOICE_commit_transaction_slow[] = "commit_transaction_slow";
const char __WT_CONFIG_CHOICE_compact_slow[] = "compact_slow";
const char __WT_CONFIG_CHOICE_evict_reposition[] = "evict_reposition";
const char __WT_CONFIG_CHOICE_failpoint_eviction_split[] = "failpoint_eviction_split";
const char __WT_CONFIG_CHOICE_failpoint_history_store_delete_key_from_ts[] =
  "failpoint_history_store_delete_key_from_ts";
const char __WT_CONFIG_CHOICE_history_store_checkpoint_delay[] = "history_store_checkpoint_delay";
const char __WT_CONFIG_CHOICE_history_store_search[] = "history_store_search";
const char __WT_CONFIG_CHOICE_history_store_sweep_race[] = "history_store_sweep_race";
const char __WT_CONFIG_CHOICE_prefetch_1[] = "prefetch_1";
const char __WT_CONFIG_CHOICE_prefetch_2[] = "prefetch_2";
const char __WT_CONFIG_CHOICE_prefetch_3[] = "prefetch_3";
const char __WT_CONFIG_CHOICE_prefetch_delay[] = "prefetch_delay";
const char __WT_CONFIG_CHOICE_prefix_compare[] = "prefix_compare";
const char __WT_CONFIG_CHOICE_prepare_checkpoint_delay[] = "prepare_checkpoint_delay";
const char __WT_CONFIG_CHOICE_prepare_resolution_1[] = "prepare_resolution_1";
const char __WT_CONFIG_CHOICE_prepare_resolution_2[] = "prepare_resolution_2";
const char __WT_CONFIG_CHOICE_sleep_before_read_overflow_onpage[] =
  "sleep_before_read_overflow_onpage";
const char __WT_CONFIG_CHOICE_split_1[] = "split_1";
const char __WT_CONFIG_CHOICE_split_2[] = "split_2";
const char __WT_CONFIG_CHOICE_split_3[] = "split_3";
const char __WT_CONFIG_CHOICE_split_4[] = "split_4";
const char __WT_CONFIG_CHOICE_split_5[] = "split_5";
const char __WT_CONFIG_CHOICE_split_6[] = "split_6";
const char __WT_CONFIG_CHOICE_split_7[] = "split_7";
const char __WT_CONFIG_CHOICE_split_8[] = "split_8";
const char __WT_CONFIG_CHOICE_tiered_flush_finish[] = "tiered_flush_finish";

static const char *confchk_timing_stress_for_test_choices[] = {
  __WT_CONFIG_CHOICE_aggressive_stash_free, __WT_CONFIG_CHOICE_aggressive_sweep,
  __WT_CONFIG_CHOICE_backup_rename, __WT_CONFIG_CHOICE_checkpoint_evict_page,
  __WT_CONFIG_CHOICE_checkpoint_handle, __WT_CONFIG_CHOICE_checkpoint_slow,
  __WT_CONFIG_CHOICE_checkpoint_stop, __WT_CONFIG_CHOICE_commit_transaction_slow,
  __WT_CONFIG_CHOICE_compact_slow, __WT_CONFIG_CHOICE_evict_reposition,
  __WT_CONFIG_CHOICE_failpoint_eviction_split,
  __WT_CONFIG_CHOICE_failpoint_history_store_delete_key_from_ts,
  __WT_CONFIG_CHOICE_history_store_checkpoint_delay, __WT_CONFIG_CHOICE_history_store_search,
  __WT_CONFIG_CHOICE_history_store_sweep_race, __WT_CONFIG_CHOICE_prefetch_1,
  __WT_CONFIG_CHOICE_prefetch_2, __WT_CONFIG_CHOICE_prefetch_3, __WT_CONFIG_CHOICE_prefetch_delay,
  __WT_CONFIG_CHOICE_prefix_compare, __WT_CONFIG_CHOICE_prepare_checkpoint_delay,
  __WT_CONFIG_CHOICE_prepare_resolution_1, __WT_CONFIG_CHOICE_prepare_resolution_2,
  __WT_CONFIG_CHOICE_sleep_before_read_overflow_onpage, __WT_CONFIG_CHOICE_split_1,
  __WT_CONFIG_CHOICE_split_2, __WT_CONFIG_CHOICE_split_3, __WT_CONFIG_CHOICE_split_4,
  __WT_CONFIG_CHOICE_split_5, __WT_CONFIG_CHOICE_split_6, __WT_CONFIG_CHOICE_split_7,
  __WT_CONFIG_CHOICE_split_8, __WT_CONFIG_CHOICE_tiered_flush_finish, NULL};
const char __WT_CONFIG_CHOICE_api[] = "api";
const char __WT_CONFIG_CHOICE_backup[] = "backup";
const char __WT_CONFIG_CHOICE_block[] = "block";
const char __WT_CONFIG_CHOICE_block_cache[] = "block_cache";
const char __WT_CONFIG_CHOICE_checkpoint[] = "checkpoint";
const char __WT_CONFIG_CHOICE_checkpoint_cleanup[] = "checkpoint_cleanup";
const char __WT_CONFIG_CHOICE_checkpoint_progress[] = "checkpoint_progress";
const char __WT_CONFIG_CHOICE_chunkcache[] = "chunkcache";
const char __WT_CONFIG_CHOICE_compact[] = "compact";
const char __WT_CONFIG_CHOICE_compact_progress[] = "compact_progress";
const char __WT_CONFIG_CHOICE_configuration[] = "configuration";
const char __WT_CONFIG_CHOICE_disaggregated_storage[] = "disaggregated_storage";
const char __WT_CONFIG_CHOICE_error_returns[] = "error_returns";
const char __WT_CONFIG_CHOICE_eviction[] = "eviction";
const char __WT_CONFIG_CHOICE_fileops[] = "fileops";
const char __WT_CONFIG_CHOICE_generation[] = "generation";
const char __WT_CONFIG_CHOICE_handleops[] = "handleops";
const char __WT_CONFIG_CHOICE_history_store[] = "history_store";
const char __WT_CONFIG_CHOICE_history_store_activity[] = "history_store_activity";
const char __WT_CONFIG_CHOICE_layered[] = "layered";
const char __WT_CONFIG_CHOICE_log[] = "log";
const char __WT_CONFIG_CHOICE_metadata[] = "metadata";
const char __WT_CONFIG_CHOICE_mutex[] = "mutex";
const char __WT_CONFIG_CHOICE_out_of_order[] = "out_of_order";
const char __WT_CONFIG_CHOICE_overflow[] = "overflow";
const char __WT_CONFIG_CHOICE_page_delta[] = "page_delta";
const char __WT_CONFIG_CHOICE_prefetch[] = "prefetch";
const char __WT_CONFIG_CHOICE_read[] = "read";
const char __WT_CONFIG_CHOICE_reconcile[] = "reconcile";
const char __WT_CONFIG_CHOICE_recovery_progress[] = "recovery_progress";
const char __WT_CONFIG_CHOICE_rts[] = "rts";
const char __WT_CONFIG_CHOICE_salvage[] = "salvage";
const char __WT_CONFIG_CHOICE_shared_cache[] = "shared_cache";
const char __WT_CONFIG_CHOICE_split[] = "split";
const char __WT_CONFIG_CHOICE_temporary[] = "temporary";
const char __WT_CONFIG_CHOICE_thread_group[] = "thread_group";
const char __WT_CONFIG_CHOICE_tiered[] = "tiered";
const char __WT_CONFIG_CHOICE_timestamp[] = "timestamp";
const char __WT_CONFIG_CHOICE_transaction[] = "transaction";
const char __WT_CONFIG_CHOICE_verify[] = "verify";
const char __WT_CONFIG_CHOICE_version[] = "version";
const char __WT_CONFIG_CHOICE_write[] = "write";

static const char *confchk_verbose_choices[] = {__WT_CONFIG_CHOICE_all, __WT_CONFIG_CHOICE_api,
  __WT_CONFIG_CHOICE_backup, __WT_CONFIG_CHOICE_block, __WT_CONFIG_CHOICE_block_cache,
  __WT_CONFIG_CHOICE_checkpoint, __WT_CONFIG_CHOICE_checkpoint_cleanup,
  __WT_CONFIG_CHOICE_checkpoint_progress, __WT_CONFIG_CHOICE_chunkcache, __WT_CONFIG_CHOICE_compact,
  __WT_CONFIG_CHOICE_compact_progress, __WT_CONFIG_CHOICE_configuration,
  __WT_CONFIG_CHOICE_disaggregated_storage, __WT_CONFIG_CHOICE_error_returns,
  __WT_CONFIG_CHOICE_eviction, __WT_CONFIG_CHOICE_fileops, __WT_CONFIG_CHOICE_generation,
  __WT_CONFIG_CHOICE_handleops, __WT_CONFIG_CHOICE_history_store,
  __WT_CONFIG_CHOICE_history_store_activity, __WT_CONFIG_CHOICE_layered, __WT_CONFIG_CHOICE_log,
  __WT_CONFIG_CHOICE_metadata, __WT_CONFIG_CHOICE_mutex, __WT_CONFIG_CHOICE_out_of_order,
  __WT_CONFIG_CHOICE_overflow, __WT_CONFIG_CHOICE_page_delta, __WT_CONFIG_CHOICE_prefetch,
  __WT_CONFIG_CHOICE_read, __WT_CONFIG_CHOICE_reconcile, __WT_CONFIG_CHOICE_recovery,
  __WT_CONFIG_CHOICE_recovery_progress, __WT_CONFIG_CHOICE_rts, __WT_CONFIG_CHOICE_salvage,
  __WT_CONFIG_CHOICE_shared_cache, __WT_CONFIG_CHOICE_split, __WT_CONFIG_CHOICE_temporary,
  __WT_CONFIG_CHOICE_thread_group, __WT_CONFIG_CHOICE_tiered, __WT_CONFIG_CHOICE_timestamp,
  __WT_CONFIG_CHOICE_transaction, __WT_CONFIG_CHOICE_verify, __WT_CONFIG_CHOICE_version,
  __WT_CONFIG_CHOICE_write, NULL};

static const WT_CONFIG_CHECK confchk_WT_CONNECTION_reconfigure[] = {
  {"block_cache", "category", NULL, NULL, confchk_wiredtiger_open_block_cache_subconfigs, 12,
    confchk_wiredtiger_open_block_cache_subconfigs_jump, WT_CONFIG_COMPILED_TYPE_CATEGORY, 171,
    INT64_MIN, INT64_MAX, NULL},
  {"cache_max_wait_ms", "int", NULL, "min=0", NULL, 0, NULL, WT_CONFIG_COMPILED_TYPE_INT, 182, 0,
    INT64_MAX, NULL},
  {"cache_overhead", "int", NULL, "min=0,max=30", NULL, 0, NULL, WT_CONFIG_COMPILED_TYPE_INT, 183,
    0, 30, NULL},
  {"cache_size", "int", NULL, "min=1MB,max=10TB", NULL, 0, NULL, WT_CONFIG_COMPILED_TYPE_INT, 184,
    1LL * WT_MEGABYTE, 10LL * WT_TERABYTE, NULL},
  {"cache_stuck_timeout_ms", "int", NULL, "min=0", NULL, 0, NULL, WT_CONFIG_COMPILED_TYPE_INT, 185,
    0, INT64_MAX, NULL},
  {"checkpoint", "category", NULL, NULL, confchk_wiredtiger_open_checkpoint_subconfigs, 3,
    confchk_wiredtiger_open_checkpoint_subconfigs_jump, WT_CONFIG_COMPILED_TYPE_CATEGORY, 186,
    INT64_MIN, INT64_MAX, NULL},
  {"checkpoint_cleanup", "category", NULL, NULL,
    confchk_wiredtiger_open_checkpoint_cleanup_subconfigs, 2,
    confchk_wiredtiger_open_checkpoint_cleanup_subconfigs_jump, WT_CONFIG_COMPILED_TYPE_CATEGORY,
    190, INT64_MIN, INT64_MAX, NULL},
  {"chunk_cache", "category", NULL, NULL, confchk_WT_CONNECTION_reconfigure_chunk_cache_subconfigs,
    1, confchk_WT_CONNECTION_reconfigure_chunk_cache_subconfigs_jump,
    WT_CONFIG_COMPILED_TYPE_CATEGORY, 192, INT64_MIN, INT64_MAX, NULL},
  {"compatibility", "category", NULL, NULL,
    confchk_WT_CONNECTION_reconfigure_compatibility_subconfigs, 1,
    confchk_WT_CONNECTION_reconfigure_compatibility_subconfigs_jump,
    WT_CONFIG_COMPILED_TYPE_CATEGORY, 194, INT64_MIN, INT64_MAX, NULL},
  {"debug_mode", "category", NULL, NULL, confchk_wiredtiger_open_debug_mode_subconfigs, 17,
    confchk_wiredtiger_open_debug_mode_subconfigs_jump, WT_CONFIG_COMPILED_TYPE_CATEGORY, 196,
    INT64_MIN, INT64_MAX, NULL},
  {"disaggregated", "category", NULL, NULL,
    confchk_WT_CONNECTION_reconfigure_disaggregated_subconfigs, 5,
    confchk_WT_CONNECTION_reconfigure_disaggregated_subconfigs_jump,
    WT_CONFIG_COMPILED_TYPE_CATEGORY, 20, INT64_MIN, INT64_MAX, NULL},
  {"error_prefix", "string", NULL, NULL, NULL, 0, NULL, WT_CONFIG_COMPILED_TYPE_STRING, 214,
    INT64_MIN, INT64_MAX, NULL},
  {"eviction", "category", NULL, NULL, confchk_wiredtiger_open_eviction_subconfigs, 4,
    confchk_wiredtiger_open_eviction_subconfigs_jump, WT_CONFIG_COMPILED_TYPE_CATEGORY, 215,
    INT64_MIN, INT64_MAX, NULL},
  {"eviction_checkpoint_target", "int", NULL, "min=0,max=10TB", NULL, 0, NULL,
    WT_CONFIG_COMPILED_TYPE_INT, 220, 0, 10LL * WT_TERABYTE, NULL},
  {"eviction_dirty_target", "int", NULL, "min=1,max=10TB", NULL, 0, NULL,
    WT_CONFIG_COMPILED_TYPE_INT, 221, 1, 10LL * WT_TERABYTE, NULL},
  {"eviction_dirty_trigger", "int", NULL, "min=1,max=10TB", NULL, 0, NULL,
    WT_CONFIG_COMPILED_TYPE_INT, 222, 1, 10LL * WT_TERABYTE, NULL},
  {"eviction_target", "int", NULL, "min=10,max=10TB", NULL, 0, NULL, WT_CONFIG_COMPILED_TYPE_INT,
    223, 10, 10LL * WT_TERABYTE, NULL},
  {"eviction_trigger", "int", NULL, "min=10,max=10TB", NULL, 0, NULL, WT_CONFIG_COMPILED_TYPE_INT,
    224, 10, 10LL * WT_TERABYTE, NULL},
  {"eviction_updates_target", "int", NULL, "min=0,max=10TB", NULL, 0, NULL,
    WT_CONFIG_COMPILED_TYPE_INT, 225, 0, 10LL * WT_TERABYTE, NULL},
  {"eviction_updates_trigger", "int", NULL, "min=0,max=10TB", NULL, 0, NULL,
    WT_CONFIG_COMPILED_TYPE_INT, 226, 0, 10LL * WT_TERABYTE, NULL},
  {"extra_diagnostics", "list", NULL,
    "choices=[\"all\",\"checkpoint_validate\",\"cursor_check\""
    ",\"disk_validate\",\"eviction_check\",\"generation_check\","
    "\"hs_validate\",\"key_out_of_order\",\"log_validate\","
    "\"prepared\",\"slow_operation\",\"txn_visibility\"]",
    NULL, 0, NULL, WT_CONFIG_COMPILED_TYPE_LIST, 227, INT64_MIN, INT64_MAX,
    confchk_extra_diagnostics_choices},
  {"file_manager", "category", NULL, NULL, confchk_wiredtiger_open_file_manager_subconfigs, 3,
    confchk_wiredtiger_open_file_manager_subconfigs_jump, WT_CONFIG_COMPILED_TYPE_CATEGORY, 228,
    INT64_MIN, INT64_MAX, NULL},
  {"generation_drain_timeout_ms", "int", NULL, "min=0", NULL, 0, NULL, WT_CONFIG_COMPILED_TYPE_INT,
    232, 0, INT64_MAX, NULL},
  {"heuristic_controls", "category", NULL, NULL,
    confchk_wiredtiger_open_heuristic_controls_subconfigs, 3,
    confchk_wiredtiger_open_heuristic_controls_subconfigs_jump, WT_CONFIG_COMPILED_TYPE_CATEGORY,
    233, INT64_MIN, INT64_MAX, NULL},
  {"history_store", "category", NULL, NULL, confchk_wiredtiger_open_history_store_subconfigs, 1,
    confchk_wiredtiger_open_history_store_subconfigs_jump, WT_CONFIG_COMPILED_TYPE_CATEGORY, 237,
    INT64_MIN, INT64_MAX, NULL},
  {"io_capacity", "category", NULL, NULL, confchk_wiredtiger_open_io_capacity_subconfigs, 2,
    confchk_wiredtiger_open_io_capacity_subconfigs_jump, WT_CONFIG_COMPILED_TYPE_CATEGORY, 239,
    INT64_MIN, INT64_MAX, NULL},
  {"json_output", "list", NULL, "choices=[\"error\",\"message\"]", NULL, 0, NULL,
    WT_CONFIG_COMPILED_TYPE_LIST, 242, INT64_MIN, INT64_MAX, confchk_json_output_choices},
  {"log", "category", NULL, NULL, confchk_WT_CONNECTION_reconfigure_log_subconfigs, 6,
    confchk_WT_CONNECTION_reconfigure_log_subconfigs_jump, WT_CONFIG_COMPILED_TYPE_CATEGORY, 42,
    INT64_MIN, INT64_MAX, NULL},
  {"operation_timeout_ms", "int", NULL, "min=0", NULL, 0, NULL, WT_CONFIG_COMPILED_TYPE_INT, 151, 0,
    INT64_MAX, NULL},
  {"operation_tracking", "category", NULL, NULL,
    confchk_wiredtiger_open_operation_tracking_subconfigs, 2,
    confchk_wiredtiger_open_operation_tracking_subconfigs_jump, WT_CONFIG_COMPILED_TYPE_CATEGORY,
    249, INT64_MIN, INT64_MAX, NULL},
  {"rollback_to_stable", "category", NULL, NULL,
    confchk_wiredtiger_open_rollback_to_stable_subconfigs, 1,
    confchk_wiredtiger_open_rollback_to_stable_subconfigs_jump, WT_CONFIG_COMPILED_TYPE_CATEGORY,
    251, INT64_MIN, INT64_MAX, NULL},
  {"shared_cache", "category", NULL, NULL, confchk_wiredtiger_open_shared_cache_subconfigs, 5,
    confchk_wiredtiger_open_shared_cache_subconfigs_jump, WT_CONFIG_COMPILED_TYPE_CATEGORY, 253,
    INT64_MIN, INT64_MAX, NULL},
  {"statistics", "list", NULL,
    "choices=[\"all\",\"cache_walk\",\"fast\",\"none\","
    "\"clear\",\"tree_walk\"]",
    NULL, 0, NULL, WT_CONFIG_COMPILED_TYPE_LIST, 133, INT64_MIN, INT64_MAX,
    confchk_statistics_choices},
  {"statistics_log", "category", NULL, NULL,
    confchk_WT_CONNECTION_reconfigure_statistics_log_subconfigs, 5,
    confchk_WT_CONNECTION_reconfigure_statistics_log_subconfigs_jump,
    WT_CONFIG_COMPILED_TYPE_CATEGORY, 257, INT64_MIN, INT64_MAX, NULL},
  {"tiered_storage", "category", NULL, NULL,
    confchk_WT_CONNECTION_reconfigure_tiered_storage_subconfigs, 1,
    confchk_WT_CONNECTION_reconfigure_tiered_storage_subconfigs_jump,
    WT_CONFIG_COMPILED_TYPE_CATEGORY, 53, INT64_MIN, INT64_MAX, NULL},
  {"timing_stress_for_test", "list", NULL,
    "choices=[\"aggressive_stash_free\",\"aggressive_sweep\","
    "\"backup_rename\",\"checkpoint_evict_page\","
    "\"checkpoint_handle\",\"checkpoint_slow\",\"checkpoint_stop\","
    "\"commit_transaction_slow\",\"compact_slow\","
    "\"evict_reposition\",\"failpoint_eviction_split\","
    "\"failpoint_history_store_delete_key_from_ts\","
    "\"history_store_checkpoint_delay\",\"history_store_search\","
    "\"history_store_sweep_race\",\"prefetch_1\",\"prefetch_2\","
    "\"prefetch_3\",\"prefetch_delay\",\"prefix_compare\","
    "\"prepare_checkpoint_delay\",\"prepare_resolution_1\","
    "\"prepare_resolution_2\",\"sleep_before_read_overflow_onpage\","
    "\"split_1\",\"split_2\",\"split_3\",\"split_4\",\"split_5\","
    "\"split_6\",\"split_7\",\"split_8\",\"tiered_flush_finish\"]",
    NULL, 0, NULL, WT_CONFIG_COMPILED_TYPE_LIST, 262, INT64_MIN, INT64_MAX,
    confchk_timing_stress_for_test_choices},
  {"verbose", "list", NULL,
    "choices=[\"all\",\"api\",\"backup\",\"block\","
    "\"block_cache\",\"checkpoint\",\"checkpoint_cleanup\","
    "\"checkpoint_progress\",\"chunkcache\",\"compact\","
    "\"compact_progress\",\"configuration\",\"disaggregated_storage\""
    ",\"error_returns\",\"eviction\",\"fileops\",\"generation\","
    "\"handleops\",\"history_store\",\"history_store_activity\","
    "\"layered\",\"log\",\"metadata\",\"mutex\",\"out_of_order\","
    "\"overflow\",\"page_delta\",\"prefetch\",\"read\",\"reconcile\","
    "\"recovery\",\"recovery_progress\",\"rts\",\"salvage\","
    "\"shared_cache\",\"split\",\"temporary\",\"thread_group\","
    "\"tiered\",\"timestamp\",\"transaction\",\"verify\",\"version\","
    "\"write\"]",
    NULL, 0, NULL, WT_CONFIG_COMPILED_TYPE_LIST, 10, INT64_MIN, INT64_MAX, confchk_verbose_choices},
  {NULL, NULL, NULL, NULL, NULL, 0, NULL, 0, 0, 0, 0, NULL}};

static const uint8_t confchk_WT_CONNECTION_reconfigure_jump[WT_CONFIG_JUMP_TABLE_SIZE] = {0, 0, 0,
  0, 0, 0, 0, 0, 0, 0, 0, 0, 0, 0, 0, 0, 0, 0, 0, 0, 0, 0, 0, 0, 0, 0, 0, 0, 0, 0, 0, 0, 0, 0, 0, 0,
  0, 0, 0, 0, 0, 0, 0, 0, 0, 0, 0, 0, 0, 0, 0, 0, 0, 0, 0, 0, 0, 0, 0, 0, 0, 0, 0, 0, 0, 0, 0, 0, 0,
  0, 0, 0, 0, 0, 0, 0, 0, 0, 0, 0, 0, 0, 0, 0, 0, 0, 0, 0, 0, 0, 0, 0, 0, 0, 0, 0, 0, 0, 0, 1, 9,
  11, 21, 22, 23, 25, 26, 27, 27, 28, 28, 28, 30, 30, 30, 31, 34, 36, 36, 37, 37, 37, 37, 37, 37,
  37, 37, 37};

static const WT_CONFIG_CHECK confchk_WT_CONNECTION_rollback_to_stable[] = {
  {"dryrun", "boolean", NULL, NULL, NULL, 0, NULL, WT_CONFIG_COMPILED_TYPE_BOOLEAN, 92, INT64_MIN,
    INT64_MAX, NULL},
  {"threads", "int", NULL, "min=0,max=10", NULL, 0, NULL, WT_CONFIG_COMPILED_TYPE_INT, 252, 0, 10,
    NULL},
  {NULL, NULL, NULL, NULL, NULL, 0, NULL, 0, 0, 0, 0, NULL}};

static const uint8_t confchk_WT_CONNECTION_rollback_to_stable_jump[WT_CONFIG_JUMP_TABLE_SIZE] = {0,
  0, 0, 0, 0, 0, 0, 0, 0, 0, 0, 0, 0, 0, 0, 0, 0, 0, 0, 0, 0, 0, 0, 0, 0, 0, 0, 0, 0, 0, 0, 0, 0, 0,
  0, 0, 0, 0, 0, 0, 0, 0, 0, 0, 0, 0, 0, 0, 0, 0, 0, 0, 0, 0, 0, 0, 0, 0, 0, 0, 0, 0, 0, 0, 0, 0, 0,
  0, 0, 0, 0, 0, 0, 0, 0, 0, 0, 0, 0, 0, 0, 0, 0, 0, 0, 0, 0, 0, 0, 0, 0, 0, 0, 0, 0, 0, 0, 0, 0, 0,
  0, 1, 1, 1, 1, 1, 1, 1, 1, 1, 1, 1, 1, 1, 1, 1, 1, 2, 2, 2, 2, 2, 2, 2, 2, 2, 2, 2};

static const WT_CONFIG_CHECK confchk_WT_CONNECTION_set_timestamp[] = {
  {"durable_timestamp", "string", NULL, NULL, NULL, 0, NULL, WT_CONFIG_COMPILED_TYPE_STRING, 3,
    INT64_MIN, INT64_MAX, NULL},
  {"force", "boolean", NULL, NULL, NULL, 0, NULL, WT_CONFIG_COMPILED_TYPE_BOOLEAN, 84, INT64_MIN,
    INT64_MAX, NULL},
  {"oldest_timestamp", "string", NULL, NULL, NULL, 0, NULL, WT_CONFIG_COMPILED_TYPE_STRING, 272,
    INT64_MIN, INT64_MAX, NULL},
  {"stable_timestamp", "string", NULL, NULL, NULL, 0, NULL, WT_CONFIG_COMPILED_TYPE_STRING, 146,
    INT64_MIN, INT64_MAX, NULL},
  {NULL, NULL, NULL, NULL, NULL, 0, NULL, 0, 0, 0, 0, NULL}};

static const uint8_t confchk_WT_CONNECTION_set_timestamp_jump[WT_CONFIG_JUMP_TABLE_SIZE] = {0, 0, 0,
  0, 0, 0, 0, 0, 0, 0, 0, 0, 0, 0, 0, 0, 0, 0, 0, 0, 0, 0, 0, 0, 0, 0, 0, 0, 0, 0, 0, 0, 0, 0, 0, 0,
  0, 0, 0, 0, 0, 0, 0, 0, 0, 0, 0, 0, 0, 0, 0, 0, 0, 0, 0, 0, 0, 0, 0, 0, 0, 0, 0, 0, 0, 0, 0, 0, 0,
  0, 0, 0, 0, 0, 0, 0, 0, 0, 0, 0, 0, 0, 0, 0, 0, 0, 0, 0, 0, 0, 0, 0, 0, 0, 0, 0, 0, 0, 0, 0, 0, 1,
  1, 2, 2, 2, 2, 2, 2, 2, 2, 2, 3, 3, 3, 3, 4, 4, 4, 4, 4, 4, 4, 4, 4, 4, 4, 4};
const char __WT_CONFIG_CHOICE_set[] = "set";

static const char *confchk_action_choices[] = {
  __WT_CONFIG_CHOICE_clear, __WT_CONFIG_CHOICE_set, NULL};
const char __WT_CONFIG_CHOICE_lower[] = "lower";
const char __WT_CONFIG_CHOICE_upper[] = "upper";

static const char *confchk_bound_choices[] = {
  __WT_CONFIG_CHOICE_lower, __WT_CONFIG_CHOICE_upper, NULL};

static const WT_CONFIG_CHECK confchk_WT_CURSOR_bound[] = {
  {"action", "string", NULL, "choices=[\"clear\",\"set\"]", NULL, 0, NULL,
    WT_CONFIG_COMPILED_TYPE_STRING, 87, INT64_MIN, INT64_MAX, confchk_action_choices},
  {"bound", "string", NULL, "choices=[\"lower\",\"upper\"]", NULL, 0, NULL,
    WT_CONFIG_COMPILED_TYPE_STRING, 88, INT64_MIN, INT64_MAX, confchk_bound_choices},
  {"inclusive", "boolean", NULL, NULL, NULL, 0, NULL, WT_CONFIG_COMPILED_TYPE_BOOLEAN, 89,
    INT64_MIN, INT64_MAX, NULL},
  {NULL, NULL, NULL, NULL, NULL, 0, NULL, 0, 0, 0, 0, NULL}};

static const uint8_t confchk_WT_CURSOR_bound_jump[WT_CONFIG_JUMP_TABLE_SIZE] = {0, 0, 0, 0, 0, 0, 0,
  0, 0, 0, 0, 0, 0, 0, 0, 0, 0, 0, 0, 0, 0, 0, 0, 0, 0, 0, 0, 0, 0, 0, 0, 0, 0, 0, 0, 0, 0, 0, 0, 0,
  0, 0, 0, 0, 0, 0, 0, 0, 0, 0, 0, 0, 0, 0, 0, 0, 0, 0, 0, 0, 0, 0, 0, 0, 0, 0, 0, 0, 0, 0, 0, 0, 0,
  0, 0, 0, 0, 0, 0, 0, 0, 0, 0, 0, 0, 0, 0, 0, 0, 0, 0, 0, 0, 0, 0, 0, 0, 0, 1, 2, 2, 2, 2, 2, 2, 2,
  3, 3, 3, 3, 3, 3, 3, 3, 3, 3, 3, 3, 3, 3, 3, 3, 3, 3, 3, 3, 3, 3};

static const WT_CONFIG_CHECK confchk_WT_CURSOR_reconfigure[] = {
  {"append", "boolean", NULL, NULL, NULL, 0, NULL, WT_CONFIG_COMPILED_TYPE_BOOLEAN, 83, INT64_MIN,
    INT64_MAX, NULL},
  {"force", "boolean", NULL, NULL, NULL, 0, NULL, WT_CONFIG_COMPILED_TYPE_BOOLEAN, 84, INT64_MIN,
    INT64_MAX, NULL},
  {"overwrite", "boolean", NULL, NULL, NULL, 0, NULL, WT_CONFIG_COMPILED_TYPE_BOOLEAN, 85,
    INT64_MIN, INT64_MAX, NULL},
  {"prefix_search", "boolean", NULL, NULL, NULL, 0, NULL, WT_CONFIG_COMPILED_TYPE_BOOLEAN, 86,
    INT64_MIN, INT64_MAX, NULL},
  {NULL, NULL, NULL, NULL, NULL, 0, NULL, 0, 0, 0, 0, NULL}};

static const uint8_t confchk_WT_CURSOR_reconfigure_jump[WT_CONFIG_JUMP_TABLE_SIZE] = {0, 0, 0, 0, 0,
  0, 0, 0, 0, 0, 0, 0, 0, 0, 0, 0, 0, 0, 0, 0, 0, 0, 0, 0, 0, 0, 0, 0, 0, 0, 0, 0, 0, 0, 0, 0, 0, 0,
  0, 0, 0, 0, 0, 0, 0, 0, 0, 0, 0, 0, 0, 0, 0, 0, 0, 0, 0, 0, 0, 0, 0, 0, 0, 0, 0, 0, 0, 0, 0, 0, 0,
  0, 0, 0, 0, 0, 0, 0, 0, 0, 0, 0, 0, 0, 0, 0, 0, 0, 0, 0, 0, 0, 0, 0, 0, 0, 0, 0, 1, 1, 1, 1, 1, 2,
  2, 2, 2, 2, 2, 2, 2, 2, 3, 4, 4, 4, 4, 4, 4, 4, 4, 4, 4, 4, 4, 4, 4, 4};
const char __WT_CONFIG_CHOICE_random[] = "random";
const char __WT_CONFIG_CHOICE_sequential[] = "sequential";

static const char *confchk_access_pattern_hint_choices[] = {
  __WT_CONFIG_CHOICE_none, __WT_CONFIG_CHOICE_random, __WT_CONFIG_CHOICE_sequential, NULL};
const char __WT_CONFIG_CHOICE_always[] = "always";
const char __WT_CONFIG_CHOICE_key_consistent[] = "key_consistent";
const char __WT_CONFIG_CHOICE_never[] = "never";

static const char *confchk_commit_timestamp_choices[] = {__WT_CONFIG_CHOICE_always,
  __WT_CONFIG_CHOICE_key_consistent, __WT_CONFIG_CHOICE_never, __WT_CONFIG_CHOICE_none, NULL};

static const char *confchk_durable_timestamp_choices[] = {__WT_CONFIG_CHOICE_always,
  __WT_CONFIG_CHOICE_key_consistent, __WT_CONFIG_CHOICE_never, __WT_CONFIG_CHOICE_none, NULL};

static const char *confchk_read_timestamp_choices[] = {
  __WT_CONFIG_CHOICE_always, __WT_CONFIG_CHOICE_never, __WT_CONFIG_CHOICE_none, NULL};
const char __WT_CONFIG_CHOICE_off[] = "off";
const char __WT_CONFIG_CHOICE_on[] = "on";

static const char *confchk_write_timestamp_choices[] = {
  __WT_CONFIG_CHOICE_off, __WT_CONFIG_CHOICE_on, NULL};

static const WT_CONFIG_CHECK confchk_WT_SESSION_create_assert_subconfigs[] = {
  {"commit_timestamp", "string", NULL,
    "choices=[\"always\",\"key_consistent\",\"never\","
    "\"none\"]",
    NULL, 0, NULL, WT_CONFIG_COMPILED_TYPE_STRING, 2, INT64_MIN, INT64_MAX,
    confchk_commit_timestamp_choices},
  {"durable_timestamp", "string", NULL,
    "choices=[\"always\",\"key_consistent\",\"never\","
    "\"none\"]",
    NULL, 0, NULL, WT_CONFIG_COMPILED_TYPE_STRING, 3, INT64_MIN, INT64_MAX,
    confchk_durable_timestamp_choices},
  {"read_timestamp", "string", NULL, "choices=[\"always\",\"never\",\"none\"]", NULL, 0, NULL,
    WT_CONFIG_COMPILED_TYPE_STRING, 4, INT64_MIN, INT64_MAX, confchk_read_timestamp_choices},
  {"write_timestamp", "string", NULL, "choices=[\"off\",\"on\"]", NULL, 0, NULL,
    WT_CONFIG_COMPILED_TYPE_STRING, 5, INT64_MIN, INT64_MAX, confchk_write_timestamp_choices},
  {NULL, NULL, NULL, NULL, NULL, 0, NULL, 0, 0, 0, 0, NULL}};

static const uint8_t confchk_WT_SESSION_create_assert_subconfigs_jump[WT_CONFIG_JUMP_TABLE_SIZE] = {
  0, 0, 0, 0, 0, 0, 0, 0, 0, 0, 0, 0, 0, 0, 0, 0, 0, 0, 0, 0, 0, 0, 0, 0, 0, 0, 0, 0, 0, 0, 0, 0, 0,
  0, 0, 0, 0, 0, 0, 0, 0, 0, 0, 0, 0, 0, 0, 0, 0, 0, 0, 0, 0, 0, 0, 0, 0, 0, 0, 0, 0, 0, 0, 0, 0, 0,
  0, 0, 0, 0, 0, 0, 0, 0, 0, 0, 0, 0, 0, 0, 0, 0, 0, 0, 0, 0, 0, 0, 0, 0, 0, 0, 0, 0, 0, 0, 0, 0, 0,
  0, 1, 2, 2, 2, 2, 2, 2, 2, 2, 2, 2, 2, 2, 2, 2, 3, 3, 3, 3, 3, 4, 4, 4, 4, 4, 4, 4, 4};

static const WT_CONFIG_CHECK confchk_WT_SESSION_create_log_subconfigs[] = {
  {"enabled", "boolean", NULL, NULL, NULL, 0, NULL, WT_CONFIG_COMPILED_TYPE_BOOLEAN, 43, INT64_MIN,
    INT64_MAX, NULL},
  {NULL, NULL, NULL, NULL, NULL, 0, NULL, 0, 0, 0, 0, NULL}};

static const uint8_t confchk_WT_SESSION_create_log_subconfigs_jump[WT_CONFIG_JUMP_TABLE_SIZE] = {0,
  0, 0, 0, 0, 0, 0, 0, 0, 0, 0, 0, 0, 0, 0, 0, 0, 0, 0, 0, 0, 0, 0, 0, 0, 0, 0, 0, 0, 0, 0, 0, 0, 0,
  0, 0, 0, 0, 0, 0, 0, 0, 0, 0, 0, 0, 0, 0, 0, 0, 0, 0, 0, 0, 0, 0, 0, 0, 0, 0, 0, 0, 0, 0, 0, 0, 0,
  0, 0, 0, 0, 0, 0, 0, 0, 0, 0, 0, 0, 0, 0, 0, 0, 0, 0, 0, 0, 0, 0, 0, 0, 0, 0, 0, 0, 0, 0, 0, 0, 0,
  0, 0, 1, 1, 1, 1, 1, 1, 1, 1, 1, 1, 1, 1, 1, 1, 1, 1, 1, 1, 1, 1, 1, 1, 1, 1, 1, 1};
const char __WT_CONFIG_CHOICE_write_timestamp[] = "write_timestamp";

static const char *confchk_verbose2_choices[] = {__WT_CONFIG_CHOICE_write_timestamp, NULL};
const char __WT_CONFIG_CHOICE_mixed_mode[] = "mixed_mode";
const char __WT_CONFIG_CHOICE_ordered[] = "ordered";

static const char *confchk_write_timestamp_usage_choices[] = {__WT_CONFIG_CHOICE_always,
  __WT_CONFIG_CHOICE_key_consistent, __WT_CONFIG_CHOICE_mixed_mode, __WT_CONFIG_CHOICE_never,
  __WT_CONFIG_CHOICE_none, __WT_CONFIG_CHOICE_ordered, NULL};

static const WT_CONFIG_CHECK confchk_WT_SESSION_alter[] = {
  {"access_pattern_hint", "string", NULL, "choices=[\"none\",\"random\",\"sequential\"]", NULL, 0,
    NULL, WT_CONFIG_COMPILED_TYPE_STRING, 12, INT64_MIN, INT64_MAX,
    confchk_access_pattern_hint_choices},
  {"app_metadata", "string", NULL, NULL, NULL, 0, NULL, WT_CONFIG_COMPILED_TYPE_STRING, 0,
    INT64_MIN, INT64_MAX, NULL},
  {"assert", "category", NULL, NULL, confchk_WT_SESSION_create_assert_subconfigs, 4,
    confchk_WT_SESSION_create_assert_subconfigs_jump, WT_CONFIG_COMPILED_TYPE_CATEGORY, 1,
    INT64_MIN, INT64_MAX, NULL},
  {"cache_resident", "boolean", NULL, NULL, NULL, 0, NULL, WT_CONFIG_COMPILED_TYPE_BOOLEAN, 17,
    INT64_MIN, INT64_MAX, NULL},
  {"checkpoint", "string", NULL, NULL, NULL, 0, NULL, WT_CONFIG_COMPILED_TYPE_STRING, 62, INT64_MIN,
    INT64_MAX, NULL},
  {"exclusive_refreshed", "boolean", NULL, NULL, NULL, 0, NULL, WT_CONFIG_COMPILED_TYPE_BOOLEAN, 90,
    INT64_MIN, INT64_MAX, NULL},
  {"log", "category", NULL, NULL, confchk_WT_SESSION_create_log_subconfigs, 1,
    confchk_WT_SESSION_create_log_subconfigs_jump, WT_CONFIG_COMPILED_TYPE_CATEGORY, 42, INT64_MIN,
    INT64_MAX, NULL},
  {"os_cache_dirty_max", "int", NULL, "min=0", NULL, 0, NULL, WT_CONFIG_COMPILED_TYPE_INT, 46, 0,
    INT64_MAX, NULL},
  {"os_cache_max", "int", NULL, "min=0", NULL, 0, NULL, WT_CONFIG_COMPILED_TYPE_INT, 47, 0,
    INT64_MAX, NULL},
  {"verbose", "list", NULL, "choices=[\"write_timestamp\"]", NULL, 0, NULL,
    WT_CONFIG_COMPILED_TYPE_LIST, 10, INT64_MIN, INT64_MAX, confchk_verbose2_choices},
  {"write_timestamp_usage", "string", NULL,
    "choices=[\"always\",\"key_consistent\",\"mixed_mode\","
    "\"never\",\"none\",\"ordered\"]",
    NULL, 0, NULL, WT_CONFIG_COMPILED_TYPE_STRING, 11, INT64_MIN, INT64_MAX,
    confchk_write_timestamp_usage_choices},
  {NULL, NULL, NULL, NULL, NULL, 0, NULL, 0, 0, 0, 0, NULL}};

static const uint8_t confchk_WT_SESSION_alter_jump[WT_CONFIG_JUMP_TABLE_SIZE] = {0, 0, 0, 0, 0, 0,
  0, 0, 0, 0, 0, 0, 0, 0, 0, 0, 0, 0, 0, 0, 0, 0, 0, 0, 0, 0, 0, 0, 0, 0, 0, 0, 0, 0, 0, 0, 0, 0, 0,
  0, 0, 0, 0, 0, 0, 0, 0, 0, 0, 0, 0, 0, 0, 0, 0, 0, 0, 0, 0, 0, 0, 0, 0, 0, 0, 0, 0, 0, 0, 0, 0, 0,
  0, 0, 0, 0, 0, 0, 0, 0, 0, 0, 0, 0, 0, 0, 0, 0, 0, 0, 0, 0, 0, 0, 0, 0, 0, 0, 3, 3, 5, 5, 6, 6, 6,
  6, 6, 6, 6, 7, 7, 7, 9, 9, 9, 9, 9, 9, 9, 10, 11, 11, 11, 11, 11, 11, 11, 11};
const char __WT_CONFIG_CHOICE_false[] = "false";
const char __WT_CONFIG_CHOICE_force[] = "force";
const char __WT_CONFIG_CHOICE_true[] = "true";

static const char *confchk_ignore_prepare_choices[] = {
  __WT_CONFIG_CHOICE_false, __WT_CONFIG_CHOICE_force, __WT_CONFIG_CHOICE_true, NULL};

static const char *confchk_isolation2_choices[] = {__WT_CONFIG_CHOICE_read_uncommitted,
  __WT_CONFIG_CHOICE_read_committed, __WT_CONFIG_CHOICE_snapshot, NULL};

static const WT_CONFIG_CHECK confchk_WT_SESSION_begin_transaction_roundup_timestamps_subconfigs[] =
  {{"prepared", "boolean", NULL, NULL, NULL, 0, NULL, WT_CONFIG_COMPILED_TYPE_BOOLEAN, 154,
     INT64_MIN, INT64_MAX, NULL},
    {"read", "boolean", NULL, NULL, NULL, 0, NULL, WT_CONFIG_COMPILED_TYPE_BOOLEAN, 155, INT64_MIN,
      INT64_MAX, NULL},
    {NULL, NULL, NULL, NULL, NULL, 0, NULL, 0, 0, 0, 0, NULL}};

static const uint8_t confchk_WT_SESSION_begin_transaction_roundup_timestamps_subconfigs_jump
  [WT_CONFIG_JUMP_TABLE_SIZE] = {0, 0, 0, 0, 0, 0, 0, 0, 0, 0, 0, 0, 0, 0, 0, 0, 0, 0, 0, 0, 0, 0,
    0, 0, 0, 0, 0, 0, 0, 0, 0, 0, 0, 0, 0, 0, 0, 0, 0, 0, 0, 0, 0, 0, 0, 0, 0, 0, 0, 0, 0, 0, 0, 0,
    0, 0, 0, 0, 0, 0, 0, 0, 0, 0, 0, 0, 0, 0, 0, 0, 0, 0, 0, 0, 0, 0, 0, 0, 0, 0, 0, 0, 0, 0, 0, 0,
    0, 0, 0, 0, 0, 0, 0, 0, 0, 0, 0, 0, 0, 0, 0, 0, 0, 0, 0, 0, 0, 0, 0, 0, 0, 0, 0, 1, 1, 2, 2, 2,
    2, 2, 2, 2, 2, 2, 2, 2, 2, 2};

static const WT_CONFIG_CHECK confchk_WT_SESSION_begin_transaction[] = {
  {"ignore_prepare", "string", NULL, "choices=[\"false\",\"force\",\"true\"]", NULL, 0, NULL,
    WT_CONFIG_COMPILED_TYPE_STRING, 148, INT64_MIN, INT64_MAX, confchk_ignore_prepare_choices},
  {"isolation", "string", NULL,
    "choices=[\"read-uncommitted\",\"read-committed\","
    "\"snapshot\"]",
    NULL, 0, NULL, WT_CONFIG_COMPILED_TYPE_STRING, 149, INT64_MIN, INT64_MAX,
    confchk_isolation2_choices},
  {"name", "string", NULL, NULL, NULL, 0, NULL, WT_CONFIG_COMPILED_TYPE_STRING, 25, INT64_MIN,
    INT64_MAX, NULL},
  {"no_timestamp", "boolean", NULL, NULL, NULL, 0, NULL, WT_CONFIG_COMPILED_TYPE_BOOLEAN, 150,
    INT64_MIN, INT64_MAX, NULL},
  {"operation_timeout_ms", "int", NULL, "min=0", NULL, 0, NULL, WT_CONFIG_COMPILED_TYPE_INT, 151, 0,
    INT64_MAX, NULL},
  {"priority", "int", NULL, "min=-100,max=100", NULL, 0, NULL, WT_CONFIG_COMPILED_TYPE_INT, 152,
    -100, 100, NULL},
  {"read_timestamp", "string", NULL, NULL, NULL, 0, NULL, WT_CONFIG_COMPILED_TYPE_STRING, 4,
    INT64_MIN, INT64_MAX, NULL},
  {"roundup_timestamps", "category", NULL, NULL,
    confchk_WT_SESSION_begin_transaction_roundup_timestamps_subconfigs, 2,
    confchk_WT_SESSION_begin_transaction_roundup_timestamps_subconfigs_jump,
    WT_CONFIG_COMPILED_TYPE_CATEGORY, 153, INT64_MIN, INT64_MAX, NULL},
  {"sync", "boolean", NULL, NULL, NULL, 0, NULL, WT_CONFIG_COMPILED_TYPE_BOOLEAN, 108, INT64_MIN,
    INT64_MAX, NULL},
  {NULL, NULL, NULL, NULL, NULL, 0, NULL, 0, 0, 0, 0, NULL}};

static const uint8_t confchk_WT_SESSION_begin_transaction_jump[WT_CONFIG_JUMP_TABLE_SIZE] = {0, 0,
  0, 0, 0, 0, 0, 0, 0, 0, 0, 0, 0, 0, 0, 0, 0, 0, 0, 0, 0, 0, 0, 0, 0, 0, 0, 0, 0, 0, 0, 0, 0, 0, 0,
  0, 0, 0, 0, 0, 0, 0, 0, 0, 0, 0, 0, 0, 0, 0, 0, 0, 0, 0, 0, 0, 0, 0, 0, 0, 0, 0, 0, 0, 0, 0, 0, 0,
  0, 0, 0, 0, 0, 0, 0, 0, 0, 0, 0, 0, 0, 0, 0, 0, 0, 0, 0, 0, 0, 0, 0, 0, 0, 0, 0, 0, 0, 0, 0, 0, 0,
  0, 0, 0, 0, 0, 2, 2, 2, 2, 2, 4, 5, 6, 6, 8, 9, 9, 9, 9, 9, 9, 9, 9, 9, 9, 9, 9};

static const WT_CONFIG_CHECK confchk_WT_SESSION_checkpoint_debug_subconfigs[] = {
  {"checkpoint_cleanup", "boolean", NULL, NULL, NULL, 0, NULL, WT_CONFIG_COMPILED_TYPE_BOOLEAN, 157,
    INT64_MIN, INT64_MAX, NULL},
  {"checkpoint_crash_point", "int", NULL, NULL, NULL, 0, NULL, WT_CONFIG_COMPILED_TYPE_INT, 158,
    INT64_MIN, INT64_MAX, NULL},
  {NULL, NULL, NULL, NULL, NULL, 0, NULL, 0, 0, 0, 0, NULL}};

static const uint8_t
  confchk_WT_SESSION_checkpoint_debug_subconfigs_jump[WT_CONFIG_JUMP_TABLE_SIZE] = {0, 0, 0, 0, 0,
    0, 0, 0, 0, 0, 0, 0, 0, 0, 0, 0, 0, 0, 0, 0, 0, 0, 0, 0, 0, 0, 0, 0, 0, 0, 0, 0, 0, 0, 0, 0, 0,
    0, 0, 0, 0, 0, 0, 0, 0, 0, 0, 0, 0, 0, 0, 0, 0, 0, 0, 0, 0, 0, 0, 0, 0, 0, 0, 0, 0, 0, 0, 0, 0,
    0, 0, 0, 0, 0, 0, 0, 0, 0, 0, 0, 0, 0, 0, 0, 0, 0, 0, 0, 0, 0, 0, 0, 0, 0, 0, 0, 0, 0, 0, 0, 2,
    2, 2, 2, 2, 2, 2, 2, 2, 2, 2, 2, 2, 2, 2, 2, 2, 2, 2, 2, 2, 2, 2, 2, 2, 2, 2, 2};

static const WT_CONFIG_CHECK confchk_WT_SESSION_checkpoint_flush_tier_subconfigs[] = {
  {"enabled", "boolean", NULL, NULL, NULL, 0, NULL, WT_CONFIG_COMPILED_TYPE_BOOLEAN, 43, INT64_MIN,
    INT64_MAX, NULL},
  {"force", "boolean", NULL, NULL, NULL, 0, NULL, WT_CONFIG_COMPILED_TYPE_BOOLEAN, 84, INT64_MIN,
    INT64_MAX, NULL},
  {"sync", "boolean", NULL, NULL, NULL, 0, NULL, WT_CONFIG_COMPILED_TYPE_BOOLEAN, 108, INT64_MIN,
    INT64_MAX, NULL},
  {"timeout", "int", NULL, NULL, NULL, 0, NULL, WT_CONFIG_COMPILED_TYPE_INT, 96, INT64_MIN,
    INT64_MAX, NULL},
  {NULL, NULL, NULL, NULL, NULL, 0, NULL, 0, 0, 0, 0, NULL}};

static const uint8_t
  confchk_WT_SESSION_checkpoint_flush_tier_subconfigs_jump[WT_CONFIG_JUMP_TABLE_SIZE] = {0, 0, 0, 0,
    0, 0, 0, 0, 0, 0, 0, 0, 0, 0, 0, 0, 0, 0, 0, 0, 0, 0, 0, 0, 0, 0, 0, 0, 0, 0, 0, 0, 0, 0, 0, 0,
    0, 0, 0, 0, 0, 0, 0, 0, 0, 0, 0, 0, 0, 0, 0, 0, 0, 0, 0, 0, 0, 0, 0, 0, 0, 0, 0, 0, 0, 0, 0, 0,
    0, 0, 0, 0, 0, 0, 0, 0, 0, 0, 0, 0, 0, 0, 0, 0, 0, 0, 0, 0, 0, 0, 0, 0, 0, 0, 0, 0, 0, 0, 0, 0,
    0, 0, 1, 2, 2, 2, 2, 2, 2, 2, 2, 2, 2, 2, 2, 2, 3, 4, 4, 4, 4, 4, 4, 4, 4, 4, 4, 4};

static const WT_CONFIG_CHECK confchk_WT_SESSION_checkpoint[] = {
  {"debug", "category", NULL, NULL, confchk_WT_SESSION_checkpoint_debug_subconfigs, 2,
    confchk_WT_SESSION_checkpoint_debug_subconfigs_jump, WT_CONFIG_COMPILED_TYPE_CATEGORY, 111,
    INT64_MIN, INT64_MAX, NULL},
  {"drop", "list", NULL, NULL, NULL, 0, NULL, WT_CONFIG_COMPILED_TYPE_LIST, 159, INT64_MIN,
    INT64_MAX, NULL},
  {"flush_tier", "category", NULL, NULL, confchk_WT_SESSION_checkpoint_flush_tier_subconfigs, 4,
    confchk_WT_SESSION_checkpoint_flush_tier_subconfigs_jump, WT_CONFIG_COMPILED_TYPE_CATEGORY, 160,
    INT64_MIN, INT64_MAX, NULL},
  {"force", "boolean", NULL, NULL, NULL, 0, NULL, WT_CONFIG_COMPILED_TYPE_BOOLEAN, 84, INT64_MIN,
    INT64_MAX, NULL},
  {"name", "string", NULL, NULL, NULL, 0, NULL, WT_CONFIG_COMPILED_TYPE_STRING, 25, INT64_MIN,
    INT64_MAX, NULL},
  {"use_timestamp", "boolean", NULL, NULL, NULL, 0, NULL, WT_CONFIG_COMPILED_TYPE_BOOLEAN, 161,
    INT64_MIN, INT64_MAX, NULL},
  {NULL, NULL, NULL, NULL, NULL, 0, NULL, 0, 0, 0, 0, NULL}};

static const uint8_t confchk_WT_SESSION_checkpoint_jump[WT_CONFIG_JUMP_TABLE_SIZE] = {0, 0, 0, 0, 0,
  0, 0, 0, 0, 0, 0, 0, 0, 0, 0, 0, 0, 0, 0, 0, 0, 0, 0, 0, 0, 0, 0, 0, 0, 0, 0, 0, 0, 0, 0, 0, 0, 0,
  0, 0, 0, 0, 0, 0, 0, 0, 0, 0, 0, 0, 0, 0, 0, 0, 0, 0, 0, 0, 0, 0, 0, 0, 0, 0, 0, 0, 0, 0, 0, 0, 0,
  0, 0, 0, 0, 0, 0, 0, 0, 0, 0, 0, 0, 0, 0, 0, 0, 0, 0, 0, 0, 0, 0, 0, 0, 0, 0, 0, 0, 0, 0, 2, 2, 4,
  4, 4, 4, 4, 4, 4, 4, 5, 5, 5, 5, 5, 5, 5, 6, 6, 6, 6, 6, 6, 6, 6, 6, 6};

static const char *confchk_sync_choices[] = {__WT_CONFIG_CHOICE_off, __WT_CONFIG_CHOICE_on, NULL};

static const WT_CONFIG_CHECK confchk_WT_SESSION_commit_transaction[] = {
  {"commit_timestamp", "string", NULL, NULL, NULL, 0, NULL, WT_CONFIG_COMPILED_TYPE_STRING, 2,
    INT64_MIN, INT64_MAX, NULL},
  {"durable_timestamp", "string", NULL, NULL, NULL, 0, NULL, WT_CONFIG_COMPILED_TYPE_STRING, 3,
    INT64_MIN, INT64_MAX, NULL},
  {"operation_timeout_ms", "int", NULL, "min=0", NULL, 0, NULL, WT_CONFIG_COMPILED_TYPE_INT, 151, 0,
    INT64_MAX, NULL},
  {"sync", "string", NULL, "choices=[\"off\",\"on\"]", NULL, 0, NULL,
    WT_CONFIG_COMPILED_TYPE_STRING, 108, INT64_MIN, INT64_MAX, confchk_sync_choices},
  {NULL, NULL, NULL, NULL, NULL, 0, NULL, 0, 0, 0, 0, NULL}};

static const uint8_t confchk_WT_SESSION_commit_transaction_jump[WT_CONFIG_JUMP_TABLE_SIZE] = {0, 0,
  0, 0, 0, 0, 0, 0, 0, 0, 0, 0, 0, 0, 0, 0, 0, 0, 0, 0, 0, 0, 0, 0, 0, 0, 0, 0, 0, 0, 0, 0, 0, 0, 0,
  0, 0, 0, 0, 0, 0, 0, 0, 0, 0, 0, 0, 0, 0, 0, 0, 0, 0, 0, 0, 0, 0, 0, 0, 0, 0, 0, 0, 0, 0, 0, 0, 0,
  0, 0, 0, 0, 0, 0, 0, 0, 0, 0, 0, 0, 0, 0, 0, 0, 0, 0, 0, 0, 0, 0, 0, 0, 0, 0, 0, 0, 0, 0, 0, 0, 1,
  2, 2, 2, 2, 2, 2, 2, 2, 2, 2, 2, 3, 3, 3, 3, 4, 4, 4, 4, 4, 4, 4, 4, 4, 4, 4, 4};

static const WT_CONFIG_CHECK confchk_WT_SESSION_compact[] = {
  {"background", "boolean", NULL, NULL, NULL, 0, NULL, WT_CONFIG_COMPILED_TYPE_BOOLEAN, 91,
    INT64_MIN, INT64_MAX, NULL},
  {"dryrun", "boolean", NULL, NULL, NULL, 0, NULL, WT_CONFIG_COMPILED_TYPE_BOOLEAN, 92, INT64_MIN,
    INT64_MAX, NULL},
  {"exclude", "list", NULL, NULL, NULL, 0, NULL, WT_CONFIG_COMPILED_TYPE_LIST, 93, INT64_MIN,
    INT64_MAX, NULL},
  {"free_space_target", "int", NULL, "min=1MB", NULL, 0, NULL, WT_CONFIG_COMPILED_TYPE_INT, 94,
    1LL * WT_MEGABYTE, INT64_MAX, NULL},
  {"run_once", "boolean", NULL, NULL, NULL, 0, NULL, WT_CONFIG_COMPILED_TYPE_BOOLEAN, 95, INT64_MIN,
    INT64_MAX, NULL},
  {"timeout", "int", NULL, NULL, NULL, 0, NULL, WT_CONFIG_COMPILED_TYPE_INT, 96, INT64_MIN,
    INT64_MAX, NULL},
  {NULL, NULL, NULL, NULL, NULL, 0, NULL, 0, 0, 0, 0, NULL}};

static const uint8_t confchk_WT_SESSION_compact_jump[WT_CONFIG_JUMP_TABLE_SIZE] = {0, 0, 0, 0, 0, 0,
  0, 0, 0, 0, 0, 0, 0, 0, 0, 0, 0, 0, 0, 0, 0, 0, 0, 0, 0, 0, 0, 0, 0, 0, 0, 0, 0, 0, 0, 0, 0, 0, 0,
  0, 0, 0, 0, 0, 0, 0, 0, 0, 0, 0, 0, 0, 0, 0, 0, 0, 0, 0, 0, 0, 0, 0, 0, 0, 0, 0, 0, 0, 0, 0, 0, 0,
  0, 0, 0, 0, 0, 0, 0, 0, 0, 0, 0, 0, 0, 0, 0, 0, 0, 0, 0, 0, 0, 0, 0, 0, 0, 0, 0, 1, 1, 2, 3, 4, 4,
  4, 4, 4, 4, 4, 4, 4, 4, 4, 4, 5, 5, 6, 6, 6, 6, 6, 6, 6, 6, 6, 6, 6};

static const char *confchk_access_pattern_hint2_choices[] = {
  __WT_CONFIG_CHOICE_none, __WT_CONFIG_CHOICE_random, __WT_CONFIG_CHOICE_sequential, NULL};
const char __WT_CONFIG_CHOICE_best[] = "best";
const char __WT_CONFIG_CHOICE_first[] = "first";

static const char *confchk_block_allocation_choices[] = {
  __WT_CONFIG_CHOICE_best, __WT_CONFIG_CHOICE_first, NULL};
const char __WT_CONFIG_CHOICE_default[] = "default";
const char __WT_CONFIG_CHOICE_disagg[] = "disagg";

static const char *confchk_block_manager_choices[] = {
  __WT_CONFIG_CHOICE_default, __WT_CONFIG_CHOICE_disagg, NULL};
const char __WT_CONFIG_CHOICE_uncompressed[] = "uncompressed";
const char __WT_CONFIG_CHOICE_unencrypted[] = "unencrypted";

static const char *confchk_checksum_choices[] = {__WT_CONFIG_CHOICE_on, __WT_CONFIG_CHOICE_off,
  __WT_CONFIG_CHOICE_uncompressed, __WT_CONFIG_CHOICE_unencrypted, NULL};

static const WT_CONFIG_CHECK confchk_WT_SESSION_create_disaggregated_subconfigs[] = {
  {"delta_pct", "int", NULL, "min=1,max=1000", NULL, 0, NULL, WT_CONFIG_COMPILED_TYPE_INT, 22, 1,
    1000, NULL},
  {"max_consecutive_delta", "int", NULL, "min=1,max=32", NULL, 0, NULL, WT_CONFIG_COMPILED_TYPE_INT,
    23, 1, 32, NULL},
  {"page_log", "string", NULL, NULL, NULL, 0, NULL, WT_CONFIG_COMPILED_TYPE_STRING, 21, INT64_MIN,
    INT64_MAX, NULL},
  {NULL, NULL, NULL, NULL, NULL, 0, NULL, 0, 0, 0, 0, NULL}};

static const uint8_t
  confchk_WT_SESSION_create_disaggregated_subconfigs_jump[WT_CONFIG_JUMP_TABLE_SIZE] = {0, 0, 0, 0,
    0, 0, 0, 0, 0, 0, 0, 0, 0, 0, 0, 0, 0, 0, 0, 0, 0, 0, 0, 0, 0, 0, 0, 0, 0, 0, 0, 0, 0, 0, 0, 0,
    0, 0, 0, 0, 0, 0, 0, 0, 0, 0, 0, 0, 0, 0, 0, 0, 0, 0, 0, 0, 0, 0, 0, 0, 0, 0, 0, 0, 0, 0, 0, 0,
    0, 0, 0, 0, 0, 0, 0, 0, 0, 0, 0, 0, 0, 0, 0, 0, 0, 0, 0, 0, 0, 0, 0, 0, 0, 0, 0, 0, 0, 0, 0, 0,
    0, 1, 1, 1, 1, 1, 1, 1, 1, 1, 2, 2, 2, 3, 3, 3, 3, 3, 3, 3, 3, 3, 3, 3, 3, 3, 3, 3};

static const WT_CONFIG_CHECK confchk_WT_SESSION_create_encryption_subconfigs[] = {
  {"keyid", "string", NULL, NULL, NULL, 0, NULL, WT_CONFIG_COMPILED_TYPE_STRING, 26, INT64_MIN,
    INT64_MAX, NULL},
  {"name", "string", NULL, NULL, NULL, 0, NULL, WT_CONFIG_COMPILED_TYPE_STRING, 25, INT64_MIN,
    INT64_MAX, NULL},
  {NULL, NULL, NULL, NULL, NULL, 0, NULL, 0, 0, 0, 0, NULL}};

static const uint8_t
  confchk_WT_SESSION_create_encryption_subconfigs_jump[WT_CONFIG_JUMP_TABLE_SIZE] = {0, 0, 0, 0, 0,
    0, 0, 0, 0, 0, 0, 0, 0, 0, 0, 0, 0, 0, 0, 0, 0, 0, 0, 0, 0, 0, 0, 0, 0, 0, 0, 0, 0, 0, 0, 0, 0,
    0, 0, 0, 0, 0, 0, 0, 0, 0, 0, 0, 0, 0, 0, 0, 0, 0, 0, 0, 0, 0, 0, 0, 0, 0, 0, 0, 0, 0, 0, 0, 0,
    0, 0, 0, 0, 0, 0, 0, 0, 0, 0, 0, 0, 0, 0, 0, 0, 0, 0, 0, 0, 0, 0, 0, 0, 0, 0, 0, 0, 0, 0, 0, 0,
    0, 0, 0, 0, 0, 0, 0, 1, 1, 1, 2, 2, 2, 2, 2, 2, 2, 2, 2, 2, 2, 2, 2, 2, 2, 2, 2};
const char __WT_CONFIG_CHOICE_btree[] = "btree";

static const char *confchk_format_choices[] = {__WT_CONFIG_CHOICE_btree, NULL};

static const char *confchk_compare_timestamp_choices[] = {__WT_CONFIG_CHOICE_oldest,
  __WT_CONFIG_CHOICE_oldest_timestamp, __WT_CONFIG_CHOICE_stable,
  __WT_CONFIG_CHOICE_stable_timestamp, NULL};

static const WT_CONFIG_CHECK confchk_WT_SESSION_create_import_subconfigs[] = {
  {"compare_timestamp", "string", NULL,
    "choices=[\"oldest\",\"oldest_timestamp\",\"stable\","
    "\"stable_timestamp\"]",
    NULL, 0, NULL, WT_CONFIG_COMPILED_TYPE_STRING, 99, INT64_MIN, INT64_MAX,
    confchk_compare_timestamp_choices},
  {"enabled", "boolean", NULL, NULL, NULL, 0, NULL, WT_CONFIG_COMPILED_TYPE_BOOLEAN, 43, INT64_MIN,
    INT64_MAX, NULL},
  {"file_metadata", "string", NULL, NULL, NULL, 0, NULL, WT_CONFIG_COMPILED_TYPE_STRING, 100,
    INT64_MIN, INT64_MAX, NULL},
  {"metadata_file", "string", NULL, NULL, NULL, 0, NULL, WT_CONFIG_COMPILED_TYPE_STRING, 101,
    INT64_MIN, INT64_MAX, NULL},
  {"panic_corrupt", "boolean", NULL, NULL, NULL, 0, NULL, WT_CONFIG_COMPILED_TYPE_BOOLEAN, 102,
    INT64_MIN, INT64_MAX, NULL},
  {"repair", "boolean", NULL, NULL, NULL, 0, NULL, WT_CONFIG_COMPILED_TYPE_BOOLEAN, 103, INT64_MIN,
    INT64_MAX, NULL},
  {NULL, NULL, NULL, NULL, NULL, 0, NULL, 0, 0, 0, 0, NULL}};

static const uint8_t confchk_WT_SESSION_create_import_subconfigs_jump[WT_CONFIG_JUMP_TABLE_SIZE] = {
  0, 0, 0, 0, 0, 0, 0, 0, 0, 0, 0, 0, 0, 0, 0, 0, 0, 0, 0, 0, 0, 0, 0, 0, 0, 0, 0, 0, 0, 0, 0, 0, 0,
  0, 0, 0, 0, 0, 0, 0, 0, 0, 0, 0, 0, 0, 0, 0, 0, 0, 0, 0, 0, 0, 0, 0, 0, 0, 0, 0, 0, 0, 0, 0, 0, 0,
  0, 0, 0, 0, 0, 0, 0, 0, 0, 0, 0, 0, 0, 0, 0, 0, 0, 0, 0, 0, 0, 0, 0, 0, 0, 0, 0, 0, 0, 0, 0, 0, 0,
  0, 1, 1, 2, 3, 3, 3, 3, 3, 3, 3, 4, 4, 4, 5, 5, 6, 6, 6, 6, 6, 6, 6, 6, 6, 6, 6, 6, 6};

static const WT_CONFIG_CHECK confchk_WT_SESSION_create_tiered_storage_subconfigs[] = {
  {"auth_token", "string", NULL, NULL, NULL, 0, NULL, WT_CONFIG_COMPILED_TYPE_STRING, 54, INT64_MIN,
    INT64_MAX, NULL},
  {"bucket", "string", NULL, NULL, NULL, 0, NULL, WT_CONFIG_COMPILED_TYPE_STRING, 55, INT64_MIN,
    INT64_MAX, NULL},
  {"bucket_prefix", "string", NULL, NULL, NULL, 0, NULL, WT_CONFIG_COMPILED_TYPE_STRING, 56,
    INT64_MIN, INT64_MAX, NULL},
  {"cache_directory", "string", NULL, NULL, NULL, 0, NULL, WT_CONFIG_COMPILED_TYPE_STRING, 57,
    INT64_MIN, INT64_MAX, NULL},
  {"local_retention", "int", NULL, "min=0,max=10000", NULL, 0, NULL, WT_CONFIG_COMPILED_TYPE_INT,
    58, 0, 10000, NULL},
  {"name", "string", NULL, NULL, NULL, 0, NULL, WT_CONFIG_COMPILED_TYPE_STRING, 25, INT64_MIN,
    INT64_MAX, NULL},
  {"object_target_size", "int", NULL, "min=0", NULL, 0, NULL, WT_CONFIG_COMPILED_TYPE_INT, 59, 0,
    INT64_MAX, NULL},
  {"shared", "boolean", NULL, NULL, NULL, 0, NULL, WT_CONFIG_COMPILED_TYPE_BOOLEAN, 60, INT64_MIN,
    INT64_MAX, NULL},
  {NULL, NULL, NULL, NULL, NULL, 0, NULL, 0, 0, 0, 0, NULL}};

static const uint8_t
  confchk_WT_SESSION_create_tiered_storage_subconfigs_jump[WT_CONFIG_JUMP_TABLE_SIZE] = {0, 0, 0, 0,
    0, 0, 0, 0, 0, 0, 0, 0, 0, 0, 0, 0, 0, 0, 0, 0, 0, 0, 0, 0, 0, 0, 0, 0, 0, 0, 0, 0, 0, 0, 0, 0,
    0, 0, 0, 0, 0, 0, 0, 0, 0, 0, 0, 0, 0, 0, 0, 0, 0, 0, 0, 0, 0, 0, 0, 0, 0, 0, 0, 0, 0, 0, 0, 0,
    0, 0, 0, 0, 0, 0, 0, 0, 0, 0, 0, 0, 0, 0, 0, 0, 0, 0, 0, 0, 0, 0, 0, 0, 0, 0, 0, 0, 0, 0, 1, 3,
    4, 4, 4, 4, 4, 4, 4, 4, 4, 5, 5, 6, 7, 7, 7, 7, 8, 8, 8, 8, 8, 8, 8, 8, 8, 8, 8, 8};

static const char *confchk_verbose3_choices[] = {__WT_CONFIG_CHOICE_write_timestamp, NULL};

static const char *confchk_write_timestamp_usage2_choices[] = {__WT_CONFIG_CHOICE_always,
  __WT_CONFIG_CHOICE_key_consistent, __WT_CONFIG_CHOICE_mixed_mode, __WT_CONFIG_CHOICE_never,
  __WT_CONFIG_CHOICE_none, __WT_CONFIG_CHOICE_ordered, NULL};

static const WT_CONFIG_CHECK confchk_WT_SESSION_create[] = {
  {"access_pattern_hint", "string", NULL, "choices=[\"none\",\"random\",\"sequential\"]", NULL, 0,
    NULL, WT_CONFIG_COMPILED_TYPE_STRING, 12, INT64_MIN, INT64_MAX,
    confchk_access_pattern_hint2_choices},
  {"allocation_size", "int", NULL, "min=512B,max=128MB", NULL, 0, NULL, WT_CONFIG_COMPILED_TYPE_INT,
    13, 512, 128LL * WT_MEGABYTE, NULL},
  {"app_metadata", "string", NULL, NULL, NULL, 0, NULL, WT_CONFIG_COMPILED_TYPE_STRING, 0,
    INT64_MIN, INT64_MAX, NULL},
  {"assert", "category", NULL, NULL, confchk_WT_SESSION_create_assert_subconfigs, 4,
    confchk_WT_SESSION_create_assert_subconfigs_jump, WT_CONFIG_COMPILED_TYPE_CATEGORY, 1,
    INT64_MIN, INT64_MAX, NULL},
  {"block_allocation", "string", NULL, "choices=[\"best\",\"first\"]", NULL, 0, NULL,
    WT_CONFIG_COMPILED_TYPE_STRING, 14, INT64_MIN, INT64_MAX, confchk_block_allocation_choices},
  {"block_compressor", "string", NULL, NULL, NULL, 0, NULL, WT_CONFIG_COMPILED_TYPE_STRING, 15,
    INT64_MIN, INT64_MAX, NULL},
  {"block_manager", "string", NULL, "choices=[\"default\",\"disagg\"]", NULL, 0, NULL,
    WT_CONFIG_COMPILED_TYPE_STRING, 16, INT64_MIN, INT64_MAX, confchk_block_manager_choices},
  {"cache_resident", "boolean", NULL, NULL, NULL, 0, NULL, WT_CONFIG_COMPILED_TYPE_BOOLEAN, 17,
    INT64_MIN, INT64_MAX, NULL},
  {"checksum", "string", NULL,
    "choices=[\"on\",\"off\",\"uncompressed\","
    "\"unencrypted\"]",
    NULL, 0, NULL, WT_CONFIG_COMPILED_TYPE_STRING, 18, INT64_MIN, INT64_MAX,
    confchk_checksum_choices},
  {"colgroups", "list", NULL, NULL, NULL, 0, NULL, WT_CONFIG_COMPILED_TYPE_LIST, 79, INT64_MIN,
    INT64_MAX, NULL},
  {"collator", "string", NULL, NULL, NULL, 0, NULL, WT_CONFIG_COMPILED_TYPE_STRING, 6, INT64_MIN,
    INT64_MAX, NULL},
  {"columns", "list", NULL, NULL, NULL, 0, NULL, WT_CONFIG_COMPILED_TYPE_LIST, 7, INT64_MIN,
    INT64_MAX, NULL},
  {"dictionary", "int", NULL, "min=0", NULL, 0, NULL, WT_CONFIG_COMPILED_TYPE_INT, 19, 0, INT64_MAX,
    NULL},
  {"disaggregated", "category", NULL, NULL, confchk_WT_SESSION_create_disaggregated_subconfigs, 3,
    confchk_WT_SESSION_create_disaggregated_subconfigs_jump, WT_CONFIG_COMPILED_TYPE_CATEGORY, 20,
    INT64_MIN, INT64_MAX, NULL},
  {"encryption", "category", NULL, NULL, confchk_WT_SESSION_create_encryption_subconfigs, 2,
    confchk_WT_SESSION_create_encryption_subconfigs_jump, WT_CONFIG_COMPILED_TYPE_CATEGORY, 24,
    INT64_MIN, INT64_MAX, NULL},
  {"exclusive", "boolean", NULL, NULL, NULL, 0, NULL, WT_CONFIG_COMPILED_TYPE_BOOLEAN, 97,
    INT64_MIN, INT64_MAX, NULL},
  {"format", "string", NULL, "choices=[\"btree\"]", NULL, 0, NULL, WT_CONFIG_COMPILED_TYPE_STRING,
    27, INT64_MIN, INT64_MAX, confchk_format_choices},
  {"huffman_key", "string", NULL, NULL, NULL, 0, NULL, WT_CONFIG_COMPILED_TYPE_STRING, 28,
    INT64_MIN, INT64_MAX, NULL},
  {"huffman_value", "string", NULL, NULL, NULL, 0, NULL, WT_CONFIG_COMPILED_TYPE_STRING, 29,
    INT64_MIN, INT64_MAX, NULL},
  {"ignore_in_memory_cache_size", "boolean", NULL, NULL, NULL, 0, NULL,
    WT_CONFIG_COMPILED_TYPE_BOOLEAN, 30, INT64_MIN, INT64_MAX, NULL},
  {"immutable", "boolean", NULL, NULL, NULL, 0, NULL, WT_CONFIG_COMPILED_TYPE_BOOLEAN, 69,
    INT64_MIN, INT64_MAX, NULL},
  {"import", "category", NULL, NULL, confchk_WT_SESSION_create_import_subconfigs, 6,
    confchk_WT_SESSION_create_import_subconfigs_jump, WT_CONFIG_COMPILED_TYPE_CATEGORY, 98,
    INT64_MIN, INT64_MAX, NULL},
  {"in_memory", "boolean", NULL, NULL, NULL, 0, NULL, WT_CONFIG_COMPILED_TYPE_BOOLEAN, 31,
    INT64_MIN, INT64_MAX, NULL},
  {"ingest", "string", NULL, NULL, NULL, 0, NULL, WT_CONFIG_COMPILED_TYPE_STRING, 77, INT64_MIN,
    INT64_MAX, NULL},
  {"internal_item_max", "int", NULL, "min=0", NULL, 0, NULL, WT_CONFIG_COMPILED_TYPE_INT, 32, 0,
    INT64_MAX, NULL},
  {"internal_key_max", "int", NULL, "min=0", NULL, 0, NULL, WT_CONFIG_COMPILED_TYPE_INT, 33, 0,
    INT64_MAX, NULL},
  {"internal_key_truncate", "boolean", NULL, NULL, NULL, 0, NULL, WT_CONFIG_COMPILED_TYPE_BOOLEAN,
    34, INT64_MIN, INT64_MAX, NULL},
  {"internal_page_max", "int", NULL, "min=512B,max=512MB", NULL, 0, NULL,
    WT_CONFIG_COMPILED_TYPE_INT, 35, 512, 512LL * WT_MEGABYTE, NULL},
  {"key_format", "format", __wt_struct_confchk, NULL, NULL, 0, NULL, WT_CONFIG_COMPILED_TYPE_FORMAT,
    36, INT64_MIN, INT64_MAX, NULL},
  {"key_gap", "int", NULL, "min=0", NULL, 0, NULL, WT_CONFIG_COMPILED_TYPE_INT, 37, 0, INT64_MAX,
    NULL},
  {"leaf_item_max", "int", NULL, "min=0", NULL, 0, NULL, WT_CONFIG_COMPILED_TYPE_INT, 38, 0,
    INT64_MAX, NULL},
  {"leaf_key_max", "int", NULL, "min=0", NULL, 0, NULL, WT_CONFIG_COMPILED_TYPE_INT, 39, 0,
    INT64_MAX, NULL},
  {"leaf_page_max", "int", NULL, "min=512B,max=512MB", NULL, 0, NULL, WT_CONFIG_COMPILED_TYPE_INT,
    40, 512, 512LL * WT_MEGABYTE, NULL},
  {"leaf_value_max", "int", NULL, "min=0", NULL, 0, NULL, WT_CONFIG_COMPILED_TYPE_INT, 41, 0,
    INT64_MAX, NULL},
  {"log", "category", NULL, NULL, confchk_WT_SESSION_create_log_subconfigs, 1,
    confchk_WT_SESSION_create_log_subconfigs_jump, WT_CONFIG_COMPILED_TYPE_CATEGORY, 42, INT64_MIN,
    INT64_MAX, NULL},
  {"memory_page_image_max", "int", NULL, "min=0", NULL, 0, NULL, WT_CONFIG_COMPILED_TYPE_INT, 44, 0,
    INT64_MAX, NULL},
  {"memory_page_max", "int", NULL, "min=512B,max=10TB", NULL, 0, NULL, WT_CONFIG_COMPILED_TYPE_INT,
    45, 512, 10LL * WT_TERABYTE, NULL},
  {"os_cache_dirty_max", "int", NULL, "min=0", NULL, 0, NULL, WT_CONFIG_COMPILED_TYPE_INT, 46, 0,
    INT64_MAX, NULL},
  {"os_cache_max", "int", NULL, "min=0", NULL, 0, NULL, WT_CONFIG_COMPILED_TYPE_INT, 47, 0,
    INT64_MAX, NULL},
  {"prefix_compression", "boolean", NULL, NULL, NULL, 0, NULL, WT_CONFIG_COMPILED_TYPE_BOOLEAN, 48,
    INT64_MIN, INT64_MAX, NULL},
  {"prefix_compression_min", "int", NULL, "min=0", NULL, 0, NULL, WT_CONFIG_COMPILED_TYPE_INT, 49,
    0, INT64_MAX, NULL},
  {"source", "string", NULL, NULL, NULL, 0, NULL, WT_CONFIG_COMPILED_TYPE_STRING, 8, INT64_MIN,
    INT64_MAX, NULL},
  {"split_deepen_min_child", "int", NULL, NULL, NULL, 0, NULL, WT_CONFIG_COMPILED_TYPE_INT, 50,
    INT64_MIN, INT64_MAX, NULL},
  {"split_deepen_per_child", "int", NULL, NULL, NULL, 0, NULL, WT_CONFIG_COMPILED_TYPE_INT, 51,
    INT64_MIN, INT64_MAX, NULL},
  {"split_pct", "int", NULL, "min=50,max=100", NULL, 0, NULL, WT_CONFIG_COMPILED_TYPE_INT, 52, 50,
    100, NULL},
  {"stable", "string", NULL, NULL, NULL, 0, NULL, WT_CONFIG_COMPILED_TYPE_STRING, 78, INT64_MIN,
    INT64_MAX, NULL},
  {"tiered_storage", "category", NULL, NULL, confchk_WT_SESSION_create_tiered_storage_subconfigs, 8,
    confchk_WT_SESSION_create_tiered_storage_subconfigs_jump, WT_CONFIG_COMPILED_TYPE_CATEGORY, 53,
    INT64_MIN, INT64_MAX, NULL},
  {"type", "string", NULL, NULL, NULL, 0, NULL, WT_CONFIG_COMPILED_TYPE_STRING, 9, INT64_MIN,
    INT64_MAX, NULL},
  {"value_format", "format", __wt_struct_confchk, NULL, NULL, 0, NULL,
    WT_CONFIG_COMPILED_TYPE_FORMAT, 61, INT64_MIN, INT64_MAX, NULL},
  {"verbose", "list", NULL, "choices=[\"write_timestamp\"]", NULL, 0, NULL,
    WT_CONFIG_COMPILED_TYPE_LIST, 10, INT64_MIN, INT64_MAX, confchk_verbose3_choices},
  {"write_timestamp_usage", "string", NULL,
    "choices=[\"always\",\"key_consistent\",\"mixed_mode\","
    "\"never\",\"none\",\"ordered\"]",
    NULL, 0, NULL, WT_CONFIG_COMPILED_TYPE_STRING, 11, INT64_MIN, INT64_MAX,
    confchk_write_timestamp_usage2_choices},
  {NULL, NULL, NULL, NULL, NULL, 0, NULL, 0, 0, 0, 0, NULL}};

static const uint8_t confchk_WT_SESSION_create_jump[WT_CONFIG_JUMP_TABLE_SIZE] = {0, 0, 0, 0, 0, 0,
  0, 0, 0, 0, 0, 0, 0, 0, 0, 0, 0, 0, 0, 0, 0, 0, 0, 0, 0, 0, 0, 0, 0, 0, 0, 0, 0, 0, 0, 0, 0, 0, 0,
  0, 0, 0, 0, 0, 0, 0, 0, 0, 0, 0, 0, 0, 0, 0, 0, 0, 0, 0, 0, 0, 0, 0, 0, 0, 0, 0, 0, 0, 0, 0, 0, 0,
  0, 0, 0, 0, 0, 0, 0, 0, 0, 0, 0, 0, 0, 0, 0, 0, 0, 0, 0, 0, 0, 0, 0, 0, 0, 0, 4, 7, 12, 14, 16,
  17, 17, 19, 28, 28, 30, 35, 37, 37, 39, 41, 41, 41, 46, 48, 48, 50, 51, 51, 51, 51, 51, 51, 51,
  51};

static const WT_CONFIG_CHECK confchk_WT_SESSION_drop[] = {
  {"checkpoint_wait", "boolean", NULL, NULL, NULL, 0, NULL, WT_CONFIG_COMPILED_TYPE_BOOLEAN, 104,
    INT64_MIN, INT64_MAX, NULL},
  {"force", "boolean", NULL, NULL, NULL, 0, NULL, WT_CONFIG_COMPILED_TYPE_BOOLEAN, 84, INT64_MIN,
    INT64_MAX, NULL},
  {"lock_wait", "boolean", NULL, NULL, NULL, 0, NULL, WT_CONFIG_COMPILED_TYPE_BOOLEAN, 105,
    INT64_MIN, INT64_MAX, NULL},
  {"remove_files", "boolean", NULL, NULL, NULL, 0, NULL, WT_CONFIG_COMPILED_TYPE_BOOLEAN, 106,
    INT64_MIN, INT64_MAX, NULL},
  {"remove_shared", "boolean", NULL, NULL, NULL, 0, NULL, WT_CONFIG_COMPILED_TYPE_BOOLEAN, 107,
    INT64_MIN, INT64_MAX, NULL},
  {NULL, NULL, NULL, NULL, NULL, 0, NULL, 0, 0, 0, 0, NULL}};

static const uint8_t confchk_WT_SESSION_drop_jump[WT_CONFIG_JUMP_TABLE_SIZE] = {0, 0, 0, 0, 0, 0, 0,
  0, 0, 0, 0, 0, 0, 0, 0, 0, 0, 0, 0, 0, 0, 0, 0, 0, 0, 0, 0, 0, 0, 0, 0, 0, 0, 0, 0, 0, 0, 0, 0, 0,
  0, 0, 0, 0, 0, 0, 0, 0, 0, 0, 0, 0, 0, 0, 0, 0, 0, 0, 0, 0, 0, 0, 0, 0, 0, 0, 0, 0, 0, 0, 0, 0, 0,
  0, 0, 0, 0, 0, 0, 0, 0, 0, 0, 0, 0, 0, 0, 0, 0, 0, 0, 0, 0, 0, 0, 0, 0, 0, 0, 0, 1, 1, 1, 2, 2, 2,
  2, 2, 2, 3, 3, 3, 3, 3, 3, 5, 5, 5, 5, 5, 5, 5, 5, 5, 5, 5, 5, 5};

static const char *confchk_sync2_choices[] = {__WT_CONFIG_CHOICE_off, __WT_CONFIG_CHOICE_on, NULL};

static const WT_CONFIG_CHECK confchk_WT_SESSION_log_flush[] = {
  {"sync", "string", NULL, "choices=[\"off\",\"on\"]", NULL, 0, NULL,
    WT_CONFIG_COMPILED_TYPE_STRING, 108, INT64_MIN, INT64_MAX, confchk_sync2_choices},
  {NULL, NULL, NULL, NULL, NULL, 0, NULL, 0, 0, 0, 0, NULL}};

static const uint8_t confchk_WT_SESSION_log_flush_jump[WT_CONFIG_JUMP_TABLE_SIZE] = {0, 0, 0, 0, 0,
  0, 0, 0, 0, 0, 0, 0, 0, 0, 0, 0, 0, 0, 0, 0, 0, 0, 0, 0, 0, 0, 0, 0, 0, 0, 0, 0, 0, 0, 0, 0, 0, 0,
  0, 0, 0, 0, 0, 0, 0, 0, 0, 0, 0, 0, 0, 0, 0, 0, 0, 0, 0, 0, 0, 0, 0, 0, 0, 0, 0, 0, 0, 0, 0, 0, 0,
  0, 0, 0, 0, 0, 0, 0, 0, 0, 0, 0, 0, 0, 0, 0, 0, 0, 0, 0, 0, 0, 0, 0, 0, 0, 0, 0, 0, 0, 0, 0, 0, 0,
  0, 0, 0, 0, 0, 0, 0, 0, 0, 0, 0, 0, 1, 1, 1, 1, 1, 1, 1, 1, 1, 1, 1, 1};

static const WT_CONFIG_CHECK confchk_WT_SESSION_open_cursor_dump_version_subconfigs[] = {
  {"enabled", "boolean", NULL, NULL, NULL, 0, NULL, WT_CONFIG_COMPILED_TYPE_BOOLEAN, 43, INT64_MIN,
    INT64_MAX, NULL},
  {"raw_key_value", "boolean", NULL, NULL, NULL, 0, NULL, WT_CONFIG_COMPILED_TYPE_BOOLEAN, 117,
    INT64_MIN, INT64_MAX, NULL},
  {"start_timestamp", "string", NULL, NULL, NULL, 0, NULL, WT_CONFIG_COMPILED_TYPE_STRING, 115,
    INT64_MIN, INT64_MAX, NULL},
  {"timestamp_order", "boolean", NULL, NULL, NULL, 0, NULL, WT_CONFIG_COMPILED_TYPE_BOOLEAN, 116,
    INT64_MIN, INT64_MAX, NULL},
  {"visible_only", "boolean", NULL, NULL, NULL, 0, NULL, WT_CONFIG_COMPILED_TYPE_BOOLEAN, 114,
    INT64_MIN, INT64_MAX, NULL},
  {NULL, NULL, NULL, NULL, NULL, 0, NULL, 0, 0, 0, 0, NULL}};

static const uint8_t
  confchk_WT_SESSION_open_cursor_dump_version_subconfigs_jump[WT_CONFIG_JUMP_TABLE_SIZE] = {0, 0, 0,
    0, 0, 0, 0, 0, 0, 0, 0, 0, 0, 0, 0, 0, 0, 0, 0, 0, 0, 0, 0, 0, 0, 0, 0, 0, 0, 0, 0, 0, 0, 0, 0,
    0, 0, 0, 0, 0, 0, 0, 0, 0, 0, 0, 0, 0, 0, 0, 0, 0, 0, 0, 0, 0, 0, 0, 0, 0, 0, 0, 0, 0, 0, 0, 0,
    0, 0, 0, 0, 0, 0, 0, 0, 0, 0, 0, 0, 0, 0, 0, 0, 0, 0, 0, 0, 0, 0, 0, 0, 0, 0, 0, 0, 0, 0, 0, 0,
    0, 0, 0, 1, 1, 1, 1, 1, 1, 1, 1, 1, 1, 1, 1, 1, 2, 3, 4, 4, 5, 5, 5, 5, 5, 5, 5, 5, 5};

static const WT_CONFIG_CHECK confchk_WT_SESSION_open_cursor_debug_subconfigs[] = {
  {"checkpoint_read_timestamp", "string", NULL, NULL, NULL, 0, NULL, WT_CONFIG_COMPILED_TYPE_STRING,
    112, INT64_MIN, INT64_MAX, NULL},
  {"dump_version", "category", NULL, NULL, confchk_WT_SESSION_open_cursor_dump_version_subconfigs,
    5, confchk_WT_SESSION_open_cursor_dump_version_subconfigs_jump,
    WT_CONFIG_COMPILED_TYPE_CATEGORY, 113, INT64_MIN, INT64_MAX, NULL},
  {"release_evict", "boolean", NULL, NULL, NULL, 0, NULL, WT_CONFIG_COMPILED_TYPE_BOOLEAN, 118,
    INT64_MIN, INT64_MAX, NULL},
  {NULL, NULL, NULL, NULL, NULL, 0, NULL, 0, 0, 0, 0, NULL}};

static const uint8_t
  confchk_WT_SESSION_open_cursor_debug_subconfigs_jump[WT_CONFIG_JUMP_TABLE_SIZE] = {0, 0, 0, 0, 0,
    0, 0, 0, 0, 0, 0, 0, 0, 0, 0, 0, 0, 0, 0, 0, 0, 0, 0, 0, 0, 0, 0, 0, 0, 0, 0, 0, 0, 0, 0, 0, 0,
    0, 0, 0, 0, 0, 0, 0, 0, 0, 0, 0, 0, 0, 0, 0, 0, 0, 0, 0, 0, 0, 0, 0, 0, 0, 0, 0, 0, 0, 0, 0, 0,
    0, 0, 0, 0, 0, 0, 0, 0, 0, 0, 0, 0, 0, 0, 0, 0, 0, 0, 0, 0, 0, 0, 0, 0, 0, 0, 0, 0, 0, 0, 0, 1,
    2, 2, 2, 2, 2, 2, 2, 2, 2, 2, 2, 2, 2, 2, 3, 3, 3, 3, 3, 3, 3, 3, 3, 3, 3, 3, 3};
const char __WT_CONFIG_CHOICE_hex[] = "hex";
const char __WT_CONFIG_CHOICE_json[] = "json";
const char __WT_CONFIG_CHOICE_pretty[] = "pretty";
const char __WT_CONFIG_CHOICE_pretty_hex[] = "pretty_hex";
const char __WT_CONFIG_CHOICE_print[] = "print";

static const char *confchk_dump_choices[] = {__WT_CONFIG_CHOICE_hex, __WT_CONFIG_CHOICE_json,
  __WT_CONFIG_CHOICE_pretty, __WT_CONFIG_CHOICE_pretty_hex, __WT_CONFIG_CHOICE_print, NULL};

static const WT_CONFIG_CHECK confchk_WT_SESSION_open_cursor_incremental_subconfigs[] = {
  {"consolidate", "boolean", NULL, NULL, NULL, 0, NULL, WT_CONFIG_COMPILED_TYPE_BOOLEAN, 121,
    INT64_MIN, INT64_MAX, NULL},
  {"enabled", "boolean", NULL, NULL, NULL, 0, NULL, WT_CONFIG_COMPILED_TYPE_BOOLEAN, 43, INT64_MIN,
    INT64_MAX, NULL},
  {"file", "string", NULL, NULL, NULL, 0, NULL, WT_CONFIG_COMPILED_TYPE_STRING, 122, INT64_MIN,
    INT64_MAX, NULL},
  {"force_stop", "boolean", NULL, NULL, NULL, 0, NULL, WT_CONFIG_COMPILED_TYPE_BOOLEAN, 123,
    INT64_MIN, INT64_MAX, NULL},
  {"granularity", "int", NULL, "min=4KB,max=2GB", NULL, 0, NULL, WT_CONFIG_COMPILED_TYPE_INT, 124,
    4LL * WT_KILOBYTE, 2LL * WT_GIGABYTE, NULL},
  {"src_id", "string", NULL, NULL, NULL, 0, NULL, WT_CONFIG_COMPILED_TYPE_STRING, 125, INT64_MIN,
    INT64_MAX, NULL},
  {"this_id", "string", NULL, NULL, NULL, 0, NULL, WT_CONFIG_COMPILED_TYPE_STRING, 126, INT64_MIN,
    INT64_MAX, NULL},
  {NULL, NULL, NULL, NULL, NULL, 0, NULL, 0, 0, 0, 0, NULL}};

static const uint8_t
  confchk_WT_SESSION_open_cursor_incremental_subconfigs_jump[WT_CONFIG_JUMP_TABLE_SIZE] = {0, 0, 0,
    0, 0, 0, 0, 0, 0, 0, 0, 0, 0, 0, 0, 0, 0, 0, 0, 0, 0, 0, 0, 0, 0, 0, 0, 0, 0, 0, 0, 0, 0, 0, 0,
    0, 0, 0, 0, 0, 0, 0, 0, 0, 0, 0, 0, 0, 0, 0, 0, 0, 0, 0, 0, 0, 0, 0, 0, 0, 0, 0, 0, 0, 0, 0, 0,
    0, 0, 0, 0, 0, 0, 0, 0, 0, 0, 0, 0, 0, 0, 0, 0, 0, 0, 0, 0, 0, 0, 0, 0, 0, 0, 0, 0, 0, 0, 0, 0,
    0, 1, 1, 2, 4, 5, 5, 5, 5, 5, 5, 5, 5, 5, 5, 5, 5, 6, 7, 7, 7, 7, 7, 7, 7, 7, 7, 7, 7};
const char __WT_CONFIG_CHOICE_size[] = "size";

static const char *confchk_statistics2_choices[] = {__WT_CONFIG_CHOICE_all,
  __WT_CONFIG_CHOICE_cache_walk, __WT_CONFIG_CHOICE_fast, __WT_CONFIG_CHOICE_clear,
  __WT_CONFIG_CHOICE_size, __WT_CONFIG_CHOICE_tree_walk, NULL};

static const WT_CONFIG_CHECK confchk_WT_SESSION_open_cursor[] = {
  {"append", "boolean", NULL, NULL, NULL, 0, NULL, WT_CONFIG_COMPILED_TYPE_BOOLEAN, 83, INT64_MIN,
    INT64_MAX, NULL},
  {"bulk", "string", NULL, NULL, NULL, 0, NULL, WT_CONFIG_COMPILED_TYPE_STRING, 109, INT64_MIN,
    INT64_MAX, NULL},
  {"checkpoint", "string", NULL, NULL, NULL, 0, NULL, WT_CONFIG_COMPILED_TYPE_STRING, 62, INT64_MIN,
    INT64_MAX, NULL},
  {"checkpoint_use_history", "boolean", NULL, NULL, NULL, 0, NULL, WT_CONFIG_COMPILED_TYPE_BOOLEAN,
    110, INT64_MIN, INT64_MAX, NULL},
  {"checkpoint_wait", "boolean", NULL, NULL, NULL, 0, NULL, WT_CONFIG_COMPILED_TYPE_BOOLEAN, 104,
    INT64_MIN, INT64_MAX, NULL},
  {"debug", "category", NULL, NULL, confchk_WT_SESSION_open_cursor_debug_subconfigs, 3,
    confchk_WT_SESSION_open_cursor_debug_subconfigs_jump, WT_CONFIG_COMPILED_TYPE_CATEGORY, 111,
    INT64_MIN, INT64_MAX, NULL},
  {"dump", "string", NULL,
    "choices=[\"hex\",\"json\",\"pretty\",\"pretty_hex\","
    "\"print\"]",
    NULL, 0, NULL, WT_CONFIG_COMPILED_TYPE_STRING, 119, INT64_MIN, INT64_MAX, confchk_dump_choices},
  {"force", "boolean", NULL, NULL, NULL, 0, NULL, WT_CONFIG_COMPILED_TYPE_BOOLEAN, 84, INT64_MIN,
    INT64_MAX, NULL},
  {"incremental", "category", NULL, NULL, confchk_WT_SESSION_open_cursor_incremental_subconfigs, 7,
    confchk_WT_SESSION_open_cursor_incremental_subconfigs_jump, WT_CONFIG_COMPILED_TYPE_CATEGORY,
    120, INT64_MIN, INT64_MAX, NULL},
  {"next_random", "boolean", NULL, NULL, NULL, 0, NULL, WT_CONFIG_COMPILED_TYPE_BOOLEAN, 127,
    INT64_MIN, INT64_MAX, NULL},
  {"next_random_sample_size", "string", NULL, NULL, NULL, 0, NULL, WT_CONFIG_COMPILED_TYPE_STRING,
    128, INT64_MIN, INT64_MAX, NULL},
  {"next_random_seed", "string", NULL, NULL, NULL, 0, NULL, WT_CONFIG_COMPILED_TYPE_STRING, 129,
    INT64_MIN, INT64_MAX, NULL},
  {"overwrite", "boolean", NULL, NULL, NULL, 0, NULL, WT_CONFIG_COMPILED_TYPE_BOOLEAN, 85,
    INT64_MIN, INT64_MAX, NULL},
  {"prefix_search", "boolean", NULL, NULL, NULL, 0, NULL, WT_CONFIG_COMPILED_TYPE_BOOLEAN, 86,
    INT64_MIN, INT64_MAX, NULL},
  {"raw", "boolean", NULL, NULL, NULL, 0, NULL, WT_CONFIG_COMPILED_TYPE_BOOLEAN, 130, INT64_MIN,
    INT64_MAX, NULL},
  {"read_once", "boolean", NULL, NULL, NULL, 0, NULL, WT_CONFIG_COMPILED_TYPE_BOOLEAN, 131,
    INT64_MIN, INT64_MAX, NULL},
  {"readonly", "boolean", NULL, NULL, NULL, 0, NULL, WT_CONFIG_COMPILED_TYPE_BOOLEAN, 66, INT64_MIN,
    INT64_MAX, NULL},
  {"skip_sort_check", "boolean", NULL, NULL, NULL, 0, NULL, WT_CONFIG_COMPILED_TYPE_BOOLEAN, 132,
    INT64_MIN, INT64_MAX, NULL},
  {"statistics", "list", NULL,
    "choices=[\"all\",\"cache_walk\",\"fast\",\"clear\","
    "\"size\",\"tree_walk\"]",
    NULL, 0, NULL, WT_CONFIG_COMPILED_TYPE_LIST, 133, INT64_MIN, INT64_MAX,
    confchk_statistics2_choices},
  {"target", "list", NULL, NULL, NULL, 0, NULL, WT_CONFIG_COMPILED_TYPE_LIST, 134, INT64_MIN,
    INT64_MAX, NULL},
  {NULL, NULL, NULL, NULL, NULL, 0, NULL, 0, 0, 0, 0, NULL}};

static const uint8_t confchk_WT_SESSION_open_cursor_jump[WT_CONFIG_JUMP_TABLE_SIZE] = {0, 0, 0, 0,
  0, 0, 0, 0, 0, 0, 0, 0, 0, 0, 0, 0, 0, 0, 0, 0, 0, 0, 0, 0, 0, 0, 0, 0, 0, 0, 0, 0, 0, 0, 0, 0, 0,
  0, 0, 0, 0, 0, 0, 0, 0, 0, 0, 0, 0, 0, 0, 0, 0, 0, 0, 0, 0, 0, 0, 0, 0, 0, 0, 0, 0, 0, 0, 0, 0, 0,
  0, 0, 0, 0, 0, 0, 0, 0, 0, 0, 0, 0, 0, 0, 0, 0, 0, 0, 0, 0, 0, 0, 0, 0, 0, 0, 0, 0, 1, 2, 5, 7, 7,
  8, 8, 8, 9, 9, 9, 9, 9, 12, 13, 14, 14, 17, 19, 20, 20, 20, 20, 20, 20, 20, 20, 20, 20, 20};

static const WT_CONFIG_CHECK confchk_WT_SESSION_prepare_transaction[] = {
  {"prepare_timestamp", "string", NULL, NULL, NULL, 0, NULL, WT_CONFIG_COMPILED_TYPE_STRING, 156,
    INT64_MIN, INT64_MAX, NULL},
  {NULL, NULL, NULL, NULL, NULL, 0, NULL, 0, 0, 0, 0, NULL}};

static const uint8_t confchk_WT_SESSION_prepare_transaction_jump[WT_CONFIG_JUMP_TABLE_SIZE] = {0, 0,
  0, 0, 0, 0, 0, 0, 0, 0, 0, 0, 0, 0, 0, 0, 0, 0, 0, 0, 0, 0, 0, 0, 0, 0, 0, 0, 0, 0, 0, 0, 0, 0, 0,
  0, 0, 0, 0, 0, 0, 0, 0, 0, 0, 0, 0, 0, 0, 0, 0, 0, 0, 0, 0, 0, 0, 0, 0, 0, 0, 0, 0, 0, 0, 0, 0, 0,
  0, 0, 0, 0, 0, 0, 0, 0, 0, 0, 0, 0, 0, 0, 0, 0, 0, 0, 0, 0, 0, 0, 0, 0, 0, 0, 0, 0, 0, 0, 0, 0, 0,
  0, 0, 0, 0, 0, 0, 0, 0, 0, 0, 0, 0, 1, 1, 1, 1, 1, 1, 1, 1, 1, 1, 1, 1, 1, 1, 1};
const char __WT_CONFIG_CHOICE_commit[] = "commit";
const char __WT_CONFIG_CHOICE_first_commit[] = "first_commit";
const char __WT_CONFIG_CHOICE_prepare[] = "prepare";

static const char *confchk_get2_choices[] = {__WT_CONFIG_CHOICE_commit,
  __WT_CONFIG_CHOICE_first_commit, __WT_CONFIG_CHOICE_prepare, __WT_CONFIG_CHOICE_read, NULL};

static const WT_CONFIG_CHECK confchk_WT_SESSION_query_timestamp[] = {
  {"get", "string", NULL,
    "choices=[\"commit\",\"first_commit\",\"prepare\","
    "\"read\"]",
    NULL, 0, NULL, WT_CONFIG_COMPILED_TYPE_STRING, 135, INT64_MIN, INT64_MAX, confchk_get2_choices},
  {NULL, NULL, NULL, NULL, NULL, 0, NULL, 0, 0, 0, 0, NULL}};

static const uint8_t confchk_WT_SESSION_query_timestamp_jump[WT_CONFIG_JUMP_TABLE_SIZE] = {0, 0, 0,
  0, 0, 0, 0, 0, 0, 0, 0, 0, 0, 0, 0, 0, 0, 0, 0, 0, 0, 0, 0, 0, 0, 0, 0, 0, 0, 0, 0, 0, 0, 0, 0, 0,
  0, 0, 0, 0, 0, 0, 0, 0, 0, 0, 0, 0, 0, 0, 0, 0, 0, 0, 0, 0, 0, 0, 0, 0, 0, 0, 0, 0, 0, 0, 0, 0, 0,
  0, 0, 0, 0, 0, 0, 0, 0, 0, 0, 0, 0, 0, 0, 0, 0, 0, 0, 0, 0, 0, 0, 0, 0, 0, 0, 0, 0, 0, 0, 0, 0, 0,
  0, 0, 1, 1, 1, 1, 1, 1, 1, 1, 1, 1, 1, 1, 1, 1, 1, 1, 1, 1, 1, 1, 1, 1, 1, 1};

static const char *confchk_isolation3_choices[] = {__WT_CONFIG_CHOICE_read_uncommitted,
  __WT_CONFIG_CHOICE_read_committed, __WT_CONFIG_CHOICE_snapshot, NULL};

static const WT_CONFIG_CHECK confchk_WT_SESSION_reconfigure[] = {
  {"cache_cursors", "boolean", NULL, NULL, NULL, 0, NULL, WT_CONFIG_COMPILED_TYPE_BOOLEAN, 267,
    INT64_MIN, INT64_MAX, NULL},
  {"cache_max_wait_ms", "int", NULL, "min=0", NULL, 0, NULL, WT_CONFIG_COMPILED_TYPE_INT, 182, 0,
    INT64_MAX, NULL},
  {"debug", "category", NULL, NULL, confchk_WT_CONNECTION_open_session_debug_subconfigs, 2,
    confchk_WT_CONNECTION_open_session_debug_subconfigs_jump, WT_CONFIG_COMPILED_TYPE_CATEGORY, 111,
    INT64_MIN, INT64_MAX, NULL},
  {"ignore_cache_size", "boolean", NULL, NULL, NULL, 0, NULL, WT_CONFIG_COMPILED_TYPE_BOOLEAN, 270,
    INT64_MIN, INT64_MAX, NULL},
  {"isolation", "string", NULL,
    "choices=[\"read-uncommitted\",\"read-committed\","
    "\"snapshot\"]",
    NULL, 0, NULL, WT_CONFIG_COMPILED_TYPE_STRING, 149, INT64_MIN, INT64_MAX,
    confchk_isolation3_choices},
  {"prefetch", "category", NULL, NULL, confchk_WT_CONNECTION_open_session_prefetch_subconfigs, 1,
    confchk_WT_CONNECTION_open_session_prefetch_subconfigs_jump, WT_CONFIG_COMPILED_TYPE_CATEGORY,
    271, INT64_MIN, INT64_MAX, NULL},
  {NULL, NULL, NULL, NULL, NULL, 0, NULL, 0, 0, 0, 0, NULL}};

static const uint8_t confchk_WT_SESSION_reconfigure_jump[WT_CONFIG_JUMP_TABLE_SIZE] = {0, 0, 0, 0,
  0, 0, 0, 0, 0, 0, 0, 0, 0, 0, 0, 0, 0, 0, 0, 0, 0, 0, 0, 0, 0, 0, 0, 0, 0, 0, 0, 0, 0, 0, 0, 0, 0,
  0, 0, 0, 0, 0, 0, 0, 0, 0, 0, 0, 0, 0, 0, 0, 0, 0, 0, 0, 0, 0, 0, 0, 0, 0, 0, 0, 0, 0, 0, 0, 0, 0,
  0, 0, 0, 0, 0, 0, 0, 0, 0, 0, 0, 0, 0, 0, 0, 0, 0, 0, 0, 0, 0, 0, 0, 0, 0, 0, 0, 0, 0, 0, 2, 3, 3,
  3, 3, 3, 5, 5, 5, 5, 5, 5, 5, 6, 6, 6, 6, 6, 6, 6, 6, 6, 6, 6, 6, 6, 6, 6};

static const WT_CONFIG_CHECK confchk_WT_SESSION_rollback_transaction[] = {
  {"operation_timeout_ms", "int", NULL, "min=0", NULL, 0, NULL, WT_CONFIG_COMPILED_TYPE_INT, 151, 0,
    INT64_MAX, NULL},
  {NULL, NULL, NULL, NULL, NULL, 0, NULL, 0, 0, 0, 0, NULL}};

static const uint8_t confchk_WT_SESSION_rollback_transaction_jump[WT_CONFIG_JUMP_TABLE_SIZE] = {0,
  0, 0, 0, 0, 0, 0, 0, 0, 0, 0, 0, 0, 0, 0, 0, 0, 0, 0, 0, 0, 0, 0, 0, 0, 0, 0, 0, 0, 0, 0, 0, 0, 0,
  0, 0, 0, 0, 0, 0, 0, 0, 0, 0, 0, 0, 0, 0, 0, 0, 0, 0, 0, 0, 0, 0, 0, 0, 0, 0, 0, 0, 0, 0, 0, 0, 0,
  0, 0, 0, 0, 0, 0, 0, 0, 0, 0, 0, 0, 0, 0, 0, 0, 0, 0, 0, 0, 0, 0, 0, 0, 0, 0, 0, 0, 0, 0, 0, 0, 0,
  0, 0, 0, 0, 0, 0, 0, 0, 0, 0, 0, 0, 1, 1, 1, 1, 1, 1, 1, 1, 1, 1, 1, 1, 1, 1, 1, 1};

static const WT_CONFIG_CHECK confchk_WT_SESSION_salvage[] = {
  {"force", "boolean", NULL, NULL, NULL, 0, NULL, WT_CONFIG_COMPILED_TYPE_BOOLEAN, 84, INT64_MIN,
    INT64_MAX, NULL},
  {NULL, NULL, NULL, NULL, NULL, 0, NULL, 0, 0, 0, 0, NULL}};

static const uint8_t confchk_WT_SESSION_salvage_jump[WT_CONFIG_JUMP_TABLE_SIZE] = {0, 0, 0, 0, 0, 0,
  0, 0, 0, 0, 0, 0, 0, 0, 0, 0, 0, 0, 0, 0, 0, 0, 0, 0, 0, 0, 0, 0, 0, 0, 0, 0, 0, 0, 0, 0, 0, 0, 0,
  0, 0, 0, 0, 0, 0, 0, 0, 0, 0, 0, 0, 0, 0, 0, 0, 0, 0, 0, 0, 0, 0, 0, 0, 0, 0, 0, 0, 0, 0, 0, 0, 0,
  0, 0, 0, 0, 0, 0, 0, 0, 0, 0, 0, 0, 0, 0, 0, 0, 0, 0, 0, 0, 0, 0, 0, 0, 0, 0, 0, 0, 0, 0, 0, 1, 1,
  1, 1, 1, 1, 1, 1, 1, 1, 1, 1, 1, 1, 1, 1, 1, 1, 1, 1, 1, 1, 1, 1, 1};

static const WT_CONFIG_CHECK confchk_WT_SESSION_timestamp_transaction[] = {
  {"commit_timestamp", "string", NULL, NULL, NULL, 0, NULL, WT_CONFIG_COMPILED_TYPE_STRING, 2,
    INT64_MIN, INT64_MAX, NULL},
  {"durable_timestamp", "string", NULL, NULL, NULL, 0, NULL, WT_CONFIG_COMPILED_TYPE_STRING, 3,
    INT64_MIN, INT64_MAX, NULL},
  {"prepare_timestamp", "string", NULL, NULL, NULL, 0, NULL, WT_CONFIG_COMPILED_TYPE_STRING, 156,
    INT64_MIN, INT64_MAX, NULL},
  {"read_timestamp", "string", NULL, NULL, NULL, 0, NULL, WT_CONFIG_COMPILED_TYPE_STRING, 4,
    INT64_MIN, INT64_MAX, NULL},
  {NULL, NULL, NULL, NULL, NULL, 0, NULL, 0, 0, 0, 0, NULL}};

static const uint8_t confchk_WT_SESSION_timestamp_transaction_jump[WT_CONFIG_JUMP_TABLE_SIZE] = {0,
  0, 0, 0, 0, 0, 0, 0, 0, 0, 0, 0, 0, 0, 0, 0, 0, 0, 0, 0, 0, 0, 0, 0, 0, 0, 0, 0, 0, 0, 0, 0, 0, 0,
  0, 0, 0, 0, 0, 0, 0, 0, 0, 0, 0, 0, 0, 0, 0, 0, 0, 0, 0, 0, 0, 0, 0, 0, 0, 0, 0, 0, 0, 0, 0, 0, 0,
  0, 0, 0, 0, 0, 0, 0, 0, 0, 0, 0, 0, 0, 0, 0, 0, 0, 0, 0, 0, 0, 0, 0, 0, 0, 0, 0, 0, 0, 0, 0, 0, 0,
  1, 2, 2, 2, 2, 2, 2, 2, 2, 2, 2, 2, 2, 3, 3, 4, 4, 4, 4, 4, 4, 4, 4, 4, 4, 4, 4, 4};

static const WT_CONFIG_CHECK confchk_WT_SESSION_verify[] = {
  {"do_not_clear_txn_id", "boolean", NULL, NULL, NULL, 0, NULL, WT_CONFIG_COMPILED_TYPE_BOOLEAN,
    136, INT64_MIN, INT64_MAX, NULL},
  {"dump_address", "boolean", NULL, NULL, NULL, 0, NULL, WT_CONFIG_COMPILED_TYPE_BOOLEAN, 137,
    INT64_MIN, INT64_MAX, NULL},
  {"dump_all_data", "boolean", NULL, NULL, NULL, 0, NULL, WT_CONFIG_COMPILED_TYPE_BOOLEAN, 138,
    INT64_MIN, INT64_MAX, NULL},
  {"dump_blocks", "boolean", NULL, NULL, NULL, 0, NULL, WT_CONFIG_COMPILED_TYPE_BOOLEAN, 139,
    INT64_MIN, INT64_MAX, NULL},
  {"dump_key_data", "boolean", NULL, NULL, NULL, 0, NULL, WT_CONFIG_COMPILED_TYPE_BOOLEAN, 140,
    INT64_MIN, INT64_MAX, NULL},
  {"dump_layout", "boolean", NULL, NULL, NULL, 0, NULL, WT_CONFIG_COMPILED_TYPE_BOOLEAN, 141,
    INT64_MIN, INT64_MAX, NULL},
  {"dump_offsets", "list", NULL, NULL, NULL, 0, NULL, WT_CONFIG_COMPILED_TYPE_LIST, 142, INT64_MIN,
    INT64_MAX, NULL},
  {"dump_pages", "boolean", NULL, NULL, NULL, 0, NULL, WT_CONFIG_COMPILED_TYPE_BOOLEAN, 143,
    INT64_MIN, INT64_MAX, NULL},
  {"dump_tree_shape", "boolean", NULL, NULL, NULL, 0, NULL, WT_CONFIG_COMPILED_TYPE_BOOLEAN, 144,
    INT64_MIN, INT64_MAX, NULL},
  {"read_corrupt", "boolean", NULL, NULL, NULL, 0, NULL, WT_CONFIG_COMPILED_TYPE_BOOLEAN, 145,
    INT64_MIN, INT64_MAX, NULL},
  {"stable_timestamp", "boolean", NULL, NULL, NULL, 0, NULL, WT_CONFIG_COMPILED_TYPE_BOOLEAN, 146,
    INT64_MIN, INT64_MAX, NULL},
  {"strict", "boolean", NULL, NULL, NULL, 0, NULL, WT_CONFIG_COMPILED_TYPE_BOOLEAN, 147, INT64_MIN,
    INT64_MAX, NULL},
  {NULL, NULL, NULL, NULL, NULL, 0, NULL, 0, 0, 0, 0, NULL}};

static const uint8_t confchk_WT_SESSION_verify_jump[WT_CONFIG_JUMP_TABLE_SIZE] = {0, 0, 0, 0, 0, 0,
  0, 0, 0, 0, 0, 0, 0, 0, 0, 0, 0, 0, 0, 0, 0, 0, 0, 0, 0, 0, 0, 0, 0, 0, 0, 0, 0, 0, 0, 0, 0, 0, 0,
  0, 0, 0, 0, 0, 0, 0, 0, 0, 0, 0, 0, 0, 0, 0, 0, 0, 0, 0, 0, 0, 0, 0, 0, 0, 0, 0, 0, 0, 0, 0, 0, 0,
  0, 0, 0, 0, 0, 0, 0, 0, 0, 0, 0, 0, 0, 0, 0, 0, 0, 0, 0, 0, 0, 0, 0, 0, 0, 0, 0, 0, 0, 9, 9, 9, 9,
  9, 9, 9, 9, 9, 9, 9, 9, 9, 9, 10, 12, 12, 12, 12, 12, 12, 12, 12, 12, 12, 12, 12};

static const char *confchk_verbose4_choices[] = {__WT_CONFIG_CHOICE_write_timestamp, NULL};

static const char *confchk_write_timestamp_usage3_choices[] = {__WT_CONFIG_CHOICE_always,
  __WT_CONFIG_CHOICE_key_consistent, __WT_CONFIG_CHOICE_mixed_mode, __WT_CONFIG_CHOICE_never,
  __WT_CONFIG_CHOICE_none, __WT_CONFIG_CHOICE_ordered, NULL};

static const WT_CONFIG_CHECK confchk_colgroup_meta[] = {
  {"app_metadata", "string", NULL, NULL, NULL, 0, NULL, WT_CONFIG_COMPILED_TYPE_STRING, 0,
    INT64_MIN, INT64_MAX, NULL},
  {"assert", "category", NULL, NULL, confchk_WT_SESSION_create_assert_subconfigs, 4,
    confchk_WT_SESSION_create_assert_subconfigs_jump, WT_CONFIG_COMPILED_TYPE_CATEGORY, 1,
    INT64_MIN, INT64_MAX, NULL},
  {"collator", "string", NULL, NULL, NULL, 0, NULL, WT_CONFIG_COMPILED_TYPE_STRING, 6, INT64_MIN,
    INT64_MAX, NULL},
  {"columns", "list", NULL, NULL, NULL, 0, NULL, WT_CONFIG_COMPILED_TYPE_LIST, 7, INT64_MIN,
    INT64_MAX, NULL},
  {"source", "string", NULL, NULL, NULL, 0, NULL, WT_CONFIG_COMPILED_TYPE_STRING, 8, INT64_MIN,
    INT64_MAX, NULL},
  {"type", "string", NULL, NULL, NULL, 0, NULL, WT_CONFIG_COMPILED_TYPE_STRING, 9, INT64_MIN,
    INT64_MAX, NULL},
  {"verbose", "list", NULL, "choices=[\"write_timestamp\"]", NULL, 0, NULL,
    WT_CONFIG_COMPILED_TYPE_LIST, 10, INT64_MIN, INT64_MAX, confchk_verbose4_choices},
  {"write_timestamp_usage", "string", NULL,
    "choices=[\"always\",\"key_consistent\",\"mixed_mode\","
    "\"never\",\"none\",\"ordered\"]",
    NULL, 0, NULL, WT_CONFIG_COMPILED_TYPE_STRING, 11, INT64_MIN, INT64_MAX,
    confchk_write_timestamp_usage3_choices},
  {NULL, NULL, NULL, NULL, NULL, 0, NULL, 0, 0, 0, 0, NULL}};

static const uint8_t confchk_colgroup_meta_jump[WT_CONFIG_JUMP_TABLE_SIZE] = {0, 0, 0, 0, 0, 0, 0,
  0, 0, 0, 0, 0, 0, 0, 0, 0, 0, 0, 0, 0, 0, 0, 0, 0, 0, 0, 0, 0, 0, 0, 0, 0, 0, 0, 0, 0, 0, 0, 0, 0,
  0, 0, 0, 0, 0, 0, 0, 0, 0, 0, 0, 0, 0, 0, 0, 0, 0, 0, 0, 0, 0, 0, 0, 0, 0, 0, 0, 0, 0, 0, 0, 0, 0,
  0, 0, 0, 0, 0, 0, 0, 0, 0, 0, 0, 0, 0, 0, 0, 0, 0, 0, 0, 0, 0, 0, 0, 0, 0, 2, 2, 4, 4, 4, 4, 4, 4,
  4, 4, 4, 4, 4, 4, 4, 4, 4, 4, 5, 6, 6, 7, 8, 8, 8, 8, 8, 8, 8, 8};

static const char *confchk_access_pattern_hint3_choices[] = {
  __WT_CONFIG_CHOICE_none, __WT_CONFIG_CHOICE_random, __WT_CONFIG_CHOICE_sequential, NULL};

static const char *confchk_block_allocation2_choices[] = {
  __WT_CONFIG_CHOICE_best, __WT_CONFIG_CHOICE_first, NULL};

static const char *confchk_block_manager2_choices[] = {
  __WT_CONFIG_CHOICE_default, __WT_CONFIG_CHOICE_disagg, NULL};

static const char *confchk_checksum2_choices[] = {__WT_CONFIG_CHOICE_on, __WT_CONFIG_CHOICE_off,
  __WT_CONFIG_CHOICE_uncompressed, __WT_CONFIG_CHOICE_unencrypted, NULL};

static const char *confchk_format2_choices[] = {__WT_CONFIG_CHOICE_btree, NULL};

static const char *confchk_verbose5_choices[] = {__WT_CONFIG_CHOICE_write_timestamp, NULL};

static const char *confchk_write_timestamp_usage4_choices[] = {__WT_CONFIG_CHOICE_always,
  __WT_CONFIG_CHOICE_key_consistent, __WT_CONFIG_CHOICE_mixed_mode, __WT_CONFIG_CHOICE_never,
  __WT_CONFIG_CHOICE_none, __WT_CONFIG_CHOICE_ordered, NULL};

static const WT_CONFIG_CHECK confchk_file_config[] = {
  {"access_pattern_hint", "string", NULL, "choices=[\"none\",\"random\",\"sequential\"]", NULL, 0,
    NULL, WT_CONFIG_COMPILED_TYPE_STRING, 12, INT64_MIN, INT64_MAX,
    confchk_access_pattern_hint3_choices},
  {"allocation_size", "int", NULL, "min=512B,max=128MB", NULL, 0, NULL, WT_CONFIG_COMPILED_TYPE_INT,
    13, 512, 128LL * WT_MEGABYTE, NULL},
  {"app_metadata", "string", NULL, NULL, NULL, 0, NULL, WT_CONFIG_COMPILED_TYPE_STRING, 0,
    INT64_MIN, INT64_MAX, NULL},
  {"assert", "category", NULL, NULL, confchk_WT_SESSION_create_assert_subconfigs, 4,
    confchk_WT_SESSION_create_assert_subconfigs_jump, WT_CONFIG_COMPILED_TYPE_CATEGORY, 1,
    INT64_MIN, INT64_MAX, NULL},
  {"block_allocation", "string", NULL, "choices=[\"best\",\"first\"]", NULL, 0, NULL,
    WT_CONFIG_COMPILED_TYPE_STRING, 14, INT64_MIN, INT64_MAX, confchk_block_allocation2_choices},
  {"block_compressor", "string", NULL, NULL, NULL, 0, NULL, WT_CONFIG_COMPILED_TYPE_STRING, 15,
    INT64_MIN, INT64_MAX, NULL},
  {"block_manager", "string", NULL, "choices=[\"default\",\"disagg\"]", NULL, 0, NULL,
    WT_CONFIG_COMPILED_TYPE_STRING, 16, INT64_MIN, INT64_MAX, confchk_block_manager2_choices},
  {"cache_resident", "boolean", NULL, NULL, NULL, 0, NULL, WT_CONFIG_COMPILED_TYPE_BOOLEAN, 17,
    INT64_MIN, INT64_MAX, NULL},
  {"checksum", "string", NULL,
    "choices=[\"on\",\"off\",\"uncompressed\","
    "\"unencrypted\"]",
    NULL, 0, NULL, WT_CONFIG_COMPILED_TYPE_STRING, 18, INT64_MIN, INT64_MAX,
    confchk_checksum2_choices},
  {"collator", "string", NULL, NULL, NULL, 0, NULL, WT_CONFIG_COMPILED_TYPE_STRING, 6, INT64_MIN,
    INT64_MAX, NULL},
  {"columns", "list", NULL, NULL, NULL, 0, NULL, WT_CONFIG_COMPILED_TYPE_LIST, 7, INT64_MIN,
    INT64_MAX, NULL},
  {"dictionary", "int", NULL, "min=0", NULL, 0, NULL, WT_CONFIG_COMPILED_TYPE_INT, 19, 0, INT64_MAX,
    NULL},
  {"disaggregated", "category", NULL, NULL, confchk_WT_SESSION_create_disaggregated_subconfigs, 3,
    confchk_WT_SESSION_create_disaggregated_subconfigs_jump, WT_CONFIG_COMPILED_TYPE_CATEGORY, 20,
    INT64_MIN, INT64_MAX, NULL},
  {"encryption", "category", NULL, NULL, confchk_WT_SESSION_create_encryption_subconfigs, 2,
    confchk_WT_SESSION_create_encryption_subconfigs_jump, WT_CONFIG_COMPILED_TYPE_CATEGORY, 24,
    INT64_MIN, INT64_MAX, NULL},
  {"format", "string", NULL, "choices=[\"btree\"]", NULL, 0, NULL, WT_CONFIG_COMPILED_TYPE_STRING,
    27, INT64_MIN, INT64_MAX, confchk_format2_choices},
  {"huffman_key", "string", NULL, NULL, NULL, 0, NULL, WT_CONFIG_COMPILED_TYPE_STRING, 28,
    INT64_MIN, INT64_MAX, NULL},
  {"huffman_value", "string", NULL, NULL, NULL, 0, NULL, WT_CONFIG_COMPILED_TYPE_STRING, 29,
    INT64_MIN, INT64_MAX, NULL},
  {"ignore_in_memory_cache_size", "boolean", NULL, NULL, NULL, 0, NULL,
    WT_CONFIG_COMPILED_TYPE_BOOLEAN, 30, INT64_MIN, INT64_MAX, NULL},
  {"in_memory", "boolean", NULL, NULL, NULL, 0, NULL, WT_CONFIG_COMPILED_TYPE_BOOLEAN, 31,
    INT64_MIN, INT64_MAX, NULL},
  {"internal_item_max", "int", NULL, "min=0", NULL, 0, NULL, WT_CONFIG_COMPILED_TYPE_INT, 32, 0,
    INT64_MAX, NULL},
  {"internal_key_max", "int", NULL, "min=0", NULL, 0, NULL, WT_CONFIG_COMPILED_TYPE_INT, 33, 0,
    INT64_MAX, NULL},
  {"internal_key_truncate", "boolean", NULL, NULL, NULL, 0, NULL, WT_CONFIG_COMPILED_TYPE_BOOLEAN,
    34, INT64_MIN, INT64_MAX, NULL},
  {"internal_page_max", "int", NULL, "min=512B,max=512MB", NULL, 0, NULL,
    WT_CONFIG_COMPILED_TYPE_INT, 35, 512, 512LL * WT_MEGABYTE, NULL},
  {"key_format", "format", __wt_struct_confchk, NULL, NULL, 0, NULL, WT_CONFIG_COMPILED_TYPE_FORMAT,
    36, INT64_MIN, INT64_MAX, NULL},
  {"key_gap", "int", NULL, "min=0", NULL, 0, NULL, WT_CONFIG_COMPILED_TYPE_INT, 37, 0, INT64_MAX,
    NULL},
  {"leaf_item_max", "int", NULL, "min=0", NULL, 0, NULL, WT_CONFIG_COMPILED_TYPE_INT, 38, 0,
    INT64_MAX, NULL},
  {"leaf_key_max", "int", NULL, "min=0", NULL, 0, NULL, WT_CONFIG_COMPILED_TYPE_INT, 39, 0,
    INT64_MAX, NULL},
  {"leaf_page_max", "int", NULL, "min=512B,max=512MB", NULL, 0, NULL, WT_CONFIG_COMPILED_TYPE_INT,
    40, 512, 512LL * WT_MEGABYTE, NULL},
  {"leaf_value_max", "int", NULL, "min=0", NULL, 0, NULL, WT_CONFIG_COMPILED_TYPE_INT, 41, 0,
    INT64_MAX, NULL},
  {"log", "category", NULL, NULL, confchk_WT_SESSION_create_log_subconfigs, 1,
    confchk_WT_SESSION_create_log_subconfigs_jump, WT_CONFIG_COMPILED_TYPE_CATEGORY, 42, INT64_MIN,
    INT64_MAX, NULL},
  {"memory_page_image_max", "int", NULL, "min=0", NULL, 0, NULL, WT_CONFIG_COMPILED_TYPE_INT, 44, 0,
    INT64_MAX, NULL},
  {"memory_page_max", "int", NULL, "min=512B,max=10TB", NULL, 0, NULL, WT_CONFIG_COMPILED_TYPE_INT,
    45, 512, 10LL * WT_TERABYTE, NULL},
  {"os_cache_dirty_max", "int", NULL, "min=0", NULL, 0, NULL, WT_CONFIG_COMPILED_TYPE_INT, 46, 0,
    INT64_MAX, NULL},
  {"os_cache_max", "int", NULL, "min=0", NULL, 0, NULL, WT_CONFIG_COMPILED_TYPE_INT, 47, 0,
    INT64_MAX, NULL},
  {"prefix_compression", "boolean", NULL, NULL, NULL, 0, NULL, WT_CONFIG_COMPILED_TYPE_BOOLEAN, 48,
    INT64_MIN, INT64_MAX, NULL},
  {"prefix_compression_min", "int", NULL, "min=0", NULL, 0, NULL, WT_CONFIG_COMPILED_TYPE_INT, 49,
    0, INT64_MAX, NULL},
  {"split_deepen_min_child", "int", NULL, NULL, NULL, 0, NULL, WT_CONFIG_COMPILED_TYPE_INT, 50,
    INT64_MIN, INT64_MAX, NULL},
  {"split_deepen_per_child", "int", NULL, NULL, NULL, 0, NULL, WT_CONFIG_COMPILED_TYPE_INT, 51,
    INT64_MIN, INT64_MAX, NULL},
  {"split_pct", "int", NULL, "min=50,max=100", NULL, 0, NULL, WT_CONFIG_COMPILED_TYPE_INT, 52, 50,
    100, NULL},
  {"tiered_storage", "category", NULL, NULL, confchk_WT_SESSION_create_tiered_storage_subconfigs, 8,
    confchk_WT_SESSION_create_tiered_storage_subconfigs_jump, WT_CONFIG_COMPILED_TYPE_CATEGORY, 53,
    INT64_MIN, INT64_MAX, NULL},
  {"value_format", "format", __wt_struct_confchk, NULL, NULL, 0, NULL,
    WT_CONFIG_COMPILED_TYPE_FORMAT, 61, INT64_MIN, INT64_MAX, NULL},
  {"verbose", "list", NULL, "choices=[\"write_timestamp\"]", NULL, 0, NULL,
    WT_CONFIG_COMPILED_TYPE_LIST, 10, INT64_MIN, INT64_MAX, confchk_verbose5_choices},
  {"write_timestamp_usage", "string", NULL,
    "choices=[\"always\",\"key_consistent\",\"mixed_mode\","
    "\"never\",\"none\",\"ordered\"]",
    NULL, 0, NULL, WT_CONFIG_COMPILED_TYPE_STRING, 11, INT64_MIN, INT64_MAX,
    confchk_write_timestamp_usage4_choices},
  {NULL, NULL, NULL, NULL, NULL, 0, NULL, 0, 0, 0, 0, NULL}};

static const uint8_t confchk_file_config_jump[WT_CONFIG_JUMP_TABLE_SIZE] = {0, 0, 0, 0, 0, 0, 0, 0,
  0, 0, 0, 0, 0, 0, 0, 0, 0, 0, 0, 0, 0, 0, 0, 0, 0, 0, 0, 0, 0, 0, 0, 0, 0, 0, 0, 0, 0, 0, 0, 0, 0,
  0, 0, 0, 0, 0, 0, 0, 0, 0, 0, 0, 0, 0, 0, 0, 0, 0, 0, 0, 0, 0, 0, 0, 0, 0, 0, 0, 0, 0, 0, 0, 0, 0,
  0, 0, 0, 0, 0, 0, 0, 0, 0, 0, 0, 0, 0, 0, 0, 0, 0, 0, 0, 0, 0, 0, 0, 0, 4, 7, 11, 13, 14, 15, 15,
  17, 23, 23, 25, 30, 32, 32, 34, 36, 36, 36, 39, 40, 40, 42, 43, 43, 43, 43, 43, 43, 43, 43};

static const char *confchk_access_pattern_hint4_choices[] = {
  __WT_CONFIG_CHOICE_none, __WT_CONFIG_CHOICE_random, __WT_CONFIG_CHOICE_sequential, NULL};

static const char *confchk_block_allocation3_choices[] = {
  __WT_CONFIG_CHOICE_best, __WT_CONFIG_CHOICE_first, NULL};

static const char *confchk_block_manager3_choices[] = {
  __WT_CONFIG_CHOICE_default, __WT_CONFIG_CHOICE_disagg, NULL};

static const char *confchk_checksum3_choices[] = {__WT_CONFIG_CHOICE_on, __WT_CONFIG_CHOICE_off,
  __WT_CONFIG_CHOICE_uncompressed, __WT_CONFIG_CHOICE_unencrypted, NULL};

static const char *confchk_format3_choices[] = {__WT_CONFIG_CHOICE_btree, NULL};

static const char *confchk_verbose6_choices[] = {__WT_CONFIG_CHOICE_write_timestamp, NULL};

static const char *confchk_write_timestamp_usage5_choices[] = {__WT_CONFIG_CHOICE_always,
  __WT_CONFIG_CHOICE_key_consistent, __WT_CONFIG_CHOICE_mixed_mode, __WT_CONFIG_CHOICE_never,
  __WT_CONFIG_CHOICE_none, __WT_CONFIG_CHOICE_ordered, NULL};

static const WT_CONFIG_CHECK confchk_file_meta[] = {
  {"access_pattern_hint", "string", NULL, "choices=[\"none\",\"random\",\"sequential\"]", NULL, 0,
    NULL, WT_CONFIG_COMPILED_TYPE_STRING, 12, INT64_MIN, INT64_MAX,
    confchk_access_pattern_hint4_choices},
  {"allocation_size", "int", NULL, "min=512B,max=128MB", NULL, 0, NULL, WT_CONFIG_COMPILED_TYPE_INT,
    13, 512, 128LL * WT_MEGABYTE, NULL},
  {"app_metadata", "string", NULL, NULL, NULL, 0, NULL, WT_CONFIG_COMPILED_TYPE_STRING, 0,
    INT64_MIN, INT64_MAX, NULL},
  {"assert", "category", NULL, NULL, confchk_WT_SESSION_create_assert_subconfigs, 4,
    confchk_WT_SESSION_create_assert_subconfigs_jump, WT_CONFIG_COMPILED_TYPE_CATEGORY, 1,
    INT64_MIN, INT64_MAX, NULL},
  {"block_allocation", "string", NULL, "choices=[\"best\",\"first\"]", NULL, 0, NULL,
    WT_CONFIG_COMPILED_TYPE_STRING, 14, INT64_MIN, INT64_MAX, confchk_block_allocation3_choices},
  {"block_compressor", "string", NULL, NULL, NULL, 0, NULL, WT_CONFIG_COMPILED_TYPE_STRING, 15,
    INT64_MIN, INT64_MAX, NULL},
  {"block_manager", "string", NULL, "choices=[\"default\",\"disagg\"]", NULL, 0, NULL,
    WT_CONFIG_COMPILED_TYPE_STRING, 16, INT64_MIN, INT64_MAX, confchk_block_manager3_choices},
  {"cache_resident", "boolean", NULL, NULL, NULL, 0, NULL, WT_CONFIG_COMPILED_TYPE_BOOLEAN, 17,
    INT64_MIN, INT64_MAX, NULL},
  {"checkpoint", "string", NULL, NULL, NULL, 0, NULL, WT_CONFIG_COMPILED_TYPE_STRING, 62, INT64_MIN,
    INT64_MAX, NULL},
  {"checkpoint_backup_info", "string", NULL, NULL, NULL, 0, NULL, WT_CONFIG_COMPILED_TYPE_STRING,
    63, INT64_MIN, INT64_MAX, NULL},
  {"checkpoint_lsn", "string", NULL, NULL, NULL, 0, NULL, WT_CONFIG_COMPILED_TYPE_STRING, 64,
    INT64_MIN, INT64_MAX, NULL},
  {"checksum", "string", NULL,
    "choices=[\"on\",\"off\",\"uncompressed\","
    "\"unencrypted\"]",
    NULL, 0, NULL, WT_CONFIG_COMPILED_TYPE_STRING, 18, INT64_MIN, INT64_MAX,
    confchk_checksum3_choices},
  {"collator", "string", NULL, NULL, NULL, 0, NULL, WT_CONFIG_COMPILED_TYPE_STRING, 6, INT64_MIN,
    INT64_MAX, NULL},
  {"columns", "list", NULL, NULL, NULL, 0, NULL, WT_CONFIG_COMPILED_TYPE_LIST, 7, INT64_MIN,
    INT64_MAX, NULL},
  {"dictionary", "int", NULL, "min=0", NULL, 0, NULL, WT_CONFIG_COMPILED_TYPE_INT, 19, 0, INT64_MAX,
    NULL},
  {"disaggregated", "category", NULL, NULL, confchk_WT_SESSION_create_disaggregated_subconfigs, 3,
    confchk_WT_SESSION_create_disaggregated_subconfigs_jump, WT_CONFIG_COMPILED_TYPE_CATEGORY, 20,
    INT64_MIN, INT64_MAX, NULL},
  {"encryption", "category", NULL, NULL, confchk_WT_SESSION_create_encryption_subconfigs, 2,
    confchk_WT_SESSION_create_encryption_subconfigs_jump, WT_CONFIG_COMPILED_TYPE_CATEGORY, 24,
    INT64_MIN, INT64_MAX, NULL},
  {"format", "string", NULL, "choices=[\"btree\"]", NULL, 0, NULL, WT_CONFIG_COMPILED_TYPE_STRING,
    27, INT64_MIN, INT64_MAX, confchk_format3_choices},
  {"huffman_key", "string", NULL, NULL, NULL, 0, NULL, WT_CONFIG_COMPILED_TYPE_STRING, 28,
    INT64_MIN, INT64_MAX, NULL},
  {"huffman_value", "string", NULL, NULL, NULL, 0, NULL, WT_CONFIG_COMPILED_TYPE_STRING, 29,
    INT64_MIN, INT64_MAX, NULL},
  {"id", "string", NULL, NULL, NULL, 0, NULL, WT_CONFIG_COMPILED_TYPE_STRING, 65, INT64_MIN,
    INT64_MAX, NULL},
  {"ignore_in_memory_cache_size", "boolean", NULL, NULL, NULL, 0, NULL,
    WT_CONFIG_COMPILED_TYPE_BOOLEAN, 30, INT64_MIN, INT64_MAX, NULL},
  {"in_memory", "boolean", NULL, NULL, NULL, 0, NULL, WT_CONFIG_COMPILED_TYPE_BOOLEAN, 31,
    INT64_MIN, INT64_MAX, NULL},
  {"internal_item_max", "int", NULL, "min=0", NULL, 0, NULL, WT_CONFIG_COMPILED_TYPE_INT, 32, 0,
    INT64_MAX, NULL},
  {"internal_key_max", "int", NULL, "min=0", NULL, 0, NULL, WT_CONFIG_COMPILED_TYPE_INT, 33, 0,
    INT64_MAX, NULL},
  {"internal_key_truncate", "boolean", NULL, NULL, NULL, 0, NULL, WT_CONFIG_COMPILED_TYPE_BOOLEAN,
    34, INT64_MIN, INT64_MAX, NULL},
  {"internal_page_max", "int", NULL, "min=512B,max=512MB", NULL, 0, NULL,
    WT_CONFIG_COMPILED_TYPE_INT, 35, 512, 512LL * WT_MEGABYTE, NULL},
  {"key_format", "format", __wt_struct_confchk, NULL, NULL, 0, NULL, WT_CONFIG_COMPILED_TYPE_FORMAT,
    36, INT64_MIN, INT64_MAX, NULL},
  {"key_gap", "int", NULL, "min=0", NULL, 0, NULL, WT_CONFIG_COMPILED_TYPE_INT, 37, 0, INT64_MAX,
    NULL},
  {"leaf_item_max", "int", NULL, "min=0", NULL, 0, NULL, WT_CONFIG_COMPILED_TYPE_INT, 38, 0,
    INT64_MAX, NULL},
  {"leaf_key_max", "int", NULL, "min=0", NULL, 0, NULL, WT_CONFIG_COMPILED_TYPE_INT, 39, 0,
    INT64_MAX, NULL},
  {"leaf_page_max", "int", NULL, "min=512B,max=512MB", NULL, 0, NULL, WT_CONFIG_COMPILED_TYPE_INT,
    40, 512, 512LL * WT_MEGABYTE, NULL},
  {"leaf_value_max", "int", NULL, "min=0", NULL, 0, NULL, WT_CONFIG_COMPILED_TYPE_INT, 41, 0,
    INT64_MAX, NULL},
  {"log", "category", NULL, NULL, confchk_WT_SESSION_create_log_subconfigs, 1,
    confchk_WT_SESSION_create_log_subconfigs_jump, WT_CONFIG_COMPILED_TYPE_CATEGORY, 42, INT64_MIN,
    INT64_MAX, NULL},
  {"memory_page_image_max", "int", NULL, "min=0", NULL, 0, NULL, WT_CONFIG_COMPILED_TYPE_INT, 44, 0,
    INT64_MAX, NULL},
  {"memory_page_max", "int", NULL, "min=512B,max=10TB", NULL, 0, NULL, WT_CONFIG_COMPILED_TYPE_INT,
    45, 512, 10LL * WT_TERABYTE, NULL},
  {"os_cache_dirty_max", "int", NULL, "min=0", NULL, 0, NULL, WT_CONFIG_COMPILED_TYPE_INT, 46, 0,
    INT64_MAX, NULL},
  {"os_cache_max", "int", NULL, "min=0", NULL, 0, NULL, WT_CONFIG_COMPILED_TYPE_INT, 47, 0,
    INT64_MAX, NULL},
  {"prefix_compression", "boolean", NULL, NULL, NULL, 0, NULL, WT_CONFIG_COMPILED_TYPE_BOOLEAN, 48,
    INT64_MIN, INT64_MAX, NULL},
  {"prefix_compression_min", "int", NULL, "min=0", NULL, 0, NULL, WT_CONFIG_COMPILED_TYPE_INT, 49,
    0, INT64_MAX, NULL},
  {"readonly", "boolean", NULL, NULL, NULL, 0, NULL, WT_CONFIG_COMPILED_TYPE_BOOLEAN, 66, INT64_MIN,
    INT64_MAX, NULL},
  {"split_deepen_min_child", "int", NULL, NULL, NULL, 0, NULL, WT_CONFIG_COMPILED_TYPE_INT, 50,
    INT64_MIN, INT64_MAX, NULL},
  {"split_deepen_per_child", "int", NULL, NULL, NULL, 0, NULL, WT_CONFIG_COMPILED_TYPE_INT, 51,
    INT64_MIN, INT64_MAX, NULL},
  {"split_pct", "int", NULL, "min=50,max=100", NULL, 0, NULL, WT_CONFIG_COMPILED_TYPE_INT, 52, 50,
    100, NULL},
  {"tiered_object", "boolean", NULL, NULL, NULL, 0, NULL, WT_CONFIG_COMPILED_TYPE_BOOLEAN, 67,
    INT64_MIN, INT64_MAX, NULL},
  {"tiered_storage", "category", NULL, NULL, confchk_WT_SESSION_create_tiered_storage_subconfigs, 8,
    confchk_WT_SESSION_create_tiered_storage_subconfigs_jump, WT_CONFIG_COMPILED_TYPE_CATEGORY, 53,
    INT64_MIN, INT64_MAX, NULL},
  {"value_format", "format", __wt_struct_confchk, NULL, NULL, 0, NULL,
    WT_CONFIG_COMPILED_TYPE_FORMAT, 61, INT64_MIN, INT64_MAX, NULL},
  {"verbose", "list", NULL, "choices=[\"write_timestamp\"]", NULL, 0, NULL,
    WT_CONFIG_COMPILED_TYPE_LIST, 10, INT64_MIN, INT64_MAX, confchk_verbose6_choices},
  {"version", "string", NULL, NULL, NULL, 0, NULL, WT_CONFIG_COMPILED_TYPE_STRING, 68, INT64_MIN,
    INT64_MAX, NULL},
  {"write_timestamp_usage", "string", NULL,
    "choices=[\"always\",\"key_consistent\",\"mixed_mode\","
    "\"never\",\"none\",\"ordered\"]",
    NULL, 0, NULL, WT_CONFIG_COMPILED_TYPE_STRING, 11, INT64_MIN, INT64_MAX,
    confchk_write_timestamp_usage5_choices},
  {NULL, NULL, NULL, NULL, NULL, 0, NULL, 0, 0, 0, 0, NULL}};

static const uint8_t confchk_file_meta_jump[WT_CONFIG_JUMP_TABLE_SIZE] = {0, 0, 0, 0, 0, 0, 0, 0, 0,
  0, 0, 0, 0, 0, 0, 0, 0, 0, 0, 0, 0, 0, 0, 0, 0, 0, 0, 0, 0, 0, 0, 0, 0, 0, 0, 0, 0, 0, 0, 0, 0, 0,
  0, 0, 0, 0, 0, 0, 0, 0, 0, 0, 0, 0, 0, 0, 0, 0, 0, 0, 0, 0, 0, 0, 0, 0, 0, 0, 0, 0, 0, 0, 0, 0, 0,
  0, 0, 0, 0, 0, 0, 0, 0, 0, 0, 0, 0, 0, 0, 0, 0, 0, 0, 0, 0, 0, 0, 0, 4, 7, 14, 16, 17, 18, 18, 20,
  27, 27, 29, 34, 36, 36, 38, 40, 40, 41, 44, 46, 46, 49, 50, 50, 50, 50, 50, 50, 50, 50};

static const char *confchk_verbose7_choices[] = {__WT_CONFIG_CHOICE_write_timestamp, NULL};

static const char *confchk_write_timestamp_usage6_choices[] = {__WT_CONFIG_CHOICE_always,
  __WT_CONFIG_CHOICE_key_consistent, __WT_CONFIG_CHOICE_mixed_mode, __WT_CONFIG_CHOICE_never,
  __WT_CONFIG_CHOICE_none, __WT_CONFIG_CHOICE_ordered, NULL};

static const WT_CONFIG_CHECK confchk_index_meta[] = {
  {"app_metadata", "string", NULL, NULL, NULL, 0, NULL, WT_CONFIG_COMPILED_TYPE_STRING, 0,
    INT64_MIN, INT64_MAX, NULL},
  {"assert", "category", NULL, NULL, confchk_WT_SESSION_create_assert_subconfigs, 4,
    confchk_WT_SESSION_create_assert_subconfigs_jump, WT_CONFIG_COMPILED_TYPE_CATEGORY, 1,
    INT64_MIN, INT64_MAX, NULL},
  {"collator", "string", NULL, NULL, NULL, 0, NULL, WT_CONFIG_COMPILED_TYPE_STRING, 6, INT64_MIN,
    INT64_MAX, NULL},
  {"columns", "list", NULL, NULL, NULL, 0, NULL, WT_CONFIG_COMPILED_TYPE_LIST, 7, INT64_MIN,
    INT64_MAX, NULL},
  {"immutable", "boolean", NULL, NULL, NULL, 0, NULL, WT_CONFIG_COMPILED_TYPE_BOOLEAN, 69,
    INT64_MIN, INT64_MAX, NULL},
  {"key_format", "format", __wt_struct_confchk, NULL, NULL, 0, NULL, WT_CONFIG_COMPILED_TYPE_FORMAT,
    36, INT64_MIN, INT64_MAX, NULL},
  {"source", "string", NULL, NULL, NULL, 0, NULL, WT_CONFIG_COMPILED_TYPE_STRING, 8, INT64_MIN,
    INT64_MAX, NULL},
  {"type", "string", NULL, NULL, NULL, 0, NULL, WT_CONFIG_COMPILED_TYPE_STRING, 9, INT64_MIN,
    INT64_MAX, NULL},
  {"value_format", "format", __wt_struct_confchk, NULL, NULL, 0, NULL,
    WT_CONFIG_COMPILED_TYPE_FORMAT, 61, INT64_MIN, INT64_MAX, NULL},
  {"verbose", "list", NULL, "choices=[\"write_timestamp\"]", NULL, 0, NULL,
    WT_CONFIG_COMPILED_TYPE_LIST, 10, INT64_MIN, INT64_MAX, confchk_verbose7_choices},
  {"write_timestamp_usage", "string", NULL,
    "choices=[\"always\",\"key_consistent\",\"mixed_mode\","
    "\"never\",\"none\",\"ordered\"]",
    NULL, 0, NULL, WT_CONFIG_COMPILED_TYPE_STRING, 11, INT64_MIN, INT64_MAX,
    confchk_write_timestamp_usage6_choices},
  {NULL, NULL, NULL, NULL, NULL, 0, NULL, 0, 0, 0, 0, NULL}};

static const uint8_t confchk_index_meta_jump[WT_CONFIG_JUMP_TABLE_SIZE] = {0, 0, 0, 0, 0, 0, 0, 0,
  0, 0, 0, 0, 0, 0, 0, 0, 0, 0, 0, 0, 0, 0, 0, 0, 0, 0, 0, 0, 0, 0, 0, 0, 0, 0, 0, 0, 0, 0, 0, 0, 0,
  0, 0, 0, 0, 0, 0, 0, 0, 0, 0, 0, 0, 0, 0, 0, 0, 0, 0, 0, 0, 0, 0, 0, 0, 0, 0, 0, 0, 0, 0, 0, 0, 0,
  0, 0, 0, 0, 0, 0, 0, 0, 0, 0, 0, 0, 0, 0, 0, 0, 0, 0, 0, 0, 0, 0, 0, 0, 2, 2, 4, 4, 4, 4, 4, 4, 5,
  5, 6, 6, 6, 6, 6, 6, 6, 6, 7, 8, 8, 10, 11, 11, 11, 11, 11, 11, 11, 11};

static const char *confchk_role2_choices[] = {
  __WT_CONFIG_CHOICE_leader, __WT_CONFIG_CHOICE_follower, NULL};

static const WT_CONFIG_CHECK confchk_wiredtiger_open_disaggregated_subconfigs[] = {
  {"checkpoint_id", "int", NULL, "min=-1", NULL, 0, NULL, WT_CONFIG_COMPILED_TYPE_INT, 72, -1,
    INT64_MAX, NULL},
  {"checkpoint_meta", "string", NULL, NULL, NULL, 0, NULL, WT_CONFIG_COMPILED_TYPE_STRING, 73,
    INT64_MIN, INT64_MAX, NULL},
  {"next_checkpoint_id", "int", NULL, "min=-1", NULL, 0, NULL, WT_CONFIG_COMPILED_TYPE_INT, 74, -1,
    INT64_MAX, NULL},
  {"page_log", "string", NULL, NULL, NULL, 0, NULL, WT_CONFIG_COMPILED_TYPE_STRING, 21, INT64_MIN,
    INT64_MAX, NULL},
  {"role", "string", NULL, "choices=[\"leader\",\"follower\"]", NULL, 0, NULL,
    WT_CONFIG_COMPILED_TYPE_STRING, 75, INT64_MIN, INT64_MAX, confchk_role2_choices},
  {"shutdown_checkpoint", "boolean", NULL, NULL, NULL, 0, NULL, WT_CONFIG_COMPILED_TYPE_BOOLEAN, 76,
    INT64_MIN, INT64_MAX, NULL},
  {NULL, NULL, NULL, NULL, NULL, 0, NULL, 0, 0, 0, 0, NULL}};

static const uint8_t
  confchk_wiredtiger_open_disaggregated_subconfigs_jump[WT_CONFIG_JUMP_TABLE_SIZE] = {0, 0, 0, 0, 0,
    0, 0, 0, 0, 0, 0, 0, 0, 0, 0, 0, 0, 0, 0, 0, 0, 0, 0, 0, 0, 0, 0, 0, 0, 0, 0, 0, 0, 0, 0, 0, 0,
    0, 0, 0, 0, 0, 0, 0, 0, 0, 0, 0, 0, 0, 0, 0, 0, 0, 0, 0, 0, 0, 0, 0, 0, 0, 0, 0, 0, 0, 0, 0, 0,
    0, 0, 0, 0, 0, 0, 0, 0, 0, 0, 0, 0, 0, 0, 0, 0, 0, 0, 0, 0, 0, 0, 0, 0, 0, 0, 0, 0, 0, 0, 0, 2,
    2, 2, 2, 2, 2, 2, 2, 2, 2, 2, 3, 3, 4, 4, 5, 6, 6, 6, 6, 6, 6, 6, 6, 6, 6, 6, 6};

static const char *confchk_verbose8_choices[] = {__WT_CONFIG_CHOICE_write_timestamp, NULL};

static const char *confchk_write_timestamp_usage7_choices[] = {__WT_CONFIG_CHOICE_always,
  __WT_CONFIG_CHOICE_key_consistent, __WT_CONFIG_CHOICE_mixed_mode, __WT_CONFIG_CHOICE_never,
  __WT_CONFIG_CHOICE_none, __WT_CONFIG_CHOICE_ordered, NULL};

static const WT_CONFIG_CHECK confchk_layered_meta[] = {
  {"app_metadata", "string", NULL, NULL, NULL, 0, NULL, WT_CONFIG_COMPILED_TYPE_STRING, 0,
    INT64_MIN, INT64_MAX, NULL},
  {"assert", "category", NULL, NULL, confchk_WT_SESSION_create_assert_subconfigs, 4,
    confchk_WT_SESSION_create_assert_subconfigs_jump, WT_CONFIG_COMPILED_TYPE_CATEGORY, 1,
    INT64_MIN, INT64_MAX, NULL},
  {"collator", "string", NULL, NULL, NULL, 0, NULL, WT_CONFIG_COMPILED_TYPE_STRING, 6, INT64_MIN,
    INT64_MAX, NULL},
  {"columns", "list", NULL, NULL, NULL, 0, NULL, WT_CONFIG_COMPILED_TYPE_LIST, 7, INT64_MIN,
    INT64_MAX, NULL},
  {"disaggregated", "category", NULL, NULL, confchk_wiredtiger_open_disaggregated_subconfigs, 6,
    confchk_wiredtiger_open_disaggregated_subconfigs_jump, WT_CONFIG_COMPILED_TYPE_CATEGORY, 20,
    INT64_MIN, INT64_MAX, NULL},
  {"ingest", "string", NULL, NULL, NULL, 0, NULL, WT_CONFIG_COMPILED_TYPE_STRING, 77, INT64_MIN,
    INT64_MAX, NULL},
  {"key_format", "format", __wt_struct_confchk, NULL, NULL, 0, NULL, WT_CONFIG_COMPILED_TYPE_FORMAT,
    36, INT64_MIN, INT64_MAX, NULL},
  {"stable", "string", NULL, NULL, NULL, 0, NULL, WT_CONFIG_COMPILED_TYPE_STRING, 78, INT64_MIN,
    INT64_MAX, NULL},
  {"value_format", "format", __wt_struct_confchk, NULL, NULL, 0, NULL,
    WT_CONFIG_COMPILED_TYPE_FORMAT, 61, INT64_MIN, INT64_MAX, NULL},
  {"verbose", "list", NULL, "choices=[\"write_timestamp\"]", NULL, 0, NULL,
    WT_CONFIG_COMPILED_TYPE_LIST, 10, INT64_MIN, INT64_MAX, confchk_verbose8_choices},
  {"write_timestamp_usage", "string", NULL,
    "choices=[\"always\",\"key_consistent\",\"mixed_mode\","
    "\"never\",\"none\",\"ordered\"]",
    NULL, 0, NULL, WT_CONFIG_COMPILED_TYPE_STRING, 11, INT64_MIN, INT64_MAX,
    confchk_write_timestamp_usage7_choices},
  {NULL, NULL, NULL, NULL, NULL, 0, NULL, 0, 0, 0, 0, NULL}};

static const uint8_t confchk_layered_meta_jump[WT_CONFIG_JUMP_TABLE_SIZE] = {0, 0, 0, 0, 0, 0, 0, 0,
  0, 0, 0, 0, 0, 0, 0, 0, 0, 0, 0, 0, 0, 0, 0, 0, 0, 0, 0, 0, 0, 0, 0, 0, 0, 0, 0, 0, 0, 0, 0, 0, 0,
  0, 0, 0, 0, 0, 0, 0, 0, 0, 0, 0, 0, 0, 0, 0, 0, 0, 0, 0, 0, 0, 0, 0, 0, 0, 0, 0, 0, 0, 0, 0, 0, 0,
  0, 0, 0, 0, 0, 0, 0, 0, 0, 0, 0, 0, 0, 0, 0, 0, 0, 0, 0, 0, 0, 0, 0, 0, 2, 2, 4, 5, 5, 5, 5, 5, 6,
  6, 7, 7, 7, 7, 7, 7, 7, 7, 8, 8, 8, 10, 11, 11, 11, 11, 11, 11, 11, 11};

static const char *confchk_access_pattern_hint5_choices[] = {
  __WT_CONFIG_CHOICE_none, __WT_CONFIG_CHOICE_random, __WT_CONFIG_CHOICE_sequential, NULL};

static const char *confchk_block_allocation4_choices[] = {
  __WT_CONFIG_CHOICE_best, __WT_CONFIG_CHOICE_first, NULL};

static const char *confchk_block_manager4_choices[] = {
  __WT_CONFIG_CHOICE_default, __WT_CONFIG_CHOICE_disagg, NULL};

static const char *confchk_checksum4_choices[] = {__WT_CONFIG_CHOICE_on, __WT_CONFIG_CHOICE_off,
  __WT_CONFIG_CHOICE_uncompressed, __WT_CONFIG_CHOICE_unencrypted, NULL};

static const char *confchk_format4_choices[] = {__WT_CONFIG_CHOICE_btree, NULL};

static const char *confchk_verbose9_choices[] = {__WT_CONFIG_CHOICE_write_timestamp, NULL};

static const char *confchk_write_timestamp_usage8_choices[] = {__WT_CONFIG_CHOICE_always,
  __WT_CONFIG_CHOICE_key_consistent, __WT_CONFIG_CHOICE_mixed_mode, __WT_CONFIG_CHOICE_never,
  __WT_CONFIG_CHOICE_none, __WT_CONFIG_CHOICE_ordered, NULL};

static const WT_CONFIG_CHECK confchk_object_meta[] = {
  {"access_pattern_hint", "string", NULL, "choices=[\"none\",\"random\",\"sequential\"]", NULL, 0,
    NULL, WT_CONFIG_COMPILED_TYPE_STRING, 12, INT64_MIN, INT64_MAX,
    confchk_access_pattern_hint5_choices},
  {"allocation_size", "int", NULL, "min=512B,max=128MB", NULL, 0, NULL, WT_CONFIG_COMPILED_TYPE_INT,
    13, 512, 128LL * WT_MEGABYTE, NULL},
  {"app_metadata", "string", NULL, NULL, NULL, 0, NULL, WT_CONFIG_COMPILED_TYPE_STRING, 0,
    INT64_MIN, INT64_MAX, NULL},
  {"assert", "category", NULL, NULL, confchk_WT_SESSION_create_assert_subconfigs, 4,
    confchk_WT_SESSION_create_assert_subconfigs_jump, WT_CONFIG_COMPILED_TYPE_CATEGORY, 1,
    INT64_MIN, INT64_MAX, NULL},
  {"block_allocation", "string", NULL, "choices=[\"best\",\"first\"]", NULL, 0, NULL,
    WT_CONFIG_COMPILED_TYPE_STRING, 14, INT64_MIN, INT64_MAX, confchk_block_allocation4_choices},
  {"block_compressor", "string", NULL, NULL, NULL, 0, NULL, WT_CONFIG_COMPILED_TYPE_STRING, 15,
    INT64_MIN, INT64_MAX, NULL},
  {"block_manager", "string", NULL, "choices=[\"default\",\"disagg\"]", NULL, 0, NULL,
    WT_CONFIG_COMPILED_TYPE_STRING, 16, INT64_MIN, INT64_MAX, confchk_block_manager4_choices},
  {"cache_resident", "boolean", NULL, NULL, NULL, 0, NULL, WT_CONFIG_COMPILED_TYPE_BOOLEAN, 17,
    INT64_MIN, INT64_MAX, NULL},
  {"checkpoint", "string", NULL, NULL, NULL, 0, NULL, WT_CONFIG_COMPILED_TYPE_STRING, 62, INT64_MIN,
    INT64_MAX, NULL},
  {"checkpoint_backup_info", "string", NULL, NULL, NULL, 0, NULL, WT_CONFIG_COMPILED_TYPE_STRING,
    63, INT64_MIN, INT64_MAX, NULL},
  {"checkpoint_lsn", "string", NULL, NULL, NULL, 0, NULL, WT_CONFIG_COMPILED_TYPE_STRING, 64,
    INT64_MIN, INT64_MAX, NULL},
  {"checksum", "string", NULL,
    "choices=[\"on\",\"off\",\"uncompressed\","
    "\"unencrypted\"]",
    NULL, 0, NULL, WT_CONFIG_COMPILED_TYPE_STRING, 18, INT64_MIN, INT64_MAX,
    confchk_checksum4_choices},
  {"collator", "string", NULL, NULL, NULL, 0, NULL, WT_CONFIG_COMPILED_TYPE_STRING, 6, INT64_MIN,
    INT64_MAX, NULL},
  {"columns", "list", NULL, NULL, NULL, 0, NULL, WT_CONFIG_COMPILED_TYPE_LIST, 7, INT64_MIN,
    INT64_MAX, NULL},
  {"dictionary", "int", NULL, "min=0", NULL, 0, NULL, WT_CONFIG_COMPILED_TYPE_INT, 19, 0, INT64_MAX,
    NULL},
  {"disaggregated", "category", NULL, NULL, confchk_WT_SESSION_create_disaggregated_subconfigs, 3,
    confchk_WT_SESSION_create_disaggregated_subconfigs_jump, WT_CONFIG_COMPILED_TYPE_CATEGORY, 20,
    INT64_MIN, INT64_MAX, NULL},
  {"encryption", "category", NULL, NULL, confchk_WT_SESSION_create_encryption_subconfigs, 2,
    confchk_WT_SESSION_create_encryption_subconfigs_jump, WT_CONFIG_COMPILED_TYPE_CATEGORY, 24,
    INT64_MIN, INT64_MAX, NULL},
  {"flush_time", "string", NULL, NULL, NULL, 0, NULL, WT_CONFIG_COMPILED_TYPE_STRING, 70, INT64_MIN,
    INT64_MAX, NULL},
  {"flush_timestamp", "string", NULL, NULL, NULL, 0, NULL, WT_CONFIG_COMPILED_TYPE_STRING, 71,
    INT64_MIN, INT64_MAX, NULL},
  {"format", "string", NULL, "choices=[\"btree\"]", NULL, 0, NULL, WT_CONFIG_COMPILED_TYPE_STRING,
    27, INT64_MIN, INT64_MAX, confchk_format4_choices},
  {"huffman_key", "string", NULL, NULL, NULL, 0, NULL, WT_CONFIG_COMPILED_TYPE_STRING, 28,
    INT64_MIN, INT64_MAX, NULL},
  {"huffman_value", "string", NULL, NULL, NULL, 0, NULL, WT_CONFIG_COMPILED_TYPE_STRING, 29,
    INT64_MIN, INT64_MAX, NULL},
  {"id", "string", NULL, NULL, NULL, 0, NULL, WT_CONFIG_COMPILED_TYPE_STRING, 65, INT64_MIN,
    INT64_MAX, NULL},
  {"ignore_in_memory_cache_size", "boolean", NULL, NULL, NULL, 0, NULL,
    WT_CONFIG_COMPILED_TYPE_BOOLEAN, 30, INT64_MIN, INT64_MAX, NULL},
  {"in_memory", "boolean", NULL, NULL, NULL, 0, NULL, WT_CONFIG_COMPILED_TYPE_BOOLEAN, 31,
    INT64_MIN, INT64_MAX, NULL},
  {"internal_item_max", "int", NULL, "min=0", NULL, 0, NULL, WT_CONFIG_COMPILED_TYPE_INT, 32, 0,
    INT64_MAX, NULL},
  {"internal_key_max", "int", NULL, "min=0", NULL, 0, NULL, WT_CONFIG_COMPILED_TYPE_INT, 33, 0,
    INT64_MAX, NULL},
  {"internal_key_truncate", "boolean", NULL, NULL, NULL, 0, NULL, WT_CONFIG_COMPILED_TYPE_BOOLEAN,
    34, INT64_MIN, INT64_MAX, NULL},
  {"internal_page_max", "int", NULL, "min=512B,max=512MB", NULL, 0, NULL,
    WT_CONFIG_COMPILED_TYPE_INT, 35, 512, 512LL * WT_MEGABYTE, NULL},
  {"key_format", "format", __wt_struct_confchk, NULL, NULL, 0, NULL, WT_CONFIG_COMPILED_TYPE_FORMAT,
    36, INT64_MIN, INT64_MAX, NULL},
  {"key_gap", "int", NULL, "min=0", NULL, 0, NULL, WT_CONFIG_COMPILED_TYPE_INT, 37, 0, INT64_MAX,
    NULL},
  {"leaf_item_max", "int", NULL, "min=0", NULL, 0, NULL, WT_CONFIG_COMPILED_TYPE_INT, 38, 0,
    INT64_MAX, NULL},
  {"leaf_key_max", "int", NULL, "min=0", NULL, 0, NULL, WT_CONFIG_COMPILED_TYPE_INT, 39, 0,
    INT64_MAX, NULL},
  {"leaf_page_max", "int", NULL, "min=512B,max=512MB", NULL, 0, NULL, WT_CONFIG_COMPILED_TYPE_INT,
    40, 512, 512LL * WT_MEGABYTE, NULL},
  {"leaf_value_max", "int", NULL, "min=0", NULL, 0, NULL, WT_CONFIG_COMPILED_TYPE_INT, 41, 0,
    INT64_MAX, NULL},
  {"log", "category", NULL, NULL, confchk_WT_SESSION_create_log_subconfigs, 1,
    confchk_WT_SESSION_create_log_subconfigs_jump, WT_CONFIG_COMPILED_TYPE_CATEGORY, 42, INT64_MIN,
    INT64_MAX, NULL},
  {"memory_page_image_max", "int", NULL, "min=0", NULL, 0, NULL, WT_CONFIG_COMPILED_TYPE_INT, 44, 0,
    INT64_MAX, NULL},
  {"memory_page_max", "int", NULL, "min=512B,max=10TB", NULL, 0, NULL, WT_CONFIG_COMPILED_TYPE_INT,
    45, 512, 10LL * WT_TERABYTE, NULL},
  {"os_cache_dirty_max", "int", NULL, "min=0", NULL, 0, NULL, WT_CONFIG_COMPILED_TYPE_INT, 46, 0,
    INT64_MAX, NULL},
  {"os_cache_max", "int", NULL, "min=0", NULL, 0, NULL, WT_CONFIG_COMPILED_TYPE_INT, 47, 0,
    INT64_MAX, NULL},
  {"prefix_compression", "boolean", NULL, NULL, NULL, 0, NULL, WT_CONFIG_COMPILED_TYPE_BOOLEAN, 48,
    INT64_MIN, INT64_MAX, NULL},
  {"prefix_compression_min", "int", NULL, "min=0", NULL, 0, NULL, WT_CONFIG_COMPILED_TYPE_INT, 49,
    0, INT64_MAX, NULL},
  {"readonly", "boolean", NULL, NULL, NULL, 0, NULL, WT_CONFIG_COMPILED_TYPE_BOOLEAN, 66, INT64_MIN,
    INT64_MAX, NULL},
  {"split_deepen_min_child", "int", NULL, NULL, NULL, 0, NULL, WT_CONFIG_COMPILED_TYPE_INT, 50,
    INT64_MIN, INT64_MAX, NULL},
  {"split_deepen_per_child", "int", NULL, NULL, NULL, 0, NULL, WT_CONFIG_COMPILED_TYPE_INT, 51,
    INT64_MIN, INT64_MAX, NULL},
  {"split_pct", "int", NULL, "min=50,max=100", NULL, 0, NULL, WT_CONFIG_COMPILED_TYPE_INT, 52, 50,
    100, NULL},
  {"tiered_object", "boolean", NULL, NULL, NULL, 0, NULL, WT_CONFIG_COMPILED_TYPE_BOOLEAN, 67,
    INT64_MIN, INT64_MAX, NULL},
  {"tiered_storage", "category", NULL, NULL, confchk_WT_SESSION_create_tiered_storage_subconfigs, 8,
    confchk_WT_SESSION_create_tiered_storage_subconfigs_jump, WT_CONFIG_COMPILED_TYPE_CATEGORY, 53,
    INT64_MIN, INT64_MAX, NULL},
  {"value_format", "format", __wt_struct_confchk, NULL, NULL, 0, NULL,
    WT_CONFIG_COMPILED_TYPE_FORMAT, 61, INT64_MIN, INT64_MAX, NULL},
  {"verbose", "list", NULL, "choices=[\"write_timestamp\"]", NULL, 0, NULL,
    WT_CONFIG_COMPILED_TYPE_LIST, 10, INT64_MIN, INT64_MAX, confchk_verbose9_choices},
  {"version", "string", NULL, NULL, NULL, 0, NULL, WT_CONFIG_COMPILED_TYPE_STRING, 68, INT64_MIN,
    INT64_MAX, NULL},
  {"write_timestamp_usage", "string", NULL,
    "choices=[\"always\",\"key_consistent\",\"mixed_mode\","
    "\"never\",\"none\",\"ordered\"]",
    NULL, 0, NULL, WT_CONFIG_COMPILED_TYPE_STRING, 11, INT64_MIN, INT64_MAX,
    confchk_write_timestamp_usage8_choices},
  {NULL, NULL, NULL, NULL, NULL, 0, NULL, 0, 0, 0, 0, NULL}};

static const uint8_t confchk_object_meta_jump[WT_CONFIG_JUMP_TABLE_SIZE] = {0, 0, 0, 0, 0, 0, 0, 0,
  0, 0, 0, 0, 0, 0, 0, 0, 0, 0, 0, 0, 0, 0, 0, 0, 0, 0, 0, 0, 0, 0, 0, 0, 0, 0, 0, 0, 0, 0, 0, 0, 0,
  0, 0, 0, 0, 0, 0, 0, 0, 0, 0, 0, 0, 0, 0, 0, 0, 0, 0, 0, 0, 0, 0, 0, 0, 0, 0, 0, 0, 0, 0, 0, 0, 0,
  0, 0, 0, 0, 0, 0, 0, 0, 0, 0, 0, 0, 0, 0, 0, 0, 0, 0, 0, 0, 0, 0, 0, 0, 4, 7, 14, 16, 17, 20, 20,
  22, 29, 29, 31, 36, 38, 38, 40, 42, 42, 43, 46, 48, 48, 51, 52, 52, 52, 52, 52, 52, 52, 52};

static const char *confchk_verbose10_choices[] = {__WT_CONFIG_CHOICE_write_timestamp, NULL};

static const char *confchk_write_timestamp_usage9_choices[] = {__WT_CONFIG_CHOICE_always,
  __WT_CONFIG_CHOICE_key_consistent, __WT_CONFIG_CHOICE_mixed_mode, __WT_CONFIG_CHOICE_never,
  __WT_CONFIG_CHOICE_none, __WT_CONFIG_CHOICE_ordered, NULL};

static const WT_CONFIG_CHECK confchk_table_meta[] = {
  {"app_metadata", "string", NULL, NULL, NULL, 0, NULL, WT_CONFIG_COMPILED_TYPE_STRING, 0,
    INT64_MIN, INT64_MAX, NULL},
  {"assert", "category", NULL, NULL, confchk_WT_SESSION_create_assert_subconfigs, 4,
    confchk_WT_SESSION_create_assert_subconfigs_jump, WT_CONFIG_COMPILED_TYPE_CATEGORY, 1,
    INT64_MIN, INT64_MAX, NULL},
  {"colgroups", "list", NULL, NULL, NULL, 0, NULL, WT_CONFIG_COMPILED_TYPE_LIST, 79, INT64_MIN,
    INT64_MAX, NULL},
  {"collator", "string", NULL, NULL, NULL, 0, NULL, WT_CONFIG_COMPILED_TYPE_STRING, 6, INT64_MIN,
    INT64_MAX, NULL},
  {"columns", "list", NULL, NULL, NULL, 0, NULL, WT_CONFIG_COMPILED_TYPE_LIST, 7, INT64_MIN,
    INT64_MAX, NULL},
  {"key_format", "format", __wt_struct_confchk, NULL, NULL, 0, NULL, WT_CONFIG_COMPILED_TYPE_FORMAT,
    36, INT64_MIN, INT64_MAX, NULL},
  {"value_format", "format", __wt_struct_confchk, NULL, NULL, 0, NULL,
    WT_CONFIG_COMPILED_TYPE_FORMAT, 61, INT64_MIN, INT64_MAX, NULL},
  {"verbose", "list", NULL, "choices=[\"write_timestamp\"]", NULL, 0, NULL,
    WT_CONFIG_COMPILED_TYPE_LIST, 10, INT64_MIN, INT64_MAX, confchk_verbose10_choices},
  {"write_timestamp_usage", "string", NULL,
    "choices=[\"always\",\"key_consistent\",\"mixed_mode\","
    "\"never\",\"none\",\"ordered\"]",
    NULL, 0, NULL, WT_CONFIG_COMPILED_TYPE_STRING, 11, INT64_MIN, INT64_MAX,
    confchk_write_timestamp_usage9_choices},
  {NULL, NULL, NULL, NULL, NULL, 0, NULL, 0, 0, 0, 0, NULL}};

static const uint8_t confchk_table_meta_jump[WT_CONFIG_JUMP_TABLE_SIZE] = {0, 0, 0, 0, 0, 0, 0, 0,
  0, 0, 0, 0, 0, 0, 0, 0, 0, 0, 0, 0, 0, 0, 0, 0, 0, 0, 0, 0, 0, 0, 0, 0, 0, 0, 0, 0, 0, 0, 0, 0, 0,
  0, 0, 0, 0, 0, 0, 0, 0, 0, 0, 0, 0, 0, 0, 0, 0, 0, 0, 0, 0, 0, 0, 0, 0, 0, 0, 0, 0, 0, 0, 0, 0, 0,
  0, 0, 0, 0, 0, 0, 0, 0, 0, 0, 0, 0, 0, 0, 0, 0, 0, 0, 0, 0, 0, 0, 0, 0, 2, 2, 5, 5, 5, 5, 5, 5, 5,
  5, 6, 6, 6, 6, 6, 6, 6, 6, 6, 6, 6, 8, 9, 9, 9, 9, 9, 9, 9, 9};

static const char *confchk_access_pattern_hint6_choices[] = {
  __WT_CONFIG_CHOICE_none, __WT_CONFIG_CHOICE_random, __WT_CONFIG_CHOICE_sequential, NULL};

static const char *confchk_block_allocation5_choices[] = {
  __WT_CONFIG_CHOICE_best, __WT_CONFIG_CHOICE_first, NULL};

static const char *confchk_block_manager5_choices[] = {
  __WT_CONFIG_CHOICE_default, __WT_CONFIG_CHOICE_disagg, NULL};

static const char *confchk_checksum5_choices[] = {__WT_CONFIG_CHOICE_on, __WT_CONFIG_CHOICE_off,
  __WT_CONFIG_CHOICE_uncompressed, __WT_CONFIG_CHOICE_unencrypted, NULL};

static const char *confchk_format5_choices[] = {__WT_CONFIG_CHOICE_btree, NULL};

static const char *confchk_verbose11_choices[] = {__WT_CONFIG_CHOICE_write_timestamp, NULL};

static const char *confchk_write_timestamp_usage10_choices[] = {__WT_CONFIG_CHOICE_always,
  __WT_CONFIG_CHOICE_key_consistent, __WT_CONFIG_CHOICE_mixed_mode, __WT_CONFIG_CHOICE_never,
  __WT_CONFIG_CHOICE_none, __WT_CONFIG_CHOICE_ordered, NULL};

static const WT_CONFIG_CHECK confchk_tier_meta[] = {
  {"access_pattern_hint", "string", NULL, "choices=[\"none\",\"random\",\"sequential\"]", NULL, 0,
    NULL, WT_CONFIG_COMPILED_TYPE_STRING, 12, INT64_MIN, INT64_MAX,
    confchk_access_pattern_hint6_choices},
  {"allocation_size", "int", NULL, "min=512B,max=128MB", NULL, 0, NULL, WT_CONFIG_COMPILED_TYPE_INT,
    13, 512, 128LL * WT_MEGABYTE, NULL},
  {"app_metadata", "string", NULL, NULL, NULL, 0, NULL, WT_CONFIG_COMPILED_TYPE_STRING, 0,
    INT64_MIN, INT64_MAX, NULL},
  {"assert", "category", NULL, NULL, confchk_WT_SESSION_create_assert_subconfigs, 4,
    confchk_WT_SESSION_create_assert_subconfigs_jump, WT_CONFIG_COMPILED_TYPE_CATEGORY, 1,
    INT64_MIN, INT64_MAX, NULL},
  {"block_allocation", "string", NULL, "choices=[\"best\",\"first\"]", NULL, 0, NULL,
    WT_CONFIG_COMPILED_TYPE_STRING, 14, INT64_MIN, INT64_MAX, confchk_block_allocation5_choices},
  {"block_compressor", "string", NULL, NULL, NULL, 0, NULL, WT_CONFIG_COMPILED_TYPE_STRING, 15,
    INT64_MIN, INT64_MAX, NULL},
  {"block_manager", "string", NULL, "choices=[\"default\",\"disagg\"]", NULL, 0, NULL,
    WT_CONFIG_COMPILED_TYPE_STRING, 16, INT64_MIN, INT64_MAX, confchk_block_manager5_choices},
  {"bucket", "string", NULL, NULL, NULL, 0, NULL, WT_CONFIG_COMPILED_TYPE_STRING, 55, INT64_MIN,
    INT64_MAX, NULL},
  {"bucket_prefix", "string", NULL, NULL, NULL, 0, NULL, WT_CONFIG_COMPILED_TYPE_STRING, 56,
    INT64_MIN, INT64_MAX, NULL},
  {"cache_directory", "string", NULL, NULL, NULL, 0, NULL, WT_CONFIG_COMPILED_TYPE_STRING, 57,
    INT64_MIN, INT64_MAX, NULL},
  {"cache_resident", "boolean", NULL, NULL, NULL, 0, NULL, WT_CONFIG_COMPILED_TYPE_BOOLEAN, 17,
    INT64_MIN, INT64_MAX, NULL},
  {"checkpoint", "string", NULL, NULL, NULL, 0, NULL, WT_CONFIG_COMPILED_TYPE_STRING, 62, INT64_MIN,
    INT64_MAX, NULL},
  {"checkpoint_backup_info", "string", NULL, NULL, NULL, 0, NULL, WT_CONFIG_COMPILED_TYPE_STRING,
    63, INT64_MIN, INT64_MAX, NULL},
  {"checkpoint_lsn", "string", NULL, NULL, NULL, 0, NULL, WT_CONFIG_COMPILED_TYPE_STRING, 64,
    INT64_MIN, INT64_MAX, NULL},
  {"checksum", "string", NULL,
    "choices=[\"on\",\"off\",\"uncompressed\","
    "\"unencrypted\"]",
    NULL, 0, NULL, WT_CONFIG_COMPILED_TYPE_STRING, 18, INT64_MIN, INT64_MAX,
    confchk_checksum5_choices},
  {"collator", "string", NULL, NULL, NULL, 0, NULL, WT_CONFIG_COMPILED_TYPE_STRING, 6, INT64_MIN,
    INT64_MAX, NULL},
  {"columns", "list", NULL, NULL, NULL, 0, NULL, WT_CONFIG_COMPILED_TYPE_LIST, 7, INT64_MIN,
    INT64_MAX, NULL},
  {"dictionary", "int", NULL, "min=0", NULL, 0, NULL, WT_CONFIG_COMPILED_TYPE_INT, 19, 0, INT64_MAX,
    NULL},
  {"disaggregated", "category", NULL, NULL, confchk_WT_SESSION_create_disaggregated_subconfigs, 3,
    confchk_WT_SESSION_create_disaggregated_subconfigs_jump, WT_CONFIG_COMPILED_TYPE_CATEGORY, 20,
    INT64_MIN, INT64_MAX, NULL},
  {"encryption", "category", NULL, NULL, confchk_WT_SESSION_create_encryption_subconfigs, 2,
    confchk_WT_SESSION_create_encryption_subconfigs_jump, WT_CONFIG_COMPILED_TYPE_CATEGORY, 24,
    INT64_MIN, INT64_MAX, NULL},
  {"format", "string", NULL, "choices=[\"btree\"]", NULL, 0, NULL, WT_CONFIG_COMPILED_TYPE_STRING,
    27, INT64_MIN, INT64_MAX, confchk_format5_choices},
  {"huffman_key", "string", NULL, NULL, NULL, 0, NULL, WT_CONFIG_COMPILED_TYPE_STRING, 28,
    INT64_MIN, INT64_MAX, NULL},
  {"huffman_value", "string", NULL, NULL, NULL, 0, NULL, WT_CONFIG_COMPILED_TYPE_STRING, 29,
    INT64_MIN, INT64_MAX, NULL},
  {"id", "string", NULL, NULL, NULL, 0, NULL, WT_CONFIG_COMPILED_TYPE_STRING, 65, INT64_MIN,
    INT64_MAX, NULL},
  {"ignore_in_memory_cache_size", "boolean", NULL, NULL, NULL, 0, NULL,
    WT_CONFIG_COMPILED_TYPE_BOOLEAN, 30, INT64_MIN, INT64_MAX, NULL},
  {"in_memory", "boolean", NULL, NULL, NULL, 0, NULL, WT_CONFIG_COMPILED_TYPE_BOOLEAN, 31,
    INT64_MIN, INT64_MAX, NULL},
  {"internal_item_max", "int", NULL, "min=0", NULL, 0, NULL, WT_CONFIG_COMPILED_TYPE_INT, 32, 0,
    INT64_MAX, NULL},
  {"internal_key_max", "int", NULL, "min=0", NULL, 0, NULL, WT_CONFIG_COMPILED_TYPE_INT, 33, 0,
    INT64_MAX, NULL},
  {"internal_key_truncate", "boolean", NULL, NULL, NULL, 0, NULL, WT_CONFIG_COMPILED_TYPE_BOOLEAN,
    34, INT64_MIN, INT64_MAX, NULL},
  {"internal_page_max", "int", NULL, "min=512B,max=512MB", NULL, 0, NULL,
    WT_CONFIG_COMPILED_TYPE_INT, 35, 512, 512LL * WT_MEGABYTE, NULL},
  {"key_format", "format", __wt_struct_confchk, NULL, NULL, 0, NULL, WT_CONFIG_COMPILED_TYPE_FORMAT,
    36, INT64_MIN, INT64_MAX, NULL},
  {"key_gap", "int", NULL, "min=0", NULL, 0, NULL, WT_CONFIG_COMPILED_TYPE_INT, 37, 0, INT64_MAX,
    NULL},
  {"leaf_item_max", "int", NULL, "min=0", NULL, 0, NULL, WT_CONFIG_COMPILED_TYPE_INT, 38, 0,
    INT64_MAX, NULL},
  {"leaf_key_max", "int", NULL, "min=0", NULL, 0, NULL, WT_CONFIG_COMPILED_TYPE_INT, 39, 0,
    INT64_MAX, NULL},
  {"leaf_page_max", "int", NULL, "min=512B,max=512MB", NULL, 0, NULL, WT_CONFIG_COMPILED_TYPE_INT,
    40, 512, 512LL * WT_MEGABYTE, NULL},
  {"leaf_value_max", "int", NULL, "min=0", NULL, 0, NULL, WT_CONFIG_COMPILED_TYPE_INT, 41, 0,
    INT64_MAX, NULL},
  {"log", "category", NULL, NULL, confchk_WT_SESSION_create_log_subconfigs, 1,
    confchk_WT_SESSION_create_log_subconfigs_jump, WT_CONFIG_COMPILED_TYPE_CATEGORY, 42, INT64_MIN,
    INT64_MAX, NULL},
  {"memory_page_image_max", "int", NULL, "min=0", NULL, 0, NULL, WT_CONFIG_COMPILED_TYPE_INT, 44, 0,
    INT64_MAX, NULL},
  {"memory_page_max", "int", NULL, "min=512B,max=10TB", NULL, 0, NULL, WT_CONFIG_COMPILED_TYPE_INT,
    45, 512, 10LL * WT_TERABYTE, NULL},
  {"os_cache_dirty_max", "int", NULL, "min=0", NULL, 0, NULL, WT_CONFIG_COMPILED_TYPE_INT, 46, 0,
    INT64_MAX, NULL},
  {"os_cache_max", "int", NULL, "min=0", NULL, 0, NULL, WT_CONFIG_COMPILED_TYPE_INT, 47, 0,
    INT64_MAX, NULL},
  {"prefix_compression", "boolean", NULL, NULL, NULL, 0, NULL, WT_CONFIG_COMPILED_TYPE_BOOLEAN, 48,
    INT64_MIN, INT64_MAX, NULL},
  {"prefix_compression_min", "int", NULL, "min=0", NULL, 0, NULL, WT_CONFIG_COMPILED_TYPE_INT, 49,
    0, INT64_MAX, NULL},
  {"readonly", "boolean", NULL, NULL, NULL, 0, NULL, WT_CONFIG_COMPILED_TYPE_BOOLEAN, 66, INT64_MIN,
    INT64_MAX, NULL},
  {"split_deepen_min_child", "int", NULL, NULL, NULL, 0, NULL, WT_CONFIG_COMPILED_TYPE_INT, 50,
    INT64_MIN, INT64_MAX, NULL},
  {"split_deepen_per_child", "int", NULL, NULL, NULL, 0, NULL, WT_CONFIG_COMPILED_TYPE_INT, 51,
    INT64_MIN, INT64_MAX, NULL},
  {"split_pct", "int", NULL, "min=50,max=100", NULL, 0, NULL, WT_CONFIG_COMPILED_TYPE_INT, 52, 50,
    100, NULL},
  {"tiered_object", "boolean", NULL, NULL, NULL, 0, NULL, WT_CONFIG_COMPILED_TYPE_BOOLEAN, 67,
    INT64_MIN, INT64_MAX, NULL},
  {"tiered_storage", "category", NULL, NULL, confchk_WT_SESSION_create_tiered_storage_subconfigs, 8,
    confchk_WT_SESSION_create_tiered_storage_subconfigs_jump, WT_CONFIG_COMPILED_TYPE_CATEGORY, 53,
    INT64_MIN, INT64_MAX, NULL},
  {"value_format", "format", __wt_struct_confchk, NULL, NULL, 0, NULL,
    WT_CONFIG_COMPILED_TYPE_FORMAT, 61, INT64_MIN, INT64_MAX, NULL},
  {"verbose", "list", NULL, "choices=[\"write_timestamp\"]", NULL, 0, NULL,
    WT_CONFIG_COMPILED_TYPE_LIST, 10, INT64_MIN, INT64_MAX, confchk_verbose11_choices},
  {"version", "string", NULL, NULL, NULL, 0, NULL, WT_CONFIG_COMPILED_TYPE_STRING, 68, INT64_MIN,
    INT64_MAX, NULL},
  {"write_timestamp_usage", "string", NULL,
    "choices=[\"always\",\"key_consistent\",\"mixed_mode\","
    "\"never\",\"none\",\"ordered\"]",
    NULL, 0, NULL, WT_CONFIG_COMPILED_TYPE_STRING, 11, INT64_MIN, INT64_MAX,
    confchk_write_timestamp_usage10_choices},
  {NULL, NULL, NULL, NULL, NULL, 0, NULL, 0, 0, 0, 0, NULL}};

static const uint8_t confchk_tier_meta_jump[WT_CONFIG_JUMP_TABLE_SIZE] = {0, 0, 0, 0, 0, 0, 0, 0, 0,
  0, 0, 0, 0, 0, 0, 0, 0, 0, 0, 0, 0, 0, 0, 0, 0, 0, 0, 0, 0, 0, 0, 0, 0, 0, 0, 0, 0, 0, 0, 0, 0, 0,
  0, 0, 0, 0, 0, 0, 0, 0, 0, 0, 0, 0, 0, 0, 0, 0, 0, 0, 0, 0, 0, 0, 0, 0, 0, 0, 0, 0, 0, 0, 0, 0, 0,
  0, 0, 0, 0, 0, 0, 0, 0, 0, 0, 0, 0, 0, 0, 0, 0, 0, 0, 0, 0, 0, 0, 0, 4, 9, 17, 19, 20, 21, 21, 23,
  30, 30, 32, 37, 39, 39, 41, 43, 43, 44, 47, 49, 49, 52, 53, 53, 53, 53, 53, 53, 53, 53};

static const char *confchk_access_pattern_hint7_choices[] = {
  __WT_CONFIG_CHOICE_none, __WT_CONFIG_CHOICE_random, __WT_CONFIG_CHOICE_sequential, NULL};

static const char *confchk_block_allocation6_choices[] = {
  __WT_CONFIG_CHOICE_best, __WT_CONFIG_CHOICE_first, NULL};

static const char *confchk_block_manager6_choices[] = {
  __WT_CONFIG_CHOICE_default, __WT_CONFIG_CHOICE_disagg, NULL};

static const char *confchk_checksum6_choices[] = {__WT_CONFIG_CHOICE_on, __WT_CONFIG_CHOICE_off,
  __WT_CONFIG_CHOICE_uncompressed, __WT_CONFIG_CHOICE_unencrypted, NULL};

static const char *confchk_format6_choices[] = {__WT_CONFIG_CHOICE_btree, NULL};

static const char *confchk_verbose12_choices[] = {__WT_CONFIG_CHOICE_write_timestamp, NULL};

static const char *confchk_write_timestamp_usage11_choices[] = {__WT_CONFIG_CHOICE_always,
  __WT_CONFIG_CHOICE_key_consistent, __WT_CONFIG_CHOICE_mixed_mode, __WT_CONFIG_CHOICE_never,
  __WT_CONFIG_CHOICE_none, __WT_CONFIG_CHOICE_ordered, NULL};

static const WT_CONFIG_CHECK confchk_tiered_meta[] = {
  {"access_pattern_hint", "string", NULL, "choices=[\"none\",\"random\",\"sequential\"]", NULL, 0,
    NULL, WT_CONFIG_COMPILED_TYPE_STRING, 12, INT64_MIN, INT64_MAX,
    confchk_access_pattern_hint7_choices},
  {"allocation_size", "int", NULL, "min=512B,max=128MB", NULL, 0, NULL, WT_CONFIG_COMPILED_TYPE_INT,
    13, 512, 128LL * WT_MEGABYTE, NULL},
  {"app_metadata", "string", NULL, NULL, NULL, 0, NULL, WT_CONFIG_COMPILED_TYPE_STRING, 0,
    INT64_MIN, INT64_MAX, NULL},
  {"assert", "category", NULL, NULL, confchk_WT_SESSION_create_assert_subconfigs, 4,
    confchk_WT_SESSION_create_assert_subconfigs_jump, WT_CONFIG_COMPILED_TYPE_CATEGORY, 1,
    INT64_MIN, INT64_MAX, NULL},
  {"block_allocation", "string", NULL, "choices=[\"best\",\"first\"]", NULL, 0, NULL,
    WT_CONFIG_COMPILED_TYPE_STRING, 14, INT64_MIN, INT64_MAX, confchk_block_allocation6_choices},
  {"block_compressor", "string", NULL, NULL, NULL, 0, NULL, WT_CONFIG_COMPILED_TYPE_STRING, 15,
    INT64_MIN, INT64_MAX, NULL},
  {"block_manager", "string", NULL, "choices=[\"default\",\"disagg\"]", NULL, 0, NULL,
    WT_CONFIG_COMPILED_TYPE_STRING, 16, INT64_MIN, INT64_MAX, confchk_block_manager6_choices},
  {"cache_resident", "boolean", NULL, NULL, NULL, 0, NULL, WT_CONFIG_COMPILED_TYPE_BOOLEAN, 17,
    INT64_MIN, INT64_MAX, NULL},
  {"checkpoint", "string", NULL, NULL, NULL, 0, NULL, WT_CONFIG_COMPILED_TYPE_STRING, 62, INT64_MIN,
    INT64_MAX, NULL},
  {"checkpoint_backup_info", "string", NULL, NULL, NULL, 0, NULL, WT_CONFIG_COMPILED_TYPE_STRING,
    63, INT64_MIN, INT64_MAX, NULL},
  {"checkpoint_lsn", "string", NULL, NULL, NULL, 0, NULL, WT_CONFIG_COMPILED_TYPE_STRING, 64,
    INT64_MIN, INT64_MAX, NULL},
  {"checksum", "string", NULL,
    "choices=[\"on\",\"off\",\"uncompressed\","
    "\"unencrypted\"]",
    NULL, 0, NULL, WT_CONFIG_COMPILED_TYPE_STRING, 18, INT64_MIN, INT64_MAX,
    confchk_checksum6_choices},
  {"collator", "string", NULL, NULL, NULL, 0, NULL, WT_CONFIG_COMPILED_TYPE_STRING, 6, INT64_MIN,
    INT64_MAX, NULL},
  {"columns", "list", NULL, NULL, NULL, 0, NULL, WT_CONFIG_COMPILED_TYPE_LIST, 7, INT64_MIN,
    INT64_MAX, NULL},
  {"dictionary", "int", NULL, "min=0", NULL, 0, NULL, WT_CONFIG_COMPILED_TYPE_INT, 19, 0, INT64_MAX,
    NULL},
  {"disaggregated", "category", NULL, NULL, confchk_WT_SESSION_create_disaggregated_subconfigs, 3,
    confchk_WT_SESSION_create_disaggregated_subconfigs_jump, WT_CONFIG_COMPILED_TYPE_CATEGORY, 20,
    INT64_MIN, INT64_MAX, NULL},
  {"encryption", "category", NULL, NULL, confchk_WT_SESSION_create_encryption_subconfigs, 2,
    confchk_WT_SESSION_create_encryption_subconfigs_jump, WT_CONFIG_COMPILED_TYPE_CATEGORY, 24,
    INT64_MIN, INT64_MAX, NULL},
  {"flush_time", "string", NULL, NULL, NULL, 0, NULL, WT_CONFIG_COMPILED_TYPE_STRING, 70, INT64_MIN,
    INT64_MAX, NULL},
  {"flush_timestamp", "string", NULL, NULL, NULL, 0, NULL, WT_CONFIG_COMPILED_TYPE_STRING, 71,
    INT64_MIN, INT64_MAX, NULL},
  {"format", "string", NULL, "choices=[\"btree\"]", NULL, 0, NULL, WT_CONFIG_COMPILED_TYPE_STRING,
    27, INT64_MIN, INT64_MAX, confchk_format6_choices},
  {"huffman_key", "string", NULL, NULL, NULL, 0, NULL, WT_CONFIG_COMPILED_TYPE_STRING, 28,
    INT64_MIN, INT64_MAX, NULL},
  {"huffman_value", "string", NULL, NULL, NULL, 0, NULL, WT_CONFIG_COMPILED_TYPE_STRING, 29,
    INT64_MIN, INT64_MAX, NULL},
  {"id", "string", NULL, NULL, NULL, 0, NULL, WT_CONFIG_COMPILED_TYPE_STRING, 65, INT64_MIN,
    INT64_MAX, NULL},
  {"ignore_in_memory_cache_size", "boolean", NULL, NULL, NULL, 0, NULL,
    WT_CONFIG_COMPILED_TYPE_BOOLEAN, 30, INT64_MIN, INT64_MAX, NULL},
  {"in_memory", "boolean", NULL, NULL, NULL, 0, NULL, WT_CONFIG_COMPILED_TYPE_BOOLEAN, 31,
    INT64_MIN, INT64_MAX, NULL},
  {"internal_item_max", "int", NULL, "min=0", NULL, 0, NULL, WT_CONFIG_COMPILED_TYPE_INT, 32, 0,
    INT64_MAX, NULL},
  {"internal_key_max", "int", NULL, "min=0", NULL, 0, NULL, WT_CONFIG_COMPILED_TYPE_INT, 33, 0,
    INT64_MAX, NULL},
  {"internal_key_truncate", "boolean", NULL, NULL, NULL, 0, NULL, WT_CONFIG_COMPILED_TYPE_BOOLEAN,
    34, INT64_MIN, INT64_MAX, NULL},
  {"internal_page_max", "int", NULL, "min=512B,max=512MB", NULL, 0, NULL,
    WT_CONFIG_COMPILED_TYPE_INT, 35, 512, 512LL * WT_MEGABYTE, NULL},
  {"key_format", "format", __wt_struct_confchk, NULL, NULL, 0, NULL, WT_CONFIG_COMPILED_TYPE_FORMAT,
    36, INT64_MIN, INT64_MAX, NULL},
  {"key_gap", "int", NULL, "min=0", NULL, 0, NULL, WT_CONFIG_COMPILED_TYPE_INT, 37, 0, INT64_MAX,
    NULL},
  {"last", "string", NULL, NULL, NULL, 0, NULL, WT_CONFIG_COMPILED_TYPE_STRING, 80, INT64_MIN,
    INT64_MAX, NULL},
  {"leaf_item_max", "int", NULL, "min=0", NULL, 0, NULL, WT_CONFIG_COMPILED_TYPE_INT, 38, 0,
    INT64_MAX, NULL},
  {"leaf_key_max", "int", NULL, "min=0", NULL, 0, NULL, WT_CONFIG_COMPILED_TYPE_INT, 39, 0,
    INT64_MAX, NULL},
  {"leaf_page_max", "int", NULL, "min=512B,max=512MB", NULL, 0, NULL, WT_CONFIG_COMPILED_TYPE_INT,
    40, 512, 512LL * WT_MEGABYTE, NULL},
  {"leaf_value_max", "int", NULL, "min=0", NULL, 0, NULL, WT_CONFIG_COMPILED_TYPE_INT, 41, 0,
    INT64_MAX, NULL},
  {"log", "category", NULL, NULL, confchk_WT_SESSION_create_log_subconfigs, 1,
    confchk_WT_SESSION_create_log_subconfigs_jump, WT_CONFIG_COMPILED_TYPE_CATEGORY, 42, INT64_MIN,
    INT64_MAX, NULL},
  {"memory_page_image_max", "int", NULL, "min=0", NULL, 0, NULL, WT_CONFIG_COMPILED_TYPE_INT, 44, 0,
    INT64_MAX, NULL},
  {"memory_page_max", "int", NULL, "min=512B,max=10TB", NULL, 0, NULL, WT_CONFIG_COMPILED_TYPE_INT,
    45, 512, 10LL * WT_TERABYTE, NULL},
  {"oldest", "string", NULL, NULL, NULL, 0, NULL, WT_CONFIG_COMPILED_TYPE_STRING, 81, INT64_MIN,
    INT64_MAX, NULL},
  {"os_cache_dirty_max", "int", NULL, "min=0", NULL, 0, NULL, WT_CONFIG_COMPILED_TYPE_INT, 46, 0,
    INT64_MAX, NULL},
  {"os_cache_max", "int", NULL, "min=0", NULL, 0, NULL, WT_CONFIG_COMPILED_TYPE_INT, 47, 0,
    INT64_MAX, NULL},
  {"prefix_compression", "boolean", NULL, NULL, NULL, 0, NULL, WT_CONFIG_COMPILED_TYPE_BOOLEAN, 48,
    INT64_MIN, INT64_MAX, NULL},
  {"prefix_compression_min", "int", NULL, "min=0", NULL, 0, NULL, WT_CONFIG_COMPILED_TYPE_INT, 49,
    0, INT64_MAX, NULL},
  {"readonly", "boolean", NULL, NULL, NULL, 0, NULL, WT_CONFIG_COMPILED_TYPE_BOOLEAN, 66, INT64_MIN,
    INT64_MAX, NULL},
  {"split_deepen_min_child", "int", NULL, NULL, NULL, 0, NULL, WT_CONFIG_COMPILED_TYPE_INT, 50,
    INT64_MIN, INT64_MAX, NULL},
  {"split_deepen_per_child", "int", NULL, NULL, NULL, 0, NULL, WT_CONFIG_COMPILED_TYPE_INT, 51,
    INT64_MIN, INT64_MAX, NULL},
  {"split_pct", "int", NULL, "min=50,max=100", NULL, 0, NULL, WT_CONFIG_COMPILED_TYPE_INT, 52, 50,
    100, NULL},
  {"tiered_object", "boolean", NULL, NULL, NULL, 0, NULL, WT_CONFIG_COMPILED_TYPE_BOOLEAN, 67,
    INT64_MIN, INT64_MAX, NULL},
  {"tiered_storage", "category", NULL, NULL, confchk_WT_SESSION_create_tiered_storage_subconfigs, 8,
    confchk_WT_SESSION_create_tiered_storage_subconfigs_jump, WT_CONFIG_COMPILED_TYPE_CATEGORY, 53,
    INT64_MIN, INT64_MAX, NULL},
  {"tiers", "list", NULL, NULL, NULL, 0, NULL, WT_CONFIG_COMPILED_TYPE_LIST, 82, INT64_MIN,
    INT64_MAX, NULL},
  {"value_format", "format", __wt_struct_confchk, NULL, NULL, 0, NULL,
    WT_CONFIG_COMPILED_TYPE_FORMAT, 61, INT64_MIN, INT64_MAX, NULL},
  {"verbose", "list", NULL, "choices=[\"write_timestamp\"]", NULL, 0, NULL,
    WT_CONFIG_COMPILED_TYPE_LIST, 10, INT64_MIN, INT64_MAX, confchk_verbose12_choices},
  {"version", "string", NULL, NULL, NULL, 0, NULL, WT_CONFIG_COMPILED_TYPE_STRING, 68, INT64_MIN,
    INT64_MAX, NULL},
  {"write_timestamp_usage", "string", NULL,
    "choices=[\"always\",\"key_consistent\",\"mixed_mode\","
    "\"never\",\"none\",\"ordered\"]",
    NULL, 0, NULL, WT_CONFIG_COMPILED_TYPE_STRING, 11, INT64_MIN, INT64_MAX,
    confchk_write_timestamp_usage11_choices},
  {NULL, NULL, NULL, NULL, NULL, 0, NULL, 0, 0, 0, 0, NULL}};

static const uint8_t confchk_tiered_meta_jump[WT_CONFIG_JUMP_TABLE_SIZE] = {0, 0, 0, 0, 0, 0, 0, 0,
  0, 0, 0, 0, 0, 0, 0, 0, 0, 0, 0, 0, 0, 0, 0, 0, 0, 0, 0, 0, 0, 0, 0, 0, 0, 0, 0, 0, 0, 0, 0, 0, 0,
  0, 0, 0, 0, 0, 0, 0, 0, 0, 0, 0, 0, 0, 0, 0, 0, 0, 0, 0, 0, 0, 0, 0, 0, 0, 0, 0, 0, 0, 0, 0, 0, 0,
  0, 0, 0, 0, 0, 0, 0, 0, 0, 0, 0, 0, 0, 0, 0, 0, 0, 0, 0, 0, 0, 0, 0, 0, 4, 7, 14, 16, 17, 20, 20,
  22, 29, 29, 31, 37, 39, 39, 42, 44, 44, 45, 48, 51, 51, 54, 55, 55, 55, 55, 55, 55, 55, 55};
const char __WT_CONFIG_CHOICE_FILE[] = "FILE";
const char __WT_CONFIG_CHOICE_DRAM[] = "DRAM";

static const char *confchk_type_choices[] = {
  __WT_CONFIG_CHOICE_FILE, __WT_CONFIG_CHOICE_DRAM, NULL};

static const WT_CONFIG_CHECK confchk_wiredtiger_open_chunk_cache_subconfigs[] = {
  {"capacity", "int", NULL, "min=512KB,max=100TB", NULL, 0, NULL, WT_CONFIG_COMPILED_TYPE_INT, 277,
    512LL * WT_KILOBYTE, 100LL * WT_TERABYTE, NULL},
  {"chunk_cache_evict_trigger", "int", NULL, "min=0,max=100", NULL, 0, NULL,
    WT_CONFIG_COMPILED_TYPE_INT, 278, 0, 100, NULL},
  {"chunk_size", "int", NULL, "min=512KB,max=100GB", NULL, 0, NULL, WT_CONFIG_COMPILED_TYPE_INT,
    279, 512LL * WT_KILOBYTE, 100LL * WT_GIGABYTE, NULL},
  {"enabled", "boolean", NULL, NULL, NULL, 0, NULL, WT_CONFIG_COMPILED_TYPE_BOOLEAN, 43, INT64_MIN,
    INT64_MAX, NULL},
  {"flushed_data_cache_insertion", "boolean", NULL, NULL, NULL, 0, NULL,
    WT_CONFIG_COMPILED_TYPE_BOOLEAN, 281, INT64_MIN, INT64_MAX, NULL},
  {"hashsize", "int", NULL, "min=64,max=1048576", NULL, 0, NULL, WT_CONFIG_COMPILED_TYPE_INT, 177,
    64, 1048576LL, NULL},
  {"pinned", "list", NULL, NULL, NULL, 0, NULL, WT_CONFIG_COMPILED_TYPE_LIST, 193, INT64_MIN,
    INT64_MAX, NULL},
  {"storage_path", "string", NULL, NULL, NULL, 0, NULL, WT_CONFIG_COMPILED_TYPE_STRING, 280,
    INT64_MIN, INT64_MAX, NULL},
  {"type", "string", NULL, "choices=[\"FILE\",\"DRAM\"]", NULL, 0, NULL,
    WT_CONFIG_COMPILED_TYPE_STRING, 9, INT64_MIN, INT64_MAX, confchk_type_choices},
  {NULL, NULL, NULL, NULL, NULL, 0, NULL, 0, 0, 0, 0, NULL}};

static const uint8_t
  confchk_wiredtiger_open_chunk_cache_subconfigs_jump[WT_CONFIG_JUMP_TABLE_SIZE] = {0, 0, 0, 0, 0,
    0, 0, 0, 0, 0, 0, 0, 0, 0, 0, 0, 0, 0, 0, 0, 0, 0, 0, 0, 0, 0, 0, 0, 0, 0, 0, 0, 0, 0, 0, 0, 0,
    0, 0, 0, 0, 0, 0, 0, 0, 0, 0, 0, 0, 0, 0, 0, 0, 0, 0, 0, 0, 0, 0, 0, 0, 0, 0, 0, 0, 0, 0, 0, 0,
    0, 0, 0, 0, 0, 0, 0, 0, 0, 0, 0, 0, 0, 0, 0, 0, 0, 0, 0, 0, 0, 0, 0, 0, 0, 0, 0, 0, 0, 0, 0, 3,
    3, 4, 5, 5, 6, 6, 6, 6, 6, 6, 6, 6, 7, 7, 7, 8, 9, 9, 9, 9, 9, 9, 9, 9, 9, 9, 9};

static const WT_CONFIG_CHECK confchk_wiredtiger_open_compatibility_subconfigs[] = {
  {"release", "string", NULL, NULL, NULL, 0, NULL, WT_CONFIG_COMPILED_TYPE_STRING, 195, INT64_MIN,
    INT64_MAX, NULL},
  {"require_max", "string", NULL, NULL, NULL, 0, NULL, WT_CONFIG_COMPILED_TYPE_STRING, 282,
    INT64_MIN, INT64_MAX, NULL},
  {"require_min", "string", NULL, NULL, NULL, 0, NULL, WT_CONFIG_COMPILED_TYPE_STRING, 283,
    INT64_MIN, INT64_MAX, NULL},
  {NULL, NULL, NULL, NULL, NULL, 0, NULL, 0, 0, 0, 0, NULL}};

static const uint8_t
  confchk_wiredtiger_open_compatibility_subconfigs_jump[WT_CONFIG_JUMP_TABLE_SIZE] = {0, 0, 0, 0, 0,
    0, 0, 0, 0, 0, 0, 0, 0, 0, 0, 0, 0, 0, 0, 0, 0, 0, 0, 0, 0, 0, 0, 0, 0, 0, 0, 0, 0, 0, 0, 0, 0,
    0, 0, 0, 0, 0, 0, 0, 0, 0, 0, 0, 0, 0, 0, 0, 0, 0, 0, 0, 0, 0, 0, 0, 0, 0, 0, 0, 0, 0, 0, 0, 0,
    0, 0, 0, 0, 0, 0, 0, 0, 0, 0, 0, 0, 0, 0, 0, 0, 0, 0, 0, 0, 0, 0, 0, 0, 0, 0, 0, 0, 0, 0, 0, 0,
    0, 0, 0, 0, 0, 0, 0, 0, 0, 0, 0, 0, 0, 0, 3, 3, 3, 3, 3, 3, 3, 3, 3, 3, 3, 3, 3};

static const WT_CONFIG_CHECK confchk_wiredtiger_open_encryption_subconfigs[] = {
  {"keyid", "string", NULL, NULL, NULL, 0, NULL, WT_CONFIG_COMPILED_TYPE_STRING, 26, INT64_MIN,
    INT64_MAX, NULL},
  {"name", "string", NULL, NULL, NULL, 0, NULL, WT_CONFIG_COMPILED_TYPE_STRING, 25, INT64_MIN,
    INT64_MAX, NULL},
  {"secretkey", "string", NULL, NULL, NULL, 0, NULL, WT_CONFIG_COMPILED_TYPE_STRING, 288, INT64_MIN,
    INT64_MAX, NULL},
  {NULL, NULL, NULL, NULL, NULL, 0, NULL, 0, 0, 0, 0, NULL}};

static const uint8_t confchk_wiredtiger_open_encryption_subconfigs_jump[WT_CONFIG_JUMP_TABLE_SIZE] =
  {0, 0, 0, 0, 0, 0, 0, 0, 0, 0, 0, 0, 0, 0, 0, 0, 0, 0, 0, 0, 0, 0, 0, 0, 0, 0, 0, 0, 0, 0, 0, 0,
    0, 0, 0, 0, 0, 0, 0, 0, 0, 0, 0, 0, 0, 0, 0, 0, 0, 0, 0, 0, 0, 0, 0, 0, 0, 0, 0, 0, 0, 0, 0, 0,
    0, 0, 0, 0, 0, 0, 0, 0, 0, 0, 0, 0, 0, 0, 0, 0, 0, 0, 0, 0, 0, 0, 0, 0, 0, 0, 0, 0, 0, 0, 0, 0,
    0, 0, 0, 0, 0, 0, 0, 0, 0, 0, 0, 0, 1, 1, 1, 2, 2, 2, 2, 2, 3, 3, 3, 3, 3, 3, 3, 3, 3, 3, 3, 3};

static const char *confchk_extra_diagnostics2_choices[] = {__WT_CONFIG_CHOICE_all,
  __WT_CONFIG_CHOICE_checkpoint_validate, __WT_CONFIG_CHOICE_cursor_check,
  __WT_CONFIG_CHOICE_disk_validate, __WT_CONFIG_CHOICE_eviction_check,
  __WT_CONFIG_CHOICE_generation_check, __WT_CONFIG_CHOICE_hs_validate,
  __WT_CONFIG_CHOICE_key_out_of_order, __WT_CONFIG_CHOICE_log_validate, __WT_CONFIG_CHOICE_prepared,
  __WT_CONFIG_CHOICE_slow_operation, __WT_CONFIG_CHOICE_txn_visibility, NULL};
const char __WT_CONFIG_CHOICE_data[] = "data";

static const char *confchk_file_extend_choices[] = {
  __WT_CONFIG_CHOICE_data, __WT_CONFIG_CHOICE_log, NULL};

static const WT_CONFIG_CHECK confchk_wiredtiger_open_hash_subconfigs[] = {
  {"buckets", "int", NULL, "min=64,max=65536", NULL, 0, NULL, WT_CONFIG_COMPILED_TYPE_INT, 292, 64,
    65536, NULL},
  {"dhandle_buckets", "int", NULL, "min=64,max=65536", NULL, 0, NULL, WT_CONFIG_COMPILED_TYPE_INT,
    293, 64, 65536, NULL},
  {NULL, NULL, NULL, NULL, NULL, 0, NULL, 0, 0, 0, 0, NULL}};

static const uint8_t confchk_wiredtiger_open_hash_subconfigs_jump[WT_CONFIG_JUMP_TABLE_SIZE] = {0,
  0, 0, 0, 0, 0, 0, 0, 0, 0, 0, 0, 0, 0, 0, 0, 0, 0, 0, 0, 0, 0, 0, 0, 0, 0, 0, 0, 0, 0, 0, 0, 0, 0,
  0, 0, 0, 0, 0, 0, 0, 0, 0, 0, 0, 0, 0, 0, 0, 0, 0, 0, 0, 0, 0, 0, 0, 0, 0, 0, 0, 0, 0, 0, 0, 0, 0,
  0, 0, 0, 0, 0, 0, 0, 0, 0, 0, 0, 0, 0, 0, 0, 0, 0, 0, 0, 0, 0, 0, 0, 0, 0, 0, 0, 0, 0, 0, 0, 0, 1,
  1, 2, 2, 2, 2, 2, 2, 2, 2, 2, 2, 2, 2, 2, 2, 2, 2, 2, 2, 2, 2, 2, 2, 2, 2, 2, 2, 2};

static const char *confchk_json_output2_choices[] = {
  __WT_CONFIG_CHOICE_error, __WT_CONFIG_CHOICE_message, NULL};

static const WT_CONFIG_CHECK confchk_wiredtiger_open_live_restore_subconfigs[] = {
  {"enabled", "boolean", NULL, NULL, NULL, 0, NULL, WT_CONFIG_COMPILED_TYPE_BOOLEAN, 43, INT64_MIN,
    INT64_MAX, NULL},
  {"path", "string", NULL, NULL, NULL, 0, NULL, WT_CONFIG_COMPILED_TYPE_STRING, 250, INT64_MIN,
    INT64_MAX, NULL},
<<<<<<< HEAD
  {"threads_max", "int", NULL, "min=1,max=12", NULL, 0, NULL, WT_CONFIG_COMPILED_TYPE_INT, 216, 1,
=======
  {"threads_max", "int", NULL, "min=0,max=12", NULL, 0, NULL, WT_CONFIG_COMPILED_TYPE_INT, 198, 0,
>>>>>>> 1fe0d515
    12, NULL},
  {NULL, NULL, NULL, NULL, NULL, 0, NULL, 0, 0, 0, 0, NULL}};

static const uint8_t
  confchk_wiredtiger_open_live_restore_subconfigs_jump[WT_CONFIG_JUMP_TABLE_SIZE] = {0, 0, 0, 0, 0,
    0, 0, 0, 0, 0, 0, 0, 0, 0, 0, 0, 0, 0, 0, 0, 0, 0, 0, 0, 0, 0, 0, 0, 0, 0, 0, 0, 0, 0, 0, 0, 0,
    0, 0, 0, 0, 0, 0, 0, 0, 0, 0, 0, 0, 0, 0, 0, 0, 0, 0, 0, 0, 0, 0, 0, 0, 0, 0, 0, 0, 0, 0, 0, 0,
    0, 0, 0, 0, 0, 0, 0, 0, 0, 0, 0, 0, 0, 0, 0, 0, 0, 0, 0, 0, 0, 0, 0, 0, 0, 0, 0, 0, 0, 0, 0, 0,
    0, 1, 1, 1, 1, 1, 1, 1, 1, 1, 1, 1, 2, 2, 2, 2, 3, 3, 3, 3, 3, 3, 3, 3, 3, 3, 3};

static const char *confchk_recover_choices[] = {
  __WT_CONFIG_CHOICE_error, __WT_CONFIG_CHOICE_on, NULL};

static const WT_CONFIG_CHECK confchk_wiredtiger_open_log_subconfigs[] = {
  {"archive", "boolean", NULL, NULL, NULL, 0, NULL, WT_CONFIG_COMPILED_TYPE_BOOLEAN, 243, INT64_MIN,
    INT64_MAX, NULL},
  {"compressor", "string", NULL, NULL, NULL, 0, NULL, WT_CONFIG_COMPILED_TYPE_STRING, 296,
    INT64_MIN, INT64_MAX, NULL},
  {"enabled", "boolean", NULL, NULL, NULL, 0, NULL, WT_CONFIG_COMPILED_TYPE_BOOLEAN, 43, INT64_MIN,
    INT64_MAX, NULL},
  {"file_max", "int", NULL, "min=100KB,max=2GB", NULL, 0, NULL, WT_CONFIG_COMPILED_TYPE_INT, 238,
    100LL * WT_KILOBYTE, 2LL * WT_GIGABYTE, NULL},
  {"force_write_wait", "int", NULL, "min=1,max=60", NULL, 0, NULL, WT_CONFIG_COMPILED_TYPE_INT, 297,
    1, 60, NULL},
  {"os_cache_dirty_pct", "int", NULL, "min=0,max=100", NULL, 0, NULL, WT_CONFIG_COMPILED_TYPE_INT,
    244, 0, 100, NULL},
  {"path", "string", NULL, NULL, NULL, 0, NULL, WT_CONFIG_COMPILED_TYPE_STRING, 250, INT64_MIN,
    INT64_MAX, NULL},
  {"prealloc", "boolean", NULL, NULL, NULL, 0, NULL, WT_CONFIG_COMPILED_TYPE_BOOLEAN, 245,
    INT64_MIN, INT64_MAX, NULL},
  {"prealloc_init_count", "int", NULL, "min=1,max=500", NULL, 0, NULL, WT_CONFIG_COMPILED_TYPE_INT,
    246, 1, 500, NULL},
  {"recover", "string", NULL, "choices=[\"error\",\"on\"]", NULL, 0, NULL,
    WT_CONFIG_COMPILED_TYPE_STRING, 298, INT64_MIN, INT64_MAX, confchk_recover_choices},
  {"remove", "boolean", NULL, NULL, NULL, 0, NULL, WT_CONFIG_COMPILED_TYPE_BOOLEAN, 247, INT64_MIN,
    INT64_MAX, NULL},
  {"zero_fill", "boolean", NULL, NULL, NULL, 0, NULL, WT_CONFIG_COMPILED_TYPE_BOOLEAN, 248,
    INT64_MIN, INT64_MAX, NULL},
  {NULL, NULL, NULL, NULL, NULL, 0, NULL, 0, 0, 0, 0, NULL}};

static const uint8_t confchk_wiredtiger_open_log_subconfigs_jump[WT_CONFIG_JUMP_TABLE_SIZE] = {0, 0,
  0, 0, 0, 0, 0, 0, 0, 0, 0, 0, 0, 0, 0, 0, 0, 0, 0, 0, 0, 0, 0, 0, 0, 0, 0, 0, 0, 0, 0, 0, 0, 0, 0,
  0, 0, 0, 0, 0, 0, 0, 0, 0, 0, 0, 0, 0, 0, 0, 0, 0, 0, 0, 0, 0, 0, 0, 0, 0, 0, 0, 0, 0, 0, 0, 0, 0,
  0, 0, 0, 0, 0, 0, 0, 0, 0, 0, 0, 0, 0, 0, 0, 0, 0, 0, 0, 0, 0, 0, 0, 0, 0, 0, 0, 0, 0, 0, 1, 1, 2,
  2, 3, 5, 5, 5, 5, 5, 5, 5, 5, 5, 6, 9, 9, 11, 11, 11, 11, 11, 11, 11, 11, 12, 12, 12, 12, 12};

static const WT_CONFIG_CHECK confchk_wiredtiger_open_prefetch_subconfigs[] = {
  {"available", "boolean", NULL, NULL, NULL, 0, NULL, WT_CONFIG_COMPILED_TYPE_BOOLEAN, 302,
    INT64_MIN, INT64_MAX, NULL},
  {"default", "boolean", NULL, NULL, NULL, 0, NULL, WT_CONFIG_COMPILED_TYPE_BOOLEAN, 303, INT64_MIN,
    INT64_MAX, NULL},
  {NULL, NULL, NULL, NULL, NULL, 0, NULL, 0, 0, 0, 0, NULL}};

static const uint8_t confchk_wiredtiger_open_prefetch_subconfigs_jump[WT_CONFIG_JUMP_TABLE_SIZE] = {
  0, 0, 0, 0, 0, 0, 0, 0, 0, 0, 0, 0, 0, 0, 0, 0, 0, 0, 0, 0, 0, 0, 0, 0, 0, 0, 0, 0, 0, 0, 0, 0, 0,
  0, 0, 0, 0, 0, 0, 0, 0, 0, 0, 0, 0, 0, 0, 0, 0, 0, 0, 0, 0, 0, 0, 0, 0, 0, 0, 0, 0, 0, 0, 0, 0, 0,
  0, 0, 0, 0, 0, 0, 0, 0, 0, 0, 0, 0, 0, 0, 0, 0, 0, 0, 0, 0, 0, 0, 0, 0, 0, 0, 0, 0, 0, 0, 0, 0, 1,
  1, 1, 2, 2, 2, 2, 2, 2, 2, 2, 2, 2, 2, 2, 2, 2, 2, 2, 2, 2, 2, 2, 2, 2, 2, 2, 2, 2, 2};

static const char *confchk_statistics3_choices[] = {__WT_CONFIG_CHOICE_all,
  __WT_CONFIG_CHOICE_cache_walk, __WT_CONFIG_CHOICE_fast, __WT_CONFIG_CHOICE_none,
  __WT_CONFIG_CHOICE_clear, __WT_CONFIG_CHOICE_tree_walk, NULL};

static const WT_CONFIG_CHECK confchk_wiredtiger_open_statistics_log_subconfigs[] = {
  {"json", "boolean", NULL, NULL, NULL, 0, NULL, WT_CONFIG_COMPILED_TYPE_BOOLEAN, 258, INT64_MIN,
    INT64_MAX, NULL},
  {"on_close", "boolean", NULL, NULL, NULL, 0, NULL, WT_CONFIG_COMPILED_TYPE_BOOLEAN, 259,
    INT64_MIN, INT64_MAX, NULL},
  {"path", "string", NULL, NULL, NULL, 0, NULL, WT_CONFIG_COMPILED_TYPE_STRING, 250, INT64_MIN,
    INT64_MAX, NULL},
  {"sources", "list", NULL, NULL, NULL, 0, NULL, WT_CONFIG_COMPILED_TYPE_LIST, 260, INT64_MIN,
    INT64_MAX, NULL},
  {"timestamp", "string", NULL, NULL, NULL, 0, NULL, WT_CONFIG_COMPILED_TYPE_STRING, 261, INT64_MIN,
    INT64_MAX, NULL},
  {"wait", "int", NULL, "min=0,max=100000", NULL, 0, NULL, WT_CONFIG_COMPILED_TYPE_INT, 188, 0,
    100000, NULL},
  {NULL, NULL, NULL, NULL, NULL, 0, NULL, 0, 0, 0, 0, NULL}};

static const uint8_t
  confchk_wiredtiger_open_statistics_log_subconfigs_jump[WT_CONFIG_JUMP_TABLE_SIZE] = {0, 0, 0, 0,
    0, 0, 0, 0, 0, 0, 0, 0, 0, 0, 0, 0, 0, 0, 0, 0, 0, 0, 0, 0, 0, 0, 0, 0, 0, 0, 0, 0, 0, 0, 0, 0,
    0, 0, 0, 0, 0, 0, 0, 0, 0, 0, 0, 0, 0, 0, 0, 0, 0, 0, 0, 0, 0, 0, 0, 0, 0, 0, 0, 0, 0, 0, 0, 0,
    0, 0, 0, 0, 0, 0, 0, 0, 0, 0, 0, 0, 0, 0, 0, 0, 0, 0, 0, 0, 0, 0, 0, 0, 0, 0, 0, 0, 0, 0, 0, 0,
    0, 0, 0, 0, 0, 0, 0, 1, 1, 1, 1, 1, 2, 3, 3, 3, 4, 5, 5, 5, 6, 6, 6, 6, 6, 6, 6, 6};

static const WT_CONFIG_CHECK confchk_tiered_storage_subconfigs[] = {
  {"auth_token", "string", NULL, NULL, NULL, 0, NULL, WT_CONFIG_COMPILED_TYPE_STRING, 54, INT64_MIN,
    INT64_MAX, NULL},
  {"bucket", "string", NULL, NULL, NULL, 0, NULL, WT_CONFIG_COMPILED_TYPE_STRING, 55, INT64_MIN,
    INT64_MAX, NULL},
  {"bucket_prefix", "string", NULL, NULL, NULL, 0, NULL, WT_CONFIG_COMPILED_TYPE_STRING, 56,
    INT64_MIN, INT64_MAX, NULL},
  {"cache_directory", "string", NULL, NULL, NULL, 0, NULL, WT_CONFIG_COMPILED_TYPE_STRING, 57,
    INT64_MIN, INT64_MAX, NULL},
  {"interval", "int", NULL, "min=1,max=1000", NULL, 0, NULL, WT_CONFIG_COMPILED_TYPE_INT, 308, 1,
    1000, NULL},
  {"local_retention", "int", NULL, "min=0,max=10000", NULL, 0, NULL, WT_CONFIG_COMPILED_TYPE_INT,
    58, 0, 10000, NULL},
  {"name", "string", NULL, NULL, NULL, 0, NULL, WT_CONFIG_COMPILED_TYPE_STRING, 25, INT64_MIN,
    INT64_MAX, NULL},
  {"shared", "boolean", NULL, NULL, NULL, 0, NULL, WT_CONFIG_COMPILED_TYPE_BOOLEAN, 60, INT64_MIN,
    INT64_MAX, NULL},
  {NULL, NULL, NULL, NULL, NULL, 0, NULL, 0, 0, 0, 0, NULL}};

static const uint8_t confchk_tiered_storage_subconfigs_jump[WT_CONFIG_JUMP_TABLE_SIZE] = {0, 0, 0,
  0, 0, 0, 0, 0, 0, 0, 0, 0, 0, 0, 0, 0, 0, 0, 0, 0, 0, 0, 0, 0, 0, 0, 0, 0, 0, 0, 0, 0, 0, 0, 0, 0,
  0, 0, 0, 0, 0, 0, 0, 0, 0, 0, 0, 0, 0, 0, 0, 0, 0, 0, 0, 0, 0, 0, 0, 0, 0, 0, 0, 0, 0, 0, 0, 0, 0,
  0, 0, 0, 0, 0, 0, 0, 0, 0, 0, 0, 0, 0, 0, 0, 0, 0, 0, 0, 0, 0, 0, 0, 0, 0, 0, 0, 0, 0, 1, 3, 4, 4,
  4, 4, 4, 4, 5, 5, 5, 6, 6, 7, 7, 7, 7, 7, 8, 8, 8, 8, 8, 8, 8, 8, 8, 8, 8, 8};

static const char *confchk_timing_stress_for_test2_choices[] = {
  __WT_CONFIG_CHOICE_aggressive_stash_free, __WT_CONFIG_CHOICE_aggressive_sweep,
  __WT_CONFIG_CHOICE_backup_rename, __WT_CONFIG_CHOICE_checkpoint_evict_page,
  __WT_CONFIG_CHOICE_checkpoint_handle, __WT_CONFIG_CHOICE_checkpoint_slow,
  __WT_CONFIG_CHOICE_checkpoint_stop, __WT_CONFIG_CHOICE_commit_transaction_slow,
  __WT_CONFIG_CHOICE_compact_slow, __WT_CONFIG_CHOICE_evict_reposition,
  __WT_CONFIG_CHOICE_failpoint_eviction_split,
  __WT_CONFIG_CHOICE_failpoint_history_store_delete_key_from_ts,
  __WT_CONFIG_CHOICE_history_store_checkpoint_delay, __WT_CONFIG_CHOICE_history_store_search,
  __WT_CONFIG_CHOICE_history_store_sweep_race, __WT_CONFIG_CHOICE_prefetch_1,
  __WT_CONFIG_CHOICE_prefetch_2, __WT_CONFIG_CHOICE_prefetch_3, __WT_CONFIG_CHOICE_prefetch_delay,
  __WT_CONFIG_CHOICE_prefix_compare, __WT_CONFIG_CHOICE_prepare_checkpoint_delay,
  __WT_CONFIG_CHOICE_prepare_resolution_1, __WT_CONFIG_CHOICE_prepare_resolution_2,
  __WT_CONFIG_CHOICE_sleep_before_read_overflow_onpage, __WT_CONFIG_CHOICE_split_1,
  __WT_CONFIG_CHOICE_split_2, __WT_CONFIG_CHOICE_split_3, __WT_CONFIG_CHOICE_split_4,
  __WT_CONFIG_CHOICE_split_5, __WT_CONFIG_CHOICE_split_6, __WT_CONFIG_CHOICE_split_7,
  __WT_CONFIG_CHOICE_split_8, __WT_CONFIG_CHOICE_tiered_flush_finish, NULL};
const char __WT_CONFIG_CHOICE_dsync[] = "dsync";
const char __WT_CONFIG_CHOICE_fsync[] = "fsync";

static const char *confchk_method2_choices[] = {
  __WT_CONFIG_CHOICE_dsync, __WT_CONFIG_CHOICE_fsync, __WT_CONFIG_CHOICE_none, NULL};

static const WT_CONFIG_CHECK confchk_wiredtiger_open_transaction_sync_subconfigs[] = {
  {"enabled", "boolean", NULL, NULL, NULL, 0, NULL, WT_CONFIG_COMPILED_TYPE_BOOLEAN, 43, INT64_MIN,
    INT64_MAX, NULL},
  {"method", "string", NULL, "choices=[\"dsync\",\"fsync\",\"none\"]", NULL, 0, NULL,
    WT_CONFIG_COMPILED_TYPE_STRING, 191, INT64_MIN, INT64_MAX, confchk_method2_choices},
  {NULL, NULL, NULL, NULL, NULL, 0, NULL, 0, 0, 0, 0, NULL}};

static const uint8_t
  confchk_wiredtiger_open_transaction_sync_subconfigs_jump[WT_CONFIG_JUMP_TABLE_SIZE] = {0, 0, 0, 0,
    0, 0, 0, 0, 0, 0, 0, 0, 0, 0, 0, 0, 0, 0, 0, 0, 0, 0, 0, 0, 0, 0, 0, 0, 0, 0, 0, 0, 0, 0, 0, 0,
    0, 0, 0, 0, 0, 0, 0, 0, 0, 0, 0, 0, 0, 0, 0, 0, 0, 0, 0, 0, 0, 0, 0, 0, 0, 0, 0, 0, 0, 0, 0, 0,
    0, 0, 0, 0, 0, 0, 0, 0, 0, 0, 0, 0, 0, 0, 0, 0, 0, 0, 0, 0, 0, 0, 0, 0, 0, 0, 0, 0, 0, 0, 0, 0,
    0, 0, 1, 1, 1, 1, 1, 1, 1, 1, 2, 2, 2, 2, 2, 2, 2, 2, 2, 2, 2, 2, 2, 2, 2, 2, 2, 2};

static const char *confchk_verbose13_choices[] = {__WT_CONFIG_CHOICE_all, __WT_CONFIG_CHOICE_api,
  __WT_CONFIG_CHOICE_backup, __WT_CONFIG_CHOICE_block, __WT_CONFIG_CHOICE_block_cache,
  __WT_CONFIG_CHOICE_checkpoint, __WT_CONFIG_CHOICE_checkpoint_cleanup,
  __WT_CONFIG_CHOICE_checkpoint_progress, __WT_CONFIG_CHOICE_chunkcache, __WT_CONFIG_CHOICE_compact,
  __WT_CONFIG_CHOICE_compact_progress, __WT_CONFIG_CHOICE_configuration,
  __WT_CONFIG_CHOICE_disaggregated_storage, __WT_CONFIG_CHOICE_error_returns,
  __WT_CONFIG_CHOICE_eviction, __WT_CONFIG_CHOICE_fileops, __WT_CONFIG_CHOICE_generation,
  __WT_CONFIG_CHOICE_handleops, __WT_CONFIG_CHOICE_history_store,
  __WT_CONFIG_CHOICE_history_store_activity, __WT_CONFIG_CHOICE_layered, __WT_CONFIG_CHOICE_log,
  __WT_CONFIG_CHOICE_metadata, __WT_CONFIG_CHOICE_mutex, __WT_CONFIG_CHOICE_out_of_order,
  __WT_CONFIG_CHOICE_overflow, __WT_CONFIG_CHOICE_page_delta, __WT_CONFIG_CHOICE_prefetch,
  __WT_CONFIG_CHOICE_read, __WT_CONFIG_CHOICE_reconcile, __WT_CONFIG_CHOICE_recovery,
  __WT_CONFIG_CHOICE_recovery_progress, __WT_CONFIG_CHOICE_rts, __WT_CONFIG_CHOICE_salvage,
  __WT_CONFIG_CHOICE_shared_cache, __WT_CONFIG_CHOICE_split, __WT_CONFIG_CHOICE_temporary,
  __WT_CONFIG_CHOICE_thread_group, __WT_CONFIG_CHOICE_tiered, __WT_CONFIG_CHOICE_timestamp,
  __WT_CONFIG_CHOICE_transaction, __WT_CONFIG_CHOICE_verify, __WT_CONFIG_CHOICE_version,
  __WT_CONFIG_CHOICE_write, NULL};

static const char *confchk_write_through_choices[] = {
  __WT_CONFIG_CHOICE_data, __WT_CONFIG_CHOICE_log, NULL};

static const WT_CONFIG_CHECK confchk_wiredtiger_open[] = {
  {"backup_restore_target", "list", NULL, NULL, NULL, 0, NULL, WT_CONFIG_COMPILED_TYPE_LIST, 273,
    INT64_MIN, INT64_MAX, NULL},
  {"block_cache", "category", NULL, NULL, confchk_wiredtiger_open_block_cache_subconfigs, 12,
    confchk_wiredtiger_open_block_cache_subconfigs_jump, WT_CONFIG_COMPILED_TYPE_CATEGORY, 171,
    INT64_MIN, INT64_MAX, NULL},
  {"buffer_alignment", "int", NULL, "min=-1,max=1MB", NULL, 0, NULL, WT_CONFIG_COMPILED_TYPE_INT,
    274, -1, 1LL * WT_MEGABYTE, NULL},
  {"builtin_extension_config", "string", NULL, NULL, NULL, 0, NULL, WT_CONFIG_COMPILED_TYPE_STRING,
    275, INT64_MIN, INT64_MAX, NULL},
  {"cache_cursors", "boolean", NULL, NULL, NULL, 0, NULL, WT_CONFIG_COMPILED_TYPE_BOOLEAN, 267,
    INT64_MIN, INT64_MAX, NULL},
  {"cache_max_wait_ms", "int", NULL, "min=0", NULL, 0, NULL, WT_CONFIG_COMPILED_TYPE_INT, 182, 0,
    INT64_MAX, NULL},
  {"cache_overhead", "int", NULL, "min=0,max=30", NULL, 0, NULL, WT_CONFIG_COMPILED_TYPE_INT, 183,
    0, 30, NULL},
  {"cache_size", "int", NULL, "min=1MB,max=10TB", NULL, 0, NULL, WT_CONFIG_COMPILED_TYPE_INT, 184,
    1LL * WT_MEGABYTE, 10LL * WT_TERABYTE, NULL},
  {"cache_stuck_timeout_ms", "int", NULL, "min=0", NULL, 0, NULL, WT_CONFIG_COMPILED_TYPE_INT, 185,
    0, INT64_MAX, NULL},
  {"checkpoint", "category", NULL, NULL, confchk_wiredtiger_open_checkpoint_subconfigs, 3,
    confchk_wiredtiger_open_checkpoint_subconfigs_jump, WT_CONFIG_COMPILED_TYPE_CATEGORY, 186,
    INT64_MIN, INT64_MAX, NULL},
  {"checkpoint_cleanup", "category", NULL, NULL,
    confchk_wiredtiger_open_checkpoint_cleanup_subconfigs, 2,
    confchk_wiredtiger_open_checkpoint_cleanup_subconfigs_jump, WT_CONFIG_COMPILED_TYPE_CATEGORY,
    190, INT64_MIN, INT64_MAX, NULL},
  {"checkpoint_sync", "boolean", NULL, NULL, NULL, 0, NULL, WT_CONFIG_COMPILED_TYPE_BOOLEAN, 276,
    INT64_MIN, INT64_MAX, NULL},
  {"chunk_cache", "category", NULL, NULL, confchk_wiredtiger_open_chunk_cache_subconfigs, 9,
    confchk_wiredtiger_open_chunk_cache_subconfigs_jump, WT_CONFIG_COMPILED_TYPE_CATEGORY, 192,
    INT64_MIN, INT64_MAX, NULL},
  {"compatibility", "category", NULL, NULL, confchk_wiredtiger_open_compatibility_subconfigs, 3,
    confchk_wiredtiger_open_compatibility_subconfigs_jump, WT_CONFIG_COMPILED_TYPE_CATEGORY, 194,
    INT64_MIN, INT64_MAX, NULL},
  {"compile_configuration_count", "int", NULL, "min=500", NULL, 0, NULL,
    WT_CONFIG_COMPILED_TYPE_INT, 284, 500, INT64_MAX, NULL},
  {"config_base", "boolean", NULL, NULL, NULL, 0, NULL, WT_CONFIG_COMPILED_TYPE_BOOLEAN, 285,
    INT64_MIN, INT64_MAX, NULL},
  {"create", "boolean", NULL, NULL, NULL, 0, NULL, WT_CONFIG_COMPILED_TYPE_BOOLEAN, 286, INT64_MIN,
    INT64_MAX, NULL},
  {"debug_mode", "category", NULL, NULL, confchk_wiredtiger_open_debug_mode_subconfigs, 17,
    confchk_wiredtiger_open_debug_mode_subconfigs_jump, WT_CONFIG_COMPILED_TYPE_CATEGORY, 196,
    INT64_MIN, INT64_MAX, NULL},
  {"direct_io", "list", NULL, NULL, NULL, 0, NULL, WT_CONFIG_COMPILED_TYPE_LIST, 287, INT64_MIN,
    INT64_MAX, NULL},
  {"disaggregated", "category", NULL, NULL, confchk_wiredtiger_open_disaggregated_subconfigs, 6,
    confchk_wiredtiger_open_disaggregated_subconfigs_jump, WT_CONFIG_COMPILED_TYPE_CATEGORY, 20,
    INT64_MIN, INT64_MAX, NULL},
  {"encryption", "category", NULL, NULL, confchk_wiredtiger_open_encryption_subconfigs, 3,
    confchk_wiredtiger_open_encryption_subconfigs_jump, WT_CONFIG_COMPILED_TYPE_CATEGORY, 24,
    INT64_MIN, INT64_MAX, NULL},
  {"error_prefix", "string", NULL, NULL, NULL, 0, NULL, WT_CONFIG_COMPILED_TYPE_STRING, 214,
    INT64_MIN, INT64_MAX, NULL},
  {"eviction", "category", NULL, NULL, confchk_wiredtiger_open_eviction_subconfigs, 4,
    confchk_wiredtiger_open_eviction_subconfigs_jump, WT_CONFIG_COMPILED_TYPE_CATEGORY, 215,
    INT64_MIN, INT64_MAX, NULL},
  {"eviction_checkpoint_target", "int", NULL, "min=0,max=10TB", NULL, 0, NULL,
    WT_CONFIG_COMPILED_TYPE_INT, 220, 0, 10LL * WT_TERABYTE, NULL},
  {"eviction_dirty_target", "int", NULL, "min=1,max=10TB", NULL, 0, NULL,
    WT_CONFIG_COMPILED_TYPE_INT, 221, 1, 10LL * WT_TERABYTE, NULL},
  {"eviction_dirty_trigger", "int", NULL, "min=1,max=10TB", NULL, 0, NULL,
    WT_CONFIG_COMPILED_TYPE_INT, 222, 1, 10LL * WT_TERABYTE, NULL},
  {"eviction_target", "int", NULL, "min=10,max=10TB", NULL, 0, NULL, WT_CONFIG_COMPILED_TYPE_INT,
    223, 10, 10LL * WT_TERABYTE, NULL},
  {"eviction_trigger", "int", NULL, "min=10,max=10TB", NULL, 0, NULL, WT_CONFIG_COMPILED_TYPE_INT,
    224, 10, 10LL * WT_TERABYTE, NULL},
  {"eviction_updates_target", "int", NULL, "min=0,max=10TB", NULL, 0, NULL,
    WT_CONFIG_COMPILED_TYPE_INT, 225, 0, 10LL * WT_TERABYTE, NULL},
  {"eviction_updates_trigger", "int", NULL, "min=0,max=10TB", NULL, 0, NULL,
    WT_CONFIG_COMPILED_TYPE_INT, 226, 0, 10LL * WT_TERABYTE, NULL},
  {"exclusive", "boolean", NULL, NULL, NULL, 0, NULL, WT_CONFIG_COMPILED_TYPE_BOOLEAN, 97,
    INT64_MIN, INT64_MAX, NULL},
  {"extensions", "list", NULL, NULL, NULL, 0, NULL, WT_CONFIG_COMPILED_TYPE_LIST, 289, INT64_MIN,
    INT64_MAX, NULL},
  {"extra_diagnostics", "list", NULL,
    "choices=[\"all\",\"checkpoint_validate\",\"cursor_check\""
    ",\"disk_validate\",\"eviction_check\",\"generation_check\","
    "\"hs_validate\",\"key_out_of_order\",\"log_validate\","
    "\"prepared\",\"slow_operation\",\"txn_visibility\"]",
    NULL, 0, NULL, WT_CONFIG_COMPILED_TYPE_LIST, 227, INT64_MIN, INT64_MAX,
    confchk_extra_diagnostics2_choices},
  {"file_extend", "list", NULL, "choices=[\"data\",\"log\"]", NULL, 0, NULL,
    WT_CONFIG_COMPILED_TYPE_LIST, 290, INT64_MIN, INT64_MAX, confchk_file_extend_choices},
  {"file_manager", "category", NULL, NULL, confchk_wiredtiger_open_file_manager_subconfigs, 3,
    confchk_wiredtiger_open_file_manager_subconfigs_jump, WT_CONFIG_COMPILED_TYPE_CATEGORY, 228,
    INT64_MIN, INT64_MAX, NULL},
  {"generation_drain_timeout_ms", "int", NULL, "min=0", NULL, 0, NULL, WT_CONFIG_COMPILED_TYPE_INT,
    232, 0, INT64_MAX, NULL},
  {"hash", "category", NULL, NULL, confchk_wiredtiger_open_hash_subconfigs, 2,
    confchk_wiredtiger_open_hash_subconfigs_jump, WT_CONFIG_COMPILED_TYPE_CATEGORY, 291, INT64_MIN,
    INT64_MAX, NULL},
  {"hazard_max", "int", NULL, "min=15", NULL, 0, NULL, WT_CONFIG_COMPILED_TYPE_INT, 294, 15,
    INT64_MAX, NULL},
  {"heuristic_controls", "category", NULL, NULL,
    confchk_wiredtiger_open_heuristic_controls_subconfigs, 3,
    confchk_wiredtiger_open_heuristic_controls_subconfigs_jump, WT_CONFIG_COMPILED_TYPE_CATEGORY,
    233, INT64_MIN, INT64_MAX, NULL},
  {"history_store", "category", NULL, NULL, confchk_wiredtiger_open_history_store_subconfigs, 1,
    confchk_wiredtiger_open_history_store_subconfigs_jump, WT_CONFIG_COMPILED_TYPE_CATEGORY, 237,
    INT64_MIN, INT64_MAX, NULL},
  {"in_memory", "boolean", NULL, NULL, NULL, 0, NULL, WT_CONFIG_COMPILED_TYPE_BOOLEAN, 31,
    INT64_MIN, INT64_MAX, NULL},
  {"io_capacity", "category", NULL, NULL, confchk_wiredtiger_open_io_capacity_subconfigs, 2,
    confchk_wiredtiger_open_io_capacity_subconfigs_jump, WT_CONFIG_COMPILED_TYPE_CATEGORY, 239,
    INT64_MIN, INT64_MAX, NULL},
  {"json_output", "list", NULL, "choices=[\"error\",\"message\"]", NULL, 0, NULL,
    WT_CONFIG_COMPILED_TYPE_LIST, 242, INT64_MIN, INT64_MAX, confchk_json_output2_choices},
  {"live_restore", "category", NULL, NULL, confchk_wiredtiger_open_live_restore_subconfigs, 3,
    confchk_wiredtiger_open_live_restore_subconfigs_jump, WT_CONFIG_COMPILED_TYPE_CATEGORY, 295,
    INT64_MIN, INT64_MAX, NULL},
  {"log", "category", NULL, NULL, confchk_wiredtiger_open_log_subconfigs, 12,
    confchk_wiredtiger_open_log_subconfigs_jump, WT_CONFIG_COMPILED_TYPE_CATEGORY, 42, INT64_MIN,
    INT64_MAX, NULL},
  {"mmap", "boolean", NULL, NULL, NULL, 0, NULL, WT_CONFIG_COMPILED_TYPE_BOOLEAN, 299, INT64_MIN,
    INT64_MAX, NULL},
  {"mmap_all", "boolean", NULL, NULL, NULL, 0, NULL, WT_CONFIG_COMPILED_TYPE_BOOLEAN, 300,
    INT64_MIN, INT64_MAX, NULL},
  {"multiprocess", "boolean", NULL, NULL, NULL, 0, NULL, WT_CONFIG_COMPILED_TYPE_BOOLEAN, 301,
    INT64_MIN, INT64_MAX, NULL},
  {"operation_timeout_ms", "int", NULL, "min=0", NULL, 0, NULL, WT_CONFIG_COMPILED_TYPE_INT, 151, 0,
    INT64_MAX, NULL},
  {"operation_tracking", "category", NULL, NULL,
    confchk_wiredtiger_open_operation_tracking_subconfigs, 2,
    confchk_wiredtiger_open_operation_tracking_subconfigs_jump, WT_CONFIG_COMPILED_TYPE_CATEGORY,
    249, INT64_MIN, INT64_MAX, NULL},
  {"prefetch", "category", NULL, NULL, confchk_wiredtiger_open_prefetch_subconfigs, 2,
    confchk_wiredtiger_open_prefetch_subconfigs_jump, WT_CONFIG_COMPILED_TYPE_CATEGORY, 271,
    INT64_MIN, INT64_MAX, NULL},
  {"readonly", "boolean", NULL, NULL, NULL, 0, NULL, WT_CONFIG_COMPILED_TYPE_BOOLEAN, 66, INT64_MIN,
    INT64_MAX, NULL},
  {"rollback_to_stable", "category", NULL, NULL,
    confchk_wiredtiger_open_rollback_to_stable_subconfigs, 1,
    confchk_wiredtiger_open_rollback_to_stable_subconfigs_jump, WT_CONFIG_COMPILED_TYPE_CATEGORY,
    251, INT64_MIN, INT64_MAX, NULL},
  {"salvage", "boolean", NULL, NULL, NULL, 0, NULL, WT_CONFIG_COMPILED_TYPE_BOOLEAN, 304, INT64_MIN,
    INT64_MAX, NULL},
  {"session_max", "int", NULL, "min=1", NULL, 0, NULL, WT_CONFIG_COMPILED_TYPE_INT, 305, 1,
    INT64_MAX, NULL},
  {"session_scratch_max", "int", NULL, NULL, NULL, 0, NULL, WT_CONFIG_COMPILED_TYPE_INT, 306,
    INT64_MIN, INT64_MAX, NULL},
  {"session_table_cache", "boolean", NULL, NULL, NULL, 0, NULL, WT_CONFIG_COMPILED_TYPE_BOOLEAN,
    307, INT64_MIN, INT64_MAX, NULL},
  {"shared_cache", "category", NULL, NULL, confchk_wiredtiger_open_shared_cache_subconfigs, 5,
    confchk_wiredtiger_open_shared_cache_subconfigs_jump, WT_CONFIG_COMPILED_TYPE_CATEGORY, 253,
    INT64_MIN, INT64_MAX, NULL},
  {"statistics", "list", NULL,
    "choices=[\"all\",\"cache_walk\",\"fast\",\"none\","
    "\"clear\",\"tree_walk\"]",
    NULL, 0, NULL, WT_CONFIG_COMPILED_TYPE_LIST, 133, INT64_MIN, INT64_MAX,
    confchk_statistics3_choices},
  {"statistics_log", "category", NULL, NULL, confchk_wiredtiger_open_statistics_log_subconfigs, 6,
    confchk_wiredtiger_open_statistics_log_subconfigs_jump, WT_CONFIG_COMPILED_TYPE_CATEGORY, 257,
    INT64_MIN, INT64_MAX, NULL},
  {"tiered_storage", "category", NULL, NULL, confchk_tiered_storage_subconfigs, 8,
    confchk_tiered_storage_subconfigs_jump, WT_CONFIG_COMPILED_TYPE_CATEGORY, 53, INT64_MIN,
    INT64_MAX, NULL},
  {"timing_stress_for_test", "list", NULL,
    "choices=[\"aggressive_stash_free\",\"aggressive_sweep\","
    "\"backup_rename\",\"checkpoint_evict_page\","
    "\"checkpoint_handle\",\"checkpoint_slow\",\"checkpoint_stop\","
    "\"commit_transaction_slow\",\"compact_slow\","
    "\"evict_reposition\",\"failpoint_eviction_split\","
    "\"failpoint_history_store_delete_key_from_ts\","
    "\"history_store_checkpoint_delay\",\"history_store_search\","
    "\"history_store_sweep_race\",\"prefetch_1\",\"prefetch_2\","
    "\"prefetch_3\",\"prefetch_delay\",\"prefix_compare\","
    "\"prepare_checkpoint_delay\",\"prepare_resolution_1\","
    "\"prepare_resolution_2\",\"sleep_before_read_overflow_onpage\","
    "\"split_1\",\"split_2\",\"split_3\",\"split_4\",\"split_5\","
    "\"split_6\",\"split_7\",\"split_8\",\"tiered_flush_finish\"]",
    NULL, 0, NULL, WT_CONFIG_COMPILED_TYPE_LIST, 262, INT64_MIN, INT64_MAX,
    confchk_timing_stress_for_test2_choices},
  {"transaction_sync", "category", NULL, NULL, confchk_wiredtiger_open_transaction_sync_subconfigs,
    2, confchk_wiredtiger_open_transaction_sync_subconfigs_jump, WT_CONFIG_COMPILED_TYPE_CATEGORY,
    309, INT64_MIN, INT64_MAX, NULL},
  {"use_environment", "boolean", NULL, NULL, NULL, 0, NULL, WT_CONFIG_COMPILED_TYPE_BOOLEAN, 310,
    INT64_MIN, INT64_MAX, NULL},
  {"use_environment_priv", "boolean", NULL, NULL, NULL, 0, NULL, WT_CONFIG_COMPILED_TYPE_BOOLEAN,
    311, INT64_MIN, INT64_MAX, NULL},
  {"verbose", "list", NULL,
    "choices=[\"all\",\"api\",\"backup\",\"block\","
    "\"block_cache\",\"checkpoint\",\"checkpoint_cleanup\","
    "\"checkpoint_progress\",\"chunkcache\",\"compact\","
    "\"compact_progress\",\"configuration\",\"disaggregated_storage\""
    ",\"error_returns\",\"eviction\",\"fileops\",\"generation\","
    "\"handleops\",\"history_store\",\"history_store_activity\","
    "\"layered\",\"log\",\"metadata\",\"mutex\",\"out_of_order\","
    "\"overflow\",\"page_delta\",\"prefetch\",\"read\",\"reconcile\","
    "\"recovery\",\"recovery_progress\",\"rts\",\"salvage\","
    "\"shared_cache\",\"split\",\"temporary\",\"thread_group\","
    "\"tiered\",\"timestamp\",\"transaction\",\"verify\",\"version\","
    "\"write\"]",
    NULL, 0, NULL, WT_CONFIG_COMPILED_TYPE_LIST, 10, INT64_MIN, INT64_MAX,
    confchk_verbose13_choices},
  {"verify_metadata", "boolean", NULL, NULL, NULL, 0, NULL, WT_CONFIG_COMPILED_TYPE_BOOLEAN, 312,
    INT64_MIN, INT64_MAX, NULL},
  {"write_through", "list", NULL, "choices=[\"data\",\"log\"]", NULL, 0, NULL,
    WT_CONFIG_COMPILED_TYPE_LIST, 313, INT64_MIN, INT64_MAX, confchk_write_through_choices},
  {NULL, NULL, NULL, NULL, NULL, 0, NULL, 0, 0, 0, 0, NULL}};

static const uint8_t confchk_wiredtiger_open_jump[WT_CONFIG_JUMP_TABLE_SIZE] = {0, 0, 0, 0, 0, 0, 0,
  0, 0, 0, 0, 0, 0, 0, 0, 0, 0, 0, 0, 0, 0, 0, 0, 0, 0, 0, 0, 0, 0, 0, 0, 0, 0, 0, 0, 0, 0, 0, 0, 0,
  0, 0, 0, 0, 0, 0, 0, 0, 0, 0, 0, 0, 0, 0, 0, 0, 0, 0, 0, 0, 0, 0, 0, 0, 0, 0, 0, 0, 0, 0, 0, 0, 0,
  0, 0, 0, 0, 0, 0, 0, 0, 0, 0, 0, 0, 0, 0, 0, 0, 0, 0, 0, 0, 0, 0, 0, 0, 0, 0, 4, 17, 20, 33, 35,
  36, 40, 42, 43, 43, 45, 48, 48, 50, 51, 51, 53, 60, 63, 65, 67, 68, 68, 68, 68, 68, 68, 68, 68};

static const char *confchk_extra_diagnostics3_choices[] = {__WT_CONFIG_CHOICE_all,
  __WT_CONFIG_CHOICE_checkpoint_validate, __WT_CONFIG_CHOICE_cursor_check,
  __WT_CONFIG_CHOICE_disk_validate, __WT_CONFIG_CHOICE_eviction_check,
  __WT_CONFIG_CHOICE_generation_check, __WT_CONFIG_CHOICE_hs_validate,
  __WT_CONFIG_CHOICE_key_out_of_order, __WT_CONFIG_CHOICE_log_validate, __WT_CONFIG_CHOICE_prepared,
  __WT_CONFIG_CHOICE_slow_operation, __WT_CONFIG_CHOICE_txn_visibility, NULL};

static const char *confchk_file_extend2_choices[] = {
  __WT_CONFIG_CHOICE_data, __WT_CONFIG_CHOICE_log, NULL};

static const char *confchk_json_output3_choices[] = {
  __WT_CONFIG_CHOICE_error, __WT_CONFIG_CHOICE_message, NULL};

static const char *confchk_statistics4_choices[] = {__WT_CONFIG_CHOICE_all,
  __WT_CONFIG_CHOICE_cache_walk, __WT_CONFIG_CHOICE_fast, __WT_CONFIG_CHOICE_none,
  __WT_CONFIG_CHOICE_clear, __WT_CONFIG_CHOICE_tree_walk, NULL};

static const char *confchk_timing_stress_for_test3_choices[] = {
  __WT_CONFIG_CHOICE_aggressive_stash_free, __WT_CONFIG_CHOICE_aggressive_sweep,
  __WT_CONFIG_CHOICE_backup_rename, __WT_CONFIG_CHOICE_checkpoint_evict_page,
  __WT_CONFIG_CHOICE_checkpoint_handle, __WT_CONFIG_CHOICE_checkpoint_slow,
  __WT_CONFIG_CHOICE_checkpoint_stop, __WT_CONFIG_CHOICE_commit_transaction_slow,
  __WT_CONFIG_CHOICE_compact_slow, __WT_CONFIG_CHOICE_evict_reposition,
  __WT_CONFIG_CHOICE_failpoint_eviction_split,
  __WT_CONFIG_CHOICE_failpoint_history_store_delete_key_from_ts,
  __WT_CONFIG_CHOICE_history_store_checkpoint_delay, __WT_CONFIG_CHOICE_history_store_search,
  __WT_CONFIG_CHOICE_history_store_sweep_race, __WT_CONFIG_CHOICE_prefetch_1,
  __WT_CONFIG_CHOICE_prefetch_2, __WT_CONFIG_CHOICE_prefetch_3, __WT_CONFIG_CHOICE_prefetch_delay,
  __WT_CONFIG_CHOICE_prefix_compare, __WT_CONFIG_CHOICE_prepare_checkpoint_delay,
  __WT_CONFIG_CHOICE_prepare_resolution_1, __WT_CONFIG_CHOICE_prepare_resolution_2,
  __WT_CONFIG_CHOICE_sleep_before_read_overflow_onpage, __WT_CONFIG_CHOICE_split_1,
  __WT_CONFIG_CHOICE_split_2, __WT_CONFIG_CHOICE_split_3, __WT_CONFIG_CHOICE_split_4,
  __WT_CONFIG_CHOICE_split_5, __WT_CONFIG_CHOICE_split_6, __WT_CONFIG_CHOICE_split_7,
  __WT_CONFIG_CHOICE_split_8, __WT_CONFIG_CHOICE_tiered_flush_finish, NULL};

static const char *confchk_verbose14_choices[] = {__WT_CONFIG_CHOICE_all, __WT_CONFIG_CHOICE_api,
  __WT_CONFIG_CHOICE_backup, __WT_CONFIG_CHOICE_block, __WT_CONFIG_CHOICE_block_cache,
  __WT_CONFIG_CHOICE_checkpoint, __WT_CONFIG_CHOICE_checkpoint_cleanup,
  __WT_CONFIG_CHOICE_checkpoint_progress, __WT_CONFIG_CHOICE_chunkcache, __WT_CONFIG_CHOICE_compact,
  __WT_CONFIG_CHOICE_compact_progress, __WT_CONFIG_CHOICE_configuration,
  __WT_CONFIG_CHOICE_disaggregated_storage, __WT_CONFIG_CHOICE_error_returns,
  __WT_CONFIG_CHOICE_eviction, __WT_CONFIG_CHOICE_fileops, __WT_CONFIG_CHOICE_generation,
  __WT_CONFIG_CHOICE_handleops, __WT_CONFIG_CHOICE_history_store,
  __WT_CONFIG_CHOICE_history_store_activity, __WT_CONFIG_CHOICE_layered, __WT_CONFIG_CHOICE_log,
  __WT_CONFIG_CHOICE_metadata, __WT_CONFIG_CHOICE_mutex, __WT_CONFIG_CHOICE_out_of_order,
  __WT_CONFIG_CHOICE_overflow, __WT_CONFIG_CHOICE_page_delta, __WT_CONFIG_CHOICE_prefetch,
  __WT_CONFIG_CHOICE_read, __WT_CONFIG_CHOICE_reconcile, __WT_CONFIG_CHOICE_recovery,
  __WT_CONFIG_CHOICE_recovery_progress, __WT_CONFIG_CHOICE_rts, __WT_CONFIG_CHOICE_salvage,
  __WT_CONFIG_CHOICE_shared_cache, __WT_CONFIG_CHOICE_split, __WT_CONFIG_CHOICE_temporary,
  __WT_CONFIG_CHOICE_thread_group, __WT_CONFIG_CHOICE_tiered, __WT_CONFIG_CHOICE_timestamp,
  __WT_CONFIG_CHOICE_transaction, __WT_CONFIG_CHOICE_verify, __WT_CONFIG_CHOICE_version,
  __WT_CONFIG_CHOICE_write, NULL};

static const char *confchk_write_through2_choices[] = {
  __WT_CONFIG_CHOICE_data, __WT_CONFIG_CHOICE_log, NULL};

static const WT_CONFIG_CHECK confchk_wiredtiger_open_all[] = {
  {"backup_restore_target", "list", NULL, NULL, NULL, 0, NULL, WT_CONFIG_COMPILED_TYPE_LIST, 273,
    INT64_MIN, INT64_MAX, NULL},
  {"block_cache", "category", NULL, NULL, confchk_wiredtiger_open_block_cache_subconfigs, 12,
    confchk_wiredtiger_open_block_cache_subconfigs_jump, WT_CONFIG_COMPILED_TYPE_CATEGORY, 171,
    INT64_MIN, INT64_MAX, NULL},
  {"buffer_alignment", "int", NULL, "min=-1,max=1MB", NULL, 0, NULL, WT_CONFIG_COMPILED_TYPE_INT,
    274, -1, 1LL * WT_MEGABYTE, NULL},
  {"builtin_extension_config", "string", NULL, NULL, NULL, 0, NULL, WT_CONFIG_COMPILED_TYPE_STRING,
    275, INT64_MIN, INT64_MAX, NULL},
  {"cache_cursors", "boolean", NULL, NULL, NULL, 0, NULL, WT_CONFIG_COMPILED_TYPE_BOOLEAN, 267,
    INT64_MIN, INT64_MAX, NULL},
  {"cache_max_wait_ms", "int", NULL, "min=0", NULL, 0, NULL, WT_CONFIG_COMPILED_TYPE_INT, 182, 0,
    INT64_MAX, NULL},
  {"cache_overhead", "int", NULL, "min=0,max=30", NULL, 0, NULL, WT_CONFIG_COMPILED_TYPE_INT, 183,
    0, 30, NULL},
  {"cache_size", "int", NULL, "min=1MB,max=10TB", NULL, 0, NULL, WT_CONFIG_COMPILED_TYPE_INT, 184,
    1LL * WT_MEGABYTE, 10LL * WT_TERABYTE, NULL},
  {"cache_stuck_timeout_ms", "int", NULL, "min=0", NULL, 0, NULL, WT_CONFIG_COMPILED_TYPE_INT, 185,
    0, INT64_MAX, NULL},
  {"checkpoint", "category", NULL, NULL, confchk_wiredtiger_open_checkpoint_subconfigs, 3,
    confchk_wiredtiger_open_checkpoint_subconfigs_jump, WT_CONFIG_COMPILED_TYPE_CATEGORY, 186,
    INT64_MIN, INT64_MAX, NULL},
  {"checkpoint_cleanup", "category", NULL, NULL,
    confchk_wiredtiger_open_checkpoint_cleanup_subconfigs, 2,
    confchk_wiredtiger_open_checkpoint_cleanup_subconfigs_jump, WT_CONFIG_COMPILED_TYPE_CATEGORY,
    190, INT64_MIN, INT64_MAX, NULL},
  {"checkpoint_sync", "boolean", NULL, NULL, NULL, 0, NULL, WT_CONFIG_COMPILED_TYPE_BOOLEAN, 276,
    INT64_MIN, INT64_MAX, NULL},
  {"chunk_cache", "category", NULL, NULL, confchk_wiredtiger_open_chunk_cache_subconfigs, 9,
    confchk_wiredtiger_open_chunk_cache_subconfigs_jump, WT_CONFIG_COMPILED_TYPE_CATEGORY, 192,
    INT64_MIN, INT64_MAX, NULL},
  {"compatibility", "category", NULL, NULL, confchk_wiredtiger_open_compatibility_subconfigs, 3,
    confchk_wiredtiger_open_compatibility_subconfigs_jump, WT_CONFIG_COMPILED_TYPE_CATEGORY, 194,
    INT64_MIN, INT64_MAX, NULL},
  {"compile_configuration_count", "int", NULL, "min=500", NULL, 0, NULL,
    WT_CONFIG_COMPILED_TYPE_INT, 284, 500, INT64_MAX, NULL},
  {"config_base", "boolean", NULL, NULL, NULL, 0, NULL, WT_CONFIG_COMPILED_TYPE_BOOLEAN, 285,
    INT64_MIN, INT64_MAX, NULL},
  {"create", "boolean", NULL, NULL, NULL, 0, NULL, WT_CONFIG_COMPILED_TYPE_BOOLEAN, 286, INT64_MIN,
    INT64_MAX, NULL},
  {"debug_mode", "category", NULL, NULL, confchk_wiredtiger_open_debug_mode_subconfigs, 17,
    confchk_wiredtiger_open_debug_mode_subconfigs_jump, WT_CONFIG_COMPILED_TYPE_CATEGORY, 196,
    INT64_MIN, INT64_MAX, NULL},
  {"direct_io", "list", NULL, NULL, NULL, 0, NULL, WT_CONFIG_COMPILED_TYPE_LIST, 287, INT64_MIN,
    INT64_MAX, NULL},
  {"disaggregated", "category", NULL, NULL, confchk_wiredtiger_open_disaggregated_subconfigs, 6,
    confchk_wiredtiger_open_disaggregated_subconfigs_jump, WT_CONFIG_COMPILED_TYPE_CATEGORY, 20,
    INT64_MIN, INT64_MAX, NULL},
  {"encryption", "category", NULL, NULL, confchk_wiredtiger_open_encryption_subconfigs, 3,
    confchk_wiredtiger_open_encryption_subconfigs_jump, WT_CONFIG_COMPILED_TYPE_CATEGORY, 24,
    INT64_MIN, INT64_MAX, NULL},
  {"error_prefix", "string", NULL, NULL, NULL, 0, NULL, WT_CONFIG_COMPILED_TYPE_STRING, 214,
    INT64_MIN, INT64_MAX, NULL},
  {"eviction", "category", NULL, NULL, confchk_wiredtiger_open_eviction_subconfigs, 4,
    confchk_wiredtiger_open_eviction_subconfigs_jump, WT_CONFIG_COMPILED_TYPE_CATEGORY, 215,
    INT64_MIN, INT64_MAX, NULL},
  {"eviction_checkpoint_target", "int", NULL, "min=0,max=10TB", NULL, 0, NULL,
    WT_CONFIG_COMPILED_TYPE_INT, 220, 0, 10LL * WT_TERABYTE, NULL},
  {"eviction_dirty_target", "int", NULL, "min=1,max=10TB", NULL, 0, NULL,
    WT_CONFIG_COMPILED_TYPE_INT, 221, 1, 10LL * WT_TERABYTE, NULL},
  {"eviction_dirty_trigger", "int", NULL, "min=1,max=10TB", NULL, 0, NULL,
    WT_CONFIG_COMPILED_TYPE_INT, 222, 1, 10LL * WT_TERABYTE, NULL},
  {"eviction_target", "int", NULL, "min=10,max=10TB", NULL, 0, NULL, WT_CONFIG_COMPILED_TYPE_INT,
    223, 10, 10LL * WT_TERABYTE, NULL},
  {"eviction_trigger", "int", NULL, "min=10,max=10TB", NULL, 0, NULL, WT_CONFIG_COMPILED_TYPE_INT,
    224, 10, 10LL * WT_TERABYTE, NULL},
  {"eviction_updates_target", "int", NULL, "min=0,max=10TB", NULL, 0, NULL,
    WT_CONFIG_COMPILED_TYPE_INT, 225, 0, 10LL * WT_TERABYTE, NULL},
  {"eviction_updates_trigger", "int", NULL, "min=0,max=10TB", NULL, 0, NULL,
    WT_CONFIG_COMPILED_TYPE_INT, 226, 0, 10LL * WT_TERABYTE, NULL},
  {"exclusive", "boolean", NULL, NULL, NULL, 0, NULL, WT_CONFIG_COMPILED_TYPE_BOOLEAN, 97,
    INT64_MIN, INT64_MAX, NULL},
  {"extensions", "list", NULL, NULL, NULL, 0, NULL, WT_CONFIG_COMPILED_TYPE_LIST, 289, INT64_MIN,
    INT64_MAX, NULL},
  {"extra_diagnostics", "list", NULL,
    "choices=[\"all\",\"checkpoint_validate\",\"cursor_check\""
    ",\"disk_validate\",\"eviction_check\",\"generation_check\","
    "\"hs_validate\",\"key_out_of_order\",\"log_validate\","
    "\"prepared\",\"slow_operation\",\"txn_visibility\"]",
    NULL, 0, NULL, WT_CONFIG_COMPILED_TYPE_LIST, 227, INT64_MIN, INT64_MAX,
    confchk_extra_diagnostics3_choices},
  {"file_extend", "list", NULL, "choices=[\"data\",\"log\"]", NULL, 0, NULL,
    WT_CONFIG_COMPILED_TYPE_LIST, 290, INT64_MIN, INT64_MAX, confchk_file_extend2_choices},
  {"file_manager", "category", NULL, NULL, confchk_wiredtiger_open_file_manager_subconfigs, 3,
    confchk_wiredtiger_open_file_manager_subconfigs_jump, WT_CONFIG_COMPILED_TYPE_CATEGORY, 228,
    INT64_MIN, INT64_MAX, NULL},
  {"generation_drain_timeout_ms", "int", NULL, "min=0", NULL, 0, NULL, WT_CONFIG_COMPILED_TYPE_INT,
    232, 0, INT64_MAX, NULL},
  {"hash", "category", NULL, NULL, confchk_wiredtiger_open_hash_subconfigs, 2,
    confchk_wiredtiger_open_hash_subconfigs_jump, WT_CONFIG_COMPILED_TYPE_CATEGORY, 291, INT64_MIN,
    INT64_MAX, NULL},
  {"hazard_max", "int", NULL, "min=15", NULL, 0, NULL, WT_CONFIG_COMPILED_TYPE_INT, 294, 15,
    INT64_MAX, NULL},
  {"heuristic_controls", "category", NULL, NULL,
    confchk_wiredtiger_open_heuristic_controls_subconfigs, 3,
    confchk_wiredtiger_open_heuristic_controls_subconfigs_jump, WT_CONFIG_COMPILED_TYPE_CATEGORY,
    233, INT64_MIN, INT64_MAX, NULL},
  {"history_store", "category", NULL, NULL, confchk_wiredtiger_open_history_store_subconfigs, 1,
    confchk_wiredtiger_open_history_store_subconfigs_jump, WT_CONFIG_COMPILED_TYPE_CATEGORY, 237,
    INT64_MIN, INT64_MAX, NULL},
  {"in_memory", "boolean", NULL, NULL, NULL, 0, NULL, WT_CONFIG_COMPILED_TYPE_BOOLEAN, 31,
    INT64_MIN, INT64_MAX, NULL},
  {"io_capacity", "category", NULL, NULL, confchk_wiredtiger_open_io_capacity_subconfigs, 2,
    confchk_wiredtiger_open_io_capacity_subconfigs_jump, WT_CONFIG_COMPILED_TYPE_CATEGORY, 239,
    INT64_MIN, INT64_MAX, NULL},
  {"json_output", "list", NULL, "choices=[\"error\",\"message\"]", NULL, 0, NULL,
    WT_CONFIG_COMPILED_TYPE_LIST, 242, INT64_MIN, INT64_MAX, confchk_json_output3_choices},
  {"live_restore", "category", NULL, NULL, confchk_wiredtiger_open_live_restore_subconfigs, 3,
    confchk_wiredtiger_open_live_restore_subconfigs_jump, WT_CONFIG_COMPILED_TYPE_CATEGORY, 295,
    INT64_MIN, INT64_MAX, NULL},
  {"log", "category", NULL, NULL, confchk_wiredtiger_open_log_subconfigs, 12,
    confchk_wiredtiger_open_log_subconfigs_jump, WT_CONFIG_COMPILED_TYPE_CATEGORY, 42, INT64_MIN,
    INT64_MAX, NULL},
  {"mmap", "boolean", NULL, NULL, NULL, 0, NULL, WT_CONFIG_COMPILED_TYPE_BOOLEAN, 299, INT64_MIN,
    INT64_MAX, NULL},
  {"mmap_all", "boolean", NULL, NULL, NULL, 0, NULL, WT_CONFIG_COMPILED_TYPE_BOOLEAN, 300,
    INT64_MIN, INT64_MAX, NULL},
  {"multiprocess", "boolean", NULL, NULL, NULL, 0, NULL, WT_CONFIG_COMPILED_TYPE_BOOLEAN, 301,
    INT64_MIN, INT64_MAX, NULL},
  {"operation_timeout_ms", "int", NULL, "min=0", NULL, 0, NULL, WT_CONFIG_COMPILED_TYPE_INT, 151, 0,
    INT64_MAX, NULL},
  {"operation_tracking", "category", NULL, NULL,
    confchk_wiredtiger_open_operation_tracking_subconfigs, 2,
    confchk_wiredtiger_open_operation_tracking_subconfigs_jump, WT_CONFIG_COMPILED_TYPE_CATEGORY,
    249, INT64_MIN, INT64_MAX, NULL},
  {"prefetch", "category", NULL, NULL, confchk_wiredtiger_open_prefetch_subconfigs, 2,
    confchk_wiredtiger_open_prefetch_subconfigs_jump, WT_CONFIG_COMPILED_TYPE_CATEGORY, 271,
    INT64_MIN, INT64_MAX, NULL},
  {"readonly", "boolean", NULL, NULL, NULL, 0, NULL, WT_CONFIG_COMPILED_TYPE_BOOLEAN, 66, INT64_MIN,
    INT64_MAX, NULL},
  {"rollback_to_stable", "category", NULL, NULL,
    confchk_wiredtiger_open_rollback_to_stable_subconfigs, 1,
    confchk_wiredtiger_open_rollback_to_stable_subconfigs_jump, WT_CONFIG_COMPILED_TYPE_CATEGORY,
    251, INT64_MIN, INT64_MAX, NULL},
  {"salvage", "boolean", NULL, NULL, NULL, 0, NULL, WT_CONFIG_COMPILED_TYPE_BOOLEAN, 304, INT64_MIN,
    INT64_MAX, NULL},
  {"session_max", "int", NULL, "min=1", NULL, 0, NULL, WT_CONFIG_COMPILED_TYPE_INT, 305, 1,
    INT64_MAX, NULL},
  {"session_scratch_max", "int", NULL, NULL, NULL, 0, NULL, WT_CONFIG_COMPILED_TYPE_INT, 306,
    INT64_MIN, INT64_MAX, NULL},
  {"session_table_cache", "boolean", NULL, NULL, NULL, 0, NULL, WT_CONFIG_COMPILED_TYPE_BOOLEAN,
    307, INT64_MIN, INT64_MAX, NULL},
  {"shared_cache", "category", NULL, NULL, confchk_wiredtiger_open_shared_cache_subconfigs, 5,
    confchk_wiredtiger_open_shared_cache_subconfigs_jump, WT_CONFIG_COMPILED_TYPE_CATEGORY, 253,
    INT64_MIN, INT64_MAX, NULL},
  {"statistics", "list", NULL,
    "choices=[\"all\",\"cache_walk\",\"fast\",\"none\","
    "\"clear\",\"tree_walk\"]",
    NULL, 0, NULL, WT_CONFIG_COMPILED_TYPE_LIST, 133, INT64_MIN, INT64_MAX,
    confchk_statistics4_choices},
  {"statistics_log", "category", NULL, NULL, confchk_wiredtiger_open_statistics_log_subconfigs, 6,
    confchk_wiredtiger_open_statistics_log_subconfigs_jump, WT_CONFIG_COMPILED_TYPE_CATEGORY, 257,
    INT64_MIN, INT64_MAX, NULL},
  {"tiered_storage", "category", NULL, NULL, confchk_tiered_storage_subconfigs, 8,
    confchk_tiered_storage_subconfigs_jump, WT_CONFIG_COMPILED_TYPE_CATEGORY, 53, INT64_MIN,
    INT64_MAX, NULL},
  {"timing_stress_for_test", "list", NULL,
    "choices=[\"aggressive_stash_free\",\"aggressive_sweep\","
    "\"backup_rename\",\"checkpoint_evict_page\","
    "\"checkpoint_handle\",\"checkpoint_slow\",\"checkpoint_stop\","
    "\"commit_transaction_slow\",\"compact_slow\","
    "\"evict_reposition\",\"failpoint_eviction_split\","
    "\"failpoint_history_store_delete_key_from_ts\","
    "\"history_store_checkpoint_delay\",\"history_store_search\","
    "\"history_store_sweep_race\",\"prefetch_1\",\"prefetch_2\","
    "\"prefetch_3\",\"prefetch_delay\",\"prefix_compare\","
    "\"prepare_checkpoint_delay\",\"prepare_resolution_1\","
    "\"prepare_resolution_2\",\"sleep_before_read_overflow_onpage\","
    "\"split_1\",\"split_2\",\"split_3\",\"split_4\",\"split_5\","
    "\"split_6\",\"split_7\",\"split_8\",\"tiered_flush_finish\"]",
    NULL, 0, NULL, WT_CONFIG_COMPILED_TYPE_LIST, 262, INT64_MIN, INT64_MAX,
    confchk_timing_stress_for_test3_choices},
  {"transaction_sync", "category", NULL, NULL, confchk_wiredtiger_open_transaction_sync_subconfigs,
    2, confchk_wiredtiger_open_transaction_sync_subconfigs_jump, WT_CONFIG_COMPILED_TYPE_CATEGORY,
    309, INT64_MIN, INT64_MAX, NULL},
  {"use_environment", "boolean", NULL, NULL, NULL, 0, NULL, WT_CONFIG_COMPILED_TYPE_BOOLEAN, 310,
    INT64_MIN, INT64_MAX, NULL},
  {"use_environment_priv", "boolean", NULL, NULL, NULL, 0, NULL, WT_CONFIG_COMPILED_TYPE_BOOLEAN,
    311, INT64_MIN, INT64_MAX, NULL},
  {"verbose", "list", NULL,
    "choices=[\"all\",\"api\",\"backup\",\"block\","
    "\"block_cache\",\"checkpoint\",\"checkpoint_cleanup\","
    "\"checkpoint_progress\",\"chunkcache\",\"compact\","
    "\"compact_progress\",\"configuration\",\"disaggregated_storage\""
    ",\"error_returns\",\"eviction\",\"fileops\",\"generation\","
    "\"handleops\",\"history_store\",\"history_store_activity\","
    "\"layered\",\"log\",\"metadata\",\"mutex\",\"out_of_order\","
    "\"overflow\",\"page_delta\",\"prefetch\",\"read\",\"reconcile\","
    "\"recovery\",\"recovery_progress\",\"rts\",\"salvage\","
    "\"shared_cache\",\"split\",\"temporary\",\"thread_group\","
    "\"tiered\",\"timestamp\",\"transaction\",\"verify\",\"version\","
    "\"write\"]",
    NULL, 0, NULL, WT_CONFIG_COMPILED_TYPE_LIST, 10, INT64_MIN, INT64_MAX,
    confchk_verbose14_choices},
  {"verify_metadata", "boolean", NULL, NULL, NULL, 0, NULL, WT_CONFIG_COMPILED_TYPE_BOOLEAN, 312,
    INT64_MIN, INT64_MAX, NULL},
  {"version", "string", NULL, NULL, NULL, 0, NULL, WT_CONFIG_COMPILED_TYPE_STRING, 68, INT64_MIN,
    INT64_MAX, NULL},
  {"write_through", "list", NULL, "choices=[\"data\",\"log\"]", NULL, 0, NULL,
    WT_CONFIG_COMPILED_TYPE_LIST, 313, INT64_MIN, INT64_MAX, confchk_write_through2_choices},
  {NULL, NULL, NULL, NULL, NULL, 0, NULL, 0, 0, 0, 0, NULL}};

static const uint8_t confchk_wiredtiger_open_all_jump[WT_CONFIG_JUMP_TABLE_SIZE] = {0, 0, 0, 0, 0,
  0, 0, 0, 0, 0, 0, 0, 0, 0, 0, 0, 0, 0, 0, 0, 0, 0, 0, 0, 0, 0, 0, 0, 0, 0, 0, 0, 0, 0, 0, 0, 0, 0,
  0, 0, 0, 0, 0, 0, 0, 0, 0, 0, 0, 0, 0, 0, 0, 0, 0, 0, 0, 0, 0, 0, 0, 0, 0, 0, 0, 0, 0, 0, 0, 0, 0,
  0, 0, 0, 0, 0, 0, 0, 0, 0, 0, 0, 0, 0, 0, 0, 0, 0, 0, 0, 0, 0, 0, 0, 0, 0, 0, 0, 0, 4, 17, 20, 33,
  35, 36, 40, 42, 43, 43, 45, 48, 48, 50, 51, 51, 53, 60, 63, 65, 68, 69, 69, 69, 69, 69, 69, 69,
  69};

static const char *confchk_extra_diagnostics4_choices[] = {__WT_CONFIG_CHOICE_all,
  __WT_CONFIG_CHOICE_checkpoint_validate, __WT_CONFIG_CHOICE_cursor_check,
  __WT_CONFIG_CHOICE_disk_validate, __WT_CONFIG_CHOICE_eviction_check,
  __WT_CONFIG_CHOICE_generation_check, __WT_CONFIG_CHOICE_hs_validate,
  __WT_CONFIG_CHOICE_key_out_of_order, __WT_CONFIG_CHOICE_log_validate, __WT_CONFIG_CHOICE_prepared,
  __WT_CONFIG_CHOICE_slow_operation, __WT_CONFIG_CHOICE_txn_visibility, NULL};

static const char *confchk_file_extend3_choices[] = {
  __WT_CONFIG_CHOICE_data, __WT_CONFIG_CHOICE_log, NULL};

static const char *confchk_json_output4_choices[] = {
  __WT_CONFIG_CHOICE_error, __WT_CONFIG_CHOICE_message, NULL};

static const char *confchk_statistics5_choices[] = {__WT_CONFIG_CHOICE_all,
  __WT_CONFIG_CHOICE_cache_walk, __WT_CONFIG_CHOICE_fast, __WT_CONFIG_CHOICE_none,
  __WT_CONFIG_CHOICE_clear, __WT_CONFIG_CHOICE_tree_walk, NULL};

static const char *confchk_timing_stress_for_test4_choices[] = {
  __WT_CONFIG_CHOICE_aggressive_stash_free, __WT_CONFIG_CHOICE_aggressive_sweep,
  __WT_CONFIG_CHOICE_backup_rename, __WT_CONFIG_CHOICE_checkpoint_evict_page,
  __WT_CONFIG_CHOICE_checkpoint_handle, __WT_CONFIG_CHOICE_checkpoint_slow,
  __WT_CONFIG_CHOICE_checkpoint_stop, __WT_CONFIG_CHOICE_commit_transaction_slow,
  __WT_CONFIG_CHOICE_compact_slow, __WT_CONFIG_CHOICE_evict_reposition,
  __WT_CONFIG_CHOICE_failpoint_eviction_split,
  __WT_CONFIG_CHOICE_failpoint_history_store_delete_key_from_ts,
  __WT_CONFIG_CHOICE_history_store_checkpoint_delay, __WT_CONFIG_CHOICE_history_store_search,
  __WT_CONFIG_CHOICE_history_store_sweep_race, __WT_CONFIG_CHOICE_prefetch_1,
  __WT_CONFIG_CHOICE_prefetch_2, __WT_CONFIG_CHOICE_prefetch_3, __WT_CONFIG_CHOICE_prefetch_delay,
  __WT_CONFIG_CHOICE_prefix_compare, __WT_CONFIG_CHOICE_prepare_checkpoint_delay,
  __WT_CONFIG_CHOICE_prepare_resolution_1, __WT_CONFIG_CHOICE_prepare_resolution_2,
  __WT_CONFIG_CHOICE_sleep_before_read_overflow_onpage, __WT_CONFIG_CHOICE_split_1,
  __WT_CONFIG_CHOICE_split_2, __WT_CONFIG_CHOICE_split_3, __WT_CONFIG_CHOICE_split_4,
  __WT_CONFIG_CHOICE_split_5, __WT_CONFIG_CHOICE_split_6, __WT_CONFIG_CHOICE_split_7,
  __WT_CONFIG_CHOICE_split_8, __WT_CONFIG_CHOICE_tiered_flush_finish, NULL};

static const char *confchk_verbose15_choices[] = {__WT_CONFIG_CHOICE_all, __WT_CONFIG_CHOICE_api,
  __WT_CONFIG_CHOICE_backup, __WT_CONFIG_CHOICE_block, __WT_CONFIG_CHOICE_block_cache,
  __WT_CONFIG_CHOICE_checkpoint, __WT_CONFIG_CHOICE_checkpoint_cleanup,
  __WT_CONFIG_CHOICE_checkpoint_progress, __WT_CONFIG_CHOICE_chunkcache, __WT_CONFIG_CHOICE_compact,
  __WT_CONFIG_CHOICE_compact_progress, __WT_CONFIG_CHOICE_configuration,
  __WT_CONFIG_CHOICE_disaggregated_storage, __WT_CONFIG_CHOICE_error_returns,
  __WT_CONFIG_CHOICE_eviction, __WT_CONFIG_CHOICE_fileops, __WT_CONFIG_CHOICE_generation,
  __WT_CONFIG_CHOICE_handleops, __WT_CONFIG_CHOICE_history_store,
  __WT_CONFIG_CHOICE_history_store_activity, __WT_CONFIG_CHOICE_layered, __WT_CONFIG_CHOICE_log,
  __WT_CONFIG_CHOICE_metadata, __WT_CONFIG_CHOICE_mutex, __WT_CONFIG_CHOICE_out_of_order,
  __WT_CONFIG_CHOICE_overflow, __WT_CONFIG_CHOICE_page_delta, __WT_CONFIG_CHOICE_prefetch,
  __WT_CONFIG_CHOICE_read, __WT_CONFIG_CHOICE_reconcile, __WT_CONFIG_CHOICE_recovery,
  __WT_CONFIG_CHOICE_recovery_progress, __WT_CONFIG_CHOICE_rts, __WT_CONFIG_CHOICE_salvage,
  __WT_CONFIG_CHOICE_shared_cache, __WT_CONFIG_CHOICE_split, __WT_CONFIG_CHOICE_temporary,
  __WT_CONFIG_CHOICE_thread_group, __WT_CONFIG_CHOICE_tiered, __WT_CONFIG_CHOICE_timestamp,
  __WT_CONFIG_CHOICE_transaction, __WT_CONFIG_CHOICE_verify, __WT_CONFIG_CHOICE_version,
  __WT_CONFIG_CHOICE_write, NULL};

static const char *confchk_write_through3_choices[] = {
  __WT_CONFIG_CHOICE_data, __WT_CONFIG_CHOICE_log, NULL};

static const WT_CONFIG_CHECK confchk_wiredtiger_open_basecfg[] = {
  {"backup_restore_target", "list", NULL, NULL, NULL, 0, NULL, WT_CONFIG_COMPILED_TYPE_LIST, 273,
    INT64_MIN, INT64_MAX, NULL},
  {"block_cache", "category", NULL, NULL, confchk_wiredtiger_open_block_cache_subconfigs, 12,
    confchk_wiredtiger_open_block_cache_subconfigs_jump, WT_CONFIG_COMPILED_TYPE_CATEGORY, 171,
    INT64_MIN, INT64_MAX, NULL},
  {"buffer_alignment", "int", NULL, "min=-1,max=1MB", NULL, 0, NULL, WT_CONFIG_COMPILED_TYPE_INT,
    274, -1, 1LL * WT_MEGABYTE, NULL},
  {"builtin_extension_config", "string", NULL, NULL, NULL, 0, NULL, WT_CONFIG_COMPILED_TYPE_STRING,
    275, INT64_MIN, INT64_MAX, NULL},
  {"cache_cursors", "boolean", NULL, NULL, NULL, 0, NULL, WT_CONFIG_COMPILED_TYPE_BOOLEAN, 267,
    INT64_MIN, INT64_MAX, NULL},
  {"cache_max_wait_ms", "int", NULL, "min=0", NULL, 0, NULL, WT_CONFIG_COMPILED_TYPE_INT, 182, 0,
    INT64_MAX, NULL},
  {"cache_overhead", "int", NULL, "min=0,max=30", NULL, 0, NULL, WT_CONFIG_COMPILED_TYPE_INT, 183,
    0, 30, NULL},
  {"cache_size", "int", NULL, "min=1MB,max=10TB", NULL, 0, NULL, WT_CONFIG_COMPILED_TYPE_INT, 184,
    1LL * WT_MEGABYTE, 10LL * WT_TERABYTE, NULL},
  {"cache_stuck_timeout_ms", "int", NULL, "min=0", NULL, 0, NULL, WT_CONFIG_COMPILED_TYPE_INT, 185,
    0, INT64_MAX, NULL},
  {"checkpoint", "category", NULL, NULL, confchk_wiredtiger_open_checkpoint_subconfigs, 3,
    confchk_wiredtiger_open_checkpoint_subconfigs_jump, WT_CONFIG_COMPILED_TYPE_CATEGORY, 186,
    INT64_MIN, INT64_MAX, NULL},
  {"checkpoint_cleanup", "category", NULL, NULL,
    confchk_wiredtiger_open_checkpoint_cleanup_subconfigs, 2,
    confchk_wiredtiger_open_checkpoint_cleanup_subconfigs_jump, WT_CONFIG_COMPILED_TYPE_CATEGORY,
    190, INT64_MIN, INT64_MAX, NULL},
  {"checkpoint_sync", "boolean", NULL, NULL, NULL, 0, NULL, WT_CONFIG_COMPILED_TYPE_BOOLEAN, 276,
    INT64_MIN, INT64_MAX, NULL},
  {"chunk_cache", "category", NULL, NULL, confchk_wiredtiger_open_chunk_cache_subconfigs, 9,
    confchk_wiredtiger_open_chunk_cache_subconfigs_jump, WT_CONFIG_COMPILED_TYPE_CATEGORY, 192,
    INT64_MIN, INT64_MAX, NULL},
  {"compatibility", "category", NULL, NULL, confchk_wiredtiger_open_compatibility_subconfigs, 3,
    confchk_wiredtiger_open_compatibility_subconfigs_jump, WT_CONFIG_COMPILED_TYPE_CATEGORY, 194,
    INT64_MIN, INT64_MAX, NULL},
  {"compile_configuration_count", "int", NULL, "min=500", NULL, 0, NULL,
    WT_CONFIG_COMPILED_TYPE_INT, 284, 500, INT64_MAX, NULL},
  {"debug_mode", "category", NULL, NULL, confchk_wiredtiger_open_debug_mode_subconfigs, 17,
    confchk_wiredtiger_open_debug_mode_subconfigs_jump, WT_CONFIG_COMPILED_TYPE_CATEGORY, 196,
    INT64_MIN, INT64_MAX, NULL},
  {"direct_io", "list", NULL, NULL, NULL, 0, NULL, WT_CONFIG_COMPILED_TYPE_LIST, 287, INT64_MIN,
    INT64_MAX, NULL},
  {"disaggregated", "category", NULL, NULL, confchk_wiredtiger_open_disaggregated_subconfigs, 6,
    confchk_wiredtiger_open_disaggregated_subconfigs_jump, WT_CONFIG_COMPILED_TYPE_CATEGORY, 20,
    INT64_MIN, INT64_MAX, NULL},
  {"encryption", "category", NULL, NULL, confchk_wiredtiger_open_encryption_subconfigs, 3,
    confchk_wiredtiger_open_encryption_subconfigs_jump, WT_CONFIG_COMPILED_TYPE_CATEGORY, 24,
    INT64_MIN, INT64_MAX, NULL},
  {"error_prefix", "string", NULL, NULL, NULL, 0, NULL, WT_CONFIG_COMPILED_TYPE_STRING, 214,
    INT64_MIN, INT64_MAX, NULL},
  {"eviction", "category", NULL, NULL, confchk_wiredtiger_open_eviction_subconfigs, 4,
    confchk_wiredtiger_open_eviction_subconfigs_jump, WT_CONFIG_COMPILED_TYPE_CATEGORY, 215,
    INT64_MIN, INT64_MAX, NULL},
  {"eviction_checkpoint_target", "int", NULL, "min=0,max=10TB", NULL, 0, NULL,
    WT_CONFIG_COMPILED_TYPE_INT, 220, 0, 10LL * WT_TERABYTE, NULL},
  {"eviction_dirty_target", "int", NULL, "min=1,max=10TB", NULL, 0, NULL,
    WT_CONFIG_COMPILED_TYPE_INT, 221, 1, 10LL * WT_TERABYTE, NULL},
  {"eviction_dirty_trigger", "int", NULL, "min=1,max=10TB", NULL, 0, NULL,
    WT_CONFIG_COMPILED_TYPE_INT, 222, 1, 10LL * WT_TERABYTE, NULL},
  {"eviction_target", "int", NULL, "min=10,max=10TB", NULL, 0, NULL, WT_CONFIG_COMPILED_TYPE_INT,
    223, 10, 10LL * WT_TERABYTE, NULL},
  {"eviction_trigger", "int", NULL, "min=10,max=10TB", NULL, 0, NULL, WT_CONFIG_COMPILED_TYPE_INT,
    224, 10, 10LL * WT_TERABYTE, NULL},
  {"eviction_updates_target", "int", NULL, "min=0,max=10TB", NULL, 0, NULL,
    WT_CONFIG_COMPILED_TYPE_INT, 225, 0, 10LL * WT_TERABYTE, NULL},
  {"eviction_updates_trigger", "int", NULL, "min=0,max=10TB", NULL, 0, NULL,
    WT_CONFIG_COMPILED_TYPE_INT, 226, 0, 10LL * WT_TERABYTE, NULL},
  {"extensions", "list", NULL, NULL, NULL, 0, NULL, WT_CONFIG_COMPILED_TYPE_LIST, 289, INT64_MIN,
    INT64_MAX, NULL},
  {"extra_diagnostics", "list", NULL,
    "choices=[\"all\",\"checkpoint_validate\",\"cursor_check\""
    ",\"disk_validate\",\"eviction_check\",\"generation_check\","
    "\"hs_validate\",\"key_out_of_order\",\"log_validate\","
    "\"prepared\",\"slow_operation\",\"txn_visibility\"]",
    NULL, 0, NULL, WT_CONFIG_COMPILED_TYPE_LIST, 227, INT64_MIN, INT64_MAX,
    confchk_extra_diagnostics4_choices},
  {"file_extend", "list", NULL, "choices=[\"data\",\"log\"]", NULL, 0, NULL,
    WT_CONFIG_COMPILED_TYPE_LIST, 290, INT64_MIN, INT64_MAX, confchk_file_extend3_choices},
  {"file_manager", "category", NULL, NULL, confchk_wiredtiger_open_file_manager_subconfigs, 3,
    confchk_wiredtiger_open_file_manager_subconfigs_jump, WT_CONFIG_COMPILED_TYPE_CATEGORY, 228,
    INT64_MIN, INT64_MAX, NULL},
  {"generation_drain_timeout_ms", "int", NULL, "min=0", NULL, 0, NULL, WT_CONFIG_COMPILED_TYPE_INT,
    232, 0, INT64_MAX, NULL},
  {"hash", "category", NULL, NULL, confchk_wiredtiger_open_hash_subconfigs, 2,
    confchk_wiredtiger_open_hash_subconfigs_jump, WT_CONFIG_COMPILED_TYPE_CATEGORY, 291, INT64_MIN,
    INT64_MAX, NULL},
  {"hazard_max", "int", NULL, "min=15", NULL, 0, NULL, WT_CONFIG_COMPILED_TYPE_INT, 294, 15,
    INT64_MAX, NULL},
  {"heuristic_controls", "category", NULL, NULL,
    confchk_wiredtiger_open_heuristic_controls_subconfigs, 3,
    confchk_wiredtiger_open_heuristic_controls_subconfigs_jump, WT_CONFIG_COMPILED_TYPE_CATEGORY,
    233, INT64_MIN, INT64_MAX, NULL},
  {"history_store", "category", NULL, NULL, confchk_wiredtiger_open_history_store_subconfigs, 1,
    confchk_wiredtiger_open_history_store_subconfigs_jump, WT_CONFIG_COMPILED_TYPE_CATEGORY, 237,
    INT64_MIN, INT64_MAX, NULL},
  {"io_capacity", "category", NULL, NULL, confchk_wiredtiger_open_io_capacity_subconfigs, 2,
    confchk_wiredtiger_open_io_capacity_subconfigs_jump, WT_CONFIG_COMPILED_TYPE_CATEGORY, 239,
    INT64_MIN, INT64_MAX, NULL},
  {"json_output", "list", NULL, "choices=[\"error\",\"message\"]", NULL, 0, NULL,
    WT_CONFIG_COMPILED_TYPE_LIST, 242, INT64_MIN, INT64_MAX, confchk_json_output4_choices},
  {"live_restore", "category", NULL, NULL, confchk_wiredtiger_open_live_restore_subconfigs, 3,
    confchk_wiredtiger_open_live_restore_subconfigs_jump, WT_CONFIG_COMPILED_TYPE_CATEGORY, 295,
    INT64_MIN, INT64_MAX, NULL},
  {"log", "category", NULL, NULL, confchk_wiredtiger_open_log_subconfigs, 12,
    confchk_wiredtiger_open_log_subconfigs_jump, WT_CONFIG_COMPILED_TYPE_CATEGORY, 42, INT64_MIN,
    INT64_MAX, NULL},
  {"mmap", "boolean", NULL, NULL, NULL, 0, NULL, WT_CONFIG_COMPILED_TYPE_BOOLEAN, 299, INT64_MIN,
    INT64_MAX, NULL},
  {"mmap_all", "boolean", NULL, NULL, NULL, 0, NULL, WT_CONFIG_COMPILED_TYPE_BOOLEAN, 300,
    INT64_MIN, INT64_MAX, NULL},
  {"multiprocess", "boolean", NULL, NULL, NULL, 0, NULL, WT_CONFIG_COMPILED_TYPE_BOOLEAN, 301,
    INT64_MIN, INT64_MAX, NULL},
  {"operation_timeout_ms", "int", NULL, "min=0", NULL, 0, NULL, WT_CONFIG_COMPILED_TYPE_INT, 151, 0,
    INT64_MAX, NULL},
  {"operation_tracking", "category", NULL, NULL,
    confchk_wiredtiger_open_operation_tracking_subconfigs, 2,
    confchk_wiredtiger_open_operation_tracking_subconfigs_jump, WT_CONFIG_COMPILED_TYPE_CATEGORY,
    249, INT64_MIN, INT64_MAX, NULL},
  {"prefetch", "category", NULL, NULL, confchk_wiredtiger_open_prefetch_subconfigs, 2,
    confchk_wiredtiger_open_prefetch_subconfigs_jump, WT_CONFIG_COMPILED_TYPE_CATEGORY, 271,
    INT64_MIN, INT64_MAX, NULL},
  {"readonly", "boolean", NULL, NULL, NULL, 0, NULL, WT_CONFIG_COMPILED_TYPE_BOOLEAN, 66, INT64_MIN,
    INT64_MAX, NULL},
  {"rollback_to_stable", "category", NULL, NULL,
    confchk_wiredtiger_open_rollback_to_stable_subconfigs, 1,
    confchk_wiredtiger_open_rollback_to_stable_subconfigs_jump, WT_CONFIG_COMPILED_TYPE_CATEGORY,
    251, INT64_MIN, INT64_MAX, NULL},
  {"salvage", "boolean", NULL, NULL, NULL, 0, NULL, WT_CONFIG_COMPILED_TYPE_BOOLEAN, 304, INT64_MIN,
    INT64_MAX, NULL},
  {"session_max", "int", NULL, "min=1", NULL, 0, NULL, WT_CONFIG_COMPILED_TYPE_INT, 305, 1,
    INT64_MAX, NULL},
  {"session_scratch_max", "int", NULL, NULL, NULL, 0, NULL, WT_CONFIG_COMPILED_TYPE_INT, 306,
    INT64_MIN, INT64_MAX, NULL},
  {"session_table_cache", "boolean", NULL, NULL, NULL, 0, NULL, WT_CONFIG_COMPILED_TYPE_BOOLEAN,
    307, INT64_MIN, INT64_MAX, NULL},
  {"shared_cache", "category", NULL, NULL, confchk_wiredtiger_open_shared_cache_subconfigs, 5,
    confchk_wiredtiger_open_shared_cache_subconfigs_jump, WT_CONFIG_COMPILED_TYPE_CATEGORY, 253,
    INT64_MIN, INT64_MAX, NULL},
  {"statistics", "list", NULL,
    "choices=[\"all\",\"cache_walk\",\"fast\",\"none\","
    "\"clear\",\"tree_walk\"]",
    NULL, 0, NULL, WT_CONFIG_COMPILED_TYPE_LIST, 133, INT64_MIN, INT64_MAX,
    confchk_statistics5_choices},
  {"statistics_log", "category", NULL, NULL, confchk_wiredtiger_open_statistics_log_subconfigs, 6,
    confchk_wiredtiger_open_statistics_log_subconfigs_jump, WT_CONFIG_COMPILED_TYPE_CATEGORY, 257,
    INT64_MIN, INT64_MAX, NULL},
  {"tiered_storage", "category", NULL, NULL, confchk_tiered_storage_subconfigs, 8,
    confchk_tiered_storage_subconfigs_jump, WT_CONFIG_COMPILED_TYPE_CATEGORY, 53, INT64_MIN,
    INT64_MAX, NULL},
  {"timing_stress_for_test", "list", NULL,
    "choices=[\"aggressive_stash_free\",\"aggressive_sweep\","
    "\"backup_rename\",\"checkpoint_evict_page\","
    "\"checkpoint_handle\",\"checkpoint_slow\",\"checkpoint_stop\","
    "\"commit_transaction_slow\",\"compact_slow\","
    "\"evict_reposition\",\"failpoint_eviction_split\","
    "\"failpoint_history_store_delete_key_from_ts\","
    "\"history_store_checkpoint_delay\",\"history_store_search\","
    "\"history_store_sweep_race\",\"prefetch_1\",\"prefetch_2\","
    "\"prefetch_3\",\"prefetch_delay\",\"prefix_compare\","
    "\"prepare_checkpoint_delay\",\"prepare_resolution_1\","
    "\"prepare_resolution_2\",\"sleep_before_read_overflow_onpage\","
    "\"split_1\",\"split_2\",\"split_3\",\"split_4\",\"split_5\","
    "\"split_6\",\"split_7\",\"split_8\",\"tiered_flush_finish\"]",
    NULL, 0, NULL, WT_CONFIG_COMPILED_TYPE_LIST, 262, INT64_MIN, INT64_MAX,
    confchk_timing_stress_for_test4_choices},
  {"transaction_sync", "category", NULL, NULL, confchk_wiredtiger_open_transaction_sync_subconfigs,
    2, confchk_wiredtiger_open_transaction_sync_subconfigs_jump, WT_CONFIG_COMPILED_TYPE_CATEGORY,
    309, INT64_MIN, INT64_MAX, NULL},
  {"verbose", "list", NULL,
    "choices=[\"all\",\"api\",\"backup\",\"block\","
    "\"block_cache\",\"checkpoint\",\"checkpoint_cleanup\","
    "\"checkpoint_progress\",\"chunkcache\",\"compact\","
    "\"compact_progress\",\"configuration\",\"disaggregated_storage\""
    ",\"error_returns\",\"eviction\",\"fileops\",\"generation\","
    "\"handleops\",\"history_store\",\"history_store_activity\","
    "\"layered\",\"log\",\"metadata\",\"mutex\",\"out_of_order\","
    "\"overflow\",\"page_delta\",\"prefetch\",\"read\",\"reconcile\","
    "\"recovery\",\"recovery_progress\",\"rts\",\"salvage\","
    "\"shared_cache\",\"split\",\"temporary\",\"thread_group\","
    "\"tiered\",\"timestamp\",\"transaction\",\"verify\",\"version\","
    "\"write\"]",
    NULL, 0, NULL, WT_CONFIG_COMPILED_TYPE_LIST, 10, INT64_MIN, INT64_MAX,
    confchk_verbose15_choices},
  {"verify_metadata", "boolean", NULL, NULL, NULL, 0, NULL, WT_CONFIG_COMPILED_TYPE_BOOLEAN, 312,
    INT64_MIN, INT64_MAX, NULL},
  {"version", "string", NULL, NULL, NULL, 0, NULL, WT_CONFIG_COMPILED_TYPE_STRING, 68, INT64_MIN,
    INT64_MAX, NULL},
  {"write_through", "list", NULL, "choices=[\"data\",\"log\"]", NULL, 0, NULL,
    WT_CONFIG_COMPILED_TYPE_LIST, 313, INT64_MIN, INT64_MAX, confchk_write_through3_choices},
  {NULL, NULL, NULL, NULL, NULL, 0, NULL, 0, 0, 0, 0, NULL}};

static const uint8_t confchk_wiredtiger_open_basecfg_jump[WT_CONFIG_JUMP_TABLE_SIZE] = {0, 0, 0, 0,
  0, 0, 0, 0, 0, 0, 0, 0, 0, 0, 0, 0, 0, 0, 0, 0, 0, 0, 0, 0, 0, 0, 0, 0, 0, 0, 0, 0, 0, 0, 0, 0, 0,
  0, 0, 0, 0, 0, 0, 0, 0, 0, 0, 0, 0, 0, 0, 0, 0, 0, 0, 0, 0, 0, 0, 0, 0, 0, 0, 0, 0, 0, 0, 0, 0, 0,
  0, 0, 0, 0, 0, 0, 0, 0, 0, 0, 0, 0, 0, 0, 0, 0, 0, 0, 0, 0, 0, 0, 0, 0, 0, 0, 0, 0, 0, 4, 15, 18,
  30, 32, 33, 37, 38, 39, 39, 41, 44, 44, 46, 47, 47, 49, 56, 59, 59, 62, 63, 63, 63, 63, 63, 63,
  63, 63};

static const char *confchk_extra_diagnostics5_choices[] = {__WT_CONFIG_CHOICE_all,
  __WT_CONFIG_CHOICE_checkpoint_validate, __WT_CONFIG_CHOICE_cursor_check,
  __WT_CONFIG_CHOICE_disk_validate, __WT_CONFIG_CHOICE_eviction_check,
  __WT_CONFIG_CHOICE_generation_check, __WT_CONFIG_CHOICE_hs_validate,
  __WT_CONFIG_CHOICE_key_out_of_order, __WT_CONFIG_CHOICE_log_validate, __WT_CONFIG_CHOICE_prepared,
  __WT_CONFIG_CHOICE_slow_operation, __WT_CONFIG_CHOICE_txn_visibility, NULL};

static const char *confchk_file_extend4_choices[] = {
  __WT_CONFIG_CHOICE_data, __WT_CONFIG_CHOICE_log, NULL};

static const char *confchk_json_output5_choices[] = {
  __WT_CONFIG_CHOICE_error, __WT_CONFIG_CHOICE_message, NULL};

static const char *confchk_statistics6_choices[] = {__WT_CONFIG_CHOICE_all,
  __WT_CONFIG_CHOICE_cache_walk, __WT_CONFIG_CHOICE_fast, __WT_CONFIG_CHOICE_none,
  __WT_CONFIG_CHOICE_clear, __WT_CONFIG_CHOICE_tree_walk, NULL};

static const char *confchk_timing_stress_for_test5_choices[] = {
  __WT_CONFIG_CHOICE_aggressive_stash_free, __WT_CONFIG_CHOICE_aggressive_sweep,
  __WT_CONFIG_CHOICE_backup_rename, __WT_CONFIG_CHOICE_checkpoint_evict_page,
  __WT_CONFIG_CHOICE_checkpoint_handle, __WT_CONFIG_CHOICE_checkpoint_slow,
  __WT_CONFIG_CHOICE_checkpoint_stop, __WT_CONFIG_CHOICE_commit_transaction_slow,
  __WT_CONFIG_CHOICE_compact_slow, __WT_CONFIG_CHOICE_evict_reposition,
  __WT_CONFIG_CHOICE_failpoint_eviction_split,
  __WT_CONFIG_CHOICE_failpoint_history_store_delete_key_from_ts,
  __WT_CONFIG_CHOICE_history_store_checkpoint_delay, __WT_CONFIG_CHOICE_history_store_search,
  __WT_CONFIG_CHOICE_history_store_sweep_race, __WT_CONFIG_CHOICE_prefetch_1,
  __WT_CONFIG_CHOICE_prefetch_2, __WT_CONFIG_CHOICE_prefetch_3, __WT_CONFIG_CHOICE_prefetch_delay,
  __WT_CONFIG_CHOICE_prefix_compare, __WT_CONFIG_CHOICE_prepare_checkpoint_delay,
  __WT_CONFIG_CHOICE_prepare_resolution_1, __WT_CONFIG_CHOICE_prepare_resolution_2,
  __WT_CONFIG_CHOICE_sleep_before_read_overflow_onpage, __WT_CONFIG_CHOICE_split_1,
  __WT_CONFIG_CHOICE_split_2, __WT_CONFIG_CHOICE_split_3, __WT_CONFIG_CHOICE_split_4,
  __WT_CONFIG_CHOICE_split_5, __WT_CONFIG_CHOICE_split_6, __WT_CONFIG_CHOICE_split_7,
  __WT_CONFIG_CHOICE_split_8, __WT_CONFIG_CHOICE_tiered_flush_finish, NULL};

static const char *confchk_verbose16_choices[] = {__WT_CONFIG_CHOICE_all, __WT_CONFIG_CHOICE_api,
  __WT_CONFIG_CHOICE_backup, __WT_CONFIG_CHOICE_block, __WT_CONFIG_CHOICE_block_cache,
  __WT_CONFIG_CHOICE_checkpoint, __WT_CONFIG_CHOICE_checkpoint_cleanup,
  __WT_CONFIG_CHOICE_checkpoint_progress, __WT_CONFIG_CHOICE_chunkcache, __WT_CONFIG_CHOICE_compact,
  __WT_CONFIG_CHOICE_compact_progress, __WT_CONFIG_CHOICE_configuration,
  __WT_CONFIG_CHOICE_disaggregated_storage, __WT_CONFIG_CHOICE_error_returns,
  __WT_CONFIG_CHOICE_eviction, __WT_CONFIG_CHOICE_fileops, __WT_CONFIG_CHOICE_generation,
  __WT_CONFIG_CHOICE_handleops, __WT_CONFIG_CHOICE_history_store,
  __WT_CONFIG_CHOICE_history_store_activity, __WT_CONFIG_CHOICE_layered, __WT_CONFIG_CHOICE_log,
  __WT_CONFIG_CHOICE_metadata, __WT_CONFIG_CHOICE_mutex, __WT_CONFIG_CHOICE_out_of_order,
  __WT_CONFIG_CHOICE_overflow, __WT_CONFIG_CHOICE_page_delta, __WT_CONFIG_CHOICE_prefetch,
  __WT_CONFIG_CHOICE_read, __WT_CONFIG_CHOICE_reconcile, __WT_CONFIG_CHOICE_recovery,
  __WT_CONFIG_CHOICE_recovery_progress, __WT_CONFIG_CHOICE_rts, __WT_CONFIG_CHOICE_salvage,
  __WT_CONFIG_CHOICE_shared_cache, __WT_CONFIG_CHOICE_split, __WT_CONFIG_CHOICE_temporary,
  __WT_CONFIG_CHOICE_thread_group, __WT_CONFIG_CHOICE_tiered, __WT_CONFIG_CHOICE_timestamp,
  __WT_CONFIG_CHOICE_transaction, __WT_CONFIG_CHOICE_verify, __WT_CONFIG_CHOICE_version,
  __WT_CONFIG_CHOICE_write, NULL};

static const char *confchk_write_through4_choices[] = {
  __WT_CONFIG_CHOICE_data, __WT_CONFIG_CHOICE_log, NULL};

static const WT_CONFIG_CHECK confchk_wiredtiger_open_usercfg[] = {
  {"backup_restore_target", "list", NULL, NULL, NULL, 0, NULL, WT_CONFIG_COMPILED_TYPE_LIST, 273,
    INT64_MIN, INT64_MAX, NULL},
  {"block_cache", "category", NULL, NULL, confchk_wiredtiger_open_block_cache_subconfigs, 12,
    confchk_wiredtiger_open_block_cache_subconfigs_jump, WT_CONFIG_COMPILED_TYPE_CATEGORY, 171,
    INT64_MIN, INT64_MAX, NULL},
  {"buffer_alignment", "int", NULL, "min=-1,max=1MB", NULL, 0, NULL, WT_CONFIG_COMPILED_TYPE_INT,
    274, -1, 1LL * WT_MEGABYTE, NULL},
  {"builtin_extension_config", "string", NULL, NULL, NULL, 0, NULL, WT_CONFIG_COMPILED_TYPE_STRING,
    275, INT64_MIN, INT64_MAX, NULL},
  {"cache_cursors", "boolean", NULL, NULL, NULL, 0, NULL, WT_CONFIG_COMPILED_TYPE_BOOLEAN, 267,
    INT64_MIN, INT64_MAX, NULL},
  {"cache_max_wait_ms", "int", NULL, "min=0", NULL, 0, NULL, WT_CONFIG_COMPILED_TYPE_INT, 182, 0,
    INT64_MAX, NULL},
  {"cache_overhead", "int", NULL, "min=0,max=30", NULL, 0, NULL, WT_CONFIG_COMPILED_TYPE_INT, 183,
    0, 30, NULL},
  {"cache_size", "int", NULL, "min=1MB,max=10TB", NULL, 0, NULL, WT_CONFIG_COMPILED_TYPE_INT, 184,
    1LL * WT_MEGABYTE, 10LL * WT_TERABYTE, NULL},
  {"cache_stuck_timeout_ms", "int", NULL, "min=0", NULL, 0, NULL, WT_CONFIG_COMPILED_TYPE_INT, 185,
    0, INT64_MAX, NULL},
  {"checkpoint", "category", NULL, NULL, confchk_wiredtiger_open_checkpoint_subconfigs, 3,
    confchk_wiredtiger_open_checkpoint_subconfigs_jump, WT_CONFIG_COMPILED_TYPE_CATEGORY, 186,
    INT64_MIN, INT64_MAX, NULL},
  {"checkpoint_cleanup", "category", NULL, NULL,
    confchk_wiredtiger_open_checkpoint_cleanup_subconfigs, 2,
    confchk_wiredtiger_open_checkpoint_cleanup_subconfigs_jump, WT_CONFIG_COMPILED_TYPE_CATEGORY,
    190, INT64_MIN, INT64_MAX, NULL},
  {"checkpoint_sync", "boolean", NULL, NULL, NULL, 0, NULL, WT_CONFIG_COMPILED_TYPE_BOOLEAN, 276,
    INT64_MIN, INT64_MAX, NULL},
  {"chunk_cache", "category", NULL, NULL, confchk_wiredtiger_open_chunk_cache_subconfigs, 9,
    confchk_wiredtiger_open_chunk_cache_subconfigs_jump, WT_CONFIG_COMPILED_TYPE_CATEGORY, 192,
    INT64_MIN, INT64_MAX, NULL},
  {"compatibility", "category", NULL, NULL, confchk_wiredtiger_open_compatibility_subconfigs, 3,
    confchk_wiredtiger_open_compatibility_subconfigs_jump, WT_CONFIG_COMPILED_TYPE_CATEGORY, 194,
    INT64_MIN, INT64_MAX, NULL},
  {"compile_configuration_count", "int", NULL, "min=500", NULL, 0, NULL,
    WT_CONFIG_COMPILED_TYPE_INT, 284, 500, INT64_MAX, NULL},
  {"debug_mode", "category", NULL, NULL, confchk_wiredtiger_open_debug_mode_subconfigs, 17,
    confchk_wiredtiger_open_debug_mode_subconfigs_jump, WT_CONFIG_COMPILED_TYPE_CATEGORY, 196,
    INT64_MIN, INT64_MAX, NULL},
  {"direct_io", "list", NULL, NULL, NULL, 0, NULL, WT_CONFIG_COMPILED_TYPE_LIST, 287, INT64_MIN,
    INT64_MAX, NULL},
  {"disaggregated", "category", NULL, NULL, confchk_wiredtiger_open_disaggregated_subconfigs, 6,
    confchk_wiredtiger_open_disaggregated_subconfigs_jump, WT_CONFIG_COMPILED_TYPE_CATEGORY, 20,
    INT64_MIN, INT64_MAX, NULL},
  {"encryption", "category", NULL, NULL, confchk_wiredtiger_open_encryption_subconfigs, 3,
    confchk_wiredtiger_open_encryption_subconfigs_jump, WT_CONFIG_COMPILED_TYPE_CATEGORY, 24,
    INT64_MIN, INT64_MAX, NULL},
  {"error_prefix", "string", NULL, NULL, NULL, 0, NULL, WT_CONFIG_COMPILED_TYPE_STRING, 214,
    INT64_MIN, INT64_MAX, NULL},
  {"eviction", "category", NULL, NULL, confchk_wiredtiger_open_eviction_subconfigs, 4,
    confchk_wiredtiger_open_eviction_subconfigs_jump, WT_CONFIG_COMPILED_TYPE_CATEGORY, 215,
    INT64_MIN, INT64_MAX, NULL},
  {"eviction_checkpoint_target", "int", NULL, "min=0,max=10TB", NULL, 0, NULL,
    WT_CONFIG_COMPILED_TYPE_INT, 220, 0, 10LL * WT_TERABYTE, NULL},
  {"eviction_dirty_target", "int", NULL, "min=1,max=10TB", NULL, 0, NULL,
    WT_CONFIG_COMPILED_TYPE_INT, 221, 1, 10LL * WT_TERABYTE, NULL},
  {"eviction_dirty_trigger", "int", NULL, "min=1,max=10TB", NULL, 0, NULL,
    WT_CONFIG_COMPILED_TYPE_INT, 222, 1, 10LL * WT_TERABYTE, NULL},
  {"eviction_target", "int", NULL, "min=10,max=10TB", NULL, 0, NULL, WT_CONFIG_COMPILED_TYPE_INT,
    223, 10, 10LL * WT_TERABYTE, NULL},
  {"eviction_trigger", "int", NULL, "min=10,max=10TB", NULL, 0, NULL, WT_CONFIG_COMPILED_TYPE_INT,
    224, 10, 10LL * WT_TERABYTE, NULL},
  {"eviction_updates_target", "int", NULL, "min=0,max=10TB", NULL, 0, NULL,
    WT_CONFIG_COMPILED_TYPE_INT, 225, 0, 10LL * WT_TERABYTE, NULL},
  {"eviction_updates_trigger", "int", NULL, "min=0,max=10TB", NULL, 0, NULL,
    WT_CONFIG_COMPILED_TYPE_INT, 226, 0, 10LL * WT_TERABYTE, NULL},
  {"extensions", "list", NULL, NULL, NULL, 0, NULL, WT_CONFIG_COMPILED_TYPE_LIST, 289, INT64_MIN,
    INT64_MAX, NULL},
  {"extra_diagnostics", "list", NULL,
    "choices=[\"all\",\"checkpoint_validate\",\"cursor_check\""
    ",\"disk_validate\",\"eviction_check\",\"generation_check\","
    "\"hs_validate\",\"key_out_of_order\",\"log_validate\","
    "\"prepared\",\"slow_operation\",\"txn_visibility\"]",
    NULL, 0, NULL, WT_CONFIG_COMPILED_TYPE_LIST, 227, INT64_MIN, INT64_MAX,
    confchk_extra_diagnostics5_choices},
  {"file_extend", "list", NULL, "choices=[\"data\",\"log\"]", NULL, 0, NULL,
    WT_CONFIG_COMPILED_TYPE_LIST, 290, INT64_MIN, INT64_MAX, confchk_file_extend4_choices},
  {"file_manager", "category", NULL, NULL, confchk_wiredtiger_open_file_manager_subconfigs, 3,
    confchk_wiredtiger_open_file_manager_subconfigs_jump, WT_CONFIG_COMPILED_TYPE_CATEGORY, 228,
    INT64_MIN, INT64_MAX, NULL},
  {"generation_drain_timeout_ms", "int", NULL, "min=0", NULL, 0, NULL, WT_CONFIG_COMPILED_TYPE_INT,
    232, 0, INT64_MAX, NULL},
  {"hash", "category", NULL, NULL, confchk_wiredtiger_open_hash_subconfigs, 2,
    confchk_wiredtiger_open_hash_subconfigs_jump, WT_CONFIG_COMPILED_TYPE_CATEGORY, 291, INT64_MIN,
    INT64_MAX, NULL},
  {"hazard_max", "int", NULL, "min=15", NULL, 0, NULL, WT_CONFIG_COMPILED_TYPE_INT, 294, 15,
    INT64_MAX, NULL},
  {"heuristic_controls", "category", NULL, NULL,
    confchk_wiredtiger_open_heuristic_controls_subconfigs, 3,
    confchk_wiredtiger_open_heuristic_controls_subconfigs_jump, WT_CONFIG_COMPILED_TYPE_CATEGORY,
    233, INT64_MIN, INT64_MAX, NULL},
  {"history_store", "category", NULL, NULL, confchk_wiredtiger_open_history_store_subconfigs, 1,
    confchk_wiredtiger_open_history_store_subconfigs_jump, WT_CONFIG_COMPILED_TYPE_CATEGORY, 237,
    INT64_MIN, INT64_MAX, NULL},
  {"io_capacity", "category", NULL, NULL, confchk_wiredtiger_open_io_capacity_subconfigs, 2,
    confchk_wiredtiger_open_io_capacity_subconfigs_jump, WT_CONFIG_COMPILED_TYPE_CATEGORY, 239,
    INT64_MIN, INT64_MAX, NULL},
  {"json_output", "list", NULL, "choices=[\"error\",\"message\"]", NULL, 0, NULL,
    WT_CONFIG_COMPILED_TYPE_LIST, 242, INT64_MIN, INT64_MAX, confchk_json_output5_choices},
  {"live_restore", "category", NULL, NULL, confchk_wiredtiger_open_live_restore_subconfigs, 3,
    confchk_wiredtiger_open_live_restore_subconfigs_jump, WT_CONFIG_COMPILED_TYPE_CATEGORY, 295,
    INT64_MIN, INT64_MAX, NULL},
  {"log", "category", NULL, NULL, confchk_wiredtiger_open_log_subconfigs, 12,
    confchk_wiredtiger_open_log_subconfigs_jump, WT_CONFIG_COMPILED_TYPE_CATEGORY, 42, INT64_MIN,
    INT64_MAX, NULL},
  {"mmap", "boolean", NULL, NULL, NULL, 0, NULL, WT_CONFIG_COMPILED_TYPE_BOOLEAN, 299, INT64_MIN,
    INT64_MAX, NULL},
  {"mmap_all", "boolean", NULL, NULL, NULL, 0, NULL, WT_CONFIG_COMPILED_TYPE_BOOLEAN, 300,
    INT64_MIN, INT64_MAX, NULL},
  {"multiprocess", "boolean", NULL, NULL, NULL, 0, NULL, WT_CONFIG_COMPILED_TYPE_BOOLEAN, 301,
    INT64_MIN, INT64_MAX, NULL},
  {"operation_timeout_ms", "int", NULL, "min=0", NULL, 0, NULL, WT_CONFIG_COMPILED_TYPE_INT, 151, 0,
    INT64_MAX, NULL},
  {"operation_tracking", "category", NULL, NULL,
    confchk_wiredtiger_open_operation_tracking_subconfigs, 2,
    confchk_wiredtiger_open_operation_tracking_subconfigs_jump, WT_CONFIG_COMPILED_TYPE_CATEGORY,
    249, INT64_MIN, INT64_MAX, NULL},
  {"prefetch", "category", NULL, NULL, confchk_wiredtiger_open_prefetch_subconfigs, 2,
    confchk_wiredtiger_open_prefetch_subconfigs_jump, WT_CONFIG_COMPILED_TYPE_CATEGORY, 271,
    INT64_MIN, INT64_MAX, NULL},
  {"readonly", "boolean", NULL, NULL, NULL, 0, NULL, WT_CONFIG_COMPILED_TYPE_BOOLEAN, 66, INT64_MIN,
    INT64_MAX, NULL},
  {"rollback_to_stable", "category", NULL, NULL,
    confchk_wiredtiger_open_rollback_to_stable_subconfigs, 1,
    confchk_wiredtiger_open_rollback_to_stable_subconfigs_jump, WT_CONFIG_COMPILED_TYPE_CATEGORY,
    251, INT64_MIN, INT64_MAX, NULL},
  {"salvage", "boolean", NULL, NULL, NULL, 0, NULL, WT_CONFIG_COMPILED_TYPE_BOOLEAN, 304, INT64_MIN,
    INT64_MAX, NULL},
  {"session_max", "int", NULL, "min=1", NULL, 0, NULL, WT_CONFIG_COMPILED_TYPE_INT, 305, 1,
    INT64_MAX, NULL},
  {"session_scratch_max", "int", NULL, NULL, NULL, 0, NULL, WT_CONFIG_COMPILED_TYPE_INT, 306,
    INT64_MIN, INT64_MAX, NULL},
  {"session_table_cache", "boolean", NULL, NULL, NULL, 0, NULL, WT_CONFIG_COMPILED_TYPE_BOOLEAN,
    307, INT64_MIN, INT64_MAX, NULL},
  {"shared_cache", "category", NULL, NULL, confchk_wiredtiger_open_shared_cache_subconfigs, 5,
    confchk_wiredtiger_open_shared_cache_subconfigs_jump, WT_CONFIG_COMPILED_TYPE_CATEGORY, 253,
    INT64_MIN, INT64_MAX, NULL},
  {"statistics", "list", NULL,
    "choices=[\"all\",\"cache_walk\",\"fast\",\"none\","
    "\"clear\",\"tree_walk\"]",
    NULL, 0, NULL, WT_CONFIG_COMPILED_TYPE_LIST, 133, INT64_MIN, INT64_MAX,
    confchk_statistics6_choices},
  {"statistics_log", "category", NULL, NULL, confchk_wiredtiger_open_statistics_log_subconfigs, 6,
    confchk_wiredtiger_open_statistics_log_subconfigs_jump, WT_CONFIG_COMPILED_TYPE_CATEGORY, 257,
    INT64_MIN, INT64_MAX, NULL},
  {"tiered_storage", "category", NULL, NULL, confchk_tiered_storage_subconfigs, 8,
    confchk_tiered_storage_subconfigs_jump, WT_CONFIG_COMPILED_TYPE_CATEGORY, 53, INT64_MIN,
    INT64_MAX, NULL},
  {"timing_stress_for_test", "list", NULL,
    "choices=[\"aggressive_stash_free\",\"aggressive_sweep\","
    "\"backup_rename\",\"checkpoint_evict_page\","
    "\"checkpoint_handle\",\"checkpoint_slow\",\"checkpoint_stop\","
    "\"commit_transaction_slow\",\"compact_slow\","
    "\"evict_reposition\",\"failpoint_eviction_split\","
    "\"failpoint_history_store_delete_key_from_ts\","
    "\"history_store_checkpoint_delay\",\"history_store_search\","
    "\"history_store_sweep_race\",\"prefetch_1\",\"prefetch_2\","
    "\"prefetch_3\",\"prefetch_delay\",\"prefix_compare\","
    "\"prepare_checkpoint_delay\",\"prepare_resolution_1\","
    "\"prepare_resolution_2\",\"sleep_before_read_overflow_onpage\","
    "\"split_1\",\"split_2\",\"split_3\",\"split_4\",\"split_5\","
    "\"split_6\",\"split_7\",\"split_8\",\"tiered_flush_finish\"]",
    NULL, 0, NULL, WT_CONFIG_COMPILED_TYPE_LIST, 262, INT64_MIN, INT64_MAX,
    confchk_timing_stress_for_test5_choices},
  {"transaction_sync", "category", NULL, NULL, confchk_wiredtiger_open_transaction_sync_subconfigs,
    2, confchk_wiredtiger_open_transaction_sync_subconfigs_jump, WT_CONFIG_COMPILED_TYPE_CATEGORY,
    309, INT64_MIN, INT64_MAX, NULL},
  {"verbose", "list", NULL,
    "choices=[\"all\",\"api\",\"backup\",\"block\","
    "\"block_cache\",\"checkpoint\",\"checkpoint_cleanup\","
    "\"checkpoint_progress\",\"chunkcache\",\"compact\","
    "\"compact_progress\",\"configuration\",\"disaggregated_storage\""
    ",\"error_returns\",\"eviction\",\"fileops\",\"generation\","
    "\"handleops\",\"history_store\",\"history_store_activity\","
    "\"layered\",\"log\",\"metadata\",\"mutex\",\"out_of_order\","
    "\"overflow\",\"page_delta\",\"prefetch\",\"read\",\"reconcile\","
    "\"recovery\",\"recovery_progress\",\"rts\",\"salvage\","
    "\"shared_cache\",\"split\",\"temporary\",\"thread_group\","
    "\"tiered\",\"timestamp\",\"transaction\",\"verify\",\"version\","
    "\"write\"]",
    NULL, 0, NULL, WT_CONFIG_COMPILED_TYPE_LIST, 10, INT64_MIN, INT64_MAX,
    confchk_verbose16_choices},
  {"verify_metadata", "boolean", NULL, NULL, NULL, 0, NULL, WT_CONFIG_COMPILED_TYPE_BOOLEAN, 312,
    INT64_MIN, INT64_MAX, NULL},
  {"write_through", "list", NULL, "choices=[\"data\",\"log\"]", NULL, 0, NULL,
    WT_CONFIG_COMPILED_TYPE_LIST, 313, INT64_MIN, INT64_MAX, confchk_write_through4_choices},
  {NULL, NULL, NULL, NULL, NULL, 0, NULL, 0, 0, 0, 0, NULL}};

static const uint8_t confchk_wiredtiger_open_usercfg_jump[WT_CONFIG_JUMP_TABLE_SIZE] = {0, 0, 0, 0,
  0, 0, 0, 0, 0, 0, 0, 0, 0, 0, 0, 0, 0, 0, 0, 0, 0, 0, 0, 0, 0, 0, 0, 0, 0, 0, 0, 0, 0, 0, 0, 0, 0,
  0, 0, 0, 0, 0, 0, 0, 0, 0, 0, 0, 0, 0, 0, 0, 0, 0, 0, 0, 0, 0, 0, 0, 0, 0, 0, 0, 0, 0, 0, 0, 0, 0,
  0, 0, 0, 0, 0, 0, 0, 0, 0, 0, 0, 0, 0, 0, 0, 0, 0, 0, 0, 0, 0, 0, 0, 0, 0, 0, 0, 0, 0, 4, 15, 18,
  30, 32, 33, 37, 38, 39, 39, 41, 44, 44, 46, 47, 47, 49, 56, 59, 59, 61, 62, 62, 62, 62, 62, 62,
  62, 62};

static const WT_CONFIG_ENTRY config_entries[] = {
  {"WT_CONNECTION.add_collator", "", NULL, 0, NULL, 0, WT_CONF_SIZING_NONE, false},
  {"WT_CONNECTION.add_compressor", "", NULL, 0, NULL, 1, WT_CONF_SIZING_NONE, false},
  {"WT_CONNECTION.add_data_source", "", NULL, 0, NULL, 2, WT_CONF_SIZING_NONE, false},
  {"WT_CONNECTION.add_encryptor", "", NULL, 0, NULL, 3, WT_CONF_SIZING_NONE, false},
  {"WT_CONNECTION.add_page_log", "", NULL, 0, NULL, 4, WT_CONF_SIZING_NONE, false},
  {"WT_CONNECTION.add_storage_source", "", NULL, 0, NULL, 5, WT_CONF_SIZING_NONE, false},
  {"WT_CONNECTION.close", "final_flush=false,leak_memory=false,use_timestamp=true",
    confchk_WT_CONNECTION_close, 3, confchk_WT_CONNECTION_close_jump, 6, WT_CONF_SIZING_NONE,
    false},
  {"WT_CONNECTION.debug_info",
    "backup=false,cache=false,cursors=false,handles=false,log=false,"
    "sessions=false,txn=false",
    confchk_WT_CONNECTION_debug_info, 7, confchk_WT_CONNECTION_debug_info_jump, 7,
    WT_CONF_SIZING_NONE, false},
  {"WT_CONNECTION.load_extension",
    "config=,early_load=false,entry=wiredtiger_extension_init,"
    "terminate=wiredtiger_extension_terminate",
    confchk_WT_CONNECTION_load_extension, 4, confchk_WT_CONNECTION_load_extension_jump, 8,
    WT_CONF_SIZING_NONE, false},
  {"WT_CONNECTION.open_session",
    "cache_cursors=true,cache_max_wait_ms=0,"
    "debug=(checkpoint_fail_before_turtle_update=false,"
    "release_evict_page=false),ignore_cache_size=false,"
    "isolation=snapshot,prefetch=(enabled=false)",
    confchk_WT_CONNECTION_open_session, 6, confchk_WT_CONNECTION_open_session_jump, 9,
    WT_CONF_SIZING_NONE, false},
  {"WT_CONNECTION.query_timestamp", "get=all_durable", confchk_WT_CONNECTION_query_timestamp, 1,
    confchk_WT_CONNECTION_query_timestamp_jump, 10, WT_CONF_SIZING_NONE, false},
  {"WT_CONNECTION.reconfigure",
    "block_cache=(blkcache_eviction_aggression=1800,"
    "cache_on_checkpoint=true,cache_on_writes=true,enabled=false,"
    "full_target=95,hashsize=32768,max_percent_overhead=10,"
    "nvram_path=,percent_file_in_dram=50,size=0,system_ram=0,type=),"
    "cache_max_wait_ms=0,cache_overhead=8,cache_size=100MB,"
    "cache_stuck_timeout_ms=300000,checkpoint=(log_size=0,"
    "precise=false,wait=0),checkpoint_cleanup=(method=none,wait=300),"
    "chunk_cache=(pinned=),compatibility=(release=),"
    "debug_mode=(background_compact=false,checkpoint_retention=0,"
    "configuration=false,corruption_abort=true,cursor_copy=false,"
    "cursor_reposition=false,eviction=false,"
    "eviction_checkpoint_ts_ordering=false,log_retention=0,"
    "realloc_exact=false,realloc_malloc=false,rollback_error=0,"
    "slow_checkpoint=false,stress_skiplist=false,table_logging=false,"
    "tiered_flush_error_continue=false,update_restore_evict=false),"
    "disaggregated=(checkpoint_id=-1,checkpoint_meta=,"
    "next_checkpoint_id=-1,role=,shutdown_checkpoint=false),"
    "error_prefix=,eviction=(evict_sample_inmem=true,"
    "evict_use_softptr=false,threads_max=8,threads_min=1),"
    "eviction_checkpoint_target=1,eviction_dirty_target=5,"
    "eviction_dirty_trigger=20,eviction_target=80,eviction_trigger=95"
    ",eviction_updates_target=0,eviction_updates_trigger=0,"
    "extra_diagnostics=[],file_manager=(close_handle_minimum=250,"
    "close_idle_time=30,close_scan_interval=10),"
    "generation_drain_timeout_ms=240000,"
    "heuristic_controls=(checkpoint_cleanup_obsolete_tw_pages_dirty_max=100"
    ",eviction_obsolete_tw_pages_dirty_max=100,"
    "obsolete_tw_btree_max=100),history_store=(file_max=0),"
    "io_capacity=(chunk_cache=0,total=0),json_output=[],"
    "log=(archive=true,os_cache_dirty_pct=0,prealloc=true,"
    "prealloc_init_count=1,remove=true,zero_fill=false),"
    "operation_timeout_ms=0,operation_tracking=(enabled=false,"
    "path=\".\"),rollback_to_stable=(threads=4),"
    "shared_cache=(chunk=10MB,name=,quota=0,reserve=0,size=500MB),"
    "statistics=none,statistics_log=(json=false,on_close=false,"
    "sources=,timestamp=\"%b %d %H:%M:%S\",wait=0),"
    "tiered_storage=(local_retention=300),timing_stress_for_test=,"
    "verbose=[]",
    confchk_WT_CONNECTION_reconfigure, 37, confchk_WT_CONNECTION_reconfigure_jump, 11,
    WT_CONF_SIZING_NONE, false},
  {"WT_CONNECTION.rollback_to_stable", "dryrun=false,threads=4",
    confchk_WT_CONNECTION_rollback_to_stable, 2, confchk_WT_CONNECTION_rollback_to_stable_jump, 12,
    WT_CONF_SIZING_NONE, false},
  {"WT_CONNECTION.set_file_system", "", NULL, 0, NULL, 13, WT_CONF_SIZING_NONE, false},
  {"WT_CONNECTION.set_timestamp",
    "durable_timestamp=,force=false,oldest_timestamp=,"
    "stable_timestamp=",
    confchk_WT_CONNECTION_set_timestamp, 4, confchk_WT_CONNECTION_set_timestamp_jump, 14,
    WT_CONF_SIZING_NONE, false},
  {"WT_CURSOR.bound", "action=set,bound=,inclusive=true", confchk_WT_CURSOR_bound, 3,
    confchk_WT_CURSOR_bound_jump, 15, WT_CONF_SIZING_INITIALIZE(WT_CURSOR, bound), true},
  {"WT_CURSOR.close", "", NULL, 0, NULL, 16, WT_CONF_SIZING_NONE, false},
  {"WT_CURSOR.reconfigure", "append=false,force=false,overwrite=true,prefix_search=false",
    confchk_WT_CURSOR_reconfigure, 4, confchk_WT_CURSOR_reconfigure_jump, 17, WT_CONF_SIZING_NONE,
    false},
  {"WT_SESSION.alter",
    "access_pattern_hint=none,app_metadata=,"
    "assert=(commit_timestamp=none,durable_timestamp=none,"
    "read_timestamp=none,write_timestamp=off),cache_resident=false,"
    "checkpoint=,exclusive_refreshed=true,log=(enabled=true),"
    "os_cache_dirty_max=0,os_cache_max=0,verbose=[],"
    "write_timestamp_usage=none",
    confchk_WT_SESSION_alter, 11, confchk_WT_SESSION_alter_jump, 18, WT_CONF_SIZING_NONE, false},
  {"WT_SESSION.begin_transaction",
    "ignore_prepare=false,isolation=,name=,no_timestamp=false,"
    "operation_timeout_ms=0,priority=0,read_timestamp=,"
    "roundup_timestamps=(prepared=false,read=false),sync=",
    confchk_WT_SESSION_begin_transaction, 9, confchk_WT_SESSION_begin_transaction_jump, 19,
    WT_CONF_SIZING_INITIALIZE(WT_SESSION, begin_transaction), true},
  {"WT_SESSION.checkpoint",
    "debug=(checkpoint_cleanup=false,checkpoint_crash_point=-1),drop="
    ",flush_tier=(enabled=false,force=false,sync=true,timeout=0),"
    "force=false,name=,use_timestamp=true",
    confchk_WT_SESSION_checkpoint, 6, confchk_WT_SESSION_checkpoint_jump, 20, WT_CONF_SIZING_NONE,
    false},
  {"WT_SESSION.close", "", NULL, 0, NULL, 21, WT_CONF_SIZING_NONE, false},
  {"WT_SESSION.commit_transaction",
    "commit_timestamp=,durable_timestamp=,operation_timeout_ms=0,"
    "sync=",
    confchk_WT_SESSION_commit_transaction, 4, confchk_WT_SESSION_commit_transaction_jump, 22,
    WT_CONF_SIZING_NONE, false},
  {"WT_SESSION.compact",
    "background=,dryrun=false,exclude=,free_space_target=20MB,"
    "run_once=false,timeout=1200",
    confchk_WT_SESSION_compact, 6, confchk_WT_SESSION_compact_jump, 23, WT_CONF_SIZING_NONE, false},
  {"WT_SESSION.create",
    "access_pattern_hint=none,allocation_size=4KB,app_metadata=,"
    "assert=(commit_timestamp=none,durable_timestamp=none,"
    "read_timestamp=none,write_timestamp=off),block_allocation=best,"
    "block_compressor=,block_manager=default,cache_resident=false,"
    "checksum=on,colgroups=,collator=,columns=,dictionary=0,"
    "disaggregated=(delta_pct=20,max_consecutive_delta=32,page_log=),"
    "encryption=(keyid=,name=),exclusive=false,format=btree,"
    "huffman_key=,huffman_value=,ignore_in_memory_cache_size=false,"
    "immutable=false,import=(compare_timestamp=oldest_timestamp,"
    "enabled=false,file_metadata=,metadata_file=,panic_corrupt=true,"
    "repair=false),in_memory=false,ingest=,internal_item_max=0,"
    "internal_key_max=0,internal_key_truncate=true,"
    "internal_page_max=4KB,key_format=u,key_gap=10,leaf_item_max=0,"
    "leaf_key_max=0,leaf_page_max=32KB,leaf_value_max=0,"
    "log=(enabled=true),memory_page_image_max=0,memory_page_max=5MB,"
    "os_cache_dirty_max=0,os_cache_max=0,prefix_compression=false,"
    "prefix_compression_min=4,source=,split_deepen_min_child=0,"
    "split_deepen_per_child=0,split_pct=90,stable=,"
    "tiered_storage=(auth_token=,bucket=,bucket_prefix=,"
    "cache_directory=,local_retention=300,name=,object_target_size=0,"
    "shared=false),type=file,value_format=u,verbose=[],"
    "write_timestamp_usage=none",
    confchk_WT_SESSION_create, 51, confchk_WT_SESSION_create_jump, 24, WT_CONF_SIZING_NONE, false},
  {"WT_SESSION.drop",
    "checkpoint_wait=true,force=false,lock_wait=true,"
    "remove_files=true,remove_shared=false",
    confchk_WT_SESSION_drop, 5, confchk_WT_SESSION_drop_jump, 25, WT_CONF_SIZING_NONE, false},
  {"WT_SESSION.log_flush", "sync=on", confchk_WT_SESSION_log_flush, 1,
    confchk_WT_SESSION_log_flush_jump, 26, WT_CONF_SIZING_NONE, false},
  {"WT_SESSION.log_printf", "", NULL, 0, NULL, 27, WT_CONF_SIZING_NONE, false},
  {"WT_SESSION.open_cursor",
    "append=false,bulk=false,checkpoint=,checkpoint_use_history=true,"
    "checkpoint_wait=true,debug=(checkpoint_read_timestamp=,"
    "dump_version=false,release_evict=false),dump=,force=false,"
    "incremental=(consolidate=false,enabled=false,file=,"
    "force_stop=false,granularity=16MB,src_id=,this_id=),"
    "next_random=false,next_random_sample_size=0,next_random_seed=0,"
    "overwrite=true,prefix_search=false,raw=false,read_once=false,"
    "readonly=false,skip_sort_check=false,statistics=,target=",
    confchk_WT_SESSION_open_cursor, 20, confchk_WT_SESSION_open_cursor_jump, 28,
    WT_CONF_SIZING_NONE, false},
  {"WT_SESSION.prepare_transaction", "prepare_timestamp=", confchk_WT_SESSION_prepare_transaction,
    1, confchk_WT_SESSION_prepare_transaction_jump, 29, WT_CONF_SIZING_NONE, false},
  {"WT_SESSION.query_timestamp", "get=read", confchk_WT_SESSION_query_timestamp, 1,
    confchk_WT_SESSION_query_timestamp_jump, 30, WT_CONF_SIZING_NONE, false},
  {"WT_SESSION.reconfigure",
    "cache_cursors=true,cache_max_wait_ms=0,"
    "debug=(checkpoint_fail_before_turtle_update=false,"
    "release_evict_page=false),ignore_cache_size=false,"
    "isolation=snapshot,prefetch=(enabled=false)",
    confchk_WT_SESSION_reconfigure, 6, confchk_WT_SESSION_reconfigure_jump, 31, WT_CONF_SIZING_NONE,
    false},
  {"WT_SESSION.reset", "", NULL, 0, NULL, 32, WT_CONF_SIZING_NONE, false},
  {"WT_SESSION.reset_snapshot", "", NULL, 0, NULL, 33, WT_CONF_SIZING_NONE, false},
  {"WT_SESSION.rollback_transaction", "operation_timeout_ms=0",
    confchk_WT_SESSION_rollback_transaction, 1, confchk_WT_SESSION_rollback_transaction_jump, 34,
    WT_CONF_SIZING_NONE, false},
  {"WT_SESSION.salvage", "force=false", confchk_WT_SESSION_salvage, 1,
    confchk_WT_SESSION_salvage_jump, 35, WT_CONF_SIZING_NONE, false},
  {"WT_SESSION.strerror", "", NULL, 0, NULL, 36, WT_CONF_SIZING_NONE, false},
  {"WT_SESSION.timestamp_transaction",
    "commit_timestamp=,durable_timestamp=,prepare_timestamp=,"
    "read_timestamp=",
    confchk_WT_SESSION_timestamp_transaction, 4, confchk_WT_SESSION_timestamp_transaction_jump, 37,
    WT_CONF_SIZING_NONE, false},
  {"WT_SESSION.timestamp_transaction_uint", "", NULL, 0, NULL, 38, WT_CONF_SIZING_NONE, false},
  {"WT_SESSION.truncate", "", NULL, 0, NULL, 39, WT_CONF_SIZING_NONE, false},
  {"WT_SESSION.verify",
    "do_not_clear_txn_id=false,dump_address=false,dump_all_data=false"
    ",dump_blocks=false,dump_key_data=false,dump_layout=false,"
    "dump_offsets=,dump_pages=false,dump_tree_shape=false,"
    "read_corrupt=false,stable_timestamp=false,strict=false",
    confchk_WT_SESSION_verify, 12, confchk_WT_SESSION_verify_jump, 40, WT_CONF_SIZING_NONE, false},
  {"colgroup.meta",
    "app_metadata=,assert=(commit_timestamp=none,"
    "durable_timestamp=none,read_timestamp=none,write_timestamp=off),"
    "collator=,columns=,source=,type=file,verbose=[],"
    "write_timestamp_usage=none",
    confchk_colgroup_meta, 8, confchk_colgroup_meta_jump, 41, WT_CONF_SIZING_NONE, false},
  {"file.config",
    "access_pattern_hint=none,allocation_size=4KB,app_metadata=,"
    "assert=(commit_timestamp=none,durable_timestamp=none,"
    "read_timestamp=none,write_timestamp=off),block_allocation=best,"
    "block_compressor=,block_manager=default,cache_resident=false,"
    "checksum=on,collator=,columns=,dictionary=0,"
    "disaggregated=(delta_pct=20,max_consecutive_delta=32,page_log=),"
    "encryption=(keyid=,name=),format=btree,huffman_key=,"
    "huffman_value=,ignore_in_memory_cache_size=false,in_memory=false"
    ",internal_item_max=0,internal_key_max=0,"
    "internal_key_truncate=true,internal_page_max=4KB,key_format=u,"
    "key_gap=10,leaf_item_max=0,leaf_key_max=0,leaf_page_max=32KB,"
    "leaf_value_max=0,log=(enabled=true),memory_page_image_max=0,"
    "memory_page_max=5MB,os_cache_dirty_max=0,os_cache_max=0,"
    "prefix_compression=false,prefix_compression_min=4,"
    "split_deepen_min_child=0,split_deepen_per_child=0,split_pct=90,"
    "tiered_storage=(auth_token=,bucket=,bucket_prefix=,"
    "cache_directory=,local_retention=300,name=,object_target_size=0,"
    "shared=false),value_format=u,verbose=[],"
    "write_timestamp_usage=none",
    confchk_file_config, 43, confchk_file_config_jump, 42, WT_CONF_SIZING_NONE, false},
  {"file.meta",
    "access_pattern_hint=none,allocation_size=4KB,app_metadata=,"
    "assert=(commit_timestamp=none,durable_timestamp=none,"
    "read_timestamp=none,write_timestamp=off),block_allocation=best,"
    "block_compressor=,block_manager=default,cache_resident=false,"
    "checkpoint=,checkpoint_backup_info=,checkpoint_lsn=,checksum=on,"
    "collator=,columns=,dictionary=0,disaggregated=(delta_pct=20,"
    "max_consecutive_delta=32,page_log=),encryption=(keyid=,name=),"
    "format=btree,huffman_key=,huffman_value=,id=,"
    "ignore_in_memory_cache_size=false,in_memory=false,"
    "internal_item_max=0,internal_key_max=0,"
    "internal_key_truncate=true,internal_page_max=4KB,key_format=u,"
    "key_gap=10,leaf_item_max=0,leaf_key_max=0,leaf_page_max=32KB,"
    "leaf_value_max=0,log=(enabled=true),memory_page_image_max=0,"
    "memory_page_max=5MB,os_cache_dirty_max=0,os_cache_max=0,"
    "prefix_compression=false,prefix_compression_min=4,readonly=false"
    ",split_deepen_min_child=0,split_deepen_per_child=0,split_pct=90,"
    "tiered_object=false,tiered_storage=(auth_token=,bucket=,"
    "bucket_prefix=,cache_directory=,local_retention=300,name=,"
    "object_target_size=0,shared=false),value_format=u,verbose=[],"
    "version=(major=0,minor=0),write_timestamp_usage=none",
    confchk_file_meta, 50, confchk_file_meta_jump, 43, WT_CONF_SIZING_NONE, false},
  {"index.meta",
    "app_metadata=,assert=(commit_timestamp=none,"
    "durable_timestamp=none,read_timestamp=none,write_timestamp=off),"
    "collator=,columns=,immutable=false,key_format=u,source=,"
    "type=file,value_format=u,verbose=[],write_timestamp_usage=none",
    confchk_index_meta, 11, confchk_index_meta_jump, 44, WT_CONF_SIZING_NONE, false},
  {"layered.meta",
    "app_metadata=,assert=(commit_timestamp=none,"
    "durable_timestamp=none,read_timestamp=none,write_timestamp=off),"
    "collator=,columns=,disaggregated=(checkpoint_id=-1,"
    "checkpoint_meta=,next_checkpoint_id=-1,page_log=,role=,"
    "shutdown_checkpoint=false),ingest=,key_format=u,stable=,"
    "value_format=u,verbose=[],write_timestamp_usage=none",
    confchk_layered_meta, 11, confchk_layered_meta_jump, 45, WT_CONF_SIZING_NONE, false},
  {"object.meta",
    "access_pattern_hint=none,allocation_size=4KB,app_metadata=,"
    "assert=(commit_timestamp=none,durable_timestamp=none,"
    "read_timestamp=none,write_timestamp=off),block_allocation=best,"
    "block_compressor=,block_manager=default,cache_resident=false,"
    "checkpoint=,checkpoint_backup_info=,checkpoint_lsn=,checksum=on,"
    "collator=,columns=,dictionary=0,disaggregated=(delta_pct=20,"
    "max_consecutive_delta=32,page_log=),encryption=(keyid=,name=),"
    "flush_time=0,flush_timestamp=0,format=btree,huffman_key=,"
    "huffman_value=,id=,ignore_in_memory_cache_size=false,"
    "in_memory=false,internal_item_max=0,internal_key_max=0,"
    "internal_key_truncate=true,internal_page_max=4KB,key_format=u,"
    "key_gap=10,leaf_item_max=0,leaf_key_max=0,leaf_page_max=32KB,"
    "leaf_value_max=0,log=(enabled=true),memory_page_image_max=0,"
    "memory_page_max=5MB,os_cache_dirty_max=0,os_cache_max=0,"
    "prefix_compression=false,prefix_compression_min=4,readonly=false"
    ",split_deepen_min_child=0,split_deepen_per_child=0,split_pct=90,"
    "tiered_object=false,tiered_storage=(auth_token=,bucket=,"
    "bucket_prefix=,cache_directory=,local_retention=300,name=,"
    "object_target_size=0,shared=false),value_format=u,verbose=[],"
    "version=(major=0,minor=0),write_timestamp_usage=none",
    confchk_object_meta, 52, confchk_object_meta_jump, 46, WT_CONF_SIZING_NONE, false},
  {"table.meta",
    "app_metadata=,assert=(commit_timestamp=none,"
    "durable_timestamp=none,read_timestamp=none,write_timestamp=off),"
    "colgroups=,collator=,columns=,key_format=u,value_format=u,"
    "verbose=[],write_timestamp_usage=none",
    confchk_table_meta, 9, confchk_table_meta_jump, 47, WT_CONF_SIZING_NONE, false},
  {"tier.meta",
    "access_pattern_hint=none,allocation_size=4KB,app_metadata=,"
    "assert=(commit_timestamp=none,durable_timestamp=none,"
    "read_timestamp=none,write_timestamp=off),block_allocation=best,"
    "block_compressor=,block_manager=default,bucket=,bucket_prefix=,"
    "cache_directory=,cache_resident=false,checkpoint=,"
    "checkpoint_backup_info=,checkpoint_lsn=,checksum=on,collator=,"
    "columns=,dictionary=0,disaggregated=(delta_pct=20,"
    "max_consecutive_delta=32,page_log=),encryption=(keyid=,name=),"
    "format=btree,huffman_key=,huffman_value=,id=,"
    "ignore_in_memory_cache_size=false,in_memory=false,"
    "internal_item_max=0,internal_key_max=0,"
    "internal_key_truncate=true,internal_page_max=4KB,key_format=u,"
    "key_gap=10,leaf_item_max=0,leaf_key_max=0,leaf_page_max=32KB,"
    "leaf_value_max=0,log=(enabled=true),memory_page_image_max=0,"
    "memory_page_max=5MB,os_cache_dirty_max=0,os_cache_max=0,"
    "prefix_compression=false,prefix_compression_min=4,readonly=false"
    ",split_deepen_min_child=0,split_deepen_per_child=0,split_pct=90,"
    "tiered_object=false,tiered_storage=(auth_token=,bucket=,"
    "bucket_prefix=,cache_directory=,local_retention=300,name=,"
    "object_target_size=0,shared=false),value_format=u,verbose=[],"
    "version=(major=0,minor=0),write_timestamp_usage=none",
    confchk_tier_meta, 53, confchk_tier_meta_jump, 48, WT_CONF_SIZING_NONE, false},
  {"tiered.meta",
    "access_pattern_hint=none,allocation_size=4KB,app_metadata=,"
    "assert=(commit_timestamp=none,durable_timestamp=none,"
    "read_timestamp=none,write_timestamp=off),block_allocation=best,"
    "block_compressor=,block_manager=default,cache_resident=false,"
    "checkpoint=,checkpoint_backup_info=,checkpoint_lsn=,checksum=on,"
    "collator=,columns=,dictionary=0,disaggregated=(delta_pct=20,"
    "max_consecutive_delta=32,page_log=),encryption=(keyid=,name=),"
    "flush_time=0,flush_timestamp=0,format=btree,huffman_key=,"
    "huffman_value=,id=,ignore_in_memory_cache_size=false,"
    "in_memory=false,internal_item_max=0,internal_key_max=0,"
    "internal_key_truncate=true,internal_page_max=4KB,key_format=u,"
    "key_gap=10,last=0,leaf_item_max=0,leaf_key_max=0,"
    "leaf_page_max=32KB,leaf_value_max=0,log=(enabled=true),"
    "memory_page_image_max=0,memory_page_max=5MB,oldest=1,"
    "os_cache_dirty_max=0,os_cache_max=0,prefix_compression=false,"
    "prefix_compression_min=4,readonly=false,split_deepen_min_child=0"
    ",split_deepen_per_child=0,split_pct=90,tiered_object=false,"
    "tiered_storage=(auth_token=,bucket=,bucket_prefix=,"
    "cache_directory=,local_retention=300,name=,object_target_size=0,"
    "shared=false),tiers=,value_format=u,verbose=[],version=(major=0,"
    "minor=0),write_timestamp_usage=none",
    confchk_tiered_meta, 55, confchk_tiered_meta_jump, 49, WT_CONF_SIZING_NONE, false},
  {"wiredtiger_open",
    "backup_restore_target=,"
    "block_cache=(blkcache_eviction_aggression=1800,"
    "cache_on_checkpoint=true,cache_on_writes=true,enabled=false,"
    "full_target=95,hashsize=32768,max_percent_overhead=10,"
    "nvram_path=,percent_file_in_dram=50,size=0,system_ram=0,type=),"
    "buffer_alignment=,builtin_extension_config=,cache_cursors=true,"
    "cache_max_wait_ms=0,cache_overhead=8,cache_size=100MB,"
    "cache_stuck_timeout_ms=300000,checkpoint=(log_size=0,"
    "precise=false,wait=0),checkpoint_cleanup=(method=none,wait=300),"
    "checkpoint_sync=true,chunk_cache=(capacity=10GB,"
    "chunk_cache_evict_trigger=90,chunk_size=1MB,enabled=false,"
    "flushed_data_cache_insertion=true,hashsize=1024,pinned=,"
    "storage_path=,type=FILE),compatibility=(release=,require_max=,"
    "require_min=),compile_configuration_count=1000,config_base=true,"
    "create=false,debug_mode=(background_compact=false,"
    "checkpoint_retention=0,configuration=false,corruption_abort=true"
    ",cursor_copy=false,cursor_reposition=false,eviction=false,"
    "eviction_checkpoint_ts_ordering=false,log_retention=0,"
    "realloc_exact=false,realloc_malloc=false,rollback_error=0,"
    "slow_checkpoint=false,stress_skiplist=false,table_logging=false,"
    "tiered_flush_error_continue=false,update_restore_evict=false),"
    "direct_io=,disaggregated=(checkpoint_id=-1,checkpoint_meta=,"
    "next_checkpoint_id=-1,page_log=,role=,shutdown_checkpoint=false)"
    ",encryption=(keyid=,name=,secretkey=),error_prefix=,"
    "eviction=(evict_sample_inmem=true,evict_use_softptr=false,"
    "threads_max=8,threads_min=1),eviction_checkpoint_target=1,"
    "eviction_dirty_target=5,eviction_dirty_trigger=20,"
    "eviction_target=80,eviction_trigger=95,eviction_updates_target=0"
    ",eviction_updates_trigger=0,exclusive=false,extensions=,"
    "extra_diagnostics=[],file_extend=,"
    "file_manager=(close_handle_minimum=250,close_idle_time=30,"
    "close_scan_interval=10),generation_drain_timeout_ms=240000,"
    "hash=(buckets=512,dhandle_buckets=512),hazard_max=1000,"
    "heuristic_controls=(checkpoint_cleanup_obsolete_tw_pages_dirty_max=100"
    ",eviction_obsolete_tw_pages_dirty_max=100,"
    "obsolete_tw_btree_max=100),history_store=(file_max=0),"
    "in_memory=false,io_capacity=(chunk_cache=0,total=0),"
    "json_output=[],live_restore=(enabled=false,path=,threads_max=8),"
    "log=(archive=true,compressor=,enabled=false,file_max=100MB,"
    "force_write_wait=0,os_cache_dirty_pct=0,path=\".\",prealloc=true"
    ",prealloc_init_count=1,recover=on,remove=true,zero_fill=false),"
    "mmap=true,mmap_all=false,multiprocess=false,"
    "operation_timeout_ms=0,operation_tracking=(enabled=false,"
    "path=\".\"),prefetch=(available=false,default=false),"
    "readonly=false,rollback_to_stable=(threads=4),salvage=false,"
    "session_max=100,session_scratch_max=2MB,session_table_cache=true"
    ",shared_cache=(chunk=10MB,name=,quota=0,reserve=0,size=500MB),"
    "statistics=none,statistics_log=(json=false,on_close=false,"
    "path=\".\",sources=,timestamp=\"%b %d %H:%M:%S\",wait=0),"
    "tiered_storage=(auth_token=,bucket=,bucket_prefix=,"
    "cache_directory=,interval=60,local_retention=300,name=,"
    "shared=false),timing_stress_for_test=,"
    "transaction_sync=(enabled=false,method=fsync),"
    "use_environment=true,use_environment_priv=false,verbose=[],"
    "verify_metadata=false,write_through=",
    confchk_wiredtiger_open, 68, confchk_wiredtiger_open_jump, 50, WT_CONF_SIZING_NONE, false},
  {"wiredtiger_open_all",
    "backup_restore_target=,"
    "block_cache=(blkcache_eviction_aggression=1800,"
    "cache_on_checkpoint=true,cache_on_writes=true,enabled=false,"
    "full_target=95,hashsize=32768,max_percent_overhead=10,"
    "nvram_path=,percent_file_in_dram=50,size=0,system_ram=0,type=),"
    "buffer_alignment=,builtin_extension_config=,cache_cursors=true,"
    "cache_max_wait_ms=0,cache_overhead=8,cache_size=100MB,"
    "cache_stuck_timeout_ms=300000,checkpoint=(log_size=0,"
    "precise=false,wait=0),checkpoint_cleanup=(method=none,wait=300),"
    "checkpoint_sync=true,chunk_cache=(capacity=10GB,"
    "chunk_cache_evict_trigger=90,chunk_size=1MB,enabled=false,"
    "flushed_data_cache_insertion=true,hashsize=1024,pinned=,"
    "storage_path=,type=FILE),compatibility=(release=,require_max=,"
    "require_min=),compile_configuration_count=1000,config_base=true,"
    "create=false,debug_mode=(background_compact=false,"
    "checkpoint_retention=0,configuration=false,corruption_abort=true"
    ",cursor_copy=false,cursor_reposition=false,eviction=false,"
    "eviction_checkpoint_ts_ordering=false,log_retention=0,"
    "realloc_exact=false,realloc_malloc=false,rollback_error=0,"
    "slow_checkpoint=false,stress_skiplist=false,table_logging=false,"
    "tiered_flush_error_continue=false,update_restore_evict=false),"
    "direct_io=,disaggregated=(checkpoint_id=-1,checkpoint_meta=,"
    "next_checkpoint_id=-1,page_log=,role=,shutdown_checkpoint=false)"
    ",encryption=(keyid=,name=,secretkey=),error_prefix=,"
    "eviction=(evict_sample_inmem=true,evict_use_softptr=false,"
    "threads_max=8,threads_min=1),eviction_checkpoint_target=1,"
    "eviction_dirty_target=5,eviction_dirty_trigger=20,"
    "eviction_target=80,eviction_trigger=95,eviction_updates_target=0"
    ",eviction_updates_trigger=0,exclusive=false,extensions=,"
    "extra_diagnostics=[],file_extend=,"
    "file_manager=(close_handle_minimum=250,close_idle_time=30,"
    "close_scan_interval=10),generation_drain_timeout_ms=240000,"
    "hash=(buckets=512,dhandle_buckets=512),hazard_max=1000,"
    "heuristic_controls=(checkpoint_cleanup_obsolete_tw_pages_dirty_max=100"
    ",eviction_obsolete_tw_pages_dirty_max=100,"
    "obsolete_tw_btree_max=100),history_store=(file_max=0),"
    "in_memory=false,io_capacity=(chunk_cache=0,total=0),"
    "json_output=[],live_restore=(enabled=false,path=,threads_max=8),"
    "log=(archive=true,compressor=,enabled=false,file_max=100MB,"
    "force_write_wait=0,os_cache_dirty_pct=0,path=\".\",prealloc=true"
    ",prealloc_init_count=1,recover=on,remove=true,zero_fill=false),"
    "mmap=true,mmap_all=false,multiprocess=false,"
    "operation_timeout_ms=0,operation_tracking=(enabled=false,"
    "path=\".\"),prefetch=(available=false,default=false),"
    "readonly=false,rollback_to_stable=(threads=4),salvage=false,"
    "session_max=100,session_scratch_max=2MB,session_table_cache=true"
    ",shared_cache=(chunk=10MB,name=,quota=0,reserve=0,size=500MB),"
    "statistics=none,statistics_log=(json=false,on_close=false,"
    "path=\".\",sources=,timestamp=\"%b %d %H:%M:%S\",wait=0),"
    "tiered_storage=(auth_token=,bucket=,bucket_prefix=,"
    "cache_directory=,interval=60,local_retention=300,name=,"
    "shared=false),timing_stress_for_test=,"
    "transaction_sync=(enabled=false,method=fsync),"
    "use_environment=true,use_environment_priv=false,verbose=[],"
    "verify_metadata=false,version=(major=0,minor=0),write_through=",
    confchk_wiredtiger_open_all, 69, confchk_wiredtiger_open_all_jump, 51, WT_CONF_SIZING_NONE,
    false},
  {"wiredtiger_open_basecfg",
    "backup_restore_target=,"
    "block_cache=(blkcache_eviction_aggression=1800,"
    "cache_on_checkpoint=true,cache_on_writes=true,enabled=false,"
    "full_target=95,hashsize=32768,max_percent_overhead=10,"
    "nvram_path=,percent_file_in_dram=50,size=0,system_ram=0,type=),"
    "buffer_alignment=,builtin_extension_config=,cache_cursors=true,"
    "cache_max_wait_ms=0,cache_overhead=8,cache_size=100MB,"
    "cache_stuck_timeout_ms=300000,checkpoint=(log_size=0,"
    "precise=false,wait=0),checkpoint_cleanup=(method=none,wait=300),"
    "checkpoint_sync=true,chunk_cache=(capacity=10GB,"
    "chunk_cache_evict_trigger=90,chunk_size=1MB,enabled=false,"
    "flushed_data_cache_insertion=true,hashsize=1024,pinned=,"
    "storage_path=,type=FILE),compatibility=(release=,require_max=,"
    "require_min=),compile_configuration_count=1000,"
    "debug_mode=(background_compact=false,checkpoint_retention=0,"
    "configuration=false,corruption_abort=true,cursor_copy=false,"
    "cursor_reposition=false,eviction=false,"
    "eviction_checkpoint_ts_ordering=false,log_retention=0,"
    "realloc_exact=false,realloc_malloc=false,rollback_error=0,"
    "slow_checkpoint=false,stress_skiplist=false,table_logging=false,"
    "tiered_flush_error_continue=false,update_restore_evict=false),"
    "direct_io=,disaggregated=(checkpoint_id=-1,checkpoint_meta=,"
    "next_checkpoint_id=-1,page_log=,role=,shutdown_checkpoint=false)"
    ",encryption=(keyid=,name=,secretkey=),error_prefix=,"
    "eviction=(evict_sample_inmem=true,evict_use_softptr=false,"
    "threads_max=8,threads_min=1),eviction_checkpoint_target=1,"
    "eviction_dirty_target=5,eviction_dirty_trigger=20,"
    "eviction_target=80,eviction_trigger=95,eviction_updates_target=0"
    ",eviction_updates_trigger=0,extensions=,extra_diagnostics=[],"
    "file_extend=,file_manager=(close_handle_minimum=250,"
    "close_idle_time=30,close_scan_interval=10),"
    "generation_drain_timeout_ms=240000,hash=(buckets=512,"
    "dhandle_buckets=512),hazard_max=1000,"
    "heuristic_controls=(checkpoint_cleanup_obsolete_tw_pages_dirty_max=100"
    ",eviction_obsolete_tw_pages_dirty_max=100,"
    "obsolete_tw_btree_max=100),history_store=(file_max=0),"
    "io_capacity=(chunk_cache=0,total=0),json_output=[],"
    "live_restore=(enabled=false,path=,threads_max=8),"
    "log=(archive=true,compressor=,enabled=false,file_max=100MB,"
    "force_write_wait=0,os_cache_dirty_pct=0,path=\".\",prealloc=true"
    ",prealloc_init_count=1,recover=on,remove=true,zero_fill=false),"
    "mmap=true,mmap_all=false,multiprocess=false,"
    "operation_timeout_ms=0,operation_tracking=(enabled=false,"
    "path=\".\"),prefetch=(available=false,default=false),"
    "readonly=false,rollback_to_stable=(threads=4),salvage=false,"
    "session_max=100,session_scratch_max=2MB,session_table_cache=true"
    ",shared_cache=(chunk=10MB,name=,quota=0,reserve=0,size=500MB),"
    "statistics=none,statistics_log=(json=false,on_close=false,"
    "path=\".\",sources=,timestamp=\"%b %d %H:%M:%S\",wait=0),"
    "tiered_storage=(auth_token=,bucket=,bucket_prefix=,"
    "cache_directory=,interval=60,local_retention=300,name=,"
    "shared=false),timing_stress_for_test=,"
    "transaction_sync=(enabled=false,method=fsync),verbose=[],"
    "verify_metadata=false,version=(major=0,minor=0),write_through=",
    confchk_wiredtiger_open_basecfg, 63, confchk_wiredtiger_open_basecfg_jump, 52,
    WT_CONF_SIZING_NONE, false},
  {"wiredtiger_open_usercfg",
    "backup_restore_target=,"
    "block_cache=(blkcache_eviction_aggression=1800,"
    "cache_on_checkpoint=true,cache_on_writes=true,enabled=false,"
    "full_target=95,hashsize=32768,max_percent_overhead=10,"
    "nvram_path=,percent_file_in_dram=50,size=0,system_ram=0,type=),"
    "buffer_alignment=,builtin_extension_config=,cache_cursors=true,"
    "cache_max_wait_ms=0,cache_overhead=8,cache_size=100MB,"
    "cache_stuck_timeout_ms=300000,checkpoint=(log_size=0,"
    "precise=false,wait=0),checkpoint_cleanup=(method=none,wait=300),"
    "checkpoint_sync=true,chunk_cache=(capacity=10GB,"
    "chunk_cache_evict_trigger=90,chunk_size=1MB,enabled=false,"
    "flushed_data_cache_insertion=true,hashsize=1024,pinned=,"
    "storage_path=,type=FILE),compatibility=(release=,require_max=,"
    "require_min=),compile_configuration_count=1000,"
    "debug_mode=(background_compact=false,checkpoint_retention=0,"
    "configuration=false,corruption_abort=true,cursor_copy=false,"
    "cursor_reposition=false,eviction=false,"
    "eviction_checkpoint_ts_ordering=false,log_retention=0,"
    "realloc_exact=false,realloc_malloc=false,rollback_error=0,"
    "slow_checkpoint=false,stress_skiplist=false,table_logging=false,"
    "tiered_flush_error_continue=false,update_restore_evict=false),"
    "direct_io=,disaggregated=(checkpoint_id=-1,checkpoint_meta=,"
    "next_checkpoint_id=-1,page_log=,role=,shutdown_checkpoint=false)"
    ",encryption=(keyid=,name=,secretkey=),error_prefix=,"
    "eviction=(evict_sample_inmem=true,evict_use_softptr=false,"
    "threads_max=8,threads_min=1),eviction_checkpoint_target=1,"
    "eviction_dirty_target=5,eviction_dirty_trigger=20,"
    "eviction_target=80,eviction_trigger=95,eviction_updates_target=0"
    ",eviction_updates_trigger=0,extensions=,extra_diagnostics=[],"
    "file_extend=,file_manager=(close_handle_minimum=250,"
    "close_idle_time=30,close_scan_interval=10),"
    "generation_drain_timeout_ms=240000,hash=(buckets=512,"
    "dhandle_buckets=512),hazard_max=1000,"
    "heuristic_controls=(checkpoint_cleanup_obsolete_tw_pages_dirty_max=100"
    ",eviction_obsolete_tw_pages_dirty_max=100,"
    "obsolete_tw_btree_max=100),history_store=(file_max=0),"
    "io_capacity=(chunk_cache=0,total=0),json_output=[],"
    "live_restore=(enabled=false,path=,threads_max=8),"
    "log=(archive=true,compressor=,enabled=false,file_max=100MB,"
    "force_write_wait=0,os_cache_dirty_pct=0,path=\".\",prealloc=true"
    ",prealloc_init_count=1,recover=on,remove=true,zero_fill=false),"
    "mmap=true,mmap_all=false,multiprocess=false,"
    "operation_timeout_ms=0,operation_tracking=(enabled=false,"
    "path=\".\"),prefetch=(available=false,default=false),"
    "readonly=false,rollback_to_stable=(threads=4),salvage=false,"
    "session_max=100,session_scratch_max=2MB,session_table_cache=true"
    ",shared_cache=(chunk=10MB,name=,quota=0,reserve=0,size=500MB),"
    "statistics=none,statistics_log=(json=false,on_close=false,"
    "path=\".\",sources=,timestamp=\"%b %d %H:%M:%S\",wait=0),"
    "tiered_storage=(auth_token=,bucket=,bucket_prefix=,"
    "cache_directory=,interval=60,local_retention=300,name=,"
    "shared=false),timing_stress_for_test=,"
    "transaction_sync=(enabled=false,method=fsync),verbose=[],"
    "verify_metadata=false,write_through=",
    confchk_wiredtiger_open_usercfg, 62, confchk_wiredtiger_open_usercfg_jump, 53,
    WT_CONF_SIZING_NONE, false},
  {NULL, NULL, NULL, 0, NULL, 0, WT_CONF_SIZING_NONE, false}};

int
__wt_conn_config_init(WT_SESSION_IMPL *session)
{
    WT_CONNECTION_IMPL *conn;
    const WT_CONFIG_ENTRY *ep, **epp;

    conn = S2C(session);

    /* Build a list of pointers to the configuration information. */
    WT_RET(__wt_calloc_def(session, WT_ELEMENTS(config_entries), &epp));
    conn->config_entries = epp;

    /* Fill in the list to reference the default information. */
    for (ep = config_entries;;) {
        *epp++ = ep++;
        if (ep->method == NULL)
            break;
    }
    return (0);
}

void
__wt_conn_config_discard(WT_SESSION_IMPL *session)
{
    WT_CONNECTION_IMPL *conn;

    conn = S2C(session);

    __wt_free(session, conn->config_entries);
}

/*
 * __wt_conn_config_match --
 *     Return the static configuration entry for a method.
 */
const WT_CONFIG_ENTRY *
__wt_conn_config_match(const char *method)
{
    const WT_CONFIG_ENTRY *ep;

    for (ep = config_entries; ep->method != NULL; ++ep)
        if (strcmp(method, ep->method) == 0)
            return (ep);
    return (NULL);
}<|MERGE_RESOLUTION|>--- conflicted
+++ resolved
@@ -2611,11 +2611,7 @@
     INT64_MAX, NULL},
   {"path", "string", NULL, NULL, NULL, 0, NULL, WT_CONFIG_COMPILED_TYPE_STRING, 250, INT64_MIN,
     INT64_MAX, NULL},
-<<<<<<< HEAD
-  {"threads_max", "int", NULL, "min=1,max=12", NULL, 0, NULL, WT_CONFIG_COMPILED_TYPE_INT, 216, 1,
-=======
-  {"threads_max", "int", NULL, "min=0,max=12", NULL, 0, NULL, WT_CONFIG_COMPILED_TYPE_INT, 198, 0,
->>>>>>> 1fe0d515
+  {"threads_max", "int", NULL, "min=0,max=12", NULL, 0, NULL, WT_CONFIG_COMPILED_TYPE_INT, 216, 0,
     12, NULL},
   {NULL, NULL, NULL, NULL, NULL, 0, NULL, 0, 0, 0, 0, NULL}};
 
