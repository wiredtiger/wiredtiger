/* DO NOT EDIT: automatically built by dist/api_config.py. */

#include "wt_internal.h"
const char __WT_CONFIG_CHOICE_NULL[] = ""; /* not set in configuration */

static const WT_CONFIG_CHECK confchk_WT_CONNECTION_close[] = {
  {"final_flush", "boolean", NULL, NULL, NULL, 0, NULL, WT_CONFIG_COMPILED_TYPE_BOOLEAN, 168,
    INT64_MIN, INT64_MAX, NULL},
  {"leak_memory", "boolean", NULL, NULL, NULL, 0, NULL, WT_CONFIG_COMPILED_TYPE_BOOLEAN, 169,
    INT64_MIN, INT64_MAX, NULL},
  {"use_timestamp", "boolean", NULL, NULL, NULL, 0, NULL, WT_CONFIG_COMPILED_TYPE_BOOLEAN, 167,
    INT64_MIN, INT64_MAX, NULL},
  {NULL, NULL, NULL, NULL, NULL, 0, NULL, 0, 0, 0, 0, NULL}};

static const uint8_t confchk_WT_CONNECTION_close_jump[WT_CONFIG_JUMP_TABLE_SIZE] = {0, 0, 0, 0, 0,
  0, 0, 0, 0, 0, 0, 0, 0, 0, 0, 0, 0, 0, 0, 0, 0, 0, 0, 0, 0, 0, 0, 0, 0, 0, 0, 0, 0, 0, 0, 0, 0, 0,
  0, 0, 0, 0, 0, 0, 0, 0, 0, 0, 0, 0, 0, 0, 0, 0, 0, 0, 0, 0, 0, 0, 0, 0, 0, 0, 0, 0, 0, 0, 0, 0, 0,
  0, 0, 0, 0, 0, 0, 0, 0, 0, 0, 0, 0, 0, 0, 0, 0, 0, 0, 0, 0, 0, 0, 0, 0, 0, 0, 0, 0, 0, 0, 0, 0, 1,
  1, 1, 1, 1, 1, 2, 2, 2, 2, 2, 2, 2, 2, 2, 3, 3, 3, 3, 3, 3, 3, 3, 3, 3};

static const WT_CONFIG_CHECK confchk_WT_CONNECTION_debug_info[] = {
  {"backup", "boolean", NULL, NULL, NULL, 0, NULL, WT_CONFIG_COMPILED_TYPE_BOOLEAN, 170, INT64_MIN,
    INT64_MAX, NULL},
  {"cache", "boolean", NULL, NULL, NULL, 0, NULL, WT_CONFIG_COMPILED_TYPE_BOOLEAN, 171, INT64_MIN,
    INT64_MAX, NULL},
  {"cursors", "boolean", NULL, NULL, NULL, 0, NULL, WT_CONFIG_COMPILED_TYPE_BOOLEAN, 172, INT64_MIN,
    INT64_MAX, NULL},
  {"handles", "boolean", NULL, NULL, NULL, 0, NULL, WT_CONFIG_COMPILED_TYPE_BOOLEAN, 173, INT64_MIN,
    INT64_MAX, NULL},
  {"log", "boolean", NULL, NULL, NULL, 0, NULL, WT_CONFIG_COMPILED_TYPE_BOOLEAN, 174, INT64_MIN,
    INT64_MAX, NULL},
  {"metadata", "boolean", NULL, NULL, NULL, 0, NULL, WT_CONFIG_COMPILED_TYPE_BOOLEAN, 175,
    INT64_MIN, INT64_MAX, NULL},
  {"sessions", "boolean", NULL, NULL, NULL, 0, NULL, WT_CONFIG_COMPILED_TYPE_BOOLEAN, 176,
    INT64_MIN, INT64_MAX, NULL},
  {"txn", "boolean", NULL, NULL, NULL, 0, NULL, WT_CONFIG_COMPILED_TYPE_BOOLEAN, 177, INT64_MIN,
    INT64_MAX, NULL},
  {NULL, NULL, NULL, NULL, NULL, 0, NULL, 0, 0, 0, 0, NULL}};

static const uint8_t confchk_WT_CONNECTION_debug_info_jump[WT_CONFIG_JUMP_TABLE_SIZE] = {0, 0, 0, 0,
  0, 0, 0, 0, 0, 0, 0, 0, 0, 0, 0, 0, 0, 0, 0, 0, 0, 0, 0, 0, 0, 0, 0, 0, 0, 0, 0, 0, 0, 0, 0, 0, 0,
  0, 0, 0, 0, 0, 0, 0, 0, 0, 0, 0, 0, 0, 0, 0, 0, 0, 0, 0, 0, 0, 0, 0, 0, 0, 0, 0, 0, 0, 0, 0, 0, 0,
  0, 0, 0, 0, 0, 0, 0, 0, 0, 0, 0, 0, 0, 0, 0, 0, 0, 0, 0, 0, 0, 0, 0, 0, 0, 0, 0, 0, 0, 1, 3, 3, 3,
  3, 3, 4, 4, 4, 4, 5, 6, 6, 6, 6, 6, 6, 7, 8, 8, 8, 8, 8, 8, 8, 8, 8, 8, 8};

static const WT_CONFIG_CHECK confchk_WT_CONNECTION_load_extension[] = {
  {"config", "string", NULL, NULL, NULL, 0, NULL, WT_CONFIG_COMPILED_TYPE_STRING, 271, INT64_MIN,
    INT64_MAX, NULL},
  {"early_load", "boolean", NULL, NULL, NULL, 0, NULL, WT_CONFIG_COMPILED_TYPE_BOOLEAN, 272,
    INT64_MIN, INT64_MAX, NULL},
  {"entry", "string", NULL, NULL, NULL, 0, NULL, WT_CONFIG_COMPILED_TYPE_STRING, 273, INT64_MIN,
    INT64_MAX, NULL},
  {"terminate", "string", NULL, NULL, NULL, 0, NULL, WT_CONFIG_COMPILED_TYPE_STRING, 274, INT64_MIN,
    INT64_MAX, NULL},
  {NULL, NULL, NULL, NULL, NULL, 0, NULL, 0, 0, 0, 0, NULL}};

static const uint8_t confchk_WT_CONNECTION_load_extension_jump[WT_CONFIG_JUMP_TABLE_SIZE] = {0, 0,
  0, 0, 0, 0, 0, 0, 0, 0, 0, 0, 0, 0, 0, 0, 0, 0, 0, 0, 0, 0, 0, 0, 0, 0, 0, 0, 0, 0, 0, 0, 0, 0, 0,
  0, 0, 0, 0, 0, 0, 0, 0, 0, 0, 0, 0, 0, 0, 0, 0, 0, 0, 0, 0, 0, 0, 0, 0, 0, 0, 0, 0, 0, 0, 0, 0, 0,
  0, 0, 0, 0, 0, 0, 0, 0, 0, 0, 0, 0, 0, 0, 0, 0, 0, 0, 0, 0, 0, 0, 0, 0, 0, 0, 0, 0, 0, 0, 0, 0, 1,
  1, 3, 3, 3, 3, 3, 3, 3, 3, 3, 3, 3, 3, 3, 3, 3, 4, 4, 4, 4, 4, 4, 4, 4, 4, 4, 4};

static const WT_CONFIG_CHECK confchk_WT_CONNECTION_open_session_debug_subconfigs[] = {
  {"checkpoint_fail_before_turtle_update", "boolean", NULL, NULL, NULL, 0, NULL,
    WT_CONFIG_COMPILED_TYPE_BOOLEAN, 276, INT64_MIN, INT64_MAX, NULL},
  {"release_evict_page", "boolean", NULL, NULL, NULL, 0, NULL, WT_CONFIG_COMPILED_TYPE_BOOLEAN, 277,
    INT64_MIN, INT64_MAX, NULL},
  {NULL, NULL, NULL, NULL, NULL, 0, NULL, 0, 0, 0, 0, NULL}};

static const uint8_t
  confchk_WT_CONNECTION_open_session_debug_subconfigs_jump[WT_CONFIG_JUMP_TABLE_SIZE] = {0, 0, 0, 0,
    0, 0, 0, 0, 0, 0, 0, 0, 0, 0, 0, 0, 0, 0, 0, 0, 0, 0, 0, 0, 0, 0, 0, 0, 0, 0, 0, 0, 0, 0, 0, 0,
    0, 0, 0, 0, 0, 0, 0, 0, 0, 0, 0, 0, 0, 0, 0, 0, 0, 0, 0, 0, 0, 0, 0, 0, 0, 0, 0, 0, 0, 0, 0, 0,
    0, 0, 0, 0, 0, 0, 0, 0, 0, 0, 0, 0, 0, 0, 0, 0, 0, 0, 0, 0, 0, 0, 0, 0, 0, 0, 0, 0, 0, 0, 0, 0,
    1, 1, 1, 1, 1, 1, 1, 1, 1, 1, 1, 1, 1, 1, 1, 2, 2, 2, 2, 2, 2, 2, 2, 2, 2, 2, 2, 2};
const char __WT_CONFIG_CHOICE_read_uncommitted[] = "read-uncommitted";
const char __WT_CONFIG_CHOICE_read_committed[] = "read-committed";
const char __WT_CONFIG_CHOICE_snapshot[] = "snapshot";

static const char *confchk_isolation_choices[] = {__WT_CONFIG_CHOICE_read_uncommitted,
  __WT_CONFIG_CHOICE_read_committed, __WT_CONFIG_CHOICE_snapshot, NULL};

static const WT_CONFIG_CHECK confchk_WT_CONNECTION_open_session_prefetch_subconfigs[] = {
  {"enabled", "boolean", NULL, NULL, NULL, 0, NULL, WT_CONFIG_COMPILED_TYPE_BOOLEAN, 43, INT64_MIN,
    INT64_MAX, NULL},
  {NULL, NULL, NULL, NULL, NULL, 0, NULL, 0, 0, 0, 0, NULL}};

static const uint8_t
  confchk_WT_CONNECTION_open_session_prefetch_subconfigs_jump[WT_CONFIG_JUMP_TABLE_SIZE] = {0, 0, 0,
    0, 0, 0, 0, 0, 0, 0, 0, 0, 0, 0, 0, 0, 0, 0, 0, 0, 0, 0, 0, 0, 0, 0, 0, 0, 0, 0, 0, 0, 0, 0, 0,
    0, 0, 0, 0, 0, 0, 0, 0, 0, 0, 0, 0, 0, 0, 0, 0, 0, 0, 0, 0, 0, 0, 0, 0, 0, 0, 0, 0, 0, 0, 0, 0,
    0, 0, 0, 0, 0, 0, 0, 0, 0, 0, 0, 0, 0, 0, 0, 0, 0, 0, 0, 0, 0, 0, 0, 0, 0, 0, 0, 0, 0, 0, 0, 0,
    0, 0, 0, 1, 1, 1, 1, 1, 1, 1, 1, 1, 1, 1, 1, 1, 1, 1, 1, 1, 1, 1, 1, 1, 1, 1, 1, 1, 1};

static const WT_CONFIG_CHECK confchk_WT_CONNECTION_open_session[] = {
  {"cache_cursors", "boolean", NULL, NULL, NULL, 0, NULL, WT_CONFIG_COMPILED_TYPE_BOOLEAN, 275,
    INT64_MIN, INT64_MAX, NULL},
  {"cache_max_wait_ms", "int", NULL, "min=0", NULL, 0, NULL, WT_CONFIG_COMPILED_TYPE_INT, 189, 0,
    INT64_MAX, NULL},
  {"debug", "category", NULL, NULL, confchk_WT_CONNECTION_open_session_debug_subconfigs, 2,
    confchk_WT_CONNECTION_open_session_debug_subconfigs_jump, WT_CONFIG_COMPILED_TYPE_CATEGORY, 117,
    INT64_MIN, INT64_MAX, NULL},
  {"ignore_cache_size", "boolean", NULL, NULL, NULL, 0, NULL, WT_CONFIG_COMPILED_TYPE_BOOLEAN, 278,
    INT64_MIN, INT64_MAX, NULL},
  {"isolation", "string", NULL,
    "choices=[\"read-uncommitted\",\"read-committed\","
    "\"snapshot\"]",
    NULL, 0, NULL, WT_CONFIG_COMPILED_TYPE_STRING, 155, INT64_MIN, INT64_MAX,
    confchk_isolation_choices},
  {"prefetch", "category", NULL, NULL, confchk_WT_CONNECTION_open_session_prefetch_subconfigs, 1,
    confchk_WT_CONNECTION_open_session_prefetch_subconfigs_jump, WT_CONFIG_COMPILED_TYPE_CATEGORY,
    279, INT64_MIN, INT64_MAX, NULL},
  {NULL, NULL, NULL, NULL, NULL, 0, NULL, 0, 0, 0, 0, NULL}};

static const uint8_t confchk_WT_CONNECTION_open_session_jump[WT_CONFIG_JUMP_TABLE_SIZE] = {0, 0, 0,
  0, 0, 0, 0, 0, 0, 0, 0, 0, 0, 0, 0, 0, 0, 0, 0, 0, 0, 0, 0, 0, 0, 0, 0, 0, 0, 0, 0, 0, 0, 0, 0, 0,
  0, 0, 0, 0, 0, 0, 0, 0, 0, 0, 0, 0, 0, 0, 0, 0, 0, 0, 0, 0, 0, 0, 0, 0, 0, 0, 0, 0, 0, 0, 0, 0, 0,
  0, 0, 0, 0, 0, 0, 0, 0, 0, 0, 0, 0, 0, 0, 0, 0, 0, 0, 0, 0, 0, 0, 0, 0, 0, 0, 0, 0, 0, 0, 0, 2, 3,
  3, 3, 3, 3, 5, 5, 5, 5, 5, 5, 5, 6, 6, 6, 6, 6, 6, 6, 6, 6, 6, 6, 6, 6, 6, 6};
const char __WT_CONFIG_CHOICE_all_durable[] = "all_durable";
const char __WT_CONFIG_CHOICE_backup_checkpoint[] = "backup_checkpoint";
const char __WT_CONFIG_CHOICE_last_checkpoint[] = "last_checkpoint";
const char __WT_CONFIG_CHOICE_oldest[] = "oldest";
const char __WT_CONFIG_CHOICE_oldest_reader[] = "oldest_reader";
const char __WT_CONFIG_CHOICE_oldest_timestamp[] = "oldest_timestamp";
const char __WT_CONFIG_CHOICE_pinned[] = "pinned";
const char __WT_CONFIG_CHOICE_recovery[] = "recovery";
const char __WT_CONFIG_CHOICE_stable[] = "stable";
const char __WT_CONFIG_CHOICE_stable_timestamp[] = "stable_timestamp";

static const char *confchk_get_choices[] = {__WT_CONFIG_CHOICE_all_durable,
  __WT_CONFIG_CHOICE_backup_checkpoint, __WT_CONFIG_CHOICE_last_checkpoint,
  __WT_CONFIG_CHOICE_oldest, __WT_CONFIG_CHOICE_oldest_reader, __WT_CONFIG_CHOICE_oldest_timestamp,
  __WT_CONFIG_CHOICE_pinned, __WT_CONFIG_CHOICE_recovery, __WT_CONFIG_CHOICE_stable,
  __WT_CONFIG_CHOICE_stable_timestamp, NULL};

static const WT_CONFIG_CHECK confchk_WT_CONNECTION_query_timestamp[] = {
  {"get", "string", NULL,
    "choices=[\"all_durable\",\"backup_checkpoint\","
    "\"last_checkpoint\",\"oldest\",\"oldest_reader\","
    "\"oldest_timestamp\",\"pinned\",\"recovery\",\"stable\","
    "\"stable_timestamp\"]",
    NULL, 0, NULL, WT_CONFIG_COMPILED_TYPE_STRING, 141, INT64_MIN, INT64_MAX, confchk_get_choices},
  {NULL, NULL, NULL, NULL, NULL, 0, NULL, 0, 0, 0, 0, NULL}};

static const uint8_t confchk_WT_CONNECTION_query_timestamp_jump[WT_CONFIG_JUMP_TABLE_SIZE] = {0, 0,
  0, 0, 0, 0, 0, 0, 0, 0, 0, 0, 0, 0, 0, 0, 0, 0, 0, 0, 0, 0, 0, 0, 0, 0, 0, 0, 0, 0, 0, 0, 0, 0, 0,
  0, 0, 0, 0, 0, 0, 0, 0, 0, 0, 0, 0, 0, 0, 0, 0, 0, 0, 0, 0, 0, 0, 0, 0, 0, 0, 0, 0, 0, 0, 0, 0, 0,
  0, 0, 0, 0, 0, 0, 0, 0, 0, 0, 0, 0, 0, 0, 0, 0, 0, 0, 0, 0, 0, 0, 0, 0, 0, 0, 0, 0, 0, 0, 0, 0, 0,
  0, 0, 0, 1, 1, 1, 1, 1, 1, 1, 1, 1, 1, 1, 1, 1, 1, 1, 1, 1, 1, 1, 1, 1, 1, 1, 1};

static const WT_CONFIG_CHECK confchk_wiredtiger_open_block_cache_subconfigs[] = {
  {"blkcache_eviction_aggression", "int", NULL, "min=1,max=7200", NULL, 0, NULL,
    WT_CONFIG_COMPILED_TYPE_INT, 181, 1, 7200, NULL},
  {"cache_on_checkpoint", "boolean", NULL, NULL, NULL, 0, NULL, WT_CONFIG_COMPILED_TYPE_BOOLEAN,
    179, INT64_MIN, INT64_MAX, NULL},
  {"cache_on_writes", "boolean", NULL, NULL, NULL, 0, NULL, WT_CONFIG_COMPILED_TYPE_BOOLEAN, 180,
    INT64_MIN, INT64_MAX, NULL},
  {"enabled", "boolean", NULL, NULL, NULL, 0, NULL, WT_CONFIG_COMPILED_TYPE_BOOLEAN, 43, INT64_MIN,
    INT64_MAX, NULL},
  {"full_target", "int", NULL, "min=30,max=100", NULL, 0, NULL, WT_CONFIG_COMPILED_TYPE_INT, 182,
    30, 100, NULL},
  {"hashsize", "int", NULL, "min=512,max=256K", NULL, 0, NULL, WT_CONFIG_COMPILED_TYPE_INT, 184,
    512, 256LL * WT_KILOBYTE, NULL},
  {"max_percent_overhead", "int", NULL, "min=1,max=500", NULL, 0, NULL, WT_CONFIG_COMPILED_TYPE_INT,
    185, 1, 500, NULL},
  {"nvram_path", "string", NULL, NULL, NULL, 0, NULL, WT_CONFIG_COMPILED_TYPE_STRING, 186,
    INT64_MIN, INT64_MAX, NULL},
  {"percent_file_in_dram", "int", NULL, "min=0,max=100", NULL, 0, NULL, WT_CONFIG_COMPILED_TYPE_INT,
    187, 0, 100, NULL},
  {"size", "int", NULL, "min=0,max=10TB", NULL, 0, NULL, WT_CONFIG_COMPILED_TYPE_INT, 183, 0,
    10LL * WT_TERABYTE, NULL},
  {"system_ram", "int", NULL, "min=0,max=1024GB", NULL, 0, NULL, WT_CONFIG_COMPILED_TYPE_INT, 188,
    0, 1024LL * WT_GIGABYTE, NULL},
  {"type", "string", NULL, NULL, NULL, 0, NULL, WT_CONFIG_COMPILED_TYPE_STRING, 9, INT64_MIN,
    INT64_MAX, NULL},
  {NULL, NULL, NULL, NULL, NULL, 0, NULL, 0, 0, 0, 0, NULL}};

static const uint8_t
  confchk_wiredtiger_open_block_cache_subconfigs_jump[WT_CONFIG_JUMP_TABLE_SIZE] = {0, 0, 0, 0, 0,
    0, 0, 0, 0, 0, 0, 0, 0, 0, 0, 0, 0, 0, 0, 0, 0, 0, 0, 0, 0, 0, 0, 0, 0, 0, 0, 0, 0, 0, 0, 0, 0,
    0, 0, 0, 0, 0, 0, 0, 0, 0, 0, 0, 0, 0, 0, 0, 0, 0, 0, 0, 0, 0, 0, 0, 0, 0, 0, 0, 0, 0, 0, 0, 0,
    0, 0, 0, 0, 0, 0, 0, 0, 0, 0, 0, 0, 0, 0, 0, 0, 0, 0, 0, 0, 0, 0, 0, 0, 0, 0, 0, 0, 0, 0, 1, 3,
    3, 4, 5, 5, 6, 6, 6, 6, 6, 7, 8, 8, 9, 9, 9, 11, 12, 12, 12, 12, 12, 12, 12, 12, 12, 12, 12};

static const WT_CONFIG_CHECK confchk_wiredtiger_open_checkpoint_subconfigs[] = {
  {"log_size", "int", NULL, "min=0,max=2GB", NULL, 0, NULL, WT_CONFIG_COMPILED_TYPE_INT, 194, 0,
    2LL * WT_GIGABYTE, NULL},
  {"precise", "boolean", NULL, NULL, NULL, 0, NULL, WT_CONFIG_COMPILED_TYPE_BOOLEAN, 196, INT64_MIN,
    INT64_MAX, NULL},
  {"wait", "int", NULL, "min=0,max=100000", NULL, 0, NULL, WT_CONFIG_COMPILED_TYPE_INT, 195, 0,
    100000, NULL},
  {NULL, NULL, NULL, NULL, NULL, 0, NULL, 0, 0, 0, 0, NULL}};

static const uint8_t confchk_wiredtiger_open_checkpoint_subconfigs_jump[WT_CONFIG_JUMP_TABLE_SIZE] =
  {0, 0, 0, 0, 0, 0, 0, 0, 0, 0, 0, 0, 0, 0, 0, 0, 0, 0, 0, 0, 0, 0, 0, 0, 0, 0, 0, 0, 0, 0, 0, 0,
    0, 0, 0, 0, 0, 0, 0, 0, 0, 0, 0, 0, 0, 0, 0, 0, 0, 0, 0, 0, 0, 0, 0, 0, 0, 0, 0, 0, 0, 0, 0, 0,
    0, 0, 0, 0, 0, 0, 0, 0, 0, 0, 0, 0, 0, 0, 0, 0, 0, 0, 0, 0, 0, 0, 0, 0, 0, 0, 0, 0, 0, 0, 0, 0,
    0, 0, 0, 0, 0, 0, 0, 0, 0, 0, 0, 0, 0, 1, 1, 1, 1, 2, 2, 2, 2, 2, 2, 2, 3, 3, 3, 3, 3, 3, 3, 3};
const char __WT_CONFIG_CHOICE_none[] = "none";
const char __WT_CONFIG_CHOICE_reclaim_space[] = "reclaim_space";

static const char *confchk_method_choices[] = {
  __WT_CONFIG_CHOICE_none, __WT_CONFIG_CHOICE_reclaim_space, NULL};

static const WT_CONFIG_CHECK confchk_wiredtiger_open_checkpoint_cleanup_subconfigs[] = {
  {"method", "string", NULL, "choices=[\"none\",\"reclaim_space\"]", NULL, 0, NULL,
    WT_CONFIG_COMPILED_TYPE_STRING, 198, INT64_MIN, INT64_MAX, confchk_method_choices},
  {"wait", "int", NULL, "min=1,max=100000", NULL, 0, NULL, WT_CONFIG_COMPILED_TYPE_INT, 195, 1,
    100000, NULL},
  {NULL, NULL, NULL, NULL, NULL, 0, NULL, 0, 0, 0, 0, NULL}};

static const uint8_t
  confchk_wiredtiger_open_checkpoint_cleanup_subconfigs_jump[WT_CONFIG_JUMP_TABLE_SIZE] = {0, 0, 0,
    0, 0, 0, 0, 0, 0, 0, 0, 0, 0, 0, 0, 0, 0, 0, 0, 0, 0, 0, 0, 0, 0, 0, 0, 0, 0, 0, 0, 0, 0, 0, 0,
    0, 0, 0, 0, 0, 0, 0, 0, 0, 0, 0, 0, 0, 0, 0, 0, 0, 0, 0, 0, 0, 0, 0, 0, 0, 0, 0, 0, 0, 0, 0, 0,
    0, 0, 0, 0, 0, 0, 0, 0, 0, 0, 0, 0, 0, 0, 0, 0, 0, 0, 0, 0, 0, 0, 0, 0, 0, 0, 0, 0, 0, 0, 0, 0,
    0, 0, 0, 0, 0, 0, 0, 0, 0, 0, 0, 1, 1, 1, 1, 1, 1, 1, 1, 1, 1, 2, 2, 2, 2, 2, 2, 2, 2};

static const WT_CONFIG_CHECK confchk_WT_CONNECTION_reconfigure_chunk_cache_subconfigs[] = {
  {"pinned", "list", NULL, NULL, NULL, 0, NULL, WT_CONFIG_COMPILED_TYPE_LIST, 200, INT64_MIN,
    INT64_MAX, NULL},
  {NULL, NULL, NULL, NULL, NULL, 0, NULL, 0, 0, 0, 0, NULL}};

static const uint8_t
  confchk_WT_CONNECTION_reconfigure_chunk_cache_subconfigs_jump[WT_CONFIG_JUMP_TABLE_SIZE] = {0, 0,
    0, 0, 0, 0, 0, 0, 0, 0, 0, 0, 0, 0, 0, 0, 0, 0, 0, 0, 0, 0, 0, 0, 0, 0, 0, 0, 0, 0, 0, 0, 0, 0,
    0, 0, 0, 0, 0, 0, 0, 0, 0, 0, 0, 0, 0, 0, 0, 0, 0, 0, 0, 0, 0, 0, 0, 0, 0, 0, 0, 0, 0, 0, 0, 0,
    0, 0, 0, 0, 0, 0, 0, 0, 0, 0, 0, 0, 0, 0, 0, 0, 0, 0, 0, 0, 0, 0, 0, 0, 0, 0, 0, 0, 0, 0, 0, 0,
    0, 0, 0, 0, 0, 0, 0, 0, 0, 0, 0, 0, 0, 0, 0, 1, 1, 1, 1, 1, 1, 1, 1, 1, 1, 1, 1, 1, 1, 1};

static const WT_CONFIG_CHECK confchk_WT_CONNECTION_reconfigure_compatibility_subconfigs[] = {
  {"release", "string", NULL, NULL, NULL, 0, NULL, WT_CONFIG_COMPILED_TYPE_STRING, 202, INT64_MIN,
    INT64_MAX, NULL},
  {NULL, NULL, NULL, NULL, NULL, 0, NULL, 0, 0, 0, 0, NULL}};

static const uint8_t
  confchk_WT_CONNECTION_reconfigure_compatibility_subconfigs_jump[WT_CONFIG_JUMP_TABLE_SIZE] = {0,
    0, 0, 0, 0, 0, 0, 0, 0, 0, 0, 0, 0, 0, 0, 0, 0, 0, 0, 0, 0, 0, 0, 0, 0, 0, 0, 0, 0, 0, 0, 0, 0,
    0, 0, 0, 0, 0, 0, 0, 0, 0, 0, 0, 0, 0, 0, 0, 0, 0, 0, 0, 0, 0, 0, 0, 0, 0, 0, 0, 0, 0, 0, 0, 0,
    0, 0, 0, 0, 0, 0, 0, 0, 0, 0, 0, 0, 0, 0, 0, 0, 0, 0, 0, 0, 0, 0, 0, 0, 0, 0, 0, 0, 0, 0, 0, 0,
    0, 0, 0, 0, 0, 0, 0, 0, 0, 0, 0, 0, 0, 0, 0, 0, 0, 0, 1, 1, 1, 1, 1, 1, 1, 1, 1, 1, 1, 1, 1};

static const WT_CONFIG_CHECK confchk_wiredtiger_open_debug_mode_subconfigs[] = {
  {"background_compact", "boolean", NULL, NULL, NULL, 0, NULL, WT_CONFIG_COMPILED_TYPE_BOOLEAN, 204,
    INT64_MIN, INT64_MAX, NULL},
  {"checkpoint_retention", "int", NULL, "min=0,max=1024", NULL, 0, NULL,
    WT_CONFIG_COMPILED_TYPE_INT, 206, 0, 1024, NULL},
  {"configuration", "boolean", NULL, NULL, NULL, 0, NULL, WT_CONFIG_COMPILED_TYPE_BOOLEAN, 207,
    INT64_MIN, INT64_MAX, NULL},
  {"corruption_abort", "boolean", NULL, NULL, NULL, 0, NULL, WT_CONFIG_COMPILED_TYPE_BOOLEAN, 205,
    INT64_MIN, INT64_MAX, NULL},
  {"cursor_copy", "boolean", NULL, NULL, NULL, 0, NULL, WT_CONFIG_COMPILED_TYPE_BOOLEAN, 208,
    INT64_MIN, INT64_MAX, NULL},
  {"cursor_reposition", "boolean", NULL, NULL, NULL, 0, NULL, WT_CONFIG_COMPILED_TYPE_BOOLEAN, 209,
    INT64_MIN, INT64_MAX, NULL},
  {"eviction", "boolean", NULL, NULL, NULL, 0, NULL, WT_CONFIG_COMPILED_TYPE_BOOLEAN, 210,
    INT64_MIN, INT64_MAX, NULL},
  {"eviction_checkpoint_ts_ordering", "boolean", NULL, NULL, NULL, 0, NULL,
    WT_CONFIG_COMPILED_TYPE_BOOLEAN, 220, INT64_MIN, INT64_MAX, NULL},
  {"log_retention", "int", NULL, "min=0,max=1024", NULL, 0, NULL, WT_CONFIG_COMPILED_TYPE_INT, 211,
    0, 1024, NULL},
  {"realloc_exact", "boolean", NULL, NULL, NULL, 0, NULL, WT_CONFIG_COMPILED_TYPE_BOOLEAN, 212,
    INT64_MIN, INT64_MAX, NULL},
  {"realloc_malloc", "boolean", NULL, NULL, NULL, 0, NULL, WT_CONFIG_COMPILED_TYPE_BOOLEAN, 213,
    INT64_MIN, INT64_MAX, NULL},
  {"rollback_error", "int", NULL, "min=0,max=10M", NULL, 0, NULL, WT_CONFIG_COMPILED_TYPE_INT, 214,
    0, 10LL * WT_MEGABYTE, NULL},
  {"slow_checkpoint", "boolean", NULL, NULL, NULL, 0, NULL, WT_CONFIG_COMPILED_TYPE_BOOLEAN, 215,
    INT64_MIN, INT64_MAX, NULL},
  {"stress_skiplist", "boolean", NULL, NULL, NULL, 0, NULL, WT_CONFIG_COMPILED_TYPE_BOOLEAN, 216,
    INT64_MIN, INT64_MAX, NULL},
  {"table_logging", "boolean", NULL, NULL, NULL, 0, NULL, WT_CONFIG_COMPILED_TYPE_BOOLEAN, 217,
    INT64_MIN, INT64_MAX, NULL},
  {"tiered_flush_error_continue", "boolean", NULL, NULL, NULL, 0, NULL,
    WT_CONFIG_COMPILED_TYPE_BOOLEAN, 218, INT64_MIN, INT64_MAX, NULL},
  {"update_restore_evict", "boolean", NULL, NULL, NULL, 0, NULL, WT_CONFIG_COMPILED_TYPE_BOOLEAN,
    219, INT64_MIN, INT64_MAX, NULL},
  {NULL, NULL, NULL, NULL, NULL, 0, NULL, 0, 0, 0, 0, NULL}};

static const uint8_t confchk_wiredtiger_open_debug_mode_subconfigs_jump[WT_CONFIG_JUMP_TABLE_SIZE] =
  {0, 0, 0, 0, 0, 0, 0, 0, 0, 0, 0, 0, 0, 0, 0, 0, 0, 0, 0, 0, 0, 0, 0, 0, 0, 0, 0, 0, 0, 0, 0, 0,
    0, 0, 0, 0, 0, 0, 0, 0, 0, 0, 0, 0, 0, 0, 0, 0, 0, 0, 0, 0, 0, 0, 0, 0, 0, 0, 0, 0, 0, 0, 0, 0,
    0, 0, 0, 0, 0, 0, 0, 0, 0, 0, 0, 0, 0, 0, 0, 0, 0, 0, 0, 0, 0, 0, 0, 0, 0, 0, 0, 0, 0, 0, 0, 0,
    0, 0, 0, 1, 6, 6, 8, 8, 8, 8, 8, 8, 8, 9, 9, 9, 9, 9, 9, 12, 14, 16, 17, 17, 17, 17, 17, 17, 17,
    17, 17, 17};
const char __WT_CONFIG_CHOICE_leader[] = "leader";
const char __WT_CONFIG_CHOICE_follower[] = "follower";

static const char *confchk_role_choices[] = {
  __WT_CONFIG_CHOICE_leader, __WT_CONFIG_CHOICE_follower, NULL};

static const WT_CONFIG_CHECK confchk_WT_CONNECTION_reconfigure_disaggregated_subconfigs[] = {
  {"checkpoint_id", "int", NULL, "min=-1", NULL, 0, NULL, WT_CONFIG_COMPILED_TYPE_INT, 75, -1,
    INT64_MAX, NULL},
  {"checkpoint_meta", "string", NULL, NULL, NULL, 0, NULL, WT_CONFIG_COMPILED_TYPE_STRING, 76,
    INT64_MIN, INT64_MAX, NULL},
  {"internal_page_delta", "boolean", NULL, NULL, NULL, 0, NULL, WT_CONFIG_COMPILED_TYPE_BOOLEAN, 77,
    INT64_MIN, INT64_MAX, NULL},
  {"last_materialized_lsn", "int", NULL, NULL, NULL, 0, NULL, WT_CONFIG_COMPILED_TYPE_INT, 78,
    INT64_MIN, INT64_MAX, NULL},
  {"leaf_page_delta", "boolean", NULL, NULL, NULL, 0, NULL, WT_CONFIG_COMPILED_TYPE_BOOLEAN, 79,
    INT64_MIN, INT64_MAX, NULL},
  {"lose_all_my_data", "boolean", NULL, NULL, NULL, 0, NULL, WT_CONFIG_COMPILED_TYPE_BOOLEAN, 80,
    INT64_MIN, INT64_MAX, NULL},
  {"next_checkpoint_id", "int", NULL, "min=-1", NULL, 0, NULL, WT_CONFIG_COMPILED_TYPE_INT, 81, -1,
    INT64_MAX, NULL},
  {"role", "string", NULL, "choices=[\"leader\",\"follower\"]", NULL, 0, NULL,
    WT_CONFIG_COMPILED_TYPE_STRING, 82, INT64_MIN, INT64_MAX, confchk_role_choices},
  {NULL, NULL, NULL, NULL, NULL, 0, NULL, 0, 0, 0, 0, NULL}};

static const uint8_t
  confchk_WT_CONNECTION_reconfigure_disaggregated_subconfigs_jump[WT_CONFIG_JUMP_TABLE_SIZE] = {0,
    0, 0, 0, 0, 0, 0, 0, 0, 0, 0, 0, 0, 0, 0, 0, 0, 0, 0, 0, 0, 0, 0, 0, 0, 0, 0, 0, 0, 0, 0, 0, 0,
    0, 0, 0, 0, 0, 0, 0, 0, 0, 0, 0, 0, 0, 0, 0, 0, 0, 0, 0, 0, 0, 0, 0, 0, 0, 0, 0, 0, 0, 0, 0, 0,
    0, 0, 0, 0, 0, 0, 0, 0, 0, 0, 0, 0, 0, 0, 0, 0, 0, 0, 0, 0, 0, 0, 0, 0, 0, 0, 0, 0, 0, 0, 0, 0,
    0, 0, 0, 2, 2, 2, 2, 2, 2, 3, 3, 3, 6, 6, 7, 7, 7, 7, 8, 8, 8, 8, 8, 8, 8, 8, 8, 8, 8, 8, 8};

static const WT_CONFIG_CHECK confchk_wiredtiger_open_eviction_subconfigs[] = {
  {"evict_sample_inmem", "boolean", NULL, NULL, NULL, 0, NULL, WT_CONFIG_COMPILED_TYPE_BOOLEAN, 225,
    INT64_MIN, INT64_MAX, NULL},
  {"evict_use_softptr", "boolean", NULL, NULL, NULL, 0, NULL, WT_CONFIG_COMPILED_TYPE_BOOLEAN, 226,
    INT64_MIN, INT64_MAX, NULL},
  {"legacy_page_visit_strategy", "boolean", NULL, NULL, NULL, 0, NULL,
    WT_CONFIG_COMPILED_TYPE_BOOLEAN, 227, INT64_MIN, INT64_MAX, NULL},
  {"threads_max", "int", NULL, "min=1,max=20", NULL, 0, NULL, WT_CONFIG_COMPILED_TYPE_INT, 223, 1,
    20, NULL},
  {"threads_min", "int", NULL, "min=1,max=20", NULL, 0, NULL, WT_CONFIG_COMPILED_TYPE_INT, 224, 1,
    20, NULL},
  {NULL, NULL, NULL, NULL, NULL, 0, NULL, 0, 0, 0, 0, NULL}};

static const uint8_t confchk_wiredtiger_open_eviction_subconfigs_jump[WT_CONFIG_JUMP_TABLE_SIZE] = {
  0, 0, 0, 0, 0, 0, 0, 0, 0, 0, 0, 0, 0, 0, 0, 0, 0, 0, 0, 0, 0, 0, 0, 0, 0, 0, 0, 0, 0, 0, 0, 0, 0,
  0, 0, 0, 0, 0, 0, 0, 0, 0, 0, 0, 0, 0, 0, 0, 0, 0, 0, 0, 0, 0, 0, 0, 0, 0, 0, 0, 0, 0, 0, 0, 0, 0,
  0, 0, 0, 0, 0, 0, 0, 0, 0, 0, 0, 0, 0, 0, 0, 0, 0, 0, 0, 0, 0, 0, 0, 0, 0, 0, 0, 0, 0, 0, 0, 0, 0,
  0, 0, 0, 2, 2, 2, 2, 2, 2, 2, 3, 3, 3, 3, 3, 3, 3, 3, 5, 5, 5, 5, 5, 5, 5, 5, 5, 5, 5};
const char __WT_CONFIG_CHOICE_all[] = "all";
const char __WT_CONFIG_CHOICE_checkpoint_validate[] = "checkpoint_validate";
const char __WT_CONFIG_CHOICE_cursor_check[] = "cursor_check";
const char __WT_CONFIG_CHOICE_disk_validate[] = "disk_validate";
const char __WT_CONFIG_CHOICE_eviction_check[] = "eviction_check";
const char __WT_CONFIG_CHOICE_generation_check[] = "generation_check";
const char __WT_CONFIG_CHOICE_hs_validate[] = "hs_validate";
const char __WT_CONFIG_CHOICE_key_out_of_order[] = "key_out_of_order";
const char __WT_CONFIG_CHOICE_log_validate[] = "log_validate";
const char __WT_CONFIG_CHOICE_prepared[] = "prepared";
const char __WT_CONFIG_CHOICE_slow_operation[] = "slow_operation";
const char __WT_CONFIG_CHOICE_txn_visibility[] = "txn_visibility";

static const char *confchk_extra_diagnostics_choices[] = {__WT_CONFIG_CHOICE_all,
  __WT_CONFIG_CHOICE_checkpoint_validate, __WT_CONFIG_CHOICE_cursor_check,
  __WT_CONFIG_CHOICE_disk_validate, __WT_CONFIG_CHOICE_eviction_check,
  __WT_CONFIG_CHOICE_generation_check, __WT_CONFIG_CHOICE_hs_validate,
  __WT_CONFIG_CHOICE_key_out_of_order, __WT_CONFIG_CHOICE_log_validate, __WT_CONFIG_CHOICE_prepared,
  __WT_CONFIG_CHOICE_slow_operation, __WT_CONFIG_CHOICE_txn_visibility, NULL};

static const WT_CONFIG_CHECK confchk_wiredtiger_open_file_manager_subconfigs[] = {
  {"close_handle_minimum", "int", NULL, "min=0", NULL, 0, NULL, WT_CONFIG_COMPILED_TYPE_INT, 237, 0,
    INT64_MAX, NULL},
  {"close_idle_time", "int", NULL, "min=0,max=100000", NULL, 0, NULL, WT_CONFIG_COMPILED_TYPE_INT,
    238, 0, 100000, NULL},
  {"close_scan_interval", "int", NULL, "min=1,max=100000", NULL, 0, NULL,
    WT_CONFIG_COMPILED_TYPE_INT, 239, 1, 100000, NULL},
  {NULL, NULL, NULL, NULL, NULL, 0, NULL, 0, 0, 0, 0, NULL}};

static const uint8_t
  confchk_wiredtiger_open_file_manager_subconfigs_jump[WT_CONFIG_JUMP_TABLE_SIZE] = {0, 0, 0, 0, 0,
    0, 0, 0, 0, 0, 0, 0, 0, 0, 0, 0, 0, 0, 0, 0, 0, 0, 0, 0, 0, 0, 0, 0, 0, 0, 0, 0, 0, 0, 0, 0, 0,
    0, 0, 0, 0, 0, 0, 0, 0, 0, 0, 0, 0, 0, 0, 0, 0, 0, 0, 0, 0, 0, 0, 0, 0, 0, 0, 0, 0, 0, 0, 0, 0,
    0, 0, 0, 0, 0, 0, 0, 0, 0, 0, 0, 0, 0, 0, 0, 0, 0, 0, 0, 0, 0, 0, 0, 0, 0, 0, 0, 0, 0, 0, 0, 3,
    3, 3, 3, 3, 3, 3, 3, 3, 3, 3, 3, 3, 3, 3, 3, 3, 3, 3, 3, 3, 3, 3, 3, 3, 3, 3, 3};

static const WT_CONFIG_CHECK confchk_wiredtiger_open_heuristic_controls_subconfigs[] = {
  {"checkpoint_cleanup_obsolete_tw_pages_dirty_max", "int", NULL, "min=0,max=100000", NULL, 0, NULL,
    WT_CONFIG_COMPILED_TYPE_INT, 242, 0, 100000, NULL},
  {"eviction_obsolete_tw_pages_dirty_max", "int", NULL, "min=0,max=100000", NULL, 0, NULL,
    WT_CONFIG_COMPILED_TYPE_INT, 243, 0, 100000, NULL},
  {"obsolete_tw_btree_max", "int", NULL, "min=0,max=500000", NULL, 0, NULL,
    WT_CONFIG_COMPILED_TYPE_INT, 244, 0, 500000, NULL},
  {NULL, NULL, NULL, NULL, NULL, 0, NULL, 0, 0, 0, 0, NULL}};

static const uint8_t
  confchk_wiredtiger_open_heuristic_controls_subconfigs_jump[WT_CONFIG_JUMP_TABLE_SIZE] = {0, 0, 0,
    0, 0, 0, 0, 0, 0, 0, 0, 0, 0, 0, 0, 0, 0, 0, 0, 0, 0, 0, 0, 0, 0, 0, 0, 0, 0, 0, 0, 0, 0, 0, 0,
    0, 0, 0, 0, 0, 0, 0, 0, 0, 0, 0, 0, 0, 0, 0, 0, 0, 0, 0, 0, 0, 0, 0, 0, 0, 0, 0, 0, 0, 0, 0, 0,
    0, 0, 0, 0, 0, 0, 0, 0, 0, 0, 0, 0, 0, 0, 0, 0, 0, 0, 0, 0, 0, 0, 0, 0, 0, 0, 0, 0, 0, 0, 0, 0,
    0, 1, 1, 2, 2, 2, 2, 2, 2, 2, 2, 2, 2, 3, 3, 3, 3, 3, 3, 3, 3, 3, 3, 3, 3, 3, 3, 3, 3};

static const WT_CONFIG_CHECK confchk_wiredtiger_open_history_store_subconfigs[] = {
  {"file_max", "int", NULL, "min=0", NULL, 0, NULL, WT_CONFIG_COMPILED_TYPE_INT, 246, 0, INT64_MAX,
    NULL},
  {NULL, NULL, NULL, NULL, NULL, 0, NULL, 0, 0, 0, 0, NULL}};

static const uint8_t
  confchk_wiredtiger_open_history_store_subconfigs_jump[WT_CONFIG_JUMP_TABLE_SIZE] = {0, 0, 0, 0, 0,
    0, 0, 0, 0, 0, 0, 0, 0, 0, 0, 0, 0, 0, 0, 0, 0, 0, 0, 0, 0, 0, 0, 0, 0, 0, 0, 0, 0, 0, 0, 0, 0,
    0, 0, 0, 0, 0, 0, 0, 0, 0, 0, 0, 0, 0, 0, 0, 0, 0, 0, 0, 0, 0, 0, 0, 0, 0, 0, 0, 0, 0, 0, 0, 0,
    0, 0, 0, 0, 0, 0, 0, 0, 0, 0, 0, 0, 0, 0, 0, 0, 0, 0, 0, 0, 0, 0, 0, 0, 0, 0, 0, 0, 0, 0, 0, 0,
    0, 0, 1, 1, 1, 1, 1, 1, 1, 1, 1, 1, 1, 1, 1, 1, 1, 1, 1, 1, 1, 1, 1, 1, 1, 1, 1};

static const WT_CONFIG_CHECK confchk_wiredtiger_open_io_capacity_subconfigs[] = {
  {"chunk_cache", "int", NULL, "min=0,max=1TB", NULL, 0, NULL, WT_CONFIG_COMPILED_TYPE_INT, 249, 0,
    1LL * WT_TERABYTE, NULL},
  {"total", "int", NULL, "min=0,max=1TB", NULL, 0, NULL, WT_CONFIG_COMPILED_TYPE_INT, 248, 0,
    1LL * WT_TERABYTE, NULL},
  {NULL, NULL, NULL, NULL, NULL, 0, NULL, 0, 0, 0, 0, NULL}};

static const uint8_t
  confchk_wiredtiger_open_io_capacity_subconfigs_jump[WT_CONFIG_JUMP_TABLE_SIZE] = {0, 0, 0, 0, 0,
    0, 0, 0, 0, 0, 0, 0, 0, 0, 0, 0, 0, 0, 0, 0, 0, 0, 0, 0, 0, 0, 0, 0, 0, 0, 0, 0, 0, 0, 0, 0, 0,
    0, 0, 0, 0, 0, 0, 0, 0, 0, 0, 0, 0, 0, 0, 0, 0, 0, 0, 0, 0, 0, 0, 0, 0, 0, 0, 0, 0, 0, 0, 0, 0,
    0, 0, 0, 0, 0, 0, 0, 0, 0, 0, 0, 0, 0, 0, 0, 0, 0, 0, 0, 0, 0, 0, 0, 0, 0, 0, 0, 0, 0, 0, 0, 1,
    1, 1, 1, 1, 1, 1, 1, 1, 1, 1, 1, 1, 1, 1, 1, 1, 2, 2, 2, 2, 2, 2, 2, 2, 2, 2, 2};
const char __WT_CONFIG_CHOICE_error[] = "error";
const char __WT_CONFIG_CHOICE_message[] = "message";

static const char *confchk_json_output_choices[] = {
  __WT_CONFIG_CHOICE_error, __WT_CONFIG_CHOICE_message, NULL};

static const WT_CONFIG_CHECK confchk_WT_CONNECTION_reconfigure_log_subconfigs[] = {
  {"archive", "boolean", NULL, NULL, NULL, 0, NULL, WT_CONFIG_COMPILED_TYPE_BOOLEAN, 251, INT64_MIN,
    INT64_MAX, NULL},
  {"os_cache_dirty_pct", "int", NULL, "min=0,max=100", NULL, 0, NULL, WT_CONFIG_COMPILED_TYPE_INT,
    252, 0, 100, NULL},
  {"prealloc", "boolean", NULL, NULL, NULL, 0, NULL, WT_CONFIG_COMPILED_TYPE_BOOLEAN, 253,
    INT64_MIN, INT64_MAX, NULL},
  {"prealloc_init_count", "int", NULL, "min=1,max=500", NULL, 0, NULL, WT_CONFIG_COMPILED_TYPE_INT,
    254, 1, 500, NULL},
  {"remove", "boolean", NULL, NULL, NULL, 0, NULL, WT_CONFIG_COMPILED_TYPE_BOOLEAN, 255, INT64_MIN,
    INT64_MAX, NULL},
  {"zero_fill", "boolean", NULL, NULL, NULL, 0, NULL, WT_CONFIG_COMPILED_TYPE_BOOLEAN, 256,
    INT64_MIN, INT64_MAX, NULL},
  {NULL, NULL, NULL, NULL, NULL, 0, NULL, 0, 0, 0, 0, NULL}};

static const uint8_t
  confchk_WT_CONNECTION_reconfigure_log_subconfigs_jump[WT_CONFIG_JUMP_TABLE_SIZE] = {0, 0, 0, 0, 0,
    0, 0, 0, 0, 0, 0, 0, 0, 0, 0, 0, 0, 0, 0, 0, 0, 0, 0, 0, 0, 0, 0, 0, 0, 0, 0, 0, 0, 0, 0, 0, 0,
    0, 0, 0, 0, 0, 0, 0, 0, 0, 0, 0, 0, 0, 0, 0, 0, 0, 0, 0, 0, 0, 0, 0, 0, 0, 0, 0, 0, 0, 0, 0, 0,
    0, 0, 0, 0, 0, 0, 0, 0, 0, 0, 0, 0, 0, 0, 0, 0, 0, 0, 0, 0, 0, 0, 0, 0, 0, 0, 0, 0, 0, 1, 1, 1,
    1, 1, 1, 1, 1, 1, 1, 1, 1, 1, 1, 2, 4, 4, 5, 5, 5, 5, 5, 5, 5, 5, 6, 6, 6, 6, 6};

static const WT_CONFIG_CHECK confchk_wiredtiger_open_operation_tracking_subconfigs[] = {
  {"enabled", "boolean", NULL, NULL, NULL, 0, NULL, WT_CONFIG_COMPILED_TYPE_BOOLEAN, 43, INT64_MIN,
    INT64_MAX, NULL},
  {"path", "string", NULL, NULL, NULL, 0, NULL, WT_CONFIG_COMPILED_TYPE_STRING, 258, INT64_MIN,
    INT64_MAX, NULL},
  {NULL, NULL, NULL, NULL, NULL, 0, NULL, 0, 0, 0, 0, NULL}};

static const uint8_t
  confchk_wiredtiger_open_operation_tracking_subconfigs_jump[WT_CONFIG_JUMP_TABLE_SIZE] = {0, 0, 0,
    0, 0, 0, 0, 0, 0, 0, 0, 0, 0, 0, 0, 0, 0, 0, 0, 0, 0, 0, 0, 0, 0, 0, 0, 0, 0, 0, 0, 0, 0, 0, 0,
    0, 0, 0, 0, 0, 0, 0, 0, 0, 0, 0, 0, 0, 0, 0, 0, 0, 0, 0, 0, 0, 0, 0, 0, 0, 0, 0, 0, 0, 0, 0, 0,
    0, 0, 0, 0, 0, 0, 0, 0, 0, 0, 0, 0, 0, 0, 0, 0, 0, 0, 0, 0, 0, 0, 0, 0, 0, 0, 0, 0, 0, 0, 0, 0,
    0, 0, 0, 1, 1, 1, 1, 1, 1, 1, 1, 1, 1, 1, 2, 2, 2, 2, 2, 2, 2, 2, 2, 2, 2, 2, 2, 2, 2};

static const WT_CONFIG_CHECK confchk_wiredtiger_open_rollback_to_stable_subconfigs[] = {
  {"threads", "int", NULL, "min=0,max=10", NULL, 0, NULL, WT_CONFIG_COMPILED_TYPE_INT, 260, 0, 10,
    NULL},
  {NULL, NULL, NULL, NULL, NULL, 0, NULL, 0, 0, 0, 0, NULL}};

static const uint8_t
  confchk_wiredtiger_open_rollback_to_stable_subconfigs_jump[WT_CONFIG_JUMP_TABLE_SIZE] = {0, 0, 0,
    0, 0, 0, 0, 0, 0, 0, 0, 0, 0, 0, 0, 0, 0, 0, 0, 0, 0, 0, 0, 0, 0, 0, 0, 0, 0, 0, 0, 0, 0, 0, 0,
    0, 0, 0, 0, 0, 0, 0, 0, 0, 0, 0, 0, 0, 0, 0, 0, 0, 0, 0, 0, 0, 0, 0, 0, 0, 0, 0, 0, 0, 0, 0, 0,
    0, 0, 0, 0, 0, 0, 0, 0, 0, 0, 0, 0, 0, 0, 0, 0, 0, 0, 0, 0, 0, 0, 0, 0, 0, 0, 0, 0, 0, 0, 0, 0,
    0, 0, 0, 0, 0, 0, 0, 0, 0, 0, 0, 0, 0, 0, 0, 0, 0, 0, 1, 1, 1, 1, 1, 1, 1, 1, 1, 1, 1};

static const WT_CONFIG_CHECK confchk_wiredtiger_open_shared_cache_subconfigs[] = {
  {"chunk", "int", NULL, "min=1MB,max=10TB", NULL, 0, NULL, WT_CONFIG_COMPILED_TYPE_INT, 262,
    1LL * WT_MEGABYTE, 10LL * WT_TERABYTE, NULL},
  {"name", "string", NULL, NULL, NULL, 0, NULL, WT_CONFIG_COMPILED_TYPE_STRING, 25, INT64_MIN,
    INT64_MAX, NULL},
  {"quota", "int", NULL, NULL, NULL, 0, NULL, WT_CONFIG_COMPILED_TYPE_INT, 263, INT64_MIN,
    INT64_MAX, NULL},
  {"reserve", "int", NULL, NULL, NULL, 0, NULL, WT_CONFIG_COMPILED_TYPE_INT, 264, INT64_MIN,
    INT64_MAX, NULL},
  {"size", "int", NULL, "min=1MB,max=10TB", NULL, 0, NULL, WT_CONFIG_COMPILED_TYPE_INT, 183,
    1LL * WT_MEGABYTE, 10LL * WT_TERABYTE, NULL},
  {NULL, NULL, NULL, NULL, NULL, 0, NULL, 0, 0, 0, 0, NULL}};

static const uint8_t
  confchk_wiredtiger_open_shared_cache_subconfigs_jump[WT_CONFIG_JUMP_TABLE_SIZE] = {0, 0, 0, 0, 0,
    0, 0, 0, 0, 0, 0, 0, 0, 0, 0, 0, 0, 0, 0, 0, 0, 0, 0, 0, 0, 0, 0, 0, 0, 0, 0, 0, 0, 0, 0, 0, 0,
    0, 0, 0, 0, 0, 0, 0, 0, 0, 0, 0, 0, 0, 0, 0, 0, 0, 0, 0, 0, 0, 0, 0, 0, 0, 0, 0, 0, 0, 0, 0, 0,
    0, 0, 0, 0, 0, 0, 0, 0, 0, 0, 0, 0, 0, 0, 0, 0, 0, 0, 0, 0, 0, 0, 0, 0, 0, 0, 0, 0, 0, 0, 0, 1,
    1, 1, 1, 1, 1, 1, 1, 1, 1, 1, 2, 2, 2, 3, 4, 5, 5, 5, 5, 5, 5, 5, 5, 5, 5, 5, 5};
const char __WT_CONFIG_CHOICE_cache_walk[] = "cache_walk";
const char __WT_CONFIG_CHOICE_fast[] = "fast";
const char __WT_CONFIG_CHOICE_clear[] = "clear";
const char __WT_CONFIG_CHOICE_tree_walk[] = "tree_walk";

static const char *confchk_statistics_choices[] = {__WT_CONFIG_CHOICE_all,
  __WT_CONFIG_CHOICE_cache_walk, __WT_CONFIG_CHOICE_fast, __WT_CONFIG_CHOICE_none,
  __WT_CONFIG_CHOICE_clear, __WT_CONFIG_CHOICE_tree_walk, NULL};

static const WT_CONFIG_CHECK confchk_WT_CONNECTION_reconfigure_statistics_log_subconfigs[] = {
  {"json", "boolean", NULL, NULL, NULL, 0, NULL, WT_CONFIG_COMPILED_TYPE_BOOLEAN, 266, INT64_MIN,
    INT64_MAX, NULL},
  {"on_close", "boolean", NULL, NULL, NULL, 0, NULL, WT_CONFIG_COMPILED_TYPE_BOOLEAN, 267,
    INT64_MIN, INT64_MAX, NULL},
  {"sources", "list", NULL, NULL, NULL, 0, NULL, WT_CONFIG_COMPILED_TYPE_LIST, 268, INT64_MIN,
    INT64_MAX, NULL},
  {"timestamp", "string", NULL, NULL, NULL, 0, NULL, WT_CONFIG_COMPILED_TYPE_STRING, 269, INT64_MIN,
    INT64_MAX, NULL},
  {"wait", "int", NULL, "min=0,max=100000", NULL, 0, NULL, WT_CONFIG_COMPILED_TYPE_INT, 195, 0,
    100000, NULL},
  {NULL, NULL, NULL, NULL, NULL, 0, NULL, 0, 0, 0, 0, NULL}};

static const uint8_t
  confchk_WT_CONNECTION_reconfigure_statistics_log_subconfigs_jump[WT_CONFIG_JUMP_TABLE_SIZE] = {0,
    0, 0, 0, 0, 0, 0, 0, 0, 0, 0, 0, 0, 0, 0, 0, 0, 0, 0, 0, 0, 0, 0, 0, 0, 0, 0, 0, 0, 0, 0, 0, 0,
    0, 0, 0, 0, 0, 0, 0, 0, 0, 0, 0, 0, 0, 0, 0, 0, 0, 0, 0, 0, 0, 0, 0, 0, 0, 0, 0, 0, 0, 0, 0, 0,
    0, 0, 0, 0, 0, 0, 0, 0, 0, 0, 0, 0, 0, 0, 0, 0, 0, 0, 0, 0, 0, 0, 0, 0, 0, 0, 0, 0, 0, 0, 0, 0,
    0, 0, 0, 0, 0, 0, 0, 0, 0, 0, 1, 1, 1, 1, 1, 2, 2, 2, 2, 3, 4, 4, 4, 5, 5, 5, 5, 5, 5, 5, 5};

static const WT_CONFIG_CHECK confchk_WT_CONNECTION_reconfigure_tiered_storage_subconfigs[] = {
  {"local_retention", "int", NULL, "min=0,max=10000", NULL, 0, NULL, WT_CONFIG_COMPILED_TYPE_INT,
    58, 0, 10000, NULL},
  {NULL, NULL, NULL, NULL, NULL, 0, NULL, 0, 0, 0, 0, NULL}};

static const uint8_t
  confchk_WT_CONNECTION_reconfigure_tiered_storage_subconfigs_jump[WT_CONFIG_JUMP_TABLE_SIZE] = {0,
    0, 0, 0, 0, 0, 0, 0, 0, 0, 0, 0, 0, 0, 0, 0, 0, 0, 0, 0, 0, 0, 0, 0, 0, 0, 0, 0, 0, 0, 0, 0, 0,
    0, 0, 0, 0, 0, 0, 0, 0, 0, 0, 0, 0, 0, 0, 0, 0, 0, 0, 0, 0, 0, 0, 0, 0, 0, 0, 0, 0, 0, 0, 0, 0,
    0, 0, 0, 0, 0, 0, 0, 0, 0, 0, 0, 0, 0, 0, 0, 0, 0, 0, 0, 0, 0, 0, 0, 0, 0, 0, 0, 0, 0, 0, 0, 0,
    0, 0, 0, 0, 0, 0, 0, 0, 0, 0, 0, 0, 1, 1, 1, 1, 1, 1, 1, 1, 1, 1, 1, 1, 1, 1, 1, 1, 1, 1, 1};
const char __WT_CONFIG_CHOICE_aggressive_stash_free[] = "aggressive_stash_free";
const char __WT_CONFIG_CHOICE_aggressive_sweep[] = "aggressive_sweep";
const char __WT_CONFIG_CHOICE_backup_rename[] = "backup_rename";
const char __WT_CONFIG_CHOICE_checkpoint_evict_page[] = "checkpoint_evict_page";
const char __WT_CONFIG_CHOICE_checkpoint_handle[] = "checkpoint_handle";
const char __WT_CONFIG_CHOICE_checkpoint_slow[] = "checkpoint_slow";
const char __WT_CONFIG_CHOICE_checkpoint_stop[] = "checkpoint_stop";
const char __WT_CONFIG_CHOICE_commit_transaction_slow[] = "commit_transaction_slow";
const char __WT_CONFIG_CHOICE_compact_slow[] = "compact_slow";
const char __WT_CONFIG_CHOICE_evict_reposition[] = "evict_reposition";
const char __WT_CONFIG_CHOICE_failpoint_eviction_split[] = "failpoint_eviction_split";
const char __WT_CONFIG_CHOICE_failpoint_history_store_delete_key_from_ts[] =
  "failpoint_history_store_delete_key_from_ts";
const char __WT_CONFIG_CHOICE_history_store_checkpoint_delay[] = "history_store_checkpoint_delay";
const char __WT_CONFIG_CHOICE_history_store_search[] = "history_store_search";
const char __WT_CONFIG_CHOICE_history_store_sweep_race[] = "history_store_sweep_race";
const char __WT_CONFIG_CHOICE_live_restore_clean_up[] = "live_restore_clean_up";
const char __WT_CONFIG_CHOICE_open_index_slow[] = "open_index_slow";
const char __WT_CONFIG_CHOICE_prefetch_1[] = "prefetch_1";
const char __WT_CONFIG_CHOICE_prefetch_2[] = "prefetch_2";
const char __WT_CONFIG_CHOICE_prefetch_3[] = "prefetch_3";
const char __WT_CONFIG_CHOICE_prefetch_delay[] = "prefetch_delay";
const char __WT_CONFIG_CHOICE_prefix_compare[] = "prefix_compare";
const char __WT_CONFIG_CHOICE_prepare_checkpoint_delay[] = "prepare_checkpoint_delay";
const char __WT_CONFIG_CHOICE_prepare_resolution_1[] = "prepare_resolution_1";
const char __WT_CONFIG_CHOICE_prepare_resolution_2[] = "prepare_resolution_2";
const char __WT_CONFIG_CHOICE_session_alter_slow[] = "session_alter_slow";
const char __WT_CONFIG_CHOICE_sleep_before_read_overflow_onpage[] =
  "sleep_before_read_overflow_onpage";
const char __WT_CONFIG_CHOICE_split_1[] = "split_1";
const char __WT_CONFIG_CHOICE_split_2[] = "split_2";
const char __WT_CONFIG_CHOICE_split_3[] = "split_3";
const char __WT_CONFIG_CHOICE_split_4[] = "split_4";
const char __WT_CONFIG_CHOICE_split_5[] = "split_5";
const char __WT_CONFIG_CHOICE_split_6[] = "split_6";
const char __WT_CONFIG_CHOICE_split_7[] = "split_7";
const char __WT_CONFIG_CHOICE_split_8[] = "split_8";
const char __WT_CONFIG_CHOICE_tiered_flush_finish[] = "tiered_flush_finish";

static const char *confchk_timing_stress_for_test_choices[] = {
  __WT_CONFIG_CHOICE_aggressive_stash_free, __WT_CONFIG_CHOICE_aggressive_sweep,
  __WT_CONFIG_CHOICE_backup_rename, __WT_CONFIG_CHOICE_checkpoint_evict_page,
  __WT_CONFIG_CHOICE_checkpoint_handle, __WT_CONFIG_CHOICE_checkpoint_slow,
  __WT_CONFIG_CHOICE_checkpoint_stop, __WT_CONFIG_CHOICE_commit_transaction_slow,
  __WT_CONFIG_CHOICE_compact_slow, __WT_CONFIG_CHOICE_evict_reposition,
  __WT_CONFIG_CHOICE_failpoint_eviction_split,
  __WT_CONFIG_CHOICE_failpoint_history_store_delete_key_from_ts,
  __WT_CONFIG_CHOICE_history_store_checkpoint_delay, __WT_CONFIG_CHOICE_history_store_search,
  __WT_CONFIG_CHOICE_history_store_sweep_race, __WT_CONFIG_CHOICE_live_restore_clean_up,
  __WT_CONFIG_CHOICE_open_index_slow, __WT_CONFIG_CHOICE_prefetch_1, __WT_CONFIG_CHOICE_prefetch_2,
  __WT_CONFIG_CHOICE_prefetch_3, __WT_CONFIG_CHOICE_prefetch_delay,
  __WT_CONFIG_CHOICE_prefix_compare, __WT_CONFIG_CHOICE_prepare_checkpoint_delay,
  __WT_CONFIG_CHOICE_prepare_resolution_1, __WT_CONFIG_CHOICE_prepare_resolution_2,
  __WT_CONFIG_CHOICE_session_alter_slow, __WT_CONFIG_CHOICE_sleep_before_read_overflow_onpage,
  __WT_CONFIG_CHOICE_split_1, __WT_CONFIG_CHOICE_split_2, __WT_CONFIG_CHOICE_split_3,
  __WT_CONFIG_CHOICE_split_4, __WT_CONFIG_CHOICE_split_5, __WT_CONFIG_CHOICE_split_6,
  __WT_CONFIG_CHOICE_split_7, __WT_CONFIG_CHOICE_split_8, __WT_CONFIG_CHOICE_tiered_flush_finish,
  NULL};
const char __WT_CONFIG_CHOICE_api[] = "api";
const char __WT_CONFIG_CHOICE_backup[] = "backup";
const char __WT_CONFIG_CHOICE_block[] = "block";
const char __WT_CONFIG_CHOICE_block_cache[] = "block_cache";
const char __WT_CONFIG_CHOICE_checkpoint[] = "checkpoint";
const char __WT_CONFIG_CHOICE_checkpoint_cleanup[] = "checkpoint_cleanup";
const char __WT_CONFIG_CHOICE_checkpoint_progress[] = "checkpoint_progress";
const char __WT_CONFIG_CHOICE_chunkcache[] = "chunkcache";
const char __WT_CONFIG_CHOICE_compact[] = "compact";
const char __WT_CONFIG_CHOICE_compact_progress[] = "compact_progress";
const char __WT_CONFIG_CHOICE_configuration[] = "configuration";
const char __WT_CONFIG_CHOICE_disaggregated_storage[] = "disaggregated_storage";
const char __WT_CONFIG_CHOICE_error_returns[] = "error_returns";
const char __WT_CONFIG_CHOICE_eviction[] = "eviction";
const char __WT_CONFIG_CHOICE_fileops[] = "fileops";
const char __WT_CONFIG_CHOICE_generation[] = "generation";
const char __WT_CONFIG_CHOICE_handleops[] = "handleops";
const char __WT_CONFIG_CHOICE_history_store[] = "history_store";
const char __WT_CONFIG_CHOICE_history_store_activity[] = "history_store_activity";
const char __WT_CONFIG_CHOICE_layered[] = "layered";
const char __WT_CONFIG_CHOICE_live_restore[] = "live_restore";
const char __WT_CONFIG_CHOICE_live_restore_progress[] = "live_restore_progress";
const char __WT_CONFIG_CHOICE_log[] = "log";
const char __WT_CONFIG_CHOICE_metadata[] = "metadata";
const char __WT_CONFIG_CHOICE_mutex[] = "mutex";
const char __WT_CONFIG_CHOICE_out_of_order[] = "out_of_order";
const char __WT_CONFIG_CHOICE_overflow[] = "overflow";
const char __WT_CONFIG_CHOICE_page_delta[] = "page_delta";
const char __WT_CONFIG_CHOICE_prefetch[] = "prefetch";
const char __WT_CONFIG_CHOICE_read[] = "read";
const char __WT_CONFIG_CHOICE_reconcile[] = "reconcile";
const char __WT_CONFIG_CHOICE_recovery_progress[] = "recovery_progress";
const char __WT_CONFIG_CHOICE_rts[] = "rts";
const char __WT_CONFIG_CHOICE_salvage[] = "salvage";
const char __WT_CONFIG_CHOICE_shared_cache[] = "shared_cache";
const char __WT_CONFIG_CHOICE_split[] = "split";
const char __WT_CONFIG_CHOICE_temporary[] = "temporary";
const char __WT_CONFIG_CHOICE_thread_group[] = "thread_group";
const char __WT_CONFIG_CHOICE_tiered[] = "tiered";
const char __WT_CONFIG_CHOICE_timestamp[] = "timestamp";
const char __WT_CONFIG_CHOICE_transaction[] = "transaction";
const char __WT_CONFIG_CHOICE_verify[] = "verify";
const char __WT_CONFIG_CHOICE_version[] = "version";
const char __WT_CONFIG_CHOICE_write[] = "write";

static const char *confchk_verbose_choices[] = {__WT_CONFIG_CHOICE_all, __WT_CONFIG_CHOICE_api,
  __WT_CONFIG_CHOICE_backup, __WT_CONFIG_CHOICE_block, __WT_CONFIG_CHOICE_block_cache,
  __WT_CONFIG_CHOICE_checkpoint, __WT_CONFIG_CHOICE_checkpoint_cleanup,
  __WT_CONFIG_CHOICE_checkpoint_progress, __WT_CONFIG_CHOICE_chunkcache, __WT_CONFIG_CHOICE_compact,
  __WT_CONFIG_CHOICE_compact_progress, __WT_CONFIG_CHOICE_configuration,
  __WT_CONFIG_CHOICE_disaggregated_storage, __WT_CONFIG_CHOICE_error_returns,
  __WT_CONFIG_CHOICE_eviction, __WT_CONFIG_CHOICE_fileops, __WT_CONFIG_CHOICE_generation,
  __WT_CONFIG_CHOICE_handleops, __WT_CONFIG_CHOICE_history_store,
  __WT_CONFIG_CHOICE_history_store_activity, __WT_CONFIG_CHOICE_layered,
  __WT_CONFIG_CHOICE_live_restore, __WT_CONFIG_CHOICE_live_restore_progress, __WT_CONFIG_CHOICE_log,
  __WT_CONFIG_CHOICE_metadata, __WT_CONFIG_CHOICE_mutex, __WT_CONFIG_CHOICE_out_of_order,
  __WT_CONFIG_CHOICE_overflow, __WT_CONFIG_CHOICE_page_delta, __WT_CONFIG_CHOICE_prefetch,
  __WT_CONFIG_CHOICE_read, __WT_CONFIG_CHOICE_reconcile, __WT_CONFIG_CHOICE_recovery,
  __WT_CONFIG_CHOICE_recovery_progress, __WT_CONFIG_CHOICE_rts, __WT_CONFIG_CHOICE_salvage,
  __WT_CONFIG_CHOICE_shared_cache, __WT_CONFIG_CHOICE_split, __WT_CONFIG_CHOICE_temporary,
  __WT_CONFIG_CHOICE_thread_group, __WT_CONFIG_CHOICE_tiered, __WT_CONFIG_CHOICE_timestamp,
  __WT_CONFIG_CHOICE_transaction, __WT_CONFIG_CHOICE_verify, __WT_CONFIG_CHOICE_version,
  __WT_CONFIG_CHOICE_write, NULL};

static const WT_CONFIG_CHECK confchk_WT_CONNECTION_reconfigure[] = {
  {"block_cache", "category", NULL, NULL, confchk_wiredtiger_open_block_cache_subconfigs, 12,
    confchk_wiredtiger_open_block_cache_subconfigs_jump, WT_CONFIG_COMPILED_TYPE_CATEGORY, 178,
    INT64_MIN, INT64_MAX, NULL},
  {"cache_max_wait_ms", "int", NULL, "min=0", NULL, 0, NULL, WT_CONFIG_COMPILED_TYPE_INT, 189, 0,
    INT64_MAX, NULL},
  {"cache_overhead", "int", NULL, "min=0,max=30", NULL, 0, NULL, WT_CONFIG_COMPILED_TYPE_INT, 190,
    0, 30, NULL},
  {"cache_size", "int", NULL, "min=1MB,max=10TB", NULL, 0, NULL, WT_CONFIG_COMPILED_TYPE_INT, 191,
    1LL * WT_MEGABYTE, 10LL * WT_TERABYTE, NULL},
  {"cache_stuck_timeout_ms", "int", NULL, "min=0", NULL, 0, NULL, WT_CONFIG_COMPILED_TYPE_INT, 192,
    0, INT64_MAX, NULL},
  {"checkpoint", "category", NULL, NULL, confchk_wiredtiger_open_checkpoint_subconfigs, 3,
    confchk_wiredtiger_open_checkpoint_subconfigs_jump, WT_CONFIG_COMPILED_TYPE_CATEGORY, 193,
    INT64_MIN, INT64_MAX, NULL},
  {"checkpoint_cleanup", "category", NULL, NULL,
    confchk_wiredtiger_open_checkpoint_cleanup_subconfigs, 2,
    confchk_wiredtiger_open_checkpoint_cleanup_subconfigs_jump, WT_CONFIG_COMPILED_TYPE_CATEGORY,
    197, INT64_MIN, INT64_MAX, NULL},
  {"chunk_cache", "category", NULL, NULL, confchk_WT_CONNECTION_reconfigure_chunk_cache_subconfigs,
    1, confchk_WT_CONNECTION_reconfigure_chunk_cache_subconfigs_jump,
    WT_CONFIG_COMPILED_TYPE_CATEGORY, 199, INT64_MIN, INT64_MAX, NULL},
  {"compatibility", "category", NULL, NULL,
    confchk_WT_CONNECTION_reconfigure_compatibility_subconfigs, 1,
    confchk_WT_CONNECTION_reconfigure_compatibility_subconfigs_jump,
    WT_CONFIG_COMPILED_TYPE_CATEGORY, 201, INT64_MIN, INT64_MAX, NULL},
  {"debug_mode", "category", NULL, NULL, confchk_wiredtiger_open_debug_mode_subconfigs, 17,
    confchk_wiredtiger_open_debug_mode_subconfigs_jump, WT_CONFIG_COMPILED_TYPE_CATEGORY, 203,
    INT64_MIN, INT64_MAX, NULL},
  {"disaggregated", "category", NULL, NULL,
    confchk_WT_CONNECTION_reconfigure_disaggregated_subconfigs, 8,
    confchk_WT_CONNECTION_reconfigure_disaggregated_subconfigs_jump,
    WT_CONFIG_COMPILED_TYPE_CATEGORY, 20, INT64_MIN, INT64_MAX, NULL},
  {"error_prefix", "string", NULL, NULL, NULL, 0, NULL, WT_CONFIG_COMPILED_TYPE_STRING, 221,
    INT64_MIN, INT64_MAX, NULL},
  {"eviction", "category", NULL, NULL, confchk_wiredtiger_open_eviction_subconfigs, 5,
    confchk_wiredtiger_open_eviction_subconfigs_jump, WT_CONFIG_COMPILED_TYPE_CATEGORY, 222,
    INT64_MIN, INT64_MAX, NULL},
  {"eviction_checkpoint_target", "int", NULL, "min=0,max=10TB", NULL, 0, NULL,
    WT_CONFIG_COMPILED_TYPE_INT, 228, 0, 10LL * WT_TERABYTE, NULL},
  {"eviction_dirty_target", "int", NULL, "min=1,max=10TB", NULL, 0, NULL,
    WT_CONFIG_COMPILED_TYPE_INT, 229, 1, 10LL * WT_TERABYTE, NULL},
  {"eviction_dirty_trigger", "int", NULL, "min=1,max=10TB", NULL, 0, NULL,
    WT_CONFIG_COMPILED_TYPE_INT, 230, 1, 10LL * WT_TERABYTE, NULL},
  {"eviction_target", "int", NULL, "min=10,max=10TB", NULL, 0, NULL, WT_CONFIG_COMPILED_TYPE_INT,
    231, 10, 10LL * WT_TERABYTE, NULL},
  {"eviction_trigger", "int", NULL, "min=10,max=10TB", NULL, 0, NULL, WT_CONFIG_COMPILED_TYPE_INT,
    232, 10, 10LL * WT_TERABYTE, NULL},
  {"eviction_updates_target", "int", NULL, "min=0,max=10TB", NULL, 0, NULL,
    WT_CONFIG_COMPILED_TYPE_INT, 233, 0, 10LL * WT_TERABYTE, NULL},
  {"eviction_updates_trigger", "int", NULL, "min=0,max=10TB", NULL, 0, NULL,
    WT_CONFIG_COMPILED_TYPE_INT, 234, 0, 10LL * WT_TERABYTE, NULL},
  {"extra_diagnostics", "list", NULL,
    "choices=[\"all\",\"checkpoint_validate\",\"cursor_check\""
    ",\"disk_validate\",\"eviction_check\",\"generation_check\","
    "\"hs_validate\",\"key_out_of_order\",\"log_validate\","
    "\"prepared\",\"slow_operation\",\"txn_visibility\"]",
    NULL, 0, NULL, WT_CONFIG_COMPILED_TYPE_LIST, 235, INT64_MIN, INT64_MAX,
    confchk_extra_diagnostics_choices},
  {"file_manager", "category", NULL, NULL, confchk_wiredtiger_open_file_manager_subconfigs, 3,
    confchk_wiredtiger_open_file_manager_subconfigs_jump, WT_CONFIG_COMPILED_TYPE_CATEGORY, 236,
    INT64_MIN, INT64_MAX, NULL},
  {"generation_drain_timeout_ms", "int", NULL, "min=0", NULL, 0, NULL, WT_CONFIG_COMPILED_TYPE_INT,
    240, 0, INT64_MAX, NULL},
  {"heuristic_controls", "category", NULL, NULL,
    confchk_wiredtiger_open_heuristic_controls_subconfigs, 3,
    confchk_wiredtiger_open_heuristic_controls_subconfigs_jump, WT_CONFIG_COMPILED_TYPE_CATEGORY,
    241, INT64_MIN, INT64_MAX, NULL},
  {"history_store", "category", NULL, NULL, confchk_wiredtiger_open_history_store_subconfigs, 1,
    confchk_wiredtiger_open_history_store_subconfigs_jump, WT_CONFIG_COMPILED_TYPE_CATEGORY, 245,
    INT64_MIN, INT64_MAX, NULL},
  {"io_capacity", "category", NULL, NULL, confchk_wiredtiger_open_io_capacity_subconfigs, 2,
    confchk_wiredtiger_open_io_capacity_subconfigs_jump, WT_CONFIG_COMPILED_TYPE_CATEGORY, 247,
    INT64_MIN, INT64_MAX, NULL},
  {"json_output", "list", NULL, "choices=[\"error\",\"message\"]", NULL, 0, NULL,
    WT_CONFIG_COMPILED_TYPE_LIST, 250, INT64_MIN, INT64_MAX, confchk_json_output_choices},
  {"log", "category", NULL, NULL, confchk_WT_CONNECTION_reconfigure_log_subconfigs, 6,
    confchk_WT_CONNECTION_reconfigure_log_subconfigs_jump, WT_CONFIG_COMPILED_TYPE_CATEGORY, 42,
    INT64_MIN, INT64_MAX, NULL},
  {"operation_timeout_ms", "int", NULL, "min=0", NULL, 0, NULL, WT_CONFIG_COMPILED_TYPE_INT, 157, 0,
    INT64_MAX, NULL},
  {"operation_tracking", "category", NULL, NULL,
    confchk_wiredtiger_open_operation_tracking_subconfigs, 2,
    confchk_wiredtiger_open_operation_tracking_subconfigs_jump, WT_CONFIG_COMPILED_TYPE_CATEGORY,
    257, INT64_MIN, INT64_MAX, NULL},
  {"rollback_to_stable", "category", NULL, NULL,
    confchk_wiredtiger_open_rollback_to_stable_subconfigs, 1,
    confchk_wiredtiger_open_rollback_to_stable_subconfigs_jump, WT_CONFIG_COMPILED_TYPE_CATEGORY,
    259, INT64_MIN, INT64_MAX, NULL},
  {"shared_cache", "category", NULL, NULL, confchk_wiredtiger_open_shared_cache_subconfigs, 5,
    confchk_wiredtiger_open_shared_cache_subconfigs_jump, WT_CONFIG_COMPILED_TYPE_CATEGORY, 261,
    INT64_MIN, INT64_MAX, NULL},
  {"statistics", "list", NULL,
    "choices=[\"all\",\"cache_walk\",\"fast\",\"none\","
    "\"clear\",\"tree_walk\"]",
    NULL, 0, NULL, WT_CONFIG_COMPILED_TYPE_LIST, 139, INT64_MIN, INT64_MAX,
    confchk_statistics_choices},
  {"statistics_log", "category", NULL, NULL,
    confchk_WT_CONNECTION_reconfigure_statistics_log_subconfigs, 5,
    confchk_WT_CONNECTION_reconfigure_statistics_log_subconfigs_jump,
    WT_CONFIG_COMPILED_TYPE_CATEGORY, 265, INT64_MIN, INT64_MAX, NULL},
  {"tiered_storage", "category", NULL, NULL,
    confchk_WT_CONNECTION_reconfigure_tiered_storage_subconfigs, 1,
    confchk_WT_CONNECTION_reconfigure_tiered_storage_subconfigs_jump,
    WT_CONFIG_COMPILED_TYPE_CATEGORY, 53, INT64_MIN, INT64_MAX, NULL},
  {"timing_stress_for_test", "list", NULL,
    "choices=[\"aggressive_stash_free\",\"aggressive_sweep\","
    "\"backup_rename\",\"checkpoint_evict_page\","
    "\"checkpoint_handle\",\"checkpoint_slow\",\"checkpoint_stop\","
    "\"commit_transaction_slow\",\"compact_slow\","
    "\"evict_reposition\",\"failpoint_eviction_split\","
    "\"failpoint_history_store_delete_key_from_ts\","
    "\"history_store_checkpoint_delay\",\"history_store_search\","
    "\"history_store_sweep_race\",\"live_restore_clean_up\","
    "\"open_index_slow\",\"prefetch_1\",\"prefetch_2\",\"prefetch_3\""
    ",\"prefetch_delay\",\"prefix_compare\","
    "\"prepare_checkpoint_delay\",\"prepare_resolution_1\","
    "\"prepare_resolution_2\",\"session_alter_slow\","
    "\"sleep_before_read_overflow_onpage\",\"split_1\",\"split_2\","
    "\"split_3\",\"split_4\",\"split_5\",\"split_6\",\"split_7\","
    "\"split_8\",\"tiered_flush_finish\"]",
    NULL, 0, NULL, WT_CONFIG_COMPILED_TYPE_LIST, 270, INT64_MIN, INT64_MAX,
    confchk_timing_stress_for_test_choices},
  {"verbose", "list", NULL,
    "choices=[\"all\",\"api\",\"backup\",\"block\","
    "\"block_cache\",\"checkpoint\",\"checkpoint_cleanup\","
    "\"checkpoint_progress\",\"chunkcache\",\"compact\","
    "\"compact_progress\",\"configuration\",\"disaggregated_storage\""
    ",\"error_returns\",\"eviction\",\"fileops\",\"generation\","
    "\"handleops\",\"history_store\",\"history_store_activity\","
    "\"layered\",\"live_restore\",\"live_restore_progress\",\"log\","
    "\"metadata\",\"mutex\",\"out_of_order\",\"overflow\","
    "\"page_delta\",\"prefetch\",\"read\",\"reconcile\",\"recovery\","
    "\"recovery_progress\",\"rts\",\"salvage\",\"shared_cache\","
    "\"split\",\"temporary\",\"thread_group\",\"tiered\","
    "\"timestamp\",\"transaction\",\"verify\",\"version\",\"write\"]",
    NULL, 0, NULL, WT_CONFIG_COMPILED_TYPE_LIST, 10, INT64_MIN, INT64_MAX, confchk_verbose_choices},
  {NULL, NULL, NULL, NULL, NULL, 0, NULL, 0, 0, 0, 0, NULL}};

static const uint8_t confchk_WT_CONNECTION_reconfigure_jump[WT_CONFIG_JUMP_TABLE_SIZE] = {0, 0, 0,
  0, 0, 0, 0, 0, 0, 0, 0, 0, 0, 0, 0, 0, 0, 0, 0, 0, 0, 0, 0, 0, 0, 0, 0, 0, 0, 0, 0, 0, 0, 0, 0, 0,
  0, 0, 0, 0, 0, 0, 0, 0, 0, 0, 0, 0, 0, 0, 0, 0, 0, 0, 0, 0, 0, 0, 0, 0, 0, 0, 0, 0, 0, 0, 0, 0, 0,
  0, 0, 0, 0, 0, 0, 0, 0, 0, 0, 0, 0, 0, 0, 0, 0, 0, 0, 0, 0, 0, 0, 0, 0, 0, 0, 0, 0, 0, 0, 1, 9,
  11, 21, 22, 23, 25, 26, 27, 27, 28, 28, 28, 30, 30, 30, 31, 34, 36, 36, 37, 37, 37, 37, 37, 37,
  37, 37, 37};

static const WT_CONFIG_CHECK confchk_WT_CONNECTION_rollback_to_stable[] = {
<<<<<<< HEAD
  {"dryrun", "boolean", NULL, NULL, NULL, 0, NULL, WT_CONFIG_COMPILED_TYPE_BOOLEAN, 98, INT64_MIN,
=======
  {"dryrun", "boolean", NULL, NULL, NULL, 0, NULL, WT_CONFIG_COMPILED_TYPE_BOOLEAN, 114, INT64_MIN,
>>>>>>> 0241985d
    INT64_MAX, NULL},
  {"threads", "int", NULL, "min=0,max=10", NULL, 0, NULL, WT_CONFIG_COMPILED_TYPE_INT, 260, 0, 10,
    NULL},
  {NULL, NULL, NULL, NULL, NULL, 0, NULL, 0, 0, 0, 0, NULL}};

static const uint8_t confchk_WT_CONNECTION_rollback_to_stable_jump[WT_CONFIG_JUMP_TABLE_SIZE] = {0,
  0, 0, 0, 0, 0, 0, 0, 0, 0, 0, 0, 0, 0, 0, 0, 0, 0, 0, 0, 0, 0, 0, 0, 0, 0, 0, 0, 0, 0, 0, 0, 0, 0,
  0, 0, 0, 0, 0, 0, 0, 0, 0, 0, 0, 0, 0, 0, 0, 0, 0, 0, 0, 0, 0, 0, 0, 0, 0, 0, 0, 0, 0, 0, 0, 0, 0,
  0, 0, 0, 0, 0, 0, 0, 0, 0, 0, 0, 0, 0, 0, 0, 0, 0, 0, 0, 0, 0, 0, 0, 0, 0, 0, 0, 0, 0, 0, 0, 0, 0,
  0, 1, 1, 1, 1, 1, 1, 1, 1, 1, 1, 1, 1, 1, 1, 1, 1, 2, 2, 2, 2, 2, 2, 2, 2, 2, 2, 2};

static const WT_CONFIG_CHECK confchk_WT_CONNECTION_set_timestamp[] = {
  {"durable_timestamp", "string", NULL, NULL, NULL, 0, NULL, WT_CONFIG_COMPILED_TYPE_STRING, 3,
    INT64_MIN, INT64_MAX, NULL},
<<<<<<< HEAD
  {"force", "boolean", NULL, NULL, NULL, 0, NULL, WT_CONFIG_COMPILED_TYPE_BOOLEAN, 90, INT64_MIN,
=======
  {"force", "boolean", NULL, NULL, NULL, 0, NULL, WT_CONFIG_COMPILED_TYPE_BOOLEAN, 126, INT64_MIN,
>>>>>>> 0241985d
    INT64_MAX, NULL},
  {"oldest_timestamp", "string", NULL, NULL, NULL, 0, NULL, WT_CONFIG_COMPILED_TYPE_STRING, 280,
    INT64_MIN, INT64_MAX, NULL},
  {"stable_timestamp", "string", NULL, NULL, NULL, 0, NULL, WT_CONFIG_COMPILED_TYPE_STRING, 152,
    INT64_MIN, INT64_MAX, NULL},
  {NULL, NULL, NULL, NULL, NULL, 0, NULL, 0, 0, 0, 0, NULL}};

static const uint8_t confchk_WT_CONNECTION_set_timestamp_jump[WT_CONFIG_JUMP_TABLE_SIZE] = {0, 0, 0,
  0, 0, 0, 0, 0, 0, 0, 0, 0, 0, 0, 0, 0, 0, 0, 0, 0, 0, 0, 0, 0, 0, 0, 0, 0, 0, 0, 0, 0, 0, 0, 0, 0,
  0, 0, 0, 0, 0, 0, 0, 0, 0, 0, 0, 0, 0, 0, 0, 0, 0, 0, 0, 0, 0, 0, 0, 0, 0, 0, 0, 0, 0, 0, 0, 0, 0,
  0, 0, 0, 0, 0, 0, 0, 0, 0, 0, 0, 0, 0, 0, 0, 0, 0, 0, 0, 0, 0, 0, 0, 0, 0, 0, 0, 0, 0, 0, 0, 0, 1,
  1, 2, 2, 2, 2, 2, 2, 2, 2, 2, 3, 3, 3, 3, 4, 4, 4, 4, 4, 4, 4, 4, 4, 4, 4, 4};
const char __WT_CONFIG_CHOICE_set[] = "set";

static const char *confchk_action_choices[] = {
  __WT_CONFIG_CHOICE_clear, __WT_CONFIG_CHOICE_set, NULL};
const char __WT_CONFIG_CHOICE_lower[] = "lower";
const char __WT_CONFIG_CHOICE_upper[] = "upper";

static const char *confchk_bound_choices[] = {
  __WT_CONFIG_CHOICE_lower, __WT_CONFIG_CHOICE_upper, NULL};

static const WT_CONFIG_CHECK confchk_WT_CURSOR_bound[] = {
  {"action", "string", NULL, "choices=[\"clear\",\"set\"]", NULL, 0, NULL,
<<<<<<< HEAD
    WT_CONFIG_COMPILED_TYPE_STRING, 93, INT64_MIN, INT64_MAX, confchk_action_choices},
  {"bound", "string", NULL, "choices=[\"lower\",\"upper\"]", NULL, 0, NULL,
    WT_CONFIG_COMPILED_TYPE_STRING, 94, INT64_MIN, INT64_MAX, confchk_bound_choices},
  {"inclusive", "boolean", NULL, NULL, NULL, 0, NULL, WT_CONFIG_COMPILED_TYPE_BOOLEAN, 95,
=======
    WT_CONFIG_COMPILED_TYPE_STRING, 109, INT64_MIN, INT64_MAX, confchk_action_choices},
  {"bound", "string", NULL, "choices=[\"lower\",\"upper\"]", NULL, 0, NULL,
    WT_CONFIG_COMPILED_TYPE_STRING, 110, INT64_MIN, INT64_MAX, confchk_bound_choices},
  {"inclusive", "boolean", NULL, NULL, NULL, 0, NULL, WT_CONFIG_COMPILED_TYPE_BOOLEAN, 111,
>>>>>>> 0241985d
    INT64_MIN, INT64_MAX, NULL},
  {NULL, NULL, NULL, NULL, NULL, 0, NULL, 0, 0, 0, 0, NULL}};

static const uint8_t confchk_WT_CURSOR_bound_jump[WT_CONFIG_JUMP_TABLE_SIZE] = {0, 0, 0, 0, 0, 0, 0,
  0, 0, 0, 0, 0, 0, 0, 0, 0, 0, 0, 0, 0, 0, 0, 0, 0, 0, 0, 0, 0, 0, 0, 0, 0, 0, 0, 0, 0, 0, 0, 0, 0,
  0, 0, 0, 0, 0, 0, 0, 0, 0, 0, 0, 0, 0, 0, 0, 0, 0, 0, 0, 0, 0, 0, 0, 0, 0, 0, 0, 0, 0, 0, 0, 0, 0,
  0, 0, 0, 0, 0, 0, 0, 0, 0, 0, 0, 0, 0, 0, 0, 0, 0, 0, 0, 0, 0, 0, 0, 0, 0, 1, 2, 2, 2, 2, 2, 2, 2,
  3, 3, 3, 3, 3, 3, 3, 3, 3, 3, 3, 3, 3, 3, 3, 3, 3, 3, 3, 3, 3, 3};

static const WT_CONFIG_CHECK confchk_WT_CURSOR_reconfigure[] = {
  {"append", "boolean", NULL, NULL, NULL, 0, NULL, WT_CONFIG_COMPILED_TYPE_BOOLEAN, 89, INT64_MIN,
    INT64_MAX, NULL},
<<<<<<< HEAD
  {"force", "boolean", NULL, NULL, NULL, 0, NULL, WT_CONFIG_COMPILED_TYPE_BOOLEAN, 90, INT64_MIN,
    INT64_MAX, NULL},
  {"overwrite", "boolean", NULL, NULL, NULL, 0, NULL, WT_CONFIG_COMPILED_TYPE_BOOLEAN, 91,
    INT64_MIN, INT64_MAX, NULL},
  {"prefix_search", "boolean", NULL, NULL, NULL, 0, NULL, WT_CONFIG_COMPILED_TYPE_BOOLEAN, 92,
=======
  {"overwrite", "boolean", NULL, NULL, NULL, 0, NULL, WT_CONFIG_COMPILED_TYPE_BOOLEAN, 107,
    INT64_MIN, INT64_MAX, NULL},
  {"prefix_search", "boolean", NULL, NULL, NULL, 0, NULL, WT_CONFIG_COMPILED_TYPE_BOOLEAN, 108,
>>>>>>> 0241985d
    INT64_MIN, INT64_MAX, NULL},
  {NULL, NULL, NULL, NULL, NULL, 0, NULL, 0, 0, 0, 0, NULL}};

static const uint8_t confchk_WT_CURSOR_reconfigure_jump[WT_CONFIG_JUMP_TABLE_SIZE] = {0, 0, 0, 0, 0,
  0, 0, 0, 0, 0, 0, 0, 0, 0, 0, 0, 0, 0, 0, 0, 0, 0, 0, 0, 0, 0, 0, 0, 0, 0, 0, 0, 0, 0, 0, 0, 0, 0,
  0, 0, 0, 0, 0, 0, 0, 0, 0, 0, 0, 0, 0, 0, 0, 0, 0, 0, 0, 0, 0, 0, 0, 0, 0, 0, 0, 0, 0, 0, 0, 0, 0,
  0, 0, 0, 0, 0, 0, 0, 0, 0, 0, 0, 0, 0, 0, 0, 0, 0, 0, 0, 0, 0, 0, 0, 0, 0, 0, 0, 1, 1, 1, 1, 1, 1,
  1, 1, 1, 1, 1, 1, 1, 1, 2, 3, 3, 3, 3, 3, 3, 3, 3, 3, 3, 3, 3, 3, 3, 3};
const char __WT_CONFIG_CHOICE_random[] = "random";
const char __WT_CONFIG_CHOICE_sequential[] = "sequential";

static const char *confchk_access_pattern_hint_choices[] = {
  __WT_CONFIG_CHOICE_none, __WT_CONFIG_CHOICE_random, __WT_CONFIG_CHOICE_sequential, NULL};
const char __WT_CONFIG_CHOICE_always[] = "always";
const char __WT_CONFIG_CHOICE_key_consistent[] = "key_consistent";
const char __WT_CONFIG_CHOICE_never[] = "never";

static const char *confchk_commit_timestamp_choices[] = {__WT_CONFIG_CHOICE_always,
  __WT_CONFIG_CHOICE_key_consistent, __WT_CONFIG_CHOICE_never, __WT_CONFIG_CHOICE_none, NULL};

static const char *confchk_durable_timestamp_choices[] = {__WT_CONFIG_CHOICE_always,
  __WT_CONFIG_CHOICE_key_consistent, __WT_CONFIG_CHOICE_never, __WT_CONFIG_CHOICE_none, NULL};

static const char *confchk_read_timestamp_choices[] = {
  __WT_CONFIG_CHOICE_always, __WT_CONFIG_CHOICE_never, __WT_CONFIG_CHOICE_none, NULL};
const char __WT_CONFIG_CHOICE_off[] = "off";
const char __WT_CONFIG_CHOICE_on[] = "on";

static const char *confchk_write_timestamp_choices[] = {
  __WT_CONFIG_CHOICE_off, __WT_CONFIG_CHOICE_on, NULL};

static const WT_CONFIG_CHECK confchk_WT_SESSION_create_assert_subconfigs[] = {
  {"commit_timestamp", "string", NULL,
    "choices=[\"always\",\"key_consistent\",\"never\","
    "\"none\"]",
    NULL, 0, NULL, WT_CONFIG_COMPILED_TYPE_STRING, 2, INT64_MIN, INT64_MAX,
    confchk_commit_timestamp_choices},
  {"durable_timestamp", "string", NULL,
    "choices=[\"always\",\"key_consistent\",\"never\","
    "\"none\"]",
    NULL, 0, NULL, WT_CONFIG_COMPILED_TYPE_STRING, 3, INT64_MIN, INT64_MAX,
    confchk_durable_timestamp_choices},
  {"read_timestamp", "string", NULL, "choices=[\"always\",\"never\",\"none\"]", NULL, 0, NULL,
    WT_CONFIG_COMPILED_TYPE_STRING, 4, INT64_MIN, INT64_MAX, confchk_read_timestamp_choices},
  {"write_timestamp", "string", NULL, "choices=[\"off\",\"on\"]", NULL, 0, NULL,
    WT_CONFIG_COMPILED_TYPE_STRING, 5, INT64_MIN, INT64_MAX, confchk_write_timestamp_choices},
  {NULL, NULL, NULL, NULL, NULL, 0, NULL, 0, 0, 0, 0, NULL}};

static const uint8_t confchk_WT_SESSION_create_assert_subconfigs_jump[WT_CONFIG_JUMP_TABLE_SIZE] = {
  0, 0, 0, 0, 0, 0, 0, 0, 0, 0, 0, 0, 0, 0, 0, 0, 0, 0, 0, 0, 0, 0, 0, 0, 0, 0, 0, 0, 0, 0, 0, 0, 0,
  0, 0, 0, 0, 0, 0, 0, 0, 0, 0, 0, 0, 0, 0, 0, 0, 0, 0, 0, 0, 0, 0, 0, 0, 0, 0, 0, 0, 0, 0, 0, 0, 0,
  0, 0, 0, 0, 0, 0, 0, 0, 0, 0, 0, 0, 0, 0, 0, 0, 0, 0, 0, 0, 0, 0, 0, 0, 0, 0, 0, 0, 0, 0, 0, 0, 0,
  0, 1, 2, 2, 2, 2, 2, 2, 2, 2, 2, 2, 2, 2, 2, 2, 3, 3, 3, 3, 3, 4, 4, 4, 4, 4, 4, 4, 4};

static const WT_CONFIG_CHECK confchk_WT_SESSION_create_log_subconfigs[] = {
  {"enabled", "boolean", NULL, NULL, NULL, 0, NULL, WT_CONFIG_COMPILED_TYPE_BOOLEAN, 43, INT64_MIN,
    INT64_MAX, NULL},
  {NULL, NULL, NULL, NULL, NULL, 0, NULL, 0, 0, 0, 0, NULL}};

static const uint8_t confchk_WT_SESSION_create_log_subconfigs_jump[WT_CONFIG_JUMP_TABLE_SIZE] = {0,
  0, 0, 0, 0, 0, 0, 0, 0, 0, 0, 0, 0, 0, 0, 0, 0, 0, 0, 0, 0, 0, 0, 0, 0, 0, 0, 0, 0, 0, 0, 0, 0, 0,
  0, 0, 0, 0, 0, 0, 0, 0, 0, 0, 0, 0, 0, 0, 0, 0, 0, 0, 0, 0, 0, 0, 0, 0, 0, 0, 0, 0, 0, 0, 0, 0, 0,
  0, 0, 0, 0, 0, 0, 0, 0, 0, 0, 0, 0, 0, 0, 0, 0, 0, 0, 0, 0, 0, 0, 0, 0, 0, 0, 0, 0, 0, 0, 0, 0, 0,
  0, 0, 1, 1, 1, 1, 1, 1, 1, 1, 1, 1, 1, 1, 1, 1, 1, 1, 1, 1, 1, 1, 1, 1, 1, 1, 1, 1};
const char __WT_CONFIG_CHOICE_write_timestamp[] = "write_timestamp";

static const char *confchk_verbose2_choices[] = {__WT_CONFIG_CHOICE_write_timestamp, NULL};
const char __WT_CONFIG_CHOICE_mixed_mode[] = "mixed_mode";
const char __WT_CONFIG_CHOICE_ordered[] = "ordered";

static const char *confchk_write_timestamp_usage_choices[] = {__WT_CONFIG_CHOICE_always,
  __WT_CONFIG_CHOICE_key_consistent, __WT_CONFIG_CHOICE_mixed_mode, __WT_CONFIG_CHOICE_never,
  __WT_CONFIG_CHOICE_none, __WT_CONFIG_CHOICE_ordered, NULL};

static const WT_CONFIG_CHECK confchk_WT_SESSION_alter[] = {
  {"access_pattern_hint", "string", NULL, "choices=[\"none\",\"random\",\"sequential\"]", NULL, 0,
    NULL, WT_CONFIG_COMPILED_TYPE_STRING, 12, INT64_MIN, INT64_MAX,
    confchk_access_pattern_hint_choices},
  {"app_metadata", "string", NULL, NULL, NULL, 0, NULL, WT_CONFIG_COMPILED_TYPE_STRING, 0,
    INT64_MIN, INT64_MAX, NULL},
  {"assert", "category", NULL, NULL, confchk_WT_SESSION_create_assert_subconfigs, 4,
    confchk_WT_SESSION_create_assert_subconfigs_jump, WT_CONFIG_COMPILED_TYPE_CATEGORY, 1,
    INT64_MIN, INT64_MAX, NULL},
  {"cache_resident", "boolean", NULL, NULL, NULL, 0, NULL, WT_CONFIG_COMPILED_TYPE_BOOLEAN, 17,
    INT64_MIN, INT64_MAX, NULL},
  {"checkpoint", "string", NULL, NULL, NULL, 0, NULL, WT_CONFIG_COMPILED_TYPE_STRING, 62, INT64_MIN,
    INT64_MAX, NULL},
<<<<<<< HEAD
  {"exclusive_refreshed", "boolean", NULL, NULL, NULL, 0, NULL, WT_CONFIG_COMPILED_TYPE_BOOLEAN, 96,
    INT64_MIN, INT64_MAX, NULL},
=======
  {"exclusive_refreshed", "boolean", NULL, NULL, NULL, 0, NULL, WT_CONFIG_COMPILED_TYPE_BOOLEAN,
    112, INT64_MIN, INT64_MAX, NULL},
>>>>>>> 0241985d
  {"log", "category", NULL, NULL, confchk_WT_SESSION_create_log_subconfigs, 1,
    confchk_WT_SESSION_create_log_subconfigs_jump, WT_CONFIG_COMPILED_TYPE_CATEGORY, 42, INT64_MIN,
    INT64_MAX, NULL},
  {"os_cache_dirty_max", "int", NULL, "min=0", NULL, 0, NULL, WT_CONFIG_COMPILED_TYPE_INT, 46, 0,
    INT64_MAX, NULL},
  {"os_cache_max", "int", NULL, "min=0", NULL, 0, NULL, WT_CONFIG_COMPILED_TYPE_INT, 47, 0,
    INT64_MAX, NULL},
  {"verbose", "list", NULL, "choices=[\"write_timestamp\"]", NULL, 0, NULL,
    WT_CONFIG_COMPILED_TYPE_LIST, 10, INT64_MIN, INT64_MAX, confchk_verbose2_choices},
  {"write_timestamp_usage", "string", NULL,
    "choices=[\"always\",\"key_consistent\",\"mixed_mode\","
    "\"never\",\"none\",\"ordered\"]",
    NULL, 0, NULL, WT_CONFIG_COMPILED_TYPE_STRING, 11, INT64_MIN, INT64_MAX,
    confchk_write_timestamp_usage_choices},
  {NULL, NULL, NULL, NULL, NULL, 0, NULL, 0, 0, 0, 0, NULL}};

static const uint8_t confchk_WT_SESSION_alter_jump[WT_CONFIG_JUMP_TABLE_SIZE] = {0, 0, 0, 0, 0, 0,
  0, 0, 0, 0, 0, 0, 0, 0, 0, 0, 0, 0, 0, 0, 0, 0, 0, 0, 0, 0, 0, 0, 0, 0, 0, 0, 0, 0, 0, 0, 0, 0, 0,
  0, 0, 0, 0, 0, 0, 0, 0, 0, 0, 0, 0, 0, 0, 0, 0, 0, 0, 0, 0, 0, 0, 0, 0, 0, 0, 0, 0, 0, 0, 0, 0, 0,
  0, 0, 0, 0, 0, 0, 0, 0, 0, 0, 0, 0, 0, 0, 0, 0, 0, 0, 0, 0, 0, 0, 0, 0, 0, 0, 3, 3, 5, 5, 6, 6, 6,
  6, 6, 6, 6, 7, 7, 7, 9, 9, 9, 9, 9, 9, 9, 10, 11, 11, 11, 11, 11, 11, 11, 11};
const char __WT_CONFIG_CHOICE_false[] = "false";
const char __WT_CONFIG_CHOICE_force[] = "force";
const char __WT_CONFIG_CHOICE_true[] = "true";

static const char *confchk_ignore_prepare_choices[] = {
  __WT_CONFIG_CHOICE_false, __WT_CONFIG_CHOICE_force, __WT_CONFIG_CHOICE_true, NULL};

static const char *confchk_isolation2_choices[] = {__WT_CONFIG_CHOICE_read_uncommitted,
  __WT_CONFIG_CHOICE_read_committed, __WT_CONFIG_CHOICE_snapshot, NULL};

static const WT_CONFIG_CHECK confchk_WT_SESSION_begin_transaction_roundup_timestamps_subconfigs[] =
  {{"prepared", "boolean", NULL, NULL, NULL, 0, NULL, WT_CONFIG_COMPILED_TYPE_BOOLEAN, 160,
     INT64_MIN, INT64_MAX, NULL},
    {"read", "boolean", NULL, NULL, NULL, 0, NULL, WT_CONFIG_COMPILED_TYPE_BOOLEAN, 161, INT64_MIN,
      INT64_MAX, NULL},
    {NULL, NULL, NULL, NULL, NULL, 0, NULL, 0, 0, 0, 0, NULL}};

static const uint8_t confchk_WT_SESSION_begin_transaction_roundup_timestamps_subconfigs_jump
  [WT_CONFIG_JUMP_TABLE_SIZE] = {0, 0, 0, 0, 0, 0, 0, 0, 0, 0, 0, 0, 0, 0, 0, 0, 0, 0, 0, 0, 0, 0,
    0, 0, 0, 0, 0, 0, 0, 0, 0, 0, 0, 0, 0, 0, 0, 0, 0, 0, 0, 0, 0, 0, 0, 0, 0, 0, 0, 0, 0, 0, 0, 0,
    0, 0, 0, 0, 0, 0, 0, 0, 0, 0, 0, 0, 0, 0, 0, 0, 0, 0, 0, 0, 0, 0, 0, 0, 0, 0, 0, 0, 0, 0, 0, 0,
    0, 0, 0, 0, 0, 0, 0, 0, 0, 0, 0, 0, 0, 0, 0, 0, 0, 0, 0, 0, 0, 0, 0, 0, 0, 0, 0, 1, 1, 2, 2, 2,
    2, 2, 2, 2, 2, 2, 2, 2, 2, 2};

static const WT_CONFIG_CHECK confchk_WT_SESSION_begin_transaction[] = {
  {"ignore_prepare", "string", NULL, "choices=[\"false\",\"force\",\"true\"]", NULL, 0, NULL,
    WT_CONFIG_COMPILED_TYPE_STRING, 154, INT64_MIN, INT64_MAX, confchk_ignore_prepare_choices},
  {"isolation", "string", NULL,
    "choices=[\"read-uncommitted\",\"read-committed\","
    "\"snapshot\"]",
    NULL, 0, NULL, WT_CONFIG_COMPILED_TYPE_STRING, 155, INT64_MIN, INT64_MAX,
    confchk_isolation2_choices},
  {"name", "string", NULL, NULL, NULL, 0, NULL, WT_CONFIG_COMPILED_TYPE_STRING, 25, INT64_MIN,
    INT64_MAX, NULL},
  {"no_timestamp", "boolean", NULL, NULL, NULL, 0, NULL, WT_CONFIG_COMPILED_TYPE_BOOLEAN, 156,
    INT64_MIN, INT64_MAX, NULL},
  {"operation_timeout_ms", "int", NULL, "min=0", NULL, 0, NULL, WT_CONFIG_COMPILED_TYPE_INT, 157, 0,
    INT64_MAX, NULL},
  {"priority", "int", NULL, "min=-100,max=100", NULL, 0, NULL, WT_CONFIG_COMPILED_TYPE_INT, 158,
    -100, 100, NULL},
  {"read_timestamp", "string", NULL, NULL, NULL, 0, NULL, WT_CONFIG_COMPILED_TYPE_STRING, 4,
    INT64_MIN, INT64_MAX, NULL},
  {"roundup_timestamps", "category", NULL, NULL,
    confchk_WT_SESSION_begin_transaction_roundup_timestamps_subconfigs, 2,
    confchk_WT_SESSION_begin_transaction_roundup_timestamps_subconfigs_jump,
    WT_CONFIG_COMPILED_TYPE_CATEGORY, 159, INT64_MIN, INT64_MAX, NULL},
  {"sync", "boolean", NULL, NULL, NULL, 0, NULL, WT_CONFIG_COMPILED_TYPE_BOOLEAN, 114, INT64_MIN,
    INT64_MAX, NULL},
  {NULL, NULL, NULL, NULL, NULL, 0, NULL, 0, 0, 0, 0, NULL}};

static const uint8_t confchk_WT_SESSION_begin_transaction_jump[WT_CONFIG_JUMP_TABLE_SIZE] = {0, 0,
  0, 0, 0, 0, 0, 0, 0, 0, 0, 0, 0, 0, 0, 0, 0, 0, 0, 0, 0, 0, 0, 0, 0, 0, 0, 0, 0, 0, 0, 0, 0, 0, 0,
  0, 0, 0, 0, 0, 0, 0, 0, 0, 0, 0, 0, 0, 0, 0, 0, 0, 0, 0, 0, 0, 0, 0, 0, 0, 0, 0, 0, 0, 0, 0, 0, 0,
  0, 0, 0, 0, 0, 0, 0, 0, 0, 0, 0, 0, 0, 0, 0, 0, 0, 0, 0, 0, 0, 0, 0, 0, 0, 0, 0, 0, 0, 0, 0, 0, 0,
  0, 0, 0, 0, 0, 2, 2, 2, 2, 2, 4, 5, 6, 6, 8, 9, 9, 9, 9, 9, 9, 9, 9, 9, 9, 9, 9};

static const WT_CONFIG_CHECK confchk_WT_SESSION_checkpoint_debug_subconfigs[] = {
  {"checkpoint_cleanup", "boolean", NULL, NULL, NULL, 0, NULL, WT_CONFIG_COMPILED_TYPE_BOOLEAN, 163,
    INT64_MIN, INT64_MAX, NULL},
  {"checkpoint_crash_point", "int", NULL, NULL, NULL, 0, NULL, WT_CONFIG_COMPILED_TYPE_INT, 164,
    INT64_MIN, INT64_MAX, NULL},
  {NULL, NULL, NULL, NULL, NULL, 0, NULL, 0, 0, 0, 0, NULL}};

static const uint8_t
  confchk_WT_SESSION_checkpoint_debug_subconfigs_jump[WT_CONFIG_JUMP_TABLE_SIZE] = {0, 0, 0, 0, 0,
    0, 0, 0, 0, 0, 0, 0, 0, 0, 0, 0, 0, 0, 0, 0, 0, 0, 0, 0, 0, 0, 0, 0, 0, 0, 0, 0, 0, 0, 0, 0, 0,
    0, 0, 0, 0, 0, 0, 0, 0, 0, 0, 0, 0, 0, 0, 0, 0, 0, 0, 0, 0, 0, 0, 0, 0, 0, 0, 0, 0, 0, 0, 0, 0,
    0, 0, 0, 0, 0, 0, 0, 0, 0, 0, 0, 0, 0, 0, 0, 0, 0, 0, 0, 0, 0, 0, 0, 0, 0, 0, 0, 0, 0, 0, 0, 2,
    2, 2, 2, 2, 2, 2, 2, 2, 2, 2, 2, 2, 2, 2, 2, 2, 2, 2, 2, 2, 2, 2, 2, 2, 2, 2, 2};

static const WT_CONFIG_CHECK confchk_WT_SESSION_checkpoint_flush_tier_subconfigs[] = {
  {"enabled", "boolean", NULL, NULL, NULL, 0, NULL, WT_CONFIG_COMPILED_TYPE_BOOLEAN, 43, INT64_MIN,
    INT64_MAX, NULL},
<<<<<<< HEAD
  {"force", "boolean", NULL, NULL, NULL, 0, NULL, WT_CONFIG_COMPILED_TYPE_BOOLEAN, 90, INT64_MIN,
=======
  {"force", "boolean", NULL, NULL, NULL, 0, NULL, WT_CONFIG_COMPILED_TYPE_BOOLEAN, 126, INT64_MIN,
>>>>>>> 0241985d
    INT64_MAX, NULL},
  {"sync", "boolean", NULL, NULL, NULL, 0, NULL, WT_CONFIG_COMPILED_TYPE_BOOLEAN, 114, INT64_MIN,
    INT64_MAX, NULL},
<<<<<<< HEAD
  {"timeout", "int", NULL, NULL, NULL, 0, NULL, WT_CONFIG_COMPILED_TYPE_INT, 102, INT64_MIN,
=======
  {"timeout", "int", NULL, NULL, NULL, 0, NULL, WT_CONFIG_COMPILED_TYPE_INT, 118, INT64_MIN,
>>>>>>> 0241985d
    INT64_MAX, NULL},
  {NULL, NULL, NULL, NULL, NULL, 0, NULL, 0, 0, 0, 0, NULL}};

static const uint8_t
  confchk_WT_SESSION_checkpoint_flush_tier_subconfigs_jump[WT_CONFIG_JUMP_TABLE_SIZE] = {0, 0, 0, 0,
    0, 0, 0, 0, 0, 0, 0, 0, 0, 0, 0, 0, 0, 0, 0, 0, 0, 0, 0, 0, 0, 0, 0, 0, 0, 0, 0, 0, 0, 0, 0, 0,
    0, 0, 0, 0, 0, 0, 0, 0, 0, 0, 0, 0, 0, 0, 0, 0, 0, 0, 0, 0, 0, 0, 0, 0, 0, 0, 0, 0, 0, 0, 0, 0,
    0, 0, 0, 0, 0, 0, 0, 0, 0, 0, 0, 0, 0, 0, 0, 0, 0, 0, 0, 0, 0, 0, 0, 0, 0, 0, 0, 0, 0, 0, 0, 0,
    0, 0, 1, 2, 2, 2, 2, 2, 2, 2, 2, 2, 2, 2, 2, 2, 3, 4, 4, 4, 4, 4, 4, 4, 4, 4, 4, 4};

static const WT_CONFIG_CHECK confchk_WT_SESSION_checkpoint[] = {
  {"debug", "category", NULL, NULL, confchk_WT_SESSION_checkpoint_debug_subconfigs, 2,
    confchk_WT_SESSION_checkpoint_debug_subconfigs_jump, WT_CONFIG_COMPILED_TYPE_CATEGORY, 117,
    INT64_MIN, INT64_MAX, NULL},
  {"drop", "list", NULL, NULL, NULL, 0, NULL, WT_CONFIG_COMPILED_TYPE_LIST, 165, INT64_MIN,
    INT64_MAX, NULL},
  {"flush_tier", "category", NULL, NULL, confchk_WT_SESSION_checkpoint_flush_tier_subconfigs, 4,
    confchk_WT_SESSION_checkpoint_flush_tier_subconfigs_jump, WT_CONFIG_COMPILED_TYPE_CATEGORY, 166,
    INT64_MIN, INT64_MAX, NULL},
<<<<<<< HEAD
  {"force", "boolean", NULL, NULL, NULL, 0, NULL, WT_CONFIG_COMPILED_TYPE_BOOLEAN, 90, INT64_MIN,
=======
  {"force", "boolean", NULL, NULL, NULL, 0, NULL, WT_CONFIG_COMPILED_TYPE_BOOLEAN, 126, INT64_MIN,
>>>>>>> 0241985d
    INT64_MAX, NULL},
  {"name", "string", NULL, NULL, NULL, 0, NULL, WT_CONFIG_COMPILED_TYPE_STRING, 25, INT64_MIN,
    INT64_MAX, NULL},
  {"use_timestamp", "boolean", NULL, NULL, NULL, 0, NULL, WT_CONFIG_COMPILED_TYPE_BOOLEAN, 167,
    INT64_MIN, INT64_MAX, NULL},
  {NULL, NULL, NULL, NULL, NULL, 0, NULL, 0, 0, 0, 0, NULL}};

static const uint8_t confchk_WT_SESSION_checkpoint_jump[WT_CONFIG_JUMP_TABLE_SIZE] = {0, 0, 0, 0, 0,
  0, 0, 0, 0, 0, 0, 0, 0, 0, 0, 0, 0, 0, 0, 0, 0, 0, 0, 0, 0, 0, 0, 0, 0, 0, 0, 0, 0, 0, 0, 0, 0, 0,
  0, 0, 0, 0, 0, 0, 0, 0, 0, 0, 0, 0, 0, 0, 0, 0, 0, 0, 0, 0, 0, 0, 0, 0, 0, 0, 0, 0, 0, 0, 0, 0, 0,
  0, 0, 0, 0, 0, 0, 0, 0, 0, 0, 0, 0, 0, 0, 0, 0, 0, 0, 0, 0, 0, 0, 0, 0, 0, 0, 0, 0, 0, 0, 2, 2, 4,
  4, 4, 4, 4, 4, 4, 4, 5, 5, 5, 5, 5, 5, 5, 6, 6, 6, 6, 6, 6, 6, 6, 6, 6};

static const char *confchk_sync_choices[] = {__WT_CONFIG_CHOICE_off, __WT_CONFIG_CHOICE_on, NULL};

static const WT_CONFIG_CHECK confchk_WT_SESSION_commit_transaction[] = {
  {"commit_timestamp", "string", NULL, NULL, NULL, 0, NULL, WT_CONFIG_COMPILED_TYPE_STRING, 2,
    INT64_MIN, INT64_MAX, NULL},
  {"durable_timestamp", "string", NULL, NULL, NULL, 0, NULL, WT_CONFIG_COMPILED_TYPE_STRING, 3,
    INT64_MIN, INT64_MAX, NULL},
  {"operation_timeout_ms", "int", NULL, "min=0", NULL, 0, NULL, WT_CONFIG_COMPILED_TYPE_INT, 157, 0,
    INT64_MAX, NULL},
  {"sync", "string", NULL, "choices=[\"off\",\"on\"]", NULL, 0, NULL,
    WT_CONFIG_COMPILED_TYPE_STRING, 114, INT64_MIN, INT64_MAX, confchk_sync_choices},
  {NULL, NULL, NULL, NULL, NULL, 0, NULL, 0, 0, 0, 0, NULL}};

static const uint8_t confchk_WT_SESSION_commit_transaction_jump[WT_CONFIG_JUMP_TABLE_SIZE] = {0, 0,
  0, 0, 0, 0, 0, 0, 0, 0, 0, 0, 0, 0, 0, 0, 0, 0, 0, 0, 0, 0, 0, 0, 0, 0, 0, 0, 0, 0, 0, 0, 0, 0, 0,
  0, 0, 0, 0, 0, 0, 0, 0, 0, 0, 0, 0, 0, 0, 0, 0, 0, 0, 0, 0, 0, 0, 0, 0, 0, 0, 0, 0, 0, 0, 0, 0, 0,
  0, 0, 0, 0, 0, 0, 0, 0, 0, 0, 0, 0, 0, 0, 0, 0, 0, 0, 0, 0, 0, 0, 0, 0, 0, 0, 0, 0, 0, 0, 0, 0, 1,
  2, 2, 2, 2, 2, 2, 2, 2, 2, 2, 2, 3, 3, 3, 3, 4, 4, 4, 4, 4, 4, 4, 4, 4, 4, 4, 4};

static const WT_CONFIG_CHECK confchk_WT_SESSION_compact[] = {
<<<<<<< HEAD
  {"background", "boolean", NULL, NULL, NULL, 0, NULL, WT_CONFIG_COMPILED_TYPE_BOOLEAN, 97,
    INT64_MIN, INT64_MAX, NULL},
  {"dryrun", "boolean", NULL, NULL, NULL, 0, NULL, WT_CONFIG_COMPILED_TYPE_BOOLEAN, 98, INT64_MIN,
    INT64_MAX, NULL},
  {"exclude", "list", NULL, NULL, NULL, 0, NULL, WT_CONFIG_COMPILED_TYPE_LIST, 99, INT64_MIN,
    INT64_MAX, NULL},
  {"free_space_target", "int", NULL, "min=1MB", NULL, 0, NULL, WT_CONFIG_COMPILED_TYPE_INT, 100,
    1LL * WT_MEGABYTE, INT64_MAX, NULL},
  {"run_once", "boolean", NULL, NULL, NULL, 0, NULL, WT_CONFIG_COMPILED_TYPE_BOOLEAN, 101,
    INT64_MIN, INT64_MAX, NULL},
  {"timeout", "int", NULL, NULL, NULL, 0, NULL, WT_CONFIG_COMPILED_TYPE_INT, 102, INT64_MIN,
=======
  {"background", "boolean", NULL, NULL, NULL, 0, NULL, WT_CONFIG_COMPILED_TYPE_BOOLEAN, 113,
    INT64_MIN, INT64_MAX, NULL},
  {"dryrun", "boolean", NULL, NULL, NULL, 0, NULL, WT_CONFIG_COMPILED_TYPE_BOOLEAN, 114, INT64_MIN,
    INT64_MAX, NULL},
  {"exclude", "list", NULL, NULL, NULL, 0, NULL, WT_CONFIG_COMPILED_TYPE_LIST, 115, INT64_MIN,
    INT64_MAX, NULL},
  {"free_space_target", "int", NULL, "min=1MB", NULL, 0, NULL, WT_CONFIG_COMPILED_TYPE_INT, 116,
    1LL * WT_MEGABYTE, INT64_MAX, NULL},
  {"run_once", "boolean", NULL, NULL, NULL, 0, NULL, WT_CONFIG_COMPILED_TYPE_BOOLEAN, 117,
    INT64_MIN, INT64_MAX, NULL},
  {"timeout", "int", NULL, NULL, NULL, 0, NULL, WT_CONFIG_COMPILED_TYPE_INT, 118, INT64_MIN,
>>>>>>> 0241985d
    INT64_MAX, NULL},
  {NULL, NULL, NULL, NULL, NULL, 0, NULL, 0, 0, 0, 0, NULL}};

static const uint8_t confchk_WT_SESSION_compact_jump[WT_CONFIG_JUMP_TABLE_SIZE] = {0, 0, 0, 0, 0, 0,
  0, 0, 0, 0, 0, 0, 0, 0, 0, 0, 0, 0, 0, 0, 0, 0, 0, 0, 0, 0, 0, 0, 0, 0, 0, 0, 0, 0, 0, 0, 0, 0, 0,
  0, 0, 0, 0, 0, 0, 0, 0, 0, 0, 0, 0, 0, 0, 0, 0, 0, 0, 0, 0, 0, 0, 0, 0, 0, 0, 0, 0, 0, 0, 0, 0, 0,
  0, 0, 0, 0, 0, 0, 0, 0, 0, 0, 0, 0, 0, 0, 0, 0, 0, 0, 0, 0, 0, 0, 0, 0, 0, 0, 0, 1, 1, 2, 3, 4, 4,
  4, 4, 4, 4, 4, 4, 4, 4, 4, 4, 5, 5, 6, 6, 6, 6, 6, 6, 6, 6, 6, 6, 6};

static const char *confchk_access_pattern_hint2_choices[] = {
  __WT_CONFIG_CHOICE_none, __WT_CONFIG_CHOICE_random, __WT_CONFIG_CHOICE_sequential, NULL};
const char __WT_CONFIG_CHOICE_best[] = "best";
const char __WT_CONFIG_CHOICE_first[] = "first";

static const char *confchk_block_allocation_choices[] = {
  __WT_CONFIG_CHOICE_best, __WT_CONFIG_CHOICE_first, NULL};
const char __WT_CONFIG_CHOICE_default[] = "default";
const char __WT_CONFIG_CHOICE_disagg[] = "disagg";

static const char *confchk_block_manager_choices[] = {
  __WT_CONFIG_CHOICE_default, __WT_CONFIG_CHOICE_disagg, NULL};
const char __WT_CONFIG_CHOICE_uncompressed[] = "uncompressed";
const char __WT_CONFIG_CHOICE_unencrypted[] = "unencrypted";

static const char *confchk_checksum_choices[] = {__WT_CONFIG_CHOICE_on, __WT_CONFIG_CHOICE_off,
  __WT_CONFIG_CHOICE_uncompressed, __WT_CONFIG_CHOICE_unencrypted, NULL};

static const WT_CONFIG_CHECK confchk_WT_SESSION_create_disaggregated_subconfigs[] = {
  {"delta_pct", "int", NULL, "min=1,max=1000", NULL, 0, NULL, WT_CONFIG_COMPILED_TYPE_INT, 22, 1,
    1000, NULL},
  {"max_consecutive_delta", "int", NULL, "min=1,max=32", NULL, 0, NULL, WT_CONFIG_COMPILED_TYPE_INT,
    23, 1, 32, NULL},
  {"page_log", "string", NULL, NULL, NULL, 0, NULL, WT_CONFIG_COMPILED_TYPE_STRING, 21, INT64_MIN,
    INT64_MAX, NULL},
  {NULL, NULL, NULL, NULL, NULL, 0, NULL, 0, 0, 0, 0, NULL}};

static const uint8_t
  confchk_WT_SESSION_create_disaggregated_subconfigs_jump[WT_CONFIG_JUMP_TABLE_SIZE] = {0, 0, 0, 0,
    0, 0, 0, 0, 0, 0, 0, 0, 0, 0, 0, 0, 0, 0, 0, 0, 0, 0, 0, 0, 0, 0, 0, 0, 0, 0, 0, 0, 0, 0, 0, 0,
    0, 0, 0, 0, 0, 0, 0, 0, 0, 0, 0, 0, 0, 0, 0, 0, 0, 0, 0, 0, 0, 0, 0, 0, 0, 0, 0, 0, 0, 0, 0, 0,
    0, 0, 0, 0, 0, 0, 0, 0, 0, 0, 0, 0, 0, 0, 0, 0, 0, 0, 0, 0, 0, 0, 0, 0, 0, 0, 0, 0, 0, 0, 0, 0,
    0, 1, 1, 1, 1, 1, 1, 1, 1, 1, 2, 2, 2, 3, 3, 3, 3, 3, 3, 3, 3, 3, 3, 3, 3, 3, 3, 3};

static const WT_CONFIG_CHECK confchk_WT_SESSION_create_encryption_subconfigs[] = {
  {"keyid", "string", NULL, NULL, NULL, 0, NULL, WT_CONFIG_COMPILED_TYPE_STRING, 26, INT64_MIN,
    INT64_MAX, NULL},
  {"name", "string", NULL, NULL, NULL, 0, NULL, WT_CONFIG_COMPILED_TYPE_STRING, 25, INT64_MIN,
    INT64_MAX, NULL},
  {NULL, NULL, NULL, NULL, NULL, 0, NULL, 0, 0, 0, 0, NULL}};

static const uint8_t
  confchk_WT_SESSION_create_encryption_subconfigs_jump[WT_CONFIG_JUMP_TABLE_SIZE] = {0, 0, 0, 0, 0,
    0, 0, 0, 0, 0, 0, 0, 0, 0, 0, 0, 0, 0, 0, 0, 0, 0, 0, 0, 0, 0, 0, 0, 0, 0, 0, 0, 0, 0, 0, 0, 0,
    0, 0, 0, 0, 0, 0, 0, 0, 0, 0, 0, 0, 0, 0, 0, 0, 0, 0, 0, 0, 0, 0, 0, 0, 0, 0, 0, 0, 0, 0, 0, 0,
    0, 0, 0, 0, 0, 0, 0, 0, 0, 0, 0, 0, 0, 0, 0, 0, 0, 0, 0, 0, 0, 0, 0, 0, 0, 0, 0, 0, 0, 0, 0, 0,
    0, 0, 0, 0, 0, 0, 0, 1, 1, 1, 2, 2, 2, 2, 2, 2, 2, 2, 2, 2, 2, 2, 2, 2, 2, 2, 2};
const char __WT_CONFIG_CHOICE_btree[] = "btree";

static const char *confchk_format_choices[] = {__WT_CONFIG_CHOICE_btree, NULL};

static const char *confchk_compare_timestamp_choices[] = {__WT_CONFIG_CHOICE_oldest,
  __WT_CONFIG_CHOICE_oldest_timestamp, __WT_CONFIG_CHOICE_stable,
  __WT_CONFIG_CHOICE_stable_timestamp, NULL};

static const WT_CONFIG_CHECK confchk_WT_SESSION_create_import_subconfigs[] = {
  {"compare_timestamp", "string", NULL,
    "choices=[\"oldest\",\"oldest_timestamp\",\"stable\","
    "\"stable_timestamp\"]",
<<<<<<< HEAD
    NULL, 0, NULL, WT_CONFIG_COMPILED_TYPE_STRING, 105, INT64_MIN, INT64_MAX,
    confchk_compare_timestamp_choices},
  {"enabled", "boolean", NULL, NULL, NULL, 0, NULL, WT_CONFIG_COMPILED_TYPE_BOOLEAN, 43, INT64_MIN,
    INT64_MAX, NULL},
  {"file_metadata", "string", NULL, NULL, NULL, 0, NULL, WT_CONFIG_COMPILED_TYPE_STRING, 106,
    INT64_MIN, INT64_MAX, NULL},
  {"metadata_file", "string", NULL, NULL, NULL, 0, NULL, WT_CONFIG_COMPILED_TYPE_STRING, 107,
    INT64_MIN, INT64_MAX, NULL},
  {"panic_corrupt", "boolean", NULL, NULL, NULL, 0, NULL, WT_CONFIG_COMPILED_TYPE_BOOLEAN, 108,
    INT64_MIN, INT64_MAX, NULL},
  {"repair", "boolean", NULL, NULL, NULL, 0, NULL, WT_CONFIG_COMPILED_TYPE_BOOLEAN, 109, INT64_MIN,
=======
    NULL, 0, NULL, WT_CONFIG_COMPILED_TYPE_STRING, 121, INT64_MIN, INT64_MAX,
    confchk_compare_timestamp_choices},
  {"enabled", "boolean", NULL, NULL, NULL, 0, NULL, WT_CONFIG_COMPILED_TYPE_BOOLEAN, 43, INT64_MIN,
    INT64_MAX, NULL},
  {"file_metadata", "string", NULL, NULL, NULL, 0, NULL, WT_CONFIG_COMPILED_TYPE_STRING, 123,
    INT64_MIN, INT64_MAX, NULL},
  {"metadata_file", "string", NULL, NULL, NULL, 0, NULL, WT_CONFIG_COMPILED_TYPE_STRING, 124,
    INT64_MIN, INT64_MAX, NULL},
  {"repair", "boolean", NULL, NULL, NULL, 0, NULL, WT_CONFIG_COMPILED_TYPE_BOOLEAN, 122, INT64_MIN,
>>>>>>> 0241985d
    INT64_MAX, NULL},
  {NULL, NULL, NULL, NULL, NULL, 0, NULL, 0, 0, 0, 0, NULL}};

static const uint8_t confchk_WT_SESSION_create_import_subconfigs_jump[WT_CONFIG_JUMP_TABLE_SIZE] = {
  0, 0, 0, 0, 0, 0, 0, 0, 0, 0, 0, 0, 0, 0, 0, 0, 0, 0, 0, 0, 0, 0, 0, 0, 0, 0, 0, 0, 0, 0, 0, 0, 0,
  0, 0, 0, 0, 0, 0, 0, 0, 0, 0, 0, 0, 0, 0, 0, 0, 0, 0, 0, 0, 0, 0, 0, 0, 0, 0, 0, 0, 0, 0, 0, 0, 0,
  0, 0, 0, 0, 0, 0, 0, 0, 0, 0, 0, 0, 0, 0, 0, 0, 0, 0, 0, 0, 0, 0, 0, 0, 0, 0, 0, 0, 0, 0, 0, 0, 0,
  0, 1, 1, 2, 3, 3, 3, 3, 3, 3, 3, 4, 4, 4, 5, 5, 6, 6, 6, 6, 6, 6, 6, 6, 6, 6, 6, 6, 6};

static const WT_CONFIG_CHECK confchk_WT_SESSION_create_tiered_storage_subconfigs[] = {
  {"auth_token", "string", NULL, NULL, NULL, 0, NULL, WT_CONFIG_COMPILED_TYPE_STRING, 54, INT64_MIN,
    INT64_MAX, NULL},
  {"bucket", "string", NULL, NULL, NULL, 0, NULL, WT_CONFIG_COMPILED_TYPE_STRING, 55, INT64_MIN,
    INT64_MAX, NULL},
  {"bucket_prefix", "string", NULL, NULL, NULL, 0, NULL, WT_CONFIG_COMPILED_TYPE_STRING, 56,
    INT64_MIN, INT64_MAX, NULL},
  {"cache_directory", "string", NULL, NULL, NULL, 0, NULL, WT_CONFIG_COMPILED_TYPE_STRING, 57,
    INT64_MIN, INT64_MAX, NULL},
  {"local_retention", "int", NULL, "min=0,max=10000", NULL, 0, NULL, WT_CONFIG_COMPILED_TYPE_INT,
    58, 0, 10000, NULL},
  {"name", "string", NULL, NULL, NULL, 0, NULL, WT_CONFIG_COMPILED_TYPE_STRING, 25, INT64_MIN,
    INT64_MAX, NULL},
  {"object_target_size", "int", NULL, "min=0", NULL, 0, NULL, WT_CONFIG_COMPILED_TYPE_INT, 59, 0,
    INT64_MAX, NULL},
  {"shared", "boolean", NULL, NULL, NULL, 0, NULL, WT_CONFIG_COMPILED_TYPE_BOOLEAN, 60, INT64_MIN,
    INT64_MAX, NULL},
  {NULL, NULL, NULL, NULL, NULL, 0, NULL, 0, 0, 0, 0, NULL}};

static const uint8_t
  confchk_WT_SESSION_create_tiered_storage_subconfigs_jump[WT_CONFIG_JUMP_TABLE_SIZE] = {0, 0, 0, 0,
    0, 0, 0, 0, 0, 0, 0, 0, 0, 0, 0, 0, 0, 0, 0, 0, 0, 0, 0, 0, 0, 0, 0, 0, 0, 0, 0, 0, 0, 0, 0, 0,
    0, 0, 0, 0, 0, 0, 0, 0, 0, 0, 0, 0, 0, 0, 0, 0, 0, 0, 0, 0, 0, 0, 0, 0, 0, 0, 0, 0, 0, 0, 0, 0,
    0, 0, 0, 0, 0, 0, 0, 0, 0, 0, 0, 0, 0, 0, 0, 0, 0, 0, 0, 0, 0, 0, 0, 0, 0, 0, 0, 0, 0, 0, 1, 3,
    4, 4, 4, 4, 4, 4, 4, 4, 4, 5, 5, 6, 7, 7, 7, 7, 8, 8, 8, 8, 8, 8, 8, 8, 8, 8, 8, 8};

static const char *confchk_verbose3_choices[] = {__WT_CONFIG_CHOICE_write_timestamp, NULL};

static const char *confchk_write_timestamp_usage2_choices[] = {__WT_CONFIG_CHOICE_always,
  __WT_CONFIG_CHOICE_key_consistent, __WT_CONFIG_CHOICE_mixed_mode, __WT_CONFIG_CHOICE_never,
  __WT_CONFIG_CHOICE_none, __WT_CONFIG_CHOICE_ordered, NULL};

static const WT_CONFIG_CHECK confchk_WT_SESSION_create[] = {
  {"access_pattern_hint", "string", NULL, "choices=[\"none\",\"random\",\"sequential\"]", NULL, 0,
    NULL, WT_CONFIG_COMPILED_TYPE_STRING, 12, INT64_MIN, INT64_MAX,
    confchk_access_pattern_hint2_choices},
  {"allocation_size", "int", NULL, "min=512B,max=128MB", NULL, 0, NULL, WT_CONFIG_COMPILED_TYPE_INT,
    13, 512, 128LL * WT_MEGABYTE, NULL},
  {"app_metadata", "string", NULL, NULL, NULL, 0, NULL, WT_CONFIG_COMPILED_TYPE_STRING, 0,
    INT64_MIN, INT64_MAX, NULL},
  {"assert", "category", NULL, NULL, confchk_WT_SESSION_create_assert_subconfigs, 4,
    confchk_WT_SESSION_create_assert_subconfigs_jump, WT_CONFIG_COMPILED_TYPE_CATEGORY, 1,
    INT64_MIN, INT64_MAX, NULL},
  {"block_allocation", "string", NULL, "choices=[\"best\",\"first\"]", NULL, 0, NULL,
    WT_CONFIG_COMPILED_TYPE_STRING, 14, INT64_MIN, INT64_MAX, confchk_block_allocation_choices},
  {"block_compressor", "string", NULL, NULL, NULL, 0, NULL, WT_CONFIG_COMPILED_TYPE_STRING, 15,
    INT64_MIN, INT64_MAX, NULL},
  {"block_manager", "string", NULL, "choices=[\"default\",\"disagg\"]", NULL, 0, NULL,
    WT_CONFIG_COMPILED_TYPE_STRING, 16, INT64_MIN, INT64_MAX, confchk_block_manager_choices},
  {"cache_resident", "boolean", NULL, NULL, NULL, 0, NULL, WT_CONFIG_COMPILED_TYPE_BOOLEAN, 17,
    INT64_MIN, INT64_MAX, NULL},
  {"checksum", "string", NULL,
    "choices=[\"on\",\"off\",\"uncompressed\","
    "\"unencrypted\"]",
    NULL, 0, NULL, WT_CONFIG_COMPILED_TYPE_STRING, 18, INT64_MIN, INT64_MAX,
    confchk_checksum_choices},
  {"colgroups", "list", NULL, NULL, NULL, 0, NULL, WT_CONFIG_COMPILED_TYPE_LIST, 85, INT64_MIN,
    INT64_MAX, NULL},
  {"collator", "string", NULL, NULL, NULL, 0, NULL, WT_CONFIG_COMPILED_TYPE_STRING, 6, INT64_MIN,
    INT64_MAX, NULL},
  {"columns", "list", NULL, NULL, NULL, 0, NULL, WT_CONFIG_COMPILED_TYPE_LIST, 7, INT64_MIN,
    INT64_MAX, NULL},
  {"dictionary", "int", NULL, "min=0", NULL, 0, NULL, WT_CONFIG_COMPILED_TYPE_INT, 19, 0, INT64_MAX,
    NULL},
  {"disaggregated", "category", NULL, NULL, confchk_WT_SESSION_create_disaggregated_subconfigs, 3,
    confchk_WT_SESSION_create_disaggregated_subconfigs_jump, WT_CONFIG_COMPILED_TYPE_CATEGORY, 20,
    INT64_MIN, INT64_MAX, NULL},
  {"encryption", "category", NULL, NULL, confchk_WT_SESSION_create_encryption_subconfigs, 2,
    confchk_WT_SESSION_create_encryption_subconfigs_jump, WT_CONFIG_COMPILED_TYPE_CATEGORY, 24,
    INT64_MIN, INT64_MAX, NULL},
<<<<<<< HEAD
  {"exclusive", "boolean", NULL, NULL, NULL, 0, NULL, WT_CONFIG_COMPILED_TYPE_BOOLEAN, 103,
=======
  {"exclusive", "boolean", NULL, NULL, NULL, 0, NULL, WT_CONFIG_COMPILED_TYPE_BOOLEAN, 119,
>>>>>>> 0241985d
    INT64_MIN, INT64_MAX, NULL},
  {"format", "string", NULL, "choices=[\"btree\"]", NULL, 0, NULL, WT_CONFIG_COMPILED_TYPE_STRING,
    27, INT64_MIN, INT64_MAX, confchk_format_choices},
  {"huffman_key", "string", NULL, NULL, NULL, 0, NULL, WT_CONFIG_COMPILED_TYPE_STRING, 28,
    INT64_MIN, INT64_MAX, NULL},
  {"huffman_value", "string", NULL, NULL, NULL, 0, NULL, WT_CONFIG_COMPILED_TYPE_STRING, 29,
    INT64_MIN, INT64_MAX, NULL},
  {"ignore_in_memory_cache_size", "boolean", NULL, NULL, NULL, 0, NULL,
    WT_CONFIG_COMPILED_TYPE_BOOLEAN, 30, INT64_MIN, INT64_MAX, NULL},
  {"immutable", "boolean", NULL, NULL, NULL, 0, NULL, WT_CONFIG_COMPILED_TYPE_BOOLEAN, 72,
    INT64_MIN, INT64_MAX, NULL},
<<<<<<< HEAD
  {"import", "category", NULL, NULL, confchk_WT_SESSION_create_import_subconfigs, 6,
    confchk_WT_SESSION_create_import_subconfigs_jump, WT_CONFIG_COMPILED_TYPE_CATEGORY, 104,
=======
  {"import", "category", NULL, NULL, confchk_WT_SESSION_create_import_subconfigs, 5,
    confchk_WT_SESSION_create_import_subconfigs_jump, WT_CONFIG_COMPILED_TYPE_CATEGORY, 120,
>>>>>>> 0241985d
    INT64_MIN, INT64_MAX, NULL},
  {"in_memory", "boolean", NULL, NULL, NULL, 0, NULL, WT_CONFIG_COMPILED_TYPE_BOOLEAN, 31,
    INT64_MIN, INT64_MAX, NULL},
  {"ingest", "string", NULL, NULL, NULL, 0, NULL, WT_CONFIG_COMPILED_TYPE_STRING, 83, INT64_MIN,
    INT64_MAX, NULL},
  {"internal_item_max", "int", NULL, "min=0", NULL, 0, NULL, WT_CONFIG_COMPILED_TYPE_INT, 32, 0,
    INT64_MAX, NULL},
  {"internal_key_max", "int", NULL, "min=0", NULL, 0, NULL, WT_CONFIG_COMPILED_TYPE_INT, 33, 0,
    INT64_MAX, NULL},
  {"internal_key_truncate", "boolean", NULL, NULL, NULL, 0, NULL, WT_CONFIG_COMPILED_TYPE_BOOLEAN,
    34, INT64_MIN, INT64_MAX, NULL},
  {"internal_page_max", "int", NULL, "min=512B,max=512MB", NULL, 0, NULL,
    WT_CONFIG_COMPILED_TYPE_INT, 35, 512, 512LL * WT_MEGABYTE, NULL},
  {"key_format", "format", __wt_struct_confchk, NULL, NULL, 0, NULL, WT_CONFIG_COMPILED_TYPE_FORMAT,
    36, INT64_MIN, INT64_MAX, NULL},
  {"key_gap", "int", NULL, "min=0", NULL, 0, NULL, WT_CONFIG_COMPILED_TYPE_INT, 37, 0, INT64_MAX,
    NULL},
  {"leaf_item_max", "int", NULL, "min=0", NULL, 0, NULL, WT_CONFIG_COMPILED_TYPE_INT, 38, 0,
    INT64_MAX, NULL},
  {"leaf_key_max", "int", NULL, "min=0", NULL, 0, NULL, WT_CONFIG_COMPILED_TYPE_INT, 39, 0,
    INT64_MAX, NULL},
  {"leaf_page_max", "int", NULL, "min=512B,max=512MB", NULL, 0, NULL, WT_CONFIG_COMPILED_TYPE_INT,
    40, 512, 512LL * WT_MEGABYTE, NULL},
  {"leaf_value_max", "int", NULL, "min=0", NULL, 0, NULL, WT_CONFIG_COMPILED_TYPE_INT, 41, 0,
    INT64_MAX, NULL},
  {"log", "category", NULL, NULL, confchk_WT_SESSION_create_log_subconfigs, 1,
    confchk_WT_SESSION_create_log_subconfigs_jump, WT_CONFIG_COMPILED_TYPE_CATEGORY, 42, INT64_MIN,
    INT64_MAX, NULL},
  {"memory_page_image_max", "int", NULL, "min=0", NULL, 0, NULL, WT_CONFIG_COMPILED_TYPE_INT, 44, 0,
    INT64_MAX, NULL},
  {"memory_page_max", "int", NULL, "min=512B,max=10TB", NULL, 0, NULL, WT_CONFIG_COMPILED_TYPE_INT,
    45, 512, 10LL * WT_TERABYTE, NULL},
  {"os_cache_dirty_max", "int", NULL, "min=0", NULL, 0, NULL, WT_CONFIG_COMPILED_TYPE_INT, 46, 0,
    INT64_MAX, NULL},
  {"os_cache_max", "int", NULL, "min=0", NULL, 0, NULL, WT_CONFIG_COMPILED_TYPE_INT, 47, 0,
    INT64_MAX, NULL},
  {"prefix_compression", "boolean", NULL, NULL, NULL, 0, NULL, WT_CONFIG_COMPILED_TYPE_BOOLEAN, 48,
    INT64_MIN, INT64_MAX, NULL},
  {"prefix_compression_min", "int", NULL, "min=0", NULL, 0, NULL, WT_CONFIG_COMPILED_TYPE_INT, 49,
    0, INT64_MAX, NULL},
  {"source", "string", NULL, NULL, NULL, 0, NULL, WT_CONFIG_COMPILED_TYPE_STRING, 8, INT64_MIN,
    INT64_MAX, NULL},
  {"split_deepen_min_child", "int", NULL, NULL, NULL, 0, NULL, WT_CONFIG_COMPILED_TYPE_INT, 50,
    INT64_MIN, INT64_MAX, NULL},
  {"split_deepen_per_child", "int", NULL, NULL, NULL, 0, NULL, WT_CONFIG_COMPILED_TYPE_INT, 51,
    INT64_MIN, INT64_MAX, NULL},
  {"split_pct", "int", NULL, "min=50,max=100", NULL, 0, NULL, WT_CONFIG_COMPILED_TYPE_INT, 52, 50,
    100, NULL},
  {"stable", "string", NULL, NULL, NULL, 0, NULL, WT_CONFIG_COMPILED_TYPE_STRING, 84, INT64_MIN,
    INT64_MAX, NULL},
  {"tiered_storage", "category", NULL, NULL, confchk_WT_SESSION_create_tiered_storage_subconfigs, 8,
    confchk_WT_SESSION_create_tiered_storage_subconfigs_jump, WT_CONFIG_COMPILED_TYPE_CATEGORY, 53,
    INT64_MIN, INT64_MAX, NULL},
  {"type", "string", NULL, NULL, NULL, 0, NULL, WT_CONFIG_COMPILED_TYPE_STRING, 9, INT64_MIN,
    INT64_MAX, NULL},
  {"value_format", "format", __wt_struct_confchk, NULL, NULL, 0, NULL,
    WT_CONFIG_COMPILED_TYPE_FORMAT, 61, INT64_MIN, INT64_MAX, NULL},
  {"verbose", "list", NULL, "choices=[\"write_timestamp\"]", NULL, 0, NULL,
    WT_CONFIG_COMPILED_TYPE_LIST, 10, INT64_MIN, INT64_MAX, confchk_verbose3_choices},
  {"write_timestamp_usage", "string", NULL,
    "choices=[\"always\",\"key_consistent\",\"mixed_mode\","
    "\"never\",\"none\",\"ordered\"]",
    NULL, 0, NULL, WT_CONFIG_COMPILED_TYPE_STRING, 11, INT64_MIN, INT64_MAX,
    confchk_write_timestamp_usage2_choices},
  {NULL, NULL, NULL, NULL, NULL, 0, NULL, 0, 0, 0, 0, NULL}};

static const uint8_t confchk_WT_SESSION_create_jump[WT_CONFIG_JUMP_TABLE_SIZE] = {0, 0, 0, 0, 0, 0,
  0, 0, 0, 0, 0, 0, 0, 0, 0, 0, 0, 0, 0, 0, 0, 0, 0, 0, 0, 0, 0, 0, 0, 0, 0, 0, 0, 0, 0, 0, 0, 0, 0,
  0, 0, 0, 0, 0, 0, 0, 0, 0, 0, 0, 0, 0, 0, 0, 0, 0, 0, 0, 0, 0, 0, 0, 0, 0, 0, 0, 0, 0, 0, 0, 0, 0,
  0, 0, 0, 0, 0, 0, 0, 0, 0, 0, 0, 0, 0, 0, 0, 0, 0, 0, 0, 0, 0, 0, 0, 0, 0, 0, 4, 7, 12, 14, 16,
  17, 17, 19, 28, 28, 30, 35, 37, 37, 39, 41, 41, 41, 46, 48, 48, 50, 51, 51, 51, 51, 51, 51, 51,
  51};

static const WT_CONFIG_CHECK confchk_WT_SESSION_drop[] = {
<<<<<<< HEAD
  {"checkpoint_wait", "boolean", NULL, NULL, NULL, 0, NULL, WT_CONFIG_COMPILED_TYPE_BOOLEAN, 110,
    INT64_MIN, INT64_MAX, NULL},
  {"force", "boolean", NULL, NULL, NULL, 0, NULL, WT_CONFIG_COMPILED_TYPE_BOOLEAN, 90, INT64_MIN,
=======
  {"checkpoint_wait", "boolean", NULL, NULL, NULL, 0, NULL, WT_CONFIG_COMPILED_TYPE_BOOLEAN, 125,
    INT64_MIN, INT64_MAX, NULL},
  {"force", "boolean", NULL, NULL, NULL, 0, NULL, WT_CONFIG_COMPILED_TYPE_BOOLEAN, 126, INT64_MIN,
>>>>>>> 0241985d
    INT64_MAX, NULL},
  {"lock_wait", "boolean", NULL, NULL, NULL, 0, NULL, WT_CONFIG_COMPILED_TYPE_BOOLEAN, 111,
    INT64_MIN, INT64_MAX, NULL},
  {"remove_files", "boolean", NULL, NULL, NULL, 0, NULL, WT_CONFIG_COMPILED_TYPE_BOOLEAN, 112,
    INT64_MIN, INT64_MAX, NULL},
  {"remove_shared", "boolean", NULL, NULL, NULL, 0, NULL, WT_CONFIG_COMPILED_TYPE_BOOLEAN, 113,
    INT64_MIN, INT64_MAX, NULL},
  {NULL, NULL, NULL, NULL, NULL, 0, NULL, 0, 0, 0, 0, NULL}};

static const uint8_t confchk_WT_SESSION_drop_jump[WT_CONFIG_JUMP_TABLE_SIZE] = {0, 0, 0, 0, 0, 0, 0,
  0, 0, 0, 0, 0, 0, 0, 0, 0, 0, 0, 0, 0, 0, 0, 0, 0, 0, 0, 0, 0, 0, 0, 0, 0, 0, 0, 0, 0, 0, 0, 0, 0,
  0, 0, 0, 0, 0, 0, 0, 0, 0, 0, 0, 0, 0, 0, 0, 0, 0, 0, 0, 0, 0, 0, 0, 0, 0, 0, 0, 0, 0, 0, 0, 0, 0,
  0, 0, 0, 0, 0, 0, 0, 0, 0, 0, 0, 0, 0, 0, 0, 0, 0, 0, 0, 0, 0, 0, 0, 0, 0, 0, 0, 1, 1, 1, 2, 2, 2,
  2, 2, 2, 3, 3, 3, 3, 3, 3, 5, 5, 5, 5, 5, 5, 5, 5, 5, 5, 5, 5, 5};

static const char *confchk_sync2_choices[] = {__WT_CONFIG_CHOICE_off, __WT_CONFIG_CHOICE_on, NULL};

static const WT_CONFIG_CHECK confchk_WT_SESSION_log_flush[] = {
  {"sync", "string", NULL, "choices=[\"off\",\"on\"]", NULL, 0, NULL,
    WT_CONFIG_COMPILED_TYPE_STRING, 114, INT64_MIN, INT64_MAX, confchk_sync2_choices},
  {NULL, NULL, NULL, NULL, NULL, 0, NULL, 0, 0, 0, 0, NULL}};

static const uint8_t confchk_WT_SESSION_log_flush_jump[WT_CONFIG_JUMP_TABLE_SIZE] = {0, 0, 0, 0, 0,
  0, 0, 0, 0, 0, 0, 0, 0, 0, 0, 0, 0, 0, 0, 0, 0, 0, 0, 0, 0, 0, 0, 0, 0, 0, 0, 0, 0, 0, 0, 0, 0, 0,
  0, 0, 0, 0, 0, 0, 0, 0, 0, 0, 0, 0, 0, 0, 0, 0, 0, 0, 0, 0, 0, 0, 0, 0, 0, 0, 0, 0, 0, 0, 0, 0, 0,
  0, 0, 0, 0, 0, 0, 0, 0, 0, 0, 0, 0, 0, 0, 0, 0, 0, 0, 0, 0, 0, 0, 0, 0, 0, 0, 0, 0, 0, 0, 0, 0, 0,
  0, 0, 0, 0, 0, 0, 0, 0, 0, 0, 0, 0, 1, 1, 1, 1, 1, 1, 1, 1, 1, 1, 1, 1};

static const WT_CONFIG_CHECK confchk_WT_SESSION_open_cursor_dump_version_subconfigs[] = {
  {"enabled", "boolean", NULL, NULL, NULL, 0, NULL, WT_CONFIG_COMPILED_TYPE_BOOLEAN, 43, INT64_MIN,
    INT64_MAX, NULL},
  {"raw_key_value", "boolean", NULL, NULL, NULL, 0, NULL, WT_CONFIG_COMPILED_TYPE_BOOLEAN, 123,
    INT64_MIN, INT64_MAX, NULL},
  {"start_timestamp", "string", NULL, NULL, NULL, 0, NULL, WT_CONFIG_COMPILED_TYPE_STRING, 121,
    INT64_MIN, INT64_MAX, NULL},
  {"timestamp_order", "boolean", NULL, NULL, NULL, 0, NULL, WT_CONFIG_COMPILED_TYPE_BOOLEAN, 122,
    INT64_MIN, INT64_MAX, NULL},
  {"visible_only", "boolean", NULL, NULL, NULL, 0, NULL, WT_CONFIG_COMPILED_TYPE_BOOLEAN, 120,
    INT64_MIN, INT64_MAX, NULL},
  {NULL, NULL, NULL, NULL, NULL, 0, NULL, 0, 0, 0, 0, NULL}};

static const uint8_t
  confchk_WT_SESSION_open_cursor_dump_version_subconfigs_jump[WT_CONFIG_JUMP_TABLE_SIZE] = {0, 0, 0,
    0, 0, 0, 0, 0, 0, 0, 0, 0, 0, 0, 0, 0, 0, 0, 0, 0, 0, 0, 0, 0, 0, 0, 0, 0, 0, 0, 0, 0, 0, 0, 0,
    0, 0, 0, 0, 0, 0, 0, 0, 0, 0, 0, 0, 0, 0, 0, 0, 0, 0, 0, 0, 0, 0, 0, 0, 0, 0, 0, 0, 0, 0, 0, 0,
    0, 0, 0, 0, 0, 0, 0, 0, 0, 0, 0, 0, 0, 0, 0, 0, 0, 0, 0, 0, 0, 0, 0, 0, 0, 0, 0, 0, 0, 0, 0, 0,
    0, 0, 0, 1, 1, 1, 1, 1, 1, 1, 1, 1, 1, 1, 1, 1, 2, 3, 4, 4, 5, 5, 5, 5, 5, 5, 5, 5, 5};

static const WT_CONFIG_CHECK confchk_WT_SESSION_open_cursor_debug_subconfigs[] = {
  {"checkpoint_read_timestamp", "string", NULL, NULL, NULL, 0, NULL, WT_CONFIG_COMPILED_TYPE_STRING,
    118, INT64_MIN, INT64_MAX, NULL},
  {"dump_version", "category", NULL, NULL, confchk_WT_SESSION_open_cursor_dump_version_subconfigs,
    5, confchk_WT_SESSION_open_cursor_dump_version_subconfigs_jump,
    WT_CONFIG_COMPILED_TYPE_CATEGORY, 119, INT64_MIN, INT64_MAX, NULL},
  {"release_evict", "boolean", NULL, NULL, NULL, 0, NULL, WT_CONFIG_COMPILED_TYPE_BOOLEAN, 124,
    INT64_MIN, INT64_MAX, NULL},
  {NULL, NULL, NULL, NULL, NULL, 0, NULL, 0, 0, 0, 0, NULL}};

static const uint8_t
  confchk_WT_SESSION_open_cursor_debug_subconfigs_jump[WT_CONFIG_JUMP_TABLE_SIZE] = {0, 0, 0, 0, 0,
    0, 0, 0, 0, 0, 0, 0, 0, 0, 0, 0, 0, 0, 0, 0, 0, 0, 0, 0, 0, 0, 0, 0, 0, 0, 0, 0, 0, 0, 0, 0, 0,
    0, 0, 0, 0, 0, 0, 0, 0, 0, 0, 0, 0, 0, 0, 0, 0, 0, 0, 0, 0, 0, 0, 0, 0, 0, 0, 0, 0, 0, 0, 0, 0,
    0, 0, 0, 0, 0, 0, 0, 0, 0, 0, 0, 0, 0, 0, 0, 0, 0, 0, 0, 0, 0, 0, 0, 0, 0, 0, 0, 0, 0, 0, 0, 1,
    2, 2, 2, 2, 2, 2, 2, 2, 2, 2, 2, 2, 2, 2, 3, 3, 3, 3, 3, 3, 3, 3, 3, 3, 3, 3, 3};
const char __WT_CONFIG_CHOICE_hex[] = "hex";
const char __WT_CONFIG_CHOICE_json[] = "json";
const char __WT_CONFIG_CHOICE_pretty[] = "pretty";
const char __WT_CONFIG_CHOICE_pretty_hex[] = "pretty_hex";
const char __WT_CONFIG_CHOICE_print[] = "print";

static const char *confchk_dump_choices[] = {__WT_CONFIG_CHOICE_hex, __WT_CONFIG_CHOICE_json,
  __WT_CONFIG_CHOICE_pretty, __WT_CONFIG_CHOICE_pretty_hex, __WT_CONFIG_CHOICE_print, NULL};

static const WT_CONFIG_CHECK confchk_WT_SESSION_open_cursor_incremental_subconfigs[] = {
  {"consolidate", "boolean", NULL, NULL, NULL, 0, NULL, WT_CONFIG_COMPILED_TYPE_BOOLEAN, 127,
    INT64_MIN, INT64_MAX, NULL},
  {"enabled", "boolean", NULL, NULL, NULL, 0, NULL, WT_CONFIG_COMPILED_TYPE_BOOLEAN, 43, INT64_MIN,
    INT64_MAX, NULL},
  {"file", "string", NULL, NULL, NULL, 0, NULL, WT_CONFIG_COMPILED_TYPE_STRING, 128, INT64_MIN,
    INT64_MAX, NULL},
  {"force_stop", "boolean", NULL, NULL, NULL, 0, NULL, WT_CONFIG_COMPILED_TYPE_BOOLEAN, 129,
    INT64_MIN, INT64_MAX, NULL},
  {"granularity", "int", NULL, "min=4KB,max=2GB", NULL, 0, NULL, WT_CONFIG_COMPILED_TYPE_INT, 130,
    4LL * WT_KILOBYTE, 2LL * WT_GIGABYTE, NULL},
  {"src_id", "string", NULL, NULL, NULL, 0, NULL, WT_CONFIG_COMPILED_TYPE_STRING, 131, INT64_MIN,
    INT64_MAX, NULL},
  {"this_id", "string", NULL, NULL, NULL, 0, NULL, WT_CONFIG_COMPILED_TYPE_STRING, 132, INT64_MIN,
    INT64_MAX, NULL},
  {NULL, NULL, NULL, NULL, NULL, 0, NULL, 0, 0, 0, 0, NULL}};

static const uint8_t
  confchk_WT_SESSION_open_cursor_incremental_subconfigs_jump[WT_CONFIG_JUMP_TABLE_SIZE] = {0, 0, 0,
    0, 0, 0, 0, 0, 0, 0, 0, 0, 0, 0, 0, 0, 0, 0, 0, 0, 0, 0, 0, 0, 0, 0, 0, 0, 0, 0, 0, 0, 0, 0, 0,
    0, 0, 0, 0, 0, 0, 0, 0, 0, 0, 0, 0, 0, 0, 0, 0, 0, 0, 0, 0, 0, 0, 0, 0, 0, 0, 0, 0, 0, 0, 0, 0,
    0, 0, 0, 0, 0, 0, 0, 0, 0, 0, 0, 0, 0, 0, 0, 0, 0, 0, 0, 0, 0, 0, 0, 0, 0, 0, 0, 0, 0, 0, 0, 0,
    0, 1, 1, 2, 4, 5, 5, 5, 5, 5, 5, 5, 5, 5, 5, 5, 5, 6, 7, 7, 7, 7, 7, 7, 7, 7, 7, 7, 7};
const char __WT_CONFIG_CHOICE_size[] = "size";

static const char *confchk_statistics2_choices[] = {__WT_CONFIG_CHOICE_all,
  __WT_CONFIG_CHOICE_cache_walk, __WT_CONFIG_CHOICE_fast, __WT_CONFIG_CHOICE_clear,
  __WT_CONFIG_CHOICE_size, __WT_CONFIG_CHOICE_tree_walk, NULL};

static const WT_CONFIG_CHECK confchk_WT_SESSION_open_cursor[] = {
  {"append", "boolean", NULL, NULL, NULL, 0, NULL, WT_CONFIG_COMPILED_TYPE_BOOLEAN, 89, INT64_MIN,
    INT64_MAX, NULL},
  {"bulk", "string", NULL, NULL, NULL, 0, NULL, WT_CONFIG_COMPILED_TYPE_STRING, 115, INT64_MIN,
    INT64_MAX, NULL},
  {"checkpoint", "string", NULL, NULL, NULL, 0, NULL, WT_CONFIG_COMPILED_TYPE_STRING, 62, INT64_MIN,
    INT64_MAX, NULL},
  {"checkpoint_use_history", "boolean", NULL, NULL, NULL, 0, NULL, WT_CONFIG_COMPILED_TYPE_BOOLEAN,
<<<<<<< HEAD
    116, INT64_MIN, INT64_MAX, NULL},
  {"checkpoint_wait", "boolean", NULL, NULL, NULL, 0, NULL, WT_CONFIG_COMPILED_TYPE_BOOLEAN, 110,
=======
    137, INT64_MIN, INT64_MAX, NULL},
  {"checkpoint_wait", "boolean", NULL, NULL, NULL, 0, NULL, WT_CONFIG_COMPILED_TYPE_BOOLEAN, 125,
>>>>>>> 0241985d
    INT64_MIN, INT64_MAX, NULL},
  {"debug", "category", NULL, NULL, confchk_WT_SESSION_open_cursor_debug_subconfigs, 3,
    confchk_WT_SESSION_open_cursor_debug_subconfigs_jump, WT_CONFIG_COMPILED_TYPE_CATEGORY, 117,
    INT64_MIN, INT64_MAX, NULL},
  {"dump", "string", NULL,
    "choices=[\"hex\",\"json\",\"pretty\",\"pretty_hex\","
    "\"print\"]",
<<<<<<< HEAD
    NULL, 0, NULL, WT_CONFIG_COMPILED_TYPE_STRING, 125, INT64_MIN, INT64_MAX, confchk_dump_choices},
  {"force", "boolean", NULL, NULL, NULL, 0, NULL, WT_CONFIG_COMPILED_TYPE_BOOLEAN, 90, INT64_MIN,
    INT64_MAX, NULL},
=======
    NULL, 0, NULL, WT_CONFIG_COMPILED_TYPE_STRING, 146, INT64_MIN, INT64_MAX, confchk_dump_choices},
>>>>>>> 0241985d
  {"incremental", "category", NULL, NULL, confchk_WT_SESSION_open_cursor_incremental_subconfigs, 7,
    confchk_WT_SESSION_open_cursor_incremental_subconfigs_jump, WT_CONFIG_COMPILED_TYPE_CATEGORY,
    126, INT64_MIN, INT64_MAX, NULL},
  {"next_random", "boolean", NULL, NULL, NULL, 0, NULL, WT_CONFIG_COMPILED_TYPE_BOOLEAN, 133,
    INT64_MIN, INT64_MAX, NULL},
  {"next_random_sample_size", "string", NULL, NULL, NULL, 0, NULL, WT_CONFIG_COMPILED_TYPE_STRING,
    134, INT64_MIN, INT64_MAX, NULL},
  {"next_random_seed", "string", NULL, NULL, NULL, 0, NULL, WT_CONFIG_COMPILED_TYPE_STRING, 135,
    INT64_MIN, INT64_MAX, NULL},
<<<<<<< HEAD
  {"overwrite", "boolean", NULL, NULL, NULL, 0, NULL, WT_CONFIG_COMPILED_TYPE_BOOLEAN, 91,
    INT64_MIN, INT64_MAX, NULL},
  {"prefix_search", "boolean", NULL, NULL, NULL, 0, NULL, WT_CONFIG_COMPILED_TYPE_BOOLEAN, 92,
=======
  {"overwrite", "boolean", NULL, NULL, NULL, 0, NULL, WT_CONFIG_COMPILED_TYPE_BOOLEAN, 107,
    INT64_MIN, INT64_MAX, NULL},
  {"prefix_search", "boolean", NULL, NULL, NULL, 0, NULL, WT_CONFIG_COMPILED_TYPE_BOOLEAN, 108,
>>>>>>> 0241985d
    INT64_MIN, INT64_MAX, NULL},
  {"raw", "boolean", NULL, NULL, NULL, 0, NULL, WT_CONFIG_COMPILED_TYPE_BOOLEAN, 136, INT64_MIN,
    INT64_MAX, NULL},
  {"read_once", "boolean", NULL, NULL, NULL, 0, NULL, WT_CONFIG_COMPILED_TYPE_BOOLEAN, 137,
    INT64_MIN, INT64_MAX, NULL},
  {"readonly", "boolean", NULL, NULL, NULL, 0, NULL, WT_CONFIG_COMPILED_TYPE_BOOLEAN, 69, INT64_MIN,
    INT64_MAX, NULL},
  {"skip_sort_check", "boolean", NULL, NULL, NULL, 0, NULL, WT_CONFIG_COMPILED_TYPE_BOOLEAN, 138,
    INT64_MIN, INT64_MAX, NULL},
  {"statistics", "list", NULL,
    "choices=[\"all\",\"cache_walk\",\"fast\",\"clear\","
    "\"size\",\"tree_walk\"]",
    NULL, 0, NULL, WT_CONFIG_COMPILED_TYPE_LIST, 139, INT64_MIN, INT64_MAX,
    confchk_statistics2_choices},
  {"target", "list", NULL, NULL, NULL, 0, NULL, WT_CONFIG_COMPILED_TYPE_LIST, 140, INT64_MIN,
    INT64_MAX, NULL},
  {NULL, NULL, NULL, NULL, NULL, 0, NULL, 0, 0, 0, 0, NULL}};

static const uint8_t confchk_WT_SESSION_open_cursor_jump[WT_CONFIG_JUMP_TABLE_SIZE] = {0, 0, 0, 0,
  0, 0, 0, 0, 0, 0, 0, 0, 0, 0, 0, 0, 0, 0, 0, 0, 0, 0, 0, 0, 0, 0, 0, 0, 0, 0, 0, 0, 0, 0, 0, 0, 0,
  0, 0, 0, 0, 0, 0, 0, 0, 0, 0, 0, 0, 0, 0, 0, 0, 0, 0, 0, 0, 0, 0, 0, 0, 0, 0, 0, 0, 0, 0, 0, 0, 0,
  0, 0, 0, 0, 0, 0, 0, 0, 0, 0, 0, 0, 0, 0, 0, 0, 0, 0, 0, 0, 0, 0, 0, 0, 0, 0, 0, 0, 1, 2, 5, 7, 7,
  7, 7, 7, 8, 8, 8, 8, 8, 11, 12, 13, 13, 16, 18, 19, 19, 19, 19, 19, 19, 19, 19, 19, 19, 19};

static const WT_CONFIG_CHECK confchk_WT_SESSION_prepare_transaction[] = {
  {"prepare_timestamp", "string", NULL, NULL, NULL, 0, NULL, WT_CONFIG_COMPILED_TYPE_STRING, 162,
    INT64_MIN, INT64_MAX, NULL},
  {NULL, NULL, NULL, NULL, NULL, 0, NULL, 0, 0, 0, 0, NULL}};

static const uint8_t confchk_WT_SESSION_prepare_transaction_jump[WT_CONFIG_JUMP_TABLE_SIZE] = {0, 0,
  0, 0, 0, 0, 0, 0, 0, 0, 0, 0, 0, 0, 0, 0, 0, 0, 0, 0, 0, 0, 0, 0, 0, 0, 0, 0, 0, 0, 0, 0, 0, 0, 0,
  0, 0, 0, 0, 0, 0, 0, 0, 0, 0, 0, 0, 0, 0, 0, 0, 0, 0, 0, 0, 0, 0, 0, 0, 0, 0, 0, 0, 0, 0, 0, 0, 0,
  0, 0, 0, 0, 0, 0, 0, 0, 0, 0, 0, 0, 0, 0, 0, 0, 0, 0, 0, 0, 0, 0, 0, 0, 0, 0, 0, 0, 0, 0, 0, 0, 0,
  0, 0, 0, 0, 0, 0, 0, 0, 0, 0, 0, 0, 1, 1, 1, 1, 1, 1, 1, 1, 1, 1, 1, 1, 1, 1, 1};
const char __WT_CONFIG_CHOICE_commit[] = "commit";
const char __WT_CONFIG_CHOICE_first_commit[] = "first_commit";
const char __WT_CONFIG_CHOICE_prepare[] = "prepare";

static const char *confchk_get2_choices[] = {__WT_CONFIG_CHOICE_commit,
  __WT_CONFIG_CHOICE_first_commit, __WT_CONFIG_CHOICE_prepare, __WT_CONFIG_CHOICE_read, NULL};

static const WT_CONFIG_CHECK confchk_WT_SESSION_query_timestamp[] = {
  {"get", "string", NULL,
    "choices=[\"commit\",\"first_commit\",\"prepare\","
    "\"read\"]",
    NULL, 0, NULL, WT_CONFIG_COMPILED_TYPE_STRING, 141, INT64_MIN, INT64_MAX, confchk_get2_choices},
  {NULL, NULL, NULL, NULL, NULL, 0, NULL, 0, 0, 0, 0, NULL}};

static const uint8_t confchk_WT_SESSION_query_timestamp_jump[WT_CONFIG_JUMP_TABLE_SIZE] = {0, 0, 0,
  0, 0, 0, 0, 0, 0, 0, 0, 0, 0, 0, 0, 0, 0, 0, 0, 0, 0, 0, 0, 0, 0, 0, 0, 0, 0, 0, 0, 0, 0, 0, 0, 0,
  0, 0, 0, 0, 0, 0, 0, 0, 0, 0, 0, 0, 0, 0, 0, 0, 0, 0, 0, 0, 0, 0, 0, 0, 0, 0, 0, 0, 0, 0, 0, 0, 0,
  0, 0, 0, 0, 0, 0, 0, 0, 0, 0, 0, 0, 0, 0, 0, 0, 0, 0, 0, 0, 0, 0, 0, 0, 0, 0, 0, 0, 0, 0, 0, 0, 0,
  0, 0, 1, 1, 1, 1, 1, 1, 1, 1, 1, 1, 1, 1, 1, 1, 1, 1, 1, 1, 1, 1, 1, 1, 1, 1};

static const char *confchk_isolation3_choices[] = {__WT_CONFIG_CHOICE_read_uncommitted,
  __WT_CONFIG_CHOICE_read_committed, __WT_CONFIG_CHOICE_snapshot, NULL};

static const WT_CONFIG_CHECK confchk_WT_SESSION_reconfigure[] = {
  {"cache_cursors", "boolean", NULL, NULL, NULL, 0, NULL, WT_CONFIG_COMPILED_TYPE_BOOLEAN, 275,
    INT64_MIN, INT64_MAX, NULL},
  {"cache_max_wait_ms", "int", NULL, "min=0", NULL, 0, NULL, WT_CONFIG_COMPILED_TYPE_INT, 189, 0,
    INT64_MAX, NULL},
  {"debug", "category", NULL, NULL, confchk_WT_CONNECTION_open_session_debug_subconfigs, 2,
    confchk_WT_CONNECTION_open_session_debug_subconfigs_jump, WT_CONFIG_COMPILED_TYPE_CATEGORY, 117,
    INT64_MIN, INT64_MAX, NULL},
  {"ignore_cache_size", "boolean", NULL, NULL, NULL, 0, NULL, WT_CONFIG_COMPILED_TYPE_BOOLEAN, 278,
    INT64_MIN, INT64_MAX, NULL},
  {"isolation", "string", NULL,
    "choices=[\"read-uncommitted\",\"read-committed\","
    "\"snapshot\"]",
    NULL, 0, NULL, WT_CONFIG_COMPILED_TYPE_STRING, 155, INT64_MIN, INT64_MAX,
    confchk_isolation3_choices},
  {"prefetch", "category", NULL, NULL, confchk_WT_CONNECTION_open_session_prefetch_subconfigs, 1,
    confchk_WT_CONNECTION_open_session_prefetch_subconfigs_jump, WT_CONFIG_COMPILED_TYPE_CATEGORY,
    279, INT64_MIN, INT64_MAX, NULL},
  {NULL, NULL, NULL, NULL, NULL, 0, NULL, 0, 0, 0, 0, NULL}};

static const uint8_t confchk_WT_SESSION_reconfigure_jump[WT_CONFIG_JUMP_TABLE_SIZE] = {0, 0, 0, 0,
  0, 0, 0, 0, 0, 0, 0, 0, 0, 0, 0, 0, 0, 0, 0, 0, 0, 0, 0, 0, 0, 0, 0, 0, 0, 0, 0, 0, 0, 0, 0, 0, 0,
  0, 0, 0, 0, 0, 0, 0, 0, 0, 0, 0, 0, 0, 0, 0, 0, 0, 0, 0, 0, 0, 0, 0, 0, 0, 0, 0, 0, 0, 0, 0, 0, 0,
  0, 0, 0, 0, 0, 0, 0, 0, 0, 0, 0, 0, 0, 0, 0, 0, 0, 0, 0, 0, 0, 0, 0, 0, 0, 0, 0, 0, 0, 0, 2, 3, 3,
  3, 3, 3, 5, 5, 5, 5, 5, 5, 5, 6, 6, 6, 6, 6, 6, 6, 6, 6, 6, 6, 6, 6, 6, 6};

static const WT_CONFIG_CHECK confchk_WT_SESSION_rollback_transaction[] = {
  {"operation_timeout_ms", "int", NULL, "min=0", NULL, 0, NULL, WT_CONFIG_COMPILED_TYPE_INT, 157, 0,
    INT64_MAX, NULL},
  {NULL, NULL, NULL, NULL, NULL, 0, NULL, 0, 0, 0, 0, NULL}};

static const uint8_t confchk_WT_SESSION_rollback_transaction_jump[WT_CONFIG_JUMP_TABLE_SIZE] = {0,
  0, 0, 0, 0, 0, 0, 0, 0, 0, 0, 0, 0, 0, 0, 0, 0, 0, 0, 0, 0, 0, 0, 0, 0, 0, 0, 0, 0, 0, 0, 0, 0, 0,
  0, 0, 0, 0, 0, 0, 0, 0, 0, 0, 0, 0, 0, 0, 0, 0, 0, 0, 0, 0, 0, 0, 0, 0, 0, 0, 0, 0, 0, 0, 0, 0, 0,
  0, 0, 0, 0, 0, 0, 0, 0, 0, 0, 0, 0, 0, 0, 0, 0, 0, 0, 0, 0, 0, 0, 0, 0, 0, 0, 0, 0, 0, 0, 0, 0, 0,
  0, 0, 0, 0, 0, 0, 0, 0, 0, 0, 0, 0, 1, 1, 1, 1, 1, 1, 1, 1, 1, 1, 1, 1, 1, 1, 1, 1};

static const WT_CONFIG_CHECK confchk_WT_SESSION_salvage[] = {
<<<<<<< HEAD
  {"force", "boolean", NULL, NULL, NULL, 0, NULL, WT_CONFIG_COMPILED_TYPE_BOOLEAN, 90, INT64_MIN,
=======
  {"force", "boolean", NULL, NULL, NULL, 0, NULL, WT_CONFIG_COMPILED_TYPE_BOOLEAN, 126, INT64_MIN,
>>>>>>> 0241985d
    INT64_MAX, NULL},
  {NULL, NULL, NULL, NULL, NULL, 0, NULL, 0, 0, 0, 0, NULL}};

static const uint8_t confchk_WT_SESSION_salvage_jump[WT_CONFIG_JUMP_TABLE_SIZE] = {0, 0, 0, 0, 0, 0,
  0, 0, 0, 0, 0, 0, 0, 0, 0, 0, 0, 0, 0, 0, 0, 0, 0, 0, 0, 0, 0, 0, 0, 0, 0, 0, 0, 0, 0, 0, 0, 0, 0,
  0, 0, 0, 0, 0, 0, 0, 0, 0, 0, 0, 0, 0, 0, 0, 0, 0, 0, 0, 0, 0, 0, 0, 0, 0, 0, 0, 0, 0, 0, 0, 0, 0,
  0, 0, 0, 0, 0, 0, 0, 0, 0, 0, 0, 0, 0, 0, 0, 0, 0, 0, 0, 0, 0, 0, 0, 0, 0, 0, 0, 0, 0, 0, 0, 1, 1,
  1, 1, 1, 1, 1, 1, 1, 1, 1, 1, 1, 1, 1, 1, 1, 1, 1, 1, 1, 1, 1, 1, 1};

static const WT_CONFIG_CHECK confchk_WT_SESSION_timestamp_transaction[] = {
  {"commit_timestamp", "string", NULL, NULL, NULL, 0, NULL, WT_CONFIG_COMPILED_TYPE_STRING, 2,
    INT64_MIN, INT64_MAX, NULL},
  {"durable_timestamp", "string", NULL, NULL, NULL, 0, NULL, WT_CONFIG_COMPILED_TYPE_STRING, 3,
    INT64_MIN, INT64_MAX, NULL},
  {"prepare_timestamp", "string", NULL, NULL, NULL, 0, NULL, WT_CONFIG_COMPILED_TYPE_STRING, 162,
    INT64_MIN, INT64_MAX, NULL},
  {"read_timestamp", "string", NULL, NULL, NULL, 0, NULL, WT_CONFIG_COMPILED_TYPE_STRING, 4,
    INT64_MIN, INT64_MAX, NULL},
  {NULL, NULL, NULL, NULL, NULL, 0, NULL, 0, 0, 0, 0, NULL}};

static const uint8_t confchk_WT_SESSION_timestamp_transaction_jump[WT_CONFIG_JUMP_TABLE_SIZE] = {0,
  0, 0, 0, 0, 0, 0, 0, 0, 0, 0, 0, 0, 0, 0, 0, 0, 0, 0, 0, 0, 0, 0, 0, 0, 0, 0, 0, 0, 0, 0, 0, 0, 0,
  0, 0, 0, 0, 0, 0, 0, 0, 0, 0, 0, 0, 0, 0, 0, 0, 0, 0, 0, 0, 0, 0, 0, 0, 0, 0, 0, 0, 0, 0, 0, 0, 0,
  0, 0, 0, 0, 0, 0, 0, 0, 0, 0, 0, 0, 0, 0, 0, 0, 0, 0, 0, 0, 0, 0, 0, 0, 0, 0, 0, 0, 0, 0, 0, 0, 0,
  1, 2, 2, 2, 2, 2, 2, 2, 2, 2, 2, 2, 2, 3, 3, 4, 4, 4, 4, 4, 4, 4, 4, 4, 4, 4, 4, 4};

static const WT_CONFIG_CHECK confchk_WT_SESSION_verify[] = {
  {"do_not_clear_txn_id", "boolean", NULL, NULL, NULL, 0, NULL, WT_CONFIG_COMPILED_TYPE_BOOLEAN,
    142, INT64_MIN, INT64_MAX, NULL},
  {"dump_address", "boolean", NULL, NULL, NULL, 0, NULL, WT_CONFIG_COMPILED_TYPE_BOOLEAN, 143,
    INT64_MIN, INT64_MAX, NULL},
  {"dump_all_data", "boolean", NULL, NULL, NULL, 0, NULL, WT_CONFIG_COMPILED_TYPE_BOOLEAN, 144,
    INT64_MIN, INT64_MAX, NULL},
  {"dump_blocks", "boolean", NULL, NULL, NULL, 0, NULL, WT_CONFIG_COMPILED_TYPE_BOOLEAN, 145,
    INT64_MIN, INT64_MAX, NULL},
  {"dump_key_data", "boolean", NULL, NULL, NULL, 0, NULL, WT_CONFIG_COMPILED_TYPE_BOOLEAN, 146,
    INT64_MIN, INT64_MAX, NULL},
  {"dump_layout", "boolean", NULL, NULL, NULL, 0, NULL, WT_CONFIG_COMPILED_TYPE_BOOLEAN, 147,
    INT64_MIN, INT64_MAX, NULL},
  {"dump_offsets", "list", NULL, NULL, NULL, 0, NULL, WT_CONFIG_COMPILED_TYPE_LIST, 148, INT64_MIN,
    INT64_MAX, NULL},
  {"dump_pages", "boolean", NULL, NULL, NULL, 0, NULL, WT_CONFIG_COMPILED_TYPE_BOOLEAN, 149,
    INT64_MIN, INT64_MAX, NULL},
  {"dump_tree_shape", "boolean", NULL, NULL, NULL, 0, NULL, WT_CONFIG_COMPILED_TYPE_BOOLEAN, 150,
    INT64_MIN, INT64_MAX, NULL},
  {"read_corrupt", "boolean", NULL, NULL, NULL, 0, NULL, WT_CONFIG_COMPILED_TYPE_BOOLEAN, 151,
    INT64_MIN, INT64_MAX, NULL},
  {"stable_timestamp", "boolean", NULL, NULL, NULL, 0, NULL, WT_CONFIG_COMPILED_TYPE_BOOLEAN, 152,
    INT64_MIN, INT64_MAX, NULL},
  {"strict", "boolean", NULL, NULL, NULL, 0, NULL, WT_CONFIG_COMPILED_TYPE_BOOLEAN, 153, INT64_MIN,
    INT64_MAX, NULL},
  {NULL, NULL, NULL, NULL, NULL, 0, NULL, 0, 0, 0, 0, NULL}};

static const uint8_t confchk_WT_SESSION_verify_jump[WT_CONFIG_JUMP_TABLE_SIZE] = {0, 0, 0, 0, 0, 0,
  0, 0, 0, 0, 0, 0, 0, 0, 0, 0, 0, 0, 0, 0, 0, 0, 0, 0, 0, 0, 0, 0, 0, 0, 0, 0, 0, 0, 0, 0, 0, 0, 0,
  0, 0, 0, 0, 0, 0, 0, 0, 0, 0, 0, 0, 0, 0, 0, 0, 0, 0, 0, 0, 0, 0, 0, 0, 0, 0, 0, 0, 0, 0, 0, 0, 0,
  0, 0, 0, 0, 0, 0, 0, 0, 0, 0, 0, 0, 0, 0, 0, 0, 0, 0, 0, 0, 0, 0, 0, 0, 0, 0, 0, 0, 0, 9, 9, 9, 9,
  9, 9, 9, 9, 9, 9, 9, 9, 9, 9, 10, 12, 12, 12, 12, 12, 12, 12, 12, 12, 12, 12, 12};

static const char *confchk_verbose4_choices[] = {__WT_CONFIG_CHOICE_write_timestamp, NULL};

static const char *confchk_write_timestamp_usage3_choices[] = {__WT_CONFIG_CHOICE_always,
  __WT_CONFIG_CHOICE_key_consistent, __WT_CONFIG_CHOICE_mixed_mode, __WT_CONFIG_CHOICE_never,
  __WT_CONFIG_CHOICE_none, __WT_CONFIG_CHOICE_ordered, NULL};

static const WT_CONFIG_CHECK confchk_colgroup_meta[] = {
  {"app_metadata", "string", NULL, NULL, NULL, 0, NULL, WT_CONFIG_COMPILED_TYPE_STRING, 0,
    INT64_MIN, INT64_MAX, NULL},
  {"assert", "category", NULL, NULL, confchk_WT_SESSION_create_assert_subconfigs, 4,
    confchk_WT_SESSION_create_assert_subconfigs_jump, WT_CONFIG_COMPILED_TYPE_CATEGORY, 1,
    INT64_MIN, INT64_MAX, NULL},
  {"collator", "string", NULL, NULL, NULL, 0, NULL, WT_CONFIG_COMPILED_TYPE_STRING, 6, INT64_MIN,
    INT64_MAX, NULL},
  {"columns", "list", NULL, NULL, NULL, 0, NULL, WT_CONFIG_COMPILED_TYPE_LIST, 7, INT64_MIN,
    INT64_MAX, NULL},
  {"source", "string", NULL, NULL, NULL, 0, NULL, WT_CONFIG_COMPILED_TYPE_STRING, 8, INT64_MIN,
    INT64_MAX, NULL},
  {"type", "string", NULL, NULL, NULL, 0, NULL, WT_CONFIG_COMPILED_TYPE_STRING, 9, INT64_MIN,
    INT64_MAX, NULL},
  {"verbose", "list", NULL, "choices=[\"write_timestamp\"]", NULL, 0, NULL,
    WT_CONFIG_COMPILED_TYPE_LIST, 10, INT64_MIN, INT64_MAX, confchk_verbose4_choices},
  {"write_timestamp_usage", "string", NULL,
    "choices=[\"always\",\"key_consistent\",\"mixed_mode\","
    "\"never\",\"none\",\"ordered\"]",
    NULL, 0, NULL, WT_CONFIG_COMPILED_TYPE_STRING, 11, INT64_MIN, INT64_MAX,
    confchk_write_timestamp_usage3_choices},
  {NULL, NULL, NULL, NULL, NULL, 0, NULL, 0, 0, 0, 0, NULL}};

static const uint8_t confchk_colgroup_meta_jump[WT_CONFIG_JUMP_TABLE_SIZE] = {0, 0, 0, 0, 0, 0, 0,
  0, 0, 0, 0, 0, 0, 0, 0, 0, 0, 0, 0, 0, 0, 0, 0, 0, 0, 0, 0, 0, 0, 0, 0, 0, 0, 0, 0, 0, 0, 0, 0, 0,
  0, 0, 0, 0, 0, 0, 0, 0, 0, 0, 0, 0, 0, 0, 0, 0, 0, 0, 0, 0, 0, 0, 0, 0, 0, 0, 0, 0, 0, 0, 0, 0, 0,
  0, 0, 0, 0, 0, 0, 0, 0, 0, 0, 0, 0, 0, 0, 0, 0, 0, 0, 0, 0, 0, 0, 0, 0, 0, 2, 2, 4, 4, 4, 4, 4, 4,
  4, 4, 4, 4, 4, 4, 4, 4, 4, 4, 5, 6, 6, 7, 8, 8, 8, 8, 8, 8, 8, 8};

static const char *confchk_access_pattern_hint3_choices[] = {
  __WT_CONFIG_CHOICE_none, __WT_CONFIG_CHOICE_random, __WT_CONFIG_CHOICE_sequential, NULL};

static const char *confchk_block_allocation2_choices[] = {
  __WT_CONFIG_CHOICE_best, __WT_CONFIG_CHOICE_first, NULL};

static const char *confchk_block_manager2_choices[] = {
  __WT_CONFIG_CHOICE_default, __WT_CONFIG_CHOICE_disagg, NULL};

static const char *confchk_checksum2_choices[] = {__WT_CONFIG_CHOICE_on, __WT_CONFIG_CHOICE_off,
  __WT_CONFIG_CHOICE_uncompressed, __WT_CONFIG_CHOICE_unencrypted, NULL};

static const char *confchk_format2_choices[] = {__WT_CONFIG_CHOICE_btree, NULL};

static const char *confchk_verbose5_choices[] = {__WT_CONFIG_CHOICE_write_timestamp, NULL};

static const char *confchk_write_timestamp_usage4_choices[] = {__WT_CONFIG_CHOICE_always,
  __WT_CONFIG_CHOICE_key_consistent, __WT_CONFIG_CHOICE_mixed_mode, __WT_CONFIG_CHOICE_never,
  __WT_CONFIG_CHOICE_none, __WT_CONFIG_CHOICE_ordered, NULL};

static const WT_CONFIG_CHECK confchk_file_config[] = {
  {"access_pattern_hint", "string", NULL, "choices=[\"none\",\"random\",\"sequential\"]", NULL, 0,
    NULL, WT_CONFIG_COMPILED_TYPE_STRING, 12, INT64_MIN, INT64_MAX,
    confchk_access_pattern_hint3_choices},
  {"allocation_size", "int", NULL, "min=512B,max=128MB", NULL, 0, NULL, WT_CONFIG_COMPILED_TYPE_INT,
    13, 512, 128LL * WT_MEGABYTE, NULL},
  {"app_metadata", "string", NULL, NULL, NULL, 0, NULL, WT_CONFIG_COMPILED_TYPE_STRING, 0,
    INT64_MIN, INT64_MAX, NULL},
  {"assert", "category", NULL, NULL, confchk_WT_SESSION_create_assert_subconfigs, 4,
    confchk_WT_SESSION_create_assert_subconfigs_jump, WT_CONFIG_COMPILED_TYPE_CATEGORY, 1,
    INT64_MIN, INT64_MAX, NULL},
  {"block_allocation", "string", NULL, "choices=[\"best\",\"first\"]", NULL, 0, NULL,
    WT_CONFIG_COMPILED_TYPE_STRING, 14, INT64_MIN, INT64_MAX, confchk_block_allocation2_choices},
  {"block_compressor", "string", NULL, NULL, NULL, 0, NULL, WT_CONFIG_COMPILED_TYPE_STRING, 15,
    INT64_MIN, INT64_MAX, NULL},
  {"block_manager", "string", NULL, "choices=[\"default\",\"disagg\"]", NULL, 0, NULL,
    WT_CONFIG_COMPILED_TYPE_STRING, 16, INT64_MIN, INT64_MAX, confchk_block_manager2_choices},
  {"cache_resident", "boolean", NULL, NULL, NULL, 0, NULL, WT_CONFIG_COMPILED_TYPE_BOOLEAN, 17,
    INT64_MIN, INT64_MAX, NULL},
  {"checksum", "string", NULL,
    "choices=[\"on\",\"off\",\"uncompressed\","
    "\"unencrypted\"]",
    NULL, 0, NULL, WT_CONFIG_COMPILED_TYPE_STRING, 18, INT64_MIN, INT64_MAX,
    confchk_checksum2_choices},
  {"collator", "string", NULL, NULL, NULL, 0, NULL, WT_CONFIG_COMPILED_TYPE_STRING, 6, INT64_MIN,
    INT64_MAX, NULL},
  {"columns", "list", NULL, NULL, NULL, 0, NULL, WT_CONFIG_COMPILED_TYPE_LIST, 7, INT64_MIN,
    INT64_MAX, NULL},
  {"dictionary", "int", NULL, "min=0", NULL, 0, NULL, WT_CONFIG_COMPILED_TYPE_INT, 19, 0, INT64_MAX,
    NULL},
  {"disaggregated", "category", NULL, NULL, confchk_WT_SESSION_create_disaggregated_subconfigs, 3,
    confchk_WT_SESSION_create_disaggregated_subconfigs_jump, WT_CONFIG_COMPILED_TYPE_CATEGORY, 20,
    INT64_MIN, INT64_MAX, NULL},
  {"encryption", "category", NULL, NULL, confchk_WT_SESSION_create_encryption_subconfigs, 2,
    confchk_WT_SESSION_create_encryption_subconfigs_jump, WT_CONFIG_COMPILED_TYPE_CATEGORY, 24,
    INT64_MIN, INT64_MAX, NULL},
  {"format", "string", NULL, "choices=[\"btree\"]", NULL, 0, NULL, WT_CONFIG_COMPILED_TYPE_STRING,
    27, INT64_MIN, INT64_MAX, confchk_format2_choices},
  {"huffman_key", "string", NULL, NULL, NULL, 0, NULL, WT_CONFIG_COMPILED_TYPE_STRING, 28,
    INT64_MIN, INT64_MAX, NULL},
  {"huffman_value", "string", NULL, NULL, NULL, 0, NULL, WT_CONFIG_COMPILED_TYPE_STRING, 29,
    INT64_MIN, INT64_MAX, NULL},
  {"ignore_in_memory_cache_size", "boolean", NULL, NULL, NULL, 0, NULL,
    WT_CONFIG_COMPILED_TYPE_BOOLEAN, 30, INT64_MIN, INT64_MAX, NULL},
  {"in_memory", "boolean", NULL, NULL, NULL, 0, NULL, WT_CONFIG_COMPILED_TYPE_BOOLEAN, 31,
    INT64_MIN, INT64_MAX, NULL},
  {"internal_item_max", "int", NULL, "min=0", NULL, 0, NULL, WT_CONFIG_COMPILED_TYPE_INT, 32, 0,
    INT64_MAX, NULL},
  {"internal_key_max", "int", NULL, "min=0", NULL, 0, NULL, WT_CONFIG_COMPILED_TYPE_INT, 33, 0,
    INT64_MAX, NULL},
  {"internal_key_truncate", "boolean", NULL, NULL, NULL, 0, NULL, WT_CONFIG_COMPILED_TYPE_BOOLEAN,
    34, INT64_MIN, INT64_MAX, NULL},
  {"internal_page_max", "int", NULL, "min=512B,max=512MB", NULL, 0, NULL,
    WT_CONFIG_COMPILED_TYPE_INT, 35, 512, 512LL * WT_MEGABYTE, NULL},
  {"key_format", "format", __wt_struct_confchk, NULL, NULL, 0, NULL, WT_CONFIG_COMPILED_TYPE_FORMAT,
    36, INT64_MIN, INT64_MAX, NULL},
  {"key_gap", "int", NULL, "min=0", NULL, 0, NULL, WT_CONFIG_COMPILED_TYPE_INT, 37, 0, INT64_MAX,
    NULL},
  {"leaf_item_max", "int", NULL, "min=0", NULL, 0, NULL, WT_CONFIG_COMPILED_TYPE_INT, 38, 0,
    INT64_MAX, NULL},
  {"leaf_key_max", "int", NULL, "min=0", NULL, 0, NULL, WT_CONFIG_COMPILED_TYPE_INT, 39, 0,
    INT64_MAX, NULL},
  {"leaf_page_max", "int", NULL, "min=512B,max=512MB", NULL, 0, NULL, WT_CONFIG_COMPILED_TYPE_INT,
    40, 512, 512LL * WT_MEGABYTE, NULL},
  {"leaf_value_max", "int", NULL, "min=0", NULL, 0, NULL, WT_CONFIG_COMPILED_TYPE_INT, 41, 0,
    INT64_MAX, NULL},
  {"log", "category", NULL, NULL, confchk_WT_SESSION_create_log_subconfigs, 1,
    confchk_WT_SESSION_create_log_subconfigs_jump, WT_CONFIG_COMPILED_TYPE_CATEGORY, 42, INT64_MIN,
    INT64_MAX, NULL},
  {"memory_page_image_max", "int", NULL, "min=0", NULL, 0, NULL, WT_CONFIG_COMPILED_TYPE_INT, 44, 0,
    INT64_MAX, NULL},
  {"memory_page_max", "int", NULL, "min=512B,max=10TB", NULL, 0, NULL, WT_CONFIG_COMPILED_TYPE_INT,
    45, 512, 10LL * WT_TERABYTE, NULL},
  {"os_cache_dirty_max", "int", NULL, "min=0", NULL, 0, NULL, WT_CONFIG_COMPILED_TYPE_INT, 46, 0,
    INT64_MAX, NULL},
  {"os_cache_max", "int", NULL, "min=0", NULL, 0, NULL, WT_CONFIG_COMPILED_TYPE_INT, 47, 0,
    INT64_MAX, NULL},
  {"prefix_compression", "boolean", NULL, NULL, NULL, 0, NULL, WT_CONFIG_COMPILED_TYPE_BOOLEAN, 48,
    INT64_MIN, INT64_MAX, NULL},
  {"prefix_compression_min", "int", NULL, "min=0", NULL, 0, NULL, WT_CONFIG_COMPILED_TYPE_INT, 49,
    0, INT64_MAX, NULL},
  {"split_deepen_min_child", "int", NULL, NULL, NULL, 0, NULL, WT_CONFIG_COMPILED_TYPE_INT, 50,
    INT64_MIN, INT64_MAX, NULL},
  {"split_deepen_per_child", "int", NULL, NULL, NULL, 0, NULL, WT_CONFIG_COMPILED_TYPE_INT, 51,
    INT64_MIN, INT64_MAX, NULL},
  {"split_pct", "int", NULL, "min=50,max=100", NULL, 0, NULL, WT_CONFIG_COMPILED_TYPE_INT, 52, 50,
    100, NULL},
  {"tiered_storage", "category", NULL, NULL, confchk_WT_SESSION_create_tiered_storage_subconfigs, 8,
    confchk_WT_SESSION_create_tiered_storage_subconfigs_jump, WT_CONFIG_COMPILED_TYPE_CATEGORY, 53,
    INT64_MIN, INT64_MAX, NULL},
  {"value_format", "format", __wt_struct_confchk, NULL, NULL, 0, NULL,
    WT_CONFIG_COMPILED_TYPE_FORMAT, 61, INT64_MIN, INT64_MAX, NULL},
  {"verbose", "list", NULL, "choices=[\"write_timestamp\"]", NULL, 0, NULL,
    WT_CONFIG_COMPILED_TYPE_LIST, 10, INT64_MIN, INT64_MAX, confchk_verbose5_choices},
  {"write_timestamp_usage", "string", NULL,
    "choices=[\"always\",\"key_consistent\",\"mixed_mode\","
    "\"never\",\"none\",\"ordered\"]",
    NULL, 0, NULL, WT_CONFIG_COMPILED_TYPE_STRING, 11, INT64_MIN, INT64_MAX,
    confchk_write_timestamp_usage4_choices},
  {NULL, NULL, NULL, NULL, NULL, 0, NULL, 0, 0, 0, 0, NULL}};

static const uint8_t confchk_file_config_jump[WT_CONFIG_JUMP_TABLE_SIZE] = {0, 0, 0, 0, 0, 0, 0, 0,
  0, 0, 0, 0, 0, 0, 0, 0, 0, 0, 0, 0, 0, 0, 0, 0, 0, 0, 0, 0, 0, 0, 0, 0, 0, 0, 0, 0, 0, 0, 0, 0, 0,
  0, 0, 0, 0, 0, 0, 0, 0, 0, 0, 0, 0, 0, 0, 0, 0, 0, 0, 0, 0, 0, 0, 0, 0, 0, 0, 0, 0, 0, 0, 0, 0, 0,
  0, 0, 0, 0, 0, 0, 0, 0, 0, 0, 0, 0, 0, 0, 0, 0, 0, 0, 0, 0, 0, 0, 0, 0, 4, 7, 11, 13, 14, 15, 15,
  17, 23, 23, 25, 30, 32, 32, 34, 36, 36, 36, 39, 40, 40, 42, 43, 43, 43, 43, 43, 43, 43, 43};

static const char *confchk_access_pattern_hint4_choices[] = {
  __WT_CONFIG_CHOICE_none, __WT_CONFIG_CHOICE_random, __WT_CONFIG_CHOICE_sequential, NULL};

static const char *confchk_block_allocation3_choices[] = {
  __WT_CONFIG_CHOICE_best, __WT_CONFIG_CHOICE_first, NULL};

static const char *confchk_block_manager3_choices[] = {
  __WT_CONFIG_CHOICE_default, __WT_CONFIG_CHOICE_disagg, NULL};

static const char *confchk_checksum3_choices[] = {__WT_CONFIG_CHOICE_on, __WT_CONFIG_CHOICE_off,
  __WT_CONFIG_CHOICE_uncompressed, __WT_CONFIG_CHOICE_unencrypted, NULL};

static const char *confchk_format3_choices[] = {__WT_CONFIG_CHOICE_btree, NULL};

static const WT_CONFIG_CHECK confchk_live_restore_subconfigs[] = {
  {"bitmap", "string", NULL, NULL, NULL, 0, NULL, WT_CONFIG_COMPILED_TYPE_STRING, 67, INT64_MIN,
    INT64_MAX, NULL},
  {"nbits", "int", NULL, NULL, NULL, 0, NULL, WT_CONFIG_COMPILED_TYPE_INT, 68, INT64_MIN, INT64_MAX,
    NULL},
  {NULL, NULL, NULL, NULL, NULL, 0, NULL, 0, 0, 0, 0, NULL}};

static const uint8_t confchk_live_restore_subconfigs_jump[WT_CONFIG_JUMP_TABLE_SIZE] = {0, 0, 0, 0,
  0, 0, 0, 0, 0, 0, 0, 0, 0, 0, 0, 0, 0, 0, 0, 0, 0, 0, 0, 0, 0, 0, 0, 0, 0, 0, 0, 0, 0, 0, 0, 0, 0,
  0, 0, 0, 0, 0, 0, 0, 0, 0, 0, 0, 0, 0, 0, 0, 0, 0, 0, 0, 0, 0, 0, 0, 0, 0, 0, 0, 0, 0, 0, 0, 0, 0,
  0, 0, 0, 0, 0, 0, 0, 0, 0, 0, 0, 0, 0, 0, 0, 0, 0, 0, 0, 0, 0, 0, 0, 0, 0, 0, 0, 0, 0, 1, 1, 1, 1,
  1, 1, 1, 1, 1, 1, 1, 1, 2, 2, 2, 2, 2, 2, 2, 2, 2, 2, 2, 2, 2, 2, 2, 2, 2};

static const char *confchk_verbose6_choices[] = {__WT_CONFIG_CHOICE_write_timestamp, NULL};

static const char *confchk_write_timestamp_usage5_choices[] = {__WT_CONFIG_CHOICE_always,
  __WT_CONFIG_CHOICE_key_consistent, __WT_CONFIG_CHOICE_mixed_mode, __WT_CONFIG_CHOICE_never,
  __WT_CONFIG_CHOICE_none, __WT_CONFIG_CHOICE_ordered, NULL};

static const WT_CONFIG_CHECK confchk_file_meta[] = {
  {"access_pattern_hint", "string", NULL, "choices=[\"none\",\"random\",\"sequential\"]", NULL, 0,
    NULL, WT_CONFIG_COMPILED_TYPE_STRING, 12, INT64_MIN, INT64_MAX,
    confchk_access_pattern_hint4_choices},
  {"allocation_size", "int", NULL, "min=512B,max=128MB", NULL, 0, NULL, WT_CONFIG_COMPILED_TYPE_INT,
    13, 512, 128LL * WT_MEGABYTE, NULL},
  {"app_metadata", "string", NULL, NULL, NULL, 0, NULL, WT_CONFIG_COMPILED_TYPE_STRING, 0,
    INT64_MIN, INT64_MAX, NULL},
  {"assert", "category", NULL, NULL, confchk_WT_SESSION_create_assert_subconfigs, 4,
    confchk_WT_SESSION_create_assert_subconfigs_jump, WT_CONFIG_COMPILED_TYPE_CATEGORY, 1,
    INT64_MIN, INT64_MAX, NULL},
  {"block_allocation", "string", NULL, "choices=[\"best\",\"first\"]", NULL, 0, NULL,
    WT_CONFIG_COMPILED_TYPE_STRING, 14, INT64_MIN, INT64_MAX, confchk_block_allocation3_choices},
  {"block_compressor", "string", NULL, NULL, NULL, 0, NULL, WT_CONFIG_COMPILED_TYPE_STRING, 15,
    INT64_MIN, INT64_MAX, NULL},
  {"block_manager", "string", NULL, "choices=[\"default\",\"disagg\"]", NULL, 0, NULL,
    WT_CONFIG_COMPILED_TYPE_STRING, 16, INT64_MIN, INT64_MAX, confchk_block_manager3_choices},
  {"cache_resident", "boolean", NULL, NULL, NULL, 0, NULL, WT_CONFIG_COMPILED_TYPE_BOOLEAN, 17,
    INT64_MIN, INT64_MAX, NULL},
  {"checkpoint", "string", NULL, NULL, NULL, 0, NULL, WT_CONFIG_COMPILED_TYPE_STRING, 62, INT64_MIN,
    INT64_MAX, NULL},
  {"checkpoint_backup_info", "string", NULL, NULL, NULL, 0, NULL, WT_CONFIG_COMPILED_TYPE_STRING,
    63, INT64_MIN, INT64_MAX, NULL},
  {"checkpoint_lsn", "string", NULL, NULL, NULL, 0, NULL, WT_CONFIG_COMPILED_TYPE_STRING, 64,
    INT64_MIN, INT64_MAX, NULL},
  {"checksum", "string", NULL,
    "choices=[\"on\",\"off\",\"uncompressed\","
    "\"unencrypted\"]",
    NULL, 0, NULL, WT_CONFIG_COMPILED_TYPE_STRING, 18, INT64_MIN, INT64_MAX,
    confchk_checksum3_choices},
  {"collator", "string", NULL, NULL, NULL, 0, NULL, WT_CONFIG_COMPILED_TYPE_STRING, 6, INT64_MIN,
    INT64_MAX, NULL},
  {"columns", "list", NULL, NULL, NULL, 0, NULL, WT_CONFIG_COMPILED_TYPE_LIST, 7, INT64_MIN,
    INT64_MAX, NULL},
  {"dictionary", "int", NULL, "min=0", NULL, 0, NULL, WT_CONFIG_COMPILED_TYPE_INT, 19, 0, INT64_MAX,
    NULL},
  {"disaggregated", "category", NULL, NULL, confchk_WT_SESSION_create_disaggregated_subconfigs, 3,
    confchk_WT_SESSION_create_disaggregated_subconfigs_jump, WT_CONFIG_COMPILED_TYPE_CATEGORY, 20,
    INT64_MIN, INT64_MAX, NULL},
  {"encryption", "category", NULL, NULL, confchk_WT_SESSION_create_encryption_subconfigs, 2,
    confchk_WT_SESSION_create_encryption_subconfigs_jump, WT_CONFIG_COMPILED_TYPE_CATEGORY, 24,
    INT64_MIN, INT64_MAX, NULL},
  {"format", "string", NULL, "choices=[\"btree\"]", NULL, 0, NULL, WT_CONFIG_COMPILED_TYPE_STRING,
    27, INT64_MIN, INT64_MAX, confchk_format3_choices},
  {"huffman_key", "string", NULL, NULL, NULL, 0, NULL, WT_CONFIG_COMPILED_TYPE_STRING, 28,
    INT64_MIN, INT64_MAX, NULL},
  {"huffman_value", "string", NULL, NULL, NULL, 0, NULL, WT_CONFIG_COMPILED_TYPE_STRING, 29,
    INT64_MIN, INT64_MAX, NULL},
  {"id", "string", NULL, NULL, NULL, 0, NULL, WT_CONFIG_COMPILED_TYPE_STRING, 65, INT64_MIN,
    INT64_MAX, NULL},
  {"ignore_in_memory_cache_size", "boolean", NULL, NULL, NULL, 0, NULL,
    WT_CONFIG_COMPILED_TYPE_BOOLEAN, 30, INT64_MIN, INT64_MAX, NULL},
  {"in_memory", "boolean", NULL, NULL, NULL, 0, NULL, WT_CONFIG_COMPILED_TYPE_BOOLEAN, 31,
    INT64_MIN, INT64_MAX, NULL},
  {"internal_item_max", "int", NULL, "min=0", NULL, 0, NULL, WT_CONFIG_COMPILED_TYPE_INT, 32, 0,
    INT64_MAX, NULL},
  {"internal_key_max", "int", NULL, "min=0", NULL, 0, NULL, WT_CONFIG_COMPILED_TYPE_INT, 33, 0,
    INT64_MAX, NULL},
  {"internal_key_truncate", "boolean", NULL, NULL, NULL, 0, NULL, WT_CONFIG_COMPILED_TYPE_BOOLEAN,
    34, INT64_MIN, INT64_MAX, NULL},
  {"internal_page_max", "int", NULL, "min=512B,max=512MB", NULL, 0, NULL,
    WT_CONFIG_COMPILED_TYPE_INT, 35, 512, 512LL * WT_MEGABYTE, NULL},
  {"key_format", "format", __wt_struct_confchk, NULL, NULL, 0, NULL, WT_CONFIG_COMPILED_TYPE_FORMAT,
    36, INT64_MIN, INT64_MAX, NULL},
  {"key_gap", "int", NULL, "min=0", NULL, 0, NULL, WT_CONFIG_COMPILED_TYPE_INT, 37, 0, INT64_MAX,
    NULL},
  {"leaf_item_max", "int", NULL, "min=0", NULL, 0, NULL, WT_CONFIG_COMPILED_TYPE_INT, 38, 0,
    INT64_MAX, NULL},
  {"leaf_key_max", "int", NULL, "min=0", NULL, 0, NULL, WT_CONFIG_COMPILED_TYPE_INT, 39, 0,
    INT64_MAX, NULL},
  {"leaf_page_max", "int", NULL, "min=512B,max=512MB", NULL, 0, NULL, WT_CONFIG_COMPILED_TYPE_INT,
    40, 512, 512LL * WT_MEGABYTE, NULL},
  {"leaf_value_max", "int", NULL, "min=0", NULL, 0, NULL, WT_CONFIG_COMPILED_TYPE_INT, 41, 0,
    INT64_MAX, NULL},
  {"live_restore", "category", NULL, NULL, confchk_live_restore_subconfigs, 2,
    confchk_live_restore_subconfigs_jump, WT_CONFIG_COMPILED_TYPE_CATEGORY, 66, INT64_MIN,
    INT64_MAX, NULL},
  {"log", "category", NULL, NULL, confchk_WT_SESSION_create_log_subconfigs, 1,
    confchk_WT_SESSION_create_log_subconfigs_jump, WT_CONFIG_COMPILED_TYPE_CATEGORY, 42, INT64_MIN,
    INT64_MAX, NULL},
  {"memory_page_image_max", "int", NULL, "min=0", NULL, 0, NULL, WT_CONFIG_COMPILED_TYPE_INT, 44, 0,
    INT64_MAX, NULL},
  {"memory_page_max", "int", NULL, "min=512B,max=10TB", NULL, 0, NULL, WT_CONFIG_COMPILED_TYPE_INT,
    45, 512, 10LL * WT_TERABYTE, NULL},
  {"os_cache_dirty_max", "int", NULL, "min=0", NULL, 0, NULL, WT_CONFIG_COMPILED_TYPE_INT, 46, 0,
    INT64_MAX, NULL},
  {"os_cache_max", "int", NULL, "min=0", NULL, 0, NULL, WT_CONFIG_COMPILED_TYPE_INT, 47, 0,
    INT64_MAX, NULL},
  {"prefix_compression", "boolean", NULL, NULL, NULL, 0, NULL, WT_CONFIG_COMPILED_TYPE_BOOLEAN, 48,
    INT64_MIN, INT64_MAX, NULL},
  {"prefix_compression_min", "int", NULL, "min=0", NULL, 0, NULL, WT_CONFIG_COMPILED_TYPE_INT, 49,
    0, INT64_MAX, NULL},
  {"readonly", "boolean", NULL, NULL, NULL, 0, NULL, WT_CONFIG_COMPILED_TYPE_BOOLEAN, 69, INT64_MIN,
    INT64_MAX, NULL},
  {"split_deepen_min_child", "int", NULL, NULL, NULL, 0, NULL, WT_CONFIG_COMPILED_TYPE_INT, 50,
    INT64_MIN, INT64_MAX, NULL},
  {"split_deepen_per_child", "int", NULL, NULL, NULL, 0, NULL, WT_CONFIG_COMPILED_TYPE_INT, 51,
    INT64_MIN, INT64_MAX, NULL},
  {"split_pct", "int", NULL, "min=50,max=100", NULL, 0, NULL, WT_CONFIG_COMPILED_TYPE_INT, 52, 50,
    100, NULL},
  {"tiered_object", "boolean", NULL, NULL, NULL, 0, NULL, WT_CONFIG_COMPILED_TYPE_BOOLEAN, 70,
    INT64_MIN, INT64_MAX, NULL},
  {"tiered_storage", "category", NULL, NULL, confchk_WT_SESSION_create_tiered_storage_subconfigs, 8,
    confchk_WT_SESSION_create_tiered_storage_subconfigs_jump, WT_CONFIG_COMPILED_TYPE_CATEGORY, 53,
    INT64_MIN, INT64_MAX, NULL},
  {"value_format", "format", __wt_struct_confchk, NULL, NULL, 0, NULL,
    WT_CONFIG_COMPILED_TYPE_FORMAT, 61, INT64_MIN, INT64_MAX, NULL},
  {"verbose", "list", NULL, "choices=[\"write_timestamp\"]", NULL, 0, NULL,
    WT_CONFIG_COMPILED_TYPE_LIST, 10, INT64_MIN, INT64_MAX, confchk_verbose6_choices},
  {"version", "string", NULL, NULL, NULL, 0, NULL, WT_CONFIG_COMPILED_TYPE_STRING, 71, INT64_MIN,
    INT64_MAX, NULL},
  {"write_timestamp_usage", "string", NULL,
    "choices=[\"always\",\"key_consistent\",\"mixed_mode\","
    "\"never\",\"none\",\"ordered\"]",
    NULL, 0, NULL, WT_CONFIG_COMPILED_TYPE_STRING, 11, INT64_MIN, INT64_MAX,
    confchk_write_timestamp_usage5_choices},
  {NULL, NULL, NULL, NULL, NULL, 0, NULL, 0, 0, 0, 0, NULL}};

static const uint8_t confchk_file_meta_jump[WT_CONFIG_JUMP_TABLE_SIZE] = {0, 0, 0, 0, 0, 0, 0, 0, 0,
  0, 0, 0, 0, 0, 0, 0, 0, 0, 0, 0, 0, 0, 0, 0, 0, 0, 0, 0, 0, 0, 0, 0, 0, 0, 0, 0, 0, 0, 0, 0, 0, 0,
  0, 0, 0, 0, 0, 0, 0, 0, 0, 0, 0, 0, 0, 0, 0, 0, 0, 0, 0, 0, 0, 0, 0, 0, 0, 0, 0, 0, 0, 0, 0, 0, 0,
  0, 0, 0, 0, 0, 0, 0, 0, 0, 0, 0, 0, 0, 0, 0, 0, 0, 0, 0, 0, 0, 0, 0, 4, 7, 14, 16, 17, 18, 18, 20,
  27, 27, 29, 35, 37, 37, 39, 41, 41, 42, 45, 47, 47, 50, 51, 51, 51, 51, 51, 51, 51, 51};

static const char *confchk_verbose7_choices[] = {__WT_CONFIG_CHOICE_write_timestamp, NULL};

static const char *confchk_write_timestamp_usage6_choices[] = {__WT_CONFIG_CHOICE_always,
  __WT_CONFIG_CHOICE_key_consistent, __WT_CONFIG_CHOICE_mixed_mode, __WT_CONFIG_CHOICE_never,
  __WT_CONFIG_CHOICE_none, __WT_CONFIG_CHOICE_ordered, NULL};

static const WT_CONFIG_CHECK confchk_index_meta[] = {
  {"app_metadata", "string", NULL, NULL, NULL, 0, NULL, WT_CONFIG_COMPILED_TYPE_STRING, 0,
    INT64_MIN, INT64_MAX, NULL},
  {"assert", "category", NULL, NULL, confchk_WT_SESSION_create_assert_subconfigs, 4,
    confchk_WT_SESSION_create_assert_subconfigs_jump, WT_CONFIG_COMPILED_TYPE_CATEGORY, 1,
    INT64_MIN, INT64_MAX, NULL},
  {"collator", "string", NULL, NULL, NULL, 0, NULL, WT_CONFIG_COMPILED_TYPE_STRING, 6, INT64_MIN,
    INT64_MAX, NULL},
  {"columns", "list", NULL, NULL, NULL, 0, NULL, WT_CONFIG_COMPILED_TYPE_LIST, 7, INT64_MIN,
    INT64_MAX, NULL},
  {"immutable", "boolean", NULL, NULL, NULL, 0, NULL, WT_CONFIG_COMPILED_TYPE_BOOLEAN, 72,
    INT64_MIN, INT64_MAX, NULL},
  {"key_format", "format", __wt_struct_confchk, NULL, NULL, 0, NULL, WT_CONFIG_COMPILED_TYPE_FORMAT,
    36, INT64_MIN, INT64_MAX, NULL},
  {"source", "string", NULL, NULL, NULL, 0, NULL, WT_CONFIG_COMPILED_TYPE_STRING, 8, INT64_MIN,
    INT64_MAX, NULL},
  {"type", "string", NULL, NULL, NULL, 0, NULL, WT_CONFIG_COMPILED_TYPE_STRING, 9, INT64_MIN,
    INT64_MAX, NULL},
  {"value_format", "format", __wt_struct_confchk, NULL, NULL, 0, NULL,
    WT_CONFIG_COMPILED_TYPE_FORMAT, 61, INT64_MIN, INT64_MAX, NULL},
  {"verbose", "list", NULL, "choices=[\"write_timestamp\"]", NULL, 0, NULL,
    WT_CONFIG_COMPILED_TYPE_LIST, 10, INT64_MIN, INT64_MAX, confchk_verbose7_choices},
  {"write_timestamp_usage", "string", NULL,
    "choices=[\"always\",\"key_consistent\",\"mixed_mode\","
    "\"never\",\"none\",\"ordered\"]",
    NULL, 0, NULL, WT_CONFIG_COMPILED_TYPE_STRING, 11, INT64_MIN, INT64_MAX,
    confchk_write_timestamp_usage6_choices},
  {NULL, NULL, NULL, NULL, NULL, 0, NULL, 0, 0, 0, 0, NULL}};

static const uint8_t confchk_index_meta_jump[WT_CONFIG_JUMP_TABLE_SIZE] = {0, 0, 0, 0, 0, 0, 0, 0,
  0, 0, 0, 0, 0, 0, 0, 0, 0, 0, 0, 0, 0, 0, 0, 0, 0, 0, 0, 0, 0, 0, 0, 0, 0, 0, 0, 0, 0, 0, 0, 0, 0,
  0, 0, 0, 0, 0, 0, 0, 0, 0, 0, 0, 0, 0, 0, 0, 0, 0, 0, 0, 0, 0, 0, 0, 0, 0, 0, 0, 0, 0, 0, 0, 0, 0,
  0, 0, 0, 0, 0, 0, 0, 0, 0, 0, 0, 0, 0, 0, 0, 0, 0, 0, 0, 0, 0, 0, 0, 0, 2, 2, 4, 4, 4, 4, 4, 4, 5,
  5, 6, 6, 6, 6, 6, 6, 6, 6, 7, 8, 8, 10, 11, 11, 11, 11, 11, 11, 11, 11};

static const char *confchk_role2_choices[] = {
  __WT_CONFIG_CHOICE_leader, __WT_CONFIG_CHOICE_follower, NULL};

static const WT_CONFIG_CHECK confchk_wiredtiger_open_disaggregated_subconfigs[] = {
  {"checkpoint_id", "int", NULL, "min=-1", NULL, 0, NULL, WT_CONFIG_COMPILED_TYPE_INT, 75, -1,
    INT64_MAX, NULL},
  {"checkpoint_meta", "string", NULL, NULL, NULL, 0, NULL, WT_CONFIG_COMPILED_TYPE_STRING, 76,
    INT64_MIN, INT64_MAX, NULL},
  {"internal_page_delta", "boolean", NULL, NULL, NULL, 0, NULL, WT_CONFIG_COMPILED_TYPE_BOOLEAN, 77,
    INT64_MIN, INT64_MAX, NULL},
  {"last_materialized_lsn", "int", NULL, NULL, NULL, 0, NULL, WT_CONFIG_COMPILED_TYPE_INT, 78,
    INT64_MIN, INT64_MAX, NULL},
  {"leaf_page_delta", "boolean", NULL, NULL, NULL, 0, NULL, WT_CONFIG_COMPILED_TYPE_BOOLEAN, 79,
    INT64_MIN, INT64_MAX, NULL},
  {"lose_all_my_data", "boolean", NULL, NULL, NULL, 0, NULL, WT_CONFIG_COMPILED_TYPE_BOOLEAN, 80,
    INT64_MIN, INT64_MAX, NULL},
  {"next_checkpoint_id", "int", NULL, "min=-1", NULL, 0, NULL, WT_CONFIG_COMPILED_TYPE_INT, 81, -1,
    INT64_MAX, NULL},
  {"page_log", "string", NULL, NULL, NULL, 0, NULL, WT_CONFIG_COMPILED_TYPE_STRING, 21, INT64_MIN,
    INT64_MAX, NULL},
  {"role", "string", NULL, "choices=[\"leader\",\"follower\"]", NULL, 0, NULL,
    WT_CONFIG_COMPILED_TYPE_STRING, 82, INT64_MIN, INT64_MAX, confchk_role2_choices},
  {NULL, NULL, NULL, NULL, NULL, 0, NULL, 0, 0, 0, 0, NULL}};

static const uint8_t
  confchk_wiredtiger_open_disaggregated_subconfigs_jump[WT_CONFIG_JUMP_TABLE_SIZE] = {0, 0, 0, 0, 0,
    0, 0, 0, 0, 0, 0, 0, 0, 0, 0, 0, 0, 0, 0, 0, 0, 0, 0, 0, 0, 0, 0, 0, 0, 0, 0, 0, 0, 0, 0, 0, 0,
    0, 0, 0, 0, 0, 0, 0, 0, 0, 0, 0, 0, 0, 0, 0, 0, 0, 0, 0, 0, 0, 0, 0, 0, 0, 0, 0, 0, 0, 0, 0, 0,
    0, 0, 0, 0, 0, 0, 0, 0, 0, 0, 0, 0, 0, 0, 0, 0, 0, 0, 0, 0, 0, 0, 0, 0, 0, 0, 0, 0, 0, 0, 0, 2,
    2, 2, 2, 2, 2, 3, 3, 3, 6, 6, 7, 7, 8, 8, 9, 9, 9, 9, 9, 9, 9, 9, 9, 9, 9, 9, 9};

static const char *confchk_verbose8_choices[] = {__WT_CONFIG_CHOICE_write_timestamp, NULL};

static const char *confchk_write_timestamp_usage7_choices[] = {__WT_CONFIG_CHOICE_always,
  __WT_CONFIG_CHOICE_key_consistent, __WT_CONFIG_CHOICE_mixed_mode, __WT_CONFIG_CHOICE_never,
  __WT_CONFIG_CHOICE_none, __WT_CONFIG_CHOICE_ordered, NULL};

static const WT_CONFIG_CHECK confchk_layered_meta[] = {
  {"app_metadata", "string", NULL, NULL, NULL, 0, NULL, WT_CONFIG_COMPILED_TYPE_STRING, 0,
    INT64_MIN, INT64_MAX, NULL},
  {"assert", "category", NULL, NULL, confchk_WT_SESSION_create_assert_subconfigs, 4,
    confchk_WT_SESSION_create_assert_subconfigs_jump, WT_CONFIG_COMPILED_TYPE_CATEGORY, 1,
    INT64_MIN, INT64_MAX, NULL},
  {"collator", "string", NULL, NULL, NULL, 0, NULL, WT_CONFIG_COMPILED_TYPE_STRING, 6, INT64_MIN,
    INT64_MAX, NULL},
  {"columns", "list", NULL, NULL, NULL, 0, NULL, WT_CONFIG_COMPILED_TYPE_LIST, 7, INT64_MIN,
    INT64_MAX, NULL},
  {"disaggregated", "category", NULL, NULL, confchk_wiredtiger_open_disaggregated_subconfigs, 9,
    confchk_wiredtiger_open_disaggregated_subconfigs_jump, WT_CONFIG_COMPILED_TYPE_CATEGORY, 20,
    INT64_MIN, INT64_MAX, NULL},
  {"ingest", "string", NULL, NULL, NULL, 0, NULL, WT_CONFIG_COMPILED_TYPE_STRING, 83, INT64_MIN,
    INT64_MAX, NULL},
  {"key_format", "format", __wt_struct_confchk, NULL, NULL, 0, NULL, WT_CONFIG_COMPILED_TYPE_FORMAT,
    36, INT64_MIN, INT64_MAX, NULL},
  {"log", "category", NULL, NULL, confchk_WT_SESSION_create_log_subconfigs, 1,
    confchk_WT_SESSION_create_log_subconfigs_jump, WT_CONFIG_COMPILED_TYPE_CATEGORY, 42, INT64_MIN,
    INT64_MAX, NULL},
  {"stable", "string", NULL, NULL, NULL, 0, NULL, WT_CONFIG_COMPILED_TYPE_STRING, 84, INT64_MIN,
    INT64_MAX, NULL},
  {"value_format", "format", __wt_struct_confchk, NULL, NULL, 0, NULL,
    WT_CONFIG_COMPILED_TYPE_FORMAT, 61, INT64_MIN, INT64_MAX, NULL},
  {"verbose", "list", NULL, "choices=[\"write_timestamp\"]", NULL, 0, NULL,
    WT_CONFIG_COMPILED_TYPE_LIST, 10, INT64_MIN, INT64_MAX, confchk_verbose8_choices},
  {"write_timestamp_usage", "string", NULL,
    "choices=[\"always\",\"key_consistent\",\"mixed_mode\","
    "\"never\",\"none\",\"ordered\"]",
    NULL, 0, NULL, WT_CONFIG_COMPILED_TYPE_STRING, 11, INT64_MIN, INT64_MAX,
    confchk_write_timestamp_usage7_choices},
  {NULL, NULL, NULL, NULL, NULL, 0, NULL, 0, 0, 0, 0, NULL}};

static const uint8_t confchk_layered_meta_jump[WT_CONFIG_JUMP_TABLE_SIZE] = {0, 0, 0, 0, 0, 0, 0, 0,
  0, 0, 0, 0, 0, 0, 0, 0, 0, 0, 0, 0, 0, 0, 0, 0, 0, 0, 0, 0, 0, 0, 0, 0, 0, 0, 0, 0, 0, 0, 0, 0, 0,
  0, 0, 0, 0, 0, 0, 0, 0, 0, 0, 0, 0, 0, 0, 0, 0, 0, 0, 0, 0, 0, 0, 0, 0, 0, 0, 0, 0, 0, 0, 0, 0, 0,
  0, 0, 0, 0, 0, 0, 0, 0, 0, 0, 0, 0, 0, 0, 0, 0, 0, 0, 0, 0, 0, 0, 0, 0, 2, 2, 4, 5, 5, 5, 5, 5, 6,
  6, 7, 8, 8, 8, 8, 8, 8, 8, 9, 9, 9, 11, 12, 12, 12, 12, 12, 12, 12, 12};

static const char *confchk_access_pattern_hint5_choices[] = {
  __WT_CONFIG_CHOICE_none, __WT_CONFIG_CHOICE_random, __WT_CONFIG_CHOICE_sequential, NULL};

static const char *confchk_block_allocation4_choices[] = {
  __WT_CONFIG_CHOICE_best, __WT_CONFIG_CHOICE_first, NULL};

static const char *confchk_block_manager4_choices[] = {
  __WT_CONFIG_CHOICE_default, __WT_CONFIG_CHOICE_disagg, NULL};

static const char *confchk_checksum4_choices[] = {__WT_CONFIG_CHOICE_on, __WT_CONFIG_CHOICE_off,
  __WT_CONFIG_CHOICE_uncompressed, __WT_CONFIG_CHOICE_unencrypted, NULL};

static const char *confchk_format4_choices[] = {__WT_CONFIG_CHOICE_btree, NULL};

static const char *confchk_verbose9_choices[] = {__WT_CONFIG_CHOICE_write_timestamp, NULL};

static const char *confchk_write_timestamp_usage8_choices[] = {__WT_CONFIG_CHOICE_always,
  __WT_CONFIG_CHOICE_key_consistent, __WT_CONFIG_CHOICE_mixed_mode, __WT_CONFIG_CHOICE_never,
  __WT_CONFIG_CHOICE_none, __WT_CONFIG_CHOICE_ordered, NULL};

static const WT_CONFIG_CHECK confchk_object_meta[] = {
  {"access_pattern_hint", "string", NULL, "choices=[\"none\",\"random\",\"sequential\"]", NULL, 0,
    NULL, WT_CONFIG_COMPILED_TYPE_STRING, 12, INT64_MIN, INT64_MAX,
    confchk_access_pattern_hint5_choices},
  {"allocation_size", "int", NULL, "min=512B,max=128MB", NULL, 0, NULL, WT_CONFIG_COMPILED_TYPE_INT,
    13, 512, 128LL * WT_MEGABYTE, NULL},
  {"app_metadata", "string", NULL, NULL, NULL, 0, NULL, WT_CONFIG_COMPILED_TYPE_STRING, 0,
    INT64_MIN, INT64_MAX, NULL},
  {"assert", "category", NULL, NULL, confchk_WT_SESSION_create_assert_subconfigs, 4,
    confchk_WT_SESSION_create_assert_subconfigs_jump, WT_CONFIG_COMPILED_TYPE_CATEGORY, 1,
    INT64_MIN, INT64_MAX, NULL},
  {"block_allocation", "string", NULL, "choices=[\"best\",\"first\"]", NULL, 0, NULL,
    WT_CONFIG_COMPILED_TYPE_STRING, 14, INT64_MIN, INT64_MAX, confchk_block_allocation4_choices},
  {"block_compressor", "string", NULL, NULL, NULL, 0, NULL, WT_CONFIG_COMPILED_TYPE_STRING, 15,
    INT64_MIN, INT64_MAX, NULL},
  {"block_manager", "string", NULL, "choices=[\"default\",\"disagg\"]", NULL, 0, NULL,
    WT_CONFIG_COMPILED_TYPE_STRING, 16, INT64_MIN, INT64_MAX, confchk_block_manager4_choices},
  {"cache_resident", "boolean", NULL, NULL, NULL, 0, NULL, WT_CONFIG_COMPILED_TYPE_BOOLEAN, 17,
    INT64_MIN, INT64_MAX, NULL},
  {"checkpoint", "string", NULL, NULL, NULL, 0, NULL, WT_CONFIG_COMPILED_TYPE_STRING, 62, INT64_MIN,
    INT64_MAX, NULL},
  {"checkpoint_backup_info", "string", NULL, NULL, NULL, 0, NULL, WT_CONFIG_COMPILED_TYPE_STRING,
    63, INT64_MIN, INT64_MAX, NULL},
  {"checkpoint_lsn", "string", NULL, NULL, NULL, 0, NULL, WT_CONFIG_COMPILED_TYPE_STRING, 64,
    INT64_MIN, INT64_MAX, NULL},
  {"checksum", "string", NULL,
    "choices=[\"on\",\"off\",\"uncompressed\","
    "\"unencrypted\"]",
    NULL, 0, NULL, WT_CONFIG_COMPILED_TYPE_STRING, 18, INT64_MIN, INT64_MAX,
    confchk_checksum4_choices},
  {"collator", "string", NULL, NULL, NULL, 0, NULL, WT_CONFIG_COMPILED_TYPE_STRING, 6, INT64_MIN,
    INT64_MAX, NULL},
  {"columns", "list", NULL, NULL, NULL, 0, NULL, WT_CONFIG_COMPILED_TYPE_LIST, 7, INT64_MIN,
    INT64_MAX, NULL},
  {"dictionary", "int", NULL, "min=0", NULL, 0, NULL, WT_CONFIG_COMPILED_TYPE_INT, 19, 0, INT64_MAX,
    NULL},
  {"disaggregated", "category", NULL, NULL, confchk_WT_SESSION_create_disaggregated_subconfigs, 3,
    confchk_WT_SESSION_create_disaggregated_subconfigs_jump, WT_CONFIG_COMPILED_TYPE_CATEGORY, 20,
    INT64_MIN, INT64_MAX, NULL},
  {"encryption", "category", NULL, NULL, confchk_WT_SESSION_create_encryption_subconfigs, 2,
    confchk_WT_SESSION_create_encryption_subconfigs_jump, WT_CONFIG_COMPILED_TYPE_CATEGORY, 24,
    INT64_MIN, INT64_MAX, NULL},
  {"flush_time", "string", NULL, NULL, NULL, 0, NULL, WT_CONFIG_COMPILED_TYPE_STRING, 73, INT64_MIN,
    INT64_MAX, NULL},
  {"flush_timestamp", "string", NULL, NULL, NULL, 0, NULL, WT_CONFIG_COMPILED_TYPE_STRING, 74,
    INT64_MIN, INT64_MAX, NULL},
  {"format", "string", NULL, "choices=[\"btree\"]", NULL, 0, NULL, WT_CONFIG_COMPILED_TYPE_STRING,
    27, INT64_MIN, INT64_MAX, confchk_format4_choices},
  {"huffman_key", "string", NULL, NULL, NULL, 0, NULL, WT_CONFIG_COMPILED_TYPE_STRING, 28,
    INT64_MIN, INT64_MAX, NULL},
  {"huffman_value", "string", NULL, NULL, NULL, 0, NULL, WT_CONFIG_COMPILED_TYPE_STRING, 29,
    INT64_MIN, INT64_MAX, NULL},
  {"id", "string", NULL, NULL, NULL, 0, NULL, WT_CONFIG_COMPILED_TYPE_STRING, 65, INT64_MIN,
    INT64_MAX, NULL},
  {"ignore_in_memory_cache_size", "boolean", NULL, NULL, NULL, 0, NULL,
    WT_CONFIG_COMPILED_TYPE_BOOLEAN, 30, INT64_MIN, INT64_MAX, NULL},
  {"in_memory", "boolean", NULL, NULL, NULL, 0, NULL, WT_CONFIG_COMPILED_TYPE_BOOLEAN, 31,
    INT64_MIN, INT64_MAX, NULL},
  {"internal_item_max", "int", NULL, "min=0", NULL, 0, NULL, WT_CONFIG_COMPILED_TYPE_INT, 32, 0,
    INT64_MAX, NULL},
  {"internal_key_max", "int", NULL, "min=0", NULL, 0, NULL, WT_CONFIG_COMPILED_TYPE_INT, 33, 0,
    INT64_MAX, NULL},
  {"internal_key_truncate", "boolean", NULL, NULL, NULL, 0, NULL, WT_CONFIG_COMPILED_TYPE_BOOLEAN,
    34, INT64_MIN, INT64_MAX, NULL},
  {"internal_page_max", "int", NULL, "min=512B,max=512MB", NULL, 0, NULL,
    WT_CONFIG_COMPILED_TYPE_INT, 35, 512, 512LL * WT_MEGABYTE, NULL},
  {"key_format", "format", __wt_struct_confchk, NULL, NULL, 0, NULL, WT_CONFIG_COMPILED_TYPE_FORMAT,
    36, INT64_MIN, INT64_MAX, NULL},
  {"key_gap", "int", NULL, "min=0", NULL, 0, NULL, WT_CONFIG_COMPILED_TYPE_INT, 37, 0, INT64_MAX,
    NULL},
  {"leaf_item_max", "int", NULL, "min=0", NULL, 0, NULL, WT_CONFIG_COMPILED_TYPE_INT, 38, 0,
    INT64_MAX, NULL},
  {"leaf_key_max", "int", NULL, "min=0", NULL, 0, NULL, WT_CONFIG_COMPILED_TYPE_INT, 39, 0,
    INT64_MAX, NULL},
  {"leaf_page_max", "int", NULL, "min=512B,max=512MB", NULL, 0, NULL, WT_CONFIG_COMPILED_TYPE_INT,
    40, 512, 512LL * WT_MEGABYTE, NULL},
  {"leaf_value_max", "int", NULL, "min=0", NULL, 0, NULL, WT_CONFIG_COMPILED_TYPE_INT, 41, 0,
    INT64_MAX, NULL},
  {"live_restore", "category", NULL, NULL, confchk_live_restore_subconfigs, 2,
    confchk_live_restore_subconfigs_jump, WT_CONFIG_COMPILED_TYPE_CATEGORY, 66, INT64_MIN,
    INT64_MAX, NULL},
  {"log", "category", NULL, NULL, confchk_WT_SESSION_create_log_subconfigs, 1,
    confchk_WT_SESSION_create_log_subconfigs_jump, WT_CONFIG_COMPILED_TYPE_CATEGORY, 42, INT64_MIN,
    INT64_MAX, NULL},
  {"memory_page_image_max", "int", NULL, "min=0", NULL, 0, NULL, WT_CONFIG_COMPILED_TYPE_INT, 44, 0,
    INT64_MAX, NULL},
  {"memory_page_max", "int", NULL, "min=512B,max=10TB", NULL, 0, NULL, WT_CONFIG_COMPILED_TYPE_INT,
    45, 512, 10LL * WT_TERABYTE, NULL},
  {"os_cache_dirty_max", "int", NULL, "min=0", NULL, 0, NULL, WT_CONFIG_COMPILED_TYPE_INT, 46, 0,
    INT64_MAX, NULL},
  {"os_cache_max", "int", NULL, "min=0", NULL, 0, NULL, WT_CONFIG_COMPILED_TYPE_INT, 47, 0,
    INT64_MAX, NULL},
  {"prefix_compression", "boolean", NULL, NULL, NULL, 0, NULL, WT_CONFIG_COMPILED_TYPE_BOOLEAN, 48,
    INT64_MIN, INT64_MAX, NULL},
  {"prefix_compression_min", "int", NULL, "min=0", NULL, 0, NULL, WT_CONFIG_COMPILED_TYPE_INT, 49,
    0, INT64_MAX, NULL},
  {"readonly", "boolean", NULL, NULL, NULL, 0, NULL, WT_CONFIG_COMPILED_TYPE_BOOLEAN, 69, INT64_MIN,
    INT64_MAX, NULL},
  {"split_deepen_min_child", "int", NULL, NULL, NULL, 0, NULL, WT_CONFIG_COMPILED_TYPE_INT, 50,
    INT64_MIN, INT64_MAX, NULL},
  {"split_deepen_per_child", "int", NULL, NULL, NULL, 0, NULL, WT_CONFIG_COMPILED_TYPE_INT, 51,
    INT64_MIN, INT64_MAX, NULL},
  {"split_pct", "int", NULL, "min=50,max=100", NULL, 0, NULL, WT_CONFIG_COMPILED_TYPE_INT, 52, 50,
    100, NULL},
  {"tiered_object", "boolean", NULL, NULL, NULL, 0, NULL, WT_CONFIG_COMPILED_TYPE_BOOLEAN, 70,
    INT64_MIN, INT64_MAX, NULL},
  {"tiered_storage", "category", NULL, NULL, confchk_WT_SESSION_create_tiered_storage_subconfigs, 8,
    confchk_WT_SESSION_create_tiered_storage_subconfigs_jump, WT_CONFIG_COMPILED_TYPE_CATEGORY, 53,
    INT64_MIN, INT64_MAX, NULL},
  {"value_format", "format", __wt_struct_confchk, NULL, NULL, 0, NULL,
    WT_CONFIG_COMPILED_TYPE_FORMAT, 61, INT64_MIN, INT64_MAX, NULL},
  {"verbose", "list", NULL, "choices=[\"write_timestamp\"]", NULL, 0, NULL,
    WT_CONFIG_COMPILED_TYPE_LIST, 10, INT64_MIN, INT64_MAX, confchk_verbose9_choices},
  {"version", "string", NULL, NULL, NULL, 0, NULL, WT_CONFIG_COMPILED_TYPE_STRING, 71, INT64_MIN,
    INT64_MAX, NULL},
  {"write_timestamp_usage", "string", NULL,
    "choices=[\"always\",\"key_consistent\",\"mixed_mode\","
    "\"never\",\"none\",\"ordered\"]",
    NULL, 0, NULL, WT_CONFIG_COMPILED_TYPE_STRING, 11, INT64_MIN, INT64_MAX,
    confchk_write_timestamp_usage8_choices},
  {NULL, NULL, NULL, NULL, NULL, 0, NULL, 0, 0, 0, 0, NULL}};

static const uint8_t confchk_object_meta_jump[WT_CONFIG_JUMP_TABLE_SIZE] = {0, 0, 0, 0, 0, 0, 0, 0,
  0, 0, 0, 0, 0, 0, 0, 0, 0, 0, 0, 0, 0, 0, 0, 0, 0, 0, 0, 0, 0, 0, 0, 0, 0, 0, 0, 0, 0, 0, 0, 0, 0,
  0, 0, 0, 0, 0, 0, 0, 0, 0, 0, 0, 0, 0, 0, 0, 0, 0, 0, 0, 0, 0, 0, 0, 0, 0, 0, 0, 0, 0, 0, 0, 0, 0,
  0, 0, 0, 0, 0, 0, 0, 0, 0, 0, 0, 0, 0, 0, 0, 0, 0, 0, 0, 0, 0, 0, 0, 0, 4, 7, 14, 16, 17, 20, 20,
  22, 29, 29, 31, 37, 39, 39, 41, 43, 43, 44, 47, 49, 49, 52, 53, 53, 53, 53, 53, 53, 53, 53};

static const char *confchk_verbose10_choices[] = {__WT_CONFIG_CHOICE_write_timestamp, NULL};

static const char *confchk_write_timestamp_usage9_choices[] = {__WT_CONFIG_CHOICE_always,
  __WT_CONFIG_CHOICE_key_consistent, __WT_CONFIG_CHOICE_mixed_mode, __WT_CONFIG_CHOICE_never,
  __WT_CONFIG_CHOICE_none, __WT_CONFIG_CHOICE_ordered, NULL};

static const WT_CONFIG_CHECK confchk_table_meta[] = {
  {"app_metadata", "string", NULL, NULL, NULL, 0, NULL, WT_CONFIG_COMPILED_TYPE_STRING, 0,
    INT64_MIN, INT64_MAX, NULL},
  {"assert", "category", NULL, NULL, confchk_WT_SESSION_create_assert_subconfigs, 4,
    confchk_WT_SESSION_create_assert_subconfigs_jump, WT_CONFIG_COMPILED_TYPE_CATEGORY, 1,
    INT64_MIN, INT64_MAX, NULL},
  {"colgroups", "list", NULL, NULL, NULL, 0, NULL, WT_CONFIG_COMPILED_TYPE_LIST, 85, INT64_MIN,
    INT64_MAX, NULL},
  {"collator", "string", NULL, NULL, NULL, 0, NULL, WT_CONFIG_COMPILED_TYPE_STRING, 6, INT64_MIN,
    INT64_MAX, NULL},
  {"columns", "list", NULL, NULL, NULL, 0, NULL, WT_CONFIG_COMPILED_TYPE_LIST, 7, INT64_MIN,
    INT64_MAX, NULL},
  {"key_format", "format", __wt_struct_confchk, NULL, NULL, 0, NULL, WT_CONFIG_COMPILED_TYPE_FORMAT,
    36, INT64_MIN, INT64_MAX, NULL},
  {"value_format", "format", __wt_struct_confchk, NULL, NULL, 0, NULL,
    WT_CONFIG_COMPILED_TYPE_FORMAT, 61, INT64_MIN, INT64_MAX, NULL},
  {"verbose", "list", NULL, "choices=[\"write_timestamp\"]", NULL, 0, NULL,
    WT_CONFIG_COMPILED_TYPE_LIST, 10, INT64_MIN, INT64_MAX, confchk_verbose10_choices},
  {"write_timestamp_usage", "string", NULL,
    "choices=[\"always\",\"key_consistent\",\"mixed_mode\","
    "\"never\",\"none\",\"ordered\"]",
    NULL, 0, NULL, WT_CONFIG_COMPILED_TYPE_STRING, 11, INT64_MIN, INT64_MAX,
    confchk_write_timestamp_usage9_choices},
  {NULL, NULL, NULL, NULL, NULL, 0, NULL, 0, 0, 0, 0, NULL}};

static const uint8_t confchk_table_meta_jump[WT_CONFIG_JUMP_TABLE_SIZE] = {0, 0, 0, 0, 0, 0, 0, 0,
  0, 0, 0, 0, 0, 0, 0, 0, 0, 0, 0, 0, 0, 0, 0, 0, 0, 0, 0, 0, 0, 0, 0, 0, 0, 0, 0, 0, 0, 0, 0, 0, 0,
  0, 0, 0, 0, 0, 0, 0, 0, 0, 0, 0, 0, 0, 0, 0, 0, 0, 0, 0, 0, 0, 0, 0, 0, 0, 0, 0, 0, 0, 0, 0, 0, 0,
  0, 0, 0, 0, 0, 0, 0, 0, 0, 0, 0, 0, 0, 0, 0, 0, 0, 0, 0, 0, 0, 0, 0, 0, 2, 2, 5, 5, 5, 5, 5, 5, 5,
  5, 6, 6, 6, 6, 6, 6, 6, 6, 6, 6, 6, 8, 9, 9, 9, 9, 9, 9, 9, 9};

static const char *confchk_access_pattern_hint6_choices[] = {
  __WT_CONFIG_CHOICE_none, __WT_CONFIG_CHOICE_random, __WT_CONFIG_CHOICE_sequential, NULL};

static const char *confchk_block_allocation5_choices[] = {
  __WT_CONFIG_CHOICE_best, __WT_CONFIG_CHOICE_first, NULL};

static const char *confchk_block_manager5_choices[] = {
  __WT_CONFIG_CHOICE_default, __WT_CONFIG_CHOICE_disagg, NULL};

static const char *confchk_checksum5_choices[] = {__WT_CONFIG_CHOICE_on, __WT_CONFIG_CHOICE_off,
  __WT_CONFIG_CHOICE_uncompressed, __WT_CONFIG_CHOICE_unencrypted, NULL};

static const char *confchk_format5_choices[] = {__WT_CONFIG_CHOICE_btree, NULL};

static const char *confchk_verbose11_choices[] = {__WT_CONFIG_CHOICE_write_timestamp, NULL};

static const char *confchk_write_timestamp_usage10_choices[] = {__WT_CONFIG_CHOICE_always,
  __WT_CONFIG_CHOICE_key_consistent, __WT_CONFIG_CHOICE_mixed_mode, __WT_CONFIG_CHOICE_never,
  __WT_CONFIG_CHOICE_none, __WT_CONFIG_CHOICE_ordered, NULL};

static const WT_CONFIG_CHECK confchk_tier_meta[] = {
  {"access_pattern_hint", "string", NULL, "choices=[\"none\",\"random\",\"sequential\"]", NULL, 0,
    NULL, WT_CONFIG_COMPILED_TYPE_STRING, 12, INT64_MIN, INT64_MAX,
    confchk_access_pattern_hint6_choices},
  {"allocation_size", "int", NULL, "min=512B,max=128MB", NULL, 0, NULL, WT_CONFIG_COMPILED_TYPE_INT,
    13, 512, 128LL * WT_MEGABYTE, NULL},
  {"app_metadata", "string", NULL, NULL, NULL, 0, NULL, WT_CONFIG_COMPILED_TYPE_STRING, 0,
    INT64_MIN, INT64_MAX, NULL},
  {"assert", "category", NULL, NULL, confchk_WT_SESSION_create_assert_subconfigs, 4,
    confchk_WT_SESSION_create_assert_subconfigs_jump, WT_CONFIG_COMPILED_TYPE_CATEGORY, 1,
    INT64_MIN, INT64_MAX, NULL},
  {"block_allocation", "string", NULL, "choices=[\"best\",\"first\"]", NULL, 0, NULL,
    WT_CONFIG_COMPILED_TYPE_STRING, 14, INT64_MIN, INT64_MAX, confchk_block_allocation5_choices},
  {"block_compressor", "string", NULL, NULL, NULL, 0, NULL, WT_CONFIG_COMPILED_TYPE_STRING, 15,
    INT64_MIN, INT64_MAX, NULL},
  {"block_manager", "string", NULL, "choices=[\"default\",\"disagg\"]", NULL, 0, NULL,
    WT_CONFIG_COMPILED_TYPE_STRING, 16, INT64_MIN, INT64_MAX, confchk_block_manager5_choices},
  {"bucket", "string", NULL, NULL, NULL, 0, NULL, WT_CONFIG_COMPILED_TYPE_STRING, 55, INT64_MIN,
    INT64_MAX, NULL},
  {"bucket_prefix", "string", NULL, NULL, NULL, 0, NULL, WT_CONFIG_COMPILED_TYPE_STRING, 56,
    INT64_MIN, INT64_MAX, NULL},
  {"cache_directory", "string", NULL, NULL, NULL, 0, NULL, WT_CONFIG_COMPILED_TYPE_STRING, 57,
    INT64_MIN, INT64_MAX, NULL},
  {"cache_resident", "boolean", NULL, NULL, NULL, 0, NULL, WT_CONFIG_COMPILED_TYPE_BOOLEAN, 17,
    INT64_MIN, INT64_MAX, NULL},
  {"checkpoint", "string", NULL, NULL, NULL, 0, NULL, WT_CONFIG_COMPILED_TYPE_STRING, 62, INT64_MIN,
    INT64_MAX, NULL},
  {"checkpoint_backup_info", "string", NULL, NULL, NULL, 0, NULL, WT_CONFIG_COMPILED_TYPE_STRING,
    63, INT64_MIN, INT64_MAX, NULL},
  {"checkpoint_lsn", "string", NULL, NULL, NULL, 0, NULL, WT_CONFIG_COMPILED_TYPE_STRING, 64,
    INT64_MIN, INT64_MAX, NULL},
  {"checksum", "string", NULL,
    "choices=[\"on\",\"off\",\"uncompressed\","
    "\"unencrypted\"]",
    NULL, 0, NULL, WT_CONFIG_COMPILED_TYPE_STRING, 18, INT64_MIN, INT64_MAX,
    confchk_checksum5_choices},
  {"collator", "string", NULL, NULL, NULL, 0, NULL, WT_CONFIG_COMPILED_TYPE_STRING, 6, INT64_MIN,
    INT64_MAX, NULL},
  {"columns", "list", NULL, NULL, NULL, 0, NULL, WT_CONFIG_COMPILED_TYPE_LIST, 7, INT64_MIN,
    INT64_MAX, NULL},
  {"dictionary", "int", NULL, "min=0", NULL, 0, NULL, WT_CONFIG_COMPILED_TYPE_INT, 19, 0, INT64_MAX,
    NULL},
  {"disaggregated", "category", NULL, NULL, confchk_WT_SESSION_create_disaggregated_subconfigs, 3,
    confchk_WT_SESSION_create_disaggregated_subconfigs_jump, WT_CONFIG_COMPILED_TYPE_CATEGORY, 20,
    INT64_MIN, INT64_MAX, NULL},
  {"encryption", "category", NULL, NULL, confchk_WT_SESSION_create_encryption_subconfigs, 2,
    confchk_WT_SESSION_create_encryption_subconfigs_jump, WT_CONFIG_COMPILED_TYPE_CATEGORY, 24,
    INT64_MIN, INT64_MAX, NULL},
  {"format", "string", NULL, "choices=[\"btree\"]", NULL, 0, NULL, WT_CONFIG_COMPILED_TYPE_STRING,
    27, INT64_MIN, INT64_MAX, confchk_format5_choices},
  {"huffman_key", "string", NULL, NULL, NULL, 0, NULL, WT_CONFIG_COMPILED_TYPE_STRING, 28,
    INT64_MIN, INT64_MAX, NULL},
  {"huffman_value", "string", NULL, NULL, NULL, 0, NULL, WT_CONFIG_COMPILED_TYPE_STRING, 29,
    INT64_MIN, INT64_MAX, NULL},
  {"id", "string", NULL, NULL, NULL, 0, NULL, WT_CONFIG_COMPILED_TYPE_STRING, 65, INT64_MIN,
    INT64_MAX, NULL},
  {"ignore_in_memory_cache_size", "boolean", NULL, NULL, NULL, 0, NULL,
    WT_CONFIG_COMPILED_TYPE_BOOLEAN, 30, INT64_MIN, INT64_MAX, NULL},
  {"in_memory", "boolean", NULL, NULL, NULL, 0, NULL, WT_CONFIG_COMPILED_TYPE_BOOLEAN, 31,
    INT64_MIN, INT64_MAX, NULL},
  {"internal_item_max", "int", NULL, "min=0", NULL, 0, NULL, WT_CONFIG_COMPILED_TYPE_INT, 32, 0,
    INT64_MAX, NULL},
  {"internal_key_max", "int", NULL, "min=0", NULL, 0, NULL, WT_CONFIG_COMPILED_TYPE_INT, 33, 0,
    INT64_MAX, NULL},
  {"internal_key_truncate", "boolean", NULL, NULL, NULL, 0, NULL, WT_CONFIG_COMPILED_TYPE_BOOLEAN,
    34, INT64_MIN, INT64_MAX, NULL},
  {"internal_page_max", "int", NULL, "min=512B,max=512MB", NULL, 0, NULL,
    WT_CONFIG_COMPILED_TYPE_INT, 35, 512, 512LL * WT_MEGABYTE, NULL},
  {"key_format", "format", __wt_struct_confchk, NULL, NULL, 0, NULL, WT_CONFIG_COMPILED_TYPE_FORMAT,
    36, INT64_MIN, INT64_MAX, NULL},
  {"key_gap", "int", NULL, "min=0", NULL, 0, NULL, WT_CONFIG_COMPILED_TYPE_INT, 37, 0, INT64_MAX,
    NULL},
  {"leaf_item_max", "int", NULL, "min=0", NULL, 0, NULL, WT_CONFIG_COMPILED_TYPE_INT, 38, 0,
    INT64_MAX, NULL},
  {"leaf_key_max", "int", NULL, "min=0", NULL, 0, NULL, WT_CONFIG_COMPILED_TYPE_INT, 39, 0,
    INT64_MAX, NULL},
  {"leaf_page_max", "int", NULL, "min=512B,max=512MB", NULL, 0, NULL, WT_CONFIG_COMPILED_TYPE_INT,
    40, 512, 512LL * WT_MEGABYTE, NULL},
  {"leaf_value_max", "int", NULL, "min=0", NULL, 0, NULL, WT_CONFIG_COMPILED_TYPE_INT, 41, 0,
    INT64_MAX, NULL},
  {"live_restore", "category", NULL, NULL, confchk_live_restore_subconfigs, 2,
    confchk_live_restore_subconfigs_jump, WT_CONFIG_COMPILED_TYPE_CATEGORY, 66, INT64_MIN,
    INT64_MAX, NULL},
  {"log", "category", NULL, NULL, confchk_WT_SESSION_create_log_subconfigs, 1,
    confchk_WT_SESSION_create_log_subconfigs_jump, WT_CONFIG_COMPILED_TYPE_CATEGORY, 42, INT64_MIN,
    INT64_MAX, NULL},
  {"memory_page_image_max", "int", NULL, "min=0", NULL, 0, NULL, WT_CONFIG_COMPILED_TYPE_INT, 44, 0,
    INT64_MAX, NULL},
  {"memory_page_max", "int", NULL, "min=512B,max=10TB", NULL, 0, NULL, WT_CONFIG_COMPILED_TYPE_INT,
    45, 512, 10LL * WT_TERABYTE, NULL},
  {"os_cache_dirty_max", "int", NULL, "min=0", NULL, 0, NULL, WT_CONFIG_COMPILED_TYPE_INT, 46, 0,
    INT64_MAX, NULL},
  {"os_cache_max", "int", NULL, "min=0", NULL, 0, NULL, WT_CONFIG_COMPILED_TYPE_INT, 47, 0,
    INT64_MAX, NULL},
  {"prefix_compression", "boolean", NULL, NULL, NULL, 0, NULL, WT_CONFIG_COMPILED_TYPE_BOOLEAN, 48,
    INT64_MIN, INT64_MAX, NULL},
  {"prefix_compression_min", "int", NULL, "min=0", NULL, 0, NULL, WT_CONFIG_COMPILED_TYPE_INT, 49,
    0, INT64_MAX, NULL},
  {"readonly", "boolean", NULL, NULL, NULL, 0, NULL, WT_CONFIG_COMPILED_TYPE_BOOLEAN, 69, INT64_MIN,
    INT64_MAX, NULL},
  {"split_deepen_min_child", "int", NULL, NULL, NULL, 0, NULL, WT_CONFIG_COMPILED_TYPE_INT, 50,
    INT64_MIN, INT64_MAX, NULL},
  {"split_deepen_per_child", "int", NULL, NULL, NULL, 0, NULL, WT_CONFIG_COMPILED_TYPE_INT, 51,
    INT64_MIN, INT64_MAX, NULL},
  {"split_pct", "int", NULL, "min=50,max=100", NULL, 0, NULL, WT_CONFIG_COMPILED_TYPE_INT, 52, 50,
    100, NULL},
  {"tiered_object", "boolean", NULL, NULL, NULL, 0, NULL, WT_CONFIG_COMPILED_TYPE_BOOLEAN, 70,
    INT64_MIN, INT64_MAX, NULL},
  {"tiered_storage", "category", NULL, NULL, confchk_WT_SESSION_create_tiered_storage_subconfigs, 8,
    confchk_WT_SESSION_create_tiered_storage_subconfigs_jump, WT_CONFIG_COMPILED_TYPE_CATEGORY, 53,
    INT64_MIN, INT64_MAX, NULL},
  {"value_format", "format", __wt_struct_confchk, NULL, NULL, 0, NULL,
    WT_CONFIG_COMPILED_TYPE_FORMAT, 61, INT64_MIN, INT64_MAX, NULL},
  {"verbose", "list", NULL, "choices=[\"write_timestamp\"]", NULL, 0, NULL,
    WT_CONFIG_COMPILED_TYPE_LIST, 10, INT64_MIN, INT64_MAX, confchk_verbose11_choices},
  {"version", "string", NULL, NULL, NULL, 0, NULL, WT_CONFIG_COMPILED_TYPE_STRING, 71, INT64_MIN,
    INT64_MAX, NULL},
  {"write_timestamp_usage", "string", NULL,
    "choices=[\"always\",\"key_consistent\",\"mixed_mode\","
    "\"never\",\"none\",\"ordered\"]",
    NULL, 0, NULL, WT_CONFIG_COMPILED_TYPE_STRING, 11, INT64_MIN, INT64_MAX,
    confchk_write_timestamp_usage10_choices},
  {NULL, NULL, NULL, NULL, NULL, 0, NULL, 0, 0, 0, 0, NULL}};

static const uint8_t confchk_tier_meta_jump[WT_CONFIG_JUMP_TABLE_SIZE] = {0, 0, 0, 0, 0, 0, 0, 0, 0,
  0, 0, 0, 0, 0, 0, 0, 0, 0, 0, 0, 0, 0, 0, 0, 0, 0, 0, 0, 0, 0, 0, 0, 0, 0, 0, 0, 0, 0, 0, 0, 0, 0,
  0, 0, 0, 0, 0, 0, 0, 0, 0, 0, 0, 0, 0, 0, 0, 0, 0, 0, 0, 0, 0, 0, 0, 0, 0, 0, 0, 0, 0, 0, 0, 0, 0,
  0, 0, 0, 0, 0, 0, 0, 0, 0, 0, 0, 0, 0, 0, 0, 0, 0, 0, 0, 0, 0, 0, 0, 4, 9, 17, 19, 20, 21, 21, 23,
  30, 30, 32, 38, 40, 40, 42, 44, 44, 45, 48, 50, 50, 53, 54, 54, 54, 54, 54, 54, 54, 54};

static const char *confchk_access_pattern_hint7_choices[] = {
  __WT_CONFIG_CHOICE_none, __WT_CONFIG_CHOICE_random, __WT_CONFIG_CHOICE_sequential, NULL};

static const char *confchk_block_allocation6_choices[] = {
  __WT_CONFIG_CHOICE_best, __WT_CONFIG_CHOICE_first, NULL};

static const char *confchk_block_manager6_choices[] = {
  __WT_CONFIG_CHOICE_default, __WT_CONFIG_CHOICE_disagg, NULL};

static const char *confchk_checksum6_choices[] = {__WT_CONFIG_CHOICE_on, __WT_CONFIG_CHOICE_off,
  __WT_CONFIG_CHOICE_uncompressed, __WT_CONFIG_CHOICE_unencrypted, NULL};

static const char *confchk_format6_choices[] = {__WT_CONFIG_CHOICE_btree, NULL};

static const char *confchk_verbose12_choices[] = {__WT_CONFIG_CHOICE_write_timestamp, NULL};

static const char *confchk_write_timestamp_usage11_choices[] = {__WT_CONFIG_CHOICE_always,
  __WT_CONFIG_CHOICE_key_consistent, __WT_CONFIG_CHOICE_mixed_mode, __WT_CONFIG_CHOICE_never,
  __WT_CONFIG_CHOICE_none, __WT_CONFIG_CHOICE_ordered, NULL};

static const WT_CONFIG_CHECK confchk_tiered_meta[] = {
  {"access_pattern_hint", "string", NULL, "choices=[\"none\",\"random\",\"sequential\"]", NULL, 0,
    NULL, WT_CONFIG_COMPILED_TYPE_STRING, 12, INT64_MIN, INT64_MAX,
    confchk_access_pattern_hint7_choices},
  {"allocation_size", "int", NULL, "min=512B,max=128MB", NULL, 0, NULL, WT_CONFIG_COMPILED_TYPE_INT,
    13, 512, 128LL * WT_MEGABYTE, NULL},
  {"app_metadata", "string", NULL, NULL, NULL, 0, NULL, WT_CONFIG_COMPILED_TYPE_STRING, 0,
    INT64_MIN, INT64_MAX, NULL},
  {"assert", "category", NULL, NULL, confchk_WT_SESSION_create_assert_subconfigs, 4,
    confchk_WT_SESSION_create_assert_subconfigs_jump, WT_CONFIG_COMPILED_TYPE_CATEGORY, 1,
    INT64_MIN, INT64_MAX, NULL},
  {"block_allocation", "string", NULL, "choices=[\"best\",\"first\"]", NULL, 0, NULL,
    WT_CONFIG_COMPILED_TYPE_STRING, 14, INT64_MIN, INT64_MAX, confchk_block_allocation6_choices},
  {"block_compressor", "string", NULL, NULL, NULL, 0, NULL, WT_CONFIG_COMPILED_TYPE_STRING, 15,
    INT64_MIN, INT64_MAX, NULL},
  {"block_manager", "string", NULL, "choices=[\"default\",\"disagg\"]", NULL, 0, NULL,
    WT_CONFIG_COMPILED_TYPE_STRING, 16, INT64_MIN, INT64_MAX, confchk_block_manager6_choices},
  {"cache_resident", "boolean", NULL, NULL, NULL, 0, NULL, WT_CONFIG_COMPILED_TYPE_BOOLEAN, 17,
    INT64_MIN, INT64_MAX, NULL},
  {"checkpoint", "string", NULL, NULL, NULL, 0, NULL, WT_CONFIG_COMPILED_TYPE_STRING, 62, INT64_MIN,
    INT64_MAX, NULL},
  {"checkpoint_backup_info", "string", NULL, NULL, NULL, 0, NULL, WT_CONFIG_COMPILED_TYPE_STRING,
    63, INT64_MIN, INT64_MAX, NULL},
  {"checkpoint_lsn", "string", NULL, NULL, NULL, 0, NULL, WT_CONFIG_COMPILED_TYPE_STRING, 64,
    INT64_MIN, INT64_MAX, NULL},
  {"checksum", "string", NULL,
    "choices=[\"on\",\"off\",\"uncompressed\","
    "\"unencrypted\"]",
    NULL, 0, NULL, WT_CONFIG_COMPILED_TYPE_STRING, 18, INT64_MIN, INT64_MAX,
    confchk_checksum6_choices},
  {"collator", "string", NULL, NULL, NULL, 0, NULL, WT_CONFIG_COMPILED_TYPE_STRING, 6, INT64_MIN,
    INT64_MAX, NULL},
  {"columns", "list", NULL, NULL, NULL, 0, NULL, WT_CONFIG_COMPILED_TYPE_LIST, 7, INT64_MIN,
    INT64_MAX, NULL},
  {"dictionary", "int", NULL, "min=0", NULL, 0, NULL, WT_CONFIG_COMPILED_TYPE_INT, 19, 0, INT64_MAX,
    NULL},
  {"disaggregated", "category", NULL, NULL, confchk_WT_SESSION_create_disaggregated_subconfigs, 3,
    confchk_WT_SESSION_create_disaggregated_subconfigs_jump, WT_CONFIG_COMPILED_TYPE_CATEGORY, 20,
    INT64_MIN, INT64_MAX, NULL},
  {"encryption", "category", NULL, NULL, confchk_WT_SESSION_create_encryption_subconfigs, 2,
    confchk_WT_SESSION_create_encryption_subconfigs_jump, WT_CONFIG_COMPILED_TYPE_CATEGORY, 24,
    INT64_MIN, INT64_MAX, NULL},
  {"flush_time", "string", NULL, NULL, NULL, 0, NULL, WT_CONFIG_COMPILED_TYPE_STRING, 73, INT64_MIN,
    INT64_MAX, NULL},
  {"flush_timestamp", "string", NULL, NULL, NULL, 0, NULL, WT_CONFIG_COMPILED_TYPE_STRING, 74,
    INT64_MIN, INT64_MAX, NULL},
  {"format", "string", NULL, "choices=[\"btree\"]", NULL, 0, NULL, WT_CONFIG_COMPILED_TYPE_STRING,
    27, INT64_MIN, INT64_MAX, confchk_format6_choices},
  {"huffman_key", "string", NULL, NULL, NULL, 0, NULL, WT_CONFIG_COMPILED_TYPE_STRING, 28,
    INT64_MIN, INT64_MAX, NULL},
  {"huffman_value", "string", NULL, NULL, NULL, 0, NULL, WT_CONFIG_COMPILED_TYPE_STRING, 29,
    INT64_MIN, INT64_MAX, NULL},
  {"id", "string", NULL, NULL, NULL, 0, NULL, WT_CONFIG_COMPILED_TYPE_STRING, 65, INT64_MIN,
    INT64_MAX, NULL},
  {"ignore_in_memory_cache_size", "boolean", NULL, NULL, NULL, 0, NULL,
    WT_CONFIG_COMPILED_TYPE_BOOLEAN, 30, INT64_MIN, INT64_MAX, NULL},
  {"in_memory", "boolean", NULL, NULL, NULL, 0, NULL, WT_CONFIG_COMPILED_TYPE_BOOLEAN, 31,
    INT64_MIN, INT64_MAX, NULL},
  {"internal_item_max", "int", NULL, "min=0", NULL, 0, NULL, WT_CONFIG_COMPILED_TYPE_INT, 32, 0,
    INT64_MAX, NULL},
  {"internal_key_max", "int", NULL, "min=0", NULL, 0, NULL, WT_CONFIG_COMPILED_TYPE_INT, 33, 0,
    INT64_MAX, NULL},
  {"internal_key_truncate", "boolean", NULL, NULL, NULL, 0, NULL, WT_CONFIG_COMPILED_TYPE_BOOLEAN,
    34, INT64_MIN, INT64_MAX, NULL},
  {"internal_page_max", "int", NULL, "min=512B,max=512MB", NULL, 0, NULL,
    WT_CONFIG_COMPILED_TYPE_INT, 35, 512, 512LL * WT_MEGABYTE, NULL},
  {"key_format", "format", __wt_struct_confchk, NULL, NULL, 0, NULL, WT_CONFIG_COMPILED_TYPE_FORMAT,
    36, INT64_MIN, INT64_MAX, NULL},
  {"key_gap", "int", NULL, "min=0", NULL, 0, NULL, WT_CONFIG_COMPILED_TYPE_INT, 37, 0, INT64_MAX,
    NULL},
  {"last", "string", NULL, NULL, NULL, 0, NULL, WT_CONFIG_COMPILED_TYPE_STRING, 86, INT64_MIN,
    INT64_MAX, NULL},
  {"leaf_item_max", "int", NULL, "min=0", NULL, 0, NULL, WT_CONFIG_COMPILED_TYPE_INT, 38, 0,
    INT64_MAX, NULL},
  {"leaf_key_max", "int", NULL, "min=0", NULL, 0, NULL, WT_CONFIG_COMPILED_TYPE_INT, 39, 0,
    INT64_MAX, NULL},
  {"leaf_page_max", "int", NULL, "min=512B,max=512MB", NULL, 0, NULL, WT_CONFIG_COMPILED_TYPE_INT,
    40, 512, 512LL * WT_MEGABYTE, NULL},
  {"leaf_value_max", "int", NULL, "min=0", NULL, 0, NULL, WT_CONFIG_COMPILED_TYPE_INT, 41, 0,
    INT64_MAX, NULL},
  {"live_restore", "category", NULL, NULL, confchk_live_restore_subconfigs, 2,
    confchk_live_restore_subconfigs_jump, WT_CONFIG_COMPILED_TYPE_CATEGORY, 66, INT64_MIN,
    INT64_MAX, NULL},
  {"log", "category", NULL, NULL, confchk_WT_SESSION_create_log_subconfigs, 1,
    confchk_WT_SESSION_create_log_subconfigs_jump, WT_CONFIG_COMPILED_TYPE_CATEGORY, 42, INT64_MIN,
    INT64_MAX, NULL},
  {"memory_page_image_max", "int", NULL, "min=0", NULL, 0, NULL, WT_CONFIG_COMPILED_TYPE_INT, 44, 0,
    INT64_MAX, NULL},
  {"memory_page_max", "int", NULL, "min=512B,max=10TB", NULL, 0, NULL, WT_CONFIG_COMPILED_TYPE_INT,
    45, 512, 10LL * WT_TERABYTE, NULL},
  {"oldest", "string", NULL, NULL, NULL, 0, NULL, WT_CONFIG_COMPILED_TYPE_STRING, 87, INT64_MIN,
    INT64_MAX, NULL},
  {"os_cache_dirty_max", "int", NULL, "min=0", NULL, 0, NULL, WT_CONFIG_COMPILED_TYPE_INT, 46, 0,
    INT64_MAX, NULL},
  {"os_cache_max", "int", NULL, "min=0", NULL, 0, NULL, WT_CONFIG_COMPILED_TYPE_INT, 47, 0,
    INT64_MAX, NULL},
  {"prefix_compression", "boolean", NULL, NULL, NULL, 0, NULL, WT_CONFIG_COMPILED_TYPE_BOOLEAN, 48,
    INT64_MIN, INT64_MAX, NULL},
  {"prefix_compression_min", "int", NULL, "min=0", NULL, 0, NULL, WT_CONFIG_COMPILED_TYPE_INT, 49,
    0, INT64_MAX, NULL},
  {"readonly", "boolean", NULL, NULL, NULL, 0, NULL, WT_CONFIG_COMPILED_TYPE_BOOLEAN, 69, INT64_MIN,
    INT64_MAX, NULL},
  {"split_deepen_min_child", "int", NULL, NULL, NULL, 0, NULL, WT_CONFIG_COMPILED_TYPE_INT, 50,
    INT64_MIN, INT64_MAX, NULL},
  {"split_deepen_per_child", "int", NULL, NULL, NULL, 0, NULL, WT_CONFIG_COMPILED_TYPE_INT, 51,
    INT64_MIN, INT64_MAX, NULL},
  {"split_pct", "int", NULL, "min=50,max=100", NULL, 0, NULL, WT_CONFIG_COMPILED_TYPE_INT, 52, 50,
    100, NULL},
  {"tiered_object", "boolean", NULL, NULL, NULL, 0, NULL, WT_CONFIG_COMPILED_TYPE_BOOLEAN, 70,
    INT64_MIN, INT64_MAX, NULL},
  {"tiered_storage", "category", NULL, NULL, confchk_WT_SESSION_create_tiered_storage_subconfigs, 8,
    confchk_WT_SESSION_create_tiered_storage_subconfigs_jump, WT_CONFIG_COMPILED_TYPE_CATEGORY, 53,
    INT64_MIN, INT64_MAX, NULL},
  {"tiers", "list", NULL, NULL, NULL, 0, NULL, WT_CONFIG_COMPILED_TYPE_LIST, 88, INT64_MIN,
    INT64_MAX, NULL},
  {"value_format", "format", __wt_struct_confchk, NULL, NULL, 0, NULL,
    WT_CONFIG_COMPILED_TYPE_FORMAT, 61, INT64_MIN, INT64_MAX, NULL},
  {"verbose", "list", NULL, "choices=[\"write_timestamp\"]", NULL, 0, NULL,
    WT_CONFIG_COMPILED_TYPE_LIST, 10, INT64_MIN, INT64_MAX, confchk_verbose12_choices},
  {"version", "string", NULL, NULL, NULL, 0, NULL, WT_CONFIG_COMPILED_TYPE_STRING, 71, INT64_MIN,
    INT64_MAX, NULL},
  {"write_timestamp_usage", "string", NULL,
    "choices=[\"always\",\"key_consistent\",\"mixed_mode\","
    "\"never\",\"none\",\"ordered\"]",
    NULL, 0, NULL, WT_CONFIG_COMPILED_TYPE_STRING, 11, INT64_MIN, INT64_MAX,
    confchk_write_timestamp_usage11_choices},
  {NULL, NULL, NULL, NULL, NULL, 0, NULL, 0, 0, 0, 0, NULL}};

static const uint8_t confchk_tiered_meta_jump[WT_CONFIG_JUMP_TABLE_SIZE] = {0, 0, 0, 0, 0, 0, 0, 0,
  0, 0, 0, 0, 0, 0, 0, 0, 0, 0, 0, 0, 0, 0, 0, 0, 0, 0, 0, 0, 0, 0, 0, 0, 0, 0, 0, 0, 0, 0, 0, 0, 0,
  0, 0, 0, 0, 0, 0, 0, 0, 0, 0, 0, 0, 0, 0, 0, 0, 0, 0, 0, 0, 0, 0, 0, 0, 0, 0, 0, 0, 0, 0, 0, 0, 0,
  0, 0, 0, 0, 0, 0, 0, 0, 0, 0, 0, 0, 0, 0, 0, 0, 0, 0, 0, 0, 0, 0, 0, 0, 4, 7, 14, 16, 17, 20, 20,
  22, 29, 29, 31, 38, 40, 40, 43, 45, 45, 46, 49, 52, 52, 55, 56, 56, 56, 56, 56, 56, 56, 56};
const char __WT_CONFIG_CHOICE_FILE[] = "FILE";
const char __WT_CONFIG_CHOICE_DRAM[] = "DRAM";

static const char *confchk_type_choices[] = {
  __WT_CONFIG_CHOICE_FILE, __WT_CONFIG_CHOICE_DRAM, NULL};

static const WT_CONFIG_CHECK confchk_wiredtiger_open_chunk_cache_subconfigs[] = {
  {"capacity", "int", NULL, "min=512KB,max=100TB", NULL, 0, NULL, WT_CONFIG_COMPILED_TYPE_INT, 285,
    512LL * WT_KILOBYTE, 100LL * WT_TERABYTE, NULL},
  {"chunk_cache_evict_trigger", "int", NULL, "min=0,max=100", NULL, 0, NULL,
    WT_CONFIG_COMPILED_TYPE_INT, 286, 0, 100, NULL},
  {"chunk_size", "int", NULL, "min=512KB,max=100GB", NULL, 0, NULL, WT_CONFIG_COMPILED_TYPE_INT,
    287, 512LL * WT_KILOBYTE, 100LL * WT_GIGABYTE, NULL},
  {"enabled", "boolean", NULL, NULL, NULL, 0, NULL, WT_CONFIG_COMPILED_TYPE_BOOLEAN, 43, INT64_MIN,
    INT64_MAX, NULL},
  {"flushed_data_cache_insertion", "boolean", NULL, NULL, NULL, 0, NULL,
    WT_CONFIG_COMPILED_TYPE_BOOLEAN, 289, INT64_MIN, INT64_MAX, NULL},
  {"hashsize", "int", NULL, "min=64,max=1048576", NULL, 0, NULL, WT_CONFIG_COMPILED_TYPE_INT, 184,
    64, 1048576LL, NULL},
  {"pinned", "list", NULL, NULL, NULL, 0, NULL, WT_CONFIG_COMPILED_TYPE_LIST, 200, INT64_MIN,
    INT64_MAX, NULL},
  {"storage_path", "string", NULL, NULL, NULL, 0, NULL, WT_CONFIG_COMPILED_TYPE_STRING, 288,
    INT64_MIN, INT64_MAX, NULL},
  {"type", "string", NULL, "choices=[\"FILE\",\"DRAM\"]", NULL, 0, NULL,
    WT_CONFIG_COMPILED_TYPE_STRING, 9, INT64_MIN, INT64_MAX, confchk_type_choices},
  {NULL, NULL, NULL, NULL, NULL, 0, NULL, 0, 0, 0, 0, NULL}};

static const uint8_t
  confchk_wiredtiger_open_chunk_cache_subconfigs_jump[WT_CONFIG_JUMP_TABLE_SIZE] = {0, 0, 0, 0, 0,
    0, 0, 0, 0, 0, 0, 0, 0, 0, 0, 0, 0, 0, 0, 0, 0, 0, 0, 0, 0, 0, 0, 0, 0, 0, 0, 0, 0, 0, 0, 0, 0,
    0, 0, 0, 0, 0, 0, 0, 0, 0, 0, 0, 0, 0, 0, 0, 0, 0, 0, 0, 0, 0, 0, 0, 0, 0, 0, 0, 0, 0, 0, 0, 0,
    0, 0, 0, 0, 0, 0, 0, 0, 0, 0, 0, 0, 0, 0, 0, 0, 0, 0, 0, 0, 0, 0, 0, 0, 0, 0, 0, 0, 0, 0, 0, 3,
    3, 4, 5, 5, 6, 6, 6, 6, 6, 6, 6, 6, 7, 7, 7, 8, 9, 9, 9, 9, 9, 9, 9, 9, 9, 9, 9};

static const WT_CONFIG_CHECK confchk_wiredtiger_open_compatibility_subconfigs[] = {
  {"release", "string", NULL, NULL, NULL, 0, NULL, WT_CONFIG_COMPILED_TYPE_STRING, 202, INT64_MIN,
    INT64_MAX, NULL},
  {"require_max", "string", NULL, NULL, NULL, 0, NULL, WT_CONFIG_COMPILED_TYPE_STRING, 290,
    INT64_MIN, INT64_MAX, NULL},
  {"require_min", "string", NULL, NULL, NULL, 0, NULL, WT_CONFIG_COMPILED_TYPE_STRING, 291,
    INT64_MIN, INT64_MAX, NULL},
  {NULL, NULL, NULL, NULL, NULL, 0, NULL, 0, 0, 0, 0, NULL}};

static const uint8_t
  confchk_wiredtiger_open_compatibility_subconfigs_jump[WT_CONFIG_JUMP_TABLE_SIZE] = {0, 0, 0, 0, 0,
    0, 0, 0, 0, 0, 0, 0, 0, 0, 0, 0, 0, 0, 0, 0, 0, 0, 0, 0, 0, 0, 0, 0, 0, 0, 0, 0, 0, 0, 0, 0, 0,
    0, 0, 0, 0, 0, 0, 0, 0, 0, 0, 0, 0, 0, 0, 0, 0, 0, 0, 0, 0, 0, 0, 0, 0, 0, 0, 0, 0, 0, 0, 0, 0,
    0, 0, 0, 0, 0, 0, 0, 0, 0, 0, 0, 0, 0, 0, 0, 0, 0, 0, 0, 0, 0, 0, 0, 0, 0, 0, 0, 0, 0, 0, 0, 0,
    0, 0, 0, 0, 0, 0, 0, 0, 0, 0, 0, 0, 0, 0, 3, 3, 3, 3, 3, 3, 3, 3, 3, 3, 3, 3, 3};

static const WT_CONFIG_CHECK confchk_wiredtiger_open_encryption_subconfigs[] = {
  {"keyid", "string", NULL, NULL, NULL, 0, NULL, WT_CONFIG_COMPILED_TYPE_STRING, 26, INT64_MIN,
    INT64_MAX, NULL},
  {"name", "string", NULL, NULL, NULL, 0, NULL, WT_CONFIG_COMPILED_TYPE_STRING, 25, INT64_MIN,
    INT64_MAX, NULL},
  {"secretkey", "string", NULL, NULL, NULL, 0, NULL, WT_CONFIG_COMPILED_TYPE_STRING, 296, INT64_MIN,
    INT64_MAX, NULL},
  {NULL, NULL, NULL, NULL, NULL, 0, NULL, 0, 0, 0, 0, NULL}};

static const uint8_t confchk_wiredtiger_open_encryption_subconfigs_jump[WT_CONFIG_JUMP_TABLE_SIZE] =
  {0, 0, 0, 0, 0, 0, 0, 0, 0, 0, 0, 0, 0, 0, 0, 0, 0, 0, 0, 0, 0, 0, 0, 0, 0, 0, 0, 0, 0, 0, 0, 0,
    0, 0, 0, 0, 0, 0, 0, 0, 0, 0, 0, 0, 0, 0, 0, 0, 0, 0, 0, 0, 0, 0, 0, 0, 0, 0, 0, 0, 0, 0, 0, 0,
    0, 0, 0, 0, 0, 0, 0, 0, 0, 0, 0, 0, 0, 0, 0, 0, 0, 0, 0, 0, 0, 0, 0, 0, 0, 0, 0, 0, 0, 0, 0, 0,
    0, 0, 0, 0, 0, 0, 0, 0, 0, 0, 0, 0, 1, 1, 1, 2, 2, 2, 2, 2, 3, 3, 3, 3, 3, 3, 3, 3, 3, 3, 3, 3};

static const char *confchk_extra_diagnostics2_choices[] = {__WT_CONFIG_CHOICE_all,
  __WT_CONFIG_CHOICE_checkpoint_validate, __WT_CONFIG_CHOICE_cursor_check,
  __WT_CONFIG_CHOICE_disk_validate, __WT_CONFIG_CHOICE_eviction_check,
  __WT_CONFIG_CHOICE_generation_check, __WT_CONFIG_CHOICE_hs_validate,
  __WT_CONFIG_CHOICE_key_out_of_order, __WT_CONFIG_CHOICE_log_validate, __WT_CONFIG_CHOICE_prepared,
  __WT_CONFIG_CHOICE_slow_operation, __WT_CONFIG_CHOICE_txn_visibility, NULL};
const char __WT_CONFIG_CHOICE_data[] = "data";

static const char *confchk_file_extend_choices[] = {
  __WT_CONFIG_CHOICE_data, __WT_CONFIG_CHOICE_log, NULL};

static const WT_CONFIG_CHECK confchk_wiredtiger_open_hash_subconfigs[] = {
  {"buckets", "int", NULL, "min=64,max=65536", NULL, 0, NULL, WT_CONFIG_COMPILED_TYPE_INT, 300, 64,
    65536, NULL},
  {"dhandle_buckets", "int", NULL, "min=64,max=65536", NULL, 0, NULL, WT_CONFIG_COMPILED_TYPE_INT,
    301, 64, 65536, NULL},
  {NULL, NULL, NULL, NULL, NULL, 0, NULL, 0, 0, 0, 0, NULL}};

static const uint8_t confchk_wiredtiger_open_hash_subconfigs_jump[WT_CONFIG_JUMP_TABLE_SIZE] = {0,
  0, 0, 0, 0, 0, 0, 0, 0, 0, 0, 0, 0, 0, 0, 0, 0, 0, 0, 0, 0, 0, 0, 0, 0, 0, 0, 0, 0, 0, 0, 0, 0, 0,
  0, 0, 0, 0, 0, 0, 0, 0, 0, 0, 0, 0, 0, 0, 0, 0, 0, 0, 0, 0, 0, 0, 0, 0, 0, 0, 0, 0, 0, 0, 0, 0, 0,
  0, 0, 0, 0, 0, 0, 0, 0, 0, 0, 0, 0, 0, 0, 0, 0, 0, 0, 0, 0, 0, 0, 0, 0, 0, 0, 0, 0, 0, 0, 0, 0, 1,
  1, 2, 2, 2, 2, 2, 2, 2, 2, 2, 2, 2, 2, 2, 2, 2, 2, 2, 2, 2, 2, 2, 2, 2, 2, 2, 2, 2};

static const char *confchk_json_output2_choices[] = {
  __WT_CONFIG_CHOICE_error, __WT_CONFIG_CHOICE_message, NULL};

static const WT_CONFIG_CHECK confchk_wiredtiger_open_live_restore_subconfigs[] = {
  {"enabled", "boolean", NULL, NULL, NULL, 0, NULL, WT_CONFIG_COMPILED_TYPE_BOOLEAN, 43, INT64_MIN,
    INT64_MAX, NULL},
  {"path", "string", NULL, NULL, NULL, 0, NULL, WT_CONFIG_COMPILED_TYPE_STRING, 258, INT64_MIN,
    INT64_MAX, NULL},
  {"read_size", "int", NULL, "min=512B,max=16MB", NULL, 0, NULL, WT_CONFIG_COMPILED_TYPE_INT, 303,
    512, 16LL * WT_MEGABYTE, NULL},
  {"threads_max", "int", NULL, "min=0,max=12", NULL, 0, NULL, WT_CONFIG_COMPILED_TYPE_INT, 223, 0,
    12, NULL},
  {NULL, NULL, NULL, NULL, NULL, 0, NULL, 0, 0, 0, 0, NULL}};

static const uint8_t
  confchk_wiredtiger_open_live_restore_subconfigs_jump[WT_CONFIG_JUMP_TABLE_SIZE] = {0, 0, 0, 0, 0,
    0, 0, 0, 0, 0, 0, 0, 0, 0, 0, 0, 0, 0, 0, 0, 0, 0, 0, 0, 0, 0, 0, 0, 0, 0, 0, 0, 0, 0, 0, 0, 0,
    0, 0, 0, 0, 0, 0, 0, 0, 0, 0, 0, 0, 0, 0, 0, 0, 0, 0, 0, 0, 0, 0, 0, 0, 0, 0, 0, 0, 0, 0, 0, 0,
    0, 0, 0, 0, 0, 0, 0, 0, 0, 0, 0, 0, 0, 0, 0, 0, 0, 0, 0, 0, 0, 0, 0, 0, 0, 0, 0, 0, 0, 0, 0, 0,
    0, 1, 1, 1, 1, 1, 1, 1, 1, 1, 1, 1, 2, 2, 3, 3, 4, 4, 4, 4, 4, 4, 4, 4, 4, 4, 4};

static const char *confchk_recover_choices[] = {
  __WT_CONFIG_CHOICE_error, __WT_CONFIG_CHOICE_on, NULL};

static const WT_CONFIG_CHECK confchk_wiredtiger_open_log_subconfigs[] = {
  {"archive", "boolean", NULL, NULL, NULL, 0, NULL, WT_CONFIG_COMPILED_TYPE_BOOLEAN, 251, INT64_MIN,
    INT64_MAX, NULL},
  {"compressor", "string", NULL, NULL, NULL, 0, NULL, WT_CONFIG_COMPILED_TYPE_STRING, 304,
    INT64_MIN, INT64_MAX, NULL},
  {"enabled", "boolean", NULL, NULL, NULL, 0, NULL, WT_CONFIG_COMPILED_TYPE_BOOLEAN, 43, INT64_MIN,
    INT64_MAX, NULL},
  {"file_max", "int", NULL, "min=100KB,max=2GB", NULL, 0, NULL, WT_CONFIG_COMPILED_TYPE_INT, 246,
    100LL * WT_KILOBYTE, 2LL * WT_GIGABYTE, NULL},
  {"force_write_wait", "int", NULL, "min=1,max=60", NULL, 0, NULL, WT_CONFIG_COMPILED_TYPE_INT, 305,
    1, 60, NULL},
  {"os_cache_dirty_pct", "int", NULL, "min=0,max=100", NULL, 0, NULL, WT_CONFIG_COMPILED_TYPE_INT,
    252, 0, 100, NULL},
  {"path", "string", NULL, NULL, NULL, 0, NULL, WT_CONFIG_COMPILED_TYPE_STRING, 258, INT64_MIN,
    INT64_MAX, NULL},
  {"prealloc", "boolean", NULL, NULL, NULL, 0, NULL, WT_CONFIG_COMPILED_TYPE_BOOLEAN, 253,
    INT64_MIN, INT64_MAX, NULL},
  {"prealloc_init_count", "int", NULL, "min=1,max=500", NULL, 0, NULL, WT_CONFIG_COMPILED_TYPE_INT,
    254, 1, 500, NULL},
  {"recover", "string", NULL, "choices=[\"error\",\"on\"]", NULL, 0, NULL,
    WT_CONFIG_COMPILED_TYPE_STRING, 306, INT64_MIN, INT64_MAX, confchk_recover_choices},
  {"remove", "boolean", NULL, NULL, NULL, 0, NULL, WT_CONFIG_COMPILED_TYPE_BOOLEAN, 255, INT64_MIN,
    INT64_MAX, NULL},
  {"zero_fill", "boolean", NULL, NULL, NULL, 0, NULL, WT_CONFIG_COMPILED_TYPE_BOOLEAN, 256,
    INT64_MIN, INT64_MAX, NULL},
  {NULL, NULL, NULL, NULL, NULL, 0, NULL, 0, 0, 0, 0, NULL}};

static const uint8_t confchk_wiredtiger_open_log_subconfigs_jump[WT_CONFIG_JUMP_TABLE_SIZE] = {0, 0,
  0, 0, 0, 0, 0, 0, 0, 0, 0, 0, 0, 0, 0, 0, 0, 0, 0, 0, 0, 0, 0, 0, 0, 0, 0, 0, 0, 0, 0, 0, 0, 0, 0,
  0, 0, 0, 0, 0, 0, 0, 0, 0, 0, 0, 0, 0, 0, 0, 0, 0, 0, 0, 0, 0, 0, 0, 0, 0, 0, 0, 0, 0, 0, 0, 0, 0,
  0, 0, 0, 0, 0, 0, 0, 0, 0, 0, 0, 0, 0, 0, 0, 0, 0, 0, 0, 0, 0, 0, 0, 0, 0, 0, 0, 0, 0, 0, 1, 1, 2,
  2, 3, 5, 5, 5, 5, 5, 5, 5, 5, 5, 6, 9, 9, 11, 11, 11, 11, 11, 11, 11, 11, 12, 12, 12, 12, 12};

static const WT_CONFIG_CHECK confchk_wiredtiger_open_prefetch_subconfigs[] = {
  {"available", "boolean", NULL, NULL, NULL, 0, NULL, WT_CONFIG_COMPILED_TYPE_BOOLEAN, 310,
    INT64_MIN, INT64_MAX, NULL},
  {"default", "boolean", NULL, NULL, NULL, 0, NULL, WT_CONFIG_COMPILED_TYPE_BOOLEAN, 311, INT64_MIN,
    INT64_MAX, NULL},
  {NULL, NULL, NULL, NULL, NULL, 0, NULL, 0, 0, 0, 0, NULL}};

static const uint8_t confchk_wiredtiger_open_prefetch_subconfigs_jump[WT_CONFIG_JUMP_TABLE_SIZE] = {
  0, 0, 0, 0, 0, 0, 0, 0, 0, 0, 0, 0, 0, 0, 0, 0, 0, 0, 0, 0, 0, 0, 0, 0, 0, 0, 0, 0, 0, 0, 0, 0, 0,
  0, 0, 0, 0, 0, 0, 0, 0, 0, 0, 0, 0, 0, 0, 0, 0, 0, 0, 0, 0, 0, 0, 0, 0, 0, 0, 0, 0, 0, 0, 0, 0, 0,
  0, 0, 0, 0, 0, 0, 0, 0, 0, 0, 0, 0, 0, 0, 0, 0, 0, 0, 0, 0, 0, 0, 0, 0, 0, 0, 0, 0, 0, 0, 0, 0, 1,
  1, 1, 2, 2, 2, 2, 2, 2, 2, 2, 2, 2, 2, 2, 2, 2, 2, 2, 2, 2, 2, 2, 2, 2, 2, 2, 2, 2, 2};

static const char *confchk_statistics3_choices[] = {__WT_CONFIG_CHOICE_all,
  __WT_CONFIG_CHOICE_cache_walk, __WT_CONFIG_CHOICE_fast, __WT_CONFIG_CHOICE_none,
  __WT_CONFIG_CHOICE_clear, __WT_CONFIG_CHOICE_tree_walk, NULL};

static const WT_CONFIG_CHECK confchk_wiredtiger_open_statistics_log_subconfigs[] = {
  {"json", "boolean", NULL, NULL, NULL, 0, NULL, WT_CONFIG_COMPILED_TYPE_BOOLEAN, 266, INT64_MIN,
    INT64_MAX, NULL},
  {"on_close", "boolean", NULL, NULL, NULL, 0, NULL, WT_CONFIG_COMPILED_TYPE_BOOLEAN, 267,
    INT64_MIN, INT64_MAX, NULL},
  {"path", "string", NULL, NULL, NULL, 0, NULL, WT_CONFIG_COMPILED_TYPE_STRING, 258, INT64_MIN,
    INT64_MAX, NULL},
  {"sources", "list", NULL, NULL, NULL, 0, NULL, WT_CONFIG_COMPILED_TYPE_LIST, 268, INT64_MIN,
    INT64_MAX, NULL},
  {"timestamp", "string", NULL, NULL, NULL, 0, NULL, WT_CONFIG_COMPILED_TYPE_STRING, 269, INT64_MIN,
    INT64_MAX, NULL},
  {"wait", "int", NULL, "min=0,max=100000", NULL, 0, NULL, WT_CONFIG_COMPILED_TYPE_INT, 195, 0,
    100000, NULL},
  {NULL, NULL, NULL, NULL, NULL, 0, NULL, 0, 0, 0, 0, NULL}};

static const uint8_t
  confchk_wiredtiger_open_statistics_log_subconfigs_jump[WT_CONFIG_JUMP_TABLE_SIZE] = {0, 0, 0, 0,
    0, 0, 0, 0, 0, 0, 0, 0, 0, 0, 0, 0, 0, 0, 0, 0, 0, 0, 0, 0, 0, 0, 0, 0, 0, 0, 0, 0, 0, 0, 0, 0,
    0, 0, 0, 0, 0, 0, 0, 0, 0, 0, 0, 0, 0, 0, 0, 0, 0, 0, 0, 0, 0, 0, 0, 0, 0, 0, 0, 0, 0, 0, 0, 0,
    0, 0, 0, 0, 0, 0, 0, 0, 0, 0, 0, 0, 0, 0, 0, 0, 0, 0, 0, 0, 0, 0, 0, 0, 0, 0, 0, 0, 0, 0, 0, 0,
    0, 0, 0, 0, 0, 0, 0, 1, 1, 1, 1, 1, 2, 3, 3, 3, 4, 5, 5, 5, 6, 6, 6, 6, 6, 6, 6, 6};

static const WT_CONFIG_CHECK confchk_tiered_storage_subconfigs[] = {
  {"auth_token", "string", NULL, NULL, NULL, 0, NULL, WT_CONFIG_COMPILED_TYPE_STRING, 54, INT64_MIN,
    INT64_MAX, NULL},
  {"bucket", "string", NULL, NULL, NULL, 0, NULL, WT_CONFIG_COMPILED_TYPE_STRING, 55, INT64_MIN,
    INT64_MAX, NULL},
  {"bucket_prefix", "string", NULL, NULL, NULL, 0, NULL, WT_CONFIG_COMPILED_TYPE_STRING, 56,
    INT64_MIN, INT64_MAX, NULL},
  {"cache_directory", "string", NULL, NULL, NULL, 0, NULL, WT_CONFIG_COMPILED_TYPE_STRING, 57,
    INT64_MIN, INT64_MAX, NULL},
  {"interval", "int", NULL, "min=1,max=1000", NULL, 0, NULL, WT_CONFIG_COMPILED_TYPE_INT, 316, 1,
    1000, NULL},
  {"local_retention", "int", NULL, "min=0,max=10000", NULL, 0, NULL, WT_CONFIG_COMPILED_TYPE_INT,
    58, 0, 10000, NULL},
  {"name", "string", NULL, NULL, NULL, 0, NULL, WT_CONFIG_COMPILED_TYPE_STRING, 25, INT64_MIN,
    INT64_MAX, NULL},
  {"shared", "boolean", NULL, NULL, NULL, 0, NULL, WT_CONFIG_COMPILED_TYPE_BOOLEAN, 60, INT64_MIN,
    INT64_MAX, NULL},
  {NULL, NULL, NULL, NULL, NULL, 0, NULL, 0, 0, 0, 0, NULL}};

static const uint8_t confchk_tiered_storage_subconfigs_jump[WT_CONFIG_JUMP_TABLE_SIZE] = {0, 0, 0,
  0, 0, 0, 0, 0, 0, 0, 0, 0, 0, 0, 0, 0, 0, 0, 0, 0, 0, 0, 0, 0, 0, 0, 0, 0, 0, 0, 0, 0, 0, 0, 0, 0,
  0, 0, 0, 0, 0, 0, 0, 0, 0, 0, 0, 0, 0, 0, 0, 0, 0, 0, 0, 0, 0, 0, 0, 0, 0, 0, 0, 0, 0, 0, 0, 0, 0,
  0, 0, 0, 0, 0, 0, 0, 0, 0, 0, 0, 0, 0, 0, 0, 0, 0, 0, 0, 0, 0, 0, 0, 0, 0, 0, 0, 0, 0, 1, 3, 4, 4,
  4, 4, 4, 4, 5, 5, 5, 6, 6, 7, 7, 7, 7, 7, 8, 8, 8, 8, 8, 8, 8, 8, 8, 8, 8, 8};

static const char *confchk_timing_stress_for_test2_choices[] = {
  __WT_CONFIG_CHOICE_aggressive_stash_free, __WT_CONFIG_CHOICE_aggressive_sweep,
  __WT_CONFIG_CHOICE_backup_rename, __WT_CONFIG_CHOICE_checkpoint_evict_page,
  __WT_CONFIG_CHOICE_checkpoint_handle, __WT_CONFIG_CHOICE_checkpoint_slow,
  __WT_CONFIG_CHOICE_checkpoint_stop, __WT_CONFIG_CHOICE_commit_transaction_slow,
  __WT_CONFIG_CHOICE_compact_slow, __WT_CONFIG_CHOICE_evict_reposition,
  __WT_CONFIG_CHOICE_failpoint_eviction_split,
  __WT_CONFIG_CHOICE_failpoint_history_store_delete_key_from_ts,
  __WT_CONFIG_CHOICE_history_store_checkpoint_delay, __WT_CONFIG_CHOICE_history_store_search,
  __WT_CONFIG_CHOICE_history_store_sweep_race, __WT_CONFIG_CHOICE_live_restore_clean_up,
  __WT_CONFIG_CHOICE_open_index_slow, __WT_CONFIG_CHOICE_prefetch_1, __WT_CONFIG_CHOICE_prefetch_2,
  __WT_CONFIG_CHOICE_prefetch_3, __WT_CONFIG_CHOICE_prefetch_delay,
  __WT_CONFIG_CHOICE_prefix_compare, __WT_CONFIG_CHOICE_prepare_checkpoint_delay,
  __WT_CONFIG_CHOICE_prepare_resolution_1, __WT_CONFIG_CHOICE_prepare_resolution_2,
  __WT_CONFIG_CHOICE_session_alter_slow, __WT_CONFIG_CHOICE_sleep_before_read_overflow_onpage,
  __WT_CONFIG_CHOICE_split_1, __WT_CONFIG_CHOICE_split_2, __WT_CONFIG_CHOICE_split_3,
  __WT_CONFIG_CHOICE_split_4, __WT_CONFIG_CHOICE_split_5, __WT_CONFIG_CHOICE_split_6,
  __WT_CONFIG_CHOICE_split_7, __WT_CONFIG_CHOICE_split_8, __WT_CONFIG_CHOICE_tiered_flush_finish,
  NULL};
const char __WT_CONFIG_CHOICE_dsync[] = "dsync";
const char __WT_CONFIG_CHOICE_fsync[] = "fsync";

static const char *confchk_method2_choices[] = {
  __WT_CONFIG_CHOICE_dsync, __WT_CONFIG_CHOICE_fsync, __WT_CONFIG_CHOICE_none, NULL};

static const WT_CONFIG_CHECK confchk_wiredtiger_open_transaction_sync_subconfigs[] = {
  {"enabled", "boolean", NULL, NULL, NULL, 0, NULL, WT_CONFIG_COMPILED_TYPE_BOOLEAN, 43, INT64_MIN,
    INT64_MAX, NULL},
  {"method", "string", NULL, "choices=[\"dsync\",\"fsync\",\"none\"]", NULL, 0, NULL,
    WT_CONFIG_COMPILED_TYPE_STRING, 198, INT64_MIN, INT64_MAX, confchk_method2_choices},
  {NULL, NULL, NULL, NULL, NULL, 0, NULL, 0, 0, 0, 0, NULL}};

static const uint8_t
  confchk_wiredtiger_open_transaction_sync_subconfigs_jump[WT_CONFIG_JUMP_TABLE_SIZE] = {0, 0, 0, 0,
    0, 0, 0, 0, 0, 0, 0, 0, 0, 0, 0, 0, 0, 0, 0, 0, 0, 0, 0, 0, 0, 0, 0, 0, 0, 0, 0, 0, 0, 0, 0, 0,
    0, 0, 0, 0, 0, 0, 0, 0, 0, 0, 0, 0, 0, 0, 0, 0, 0, 0, 0, 0, 0, 0, 0, 0, 0, 0, 0, 0, 0, 0, 0, 0,
    0, 0, 0, 0, 0, 0, 0, 0, 0, 0, 0, 0, 0, 0, 0, 0, 0, 0, 0, 0, 0, 0, 0, 0, 0, 0, 0, 0, 0, 0, 0, 0,
    0, 0, 1, 1, 1, 1, 1, 1, 1, 1, 2, 2, 2, 2, 2, 2, 2, 2, 2, 2, 2, 2, 2, 2, 2, 2, 2, 2};

static const char *confchk_verbose13_choices[] = {__WT_CONFIG_CHOICE_all, __WT_CONFIG_CHOICE_api,
  __WT_CONFIG_CHOICE_backup, __WT_CONFIG_CHOICE_block, __WT_CONFIG_CHOICE_block_cache,
  __WT_CONFIG_CHOICE_checkpoint, __WT_CONFIG_CHOICE_checkpoint_cleanup,
  __WT_CONFIG_CHOICE_checkpoint_progress, __WT_CONFIG_CHOICE_chunkcache, __WT_CONFIG_CHOICE_compact,
  __WT_CONFIG_CHOICE_compact_progress, __WT_CONFIG_CHOICE_configuration,
  __WT_CONFIG_CHOICE_disaggregated_storage, __WT_CONFIG_CHOICE_error_returns,
  __WT_CONFIG_CHOICE_eviction, __WT_CONFIG_CHOICE_fileops, __WT_CONFIG_CHOICE_generation,
  __WT_CONFIG_CHOICE_handleops, __WT_CONFIG_CHOICE_history_store,
  __WT_CONFIG_CHOICE_history_store_activity, __WT_CONFIG_CHOICE_layered,
  __WT_CONFIG_CHOICE_live_restore, __WT_CONFIG_CHOICE_live_restore_progress, __WT_CONFIG_CHOICE_log,
  __WT_CONFIG_CHOICE_metadata, __WT_CONFIG_CHOICE_mutex, __WT_CONFIG_CHOICE_out_of_order,
  __WT_CONFIG_CHOICE_overflow, __WT_CONFIG_CHOICE_page_delta, __WT_CONFIG_CHOICE_prefetch,
  __WT_CONFIG_CHOICE_read, __WT_CONFIG_CHOICE_reconcile, __WT_CONFIG_CHOICE_recovery,
  __WT_CONFIG_CHOICE_recovery_progress, __WT_CONFIG_CHOICE_rts, __WT_CONFIG_CHOICE_salvage,
  __WT_CONFIG_CHOICE_shared_cache, __WT_CONFIG_CHOICE_split, __WT_CONFIG_CHOICE_temporary,
  __WT_CONFIG_CHOICE_thread_group, __WT_CONFIG_CHOICE_tiered, __WT_CONFIG_CHOICE_timestamp,
  __WT_CONFIG_CHOICE_transaction, __WT_CONFIG_CHOICE_verify, __WT_CONFIG_CHOICE_version,
  __WT_CONFIG_CHOICE_write, NULL};

static const char *confchk_write_through_choices[] = {
  __WT_CONFIG_CHOICE_data, __WT_CONFIG_CHOICE_log, NULL};

static const WT_CONFIG_CHECK confchk_wiredtiger_open[] = {
  {"backup_restore_target", "list", NULL, NULL, NULL, 0, NULL, WT_CONFIG_COMPILED_TYPE_LIST, 281,
    INT64_MIN, INT64_MAX, NULL},
  {"block_cache", "category", NULL, NULL, confchk_wiredtiger_open_block_cache_subconfigs, 12,
    confchk_wiredtiger_open_block_cache_subconfigs_jump, WT_CONFIG_COMPILED_TYPE_CATEGORY, 178,
    INT64_MIN, INT64_MAX, NULL},
  {"buffer_alignment", "int", NULL, "min=-1,max=1MB", NULL, 0, NULL, WT_CONFIG_COMPILED_TYPE_INT,
    282, -1, 1LL * WT_MEGABYTE, NULL},
  {"builtin_extension_config", "string", NULL, NULL, NULL, 0, NULL, WT_CONFIG_COMPILED_TYPE_STRING,
    283, INT64_MIN, INT64_MAX, NULL},
  {"cache_cursors", "boolean", NULL, NULL, NULL, 0, NULL, WT_CONFIG_COMPILED_TYPE_BOOLEAN, 275,
    INT64_MIN, INT64_MAX, NULL},
  {"cache_max_wait_ms", "int", NULL, "min=0", NULL, 0, NULL, WT_CONFIG_COMPILED_TYPE_INT, 189, 0,
    INT64_MAX, NULL},
  {"cache_overhead", "int", NULL, "min=0,max=30", NULL, 0, NULL, WT_CONFIG_COMPILED_TYPE_INT, 190,
    0, 30, NULL},
  {"cache_size", "int", NULL, "min=1MB,max=10TB", NULL, 0, NULL, WT_CONFIG_COMPILED_TYPE_INT, 191,
    1LL * WT_MEGABYTE, 10LL * WT_TERABYTE, NULL},
  {"cache_stuck_timeout_ms", "int", NULL, "min=0", NULL, 0, NULL, WT_CONFIG_COMPILED_TYPE_INT, 192,
    0, INT64_MAX, NULL},
  {"checkpoint", "category", NULL, NULL, confchk_wiredtiger_open_checkpoint_subconfigs, 3,
    confchk_wiredtiger_open_checkpoint_subconfigs_jump, WT_CONFIG_COMPILED_TYPE_CATEGORY, 193,
    INT64_MIN, INT64_MAX, NULL},
  {"checkpoint_cleanup", "category", NULL, NULL,
    confchk_wiredtiger_open_checkpoint_cleanup_subconfigs, 2,
    confchk_wiredtiger_open_checkpoint_cleanup_subconfigs_jump, WT_CONFIG_COMPILED_TYPE_CATEGORY,
    197, INT64_MIN, INT64_MAX, NULL},
  {"checkpoint_sync", "boolean", NULL, NULL, NULL, 0, NULL, WT_CONFIG_COMPILED_TYPE_BOOLEAN, 284,
    INT64_MIN, INT64_MAX, NULL},
  {"chunk_cache", "category", NULL, NULL, confchk_wiredtiger_open_chunk_cache_subconfigs, 9,
    confchk_wiredtiger_open_chunk_cache_subconfigs_jump, WT_CONFIG_COMPILED_TYPE_CATEGORY, 199,
    INT64_MIN, INT64_MAX, NULL},
  {"compatibility", "category", NULL, NULL, confchk_wiredtiger_open_compatibility_subconfigs, 3,
    confchk_wiredtiger_open_compatibility_subconfigs_jump, WT_CONFIG_COMPILED_TYPE_CATEGORY, 201,
    INT64_MIN, INT64_MAX, NULL},
  {"compile_configuration_count", "int", NULL, "min=500", NULL, 0, NULL,
    WT_CONFIG_COMPILED_TYPE_INT, 292, 500, INT64_MAX, NULL},
  {"config_base", "boolean", NULL, NULL, NULL, 0, NULL, WT_CONFIG_COMPILED_TYPE_BOOLEAN, 293,
    INT64_MIN, INT64_MAX, NULL},
  {"create", "boolean", NULL, NULL, NULL, 0, NULL, WT_CONFIG_COMPILED_TYPE_BOOLEAN, 294, INT64_MIN,
    INT64_MAX, NULL},
  {"debug_mode", "category", NULL, NULL, confchk_wiredtiger_open_debug_mode_subconfigs, 17,
    confchk_wiredtiger_open_debug_mode_subconfigs_jump, WT_CONFIG_COMPILED_TYPE_CATEGORY, 203,
    INT64_MIN, INT64_MAX, NULL},
  {"direct_io", "list", NULL, NULL, NULL, 0, NULL, WT_CONFIG_COMPILED_TYPE_LIST, 295, INT64_MIN,
    INT64_MAX, NULL},
  {"disaggregated", "category", NULL, NULL, confchk_wiredtiger_open_disaggregated_subconfigs, 9,
    confchk_wiredtiger_open_disaggregated_subconfigs_jump, WT_CONFIG_COMPILED_TYPE_CATEGORY, 20,
    INT64_MIN, INT64_MAX, NULL},
  {"encryption", "category", NULL, NULL, confchk_wiredtiger_open_encryption_subconfigs, 3,
    confchk_wiredtiger_open_encryption_subconfigs_jump, WT_CONFIG_COMPILED_TYPE_CATEGORY, 24,
    INT64_MIN, INT64_MAX, NULL},
  {"error_prefix", "string", NULL, NULL, NULL, 0, NULL, WT_CONFIG_COMPILED_TYPE_STRING, 221,
    INT64_MIN, INT64_MAX, NULL},
  {"eviction", "category", NULL, NULL, confchk_wiredtiger_open_eviction_subconfigs, 5,
    confchk_wiredtiger_open_eviction_subconfigs_jump, WT_CONFIG_COMPILED_TYPE_CATEGORY, 222,
    INT64_MIN, INT64_MAX, NULL},
  {"eviction_checkpoint_target", "int", NULL, "min=0,max=10TB", NULL, 0, NULL,
    WT_CONFIG_COMPILED_TYPE_INT, 228, 0, 10LL * WT_TERABYTE, NULL},
  {"eviction_dirty_target", "int", NULL, "min=1,max=10TB", NULL, 0, NULL,
    WT_CONFIG_COMPILED_TYPE_INT, 229, 1, 10LL * WT_TERABYTE, NULL},
  {"eviction_dirty_trigger", "int", NULL, "min=1,max=10TB", NULL, 0, NULL,
    WT_CONFIG_COMPILED_TYPE_INT, 230, 1, 10LL * WT_TERABYTE, NULL},
  {"eviction_target", "int", NULL, "min=10,max=10TB", NULL, 0, NULL, WT_CONFIG_COMPILED_TYPE_INT,
    231, 10, 10LL * WT_TERABYTE, NULL},
  {"eviction_trigger", "int", NULL, "min=10,max=10TB", NULL, 0, NULL, WT_CONFIG_COMPILED_TYPE_INT,
    232, 10, 10LL * WT_TERABYTE, NULL},
  {"eviction_updates_target", "int", NULL, "min=0,max=10TB", NULL, 0, NULL,
    WT_CONFIG_COMPILED_TYPE_INT, 233, 0, 10LL * WT_TERABYTE, NULL},
  {"eviction_updates_trigger", "int", NULL, "min=0,max=10TB", NULL, 0, NULL,
<<<<<<< HEAD
    WT_CONFIG_COMPILED_TYPE_INT, 234, 0, 10LL * WT_TERABYTE, NULL},
  {"exclusive", "boolean", NULL, NULL, NULL, 0, NULL, WT_CONFIG_COMPILED_TYPE_BOOLEAN, 103,
=======
    WT_CONFIG_COMPILED_TYPE_INT, 249, 0, 10LL * WT_TERABYTE, NULL},
  {"exclusive", "boolean", NULL, NULL, NULL, 0, NULL, WT_CONFIG_COMPILED_TYPE_BOOLEAN, 119,
>>>>>>> 0241985d
    INT64_MIN, INT64_MAX, NULL},
  {"extensions", "list", NULL, NULL, NULL, 0, NULL, WT_CONFIG_COMPILED_TYPE_LIST, 297, INT64_MIN,
    INT64_MAX, NULL},
  {"extra_diagnostics", "list", NULL,
    "choices=[\"all\",\"checkpoint_validate\",\"cursor_check\""
    ",\"disk_validate\",\"eviction_check\",\"generation_check\","
    "\"hs_validate\",\"key_out_of_order\",\"log_validate\","
    "\"prepared\",\"slow_operation\",\"txn_visibility\"]",
    NULL, 0, NULL, WT_CONFIG_COMPILED_TYPE_LIST, 235, INT64_MIN, INT64_MAX,
    confchk_extra_diagnostics2_choices},
  {"file_extend", "list", NULL, "choices=[\"data\",\"log\"]", NULL, 0, NULL,
    WT_CONFIG_COMPILED_TYPE_LIST, 298, INT64_MIN, INT64_MAX, confchk_file_extend_choices},
  {"file_manager", "category", NULL, NULL, confchk_wiredtiger_open_file_manager_subconfigs, 3,
    confchk_wiredtiger_open_file_manager_subconfigs_jump, WT_CONFIG_COMPILED_TYPE_CATEGORY, 236,
    INT64_MIN, INT64_MAX, NULL},
  {"generation_drain_timeout_ms", "int", NULL, "min=0", NULL, 0, NULL, WT_CONFIG_COMPILED_TYPE_INT,
    240, 0, INT64_MAX, NULL},
  {"hash", "category", NULL, NULL, confchk_wiredtiger_open_hash_subconfigs, 2,
    confchk_wiredtiger_open_hash_subconfigs_jump, WT_CONFIG_COMPILED_TYPE_CATEGORY, 299, INT64_MIN,
    INT64_MAX, NULL},
  {"hazard_max", "int", NULL, "min=15", NULL, 0, NULL, WT_CONFIG_COMPILED_TYPE_INT, 302, 15,
    INT64_MAX, NULL},
  {"heuristic_controls", "category", NULL, NULL,
    confchk_wiredtiger_open_heuristic_controls_subconfigs, 3,
    confchk_wiredtiger_open_heuristic_controls_subconfigs_jump, WT_CONFIG_COMPILED_TYPE_CATEGORY,
    241, INT64_MIN, INT64_MAX, NULL},
  {"history_store", "category", NULL, NULL, confchk_wiredtiger_open_history_store_subconfigs, 1,
    confchk_wiredtiger_open_history_store_subconfigs_jump, WT_CONFIG_COMPILED_TYPE_CATEGORY, 245,
    INT64_MIN, INT64_MAX, NULL},
  {"in_memory", "boolean", NULL, NULL, NULL, 0, NULL, WT_CONFIG_COMPILED_TYPE_BOOLEAN, 31,
    INT64_MIN, INT64_MAX, NULL},
  {"io_capacity", "category", NULL, NULL, confchk_wiredtiger_open_io_capacity_subconfigs, 2,
    confchk_wiredtiger_open_io_capacity_subconfigs_jump, WT_CONFIG_COMPILED_TYPE_CATEGORY, 247,
    INT64_MIN, INT64_MAX, NULL},
  {"json_output", "list", NULL, "choices=[\"error\",\"message\"]", NULL, 0, NULL,
    WT_CONFIG_COMPILED_TYPE_LIST, 250, INT64_MIN, INT64_MAX, confchk_json_output2_choices},
  {"live_restore", "category", NULL, NULL, confchk_wiredtiger_open_live_restore_subconfigs, 4,
    confchk_wiredtiger_open_live_restore_subconfigs_jump, WT_CONFIG_COMPILED_TYPE_CATEGORY, 66,
    INT64_MIN, INT64_MAX, NULL},
  {"log", "category", NULL, NULL, confchk_wiredtiger_open_log_subconfigs, 12,
    confchk_wiredtiger_open_log_subconfigs_jump, WT_CONFIG_COMPILED_TYPE_CATEGORY, 42, INT64_MIN,
    INT64_MAX, NULL},
  {"mmap", "boolean", NULL, NULL, NULL, 0, NULL, WT_CONFIG_COMPILED_TYPE_BOOLEAN, 307, INT64_MIN,
    INT64_MAX, NULL},
  {"mmap_all", "boolean", NULL, NULL, NULL, 0, NULL, WT_CONFIG_COMPILED_TYPE_BOOLEAN, 308,
    INT64_MIN, INT64_MAX, NULL},
  {"multiprocess", "boolean", NULL, NULL, NULL, 0, NULL, WT_CONFIG_COMPILED_TYPE_BOOLEAN, 309,
    INT64_MIN, INT64_MAX, NULL},
  {"operation_timeout_ms", "int", NULL, "min=0", NULL, 0, NULL, WT_CONFIG_COMPILED_TYPE_INT, 157, 0,
    INT64_MAX, NULL},
  {"operation_tracking", "category", NULL, NULL,
    confchk_wiredtiger_open_operation_tracking_subconfigs, 2,
    confchk_wiredtiger_open_operation_tracking_subconfigs_jump, WT_CONFIG_COMPILED_TYPE_CATEGORY,
    257, INT64_MIN, INT64_MAX, NULL},
  {"prefetch", "category", NULL, NULL, confchk_wiredtiger_open_prefetch_subconfigs, 2,
    confchk_wiredtiger_open_prefetch_subconfigs_jump, WT_CONFIG_COMPILED_TYPE_CATEGORY, 279,
    INT64_MIN, INT64_MAX, NULL},
  {"readonly", "boolean", NULL, NULL, NULL, 0, NULL, WT_CONFIG_COMPILED_TYPE_BOOLEAN, 69, INT64_MIN,
    INT64_MAX, NULL},
  {"rollback_to_stable", "category", NULL, NULL,
    confchk_wiredtiger_open_rollback_to_stable_subconfigs, 1,
    confchk_wiredtiger_open_rollback_to_stable_subconfigs_jump, WT_CONFIG_COMPILED_TYPE_CATEGORY,
    259, INT64_MIN, INT64_MAX, NULL},
  {"salvage", "boolean", NULL, NULL, NULL, 0, NULL, WT_CONFIG_COMPILED_TYPE_BOOLEAN, 312, INT64_MIN,
    INT64_MAX, NULL},
  {"session_max", "int", NULL, "min=1", NULL, 0, NULL, WT_CONFIG_COMPILED_TYPE_INT, 313, 1,
    INT64_MAX, NULL},
  {"session_scratch_max", "int", NULL, NULL, NULL, 0, NULL, WT_CONFIG_COMPILED_TYPE_INT, 314,
    INT64_MIN, INT64_MAX, NULL},
  {"session_table_cache", "boolean", NULL, NULL, NULL, 0, NULL, WT_CONFIG_COMPILED_TYPE_BOOLEAN,
    315, INT64_MIN, INT64_MAX, NULL},
  {"shared_cache", "category", NULL, NULL, confchk_wiredtiger_open_shared_cache_subconfigs, 5,
    confchk_wiredtiger_open_shared_cache_subconfigs_jump, WT_CONFIG_COMPILED_TYPE_CATEGORY, 261,
    INT64_MIN, INT64_MAX, NULL},
  {"statistics", "list", NULL,
    "choices=[\"all\",\"cache_walk\",\"fast\",\"none\","
    "\"clear\",\"tree_walk\"]",
    NULL, 0, NULL, WT_CONFIG_COMPILED_TYPE_LIST, 139, INT64_MIN, INT64_MAX,
    confchk_statistics3_choices},
  {"statistics_log", "category", NULL, NULL, confchk_wiredtiger_open_statistics_log_subconfigs, 6,
    confchk_wiredtiger_open_statistics_log_subconfigs_jump, WT_CONFIG_COMPILED_TYPE_CATEGORY, 265,
    INT64_MIN, INT64_MAX, NULL},
  {"tiered_storage", "category", NULL, NULL, confchk_tiered_storage_subconfigs, 8,
    confchk_tiered_storage_subconfigs_jump, WT_CONFIG_COMPILED_TYPE_CATEGORY, 53, INT64_MIN,
    INT64_MAX, NULL},
  {"timing_stress_for_test", "list", NULL,
    "choices=[\"aggressive_stash_free\",\"aggressive_sweep\","
    "\"backup_rename\",\"checkpoint_evict_page\","
    "\"checkpoint_handle\",\"checkpoint_slow\",\"checkpoint_stop\","
    "\"commit_transaction_slow\",\"compact_slow\","
    "\"evict_reposition\",\"failpoint_eviction_split\","
    "\"failpoint_history_store_delete_key_from_ts\","
    "\"history_store_checkpoint_delay\",\"history_store_search\","
    "\"history_store_sweep_race\",\"live_restore_clean_up\","
    "\"open_index_slow\",\"prefetch_1\",\"prefetch_2\",\"prefetch_3\""
    ",\"prefetch_delay\",\"prefix_compare\","
    "\"prepare_checkpoint_delay\",\"prepare_resolution_1\","
    "\"prepare_resolution_2\",\"session_alter_slow\","
    "\"sleep_before_read_overflow_onpage\",\"split_1\",\"split_2\","
    "\"split_3\",\"split_4\",\"split_5\",\"split_6\",\"split_7\","
    "\"split_8\",\"tiered_flush_finish\"]",
    NULL, 0, NULL, WT_CONFIG_COMPILED_TYPE_LIST, 270, INT64_MIN, INT64_MAX,
    confchk_timing_stress_for_test2_choices},
  {"transaction_sync", "category", NULL, NULL, confchk_wiredtiger_open_transaction_sync_subconfigs,
    2, confchk_wiredtiger_open_transaction_sync_subconfigs_jump, WT_CONFIG_COMPILED_TYPE_CATEGORY,
    317, INT64_MIN, INT64_MAX, NULL},
  {"use_environment", "boolean", NULL, NULL, NULL, 0, NULL, WT_CONFIG_COMPILED_TYPE_BOOLEAN, 318,
    INT64_MIN, INT64_MAX, NULL},
  {"use_environment_priv", "boolean", NULL, NULL, NULL, 0, NULL, WT_CONFIG_COMPILED_TYPE_BOOLEAN,
    319, INT64_MIN, INT64_MAX, NULL},
  {"verbose", "list", NULL,
    "choices=[\"all\",\"api\",\"backup\",\"block\","
    "\"block_cache\",\"checkpoint\",\"checkpoint_cleanup\","
    "\"checkpoint_progress\",\"chunkcache\",\"compact\","
    "\"compact_progress\",\"configuration\",\"disaggregated_storage\""
    ",\"error_returns\",\"eviction\",\"fileops\",\"generation\","
    "\"handleops\",\"history_store\",\"history_store_activity\","
    "\"layered\",\"live_restore\",\"live_restore_progress\",\"log\","
    "\"metadata\",\"mutex\",\"out_of_order\",\"overflow\","
    "\"page_delta\",\"prefetch\",\"read\",\"reconcile\",\"recovery\","
    "\"recovery_progress\",\"rts\",\"salvage\",\"shared_cache\","
    "\"split\",\"temporary\",\"thread_group\",\"tiered\","
    "\"timestamp\",\"transaction\",\"verify\",\"version\",\"write\"]",
    NULL, 0, NULL, WT_CONFIG_COMPILED_TYPE_LIST, 10, INT64_MIN, INT64_MAX,
    confchk_verbose13_choices},
  {"verify_metadata", "boolean", NULL, NULL, NULL, 0, NULL, WT_CONFIG_COMPILED_TYPE_BOOLEAN, 320,
    INT64_MIN, INT64_MAX, NULL},
  {"write_through", "list", NULL, "choices=[\"data\",\"log\"]", NULL, 0, NULL,
    WT_CONFIG_COMPILED_TYPE_LIST, 321, INT64_MIN, INT64_MAX, confchk_write_through_choices},
  {NULL, NULL, NULL, NULL, NULL, 0, NULL, 0, 0, 0, 0, NULL}};

static const uint8_t confchk_wiredtiger_open_jump[WT_CONFIG_JUMP_TABLE_SIZE] = {0, 0, 0, 0, 0, 0, 0,
  0, 0, 0, 0, 0, 0, 0, 0, 0, 0, 0, 0, 0, 0, 0, 0, 0, 0, 0, 0, 0, 0, 0, 0, 0, 0, 0, 0, 0, 0, 0, 0, 0,
  0, 0, 0, 0, 0, 0, 0, 0, 0, 0, 0, 0, 0, 0, 0, 0, 0, 0, 0, 0, 0, 0, 0, 0, 0, 0, 0, 0, 0, 0, 0, 0, 0,
  0, 0, 0, 0, 0, 0, 0, 0, 0, 0, 0, 0, 0, 0, 0, 0, 0, 0, 0, 0, 0, 0, 0, 0, 0, 0, 4, 17, 20, 33, 35,
  36, 40, 42, 43, 43, 45, 48, 48, 50, 51, 51, 53, 60, 63, 65, 67, 68, 68, 68, 68, 68, 68, 68, 68};

static const char *confchk_extra_diagnostics3_choices[] = {__WT_CONFIG_CHOICE_all,
  __WT_CONFIG_CHOICE_checkpoint_validate, __WT_CONFIG_CHOICE_cursor_check,
  __WT_CONFIG_CHOICE_disk_validate, __WT_CONFIG_CHOICE_eviction_check,
  __WT_CONFIG_CHOICE_generation_check, __WT_CONFIG_CHOICE_hs_validate,
  __WT_CONFIG_CHOICE_key_out_of_order, __WT_CONFIG_CHOICE_log_validate, __WT_CONFIG_CHOICE_prepared,
  __WT_CONFIG_CHOICE_slow_operation, __WT_CONFIG_CHOICE_txn_visibility, NULL};

static const char *confchk_file_extend2_choices[] = {
  __WT_CONFIG_CHOICE_data, __WT_CONFIG_CHOICE_log, NULL};

static const char *confchk_json_output3_choices[] = {
  __WT_CONFIG_CHOICE_error, __WT_CONFIG_CHOICE_message, NULL};

static const char *confchk_statistics4_choices[] = {__WT_CONFIG_CHOICE_all,
  __WT_CONFIG_CHOICE_cache_walk, __WT_CONFIG_CHOICE_fast, __WT_CONFIG_CHOICE_none,
  __WT_CONFIG_CHOICE_clear, __WT_CONFIG_CHOICE_tree_walk, NULL};

static const char *confchk_timing_stress_for_test3_choices[] = {
  __WT_CONFIG_CHOICE_aggressive_stash_free, __WT_CONFIG_CHOICE_aggressive_sweep,
  __WT_CONFIG_CHOICE_backup_rename, __WT_CONFIG_CHOICE_checkpoint_evict_page,
  __WT_CONFIG_CHOICE_checkpoint_handle, __WT_CONFIG_CHOICE_checkpoint_slow,
  __WT_CONFIG_CHOICE_checkpoint_stop, __WT_CONFIG_CHOICE_commit_transaction_slow,
  __WT_CONFIG_CHOICE_compact_slow, __WT_CONFIG_CHOICE_evict_reposition,
  __WT_CONFIG_CHOICE_failpoint_eviction_split,
  __WT_CONFIG_CHOICE_failpoint_history_store_delete_key_from_ts,
  __WT_CONFIG_CHOICE_history_store_checkpoint_delay, __WT_CONFIG_CHOICE_history_store_search,
  __WT_CONFIG_CHOICE_history_store_sweep_race, __WT_CONFIG_CHOICE_live_restore_clean_up,
  __WT_CONFIG_CHOICE_open_index_slow, __WT_CONFIG_CHOICE_prefetch_1, __WT_CONFIG_CHOICE_prefetch_2,
  __WT_CONFIG_CHOICE_prefetch_3, __WT_CONFIG_CHOICE_prefetch_delay,
  __WT_CONFIG_CHOICE_prefix_compare, __WT_CONFIG_CHOICE_prepare_checkpoint_delay,
  __WT_CONFIG_CHOICE_prepare_resolution_1, __WT_CONFIG_CHOICE_prepare_resolution_2,
  __WT_CONFIG_CHOICE_session_alter_slow, __WT_CONFIG_CHOICE_sleep_before_read_overflow_onpage,
  __WT_CONFIG_CHOICE_split_1, __WT_CONFIG_CHOICE_split_2, __WT_CONFIG_CHOICE_split_3,
  __WT_CONFIG_CHOICE_split_4, __WT_CONFIG_CHOICE_split_5, __WT_CONFIG_CHOICE_split_6,
  __WT_CONFIG_CHOICE_split_7, __WT_CONFIG_CHOICE_split_8, __WT_CONFIG_CHOICE_tiered_flush_finish,
  NULL};

static const char *confchk_verbose14_choices[] = {__WT_CONFIG_CHOICE_all, __WT_CONFIG_CHOICE_api,
  __WT_CONFIG_CHOICE_backup, __WT_CONFIG_CHOICE_block, __WT_CONFIG_CHOICE_block_cache,
  __WT_CONFIG_CHOICE_checkpoint, __WT_CONFIG_CHOICE_checkpoint_cleanup,
  __WT_CONFIG_CHOICE_checkpoint_progress, __WT_CONFIG_CHOICE_chunkcache, __WT_CONFIG_CHOICE_compact,
  __WT_CONFIG_CHOICE_compact_progress, __WT_CONFIG_CHOICE_configuration,
  __WT_CONFIG_CHOICE_disaggregated_storage, __WT_CONFIG_CHOICE_error_returns,
  __WT_CONFIG_CHOICE_eviction, __WT_CONFIG_CHOICE_fileops, __WT_CONFIG_CHOICE_generation,
  __WT_CONFIG_CHOICE_handleops, __WT_CONFIG_CHOICE_history_store,
  __WT_CONFIG_CHOICE_history_store_activity, __WT_CONFIG_CHOICE_layered,
  __WT_CONFIG_CHOICE_live_restore, __WT_CONFIG_CHOICE_live_restore_progress, __WT_CONFIG_CHOICE_log,
  __WT_CONFIG_CHOICE_metadata, __WT_CONFIG_CHOICE_mutex, __WT_CONFIG_CHOICE_out_of_order,
  __WT_CONFIG_CHOICE_overflow, __WT_CONFIG_CHOICE_page_delta, __WT_CONFIG_CHOICE_prefetch,
  __WT_CONFIG_CHOICE_read, __WT_CONFIG_CHOICE_reconcile, __WT_CONFIG_CHOICE_recovery,
  __WT_CONFIG_CHOICE_recovery_progress, __WT_CONFIG_CHOICE_rts, __WT_CONFIG_CHOICE_salvage,
  __WT_CONFIG_CHOICE_shared_cache, __WT_CONFIG_CHOICE_split, __WT_CONFIG_CHOICE_temporary,
  __WT_CONFIG_CHOICE_thread_group, __WT_CONFIG_CHOICE_tiered, __WT_CONFIG_CHOICE_timestamp,
  __WT_CONFIG_CHOICE_transaction, __WT_CONFIG_CHOICE_verify, __WT_CONFIG_CHOICE_version,
  __WT_CONFIG_CHOICE_write, NULL};

static const char *confchk_write_through2_choices[] = {
  __WT_CONFIG_CHOICE_data, __WT_CONFIG_CHOICE_log, NULL};

static const WT_CONFIG_CHECK confchk_wiredtiger_open_all[] = {
  {"backup_restore_target", "list", NULL, NULL, NULL, 0, NULL, WT_CONFIG_COMPILED_TYPE_LIST, 281,
    INT64_MIN, INT64_MAX, NULL},
  {"block_cache", "category", NULL, NULL, confchk_wiredtiger_open_block_cache_subconfigs, 12,
    confchk_wiredtiger_open_block_cache_subconfigs_jump, WT_CONFIG_COMPILED_TYPE_CATEGORY, 178,
    INT64_MIN, INT64_MAX, NULL},
  {"buffer_alignment", "int", NULL, "min=-1,max=1MB", NULL, 0, NULL, WT_CONFIG_COMPILED_TYPE_INT,
    282, -1, 1LL * WT_MEGABYTE, NULL},
  {"builtin_extension_config", "string", NULL, NULL, NULL, 0, NULL, WT_CONFIG_COMPILED_TYPE_STRING,
    283, INT64_MIN, INT64_MAX, NULL},
  {"cache_cursors", "boolean", NULL, NULL, NULL, 0, NULL, WT_CONFIG_COMPILED_TYPE_BOOLEAN, 275,
    INT64_MIN, INT64_MAX, NULL},
  {"cache_max_wait_ms", "int", NULL, "min=0", NULL, 0, NULL, WT_CONFIG_COMPILED_TYPE_INT, 189, 0,
    INT64_MAX, NULL},
  {"cache_overhead", "int", NULL, "min=0,max=30", NULL, 0, NULL, WT_CONFIG_COMPILED_TYPE_INT, 190,
    0, 30, NULL},
  {"cache_size", "int", NULL, "min=1MB,max=10TB", NULL, 0, NULL, WT_CONFIG_COMPILED_TYPE_INT, 191,
    1LL * WT_MEGABYTE, 10LL * WT_TERABYTE, NULL},
  {"cache_stuck_timeout_ms", "int", NULL, "min=0", NULL, 0, NULL, WT_CONFIG_COMPILED_TYPE_INT, 192,
    0, INT64_MAX, NULL},
  {"checkpoint", "category", NULL, NULL, confchk_wiredtiger_open_checkpoint_subconfigs, 3,
    confchk_wiredtiger_open_checkpoint_subconfigs_jump, WT_CONFIG_COMPILED_TYPE_CATEGORY, 193,
    INT64_MIN, INT64_MAX, NULL},
  {"checkpoint_cleanup", "category", NULL, NULL,
    confchk_wiredtiger_open_checkpoint_cleanup_subconfigs, 2,
    confchk_wiredtiger_open_checkpoint_cleanup_subconfigs_jump, WT_CONFIG_COMPILED_TYPE_CATEGORY,
    197, INT64_MIN, INT64_MAX, NULL},
  {"checkpoint_sync", "boolean", NULL, NULL, NULL, 0, NULL, WT_CONFIG_COMPILED_TYPE_BOOLEAN, 284,
    INT64_MIN, INT64_MAX, NULL},
  {"chunk_cache", "category", NULL, NULL, confchk_wiredtiger_open_chunk_cache_subconfigs, 9,
    confchk_wiredtiger_open_chunk_cache_subconfigs_jump, WT_CONFIG_COMPILED_TYPE_CATEGORY, 199,
    INT64_MIN, INT64_MAX, NULL},
  {"compatibility", "category", NULL, NULL, confchk_wiredtiger_open_compatibility_subconfigs, 3,
    confchk_wiredtiger_open_compatibility_subconfigs_jump, WT_CONFIG_COMPILED_TYPE_CATEGORY, 201,
    INT64_MIN, INT64_MAX, NULL},
  {"compile_configuration_count", "int", NULL, "min=500", NULL, 0, NULL,
    WT_CONFIG_COMPILED_TYPE_INT, 292, 500, INT64_MAX, NULL},
  {"config_base", "boolean", NULL, NULL, NULL, 0, NULL, WT_CONFIG_COMPILED_TYPE_BOOLEAN, 293,
    INT64_MIN, INT64_MAX, NULL},
  {"create", "boolean", NULL, NULL, NULL, 0, NULL, WT_CONFIG_COMPILED_TYPE_BOOLEAN, 294, INT64_MIN,
    INT64_MAX, NULL},
  {"debug_mode", "category", NULL, NULL, confchk_wiredtiger_open_debug_mode_subconfigs, 17,
    confchk_wiredtiger_open_debug_mode_subconfigs_jump, WT_CONFIG_COMPILED_TYPE_CATEGORY, 203,
    INT64_MIN, INT64_MAX, NULL},
  {"direct_io", "list", NULL, NULL, NULL, 0, NULL, WT_CONFIG_COMPILED_TYPE_LIST, 295, INT64_MIN,
    INT64_MAX, NULL},
  {"disaggregated", "category", NULL, NULL, confchk_wiredtiger_open_disaggregated_subconfigs, 9,
    confchk_wiredtiger_open_disaggregated_subconfigs_jump, WT_CONFIG_COMPILED_TYPE_CATEGORY, 20,
    INT64_MIN, INT64_MAX, NULL},
  {"encryption", "category", NULL, NULL, confchk_wiredtiger_open_encryption_subconfigs, 3,
    confchk_wiredtiger_open_encryption_subconfigs_jump, WT_CONFIG_COMPILED_TYPE_CATEGORY, 24,
    INT64_MIN, INT64_MAX, NULL},
  {"error_prefix", "string", NULL, NULL, NULL, 0, NULL, WT_CONFIG_COMPILED_TYPE_STRING, 221,
    INT64_MIN, INT64_MAX, NULL},
  {"eviction", "category", NULL, NULL, confchk_wiredtiger_open_eviction_subconfigs, 5,
    confchk_wiredtiger_open_eviction_subconfigs_jump, WT_CONFIG_COMPILED_TYPE_CATEGORY, 222,
    INT64_MIN, INT64_MAX, NULL},
  {"eviction_checkpoint_target", "int", NULL, "min=0,max=10TB", NULL, 0, NULL,
    WT_CONFIG_COMPILED_TYPE_INT, 228, 0, 10LL * WT_TERABYTE, NULL},
  {"eviction_dirty_target", "int", NULL, "min=1,max=10TB", NULL, 0, NULL,
    WT_CONFIG_COMPILED_TYPE_INT, 229, 1, 10LL * WT_TERABYTE, NULL},
  {"eviction_dirty_trigger", "int", NULL, "min=1,max=10TB", NULL, 0, NULL,
    WT_CONFIG_COMPILED_TYPE_INT, 230, 1, 10LL * WT_TERABYTE, NULL},
  {"eviction_target", "int", NULL, "min=10,max=10TB", NULL, 0, NULL, WT_CONFIG_COMPILED_TYPE_INT,
    231, 10, 10LL * WT_TERABYTE, NULL},
  {"eviction_trigger", "int", NULL, "min=10,max=10TB", NULL, 0, NULL, WT_CONFIG_COMPILED_TYPE_INT,
    232, 10, 10LL * WT_TERABYTE, NULL},
  {"eviction_updates_target", "int", NULL, "min=0,max=10TB", NULL, 0, NULL,
    WT_CONFIG_COMPILED_TYPE_INT, 233, 0, 10LL * WT_TERABYTE, NULL},
  {"eviction_updates_trigger", "int", NULL, "min=0,max=10TB", NULL, 0, NULL,
<<<<<<< HEAD
    WT_CONFIG_COMPILED_TYPE_INT, 234, 0, 10LL * WT_TERABYTE, NULL},
  {"exclusive", "boolean", NULL, NULL, NULL, 0, NULL, WT_CONFIG_COMPILED_TYPE_BOOLEAN, 103,
=======
    WT_CONFIG_COMPILED_TYPE_INT, 249, 0, 10LL * WT_TERABYTE, NULL},
  {"exclusive", "boolean", NULL, NULL, NULL, 0, NULL, WT_CONFIG_COMPILED_TYPE_BOOLEAN, 119,
>>>>>>> 0241985d
    INT64_MIN, INT64_MAX, NULL},
  {"extensions", "list", NULL, NULL, NULL, 0, NULL, WT_CONFIG_COMPILED_TYPE_LIST, 297, INT64_MIN,
    INT64_MAX, NULL},
  {"extra_diagnostics", "list", NULL,
    "choices=[\"all\",\"checkpoint_validate\",\"cursor_check\""
    ",\"disk_validate\",\"eviction_check\",\"generation_check\","
    "\"hs_validate\",\"key_out_of_order\",\"log_validate\","
    "\"prepared\",\"slow_operation\",\"txn_visibility\"]",
    NULL, 0, NULL, WT_CONFIG_COMPILED_TYPE_LIST, 235, INT64_MIN, INT64_MAX,
    confchk_extra_diagnostics3_choices},
  {"file_extend", "list", NULL, "choices=[\"data\",\"log\"]", NULL, 0, NULL,
    WT_CONFIG_COMPILED_TYPE_LIST, 298, INT64_MIN, INT64_MAX, confchk_file_extend2_choices},
  {"file_manager", "category", NULL, NULL, confchk_wiredtiger_open_file_manager_subconfigs, 3,
    confchk_wiredtiger_open_file_manager_subconfigs_jump, WT_CONFIG_COMPILED_TYPE_CATEGORY, 236,
    INT64_MIN, INT64_MAX, NULL},
  {"generation_drain_timeout_ms", "int", NULL, "min=0", NULL, 0, NULL, WT_CONFIG_COMPILED_TYPE_INT,
    240, 0, INT64_MAX, NULL},
  {"hash", "category", NULL, NULL, confchk_wiredtiger_open_hash_subconfigs, 2,
    confchk_wiredtiger_open_hash_subconfigs_jump, WT_CONFIG_COMPILED_TYPE_CATEGORY, 299, INT64_MIN,
    INT64_MAX, NULL},
  {"hazard_max", "int", NULL, "min=15", NULL, 0, NULL, WT_CONFIG_COMPILED_TYPE_INT, 302, 15,
    INT64_MAX, NULL},
  {"heuristic_controls", "category", NULL, NULL,
    confchk_wiredtiger_open_heuristic_controls_subconfigs, 3,
    confchk_wiredtiger_open_heuristic_controls_subconfigs_jump, WT_CONFIG_COMPILED_TYPE_CATEGORY,
    241, INT64_MIN, INT64_MAX, NULL},
  {"history_store", "category", NULL, NULL, confchk_wiredtiger_open_history_store_subconfigs, 1,
    confchk_wiredtiger_open_history_store_subconfigs_jump, WT_CONFIG_COMPILED_TYPE_CATEGORY, 245,
    INT64_MIN, INT64_MAX, NULL},
  {"in_memory", "boolean", NULL, NULL, NULL, 0, NULL, WT_CONFIG_COMPILED_TYPE_BOOLEAN, 31,
    INT64_MIN, INT64_MAX, NULL},
  {"io_capacity", "category", NULL, NULL, confchk_wiredtiger_open_io_capacity_subconfigs, 2,
    confchk_wiredtiger_open_io_capacity_subconfigs_jump, WT_CONFIG_COMPILED_TYPE_CATEGORY, 247,
    INT64_MIN, INT64_MAX, NULL},
  {"json_output", "list", NULL, "choices=[\"error\",\"message\"]", NULL, 0, NULL,
    WT_CONFIG_COMPILED_TYPE_LIST, 250, INT64_MIN, INT64_MAX, confchk_json_output3_choices},
  {"live_restore", "category", NULL, NULL, confchk_wiredtiger_open_live_restore_subconfigs, 4,
    confchk_wiredtiger_open_live_restore_subconfigs_jump, WT_CONFIG_COMPILED_TYPE_CATEGORY, 66,
    INT64_MIN, INT64_MAX, NULL},
  {"log", "category", NULL, NULL, confchk_wiredtiger_open_log_subconfigs, 12,
    confchk_wiredtiger_open_log_subconfigs_jump, WT_CONFIG_COMPILED_TYPE_CATEGORY, 42, INT64_MIN,
    INT64_MAX, NULL},
  {"mmap", "boolean", NULL, NULL, NULL, 0, NULL, WT_CONFIG_COMPILED_TYPE_BOOLEAN, 307, INT64_MIN,
    INT64_MAX, NULL},
  {"mmap_all", "boolean", NULL, NULL, NULL, 0, NULL, WT_CONFIG_COMPILED_TYPE_BOOLEAN, 308,
    INT64_MIN, INT64_MAX, NULL},
  {"multiprocess", "boolean", NULL, NULL, NULL, 0, NULL, WT_CONFIG_COMPILED_TYPE_BOOLEAN, 309,
    INT64_MIN, INT64_MAX, NULL},
  {"operation_timeout_ms", "int", NULL, "min=0", NULL, 0, NULL, WT_CONFIG_COMPILED_TYPE_INT, 157, 0,
    INT64_MAX, NULL},
  {"operation_tracking", "category", NULL, NULL,
    confchk_wiredtiger_open_operation_tracking_subconfigs, 2,
    confchk_wiredtiger_open_operation_tracking_subconfigs_jump, WT_CONFIG_COMPILED_TYPE_CATEGORY,
    257, INT64_MIN, INT64_MAX, NULL},
  {"prefetch", "category", NULL, NULL, confchk_wiredtiger_open_prefetch_subconfigs, 2,
    confchk_wiredtiger_open_prefetch_subconfigs_jump, WT_CONFIG_COMPILED_TYPE_CATEGORY, 279,
    INT64_MIN, INT64_MAX, NULL},
  {"readonly", "boolean", NULL, NULL, NULL, 0, NULL, WT_CONFIG_COMPILED_TYPE_BOOLEAN, 69, INT64_MIN,
    INT64_MAX, NULL},
  {"rollback_to_stable", "category", NULL, NULL,
    confchk_wiredtiger_open_rollback_to_stable_subconfigs, 1,
    confchk_wiredtiger_open_rollback_to_stable_subconfigs_jump, WT_CONFIG_COMPILED_TYPE_CATEGORY,
    259, INT64_MIN, INT64_MAX, NULL},
  {"salvage", "boolean", NULL, NULL, NULL, 0, NULL, WT_CONFIG_COMPILED_TYPE_BOOLEAN, 312, INT64_MIN,
    INT64_MAX, NULL},
  {"session_max", "int", NULL, "min=1", NULL, 0, NULL, WT_CONFIG_COMPILED_TYPE_INT, 313, 1,
    INT64_MAX, NULL},
  {"session_scratch_max", "int", NULL, NULL, NULL, 0, NULL, WT_CONFIG_COMPILED_TYPE_INT, 314,
    INT64_MIN, INT64_MAX, NULL},
  {"session_table_cache", "boolean", NULL, NULL, NULL, 0, NULL, WT_CONFIG_COMPILED_TYPE_BOOLEAN,
    315, INT64_MIN, INT64_MAX, NULL},
  {"shared_cache", "category", NULL, NULL, confchk_wiredtiger_open_shared_cache_subconfigs, 5,
    confchk_wiredtiger_open_shared_cache_subconfigs_jump, WT_CONFIG_COMPILED_TYPE_CATEGORY, 261,
    INT64_MIN, INT64_MAX, NULL},
  {"statistics", "list", NULL,
    "choices=[\"all\",\"cache_walk\",\"fast\",\"none\","
    "\"clear\",\"tree_walk\"]",
    NULL, 0, NULL, WT_CONFIG_COMPILED_TYPE_LIST, 139, INT64_MIN, INT64_MAX,
    confchk_statistics4_choices},
  {"statistics_log", "category", NULL, NULL, confchk_wiredtiger_open_statistics_log_subconfigs, 6,
    confchk_wiredtiger_open_statistics_log_subconfigs_jump, WT_CONFIG_COMPILED_TYPE_CATEGORY, 265,
    INT64_MIN, INT64_MAX, NULL},
  {"tiered_storage", "category", NULL, NULL, confchk_tiered_storage_subconfigs, 8,
    confchk_tiered_storage_subconfigs_jump, WT_CONFIG_COMPILED_TYPE_CATEGORY, 53, INT64_MIN,
    INT64_MAX, NULL},
  {"timing_stress_for_test", "list", NULL,
    "choices=[\"aggressive_stash_free\",\"aggressive_sweep\","
    "\"backup_rename\",\"checkpoint_evict_page\","
    "\"checkpoint_handle\",\"checkpoint_slow\",\"checkpoint_stop\","
    "\"commit_transaction_slow\",\"compact_slow\","
    "\"evict_reposition\",\"failpoint_eviction_split\","
    "\"failpoint_history_store_delete_key_from_ts\","
    "\"history_store_checkpoint_delay\",\"history_store_search\","
    "\"history_store_sweep_race\",\"live_restore_clean_up\","
    "\"open_index_slow\",\"prefetch_1\",\"prefetch_2\",\"prefetch_3\""
    ",\"prefetch_delay\",\"prefix_compare\","
    "\"prepare_checkpoint_delay\",\"prepare_resolution_1\","
    "\"prepare_resolution_2\",\"session_alter_slow\","
    "\"sleep_before_read_overflow_onpage\",\"split_1\",\"split_2\","
    "\"split_3\",\"split_4\",\"split_5\",\"split_6\",\"split_7\","
    "\"split_8\",\"tiered_flush_finish\"]",
    NULL, 0, NULL, WT_CONFIG_COMPILED_TYPE_LIST, 270, INT64_MIN, INT64_MAX,
    confchk_timing_stress_for_test3_choices},
  {"transaction_sync", "category", NULL, NULL, confchk_wiredtiger_open_transaction_sync_subconfigs,
    2, confchk_wiredtiger_open_transaction_sync_subconfigs_jump, WT_CONFIG_COMPILED_TYPE_CATEGORY,
    317, INT64_MIN, INT64_MAX, NULL},
  {"use_environment", "boolean", NULL, NULL, NULL, 0, NULL, WT_CONFIG_COMPILED_TYPE_BOOLEAN, 318,
    INT64_MIN, INT64_MAX, NULL},
  {"use_environment_priv", "boolean", NULL, NULL, NULL, 0, NULL, WT_CONFIG_COMPILED_TYPE_BOOLEAN,
    319, INT64_MIN, INT64_MAX, NULL},
  {"verbose", "list", NULL,
    "choices=[\"all\",\"api\",\"backup\",\"block\","
    "\"block_cache\",\"checkpoint\",\"checkpoint_cleanup\","
    "\"checkpoint_progress\",\"chunkcache\",\"compact\","
    "\"compact_progress\",\"configuration\",\"disaggregated_storage\""
    ",\"error_returns\",\"eviction\",\"fileops\",\"generation\","
    "\"handleops\",\"history_store\",\"history_store_activity\","
    "\"layered\",\"live_restore\",\"live_restore_progress\",\"log\","
    "\"metadata\",\"mutex\",\"out_of_order\",\"overflow\","
    "\"page_delta\",\"prefetch\",\"read\",\"reconcile\",\"recovery\","
    "\"recovery_progress\",\"rts\",\"salvage\",\"shared_cache\","
    "\"split\",\"temporary\",\"thread_group\",\"tiered\","
    "\"timestamp\",\"transaction\",\"verify\",\"version\",\"write\"]",
    NULL, 0, NULL, WT_CONFIG_COMPILED_TYPE_LIST, 10, INT64_MIN, INT64_MAX,
    confchk_verbose14_choices},
  {"verify_metadata", "boolean", NULL, NULL, NULL, 0, NULL, WT_CONFIG_COMPILED_TYPE_BOOLEAN, 320,
    INT64_MIN, INT64_MAX, NULL},
  {"version", "string", NULL, NULL, NULL, 0, NULL, WT_CONFIG_COMPILED_TYPE_STRING, 71, INT64_MIN,
    INT64_MAX, NULL},
  {"write_through", "list", NULL, "choices=[\"data\",\"log\"]", NULL, 0, NULL,
    WT_CONFIG_COMPILED_TYPE_LIST, 321, INT64_MIN, INT64_MAX, confchk_write_through2_choices},
  {NULL, NULL, NULL, NULL, NULL, 0, NULL, 0, 0, 0, 0, NULL}};

static const uint8_t confchk_wiredtiger_open_all_jump[WT_CONFIG_JUMP_TABLE_SIZE] = {0, 0, 0, 0, 0,
  0, 0, 0, 0, 0, 0, 0, 0, 0, 0, 0, 0, 0, 0, 0, 0, 0, 0, 0, 0, 0, 0, 0, 0, 0, 0, 0, 0, 0, 0, 0, 0, 0,
  0, 0, 0, 0, 0, 0, 0, 0, 0, 0, 0, 0, 0, 0, 0, 0, 0, 0, 0, 0, 0, 0, 0, 0, 0, 0, 0, 0, 0, 0, 0, 0, 0,
  0, 0, 0, 0, 0, 0, 0, 0, 0, 0, 0, 0, 0, 0, 0, 0, 0, 0, 0, 0, 0, 0, 0, 0, 0, 0, 0, 0, 4, 17, 20, 33,
  35, 36, 40, 42, 43, 43, 45, 48, 48, 50, 51, 51, 53, 60, 63, 65, 68, 69, 69, 69, 69, 69, 69, 69,
  69};

static const char *confchk_extra_diagnostics4_choices[] = {__WT_CONFIG_CHOICE_all,
  __WT_CONFIG_CHOICE_checkpoint_validate, __WT_CONFIG_CHOICE_cursor_check,
  __WT_CONFIG_CHOICE_disk_validate, __WT_CONFIG_CHOICE_eviction_check,
  __WT_CONFIG_CHOICE_generation_check, __WT_CONFIG_CHOICE_hs_validate,
  __WT_CONFIG_CHOICE_key_out_of_order, __WT_CONFIG_CHOICE_log_validate, __WT_CONFIG_CHOICE_prepared,
  __WT_CONFIG_CHOICE_slow_operation, __WT_CONFIG_CHOICE_txn_visibility, NULL};

static const char *confchk_file_extend3_choices[] = {
  __WT_CONFIG_CHOICE_data, __WT_CONFIG_CHOICE_log, NULL};

static const char *confchk_json_output4_choices[] = {
  __WT_CONFIG_CHOICE_error, __WT_CONFIG_CHOICE_message, NULL};

static const char *confchk_statistics5_choices[] = {__WT_CONFIG_CHOICE_all,
  __WT_CONFIG_CHOICE_cache_walk, __WT_CONFIG_CHOICE_fast, __WT_CONFIG_CHOICE_none,
  __WT_CONFIG_CHOICE_clear, __WT_CONFIG_CHOICE_tree_walk, NULL};

static const char *confchk_timing_stress_for_test4_choices[] = {
  __WT_CONFIG_CHOICE_aggressive_stash_free, __WT_CONFIG_CHOICE_aggressive_sweep,
  __WT_CONFIG_CHOICE_backup_rename, __WT_CONFIG_CHOICE_checkpoint_evict_page,
  __WT_CONFIG_CHOICE_checkpoint_handle, __WT_CONFIG_CHOICE_checkpoint_slow,
  __WT_CONFIG_CHOICE_checkpoint_stop, __WT_CONFIG_CHOICE_commit_transaction_slow,
  __WT_CONFIG_CHOICE_compact_slow, __WT_CONFIG_CHOICE_evict_reposition,
  __WT_CONFIG_CHOICE_failpoint_eviction_split,
  __WT_CONFIG_CHOICE_failpoint_history_store_delete_key_from_ts,
  __WT_CONFIG_CHOICE_history_store_checkpoint_delay, __WT_CONFIG_CHOICE_history_store_search,
  __WT_CONFIG_CHOICE_history_store_sweep_race, __WT_CONFIG_CHOICE_live_restore_clean_up,
  __WT_CONFIG_CHOICE_open_index_slow, __WT_CONFIG_CHOICE_prefetch_1, __WT_CONFIG_CHOICE_prefetch_2,
  __WT_CONFIG_CHOICE_prefetch_3, __WT_CONFIG_CHOICE_prefetch_delay,
  __WT_CONFIG_CHOICE_prefix_compare, __WT_CONFIG_CHOICE_prepare_checkpoint_delay,
  __WT_CONFIG_CHOICE_prepare_resolution_1, __WT_CONFIG_CHOICE_prepare_resolution_2,
  __WT_CONFIG_CHOICE_session_alter_slow, __WT_CONFIG_CHOICE_sleep_before_read_overflow_onpage,
  __WT_CONFIG_CHOICE_split_1, __WT_CONFIG_CHOICE_split_2, __WT_CONFIG_CHOICE_split_3,
  __WT_CONFIG_CHOICE_split_4, __WT_CONFIG_CHOICE_split_5, __WT_CONFIG_CHOICE_split_6,
  __WT_CONFIG_CHOICE_split_7, __WT_CONFIG_CHOICE_split_8, __WT_CONFIG_CHOICE_tiered_flush_finish,
  NULL};

static const char *confchk_verbose15_choices[] = {__WT_CONFIG_CHOICE_all, __WT_CONFIG_CHOICE_api,
  __WT_CONFIG_CHOICE_backup, __WT_CONFIG_CHOICE_block, __WT_CONFIG_CHOICE_block_cache,
  __WT_CONFIG_CHOICE_checkpoint, __WT_CONFIG_CHOICE_checkpoint_cleanup,
  __WT_CONFIG_CHOICE_checkpoint_progress, __WT_CONFIG_CHOICE_chunkcache, __WT_CONFIG_CHOICE_compact,
  __WT_CONFIG_CHOICE_compact_progress, __WT_CONFIG_CHOICE_configuration,
  __WT_CONFIG_CHOICE_disaggregated_storage, __WT_CONFIG_CHOICE_error_returns,
  __WT_CONFIG_CHOICE_eviction, __WT_CONFIG_CHOICE_fileops, __WT_CONFIG_CHOICE_generation,
  __WT_CONFIG_CHOICE_handleops, __WT_CONFIG_CHOICE_history_store,
  __WT_CONFIG_CHOICE_history_store_activity, __WT_CONFIG_CHOICE_layered,
  __WT_CONFIG_CHOICE_live_restore, __WT_CONFIG_CHOICE_live_restore_progress, __WT_CONFIG_CHOICE_log,
  __WT_CONFIG_CHOICE_metadata, __WT_CONFIG_CHOICE_mutex, __WT_CONFIG_CHOICE_out_of_order,
  __WT_CONFIG_CHOICE_overflow, __WT_CONFIG_CHOICE_page_delta, __WT_CONFIG_CHOICE_prefetch,
  __WT_CONFIG_CHOICE_read, __WT_CONFIG_CHOICE_reconcile, __WT_CONFIG_CHOICE_recovery,
  __WT_CONFIG_CHOICE_recovery_progress, __WT_CONFIG_CHOICE_rts, __WT_CONFIG_CHOICE_salvage,
  __WT_CONFIG_CHOICE_shared_cache, __WT_CONFIG_CHOICE_split, __WT_CONFIG_CHOICE_temporary,
  __WT_CONFIG_CHOICE_thread_group, __WT_CONFIG_CHOICE_tiered, __WT_CONFIG_CHOICE_timestamp,
  __WT_CONFIG_CHOICE_transaction, __WT_CONFIG_CHOICE_verify, __WT_CONFIG_CHOICE_version,
  __WT_CONFIG_CHOICE_write, NULL};

static const char *confchk_write_through3_choices[] = {
  __WT_CONFIG_CHOICE_data, __WT_CONFIG_CHOICE_log, NULL};

static const WT_CONFIG_CHECK confchk_wiredtiger_open_basecfg[] = {
  {"backup_restore_target", "list", NULL, NULL, NULL, 0, NULL, WT_CONFIG_COMPILED_TYPE_LIST, 281,
    INT64_MIN, INT64_MAX, NULL},
  {"block_cache", "category", NULL, NULL, confchk_wiredtiger_open_block_cache_subconfigs, 12,
    confchk_wiredtiger_open_block_cache_subconfigs_jump, WT_CONFIG_COMPILED_TYPE_CATEGORY, 178,
    INT64_MIN, INT64_MAX, NULL},
  {"buffer_alignment", "int", NULL, "min=-1,max=1MB", NULL, 0, NULL, WT_CONFIG_COMPILED_TYPE_INT,
    282, -1, 1LL * WT_MEGABYTE, NULL},
  {"builtin_extension_config", "string", NULL, NULL, NULL, 0, NULL, WT_CONFIG_COMPILED_TYPE_STRING,
    283, INT64_MIN, INT64_MAX, NULL},
  {"cache_cursors", "boolean", NULL, NULL, NULL, 0, NULL, WT_CONFIG_COMPILED_TYPE_BOOLEAN, 275,
    INT64_MIN, INT64_MAX, NULL},
  {"cache_max_wait_ms", "int", NULL, "min=0", NULL, 0, NULL, WT_CONFIG_COMPILED_TYPE_INT, 189, 0,
    INT64_MAX, NULL},
  {"cache_overhead", "int", NULL, "min=0,max=30", NULL, 0, NULL, WT_CONFIG_COMPILED_TYPE_INT, 190,
    0, 30, NULL},
  {"cache_size", "int", NULL, "min=1MB,max=10TB", NULL, 0, NULL, WT_CONFIG_COMPILED_TYPE_INT, 191,
    1LL * WT_MEGABYTE, 10LL * WT_TERABYTE, NULL},
  {"cache_stuck_timeout_ms", "int", NULL, "min=0", NULL, 0, NULL, WT_CONFIG_COMPILED_TYPE_INT, 192,
    0, INT64_MAX, NULL},
  {"checkpoint", "category", NULL, NULL, confchk_wiredtiger_open_checkpoint_subconfigs, 3,
    confchk_wiredtiger_open_checkpoint_subconfigs_jump, WT_CONFIG_COMPILED_TYPE_CATEGORY, 193,
    INT64_MIN, INT64_MAX, NULL},
  {"checkpoint_cleanup", "category", NULL, NULL,
    confchk_wiredtiger_open_checkpoint_cleanup_subconfigs, 2,
    confchk_wiredtiger_open_checkpoint_cleanup_subconfigs_jump, WT_CONFIG_COMPILED_TYPE_CATEGORY,
    197, INT64_MIN, INT64_MAX, NULL},
  {"checkpoint_sync", "boolean", NULL, NULL, NULL, 0, NULL, WT_CONFIG_COMPILED_TYPE_BOOLEAN, 284,
    INT64_MIN, INT64_MAX, NULL},
  {"chunk_cache", "category", NULL, NULL, confchk_wiredtiger_open_chunk_cache_subconfigs, 9,
    confchk_wiredtiger_open_chunk_cache_subconfigs_jump, WT_CONFIG_COMPILED_TYPE_CATEGORY, 199,
    INT64_MIN, INT64_MAX, NULL},
  {"compatibility", "category", NULL, NULL, confchk_wiredtiger_open_compatibility_subconfigs, 3,
    confchk_wiredtiger_open_compatibility_subconfigs_jump, WT_CONFIG_COMPILED_TYPE_CATEGORY, 201,
    INT64_MIN, INT64_MAX, NULL},
  {"compile_configuration_count", "int", NULL, "min=500", NULL, 0, NULL,
    WT_CONFIG_COMPILED_TYPE_INT, 292, 500, INT64_MAX, NULL},
  {"debug_mode", "category", NULL, NULL, confchk_wiredtiger_open_debug_mode_subconfigs, 17,
    confchk_wiredtiger_open_debug_mode_subconfigs_jump, WT_CONFIG_COMPILED_TYPE_CATEGORY, 203,
    INT64_MIN, INT64_MAX, NULL},
  {"direct_io", "list", NULL, NULL, NULL, 0, NULL, WT_CONFIG_COMPILED_TYPE_LIST, 295, INT64_MIN,
    INT64_MAX, NULL},
  {"disaggregated", "category", NULL, NULL, confchk_wiredtiger_open_disaggregated_subconfigs, 9,
    confchk_wiredtiger_open_disaggregated_subconfigs_jump, WT_CONFIG_COMPILED_TYPE_CATEGORY, 20,
    INT64_MIN, INT64_MAX, NULL},
  {"encryption", "category", NULL, NULL, confchk_wiredtiger_open_encryption_subconfigs, 3,
    confchk_wiredtiger_open_encryption_subconfigs_jump, WT_CONFIG_COMPILED_TYPE_CATEGORY, 24,
    INT64_MIN, INT64_MAX, NULL},
  {"error_prefix", "string", NULL, NULL, NULL, 0, NULL, WT_CONFIG_COMPILED_TYPE_STRING, 221,
    INT64_MIN, INT64_MAX, NULL},
  {"eviction", "category", NULL, NULL, confchk_wiredtiger_open_eviction_subconfigs, 5,
    confchk_wiredtiger_open_eviction_subconfigs_jump, WT_CONFIG_COMPILED_TYPE_CATEGORY, 222,
    INT64_MIN, INT64_MAX, NULL},
  {"eviction_checkpoint_target", "int", NULL, "min=0,max=10TB", NULL, 0, NULL,
    WT_CONFIG_COMPILED_TYPE_INT, 228, 0, 10LL * WT_TERABYTE, NULL},
  {"eviction_dirty_target", "int", NULL, "min=1,max=10TB", NULL, 0, NULL,
    WT_CONFIG_COMPILED_TYPE_INT, 229, 1, 10LL * WT_TERABYTE, NULL},
  {"eviction_dirty_trigger", "int", NULL, "min=1,max=10TB", NULL, 0, NULL,
    WT_CONFIG_COMPILED_TYPE_INT, 230, 1, 10LL * WT_TERABYTE, NULL},
  {"eviction_target", "int", NULL, "min=10,max=10TB", NULL, 0, NULL, WT_CONFIG_COMPILED_TYPE_INT,
    231, 10, 10LL * WT_TERABYTE, NULL},
  {"eviction_trigger", "int", NULL, "min=10,max=10TB", NULL, 0, NULL, WT_CONFIG_COMPILED_TYPE_INT,
    232, 10, 10LL * WT_TERABYTE, NULL},
  {"eviction_updates_target", "int", NULL, "min=0,max=10TB", NULL, 0, NULL,
    WT_CONFIG_COMPILED_TYPE_INT, 233, 0, 10LL * WT_TERABYTE, NULL},
  {"eviction_updates_trigger", "int", NULL, "min=0,max=10TB", NULL, 0, NULL,
    WT_CONFIG_COMPILED_TYPE_INT, 234, 0, 10LL * WT_TERABYTE, NULL},
  {"extensions", "list", NULL, NULL, NULL, 0, NULL, WT_CONFIG_COMPILED_TYPE_LIST, 297, INT64_MIN,
    INT64_MAX, NULL},
  {"extra_diagnostics", "list", NULL,
    "choices=[\"all\",\"checkpoint_validate\",\"cursor_check\""
    ",\"disk_validate\",\"eviction_check\",\"generation_check\","
    "\"hs_validate\",\"key_out_of_order\",\"log_validate\","
    "\"prepared\",\"slow_operation\",\"txn_visibility\"]",
    NULL, 0, NULL, WT_CONFIG_COMPILED_TYPE_LIST, 235, INT64_MIN, INT64_MAX,
    confchk_extra_diagnostics4_choices},
  {"file_extend", "list", NULL, "choices=[\"data\",\"log\"]", NULL, 0, NULL,
    WT_CONFIG_COMPILED_TYPE_LIST, 298, INT64_MIN, INT64_MAX, confchk_file_extend3_choices},
  {"file_manager", "category", NULL, NULL, confchk_wiredtiger_open_file_manager_subconfigs, 3,
    confchk_wiredtiger_open_file_manager_subconfigs_jump, WT_CONFIG_COMPILED_TYPE_CATEGORY, 236,
    INT64_MIN, INT64_MAX, NULL},
  {"generation_drain_timeout_ms", "int", NULL, "min=0", NULL, 0, NULL, WT_CONFIG_COMPILED_TYPE_INT,
    240, 0, INT64_MAX, NULL},
  {"hash", "category", NULL, NULL, confchk_wiredtiger_open_hash_subconfigs, 2,
    confchk_wiredtiger_open_hash_subconfigs_jump, WT_CONFIG_COMPILED_TYPE_CATEGORY, 299, INT64_MIN,
    INT64_MAX, NULL},
  {"hazard_max", "int", NULL, "min=15", NULL, 0, NULL, WT_CONFIG_COMPILED_TYPE_INT, 302, 15,
    INT64_MAX, NULL},
  {"heuristic_controls", "category", NULL, NULL,
    confchk_wiredtiger_open_heuristic_controls_subconfigs, 3,
    confchk_wiredtiger_open_heuristic_controls_subconfigs_jump, WT_CONFIG_COMPILED_TYPE_CATEGORY,
    241, INT64_MIN, INT64_MAX, NULL},
  {"history_store", "category", NULL, NULL, confchk_wiredtiger_open_history_store_subconfigs, 1,
    confchk_wiredtiger_open_history_store_subconfigs_jump, WT_CONFIG_COMPILED_TYPE_CATEGORY, 245,
    INT64_MIN, INT64_MAX, NULL},
  {"io_capacity", "category", NULL, NULL, confchk_wiredtiger_open_io_capacity_subconfigs, 2,
    confchk_wiredtiger_open_io_capacity_subconfigs_jump, WT_CONFIG_COMPILED_TYPE_CATEGORY, 247,
    INT64_MIN, INT64_MAX, NULL},
  {"json_output", "list", NULL, "choices=[\"error\",\"message\"]", NULL, 0, NULL,
    WT_CONFIG_COMPILED_TYPE_LIST, 250, INT64_MIN, INT64_MAX, confchk_json_output4_choices},
  {"live_restore", "category", NULL, NULL, confchk_wiredtiger_open_live_restore_subconfigs, 4,
    confchk_wiredtiger_open_live_restore_subconfigs_jump, WT_CONFIG_COMPILED_TYPE_CATEGORY, 66,
    INT64_MIN, INT64_MAX, NULL},
  {"log", "category", NULL, NULL, confchk_wiredtiger_open_log_subconfigs, 12,
    confchk_wiredtiger_open_log_subconfigs_jump, WT_CONFIG_COMPILED_TYPE_CATEGORY, 42, INT64_MIN,
    INT64_MAX, NULL},
  {"mmap", "boolean", NULL, NULL, NULL, 0, NULL, WT_CONFIG_COMPILED_TYPE_BOOLEAN, 307, INT64_MIN,
    INT64_MAX, NULL},
  {"mmap_all", "boolean", NULL, NULL, NULL, 0, NULL, WT_CONFIG_COMPILED_TYPE_BOOLEAN, 308,
    INT64_MIN, INT64_MAX, NULL},
  {"multiprocess", "boolean", NULL, NULL, NULL, 0, NULL, WT_CONFIG_COMPILED_TYPE_BOOLEAN, 309,
    INT64_MIN, INT64_MAX, NULL},
  {"operation_timeout_ms", "int", NULL, "min=0", NULL, 0, NULL, WT_CONFIG_COMPILED_TYPE_INT, 157, 0,
    INT64_MAX, NULL},
  {"operation_tracking", "category", NULL, NULL,
    confchk_wiredtiger_open_operation_tracking_subconfigs, 2,
    confchk_wiredtiger_open_operation_tracking_subconfigs_jump, WT_CONFIG_COMPILED_TYPE_CATEGORY,
    257, INT64_MIN, INT64_MAX, NULL},
  {"prefetch", "category", NULL, NULL, confchk_wiredtiger_open_prefetch_subconfigs, 2,
    confchk_wiredtiger_open_prefetch_subconfigs_jump, WT_CONFIG_COMPILED_TYPE_CATEGORY, 279,
    INT64_MIN, INT64_MAX, NULL},
  {"readonly", "boolean", NULL, NULL, NULL, 0, NULL, WT_CONFIG_COMPILED_TYPE_BOOLEAN, 69, INT64_MIN,
    INT64_MAX, NULL},
  {"rollback_to_stable", "category", NULL, NULL,
    confchk_wiredtiger_open_rollback_to_stable_subconfigs, 1,
    confchk_wiredtiger_open_rollback_to_stable_subconfigs_jump, WT_CONFIG_COMPILED_TYPE_CATEGORY,
    259, INT64_MIN, INT64_MAX, NULL},
  {"salvage", "boolean", NULL, NULL, NULL, 0, NULL, WT_CONFIG_COMPILED_TYPE_BOOLEAN, 312, INT64_MIN,
    INT64_MAX, NULL},
  {"session_max", "int", NULL, "min=1", NULL, 0, NULL, WT_CONFIG_COMPILED_TYPE_INT, 313, 1,
    INT64_MAX, NULL},
  {"session_scratch_max", "int", NULL, NULL, NULL, 0, NULL, WT_CONFIG_COMPILED_TYPE_INT, 314,
    INT64_MIN, INT64_MAX, NULL},
  {"session_table_cache", "boolean", NULL, NULL, NULL, 0, NULL, WT_CONFIG_COMPILED_TYPE_BOOLEAN,
    315, INT64_MIN, INT64_MAX, NULL},
  {"shared_cache", "category", NULL, NULL, confchk_wiredtiger_open_shared_cache_subconfigs, 5,
    confchk_wiredtiger_open_shared_cache_subconfigs_jump, WT_CONFIG_COMPILED_TYPE_CATEGORY, 261,
    INT64_MIN, INT64_MAX, NULL},
  {"statistics", "list", NULL,
    "choices=[\"all\",\"cache_walk\",\"fast\",\"none\","
    "\"clear\",\"tree_walk\"]",
    NULL, 0, NULL, WT_CONFIG_COMPILED_TYPE_LIST, 139, INT64_MIN, INT64_MAX,
    confchk_statistics5_choices},
  {"statistics_log", "category", NULL, NULL, confchk_wiredtiger_open_statistics_log_subconfigs, 6,
    confchk_wiredtiger_open_statistics_log_subconfigs_jump, WT_CONFIG_COMPILED_TYPE_CATEGORY, 265,
    INT64_MIN, INT64_MAX, NULL},
  {"tiered_storage", "category", NULL, NULL, confchk_tiered_storage_subconfigs, 8,
    confchk_tiered_storage_subconfigs_jump, WT_CONFIG_COMPILED_TYPE_CATEGORY, 53, INT64_MIN,
    INT64_MAX, NULL},
  {"timing_stress_for_test", "list", NULL,
    "choices=[\"aggressive_stash_free\",\"aggressive_sweep\","
    "\"backup_rename\",\"checkpoint_evict_page\","
    "\"checkpoint_handle\",\"checkpoint_slow\",\"checkpoint_stop\","
    "\"commit_transaction_slow\",\"compact_slow\","
    "\"evict_reposition\",\"failpoint_eviction_split\","
    "\"failpoint_history_store_delete_key_from_ts\","
    "\"history_store_checkpoint_delay\",\"history_store_search\","
    "\"history_store_sweep_race\",\"live_restore_clean_up\","
    "\"open_index_slow\",\"prefetch_1\",\"prefetch_2\",\"prefetch_3\""
    ",\"prefetch_delay\",\"prefix_compare\","
    "\"prepare_checkpoint_delay\",\"prepare_resolution_1\","
    "\"prepare_resolution_2\",\"session_alter_slow\","
    "\"sleep_before_read_overflow_onpage\",\"split_1\",\"split_2\","
    "\"split_3\",\"split_4\",\"split_5\",\"split_6\",\"split_7\","
    "\"split_8\",\"tiered_flush_finish\"]",
    NULL, 0, NULL, WT_CONFIG_COMPILED_TYPE_LIST, 270, INT64_MIN, INT64_MAX,
    confchk_timing_stress_for_test4_choices},
  {"transaction_sync", "category", NULL, NULL, confchk_wiredtiger_open_transaction_sync_subconfigs,
    2, confchk_wiredtiger_open_transaction_sync_subconfigs_jump, WT_CONFIG_COMPILED_TYPE_CATEGORY,
    317, INT64_MIN, INT64_MAX, NULL},
  {"verbose", "list", NULL,
    "choices=[\"all\",\"api\",\"backup\",\"block\","
    "\"block_cache\",\"checkpoint\",\"checkpoint_cleanup\","
    "\"checkpoint_progress\",\"chunkcache\",\"compact\","
    "\"compact_progress\",\"configuration\",\"disaggregated_storage\""
    ",\"error_returns\",\"eviction\",\"fileops\",\"generation\","
    "\"handleops\",\"history_store\",\"history_store_activity\","
    "\"layered\",\"live_restore\",\"live_restore_progress\",\"log\","
    "\"metadata\",\"mutex\",\"out_of_order\",\"overflow\","
    "\"page_delta\",\"prefetch\",\"read\",\"reconcile\",\"recovery\","
    "\"recovery_progress\",\"rts\",\"salvage\",\"shared_cache\","
    "\"split\",\"temporary\",\"thread_group\",\"tiered\","
    "\"timestamp\",\"transaction\",\"verify\",\"version\",\"write\"]",
    NULL, 0, NULL, WT_CONFIG_COMPILED_TYPE_LIST, 10, INT64_MIN, INT64_MAX,
    confchk_verbose15_choices},
  {"verify_metadata", "boolean", NULL, NULL, NULL, 0, NULL, WT_CONFIG_COMPILED_TYPE_BOOLEAN, 320,
    INT64_MIN, INT64_MAX, NULL},
  {"version", "string", NULL, NULL, NULL, 0, NULL, WT_CONFIG_COMPILED_TYPE_STRING, 71, INT64_MIN,
    INT64_MAX, NULL},
  {"write_through", "list", NULL, "choices=[\"data\",\"log\"]", NULL, 0, NULL,
    WT_CONFIG_COMPILED_TYPE_LIST, 321, INT64_MIN, INT64_MAX, confchk_write_through3_choices},
  {NULL, NULL, NULL, NULL, NULL, 0, NULL, 0, 0, 0, 0, NULL}};

static const uint8_t confchk_wiredtiger_open_basecfg_jump[WT_CONFIG_JUMP_TABLE_SIZE] = {0, 0, 0, 0,
  0, 0, 0, 0, 0, 0, 0, 0, 0, 0, 0, 0, 0, 0, 0, 0, 0, 0, 0, 0, 0, 0, 0, 0, 0, 0, 0, 0, 0, 0, 0, 0, 0,
  0, 0, 0, 0, 0, 0, 0, 0, 0, 0, 0, 0, 0, 0, 0, 0, 0, 0, 0, 0, 0, 0, 0, 0, 0, 0, 0, 0, 0, 0, 0, 0, 0,
  0, 0, 0, 0, 0, 0, 0, 0, 0, 0, 0, 0, 0, 0, 0, 0, 0, 0, 0, 0, 0, 0, 0, 0, 0, 0, 0, 0, 0, 4, 15, 18,
  30, 32, 33, 37, 38, 39, 39, 41, 44, 44, 46, 47, 47, 49, 56, 59, 59, 62, 63, 63, 63, 63, 63, 63,
  63, 63};

static const char *confchk_extra_diagnostics5_choices[] = {__WT_CONFIG_CHOICE_all,
  __WT_CONFIG_CHOICE_checkpoint_validate, __WT_CONFIG_CHOICE_cursor_check,
  __WT_CONFIG_CHOICE_disk_validate, __WT_CONFIG_CHOICE_eviction_check,
  __WT_CONFIG_CHOICE_generation_check, __WT_CONFIG_CHOICE_hs_validate,
  __WT_CONFIG_CHOICE_key_out_of_order, __WT_CONFIG_CHOICE_log_validate, __WT_CONFIG_CHOICE_prepared,
  __WT_CONFIG_CHOICE_slow_operation, __WT_CONFIG_CHOICE_txn_visibility, NULL};

static const char *confchk_file_extend4_choices[] = {
  __WT_CONFIG_CHOICE_data, __WT_CONFIG_CHOICE_log, NULL};

static const char *confchk_json_output5_choices[] = {
  __WT_CONFIG_CHOICE_error, __WT_CONFIG_CHOICE_message, NULL};

static const char *confchk_statistics6_choices[] = {__WT_CONFIG_CHOICE_all,
  __WT_CONFIG_CHOICE_cache_walk, __WT_CONFIG_CHOICE_fast, __WT_CONFIG_CHOICE_none,
  __WT_CONFIG_CHOICE_clear, __WT_CONFIG_CHOICE_tree_walk, NULL};

static const char *confchk_timing_stress_for_test5_choices[] = {
  __WT_CONFIG_CHOICE_aggressive_stash_free, __WT_CONFIG_CHOICE_aggressive_sweep,
  __WT_CONFIG_CHOICE_backup_rename, __WT_CONFIG_CHOICE_checkpoint_evict_page,
  __WT_CONFIG_CHOICE_checkpoint_handle, __WT_CONFIG_CHOICE_checkpoint_slow,
  __WT_CONFIG_CHOICE_checkpoint_stop, __WT_CONFIG_CHOICE_commit_transaction_slow,
  __WT_CONFIG_CHOICE_compact_slow, __WT_CONFIG_CHOICE_evict_reposition,
  __WT_CONFIG_CHOICE_failpoint_eviction_split,
  __WT_CONFIG_CHOICE_failpoint_history_store_delete_key_from_ts,
  __WT_CONFIG_CHOICE_history_store_checkpoint_delay, __WT_CONFIG_CHOICE_history_store_search,
  __WT_CONFIG_CHOICE_history_store_sweep_race, __WT_CONFIG_CHOICE_live_restore_clean_up,
  __WT_CONFIG_CHOICE_open_index_slow, __WT_CONFIG_CHOICE_prefetch_1, __WT_CONFIG_CHOICE_prefetch_2,
  __WT_CONFIG_CHOICE_prefetch_3, __WT_CONFIG_CHOICE_prefetch_delay,
  __WT_CONFIG_CHOICE_prefix_compare, __WT_CONFIG_CHOICE_prepare_checkpoint_delay,
  __WT_CONFIG_CHOICE_prepare_resolution_1, __WT_CONFIG_CHOICE_prepare_resolution_2,
  __WT_CONFIG_CHOICE_session_alter_slow, __WT_CONFIG_CHOICE_sleep_before_read_overflow_onpage,
  __WT_CONFIG_CHOICE_split_1, __WT_CONFIG_CHOICE_split_2, __WT_CONFIG_CHOICE_split_3,
  __WT_CONFIG_CHOICE_split_4, __WT_CONFIG_CHOICE_split_5, __WT_CONFIG_CHOICE_split_6,
  __WT_CONFIG_CHOICE_split_7, __WT_CONFIG_CHOICE_split_8, __WT_CONFIG_CHOICE_tiered_flush_finish,
  NULL};

static const char *confchk_verbose16_choices[] = {__WT_CONFIG_CHOICE_all, __WT_CONFIG_CHOICE_api,
  __WT_CONFIG_CHOICE_backup, __WT_CONFIG_CHOICE_block, __WT_CONFIG_CHOICE_block_cache,
  __WT_CONFIG_CHOICE_checkpoint, __WT_CONFIG_CHOICE_checkpoint_cleanup,
  __WT_CONFIG_CHOICE_checkpoint_progress, __WT_CONFIG_CHOICE_chunkcache, __WT_CONFIG_CHOICE_compact,
  __WT_CONFIG_CHOICE_compact_progress, __WT_CONFIG_CHOICE_configuration,
  __WT_CONFIG_CHOICE_disaggregated_storage, __WT_CONFIG_CHOICE_error_returns,
  __WT_CONFIG_CHOICE_eviction, __WT_CONFIG_CHOICE_fileops, __WT_CONFIG_CHOICE_generation,
  __WT_CONFIG_CHOICE_handleops, __WT_CONFIG_CHOICE_history_store,
  __WT_CONFIG_CHOICE_history_store_activity, __WT_CONFIG_CHOICE_layered,
  __WT_CONFIG_CHOICE_live_restore, __WT_CONFIG_CHOICE_live_restore_progress, __WT_CONFIG_CHOICE_log,
  __WT_CONFIG_CHOICE_metadata, __WT_CONFIG_CHOICE_mutex, __WT_CONFIG_CHOICE_out_of_order,
  __WT_CONFIG_CHOICE_overflow, __WT_CONFIG_CHOICE_page_delta, __WT_CONFIG_CHOICE_prefetch,
  __WT_CONFIG_CHOICE_read, __WT_CONFIG_CHOICE_reconcile, __WT_CONFIG_CHOICE_recovery,
  __WT_CONFIG_CHOICE_recovery_progress, __WT_CONFIG_CHOICE_rts, __WT_CONFIG_CHOICE_salvage,
  __WT_CONFIG_CHOICE_shared_cache, __WT_CONFIG_CHOICE_split, __WT_CONFIG_CHOICE_temporary,
  __WT_CONFIG_CHOICE_thread_group, __WT_CONFIG_CHOICE_tiered, __WT_CONFIG_CHOICE_timestamp,
  __WT_CONFIG_CHOICE_transaction, __WT_CONFIG_CHOICE_verify, __WT_CONFIG_CHOICE_version,
  __WT_CONFIG_CHOICE_write, NULL};

static const char *confchk_write_through4_choices[] = {
  __WT_CONFIG_CHOICE_data, __WT_CONFIG_CHOICE_log, NULL};

static const WT_CONFIG_CHECK confchk_wiredtiger_open_usercfg[] = {
  {"backup_restore_target", "list", NULL, NULL, NULL, 0, NULL, WT_CONFIG_COMPILED_TYPE_LIST, 281,
    INT64_MIN, INT64_MAX, NULL},
  {"block_cache", "category", NULL, NULL, confchk_wiredtiger_open_block_cache_subconfigs, 12,
    confchk_wiredtiger_open_block_cache_subconfigs_jump, WT_CONFIG_COMPILED_TYPE_CATEGORY, 178,
    INT64_MIN, INT64_MAX, NULL},
  {"buffer_alignment", "int", NULL, "min=-1,max=1MB", NULL, 0, NULL, WT_CONFIG_COMPILED_TYPE_INT,
    282, -1, 1LL * WT_MEGABYTE, NULL},
  {"builtin_extension_config", "string", NULL, NULL, NULL, 0, NULL, WT_CONFIG_COMPILED_TYPE_STRING,
    283, INT64_MIN, INT64_MAX, NULL},
  {"cache_cursors", "boolean", NULL, NULL, NULL, 0, NULL, WT_CONFIG_COMPILED_TYPE_BOOLEAN, 275,
    INT64_MIN, INT64_MAX, NULL},
  {"cache_max_wait_ms", "int", NULL, "min=0", NULL, 0, NULL, WT_CONFIG_COMPILED_TYPE_INT, 189, 0,
    INT64_MAX, NULL},
  {"cache_overhead", "int", NULL, "min=0,max=30", NULL, 0, NULL, WT_CONFIG_COMPILED_TYPE_INT, 190,
    0, 30, NULL},
  {"cache_size", "int", NULL, "min=1MB,max=10TB", NULL, 0, NULL, WT_CONFIG_COMPILED_TYPE_INT, 191,
    1LL * WT_MEGABYTE, 10LL * WT_TERABYTE, NULL},
  {"cache_stuck_timeout_ms", "int", NULL, "min=0", NULL, 0, NULL, WT_CONFIG_COMPILED_TYPE_INT, 192,
    0, INT64_MAX, NULL},
  {"checkpoint", "category", NULL, NULL, confchk_wiredtiger_open_checkpoint_subconfigs, 3,
    confchk_wiredtiger_open_checkpoint_subconfigs_jump, WT_CONFIG_COMPILED_TYPE_CATEGORY, 193,
    INT64_MIN, INT64_MAX, NULL},
  {"checkpoint_cleanup", "category", NULL, NULL,
    confchk_wiredtiger_open_checkpoint_cleanup_subconfigs, 2,
    confchk_wiredtiger_open_checkpoint_cleanup_subconfigs_jump, WT_CONFIG_COMPILED_TYPE_CATEGORY,
    197, INT64_MIN, INT64_MAX, NULL},
  {"checkpoint_sync", "boolean", NULL, NULL, NULL, 0, NULL, WT_CONFIG_COMPILED_TYPE_BOOLEAN, 284,
    INT64_MIN, INT64_MAX, NULL},
  {"chunk_cache", "category", NULL, NULL, confchk_wiredtiger_open_chunk_cache_subconfigs, 9,
    confchk_wiredtiger_open_chunk_cache_subconfigs_jump, WT_CONFIG_COMPILED_TYPE_CATEGORY, 199,
    INT64_MIN, INT64_MAX, NULL},
  {"compatibility", "category", NULL, NULL, confchk_wiredtiger_open_compatibility_subconfigs, 3,
    confchk_wiredtiger_open_compatibility_subconfigs_jump, WT_CONFIG_COMPILED_TYPE_CATEGORY, 201,
    INT64_MIN, INT64_MAX, NULL},
  {"compile_configuration_count", "int", NULL, "min=500", NULL, 0, NULL,
    WT_CONFIG_COMPILED_TYPE_INT, 292, 500, INT64_MAX, NULL},
  {"debug_mode", "category", NULL, NULL, confchk_wiredtiger_open_debug_mode_subconfigs, 17,
    confchk_wiredtiger_open_debug_mode_subconfigs_jump, WT_CONFIG_COMPILED_TYPE_CATEGORY, 203,
    INT64_MIN, INT64_MAX, NULL},
  {"direct_io", "list", NULL, NULL, NULL, 0, NULL, WT_CONFIG_COMPILED_TYPE_LIST, 295, INT64_MIN,
    INT64_MAX, NULL},
  {"disaggregated", "category", NULL, NULL, confchk_wiredtiger_open_disaggregated_subconfigs, 9,
    confchk_wiredtiger_open_disaggregated_subconfigs_jump, WT_CONFIG_COMPILED_TYPE_CATEGORY, 20,
    INT64_MIN, INT64_MAX, NULL},
  {"encryption", "category", NULL, NULL, confchk_wiredtiger_open_encryption_subconfigs, 3,
    confchk_wiredtiger_open_encryption_subconfigs_jump, WT_CONFIG_COMPILED_TYPE_CATEGORY, 24,
    INT64_MIN, INT64_MAX, NULL},
  {"error_prefix", "string", NULL, NULL, NULL, 0, NULL, WT_CONFIG_COMPILED_TYPE_STRING, 221,
    INT64_MIN, INT64_MAX, NULL},
  {"eviction", "category", NULL, NULL, confchk_wiredtiger_open_eviction_subconfigs, 5,
    confchk_wiredtiger_open_eviction_subconfigs_jump, WT_CONFIG_COMPILED_TYPE_CATEGORY, 222,
    INT64_MIN, INT64_MAX, NULL},
  {"eviction_checkpoint_target", "int", NULL, "min=0,max=10TB", NULL, 0, NULL,
    WT_CONFIG_COMPILED_TYPE_INT, 228, 0, 10LL * WT_TERABYTE, NULL},
  {"eviction_dirty_target", "int", NULL, "min=1,max=10TB", NULL, 0, NULL,
    WT_CONFIG_COMPILED_TYPE_INT, 229, 1, 10LL * WT_TERABYTE, NULL},
  {"eviction_dirty_trigger", "int", NULL, "min=1,max=10TB", NULL, 0, NULL,
    WT_CONFIG_COMPILED_TYPE_INT, 230, 1, 10LL * WT_TERABYTE, NULL},
  {"eviction_target", "int", NULL, "min=10,max=10TB", NULL, 0, NULL, WT_CONFIG_COMPILED_TYPE_INT,
    231, 10, 10LL * WT_TERABYTE, NULL},
  {"eviction_trigger", "int", NULL, "min=10,max=10TB", NULL, 0, NULL, WT_CONFIG_COMPILED_TYPE_INT,
    232, 10, 10LL * WT_TERABYTE, NULL},
  {"eviction_updates_target", "int", NULL, "min=0,max=10TB", NULL, 0, NULL,
    WT_CONFIG_COMPILED_TYPE_INT, 233, 0, 10LL * WT_TERABYTE, NULL},
  {"eviction_updates_trigger", "int", NULL, "min=0,max=10TB", NULL, 0, NULL,
    WT_CONFIG_COMPILED_TYPE_INT, 234, 0, 10LL * WT_TERABYTE, NULL},
  {"extensions", "list", NULL, NULL, NULL, 0, NULL, WT_CONFIG_COMPILED_TYPE_LIST, 297, INT64_MIN,
    INT64_MAX, NULL},
  {"extra_diagnostics", "list", NULL,
    "choices=[\"all\",\"checkpoint_validate\",\"cursor_check\""
    ",\"disk_validate\",\"eviction_check\",\"generation_check\","
    "\"hs_validate\",\"key_out_of_order\",\"log_validate\","
    "\"prepared\",\"slow_operation\",\"txn_visibility\"]",
    NULL, 0, NULL, WT_CONFIG_COMPILED_TYPE_LIST, 235, INT64_MIN, INT64_MAX,
    confchk_extra_diagnostics5_choices},
  {"file_extend", "list", NULL, "choices=[\"data\",\"log\"]", NULL, 0, NULL,
    WT_CONFIG_COMPILED_TYPE_LIST, 298, INT64_MIN, INT64_MAX, confchk_file_extend4_choices},
  {"file_manager", "category", NULL, NULL, confchk_wiredtiger_open_file_manager_subconfigs, 3,
    confchk_wiredtiger_open_file_manager_subconfigs_jump, WT_CONFIG_COMPILED_TYPE_CATEGORY, 236,
    INT64_MIN, INT64_MAX, NULL},
  {"generation_drain_timeout_ms", "int", NULL, "min=0", NULL, 0, NULL, WT_CONFIG_COMPILED_TYPE_INT,
    240, 0, INT64_MAX, NULL},
  {"hash", "category", NULL, NULL, confchk_wiredtiger_open_hash_subconfigs, 2,
    confchk_wiredtiger_open_hash_subconfigs_jump, WT_CONFIG_COMPILED_TYPE_CATEGORY, 299, INT64_MIN,
    INT64_MAX, NULL},
  {"hazard_max", "int", NULL, "min=15", NULL, 0, NULL, WT_CONFIG_COMPILED_TYPE_INT, 302, 15,
    INT64_MAX, NULL},
  {"heuristic_controls", "category", NULL, NULL,
    confchk_wiredtiger_open_heuristic_controls_subconfigs, 3,
    confchk_wiredtiger_open_heuristic_controls_subconfigs_jump, WT_CONFIG_COMPILED_TYPE_CATEGORY,
    241, INT64_MIN, INT64_MAX, NULL},
  {"history_store", "category", NULL, NULL, confchk_wiredtiger_open_history_store_subconfigs, 1,
    confchk_wiredtiger_open_history_store_subconfigs_jump, WT_CONFIG_COMPILED_TYPE_CATEGORY, 245,
    INT64_MIN, INT64_MAX, NULL},
  {"io_capacity", "category", NULL, NULL, confchk_wiredtiger_open_io_capacity_subconfigs, 2,
    confchk_wiredtiger_open_io_capacity_subconfigs_jump, WT_CONFIG_COMPILED_TYPE_CATEGORY, 247,
    INT64_MIN, INT64_MAX, NULL},
  {"json_output", "list", NULL, "choices=[\"error\",\"message\"]", NULL, 0, NULL,
    WT_CONFIG_COMPILED_TYPE_LIST, 250, INT64_MIN, INT64_MAX, confchk_json_output5_choices},
  {"live_restore", "category", NULL, NULL, confchk_wiredtiger_open_live_restore_subconfigs, 4,
    confchk_wiredtiger_open_live_restore_subconfigs_jump, WT_CONFIG_COMPILED_TYPE_CATEGORY, 66,
    INT64_MIN, INT64_MAX, NULL},
  {"log", "category", NULL, NULL, confchk_wiredtiger_open_log_subconfigs, 12,
    confchk_wiredtiger_open_log_subconfigs_jump, WT_CONFIG_COMPILED_TYPE_CATEGORY, 42, INT64_MIN,
    INT64_MAX, NULL},
  {"mmap", "boolean", NULL, NULL, NULL, 0, NULL, WT_CONFIG_COMPILED_TYPE_BOOLEAN, 307, INT64_MIN,
    INT64_MAX, NULL},
  {"mmap_all", "boolean", NULL, NULL, NULL, 0, NULL, WT_CONFIG_COMPILED_TYPE_BOOLEAN, 308,
    INT64_MIN, INT64_MAX, NULL},
  {"multiprocess", "boolean", NULL, NULL, NULL, 0, NULL, WT_CONFIG_COMPILED_TYPE_BOOLEAN, 309,
    INT64_MIN, INT64_MAX, NULL},
  {"operation_timeout_ms", "int", NULL, "min=0", NULL, 0, NULL, WT_CONFIG_COMPILED_TYPE_INT, 157, 0,
    INT64_MAX, NULL},
  {"operation_tracking", "category", NULL, NULL,
    confchk_wiredtiger_open_operation_tracking_subconfigs, 2,
    confchk_wiredtiger_open_operation_tracking_subconfigs_jump, WT_CONFIG_COMPILED_TYPE_CATEGORY,
    257, INT64_MIN, INT64_MAX, NULL},
  {"prefetch", "category", NULL, NULL, confchk_wiredtiger_open_prefetch_subconfigs, 2,
    confchk_wiredtiger_open_prefetch_subconfigs_jump, WT_CONFIG_COMPILED_TYPE_CATEGORY, 279,
    INT64_MIN, INT64_MAX, NULL},
  {"readonly", "boolean", NULL, NULL, NULL, 0, NULL, WT_CONFIG_COMPILED_TYPE_BOOLEAN, 69, INT64_MIN,
    INT64_MAX, NULL},
  {"rollback_to_stable", "category", NULL, NULL,
    confchk_wiredtiger_open_rollback_to_stable_subconfigs, 1,
    confchk_wiredtiger_open_rollback_to_stable_subconfigs_jump, WT_CONFIG_COMPILED_TYPE_CATEGORY,
    259, INT64_MIN, INT64_MAX, NULL},
  {"salvage", "boolean", NULL, NULL, NULL, 0, NULL, WT_CONFIG_COMPILED_TYPE_BOOLEAN, 312, INT64_MIN,
    INT64_MAX, NULL},
  {"session_max", "int", NULL, "min=1", NULL, 0, NULL, WT_CONFIG_COMPILED_TYPE_INT, 313, 1,
    INT64_MAX, NULL},
  {"session_scratch_max", "int", NULL, NULL, NULL, 0, NULL, WT_CONFIG_COMPILED_TYPE_INT, 314,
    INT64_MIN, INT64_MAX, NULL},
  {"session_table_cache", "boolean", NULL, NULL, NULL, 0, NULL, WT_CONFIG_COMPILED_TYPE_BOOLEAN,
    315, INT64_MIN, INT64_MAX, NULL},
  {"shared_cache", "category", NULL, NULL, confchk_wiredtiger_open_shared_cache_subconfigs, 5,
    confchk_wiredtiger_open_shared_cache_subconfigs_jump, WT_CONFIG_COMPILED_TYPE_CATEGORY, 261,
    INT64_MIN, INT64_MAX, NULL},
  {"statistics", "list", NULL,
    "choices=[\"all\",\"cache_walk\",\"fast\",\"none\","
    "\"clear\",\"tree_walk\"]",
    NULL, 0, NULL, WT_CONFIG_COMPILED_TYPE_LIST, 139, INT64_MIN, INT64_MAX,
    confchk_statistics6_choices},
  {"statistics_log", "category", NULL, NULL, confchk_wiredtiger_open_statistics_log_subconfigs, 6,
    confchk_wiredtiger_open_statistics_log_subconfigs_jump, WT_CONFIG_COMPILED_TYPE_CATEGORY, 265,
    INT64_MIN, INT64_MAX, NULL},
  {"tiered_storage", "category", NULL, NULL, confchk_tiered_storage_subconfigs, 8,
    confchk_tiered_storage_subconfigs_jump, WT_CONFIG_COMPILED_TYPE_CATEGORY, 53, INT64_MIN,
    INT64_MAX, NULL},
  {"timing_stress_for_test", "list", NULL,
    "choices=[\"aggressive_stash_free\",\"aggressive_sweep\","
    "\"backup_rename\",\"checkpoint_evict_page\","
    "\"checkpoint_handle\",\"checkpoint_slow\",\"checkpoint_stop\","
    "\"commit_transaction_slow\",\"compact_slow\","
    "\"evict_reposition\",\"failpoint_eviction_split\","
    "\"failpoint_history_store_delete_key_from_ts\","
    "\"history_store_checkpoint_delay\",\"history_store_search\","
    "\"history_store_sweep_race\",\"live_restore_clean_up\","
    "\"open_index_slow\",\"prefetch_1\",\"prefetch_2\",\"prefetch_3\""
    ",\"prefetch_delay\",\"prefix_compare\","
    "\"prepare_checkpoint_delay\",\"prepare_resolution_1\","
    "\"prepare_resolution_2\",\"session_alter_slow\","
    "\"sleep_before_read_overflow_onpage\",\"split_1\",\"split_2\","
    "\"split_3\",\"split_4\",\"split_5\",\"split_6\",\"split_7\","
    "\"split_8\",\"tiered_flush_finish\"]",
    NULL, 0, NULL, WT_CONFIG_COMPILED_TYPE_LIST, 270, INT64_MIN, INT64_MAX,
    confchk_timing_stress_for_test5_choices},
  {"transaction_sync", "category", NULL, NULL, confchk_wiredtiger_open_transaction_sync_subconfigs,
    2, confchk_wiredtiger_open_transaction_sync_subconfigs_jump, WT_CONFIG_COMPILED_TYPE_CATEGORY,
    317, INT64_MIN, INT64_MAX, NULL},
  {"verbose", "list", NULL,
    "choices=[\"all\",\"api\",\"backup\",\"block\","
    "\"block_cache\",\"checkpoint\",\"checkpoint_cleanup\","
    "\"checkpoint_progress\",\"chunkcache\",\"compact\","
    "\"compact_progress\",\"configuration\",\"disaggregated_storage\""
    ",\"error_returns\",\"eviction\",\"fileops\",\"generation\","
    "\"handleops\",\"history_store\",\"history_store_activity\","
    "\"layered\",\"live_restore\",\"live_restore_progress\",\"log\","
    "\"metadata\",\"mutex\",\"out_of_order\",\"overflow\","
    "\"page_delta\",\"prefetch\",\"read\",\"reconcile\",\"recovery\","
    "\"recovery_progress\",\"rts\",\"salvage\",\"shared_cache\","
    "\"split\",\"temporary\",\"thread_group\",\"tiered\","
    "\"timestamp\",\"transaction\",\"verify\",\"version\",\"write\"]",
    NULL, 0, NULL, WT_CONFIG_COMPILED_TYPE_LIST, 10, INT64_MIN, INT64_MAX,
    confchk_verbose16_choices},
  {"verify_metadata", "boolean", NULL, NULL, NULL, 0, NULL, WT_CONFIG_COMPILED_TYPE_BOOLEAN, 320,
    INT64_MIN, INT64_MAX, NULL},
  {"write_through", "list", NULL, "choices=[\"data\",\"log\"]", NULL, 0, NULL,
    WT_CONFIG_COMPILED_TYPE_LIST, 321, INT64_MIN, INT64_MAX, confchk_write_through4_choices},
  {NULL, NULL, NULL, NULL, NULL, 0, NULL, 0, 0, 0, 0, NULL}};

static const uint8_t confchk_wiredtiger_open_usercfg_jump[WT_CONFIG_JUMP_TABLE_SIZE] = {0, 0, 0, 0,
  0, 0, 0, 0, 0, 0, 0, 0, 0, 0, 0, 0, 0, 0, 0, 0, 0, 0, 0, 0, 0, 0, 0, 0, 0, 0, 0, 0, 0, 0, 0, 0, 0,
  0, 0, 0, 0, 0, 0, 0, 0, 0, 0, 0, 0, 0, 0, 0, 0, 0, 0, 0, 0, 0, 0, 0, 0, 0, 0, 0, 0, 0, 0, 0, 0, 0,
  0, 0, 0, 0, 0, 0, 0, 0, 0, 0, 0, 0, 0, 0, 0, 0, 0, 0, 0, 0, 0, 0, 0, 0, 0, 0, 0, 0, 0, 4, 15, 18,
  30, 32, 33, 37, 38, 39, 39, 41, 44, 44, 46, 47, 47, 49, 56, 59, 59, 61, 62, 62, 62, 62, 62, 62,
  62, 62};

static const WT_CONFIG_ENTRY config_entries[] = {
  {"WT_CONNECTION.add_collator", "", NULL, 0, NULL, 0, WT_CONF_SIZING_NONE, false},
  {"WT_CONNECTION.add_compressor", "", NULL, 0, NULL, 1, WT_CONF_SIZING_NONE, false},
  {"WT_CONNECTION.add_data_source", "", NULL, 0, NULL, 2, WT_CONF_SIZING_NONE, false},
  {"WT_CONNECTION.add_encryptor", "", NULL, 0, NULL, 3, WT_CONF_SIZING_NONE, false},
  {"WT_CONNECTION.add_page_log", "", NULL, 0, NULL, 4, WT_CONF_SIZING_NONE, false},
  {"WT_CONNECTION.add_storage_source", "", NULL, 0, NULL, 5, WT_CONF_SIZING_NONE, false},
  {"WT_CONNECTION.close", "final_flush=false,leak_memory=false,use_timestamp=true",
    confchk_WT_CONNECTION_close, 3, confchk_WT_CONNECTION_close_jump, 6, WT_CONF_SIZING_NONE,
    false},
  {"WT_CONNECTION.debug_info",
    "backup=false,cache=false,cursors=false,handles=false,log=false,"
    "metadata=false,sessions=false,txn=false",
    confchk_WT_CONNECTION_debug_info, 8, confchk_WT_CONNECTION_debug_info_jump, 7,
    WT_CONF_SIZING_NONE, false},
  {"WT_CONNECTION.load_extension",
    "config=,early_load=false,entry=wiredtiger_extension_init,"
    "terminate=wiredtiger_extension_terminate",
    confchk_WT_CONNECTION_load_extension, 4, confchk_WT_CONNECTION_load_extension_jump, 8,
    WT_CONF_SIZING_NONE, false},
  {"WT_CONNECTION.open_session",
    "cache_cursors=true,cache_max_wait_ms=0,"
    "debug=(checkpoint_fail_before_turtle_update=false,"
    "release_evict_page=false),ignore_cache_size=false,"
    "isolation=snapshot,prefetch=(enabled=false)",
    confchk_WT_CONNECTION_open_session, 6, confchk_WT_CONNECTION_open_session_jump, 9,
    WT_CONF_SIZING_NONE, false},
  {"WT_CONNECTION.query_timestamp", "get=all_durable", confchk_WT_CONNECTION_query_timestamp, 1,
    confchk_WT_CONNECTION_query_timestamp_jump, 10, WT_CONF_SIZING_NONE, false},
  {"WT_CONNECTION.reconfigure",
    "block_cache=(blkcache_eviction_aggression=1800,"
    "cache_on_checkpoint=true,cache_on_writes=true,enabled=false,"
    "full_target=95,hashsize=32768,max_percent_overhead=10,"
    "nvram_path=,percent_file_in_dram=50,size=0,system_ram=0,type=),"
    "cache_max_wait_ms=0,cache_overhead=8,cache_size=100MB,"
    "cache_stuck_timeout_ms=300000,checkpoint=(log_size=0,"
    "precise=false,wait=0),checkpoint_cleanup=(method=none,wait=300),"
    "chunk_cache=(pinned=),compatibility=(release=),"
    "debug_mode=(background_compact=false,checkpoint_retention=0,"
    "configuration=false,corruption_abort=true,cursor_copy=false,"
    "cursor_reposition=false,eviction=false,"
    "eviction_checkpoint_ts_ordering=false,log_retention=0,"
    "realloc_exact=false,realloc_malloc=false,rollback_error=0,"
    "slow_checkpoint=false,stress_skiplist=false,table_logging=false,"
    "tiered_flush_error_continue=false,update_restore_evict=false),"
    "disaggregated=(checkpoint_id=-1,checkpoint_meta=,"
    "internal_page_delta=true,last_materialized_lsn=,"
    "leaf_page_delta=true,lose_all_my_data=false,"
    "next_checkpoint_id=-1,role=),error_prefix=,"
    "eviction=(evict_sample_inmem=true,evict_use_softptr=false,"
    "legacy_page_visit_strategy=false,threads_max=8,threads_min=1),"
    "eviction_checkpoint_target=1,eviction_dirty_target=5,"
    "eviction_dirty_trigger=20,eviction_target=80,eviction_trigger=95"
    ",eviction_updates_target=0,eviction_updates_trigger=0,"
    "extra_diagnostics=[],file_manager=(close_handle_minimum=250,"
    "close_idle_time=30,close_scan_interval=10),"
    "generation_drain_timeout_ms=240000,"
    "heuristic_controls=(checkpoint_cleanup_obsolete_tw_pages_dirty_max=100"
    ",eviction_obsolete_tw_pages_dirty_max=100,"
    "obsolete_tw_btree_max=100),history_store=(file_max=0),"
    "io_capacity=(chunk_cache=0,total=0),json_output=[],"
    "log=(archive=true,os_cache_dirty_pct=0,prealloc=true,"
    "prealloc_init_count=1,remove=true,zero_fill=false),"
    "operation_timeout_ms=0,operation_tracking=(enabled=false,"
    "path=\".\"),rollback_to_stable=(threads=4),"
    "shared_cache=(chunk=10MB,name=,quota=0,reserve=0,size=500MB),"
    "statistics=none,statistics_log=(json=false,on_close=false,"
    "sources=,timestamp=\"%b %d %H:%M:%S\",wait=0),"
    "tiered_storage=(local_retention=300),timing_stress_for_test=,"
    "verbose=[]",
    confchk_WT_CONNECTION_reconfigure, 37, confchk_WT_CONNECTION_reconfigure_jump, 11,
    WT_CONF_SIZING_NONE, false},
  {"WT_CONNECTION.rollback_to_stable", "dryrun=false,threads=4",
    confchk_WT_CONNECTION_rollback_to_stable, 2, confchk_WT_CONNECTION_rollback_to_stable_jump, 12,
    WT_CONF_SIZING_NONE, false},
  {"WT_CONNECTION.set_file_system", "", NULL, 0, NULL, 13, WT_CONF_SIZING_NONE, false},
  {"WT_CONNECTION.set_timestamp",
    "durable_timestamp=,force=false,oldest_timestamp=,"
    "stable_timestamp=",
    confchk_WT_CONNECTION_set_timestamp, 4, confchk_WT_CONNECTION_set_timestamp_jump, 14,
    WT_CONF_SIZING_NONE, false},
  {"WT_CURSOR.bound", "action=set,bound=,inclusive=true", confchk_WT_CURSOR_bound, 3,
<<<<<<< HEAD
    confchk_WT_CURSOR_bound_jump, 15, WT_CONF_SIZING_INITIALIZE(WT_CURSOR, bound), true},
  {"WT_CURSOR.close", "", NULL, 0, NULL, 16, WT_CONF_SIZING_NONE, false},
  {"WT_CURSOR.reconfigure", "append=false,force=false,overwrite=true,prefix_search=false",
    confchk_WT_CURSOR_reconfigure, 4, confchk_WT_CURSOR_reconfigure_jump, 17, WT_CONF_SIZING_NONE,
=======
    confchk_WT_CURSOR_bound_jump, 16, WT_CONF_SIZING_INITIALIZE(WT_CURSOR, bound), true},
  {"WT_CURSOR.close", "", NULL, 0, NULL, 17, WT_CONF_SIZING_NONE, false},
  {"WT_CURSOR.reconfigure", "append=false,overwrite=true,prefix_search=false",
    confchk_WT_CURSOR_reconfigure, 3, confchk_WT_CURSOR_reconfigure_jump, 18, WT_CONF_SIZING_NONE,
>>>>>>> 0241985d
    false},
  {"WT_SESSION.alter",
    "access_pattern_hint=none,app_metadata=,"
    "assert=(commit_timestamp=none,durable_timestamp=none,"
    "read_timestamp=none,write_timestamp=off),cache_resident=false,"
    "checkpoint=,exclusive_refreshed=true,log=(enabled=true),"
    "os_cache_dirty_max=0,os_cache_max=0,verbose=[],"
    "write_timestamp_usage=none",
    confchk_WT_SESSION_alter, 11, confchk_WT_SESSION_alter_jump, 18, WT_CONF_SIZING_NONE, false},
  {"WT_SESSION.begin_transaction",
    "ignore_prepare=false,isolation=,name=,no_timestamp=false,"
    "operation_timeout_ms=0,priority=0,read_timestamp=,"
    "roundup_timestamps=(prepared=false,read=false),sync=",
    confchk_WT_SESSION_begin_transaction, 9, confchk_WT_SESSION_begin_transaction_jump, 19,
    WT_CONF_SIZING_INITIALIZE(WT_SESSION, begin_transaction), true},
  {"WT_SESSION.checkpoint",
    "debug=(checkpoint_cleanup=false,checkpoint_crash_point=-1),drop="
    ",flush_tier=(enabled=false,force=false,sync=true,timeout=0),"
    "force=false,name=,use_timestamp=true",
    confchk_WT_SESSION_checkpoint, 6, confchk_WT_SESSION_checkpoint_jump, 20, WT_CONF_SIZING_NONE,
    false},
  {"WT_SESSION.close", "", NULL, 0, NULL, 21, WT_CONF_SIZING_NONE, false},
  {"WT_SESSION.commit_transaction",
    "commit_timestamp=,durable_timestamp=,operation_timeout_ms=0,"
    "sync=",
    confchk_WT_SESSION_commit_transaction, 4, confchk_WT_SESSION_commit_transaction_jump, 22,
    WT_CONF_SIZING_NONE, false},
  {"WT_SESSION.compact",
    "background=,dryrun=false,exclude=,free_space_target=20MB,"
    "run_once=false,timeout=1200",
    confchk_WT_SESSION_compact, 6, confchk_WT_SESSION_compact_jump, 23, WT_CONF_SIZING_NONE, false},
  {"WT_SESSION.create",
    "access_pattern_hint=none,allocation_size=4KB,app_metadata=,"
    "assert=(commit_timestamp=none,durable_timestamp=none,"
    "read_timestamp=none,write_timestamp=off),block_allocation=best,"
    "block_compressor=,block_manager=default,cache_resident=false,"
    "checksum=on,colgroups=,collator=,columns=,dictionary=0,"
    "disaggregated=(delta_pct=20,max_consecutive_delta=32,page_log=),"
    "encryption=(keyid=,name=),exclusive=false,format=btree,"
    "huffman_key=,huffman_value=,ignore_in_memory_cache_size=false,"
    "immutable=false,import=(compare_timestamp=oldest_timestamp,"
    "enabled=false,file_metadata=,metadata_file=,panic_corrupt=true,"
    "repair=false),in_memory=false,ingest=,internal_item_max=0,"
    "internal_key_max=0,internal_key_truncate=true,"
    "internal_page_max=4KB,key_format=u,key_gap=10,leaf_item_max=0,"
    "leaf_key_max=0,leaf_page_max=32KB,leaf_value_max=0,"
    "log=(enabled=true),memory_page_image_max=0,memory_page_max=5MB,"
    "os_cache_dirty_max=0,os_cache_max=0,prefix_compression=false,"
    "prefix_compression_min=4,source=,split_deepen_min_child=0,"
    "split_deepen_per_child=0,split_pct=90,stable=,"
    "tiered_storage=(auth_token=,bucket=,bucket_prefix=,"
    "cache_directory=,local_retention=300,name=,object_target_size=0,"
    "shared=false),type=file,value_format=u,verbose=[],"
    "write_timestamp_usage=none",
    confchk_WT_SESSION_create, 51, confchk_WT_SESSION_create_jump, 24, WT_CONF_SIZING_NONE, false},
  {"WT_SESSION.drop",
    "checkpoint_wait=true,force=false,lock_wait=true,"
    "remove_files=true,remove_shared=false",
    confchk_WT_SESSION_drop, 5, confchk_WT_SESSION_drop_jump, 25, WT_CONF_SIZING_NONE, false},
  {"WT_SESSION.log_flush", "sync=on", confchk_WT_SESSION_log_flush, 1,
    confchk_WT_SESSION_log_flush_jump, 26, WT_CONF_SIZING_NONE, false},
  {"WT_SESSION.log_printf", "", NULL, 0, NULL, 27, WT_CONF_SIZING_NONE, false},
  {"WT_SESSION.open_cursor",
    "append=false,bulk=false,checkpoint=,checkpoint_use_history=true,"
    "checkpoint_wait=true,debug=(checkpoint_read_timestamp=,"
    "dump_version=false,release_evict=false),dump=,"
    "incremental=(consolidate=false,enabled=false,file=,"
    "force_stop=false,granularity=16MB,src_id=,this_id=),"
    "next_random=false,next_random_sample_size=0,next_random_seed=0,"
    "overwrite=true,prefix_search=false,raw=false,read_once=false,"
    "readonly=false,skip_sort_check=false,statistics=,target=",
<<<<<<< HEAD
    confchk_WT_SESSION_open_cursor, 20, confchk_WT_SESSION_open_cursor_jump, 28,
=======
    confchk_WT_SESSION_open_cursor, 19, confchk_WT_SESSION_open_cursor_jump, 30,
>>>>>>> 0241985d
    WT_CONF_SIZING_NONE, false},
  {"WT_SESSION.prepare_transaction", "prepare_timestamp=", confchk_WT_SESSION_prepare_transaction,
    1, confchk_WT_SESSION_prepare_transaction_jump, 29, WT_CONF_SIZING_NONE, false},
  {"WT_SESSION.query_timestamp", "get=read", confchk_WT_SESSION_query_timestamp, 1,
    confchk_WT_SESSION_query_timestamp_jump, 30, WT_CONF_SIZING_NONE, false},
  {"WT_SESSION.reconfigure",
    "cache_cursors=true,cache_max_wait_ms=0,"
    "debug=(checkpoint_fail_before_turtle_update=false,"
    "release_evict_page=false),ignore_cache_size=false,"
    "isolation=snapshot,prefetch=(enabled=false)",
    confchk_WT_SESSION_reconfigure, 6, confchk_WT_SESSION_reconfigure_jump, 31, WT_CONF_SIZING_NONE,
    false},
  {"WT_SESSION.reset", "", NULL, 0, NULL, 32, WT_CONF_SIZING_NONE, false},
  {"WT_SESSION.reset_snapshot", "", NULL, 0, NULL, 33, WT_CONF_SIZING_NONE, false},
  {"WT_SESSION.rollback_transaction", "operation_timeout_ms=0",
    confchk_WT_SESSION_rollback_transaction, 1, confchk_WT_SESSION_rollback_transaction_jump, 34,
    WT_CONF_SIZING_NONE, false},
  {"WT_SESSION.salvage", "force=false", confchk_WT_SESSION_salvage, 1,
    confchk_WT_SESSION_salvage_jump, 35, WT_CONF_SIZING_NONE, false},
  {"WT_SESSION.strerror", "", NULL, 0, NULL, 36, WT_CONF_SIZING_NONE, false},
  {"WT_SESSION.timestamp_transaction",
    "commit_timestamp=,durable_timestamp=,prepare_timestamp=,"
    "read_timestamp=",
    confchk_WT_SESSION_timestamp_transaction, 4, confchk_WT_SESSION_timestamp_transaction_jump, 37,
    WT_CONF_SIZING_NONE, false},
  {"WT_SESSION.timestamp_transaction_uint", "", NULL, 0, NULL, 38, WT_CONF_SIZING_NONE, false},
  {"WT_SESSION.truncate", "", NULL, 0, NULL, 39, WT_CONF_SIZING_NONE, false},
  {"WT_SESSION.verify",
    "do_not_clear_txn_id=false,dump_address=false,dump_all_data=false"
    ",dump_blocks=false,dump_key_data=false,dump_layout=false,"
    "dump_offsets=,dump_pages=false,dump_tree_shape=false,"
    "read_corrupt=false,stable_timestamp=false,strict=false",
    confchk_WT_SESSION_verify, 12, confchk_WT_SESSION_verify_jump, 40, WT_CONF_SIZING_NONE, false},
  {"colgroup.meta",
    "app_metadata=,assert=(commit_timestamp=none,"
    "durable_timestamp=none,read_timestamp=none,write_timestamp=off),"
    "collator=,columns=,source=,type=file,verbose=[],"
    "write_timestamp_usage=none",
    confchk_colgroup_meta, 8, confchk_colgroup_meta_jump, 41, WT_CONF_SIZING_NONE, false},
  {"file.config",
    "access_pattern_hint=none,allocation_size=4KB,app_metadata=,"
    "assert=(commit_timestamp=none,durable_timestamp=none,"
    "read_timestamp=none,write_timestamp=off),block_allocation=best,"
    "block_compressor=,block_manager=default,cache_resident=false,"
    "checksum=on,collator=,columns=,dictionary=0,"
    "disaggregated=(delta_pct=20,max_consecutive_delta=32,page_log=),"
    "encryption=(keyid=,name=),format=btree,huffman_key=,"
    "huffman_value=,ignore_in_memory_cache_size=false,in_memory=false"
    ",internal_item_max=0,internal_key_max=0,"
    "internal_key_truncate=true,internal_page_max=4KB,key_format=u,"
    "key_gap=10,leaf_item_max=0,leaf_key_max=0,leaf_page_max=32KB,"
    "leaf_value_max=0,log=(enabled=true),memory_page_image_max=0,"
    "memory_page_max=5MB,os_cache_dirty_max=0,os_cache_max=0,"
    "prefix_compression=false,prefix_compression_min=4,"
    "split_deepen_min_child=0,split_deepen_per_child=0,split_pct=90,"
    "tiered_storage=(auth_token=,bucket=,bucket_prefix=,"
    "cache_directory=,local_retention=300,name=,object_target_size=0,"
    "shared=false),value_format=u,verbose=[],"
    "write_timestamp_usage=none",
    confchk_file_config, 43, confchk_file_config_jump, 42, WT_CONF_SIZING_NONE, false},
  {"file.meta",
    "access_pattern_hint=none,allocation_size=4KB,app_metadata=,"
    "assert=(commit_timestamp=none,durable_timestamp=none,"
    "read_timestamp=none,write_timestamp=off),block_allocation=best,"
    "block_compressor=,block_manager=default,cache_resident=false,"
    "checkpoint=,checkpoint_backup_info=,checkpoint_lsn=,checksum=on,"
    "collator=,columns=,dictionary=0,disaggregated=(delta_pct=20,"
    "max_consecutive_delta=32,page_log=),encryption=(keyid=,name=),"
    "format=btree,huffman_key=,huffman_value=,id=,"
    "ignore_in_memory_cache_size=false,in_memory=false,"
    "internal_item_max=0,internal_key_max=0,"
    "internal_key_truncate=true,internal_page_max=4KB,key_format=u,"
    "key_gap=10,leaf_item_max=0,leaf_key_max=0,leaf_page_max=32KB,"
    "leaf_value_max=0,live_restore=(bitmap=,nbits=0),"
    "log=(enabled=true),memory_page_image_max=0,memory_page_max=5MB,"
    "os_cache_dirty_max=0,os_cache_max=0,prefix_compression=false,"
    "prefix_compression_min=4,readonly=false,split_deepen_min_child=0"
    ",split_deepen_per_child=0,split_pct=90,tiered_object=false,"
    "tiered_storage=(auth_token=,bucket=,bucket_prefix=,"
    "cache_directory=,local_retention=300,name=,object_target_size=0,"
    "shared=false),value_format=u,verbose=[],version=(major=0,"
    "minor=0),write_timestamp_usage=none",
    confchk_file_meta, 51, confchk_file_meta_jump, 43, WT_CONF_SIZING_NONE, false},
  {"index.meta",
    "app_metadata=,assert=(commit_timestamp=none,"
    "durable_timestamp=none,read_timestamp=none,write_timestamp=off),"
    "collator=,columns=,immutable=false,key_format=u,source=,"
    "type=file,value_format=u,verbose=[],write_timestamp_usage=none",
    confchk_index_meta, 11, confchk_index_meta_jump, 44, WT_CONF_SIZING_NONE, false},
  {"layered.meta",
    "app_metadata=,assert=(commit_timestamp=none,"
    "durable_timestamp=none,read_timestamp=none,write_timestamp=off),"
    "collator=,columns=,disaggregated=(checkpoint_id=-1,"
    "checkpoint_meta=,internal_page_delta=true,last_materialized_lsn="
    ",leaf_page_delta=true,lose_all_my_data=false,"
    "next_checkpoint_id=-1,page_log=,role=),ingest=,key_format=u,"
    "log=(enabled=true),stable=,value_format=u,verbose=[],"
    "write_timestamp_usage=none",
    confchk_layered_meta, 12, confchk_layered_meta_jump, 45, WT_CONF_SIZING_NONE, false},
  {"object.meta",
    "access_pattern_hint=none,allocation_size=4KB,app_metadata=,"
    "assert=(commit_timestamp=none,durable_timestamp=none,"
    "read_timestamp=none,write_timestamp=off),block_allocation=best,"
    "block_compressor=,block_manager=default,cache_resident=false,"
    "checkpoint=,checkpoint_backup_info=,checkpoint_lsn=,checksum=on,"
    "collator=,columns=,dictionary=0,disaggregated=(delta_pct=20,"
    "max_consecutive_delta=32,page_log=),encryption=(keyid=,name=),"
    "flush_time=0,flush_timestamp=0,format=btree,huffman_key=,"
    "huffman_value=,id=,ignore_in_memory_cache_size=false,"
    "in_memory=false,internal_item_max=0,internal_key_max=0,"
    "internal_key_truncate=true,internal_page_max=4KB,key_format=u,"
    "key_gap=10,leaf_item_max=0,leaf_key_max=0,leaf_page_max=32KB,"
    "leaf_value_max=0,live_restore=(bitmap=,nbits=0),"
    "log=(enabled=true),memory_page_image_max=0,memory_page_max=5MB,"
    "os_cache_dirty_max=0,os_cache_max=0,prefix_compression=false,"
    "prefix_compression_min=4,readonly=false,split_deepen_min_child=0"
    ",split_deepen_per_child=0,split_pct=90,tiered_object=false,"
    "tiered_storage=(auth_token=,bucket=,bucket_prefix=,"
    "cache_directory=,local_retention=300,name=,object_target_size=0,"
    "shared=false),value_format=u,verbose=[],version=(major=0,"
    "minor=0),write_timestamp_usage=none",
    confchk_object_meta, 53, confchk_object_meta_jump, 46, WT_CONF_SIZING_NONE, false},
  {"table.meta",
    "app_metadata=,assert=(commit_timestamp=none,"
    "durable_timestamp=none,read_timestamp=none,write_timestamp=off),"
    "colgroups=,collator=,columns=,key_format=u,value_format=u,"
    "verbose=[],write_timestamp_usage=none",
    confchk_table_meta, 9, confchk_table_meta_jump, 47, WT_CONF_SIZING_NONE, false},
  {"tier.meta",
    "access_pattern_hint=none,allocation_size=4KB,app_metadata=,"
    "assert=(commit_timestamp=none,durable_timestamp=none,"
    "read_timestamp=none,write_timestamp=off),block_allocation=best,"
    "block_compressor=,block_manager=default,bucket=,bucket_prefix=,"
    "cache_directory=,cache_resident=false,checkpoint=,"
    "checkpoint_backup_info=,checkpoint_lsn=,checksum=on,collator=,"
    "columns=,dictionary=0,disaggregated=(delta_pct=20,"
    "max_consecutive_delta=32,page_log=),encryption=(keyid=,name=),"
    "format=btree,huffman_key=,huffman_value=,id=,"
    "ignore_in_memory_cache_size=false,in_memory=false,"
    "internal_item_max=0,internal_key_max=0,"
    "internal_key_truncate=true,internal_page_max=4KB,key_format=u,"
    "key_gap=10,leaf_item_max=0,leaf_key_max=0,leaf_page_max=32KB,"
    "leaf_value_max=0,live_restore=(bitmap=,nbits=0),"
    "log=(enabled=true),memory_page_image_max=0,memory_page_max=5MB,"
    "os_cache_dirty_max=0,os_cache_max=0,prefix_compression=false,"
    "prefix_compression_min=4,readonly=false,split_deepen_min_child=0"
    ",split_deepen_per_child=0,split_pct=90,tiered_object=false,"
    "tiered_storage=(auth_token=,bucket=,bucket_prefix=,"
    "cache_directory=,local_retention=300,name=,object_target_size=0,"
    "shared=false),value_format=u,verbose=[],version=(major=0,"
    "minor=0),write_timestamp_usage=none",
    confchk_tier_meta, 54, confchk_tier_meta_jump, 48, WT_CONF_SIZING_NONE, false},
  {"tiered.meta",
    "access_pattern_hint=none,allocation_size=4KB,app_metadata=,"
    "assert=(commit_timestamp=none,durable_timestamp=none,"
    "read_timestamp=none,write_timestamp=off),block_allocation=best,"
    "block_compressor=,block_manager=default,cache_resident=false,"
    "checkpoint=,checkpoint_backup_info=,checkpoint_lsn=,checksum=on,"
    "collator=,columns=,dictionary=0,disaggregated=(delta_pct=20,"
    "max_consecutive_delta=32,page_log=),encryption=(keyid=,name=),"
    "flush_time=0,flush_timestamp=0,format=btree,huffman_key=,"
    "huffman_value=,id=,ignore_in_memory_cache_size=false,"
    "in_memory=false,internal_item_max=0,internal_key_max=0,"
    "internal_key_truncate=true,internal_page_max=4KB,key_format=u,"
    "key_gap=10,last=0,leaf_item_max=0,leaf_key_max=0,"
    "leaf_page_max=32KB,leaf_value_max=0,live_restore=(bitmap=,"
    "nbits=0),log=(enabled=true),memory_page_image_max=0,"
    "memory_page_max=5MB,oldest=1,os_cache_dirty_max=0,os_cache_max=0"
    ",prefix_compression=false,prefix_compression_min=4,"
    "readonly=false,split_deepen_min_child=0,split_deepen_per_child=0"
    ",split_pct=90,tiered_object=false,tiered_storage=(auth_token=,"
    "bucket=,bucket_prefix=,cache_directory=,local_retention=300,"
    "name=,object_target_size=0,shared=false),tiers=,value_format=u,"
    "verbose=[],version=(major=0,minor=0),write_timestamp_usage=none",
    confchk_tiered_meta, 56, confchk_tiered_meta_jump, 49, WT_CONF_SIZING_NONE, false},
  {"wiredtiger_open",
    "backup_restore_target=,"
    "block_cache=(blkcache_eviction_aggression=1800,"
    "cache_on_checkpoint=true,cache_on_writes=true,enabled=false,"
    "full_target=95,hashsize=32768,max_percent_overhead=10,"
    "nvram_path=,percent_file_in_dram=50,size=0,system_ram=0,type=),"
    "buffer_alignment=,builtin_extension_config=,cache_cursors=true,"
    "cache_max_wait_ms=0,cache_overhead=8,cache_size=100MB,"
    "cache_stuck_timeout_ms=300000,checkpoint=(log_size=0,"
    "precise=false,wait=0),checkpoint_cleanup=(method=none,wait=300),"
    "checkpoint_sync=true,chunk_cache=(capacity=10GB,"
    "chunk_cache_evict_trigger=90,chunk_size=1MB,enabled=false,"
    "flushed_data_cache_insertion=true,hashsize=1024,pinned=,"
    "storage_path=,type=FILE),compatibility=(release=,require_max=,"
    "require_min=),compile_configuration_count=1000,config_base=true,"
    "create=false,debug_mode=(background_compact=false,"
    "checkpoint_retention=0,configuration=false,corruption_abort=true"
    ",cursor_copy=false,cursor_reposition=false,eviction=false,"
    "eviction_checkpoint_ts_ordering=false,log_retention=0,"
    "realloc_exact=false,realloc_malloc=false,rollback_error=0,"
    "slow_checkpoint=false,stress_skiplist=false,table_logging=false,"
    "tiered_flush_error_continue=false,update_restore_evict=false),"
    "direct_io=,disaggregated=(checkpoint_id=-1,checkpoint_meta=,"
    "internal_page_delta=true,last_materialized_lsn=,"
    "leaf_page_delta=true,lose_all_my_data=false,"
    "next_checkpoint_id=-1,page_log=,role=),encryption=(keyid=,name=,"
    "secretkey=),error_prefix=,eviction=(evict_sample_inmem=true,"
    "evict_use_softptr=false,legacy_page_visit_strategy=false,"
    "threads_max=8,threads_min=1),eviction_checkpoint_target=1,"
    "eviction_dirty_target=5,eviction_dirty_trigger=20,"
    "eviction_target=80,eviction_trigger=95,eviction_updates_target=0"
    ",eviction_updates_trigger=0,exclusive=false,extensions=,"
    "extra_diagnostics=[],file_extend=,"
    "file_manager=(close_handle_minimum=250,close_idle_time=30,"
    "close_scan_interval=10),generation_drain_timeout_ms=240000,"
    "hash=(buckets=512,dhandle_buckets=512),hazard_max=1000,"
    "heuristic_controls=(checkpoint_cleanup_obsolete_tw_pages_dirty_max=100"
    ",eviction_obsolete_tw_pages_dirty_max=100,"
    "obsolete_tw_btree_max=100),history_store=(file_max=0),"
    "in_memory=false,io_capacity=(chunk_cache=0,total=0),"
    "json_output=[],live_restore=(enabled=false,path=,read_size=1MB,"
    "threads_max=8),log=(archive=true,compressor=,enabled=false,"
    "file_max=100MB,force_write_wait=0,os_cache_dirty_pct=0,"
    "path=\".\",prealloc=true,prealloc_init_count=1,recover=on,"
    "remove=true,zero_fill=false),mmap=true,mmap_all=false,"
    "multiprocess=false,operation_timeout_ms=0,"
    "operation_tracking=(enabled=false,path=\".\"),"
    "prefetch=(available=false,default=false),readonly=false,"
    "rollback_to_stable=(threads=4),salvage=false,session_max=100,"
    "session_scratch_max=2MB,session_table_cache=true,"
    "shared_cache=(chunk=10MB,name=,quota=0,reserve=0,size=500MB),"
    "statistics=none,statistics_log=(json=false,on_close=false,"
    "path=\".\",sources=,timestamp=\"%b %d %H:%M:%S\",wait=0),"
    "tiered_storage=(auth_token=,bucket=,bucket_prefix=,"
    "cache_directory=,interval=60,local_retention=300,name=,"
    "shared=false),timing_stress_for_test=,"
    "transaction_sync=(enabled=false,method=fsync),"
    "use_environment=true,use_environment_priv=false,verbose=[],"
    "verify_metadata=false,write_through=",
    confchk_wiredtiger_open, 68, confchk_wiredtiger_open_jump, 50, WT_CONF_SIZING_NONE, false},
  {"wiredtiger_open_all",
    "backup_restore_target=,"
    "block_cache=(blkcache_eviction_aggression=1800,"
    "cache_on_checkpoint=true,cache_on_writes=true,enabled=false,"
    "full_target=95,hashsize=32768,max_percent_overhead=10,"
    "nvram_path=,percent_file_in_dram=50,size=0,system_ram=0,type=),"
    "buffer_alignment=,builtin_extension_config=,cache_cursors=true,"
    "cache_max_wait_ms=0,cache_overhead=8,cache_size=100MB,"
    "cache_stuck_timeout_ms=300000,checkpoint=(log_size=0,"
    "precise=false,wait=0),checkpoint_cleanup=(method=none,wait=300),"
    "checkpoint_sync=true,chunk_cache=(capacity=10GB,"
    "chunk_cache_evict_trigger=90,chunk_size=1MB,enabled=false,"
    "flushed_data_cache_insertion=true,hashsize=1024,pinned=,"
    "storage_path=,type=FILE),compatibility=(release=,require_max=,"
    "require_min=),compile_configuration_count=1000,config_base=true,"
    "create=false,debug_mode=(background_compact=false,"
    "checkpoint_retention=0,configuration=false,corruption_abort=true"
    ",cursor_copy=false,cursor_reposition=false,eviction=false,"
    "eviction_checkpoint_ts_ordering=false,log_retention=0,"
    "realloc_exact=false,realloc_malloc=false,rollback_error=0,"
    "slow_checkpoint=false,stress_skiplist=false,table_logging=false,"
    "tiered_flush_error_continue=false,update_restore_evict=false),"
    "direct_io=,disaggregated=(checkpoint_id=-1,checkpoint_meta=,"
    "internal_page_delta=true,last_materialized_lsn=,"
    "leaf_page_delta=true,lose_all_my_data=false,"
    "next_checkpoint_id=-1,page_log=,role=),encryption=(keyid=,name=,"
    "secretkey=),error_prefix=,eviction=(evict_sample_inmem=true,"
    "evict_use_softptr=false,legacy_page_visit_strategy=false,"
    "threads_max=8,threads_min=1),eviction_checkpoint_target=1,"
    "eviction_dirty_target=5,eviction_dirty_trigger=20,"
    "eviction_target=80,eviction_trigger=95,eviction_updates_target=0"
    ",eviction_updates_trigger=0,exclusive=false,extensions=,"
    "extra_diagnostics=[],file_extend=,"
    "file_manager=(close_handle_minimum=250,close_idle_time=30,"
    "close_scan_interval=10),generation_drain_timeout_ms=240000,"
    "hash=(buckets=512,dhandle_buckets=512),hazard_max=1000,"
    "heuristic_controls=(checkpoint_cleanup_obsolete_tw_pages_dirty_max=100"
    ",eviction_obsolete_tw_pages_dirty_max=100,"
    "obsolete_tw_btree_max=100),history_store=(file_max=0),"
    "in_memory=false,io_capacity=(chunk_cache=0,total=0),"
    "json_output=[],live_restore=(enabled=false,path=,read_size=1MB,"
    "threads_max=8),log=(archive=true,compressor=,enabled=false,"
    "file_max=100MB,force_write_wait=0,os_cache_dirty_pct=0,"
    "path=\".\",prealloc=true,prealloc_init_count=1,recover=on,"
    "remove=true,zero_fill=false),mmap=true,mmap_all=false,"
    "multiprocess=false,operation_timeout_ms=0,"
    "operation_tracking=(enabled=false,path=\".\"),"
    "prefetch=(available=false,default=false),readonly=false,"
    "rollback_to_stable=(threads=4),salvage=false,session_max=100,"
    "session_scratch_max=2MB,session_table_cache=true,"
    "shared_cache=(chunk=10MB,name=,quota=0,reserve=0,size=500MB),"
    "statistics=none,statistics_log=(json=false,on_close=false,"
    "path=\".\",sources=,timestamp=\"%b %d %H:%M:%S\",wait=0),"
    "tiered_storage=(auth_token=,bucket=,bucket_prefix=,"
    "cache_directory=,interval=60,local_retention=300,name=,"
    "shared=false),timing_stress_for_test=,"
    "transaction_sync=(enabled=false,method=fsync),"
    "use_environment=true,use_environment_priv=false,verbose=[],"
    "verify_metadata=false,version=(major=0,minor=0),write_through=",
    confchk_wiredtiger_open_all, 69, confchk_wiredtiger_open_all_jump, 51, WT_CONF_SIZING_NONE,
    false},
  {"wiredtiger_open_basecfg",
    "backup_restore_target=,"
    "block_cache=(blkcache_eviction_aggression=1800,"
    "cache_on_checkpoint=true,cache_on_writes=true,enabled=false,"
    "full_target=95,hashsize=32768,max_percent_overhead=10,"
    "nvram_path=,percent_file_in_dram=50,size=0,system_ram=0,type=),"
    "buffer_alignment=,builtin_extension_config=,cache_cursors=true,"
    "cache_max_wait_ms=0,cache_overhead=8,cache_size=100MB,"
    "cache_stuck_timeout_ms=300000,checkpoint=(log_size=0,"
    "precise=false,wait=0),checkpoint_cleanup=(method=none,wait=300),"
    "checkpoint_sync=true,chunk_cache=(capacity=10GB,"
    "chunk_cache_evict_trigger=90,chunk_size=1MB,enabled=false,"
    "flushed_data_cache_insertion=true,hashsize=1024,pinned=,"
    "storage_path=,type=FILE),compatibility=(release=,require_max=,"
    "require_min=),compile_configuration_count=1000,"
    "debug_mode=(background_compact=false,checkpoint_retention=0,"
    "configuration=false,corruption_abort=true,cursor_copy=false,"
    "cursor_reposition=false,eviction=false,"
    "eviction_checkpoint_ts_ordering=false,log_retention=0,"
    "realloc_exact=false,realloc_malloc=false,rollback_error=0,"
    "slow_checkpoint=false,stress_skiplist=false,table_logging=false,"
    "tiered_flush_error_continue=false,update_restore_evict=false),"
    "direct_io=,disaggregated=(checkpoint_id=-1,checkpoint_meta=,"
    "internal_page_delta=true,last_materialized_lsn=,"
    "leaf_page_delta=true,lose_all_my_data=false,"
    "next_checkpoint_id=-1,page_log=,role=),encryption=(keyid=,name=,"
    "secretkey=),error_prefix=,eviction=(evict_sample_inmem=true,"
    "evict_use_softptr=false,legacy_page_visit_strategy=false,"
    "threads_max=8,threads_min=1),eviction_checkpoint_target=1,"
    "eviction_dirty_target=5,eviction_dirty_trigger=20,"
    "eviction_target=80,eviction_trigger=95,eviction_updates_target=0"
    ",eviction_updates_trigger=0,extensions=,extra_diagnostics=[],"
    "file_extend=,file_manager=(close_handle_minimum=250,"
    "close_idle_time=30,close_scan_interval=10),"
    "generation_drain_timeout_ms=240000,hash=(buckets=512,"
    "dhandle_buckets=512),hazard_max=1000,"
    "heuristic_controls=(checkpoint_cleanup_obsolete_tw_pages_dirty_max=100"
    ",eviction_obsolete_tw_pages_dirty_max=100,"
    "obsolete_tw_btree_max=100),history_store=(file_max=0),"
    "io_capacity=(chunk_cache=0,total=0),json_output=[],"
    "live_restore=(enabled=false,path=,read_size=1MB,threads_max=8),"
    "log=(archive=true,compressor=,enabled=false,file_max=100MB,"
    "force_write_wait=0,os_cache_dirty_pct=0,path=\".\",prealloc=true"
    ",prealloc_init_count=1,recover=on,remove=true,zero_fill=false),"
    "mmap=true,mmap_all=false,multiprocess=false,"
    "operation_timeout_ms=0,operation_tracking=(enabled=false,"
    "path=\".\"),prefetch=(available=false,default=false),"
    "readonly=false,rollback_to_stable=(threads=4),salvage=false,"
    "session_max=100,session_scratch_max=2MB,session_table_cache=true"
    ",shared_cache=(chunk=10MB,name=,quota=0,reserve=0,size=500MB),"
    "statistics=none,statistics_log=(json=false,on_close=false,"
    "path=\".\",sources=,timestamp=\"%b %d %H:%M:%S\",wait=0),"
    "tiered_storage=(auth_token=,bucket=,bucket_prefix=,"
    "cache_directory=,interval=60,local_retention=300,name=,"
    "shared=false),timing_stress_for_test=,"
    "transaction_sync=(enabled=false,method=fsync),verbose=[],"
    "verify_metadata=false,version=(major=0,minor=0),write_through=",
    confchk_wiredtiger_open_basecfg, 63, confchk_wiredtiger_open_basecfg_jump, 52,
    WT_CONF_SIZING_NONE, false},
  {"wiredtiger_open_usercfg",
    "backup_restore_target=,"
    "block_cache=(blkcache_eviction_aggression=1800,"
    "cache_on_checkpoint=true,cache_on_writes=true,enabled=false,"
    "full_target=95,hashsize=32768,max_percent_overhead=10,"
    "nvram_path=,percent_file_in_dram=50,size=0,system_ram=0,type=),"
    "buffer_alignment=,builtin_extension_config=,cache_cursors=true,"
    "cache_max_wait_ms=0,cache_overhead=8,cache_size=100MB,"
    "cache_stuck_timeout_ms=300000,checkpoint=(log_size=0,"
    "precise=false,wait=0),checkpoint_cleanup=(method=none,wait=300),"
    "checkpoint_sync=true,chunk_cache=(capacity=10GB,"
    "chunk_cache_evict_trigger=90,chunk_size=1MB,enabled=false,"
    "flushed_data_cache_insertion=true,hashsize=1024,pinned=,"
    "storage_path=,type=FILE),compatibility=(release=,require_max=,"
    "require_min=),compile_configuration_count=1000,"
    "debug_mode=(background_compact=false,checkpoint_retention=0,"
    "configuration=false,corruption_abort=true,cursor_copy=false,"
    "cursor_reposition=false,eviction=false,"
    "eviction_checkpoint_ts_ordering=false,log_retention=0,"
    "realloc_exact=false,realloc_malloc=false,rollback_error=0,"
    "slow_checkpoint=false,stress_skiplist=false,table_logging=false,"
    "tiered_flush_error_continue=false,update_restore_evict=false),"
    "direct_io=,disaggregated=(checkpoint_id=-1,checkpoint_meta=,"
    "internal_page_delta=true,last_materialized_lsn=,"
    "leaf_page_delta=true,lose_all_my_data=false,"
    "next_checkpoint_id=-1,page_log=,role=),encryption=(keyid=,name=,"
    "secretkey=),error_prefix=,eviction=(evict_sample_inmem=true,"
    "evict_use_softptr=false,legacy_page_visit_strategy=false,"
    "threads_max=8,threads_min=1),eviction_checkpoint_target=1,"
    "eviction_dirty_target=5,eviction_dirty_trigger=20,"
    "eviction_target=80,eviction_trigger=95,eviction_updates_target=0"
    ",eviction_updates_trigger=0,extensions=,extra_diagnostics=[],"
    "file_extend=,file_manager=(close_handle_minimum=250,"
    "close_idle_time=30,close_scan_interval=10),"
    "generation_drain_timeout_ms=240000,hash=(buckets=512,"
    "dhandle_buckets=512),hazard_max=1000,"
    "heuristic_controls=(checkpoint_cleanup_obsolete_tw_pages_dirty_max=100"
    ",eviction_obsolete_tw_pages_dirty_max=100,"
    "obsolete_tw_btree_max=100),history_store=(file_max=0),"
    "io_capacity=(chunk_cache=0,total=0),json_output=[],"
    "live_restore=(enabled=false,path=,read_size=1MB,threads_max=8),"
    "log=(archive=true,compressor=,enabled=false,file_max=100MB,"
    "force_write_wait=0,os_cache_dirty_pct=0,path=\".\",prealloc=true"
    ",prealloc_init_count=1,recover=on,remove=true,zero_fill=false),"
    "mmap=true,mmap_all=false,multiprocess=false,"
    "operation_timeout_ms=0,operation_tracking=(enabled=false,"
    "path=\".\"),prefetch=(available=false,default=false),"
    "readonly=false,rollback_to_stable=(threads=4),salvage=false,"
    "session_max=100,session_scratch_max=2MB,session_table_cache=true"
    ",shared_cache=(chunk=10MB,name=,quota=0,reserve=0,size=500MB),"
    "statistics=none,statistics_log=(json=false,on_close=false,"
    "path=\".\",sources=,timestamp=\"%b %d %H:%M:%S\",wait=0),"
    "tiered_storage=(auth_token=,bucket=,bucket_prefix=,"
    "cache_directory=,interval=60,local_retention=300,name=,"
    "shared=false),timing_stress_for_test=,"
    "transaction_sync=(enabled=false,method=fsync),verbose=[],"
    "verify_metadata=false,write_through=",
    confchk_wiredtiger_open_usercfg, 62, confchk_wiredtiger_open_usercfg_jump, 53,
    WT_CONF_SIZING_NONE, false},
  {NULL, NULL, NULL, 0, NULL, 0, WT_CONF_SIZING_NONE, false}};

int
__wt_conn_config_init(WT_SESSION_IMPL *session)
{
    WT_CONNECTION_IMPL *conn;
    const WT_CONFIG_ENTRY *ep, **epp;

    conn = S2C(session);

    /* Build a list of pointers to the configuration information. */
    WT_RET(__wt_calloc_def(session, WT_ELEMENTS(config_entries), &epp));
    conn->config_entries = epp;

    /* Fill in the list to reference the default information. */
    for (ep = config_entries;;) {
        *epp++ = ep++;
        if (ep->method == NULL)
            break;
    }
    return (0);
}

void
__wt_conn_config_discard(WT_SESSION_IMPL *session)
{
    WT_CONNECTION_IMPL *conn;

    conn = S2C(session);

    __wt_free(session, conn->config_entries);
}

/*
 * __wt_conn_config_match --
 *     Return the static configuration entry for a method.
 */
const WT_CONFIG_ENTRY *
__wt_conn_config_match(const char *method)
{
    const WT_CONFIG_ENTRY *ep;

    for (ep = config_entries; ep->method != NULL; ++ep)
        if (strcmp(method, ep->method) == 0)
            return (ep);
    return (NULL);
}<|MERGE_RESOLUTION|>--- conflicted
+++ resolved
@@ -793,11 +793,7 @@
   37, 37, 37};
 
 static const WT_CONFIG_CHECK confchk_WT_CONNECTION_rollback_to_stable[] = {
-<<<<<<< HEAD
-  {"dryrun", "boolean", NULL, NULL, NULL, 0, NULL, WT_CONFIG_COMPILED_TYPE_BOOLEAN, 98, INT64_MIN,
-=======
-  {"dryrun", "boolean", NULL, NULL, NULL, 0, NULL, WT_CONFIG_COMPILED_TYPE_BOOLEAN, 114, INT64_MIN,
->>>>>>> 0241985d
+  {"dryrun", "boolean", NULL, NULL, NULL, 0, NULL, WT_CONFIG_COMPILED_TYPE_BOOLEAN, 97, INT64_MIN,
     INT64_MAX, NULL},
   {"threads", "int", NULL, "min=0,max=10", NULL, 0, NULL, WT_CONFIG_COMPILED_TYPE_INT, 260, 0, 10,
     NULL},
@@ -812,11 +808,7 @@
 static const WT_CONFIG_CHECK confchk_WT_CONNECTION_set_timestamp[] = {
   {"durable_timestamp", "string", NULL, NULL, NULL, 0, NULL, WT_CONFIG_COMPILED_TYPE_STRING, 3,
     INT64_MIN, INT64_MAX, NULL},
-<<<<<<< HEAD
-  {"force", "boolean", NULL, NULL, NULL, 0, NULL, WT_CONFIG_COMPILED_TYPE_BOOLEAN, 90, INT64_MIN,
-=======
-  {"force", "boolean", NULL, NULL, NULL, 0, NULL, WT_CONFIG_COMPILED_TYPE_BOOLEAN, 126, INT64_MIN,
->>>>>>> 0241985d
+  {"force", "boolean", NULL, NULL, NULL, 0, NULL, WT_CONFIG_COMPILED_TYPE_BOOLEAN, 110, INT64_MIN,
     INT64_MAX, NULL},
   {"oldest_timestamp", "string", NULL, NULL, NULL, 0, NULL, WT_CONFIG_COMPILED_TYPE_STRING, 280,
     INT64_MIN, INT64_MAX, NULL},
@@ -841,17 +833,10 @@
 
 static const WT_CONFIG_CHECK confchk_WT_CURSOR_bound[] = {
   {"action", "string", NULL, "choices=[\"clear\",\"set\"]", NULL, 0, NULL,
-<<<<<<< HEAD
-    WT_CONFIG_COMPILED_TYPE_STRING, 93, INT64_MIN, INT64_MAX, confchk_action_choices},
+    WT_CONFIG_COMPILED_TYPE_STRING, 92, INT64_MIN, INT64_MAX, confchk_action_choices},
   {"bound", "string", NULL, "choices=[\"lower\",\"upper\"]", NULL, 0, NULL,
-    WT_CONFIG_COMPILED_TYPE_STRING, 94, INT64_MIN, INT64_MAX, confchk_bound_choices},
-  {"inclusive", "boolean", NULL, NULL, NULL, 0, NULL, WT_CONFIG_COMPILED_TYPE_BOOLEAN, 95,
-=======
-    WT_CONFIG_COMPILED_TYPE_STRING, 109, INT64_MIN, INT64_MAX, confchk_action_choices},
-  {"bound", "string", NULL, "choices=[\"lower\",\"upper\"]", NULL, 0, NULL,
-    WT_CONFIG_COMPILED_TYPE_STRING, 110, INT64_MIN, INT64_MAX, confchk_bound_choices},
-  {"inclusive", "boolean", NULL, NULL, NULL, 0, NULL, WT_CONFIG_COMPILED_TYPE_BOOLEAN, 111,
->>>>>>> 0241985d
+    WT_CONFIG_COMPILED_TYPE_STRING, 93, INT64_MIN, INT64_MAX, confchk_bound_choices},
+  {"inclusive", "boolean", NULL, NULL, NULL, 0, NULL, WT_CONFIG_COMPILED_TYPE_BOOLEAN, 94,
     INT64_MIN, INT64_MAX, NULL},
   {NULL, NULL, NULL, NULL, NULL, 0, NULL, 0, 0, 0, 0, NULL}};
 
@@ -864,17 +849,9 @@
 static const WT_CONFIG_CHECK confchk_WT_CURSOR_reconfigure[] = {
   {"append", "boolean", NULL, NULL, NULL, 0, NULL, WT_CONFIG_COMPILED_TYPE_BOOLEAN, 89, INT64_MIN,
     INT64_MAX, NULL},
-<<<<<<< HEAD
-  {"force", "boolean", NULL, NULL, NULL, 0, NULL, WT_CONFIG_COMPILED_TYPE_BOOLEAN, 90, INT64_MIN,
-    INT64_MAX, NULL},
-  {"overwrite", "boolean", NULL, NULL, NULL, 0, NULL, WT_CONFIG_COMPILED_TYPE_BOOLEAN, 91,
-    INT64_MIN, INT64_MAX, NULL},
-  {"prefix_search", "boolean", NULL, NULL, NULL, 0, NULL, WT_CONFIG_COMPILED_TYPE_BOOLEAN, 92,
-=======
-  {"overwrite", "boolean", NULL, NULL, NULL, 0, NULL, WT_CONFIG_COMPILED_TYPE_BOOLEAN, 107,
-    INT64_MIN, INT64_MAX, NULL},
-  {"prefix_search", "boolean", NULL, NULL, NULL, 0, NULL, WT_CONFIG_COMPILED_TYPE_BOOLEAN, 108,
->>>>>>> 0241985d
+  {"overwrite", "boolean", NULL, NULL, NULL, 0, NULL, WT_CONFIG_COMPILED_TYPE_BOOLEAN, 90,
+    INT64_MIN, INT64_MAX, NULL},
+  {"prefix_search", "boolean", NULL, NULL, NULL, 0, NULL, WT_CONFIG_COMPILED_TYPE_BOOLEAN, 91,
     INT64_MIN, INT64_MAX, NULL},
   {NULL, NULL, NULL, NULL, NULL, 0, NULL, 0, 0, 0, 0, NULL}};
 
@@ -962,13 +939,8 @@
     INT64_MIN, INT64_MAX, NULL},
   {"checkpoint", "string", NULL, NULL, NULL, 0, NULL, WT_CONFIG_COMPILED_TYPE_STRING, 62, INT64_MIN,
     INT64_MAX, NULL},
-<<<<<<< HEAD
-  {"exclusive_refreshed", "boolean", NULL, NULL, NULL, 0, NULL, WT_CONFIG_COMPILED_TYPE_BOOLEAN, 96,
-    INT64_MIN, INT64_MAX, NULL},
-=======
-  {"exclusive_refreshed", "boolean", NULL, NULL, NULL, 0, NULL, WT_CONFIG_COMPILED_TYPE_BOOLEAN,
-    112, INT64_MIN, INT64_MAX, NULL},
->>>>>>> 0241985d
+  {"exclusive_refreshed", "boolean", NULL, NULL, NULL, 0, NULL, WT_CONFIG_COMPILED_TYPE_BOOLEAN, 95,
+    INT64_MIN, INT64_MAX, NULL},
   {"log", "category", NULL, NULL, confchk_WT_SESSION_create_log_subconfigs, 1,
     confchk_WT_SESSION_create_log_subconfigs_jump, WT_CONFIG_COMPILED_TYPE_CATEGORY, 42, INT64_MIN,
     INT64_MAX, NULL},
@@ -1063,19 +1035,11 @@
 static const WT_CONFIG_CHECK confchk_WT_SESSION_checkpoint_flush_tier_subconfigs[] = {
   {"enabled", "boolean", NULL, NULL, NULL, 0, NULL, WT_CONFIG_COMPILED_TYPE_BOOLEAN, 43, INT64_MIN,
     INT64_MAX, NULL},
-<<<<<<< HEAD
-  {"force", "boolean", NULL, NULL, NULL, 0, NULL, WT_CONFIG_COMPILED_TYPE_BOOLEAN, 90, INT64_MIN,
-=======
-  {"force", "boolean", NULL, NULL, NULL, 0, NULL, WT_CONFIG_COMPILED_TYPE_BOOLEAN, 126, INT64_MIN,
->>>>>>> 0241985d
+  {"force", "boolean", NULL, NULL, NULL, 0, NULL, WT_CONFIG_COMPILED_TYPE_BOOLEAN, 110, INT64_MIN,
     INT64_MAX, NULL},
   {"sync", "boolean", NULL, NULL, NULL, 0, NULL, WT_CONFIG_COMPILED_TYPE_BOOLEAN, 114, INT64_MIN,
     INT64_MAX, NULL},
-<<<<<<< HEAD
-  {"timeout", "int", NULL, NULL, NULL, 0, NULL, WT_CONFIG_COMPILED_TYPE_INT, 102, INT64_MIN,
-=======
-  {"timeout", "int", NULL, NULL, NULL, 0, NULL, WT_CONFIG_COMPILED_TYPE_INT, 118, INT64_MIN,
->>>>>>> 0241985d
+  {"timeout", "int", NULL, NULL, NULL, 0, NULL, WT_CONFIG_COMPILED_TYPE_INT, 101, INT64_MIN,
     INT64_MAX, NULL},
   {NULL, NULL, NULL, NULL, NULL, 0, NULL, 0, 0, 0, 0, NULL}};
 
@@ -1095,11 +1059,7 @@
   {"flush_tier", "category", NULL, NULL, confchk_WT_SESSION_checkpoint_flush_tier_subconfigs, 4,
     confchk_WT_SESSION_checkpoint_flush_tier_subconfigs_jump, WT_CONFIG_COMPILED_TYPE_CATEGORY, 166,
     INT64_MIN, INT64_MAX, NULL},
-<<<<<<< HEAD
-  {"force", "boolean", NULL, NULL, NULL, 0, NULL, WT_CONFIG_COMPILED_TYPE_BOOLEAN, 90, INT64_MIN,
-=======
-  {"force", "boolean", NULL, NULL, NULL, 0, NULL, WT_CONFIG_COMPILED_TYPE_BOOLEAN, 126, INT64_MIN,
->>>>>>> 0241985d
+  {"force", "boolean", NULL, NULL, NULL, 0, NULL, WT_CONFIG_COMPILED_TYPE_BOOLEAN, 110, INT64_MIN,
     INT64_MAX, NULL},
   {"name", "string", NULL, NULL, NULL, 0, NULL, WT_CONFIG_COMPILED_TYPE_STRING, 25, INT64_MIN,
     INT64_MAX, NULL},
@@ -1133,31 +1093,17 @@
   2, 2, 2, 2, 2, 2, 2, 2, 2, 2, 2, 3, 3, 3, 3, 4, 4, 4, 4, 4, 4, 4, 4, 4, 4, 4, 4};
 
 static const WT_CONFIG_CHECK confchk_WT_SESSION_compact[] = {
-<<<<<<< HEAD
-  {"background", "boolean", NULL, NULL, NULL, 0, NULL, WT_CONFIG_COMPILED_TYPE_BOOLEAN, 97,
-    INT64_MIN, INT64_MAX, NULL},
-  {"dryrun", "boolean", NULL, NULL, NULL, 0, NULL, WT_CONFIG_COMPILED_TYPE_BOOLEAN, 98, INT64_MIN,
-    INT64_MAX, NULL},
-  {"exclude", "list", NULL, NULL, NULL, 0, NULL, WT_CONFIG_COMPILED_TYPE_LIST, 99, INT64_MIN,
-    INT64_MAX, NULL},
-  {"free_space_target", "int", NULL, "min=1MB", NULL, 0, NULL, WT_CONFIG_COMPILED_TYPE_INT, 100,
+  {"background", "boolean", NULL, NULL, NULL, 0, NULL, WT_CONFIG_COMPILED_TYPE_BOOLEAN, 96,
+    INT64_MIN, INT64_MAX, NULL},
+  {"dryrun", "boolean", NULL, NULL, NULL, 0, NULL, WT_CONFIG_COMPILED_TYPE_BOOLEAN, 97, INT64_MIN,
+    INT64_MAX, NULL},
+  {"exclude", "list", NULL, NULL, NULL, 0, NULL, WT_CONFIG_COMPILED_TYPE_LIST, 98, INT64_MIN,
+    INT64_MAX, NULL},
+  {"free_space_target", "int", NULL, "min=1MB", NULL, 0, NULL, WT_CONFIG_COMPILED_TYPE_INT, 99,
     1LL * WT_MEGABYTE, INT64_MAX, NULL},
-  {"run_once", "boolean", NULL, NULL, NULL, 0, NULL, WT_CONFIG_COMPILED_TYPE_BOOLEAN, 101,
-    INT64_MIN, INT64_MAX, NULL},
-  {"timeout", "int", NULL, NULL, NULL, 0, NULL, WT_CONFIG_COMPILED_TYPE_INT, 102, INT64_MIN,
-=======
-  {"background", "boolean", NULL, NULL, NULL, 0, NULL, WT_CONFIG_COMPILED_TYPE_BOOLEAN, 113,
-    INT64_MIN, INT64_MAX, NULL},
-  {"dryrun", "boolean", NULL, NULL, NULL, 0, NULL, WT_CONFIG_COMPILED_TYPE_BOOLEAN, 114, INT64_MIN,
-    INT64_MAX, NULL},
-  {"exclude", "list", NULL, NULL, NULL, 0, NULL, WT_CONFIG_COMPILED_TYPE_LIST, 115, INT64_MIN,
-    INT64_MAX, NULL},
-  {"free_space_target", "int", NULL, "min=1MB", NULL, 0, NULL, WT_CONFIG_COMPILED_TYPE_INT, 116,
-    1LL * WT_MEGABYTE, INT64_MAX, NULL},
-  {"run_once", "boolean", NULL, NULL, NULL, 0, NULL, WT_CONFIG_COMPILED_TYPE_BOOLEAN, 117,
-    INT64_MIN, INT64_MAX, NULL},
-  {"timeout", "int", NULL, NULL, NULL, 0, NULL, WT_CONFIG_COMPILED_TYPE_INT, 118, INT64_MIN,
->>>>>>> 0241985d
+  {"run_once", "boolean", NULL, NULL, NULL, 0, NULL, WT_CONFIG_COMPILED_TYPE_BOOLEAN, 100,
+    INT64_MIN, INT64_MAX, NULL},
+  {"timeout", "int", NULL, NULL, NULL, 0, NULL, WT_CONFIG_COMPILED_TYPE_INT, 101, INT64_MIN,
     INT64_MAX, NULL},
   {NULL, NULL, NULL, NULL, NULL, 0, NULL, 0, 0, 0, 0, NULL}};
 
@@ -1226,29 +1172,17 @@
   {"compare_timestamp", "string", NULL,
     "choices=[\"oldest\",\"oldest_timestamp\",\"stable\","
     "\"stable_timestamp\"]",
-<<<<<<< HEAD
-    NULL, 0, NULL, WT_CONFIG_COMPILED_TYPE_STRING, 105, INT64_MIN, INT64_MAX,
+    NULL, 0, NULL, WT_CONFIG_COMPILED_TYPE_STRING, 104, INT64_MIN, INT64_MAX,
     confchk_compare_timestamp_choices},
   {"enabled", "boolean", NULL, NULL, NULL, 0, NULL, WT_CONFIG_COMPILED_TYPE_BOOLEAN, 43, INT64_MIN,
     INT64_MAX, NULL},
-  {"file_metadata", "string", NULL, NULL, NULL, 0, NULL, WT_CONFIG_COMPILED_TYPE_STRING, 106,
-    INT64_MIN, INT64_MAX, NULL},
-  {"metadata_file", "string", NULL, NULL, NULL, 0, NULL, WT_CONFIG_COMPILED_TYPE_STRING, 107,
-    INT64_MIN, INT64_MAX, NULL},
-  {"panic_corrupt", "boolean", NULL, NULL, NULL, 0, NULL, WT_CONFIG_COMPILED_TYPE_BOOLEAN, 108,
-    INT64_MIN, INT64_MAX, NULL},
-  {"repair", "boolean", NULL, NULL, NULL, 0, NULL, WT_CONFIG_COMPILED_TYPE_BOOLEAN, 109, INT64_MIN,
-=======
-    NULL, 0, NULL, WT_CONFIG_COMPILED_TYPE_STRING, 121, INT64_MIN, INT64_MAX,
-    confchk_compare_timestamp_choices},
-  {"enabled", "boolean", NULL, NULL, NULL, 0, NULL, WT_CONFIG_COMPILED_TYPE_BOOLEAN, 43, INT64_MIN,
-    INT64_MAX, NULL},
-  {"file_metadata", "string", NULL, NULL, NULL, 0, NULL, WT_CONFIG_COMPILED_TYPE_STRING, 123,
-    INT64_MIN, INT64_MAX, NULL},
-  {"metadata_file", "string", NULL, NULL, NULL, 0, NULL, WT_CONFIG_COMPILED_TYPE_STRING, 124,
-    INT64_MIN, INT64_MAX, NULL},
-  {"repair", "boolean", NULL, NULL, NULL, 0, NULL, WT_CONFIG_COMPILED_TYPE_BOOLEAN, 122, INT64_MIN,
->>>>>>> 0241985d
+  {"file_metadata", "string", NULL, NULL, NULL, 0, NULL, WT_CONFIG_COMPILED_TYPE_STRING, 105,
+    INT64_MIN, INT64_MAX, NULL},
+  {"metadata_file", "string", NULL, NULL, NULL, 0, NULL, WT_CONFIG_COMPILED_TYPE_STRING, 106,
+    INT64_MIN, INT64_MAX, NULL},
+  {"panic_corrupt", "boolean", NULL, NULL, NULL, 0, NULL, WT_CONFIG_COMPILED_TYPE_BOOLEAN, 107,
+    INT64_MIN, INT64_MAX, NULL},
+  {"repair", "boolean", NULL, NULL, NULL, 0, NULL, WT_CONFIG_COMPILED_TYPE_BOOLEAN, 108, INT64_MIN,
     INT64_MAX, NULL},
   {NULL, NULL, NULL, NULL, NULL, 0, NULL, 0, 0, 0, 0, NULL}};
 
@@ -1328,11 +1262,7 @@
   {"encryption", "category", NULL, NULL, confchk_WT_SESSION_create_encryption_subconfigs, 2,
     confchk_WT_SESSION_create_encryption_subconfigs_jump, WT_CONFIG_COMPILED_TYPE_CATEGORY, 24,
     INT64_MIN, INT64_MAX, NULL},
-<<<<<<< HEAD
-  {"exclusive", "boolean", NULL, NULL, NULL, 0, NULL, WT_CONFIG_COMPILED_TYPE_BOOLEAN, 103,
-=======
-  {"exclusive", "boolean", NULL, NULL, NULL, 0, NULL, WT_CONFIG_COMPILED_TYPE_BOOLEAN, 119,
->>>>>>> 0241985d
+  {"exclusive", "boolean", NULL, NULL, NULL, 0, NULL, WT_CONFIG_COMPILED_TYPE_BOOLEAN, 102,
     INT64_MIN, INT64_MAX, NULL},
   {"format", "string", NULL, "choices=[\"btree\"]", NULL, 0, NULL, WT_CONFIG_COMPILED_TYPE_STRING,
     27, INT64_MIN, INT64_MAX, confchk_format_choices},
@@ -1344,13 +1274,8 @@
     WT_CONFIG_COMPILED_TYPE_BOOLEAN, 30, INT64_MIN, INT64_MAX, NULL},
   {"immutable", "boolean", NULL, NULL, NULL, 0, NULL, WT_CONFIG_COMPILED_TYPE_BOOLEAN, 72,
     INT64_MIN, INT64_MAX, NULL},
-<<<<<<< HEAD
   {"import", "category", NULL, NULL, confchk_WT_SESSION_create_import_subconfigs, 6,
-    confchk_WT_SESSION_create_import_subconfigs_jump, WT_CONFIG_COMPILED_TYPE_CATEGORY, 104,
-=======
-  {"import", "category", NULL, NULL, confchk_WT_SESSION_create_import_subconfigs, 5,
-    confchk_WT_SESSION_create_import_subconfigs_jump, WT_CONFIG_COMPILED_TYPE_CATEGORY, 120,
->>>>>>> 0241985d
+    confchk_WT_SESSION_create_import_subconfigs_jump, WT_CONFIG_COMPILED_TYPE_CATEGORY, 103,
     INT64_MIN, INT64_MAX, NULL},
   {"in_memory", "boolean", NULL, NULL, NULL, 0, NULL, WT_CONFIG_COMPILED_TYPE_BOOLEAN, 31,
     INT64_MIN, INT64_MAX, NULL},
@@ -1425,15 +1350,9 @@
   51};
 
 static const WT_CONFIG_CHECK confchk_WT_SESSION_drop[] = {
-<<<<<<< HEAD
-  {"checkpoint_wait", "boolean", NULL, NULL, NULL, 0, NULL, WT_CONFIG_COMPILED_TYPE_BOOLEAN, 110,
-    INT64_MIN, INT64_MAX, NULL},
-  {"force", "boolean", NULL, NULL, NULL, 0, NULL, WT_CONFIG_COMPILED_TYPE_BOOLEAN, 90, INT64_MIN,
-=======
-  {"checkpoint_wait", "boolean", NULL, NULL, NULL, 0, NULL, WT_CONFIG_COMPILED_TYPE_BOOLEAN, 125,
-    INT64_MIN, INT64_MAX, NULL},
-  {"force", "boolean", NULL, NULL, NULL, 0, NULL, WT_CONFIG_COMPILED_TYPE_BOOLEAN, 126, INT64_MIN,
->>>>>>> 0241985d
+  {"checkpoint_wait", "boolean", NULL, NULL, NULL, 0, NULL, WT_CONFIG_COMPILED_TYPE_BOOLEAN, 109,
+    INT64_MIN, INT64_MAX, NULL},
+  {"force", "boolean", NULL, NULL, NULL, 0, NULL, WT_CONFIG_COMPILED_TYPE_BOOLEAN, 110, INT64_MIN,
     INT64_MAX, NULL},
   {"lock_wait", "boolean", NULL, NULL, NULL, 0, NULL, WT_CONFIG_COMPILED_TYPE_BOOLEAN, 111,
     INT64_MIN, INT64_MAX, NULL},
@@ -1544,13 +1463,8 @@
   {"checkpoint", "string", NULL, NULL, NULL, 0, NULL, WT_CONFIG_COMPILED_TYPE_STRING, 62, INT64_MIN,
     INT64_MAX, NULL},
   {"checkpoint_use_history", "boolean", NULL, NULL, NULL, 0, NULL, WT_CONFIG_COMPILED_TYPE_BOOLEAN,
-<<<<<<< HEAD
     116, INT64_MIN, INT64_MAX, NULL},
-  {"checkpoint_wait", "boolean", NULL, NULL, NULL, 0, NULL, WT_CONFIG_COMPILED_TYPE_BOOLEAN, 110,
-=======
-    137, INT64_MIN, INT64_MAX, NULL},
-  {"checkpoint_wait", "boolean", NULL, NULL, NULL, 0, NULL, WT_CONFIG_COMPILED_TYPE_BOOLEAN, 125,
->>>>>>> 0241985d
+  {"checkpoint_wait", "boolean", NULL, NULL, NULL, 0, NULL, WT_CONFIG_COMPILED_TYPE_BOOLEAN, 109,
     INT64_MIN, INT64_MAX, NULL},
   {"debug", "category", NULL, NULL, confchk_WT_SESSION_open_cursor_debug_subconfigs, 3,
     confchk_WT_SESSION_open_cursor_debug_subconfigs_jump, WT_CONFIG_COMPILED_TYPE_CATEGORY, 117,
@@ -1558,13 +1472,7 @@
   {"dump", "string", NULL,
     "choices=[\"hex\",\"json\",\"pretty\",\"pretty_hex\","
     "\"print\"]",
-<<<<<<< HEAD
     NULL, 0, NULL, WT_CONFIG_COMPILED_TYPE_STRING, 125, INT64_MIN, INT64_MAX, confchk_dump_choices},
-  {"force", "boolean", NULL, NULL, NULL, 0, NULL, WT_CONFIG_COMPILED_TYPE_BOOLEAN, 90, INT64_MIN,
-    INT64_MAX, NULL},
-=======
-    NULL, 0, NULL, WT_CONFIG_COMPILED_TYPE_STRING, 146, INT64_MIN, INT64_MAX, confchk_dump_choices},
->>>>>>> 0241985d
   {"incremental", "category", NULL, NULL, confchk_WT_SESSION_open_cursor_incremental_subconfigs, 7,
     confchk_WT_SESSION_open_cursor_incremental_subconfigs_jump, WT_CONFIG_COMPILED_TYPE_CATEGORY,
     126, INT64_MIN, INT64_MAX, NULL},
@@ -1574,15 +1482,9 @@
     134, INT64_MIN, INT64_MAX, NULL},
   {"next_random_seed", "string", NULL, NULL, NULL, 0, NULL, WT_CONFIG_COMPILED_TYPE_STRING, 135,
     INT64_MIN, INT64_MAX, NULL},
-<<<<<<< HEAD
-  {"overwrite", "boolean", NULL, NULL, NULL, 0, NULL, WT_CONFIG_COMPILED_TYPE_BOOLEAN, 91,
-    INT64_MIN, INT64_MAX, NULL},
-  {"prefix_search", "boolean", NULL, NULL, NULL, 0, NULL, WT_CONFIG_COMPILED_TYPE_BOOLEAN, 92,
-=======
-  {"overwrite", "boolean", NULL, NULL, NULL, 0, NULL, WT_CONFIG_COMPILED_TYPE_BOOLEAN, 107,
-    INT64_MIN, INT64_MAX, NULL},
-  {"prefix_search", "boolean", NULL, NULL, NULL, 0, NULL, WT_CONFIG_COMPILED_TYPE_BOOLEAN, 108,
->>>>>>> 0241985d
+  {"overwrite", "boolean", NULL, NULL, NULL, 0, NULL, WT_CONFIG_COMPILED_TYPE_BOOLEAN, 90,
+    INT64_MIN, INT64_MAX, NULL},
+  {"prefix_search", "boolean", NULL, NULL, NULL, 0, NULL, WT_CONFIG_COMPILED_TYPE_BOOLEAN, 91,
     INT64_MIN, INT64_MAX, NULL},
   {"raw", "boolean", NULL, NULL, NULL, 0, NULL, WT_CONFIG_COMPILED_TYPE_BOOLEAN, 136, INT64_MIN,
     INT64_MAX, NULL},
@@ -1678,11 +1580,7 @@
   0, 0, 0, 0, 0, 0, 0, 0, 0, 0, 0, 0, 1, 1, 1, 1, 1, 1, 1, 1, 1, 1, 1, 1, 1, 1, 1, 1};
 
 static const WT_CONFIG_CHECK confchk_WT_SESSION_salvage[] = {
-<<<<<<< HEAD
-  {"force", "boolean", NULL, NULL, NULL, 0, NULL, WT_CONFIG_COMPILED_TYPE_BOOLEAN, 90, INT64_MIN,
-=======
-  {"force", "boolean", NULL, NULL, NULL, 0, NULL, WT_CONFIG_COMPILED_TYPE_BOOLEAN, 126, INT64_MIN,
->>>>>>> 0241985d
+  {"force", "boolean", NULL, NULL, NULL, 0, NULL, WT_CONFIG_COMPILED_TYPE_BOOLEAN, 110, INT64_MIN,
     INT64_MAX, NULL},
   {NULL, NULL, NULL, NULL, NULL, 0, NULL, 0, 0, 0, 0, NULL}};
 
@@ -3007,13 +2905,8 @@
   {"eviction_updates_target", "int", NULL, "min=0,max=10TB", NULL, 0, NULL,
     WT_CONFIG_COMPILED_TYPE_INT, 233, 0, 10LL * WT_TERABYTE, NULL},
   {"eviction_updates_trigger", "int", NULL, "min=0,max=10TB", NULL, 0, NULL,
-<<<<<<< HEAD
     WT_CONFIG_COMPILED_TYPE_INT, 234, 0, 10LL * WT_TERABYTE, NULL},
-  {"exclusive", "boolean", NULL, NULL, NULL, 0, NULL, WT_CONFIG_COMPILED_TYPE_BOOLEAN, 103,
-=======
-    WT_CONFIG_COMPILED_TYPE_INT, 249, 0, 10LL * WT_TERABYTE, NULL},
-  {"exclusive", "boolean", NULL, NULL, NULL, 0, NULL, WT_CONFIG_COMPILED_TYPE_BOOLEAN, 119,
->>>>>>> 0241985d
+  {"exclusive", "boolean", NULL, NULL, NULL, 0, NULL, WT_CONFIG_COMPILED_TYPE_BOOLEAN, 102,
     INT64_MIN, INT64_MAX, NULL},
   {"extensions", "list", NULL, NULL, NULL, 0, NULL, WT_CONFIG_COMPILED_TYPE_LIST, 297, INT64_MIN,
     INT64_MAX, NULL},
@@ -3280,13 +3173,8 @@
   {"eviction_updates_target", "int", NULL, "min=0,max=10TB", NULL, 0, NULL,
     WT_CONFIG_COMPILED_TYPE_INT, 233, 0, 10LL * WT_TERABYTE, NULL},
   {"eviction_updates_trigger", "int", NULL, "min=0,max=10TB", NULL, 0, NULL,
-<<<<<<< HEAD
     WT_CONFIG_COMPILED_TYPE_INT, 234, 0, 10LL * WT_TERABYTE, NULL},
-  {"exclusive", "boolean", NULL, NULL, NULL, 0, NULL, WT_CONFIG_COMPILED_TYPE_BOOLEAN, 103,
-=======
-    WT_CONFIG_COMPILED_TYPE_INT, 249, 0, 10LL * WT_TERABYTE, NULL},
-  {"exclusive", "boolean", NULL, NULL, NULL, 0, NULL, WT_CONFIG_COMPILED_TYPE_BOOLEAN, 119,
->>>>>>> 0241985d
+  {"exclusive", "boolean", NULL, NULL, NULL, 0, NULL, WT_CONFIG_COMPILED_TYPE_BOOLEAN, 102,
     INT64_MIN, INT64_MAX, NULL},
   {"extensions", "list", NULL, NULL, NULL, 0, NULL, WT_CONFIG_COMPILED_TYPE_LIST, 297, INT64_MIN,
     INT64_MAX, NULL},
@@ -4025,17 +3913,10 @@
     confchk_WT_CONNECTION_set_timestamp, 4, confchk_WT_CONNECTION_set_timestamp_jump, 14,
     WT_CONF_SIZING_NONE, false},
   {"WT_CURSOR.bound", "action=set,bound=,inclusive=true", confchk_WT_CURSOR_bound, 3,
-<<<<<<< HEAD
     confchk_WT_CURSOR_bound_jump, 15, WT_CONF_SIZING_INITIALIZE(WT_CURSOR, bound), true},
   {"WT_CURSOR.close", "", NULL, 0, NULL, 16, WT_CONF_SIZING_NONE, false},
-  {"WT_CURSOR.reconfigure", "append=false,force=false,overwrite=true,prefix_search=false",
-    confchk_WT_CURSOR_reconfigure, 4, confchk_WT_CURSOR_reconfigure_jump, 17, WT_CONF_SIZING_NONE,
-=======
-    confchk_WT_CURSOR_bound_jump, 16, WT_CONF_SIZING_INITIALIZE(WT_CURSOR, bound), true},
-  {"WT_CURSOR.close", "", NULL, 0, NULL, 17, WT_CONF_SIZING_NONE, false},
   {"WT_CURSOR.reconfigure", "append=false,overwrite=true,prefix_search=false",
-    confchk_WT_CURSOR_reconfigure, 3, confchk_WT_CURSOR_reconfigure_jump, 18, WT_CONF_SIZING_NONE,
->>>>>>> 0241985d
+    confchk_WT_CURSOR_reconfigure, 3, confchk_WT_CURSOR_reconfigure_jump, 17, WT_CONF_SIZING_NONE,
     false},
   {"WT_SESSION.alter",
     "access_pattern_hint=none,app_metadata=,"
@@ -4107,11 +3988,7 @@
     "next_random=false,next_random_sample_size=0,next_random_seed=0,"
     "overwrite=true,prefix_search=false,raw=false,read_once=false,"
     "readonly=false,skip_sort_check=false,statistics=,target=",
-<<<<<<< HEAD
-    confchk_WT_SESSION_open_cursor, 20, confchk_WT_SESSION_open_cursor_jump, 28,
-=======
-    confchk_WT_SESSION_open_cursor, 19, confchk_WT_SESSION_open_cursor_jump, 30,
->>>>>>> 0241985d
+    confchk_WT_SESSION_open_cursor, 19, confchk_WT_SESSION_open_cursor_jump, 28,
     WT_CONF_SIZING_NONE, false},
   {"WT_SESSION.prepare_transaction", "prepare_timestamp=", confchk_WT_SESSION_prepare_transaction,
     1, confchk_WT_SESSION_prepare_transaction_jump, 29, WT_CONF_SIZING_NONE, false},
