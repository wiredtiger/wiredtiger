--- conflicted
+++ resolved
@@ -187,15 +187,9 @@
 	    NULL, NULL,
 	    confchk_WT_CONNECTION_reconfigure_statistics_log_subconfigs, 5 },
 	{ "timing_stress_for_test", "list",
-<<<<<<< HEAD
 	    NULL, "choices=[\"checkpoint_slow\",\"lookaside_sweep_race\","
-	    "\"split_race_1\",\"split_race_2\",\"split_race_3\","
-	    "\"split_race_4\",\"split_race_5\",\"split_race_6\","
-	    "\"split_race_7\"]",
-=======
-	    NULL, "choices=[\"checkpoint_slow\",\"split_1\",\"split_2\","
-	    "\"split_3\",\"split_4\",\"split_5\",\"split_6\",\"split_7\"]",
->>>>>>> a038f3cf
+	    "\"split_1\",\"split_2\",\"split_3\",\"split_4\",\"split_5\","
+	    "\"split_6\",\"split_7\"]",
 	    NULL, 0 },
 	{ "verbose", "list",
 	    NULL, "choices=[\"api\",\"block\",\"checkpoint\","
@@ -882,15 +876,9 @@
 	    NULL, NULL,
 	    confchk_wiredtiger_open_statistics_log_subconfigs, 6 },
 	{ "timing_stress_for_test", "list",
-<<<<<<< HEAD
 	    NULL, "choices=[\"checkpoint_slow\",\"lookaside_sweep_race\","
-	    "\"split_race_1\",\"split_race_2\",\"split_race_3\","
-	    "\"split_race_4\",\"split_race_5\",\"split_race_6\","
-	    "\"split_race_7\"]",
-=======
-	    NULL, "choices=[\"checkpoint_slow\",\"split_1\",\"split_2\","
-	    "\"split_3\",\"split_4\",\"split_5\",\"split_6\",\"split_7\"]",
->>>>>>> a038f3cf
+	    "\"split_1\",\"split_2\",\"split_3\",\"split_4\",\"split_5\","
+	    "\"split_6\",\"split_7\"]",
 	    NULL, 0 },
 	{ "transaction_sync", "category",
 	    NULL, NULL,
@@ -991,15 +979,9 @@
 	    NULL, NULL,
 	    confchk_wiredtiger_open_statistics_log_subconfigs, 6 },
 	{ "timing_stress_for_test", "list",
-<<<<<<< HEAD
 	    NULL, "choices=[\"checkpoint_slow\",\"lookaside_sweep_race\","
-	    "\"split_race_1\",\"split_race_2\",\"split_race_3\","
-	    "\"split_race_4\",\"split_race_5\",\"split_race_6\","
-	    "\"split_race_7\"]",
-=======
-	    NULL, "choices=[\"checkpoint_slow\",\"split_1\",\"split_2\","
-	    "\"split_3\",\"split_4\",\"split_5\",\"split_6\",\"split_7\"]",
->>>>>>> a038f3cf
+	    "\"split_1\",\"split_2\",\"split_3\",\"split_4\",\"split_5\","
+	    "\"split_6\",\"split_7\"]",
 	    NULL, 0 },
 	{ "transaction_sync", "category",
 	    NULL, NULL,
@@ -1097,15 +1079,9 @@
 	    NULL, NULL,
 	    confchk_wiredtiger_open_statistics_log_subconfigs, 6 },
 	{ "timing_stress_for_test", "list",
-<<<<<<< HEAD
 	    NULL, "choices=[\"checkpoint_slow\",\"lookaside_sweep_race\","
-	    "\"split_race_1\",\"split_race_2\",\"split_race_3\","
-	    "\"split_race_4\",\"split_race_5\",\"split_race_6\","
-	    "\"split_race_7\"]",
-=======
-	    NULL, "choices=[\"checkpoint_slow\",\"split_1\",\"split_2\","
-	    "\"split_3\",\"split_4\",\"split_5\",\"split_6\",\"split_7\"]",
->>>>>>> a038f3cf
+	    "\"split_1\",\"split_2\",\"split_3\",\"split_4\",\"split_5\","
+	    "\"split_6\",\"split_7\"]",
 	    NULL, 0 },
 	{ "transaction_sync", "category",
 	    NULL, NULL,
@@ -1201,15 +1177,9 @@
 	    NULL, NULL,
 	    confchk_wiredtiger_open_statistics_log_subconfigs, 6 },
 	{ "timing_stress_for_test", "list",
-<<<<<<< HEAD
 	    NULL, "choices=[\"checkpoint_slow\",\"lookaside_sweep_race\","
-	    "\"split_race_1\",\"split_race_2\",\"split_race_3\","
-	    "\"split_race_4\",\"split_race_5\",\"split_race_6\","
-	    "\"split_race_7\"]",
-=======
-	    NULL, "choices=[\"checkpoint_slow\",\"split_1\",\"split_2\","
-	    "\"split_3\",\"split_4\",\"split_5\",\"split_6\",\"split_7\"]",
->>>>>>> a038f3cf
+	    "\"split_1\",\"split_2\",\"split_3\",\"split_4\",\"split_5\","
+	    "\"split_6\",\"split_7\"]",
 	    NULL, 0 },
 	{ "transaction_sync", "category",
 	    NULL, NULL,
