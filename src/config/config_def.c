/* DO NOT EDIT: automatically built by dist/api_config.py. */

#include "wt_internal.h"
const char __WT_CONFIG_CHOICE_NULL[] = ""; /* not set in configuration */

static const WT_CONFIG_CHECK confchk_WT_CONNECTION_close[] = {
  {"final_flush", "boolean", NULL, NULL, NULL, 0, NULL, WT_CONFIG_COMPILED_TYPE_BOOLEAN, 167,
    INT64_MIN, INT64_MAX, NULL},
  {"leak_memory", "boolean", NULL, NULL, NULL, 0, NULL, WT_CONFIG_COMPILED_TYPE_BOOLEAN, 168,
    INT64_MIN, INT64_MAX, NULL},
  {"use_timestamp", "boolean", NULL, NULL, NULL, 0, NULL, WT_CONFIG_COMPILED_TYPE_BOOLEAN, 166,
    INT64_MIN, INT64_MAX, NULL},
  {NULL, NULL, NULL, NULL, NULL, 0, NULL, 0, 0, 0, 0, NULL}};

static const uint8_t confchk_WT_CONNECTION_close_jump[WT_CONFIG_JUMP_TABLE_SIZE] = {0, 0, 0, 0, 0,
  0, 0, 0, 0, 0, 0, 0, 0, 0, 0, 0, 0, 0, 0, 0, 0, 0, 0, 0, 0, 0, 0, 0, 0, 0, 0, 0, 0, 0, 0, 0, 0, 0,
  0, 0, 0, 0, 0, 0, 0, 0, 0, 0, 0, 0, 0, 0, 0, 0, 0, 0, 0, 0, 0, 0, 0, 0, 0, 0, 0, 0, 0, 0, 0, 0, 0,
  0, 0, 0, 0, 0, 0, 0, 0, 0, 0, 0, 0, 0, 0, 0, 0, 0, 0, 0, 0, 0, 0, 0, 0, 0, 0, 0, 0, 0, 0, 0, 0, 1,
  1, 1, 1, 1, 1, 2, 2, 2, 2, 2, 2, 2, 2, 2, 3, 3, 3, 3, 3, 3, 3, 3, 3, 3};

static const WT_CONFIG_CHECK confchk_WT_CONNECTION_debug_info[] = {
  {"backup", "boolean", NULL, NULL, NULL, 0, NULL, WT_CONFIG_COMPILED_TYPE_BOOLEAN, 169, INT64_MIN,
    INT64_MAX, NULL},
  {"cache", "boolean", NULL, NULL, NULL, 0, NULL, WT_CONFIG_COMPILED_TYPE_BOOLEAN, 170, INT64_MIN,
    INT64_MAX, NULL},
  {"cursors", "boolean", NULL, NULL, NULL, 0, NULL, WT_CONFIG_COMPILED_TYPE_BOOLEAN, 171, INT64_MIN,
    INT64_MAX, NULL},
  {"handles", "boolean", NULL, NULL, NULL, 0, NULL, WT_CONFIG_COMPILED_TYPE_BOOLEAN, 172, INT64_MIN,
    INT64_MAX, NULL},
  {"log", "boolean", NULL, NULL, NULL, 0, NULL, WT_CONFIG_COMPILED_TYPE_BOOLEAN, 173, INT64_MIN,
    INT64_MAX, NULL},
  {"sessions", "boolean", NULL, NULL, NULL, 0, NULL, WT_CONFIG_COMPILED_TYPE_BOOLEAN, 174,
    INT64_MIN, INT64_MAX, NULL},
  {"txn", "boolean", NULL, NULL, NULL, 0, NULL, WT_CONFIG_COMPILED_TYPE_BOOLEAN, 175, INT64_MIN,
    INT64_MAX, NULL},
  {NULL, NULL, NULL, NULL, NULL, 0, NULL, 0, 0, 0, 0, NULL}};

static const uint8_t confchk_WT_CONNECTION_debug_info_jump[WT_CONFIG_JUMP_TABLE_SIZE] = {0, 0, 0, 0,
  0, 0, 0, 0, 0, 0, 0, 0, 0, 0, 0, 0, 0, 0, 0, 0, 0, 0, 0, 0, 0, 0, 0, 0, 0, 0, 0, 0, 0, 0, 0, 0, 0,
  0, 0, 0, 0, 0, 0, 0, 0, 0, 0, 0, 0, 0, 0, 0, 0, 0, 0, 0, 0, 0, 0, 0, 0, 0, 0, 0, 0, 0, 0, 0, 0, 0,
  0, 0, 0, 0, 0, 0, 0, 0, 0, 0, 0, 0, 0, 0, 0, 0, 0, 0, 0, 0, 0, 0, 0, 0, 0, 0, 0, 0, 0, 1, 3, 3, 3,
  3, 3, 4, 4, 4, 4, 5, 5, 5, 5, 5, 5, 5, 6, 7, 7, 7, 7, 7, 7, 7, 7, 7, 7, 7};

static const WT_CONFIG_CHECK confchk_WT_CONNECTION_load_extension[] = {
  {"config", "string", NULL, NULL, NULL, 0, NULL, WT_CONFIG_COMPILED_TYPE_STRING, 261, INT64_MIN,
    INT64_MAX, NULL},
  {"early_load", "boolean", NULL, NULL, NULL, 0, NULL, WT_CONFIG_COMPILED_TYPE_BOOLEAN, 262,
    INT64_MIN, INT64_MAX, NULL},
  {"entry", "string", NULL, NULL, NULL, 0, NULL, WT_CONFIG_COMPILED_TYPE_STRING, 263, INT64_MIN,
    INT64_MAX, NULL},
  {"terminate", "string", NULL, NULL, NULL, 0, NULL, WT_CONFIG_COMPILED_TYPE_STRING, 264, INT64_MIN,
    INT64_MAX, NULL},
  {NULL, NULL, NULL, NULL, NULL, 0, NULL, 0, 0, 0, 0, NULL}};

static const uint8_t confchk_WT_CONNECTION_load_extension_jump[WT_CONFIG_JUMP_TABLE_SIZE] = {0, 0,
  0, 0, 0, 0, 0, 0, 0, 0, 0, 0, 0, 0, 0, 0, 0, 0, 0, 0, 0, 0, 0, 0, 0, 0, 0, 0, 0, 0, 0, 0, 0, 0, 0,
  0, 0, 0, 0, 0, 0, 0, 0, 0, 0, 0, 0, 0, 0, 0, 0, 0, 0, 0, 0, 0, 0, 0, 0, 0, 0, 0, 0, 0, 0, 0, 0, 0,
  0, 0, 0, 0, 0, 0, 0, 0, 0, 0, 0, 0, 0, 0, 0, 0, 0, 0, 0, 0, 0, 0, 0, 0, 0, 0, 0, 0, 0, 0, 0, 0, 1,
  1, 3, 3, 3, 3, 3, 3, 3, 3, 3, 3, 3, 3, 3, 3, 3, 4, 4, 4, 4, 4, 4, 4, 4, 4, 4, 4};

static const WT_CONFIG_CHECK confchk_WT_CONNECTION_open_session_debug_subconfigs[] = {
  {"checkpoint_fail_before_turtle_update", "boolean", NULL, NULL, NULL, 0, NULL,
    WT_CONFIG_COMPILED_TYPE_BOOLEAN, 266, INT64_MIN, INT64_MAX, NULL},
  {"release_evict_page", "boolean", NULL, NULL, NULL, 0, NULL, WT_CONFIG_COMPILED_TYPE_BOOLEAN, 267,
    INT64_MIN, INT64_MAX, NULL},
  {NULL, NULL, NULL, NULL, NULL, 0, NULL, 0, 0, 0, 0, NULL}};

static const uint8_t
  confchk_WT_CONNECTION_open_session_debug_subconfigs_jump[WT_CONFIG_JUMP_TABLE_SIZE] = {0, 0, 0, 0,
    0, 0, 0, 0, 0, 0, 0, 0, 0, 0, 0, 0, 0, 0, 0, 0, 0, 0, 0, 0, 0, 0, 0, 0, 0, 0, 0, 0, 0, 0, 0, 0,
    0, 0, 0, 0, 0, 0, 0, 0, 0, 0, 0, 0, 0, 0, 0, 0, 0, 0, 0, 0, 0, 0, 0, 0, 0, 0, 0, 0, 0, 0, 0, 0,
    0, 0, 0, 0, 0, 0, 0, 0, 0, 0, 0, 0, 0, 0, 0, 0, 0, 0, 0, 0, 0, 0, 0, 0, 0, 0, 0, 0, 0, 0, 0, 0,
    1, 1, 1, 1, 1, 1, 1, 1, 1, 1, 1, 1, 1, 1, 1, 2, 2, 2, 2, 2, 2, 2, 2, 2, 2, 2, 2, 2};
const char __WT_CONFIG_CHOICE_read_uncommitted[] = "read-uncommitted";
const char __WT_CONFIG_CHOICE_read_committed[] = "read-committed";
const char __WT_CONFIG_CHOICE_snapshot[] = "snapshot";

static const char *confchk_isolation_choices[] = {__WT_CONFIG_CHOICE_read_uncommitted,
  __WT_CONFIG_CHOICE_read_committed, __WT_CONFIG_CHOICE_snapshot, NULL};

static const WT_CONFIG_CHECK confchk_WT_CONNECTION_open_session_prefetch_subconfigs[] = {
  {"enabled", "boolean", NULL, NULL, NULL, 0, NULL, WT_CONFIG_COMPILED_TYPE_BOOLEAN, 37, INT64_MIN,
    INT64_MAX, NULL},
  {NULL, NULL, NULL, NULL, NULL, 0, NULL, 0, 0, 0, 0, NULL}};

static const uint8_t
  confchk_WT_CONNECTION_open_session_prefetch_subconfigs_jump[WT_CONFIG_JUMP_TABLE_SIZE] = {0, 0, 0,
    0, 0, 0, 0, 0, 0, 0, 0, 0, 0, 0, 0, 0, 0, 0, 0, 0, 0, 0, 0, 0, 0, 0, 0, 0, 0, 0, 0, 0, 0, 0, 0,
    0, 0, 0, 0, 0, 0, 0, 0, 0, 0, 0, 0, 0, 0, 0, 0, 0, 0, 0, 0, 0, 0, 0, 0, 0, 0, 0, 0, 0, 0, 0, 0,
    0, 0, 0, 0, 0, 0, 0, 0, 0, 0, 0, 0, 0, 0, 0, 0, 0, 0, 0, 0, 0, 0, 0, 0, 0, 0, 0, 0, 0, 0, 0, 0,
    0, 0, 0, 1, 1, 1, 1, 1, 1, 1, 1, 1, 1, 1, 1, 1, 1, 1, 1, 1, 1, 1, 1, 1, 1, 1, 1, 1, 1};

static const WT_CONFIG_CHECK confchk_WT_CONNECTION_open_session[] = {
  {"cache_cursors", "boolean", NULL, NULL, NULL, 0, NULL, WT_CONFIG_COMPILED_TYPE_BOOLEAN, 265,
    INT64_MIN, INT64_MAX, NULL},
  {"cache_max_wait_ms", "int", NULL, "min=0", NULL, 0, NULL, WT_CONFIG_COMPILED_TYPE_INT, 187, 0,
    INT64_MAX, NULL},
  {"debug", "category", NULL, NULL, confchk_WT_CONNECTION_open_session_debug_subconfigs, 2,
    confchk_WT_CONNECTION_open_session_debug_subconfigs_jump, WT_CONFIG_COMPILED_TYPE_CATEGORY, 122,
    INT64_MIN, INT64_MAX, NULL},
  {"ignore_cache_size", "boolean", NULL, NULL, NULL, 0, NULL, WT_CONFIG_COMPILED_TYPE_BOOLEAN, 268,
    INT64_MIN, INT64_MAX, NULL},
  {"isolation", "string", NULL,
    "choices=[\"read-uncommitted\",\"read-committed\","
    "\"snapshot\"]",
    NULL, 0, NULL, WT_CONFIG_COMPILED_TYPE_STRING, 155, INT64_MIN, INT64_MAX,
    confchk_isolation_choices},
  {"prefetch", "category", NULL, NULL, confchk_WT_CONNECTION_open_session_prefetch_subconfigs, 1,
    confchk_WT_CONNECTION_open_session_prefetch_subconfigs_jump, WT_CONFIG_COMPILED_TYPE_CATEGORY,
    269, INT64_MIN, INT64_MAX, NULL},
  {NULL, NULL, NULL, NULL, NULL, 0, NULL, 0, 0, 0, 0, NULL}};

static const uint8_t confchk_WT_CONNECTION_open_session_jump[WT_CONFIG_JUMP_TABLE_SIZE] = {0, 0, 0,
  0, 0, 0, 0, 0, 0, 0, 0, 0, 0, 0, 0, 0, 0, 0, 0, 0, 0, 0, 0, 0, 0, 0, 0, 0, 0, 0, 0, 0, 0, 0, 0, 0,
  0, 0, 0, 0, 0, 0, 0, 0, 0, 0, 0, 0, 0, 0, 0, 0, 0, 0, 0, 0, 0, 0, 0, 0, 0, 0, 0, 0, 0, 0, 0, 0, 0,
  0, 0, 0, 0, 0, 0, 0, 0, 0, 0, 0, 0, 0, 0, 0, 0, 0, 0, 0, 0, 0, 0, 0, 0, 0, 0, 0, 0, 0, 0, 0, 2, 3,
  3, 3, 3, 3, 5, 5, 5, 5, 5, 5, 5, 6, 6, 6, 6, 6, 6, 6, 6, 6, 6, 6, 6, 6, 6, 6};
const char __WT_CONFIG_CHOICE_all_durable[] = "all_durable";
const char __WT_CONFIG_CHOICE_last_checkpoint[] = "last_checkpoint";
const char __WT_CONFIG_CHOICE_oldest[] = "oldest";
const char __WT_CONFIG_CHOICE_oldest_reader[] = "oldest_reader";
const char __WT_CONFIG_CHOICE_oldest_timestamp[] = "oldest_timestamp";
const char __WT_CONFIG_CHOICE_pinned[] = "pinned";
const char __WT_CONFIG_CHOICE_recovery[] = "recovery";
const char __WT_CONFIG_CHOICE_stable[] = "stable";
const char __WT_CONFIG_CHOICE_stable_timestamp[] = "stable_timestamp";

static const char *confchk_get_choices[] = {__WT_CONFIG_CHOICE_all_durable,
  __WT_CONFIG_CHOICE_last_checkpoint, __WT_CONFIG_CHOICE_oldest, __WT_CONFIG_CHOICE_oldest_reader,
  __WT_CONFIG_CHOICE_oldest_timestamp, __WT_CONFIG_CHOICE_pinned, __WT_CONFIG_CHOICE_recovery,
  __WT_CONFIG_CHOICE_stable, __WT_CONFIG_CHOICE_stable_timestamp, NULL};

static const WT_CONFIG_CHECK confchk_WT_CONNECTION_query_timestamp[] = {
  {"get", "string", NULL,
    "choices=[\"all_durable\",\"last_checkpoint\",\"oldest\","
    "\"oldest_reader\",\"oldest_timestamp\",\"pinned\",\"recovery\","
    "\"stable\",\"stable_timestamp\"]",
    NULL, 0, NULL, WT_CONFIG_COMPILED_TYPE_STRING, 142, INT64_MIN, INT64_MAX, confchk_get_choices},
  {NULL, NULL, NULL, NULL, NULL, 0, NULL, 0, 0, 0, 0, NULL}};

static const uint8_t confchk_WT_CONNECTION_query_timestamp_jump[WT_CONFIG_JUMP_TABLE_SIZE] = {0, 0,
  0, 0, 0, 0, 0, 0, 0, 0, 0, 0, 0, 0, 0, 0, 0, 0, 0, 0, 0, 0, 0, 0, 0, 0, 0, 0, 0, 0, 0, 0, 0, 0, 0,
  0, 0, 0, 0, 0, 0, 0, 0, 0, 0, 0, 0, 0, 0, 0, 0, 0, 0, 0, 0, 0, 0, 0, 0, 0, 0, 0, 0, 0, 0, 0, 0, 0,
  0, 0, 0, 0, 0, 0, 0, 0, 0, 0, 0, 0, 0, 0, 0, 0, 0, 0, 0, 0, 0, 0, 0, 0, 0, 0, 0, 0, 0, 0, 0, 0, 0,
  0, 0, 0, 1, 1, 1, 1, 1, 1, 1, 1, 1, 1, 1, 1, 1, 1, 1, 1, 1, 1, 1, 1, 1, 1, 1, 1};

static const WT_CONFIG_CHECK confchk_wiredtiger_open_block_cache_subconfigs[] = {
  {"blkcache_eviction_aggression", "int", NULL, "min=1,max=7200", NULL, 0, NULL,
    WT_CONFIG_COMPILED_TYPE_INT, 179, 1, 7200, NULL},
  {"cache_on_checkpoint", "boolean", NULL, NULL, NULL, 0, NULL, WT_CONFIG_COMPILED_TYPE_BOOLEAN,
    177, INT64_MIN, INT64_MAX, NULL},
  {"cache_on_writes", "boolean", NULL, NULL, NULL, 0, NULL, WT_CONFIG_COMPILED_TYPE_BOOLEAN, 178,
    INT64_MIN, INT64_MAX, NULL},
  {"enabled", "boolean", NULL, NULL, NULL, 0, NULL, WT_CONFIG_COMPILED_TYPE_BOOLEAN, 37, INT64_MIN,
    INT64_MAX, NULL},
  {"full_target", "int", NULL, "min=30,max=100", NULL, 0, NULL, WT_CONFIG_COMPILED_TYPE_INT, 180,
    30, 100, NULL},
  {"hashsize", "int", NULL, "min=512,max=256K", NULL, 0, NULL, WT_CONFIG_COMPILED_TYPE_INT, 182,
    512, 256LL * WT_KILOBYTE, NULL},
  {"max_percent_overhead", "int", NULL, "min=1,max=500", NULL, 0, NULL, WT_CONFIG_COMPILED_TYPE_INT,
    183, 1, 500, NULL},
  {"nvram_path", "string", NULL, NULL, NULL, 0, NULL, WT_CONFIG_COMPILED_TYPE_STRING, 184,
    INT64_MIN, INT64_MAX, NULL},
  {"percent_file_in_dram", "int", NULL, "min=0,max=100", NULL, 0, NULL, WT_CONFIG_COMPILED_TYPE_INT,
    185, 0, 100, NULL},
  {"size", "int", NULL, "min=0,max=10TB", NULL, 0, NULL, WT_CONFIG_COMPILED_TYPE_INT, 181, 0,
    10LL * WT_TERABYTE, NULL},
  {"system_ram", "int", NULL, "min=0,max=1024GB", NULL, 0, NULL, WT_CONFIG_COMPILED_TYPE_INT, 186,
    0, 1024LL * WT_GIGABYTE, NULL},
  {"type", "string", NULL, NULL, NULL, 0, NULL, WT_CONFIG_COMPILED_TYPE_STRING, 9, INT64_MIN,
    INT64_MAX, NULL},
  {NULL, NULL, NULL, NULL, NULL, 0, NULL, 0, 0, 0, 0, NULL}};

static const uint8_t
  confchk_wiredtiger_open_block_cache_subconfigs_jump[WT_CONFIG_JUMP_TABLE_SIZE] = {0, 0, 0, 0, 0,
    0, 0, 0, 0, 0, 0, 0, 0, 0, 0, 0, 0, 0, 0, 0, 0, 0, 0, 0, 0, 0, 0, 0, 0, 0, 0, 0, 0, 0, 0, 0, 0,
    0, 0, 0, 0, 0, 0, 0, 0, 0, 0, 0, 0, 0, 0, 0, 0, 0, 0, 0, 0, 0, 0, 0, 0, 0, 0, 0, 0, 0, 0, 0, 0,
    0, 0, 0, 0, 0, 0, 0, 0, 0, 0, 0, 0, 0, 0, 0, 0, 0, 0, 0, 0, 0, 0, 0, 0, 0, 0, 0, 0, 0, 0, 1, 3,
    3, 4, 5, 5, 6, 6, 6, 6, 6, 7, 8, 8, 9, 9, 9, 11, 12, 12, 12, 12, 12, 12, 12, 12, 12, 12, 12};

static const WT_CONFIG_CHECK confchk_wiredtiger_open_checkpoint_subconfigs[] = {
  {"log_size", "int", NULL, "min=0,max=2GB", NULL, 0, NULL, WT_CONFIG_COMPILED_TYPE_INT, 192, 0,
    2LL * WT_GIGABYTE, NULL},
  {"wait", "int", NULL, "min=0,max=100000", NULL, 0, NULL, WT_CONFIG_COMPILED_TYPE_INT, 193, 0,
    100000, NULL},
  {NULL, NULL, NULL, NULL, NULL, 0, NULL, 0, 0, 0, 0, NULL}};

static const uint8_t confchk_wiredtiger_open_checkpoint_subconfigs_jump[WT_CONFIG_JUMP_TABLE_SIZE] =
  {0, 0, 0, 0, 0, 0, 0, 0, 0, 0, 0, 0, 0, 0, 0, 0, 0, 0, 0, 0, 0, 0, 0, 0, 0, 0, 0, 0, 0, 0, 0, 0,
    0, 0, 0, 0, 0, 0, 0, 0, 0, 0, 0, 0, 0, 0, 0, 0, 0, 0, 0, 0, 0, 0, 0, 0, 0, 0, 0, 0, 0, 0, 0, 0,
    0, 0, 0, 0, 0, 0, 0, 0, 0, 0, 0, 0, 0, 0, 0, 0, 0, 0, 0, 0, 0, 0, 0, 0, 0, 0, 0, 0, 0, 0, 0, 0,
    0, 0, 0, 0, 0, 0, 0, 0, 0, 0, 0, 0, 0, 1, 1, 1, 1, 1, 1, 1, 1, 1, 1, 1, 2, 2, 2, 2, 2, 2, 2, 2};
const char __WT_CONFIG_CHOICE_none[] = "none";
const char __WT_CONFIG_CHOICE_reclaim_space[] = "reclaim_space";

static const char *confchk_method_choices[] = {
  __WT_CONFIG_CHOICE_none, __WT_CONFIG_CHOICE_reclaim_space, NULL};

static const WT_CONFIG_CHECK confchk_wiredtiger_open_checkpoint_cleanup_subconfigs[] = {
  {"method", "string", NULL, "choices=[\"none\",\"reclaim_space\"]", NULL, 0, NULL,
    WT_CONFIG_COMPILED_TYPE_STRING, 195, INT64_MIN, INT64_MAX, confchk_method_choices},
  {"wait", "int", NULL, "min=60,max=100000", NULL, 0, NULL, WT_CONFIG_COMPILED_TYPE_INT, 193, 60,
    100000, NULL},
  {NULL, NULL, NULL, NULL, NULL, 0, NULL, 0, 0, 0, 0, NULL}};

static const uint8_t
  confchk_wiredtiger_open_checkpoint_cleanup_subconfigs_jump[WT_CONFIG_JUMP_TABLE_SIZE] = {0, 0, 0,
    0, 0, 0, 0, 0, 0, 0, 0, 0, 0, 0, 0, 0, 0, 0, 0, 0, 0, 0, 0, 0, 0, 0, 0, 0, 0, 0, 0, 0, 0, 0, 0,
    0, 0, 0, 0, 0, 0, 0, 0, 0, 0, 0, 0, 0, 0, 0, 0, 0, 0, 0, 0, 0, 0, 0, 0, 0, 0, 0, 0, 0, 0, 0, 0,
    0, 0, 0, 0, 0, 0, 0, 0, 0, 0, 0, 0, 0, 0, 0, 0, 0, 0, 0, 0, 0, 0, 0, 0, 0, 0, 0, 0, 0, 0, 0, 0,
    0, 0, 0, 0, 0, 0, 0, 0, 0, 0, 0, 1, 1, 1, 1, 1, 1, 1, 1, 1, 1, 2, 2, 2, 2, 2, 2, 2, 2};

static const WT_CONFIG_CHECK confchk_WT_CONNECTION_reconfigure_chunk_cache_subconfigs[] = {
  {"pinned", "list", NULL, NULL, NULL, 0, NULL, WT_CONFIG_COMPILED_TYPE_LIST, 197, INT64_MIN,
    INT64_MAX, NULL},
  {NULL, NULL, NULL, NULL, NULL, 0, NULL, 0, 0, 0, 0, NULL}};

static const uint8_t
  confchk_WT_CONNECTION_reconfigure_chunk_cache_subconfigs_jump[WT_CONFIG_JUMP_TABLE_SIZE] = {0, 0,
    0, 0, 0, 0, 0, 0, 0, 0, 0, 0, 0, 0, 0, 0, 0, 0, 0, 0, 0, 0, 0, 0, 0, 0, 0, 0, 0, 0, 0, 0, 0, 0,
    0, 0, 0, 0, 0, 0, 0, 0, 0, 0, 0, 0, 0, 0, 0, 0, 0, 0, 0, 0, 0, 0, 0, 0, 0, 0, 0, 0, 0, 0, 0, 0,
    0, 0, 0, 0, 0, 0, 0, 0, 0, 0, 0, 0, 0, 0, 0, 0, 0, 0, 0, 0, 0, 0, 0, 0, 0, 0, 0, 0, 0, 0, 0, 0,
    0, 0, 0, 0, 0, 0, 0, 0, 0, 0, 0, 0, 0, 0, 0, 1, 1, 1, 1, 1, 1, 1, 1, 1, 1, 1, 1, 1, 1, 1};

static const WT_CONFIG_CHECK confchk_WT_CONNECTION_reconfigure_compatibility_subconfigs[] = {
  {"release", "string", NULL, NULL, NULL, 0, NULL, WT_CONFIG_COMPILED_TYPE_STRING, 199, INT64_MIN,
    INT64_MAX, NULL},
  {NULL, NULL, NULL, NULL, NULL, 0, NULL, 0, 0, 0, 0, NULL}};

static const uint8_t
  confchk_WT_CONNECTION_reconfigure_compatibility_subconfigs_jump[WT_CONFIG_JUMP_TABLE_SIZE] = {0,
    0, 0, 0, 0, 0, 0, 0, 0, 0, 0, 0, 0, 0, 0, 0, 0, 0, 0, 0, 0, 0, 0, 0, 0, 0, 0, 0, 0, 0, 0, 0, 0,
    0, 0, 0, 0, 0, 0, 0, 0, 0, 0, 0, 0, 0, 0, 0, 0, 0, 0, 0, 0, 0, 0, 0, 0, 0, 0, 0, 0, 0, 0, 0, 0,
    0, 0, 0, 0, 0, 0, 0, 0, 0, 0, 0, 0, 0, 0, 0, 0, 0, 0, 0, 0, 0, 0, 0, 0, 0, 0, 0, 0, 0, 0, 0, 0,
    0, 0, 0, 0, 0, 0, 0, 0, 0, 0, 0, 0, 0, 0, 0, 0, 0, 0, 1, 1, 1, 1, 1, 1, 1, 1, 1, 1, 1, 1, 1};

static const WT_CONFIG_CHECK confchk_wiredtiger_open_debug_mode_subconfigs[] = {
  {"background_compact", "boolean", NULL, NULL, NULL, 0, NULL, WT_CONFIG_COMPILED_TYPE_BOOLEAN, 201,
    INT64_MIN, INT64_MAX, NULL},
  {"checkpoint_retention", "int", NULL, "min=0,max=1024", NULL, 0, NULL,
    WT_CONFIG_COMPILED_TYPE_INT, 203, 0, 1024, NULL},
  {"corruption_abort", "boolean", NULL, NULL, NULL, 0, NULL, WT_CONFIG_COMPILED_TYPE_BOOLEAN, 202,
    INT64_MIN, INT64_MAX, NULL},
  {"cursor_copy", "boolean", NULL, NULL, NULL, 0, NULL, WT_CONFIG_COMPILED_TYPE_BOOLEAN, 204,
    INT64_MIN, INT64_MAX, NULL},
  {"cursor_reposition", "boolean", NULL, NULL, NULL, 0, NULL, WT_CONFIG_COMPILED_TYPE_BOOLEAN, 205,
    INT64_MIN, INT64_MAX, NULL},
  {"eviction", "boolean", NULL, NULL, NULL, 0, NULL, WT_CONFIG_COMPILED_TYPE_BOOLEAN, 206,
    INT64_MIN, INT64_MAX, NULL},
  {"log_retention", "int", NULL, "min=0,max=1024", NULL, 0, NULL, WT_CONFIG_COMPILED_TYPE_INT, 207,
    0, 1024, NULL},
  {"realloc_exact", "boolean", NULL, NULL, NULL, 0, NULL, WT_CONFIG_COMPILED_TYPE_BOOLEAN, 208,
    INT64_MIN, INT64_MAX, NULL},
  {"realloc_malloc", "boolean", NULL, NULL, NULL, 0, NULL, WT_CONFIG_COMPILED_TYPE_BOOLEAN, 209,
    INT64_MIN, INT64_MAX, NULL},
  {"rollback_error", "int", NULL, "min=0,max=10M", NULL, 0, NULL, WT_CONFIG_COMPILED_TYPE_INT, 210,
    0, 10LL * WT_MEGABYTE, NULL},
  {"slow_checkpoint", "boolean", NULL, NULL, NULL, 0, NULL, WT_CONFIG_COMPILED_TYPE_BOOLEAN, 211,
    INT64_MIN, INT64_MAX, NULL},
  {"stress_skiplist", "boolean", NULL, NULL, NULL, 0, NULL, WT_CONFIG_COMPILED_TYPE_BOOLEAN, 212,
    INT64_MIN, INT64_MAX, NULL},
  {"table_logging", "boolean", NULL, NULL, NULL, 0, NULL, WT_CONFIG_COMPILED_TYPE_BOOLEAN, 213,
    INT64_MIN, INT64_MAX, NULL},
  {"tiered_flush_error_continue", "boolean", NULL, NULL, NULL, 0, NULL,
    WT_CONFIG_COMPILED_TYPE_BOOLEAN, 214, INT64_MIN, INT64_MAX, NULL},
  {"update_restore_evict", "boolean", NULL, NULL, NULL, 0, NULL, WT_CONFIG_COMPILED_TYPE_BOOLEAN,
    215, INT64_MIN, INT64_MAX, NULL},
  {NULL, NULL, NULL, NULL, NULL, 0, NULL, 0, 0, 0, 0, NULL}};

static const uint8_t confchk_wiredtiger_open_debug_mode_subconfigs_jump[WT_CONFIG_JUMP_TABLE_SIZE] =
  {0, 0, 0, 0, 0, 0, 0, 0, 0, 0, 0, 0, 0, 0, 0, 0, 0, 0, 0, 0, 0, 0, 0, 0, 0, 0, 0, 0, 0, 0, 0, 0,
    0, 0, 0, 0, 0, 0, 0, 0, 0, 0, 0, 0, 0, 0, 0, 0, 0, 0, 0, 0, 0, 0, 0, 0, 0, 0, 0, 0, 0, 0, 0, 0,
    0, 0, 0, 0, 0, 0, 0, 0, 0, 0, 0, 0, 0, 0, 0, 0, 0, 0, 0, 0, 0, 0, 0, 0, 0, 0, 0, 0, 0, 0, 0, 0,
    0, 0, 0, 1, 5, 5, 6, 6, 6, 6, 6, 6, 6, 7, 7, 7, 7, 7, 7, 10, 12, 14, 15, 15, 15, 15, 15, 15, 15,
    15, 15, 15};

static const WT_CONFIG_CHECK confchk_wiredtiger_open_eviction_subconfigs[] = {
  {"evict_sample_inmem", "boolean", NULL, NULL, NULL, 0, NULL, WT_CONFIG_COMPILED_TYPE_BOOLEAN, 220,
    INT64_MIN, INT64_MAX, NULL},
  {"threads_max", "int", NULL, "min=1,max=20", NULL, 0, NULL, WT_CONFIG_COMPILED_TYPE_INT, 218, 1,
    20, NULL},
  {"threads_min", "int", NULL, "min=1,max=20", NULL, 0, NULL, WT_CONFIG_COMPILED_TYPE_INT, 219, 1,
    20, NULL},
  {NULL, NULL, NULL, NULL, NULL, 0, NULL, 0, 0, 0, 0, NULL}};

static const uint8_t confchk_wiredtiger_open_eviction_subconfigs_jump[WT_CONFIG_JUMP_TABLE_SIZE] = {
  0, 0, 0, 0, 0, 0, 0, 0, 0, 0, 0, 0, 0, 0, 0, 0, 0, 0, 0, 0, 0, 0, 0, 0, 0, 0, 0, 0, 0, 0, 0, 0, 0,
  0, 0, 0, 0, 0, 0, 0, 0, 0, 0, 0, 0, 0, 0, 0, 0, 0, 0, 0, 0, 0, 0, 0, 0, 0, 0, 0, 0, 0, 0, 0, 0, 0,
  0, 0, 0, 0, 0, 0, 0, 0, 0, 0, 0, 0, 0, 0, 0, 0, 0, 0, 0, 0, 0, 0, 0, 0, 0, 0, 0, 0, 0, 0, 0, 0, 0,
  0, 0, 0, 1, 1, 1, 1, 1, 1, 1, 1, 1, 1, 1, 1, 1, 1, 1, 3, 3, 3, 3, 3, 3, 3, 3, 3, 3, 3};
const char __WT_CONFIG_CHOICE_all[] = "all";
const char __WT_CONFIG_CHOICE_checkpoint_validate[] = "checkpoint_validate";
const char __WT_CONFIG_CHOICE_cursor_check[] = "cursor_check";
const char __WT_CONFIG_CHOICE_disk_validate[] = "disk_validate";
const char __WT_CONFIG_CHOICE_eviction_check[] = "eviction_check";
const char __WT_CONFIG_CHOICE_generation_check[] = "generation_check";
const char __WT_CONFIG_CHOICE_hs_validate[] = "hs_validate";
const char __WT_CONFIG_CHOICE_key_out_of_order[] = "key_out_of_order";
const char __WT_CONFIG_CHOICE_log_validate[] = "log_validate";
const char __WT_CONFIG_CHOICE_prepared[] = "prepared";
const char __WT_CONFIG_CHOICE_slow_operation[] = "slow_operation";
const char __WT_CONFIG_CHOICE_txn_visibility[] = "txn_visibility";

static const char *confchk_extra_diagnostics_choices[] = {__WT_CONFIG_CHOICE_all,
  __WT_CONFIG_CHOICE_checkpoint_validate, __WT_CONFIG_CHOICE_cursor_check,
  __WT_CONFIG_CHOICE_disk_validate, __WT_CONFIG_CHOICE_eviction_check,
  __WT_CONFIG_CHOICE_generation_check, __WT_CONFIG_CHOICE_hs_validate,
  __WT_CONFIG_CHOICE_key_out_of_order, __WT_CONFIG_CHOICE_log_validate, __WT_CONFIG_CHOICE_prepared,
  __WT_CONFIG_CHOICE_slow_operation, __WT_CONFIG_CHOICE_txn_visibility, NULL};

static const WT_CONFIG_CHECK confchk_wiredtiger_open_file_manager_subconfigs[] = {
  {"close_handle_minimum", "int", NULL, "min=0", NULL, 0, NULL, WT_CONFIG_COMPILED_TYPE_INT, 230, 0,
    INT64_MAX, NULL},
  {"close_idle_time", "int", NULL, "min=0,max=100000", NULL, 0, NULL, WT_CONFIG_COMPILED_TYPE_INT,
    231, 0, 100000, NULL},
  {"close_scan_interval", "int", NULL, "min=1,max=100000", NULL, 0, NULL,
    WT_CONFIG_COMPILED_TYPE_INT, 232, 1, 100000, NULL},
  {NULL, NULL, NULL, NULL, NULL, 0, NULL, 0, 0, 0, 0, NULL}};

static const uint8_t
  confchk_wiredtiger_open_file_manager_subconfigs_jump[WT_CONFIG_JUMP_TABLE_SIZE] = {0, 0, 0, 0, 0,
    0, 0, 0, 0, 0, 0, 0, 0, 0, 0, 0, 0, 0, 0, 0, 0, 0, 0, 0, 0, 0, 0, 0, 0, 0, 0, 0, 0, 0, 0, 0, 0,
    0, 0, 0, 0, 0, 0, 0, 0, 0, 0, 0, 0, 0, 0, 0, 0, 0, 0, 0, 0, 0, 0, 0, 0, 0, 0, 0, 0, 0, 0, 0, 0,
    0, 0, 0, 0, 0, 0, 0, 0, 0, 0, 0, 0, 0, 0, 0, 0, 0, 0, 0, 0, 0, 0, 0, 0, 0, 0, 0, 0, 0, 0, 0, 3,
    3, 3, 3, 3, 3, 3, 3, 3, 3, 3, 3, 3, 3, 3, 3, 3, 3, 3, 3, 3, 3, 3, 3, 3, 3, 3, 3};

static const WT_CONFIG_CHECK confchk_wiredtiger_open_history_store_subconfigs[] = {
  {"file_max", "int", NULL, "min=0", NULL, 0, NULL, WT_CONFIG_COMPILED_TYPE_INT, 235, 0, INT64_MAX,
    NULL},
  {NULL, NULL, NULL, NULL, NULL, 0, NULL, 0, 0, 0, 0, NULL}};

static const uint8_t
  confchk_wiredtiger_open_history_store_subconfigs_jump[WT_CONFIG_JUMP_TABLE_SIZE] = {0, 0, 0, 0, 0,
    0, 0, 0, 0, 0, 0, 0, 0, 0, 0, 0, 0, 0, 0, 0, 0, 0, 0, 0, 0, 0, 0, 0, 0, 0, 0, 0, 0, 0, 0, 0, 0,
    0, 0, 0, 0, 0, 0, 0, 0, 0, 0, 0, 0, 0, 0, 0, 0, 0, 0, 0, 0, 0, 0, 0, 0, 0, 0, 0, 0, 0, 0, 0, 0,
    0, 0, 0, 0, 0, 0, 0, 0, 0, 0, 0, 0, 0, 0, 0, 0, 0, 0, 0, 0, 0, 0, 0, 0, 0, 0, 0, 0, 0, 0, 0, 0,
    0, 0, 1, 1, 1, 1, 1, 1, 1, 1, 1, 1, 1, 1, 1, 1, 1, 1, 1, 1, 1, 1, 1, 1, 1, 1, 1};

static const WT_CONFIG_CHECK confchk_wiredtiger_open_io_capacity_subconfigs[] = {
  {"chunk_cache", "int", NULL, "min=0,max=1TB", NULL, 0, NULL, WT_CONFIG_COMPILED_TYPE_INT, 238, 0,
    1LL * WT_TERABYTE, NULL},
  {"total", "int", NULL, "min=0,max=1TB", NULL, 0, NULL, WT_CONFIG_COMPILED_TYPE_INT, 237, 0,
    1LL * WT_TERABYTE, NULL},
  {NULL, NULL, NULL, NULL, NULL, 0, NULL, 0, 0, 0, 0, NULL}};

static const uint8_t
  confchk_wiredtiger_open_io_capacity_subconfigs_jump[WT_CONFIG_JUMP_TABLE_SIZE] = {0, 0, 0, 0, 0,
    0, 0, 0, 0, 0, 0, 0, 0, 0, 0, 0, 0, 0, 0, 0, 0, 0, 0, 0, 0, 0, 0, 0, 0, 0, 0, 0, 0, 0, 0, 0, 0,
    0, 0, 0, 0, 0, 0, 0, 0, 0, 0, 0, 0, 0, 0, 0, 0, 0, 0, 0, 0, 0, 0, 0, 0, 0, 0, 0, 0, 0, 0, 0, 0,
    0, 0, 0, 0, 0, 0, 0, 0, 0, 0, 0, 0, 0, 0, 0, 0, 0, 0, 0, 0, 0, 0, 0, 0, 0, 0, 0, 0, 0, 0, 0, 1,
    1, 1, 1, 1, 1, 1, 1, 1, 1, 1, 1, 1, 1, 1, 1, 1, 2, 2, 2, 2, 2, 2, 2, 2, 2, 2, 2};
const char __WT_CONFIG_CHOICE_error[] = "error";
const char __WT_CONFIG_CHOICE_message[] = "message";

static const char *confchk_json_output_choices[] = {
  __WT_CONFIG_CHOICE_error, __WT_CONFIG_CHOICE_message, NULL};

static const WT_CONFIG_CHECK confchk_WT_CONNECTION_reconfigure_log_subconfigs[] = {
  {"archive", "boolean", NULL, NULL, NULL, 0, NULL, WT_CONFIG_COMPILED_TYPE_BOOLEAN, 240, INT64_MIN,
    INT64_MAX, NULL},
  {"os_cache_dirty_pct", "int", NULL, "min=0,max=100", NULL, 0, NULL, WT_CONFIG_COMPILED_TYPE_INT,
    241, 0, 100, NULL},
  {"prealloc", "boolean", NULL, NULL, NULL, 0, NULL, WT_CONFIG_COMPILED_TYPE_BOOLEAN, 242,
    INT64_MIN, INT64_MAX, NULL},
  {"prealloc_init_count", "int", NULL, "min=1,max=500", NULL, 0, NULL, WT_CONFIG_COMPILED_TYPE_INT,
    243, 1, 500, NULL},
  {"remove", "boolean", NULL, NULL, NULL, 0, NULL, WT_CONFIG_COMPILED_TYPE_BOOLEAN, 244, INT64_MIN,
    INT64_MAX, NULL},
  {"zero_fill", "boolean", NULL, NULL, NULL, 0, NULL, WT_CONFIG_COMPILED_TYPE_BOOLEAN, 245,
    INT64_MIN, INT64_MAX, NULL},
  {NULL, NULL, NULL, NULL, NULL, 0, NULL, 0, 0, 0, 0, NULL}};

static const uint8_t
  confchk_WT_CONNECTION_reconfigure_log_subconfigs_jump[WT_CONFIG_JUMP_TABLE_SIZE] = {0, 0, 0, 0, 0,
    0, 0, 0, 0, 0, 0, 0, 0, 0, 0, 0, 0, 0, 0, 0, 0, 0, 0, 0, 0, 0, 0, 0, 0, 0, 0, 0, 0, 0, 0, 0, 0,
    0, 0, 0, 0, 0, 0, 0, 0, 0, 0, 0, 0, 0, 0, 0, 0, 0, 0, 0, 0, 0, 0, 0, 0, 0, 0, 0, 0, 0, 0, 0, 0,
    0, 0, 0, 0, 0, 0, 0, 0, 0, 0, 0, 0, 0, 0, 0, 0, 0, 0, 0, 0, 0, 0, 0, 0, 0, 0, 0, 0, 0, 1, 1, 1,
    1, 1, 1, 1, 1, 1, 1, 1, 1, 1, 1, 2, 4, 4, 5, 5, 5, 5, 5, 5, 5, 5, 6, 6, 6, 6, 6};

static const WT_CONFIG_CHECK confchk_wiredtiger_open_lsm_manager_subconfigs[] = {
  {"merge", "boolean", NULL, NULL, NULL, 0, NULL, WT_CONFIG_COMPILED_TYPE_BOOLEAN, 248, INT64_MIN,
    INT64_MAX, NULL},
  {"worker_thread_max", "int", NULL, "min=3,max=20", NULL, 0, NULL, WT_CONFIG_COMPILED_TYPE_INT,
    247, 3, 20, NULL},
  {NULL, NULL, NULL, NULL, NULL, 0, NULL, 0, 0, 0, 0, NULL}};

static const uint8_t
  confchk_wiredtiger_open_lsm_manager_subconfigs_jump[WT_CONFIG_JUMP_TABLE_SIZE] = {0, 0, 0, 0, 0,
    0, 0, 0, 0, 0, 0, 0, 0, 0, 0, 0, 0, 0, 0, 0, 0, 0, 0, 0, 0, 0, 0, 0, 0, 0, 0, 0, 0, 0, 0, 0, 0,
    0, 0, 0, 0, 0, 0, 0, 0, 0, 0, 0, 0, 0, 0, 0, 0, 0, 0, 0, 0, 0, 0, 0, 0, 0, 0, 0, 0, 0, 0, 0, 0,
    0, 0, 0, 0, 0, 0, 0, 0, 0, 0, 0, 0, 0, 0, 0, 0, 0, 0, 0, 0, 0, 0, 0, 0, 0, 0, 0, 0, 0, 0, 0, 0,
    0, 0, 0, 0, 0, 0, 0, 0, 0, 1, 1, 1, 1, 1, 1, 1, 1, 1, 1, 2, 2, 2, 2, 2, 2, 2, 2};

static const WT_CONFIG_CHECK confchk_wiredtiger_open_operation_tracking_subconfigs[] = {
  {"enabled", "boolean", NULL, NULL, NULL, 0, NULL, WT_CONFIG_COMPILED_TYPE_BOOLEAN, 37, INT64_MIN,
    INT64_MAX, NULL},
  {"path", "string", NULL, NULL, NULL, 0, NULL, WT_CONFIG_COMPILED_TYPE_STRING, 250, INT64_MIN,
    INT64_MAX, NULL},
  {NULL, NULL, NULL, NULL, NULL, 0, NULL, 0, 0, 0, 0, NULL}};

static const uint8_t
  confchk_wiredtiger_open_operation_tracking_subconfigs_jump[WT_CONFIG_JUMP_TABLE_SIZE] = {0, 0, 0,
    0, 0, 0, 0, 0, 0, 0, 0, 0, 0, 0, 0, 0, 0, 0, 0, 0, 0, 0, 0, 0, 0, 0, 0, 0, 0, 0, 0, 0, 0, 0, 0,
    0, 0, 0, 0, 0, 0, 0, 0, 0, 0, 0, 0, 0, 0, 0, 0, 0, 0, 0, 0, 0, 0, 0, 0, 0, 0, 0, 0, 0, 0, 0, 0,
    0, 0, 0, 0, 0, 0, 0, 0, 0, 0, 0, 0, 0, 0, 0, 0, 0, 0, 0, 0, 0, 0, 0, 0, 0, 0, 0, 0, 0, 0, 0, 0,
    0, 0, 0, 1, 1, 1, 1, 1, 1, 1, 1, 1, 1, 1, 2, 2, 2, 2, 2, 2, 2, 2, 2, 2, 2, 2, 2, 2, 2};

static const WT_CONFIG_CHECK confchk_wiredtiger_open_shared_cache_subconfigs[] = {
  {"chunk", "int", NULL, "min=1MB,max=10TB", NULL, 0, NULL, WT_CONFIG_COMPILED_TYPE_INT, 252,
    1LL * WT_MEGABYTE, 10LL * WT_TERABYTE, NULL},
  {"name", "string", NULL, NULL, NULL, 0, NULL, WT_CONFIG_COMPILED_TYPE_STRING, 20, INT64_MIN,
    INT64_MAX, NULL},
  {"quota", "int", NULL, NULL, NULL, 0, NULL, WT_CONFIG_COMPILED_TYPE_INT, 253, INT64_MIN,
    INT64_MAX, NULL},
  {"reserve", "int", NULL, NULL, NULL, 0, NULL, WT_CONFIG_COMPILED_TYPE_INT, 254, INT64_MIN,
    INT64_MAX, NULL},
  {"size", "int", NULL, "min=1MB,max=10TB", NULL, 0, NULL, WT_CONFIG_COMPILED_TYPE_INT, 181,
    1LL * WT_MEGABYTE, 10LL * WT_TERABYTE, NULL},
  {NULL, NULL, NULL, NULL, NULL, 0, NULL, 0, 0, 0, 0, NULL}};

static const uint8_t
  confchk_wiredtiger_open_shared_cache_subconfigs_jump[WT_CONFIG_JUMP_TABLE_SIZE] = {0, 0, 0, 0, 0,
    0, 0, 0, 0, 0, 0, 0, 0, 0, 0, 0, 0, 0, 0, 0, 0, 0, 0, 0, 0, 0, 0, 0, 0, 0, 0, 0, 0, 0, 0, 0, 0,
    0, 0, 0, 0, 0, 0, 0, 0, 0, 0, 0, 0, 0, 0, 0, 0, 0, 0, 0, 0, 0, 0, 0, 0, 0, 0, 0, 0, 0, 0, 0, 0,
    0, 0, 0, 0, 0, 0, 0, 0, 0, 0, 0, 0, 0, 0, 0, 0, 0, 0, 0, 0, 0, 0, 0, 0, 0, 0, 0, 0, 0, 0, 0, 1,
    1, 1, 1, 1, 1, 1, 1, 1, 1, 1, 2, 2, 2, 3, 4, 5, 5, 5, 5, 5, 5, 5, 5, 5, 5, 5, 5};
const char __WT_CONFIG_CHOICE_cache_walk[] = "cache_walk";
const char __WT_CONFIG_CHOICE_fast[] = "fast";
const char __WT_CONFIG_CHOICE_clear[] = "clear";
const char __WT_CONFIG_CHOICE_tree_walk[] = "tree_walk";

static const char *confchk_statistics_choices[] = {__WT_CONFIG_CHOICE_all,
  __WT_CONFIG_CHOICE_cache_walk, __WT_CONFIG_CHOICE_fast, __WT_CONFIG_CHOICE_none,
  __WT_CONFIG_CHOICE_clear, __WT_CONFIG_CHOICE_tree_walk, NULL};

static const WT_CONFIG_CHECK confchk_WT_CONNECTION_reconfigure_statistics_log_subconfigs[] = {
  {"json", "boolean", NULL, NULL, NULL, 0, NULL, WT_CONFIG_COMPILED_TYPE_BOOLEAN, 256, INT64_MIN,
    INT64_MAX, NULL},
  {"on_close", "boolean", NULL, NULL, NULL, 0, NULL, WT_CONFIG_COMPILED_TYPE_BOOLEAN, 257,
    INT64_MIN, INT64_MAX, NULL},
  {"sources", "list", NULL, NULL, NULL, 0, NULL, WT_CONFIG_COMPILED_TYPE_LIST, 258, INT64_MIN,
    INT64_MAX, NULL},
  {"timestamp", "string", NULL, NULL, NULL, 0, NULL, WT_CONFIG_COMPILED_TYPE_STRING, 259, INT64_MIN,
    INT64_MAX, NULL},
  {"wait", "int", NULL, "min=0,max=100000", NULL, 0, NULL, WT_CONFIG_COMPILED_TYPE_INT, 193, 0,
    100000, NULL},
  {NULL, NULL, NULL, NULL, NULL, 0, NULL, 0, 0, 0, 0, NULL}};

static const uint8_t
  confchk_WT_CONNECTION_reconfigure_statistics_log_subconfigs_jump[WT_CONFIG_JUMP_TABLE_SIZE] = {0,
    0, 0, 0, 0, 0, 0, 0, 0, 0, 0, 0, 0, 0, 0, 0, 0, 0, 0, 0, 0, 0, 0, 0, 0, 0, 0, 0, 0, 0, 0, 0, 0,
    0, 0, 0, 0, 0, 0, 0, 0, 0, 0, 0, 0, 0, 0, 0, 0, 0, 0, 0, 0, 0, 0, 0, 0, 0, 0, 0, 0, 0, 0, 0, 0,
    0, 0, 0, 0, 0, 0, 0, 0, 0, 0, 0, 0, 0, 0, 0, 0, 0, 0, 0, 0, 0, 0, 0, 0, 0, 0, 0, 0, 0, 0, 0, 0,
    0, 0, 0, 0, 0, 0, 0, 0, 0, 0, 1, 1, 1, 1, 1, 2, 2, 2, 2, 3, 4, 4, 4, 5, 5, 5, 5, 5, 5, 5, 5};

static const WT_CONFIG_CHECK confchk_WT_CONNECTION_reconfigure_tiered_storage_subconfigs[] = {
  {"local_retention", "int", NULL, "min=0,max=10000", NULL, 0, NULL, WT_CONFIG_COMPILED_TYPE_INT,
    52, 0, 10000, NULL},
  {NULL, NULL, NULL, NULL, NULL, 0, NULL, 0, 0, 0, 0, NULL}};

static const uint8_t
  confchk_WT_CONNECTION_reconfigure_tiered_storage_subconfigs_jump[WT_CONFIG_JUMP_TABLE_SIZE] = {0,
    0, 0, 0, 0, 0, 0, 0, 0, 0, 0, 0, 0, 0, 0, 0, 0, 0, 0, 0, 0, 0, 0, 0, 0, 0, 0, 0, 0, 0, 0, 0, 0,
    0, 0, 0, 0, 0, 0, 0, 0, 0, 0, 0, 0, 0, 0, 0, 0, 0, 0, 0, 0, 0, 0, 0, 0, 0, 0, 0, 0, 0, 0, 0, 0,
    0, 0, 0, 0, 0, 0, 0, 0, 0, 0, 0, 0, 0, 0, 0, 0, 0, 0, 0, 0, 0, 0, 0, 0, 0, 0, 0, 0, 0, 0, 0, 0,
    0, 0, 0, 0, 0, 0, 0, 0, 0, 0, 0, 0, 1, 1, 1, 1, 1, 1, 1, 1, 1, 1, 1, 1, 1, 1, 1, 1, 1, 1, 1};
<<<<<<< HEAD

static const char *confchk_timing_stress_for_test_choices[] = {"aggressive_stash_free",
  "aggressive_sweep", "backup_rename", "checkpoint_evict_page", "checkpoint_handle",
  "checkpoint_slow", "checkpoint_stop", "compact_slow", "evict_reposition",
  "failpoint_eviction_split", "failpoint_history_store_delete_key_from_ts",
  "history_store_checkpoint_delay", "history_store_search", "history_store_sweep_race",
  "prefix_compare", "prepare_checkpoint_delay", "prepare_resolution_1", "prepare_resolution_2",
  "sleep_before_read_overflow_onpage", "split_1", "split_2", "split_3", "split_4", "split_5",
  "split_6", "split_7", "split_8", "tiered_flush_finish", NULL};

static const char *confchk_verbose_choices[] = {"api", "backup", "block", "block_cache",
  "cache_trace", "checkpoint", "checkpoint_cleanup", "checkpoint_progress", "chunkcache", "compact",
  "compact_progress", "error_returns", "evict", "evict_stuck", "evictserver", "fileops",
  "generation", "handleops", "history_store", "history_store_activity", "log", "lsm", "lsm_manager",
  "metadata", "mutex", "out_of_order", "overflow", "read", "reconcile", "recovery",
  "recovery_progress", "rts", "salvage", "shared_cache", "split", "temporary", "thread_group",
  "tiered", "timestamp", "transaction", "verify", "version", "write", NULL};
=======
const char __WT_CONFIG_CHOICE_aggressive_stash_free[] = "aggressive_stash_free";
const char __WT_CONFIG_CHOICE_aggressive_sweep[] = "aggressive_sweep";
const char __WT_CONFIG_CHOICE_backup_rename[] = "backup_rename";
const char __WT_CONFIG_CHOICE_checkpoint_evict_page[] = "checkpoint_evict_page";
const char __WT_CONFIG_CHOICE_checkpoint_handle[] = "checkpoint_handle";
const char __WT_CONFIG_CHOICE_checkpoint_slow[] = "checkpoint_slow";
const char __WT_CONFIG_CHOICE_checkpoint_stop[] = "checkpoint_stop";
const char __WT_CONFIG_CHOICE_commit_transaction_slow[] = "commit_transaction_slow";
const char __WT_CONFIG_CHOICE_compact_slow[] = "compact_slow";
const char __WT_CONFIG_CHOICE_evict_reposition[] = "evict_reposition";
const char __WT_CONFIG_CHOICE_failpoint_eviction_split[] = "failpoint_eviction_split";
const char __WT_CONFIG_CHOICE_failpoint_history_store_delete_key_from_ts[] =
  "failpoint_history_store_delete_key_from_ts";
const char __WT_CONFIG_CHOICE_history_store_checkpoint_delay[] = "history_store_checkpoint_delay";
const char __WT_CONFIG_CHOICE_history_store_search[] = "history_store_search";
const char __WT_CONFIG_CHOICE_history_store_sweep_race[] = "history_store_sweep_race";
const char __WT_CONFIG_CHOICE_prefetch_delay[] = "prefetch_delay";
const char __WT_CONFIG_CHOICE_prefix_compare[] = "prefix_compare";
const char __WT_CONFIG_CHOICE_prepare_checkpoint_delay[] = "prepare_checkpoint_delay";
const char __WT_CONFIG_CHOICE_prepare_resolution_1[] = "prepare_resolution_1";
const char __WT_CONFIG_CHOICE_prepare_resolution_2[] = "prepare_resolution_2";
const char __WT_CONFIG_CHOICE_sleep_before_read_overflow_onpage[] =
  "sleep_before_read_overflow_onpage";
const char __WT_CONFIG_CHOICE_split_1[] = "split_1";
const char __WT_CONFIG_CHOICE_split_2[] = "split_2";
const char __WT_CONFIG_CHOICE_split_3[] = "split_3";
const char __WT_CONFIG_CHOICE_split_4[] = "split_4";
const char __WT_CONFIG_CHOICE_split_5[] = "split_5";
const char __WT_CONFIG_CHOICE_split_6[] = "split_6";
const char __WT_CONFIG_CHOICE_split_7[] = "split_7";
const char __WT_CONFIG_CHOICE_split_8[] = "split_8";
const char __WT_CONFIG_CHOICE_tiered_flush_finish[] = "tiered_flush_finish";

static const char *confchk_timing_stress_for_test_choices[] = {
  __WT_CONFIG_CHOICE_aggressive_stash_free, __WT_CONFIG_CHOICE_aggressive_sweep,
  __WT_CONFIG_CHOICE_backup_rename, __WT_CONFIG_CHOICE_checkpoint_evict_page,
  __WT_CONFIG_CHOICE_checkpoint_handle, __WT_CONFIG_CHOICE_checkpoint_slow,
  __WT_CONFIG_CHOICE_checkpoint_stop, __WT_CONFIG_CHOICE_commit_transaction_slow,
  __WT_CONFIG_CHOICE_compact_slow, __WT_CONFIG_CHOICE_evict_reposition,
  __WT_CONFIG_CHOICE_failpoint_eviction_split,
  __WT_CONFIG_CHOICE_failpoint_history_store_delete_key_from_ts,
  __WT_CONFIG_CHOICE_history_store_checkpoint_delay, __WT_CONFIG_CHOICE_history_store_search,
  __WT_CONFIG_CHOICE_history_store_sweep_race, __WT_CONFIG_CHOICE_prefetch_delay,
  __WT_CONFIG_CHOICE_prefix_compare, __WT_CONFIG_CHOICE_prepare_checkpoint_delay,
  __WT_CONFIG_CHOICE_prepare_resolution_1, __WT_CONFIG_CHOICE_prepare_resolution_2,
  __WT_CONFIG_CHOICE_sleep_before_read_overflow_onpage, __WT_CONFIG_CHOICE_split_1,
  __WT_CONFIG_CHOICE_split_2, __WT_CONFIG_CHOICE_split_3, __WT_CONFIG_CHOICE_split_4,
  __WT_CONFIG_CHOICE_split_5, __WT_CONFIG_CHOICE_split_6, __WT_CONFIG_CHOICE_split_7,
  __WT_CONFIG_CHOICE_split_8, __WT_CONFIG_CHOICE_tiered_flush_finish, NULL};
const char __WT_CONFIG_CHOICE_api[] = "api";
const char __WT_CONFIG_CHOICE_backup[] = "backup";
const char __WT_CONFIG_CHOICE_block[] = "block";
const char __WT_CONFIG_CHOICE_block_cache[] = "block_cache";
const char __WT_CONFIG_CHOICE_checkpoint[] = "checkpoint";
const char __WT_CONFIG_CHOICE_checkpoint_cleanup[] = "checkpoint_cleanup";
const char __WT_CONFIG_CHOICE_checkpoint_progress[] = "checkpoint_progress";
const char __WT_CONFIG_CHOICE_chunkcache[] = "chunkcache";
const char __WT_CONFIG_CHOICE_compact[] = "compact";
const char __WT_CONFIG_CHOICE_compact_progress[] = "compact_progress";
const char __WT_CONFIG_CHOICE_configuration[] = "configuration";
const char __WT_CONFIG_CHOICE_error_returns[] = "error_returns";
const char __WT_CONFIG_CHOICE_evict[] = "evict";
const char __WT_CONFIG_CHOICE_evict_stuck[] = "evict_stuck";
const char __WT_CONFIG_CHOICE_evictserver[] = "evictserver";
const char __WT_CONFIG_CHOICE_fileops[] = "fileops";
const char __WT_CONFIG_CHOICE_generation[] = "generation";
const char __WT_CONFIG_CHOICE_handleops[] = "handleops";
const char __WT_CONFIG_CHOICE_history_store[] = "history_store";
const char __WT_CONFIG_CHOICE_history_store_activity[] = "history_store_activity";
const char __WT_CONFIG_CHOICE_log[] = "log";
const char __WT_CONFIG_CHOICE_lsm[] = "lsm";
const char __WT_CONFIG_CHOICE_lsm_manager[] = "lsm_manager";
const char __WT_CONFIG_CHOICE_metadata[] = "metadata";
const char __WT_CONFIG_CHOICE_mutex[] = "mutex";
const char __WT_CONFIG_CHOICE_out_of_order[] = "out_of_order";
const char __WT_CONFIG_CHOICE_overflow[] = "overflow";
const char __WT_CONFIG_CHOICE_read[] = "read";
const char __WT_CONFIG_CHOICE_reconcile[] = "reconcile";
const char __WT_CONFIG_CHOICE_recovery_progress[] = "recovery_progress";
const char __WT_CONFIG_CHOICE_rts[] = "rts";
const char __WT_CONFIG_CHOICE_salvage[] = "salvage";
const char __WT_CONFIG_CHOICE_shared_cache[] = "shared_cache";
const char __WT_CONFIG_CHOICE_split[] = "split";
const char __WT_CONFIG_CHOICE_temporary[] = "temporary";
const char __WT_CONFIG_CHOICE_thread_group[] = "thread_group";
const char __WT_CONFIG_CHOICE_tiered[] = "tiered";
const char __WT_CONFIG_CHOICE_timestamp[] = "timestamp";
const char __WT_CONFIG_CHOICE_transaction[] = "transaction";
const char __WT_CONFIG_CHOICE_verify[] = "verify";
const char __WT_CONFIG_CHOICE_version[] = "version";
const char __WT_CONFIG_CHOICE_write[] = "write";

static const char *confchk_verbose_choices[] = {__WT_CONFIG_CHOICE_all, __WT_CONFIG_CHOICE_api,
  __WT_CONFIG_CHOICE_backup, __WT_CONFIG_CHOICE_block, __WT_CONFIG_CHOICE_block_cache,
  __WT_CONFIG_CHOICE_checkpoint, __WT_CONFIG_CHOICE_checkpoint_cleanup,
  __WT_CONFIG_CHOICE_checkpoint_progress, __WT_CONFIG_CHOICE_chunkcache, __WT_CONFIG_CHOICE_compact,
  __WT_CONFIG_CHOICE_compact_progress, __WT_CONFIG_CHOICE_configuration,
  __WT_CONFIG_CHOICE_error_returns, __WT_CONFIG_CHOICE_evict, __WT_CONFIG_CHOICE_evict_stuck,
  __WT_CONFIG_CHOICE_evictserver, __WT_CONFIG_CHOICE_fileops, __WT_CONFIG_CHOICE_generation,
  __WT_CONFIG_CHOICE_handleops, __WT_CONFIG_CHOICE_history_store,
  __WT_CONFIG_CHOICE_history_store_activity, __WT_CONFIG_CHOICE_log, __WT_CONFIG_CHOICE_lsm,
  __WT_CONFIG_CHOICE_lsm_manager, __WT_CONFIG_CHOICE_metadata, __WT_CONFIG_CHOICE_mutex,
  __WT_CONFIG_CHOICE_out_of_order, __WT_CONFIG_CHOICE_overflow, __WT_CONFIG_CHOICE_read,
  __WT_CONFIG_CHOICE_reconcile, __WT_CONFIG_CHOICE_recovery, __WT_CONFIG_CHOICE_recovery_progress,
  __WT_CONFIG_CHOICE_rts, __WT_CONFIG_CHOICE_salvage, __WT_CONFIG_CHOICE_shared_cache,
  __WT_CONFIG_CHOICE_split, __WT_CONFIG_CHOICE_temporary, __WT_CONFIG_CHOICE_thread_group,
  __WT_CONFIG_CHOICE_tiered, __WT_CONFIG_CHOICE_timestamp, __WT_CONFIG_CHOICE_transaction,
  __WT_CONFIG_CHOICE_verify, __WT_CONFIG_CHOICE_version, __WT_CONFIG_CHOICE_write, NULL};
>>>>>>> 9483a6ad

static const WT_CONFIG_CHECK confchk_WT_CONNECTION_reconfigure[] = {
  {"block_cache", "category", NULL, NULL, confchk_wiredtiger_open_block_cache_subconfigs, 12,
    confchk_wiredtiger_open_block_cache_subconfigs_jump, WT_CONFIG_COMPILED_TYPE_CATEGORY, 176,
    INT64_MIN, INT64_MAX, NULL},
  {"cache_max_wait_ms", "int", NULL, "min=0", NULL, 0, NULL, WT_CONFIG_COMPILED_TYPE_INT, 187, 0,
    INT64_MAX, NULL},
  {"cache_overhead", "int", NULL, "min=0,max=30", NULL, 0, NULL, WT_CONFIG_COMPILED_TYPE_INT, 188,
    0, 30, NULL},
  {"cache_size", "int", NULL, "min=1MB,max=10TB", NULL, 0, NULL, WT_CONFIG_COMPILED_TYPE_INT, 189,
    1LL * WT_MEGABYTE, 10LL * WT_TERABYTE, NULL},
  {"cache_stuck_timeout_ms", "int", NULL, "min=0", NULL, 0, NULL, WT_CONFIG_COMPILED_TYPE_INT, 190,
    0, INT64_MAX, NULL},
  {"checkpoint", "category", NULL, NULL, confchk_wiredtiger_open_checkpoint_subconfigs, 2,
    confchk_wiredtiger_open_checkpoint_subconfigs_jump, WT_CONFIG_COMPILED_TYPE_CATEGORY, 191,
    INT64_MIN, INT64_MAX, NULL},
  {"checkpoint_cleanup", "category", NULL, NULL,
    confchk_wiredtiger_open_checkpoint_cleanup_subconfigs, 2,
    confchk_wiredtiger_open_checkpoint_cleanup_subconfigs_jump, WT_CONFIG_COMPILED_TYPE_CATEGORY,
    194, INT64_MIN, INT64_MAX, NULL},
  {"chunk_cache", "category", NULL, NULL, confchk_WT_CONNECTION_reconfigure_chunk_cache_subconfigs,
    1, confchk_WT_CONNECTION_reconfigure_chunk_cache_subconfigs_jump,
    WT_CONFIG_COMPILED_TYPE_CATEGORY, 196, INT64_MIN, INT64_MAX, NULL},
  {"compatibility", "category", NULL, NULL,
    confchk_WT_CONNECTION_reconfigure_compatibility_subconfigs, 1,
    confchk_WT_CONNECTION_reconfigure_compatibility_subconfigs_jump,
    WT_CONFIG_COMPILED_TYPE_CATEGORY, 198, INT64_MIN, INT64_MAX, NULL},
  {"debug_mode", "category", NULL, NULL, confchk_wiredtiger_open_debug_mode_subconfigs, 15,
    confchk_wiredtiger_open_debug_mode_subconfigs_jump, WT_CONFIG_COMPILED_TYPE_CATEGORY, 200,
    INT64_MIN, INT64_MAX, NULL},
  {"error_prefix", "string", NULL, NULL, NULL, 0, NULL, WT_CONFIG_COMPILED_TYPE_STRING, 216,
    INT64_MIN, INT64_MAX, NULL},
  {"eviction", "category", NULL, NULL, confchk_wiredtiger_open_eviction_subconfigs, 3,
    confchk_wiredtiger_open_eviction_subconfigs_jump, WT_CONFIG_COMPILED_TYPE_CATEGORY, 217,
    INT64_MIN, INT64_MAX, NULL},
  {"eviction_checkpoint_target", "int", NULL, "min=0,max=10TB", NULL, 0, NULL,
    WT_CONFIG_COMPILED_TYPE_INT, 221, 0, 10LL * WT_TERABYTE, NULL},
  {"eviction_dirty_target", "int", NULL, "min=1,max=10TB", NULL, 0, NULL,
    WT_CONFIG_COMPILED_TYPE_INT, 222, 1, 10LL * WT_TERABYTE, NULL},
  {"eviction_dirty_trigger", "int", NULL, "min=1,max=10TB", NULL, 0, NULL,
    WT_CONFIG_COMPILED_TYPE_INT, 223, 1, 10LL * WT_TERABYTE, NULL},
  {"eviction_target", "int", NULL, "min=10,max=10TB", NULL, 0, NULL, WT_CONFIG_COMPILED_TYPE_INT,
    224, 10, 10LL * WT_TERABYTE, NULL},
  {"eviction_trigger", "int", NULL, "min=10,max=10TB", NULL, 0, NULL, WT_CONFIG_COMPILED_TYPE_INT,
    225, 10, 10LL * WT_TERABYTE, NULL},
  {"eviction_updates_target", "int", NULL, "min=0,max=10TB", NULL, 0, NULL,
    WT_CONFIG_COMPILED_TYPE_INT, 226, 0, 10LL * WT_TERABYTE, NULL},
  {"eviction_updates_trigger", "int", NULL, "min=0,max=10TB", NULL, 0, NULL,
    WT_CONFIG_COMPILED_TYPE_INT, 227, 0, 10LL * WT_TERABYTE, NULL},
  {"extra_diagnostics", "list", NULL,
    "choices=[\"all\",\"checkpoint_validate\",\"cursor_check\""
    ",\"disk_validate\",\"eviction_check\",\"generation_check\","
    "\"hs_validate\",\"key_out_of_order\",\"log_validate\","
    "\"prepared\",\"slow_operation\",\"txn_visibility\"]",
    NULL, 0, NULL, WT_CONFIG_COMPILED_TYPE_LIST, 228, INT64_MIN, INT64_MAX,
    confchk_extra_diagnostics_choices},
  {"file_manager", "category", NULL, NULL, confchk_wiredtiger_open_file_manager_subconfigs, 3,
    confchk_wiredtiger_open_file_manager_subconfigs_jump, WT_CONFIG_COMPILED_TYPE_CATEGORY, 229,
    INT64_MIN, INT64_MAX, NULL},
  {"generation_drain_timeout_ms", "int", NULL, "min=0", NULL, 0, NULL, WT_CONFIG_COMPILED_TYPE_INT,
    233, 0, INT64_MAX, NULL},
  {"history_store", "category", NULL, NULL, confchk_wiredtiger_open_history_store_subconfigs, 1,
    confchk_wiredtiger_open_history_store_subconfigs_jump, WT_CONFIG_COMPILED_TYPE_CATEGORY, 234,
    INT64_MIN, INT64_MAX, NULL},
  {"io_capacity", "category", NULL, NULL, confchk_wiredtiger_open_io_capacity_subconfigs, 2,
    confchk_wiredtiger_open_io_capacity_subconfigs_jump, WT_CONFIG_COMPILED_TYPE_CATEGORY, 236,
    INT64_MIN, INT64_MAX, NULL},
  {"json_output", "list", NULL, "choices=[\"error\",\"message\"]", NULL, 0, NULL,
    WT_CONFIG_COMPILED_TYPE_LIST, 239, INT64_MIN, INT64_MAX, confchk_json_output_choices},
  {"log", "category", NULL, NULL, confchk_WT_CONNECTION_reconfigure_log_subconfigs, 6,
    confchk_WT_CONNECTION_reconfigure_log_subconfigs_jump, WT_CONFIG_COMPILED_TYPE_CATEGORY, 36,
    INT64_MIN, INT64_MAX, NULL},
  {"lsm_manager", "category", NULL, NULL, confchk_wiredtiger_open_lsm_manager_subconfigs, 2,
    confchk_wiredtiger_open_lsm_manager_subconfigs_jump, WT_CONFIG_COMPILED_TYPE_CATEGORY, 246,
    INT64_MIN, INT64_MAX, NULL},
  {"operation_timeout_ms", "int", NULL, "min=0", NULL, 0, NULL, WT_CONFIG_COMPILED_TYPE_INT, 157, 0,
    INT64_MAX, NULL},
  {"operation_tracking", "category", NULL, NULL,
    confchk_wiredtiger_open_operation_tracking_subconfigs, 2,
    confchk_wiredtiger_open_operation_tracking_subconfigs_jump, WT_CONFIG_COMPILED_TYPE_CATEGORY,
    249, INT64_MIN, INT64_MAX, NULL},
  {"shared_cache", "category", NULL, NULL, confchk_wiredtiger_open_shared_cache_subconfigs, 5,
    confchk_wiredtiger_open_shared_cache_subconfigs_jump, WT_CONFIG_COMPILED_TYPE_CATEGORY, 251,
    INT64_MIN, INT64_MAX, NULL},
  {"statistics", "list", NULL,
    "choices=[\"all\",\"cache_walk\",\"fast\",\"none\","
    "\"clear\",\"tree_walk\"]",
    NULL, 0, NULL, WT_CONFIG_COMPILED_TYPE_LIST, 140, INT64_MIN, INT64_MAX,
    confchk_statistics_choices},
  {"statistics_log", "category", NULL, NULL,
    confchk_WT_CONNECTION_reconfigure_statistics_log_subconfigs, 5,
    confchk_WT_CONNECTION_reconfigure_statistics_log_subconfigs_jump,
    WT_CONFIG_COMPILED_TYPE_CATEGORY, 255, INT64_MIN, INT64_MAX, NULL},
  {"tiered_storage", "category", NULL, NULL,
    confchk_WT_CONNECTION_reconfigure_tiered_storage_subconfigs, 1,
    confchk_WT_CONNECTION_reconfigure_tiered_storage_subconfigs_jump,
    WT_CONFIG_COMPILED_TYPE_CATEGORY, 47, INT64_MIN, INT64_MAX, NULL},
  {"timing_stress_for_test", "list", NULL,
    "choices=[\"aggressive_stash_free\",\"aggressive_sweep\","
    "\"backup_rename\",\"checkpoint_evict_page\","
    "\"checkpoint_handle\",\"checkpoint_slow\",\"checkpoint_stop\","
    "\"commit_transaction_slow\",\"compact_slow\","
    "\"evict_reposition\",\"failpoint_eviction_split\","
    "\"failpoint_history_store_delete_key_from_ts\","
    "\"history_store_checkpoint_delay\",\"history_store_search\","
    "\"history_store_sweep_race\",\"prefetch_delay\","
    "\"prefix_compare\",\"prepare_checkpoint_delay\","
    "\"prepare_resolution_1\",\"prepare_resolution_2\","
    "\"sleep_before_read_overflow_onpage\",\"split_1\",\"split_2\","
    "\"split_3\",\"split_4\",\"split_5\",\"split_6\",\"split_7\","
    "\"split_8\",\"tiered_flush_finish\"]",
    NULL, 0, NULL, WT_CONFIG_COMPILED_TYPE_LIST, 260, INT64_MIN, INT64_MAX,
    confchk_timing_stress_for_test_choices},
  {"verbose", "list", NULL,
<<<<<<< HEAD
    "choices=[\"api\",\"backup\",\"block\",\"block_cache\","
    "\"cache_trace\",\"checkpoint\",\"checkpoint_cleanup\","
    "\"checkpoint_progress\",\"chunkcache\",\"compact\","
    "\"compact_progress\",\"error_returns\",\"evict\",\"evict_stuck\""
    ",\"evictserver\",\"fileops\",\"generation\",\"handleops\","
    "\"history_store\",\"history_store_activity\",\"log\",\"lsm\","
    "\"lsm_manager\",\"metadata\",\"mutex\",\"out_of_order\","
    "\"overflow\",\"read\",\"reconcile\",\"recovery\","
    "\"recovery_progress\",\"rts\",\"salvage\",\"shared_cache\","
    "\"split\",\"temporary\",\"thread_group\",\"tiered\","
    "\"timestamp\",\"transaction\",\"verify\",\"version\",\"write\"]",
    NULL, 0, NULL, WT_CONFIG_COMPILED_TYPE_LIST, INT64_MIN, INT64_MAX, confchk_verbose_choices},
  {NULL, NULL, NULL, NULL, NULL, 0, NULL, 0, 0, 0, NULL}};
=======
    "choices=[\"all\",\"api\",\"backup\",\"block\","
    "\"block_cache\",\"checkpoint\",\"checkpoint_cleanup\","
    "\"checkpoint_progress\",\"chunkcache\",\"compact\","
    "\"compact_progress\",\"configuration\",\"error_returns\","
    "\"evict\",\"evict_stuck\",\"evictserver\",\"fileops\","
    "\"generation\",\"handleops\",\"history_store\","
    "\"history_store_activity\",\"log\",\"lsm\",\"lsm_manager\","
    "\"metadata\",\"mutex\",\"out_of_order\",\"overflow\",\"read\","
    "\"reconcile\",\"recovery\",\"recovery_progress\",\"rts\","
    "\"salvage\",\"shared_cache\",\"split\",\"temporary\","
    "\"thread_group\",\"tiered\",\"timestamp\",\"transaction\","
    "\"verify\",\"version\",\"write\"]",
    NULL, 0, NULL, WT_CONFIG_COMPILED_TYPE_LIST, 10, INT64_MIN, INT64_MAX, confchk_verbose_choices},
  {NULL, NULL, NULL, NULL, NULL, 0, NULL, 0, 0, 0, 0, NULL}};
>>>>>>> 9483a6ad

static const uint8_t confchk_WT_CONNECTION_reconfigure_jump[WT_CONFIG_JUMP_TABLE_SIZE] = {0, 0, 0,
  0, 0, 0, 0, 0, 0, 0, 0, 0, 0, 0, 0, 0, 0, 0, 0, 0, 0, 0, 0, 0, 0, 0, 0, 0, 0, 0, 0, 0, 0, 0, 0, 0,
  0, 0, 0, 0, 0, 0, 0, 0, 0, 0, 0, 0, 0, 0, 0, 0, 0, 0, 0, 0, 0, 0, 0, 0, 0, 0, 0, 0, 0, 0, 0, 0, 0,
  0, 0, 0, 0, 0, 0, 0, 0, 0, 0, 0, 0, 0, 0, 0, 0, 0, 0, 0, 0, 0, 0, 0, 0, 0, 0, 0, 0, 0, 0, 1, 9,
  10, 20, 21, 22, 23, 24, 25, 25, 27, 27, 27, 29, 29, 29, 29, 32, 34, 34, 35, 35, 35, 35, 35, 35,
  35, 35, 35};

static const WT_CONFIG_CHECK confchk_WT_CONNECTION_rollback_to_stable[] = {
  {"dryrun", "boolean", NULL, NULL, NULL, 0, NULL, WT_CONFIG_COMPILED_TYPE_BOOLEAN, 98, INT64_MIN,
    INT64_MAX, NULL},
  {"threads", "int", NULL, "min=0,max=10", NULL, 0, NULL, WT_CONFIG_COMPILED_TYPE_INT, 271, 0, 10,
    NULL},
  {NULL, NULL, NULL, NULL, NULL, 0, NULL, 0, 0, 0, 0, NULL}};

static const uint8_t confchk_WT_CONNECTION_rollback_to_stable_jump[WT_CONFIG_JUMP_TABLE_SIZE] = {0,
  0, 0, 0, 0, 0, 0, 0, 0, 0, 0, 0, 0, 0, 0, 0, 0, 0, 0, 0, 0, 0, 0, 0, 0, 0, 0, 0, 0, 0, 0, 0, 0, 0,
  0, 0, 0, 0, 0, 0, 0, 0, 0, 0, 0, 0, 0, 0, 0, 0, 0, 0, 0, 0, 0, 0, 0, 0, 0, 0, 0, 0, 0, 0, 0, 0, 0,
  0, 0, 0, 0, 0, 0, 0, 0, 0, 0, 0, 0, 0, 0, 0, 0, 0, 0, 0, 0, 0, 0, 0, 0, 0, 0, 0, 0, 0, 0, 0, 0, 0,
  0, 1, 1, 1, 1, 1, 1, 1, 1, 1, 1, 1, 1, 1, 1, 1, 1, 2, 2, 2, 2, 2, 2, 2, 2, 2, 2, 2};

static const WT_CONFIG_CHECK confchk_WT_CONNECTION_set_timestamp[] = {
  {"durable_timestamp", "string", NULL, NULL, NULL, 0, NULL, WT_CONFIG_COMPILED_TYPE_STRING, 3,
    INT64_MIN, INT64_MAX, NULL},
  {"force", "boolean", NULL, NULL, NULL, 0, NULL, WT_CONFIG_COMPILED_TYPE_BOOLEAN, 110, INT64_MIN,
    INT64_MAX, NULL},
  {"oldest_timestamp", "string", NULL, NULL, NULL, 0, NULL, WT_CONFIG_COMPILED_TYPE_STRING, 270,
    INT64_MIN, INT64_MAX, NULL},
  {"stable_timestamp", "string", NULL, NULL, NULL, 0, NULL, WT_CONFIG_COMPILED_TYPE_STRING, 152,
    INT64_MIN, INT64_MAX, NULL},
  {NULL, NULL, NULL, NULL, NULL, 0, NULL, 0, 0, 0, 0, NULL}};

static const uint8_t confchk_WT_CONNECTION_set_timestamp_jump[WT_CONFIG_JUMP_TABLE_SIZE] = {0, 0, 0,
  0, 0, 0, 0, 0, 0, 0, 0, 0, 0, 0, 0, 0, 0, 0, 0, 0, 0, 0, 0, 0, 0, 0, 0, 0, 0, 0, 0, 0, 0, 0, 0, 0,
  0, 0, 0, 0, 0, 0, 0, 0, 0, 0, 0, 0, 0, 0, 0, 0, 0, 0, 0, 0, 0, 0, 0, 0, 0, 0, 0, 0, 0, 0, 0, 0, 0,
  0, 0, 0, 0, 0, 0, 0, 0, 0, 0, 0, 0, 0, 0, 0, 0, 0, 0, 0, 0, 0, 0, 0, 0, 0, 0, 0, 0, 0, 0, 0, 0, 1,
  1, 2, 2, 2, 2, 2, 2, 2, 2, 2, 3, 3, 3, 3, 4, 4, 4, 4, 4, 4, 4, 4, 4, 4, 4, 4};
const char __WT_CONFIG_CHOICE_set[] = "set";

static const char *confchk_action_choices[] = {
  __WT_CONFIG_CHOICE_clear, __WT_CONFIG_CHOICE_set, NULL};
const char __WT_CONFIG_CHOICE_lower[] = "lower";
const char __WT_CONFIG_CHOICE_upper[] = "upper";

static const char *confchk_bound_choices[] = {
  __WT_CONFIG_CHOICE_lower, __WT_CONFIG_CHOICE_upper, NULL};

static const WT_CONFIG_CHECK confchk_WT_CURSOR_bound[] = {
  {"action", "string", NULL, "choices=[\"clear\",\"set\"]", NULL, 0, NULL,
    WT_CONFIG_COMPILED_TYPE_STRING, 93, INT64_MIN, INT64_MAX, confchk_action_choices},
  {"bound", "string", NULL, "choices=[\"lower\",\"upper\"]", NULL, 0, NULL,
    WT_CONFIG_COMPILED_TYPE_STRING, 94, INT64_MIN, INT64_MAX, confchk_bound_choices},
  {"inclusive", "boolean", NULL, NULL, NULL, 0, NULL, WT_CONFIG_COMPILED_TYPE_BOOLEAN, 95,
    INT64_MIN, INT64_MAX, NULL},
  {NULL, NULL, NULL, NULL, NULL, 0, NULL, 0, 0, 0, 0, NULL}};

static const uint8_t confchk_WT_CURSOR_bound_jump[WT_CONFIG_JUMP_TABLE_SIZE] = {0, 0, 0, 0, 0, 0, 0,
  0, 0, 0, 0, 0, 0, 0, 0, 0, 0, 0, 0, 0, 0, 0, 0, 0, 0, 0, 0, 0, 0, 0, 0, 0, 0, 0, 0, 0, 0, 0, 0, 0,
  0, 0, 0, 0, 0, 0, 0, 0, 0, 0, 0, 0, 0, 0, 0, 0, 0, 0, 0, 0, 0, 0, 0, 0, 0, 0, 0, 0, 0, 0, 0, 0, 0,
  0, 0, 0, 0, 0, 0, 0, 0, 0, 0, 0, 0, 0, 0, 0, 0, 0, 0, 0, 0, 0, 0, 0, 0, 0, 1, 2, 2, 2, 2, 2, 2, 2,
  3, 3, 3, 3, 3, 3, 3, 3, 3, 3, 3, 3, 3, 3, 3, 3, 3, 3, 3, 3, 3, 3};

static const WT_CONFIG_CHECK confchk_WT_CURSOR_reconfigure[] = {
  {"append", "boolean", NULL, NULL, NULL, 0, NULL, WT_CONFIG_COMPILED_TYPE_BOOLEAN, 90, INT64_MIN,
    INT64_MAX, NULL},
  {"overwrite", "boolean", NULL, NULL, NULL, 0, NULL, WT_CONFIG_COMPILED_TYPE_BOOLEAN, 91,
    INT64_MIN, INT64_MAX, NULL},
  {"prefix_search", "boolean", NULL, NULL, NULL, 0, NULL, WT_CONFIG_COMPILED_TYPE_BOOLEAN, 92,
    INT64_MIN, INT64_MAX, NULL},
  {NULL, NULL, NULL, NULL, NULL, 0, NULL, 0, 0, 0, 0, NULL}};

static const uint8_t confchk_WT_CURSOR_reconfigure_jump[WT_CONFIG_JUMP_TABLE_SIZE] = {0, 0, 0, 0, 0,
  0, 0, 0, 0, 0, 0, 0, 0, 0, 0, 0, 0, 0, 0, 0, 0, 0, 0, 0, 0, 0, 0, 0, 0, 0, 0, 0, 0, 0, 0, 0, 0, 0,
  0, 0, 0, 0, 0, 0, 0, 0, 0, 0, 0, 0, 0, 0, 0, 0, 0, 0, 0, 0, 0, 0, 0, 0, 0, 0, 0, 0, 0, 0, 0, 0, 0,
  0, 0, 0, 0, 0, 0, 0, 0, 0, 0, 0, 0, 0, 0, 0, 0, 0, 0, 0, 0, 0, 0, 0, 0, 0, 0, 0, 1, 1, 1, 1, 1, 1,
  1, 1, 1, 1, 1, 1, 1, 1, 2, 3, 3, 3, 3, 3, 3, 3, 3, 3, 3, 3, 3, 3, 3, 3};
const char __WT_CONFIG_CHOICE_random[] = "random";
const char __WT_CONFIG_CHOICE_sequential[] = "sequential";

static const char *confchk_access_pattern_hint_choices[] = {
  __WT_CONFIG_CHOICE_none, __WT_CONFIG_CHOICE_random, __WT_CONFIG_CHOICE_sequential, NULL};
const char __WT_CONFIG_CHOICE_always[] = "always";
const char __WT_CONFIG_CHOICE_key_consistent[] = "key_consistent";
const char __WT_CONFIG_CHOICE_never[] = "never";

static const char *confchk_commit_timestamp_choices[] = {__WT_CONFIG_CHOICE_always,
  __WT_CONFIG_CHOICE_key_consistent, __WT_CONFIG_CHOICE_never, __WT_CONFIG_CHOICE_none, NULL};

static const char *confchk_durable_timestamp_choices[] = {__WT_CONFIG_CHOICE_always,
  __WT_CONFIG_CHOICE_key_consistent, __WT_CONFIG_CHOICE_never, __WT_CONFIG_CHOICE_none, NULL};

static const char *confchk_read_timestamp_choices[] = {
  __WT_CONFIG_CHOICE_always, __WT_CONFIG_CHOICE_never, __WT_CONFIG_CHOICE_none, NULL};
const char __WT_CONFIG_CHOICE_off[] = "off";
const char __WT_CONFIG_CHOICE_on[] = "on";

static const char *confchk_write_timestamp_choices[] = {
  __WT_CONFIG_CHOICE_off, __WT_CONFIG_CHOICE_on, NULL};

static const WT_CONFIG_CHECK confchk_WT_SESSION_create_assert_subconfigs[] = {
  {"commit_timestamp", "string", NULL,
    "choices=[\"always\",\"key_consistent\",\"never\","
    "\"none\"]",
    NULL, 0, NULL, WT_CONFIG_COMPILED_TYPE_STRING, 2, INT64_MIN, INT64_MAX,
    confchk_commit_timestamp_choices},
  {"durable_timestamp", "string", NULL,
    "choices=[\"always\",\"key_consistent\",\"never\","
    "\"none\"]",
    NULL, 0, NULL, WT_CONFIG_COMPILED_TYPE_STRING, 3, INT64_MIN, INT64_MAX,
    confchk_durable_timestamp_choices},
  {"read_timestamp", "string", NULL, "choices=[\"always\",\"never\",\"none\"]", NULL, 0, NULL,
    WT_CONFIG_COMPILED_TYPE_STRING, 4, INT64_MIN, INT64_MAX, confchk_read_timestamp_choices},
  {"write_timestamp", "string", NULL, "choices=[\"off\",\"on\"]", NULL, 0, NULL,
    WT_CONFIG_COMPILED_TYPE_STRING, 5, INT64_MIN, INT64_MAX, confchk_write_timestamp_choices},
  {NULL, NULL, NULL, NULL, NULL, 0, NULL, 0, 0, 0, 0, NULL}};

static const uint8_t confchk_WT_SESSION_create_assert_subconfigs_jump[WT_CONFIG_JUMP_TABLE_SIZE] = {
  0, 0, 0, 0, 0, 0, 0, 0, 0, 0, 0, 0, 0, 0, 0, 0, 0, 0, 0, 0, 0, 0, 0, 0, 0, 0, 0, 0, 0, 0, 0, 0, 0,
  0, 0, 0, 0, 0, 0, 0, 0, 0, 0, 0, 0, 0, 0, 0, 0, 0, 0, 0, 0, 0, 0, 0, 0, 0, 0, 0, 0, 0, 0, 0, 0, 0,
  0, 0, 0, 0, 0, 0, 0, 0, 0, 0, 0, 0, 0, 0, 0, 0, 0, 0, 0, 0, 0, 0, 0, 0, 0, 0, 0, 0, 0, 0, 0, 0, 0,
  0, 1, 2, 2, 2, 2, 2, 2, 2, 2, 2, 2, 2, 2, 2, 2, 3, 3, 3, 3, 3, 4, 4, 4, 4, 4, 4, 4, 4};

static const WT_CONFIG_CHECK confchk_WT_SESSION_create_log_subconfigs[] = {
  {"enabled", "boolean", NULL, NULL, NULL, 0, NULL, WT_CONFIG_COMPILED_TYPE_BOOLEAN, 37, INT64_MIN,
    INT64_MAX, NULL},
  {NULL, NULL, NULL, NULL, NULL, 0, NULL, 0, 0, 0, 0, NULL}};

static const uint8_t confchk_WT_SESSION_create_log_subconfigs_jump[WT_CONFIG_JUMP_TABLE_SIZE] = {0,
  0, 0, 0, 0, 0, 0, 0, 0, 0, 0, 0, 0, 0, 0, 0, 0, 0, 0, 0, 0, 0, 0, 0, 0, 0, 0, 0, 0, 0, 0, 0, 0, 0,
  0, 0, 0, 0, 0, 0, 0, 0, 0, 0, 0, 0, 0, 0, 0, 0, 0, 0, 0, 0, 0, 0, 0, 0, 0, 0, 0, 0, 0, 0, 0, 0, 0,
  0, 0, 0, 0, 0, 0, 0, 0, 0, 0, 0, 0, 0, 0, 0, 0, 0, 0, 0, 0, 0, 0, 0, 0, 0, 0, 0, 0, 0, 0, 0, 0, 0,
  0, 0, 1, 1, 1, 1, 1, 1, 1, 1, 1, 1, 1, 1, 1, 1, 1, 1, 1, 1, 1, 1, 1, 1, 1, 1, 1, 1};
const char __WT_CONFIG_CHOICE_write_timestamp[] = "write_timestamp";

static const char *confchk_verbose2_choices[] = {__WT_CONFIG_CHOICE_write_timestamp, NULL};
const char __WT_CONFIG_CHOICE_mixed_mode[] = "mixed_mode";
const char __WT_CONFIG_CHOICE_ordered[] = "ordered";

static const char *confchk_write_timestamp_usage_choices[] = {__WT_CONFIG_CHOICE_always,
  __WT_CONFIG_CHOICE_key_consistent, __WT_CONFIG_CHOICE_mixed_mode, __WT_CONFIG_CHOICE_never,
  __WT_CONFIG_CHOICE_none, __WT_CONFIG_CHOICE_ordered, NULL};

static const WT_CONFIG_CHECK confchk_WT_SESSION_alter[] = {
  {"access_pattern_hint", "string", NULL, "choices=[\"none\",\"random\",\"sequential\"]", NULL, 0,
    NULL, WT_CONFIG_COMPILED_TYPE_STRING, 12, INT64_MIN, INT64_MAX,
    confchk_access_pattern_hint_choices},
  {"app_metadata", "string", NULL, NULL, NULL, 0, NULL, WT_CONFIG_COMPILED_TYPE_STRING, 0,
    INT64_MIN, INT64_MAX, NULL},
  {"assert", "category", NULL, NULL, confchk_WT_SESSION_create_assert_subconfigs, 4,
    confchk_WT_SESSION_create_assert_subconfigs_jump, WT_CONFIG_COMPILED_TYPE_CATEGORY, 1,
    INT64_MIN, INT64_MAX, NULL},
  {"cache_resident", "boolean", NULL, NULL, NULL, 0, NULL, WT_CONFIG_COMPILED_TYPE_BOOLEAN, 16,
    INT64_MIN, INT64_MAX, NULL},
  {"checkpoint", "string", NULL, NULL, NULL, 0, NULL, WT_CONFIG_COMPILED_TYPE_STRING, 56, INT64_MIN,
    INT64_MAX, NULL},
  {"exclusive_refreshed", "boolean", NULL, NULL, NULL, 0, NULL, WT_CONFIG_COMPILED_TYPE_BOOLEAN, 96,
    INT64_MIN, INT64_MAX, NULL},
  {"log", "category", NULL, NULL, confchk_WT_SESSION_create_log_subconfigs, 1,
    confchk_WT_SESSION_create_log_subconfigs_jump, WT_CONFIG_COMPILED_TYPE_CATEGORY, 36, INT64_MIN,
    INT64_MAX, NULL},
  {"os_cache_dirty_max", "int", NULL, "min=0", NULL, 0, NULL, WT_CONFIG_COMPILED_TYPE_INT, 40, 0,
    INT64_MAX, NULL},
  {"os_cache_max", "int", NULL, "min=0", NULL, 0, NULL, WT_CONFIG_COMPILED_TYPE_INT, 41, 0,
    INT64_MAX, NULL},
  {"verbose", "list", NULL, "choices=[\"write_timestamp\"]", NULL, 0, NULL,
    WT_CONFIG_COMPILED_TYPE_LIST, 10, INT64_MIN, INT64_MAX, confchk_verbose2_choices},
  {"write_timestamp_usage", "string", NULL,
    "choices=[\"always\",\"key_consistent\",\"mixed_mode\","
    "\"never\",\"none\",\"ordered\"]",
    NULL, 0, NULL, WT_CONFIG_COMPILED_TYPE_STRING, 11, INT64_MIN, INT64_MAX,
    confchk_write_timestamp_usage_choices},
  {NULL, NULL, NULL, NULL, NULL, 0, NULL, 0, 0, 0, 0, NULL}};

static const uint8_t confchk_WT_SESSION_alter_jump[WT_CONFIG_JUMP_TABLE_SIZE] = {0, 0, 0, 0, 0, 0,
  0, 0, 0, 0, 0, 0, 0, 0, 0, 0, 0, 0, 0, 0, 0, 0, 0, 0, 0, 0, 0, 0, 0, 0, 0, 0, 0, 0, 0, 0, 0, 0, 0,
  0, 0, 0, 0, 0, 0, 0, 0, 0, 0, 0, 0, 0, 0, 0, 0, 0, 0, 0, 0, 0, 0, 0, 0, 0, 0, 0, 0, 0, 0, 0, 0, 0,
  0, 0, 0, 0, 0, 0, 0, 0, 0, 0, 0, 0, 0, 0, 0, 0, 0, 0, 0, 0, 0, 0, 0, 0, 0, 0, 3, 3, 5, 5, 6, 6, 6,
  6, 6, 6, 6, 7, 7, 7, 9, 9, 9, 9, 9, 9, 9, 10, 11, 11, 11, 11, 11, 11, 11, 11};
const char __WT_CONFIG_CHOICE_false[] = "false";
const char __WT_CONFIG_CHOICE_force[] = "force";
const char __WT_CONFIG_CHOICE_true[] = "true";

static const char *confchk_ignore_prepare_choices[] = {
  __WT_CONFIG_CHOICE_false, __WT_CONFIG_CHOICE_force, __WT_CONFIG_CHOICE_true, NULL};

static const char *confchk_isolation2_choices[] = {__WT_CONFIG_CHOICE_read_uncommitted,
  __WT_CONFIG_CHOICE_read_committed, __WT_CONFIG_CHOICE_snapshot, NULL};

static const WT_CONFIG_CHECK confchk_WT_SESSION_begin_transaction_roundup_timestamps_subconfigs[] =
  {{"prepared", "boolean", NULL, NULL, NULL, 0, NULL, WT_CONFIG_COMPILED_TYPE_BOOLEAN, 160,
     INT64_MIN, INT64_MAX, NULL},
    {"read", "boolean", NULL, NULL, NULL, 0, NULL, WT_CONFIG_COMPILED_TYPE_BOOLEAN, 161, INT64_MIN,
      INT64_MAX, NULL},
    {NULL, NULL, NULL, NULL, NULL, 0, NULL, 0, 0, 0, 0, NULL}};

static const uint8_t confchk_WT_SESSION_begin_transaction_roundup_timestamps_subconfigs_jump
  [WT_CONFIG_JUMP_TABLE_SIZE] = {0, 0, 0, 0, 0, 0, 0, 0, 0, 0, 0, 0, 0, 0, 0, 0, 0, 0, 0, 0, 0, 0,
    0, 0, 0, 0, 0, 0, 0, 0, 0, 0, 0, 0, 0, 0, 0, 0, 0, 0, 0, 0, 0, 0, 0, 0, 0, 0, 0, 0, 0, 0, 0, 0,
    0, 0, 0, 0, 0, 0, 0, 0, 0, 0, 0, 0, 0, 0, 0, 0, 0, 0, 0, 0, 0, 0, 0, 0, 0, 0, 0, 0, 0, 0, 0, 0,
    0, 0, 0, 0, 0, 0, 0, 0, 0, 0, 0, 0, 0, 0, 0, 0, 0, 0, 0, 0, 0, 0, 0, 0, 0, 0, 0, 1, 1, 2, 2, 2,
    2, 2, 2, 2, 2, 2, 2, 2, 2, 2};

static const WT_CONFIG_CHECK confchk_WT_SESSION_begin_transaction[] = {
  {"ignore_prepare", "string", NULL, "choices=[\"false\",\"force\",\"true\"]", NULL, 0, NULL,
    WT_CONFIG_COMPILED_TYPE_STRING, 154, INT64_MIN, INT64_MAX, confchk_ignore_prepare_choices},
  {"isolation", "string", NULL,
    "choices=[\"read-uncommitted\",\"read-committed\","
    "\"snapshot\"]",
    NULL, 0, NULL, WT_CONFIG_COMPILED_TYPE_STRING, 155, INT64_MIN, INT64_MAX,
    confchk_isolation2_choices},
  {"name", "string", NULL, NULL, NULL, 0, NULL, WT_CONFIG_COMPILED_TYPE_STRING, 20, INT64_MIN,
    INT64_MAX, NULL},
  {"no_timestamp", "boolean", NULL, NULL, NULL, 0, NULL, WT_CONFIG_COMPILED_TYPE_BOOLEAN, 156,
    INT64_MIN, INT64_MAX, NULL},
  {"operation_timeout_ms", "int", NULL, "min=0", NULL, 0, NULL, WT_CONFIG_COMPILED_TYPE_INT, 157, 0,
    INT64_MAX, NULL},
  {"priority", "int", NULL, "min=-100,max=100", NULL, 0, NULL, WT_CONFIG_COMPILED_TYPE_INT, 158,
    -100, 100, NULL},
  {"read_timestamp", "string", NULL, NULL, NULL, 0, NULL, WT_CONFIG_COMPILED_TYPE_STRING, 4,
    INT64_MIN, INT64_MAX, NULL},
  {"roundup_timestamps", "category", NULL, NULL,
    confchk_WT_SESSION_begin_transaction_roundup_timestamps_subconfigs, 2,
    confchk_WT_SESSION_begin_transaction_roundup_timestamps_subconfigs_jump,
    WT_CONFIG_COMPILED_TYPE_CATEGORY, 159, INT64_MIN, INT64_MAX, NULL},
  {"sync", "boolean", NULL, NULL, NULL, 0, NULL, WT_CONFIG_COMPILED_TYPE_BOOLEAN, 119, INT64_MIN,
    INT64_MAX, NULL},
  {NULL, NULL, NULL, NULL, NULL, 0, NULL, 0, 0, 0, 0, NULL}};

static const uint8_t confchk_WT_SESSION_begin_transaction_jump[WT_CONFIG_JUMP_TABLE_SIZE] = {0, 0,
  0, 0, 0, 0, 0, 0, 0, 0, 0, 0, 0, 0, 0, 0, 0, 0, 0, 0, 0, 0, 0, 0, 0, 0, 0, 0, 0, 0, 0, 0, 0, 0, 0,
  0, 0, 0, 0, 0, 0, 0, 0, 0, 0, 0, 0, 0, 0, 0, 0, 0, 0, 0, 0, 0, 0, 0, 0, 0, 0, 0, 0, 0, 0, 0, 0, 0,
  0, 0, 0, 0, 0, 0, 0, 0, 0, 0, 0, 0, 0, 0, 0, 0, 0, 0, 0, 0, 0, 0, 0, 0, 0, 0, 0, 0, 0, 0, 0, 0, 0,
  0, 0, 0, 0, 0, 2, 2, 2, 2, 2, 4, 5, 6, 6, 8, 9, 9, 9, 9, 9, 9, 9, 9, 9, 9, 9, 9};

static const WT_CONFIG_CHECK confchk_WT_SESSION_checkpoint_debug_subconfigs[] = {
  {"checkpoint_cleanup", "boolean", NULL, NULL, NULL, 0, NULL, WT_CONFIG_COMPILED_TYPE_BOOLEAN, 163,
    INT64_MIN, INT64_MAX, NULL},
  {NULL, NULL, NULL, NULL, NULL, 0, NULL, 0, 0, 0, 0, NULL}};

static const uint8_t
  confchk_WT_SESSION_checkpoint_debug_subconfigs_jump[WT_CONFIG_JUMP_TABLE_SIZE] = {0, 0, 0, 0, 0,
    0, 0, 0, 0, 0, 0, 0, 0, 0, 0, 0, 0, 0, 0, 0, 0, 0, 0, 0, 0, 0, 0, 0, 0, 0, 0, 0, 0, 0, 0, 0, 0,
    0, 0, 0, 0, 0, 0, 0, 0, 0, 0, 0, 0, 0, 0, 0, 0, 0, 0, 0, 0, 0, 0, 0, 0, 0, 0, 0, 0, 0, 0, 0, 0,
    0, 0, 0, 0, 0, 0, 0, 0, 0, 0, 0, 0, 0, 0, 0, 0, 0, 0, 0, 0, 0, 0, 0, 0, 0, 0, 0, 0, 0, 0, 0, 1,
    1, 1, 1, 1, 1, 1, 1, 1, 1, 1, 1, 1, 1, 1, 1, 1, 1, 1, 1, 1, 1, 1, 1, 1, 1, 1, 1};

static const WT_CONFIG_CHECK confchk_WT_SESSION_checkpoint_flush_tier_subconfigs[] = {
  {"enabled", "boolean", NULL, NULL, NULL, 0, NULL, WT_CONFIG_COMPILED_TYPE_BOOLEAN, 37, INT64_MIN,
    INT64_MAX, NULL},
  {"force", "boolean", NULL, NULL, NULL, 0, NULL, WT_CONFIG_COMPILED_TYPE_BOOLEAN, 110, INT64_MIN,
    INT64_MAX, NULL},
  {"sync", "boolean", NULL, NULL, NULL, 0, NULL, WT_CONFIG_COMPILED_TYPE_BOOLEAN, 119, INT64_MIN,
    INT64_MAX, NULL},
  {"timeout", "int", NULL, NULL, NULL, 0, NULL, WT_CONFIG_COMPILED_TYPE_INT, 102, INT64_MIN,
    INT64_MAX, NULL},
  {NULL, NULL, NULL, NULL, NULL, 0, NULL, 0, 0, 0, 0, NULL}};

static const uint8_t
  confchk_WT_SESSION_checkpoint_flush_tier_subconfigs_jump[WT_CONFIG_JUMP_TABLE_SIZE] = {0, 0, 0, 0,
    0, 0, 0, 0, 0, 0, 0, 0, 0, 0, 0, 0, 0, 0, 0, 0, 0, 0, 0, 0, 0, 0, 0, 0, 0, 0, 0, 0, 0, 0, 0, 0,
    0, 0, 0, 0, 0, 0, 0, 0, 0, 0, 0, 0, 0, 0, 0, 0, 0, 0, 0, 0, 0, 0, 0, 0, 0, 0, 0, 0, 0, 0, 0, 0,
    0, 0, 0, 0, 0, 0, 0, 0, 0, 0, 0, 0, 0, 0, 0, 0, 0, 0, 0, 0, 0, 0, 0, 0, 0, 0, 0, 0, 0, 0, 0, 0,
    0, 0, 1, 2, 2, 2, 2, 2, 2, 2, 2, 2, 2, 2, 2, 2, 3, 4, 4, 4, 4, 4, 4, 4, 4, 4, 4, 4};

static const WT_CONFIG_CHECK confchk_WT_SESSION_checkpoint[] = {
  {"debug", "category", NULL, NULL, confchk_WT_SESSION_checkpoint_debug_subconfigs, 1,
    confchk_WT_SESSION_checkpoint_debug_subconfigs_jump, WT_CONFIG_COMPILED_TYPE_CATEGORY, 122,
    INT64_MIN, INT64_MAX, NULL},
  {"drop", "list", NULL, NULL, NULL, 0, NULL, WT_CONFIG_COMPILED_TYPE_LIST, 164, INT64_MIN,
    INT64_MAX, NULL},
  {"flush_tier", "category", NULL, NULL, confchk_WT_SESSION_checkpoint_flush_tier_subconfigs, 4,
    confchk_WT_SESSION_checkpoint_flush_tier_subconfigs_jump, WT_CONFIG_COMPILED_TYPE_CATEGORY, 165,
    INT64_MIN, INT64_MAX, NULL},
  {"force", "boolean", NULL, NULL, NULL, 0, NULL, WT_CONFIG_COMPILED_TYPE_BOOLEAN, 110, INT64_MIN,
    INT64_MAX, NULL},
  {"name", "string", NULL, NULL, NULL, 0, NULL, WT_CONFIG_COMPILED_TYPE_STRING, 20, INT64_MIN,
    INT64_MAX, NULL},
  {"target", "list", NULL, NULL, NULL, 0, NULL, WT_CONFIG_COMPILED_TYPE_LIST, 141, INT64_MIN,
    INT64_MAX, NULL},
  {"use_timestamp", "boolean", NULL, NULL, NULL, 0, NULL, WT_CONFIG_COMPILED_TYPE_BOOLEAN, 166,
    INT64_MIN, INT64_MAX, NULL},
  {NULL, NULL, NULL, NULL, NULL, 0, NULL, 0, 0, 0, 0, NULL}};

static const uint8_t confchk_WT_SESSION_checkpoint_jump[WT_CONFIG_JUMP_TABLE_SIZE] = {0, 0, 0, 0, 0,
  0, 0, 0, 0, 0, 0, 0, 0, 0, 0, 0, 0, 0, 0, 0, 0, 0, 0, 0, 0, 0, 0, 0, 0, 0, 0, 0, 0, 0, 0, 0, 0, 0,
  0, 0, 0, 0, 0, 0, 0, 0, 0, 0, 0, 0, 0, 0, 0, 0, 0, 0, 0, 0, 0, 0, 0, 0, 0, 0, 0, 0, 0, 0, 0, 0, 0,
  0, 0, 0, 0, 0, 0, 0, 0, 0, 0, 0, 0, 0, 0, 0, 0, 0, 0, 0, 0, 0, 0, 0, 0, 0, 0, 0, 0, 0, 0, 2, 2, 4,
  4, 4, 4, 4, 4, 4, 4, 5, 5, 5, 5, 5, 5, 6, 7, 7, 7, 7, 7, 7, 7, 7, 7, 7};

static const char *confchk_sync_choices[] = {__WT_CONFIG_CHOICE_off, __WT_CONFIG_CHOICE_on, NULL};

static const WT_CONFIG_CHECK confchk_WT_SESSION_commit_transaction[] = {
  {"commit_timestamp", "string", NULL, NULL, NULL, 0, NULL, WT_CONFIG_COMPILED_TYPE_STRING, 2,
    INT64_MIN, INT64_MAX, NULL},
  {"durable_timestamp", "string", NULL, NULL, NULL, 0, NULL, WT_CONFIG_COMPILED_TYPE_STRING, 3,
    INT64_MIN, INT64_MAX, NULL},
  {"operation_timeout_ms", "int", NULL, "min=0", NULL, 0, NULL, WT_CONFIG_COMPILED_TYPE_INT, 157, 0,
    INT64_MAX, NULL},
  {"sync", "string", NULL, "choices=[\"off\",\"on\"]", NULL, 0, NULL,
    WT_CONFIG_COMPILED_TYPE_STRING, 119, INT64_MIN, INT64_MAX, confchk_sync_choices},
  {NULL, NULL, NULL, NULL, NULL, 0, NULL, 0, 0, 0, 0, NULL}};

static const uint8_t confchk_WT_SESSION_commit_transaction_jump[WT_CONFIG_JUMP_TABLE_SIZE] = {0, 0,
  0, 0, 0, 0, 0, 0, 0, 0, 0, 0, 0, 0, 0, 0, 0, 0, 0, 0, 0, 0, 0, 0, 0, 0, 0, 0, 0, 0, 0, 0, 0, 0, 0,
  0, 0, 0, 0, 0, 0, 0, 0, 0, 0, 0, 0, 0, 0, 0, 0, 0, 0, 0, 0, 0, 0, 0, 0, 0, 0, 0, 0, 0, 0, 0, 0, 0,
  0, 0, 0, 0, 0, 0, 0, 0, 0, 0, 0, 0, 0, 0, 0, 0, 0, 0, 0, 0, 0, 0, 0, 0, 0, 0, 0, 0, 0, 0, 0, 0, 1,
  2, 2, 2, 2, 2, 2, 2, 2, 2, 2, 2, 3, 3, 3, 3, 4, 4, 4, 4, 4, 4, 4, 4, 4, 4, 4, 4};

static const WT_CONFIG_CHECK confchk_WT_SESSION_compact[] = {
  {"background", "boolean", NULL, NULL, NULL, 0, NULL, WT_CONFIG_COMPILED_TYPE_BOOLEAN, 97,
    INT64_MIN, INT64_MAX, NULL},
  {"dryrun", "boolean", NULL, NULL, NULL, 0, NULL, WT_CONFIG_COMPILED_TYPE_BOOLEAN, 98, INT64_MIN,
    INT64_MAX, NULL},
  {"exclude", "list", NULL, NULL, NULL, 0, NULL, WT_CONFIG_COMPILED_TYPE_LIST, 99, INT64_MIN,
    INT64_MAX, NULL},
  {"free_space_target", "int", NULL, "min=1MB", NULL, 0, NULL, WT_CONFIG_COMPILED_TYPE_INT, 100,
    1LL * WT_MEGABYTE, INT64_MAX, NULL},
  {"run_once", "boolean", NULL, NULL, NULL, 0, NULL, WT_CONFIG_COMPILED_TYPE_BOOLEAN, 101,
    INT64_MIN, INT64_MAX, NULL},
  {"timeout", "int", NULL, NULL, NULL, 0, NULL, WT_CONFIG_COMPILED_TYPE_INT, 102, INT64_MIN,
    INT64_MAX, NULL},
  {NULL, NULL, NULL, NULL, NULL, 0, NULL, 0, 0, 0, 0, NULL}};

static const uint8_t confchk_WT_SESSION_compact_jump[WT_CONFIG_JUMP_TABLE_SIZE] = {0, 0, 0, 0, 0, 0,
  0, 0, 0, 0, 0, 0, 0, 0, 0, 0, 0, 0, 0, 0, 0, 0, 0, 0, 0, 0, 0, 0, 0, 0, 0, 0, 0, 0, 0, 0, 0, 0, 0,
  0, 0, 0, 0, 0, 0, 0, 0, 0, 0, 0, 0, 0, 0, 0, 0, 0, 0, 0, 0, 0, 0, 0, 0, 0, 0, 0, 0, 0, 0, 0, 0, 0,
  0, 0, 0, 0, 0, 0, 0, 0, 0, 0, 0, 0, 0, 0, 0, 0, 0, 0, 0, 0, 0, 0, 0, 0, 0, 0, 0, 1, 1, 2, 3, 4, 4,
  4, 4, 4, 4, 4, 4, 4, 4, 4, 4, 5, 5, 6, 6, 6, 6, 6, 6, 6, 6, 6, 6, 6};

static const char *confchk_access_pattern_hint2_choices[] = {
  __WT_CONFIG_CHOICE_none, __WT_CONFIG_CHOICE_random, __WT_CONFIG_CHOICE_sequential, NULL};
const char __WT_CONFIG_CHOICE_best[] = "best";
const char __WT_CONFIG_CHOICE_first[] = "first";

static const char *confchk_block_allocation_choices[] = {
  __WT_CONFIG_CHOICE_best, __WT_CONFIG_CHOICE_first, NULL};
const char __WT_CONFIG_CHOICE_uncompressed[] = "uncompressed";
const char __WT_CONFIG_CHOICE_unencrypted[] = "unencrypted";

static const char *confchk_checksum_choices[] = {__WT_CONFIG_CHOICE_on, __WT_CONFIG_CHOICE_off,
  __WT_CONFIG_CHOICE_uncompressed, __WT_CONFIG_CHOICE_unencrypted, NULL};

static const WT_CONFIG_CHECK confchk_WT_SESSION_create_encryption_subconfigs[] = {
  {"keyid", "string", NULL, NULL, NULL, 0, NULL, WT_CONFIG_COMPILED_TYPE_STRING, 21, INT64_MIN,
    INT64_MAX, NULL},
  {"name", "string", NULL, NULL, NULL, 0, NULL, WT_CONFIG_COMPILED_TYPE_STRING, 20, INT64_MIN,
    INT64_MAX, NULL},
  {NULL, NULL, NULL, NULL, NULL, 0, NULL, 0, 0, 0, 0, NULL}};

static const uint8_t
  confchk_WT_SESSION_create_encryption_subconfigs_jump[WT_CONFIG_JUMP_TABLE_SIZE] = {0, 0, 0, 0, 0,
    0, 0, 0, 0, 0, 0, 0, 0, 0, 0, 0, 0, 0, 0, 0, 0, 0, 0, 0, 0, 0, 0, 0, 0, 0, 0, 0, 0, 0, 0, 0, 0,
    0, 0, 0, 0, 0, 0, 0, 0, 0, 0, 0, 0, 0, 0, 0, 0, 0, 0, 0, 0, 0, 0, 0, 0, 0, 0, 0, 0, 0, 0, 0, 0,
    0, 0, 0, 0, 0, 0, 0, 0, 0, 0, 0, 0, 0, 0, 0, 0, 0, 0, 0, 0, 0, 0, 0, 0, 0, 0, 0, 0, 0, 0, 0, 0,
    0, 0, 0, 0, 0, 0, 0, 1, 1, 1, 2, 2, 2, 2, 2, 2, 2, 2, 2, 2, 2, 2, 2, 2, 2, 2, 2};
const char __WT_CONFIG_CHOICE_btree[] = "btree";

static const char *confchk_format_choices[] = {__WT_CONFIG_CHOICE_btree, NULL};

static const char *confchk_compare_timestamp_choices[] = {__WT_CONFIG_CHOICE_oldest,
  __WT_CONFIG_CHOICE_oldest_timestamp, __WT_CONFIG_CHOICE_stable,
  __WT_CONFIG_CHOICE_stable_timestamp, NULL};

static const WT_CONFIG_CHECK confchk_WT_SESSION_create_import_subconfigs[] = {
  {"compare_timestamp", "string", NULL,
    "choices=[\"oldest\",\"oldest_timestamp\",\"stable\","
    "\"stable_timestamp\"]",
    NULL, 0, NULL, WT_CONFIG_COMPILED_TYPE_STRING, 105, INT64_MIN, INT64_MAX,
    confchk_compare_timestamp_choices},
  {"enabled", "boolean", NULL, NULL, NULL, 0, NULL, WT_CONFIG_COMPILED_TYPE_BOOLEAN, 37, INT64_MIN,
    INT64_MAX, NULL},
  {"file_metadata", "string", NULL, NULL, NULL, 0, NULL, WT_CONFIG_COMPILED_TYPE_STRING, 107,
    INT64_MIN, INT64_MAX, NULL},
  {"metadata_file", "string", NULL, NULL, NULL, 0, NULL, WT_CONFIG_COMPILED_TYPE_STRING, 108,
    INT64_MIN, INT64_MAX, NULL},
  {"repair", "boolean", NULL, NULL, NULL, 0, NULL, WT_CONFIG_COMPILED_TYPE_BOOLEAN, 106, INT64_MIN,
    INT64_MAX, NULL},
  {NULL, NULL, NULL, NULL, NULL, 0, NULL, 0, 0, 0, 0, NULL}};

static const uint8_t confchk_WT_SESSION_create_import_subconfigs_jump[WT_CONFIG_JUMP_TABLE_SIZE] = {
  0, 0, 0, 0, 0, 0, 0, 0, 0, 0, 0, 0, 0, 0, 0, 0, 0, 0, 0, 0, 0, 0, 0, 0, 0, 0, 0, 0, 0, 0, 0, 0, 0,
  0, 0, 0, 0, 0, 0, 0, 0, 0, 0, 0, 0, 0, 0, 0, 0, 0, 0, 0, 0, 0, 0, 0, 0, 0, 0, 0, 0, 0, 0, 0, 0, 0,
  0, 0, 0, 0, 0, 0, 0, 0, 0, 0, 0, 0, 0, 0, 0, 0, 0, 0, 0, 0, 0, 0, 0, 0, 0, 0, 0, 0, 0, 0, 0, 0, 0,
  0, 1, 1, 2, 3, 3, 3, 3, 3, 3, 3, 4, 4, 4, 4, 4, 5, 5, 5, 5, 5, 5, 5, 5, 5, 5, 5, 5, 5};

static const WT_CONFIG_CHECK confchk_WT_SESSION_create_merge_custom_subconfigs[] = {
  {"prefix", "string", NULL, NULL, NULL, 0, NULL, WT_CONFIG_COMPILED_TYPE_STRING, 79, INT64_MIN,
    INT64_MAX, NULL},
  {"start_generation", "int", NULL, "min=0,max=10", NULL, 0, NULL, WT_CONFIG_COMPILED_TYPE_INT, 80,
    0, 10, NULL},
  {"suffix", "string", NULL, NULL, NULL, 0, NULL, WT_CONFIG_COMPILED_TYPE_STRING, 81, INT64_MIN,
    INT64_MAX, NULL},
  {NULL, NULL, NULL, NULL, NULL, 0, NULL, 0, 0, 0, 0, NULL}};

static const uint8_t
  confchk_WT_SESSION_create_merge_custom_subconfigs_jump[WT_CONFIG_JUMP_TABLE_SIZE] = {0, 0, 0, 0,
    0, 0, 0, 0, 0, 0, 0, 0, 0, 0, 0, 0, 0, 0, 0, 0, 0, 0, 0, 0, 0, 0, 0, 0, 0, 0, 0, 0, 0, 0, 0, 0,
    0, 0, 0, 0, 0, 0, 0, 0, 0, 0, 0, 0, 0, 0, 0, 0, 0, 0, 0, 0, 0, 0, 0, 0, 0, 0, 0, 0, 0, 0, 0, 0,
    0, 0, 0, 0, 0, 0, 0, 0, 0, 0, 0, 0, 0, 0, 0, 0, 0, 0, 0, 0, 0, 0, 0, 0, 0, 0, 0, 0, 0, 0, 0, 0,
    0, 0, 0, 0, 0, 0, 0, 0, 0, 0, 0, 0, 0, 1, 1, 1, 3, 3, 3, 3, 3, 3, 3, 3, 3, 3, 3, 3};

static const WT_CONFIG_CHECK confchk_WT_SESSION_create_lsm_subconfigs[] = {
  {"auto_throttle", "boolean", NULL, NULL, NULL, 0, NULL, WT_CONFIG_COMPILED_TYPE_BOOLEAN, 69,
    INT64_MIN, INT64_MAX, NULL},
  {"bloom", "boolean", NULL, NULL, NULL, 0, NULL, WT_CONFIG_COMPILED_TYPE_BOOLEAN, 70, INT64_MIN,
    INT64_MAX, NULL},
  {"bloom_bit_count", "int", NULL, "min=2,max=1000", NULL, 0, NULL, WT_CONFIG_COMPILED_TYPE_INT, 71,
    2, 1000, NULL},
  {"bloom_config", "string", NULL, NULL, NULL, 0, NULL, WT_CONFIG_COMPILED_TYPE_STRING, 72,
    INT64_MIN, INT64_MAX, NULL},
  {"bloom_hash_count", "int", NULL, "min=2,max=100", NULL, 0, NULL, WT_CONFIG_COMPILED_TYPE_INT, 73,
    2, 100, NULL},
  {"bloom_oldest", "boolean", NULL, NULL, NULL, 0, NULL, WT_CONFIG_COMPILED_TYPE_BOOLEAN, 74,
    INT64_MIN, INT64_MAX, NULL},
  {"chunk_count_limit", "int", NULL, NULL, NULL, 0, NULL, WT_CONFIG_COMPILED_TYPE_INT, 75,
    INT64_MIN, INT64_MAX, NULL},
  {"chunk_max", "int", NULL, "min=100MB,max=10TB", NULL, 0, NULL, WT_CONFIG_COMPILED_TYPE_INT, 76,
    100LL * WT_MEGABYTE, 10LL * WT_TERABYTE, NULL},
  {"chunk_size", "int", NULL, "min=512K,max=500MB", NULL, 0, NULL, WT_CONFIG_COMPILED_TYPE_INT, 77,
    512LL * WT_KILOBYTE, 500LL * WT_MEGABYTE, NULL},
  {"merge_custom", "category", NULL, NULL, confchk_WT_SESSION_create_merge_custom_subconfigs, 3,
    confchk_WT_SESSION_create_merge_custom_subconfigs_jump, WT_CONFIG_COMPILED_TYPE_CATEGORY, 78,
    INT64_MIN, INT64_MAX, NULL},
  {"merge_max", "int", NULL, "min=2,max=100", NULL, 0, NULL, WT_CONFIG_COMPILED_TYPE_INT, 82, 2,
    100, NULL},
  {"merge_min", "int", NULL, "max=100", NULL, 0, NULL, WT_CONFIG_COMPILED_TYPE_INT, 83, INT64_MIN,
    100, NULL},
  {NULL, NULL, NULL, NULL, NULL, 0, NULL, 0, 0, 0, 0, NULL}};

static const uint8_t confchk_WT_SESSION_create_lsm_subconfigs_jump[WT_CONFIG_JUMP_TABLE_SIZE] = {0,
  0, 0, 0, 0, 0, 0, 0, 0, 0, 0, 0, 0, 0, 0, 0, 0, 0, 0, 0, 0, 0, 0, 0, 0, 0, 0, 0, 0, 0, 0, 0, 0, 0,
  0, 0, 0, 0, 0, 0, 0, 0, 0, 0, 0, 0, 0, 0, 0, 0, 0, 0, 0, 0, 0, 0, 0, 0, 0, 0, 0, 0, 0, 0, 0, 0, 0,
  0, 0, 0, 0, 0, 0, 0, 0, 0, 0, 0, 0, 0, 0, 0, 0, 0, 0, 0, 0, 0, 0, 0, 0, 0, 0, 0, 0, 0, 0, 0, 1, 6,
  9, 9, 9, 9, 9, 9, 9, 9, 9, 9, 12, 12, 12, 12, 12, 12, 12, 12, 12, 12, 12, 12, 12, 12, 12, 12, 12,
  12};

static const WT_CONFIG_CHECK confchk_WT_SESSION_create_tiered_storage_subconfigs[] = {
  {"auth_token", "string", NULL, NULL, NULL, 0, NULL, WT_CONFIG_COMPILED_TYPE_STRING, 48, INT64_MIN,
    INT64_MAX, NULL},
  {"bucket", "string", NULL, NULL, NULL, 0, NULL, WT_CONFIG_COMPILED_TYPE_STRING, 49, INT64_MIN,
    INT64_MAX, NULL},
  {"bucket_prefix", "string", NULL, NULL, NULL, 0, NULL, WT_CONFIG_COMPILED_TYPE_STRING, 50,
    INT64_MIN, INT64_MAX, NULL},
  {"cache_directory", "string", NULL, NULL, NULL, 0, NULL, WT_CONFIG_COMPILED_TYPE_STRING, 51,
    INT64_MIN, INT64_MAX, NULL},
  {"local_retention", "int", NULL, "min=0,max=10000", NULL, 0, NULL, WT_CONFIG_COMPILED_TYPE_INT,
    52, 0, 10000, NULL},
  {"name", "string", NULL, NULL, NULL, 0, NULL, WT_CONFIG_COMPILED_TYPE_STRING, 20, INT64_MIN,
    INT64_MAX, NULL},
  {"object_target_size", "int", NULL, "min=0", NULL, 0, NULL, WT_CONFIG_COMPILED_TYPE_INT, 53, 0,
    INT64_MAX, NULL},
  {"shared", "boolean", NULL, NULL, NULL, 0, NULL, WT_CONFIG_COMPILED_TYPE_BOOLEAN, 54, INT64_MIN,
    INT64_MAX, NULL},
  {NULL, NULL, NULL, NULL, NULL, 0, NULL, 0, 0, 0, 0, NULL}};

static const uint8_t
  confchk_WT_SESSION_create_tiered_storage_subconfigs_jump[WT_CONFIG_JUMP_TABLE_SIZE] = {0, 0, 0, 0,
    0, 0, 0, 0, 0, 0, 0, 0, 0, 0, 0, 0, 0, 0, 0, 0, 0, 0, 0, 0, 0, 0, 0, 0, 0, 0, 0, 0, 0, 0, 0, 0,
    0, 0, 0, 0, 0, 0, 0, 0, 0, 0, 0, 0, 0, 0, 0, 0, 0, 0, 0, 0, 0, 0, 0, 0, 0, 0, 0, 0, 0, 0, 0, 0,
    0, 0, 0, 0, 0, 0, 0, 0, 0, 0, 0, 0, 0, 0, 0, 0, 0, 0, 0, 0, 0, 0, 0, 0, 0, 0, 0, 0, 0, 0, 1, 3,
    4, 4, 4, 4, 4, 4, 4, 4, 4, 5, 5, 6, 7, 7, 7, 7, 8, 8, 8, 8, 8, 8, 8, 8, 8, 8, 8, 8};

static const char *confchk_verbose3_choices[] = {__WT_CONFIG_CHOICE_write_timestamp, NULL};

static const char *confchk_write_timestamp_usage2_choices[] = {__WT_CONFIG_CHOICE_always,
  __WT_CONFIG_CHOICE_key_consistent, __WT_CONFIG_CHOICE_mixed_mode, __WT_CONFIG_CHOICE_never,
  __WT_CONFIG_CHOICE_none, __WT_CONFIG_CHOICE_ordered, NULL};

static const WT_CONFIG_CHECK confchk_WT_SESSION_create[] = {
  {"access_pattern_hint", "string", NULL, "choices=[\"none\",\"random\",\"sequential\"]", NULL, 0,
    NULL, WT_CONFIG_COMPILED_TYPE_STRING, 12, INT64_MIN, INT64_MAX,
    confchk_access_pattern_hint2_choices},
  {"allocation_size", "int", NULL, "min=512B,max=128MB", NULL, 0, NULL, WT_CONFIG_COMPILED_TYPE_INT,
    13, 512, 128LL * WT_MEGABYTE, NULL},
  {"app_metadata", "string", NULL, NULL, NULL, 0, NULL, WT_CONFIG_COMPILED_TYPE_STRING, 0,
    INT64_MIN, INT64_MAX, NULL},
  {"assert", "category", NULL, NULL, confchk_WT_SESSION_create_assert_subconfigs, 4,
    confchk_WT_SESSION_create_assert_subconfigs_jump, WT_CONFIG_COMPILED_TYPE_CATEGORY, 1,
    INT64_MIN, INT64_MAX, NULL},
  {"block_allocation", "string", NULL, "choices=[\"best\",\"first\"]", NULL, 0, NULL,
    WT_CONFIG_COMPILED_TYPE_STRING, 14, INT64_MIN, INT64_MAX, confchk_block_allocation_choices},
  {"block_compressor", "string", NULL, NULL, NULL, 0, NULL, WT_CONFIG_COMPILED_TYPE_STRING, 15,
    INT64_MIN, INT64_MAX, NULL},
  {"cache_resident", "boolean", NULL, NULL, NULL, 0, NULL, WT_CONFIG_COMPILED_TYPE_BOOLEAN, 16,
    INT64_MIN, INT64_MAX, NULL},
  {"checksum", "string", NULL,
    "choices=[\"on\",\"off\",\"uncompressed\","
    "\"unencrypted\"]",
    NULL, 0, NULL, WT_CONFIG_COMPILED_TYPE_STRING, 17, INT64_MIN, INT64_MAX,
    confchk_checksum_choices},
  {"colgroups", "list", NULL, NULL, NULL, 0, NULL, WT_CONFIG_COMPILED_TYPE_LIST, 87, INT64_MIN,
    INT64_MAX, NULL},
  {"collator", "string", NULL, NULL, NULL, 0, NULL, WT_CONFIG_COMPILED_TYPE_STRING, 6, INT64_MIN,
    INT64_MAX, NULL},
  {"columns", "list", NULL, NULL, NULL, 0, NULL, WT_CONFIG_COMPILED_TYPE_LIST, 7, INT64_MIN,
    INT64_MAX, NULL},
  {"dictionary", "int", NULL, "min=0", NULL, 0, NULL, WT_CONFIG_COMPILED_TYPE_INT, 18, 0, INT64_MAX,
    NULL},
  {"encryption", "category", NULL, NULL, confchk_WT_SESSION_create_encryption_subconfigs, 2,
    confchk_WT_SESSION_create_encryption_subconfigs_jump, WT_CONFIG_COMPILED_TYPE_CATEGORY, 19,
    INT64_MIN, INT64_MAX, NULL},
  {"exclusive", "boolean", NULL, NULL, NULL, 0, NULL, WT_CONFIG_COMPILED_TYPE_BOOLEAN, 103,
    INT64_MIN, INT64_MAX, NULL},
  {"extractor", "string", NULL, NULL, NULL, 0, NULL, WT_CONFIG_COMPILED_TYPE_STRING, 63, INT64_MIN,
    INT64_MAX, NULL},
  {"format", "string", NULL, "choices=[\"btree\"]", NULL, 0, NULL, WT_CONFIG_COMPILED_TYPE_STRING,
    22, INT64_MIN, INT64_MAX, confchk_format_choices},
  {"huffman_key", "string", NULL, NULL, NULL, 0, NULL, WT_CONFIG_COMPILED_TYPE_STRING, 23,
    INT64_MIN, INT64_MAX, NULL},
  {"huffman_value", "string", NULL, NULL, NULL, 0, NULL, WT_CONFIG_COMPILED_TYPE_STRING, 24,
    INT64_MIN, INT64_MAX, NULL},
  {"ignore_in_memory_cache_size", "boolean", NULL, NULL, NULL, 0, NULL,
    WT_CONFIG_COMPILED_TYPE_BOOLEAN, 25, INT64_MIN, INT64_MAX, NULL},
  {"immutable", "boolean", NULL, NULL, NULL, 0, NULL, WT_CONFIG_COMPILED_TYPE_BOOLEAN, 64,
    INT64_MIN, INT64_MAX, NULL},
  {"import", "category", NULL, NULL, confchk_WT_SESSION_create_import_subconfigs, 5,
    confchk_WT_SESSION_create_import_subconfigs_jump, WT_CONFIG_COMPILED_TYPE_CATEGORY, 104,
    INT64_MIN, INT64_MAX, NULL},
  {"internal_item_max", "int", NULL, "min=0", NULL, 0, NULL, WT_CONFIG_COMPILED_TYPE_INT, 26, 0,
    INT64_MAX, NULL},
  {"internal_key_max", "int", NULL, "min=0", NULL, 0, NULL, WT_CONFIG_COMPILED_TYPE_INT, 27, 0,
    INT64_MAX, NULL},
  {"internal_key_truncate", "boolean", NULL, NULL, NULL, 0, NULL, WT_CONFIG_COMPILED_TYPE_BOOLEAN,
    28, INT64_MIN, INT64_MAX, NULL},
  {"internal_page_max", "int", NULL, "min=512B,max=512MB", NULL, 0, NULL,
    WT_CONFIG_COMPILED_TYPE_INT, 29, 512, 512LL * WT_MEGABYTE, NULL},
  {"key_format", "format", __wt_struct_confchk, NULL, NULL, 0, NULL, WT_CONFIG_COMPILED_TYPE_FORMAT,
    30, INT64_MIN, INT64_MAX, NULL},
  {"key_gap", "int", NULL, "min=0", NULL, 0, NULL, WT_CONFIG_COMPILED_TYPE_INT, 31, 0, INT64_MAX,
    NULL},
  {"leaf_item_max", "int", NULL, "min=0", NULL, 0, NULL, WT_CONFIG_COMPILED_TYPE_INT, 32, 0,
    INT64_MAX, NULL},
  {"leaf_key_max", "int", NULL, "min=0", NULL, 0, NULL, WT_CONFIG_COMPILED_TYPE_INT, 33, 0,
    INT64_MAX, NULL},
  {"leaf_page_max", "int", NULL, "min=512B,max=512MB", NULL, 0, NULL, WT_CONFIG_COMPILED_TYPE_INT,
    34, 512, 512LL * WT_MEGABYTE, NULL},
  {"leaf_value_max", "int", NULL, "min=0", NULL, 0, NULL, WT_CONFIG_COMPILED_TYPE_INT, 35, 0,
    INT64_MAX, NULL},
  {"log", "category", NULL, NULL, confchk_WT_SESSION_create_log_subconfigs, 1,
    confchk_WT_SESSION_create_log_subconfigs_jump, WT_CONFIG_COMPILED_TYPE_CATEGORY, 36, INT64_MIN,
    INT64_MAX, NULL},
  {"lsm", "category", NULL, NULL, confchk_WT_SESSION_create_lsm_subconfigs, 12,
    confchk_WT_SESSION_create_lsm_subconfigs_jump, WT_CONFIG_COMPILED_TYPE_CATEGORY, 68, INT64_MIN,
    INT64_MAX, NULL},
  {"memory_page_image_max", "int", NULL, "min=0", NULL, 0, NULL, WT_CONFIG_COMPILED_TYPE_INT, 38, 0,
    INT64_MAX, NULL},
  {"memory_page_max", "int", NULL, "min=512B,max=10TB", NULL, 0, NULL, WT_CONFIG_COMPILED_TYPE_INT,
    39, 512, 10LL * WT_TERABYTE, NULL},
  {"os_cache_dirty_max", "int", NULL, "min=0", NULL, 0, NULL, WT_CONFIG_COMPILED_TYPE_INT, 40, 0,
    INT64_MAX, NULL},
  {"os_cache_max", "int", NULL, "min=0", NULL, 0, NULL, WT_CONFIG_COMPILED_TYPE_INT, 41, 0,
    INT64_MAX, NULL},
  {"prefix_compression", "boolean", NULL, NULL, NULL, 0, NULL, WT_CONFIG_COMPILED_TYPE_BOOLEAN, 42,
    INT64_MIN, INT64_MAX, NULL},
  {"prefix_compression_min", "int", NULL, "min=0", NULL, 0, NULL, WT_CONFIG_COMPILED_TYPE_INT, 43,
    0, INT64_MAX, NULL},
  {"source", "string", NULL, NULL, NULL, 0, NULL, WT_CONFIG_COMPILED_TYPE_STRING, 8, INT64_MIN,
    INT64_MAX, NULL},
  {"split_deepen_min_child", "int", NULL, NULL, NULL, 0, NULL, WT_CONFIG_COMPILED_TYPE_INT, 44,
    INT64_MIN, INT64_MAX, NULL},
  {"split_deepen_per_child", "int", NULL, NULL, NULL, 0, NULL, WT_CONFIG_COMPILED_TYPE_INT, 45,
    INT64_MIN, INT64_MAX, NULL},
  {"split_pct", "int", NULL, "min=50,max=100", NULL, 0, NULL, WT_CONFIG_COMPILED_TYPE_INT, 46, 50,
    100, NULL},
  {"tiered_storage", "category", NULL, NULL, confchk_WT_SESSION_create_tiered_storage_subconfigs, 8,
    confchk_WT_SESSION_create_tiered_storage_subconfigs_jump, WT_CONFIG_COMPILED_TYPE_CATEGORY, 47,
    INT64_MIN, INT64_MAX, NULL},
  {"type", "string", NULL, NULL, NULL, 0, NULL, WT_CONFIG_COMPILED_TYPE_STRING, 9, INT64_MIN,
    INT64_MAX, NULL},
  {"value_format", "format", __wt_struct_confchk, NULL, NULL, 0, NULL,
    WT_CONFIG_COMPILED_TYPE_FORMAT, 55, INT64_MIN, INT64_MAX, NULL},
  {"verbose", "list", NULL, "choices=[\"write_timestamp\"]", NULL, 0, NULL,
    WT_CONFIG_COMPILED_TYPE_LIST, 10, INT64_MIN, INT64_MAX, confchk_verbose3_choices},
  {"write_timestamp_usage", "string", NULL,
    "choices=[\"always\",\"key_consistent\",\"mixed_mode\","
    "\"never\",\"none\",\"ordered\"]",
    NULL, 0, NULL, WT_CONFIG_COMPILED_TYPE_STRING, 11, INT64_MIN, INT64_MAX,
    confchk_write_timestamp_usage2_choices},
  {NULL, NULL, NULL, NULL, NULL, 0, NULL, 0, 0, 0, 0, NULL}};

static const uint8_t confchk_WT_SESSION_create_jump[WT_CONFIG_JUMP_TABLE_SIZE] = {0, 0, 0, 0, 0, 0,
  0, 0, 0, 0, 0, 0, 0, 0, 0, 0, 0, 0, 0, 0, 0, 0, 0, 0, 0, 0, 0, 0, 0, 0, 0, 0, 0, 0, 0, 0, 0, 0, 0,
  0, 0, 0, 0, 0, 0, 0, 0, 0, 0, 0, 0, 0, 0, 0, 0, 0, 0, 0, 0, 0, 0, 0, 0, 0, 0, 0, 0, 0, 0, 0, 0, 0,
  0, 0, 0, 0, 0, 0, 0, 0, 0, 0, 0, 0, 0, 0, 0, 0, 0, 0, 0, 0, 0, 0, 0, 0, 0, 0, 4, 6, 11, 12, 15,
  16, 16, 18, 25, 25, 27, 33, 35, 35, 37, 39, 39, 39, 43, 45, 45, 47, 48, 48, 48, 48, 48, 48, 48,
  48};

static const WT_CONFIG_CHECK confchk_WT_SESSION_drop[] = {
  {"checkpoint_wait", "boolean", NULL, NULL, NULL, 0, NULL, WT_CONFIG_COMPILED_TYPE_BOOLEAN, 109,
    INT64_MIN, INT64_MAX, NULL},
  {"force", "boolean", NULL, NULL, NULL, 0, NULL, WT_CONFIG_COMPILED_TYPE_BOOLEAN, 110, INT64_MIN,
    INT64_MAX, NULL},
  {"lock_wait", "boolean", NULL, NULL, NULL, 0, NULL, WT_CONFIG_COMPILED_TYPE_BOOLEAN, 111,
    INT64_MIN, INT64_MAX, NULL},
  {"remove_files", "boolean", NULL, NULL, NULL, 0, NULL, WT_CONFIG_COMPILED_TYPE_BOOLEAN, 112,
    INT64_MIN, INT64_MAX, NULL},
  {"remove_shared", "boolean", NULL, NULL, NULL, 0, NULL, WT_CONFIG_COMPILED_TYPE_BOOLEAN, 113,
    INT64_MIN, INT64_MAX, NULL},
  {NULL, NULL, NULL, NULL, NULL, 0, NULL, 0, 0, 0, 0, NULL}};

static const uint8_t confchk_WT_SESSION_drop_jump[WT_CONFIG_JUMP_TABLE_SIZE] = {0, 0, 0, 0, 0, 0, 0,
  0, 0, 0, 0, 0, 0, 0, 0, 0, 0, 0, 0, 0, 0, 0, 0, 0, 0, 0, 0, 0, 0, 0, 0, 0, 0, 0, 0, 0, 0, 0, 0, 0,
  0, 0, 0, 0, 0, 0, 0, 0, 0, 0, 0, 0, 0, 0, 0, 0, 0, 0, 0, 0, 0, 0, 0, 0, 0, 0, 0, 0, 0, 0, 0, 0, 0,
  0, 0, 0, 0, 0, 0, 0, 0, 0, 0, 0, 0, 0, 0, 0, 0, 0, 0, 0, 0, 0, 0, 0, 0, 0, 0, 0, 1, 1, 1, 2, 2, 2,
  2, 2, 2, 3, 3, 3, 3, 3, 3, 5, 5, 5, 5, 5, 5, 5, 5, 5, 5, 5, 5, 5};
const char __WT_CONFIG_CHOICE_eq[] = "eq";
const char __WT_CONFIG_CHOICE_ge[] = "ge";
const char __WT_CONFIG_CHOICE_gt[] = "gt";
const char __WT_CONFIG_CHOICE_le[] = "le";
const char __WT_CONFIG_CHOICE_lt[] = "lt";

static const char *confchk_compare_choices[] = {__WT_CONFIG_CHOICE_eq, __WT_CONFIG_CHOICE_ge,
  __WT_CONFIG_CHOICE_gt, __WT_CONFIG_CHOICE_le, __WT_CONFIG_CHOICE_lt, NULL};
const char __WT_CONFIG_CHOICE_and[] = "and";
const char __WT_CONFIG_CHOICE_or[] = "or";

static const char *confchk_operation_choices[] = {
  __WT_CONFIG_CHOICE_and, __WT_CONFIG_CHOICE_or, NULL};
const char __WT_CONFIG_CHOICE_bloom[] = "bloom";
const char __WT_CONFIG_CHOICE_default[] = "default";

static const char *confchk_strategy_choices[] = {
  __WT_CONFIG_CHOICE_bloom, __WT_CONFIG_CHOICE_default, NULL};

static const WT_CONFIG_CHECK confchk_WT_SESSION_join[] = {
  {"bloom_bit_count", "int", NULL, "min=2,max=1000", NULL, 0, NULL, WT_CONFIG_COMPILED_TYPE_INT, 71,
    2, 1000, NULL},
  {"bloom_false_positives", "boolean", NULL, NULL, NULL, 0, NULL, WT_CONFIG_COMPILED_TYPE_BOOLEAN,
    114, INT64_MIN, INT64_MAX, NULL},
  {"bloom_hash_count", "int", NULL, "min=2,max=100", NULL, 0, NULL, WT_CONFIG_COMPILED_TYPE_INT, 73,
    2, 100, NULL},
  {"compare", "string", NULL, "choices=[\"eq\",\"ge\",\"gt\",\"le\",\"lt\"]", NULL, 0, NULL,
    WT_CONFIG_COMPILED_TYPE_STRING, 115, INT64_MIN, INT64_MAX, confchk_compare_choices},
  {"count", "int", NULL, NULL, NULL, 0, NULL, WT_CONFIG_COMPILED_TYPE_INT, 116, INT64_MIN,
    INT64_MAX, NULL},
  {"operation", "string", NULL, "choices=[\"and\",\"or\"]", NULL, 0, NULL,
    WT_CONFIG_COMPILED_TYPE_STRING, 117, INT64_MIN, INT64_MAX, confchk_operation_choices},
  {"strategy", "string", NULL, "choices=[\"bloom\",\"default\"]", NULL, 0, NULL,
    WT_CONFIG_COMPILED_TYPE_STRING, 118, INT64_MIN, INT64_MAX, confchk_strategy_choices},
  {NULL, NULL, NULL, NULL, NULL, 0, NULL, 0, 0, 0, 0, NULL}};

static const uint8_t confchk_WT_SESSION_join_jump[WT_CONFIG_JUMP_TABLE_SIZE] = {0, 0, 0, 0, 0, 0, 0,
  0, 0, 0, 0, 0, 0, 0, 0, 0, 0, 0, 0, 0, 0, 0, 0, 0, 0, 0, 0, 0, 0, 0, 0, 0, 0, 0, 0, 0, 0, 0, 0, 0,
  0, 0, 0, 0, 0, 0, 0, 0, 0, 0, 0, 0, 0, 0, 0, 0, 0, 0, 0, 0, 0, 0, 0, 0, 0, 0, 0, 0, 0, 0, 0, 0, 0,
  0, 0, 0, 0, 0, 0, 0, 0, 0, 0, 0, 0, 0, 0, 0, 0, 0, 0, 0, 0, 0, 0, 0, 0, 0, 0, 3, 5, 5, 5, 5, 5, 5,
  5, 5, 5, 5, 5, 5, 6, 6, 6, 6, 7, 7, 7, 7, 7, 7, 7, 7, 7, 7, 7, 7};

static const char *confchk_sync2_choices[] = {__WT_CONFIG_CHOICE_off, __WT_CONFIG_CHOICE_on, NULL};

static const WT_CONFIG_CHECK confchk_WT_SESSION_log_flush[] = {
  {"sync", "string", NULL, "choices=[\"off\",\"on\"]", NULL, 0, NULL,
    WT_CONFIG_COMPILED_TYPE_STRING, 119, INT64_MIN, INT64_MAX, confchk_sync2_choices},
  {NULL, NULL, NULL, NULL, NULL, 0, NULL, 0, 0, 0, 0, NULL}};

static const uint8_t confchk_WT_SESSION_log_flush_jump[WT_CONFIG_JUMP_TABLE_SIZE] = {0, 0, 0, 0, 0,
  0, 0, 0, 0, 0, 0, 0, 0, 0, 0, 0, 0, 0, 0, 0, 0, 0, 0, 0, 0, 0, 0, 0, 0, 0, 0, 0, 0, 0, 0, 0, 0, 0,
  0, 0, 0, 0, 0, 0, 0, 0, 0, 0, 0, 0, 0, 0, 0, 0, 0, 0, 0, 0, 0, 0, 0, 0, 0, 0, 0, 0, 0, 0, 0, 0, 0,
  0, 0, 0, 0, 0, 0, 0, 0, 0, 0, 0, 0, 0, 0, 0, 0, 0, 0, 0, 0, 0, 0, 0, 0, 0, 0, 0, 0, 0, 0, 0, 0, 0,
  0, 0, 0, 0, 0, 0, 0, 0, 0, 0, 0, 0, 1, 1, 1, 1, 1, 1, 1, 1, 1, 1, 1, 1};

static const WT_CONFIG_CHECK confchk_WT_SESSION_open_cursor_debug_subconfigs[] = {
  {"checkpoint_read_timestamp", "string", NULL, NULL, NULL, 0, NULL, WT_CONFIG_COMPILED_TYPE_STRING,
    123, INT64_MIN, INT64_MAX, NULL},
  {"dump_version", "boolean", NULL, NULL, NULL, 0, NULL, WT_CONFIG_COMPILED_TYPE_BOOLEAN, 124,
    INT64_MIN, INT64_MAX, NULL},
  {"release_evict", "boolean", NULL, NULL, NULL, 0, NULL, WT_CONFIG_COMPILED_TYPE_BOOLEAN, 125,
    INT64_MIN, INT64_MAX, NULL},
  {NULL, NULL, NULL, NULL, NULL, 0, NULL, 0, 0, 0, 0, NULL}};

static const uint8_t
  confchk_WT_SESSION_open_cursor_debug_subconfigs_jump[WT_CONFIG_JUMP_TABLE_SIZE] = {0, 0, 0, 0, 0,
    0, 0, 0, 0, 0, 0, 0, 0, 0, 0, 0, 0, 0, 0, 0, 0, 0, 0, 0, 0, 0, 0, 0, 0, 0, 0, 0, 0, 0, 0, 0, 0,
    0, 0, 0, 0, 0, 0, 0, 0, 0, 0, 0, 0, 0, 0, 0, 0, 0, 0, 0, 0, 0, 0, 0, 0, 0, 0, 0, 0, 0, 0, 0, 0,
    0, 0, 0, 0, 0, 0, 0, 0, 0, 0, 0, 0, 0, 0, 0, 0, 0, 0, 0, 0, 0, 0, 0, 0, 0, 0, 0, 0, 0, 0, 0, 1,
    2, 2, 2, 2, 2, 2, 2, 2, 2, 2, 2, 2, 2, 2, 3, 3, 3, 3, 3, 3, 3, 3, 3, 3, 3, 3, 3};
const char __WT_CONFIG_CHOICE_hex[] = "hex";
const char __WT_CONFIG_CHOICE_json[] = "json";
const char __WT_CONFIG_CHOICE_pretty[] = "pretty";
const char __WT_CONFIG_CHOICE_pretty_hex[] = "pretty_hex";
const char __WT_CONFIG_CHOICE_print[] = "print";

static const char *confchk_dump_choices[] = {__WT_CONFIG_CHOICE_hex, __WT_CONFIG_CHOICE_json,
  __WT_CONFIG_CHOICE_pretty, __WT_CONFIG_CHOICE_pretty_hex, __WT_CONFIG_CHOICE_print, NULL};

static const WT_CONFIG_CHECK confchk_WT_SESSION_open_cursor_incremental_subconfigs[] = {
  {"consolidate", "boolean", NULL, NULL, NULL, 0, NULL, WT_CONFIG_COMPILED_TYPE_BOOLEAN, 128,
    INT64_MIN, INT64_MAX, NULL},
  {"enabled", "boolean", NULL, NULL, NULL, 0, NULL, WT_CONFIG_COMPILED_TYPE_BOOLEAN, 37, INT64_MIN,
    INT64_MAX, NULL},
  {"file", "string", NULL, NULL, NULL, 0, NULL, WT_CONFIG_COMPILED_TYPE_STRING, 129, INT64_MIN,
    INT64_MAX, NULL},
  {"force_stop", "boolean", NULL, NULL, NULL, 0, NULL, WT_CONFIG_COMPILED_TYPE_BOOLEAN, 130,
    INT64_MIN, INT64_MAX, NULL},
  {"granularity", "int", NULL, "min=4KB,max=2GB", NULL, 0, NULL, WT_CONFIG_COMPILED_TYPE_INT, 131,
    4LL * WT_KILOBYTE, 2LL * WT_GIGABYTE, NULL},
  {"src_id", "string", NULL, NULL, NULL, 0, NULL, WT_CONFIG_COMPILED_TYPE_STRING, 132, INT64_MIN,
    INT64_MAX, NULL},
  {"this_id", "string", NULL, NULL, NULL, 0, NULL, WT_CONFIG_COMPILED_TYPE_STRING, 133, INT64_MIN,
    INT64_MAX, NULL},
  {NULL, NULL, NULL, NULL, NULL, 0, NULL, 0, 0, 0, 0, NULL}};

static const uint8_t
  confchk_WT_SESSION_open_cursor_incremental_subconfigs_jump[WT_CONFIG_JUMP_TABLE_SIZE] = {0, 0, 0,
    0, 0, 0, 0, 0, 0, 0, 0, 0, 0, 0, 0, 0, 0, 0, 0, 0, 0, 0, 0, 0, 0, 0, 0, 0, 0, 0, 0, 0, 0, 0, 0,
    0, 0, 0, 0, 0, 0, 0, 0, 0, 0, 0, 0, 0, 0, 0, 0, 0, 0, 0, 0, 0, 0, 0, 0, 0, 0, 0, 0, 0, 0, 0, 0,
    0, 0, 0, 0, 0, 0, 0, 0, 0, 0, 0, 0, 0, 0, 0, 0, 0, 0, 0, 0, 0, 0, 0, 0, 0, 0, 0, 0, 0, 0, 0, 0,
    0, 1, 1, 2, 4, 5, 5, 5, 5, 5, 5, 5, 5, 5, 5, 5, 5, 6, 7, 7, 7, 7, 7, 7, 7, 7, 7, 7, 7};
const char __WT_CONFIG_CHOICE_size[] = "size";

static const char *confchk_statistics2_choices[] = {__WT_CONFIG_CHOICE_all,
  __WT_CONFIG_CHOICE_cache_walk, __WT_CONFIG_CHOICE_fast, __WT_CONFIG_CHOICE_clear,
  __WT_CONFIG_CHOICE_size, __WT_CONFIG_CHOICE_tree_walk, NULL};

static const WT_CONFIG_CHECK confchk_WT_SESSION_open_cursor[] = {
  {"append", "boolean", NULL, NULL, NULL, 0, NULL, WT_CONFIG_COMPILED_TYPE_BOOLEAN, 90, INT64_MIN,
    INT64_MAX, NULL},
  {"bulk", "string", NULL, NULL, NULL, 0, NULL, WT_CONFIG_COMPILED_TYPE_STRING, 120, INT64_MIN,
    INT64_MAX, NULL},
  {"checkpoint", "string", NULL, NULL, NULL, 0, NULL, WT_CONFIG_COMPILED_TYPE_STRING, 56, INT64_MIN,
    INT64_MAX, NULL},
  {"checkpoint_use_history", "boolean", NULL, NULL, NULL, 0, NULL, WT_CONFIG_COMPILED_TYPE_BOOLEAN,
    121, INT64_MIN, INT64_MAX, NULL},
  {"checkpoint_wait", "boolean", NULL, NULL, NULL, 0, NULL, WT_CONFIG_COMPILED_TYPE_BOOLEAN, 109,
    INT64_MIN, INT64_MAX, NULL},
  {"debug", "category", NULL, NULL, confchk_WT_SESSION_open_cursor_debug_subconfigs, 3,
    confchk_WT_SESSION_open_cursor_debug_subconfigs_jump, WT_CONFIG_COMPILED_TYPE_CATEGORY, 122,
    INT64_MIN, INT64_MAX, NULL},
  {"dump", "string", NULL,
    "choices=[\"hex\",\"json\",\"pretty\",\"pretty_hex\","
    "\"print\"]",
    NULL, 0, NULL, WT_CONFIG_COMPILED_TYPE_STRING, 126, INT64_MIN, INT64_MAX, confchk_dump_choices},
  {"incremental", "category", NULL, NULL, confchk_WT_SESSION_open_cursor_incremental_subconfigs, 7,
    confchk_WT_SESSION_open_cursor_incremental_subconfigs_jump, WT_CONFIG_COMPILED_TYPE_CATEGORY,
    127, INT64_MIN, INT64_MAX, NULL},
  {"next_random", "boolean", NULL, NULL, NULL, 0, NULL, WT_CONFIG_COMPILED_TYPE_BOOLEAN, 134,
    INT64_MIN, INT64_MAX, NULL},
  {"next_random_sample_size", "string", NULL, NULL, NULL, 0, NULL, WT_CONFIG_COMPILED_TYPE_STRING,
    135, INT64_MIN, INT64_MAX, NULL},
  {"next_random_seed", "string", NULL, NULL, NULL, 0, NULL, WT_CONFIG_COMPILED_TYPE_STRING, 136,
    INT64_MIN, INT64_MAX, NULL},
  {"overwrite", "boolean", NULL, NULL, NULL, 0, NULL, WT_CONFIG_COMPILED_TYPE_BOOLEAN, 91,
    INT64_MIN, INT64_MAX, NULL},
  {"prefix_search", "boolean", NULL, NULL, NULL, 0, NULL, WT_CONFIG_COMPILED_TYPE_BOOLEAN, 92,
    INT64_MIN, INT64_MAX, NULL},
  {"raw", "boolean", NULL, NULL, NULL, 0, NULL, WT_CONFIG_COMPILED_TYPE_BOOLEAN, 137, INT64_MIN,
    INT64_MAX, NULL},
  {"read_once", "boolean", NULL, NULL, NULL, 0, NULL, WT_CONFIG_COMPILED_TYPE_BOOLEAN, 138,
    INT64_MIN, INT64_MAX, NULL},
  {"readonly", "boolean", NULL, NULL, NULL, 0, NULL, WT_CONFIG_COMPILED_TYPE_BOOLEAN, 60, INT64_MIN,
    INT64_MAX, NULL},
  {"skip_sort_check", "boolean", NULL, NULL, NULL, 0, NULL, WT_CONFIG_COMPILED_TYPE_BOOLEAN, 139,
    INT64_MIN, INT64_MAX, NULL},
  {"statistics", "list", NULL,
    "choices=[\"all\",\"cache_walk\",\"fast\",\"clear\","
    "\"size\",\"tree_walk\"]",
    NULL, 0, NULL, WT_CONFIG_COMPILED_TYPE_LIST, 140, INT64_MIN, INT64_MAX,
    confchk_statistics2_choices},
  {"target", "list", NULL, NULL, NULL, 0, NULL, WT_CONFIG_COMPILED_TYPE_LIST, 141, INT64_MIN,
    INT64_MAX, NULL},
  {NULL, NULL, NULL, NULL, NULL, 0, NULL, 0, 0, 0, 0, NULL}};

static const uint8_t confchk_WT_SESSION_open_cursor_jump[WT_CONFIG_JUMP_TABLE_SIZE] = {0, 0, 0, 0,
  0, 0, 0, 0, 0, 0, 0, 0, 0, 0, 0, 0, 0, 0, 0, 0, 0, 0, 0, 0, 0, 0, 0, 0, 0, 0, 0, 0, 0, 0, 0, 0, 0,
  0, 0, 0, 0, 0, 0, 0, 0, 0, 0, 0, 0, 0, 0, 0, 0, 0, 0, 0, 0, 0, 0, 0, 0, 0, 0, 0, 0, 0, 0, 0, 0, 0,
  0, 0, 0, 0, 0, 0, 0, 0, 0, 0, 0, 0, 0, 0, 0, 0, 0, 0, 0, 0, 0, 0, 0, 0, 0, 0, 0, 0, 1, 2, 5, 7, 7,
  7, 7, 7, 8, 8, 8, 8, 8, 11, 12, 13, 13, 16, 18, 19, 19, 19, 19, 19, 19, 19, 19, 19, 19, 19};

static const WT_CONFIG_CHECK confchk_WT_SESSION_prepare_transaction[] = {
  {"prepare_timestamp", "string", NULL, NULL, NULL, 0, NULL, WT_CONFIG_COMPILED_TYPE_STRING, 162,
    INT64_MIN, INT64_MAX, NULL},
  {NULL, NULL, NULL, NULL, NULL, 0, NULL, 0, 0, 0, 0, NULL}};

static const uint8_t confchk_WT_SESSION_prepare_transaction_jump[WT_CONFIG_JUMP_TABLE_SIZE] = {0, 0,
  0, 0, 0, 0, 0, 0, 0, 0, 0, 0, 0, 0, 0, 0, 0, 0, 0, 0, 0, 0, 0, 0, 0, 0, 0, 0, 0, 0, 0, 0, 0, 0, 0,
  0, 0, 0, 0, 0, 0, 0, 0, 0, 0, 0, 0, 0, 0, 0, 0, 0, 0, 0, 0, 0, 0, 0, 0, 0, 0, 0, 0, 0, 0, 0, 0, 0,
  0, 0, 0, 0, 0, 0, 0, 0, 0, 0, 0, 0, 0, 0, 0, 0, 0, 0, 0, 0, 0, 0, 0, 0, 0, 0, 0, 0, 0, 0, 0, 0, 0,
  0, 0, 0, 0, 0, 0, 0, 0, 0, 0, 0, 0, 1, 1, 1, 1, 1, 1, 1, 1, 1, 1, 1, 1, 1, 1, 1};
const char __WT_CONFIG_CHOICE_commit[] = "commit";
const char __WT_CONFIG_CHOICE_first_commit[] = "first_commit";
const char __WT_CONFIG_CHOICE_prepare[] = "prepare";

static const char *confchk_get2_choices[] = {__WT_CONFIG_CHOICE_commit,
  __WT_CONFIG_CHOICE_first_commit, __WT_CONFIG_CHOICE_prepare, __WT_CONFIG_CHOICE_read, NULL};

static const WT_CONFIG_CHECK confchk_WT_SESSION_query_timestamp[] = {
  {"get", "string", NULL,
    "choices=[\"commit\",\"first_commit\",\"prepare\","
    "\"read\"]",
    NULL, 0, NULL, WT_CONFIG_COMPILED_TYPE_STRING, 142, INT64_MIN, INT64_MAX, confchk_get2_choices},
  {NULL, NULL, NULL, NULL, NULL, 0, NULL, 0, 0, 0, 0, NULL}};

static const uint8_t confchk_WT_SESSION_query_timestamp_jump[WT_CONFIG_JUMP_TABLE_SIZE] = {0, 0, 0,
  0, 0, 0, 0, 0, 0, 0, 0, 0, 0, 0, 0, 0, 0, 0, 0, 0, 0, 0, 0, 0, 0, 0, 0, 0, 0, 0, 0, 0, 0, 0, 0, 0,
  0, 0, 0, 0, 0, 0, 0, 0, 0, 0, 0, 0, 0, 0, 0, 0, 0, 0, 0, 0, 0, 0, 0, 0, 0, 0, 0, 0, 0, 0, 0, 0, 0,
  0, 0, 0, 0, 0, 0, 0, 0, 0, 0, 0, 0, 0, 0, 0, 0, 0, 0, 0, 0, 0, 0, 0, 0, 0, 0, 0, 0, 0, 0, 0, 0, 0,
  0, 0, 1, 1, 1, 1, 1, 1, 1, 1, 1, 1, 1, 1, 1, 1, 1, 1, 1, 1, 1, 1, 1, 1, 1, 1};

static const char *confchk_isolation3_choices[] = {__WT_CONFIG_CHOICE_read_uncommitted,
  __WT_CONFIG_CHOICE_read_committed, __WT_CONFIG_CHOICE_snapshot, NULL};

static const WT_CONFIG_CHECK confchk_WT_SESSION_reconfigure[] = {
  {"cache_cursors", "boolean", NULL, NULL, NULL, 0, NULL, WT_CONFIG_COMPILED_TYPE_BOOLEAN, 265,
    INT64_MIN, INT64_MAX, NULL},
  {"cache_max_wait_ms", "int", NULL, "min=0", NULL, 0, NULL, WT_CONFIG_COMPILED_TYPE_INT, 187, 0,
    INT64_MAX, NULL},
  {"debug", "category", NULL, NULL, confchk_WT_CONNECTION_open_session_debug_subconfigs, 2,
    confchk_WT_CONNECTION_open_session_debug_subconfigs_jump, WT_CONFIG_COMPILED_TYPE_CATEGORY, 122,
    INT64_MIN, INT64_MAX, NULL},
  {"ignore_cache_size", "boolean", NULL, NULL, NULL, 0, NULL, WT_CONFIG_COMPILED_TYPE_BOOLEAN, 268,
    INT64_MIN, INT64_MAX, NULL},
  {"isolation", "string", NULL,
    "choices=[\"read-uncommitted\",\"read-committed\","
    "\"snapshot\"]",
    NULL, 0, NULL, WT_CONFIG_COMPILED_TYPE_STRING, 155, INT64_MIN, INT64_MAX,
    confchk_isolation3_choices},
  {"prefetch", "category", NULL, NULL, confchk_WT_CONNECTION_open_session_prefetch_subconfigs, 1,
    confchk_WT_CONNECTION_open_session_prefetch_subconfigs_jump, WT_CONFIG_COMPILED_TYPE_CATEGORY,
    269, INT64_MIN, INT64_MAX, NULL},
  {NULL, NULL, NULL, NULL, NULL, 0, NULL, 0, 0, 0, 0, NULL}};

static const uint8_t confchk_WT_SESSION_reconfigure_jump[WT_CONFIG_JUMP_TABLE_SIZE] = {0, 0, 0, 0,
  0, 0, 0, 0, 0, 0, 0, 0, 0, 0, 0, 0, 0, 0, 0, 0, 0, 0, 0, 0, 0, 0, 0, 0, 0, 0, 0, 0, 0, 0, 0, 0, 0,
  0, 0, 0, 0, 0, 0, 0, 0, 0, 0, 0, 0, 0, 0, 0, 0, 0, 0, 0, 0, 0, 0, 0, 0, 0, 0, 0, 0, 0, 0, 0, 0, 0,
  0, 0, 0, 0, 0, 0, 0, 0, 0, 0, 0, 0, 0, 0, 0, 0, 0, 0, 0, 0, 0, 0, 0, 0, 0, 0, 0, 0, 0, 0, 2, 3, 3,
  3, 3, 3, 5, 5, 5, 5, 5, 5, 5, 6, 6, 6, 6, 6, 6, 6, 6, 6, 6, 6, 6, 6, 6, 6};

static const WT_CONFIG_CHECK confchk_WT_SESSION_rollback_transaction[] = {
  {"operation_timeout_ms", "int", NULL, "min=0", NULL, 0, NULL, WT_CONFIG_COMPILED_TYPE_INT, 157, 0,
    INT64_MAX, NULL},
  {NULL, NULL, NULL, NULL, NULL, 0, NULL, 0, 0, 0, 0, NULL}};

static const uint8_t confchk_WT_SESSION_rollback_transaction_jump[WT_CONFIG_JUMP_TABLE_SIZE] = {0,
  0, 0, 0, 0, 0, 0, 0, 0, 0, 0, 0, 0, 0, 0, 0, 0, 0, 0, 0, 0, 0, 0, 0, 0, 0, 0, 0, 0, 0, 0, 0, 0, 0,
  0, 0, 0, 0, 0, 0, 0, 0, 0, 0, 0, 0, 0, 0, 0, 0, 0, 0, 0, 0, 0, 0, 0, 0, 0, 0, 0, 0, 0, 0, 0, 0, 0,
  0, 0, 0, 0, 0, 0, 0, 0, 0, 0, 0, 0, 0, 0, 0, 0, 0, 0, 0, 0, 0, 0, 0, 0, 0, 0, 0, 0, 0, 0, 0, 0, 0,
  0, 0, 0, 0, 0, 0, 0, 0, 0, 0, 0, 0, 1, 1, 1, 1, 1, 1, 1, 1, 1, 1, 1, 1, 1, 1, 1, 1};

static const WT_CONFIG_CHECK confchk_WT_SESSION_salvage[] = {
  {"force", "boolean", NULL, NULL, NULL, 0, NULL, WT_CONFIG_COMPILED_TYPE_BOOLEAN, 110, INT64_MIN,
    INT64_MAX, NULL},
  {NULL, NULL, NULL, NULL, NULL, 0, NULL, 0, 0, 0, 0, NULL}};

static const uint8_t confchk_WT_SESSION_salvage_jump[WT_CONFIG_JUMP_TABLE_SIZE] = {0, 0, 0, 0, 0, 0,
  0, 0, 0, 0, 0, 0, 0, 0, 0, 0, 0, 0, 0, 0, 0, 0, 0, 0, 0, 0, 0, 0, 0, 0, 0, 0, 0, 0, 0, 0, 0, 0, 0,
  0, 0, 0, 0, 0, 0, 0, 0, 0, 0, 0, 0, 0, 0, 0, 0, 0, 0, 0, 0, 0, 0, 0, 0, 0, 0, 0, 0, 0, 0, 0, 0, 0,
  0, 0, 0, 0, 0, 0, 0, 0, 0, 0, 0, 0, 0, 0, 0, 0, 0, 0, 0, 0, 0, 0, 0, 0, 0, 0, 0, 0, 0, 0, 0, 1, 1,
  1, 1, 1, 1, 1, 1, 1, 1, 1, 1, 1, 1, 1, 1, 1, 1, 1, 1, 1, 1, 1, 1, 1};

static const WT_CONFIG_CHECK confchk_WT_SESSION_timestamp_transaction[] = {
  {"commit_timestamp", "string", NULL, NULL, NULL, 0, NULL, WT_CONFIG_COMPILED_TYPE_STRING, 2,
    INT64_MIN, INT64_MAX, NULL},
  {"durable_timestamp", "string", NULL, NULL, NULL, 0, NULL, WT_CONFIG_COMPILED_TYPE_STRING, 3,
    INT64_MIN, INT64_MAX, NULL},
  {"prepare_timestamp", "string", NULL, NULL, NULL, 0, NULL, WT_CONFIG_COMPILED_TYPE_STRING, 162,
    INT64_MIN, INT64_MAX, NULL},
  {"read_timestamp", "string", NULL, NULL, NULL, 0, NULL, WT_CONFIG_COMPILED_TYPE_STRING, 4,
    INT64_MIN, INT64_MAX, NULL},
  {NULL, NULL, NULL, NULL, NULL, 0, NULL, 0, 0, 0, 0, NULL}};

static const uint8_t confchk_WT_SESSION_timestamp_transaction_jump[WT_CONFIG_JUMP_TABLE_SIZE] = {0,
  0, 0, 0, 0, 0, 0, 0, 0, 0, 0, 0, 0, 0, 0, 0, 0, 0, 0, 0, 0, 0, 0, 0, 0, 0, 0, 0, 0, 0, 0, 0, 0, 0,
  0, 0, 0, 0, 0, 0, 0, 0, 0, 0, 0, 0, 0, 0, 0, 0, 0, 0, 0, 0, 0, 0, 0, 0, 0, 0, 0, 0, 0, 0, 0, 0, 0,
  0, 0, 0, 0, 0, 0, 0, 0, 0, 0, 0, 0, 0, 0, 0, 0, 0, 0, 0, 0, 0, 0, 0, 0, 0, 0, 0, 0, 0, 0, 0, 0, 0,
  1, 2, 2, 2, 2, 2, 2, 2, 2, 2, 2, 2, 2, 3, 3, 4, 4, 4, 4, 4, 4, 4, 4, 4, 4, 4, 4, 4};

static const WT_CONFIG_CHECK confchk_WT_SESSION_verify[] = {
  {"do_not_clear_txn_id", "boolean", NULL, NULL, NULL, 0, NULL, WT_CONFIG_COMPILED_TYPE_BOOLEAN,
    143, INT64_MIN, INT64_MAX, NULL},
  {"dump_address", "boolean", NULL, NULL, NULL, 0, NULL, WT_CONFIG_COMPILED_TYPE_BOOLEAN, 144,
    INT64_MIN, INT64_MAX, NULL},
  {"dump_all_data", "boolean", NULL, NULL, NULL, 0, NULL, WT_CONFIG_COMPILED_TYPE_BOOLEAN, 145,
    INT64_MIN, INT64_MAX, NULL},
  {"dump_blocks", "boolean", NULL, NULL, NULL, 0, NULL, WT_CONFIG_COMPILED_TYPE_BOOLEAN, 146,
    INT64_MIN, INT64_MAX, NULL},
  {"dump_key_data", "boolean", NULL, NULL, NULL, 0, NULL, WT_CONFIG_COMPILED_TYPE_BOOLEAN, 147,
    INT64_MIN, INT64_MAX, NULL},
  {"dump_layout", "boolean", NULL, NULL, NULL, 0, NULL, WT_CONFIG_COMPILED_TYPE_BOOLEAN, 148,
    INT64_MIN, INT64_MAX, NULL},
  {"dump_offsets", "list", NULL, NULL, NULL, 0, NULL, WT_CONFIG_COMPILED_TYPE_LIST, 149, INT64_MIN,
    INT64_MAX, NULL},
  {"dump_pages", "boolean", NULL, NULL, NULL, 0, NULL, WT_CONFIG_COMPILED_TYPE_BOOLEAN, 150,
    INT64_MIN, INT64_MAX, NULL},
  {"read_corrupt", "boolean", NULL, NULL, NULL, 0, NULL, WT_CONFIG_COMPILED_TYPE_BOOLEAN, 151,
    INT64_MIN, INT64_MAX, NULL},
  {"stable_timestamp", "boolean", NULL, NULL, NULL, 0, NULL, WT_CONFIG_COMPILED_TYPE_BOOLEAN, 152,
    INT64_MIN, INT64_MAX, NULL},
  {"strict", "boolean", NULL, NULL, NULL, 0, NULL, WT_CONFIG_COMPILED_TYPE_BOOLEAN, 153, INT64_MIN,
    INT64_MAX, NULL},
  {NULL, NULL, NULL, NULL, NULL, 0, NULL, 0, 0, 0, 0, NULL}};

static const uint8_t confchk_WT_SESSION_verify_jump[WT_CONFIG_JUMP_TABLE_SIZE] = {0, 0, 0, 0, 0, 0,
  0, 0, 0, 0, 0, 0, 0, 0, 0, 0, 0, 0, 0, 0, 0, 0, 0, 0, 0, 0, 0, 0, 0, 0, 0, 0, 0, 0, 0, 0, 0, 0, 0,
  0, 0, 0, 0, 0, 0, 0, 0, 0, 0, 0, 0, 0, 0, 0, 0, 0, 0, 0, 0, 0, 0, 0, 0, 0, 0, 0, 0, 0, 0, 0, 0, 0,
  0, 0, 0, 0, 0, 0, 0, 0, 0, 0, 0, 0, 0, 0, 0, 0, 0, 0, 0, 0, 0, 0, 0, 0, 0, 0, 0, 0, 0, 8, 8, 8, 8,
  8, 8, 8, 8, 8, 8, 8, 8, 8, 8, 9, 11, 11, 11, 11, 11, 11, 11, 11, 11, 11, 11, 11};

static const char *confchk_verbose4_choices[] = {__WT_CONFIG_CHOICE_write_timestamp, NULL};

static const char *confchk_write_timestamp_usage3_choices[] = {__WT_CONFIG_CHOICE_always,
  __WT_CONFIG_CHOICE_key_consistent, __WT_CONFIG_CHOICE_mixed_mode, __WT_CONFIG_CHOICE_never,
  __WT_CONFIG_CHOICE_none, __WT_CONFIG_CHOICE_ordered, NULL};

static const WT_CONFIG_CHECK confchk_colgroup_meta[] = {
  {"app_metadata", "string", NULL, NULL, NULL, 0, NULL, WT_CONFIG_COMPILED_TYPE_STRING, 0,
    INT64_MIN, INT64_MAX, NULL},
  {"assert", "category", NULL, NULL, confchk_WT_SESSION_create_assert_subconfigs, 4,
    confchk_WT_SESSION_create_assert_subconfigs_jump, WT_CONFIG_COMPILED_TYPE_CATEGORY, 1,
    INT64_MIN, INT64_MAX, NULL},
  {"collator", "string", NULL, NULL, NULL, 0, NULL, WT_CONFIG_COMPILED_TYPE_STRING, 6, INT64_MIN,
    INT64_MAX, NULL},
  {"columns", "list", NULL, NULL, NULL, 0, NULL, WT_CONFIG_COMPILED_TYPE_LIST, 7, INT64_MIN,
    INT64_MAX, NULL},
  {"source", "string", NULL, NULL, NULL, 0, NULL, WT_CONFIG_COMPILED_TYPE_STRING, 8, INT64_MIN,
    INT64_MAX, NULL},
  {"type", "string", NULL, NULL, NULL, 0, NULL, WT_CONFIG_COMPILED_TYPE_STRING, 9, INT64_MIN,
    INT64_MAX, NULL},
  {"verbose", "list", NULL, "choices=[\"write_timestamp\"]", NULL, 0, NULL,
    WT_CONFIG_COMPILED_TYPE_LIST, 10, INT64_MIN, INT64_MAX, confchk_verbose4_choices},
  {"write_timestamp_usage", "string", NULL,
    "choices=[\"always\",\"key_consistent\",\"mixed_mode\","
    "\"never\",\"none\",\"ordered\"]",
    NULL, 0, NULL, WT_CONFIG_COMPILED_TYPE_STRING, 11, INT64_MIN, INT64_MAX,
    confchk_write_timestamp_usage3_choices},
  {NULL, NULL, NULL, NULL, NULL, 0, NULL, 0, 0, 0, 0, NULL}};

static const uint8_t confchk_colgroup_meta_jump[WT_CONFIG_JUMP_TABLE_SIZE] = {0, 0, 0, 0, 0, 0, 0,
  0, 0, 0, 0, 0, 0, 0, 0, 0, 0, 0, 0, 0, 0, 0, 0, 0, 0, 0, 0, 0, 0, 0, 0, 0, 0, 0, 0, 0, 0, 0, 0, 0,
  0, 0, 0, 0, 0, 0, 0, 0, 0, 0, 0, 0, 0, 0, 0, 0, 0, 0, 0, 0, 0, 0, 0, 0, 0, 0, 0, 0, 0, 0, 0, 0, 0,
  0, 0, 0, 0, 0, 0, 0, 0, 0, 0, 0, 0, 0, 0, 0, 0, 0, 0, 0, 0, 0, 0, 0, 0, 0, 2, 2, 4, 4, 4, 4, 4, 4,
  4, 4, 4, 4, 4, 4, 4, 4, 4, 4, 5, 6, 6, 7, 8, 8, 8, 8, 8, 8, 8, 8};

static const char *confchk_access_pattern_hint3_choices[] = {
  __WT_CONFIG_CHOICE_none, __WT_CONFIG_CHOICE_random, __WT_CONFIG_CHOICE_sequential, NULL};

static const char *confchk_block_allocation2_choices[] = {
  __WT_CONFIG_CHOICE_best, __WT_CONFIG_CHOICE_first, NULL};

static const char *confchk_checksum2_choices[] = {__WT_CONFIG_CHOICE_on, __WT_CONFIG_CHOICE_off,
  __WT_CONFIG_CHOICE_uncompressed, __WT_CONFIG_CHOICE_unencrypted, NULL};

static const char *confchk_format2_choices[] = {__WT_CONFIG_CHOICE_btree, NULL};

static const char *confchk_verbose5_choices[] = {__WT_CONFIG_CHOICE_write_timestamp, NULL};

static const char *confchk_write_timestamp_usage4_choices[] = {__WT_CONFIG_CHOICE_always,
  __WT_CONFIG_CHOICE_key_consistent, __WT_CONFIG_CHOICE_mixed_mode, __WT_CONFIG_CHOICE_never,
  __WT_CONFIG_CHOICE_none, __WT_CONFIG_CHOICE_ordered, NULL};

static const WT_CONFIG_CHECK confchk_file_config[] = {
  {"access_pattern_hint", "string", NULL, "choices=[\"none\",\"random\",\"sequential\"]", NULL, 0,
    NULL, WT_CONFIG_COMPILED_TYPE_STRING, 12, INT64_MIN, INT64_MAX,
    confchk_access_pattern_hint3_choices},
  {"allocation_size", "int", NULL, "min=512B,max=128MB", NULL, 0, NULL, WT_CONFIG_COMPILED_TYPE_INT,
    13, 512, 128LL * WT_MEGABYTE, NULL},
  {"app_metadata", "string", NULL, NULL, NULL, 0, NULL, WT_CONFIG_COMPILED_TYPE_STRING, 0,
    INT64_MIN, INT64_MAX, NULL},
  {"assert", "category", NULL, NULL, confchk_WT_SESSION_create_assert_subconfigs, 4,
    confchk_WT_SESSION_create_assert_subconfigs_jump, WT_CONFIG_COMPILED_TYPE_CATEGORY, 1,
    INT64_MIN, INT64_MAX, NULL},
  {"block_allocation", "string", NULL, "choices=[\"best\",\"first\"]", NULL, 0, NULL,
    WT_CONFIG_COMPILED_TYPE_STRING, 14, INT64_MIN, INT64_MAX, confchk_block_allocation2_choices},
  {"block_compressor", "string", NULL, NULL, NULL, 0, NULL, WT_CONFIG_COMPILED_TYPE_STRING, 15,
    INT64_MIN, INT64_MAX, NULL},
  {"cache_resident", "boolean", NULL, NULL, NULL, 0, NULL, WT_CONFIG_COMPILED_TYPE_BOOLEAN, 16,
    INT64_MIN, INT64_MAX, NULL},
  {"checksum", "string", NULL,
    "choices=[\"on\",\"off\",\"uncompressed\","
    "\"unencrypted\"]",
    NULL, 0, NULL, WT_CONFIG_COMPILED_TYPE_STRING, 17, INT64_MIN, INT64_MAX,
    confchk_checksum2_choices},
  {"collator", "string", NULL, NULL, NULL, 0, NULL, WT_CONFIG_COMPILED_TYPE_STRING, 6, INT64_MIN,
    INT64_MAX, NULL},
  {"columns", "list", NULL, NULL, NULL, 0, NULL, WT_CONFIG_COMPILED_TYPE_LIST, 7, INT64_MIN,
    INT64_MAX, NULL},
  {"dictionary", "int", NULL, "min=0", NULL, 0, NULL, WT_CONFIG_COMPILED_TYPE_INT, 18, 0, INT64_MAX,
    NULL},
  {"encryption", "category", NULL, NULL, confchk_WT_SESSION_create_encryption_subconfigs, 2,
    confchk_WT_SESSION_create_encryption_subconfigs_jump, WT_CONFIG_COMPILED_TYPE_CATEGORY, 19,
    INT64_MIN, INT64_MAX, NULL},
  {"format", "string", NULL, "choices=[\"btree\"]", NULL, 0, NULL, WT_CONFIG_COMPILED_TYPE_STRING,
    22, INT64_MIN, INT64_MAX, confchk_format2_choices},
  {"huffman_key", "string", NULL, NULL, NULL, 0, NULL, WT_CONFIG_COMPILED_TYPE_STRING, 23,
    INT64_MIN, INT64_MAX, NULL},
  {"huffman_value", "string", NULL, NULL, NULL, 0, NULL, WT_CONFIG_COMPILED_TYPE_STRING, 24,
    INT64_MIN, INT64_MAX, NULL},
  {"ignore_in_memory_cache_size", "boolean", NULL, NULL, NULL, 0, NULL,
    WT_CONFIG_COMPILED_TYPE_BOOLEAN, 25, INT64_MIN, INT64_MAX, NULL},
  {"internal_item_max", "int", NULL, "min=0", NULL, 0, NULL, WT_CONFIG_COMPILED_TYPE_INT, 26, 0,
    INT64_MAX, NULL},
  {"internal_key_max", "int", NULL, "min=0", NULL, 0, NULL, WT_CONFIG_COMPILED_TYPE_INT, 27, 0,
    INT64_MAX, NULL},
  {"internal_key_truncate", "boolean", NULL, NULL, NULL, 0, NULL, WT_CONFIG_COMPILED_TYPE_BOOLEAN,
    28, INT64_MIN, INT64_MAX, NULL},
  {"internal_page_max", "int", NULL, "min=512B,max=512MB", NULL, 0, NULL,
    WT_CONFIG_COMPILED_TYPE_INT, 29, 512, 512LL * WT_MEGABYTE, NULL},
  {"key_format", "format", __wt_struct_confchk, NULL, NULL, 0, NULL, WT_CONFIG_COMPILED_TYPE_FORMAT,
    30, INT64_MIN, INT64_MAX, NULL},
  {"key_gap", "int", NULL, "min=0", NULL, 0, NULL, WT_CONFIG_COMPILED_TYPE_INT, 31, 0, INT64_MAX,
    NULL},
  {"leaf_item_max", "int", NULL, "min=0", NULL, 0, NULL, WT_CONFIG_COMPILED_TYPE_INT, 32, 0,
    INT64_MAX, NULL},
  {"leaf_key_max", "int", NULL, "min=0", NULL, 0, NULL, WT_CONFIG_COMPILED_TYPE_INT, 33, 0,
    INT64_MAX, NULL},
  {"leaf_page_max", "int", NULL, "min=512B,max=512MB", NULL, 0, NULL, WT_CONFIG_COMPILED_TYPE_INT,
    34, 512, 512LL * WT_MEGABYTE, NULL},
  {"leaf_value_max", "int", NULL, "min=0", NULL, 0, NULL, WT_CONFIG_COMPILED_TYPE_INT, 35, 0,
    INT64_MAX, NULL},
  {"log", "category", NULL, NULL, confchk_WT_SESSION_create_log_subconfigs, 1,
    confchk_WT_SESSION_create_log_subconfigs_jump, WT_CONFIG_COMPILED_TYPE_CATEGORY, 36, INT64_MIN,
    INT64_MAX, NULL},
  {"memory_page_image_max", "int", NULL, "min=0", NULL, 0, NULL, WT_CONFIG_COMPILED_TYPE_INT, 38, 0,
    INT64_MAX, NULL},
  {"memory_page_max", "int", NULL, "min=512B,max=10TB", NULL, 0, NULL, WT_CONFIG_COMPILED_TYPE_INT,
    39, 512, 10LL * WT_TERABYTE, NULL},
  {"os_cache_dirty_max", "int", NULL, "min=0", NULL, 0, NULL, WT_CONFIG_COMPILED_TYPE_INT, 40, 0,
    INT64_MAX, NULL},
  {"os_cache_max", "int", NULL, "min=0", NULL, 0, NULL, WT_CONFIG_COMPILED_TYPE_INT, 41, 0,
    INT64_MAX, NULL},
  {"prefix_compression", "boolean", NULL, NULL, NULL, 0, NULL, WT_CONFIG_COMPILED_TYPE_BOOLEAN, 42,
    INT64_MIN, INT64_MAX, NULL},
  {"prefix_compression_min", "int", NULL, "min=0", NULL, 0, NULL, WT_CONFIG_COMPILED_TYPE_INT, 43,
    0, INT64_MAX, NULL},
  {"split_deepen_min_child", "int", NULL, NULL, NULL, 0, NULL, WT_CONFIG_COMPILED_TYPE_INT, 44,
    INT64_MIN, INT64_MAX, NULL},
  {"split_deepen_per_child", "int", NULL, NULL, NULL, 0, NULL, WT_CONFIG_COMPILED_TYPE_INT, 45,
    INT64_MIN, INT64_MAX, NULL},
  {"split_pct", "int", NULL, "min=50,max=100", NULL, 0, NULL, WT_CONFIG_COMPILED_TYPE_INT, 46, 50,
    100, NULL},
  {"tiered_storage", "category", NULL, NULL, confchk_WT_SESSION_create_tiered_storage_subconfigs, 8,
    confchk_WT_SESSION_create_tiered_storage_subconfigs_jump, WT_CONFIG_COMPILED_TYPE_CATEGORY, 47,
    INT64_MIN, INT64_MAX, NULL},
  {"value_format", "format", __wt_struct_confchk, NULL, NULL, 0, NULL,
    WT_CONFIG_COMPILED_TYPE_FORMAT, 55, INT64_MIN, INT64_MAX, NULL},
  {"verbose", "list", NULL, "choices=[\"write_timestamp\"]", NULL, 0, NULL,
    WT_CONFIG_COMPILED_TYPE_LIST, 10, INT64_MIN, INT64_MAX, confchk_verbose5_choices},
  {"write_timestamp_usage", "string", NULL,
    "choices=[\"always\",\"key_consistent\",\"mixed_mode\","
    "\"never\",\"none\",\"ordered\"]",
    NULL, 0, NULL, WT_CONFIG_COMPILED_TYPE_STRING, 11, INT64_MIN, INT64_MAX,
    confchk_write_timestamp_usage4_choices},
  {NULL, NULL, NULL, NULL, NULL, 0, NULL, 0, 0, 0, 0, NULL}};

static const uint8_t confchk_file_config_jump[WT_CONFIG_JUMP_TABLE_SIZE] = {0, 0, 0, 0, 0, 0, 0, 0,
  0, 0, 0, 0, 0, 0, 0, 0, 0, 0, 0, 0, 0, 0, 0, 0, 0, 0, 0, 0, 0, 0, 0, 0, 0, 0, 0, 0, 0, 0, 0, 0, 0,
  0, 0, 0, 0, 0, 0, 0, 0, 0, 0, 0, 0, 0, 0, 0, 0, 0, 0, 0, 0, 0, 0, 0, 0, 0, 0, 0, 0, 0, 0, 0, 0, 0,
  0, 0, 0, 0, 0, 0, 0, 0, 0, 0, 0, 0, 0, 0, 0, 0, 0, 0, 0, 0, 0, 0, 0, 0, 4, 6, 10, 11, 12, 13, 13,
  15, 20, 20, 22, 27, 29, 29, 31, 33, 33, 33, 36, 37, 37, 39, 40, 40, 40, 40, 40, 40, 40, 40};

static const char *confchk_access_pattern_hint4_choices[] = {
  __WT_CONFIG_CHOICE_none, __WT_CONFIG_CHOICE_random, __WT_CONFIG_CHOICE_sequential, NULL};

static const char *confchk_block_allocation3_choices[] = {
  __WT_CONFIG_CHOICE_best, __WT_CONFIG_CHOICE_first, NULL};

static const char *confchk_checksum3_choices[] = {__WT_CONFIG_CHOICE_on, __WT_CONFIG_CHOICE_off,
  __WT_CONFIG_CHOICE_uncompressed, __WT_CONFIG_CHOICE_unencrypted, NULL};

static const char *confchk_format3_choices[] = {__WT_CONFIG_CHOICE_btree, NULL};

static const char *confchk_verbose6_choices[] = {__WT_CONFIG_CHOICE_write_timestamp, NULL};

static const char *confchk_write_timestamp_usage5_choices[] = {__WT_CONFIG_CHOICE_always,
  __WT_CONFIG_CHOICE_key_consistent, __WT_CONFIG_CHOICE_mixed_mode, __WT_CONFIG_CHOICE_never,
  __WT_CONFIG_CHOICE_none, __WT_CONFIG_CHOICE_ordered, NULL};

static const WT_CONFIG_CHECK confchk_file_meta[] = {
  {"access_pattern_hint", "string", NULL, "choices=[\"none\",\"random\",\"sequential\"]", NULL, 0,
    NULL, WT_CONFIG_COMPILED_TYPE_STRING, 12, INT64_MIN, INT64_MAX,
    confchk_access_pattern_hint4_choices},
  {"allocation_size", "int", NULL, "min=512B,max=128MB", NULL, 0, NULL, WT_CONFIG_COMPILED_TYPE_INT,
    13, 512, 128LL * WT_MEGABYTE, NULL},
  {"app_metadata", "string", NULL, NULL, NULL, 0, NULL, WT_CONFIG_COMPILED_TYPE_STRING, 0,
    INT64_MIN, INT64_MAX, NULL},
  {"assert", "category", NULL, NULL, confchk_WT_SESSION_create_assert_subconfigs, 4,
    confchk_WT_SESSION_create_assert_subconfigs_jump, WT_CONFIG_COMPILED_TYPE_CATEGORY, 1,
    INT64_MIN, INT64_MAX, NULL},
  {"block_allocation", "string", NULL, "choices=[\"best\",\"first\"]", NULL, 0, NULL,
    WT_CONFIG_COMPILED_TYPE_STRING, 14, INT64_MIN, INT64_MAX, confchk_block_allocation3_choices},
  {"block_compressor", "string", NULL, NULL, NULL, 0, NULL, WT_CONFIG_COMPILED_TYPE_STRING, 15,
    INT64_MIN, INT64_MAX, NULL},
  {"cache_resident", "boolean", NULL, NULL, NULL, 0, NULL, WT_CONFIG_COMPILED_TYPE_BOOLEAN, 16,
    INT64_MIN, INT64_MAX, NULL},
  {"checkpoint", "string", NULL, NULL, NULL, 0, NULL, WT_CONFIG_COMPILED_TYPE_STRING, 56, INT64_MIN,
    INT64_MAX, NULL},
  {"checkpoint_backup_info", "string", NULL, NULL, NULL, 0, NULL, WT_CONFIG_COMPILED_TYPE_STRING,
    57, INT64_MIN, INT64_MAX, NULL},
  {"checkpoint_lsn", "string", NULL, NULL, NULL, 0, NULL, WT_CONFIG_COMPILED_TYPE_STRING, 58,
    INT64_MIN, INT64_MAX, NULL},
  {"checksum", "string", NULL,
    "choices=[\"on\",\"off\",\"uncompressed\","
    "\"unencrypted\"]",
    NULL, 0, NULL, WT_CONFIG_COMPILED_TYPE_STRING, 17, INT64_MIN, INT64_MAX,
    confchk_checksum3_choices},
  {"collator", "string", NULL, NULL, NULL, 0, NULL, WT_CONFIG_COMPILED_TYPE_STRING, 6, INT64_MIN,
    INT64_MAX, NULL},
  {"columns", "list", NULL, NULL, NULL, 0, NULL, WT_CONFIG_COMPILED_TYPE_LIST, 7, INT64_MIN,
    INT64_MAX, NULL},
  {"dictionary", "int", NULL, "min=0", NULL, 0, NULL, WT_CONFIG_COMPILED_TYPE_INT, 18, 0, INT64_MAX,
    NULL},
  {"encryption", "category", NULL, NULL, confchk_WT_SESSION_create_encryption_subconfigs, 2,
    confchk_WT_SESSION_create_encryption_subconfigs_jump, WT_CONFIG_COMPILED_TYPE_CATEGORY, 19,
    INT64_MIN, INT64_MAX, NULL},
  {"format", "string", NULL, "choices=[\"btree\"]", NULL, 0, NULL, WT_CONFIG_COMPILED_TYPE_STRING,
    22, INT64_MIN, INT64_MAX, confchk_format3_choices},
  {"huffman_key", "string", NULL, NULL, NULL, 0, NULL, WT_CONFIG_COMPILED_TYPE_STRING, 23,
    INT64_MIN, INT64_MAX, NULL},
  {"huffman_value", "string", NULL, NULL, NULL, 0, NULL, WT_CONFIG_COMPILED_TYPE_STRING, 24,
    INT64_MIN, INT64_MAX, NULL},
  {"id", "string", NULL, NULL, NULL, 0, NULL, WT_CONFIG_COMPILED_TYPE_STRING, 59, INT64_MIN,
    INT64_MAX, NULL},
  {"ignore_in_memory_cache_size", "boolean", NULL, NULL, NULL, 0, NULL,
    WT_CONFIG_COMPILED_TYPE_BOOLEAN, 25, INT64_MIN, INT64_MAX, NULL},
  {"internal_item_max", "int", NULL, "min=0", NULL, 0, NULL, WT_CONFIG_COMPILED_TYPE_INT, 26, 0,
    INT64_MAX, NULL},
  {"internal_key_max", "int", NULL, "min=0", NULL, 0, NULL, WT_CONFIG_COMPILED_TYPE_INT, 27, 0,
    INT64_MAX, NULL},
  {"internal_key_truncate", "boolean", NULL, NULL, NULL, 0, NULL, WT_CONFIG_COMPILED_TYPE_BOOLEAN,
    28, INT64_MIN, INT64_MAX, NULL},
  {"internal_page_max", "int", NULL, "min=512B,max=512MB", NULL, 0, NULL,
    WT_CONFIG_COMPILED_TYPE_INT, 29, 512, 512LL * WT_MEGABYTE, NULL},
  {"key_format", "format", __wt_struct_confchk, NULL, NULL, 0, NULL, WT_CONFIG_COMPILED_TYPE_FORMAT,
    30, INT64_MIN, INT64_MAX, NULL},
  {"key_gap", "int", NULL, "min=0", NULL, 0, NULL, WT_CONFIG_COMPILED_TYPE_INT, 31, 0, INT64_MAX,
    NULL},
  {"leaf_item_max", "int", NULL, "min=0", NULL, 0, NULL, WT_CONFIG_COMPILED_TYPE_INT, 32, 0,
    INT64_MAX, NULL},
  {"leaf_key_max", "int", NULL, "min=0", NULL, 0, NULL, WT_CONFIG_COMPILED_TYPE_INT, 33, 0,
    INT64_MAX, NULL},
  {"leaf_page_max", "int", NULL, "min=512B,max=512MB", NULL, 0, NULL, WT_CONFIG_COMPILED_TYPE_INT,
    34, 512, 512LL * WT_MEGABYTE, NULL},
  {"leaf_value_max", "int", NULL, "min=0", NULL, 0, NULL, WT_CONFIG_COMPILED_TYPE_INT, 35, 0,
    INT64_MAX, NULL},
  {"log", "category", NULL, NULL, confchk_WT_SESSION_create_log_subconfigs, 1,
    confchk_WT_SESSION_create_log_subconfigs_jump, WT_CONFIG_COMPILED_TYPE_CATEGORY, 36, INT64_MIN,
    INT64_MAX, NULL},
  {"memory_page_image_max", "int", NULL, "min=0", NULL, 0, NULL, WT_CONFIG_COMPILED_TYPE_INT, 38, 0,
    INT64_MAX, NULL},
  {"memory_page_max", "int", NULL, "min=512B,max=10TB", NULL, 0, NULL, WT_CONFIG_COMPILED_TYPE_INT,
    39, 512, 10LL * WT_TERABYTE, NULL},
  {"os_cache_dirty_max", "int", NULL, "min=0", NULL, 0, NULL, WT_CONFIG_COMPILED_TYPE_INT, 40, 0,
    INT64_MAX, NULL},
  {"os_cache_max", "int", NULL, "min=0", NULL, 0, NULL, WT_CONFIG_COMPILED_TYPE_INT, 41, 0,
    INT64_MAX, NULL},
  {"prefix_compression", "boolean", NULL, NULL, NULL, 0, NULL, WT_CONFIG_COMPILED_TYPE_BOOLEAN, 42,
    INT64_MIN, INT64_MAX, NULL},
  {"prefix_compression_min", "int", NULL, "min=0", NULL, 0, NULL, WT_CONFIG_COMPILED_TYPE_INT, 43,
    0, INT64_MAX, NULL},
  {"readonly", "boolean", NULL, NULL, NULL, 0, NULL, WT_CONFIG_COMPILED_TYPE_BOOLEAN, 60, INT64_MIN,
    INT64_MAX, NULL},
  {"split_deepen_min_child", "int", NULL, NULL, NULL, 0, NULL, WT_CONFIG_COMPILED_TYPE_INT, 44,
    INT64_MIN, INT64_MAX, NULL},
  {"split_deepen_per_child", "int", NULL, NULL, NULL, 0, NULL, WT_CONFIG_COMPILED_TYPE_INT, 45,
    INT64_MIN, INT64_MAX, NULL},
  {"split_pct", "int", NULL, "min=50,max=100", NULL, 0, NULL, WT_CONFIG_COMPILED_TYPE_INT, 46, 50,
    100, NULL},
  {"tiered_object", "boolean", NULL, NULL, NULL, 0, NULL, WT_CONFIG_COMPILED_TYPE_BOOLEAN, 61,
    INT64_MIN, INT64_MAX, NULL},
  {"tiered_storage", "category", NULL, NULL, confchk_WT_SESSION_create_tiered_storage_subconfigs, 8,
    confchk_WT_SESSION_create_tiered_storage_subconfigs_jump, WT_CONFIG_COMPILED_TYPE_CATEGORY, 47,
    INT64_MIN, INT64_MAX, NULL},
  {"value_format", "format", __wt_struct_confchk, NULL, NULL, 0, NULL,
    WT_CONFIG_COMPILED_TYPE_FORMAT, 55, INT64_MIN, INT64_MAX, NULL},
  {"verbose", "list", NULL, "choices=[\"write_timestamp\"]", NULL, 0, NULL,
    WT_CONFIG_COMPILED_TYPE_LIST, 10, INT64_MIN, INT64_MAX, confchk_verbose6_choices},
  {"version", "string", NULL, NULL, NULL, 0, NULL, WT_CONFIG_COMPILED_TYPE_STRING, 62, INT64_MIN,
    INT64_MAX, NULL},
  {"write_timestamp_usage", "string", NULL,
    "choices=[\"always\",\"key_consistent\",\"mixed_mode\","
    "\"never\",\"none\",\"ordered\"]",
    NULL, 0, NULL, WT_CONFIG_COMPILED_TYPE_STRING, 11, INT64_MIN, INT64_MAX,
    confchk_write_timestamp_usage5_choices},
  {NULL, NULL, NULL, NULL, NULL, 0, NULL, 0, 0, 0, 0, NULL}};

static const uint8_t confchk_file_meta_jump[WT_CONFIG_JUMP_TABLE_SIZE] = {0, 0, 0, 0, 0, 0, 0, 0, 0,
  0, 0, 0, 0, 0, 0, 0, 0, 0, 0, 0, 0, 0, 0, 0, 0, 0, 0, 0, 0, 0, 0, 0, 0, 0, 0, 0, 0, 0, 0, 0, 0, 0,
  0, 0, 0, 0, 0, 0, 0, 0, 0, 0, 0, 0, 0, 0, 0, 0, 0, 0, 0, 0, 0, 0, 0, 0, 0, 0, 0, 0, 0, 0, 0, 0, 0,
  0, 0, 0, 0, 0, 0, 0, 0, 0, 0, 0, 0, 0, 0, 0, 0, 0, 0, 0, 0, 0, 0, 0, 4, 6, 13, 14, 15, 16, 16, 18,
  24, 24, 26, 31, 33, 33, 35, 37, 37, 38, 41, 43, 43, 46, 47, 47, 47, 47, 47, 47, 47, 47};

static const char *confchk_verbose7_choices[] = {__WT_CONFIG_CHOICE_write_timestamp, NULL};

static const char *confchk_write_timestamp_usage6_choices[] = {__WT_CONFIG_CHOICE_always,
  __WT_CONFIG_CHOICE_key_consistent, __WT_CONFIG_CHOICE_mixed_mode, __WT_CONFIG_CHOICE_never,
  __WT_CONFIG_CHOICE_none, __WT_CONFIG_CHOICE_ordered, NULL};

static const WT_CONFIG_CHECK confchk_index_meta[] = {
  {"app_metadata", "string", NULL, NULL, NULL, 0, NULL, WT_CONFIG_COMPILED_TYPE_STRING, 0,
    INT64_MIN, INT64_MAX, NULL},
  {"assert", "category", NULL, NULL, confchk_WT_SESSION_create_assert_subconfigs, 4,
    confchk_WT_SESSION_create_assert_subconfigs_jump, WT_CONFIG_COMPILED_TYPE_CATEGORY, 1,
    INT64_MIN, INT64_MAX, NULL},
  {"collator", "string", NULL, NULL, NULL, 0, NULL, WT_CONFIG_COMPILED_TYPE_STRING, 6, INT64_MIN,
    INT64_MAX, NULL},
  {"columns", "list", NULL, NULL, NULL, 0, NULL, WT_CONFIG_COMPILED_TYPE_LIST, 7, INT64_MIN,
    INT64_MAX, NULL},
  {"extractor", "string", NULL, NULL, NULL, 0, NULL, WT_CONFIG_COMPILED_TYPE_STRING, 63, INT64_MIN,
    INT64_MAX, NULL},
  {"immutable", "boolean", NULL, NULL, NULL, 0, NULL, WT_CONFIG_COMPILED_TYPE_BOOLEAN, 64,
    INT64_MIN, INT64_MAX, NULL},
  {"index_key_columns", "int", NULL, NULL, NULL, 0, NULL, WT_CONFIG_COMPILED_TYPE_INT, 65,
    INT64_MIN, INT64_MAX, NULL},
  {"key_format", "format", __wt_struct_confchk, NULL, NULL, 0, NULL, WT_CONFIG_COMPILED_TYPE_FORMAT,
    30, INT64_MIN, INT64_MAX, NULL},
  {"source", "string", NULL, NULL, NULL, 0, NULL, WT_CONFIG_COMPILED_TYPE_STRING, 8, INT64_MIN,
    INT64_MAX, NULL},
  {"type", "string", NULL, NULL, NULL, 0, NULL, WT_CONFIG_COMPILED_TYPE_STRING, 9, INT64_MIN,
    INT64_MAX, NULL},
  {"value_format", "format", __wt_struct_confchk, NULL, NULL, 0, NULL,
    WT_CONFIG_COMPILED_TYPE_FORMAT, 55, INT64_MIN, INT64_MAX, NULL},
  {"verbose", "list", NULL, "choices=[\"write_timestamp\"]", NULL, 0, NULL,
    WT_CONFIG_COMPILED_TYPE_LIST, 10, INT64_MIN, INT64_MAX, confchk_verbose7_choices},
  {"write_timestamp_usage", "string", NULL,
    "choices=[\"always\",\"key_consistent\",\"mixed_mode\","
    "\"never\",\"none\",\"ordered\"]",
    NULL, 0, NULL, WT_CONFIG_COMPILED_TYPE_STRING, 11, INT64_MIN, INT64_MAX,
    confchk_write_timestamp_usage6_choices},
  {NULL, NULL, NULL, NULL, NULL, 0, NULL, 0, 0, 0, 0, NULL}};

static const uint8_t confchk_index_meta_jump[WT_CONFIG_JUMP_TABLE_SIZE] = {0, 0, 0, 0, 0, 0, 0, 0,
  0, 0, 0, 0, 0, 0, 0, 0, 0, 0, 0, 0, 0, 0, 0, 0, 0, 0, 0, 0, 0, 0, 0, 0, 0, 0, 0, 0, 0, 0, 0, 0, 0,
  0, 0, 0, 0, 0, 0, 0, 0, 0, 0, 0, 0, 0, 0, 0, 0, 0, 0, 0, 0, 0, 0, 0, 0, 0, 0, 0, 0, 0, 0, 0, 0, 0,
  0, 0, 0, 0, 0, 0, 0, 0, 0, 0, 0, 0, 0, 0, 0, 0, 0, 0, 0, 0, 0, 0, 0, 0, 2, 2, 4, 4, 5, 5, 5, 5, 7,
  7, 8, 8, 8, 8, 8, 8, 8, 8, 9, 10, 10, 12, 13, 13, 13, 13, 13, 13, 13, 13};

static const char *confchk_access_pattern_hint5_choices[] = {
  __WT_CONFIG_CHOICE_none, __WT_CONFIG_CHOICE_random, __WT_CONFIG_CHOICE_sequential, NULL};

static const char *confchk_block_allocation4_choices[] = {
  __WT_CONFIG_CHOICE_best, __WT_CONFIG_CHOICE_first, NULL};

static const char *confchk_checksum4_choices[] = {__WT_CONFIG_CHOICE_on, __WT_CONFIG_CHOICE_off,
  __WT_CONFIG_CHOICE_uncompressed, __WT_CONFIG_CHOICE_unencrypted, NULL};

static const char *confchk_format4_choices[] = {__WT_CONFIG_CHOICE_btree, NULL};

static const char *confchk_verbose8_choices[] = {__WT_CONFIG_CHOICE_write_timestamp, NULL};

static const char *confchk_write_timestamp_usage7_choices[] = {__WT_CONFIG_CHOICE_always,
  __WT_CONFIG_CHOICE_key_consistent, __WT_CONFIG_CHOICE_mixed_mode, __WT_CONFIG_CHOICE_never,
  __WT_CONFIG_CHOICE_none, __WT_CONFIG_CHOICE_ordered, NULL};

static const WT_CONFIG_CHECK confchk_lsm_meta[] = {
  {"access_pattern_hint", "string", NULL, "choices=[\"none\",\"random\",\"sequential\"]", NULL, 0,
    NULL, WT_CONFIG_COMPILED_TYPE_STRING, 12, INT64_MIN, INT64_MAX,
    confchk_access_pattern_hint5_choices},
  {"allocation_size", "int", NULL, "min=512B,max=128MB", NULL, 0, NULL, WT_CONFIG_COMPILED_TYPE_INT,
    13, 512, 128LL * WT_MEGABYTE, NULL},
  {"app_metadata", "string", NULL, NULL, NULL, 0, NULL, WT_CONFIG_COMPILED_TYPE_STRING, 0,
    INT64_MIN, INT64_MAX, NULL},
  {"assert", "category", NULL, NULL, confchk_WT_SESSION_create_assert_subconfigs, 4,
    confchk_WT_SESSION_create_assert_subconfigs_jump, WT_CONFIG_COMPILED_TYPE_CATEGORY, 1,
    INT64_MIN, INT64_MAX, NULL},
  {"block_allocation", "string", NULL, "choices=[\"best\",\"first\"]", NULL, 0, NULL,
    WT_CONFIG_COMPILED_TYPE_STRING, 14, INT64_MIN, INT64_MAX, confchk_block_allocation4_choices},
  {"block_compressor", "string", NULL, NULL, NULL, 0, NULL, WT_CONFIG_COMPILED_TYPE_STRING, 15,
    INT64_MIN, INT64_MAX, NULL},
  {"cache_resident", "boolean", NULL, NULL, NULL, 0, NULL, WT_CONFIG_COMPILED_TYPE_BOOLEAN, 16,
    INT64_MIN, INT64_MAX, NULL},
  {"checksum", "string", NULL,
    "choices=[\"on\",\"off\",\"uncompressed\","
    "\"unencrypted\"]",
    NULL, 0, NULL, WT_CONFIG_COMPILED_TYPE_STRING, 17, INT64_MIN, INT64_MAX,
    confchk_checksum4_choices},
  {"chunks", "string", NULL, NULL, NULL, 0, NULL, WT_CONFIG_COMPILED_TYPE_STRING, 66, INT64_MIN,
    INT64_MAX, NULL},
  {"collator", "string", NULL, NULL, NULL, 0, NULL, WT_CONFIG_COMPILED_TYPE_STRING, 6, INT64_MIN,
    INT64_MAX, NULL},
  {"columns", "list", NULL, NULL, NULL, 0, NULL, WT_CONFIG_COMPILED_TYPE_LIST, 7, INT64_MIN,
    INT64_MAX, NULL},
  {"dictionary", "int", NULL, "min=0", NULL, 0, NULL, WT_CONFIG_COMPILED_TYPE_INT, 18, 0, INT64_MAX,
    NULL},
  {"encryption", "category", NULL, NULL, confchk_WT_SESSION_create_encryption_subconfigs, 2,
    confchk_WT_SESSION_create_encryption_subconfigs_jump, WT_CONFIG_COMPILED_TYPE_CATEGORY, 19,
    INT64_MIN, INT64_MAX, NULL},
  {"format", "string", NULL, "choices=[\"btree\"]", NULL, 0, NULL, WT_CONFIG_COMPILED_TYPE_STRING,
    22, INT64_MIN, INT64_MAX, confchk_format4_choices},
  {"huffman_key", "string", NULL, NULL, NULL, 0, NULL, WT_CONFIG_COMPILED_TYPE_STRING, 23,
    INT64_MIN, INT64_MAX, NULL},
  {"huffman_value", "string", NULL, NULL, NULL, 0, NULL, WT_CONFIG_COMPILED_TYPE_STRING, 24,
    INT64_MIN, INT64_MAX, NULL},
  {"ignore_in_memory_cache_size", "boolean", NULL, NULL, NULL, 0, NULL,
    WT_CONFIG_COMPILED_TYPE_BOOLEAN, 25, INT64_MIN, INT64_MAX, NULL},
  {"internal_item_max", "int", NULL, "min=0", NULL, 0, NULL, WT_CONFIG_COMPILED_TYPE_INT, 26, 0,
    INT64_MAX, NULL},
  {"internal_key_max", "int", NULL, "min=0", NULL, 0, NULL, WT_CONFIG_COMPILED_TYPE_INT, 27, 0,
    INT64_MAX, NULL},
  {"internal_key_truncate", "boolean", NULL, NULL, NULL, 0, NULL, WT_CONFIG_COMPILED_TYPE_BOOLEAN,
    28, INT64_MIN, INT64_MAX, NULL},
  {"internal_page_max", "int", NULL, "min=512B,max=512MB", NULL, 0, NULL,
    WT_CONFIG_COMPILED_TYPE_INT, 29, 512, 512LL * WT_MEGABYTE, NULL},
  {"key_format", "format", __wt_struct_confchk, NULL, NULL, 0, NULL, WT_CONFIG_COMPILED_TYPE_FORMAT,
    30, INT64_MIN, INT64_MAX, NULL},
  {"key_gap", "int", NULL, "min=0", NULL, 0, NULL, WT_CONFIG_COMPILED_TYPE_INT, 31, 0, INT64_MAX,
    NULL},
  {"last", "string", NULL, NULL, NULL, 0, NULL, WT_CONFIG_COMPILED_TYPE_STRING, 67, INT64_MIN,
    INT64_MAX, NULL},
  {"leaf_item_max", "int", NULL, "min=0", NULL, 0, NULL, WT_CONFIG_COMPILED_TYPE_INT, 32, 0,
    INT64_MAX, NULL},
  {"leaf_key_max", "int", NULL, "min=0", NULL, 0, NULL, WT_CONFIG_COMPILED_TYPE_INT, 33, 0,
    INT64_MAX, NULL},
  {"leaf_page_max", "int", NULL, "min=512B,max=512MB", NULL, 0, NULL, WT_CONFIG_COMPILED_TYPE_INT,
    34, 512, 512LL * WT_MEGABYTE, NULL},
  {"leaf_value_max", "int", NULL, "min=0", NULL, 0, NULL, WT_CONFIG_COMPILED_TYPE_INT, 35, 0,
    INT64_MAX, NULL},
  {"log", "category", NULL, NULL, confchk_WT_SESSION_create_log_subconfigs, 1,
    confchk_WT_SESSION_create_log_subconfigs_jump, WT_CONFIG_COMPILED_TYPE_CATEGORY, 36, INT64_MIN,
    INT64_MAX, NULL},
  {"lsm", "category", NULL, NULL, confchk_WT_SESSION_create_lsm_subconfigs, 12,
    confchk_WT_SESSION_create_lsm_subconfigs_jump, WT_CONFIG_COMPILED_TYPE_CATEGORY, 68, INT64_MIN,
    INT64_MAX, NULL},
  {"memory_page_image_max", "int", NULL, "min=0", NULL, 0, NULL, WT_CONFIG_COMPILED_TYPE_INT, 38, 0,
    INT64_MAX, NULL},
  {"memory_page_max", "int", NULL, "min=512B,max=10TB", NULL, 0, NULL, WT_CONFIG_COMPILED_TYPE_INT,
    39, 512, 10LL * WT_TERABYTE, NULL},
  {"old_chunks", "string", NULL, NULL, NULL, 0, NULL, WT_CONFIG_COMPILED_TYPE_STRING, 84, INT64_MIN,
    INT64_MAX, NULL},
  {"os_cache_dirty_max", "int", NULL, "min=0", NULL, 0, NULL, WT_CONFIG_COMPILED_TYPE_INT, 40, 0,
    INT64_MAX, NULL},
  {"os_cache_max", "int", NULL, "min=0", NULL, 0, NULL, WT_CONFIG_COMPILED_TYPE_INT, 41, 0,
    INT64_MAX, NULL},
  {"prefix_compression", "boolean", NULL, NULL, NULL, 0, NULL, WT_CONFIG_COMPILED_TYPE_BOOLEAN, 42,
    INT64_MIN, INT64_MAX, NULL},
  {"prefix_compression_min", "int", NULL, "min=0", NULL, 0, NULL, WT_CONFIG_COMPILED_TYPE_INT, 43,
    0, INT64_MAX, NULL},
  {"split_deepen_min_child", "int", NULL, NULL, NULL, 0, NULL, WT_CONFIG_COMPILED_TYPE_INT, 44,
    INT64_MIN, INT64_MAX, NULL},
  {"split_deepen_per_child", "int", NULL, NULL, NULL, 0, NULL, WT_CONFIG_COMPILED_TYPE_INT, 45,
    INT64_MIN, INT64_MAX, NULL},
  {"split_pct", "int", NULL, "min=50,max=100", NULL, 0, NULL, WT_CONFIG_COMPILED_TYPE_INT, 46, 50,
    100, NULL},
  {"tiered_storage", "category", NULL, NULL, confchk_WT_SESSION_create_tiered_storage_subconfigs, 8,
    confchk_WT_SESSION_create_tiered_storage_subconfigs_jump, WT_CONFIG_COMPILED_TYPE_CATEGORY, 47,
    INT64_MIN, INT64_MAX, NULL},
  {"value_format", "format", __wt_struct_confchk, NULL, NULL, 0, NULL,
    WT_CONFIG_COMPILED_TYPE_FORMAT, 55, INT64_MIN, INT64_MAX, NULL},
  {"verbose", "list", NULL, "choices=[\"write_timestamp\"]", NULL, 0, NULL,
    WT_CONFIG_COMPILED_TYPE_LIST, 10, INT64_MIN, INT64_MAX, confchk_verbose8_choices},
  {"write_timestamp_usage", "string", NULL,
    "choices=[\"always\",\"key_consistent\",\"mixed_mode\","
    "\"never\",\"none\",\"ordered\"]",
    NULL, 0, NULL, WT_CONFIG_COMPILED_TYPE_STRING, 11, INT64_MIN, INT64_MAX,
    confchk_write_timestamp_usage7_choices},
  {NULL, NULL, NULL, NULL, NULL, 0, NULL, 0, 0, 0, 0, NULL}};

static const uint8_t confchk_lsm_meta_jump[WT_CONFIG_JUMP_TABLE_SIZE] = {0, 0, 0, 0, 0, 0, 0, 0, 0,
  0, 0, 0, 0, 0, 0, 0, 0, 0, 0, 0, 0, 0, 0, 0, 0, 0, 0, 0, 0, 0, 0, 0, 0, 0, 0, 0, 0, 0, 0, 0, 0, 0,
  0, 0, 0, 0, 0, 0, 0, 0, 0, 0, 0, 0, 0, 0, 0, 0, 0, 0, 0, 0, 0, 0, 0, 0, 0, 0, 0, 0, 0, 0, 0, 0, 0,
  0, 0, 0, 0, 0, 0, 0, 0, 0, 0, 0, 0, 0, 0, 0, 0, 0, 0, 0, 0, 0, 0, 0, 4, 6, 11, 12, 13, 14, 14, 16,
  21, 21, 23, 30, 32, 32, 35, 37, 37, 37, 40, 41, 41, 43, 44, 44, 44, 44, 44, 44, 44, 44};

static const char *confchk_access_pattern_hint6_choices[] = {
  __WT_CONFIG_CHOICE_none, __WT_CONFIG_CHOICE_random, __WT_CONFIG_CHOICE_sequential, NULL};

static const char *confchk_block_allocation5_choices[] = {
  __WT_CONFIG_CHOICE_best, __WT_CONFIG_CHOICE_first, NULL};

static const char *confchk_checksum5_choices[] = {__WT_CONFIG_CHOICE_on, __WT_CONFIG_CHOICE_off,
  __WT_CONFIG_CHOICE_uncompressed, __WT_CONFIG_CHOICE_unencrypted, NULL};

static const char *confchk_format5_choices[] = {__WT_CONFIG_CHOICE_btree, NULL};

static const char *confchk_verbose9_choices[] = {__WT_CONFIG_CHOICE_write_timestamp, NULL};

static const char *confchk_write_timestamp_usage8_choices[] = {__WT_CONFIG_CHOICE_always,
  __WT_CONFIG_CHOICE_key_consistent, __WT_CONFIG_CHOICE_mixed_mode, __WT_CONFIG_CHOICE_never,
  __WT_CONFIG_CHOICE_none, __WT_CONFIG_CHOICE_ordered, NULL};

static const WT_CONFIG_CHECK confchk_object_meta[] = {
  {"access_pattern_hint", "string", NULL, "choices=[\"none\",\"random\",\"sequential\"]", NULL, 0,
    NULL, WT_CONFIG_COMPILED_TYPE_STRING, 12, INT64_MIN, INT64_MAX,
    confchk_access_pattern_hint6_choices},
  {"allocation_size", "int", NULL, "min=512B,max=128MB", NULL, 0, NULL, WT_CONFIG_COMPILED_TYPE_INT,
    13, 512, 128LL * WT_MEGABYTE, NULL},
  {"app_metadata", "string", NULL, NULL, NULL, 0, NULL, WT_CONFIG_COMPILED_TYPE_STRING, 0,
    INT64_MIN, INT64_MAX, NULL},
  {"assert", "category", NULL, NULL, confchk_WT_SESSION_create_assert_subconfigs, 4,
    confchk_WT_SESSION_create_assert_subconfigs_jump, WT_CONFIG_COMPILED_TYPE_CATEGORY, 1,
    INT64_MIN, INT64_MAX, NULL},
  {"block_allocation", "string", NULL, "choices=[\"best\",\"first\"]", NULL, 0, NULL,
    WT_CONFIG_COMPILED_TYPE_STRING, 14, INT64_MIN, INT64_MAX, confchk_block_allocation5_choices},
  {"block_compressor", "string", NULL, NULL, NULL, 0, NULL, WT_CONFIG_COMPILED_TYPE_STRING, 15,
    INT64_MIN, INT64_MAX, NULL},
  {"cache_resident", "boolean", NULL, NULL, NULL, 0, NULL, WT_CONFIG_COMPILED_TYPE_BOOLEAN, 16,
    INT64_MIN, INT64_MAX, NULL},
  {"checkpoint", "string", NULL, NULL, NULL, 0, NULL, WT_CONFIG_COMPILED_TYPE_STRING, 56, INT64_MIN,
    INT64_MAX, NULL},
  {"checkpoint_backup_info", "string", NULL, NULL, NULL, 0, NULL, WT_CONFIG_COMPILED_TYPE_STRING,
    57, INT64_MIN, INT64_MAX, NULL},
  {"checkpoint_lsn", "string", NULL, NULL, NULL, 0, NULL, WT_CONFIG_COMPILED_TYPE_STRING, 58,
    INT64_MIN, INT64_MAX, NULL},
  {"checksum", "string", NULL,
    "choices=[\"on\",\"off\",\"uncompressed\","
    "\"unencrypted\"]",
    NULL, 0, NULL, WT_CONFIG_COMPILED_TYPE_STRING, 17, INT64_MIN, INT64_MAX,
    confchk_checksum5_choices},
  {"collator", "string", NULL, NULL, NULL, 0, NULL, WT_CONFIG_COMPILED_TYPE_STRING, 6, INT64_MIN,
    INT64_MAX, NULL},
  {"columns", "list", NULL, NULL, NULL, 0, NULL, WT_CONFIG_COMPILED_TYPE_LIST, 7, INT64_MIN,
    INT64_MAX, NULL},
  {"dictionary", "int", NULL, "min=0", NULL, 0, NULL, WT_CONFIG_COMPILED_TYPE_INT, 18, 0, INT64_MAX,
    NULL},
  {"encryption", "category", NULL, NULL, confchk_WT_SESSION_create_encryption_subconfigs, 2,
    confchk_WT_SESSION_create_encryption_subconfigs_jump, WT_CONFIG_COMPILED_TYPE_CATEGORY, 19,
    INT64_MIN, INT64_MAX, NULL},
  {"flush_time", "string", NULL, NULL, NULL, 0, NULL, WT_CONFIG_COMPILED_TYPE_STRING, 85, INT64_MIN,
    INT64_MAX, NULL},
  {"flush_timestamp", "string", NULL, NULL, NULL, 0, NULL, WT_CONFIG_COMPILED_TYPE_STRING, 86,
    INT64_MIN, INT64_MAX, NULL},
  {"format", "string", NULL, "choices=[\"btree\"]", NULL, 0, NULL, WT_CONFIG_COMPILED_TYPE_STRING,
    22, INT64_MIN, INT64_MAX, confchk_format5_choices},
  {"huffman_key", "string", NULL, NULL, NULL, 0, NULL, WT_CONFIG_COMPILED_TYPE_STRING, 23,
    INT64_MIN, INT64_MAX, NULL},
  {"huffman_value", "string", NULL, NULL, NULL, 0, NULL, WT_CONFIG_COMPILED_TYPE_STRING, 24,
    INT64_MIN, INT64_MAX, NULL},
  {"id", "string", NULL, NULL, NULL, 0, NULL, WT_CONFIG_COMPILED_TYPE_STRING, 59, INT64_MIN,
    INT64_MAX, NULL},
  {"ignore_in_memory_cache_size", "boolean", NULL, NULL, NULL, 0, NULL,
    WT_CONFIG_COMPILED_TYPE_BOOLEAN, 25, INT64_MIN, INT64_MAX, NULL},
  {"internal_item_max", "int", NULL, "min=0", NULL, 0, NULL, WT_CONFIG_COMPILED_TYPE_INT, 26, 0,
    INT64_MAX, NULL},
  {"internal_key_max", "int", NULL, "min=0", NULL, 0, NULL, WT_CONFIG_COMPILED_TYPE_INT, 27, 0,
    INT64_MAX, NULL},
  {"internal_key_truncate", "boolean", NULL, NULL, NULL, 0, NULL, WT_CONFIG_COMPILED_TYPE_BOOLEAN,
    28, INT64_MIN, INT64_MAX, NULL},
  {"internal_page_max", "int", NULL, "min=512B,max=512MB", NULL, 0, NULL,
    WT_CONFIG_COMPILED_TYPE_INT, 29, 512, 512LL * WT_MEGABYTE, NULL},
  {"key_format", "format", __wt_struct_confchk, NULL, NULL, 0, NULL, WT_CONFIG_COMPILED_TYPE_FORMAT,
    30, INT64_MIN, INT64_MAX, NULL},
  {"key_gap", "int", NULL, "min=0", NULL, 0, NULL, WT_CONFIG_COMPILED_TYPE_INT, 31, 0, INT64_MAX,
    NULL},
  {"leaf_item_max", "int", NULL, "min=0", NULL, 0, NULL, WT_CONFIG_COMPILED_TYPE_INT, 32, 0,
    INT64_MAX, NULL},
  {"leaf_key_max", "int", NULL, "min=0", NULL, 0, NULL, WT_CONFIG_COMPILED_TYPE_INT, 33, 0,
    INT64_MAX, NULL},
  {"leaf_page_max", "int", NULL, "min=512B,max=512MB", NULL, 0, NULL, WT_CONFIG_COMPILED_TYPE_INT,
    34, 512, 512LL * WT_MEGABYTE, NULL},
  {"leaf_value_max", "int", NULL, "min=0", NULL, 0, NULL, WT_CONFIG_COMPILED_TYPE_INT, 35, 0,
    INT64_MAX, NULL},
  {"log", "category", NULL, NULL, confchk_WT_SESSION_create_log_subconfigs, 1,
    confchk_WT_SESSION_create_log_subconfigs_jump, WT_CONFIG_COMPILED_TYPE_CATEGORY, 36, INT64_MIN,
    INT64_MAX, NULL},
  {"memory_page_image_max", "int", NULL, "min=0", NULL, 0, NULL, WT_CONFIG_COMPILED_TYPE_INT, 38, 0,
    INT64_MAX, NULL},
  {"memory_page_max", "int", NULL, "min=512B,max=10TB", NULL, 0, NULL, WT_CONFIG_COMPILED_TYPE_INT,
    39, 512, 10LL * WT_TERABYTE, NULL},
  {"os_cache_dirty_max", "int", NULL, "min=0", NULL, 0, NULL, WT_CONFIG_COMPILED_TYPE_INT, 40, 0,
    INT64_MAX, NULL},
  {"os_cache_max", "int", NULL, "min=0", NULL, 0, NULL, WT_CONFIG_COMPILED_TYPE_INT, 41, 0,
    INT64_MAX, NULL},
  {"prefix_compression", "boolean", NULL, NULL, NULL, 0, NULL, WT_CONFIG_COMPILED_TYPE_BOOLEAN, 42,
    INT64_MIN, INT64_MAX, NULL},
  {"prefix_compression_min", "int", NULL, "min=0", NULL, 0, NULL, WT_CONFIG_COMPILED_TYPE_INT, 43,
    0, INT64_MAX, NULL},
  {"readonly", "boolean", NULL, NULL, NULL, 0, NULL, WT_CONFIG_COMPILED_TYPE_BOOLEAN, 60, INT64_MIN,
    INT64_MAX, NULL},
  {"split_deepen_min_child", "int", NULL, NULL, NULL, 0, NULL, WT_CONFIG_COMPILED_TYPE_INT, 44,
    INT64_MIN, INT64_MAX, NULL},
  {"split_deepen_per_child", "int", NULL, NULL, NULL, 0, NULL, WT_CONFIG_COMPILED_TYPE_INT, 45,
    INT64_MIN, INT64_MAX, NULL},
  {"split_pct", "int", NULL, "min=50,max=100", NULL, 0, NULL, WT_CONFIG_COMPILED_TYPE_INT, 46, 50,
    100, NULL},
  {"tiered_object", "boolean", NULL, NULL, NULL, 0, NULL, WT_CONFIG_COMPILED_TYPE_BOOLEAN, 61,
    INT64_MIN, INT64_MAX, NULL},
  {"tiered_storage", "category", NULL, NULL, confchk_WT_SESSION_create_tiered_storage_subconfigs, 8,
    confchk_WT_SESSION_create_tiered_storage_subconfigs_jump, WT_CONFIG_COMPILED_TYPE_CATEGORY, 47,
    INT64_MIN, INT64_MAX, NULL},
  {"value_format", "format", __wt_struct_confchk, NULL, NULL, 0, NULL,
    WT_CONFIG_COMPILED_TYPE_FORMAT, 55, INT64_MIN, INT64_MAX, NULL},
  {"verbose", "list", NULL, "choices=[\"write_timestamp\"]", NULL, 0, NULL,
    WT_CONFIG_COMPILED_TYPE_LIST, 10, INT64_MIN, INT64_MAX, confchk_verbose9_choices},
  {"version", "string", NULL, NULL, NULL, 0, NULL, WT_CONFIG_COMPILED_TYPE_STRING, 62, INT64_MIN,
    INT64_MAX, NULL},
  {"write_timestamp_usage", "string", NULL,
    "choices=[\"always\",\"key_consistent\",\"mixed_mode\","
    "\"never\",\"none\",\"ordered\"]",
    NULL, 0, NULL, WT_CONFIG_COMPILED_TYPE_STRING, 11, INT64_MIN, INT64_MAX,
    confchk_write_timestamp_usage8_choices},
  {NULL, NULL, NULL, NULL, NULL, 0, NULL, 0, 0, 0, 0, NULL}};

static const uint8_t confchk_object_meta_jump[WT_CONFIG_JUMP_TABLE_SIZE] = {0, 0, 0, 0, 0, 0, 0, 0,
  0, 0, 0, 0, 0, 0, 0, 0, 0, 0, 0, 0, 0, 0, 0, 0, 0, 0, 0, 0, 0, 0, 0, 0, 0, 0, 0, 0, 0, 0, 0, 0, 0,
  0, 0, 0, 0, 0, 0, 0, 0, 0, 0, 0, 0, 0, 0, 0, 0, 0, 0, 0, 0, 0, 0, 0, 0, 0, 0, 0, 0, 0, 0, 0, 0, 0,
  0, 0, 0, 0, 0, 0, 0, 0, 0, 0, 0, 0, 0, 0, 0, 0, 0, 0, 0, 0, 0, 0, 0, 0, 4, 6, 13, 14, 15, 18, 18,
  20, 26, 26, 28, 33, 35, 35, 37, 39, 39, 40, 43, 45, 45, 48, 49, 49, 49, 49, 49, 49, 49, 49};

static const char *confchk_verbose10_choices[] = {__WT_CONFIG_CHOICE_write_timestamp, NULL};

static const char *confchk_write_timestamp_usage9_choices[] = {__WT_CONFIG_CHOICE_always,
  __WT_CONFIG_CHOICE_key_consistent, __WT_CONFIG_CHOICE_mixed_mode, __WT_CONFIG_CHOICE_never,
  __WT_CONFIG_CHOICE_none, __WT_CONFIG_CHOICE_ordered, NULL};

static const WT_CONFIG_CHECK confchk_table_meta[] = {
  {"app_metadata", "string", NULL, NULL, NULL, 0, NULL, WT_CONFIG_COMPILED_TYPE_STRING, 0,
    INT64_MIN, INT64_MAX, NULL},
  {"assert", "category", NULL, NULL, confchk_WT_SESSION_create_assert_subconfigs, 4,
    confchk_WT_SESSION_create_assert_subconfigs_jump, WT_CONFIG_COMPILED_TYPE_CATEGORY, 1,
    INT64_MIN, INT64_MAX, NULL},
  {"colgroups", "list", NULL, NULL, NULL, 0, NULL, WT_CONFIG_COMPILED_TYPE_LIST, 87, INT64_MIN,
    INT64_MAX, NULL},
  {"collator", "string", NULL, NULL, NULL, 0, NULL, WT_CONFIG_COMPILED_TYPE_STRING, 6, INT64_MIN,
    INT64_MAX, NULL},
  {"columns", "list", NULL, NULL, NULL, 0, NULL, WT_CONFIG_COMPILED_TYPE_LIST, 7, INT64_MIN,
    INT64_MAX, NULL},
  {"key_format", "format", __wt_struct_confchk, NULL, NULL, 0, NULL, WT_CONFIG_COMPILED_TYPE_FORMAT,
    30, INT64_MIN, INT64_MAX, NULL},
  {"value_format", "format", __wt_struct_confchk, NULL, NULL, 0, NULL,
    WT_CONFIG_COMPILED_TYPE_FORMAT, 55, INT64_MIN, INT64_MAX, NULL},
  {"verbose", "list", NULL, "choices=[\"write_timestamp\"]", NULL, 0, NULL,
    WT_CONFIG_COMPILED_TYPE_LIST, 10, INT64_MIN, INT64_MAX, confchk_verbose10_choices},
  {"write_timestamp_usage", "string", NULL,
    "choices=[\"always\",\"key_consistent\",\"mixed_mode\","
    "\"never\",\"none\",\"ordered\"]",
    NULL, 0, NULL, WT_CONFIG_COMPILED_TYPE_STRING, 11, INT64_MIN, INT64_MAX,
    confchk_write_timestamp_usage9_choices},
  {NULL, NULL, NULL, NULL, NULL, 0, NULL, 0, 0, 0, 0, NULL}};

static const uint8_t confchk_table_meta_jump[WT_CONFIG_JUMP_TABLE_SIZE] = {0, 0, 0, 0, 0, 0, 0, 0,
  0, 0, 0, 0, 0, 0, 0, 0, 0, 0, 0, 0, 0, 0, 0, 0, 0, 0, 0, 0, 0, 0, 0, 0, 0, 0, 0, 0, 0, 0, 0, 0, 0,
  0, 0, 0, 0, 0, 0, 0, 0, 0, 0, 0, 0, 0, 0, 0, 0, 0, 0, 0, 0, 0, 0, 0, 0, 0, 0, 0, 0, 0, 0, 0, 0, 0,
  0, 0, 0, 0, 0, 0, 0, 0, 0, 0, 0, 0, 0, 0, 0, 0, 0, 0, 0, 0, 0, 0, 0, 0, 2, 2, 5, 5, 5, 5, 5, 5, 5,
  5, 6, 6, 6, 6, 6, 6, 6, 6, 6, 6, 6, 8, 9, 9, 9, 9, 9, 9, 9, 9};

static const char *confchk_access_pattern_hint7_choices[] = {
  __WT_CONFIG_CHOICE_none, __WT_CONFIG_CHOICE_random, __WT_CONFIG_CHOICE_sequential, NULL};

static const char *confchk_block_allocation6_choices[] = {
  __WT_CONFIG_CHOICE_best, __WT_CONFIG_CHOICE_first, NULL};

static const char *confchk_checksum6_choices[] = {__WT_CONFIG_CHOICE_on, __WT_CONFIG_CHOICE_off,
  __WT_CONFIG_CHOICE_uncompressed, __WT_CONFIG_CHOICE_unencrypted, NULL};

static const char *confchk_format6_choices[] = {__WT_CONFIG_CHOICE_btree, NULL};

static const char *confchk_verbose11_choices[] = {__WT_CONFIG_CHOICE_write_timestamp, NULL};

static const char *confchk_write_timestamp_usage10_choices[] = {__WT_CONFIG_CHOICE_always,
  __WT_CONFIG_CHOICE_key_consistent, __WT_CONFIG_CHOICE_mixed_mode, __WT_CONFIG_CHOICE_never,
  __WT_CONFIG_CHOICE_none, __WT_CONFIG_CHOICE_ordered, NULL};

static const WT_CONFIG_CHECK confchk_tier_meta[] = {
  {"access_pattern_hint", "string", NULL, "choices=[\"none\",\"random\",\"sequential\"]", NULL, 0,
    NULL, WT_CONFIG_COMPILED_TYPE_STRING, 12, INT64_MIN, INT64_MAX,
    confchk_access_pattern_hint7_choices},
  {"allocation_size", "int", NULL, "min=512B,max=128MB", NULL, 0, NULL, WT_CONFIG_COMPILED_TYPE_INT,
    13, 512, 128LL * WT_MEGABYTE, NULL},
  {"app_metadata", "string", NULL, NULL, NULL, 0, NULL, WT_CONFIG_COMPILED_TYPE_STRING, 0,
    INT64_MIN, INT64_MAX, NULL},
  {"assert", "category", NULL, NULL, confchk_WT_SESSION_create_assert_subconfigs, 4,
    confchk_WT_SESSION_create_assert_subconfigs_jump, WT_CONFIG_COMPILED_TYPE_CATEGORY, 1,
    INT64_MIN, INT64_MAX, NULL},
  {"block_allocation", "string", NULL, "choices=[\"best\",\"first\"]", NULL, 0, NULL,
    WT_CONFIG_COMPILED_TYPE_STRING, 14, INT64_MIN, INT64_MAX, confchk_block_allocation6_choices},
  {"block_compressor", "string", NULL, NULL, NULL, 0, NULL, WT_CONFIG_COMPILED_TYPE_STRING, 15,
    INT64_MIN, INT64_MAX, NULL},
  {"bucket", "string", NULL, NULL, NULL, 0, NULL, WT_CONFIG_COMPILED_TYPE_STRING, 49, INT64_MIN,
    INT64_MAX, NULL},
  {"bucket_prefix", "string", NULL, NULL, NULL, 0, NULL, WT_CONFIG_COMPILED_TYPE_STRING, 50,
    INT64_MIN, INT64_MAX, NULL},
  {"cache_directory", "string", NULL, NULL, NULL, 0, NULL, WT_CONFIG_COMPILED_TYPE_STRING, 51,
    INT64_MIN, INT64_MAX, NULL},
  {"cache_resident", "boolean", NULL, NULL, NULL, 0, NULL, WT_CONFIG_COMPILED_TYPE_BOOLEAN, 16,
    INT64_MIN, INT64_MAX, NULL},
  {"checkpoint", "string", NULL, NULL, NULL, 0, NULL, WT_CONFIG_COMPILED_TYPE_STRING, 56, INT64_MIN,
    INT64_MAX, NULL},
  {"checkpoint_backup_info", "string", NULL, NULL, NULL, 0, NULL, WT_CONFIG_COMPILED_TYPE_STRING,
    57, INT64_MIN, INT64_MAX, NULL},
  {"checkpoint_lsn", "string", NULL, NULL, NULL, 0, NULL, WT_CONFIG_COMPILED_TYPE_STRING, 58,
    INT64_MIN, INT64_MAX, NULL},
  {"checksum", "string", NULL,
    "choices=[\"on\",\"off\",\"uncompressed\","
    "\"unencrypted\"]",
    NULL, 0, NULL, WT_CONFIG_COMPILED_TYPE_STRING, 17, INT64_MIN, INT64_MAX,
    confchk_checksum6_choices},
  {"collator", "string", NULL, NULL, NULL, 0, NULL, WT_CONFIG_COMPILED_TYPE_STRING, 6, INT64_MIN,
    INT64_MAX, NULL},
  {"columns", "list", NULL, NULL, NULL, 0, NULL, WT_CONFIG_COMPILED_TYPE_LIST, 7, INT64_MIN,
    INT64_MAX, NULL},
  {"dictionary", "int", NULL, "min=0", NULL, 0, NULL, WT_CONFIG_COMPILED_TYPE_INT, 18, 0, INT64_MAX,
    NULL},
  {"encryption", "category", NULL, NULL, confchk_WT_SESSION_create_encryption_subconfigs, 2,
    confchk_WT_SESSION_create_encryption_subconfigs_jump, WT_CONFIG_COMPILED_TYPE_CATEGORY, 19,
    INT64_MIN, INT64_MAX, NULL},
  {"format", "string", NULL, "choices=[\"btree\"]", NULL, 0, NULL, WT_CONFIG_COMPILED_TYPE_STRING,
    22, INT64_MIN, INT64_MAX, confchk_format6_choices},
  {"huffman_key", "string", NULL, NULL, NULL, 0, NULL, WT_CONFIG_COMPILED_TYPE_STRING, 23,
    INT64_MIN, INT64_MAX, NULL},
  {"huffman_value", "string", NULL, NULL, NULL, 0, NULL, WT_CONFIG_COMPILED_TYPE_STRING, 24,
    INT64_MIN, INT64_MAX, NULL},
  {"id", "string", NULL, NULL, NULL, 0, NULL, WT_CONFIG_COMPILED_TYPE_STRING, 59, INT64_MIN,
    INT64_MAX, NULL},
  {"ignore_in_memory_cache_size", "boolean", NULL, NULL, NULL, 0, NULL,
    WT_CONFIG_COMPILED_TYPE_BOOLEAN, 25, INT64_MIN, INT64_MAX, NULL},
  {"internal_item_max", "int", NULL, "min=0", NULL, 0, NULL, WT_CONFIG_COMPILED_TYPE_INT, 26, 0,
    INT64_MAX, NULL},
  {"internal_key_max", "int", NULL, "min=0", NULL, 0, NULL, WT_CONFIG_COMPILED_TYPE_INT, 27, 0,
    INT64_MAX, NULL},
  {"internal_key_truncate", "boolean", NULL, NULL, NULL, 0, NULL, WT_CONFIG_COMPILED_TYPE_BOOLEAN,
    28, INT64_MIN, INT64_MAX, NULL},
  {"internal_page_max", "int", NULL, "min=512B,max=512MB", NULL, 0, NULL,
    WT_CONFIG_COMPILED_TYPE_INT, 29, 512, 512LL * WT_MEGABYTE, NULL},
  {"key_format", "format", __wt_struct_confchk, NULL, NULL, 0, NULL, WT_CONFIG_COMPILED_TYPE_FORMAT,
    30, INT64_MIN, INT64_MAX, NULL},
  {"key_gap", "int", NULL, "min=0", NULL, 0, NULL, WT_CONFIG_COMPILED_TYPE_INT, 31, 0, INT64_MAX,
    NULL},
  {"leaf_item_max", "int", NULL, "min=0", NULL, 0, NULL, WT_CONFIG_COMPILED_TYPE_INT, 32, 0,
    INT64_MAX, NULL},
  {"leaf_key_max", "int", NULL, "min=0", NULL, 0, NULL, WT_CONFIG_COMPILED_TYPE_INT, 33, 0,
    INT64_MAX, NULL},
  {"leaf_page_max", "int", NULL, "min=512B,max=512MB", NULL, 0, NULL, WT_CONFIG_COMPILED_TYPE_INT,
    34, 512, 512LL * WT_MEGABYTE, NULL},
  {"leaf_value_max", "int", NULL, "min=0", NULL, 0, NULL, WT_CONFIG_COMPILED_TYPE_INT, 35, 0,
    INT64_MAX, NULL},
  {"log", "category", NULL, NULL, confchk_WT_SESSION_create_log_subconfigs, 1,
    confchk_WT_SESSION_create_log_subconfigs_jump, WT_CONFIG_COMPILED_TYPE_CATEGORY, 36, INT64_MIN,
    INT64_MAX, NULL},
  {"memory_page_image_max", "int", NULL, "min=0", NULL, 0, NULL, WT_CONFIG_COMPILED_TYPE_INT, 38, 0,
    INT64_MAX, NULL},
  {"memory_page_max", "int", NULL, "min=512B,max=10TB", NULL, 0, NULL, WT_CONFIG_COMPILED_TYPE_INT,
    39, 512, 10LL * WT_TERABYTE, NULL},
  {"os_cache_dirty_max", "int", NULL, "min=0", NULL, 0, NULL, WT_CONFIG_COMPILED_TYPE_INT, 40, 0,
    INT64_MAX, NULL},
  {"os_cache_max", "int", NULL, "min=0", NULL, 0, NULL, WT_CONFIG_COMPILED_TYPE_INT, 41, 0,
    INT64_MAX, NULL},
  {"prefix_compression", "boolean", NULL, NULL, NULL, 0, NULL, WT_CONFIG_COMPILED_TYPE_BOOLEAN, 42,
    INT64_MIN, INT64_MAX, NULL},
  {"prefix_compression_min", "int", NULL, "min=0", NULL, 0, NULL, WT_CONFIG_COMPILED_TYPE_INT, 43,
    0, INT64_MAX, NULL},
  {"readonly", "boolean", NULL, NULL, NULL, 0, NULL, WT_CONFIG_COMPILED_TYPE_BOOLEAN, 60, INT64_MIN,
    INT64_MAX, NULL},
  {"split_deepen_min_child", "int", NULL, NULL, NULL, 0, NULL, WT_CONFIG_COMPILED_TYPE_INT, 44,
    INT64_MIN, INT64_MAX, NULL},
  {"split_deepen_per_child", "int", NULL, NULL, NULL, 0, NULL, WT_CONFIG_COMPILED_TYPE_INT, 45,
    INT64_MIN, INT64_MAX, NULL},
  {"split_pct", "int", NULL, "min=50,max=100", NULL, 0, NULL, WT_CONFIG_COMPILED_TYPE_INT, 46, 50,
    100, NULL},
  {"tiered_object", "boolean", NULL, NULL, NULL, 0, NULL, WT_CONFIG_COMPILED_TYPE_BOOLEAN, 61,
    INT64_MIN, INT64_MAX, NULL},
  {"tiered_storage", "category", NULL, NULL, confchk_WT_SESSION_create_tiered_storage_subconfigs, 8,
    confchk_WT_SESSION_create_tiered_storage_subconfigs_jump, WT_CONFIG_COMPILED_TYPE_CATEGORY, 47,
    INT64_MIN, INT64_MAX, NULL},
  {"value_format", "format", __wt_struct_confchk, NULL, NULL, 0, NULL,
    WT_CONFIG_COMPILED_TYPE_FORMAT, 55, INT64_MIN, INT64_MAX, NULL},
  {"verbose", "list", NULL, "choices=[\"write_timestamp\"]", NULL, 0, NULL,
    WT_CONFIG_COMPILED_TYPE_LIST, 10, INT64_MIN, INT64_MAX, confchk_verbose11_choices},
  {"version", "string", NULL, NULL, NULL, 0, NULL, WT_CONFIG_COMPILED_TYPE_STRING, 62, INT64_MIN,
    INT64_MAX, NULL},
  {"write_timestamp_usage", "string", NULL,
    "choices=[\"always\",\"key_consistent\",\"mixed_mode\","
    "\"never\",\"none\",\"ordered\"]",
    NULL, 0, NULL, WT_CONFIG_COMPILED_TYPE_STRING, 11, INT64_MIN, INT64_MAX,
    confchk_write_timestamp_usage10_choices},
  {NULL, NULL, NULL, NULL, NULL, 0, NULL, 0, 0, 0, 0, NULL}};

static const uint8_t confchk_tier_meta_jump[WT_CONFIG_JUMP_TABLE_SIZE] = {0, 0, 0, 0, 0, 0, 0, 0, 0,
  0, 0, 0, 0, 0, 0, 0, 0, 0, 0, 0, 0, 0, 0, 0, 0, 0, 0, 0, 0, 0, 0, 0, 0, 0, 0, 0, 0, 0, 0, 0, 0, 0,
  0, 0, 0, 0, 0, 0, 0, 0, 0, 0, 0, 0, 0, 0, 0, 0, 0, 0, 0, 0, 0, 0, 0, 0, 0, 0, 0, 0, 0, 0, 0, 0, 0,
  0, 0, 0, 0, 0, 0, 0, 0, 0, 0, 0, 0, 0, 0, 0, 0, 0, 0, 0, 0, 0, 0, 0, 4, 8, 16, 17, 18, 19, 19, 21,
  27, 27, 29, 34, 36, 36, 38, 40, 40, 41, 44, 46, 46, 49, 50, 50, 50, 50, 50, 50, 50, 50};

static const char *confchk_access_pattern_hint8_choices[] = {
  __WT_CONFIG_CHOICE_none, __WT_CONFIG_CHOICE_random, __WT_CONFIG_CHOICE_sequential, NULL};

static const char *confchk_block_allocation7_choices[] = {
  __WT_CONFIG_CHOICE_best, __WT_CONFIG_CHOICE_first, NULL};

static const char *confchk_checksum7_choices[] = {__WT_CONFIG_CHOICE_on, __WT_CONFIG_CHOICE_off,
  __WT_CONFIG_CHOICE_uncompressed, __WT_CONFIG_CHOICE_unencrypted, NULL};

static const char *confchk_format7_choices[] = {__WT_CONFIG_CHOICE_btree, NULL};

static const char *confchk_verbose12_choices[] = {__WT_CONFIG_CHOICE_write_timestamp, NULL};

static const char *confchk_write_timestamp_usage11_choices[] = {__WT_CONFIG_CHOICE_always,
  __WT_CONFIG_CHOICE_key_consistent, __WT_CONFIG_CHOICE_mixed_mode, __WT_CONFIG_CHOICE_never,
  __WT_CONFIG_CHOICE_none, __WT_CONFIG_CHOICE_ordered, NULL};

static const WT_CONFIG_CHECK confchk_tiered_meta[] = {
  {"access_pattern_hint", "string", NULL, "choices=[\"none\",\"random\",\"sequential\"]", NULL, 0,
    NULL, WT_CONFIG_COMPILED_TYPE_STRING, 12, INT64_MIN, INT64_MAX,
    confchk_access_pattern_hint8_choices},
  {"allocation_size", "int", NULL, "min=512B,max=128MB", NULL, 0, NULL, WT_CONFIG_COMPILED_TYPE_INT,
    13, 512, 128LL * WT_MEGABYTE, NULL},
  {"app_metadata", "string", NULL, NULL, NULL, 0, NULL, WT_CONFIG_COMPILED_TYPE_STRING, 0,
    INT64_MIN, INT64_MAX, NULL},
  {"assert", "category", NULL, NULL, confchk_WT_SESSION_create_assert_subconfigs, 4,
    confchk_WT_SESSION_create_assert_subconfigs_jump, WT_CONFIG_COMPILED_TYPE_CATEGORY, 1,
    INT64_MIN, INT64_MAX, NULL},
  {"block_allocation", "string", NULL, "choices=[\"best\",\"first\"]", NULL, 0, NULL,
    WT_CONFIG_COMPILED_TYPE_STRING, 14, INT64_MIN, INT64_MAX, confchk_block_allocation7_choices},
  {"block_compressor", "string", NULL, NULL, NULL, 0, NULL, WT_CONFIG_COMPILED_TYPE_STRING, 15,
    INT64_MIN, INT64_MAX, NULL},
  {"cache_resident", "boolean", NULL, NULL, NULL, 0, NULL, WT_CONFIG_COMPILED_TYPE_BOOLEAN, 16,
    INT64_MIN, INT64_MAX, NULL},
  {"checkpoint", "string", NULL, NULL, NULL, 0, NULL, WT_CONFIG_COMPILED_TYPE_STRING, 56, INT64_MIN,
    INT64_MAX, NULL},
  {"checkpoint_backup_info", "string", NULL, NULL, NULL, 0, NULL, WT_CONFIG_COMPILED_TYPE_STRING,
    57, INT64_MIN, INT64_MAX, NULL},
  {"checkpoint_lsn", "string", NULL, NULL, NULL, 0, NULL, WT_CONFIG_COMPILED_TYPE_STRING, 58,
    INT64_MIN, INT64_MAX, NULL},
  {"checksum", "string", NULL,
    "choices=[\"on\",\"off\",\"uncompressed\","
    "\"unencrypted\"]",
    NULL, 0, NULL, WT_CONFIG_COMPILED_TYPE_STRING, 17, INT64_MIN, INT64_MAX,
    confchk_checksum7_choices},
  {"collator", "string", NULL, NULL, NULL, 0, NULL, WT_CONFIG_COMPILED_TYPE_STRING, 6, INT64_MIN,
    INT64_MAX, NULL},
  {"columns", "list", NULL, NULL, NULL, 0, NULL, WT_CONFIG_COMPILED_TYPE_LIST, 7, INT64_MIN,
    INT64_MAX, NULL},
  {"dictionary", "int", NULL, "min=0", NULL, 0, NULL, WT_CONFIG_COMPILED_TYPE_INT, 18, 0, INT64_MAX,
    NULL},
  {"encryption", "category", NULL, NULL, confchk_WT_SESSION_create_encryption_subconfigs, 2,
    confchk_WT_SESSION_create_encryption_subconfigs_jump, WT_CONFIG_COMPILED_TYPE_CATEGORY, 19,
    INT64_MIN, INT64_MAX, NULL},
  {"flush_time", "string", NULL, NULL, NULL, 0, NULL, WT_CONFIG_COMPILED_TYPE_STRING, 85, INT64_MIN,
    INT64_MAX, NULL},
  {"flush_timestamp", "string", NULL, NULL, NULL, 0, NULL, WT_CONFIG_COMPILED_TYPE_STRING, 86,
    INT64_MIN, INT64_MAX, NULL},
  {"format", "string", NULL, "choices=[\"btree\"]", NULL, 0, NULL, WT_CONFIG_COMPILED_TYPE_STRING,
    22, INT64_MIN, INT64_MAX, confchk_format7_choices},
  {"huffman_key", "string", NULL, NULL, NULL, 0, NULL, WT_CONFIG_COMPILED_TYPE_STRING, 23,
    INT64_MIN, INT64_MAX, NULL},
  {"huffman_value", "string", NULL, NULL, NULL, 0, NULL, WT_CONFIG_COMPILED_TYPE_STRING, 24,
    INT64_MIN, INT64_MAX, NULL},
  {"id", "string", NULL, NULL, NULL, 0, NULL, WT_CONFIG_COMPILED_TYPE_STRING, 59, INT64_MIN,
    INT64_MAX, NULL},
  {"ignore_in_memory_cache_size", "boolean", NULL, NULL, NULL, 0, NULL,
    WT_CONFIG_COMPILED_TYPE_BOOLEAN, 25, INT64_MIN, INT64_MAX, NULL},
  {"internal_item_max", "int", NULL, "min=0", NULL, 0, NULL, WT_CONFIG_COMPILED_TYPE_INT, 26, 0,
    INT64_MAX, NULL},
  {"internal_key_max", "int", NULL, "min=0", NULL, 0, NULL, WT_CONFIG_COMPILED_TYPE_INT, 27, 0,
    INT64_MAX, NULL},
  {"internal_key_truncate", "boolean", NULL, NULL, NULL, 0, NULL, WT_CONFIG_COMPILED_TYPE_BOOLEAN,
    28, INT64_MIN, INT64_MAX, NULL},
  {"internal_page_max", "int", NULL, "min=512B,max=512MB", NULL, 0, NULL,
    WT_CONFIG_COMPILED_TYPE_INT, 29, 512, 512LL * WT_MEGABYTE, NULL},
  {"key_format", "format", __wt_struct_confchk, NULL, NULL, 0, NULL, WT_CONFIG_COMPILED_TYPE_FORMAT,
    30, INT64_MIN, INT64_MAX, NULL},
  {"key_gap", "int", NULL, "min=0", NULL, 0, NULL, WT_CONFIG_COMPILED_TYPE_INT, 31, 0, INT64_MAX,
    NULL},
  {"last", "string", NULL, NULL, NULL, 0, NULL, WT_CONFIG_COMPILED_TYPE_STRING, 67, INT64_MIN,
    INT64_MAX, NULL},
  {"leaf_item_max", "int", NULL, "min=0", NULL, 0, NULL, WT_CONFIG_COMPILED_TYPE_INT, 32, 0,
    INT64_MAX, NULL},
  {"leaf_key_max", "int", NULL, "min=0", NULL, 0, NULL, WT_CONFIG_COMPILED_TYPE_INT, 33, 0,
    INT64_MAX, NULL},
  {"leaf_page_max", "int", NULL, "min=512B,max=512MB", NULL, 0, NULL, WT_CONFIG_COMPILED_TYPE_INT,
    34, 512, 512LL * WT_MEGABYTE, NULL},
  {"leaf_value_max", "int", NULL, "min=0", NULL, 0, NULL, WT_CONFIG_COMPILED_TYPE_INT, 35, 0,
    INT64_MAX, NULL},
  {"log", "category", NULL, NULL, confchk_WT_SESSION_create_log_subconfigs, 1,
    confchk_WT_SESSION_create_log_subconfigs_jump, WT_CONFIG_COMPILED_TYPE_CATEGORY, 36, INT64_MIN,
    INT64_MAX, NULL},
  {"memory_page_image_max", "int", NULL, "min=0", NULL, 0, NULL, WT_CONFIG_COMPILED_TYPE_INT, 38, 0,
    INT64_MAX, NULL},
  {"memory_page_max", "int", NULL, "min=512B,max=10TB", NULL, 0, NULL, WT_CONFIG_COMPILED_TYPE_INT,
    39, 512, 10LL * WT_TERABYTE, NULL},
  {"oldest", "string", NULL, NULL, NULL, 0, NULL, WT_CONFIG_COMPILED_TYPE_STRING, 88, INT64_MIN,
    INT64_MAX, NULL},
  {"os_cache_dirty_max", "int", NULL, "min=0", NULL, 0, NULL, WT_CONFIG_COMPILED_TYPE_INT, 40, 0,
    INT64_MAX, NULL},
  {"os_cache_max", "int", NULL, "min=0", NULL, 0, NULL, WT_CONFIG_COMPILED_TYPE_INT, 41, 0,
    INT64_MAX, NULL},
  {"prefix_compression", "boolean", NULL, NULL, NULL, 0, NULL, WT_CONFIG_COMPILED_TYPE_BOOLEAN, 42,
    INT64_MIN, INT64_MAX, NULL},
  {"prefix_compression_min", "int", NULL, "min=0", NULL, 0, NULL, WT_CONFIG_COMPILED_TYPE_INT, 43,
    0, INT64_MAX, NULL},
  {"readonly", "boolean", NULL, NULL, NULL, 0, NULL, WT_CONFIG_COMPILED_TYPE_BOOLEAN, 60, INT64_MIN,
    INT64_MAX, NULL},
  {"split_deepen_min_child", "int", NULL, NULL, NULL, 0, NULL, WT_CONFIG_COMPILED_TYPE_INT, 44,
    INT64_MIN, INT64_MAX, NULL},
  {"split_deepen_per_child", "int", NULL, NULL, NULL, 0, NULL, WT_CONFIG_COMPILED_TYPE_INT, 45,
    INT64_MIN, INT64_MAX, NULL},
  {"split_pct", "int", NULL, "min=50,max=100", NULL, 0, NULL, WT_CONFIG_COMPILED_TYPE_INT, 46, 50,
    100, NULL},
  {"tiered_object", "boolean", NULL, NULL, NULL, 0, NULL, WT_CONFIG_COMPILED_TYPE_BOOLEAN, 61,
    INT64_MIN, INT64_MAX, NULL},
  {"tiered_storage", "category", NULL, NULL, confchk_WT_SESSION_create_tiered_storage_subconfigs, 8,
    confchk_WT_SESSION_create_tiered_storage_subconfigs_jump, WT_CONFIG_COMPILED_TYPE_CATEGORY, 47,
    INT64_MIN, INT64_MAX, NULL},
  {"tiers", "list", NULL, NULL, NULL, 0, NULL, WT_CONFIG_COMPILED_TYPE_LIST, 89, INT64_MIN,
    INT64_MAX, NULL},
  {"value_format", "format", __wt_struct_confchk, NULL, NULL, 0, NULL,
    WT_CONFIG_COMPILED_TYPE_FORMAT, 55, INT64_MIN, INT64_MAX, NULL},
  {"verbose", "list", NULL, "choices=[\"write_timestamp\"]", NULL, 0, NULL,
    WT_CONFIG_COMPILED_TYPE_LIST, 10, INT64_MIN, INT64_MAX, confchk_verbose12_choices},
  {"version", "string", NULL, NULL, NULL, 0, NULL, WT_CONFIG_COMPILED_TYPE_STRING, 62, INT64_MIN,
    INT64_MAX, NULL},
  {"write_timestamp_usage", "string", NULL,
    "choices=[\"always\",\"key_consistent\",\"mixed_mode\","
    "\"never\",\"none\",\"ordered\"]",
    NULL, 0, NULL, WT_CONFIG_COMPILED_TYPE_STRING, 11, INT64_MIN, INT64_MAX,
    confchk_write_timestamp_usage11_choices},
  {NULL, NULL, NULL, NULL, NULL, 0, NULL, 0, 0, 0, 0, NULL}};

static const uint8_t confchk_tiered_meta_jump[WT_CONFIG_JUMP_TABLE_SIZE] = {0, 0, 0, 0, 0, 0, 0, 0,
  0, 0, 0, 0, 0, 0, 0, 0, 0, 0, 0, 0, 0, 0, 0, 0, 0, 0, 0, 0, 0, 0, 0, 0, 0, 0, 0, 0, 0, 0, 0, 0, 0,
  0, 0, 0, 0, 0, 0, 0, 0, 0, 0, 0, 0, 0, 0, 0, 0, 0, 0, 0, 0, 0, 0, 0, 0, 0, 0, 0, 0, 0, 0, 0, 0, 0,
  0, 0, 0, 0, 0, 0, 0, 0, 0, 0, 0, 0, 0, 0, 0, 0, 0, 0, 0, 0, 0, 0, 0, 0, 4, 6, 13, 14, 15, 18, 18,
  20, 26, 26, 28, 34, 36, 36, 39, 41, 41, 42, 45, 48, 48, 51, 52, 52, 52, 52, 52, 52, 52, 52};
const char __WT_CONFIG_CHOICE_FILE[] = "FILE";
const char __WT_CONFIG_CHOICE_DRAM[] = "DRAM";

static const char *confchk_type_choices[] = {
  __WT_CONFIG_CHOICE_FILE, __WT_CONFIG_CHOICE_DRAM, NULL};

static const WT_CONFIG_CHECK confchk_wiredtiger_open_chunk_cache_subconfigs[] = {
  {"capacity", "int", NULL, "min=512KB,max=100TB", NULL, 0, NULL, WT_CONFIG_COMPILED_TYPE_INT, 276,
    512LL * WT_KILOBYTE, 100LL * WT_TERABYTE, NULL},
  {"chunk_cache_evict_trigger", "int", NULL, "min=0,max=100", NULL, 0, NULL,
    WT_CONFIG_COMPILED_TYPE_INT, 277, 0, 100, NULL},
  {"chunk_size", "int", NULL, "min=512KB,max=100GB", NULL, 0, NULL, WT_CONFIG_COMPILED_TYPE_INT, 77,
    512LL * WT_KILOBYTE, 100LL * WT_GIGABYTE, NULL},
  {"enabled", "boolean", NULL, NULL, NULL, 0, NULL, WT_CONFIG_COMPILED_TYPE_BOOLEAN, 37, INT64_MIN,
    INT64_MAX, NULL},
  {"flushed_data_cache_insertion", "boolean", NULL, NULL, NULL, 0, NULL,
    WT_CONFIG_COMPILED_TYPE_BOOLEAN, 279, INT64_MIN, INT64_MAX, NULL},
  {"hashsize", "int", NULL, "min=64,max=1048576", NULL, 0, NULL, WT_CONFIG_COMPILED_TYPE_INT, 182,
    64, 1048576LL, NULL},
  {"pinned", "list", NULL, NULL, NULL, 0, NULL, WT_CONFIG_COMPILED_TYPE_LIST, 197, INT64_MIN,
    INT64_MAX, NULL},
  {"storage_path", "string", NULL, NULL, NULL, 0, NULL, WT_CONFIG_COMPILED_TYPE_STRING, 278,
    INT64_MIN, INT64_MAX, NULL},
  {"type", "string", NULL, "choices=[\"FILE\",\"DRAM\"]", NULL, 0, NULL,
    WT_CONFIG_COMPILED_TYPE_STRING, 9, INT64_MIN, INT64_MAX, confchk_type_choices},
  {NULL, NULL, NULL, NULL, NULL, 0, NULL, 0, 0, 0, 0, NULL}};

static const uint8_t
  confchk_wiredtiger_open_chunk_cache_subconfigs_jump[WT_CONFIG_JUMP_TABLE_SIZE] = {0, 0, 0, 0, 0,
    0, 0, 0, 0, 0, 0, 0, 0, 0, 0, 0, 0, 0, 0, 0, 0, 0, 0, 0, 0, 0, 0, 0, 0, 0, 0, 0, 0, 0, 0, 0, 0,
    0, 0, 0, 0, 0, 0, 0, 0, 0, 0, 0, 0, 0, 0, 0, 0, 0, 0, 0, 0, 0, 0, 0, 0, 0, 0, 0, 0, 0, 0, 0, 0,
    0, 0, 0, 0, 0, 0, 0, 0, 0, 0, 0, 0, 0, 0, 0, 0, 0, 0, 0, 0, 0, 0, 0, 0, 0, 0, 0, 0, 0, 0, 0, 3,
    3, 4, 5, 5, 6, 6, 6, 6, 6, 6, 6, 6, 7, 7, 7, 8, 9, 9, 9, 9, 9, 9, 9, 9, 9, 9, 9};

static const WT_CONFIG_CHECK confchk_wiredtiger_open_compatibility_subconfigs[] = {
  {"release", "string", NULL, NULL, NULL, 0, NULL, WT_CONFIG_COMPILED_TYPE_STRING, 199, INT64_MIN,
    INT64_MAX, NULL},
  {"require_max", "string", NULL, NULL, NULL, 0, NULL, WT_CONFIG_COMPILED_TYPE_STRING, 280,
    INT64_MIN, INT64_MAX, NULL},
  {"require_min", "string", NULL, NULL, NULL, 0, NULL, WT_CONFIG_COMPILED_TYPE_STRING, 281,
    INT64_MIN, INT64_MAX, NULL},
  {NULL, NULL, NULL, NULL, NULL, 0, NULL, 0, 0, 0, 0, NULL}};

static const uint8_t
  confchk_wiredtiger_open_compatibility_subconfigs_jump[WT_CONFIG_JUMP_TABLE_SIZE] = {0, 0, 0, 0, 0,
    0, 0, 0, 0, 0, 0, 0, 0, 0, 0, 0, 0, 0, 0, 0, 0, 0, 0, 0, 0, 0, 0, 0, 0, 0, 0, 0, 0, 0, 0, 0, 0,
    0, 0, 0, 0, 0, 0, 0, 0, 0, 0, 0, 0, 0, 0, 0, 0, 0, 0, 0, 0, 0, 0, 0, 0, 0, 0, 0, 0, 0, 0, 0, 0,
    0, 0, 0, 0, 0, 0, 0, 0, 0, 0, 0, 0, 0, 0, 0, 0, 0, 0, 0, 0, 0, 0, 0, 0, 0, 0, 0, 0, 0, 0, 0, 0,
    0, 0, 0, 0, 0, 0, 0, 0, 0, 0, 0, 0, 0, 0, 3, 3, 3, 3, 3, 3, 3, 3, 3, 3, 3, 3, 3};
const char __WT_CONFIG_CHOICE_data[] = "data";

static const char *confchk_direct_io_choices[] = {
  __WT_CONFIG_CHOICE_checkpoint, __WT_CONFIG_CHOICE_data, __WT_CONFIG_CHOICE_log, NULL};

static const WT_CONFIG_CHECK confchk_wiredtiger_open_encryption_subconfigs[] = {
  {"keyid", "string", NULL, NULL, NULL, 0, NULL, WT_CONFIG_COMPILED_TYPE_STRING, 21, INT64_MIN,
    INT64_MAX, NULL},
  {"name", "string", NULL, NULL, NULL, 0, NULL, WT_CONFIG_COMPILED_TYPE_STRING, 20, INT64_MIN,
    INT64_MAX, NULL},
  {"secretkey", "string", NULL, NULL, NULL, 0, NULL, WT_CONFIG_COMPILED_TYPE_STRING, 286, INT64_MIN,
    INT64_MAX, NULL},
  {NULL, NULL, NULL, NULL, NULL, 0, NULL, 0, 0, 0, 0, NULL}};

static const uint8_t confchk_wiredtiger_open_encryption_subconfigs_jump[WT_CONFIG_JUMP_TABLE_SIZE] =
  {0, 0, 0, 0, 0, 0, 0, 0, 0, 0, 0, 0, 0, 0, 0, 0, 0, 0, 0, 0, 0, 0, 0, 0, 0, 0, 0, 0, 0, 0, 0, 0,
    0, 0, 0, 0, 0, 0, 0, 0, 0, 0, 0, 0, 0, 0, 0, 0, 0, 0, 0, 0, 0, 0, 0, 0, 0, 0, 0, 0, 0, 0, 0, 0,
    0, 0, 0, 0, 0, 0, 0, 0, 0, 0, 0, 0, 0, 0, 0, 0, 0, 0, 0, 0, 0, 0, 0, 0, 0, 0, 0, 0, 0, 0, 0, 0,
    0, 0, 0, 0, 0, 0, 0, 0, 0, 0, 0, 0, 1, 1, 1, 2, 2, 2, 2, 2, 3, 3, 3, 3, 3, 3, 3, 3, 3, 3, 3, 3};

static const char *confchk_extra_diagnostics2_choices[] = {__WT_CONFIG_CHOICE_all,
  __WT_CONFIG_CHOICE_checkpoint_validate, __WT_CONFIG_CHOICE_cursor_check,
  __WT_CONFIG_CHOICE_disk_validate, __WT_CONFIG_CHOICE_eviction_check,
  __WT_CONFIG_CHOICE_generation_check, __WT_CONFIG_CHOICE_hs_validate,
  __WT_CONFIG_CHOICE_key_out_of_order, __WT_CONFIG_CHOICE_log_validate, __WT_CONFIG_CHOICE_prepared,
  __WT_CONFIG_CHOICE_slow_operation, __WT_CONFIG_CHOICE_txn_visibility, NULL};

static const char *confchk_file_extend_choices[] = {
  __WT_CONFIG_CHOICE_data, __WT_CONFIG_CHOICE_log, NULL};

static const WT_CONFIG_CHECK confchk_wiredtiger_open_hash_subconfigs[] = {
  {"buckets", "int", NULL, "min=64,max=65536", NULL, 0, NULL, WT_CONFIG_COMPILED_TYPE_INT, 290, 64,
    65536, NULL},
  {"dhandle_buckets", "int", NULL, "min=64,max=65536", NULL, 0, NULL, WT_CONFIG_COMPILED_TYPE_INT,
    291, 64, 65536, NULL},
  {NULL, NULL, NULL, NULL, NULL, 0, NULL, 0, 0, 0, 0, NULL}};

static const uint8_t confchk_wiredtiger_open_hash_subconfigs_jump[WT_CONFIG_JUMP_TABLE_SIZE] = {0,
  0, 0, 0, 0, 0, 0, 0, 0, 0, 0, 0, 0, 0, 0, 0, 0, 0, 0, 0, 0, 0, 0, 0, 0, 0, 0, 0, 0, 0, 0, 0, 0, 0,
  0, 0, 0, 0, 0, 0, 0, 0, 0, 0, 0, 0, 0, 0, 0, 0, 0, 0, 0, 0, 0, 0, 0, 0, 0, 0, 0, 0, 0, 0, 0, 0, 0,
  0, 0, 0, 0, 0, 0, 0, 0, 0, 0, 0, 0, 0, 0, 0, 0, 0, 0, 0, 0, 0, 0, 0, 0, 0, 0, 0, 0, 0, 0, 0, 0, 1,
  1, 2, 2, 2, 2, 2, 2, 2, 2, 2, 2, 2, 2, 2, 2, 2, 2, 2, 2, 2, 2, 2, 2, 2, 2, 2, 2, 2};

static const char *confchk_json_output2_choices[] = {
  __WT_CONFIG_CHOICE_error, __WT_CONFIG_CHOICE_message, NULL};

static const char *confchk_recover_choices[] = {
  __WT_CONFIG_CHOICE_error, __WT_CONFIG_CHOICE_on, NULL};

static const WT_CONFIG_CHECK confchk_wiredtiger_open_log_subconfigs[] = {
  {"archive", "boolean", NULL, NULL, NULL, 0, NULL, WT_CONFIG_COMPILED_TYPE_BOOLEAN, 240, INT64_MIN,
    INT64_MAX, NULL},
  {"compressor", "string", NULL, NULL, NULL, 0, NULL, WT_CONFIG_COMPILED_TYPE_STRING, 294,
    INT64_MIN, INT64_MAX, NULL},
  {"enabled", "boolean", NULL, NULL, NULL, 0, NULL, WT_CONFIG_COMPILED_TYPE_BOOLEAN, 37, INT64_MIN,
    INT64_MAX, NULL},
  {"file_max", "int", NULL, "min=100KB,max=2GB", NULL, 0, NULL, WT_CONFIG_COMPILED_TYPE_INT, 235,
    100LL * WT_KILOBYTE, 2LL * WT_GIGABYTE, NULL},
  {"force_write_wait", "int", NULL, "min=1,max=60", NULL, 0, NULL, WT_CONFIG_COMPILED_TYPE_INT, 295,
    1, 60, NULL},
  {"os_cache_dirty_pct", "int", NULL, "min=0,max=100", NULL, 0, NULL, WT_CONFIG_COMPILED_TYPE_INT,
    241, 0, 100, NULL},
  {"path", "string", NULL, NULL, NULL, 0, NULL, WT_CONFIG_COMPILED_TYPE_STRING, 250, INT64_MIN,
    INT64_MAX, NULL},
  {"prealloc", "boolean", NULL, NULL, NULL, 0, NULL, WT_CONFIG_COMPILED_TYPE_BOOLEAN, 242,
    INT64_MIN, INT64_MAX, NULL},
  {"prealloc_init_count", "int", NULL, "min=1,max=500", NULL, 0, NULL, WT_CONFIG_COMPILED_TYPE_INT,
    243, 1, 500, NULL},
  {"recover", "string", NULL, "choices=[\"error\",\"on\"]", NULL, 0, NULL,
    WT_CONFIG_COMPILED_TYPE_STRING, 296, INT64_MIN, INT64_MAX, confchk_recover_choices},
  {"remove", "boolean", NULL, NULL, NULL, 0, NULL, WT_CONFIG_COMPILED_TYPE_BOOLEAN, 244, INT64_MIN,
    INT64_MAX, NULL},
  {"zero_fill", "boolean", NULL, NULL, NULL, 0, NULL, WT_CONFIG_COMPILED_TYPE_BOOLEAN, 245,
    INT64_MIN, INT64_MAX, NULL},
  {NULL, NULL, NULL, NULL, NULL, 0, NULL, 0, 0, 0, 0, NULL}};

static const uint8_t confchk_wiredtiger_open_log_subconfigs_jump[WT_CONFIG_JUMP_TABLE_SIZE] = {0, 0,
  0, 0, 0, 0, 0, 0, 0, 0, 0, 0, 0, 0, 0, 0, 0, 0, 0, 0, 0, 0, 0, 0, 0, 0, 0, 0, 0, 0, 0, 0, 0, 0, 0,
  0, 0, 0, 0, 0, 0, 0, 0, 0, 0, 0, 0, 0, 0, 0, 0, 0, 0, 0, 0, 0, 0, 0, 0, 0, 0, 0, 0, 0, 0, 0, 0, 0,
  0, 0, 0, 0, 0, 0, 0, 0, 0, 0, 0, 0, 0, 0, 0, 0, 0, 0, 0, 0, 0, 0, 0, 0, 0, 0, 0, 0, 0, 0, 1, 1, 2,
  2, 3, 5, 5, 5, 5, 5, 5, 5, 5, 5, 6, 9, 9, 11, 11, 11, 11, 11, 11, 11, 11, 12, 12, 12, 12, 12};

static const WT_CONFIG_CHECK confchk_wiredtiger_open_prefetch_subconfigs[] = {
  {"available", "boolean", NULL, NULL, NULL, 0, NULL, WT_CONFIG_COMPILED_TYPE_BOOLEAN, 300,
    INT64_MIN, INT64_MAX, NULL},
  {"default", "boolean", NULL, NULL, NULL, 0, NULL, WT_CONFIG_COMPILED_TYPE_BOOLEAN, 301, INT64_MIN,
    INT64_MAX, NULL},
  {NULL, NULL, NULL, NULL, NULL, 0, NULL, 0, 0, 0, 0, NULL}};

static const uint8_t confchk_wiredtiger_open_prefetch_subconfigs_jump[WT_CONFIG_JUMP_TABLE_SIZE] = {
  0, 0, 0, 0, 0, 0, 0, 0, 0, 0, 0, 0, 0, 0, 0, 0, 0, 0, 0, 0, 0, 0, 0, 0, 0, 0, 0, 0, 0, 0, 0, 0, 0,
  0, 0, 0, 0, 0, 0, 0, 0, 0, 0, 0, 0, 0, 0, 0, 0, 0, 0, 0, 0, 0, 0, 0, 0, 0, 0, 0, 0, 0, 0, 0, 0, 0,
  0, 0, 0, 0, 0, 0, 0, 0, 0, 0, 0, 0, 0, 0, 0, 0, 0, 0, 0, 0, 0, 0, 0, 0, 0, 0, 0, 0, 0, 0, 0, 0, 1,
  1, 1, 2, 2, 2, 2, 2, 2, 2, 2, 2, 2, 2, 2, 2, 2, 2, 2, 2, 2, 2, 2, 2, 2, 2, 2, 2, 2, 2};

static const char *confchk_statistics3_choices[] = {__WT_CONFIG_CHOICE_all,
  __WT_CONFIG_CHOICE_cache_walk, __WT_CONFIG_CHOICE_fast, __WT_CONFIG_CHOICE_none,
  __WT_CONFIG_CHOICE_clear, __WT_CONFIG_CHOICE_tree_walk, NULL};

static const WT_CONFIG_CHECK confchk_wiredtiger_open_statistics_log_subconfigs[] = {
  {"json", "boolean", NULL, NULL, NULL, 0, NULL, WT_CONFIG_COMPILED_TYPE_BOOLEAN, 256, INT64_MIN,
    INT64_MAX, NULL},
  {"on_close", "boolean", NULL, NULL, NULL, 0, NULL, WT_CONFIG_COMPILED_TYPE_BOOLEAN, 257,
    INT64_MIN, INT64_MAX, NULL},
  {"path", "string", NULL, NULL, NULL, 0, NULL, WT_CONFIG_COMPILED_TYPE_STRING, 250, INT64_MIN,
    INT64_MAX, NULL},
  {"sources", "list", NULL, NULL, NULL, 0, NULL, WT_CONFIG_COMPILED_TYPE_LIST, 258, INT64_MIN,
    INT64_MAX, NULL},
  {"timestamp", "string", NULL, NULL, NULL, 0, NULL, WT_CONFIG_COMPILED_TYPE_STRING, 259, INT64_MIN,
    INT64_MAX, NULL},
  {"wait", "int", NULL, "min=0,max=100000", NULL, 0, NULL, WT_CONFIG_COMPILED_TYPE_INT, 193, 0,
    100000, NULL},
  {NULL, NULL, NULL, NULL, NULL, 0, NULL, 0, 0, 0, 0, NULL}};

static const uint8_t
  confchk_wiredtiger_open_statistics_log_subconfigs_jump[WT_CONFIG_JUMP_TABLE_SIZE] = {0, 0, 0, 0,
    0, 0, 0, 0, 0, 0, 0, 0, 0, 0, 0, 0, 0, 0, 0, 0, 0, 0, 0, 0, 0, 0, 0, 0, 0, 0, 0, 0, 0, 0, 0, 0,
    0, 0, 0, 0, 0, 0, 0, 0, 0, 0, 0, 0, 0, 0, 0, 0, 0, 0, 0, 0, 0, 0, 0, 0, 0, 0, 0, 0, 0, 0, 0, 0,
    0, 0, 0, 0, 0, 0, 0, 0, 0, 0, 0, 0, 0, 0, 0, 0, 0, 0, 0, 0, 0, 0, 0, 0, 0, 0, 0, 0, 0, 0, 0, 0,
    0, 0, 0, 0, 0, 0, 0, 1, 1, 1, 1, 1, 2, 3, 3, 3, 4, 5, 5, 5, 6, 6, 6, 6, 6, 6, 6, 6};

static const WT_CONFIG_CHECK confchk_tiered_storage_subconfigs[] = {
  {"auth_token", "string", NULL, NULL, NULL, 0, NULL, WT_CONFIG_COMPILED_TYPE_STRING, 48, INT64_MIN,
    INT64_MAX, NULL},
  {"bucket", "string", NULL, NULL, NULL, 0, NULL, WT_CONFIG_COMPILED_TYPE_STRING, 49, INT64_MIN,
    INT64_MAX, NULL},
  {"bucket_prefix", "string", NULL, NULL, NULL, 0, NULL, WT_CONFIG_COMPILED_TYPE_STRING, 50,
    INT64_MIN, INT64_MAX, NULL},
  {"cache_directory", "string", NULL, NULL, NULL, 0, NULL, WT_CONFIG_COMPILED_TYPE_STRING, 51,
    INT64_MIN, INT64_MAX, NULL},
  {"interval", "int", NULL, "min=1,max=1000", NULL, 0, NULL, WT_CONFIG_COMPILED_TYPE_INT, 306, 1,
    1000, NULL},
  {"local_retention", "int", NULL, "min=0,max=10000", NULL, 0, NULL, WT_CONFIG_COMPILED_TYPE_INT,
    52, 0, 10000, NULL},
  {"name", "string", NULL, NULL, NULL, 0, NULL, WT_CONFIG_COMPILED_TYPE_STRING, 20, INT64_MIN,
    INT64_MAX, NULL},
  {"shared", "boolean", NULL, NULL, NULL, 0, NULL, WT_CONFIG_COMPILED_TYPE_BOOLEAN, 54, INT64_MIN,
    INT64_MAX, NULL},
  {NULL, NULL, NULL, NULL, NULL, 0, NULL, 0, 0, 0, 0, NULL}};

static const uint8_t confchk_tiered_storage_subconfigs_jump[WT_CONFIG_JUMP_TABLE_SIZE] = {0, 0, 0,
  0, 0, 0, 0, 0, 0, 0, 0, 0, 0, 0, 0, 0, 0, 0, 0, 0, 0, 0, 0, 0, 0, 0, 0, 0, 0, 0, 0, 0, 0, 0, 0, 0,
  0, 0, 0, 0, 0, 0, 0, 0, 0, 0, 0, 0, 0, 0, 0, 0, 0, 0, 0, 0, 0, 0, 0, 0, 0, 0, 0, 0, 0, 0, 0, 0, 0,
  0, 0, 0, 0, 0, 0, 0, 0, 0, 0, 0, 0, 0, 0, 0, 0, 0, 0, 0, 0, 0, 0, 0, 0, 0, 0, 0, 0, 0, 1, 3, 4, 4,
  4, 4, 4, 4, 5, 5, 5, 6, 6, 7, 7, 7, 7, 7, 8, 8, 8, 8, 8, 8, 8, 8, 8, 8, 8, 8};

static const char *confchk_timing_stress_for_test2_choices[] = {
  __WT_CONFIG_CHOICE_aggressive_stash_free, __WT_CONFIG_CHOICE_aggressive_sweep,
  __WT_CONFIG_CHOICE_backup_rename, __WT_CONFIG_CHOICE_checkpoint_evict_page,
  __WT_CONFIG_CHOICE_checkpoint_handle, __WT_CONFIG_CHOICE_checkpoint_slow,
  __WT_CONFIG_CHOICE_checkpoint_stop, __WT_CONFIG_CHOICE_commit_transaction_slow,
  __WT_CONFIG_CHOICE_compact_slow, __WT_CONFIG_CHOICE_evict_reposition,
  __WT_CONFIG_CHOICE_failpoint_eviction_split,
  __WT_CONFIG_CHOICE_failpoint_history_store_delete_key_from_ts,
  __WT_CONFIG_CHOICE_history_store_checkpoint_delay, __WT_CONFIG_CHOICE_history_store_search,
  __WT_CONFIG_CHOICE_history_store_sweep_race, __WT_CONFIG_CHOICE_prefetch_delay,
  __WT_CONFIG_CHOICE_prefix_compare, __WT_CONFIG_CHOICE_prepare_checkpoint_delay,
  __WT_CONFIG_CHOICE_prepare_resolution_1, __WT_CONFIG_CHOICE_prepare_resolution_2,
  __WT_CONFIG_CHOICE_sleep_before_read_overflow_onpage, __WT_CONFIG_CHOICE_split_1,
  __WT_CONFIG_CHOICE_split_2, __WT_CONFIG_CHOICE_split_3, __WT_CONFIG_CHOICE_split_4,
  __WT_CONFIG_CHOICE_split_5, __WT_CONFIG_CHOICE_split_6, __WT_CONFIG_CHOICE_split_7,
  __WT_CONFIG_CHOICE_split_8, __WT_CONFIG_CHOICE_tiered_flush_finish, NULL};
const char __WT_CONFIG_CHOICE_dsync[] = "dsync";
const char __WT_CONFIG_CHOICE_fsync[] = "fsync";

static const char *confchk_method2_choices[] = {
  __WT_CONFIG_CHOICE_dsync, __WT_CONFIG_CHOICE_fsync, __WT_CONFIG_CHOICE_none, NULL};

static const WT_CONFIG_CHECK confchk_wiredtiger_open_transaction_sync_subconfigs[] = {
  {"enabled", "boolean", NULL, NULL, NULL, 0, NULL, WT_CONFIG_COMPILED_TYPE_BOOLEAN, 37, INT64_MIN,
    INT64_MAX, NULL},
  {"method", "string", NULL, "choices=[\"dsync\",\"fsync\",\"none\"]", NULL, 0, NULL,
    WT_CONFIG_COMPILED_TYPE_STRING, 195, INT64_MIN, INT64_MAX, confchk_method2_choices},
  {NULL, NULL, NULL, NULL, NULL, 0, NULL, 0, 0, 0, 0, NULL}};

static const uint8_t
  confchk_wiredtiger_open_transaction_sync_subconfigs_jump[WT_CONFIG_JUMP_TABLE_SIZE] = {0, 0, 0, 0,
    0, 0, 0, 0, 0, 0, 0, 0, 0, 0, 0, 0, 0, 0, 0, 0, 0, 0, 0, 0, 0, 0, 0, 0, 0, 0, 0, 0, 0, 0, 0, 0,
    0, 0, 0, 0, 0, 0, 0, 0, 0, 0, 0, 0, 0, 0, 0, 0, 0, 0, 0, 0, 0, 0, 0, 0, 0, 0, 0, 0, 0, 0, 0, 0,
    0, 0, 0, 0, 0, 0, 0, 0, 0, 0, 0, 0, 0, 0, 0, 0, 0, 0, 0, 0, 0, 0, 0, 0, 0, 0, 0, 0, 0, 0, 0, 0,
    0, 0, 1, 1, 1, 1, 1, 1, 1, 1, 2, 2, 2, 2, 2, 2, 2, 2, 2, 2, 2, 2, 2, 2, 2, 2, 2, 2};

<<<<<<< HEAD
static const char *confchk_verbose13_choices[] = {"api", "backup", "block", "block_cache",
  "cache_trace", "checkpoint", "checkpoint_cleanup", "checkpoint_progress", "chunkcache", "compact",
  "compact_progress", "error_returns", "evict", "evict_stuck", "evictserver", "fileops",
  "generation", "handleops", "history_store", "history_store_activity", "log", "lsm", "lsm_manager",
  "metadata", "mutex", "out_of_order", "overflow", "read", "reconcile", "recovery",
  "recovery_progress", "rts", "salvage", "shared_cache", "split", "temporary", "thread_group",
  "tiered", "timestamp", "transaction", "verify", "version", "write", NULL};

static const char *confchk_write_through_choices[] = {"data", "log", NULL};
=======
static const char *confchk_verbose13_choices[] = {__WT_CONFIG_CHOICE_all, __WT_CONFIG_CHOICE_api,
  __WT_CONFIG_CHOICE_backup, __WT_CONFIG_CHOICE_block, __WT_CONFIG_CHOICE_block_cache,
  __WT_CONFIG_CHOICE_checkpoint, __WT_CONFIG_CHOICE_checkpoint_cleanup,
  __WT_CONFIG_CHOICE_checkpoint_progress, __WT_CONFIG_CHOICE_chunkcache, __WT_CONFIG_CHOICE_compact,
  __WT_CONFIG_CHOICE_compact_progress, __WT_CONFIG_CHOICE_configuration,
  __WT_CONFIG_CHOICE_error_returns, __WT_CONFIG_CHOICE_evict, __WT_CONFIG_CHOICE_evict_stuck,
  __WT_CONFIG_CHOICE_evictserver, __WT_CONFIG_CHOICE_fileops, __WT_CONFIG_CHOICE_generation,
  __WT_CONFIG_CHOICE_handleops, __WT_CONFIG_CHOICE_history_store,
  __WT_CONFIG_CHOICE_history_store_activity, __WT_CONFIG_CHOICE_log, __WT_CONFIG_CHOICE_lsm,
  __WT_CONFIG_CHOICE_lsm_manager, __WT_CONFIG_CHOICE_metadata, __WT_CONFIG_CHOICE_mutex,
  __WT_CONFIG_CHOICE_out_of_order, __WT_CONFIG_CHOICE_overflow, __WT_CONFIG_CHOICE_read,
  __WT_CONFIG_CHOICE_reconcile, __WT_CONFIG_CHOICE_recovery, __WT_CONFIG_CHOICE_recovery_progress,
  __WT_CONFIG_CHOICE_rts, __WT_CONFIG_CHOICE_salvage, __WT_CONFIG_CHOICE_shared_cache,
  __WT_CONFIG_CHOICE_split, __WT_CONFIG_CHOICE_temporary, __WT_CONFIG_CHOICE_thread_group,
  __WT_CONFIG_CHOICE_tiered, __WT_CONFIG_CHOICE_timestamp, __WT_CONFIG_CHOICE_transaction,
  __WT_CONFIG_CHOICE_verify, __WT_CONFIG_CHOICE_version, __WT_CONFIG_CHOICE_write, NULL};

static const char *confchk_write_through_choices[] = {
  __WT_CONFIG_CHOICE_data, __WT_CONFIG_CHOICE_log, NULL};
>>>>>>> 9483a6ad

static const WT_CONFIG_CHECK confchk_wiredtiger_open[] = {
  {"backup_restore_target", "list", NULL, NULL, NULL, 0, NULL, WT_CONFIG_COMPILED_TYPE_LIST, 272,
    INT64_MIN, INT64_MAX, NULL},
  {"block_cache", "category", NULL, NULL, confchk_wiredtiger_open_block_cache_subconfigs, 12,
    confchk_wiredtiger_open_block_cache_subconfigs_jump, WT_CONFIG_COMPILED_TYPE_CATEGORY, 176,
    INT64_MIN, INT64_MAX, NULL},
  {"buffer_alignment", "int", NULL, "min=-1,max=1MB", NULL, 0, NULL, WT_CONFIG_COMPILED_TYPE_INT,
    273, -1, 1LL * WT_MEGABYTE, NULL},
  {"builtin_extension_config", "string", NULL, NULL, NULL, 0, NULL, WT_CONFIG_COMPILED_TYPE_STRING,
    274, INT64_MIN, INT64_MAX, NULL},
  {"cache_cursors", "boolean", NULL, NULL, NULL, 0, NULL, WT_CONFIG_COMPILED_TYPE_BOOLEAN, 265,
    INT64_MIN, INT64_MAX, NULL},
  {"cache_max_wait_ms", "int", NULL, "min=0", NULL, 0, NULL, WT_CONFIG_COMPILED_TYPE_INT, 187, 0,
    INT64_MAX, NULL},
  {"cache_overhead", "int", NULL, "min=0,max=30", NULL, 0, NULL, WT_CONFIG_COMPILED_TYPE_INT, 188,
    0, 30, NULL},
  {"cache_size", "int", NULL, "min=1MB,max=10TB", NULL, 0, NULL, WT_CONFIG_COMPILED_TYPE_INT, 189,
    1LL * WT_MEGABYTE, 10LL * WT_TERABYTE, NULL},
  {"cache_stuck_timeout_ms", "int", NULL, "min=0", NULL, 0, NULL, WT_CONFIG_COMPILED_TYPE_INT, 190,
    0, INT64_MAX, NULL},
  {"checkpoint", "category", NULL, NULL, confchk_wiredtiger_open_checkpoint_subconfigs, 2,
    confchk_wiredtiger_open_checkpoint_subconfigs_jump, WT_CONFIG_COMPILED_TYPE_CATEGORY, 191,
    INT64_MIN, INT64_MAX, NULL},
  {"checkpoint_cleanup", "category", NULL, NULL,
    confchk_wiredtiger_open_checkpoint_cleanup_subconfigs, 2,
    confchk_wiredtiger_open_checkpoint_cleanup_subconfigs_jump, WT_CONFIG_COMPILED_TYPE_CATEGORY,
    194, INT64_MIN, INT64_MAX, NULL},
  {"checkpoint_sync", "boolean", NULL, NULL, NULL, 0, NULL, WT_CONFIG_COMPILED_TYPE_BOOLEAN, 275,
    INT64_MIN, INT64_MAX, NULL},
  {"chunk_cache", "category", NULL, NULL, confchk_wiredtiger_open_chunk_cache_subconfigs, 9,
    confchk_wiredtiger_open_chunk_cache_subconfigs_jump, WT_CONFIG_COMPILED_TYPE_CATEGORY, 196,
    INT64_MIN, INT64_MAX, NULL},
  {"compatibility", "category", NULL, NULL, confchk_wiredtiger_open_compatibility_subconfigs, 3,
    confchk_wiredtiger_open_compatibility_subconfigs_jump, WT_CONFIG_COMPILED_TYPE_CATEGORY, 198,
    INT64_MIN, INT64_MAX, NULL},
  {"compile_configuration_count", "int", NULL, "min=500", NULL, 0, NULL,
    WT_CONFIG_COMPILED_TYPE_INT, 282, 500, INT64_MAX, NULL},
  {"config_base", "boolean", NULL, NULL, NULL, 0, NULL, WT_CONFIG_COMPILED_TYPE_BOOLEAN, 283,
    INT64_MIN, INT64_MAX, NULL},
  {"create", "boolean", NULL, NULL, NULL, 0, NULL, WT_CONFIG_COMPILED_TYPE_BOOLEAN, 284, INT64_MIN,
    INT64_MAX, NULL},
  {"debug_mode", "category", NULL, NULL, confchk_wiredtiger_open_debug_mode_subconfigs, 15,
    confchk_wiredtiger_open_debug_mode_subconfigs_jump, WT_CONFIG_COMPILED_TYPE_CATEGORY, 200,
    INT64_MIN, INT64_MAX, NULL},
  {"direct_io", "list", NULL, "choices=[\"checkpoint\",\"data\",\"log\"]", NULL, 0, NULL,
    WT_CONFIG_COMPILED_TYPE_LIST, 285, INT64_MIN, INT64_MAX, confchk_direct_io_choices},
  {"encryption", "category", NULL, NULL, confchk_wiredtiger_open_encryption_subconfigs, 3,
    confchk_wiredtiger_open_encryption_subconfigs_jump, WT_CONFIG_COMPILED_TYPE_CATEGORY, 19,
    INT64_MIN, INT64_MAX, NULL},
  {"error_prefix", "string", NULL, NULL, NULL, 0, NULL, WT_CONFIG_COMPILED_TYPE_STRING, 216,
    INT64_MIN, INT64_MAX, NULL},
  {"eviction", "category", NULL, NULL, confchk_wiredtiger_open_eviction_subconfigs, 3,
    confchk_wiredtiger_open_eviction_subconfigs_jump, WT_CONFIG_COMPILED_TYPE_CATEGORY, 217,
    INT64_MIN, INT64_MAX, NULL},
  {"eviction_checkpoint_target", "int", NULL, "min=0,max=10TB", NULL, 0, NULL,
    WT_CONFIG_COMPILED_TYPE_INT, 221, 0, 10LL * WT_TERABYTE, NULL},
  {"eviction_dirty_target", "int", NULL, "min=1,max=10TB", NULL, 0, NULL,
    WT_CONFIG_COMPILED_TYPE_INT, 222, 1, 10LL * WT_TERABYTE, NULL},
  {"eviction_dirty_trigger", "int", NULL, "min=1,max=10TB", NULL, 0, NULL,
    WT_CONFIG_COMPILED_TYPE_INT, 223, 1, 10LL * WT_TERABYTE, NULL},
  {"eviction_target", "int", NULL, "min=10,max=10TB", NULL, 0, NULL, WT_CONFIG_COMPILED_TYPE_INT,
    224, 10, 10LL * WT_TERABYTE, NULL},
  {"eviction_trigger", "int", NULL, "min=10,max=10TB", NULL, 0, NULL, WT_CONFIG_COMPILED_TYPE_INT,
    225, 10, 10LL * WT_TERABYTE, NULL},
  {"eviction_updates_target", "int", NULL, "min=0,max=10TB", NULL, 0, NULL,
    WT_CONFIG_COMPILED_TYPE_INT, 226, 0, 10LL * WT_TERABYTE, NULL},
  {"eviction_updates_trigger", "int", NULL, "min=0,max=10TB", NULL, 0, NULL,
    WT_CONFIG_COMPILED_TYPE_INT, 227, 0, 10LL * WT_TERABYTE, NULL},
  {"exclusive", "boolean", NULL, NULL, NULL, 0, NULL, WT_CONFIG_COMPILED_TYPE_BOOLEAN, 103,
    INT64_MIN, INT64_MAX, NULL},
  {"extensions", "list", NULL, NULL, NULL, 0, NULL, WT_CONFIG_COMPILED_TYPE_LIST, 287, INT64_MIN,
    INT64_MAX, NULL},
  {"extra_diagnostics", "list", NULL,
    "choices=[\"all\",\"checkpoint_validate\",\"cursor_check\""
    ",\"disk_validate\",\"eviction_check\",\"generation_check\","
    "\"hs_validate\",\"key_out_of_order\",\"log_validate\","
    "\"prepared\",\"slow_operation\",\"txn_visibility\"]",
    NULL, 0, NULL, WT_CONFIG_COMPILED_TYPE_LIST, 228, INT64_MIN, INT64_MAX,
    confchk_extra_diagnostics2_choices},
  {"file_extend", "list", NULL, "choices=[\"data\",\"log\"]", NULL, 0, NULL,
    WT_CONFIG_COMPILED_TYPE_LIST, 288, INT64_MIN, INT64_MAX, confchk_file_extend_choices},
  {"file_manager", "category", NULL, NULL, confchk_wiredtiger_open_file_manager_subconfigs, 3,
    confchk_wiredtiger_open_file_manager_subconfigs_jump, WT_CONFIG_COMPILED_TYPE_CATEGORY, 229,
    INT64_MIN, INT64_MAX, NULL},
  {"generation_drain_timeout_ms", "int", NULL, "min=0", NULL, 0, NULL, WT_CONFIG_COMPILED_TYPE_INT,
    233, 0, INT64_MAX, NULL},
  {"hash", "category", NULL, NULL, confchk_wiredtiger_open_hash_subconfigs, 2,
    confchk_wiredtiger_open_hash_subconfigs_jump, WT_CONFIG_COMPILED_TYPE_CATEGORY, 289, INT64_MIN,
    INT64_MAX, NULL},
  {"hazard_max", "int", NULL, "min=15", NULL, 0, NULL, WT_CONFIG_COMPILED_TYPE_INT, 292, 15,
    INT64_MAX, NULL},
  {"history_store", "category", NULL, NULL, confchk_wiredtiger_open_history_store_subconfigs, 1,
    confchk_wiredtiger_open_history_store_subconfigs_jump, WT_CONFIG_COMPILED_TYPE_CATEGORY, 234,
    INT64_MIN, INT64_MAX, NULL},
  {"in_memory", "boolean", NULL, NULL, NULL, 0, NULL, WT_CONFIG_COMPILED_TYPE_BOOLEAN, 293,
    INT64_MIN, INT64_MAX, NULL},
  {"io_capacity", "category", NULL, NULL, confchk_wiredtiger_open_io_capacity_subconfigs, 2,
    confchk_wiredtiger_open_io_capacity_subconfigs_jump, WT_CONFIG_COMPILED_TYPE_CATEGORY, 236,
    INT64_MIN, INT64_MAX, NULL},
  {"json_output", "list", NULL, "choices=[\"error\",\"message\"]", NULL, 0, NULL,
    WT_CONFIG_COMPILED_TYPE_LIST, 239, INT64_MIN, INT64_MAX, confchk_json_output2_choices},
  {"log", "category", NULL, NULL, confchk_wiredtiger_open_log_subconfigs, 12,
    confchk_wiredtiger_open_log_subconfigs_jump, WT_CONFIG_COMPILED_TYPE_CATEGORY, 36, INT64_MIN,
    INT64_MAX, NULL},
  {"lsm_manager", "category", NULL, NULL, confchk_wiredtiger_open_lsm_manager_subconfigs, 2,
    confchk_wiredtiger_open_lsm_manager_subconfigs_jump, WT_CONFIG_COMPILED_TYPE_CATEGORY, 246,
    INT64_MIN, INT64_MAX, NULL},
  {"mmap", "boolean", NULL, NULL, NULL, 0, NULL, WT_CONFIG_COMPILED_TYPE_BOOLEAN, 297, INT64_MIN,
    INT64_MAX, NULL},
  {"mmap_all", "boolean", NULL, NULL, NULL, 0, NULL, WT_CONFIG_COMPILED_TYPE_BOOLEAN, 298,
    INT64_MIN, INT64_MAX, NULL},
  {"multiprocess", "boolean", NULL, NULL, NULL, 0, NULL, WT_CONFIG_COMPILED_TYPE_BOOLEAN, 299,
    INT64_MIN, INT64_MAX, NULL},
  {"operation_timeout_ms", "int", NULL, "min=0", NULL, 0, NULL, WT_CONFIG_COMPILED_TYPE_INT, 157, 0,
    INT64_MAX, NULL},
  {"operation_tracking", "category", NULL, NULL,
    confchk_wiredtiger_open_operation_tracking_subconfigs, 2,
    confchk_wiredtiger_open_operation_tracking_subconfigs_jump, WT_CONFIG_COMPILED_TYPE_CATEGORY,
    249, INT64_MIN, INT64_MAX, NULL},
  {"prefetch", "category", NULL, NULL, confchk_wiredtiger_open_prefetch_subconfigs, 2,
    confchk_wiredtiger_open_prefetch_subconfigs_jump, WT_CONFIG_COMPILED_TYPE_CATEGORY, 269,
    INT64_MIN, INT64_MAX, NULL},
  {"readonly", "boolean", NULL, NULL, NULL, 0, NULL, WT_CONFIG_COMPILED_TYPE_BOOLEAN, 60, INT64_MIN,
    INT64_MAX, NULL},
  {"salvage", "boolean", NULL, NULL, NULL, 0, NULL, WT_CONFIG_COMPILED_TYPE_BOOLEAN, 302, INT64_MIN,
    INT64_MAX, NULL},
  {"session_max", "int", NULL, "min=1", NULL, 0, NULL, WT_CONFIG_COMPILED_TYPE_INT, 303, 1,
    INT64_MAX, NULL},
  {"session_scratch_max", "int", NULL, NULL, NULL, 0, NULL, WT_CONFIG_COMPILED_TYPE_INT, 304,
    INT64_MIN, INT64_MAX, NULL},
  {"session_table_cache", "boolean", NULL, NULL, NULL, 0, NULL, WT_CONFIG_COMPILED_TYPE_BOOLEAN,
    305, INT64_MIN, INT64_MAX, NULL},
  {"shared_cache", "category", NULL, NULL, confchk_wiredtiger_open_shared_cache_subconfigs, 5,
    confchk_wiredtiger_open_shared_cache_subconfigs_jump, WT_CONFIG_COMPILED_TYPE_CATEGORY, 251,
    INT64_MIN, INT64_MAX, NULL},
  {"statistics", "list", NULL,
    "choices=[\"all\",\"cache_walk\",\"fast\",\"none\","
    "\"clear\",\"tree_walk\"]",
    NULL, 0, NULL, WT_CONFIG_COMPILED_TYPE_LIST, 140, INT64_MIN, INT64_MAX,
    confchk_statistics3_choices},
  {"statistics_log", "category", NULL, NULL, confchk_wiredtiger_open_statistics_log_subconfigs, 6,
    confchk_wiredtiger_open_statistics_log_subconfigs_jump, WT_CONFIG_COMPILED_TYPE_CATEGORY, 255,
    INT64_MIN, INT64_MAX, NULL},
  {"tiered_storage", "category", NULL, NULL, confchk_tiered_storage_subconfigs, 8,
    confchk_tiered_storage_subconfigs_jump, WT_CONFIG_COMPILED_TYPE_CATEGORY, 47, INT64_MIN,
    INT64_MAX, NULL},
  {"timing_stress_for_test", "list", NULL,
    "choices=[\"aggressive_stash_free\",\"aggressive_sweep\","
    "\"backup_rename\",\"checkpoint_evict_page\","
    "\"checkpoint_handle\",\"checkpoint_slow\",\"checkpoint_stop\","
    "\"commit_transaction_slow\",\"compact_slow\","
    "\"evict_reposition\",\"failpoint_eviction_split\","
    "\"failpoint_history_store_delete_key_from_ts\","
    "\"history_store_checkpoint_delay\",\"history_store_search\","
    "\"history_store_sweep_race\",\"prefetch_delay\","
    "\"prefix_compare\",\"prepare_checkpoint_delay\","
    "\"prepare_resolution_1\",\"prepare_resolution_2\","
    "\"sleep_before_read_overflow_onpage\",\"split_1\",\"split_2\","
    "\"split_3\",\"split_4\",\"split_5\",\"split_6\",\"split_7\","
    "\"split_8\",\"tiered_flush_finish\"]",
    NULL, 0, NULL, WT_CONFIG_COMPILED_TYPE_LIST, 260, INT64_MIN, INT64_MAX,
    confchk_timing_stress_for_test2_choices},
  {"transaction_sync", "category", NULL, NULL, confchk_wiredtiger_open_transaction_sync_subconfigs,
    2, confchk_wiredtiger_open_transaction_sync_subconfigs_jump, WT_CONFIG_COMPILED_TYPE_CATEGORY,
    307, INT64_MIN, INT64_MAX, NULL},
  {"use_environment", "boolean", NULL, NULL, NULL, 0, NULL, WT_CONFIG_COMPILED_TYPE_BOOLEAN, 308,
    INT64_MIN, INT64_MAX, NULL},
  {"use_environment_priv", "boolean", NULL, NULL, NULL, 0, NULL, WT_CONFIG_COMPILED_TYPE_BOOLEAN,
    309, INT64_MIN, INT64_MAX, NULL},
  {"verbose", "list", NULL,
<<<<<<< HEAD
    "choices=[\"api\",\"backup\",\"block\",\"block_cache\","
    "\"cache_trace\",\"checkpoint\",\"checkpoint_cleanup\","
    "\"checkpoint_progress\",\"chunkcache\",\"compact\","
    "\"compact_progress\",\"error_returns\",\"evict\",\"evict_stuck\""
    ",\"evictserver\",\"fileops\",\"generation\",\"handleops\","
    "\"history_store\",\"history_store_activity\",\"log\",\"lsm\","
    "\"lsm_manager\",\"metadata\",\"mutex\",\"out_of_order\","
    "\"overflow\",\"read\",\"reconcile\",\"recovery\","
    "\"recovery_progress\",\"rts\",\"salvage\",\"shared_cache\","
    "\"split\",\"temporary\",\"thread_group\",\"tiered\","
    "\"timestamp\",\"transaction\",\"verify\",\"version\",\"write\"]",
    NULL, 0, NULL, WT_CONFIG_COMPILED_TYPE_LIST, INT64_MIN, INT64_MAX, confchk_verbose13_choices},
  {"verify_metadata", "boolean", NULL, NULL, NULL, 0, NULL, WT_CONFIG_COMPILED_TYPE_BOOLEAN,
=======
    "choices=[\"all\",\"api\",\"backup\",\"block\","
    "\"block_cache\",\"checkpoint\",\"checkpoint_cleanup\","
    "\"checkpoint_progress\",\"chunkcache\",\"compact\","
    "\"compact_progress\",\"configuration\",\"error_returns\","
    "\"evict\",\"evict_stuck\",\"evictserver\",\"fileops\","
    "\"generation\",\"handleops\",\"history_store\","
    "\"history_store_activity\",\"log\",\"lsm\",\"lsm_manager\","
    "\"metadata\",\"mutex\",\"out_of_order\",\"overflow\",\"read\","
    "\"reconcile\",\"recovery\",\"recovery_progress\",\"rts\","
    "\"salvage\",\"shared_cache\",\"split\",\"temporary\","
    "\"thread_group\",\"tiered\",\"timestamp\",\"transaction\","
    "\"verify\",\"version\",\"write\"]",
    NULL, 0, NULL, WT_CONFIG_COMPILED_TYPE_LIST, 10, INT64_MIN, INT64_MAX,
    confchk_verbose13_choices},
  {"verify_metadata", "boolean", NULL, NULL, NULL, 0, NULL, WT_CONFIG_COMPILED_TYPE_BOOLEAN, 310,
>>>>>>> 9483a6ad
    INT64_MIN, INT64_MAX, NULL},
  {"write_through", "list", NULL, "choices=[\"data\",\"log\"]", NULL, 0, NULL,
    WT_CONFIG_COMPILED_TYPE_LIST, 311, INT64_MIN, INT64_MAX, confchk_write_through_choices},
  {NULL, NULL, NULL, NULL, NULL, 0, NULL, 0, 0, 0, 0, NULL}};

static const uint8_t confchk_wiredtiger_open_jump[WT_CONFIG_JUMP_TABLE_SIZE] = {0, 0, 0, 0, 0, 0, 0,
  0, 0, 0, 0, 0, 0, 0, 0, 0, 0, 0, 0, 0, 0, 0, 0, 0, 0, 0, 0, 0, 0, 0, 0, 0, 0, 0, 0, 0, 0, 0, 0, 0,
  0, 0, 0, 0, 0, 0, 0, 0, 0, 0, 0, 0, 0, 0, 0, 0, 0, 0, 0, 0, 0, 0, 0, 0, 0, 0, 0, 0, 0, 0, 0, 0, 0,
<<<<<<< HEAD
  0, 0, 0, 0, 0, 0, 0, 0, 0, 0, 0, 0, 0, 0, 0, 0, 0, 0, 0, 0, 0, 0, 0, 0, 0, 0, 4, 16, 18, 31, 33,
  34, 37, 39, 40, 40, 42, 45, 45, 47, 47, 47, 48, 55, 58, 60, 62, 63, 63, 63, 63, 63, 63, 63, 63};

static const char *confchk_checkpoint_cleanup3_choices[] = {"none", "reclaim_space", NULL};

static const char *confchk_direct_io2_choices[] = {"checkpoint", "data", "log", NULL};

static const char *confchk_extra_diagnostics3_choices[] = {"all", "checkpoint_validate",
  "cursor_check", "disk_validate", "eviction_check", "generation_check", "hs_validate",
  "key_out_of_order", "log_validate", "prepared", "slow_operation", "txn_visibility", NULL};

static const char *confchk_file_extend2_choices[] = {"data", "log", NULL};

static const char *confchk_json_output3_choices[] = {"error", "message", NULL};

static const char *confchk_statistics4_choices[] = {
  "all", "cache_walk", "fast", "none", "clear", "tree_walk", NULL};

static const char *confchk_timing_stress_for_test3_choices[] = {"aggressive_stash_free",
  "aggressive_sweep", "backup_rename", "checkpoint_evict_page", "checkpoint_handle",
  "checkpoint_slow", "checkpoint_stop", "compact_slow", "evict_reposition",
  "failpoint_eviction_split", "failpoint_history_store_delete_key_from_ts",
  "history_store_checkpoint_delay", "history_store_search", "history_store_sweep_race",
  "prefix_compare", "prepare_checkpoint_delay", "prepare_resolution_1", "prepare_resolution_2",
  "sleep_before_read_overflow_onpage", "split_1", "split_2", "split_3", "split_4", "split_5",
  "split_6", "split_7", "split_8", "tiered_flush_finish", NULL};

static const char *confchk_verbose14_choices[] = {"api", "backup", "block", "block_cache",
  "cache_trace", "checkpoint", "checkpoint_cleanup", "checkpoint_progress", "chunkcache", "compact",
  "compact_progress", "error_returns", "evict", "evict_stuck", "evictserver", "fileops",
  "generation", "handleops", "history_store", "history_store_activity", "log", "lsm", "lsm_manager",
  "metadata", "mutex", "out_of_order", "overflow", "read", "reconcile", "recovery",
  "recovery_progress", "rts", "salvage", "shared_cache", "split", "temporary", "thread_group",
  "tiered", "timestamp", "transaction", "verify", "version", "write", NULL};

static const char *confchk_write_through2_choices[] = {"data", "log", NULL};
=======
  0, 0, 0, 0, 0, 0, 0, 0, 0, 0, 0, 0, 0, 0, 0, 0, 0, 0, 0, 0, 0, 0, 0, 0, 0, 0, 4, 17, 19, 32, 34,
  35, 38, 40, 41, 41, 43, 46, 46, 48, 49, 49, 50, 57, 60, 62, 64, 65, 65, 65, 65, 65, 65, 65, 65};

static const char *confchk_direct_io2_choices[] = {
  __WT_CONFIG_CHOICE_checkpoint, __WT_CONFIG_CHOICE_data, __WT_CONFIG_CHOICE_log, NULL};

static const char *confchk_extra_diagnostics3_choices[] = {__WT_CONFIG_CHOICE_all,
  __WT_CONFIG_CHOICE_checkpoint_validate, __WT_CONFIG_CHOICE_cursor_check,
  __WT_CONFIG_CHOICE_disk_validate, __WT_CONFIG_CHOICE_eviction_check,
  __WT_CONFIG_CHOICE_generation_check, __WT_CONFIG_CHOICE_hs_validate,
  __WT_CONFIG_CHOICE_key_out_of_order, __WT_CONFIG_CHOICE_log_validate, __WT_CONFIG_CHOICE_prepared,
  __WT_CONFIG_CHOICE_slow_operation, __WT_CONFIG_CHOICE_txn_visibility, NULL};

static const char *confchk_file_extend2_choices[] = {
  __WT_CONFIG_CHOICE_data, __WT_CONFIG_CHOICE_log, NULL};

static const char *confchk_json_output3_choices[] = {
  __WT_CONFIG_CHOICE_error, __WT_CONFIG_CHOICE_message, NULL};

static const char *confchk_statistics4_choices[] = {__WT_CONFIG_CHOICE_all,
  __WT_CONFIG_CHOICE_cache_walk, __WT_CONFIG_CHOICE_fast, __WT_CONFIG_CHOICE_none,
  __WT_CONFIG_CHOICE_clear, __WT_CONFIG_CHOICE_tree_walk, NULL};

static const char *confchk_timing_stress_for_test3_choices[] = {
  __WT_CONFIG_CHOICE_aggressive_stash_free, __WT_CONFIG_CHOICE_aggressive_sweep,
  __WT_CONFIG_CHOICE_backup_rename, __WT_CONFIG_CHOICE_checkpoint_evict_page,
  __WT_CONFIG_CHOICE_checkpoint_handle, __WT_CONFIG_CHOICE_checkpoint_slow,
  __WT_CONFIG_CHOICE_checkpoint_stop, __WT_CONFIG_CHOICE_commit_transaction_slow,
  __WT_CONFIG_CHOICE_compact_slow, __WT_CONFIG_CHOICE_evict_reposition,
  __WT_CONFIG_CHOICE_failpoint_eviction_split,
  __WT_CONFIG_CHOICE_failpoint_history_store_delete_key_from_ts,
  __WT_CONFIG_CHOICE_history_store_checkpoint_delay, __WT_CONFIG_CHOICE_history_store_search,
  __WT_CONFIG_CHOICE_history_store_sweep_race, __WT_CONFIG_CHOICE_prefetch_delay,
  __WT_CONFIG_CHOICE_prefix_compare, __WT_CONFIG_CHOICE_prepare_checkpoint_delay,
  __WT_CONFIG_CHOICE_prepare_resolution_1, __WT_CONFIG_CHOICE_prepare_resolution_2,
  __WT_CONFIG_CHOICE_sleep_before_read_overflow_onpage, __WT_CONFIG_CHOICE_split_1,
  __WT_CONFIG_CHOICE_split_2, __WT_CONFIG_CHOICE_split_3, __WT_CONFIG_CHOICE_split_4,
  __WT_CONFIG_CHOICE_split_5, __WT_CONFIG_CHOICE_split_6, __WT_CONFIG_CHOICE_split_7,
  __WT_CONFIG_CHOICE_split_8, __WT_CONFIG_CHOICE_tiered_flush_finish, NULL};

static const char *confchk_verbose14_choices[] = {__WT_CONFIG_CHOICE_all, __WT_CONFIG_CHOICE_api,
  __WT_CONFIG_CHOICE_backup, __WT_CONFIG_CHOICE_block, __WT_CONFIG_CHOICE_block_cache,
  __WT_CONFIG_CHOICE_checkpoint, __WT_CONFIG_CHOICE_checkpoint_cleanup,
  __WT_CONFIG_CHOICE_checkpoint_progress, __WT_CONFIG_CHOICE_chunkcache, __WT_CONFIG_CHOICE_compact,
  __WT_CONFIG_CHOICE_compact_progress, __WT_CONFIG_CHOICE_configuration,
  __WT_CONFIG_CHOICE_error_returns, __WT_CONFIG_CHOICE_evict, __WT_CONFIG_CHOICE_evict_stuck,
  __WT_CONFIG_CHOICE_evictserver, __WT_CONFIG_CHOICE_fileops, __WT_CONFIG_CHOICE_generation,
  __WT_CONFIG_CHOICE_handleops, __WT_CONFIG_CHOICE_history_store,
  __WT_CONFIG_CHOICE_history_store_activity, __WT_CONFIG_CHOICE_log, __WT_CONFIG_CHOICE_lsm,
  __WT_CONFIG_CHOICE_lsm_manager, __WT_CONFIG_CHOICE_metadata, __WT_CONFIG_CHOICE_mutex,
  __WT_CONFIG_CHOICE_out_of_order, __WT_CONFIG_CHOICE_overflow, __WT_CONFIG_CHOICE_read,
  __WT_CONFIG_CHOICE_reconcile, __WT_CONFIG_CHOICE_recovery, __WT_CONFIG_CHOICE_recovery_progress,
  __WT_CONFIG_CHOICE_rts, __WT_CONFIG_CHOICE_salvage, __WT_CONFIG_CHOICE_shared_cache,
  __WT_CONFIG_CHOICE_split, __WT_CONFIG_CHOICE_temporary, __WT_CONFIG_CHOICE_thread_group,
  __WT_CONFIG_CHOICE_tiered, __WT_CONFIG_CHOICE_timestamp, __WT_CONFIG_CHOICE_transaction,
  __WT_CONFIG_CHOICE_verify, __WT_CONFIG_CHOICE_version, __WT_CONFIG_CHOICE_write, NULL};

static const char *confchk_write_through2_choices[] = {
  __WT_CONFIG_CHOICE_data, __WT_CONFIG_CHOICE_log, NULL};
>>>>>>> 9483a6ad

static const WT_CONFIG_CHECK confchk_wiredtiger_open_all[] = {
  {"backup_restore_target", "list", NULL, NULL, NULL, 0, NULL, WT_CONFIG_COMPILED_TYPE_LIST, 272,
    INT64_MIN, INT64_MAX, NULL},
  {"block_cache", "category", NULL, NULL, confchk_wiredtiger_open_block_cache_subconfigs, 12,
    confchk_wiredtiger_open_block_cache_subconfigs_jump, WT_CONFIG_COMPILED_TYPE_CATEGORY, 176,
    INT64_MIN, INT64_MAX, NULL},
  {"buffer_alignment", "int", NULL, "min=-1,max=1MB", NULL, 0, NULL, WT_CONFIG_COMPILED_TYPE_INT,
    273, -1, 1LL * WT_MEGABYTE, NULL},
  {"builtin_extension_config", "string", NULL, NULL, NULL, 0, NULL, WT_CONFIG_COMPILED_TYPE_STRING,
    274, INT64_MIN, INT64_MAX, NULL},
  {"cache_cursors", "boolean", NULL, NULL, NULL, 0, NULL, WT_CONFIG_COMPILED_TYPE_BOOLEAN, 265,
    INT64_MIN, INT64_MAX, NULL},
  {"cache_max_wait_ms", "int", NULL, "min=0", NULL, 0, NULL, WT_CONFIG_COMPILED_TYPE_INT, 187, 0,
    INT64_MAX, NULL},
  {"cache_overhead", "int", NULL, "min=0,max=30", NULL, 0, NULL, WT_CONFIG_COMPILED_TYPE_INT, 188,
    0, 30, NULL},
  {"cache_size", "int", NULL, "min=1MB,max=10TB", NULL, 0, NULL, WT_CONFIG_COMPILED_TYPE_INT, 189,
    1LL * WT_MEGABYTE, 10LL * WT_TERABYTE, NULL},
  {"cache_stuck_timeout_ms", "int", NULL, "min=0", NULL, 0, NULL, WT_CONFIG_COMPILED_TYPE_INT, 190,
    0, INT64_MAX, NULL},
  {"checkpoint", "category", NULL, NULL, confchk_wiredtiger_open_checkpoint_subconfigs, 2,
    confchk_wiredtiger_open_checkpoint_subconfigs_jump, WT_CONFIG_COMPILED_TYPE_CATEGORY, 191,
    INT64_MIN, INT64_MAX, NULL},
  {"checkpoint_cleanup", "category", NULL, NULL,
    confchk_wiredtiger_open_checkpoint_cleanup_subconfigs, 2,
    confchk_wiredtiger_open_checkpoint_cleanup_subconfigs_jump, WT_CONFIG_COMPILED_TYPE_CATEGORY,
    194, INT64_MIN, INT64_MAX, NULL},
  {"checkpoint_sync", "boolean", NULL, NULL, NULL, 0, NULL, WT_CONFIG_COMPILED_TYPE_BOOLEAN, 275,
    INT64_MIN, INT64_MAX, NULL},
  {"chunk_cache", "category", NULL, NULL, confchk_wiredtiger_open_chunk_cache_subconfigs, 9,
    confchk_wiredtiger_open_chunk_cache_subconfigs_jump, WT_CONFIG_COMPILED_TYPE_CATEGORY, 196,
    INT64_MIN, INT64_MAX, NULL},
  {"compatibility", "category", NULL, NULL, confchk_wiredtiger_open_compatibility_subconfigs, 3,
    confchk_wiredtiger_open_compatibility_subconfigs_jump, WT_CONFIG_COMPILED_TYPE_CATEGORY, 198,
    INT64_MIN, INT64_MAX, NULL},
  {"compile_configuration_count", "int", NULL, "min=500", NULL, 0, NULL,
    WT_CONFIG_COMPILED_TYPE_INT, 282, 500, INT64_MAX, NULL},
  {"config_base", "boolean", NULL, NULL, NULL, 0, NULL, WT_CONFIG_COMPILED_TYPE_BOOLEAN, 283,
    INT64_MIN, INT64_MAX, NULL},
  {"create", "boolean", NULL, NULL, NULL, 0, NULL, WT_CONFIG_COMPILED_TYPE_BOOLEAN, 284, INT64_MIN,
    INT64_MAX, NULL},
  {"debug_mode", "category", NULL, NULL, confchk_wiredtiger_open_debug_mode_subconfigs, 15,
    confchk_wiredtiger_open_debug_mode_subconfigs_jump, WT_CONFIG_COMPILED_TYPE_CATEGORY, 200,
    INT64_MIN, INT64_MAX, NULL},
  {"direct_io", "list", NULL, "choices=[\"checkpoint\",\"data\",\"log\"]", NULL, 0, NULL,
    WT_CONFIG_COMPILED_TYPE_LIST, 285, INT64_MIN, INT64_MAX, confchk_direct_io2_choices},
  {"encryption", "category", NULL, NULL, confchk_wiredtiger_open_encryption_subconfigs, 3,
    confchk_wiredtiger_open_encryption_subconfigs_jump, WT_CONFIG_COMPILED_TYPE_CATEGORY, 19,
    INT64_MIN, INT64_MAX, NULL},
  {"error_prefix", "string", NULL, NULL, NULL, 0, NULL, WT_CONFIG_COMPILED_TYPE_STRING, 216,
    INT64_MIN, INT64_MAX, NULL},
  {"eviction", "category", NULL, NULL, confchk_wiredtiger_open_eviction_subconfigs, 3,
    confchk_wiredtiger_open_eviction_subconfigs_jump, WT_CONFIG_COMPILED_TYPE_CATEGORY, 217,
    INT64_MIN, INT64_MAX, NULL},
  {"eviction_checkpoint_target", "int", NULL, "min=0,max=10TB", NULL, 0, NULL,
    WT_CONFIG_COMPILED_TYPE_INT, 221, 0, 10LL * WT_TERABYTE, NULL},
  {"eviction_dirty_target", "int", NULL, "min=1,max=10TB", NULL, 0, NULL,
    WT_CONFIG_COMPILED_TYPE_INT, 222, 1, 10LL * WT_TERABYTE, NULL},
  {"eviction_dirty_trigger", "int", NULL, "min=1,max=10TB", NULL, 0, NULL,
    WT_CONFIG_COMPILED_TYPE_INT, 223, 1, 10LL * WT_TERABYTE, NULL},
  {"eviction_target", "int", NULL, "min=10,max=10TB", NULL, 0, NULL, WT_CONFIG_COMPILED_TYPE_INT,
    224, 10, 10LL * WT_TERABYTE, NULL},
  {"eviction_trigger", "int", NULL, "min=10,max=10TB", NULL, 0, NULL, WT_CONFIG_COMPILED_TYPE_INT,
    225, 10, 10LL * WT_TERABYTE, NULL},
  {"eviction_updates_target", "int", NULL, "min=0,max=10TB", NULL, 0, NULL,
    WT_CONFIG_COMPILED_TYPE_INT, 226, 0, 10LL * WT_TERABYTE, NULL},
  {"eviction_updates_trigger", "int", NULL, "min=0,max=10TB", NULL, 0, NULL,
    WT_CONFIG_COMPILED_TYPE_INT, 227, 0, 10LL * WT_TERABYTE, NULL},
  {"exclusive", "boolean", NULL, NULL, NULL, 0, NULL, WT_CONFIG_COMPILED_TYPE_BOOLEAN, 103,
    INT64_MIN, INT64_MAX, NULL},
  {"extensions", "list", NULL, NULL, NULL, 0, NULL, WT_CONFIG_COMPILED_TYPE_LIST, 287, INT64_MIN,
    INT64_MAX, NULL},
  {"extra_diagnostics", "list", NULL,
    "choices=[\"all\",\"checkpoint_validate\",\"cursor_check\""
    ",\"disk_validate\",\"eviction_check\",\"generation_check\","
    "\"hs_validate\",\"key_out_of_order\",\"log_validate\","
    "\"prepared\",\"slow_operation\",\"txn_visibility\"]",
    NULL, 0, NULL, WT_CONFIG_COMPILED_TYPE_LIST, 228, INT64_MIN, INT64_MAX,
    confchk_extra_diagnostics3_choices},
  {"file_extend", "list", NULL, "choices=[\"data\",\"log\"]", NULL, 0, NULL,
    WT_CONFIG_COMPILED_TYPE_LIST, 288, INT64_MIN, INT64_MAX, confchk_file_extend2_choices},
  {"file_manager", "category", NULL, NULL, confchk_wiredtiger_open_file_manager_subconfigs, 3,
    confchk_wiredtiger_open_file_manager_subconfigs_jump, WT_CONFIG_COMPILED_TYPE_CATEGORY, 229,
    INT64_MIN, INT64_MAX, NULL},
  {"generation_drain_timeout_ms", "int", NULL, "min=0", NULL, 0, NULL, WT_CONFIG_COMPILED_TYPE_INT,
    233, 0, INT64_MAX, NULL},
  {"hash", "category", NULL, NULL, confchk_wiredtiger_open_hash_subconfigs, 2,
    confchk_wiredtiger_open_hash_subconfigs_jump, WT_CONFIG_COMPILED_TYPE_CATEGORY, 289, INT64_MIN,
    INT64_MAX, NULL},
  {"hazard_max", "int", NULL, "min=15", NULL, 0, NULL, WT_CONFIG_COMPILED_TYPE_INT, 292, 15,
    INT64_MAX, NULL},
  {"history_store", "category", NULL, NULL, confchk_wiredtiger_open_history_store_subconfigs, 1,
    confchk_wiredtiger_open_history_store_subconfigs_jump, WT_CONFIG_COMPILED_TYPE_CATEGORY, 234,
    INT64_MIN, INT64_MAX, NULL},
  {"in_memory", "boolean", NULL, NULL, NULL, 0, NULL, WT_CONFIG_COMPILED_TYPE_BOOLEAN, 293,
    INT64_MIN, INT64_MAX, NULL},
  {"io_capacity", "category", NULL, NULL, confchk_wiredtiger_open_io_capacity_subconfigs, 2,
    confchk_wiredtiger_open_io_capacity_subconfigs_jump, WT_CONFIG_COMPILED_TYPE_CATEGORY, 236,
    INT64_MIN, INT64_MAX, NULL},
  {"json_output", "list", NULL, "choices=[\"error\",\"message\"]", NULL, 0, NULL,
    WT_CONFIG_COMPILED_TYPE_LIST, 239, INT64_MIN, INT64_MAX, confchk_json_output3_choices},
  {"log", "category", NULL, NULL, confchk_wiredtiger_open_log_subconfigs, 12,
    confchk_wiredtiger_open_log_subconfigs_jump, WT_CONFIG_COMPILED_TYPE_CATEGORY, 36, INT64_MIN,
    INT64_MAX, NULL},
  {"lsm_manager", "category", NULL, NULL, confchk_wiredtiger_open_lsm_manager_subconfigs, 2,
    confchk_wiredtiger_open_lsm_manager_subconfigs_jump, WT_CONFIG_COMPILED_TYPE_CATEGORY, 246,
    INT64_MIN, INT64_MAX, NULL},
  {"mmap", "boolean", NULL, NULL, NULL, 0, NULL, WT_CONFIG_COMPILED_TYPE_BOOLEAN, 297, INT64_MIN,
    INT64_MAX, NULL},
  {"mmap_all", "boolean", NULL, NULL, NULL, 0, NULL, WT_CONFIG_COMPILED_TYPE_BOOLEAN, 298,
    INT64_MIN, INT64_MAX, NULL},
  {"multiprocess", "boolean", NULL, NULL, NULL, 0, NULL, WT_CONFIG_COMPILED_TYPE_BOOLEAN, 299,
    INT64_MIN, INT64_MAX, NULL},
  {"operation_timeout_ms", "int", NULL, "min=0", NULL, 0, NULL, WT_CONFIG_COMPILED_TYPE_INT, 157, 0,
    INT64_MAX, NULL},
  {"operation_tracking", "category", NULL, NULL,
    confchk_wiredtiger_open_operation_tracking_subconfigs, 2,
    confchk_wiredtiger_open_operation_tracking_subconfigs_jump, WT_CONFIG_COMPILED_TYPE_CATEGORY,
    249, INT64_MIN, INT64_MAX, NULL},
  {"prefetch", "category", NULL, NULL, confchk_wiredtiger_open_prefetch_subconfigs, 2,
    confchk_wiredtiger_open_prefetch_subconfigs_jump, WT_CONFIG_COMPILED_TYPE_CATEGORY, 269,
    INT64_MIN, INT64_MAX, NULL},
  {"readonly", "boolean", NULL, NULL, NULL, 0, NULL, WT_CONFIG_COMPILED_TYPE_BOOLEAN, 60, INT64_MIN,
    INT64_MAX, NULL},
  {"salvage", "boolean", NULL, NULL, NULL, 0, NULL, WT_CONFIG_COMPILED_TYPE_BOOLEAN, 302, INT64_MIN,
    INT64_MAX, NULL},
  {"session_max", "int", NULL, "min=1", NULL, 0, NULL, WT_CONFIG_COMPILED_TYPE_INT, 303, 1,
    INT64_MAX, NULL},
  {"session_scratch_max", "int", NULL, NULL, NULL, 0, NULL, WT_CONFIG_COMPILED_TYPE_INT, 304,
    INT64_MIN, INT64_MAX, NULL},
  {"session_table_cache", "boolean", NULL, NULL, NULL, 0, NULL, WT_CONFIG_COMPILED_TYPE_BOOLEAN,
    305, INT64_MIN, INT64_MAX, NULL},
  {"shared_cache", "category", NULL, NULL, confchk_wiredtiger_open_shared_cache_subconfigs, 5,
    confchk_wiredtiger_open_shared_cache_subconfigs_jump, WT_CONFIG_COMPILED_TYPE_CATEGORY, 251,
    INT64_MIN, INT64_MAX, NULL},
  {"statistics", "list", NULL,
    "choices=[\"all\",\"cache_walk\",\"fast\",\"none\","
    "\"clear\",\"tree_walk\"]",
    NULL, 0, NULL, WT_CONFIG_COMPILED_TYPE_LIST, 140, INT64_MIN, INT64_MAX,
    confchk_statistics4_choices},
  {"statistics_log", "category", NULL, NULL, confchk_wiredtiger_open_statistics_log_subconfigs, 6,
    confchk_wiredtiger_open_statistics_log_subconfigs_jump, WT_CONFIG_COMPILED_TYPE_CATEGORY, 255,
    INT64_MIN, INT64_MAX, NULL},
  {"tiered_storage", "category", NULL, NULL, confchk_tiered_storage_subconfigs, 8,
    confchk_tiered_storage_subconfigs_jump, WT_CONFIG_COMPILED_TYPE_CATEGORY, 47, INT64_MIN,
    INT64_MAX, NULL},
  {"timing_stress_for_test", "list", NULL,
    "choices=[\"aggressive_stash_free\",\"aggressive_sweep\","
    "\"backup_rename\",\"checkpoint_evict_page\","
    "\"checkpoint_handle\",\"checkpoint_slow\",\"checkpoint_stop\","
    "\"commit_transaction_slow\",\"compact_slow\","
    "\"evict_reposition\",\"failpoint_eviction_split\","
    "\"failpoint_history_store_delete_key_from_ts\","
    "\"history_store_checkpoint_delay\",\"history_store_search\","
    "\"history_store_sweep_race\",\"prefetch_delay\","
    "\"prefix_compare\",\"prepare_checkpoint_delay\","
    "\"prepare_resolution_1\",\"prepare_resolution_2\","
    "\"sleep_before_read_overflow_onpage\",\"split_1\",\"split_2\","
    "\"split_3\",\"split_4\",\"split_5\",\"split_6\",\"split_7\","
    "\"split_8\",\"tiered_flush_finish\"]",
    NULL, 0, NULL, WT_CONFIG_COMPILED_TYPE_LIST, 260, INT64_MIN, INT64_MAX,
    confchk_timing_stress_for_test3_choices},
  {"transaction_sync", "category", NULL, NULL, confchk_wiredtiger_open_transaction_sync_subconfigs,
    2, confchk_wiredtiger_open_transaction_sync_subconfigs_jump, WT_CONFIG_COMPILED_TYPE_CATEGORY,
    307, INT64_MIN, INT64_MAX, NULL},
  {"use_environment", "boolean", NULL, NULL, NULL, 0, NULL, WT_CONFIG_COMPILED_TYPE_BOOLEAN, 308,
    INT64_MIN, INT64_MAX, NULL},
  {"use_environment_priv", "boolean", NULL, NULL, NULL, 0, NULL, WT_CONFIG_COMPILED_TYPE_BOOLEAN,
    309, INT64_MIN, INT64_MAX, NULL},
  {"verbose", "list", NULL,
<<<<<<< HEAD
    "choices=[\"api\",\"backup\",\"block\",\"block_cache\","
    "\"cache_trace\",\"checkpoint\",\"checkpoint_cleanup\","
    "\"checkpoint_progress\",\"chunkcache\",\"compact\","
    "\"compact_progress\",\"error_returns\",\"evict\",\"evict_stuck\""
    ",\"evictserver\",\"fileops\",\"generation\",\"handleops\","
    "\"history_store\",\"history_store_activity\",\"log\",\"lsm\","
    "\"lsm_manager\",\"metadata\",\"mutex\",\"out_of_order\","
    "\"overflow\",\"read\",\"reconcile\",\"recovery\","
    "\"recovery_progress\",\"rts\",\"salvage\",\"shared_cache\","
    "\"split\",\"temporary\",\"thread_group\",\"tiered\","
    "\"timestamp\",\"transaction\",\"verify\",\"version\",\"write\"]",
    NULL, 0, NULL, WT_CONFIG_COMPILED_TYPE_LIST, INT64_MIN, INT64_MAX, confchk_verbose14_choices},
  {"verify_metadata", "boolean", NULL, NULL, NULL, 0, NULL, WT_CONFIG_COMPILED_TYPE_BOOLEAN,
=======
    "choices=[\"all\",\"api\",\"backup\",\"block\","
    "\"block_cache\",\"checkpoint\",\"checkpoint_cleanup\","
    "\"checkpoint_progress\",\"chunkcache\",\"compact\","
    "\"compact_progress\",\"configuration\",\"error_returns\","
    "\"evict\",\"evict_stuck\",\"evictserver\",\"fileops\","
    "\"generation\",\"handleops\",\"history_store\","
    "\"history_store_activity\",\"log\",\"lsm\",\"lsm_manager\","
    "\"metadata\",\"mutex\",\"out_of_order\",\"overflow\",\"read\","
    "\"reconcile\",\"recovery\",\"recovery_progress\",\"rts\","
    "\"salvage\",\"shared_cache\",\"split\",\"temporary\","
    "\"thread_group\",\"tiered\",\"timestamp\",\"transaction\","
    "\"verify\",\"version\",\"write\"]",
    NULL, 0, NULL, WT_CONFIG_COMPILED_TYPE_LIST, 10, INT64_MIN, INT64_MAX,
    confchk_verbose14_choices},
  {"verify_metadata", "boolean", NULL, NULL, NULL, 0, NULL, WT_CONFIG_COMPILED_TYPE_BOOLEAN, 310,
>>>>>>> 9483a6ad
    INT64_MIN, INT64_MAX, NULL},
  {"version", "string", NULL, NULL, NULL, 0, NULL, WT_CONFIG_COMPILED_TYPE_STRING, 62, INT64_MIN,
    INT64_MAX, NULL},
  {"write_through", "list", NULL, "choices=[\"data\",\"log\"]", NULL, 0, NULL,
    WT_CONFIG_COMPILED_TYPE_LIST, 311, INT64_MIN, INT64_MAX, confchk_write_through2_choices},
  {NULL, NULL, NULL, NULL, NULL, 0, NULL, 0, 0, 0, 0, NULL}};

static const uint8_t confchk_wiredtiger_open_all_jump[WT_CONFIG_JUMP_TABLE_SIZE] = {0, 0, 0, 0, 0,
  0, 0, 0, 0, 0, 0, 0, 0, 0, 0, 0, 0, 0, 0, 0, 0, 0, 0, 0, 0, 0, 0, 0, 0, 0, 0, 0, 0, 0, 0, 0, 0, 0,
  0, 0, 0, 0, 0, 0, 0, 0, 0, 0, 0, 0, 0, 0, 0, 0, 0, 0, 0, 0, 0, 0, 0, 0, 0, 0, 0, 0, 0, 0, 0, 0, 0,
<<<<<<< HEAD
  0, 0, 0, 0, 0, 0, 0, 0, 0, 0, 0, 0, 0, 0, 0, 0, 0, 0, 0, 0, 0, 0, 0, 0, 0, 0, 0, 0, 4, 16, 18, 31,
  33, 34, 37, 39, 40, 40, 42, 45, 45, 47, 47, 47, 48, 55, 58, 60, 63, 64, 64, 64, 64, 64, 64, 64,
  64};

static const char *confchk_checkpoint_cleanup4_choices[] = {"none", "reclaim_space", NULL};

static const char *confchk_direct_io3_choices[] = {"checkpoint", "data", "log", NULL};

static const char *confchk_extra_diagnostics4_choices[] = {"all", "checkpoint_validate",
  "cursor_check", "disk_validate", "eviction_check", "generation_check", "hs_validate",
  "key_out_of_order", "log_validate", "prepared", "slow_operation", "txn_visibility", NULL};

static const char *confchk_file_extend3_choices[] = {"data", "log", NULL};

static const char *confchk_json_output4_choices[] = {"error", "message", NULL};

static const char *confchk_statistics5_choices[] = {
  "all", "cache_walk", "fast", "none", "clear", "tree_walk", NULL};

static const char *confchk_timing_stress_for_test4_choices[] = {"aggressive_stash_free",
  "aggressive_sweep", "backup_rename", "checkpoint_evict_page", "checkpoint_handle",
  "checkpoint_slow", "checkpoint_stop", "compact_slow", "evict_reposition",
  "failpoint_eviction_split", "failpoint_history_store_delete_key_from_ts",
  "history_store_checkpoint_delay", "history_store_search", "history_store_sweep_race",
  "prefix_compare", "prepare_checkpoint_delay", "prepare_resolution_1", "prepare_resolution_2",
  "sleep_before_read_overflow_onpage", "split_1", "split_2", "split_3", "split_4", "split_5",
  "split_6", "split_7", "split_8", "tiered_flush_finish", NULL};

static const char *confchk_verbose15_choices[] = {"api", "backup", "block", "block_cache",
  "cache_trace", "checkpoint", "checkpoint_cleanup", "checkpoint_progress", "chunkcache", "compact",
  "compact_progress", "error_returns", "evict", "evict_stuck", "evictserver", "fileops",
  "generation", "handleops", "history_store", "history_store_activity", "log", "lsm", "lsm_manager",
  "metadata", "mutex", "out_of_order", "overflow", "read", "reconcile", "recovery",
  "recovery_progress", "rts", "salvage", "shared_cache", "split", "temporary", "thread_group",
  "tiered", "timestamp", "transaction", "verify", "version", "write", NULL};

static const char *confchk_write_through3_choices[] = {"data", "log", NULL};
=======
  0, 0, 0, 0, 0, 0, 0, 0, 0, 0, 0, 0, 0, 0, 0, 0, 0, 0, 0, 0, 0, 0, 0, 0, 0, 0, 0, 0, 4, 17, 19, 32,
  34, 35, 38, 40, 41, 41, 43, 46, 46, 48, 49, 49, 50, 57, 60, 62, 65, 66, 66, 66, 66, 66, 66, 66,
  66};

static const char *confchk_direct_io3_choices[] = {
  __WT_CONFIG_CHOICE_checkpoint, __WT_CONFIG_CHOICE_data, __WT_CONFIG_CHOICE_log, NULL};

static const char *confchk_extra_diagnostics4_choices[] = {__WT_CONFIG_CHOICE_all,
  __WT_CONFIG_CHOICE_checkpoint_validate, __WT_CONFIG_CHOICE_cursor_check,
  __WT_CONFIG_CHOICE_disk_validate, __WT_CONFIG_CHOICE_eviction_check,
  __WT_CONFIG_CHOICE_generation_check, __WT_CONFIG_CHOICE_hs_validate,
  __WT_CONFIG_CHOICE_key_out_of_order, __WT_CONFIG_CHOICE_log_validate, __WT_CONFIG_CHOICE_prepared,
  __WT_CONFIG_CHOICE_slow_operation, __WT_CONFIG_CHOICE_txn_visibility, NULL};

static const char *confchk_file_extend3_choices[] = {
  __WT_CONFIG_CHOICE_data, __WT_CONFIG_CHOICE_log, NULL};

static const char *confchk_json_output4_choices[] = {
  __WT_CONFIG_CHOICE_error, __WT_CONFIG_CHOICE_message, NULL};

static const char *confchk_statistics5_choices[] = {__WT_CONFIG_CHOICE_all,
  __WT_CONFIG_CHOICE_cache_walk, __WT_CONFIG_CHOICE_fast, __WT_CONFIG_CHOICE_none,
  __WT_CONFIG_CHOICE_clear, __WT_CONFIG_CHOICE_tree_walk, NULL};

static const char *confchk_timing_stress_for_test4_choices[] = {
  __WT_CONFIG_CHOICE_aggressive_stash_free, __WT_CONFIG_CHOICE_aggressive_sweep,
  __WT_CONFIG_CHOICE_backup_rename, __WT_CONFIG_CHOICE_checkpoint_evict_page,
  __WT_CONFIG_CHOICE_checkpoint_handle, __WT_CONFIG_CHOICE_checkpoint_slow,
  __WT_CONFIG_CHOICE_checkpoint_stop, __WT_CONFIG_CHOICE_commit_transaction_slow,
  __WT_CONFIG_CHOICE_compact_slow, __WT_CONFIG_CHOICE_evict_reposition,
  __WT_CONFIG_CHOICE_failpoint_eviction_split,
  __WT_CONFIG_CHOICE_failpoint_history_store_delete_key_from_ts,
  __WT_CONFIG_CHOICE_history_store_checkpoint_delay, __WT_CONFIG_CHOICE_history_store_search,
  __WT_CONFIG_CHOICE_history_store_sweep_race, __WT_CONFIG_CHOICE_prefetch_delay,
  __WT_CONFIG_CHOICE_prefix_compare, __WT_CONFIG_CHOICE_prepare_checkpoint_delay,
  __WT_CONFIG_CHOICE_prepare_resolution_1, __WT_CONFIG_CHOICE_prepare_resolution_2,
  __WT_CONFIG_CHOICE_sleep_before_read_overflow_onpage, __WT_CONFIG_CHOICE_split_1,
  __WT_CONFIG_CHOICE_split_2, __WT_CONFIG_CHOICE_split_3, __WT_CONFIG_CHOICE_split_4,
  __WT_CONFIG_CHOICE_split_5, __WT_CONFIG_CHOICE_split_6, __WT_CONFIG_CHOICE_split_7,
  __WT_CONFIG_CHOICE_split_8, __WT_CONFIG_CHOICE_tiered_flush_finish, NULL};

static const char *confchk_verbose15_choices[] = {__WT_CONFIG_CHOICE_all, __WT_CONFIG_CHOICE_api,
  __WT_CONFIG_CHOICE_backup, __WT_CONFIG_CHOICE_block, __WT_CONFIG_CHOICE_block_cache,
  __WT_CONFIG_CHOICE_checkpoint, __WT_CONFIG_CHOICE_checkpoint_cleanup,
  __WT_CONFIG_CHOICE_checkpoint_progress, __WT_CONFIG_CHOICE_chunkcache, __WT_CONFIG_CHOICE_compact,
  __WT_CONFIG_CHOICE_compact_progress, __WT_CONFIG_CHOICE_configuration,
  __WT_CONFIG_CHOICE_error_returns, __WT_CONFIG_CHOICE_evict, __WT_CONFIG_CHOICE_evict_stuck,
  __WT_CONFIG_CHOICE_evictserver, __WT_CONFIG_CHOICE_fileops, __WT_CONFIG_CHOICE_generation,
  __WT_CONFIG_CHOICE_handleops, __WT_CONFIG_CHOICE_history_store,
  __WT_CONFIG_CHOICE_history_store_activity, __WT_CONFIG_CHOICE_log, __WT_CONFIG_CHOICE_lsm,
  __WT_CONFIG_CHOICE_lsm_manager, __WT_CONFIG_CHOICE_metadata, __WT_CONFIG_CHOICE_mutex,
  __WT_CONFIG_CHOICE_out_of_order, __WT_CONFIG_CHOICE_overflow, __WT_CONFIG_CHOICE_read,
  __WT_CONFIG_CHOICE_reconcile, __WT_CONFIG_CHOICE_recovery, __WT_CONFIG_CHOICE_recovery_progress,
  __WT_CONFIG_CHOICE_rts, __WT_CONFIG_CHOICE_salvage, __WT_CONFIG_CHOICE_shared_cache,
  __WT_CONFIG_CHOICE_split, __WT_CONFIG_CHOICE_temporary, __WT_CONFIG_CHOICE_thread_group,
  __WT_CONFIG_CHOICE_tiered, __WT_CONFIG_CHOICE_timestamp, __WT_CONFIG_CHOICE_transaction,
  __WT_CONFIG_CHOICE_verify, __WT_CONFIG_CHOICE_version, __WT_CONFIG_CHOICE_write, NULL};

static const char *confchk_write_through3_choices[] = {
  __WT_CONFIG_CHOICE_data, __WT_CONFIG_CHOICE_log, NULL};
>>>>>>> 9483a6ad

static const WT_CONFIG_CHECK confchk_wiredtiger_open_basecfg[] = {
  {"backup_restore_target", "list", NULL, NULL, NULL, 0, NULL, WT_CONFIG_COMPILED_TYPE_LIST, 272,
    INT64_MIN, INT64_MAX, NULL},
  {"block_cache", "category", NULL, NULL, confchk_wiredtiger_open_block_cache_subconfigs, 12,
    confchk_wiredtiger_open_block_cache_subconfigs_jump, WT_CONFIG_COMPILED_TYPE_CATEGORY, 176,
    INT64_MIN, INT64_MAX, NULL},
  {"buffer_alignment", "int", NULL, "min=-1,max=1MB", NULL, 0, NULL, WT_CONFIG_COMPILED_TYPE_INT,
    273, -1, 1LL * WT_MEGABYTE, NULL},
  {"builtin_extension_config", "string", NULL, NULL, NULL, 0, NULL, WT_CONFIG_COMPILED_TYPE_STRING,
    274, INT64_MIN, INT64_MAX, NULL},
  {"cache_cursors", "boolean", NULL, NULL, NULL, 0, NULL, WT_CONFIG_COMPILED_TYPE_BOOLEAN, 265,
    INT64_MIN, INT64_MAX, NULL},
  {"cache_max_wait_ms", "int", NULL, "min=0", NULL, 0, NULL, WT_CONFIG_COMPILED_TYPE_INT, 187, 0,
    INT64_MAX, NULL},
  {"cache_overhead", "int", NULL, "min=0,max=30", NULL, 0, NULL, WT_CONFIG_COMPILED_TYPE_INT, 188,
    0, 30, NULL},
  {"cache_size", "int", NULL, "min=1MB,max=10TB", NULL, 0, NULL, WT_CONFIG_COMPILED_TYPE_INT, 189,
    1LL * WT_MEGABYTE, 10LL * WT_TERABYTE, NULL},
  {"cache_stuck_timeout_ms", "int", NULL, "min=0", NULL, 0, NULL, WT_CONFIG_COMPILED_TYPE_INT, 190,
    0, INT64_MAX, NULL},
  {"checkpoint", "category", NULL, NULL, confchk_wiredtiger_open_checkpoint_subconfigs, 2,
    confchk_wiredtiger_open_checkpoint_subconfigs_jump, WT_CONFIG_COMPILED_TYPE_CATEGORY, 191,
    INT64_MIN, INT64_MAX, NULL},
  {"checkpoint_cleanup", "category", NULL, NULL,
    confchk_wiredtiger_open_checkpoint_cleanup_subconfigs, 2,
    confchk_wiredtiger_open_checkpoint_cleanup_subconfigs_jump, WT_CONFIG_COMPILED_TYPE_CATEGORY,
    194, INT64_MIN, INT64_MAX, NULL},
  {"checkpoint_sync", "boolean", NULL, NULL, NULL, 0, NULL, WT_CONFIG_COMPILED_TYPE_BOOLEAN, 275,
    INT64_MIN, INT64_MAX, NULL},
  {"chunk_cache", "category", NULL, NULL, confchk_wiredtiger_open_chunk_cache_subconfigs, 9,
    confchk_wiredtiger_open_chunk_cache_subconfigs_jump, WT_CONFIG_COMPILED_TYPE_CATEGORY, 196,
    INT64_MIN, INT64_MAX, NULL},
  {"compatibility", "category", NULL, NULL, confchk_wiredtiger_open_compatibility_subconfigs, 3,
    confchk_wiredtiger_open_compatibility_subconfigs_jump, WT_CONFIG_COMPILED_TYPE_CATEGORY, 198,
    INT64_MIN, INT64_MAX, NULL},
  {"compile_configuration_count", "int", NULL, "min=500", NULL, 0, NULL,
    WT_CONFIG_COMPILED_TYPE_INT, 282, 500, INT64_MAX, NULL},
  {"debug_mode", "category", NULL, NULL, confchk_wiredtiger_open_debug_mode_subconfigs, 15,
    confchk_wiredtiger_open_debug_mode_subconfigs_jump, WT_CONFIG_COMPILED_TYPE_CATEGORY, 200,
    INT64_MIN, INT64_MAX, NULL},
  {"direct_io", "list", NULL, "choices=[\"checkpoint\",\"data\",\"log\"]", NULL, 0, NULL,
    WT_CONFIG_COMPILED_TYPE_LIST, 285, INT64_MIN, INT64_MAX, confchk_direct_io3_choices},
  {"encryption", "category", NULL, NULL, confchk_wiredtiger_open_encryption_subconfigs, 3,
    confchk_wiredtiger_open_encryption_subconfigs_jump, WT_CONFIG_COMPILED_TYPE_CATEGORY, 19,
    INT64_MIN, INT64_MAX, NULL},
  {"error_prefix", "string", NULL, NULL, NULL, 0, NULL, WT_CONFIG_COMPILED_TYPE_STRING, 216,
    INT64_MIN, INT64_MAX, NULL},
  {"eviction", "category", NULL, NULL, confchk_wiredtiger_open_eviction_subconfigs, 3,
    confchk_wiredtiger_open_eviction_subconfigs_jump, WT_CONFIG_COMPILED_TYPE_CATEGORY, 217,
    INT64_MIN, INT64_MAX, NULL},
  {"eviction_checkpoint_target", "int", NULL, "min=0,max=10TB", NULL, 0, NULL,
    WT_CONFIG_COMPILED_TYPE_INT, 221, 0, 10LL * WT_TERABYTE, NULL},
  {"eviction_dirty_target", "int", NULL, "min=1,max=10TB", NULL, 0, NULL,
    WT_CONFIG_COMPILED_TYPE_INT, 222, 1, 10LL * WT_TERABYTE, NULL},
  {"eviction_dirty_trigger", "int", NULL, "min=1,max=10TB", NULL, 0, NULL,
    WT_CONFIG_COMPILED_TYPE_INT, 223, 1, 10LL * WT_TERABYTE, NULL},
  {"eviction_target", "int", NULL, "min=10,max=10TB", NULL, 0, NULL, WT_CONFIG_COMPILED_TYPE_INT,
    224, 10, 10LL * WT_TERABYTE, NULL},
  {"eviction_trigger", "int", NULL, "min=10,max=10TB", NULL, 0, NULL, WT_CONFIG_COMPILED_TYPE_INT,
    225, 10, 10LL * WT_TERABYTE, NULL},
  {"eviction_updates_target", "int", NULL, "min=0,max=10TB", NULL, 0, NULL,
    WT_CONFIG_COMPILED_TYPE_INT, 226, 0, 10LL * WT_TERABYTE, NULL},
  {"eviction_updates_trigger", "int", NULL, "min=0,max=10TB", NULL, 0, NULL,
    WT_CONFIG_COMPILED_TYPE_INT, 227, 0, 10LL * WT_TERABYTE, NULL},
  {"extensions", "list", NULL, NULL, NULL, 0, NULL, WT_CONFIG_COMPILED_TYPE_LIST, 287, INT64_MIN,
    INT64_MAX, NULL},
  {"extra_diagnostics", "list", NULL,
    "choices=[\"all\",\"checkpoint_validate\",\"cursor_check\""
    ",\"disk_validate\",\"eviction_check\",\"generation_check\","
    "\"hs_validate\",\"key_out_of_order\",\"log_validate\","
    "\"prepared\",\"slow_operation\",\"txn_visibility\"]",
    NULL, 0, NULL, WT_CONFIG_COMPILED_TYPE_LIST, 228, INT64_MIN, INT64_MAX,
    confchk_extra_diagnostics4_choices},
  {"file_extend", "list", NULL, "choices=[\"data\",\"log\"]", NULL, 0, NULL,
    WT_CONFIG_COMPILED_TYPE_LIST, 288, INT64_MIN, INT64_MAX, confchk_file_extend3_choices},
  {"file_manager", "category", NULL, NULL, confchk_wiredtiger_open_file_manager_subconfigs, 3,
    confchk_wiredtiger_open_file_manager_subconfigs_jump, WT_CONFIG_COMPILED_TYPE_CATEGORY, 229,
    INT64_MIN, INT64_MAX, NULL},
  {"generation_drain_timeout_ms", "int", NULL, "min=0", NULL, 0, NULL, WT_CONFIG_COMPILED_TYPE_INT,
    233, 0, INT64_MAX, NULL},
  {"hash", "category", NULL, NULL, confchk_wiredtiger_open_hash_subconfigs, 2,
    confchk_wiredtiger_open_hash_subconfigs_jump, WT_CONFIG_COMPILED_TYPE_CATEGORY, 289, INT64_MIN,
    INT64_MAX, NULL},
  {"hazard_max", "int", NULL, "min=15", NULL, 0, NULL, WT_CONFIG_COMPILED_TYPE_INT, 292, 15,
    INT64_MAX, NULL},
  {"history_store", "category", NULL, NULL, confchk_wiredtiger_open_history_store_subconfigs, 1,
    confchk_wiredtiger_open_history_store_subconfigs_jump, WT_CONFIG_COMPILED_TYPE_CATEGORY, 234,
    INT64_MIN, INT64_MAX, NULL},
  {"io_capacity", "category", NULL, NULL, confchk_wiredtiger_open_io_capacity_subconfigs, 2,
    confchk_wiredtiger_open_io_capacity_subconfigs_jump, WT_CONFIG_COMPILED_TYPE_CATEGORY, 236,
    INT64_MIN, INT64_MAX, NULL},
  {"json_output", "list", NULL, "choices=[\"error\",\"message\"]", NULL, 0, NULL,
    WT_CONFIG_COMPILED_TYPE_LIST, 239, INT64_MIN, INT64_MAX, confchk_json_output4_choices},
  {"log", "category", NULL, NULL, confchk_wiredtiger_open_log_subconfigs, 12,
    confchk_wiredtiger_open_log_subconfigs_jump, WT_CONFIG_COMPILED_TYPE_CATEGORY, 36, INT64_MIN,
    INT64_MAX, NULL},
  {"lsm_manager", "category", NULL, NULL, confchk_wiredtiger_open_lsm_manager_subconfigs, 2,
    confchk_wiredtiger_open_lsm_manager_subconfigs_jump, WT_CONFIG_COMPILED_TYPE_CATEGORY, 246,
    INT64_MIN, INT64_MAX, NULL},
  {"mmap", "boolean", NULL, NULL, NULL, 0, NULL, WT_CONFIG_COMPILED_TYPE_BOOLEAN, 297, INT64_MIN,
    INT64_MAX, NULL},
  {"mmap_all", "boolean", NULL, NULL, NULL, 0, NULL, WT_CONFIG_COMPILED_TYPE_BOOLEAN, 298,
    INT64_MIN, INT64_MAX, NULL},
  {"multiprocess", "boolean", NULL, NULL, NULL, 0, NULL, WT_CONFIG_COMPILED_TYPE_BOOLEAN, 299,
    INT64_MIN, INT64_MAX, NULL},
  {"operation_timeout_ms", "int", NULL, "min=0", NULL, 0, NULL, WT_CONFIG_COMPILED_TYPE_INT, 157, 0,
    INT64_MAX, NULL},
  {"operation_tracking", "category", NULL, NULL,
    confchk_wiredtiger_open_operation_tracking_subconfigs, 2,
    confchk_wiredtiger_open_operation_tracking_subconfigs_jump, WT_CONFIG_COMPILED_TYPE_CATEGORY,
    249, INT64_MIN, INT64_MAX, NULL},
  {"prefetch", "category", NULL, NULL, confchk_wiredtiger_open_prefetch_subconfigs, 2,
    confchk_wiredtiger_open_prefetch_subconfigs_jump, WT_CONFIG_COMPILED_TYPE_CATEGORY, 269,
    INT64_MIN, INT64_MAX, NULL},
  {"readonly", "boolean", NULL, NULL, NULL, 0, NULL, WT_CONFIG_COMPILED_TYPE_BOOLEAN, 60, INT64_MIN,
    INT64_MAX, NULL},
  {"salvage", "boolean", NULL, NULL, NULL, 0, NULL, WT_CONFIG_COMPILED_TYPE_BOOLEAN, 302, INT64_MIN,
    INT64_MAX, NULL},
  {"session_max", "int", NULL, "min=1", NULL, 0, NULL, WT_CONFIG_COMPILED_TYPE_INT, 303, 1,
    INT64_MAX, NULL},
  {"session_scratch_max", "int", NULL, NULL, NULL, 0, NULL, WT_CONFIG_COMPILED_TYPE_INT, 304,
    INT64_MIN, INT64_MAX, NULL},
  {"session_table_cache", "boolean", NULL, NULL, NULL, 0, NULL, WT_CONFIG_COMPILED_TYPE_BOOLEAN,
    305, INT64_MIN, INT64_MAX, NULL},
  {"shared_cache", "category", NULL, NULL, confchk_wiredtiger_open_shared_cache_subconfigs, 5,
    confchk_wiredtiger_open_shared_cache_subconfigs_jump, WT_CONFIG_COMPILED_TYPE_CATEGORY, 251,
    INT64_MIN, INT64_MAX, NULL},
  {"statistics", "list", NULL,
    "choices=[\"all\",\"cache_walk\",\"fast\",\"none\","
    "\"clear\",\"tree_walk\"]",
    NULL, 0, NULL, WT_CONFIG_COMPILED_TYPE_LIST, 140, INT64_MIN, INT64_MAX,
    confchk_statistics5_choices},
  {"statistics_log", "category", NULL, NULL, confchk_wiredtiger_open_statistics_log_subconfigs, 6,
    confchk_wiredtiger_open_statistics_log_subconfigs_jump, WT_CONFIG_COMPILED_TYPE_CATEGORY, 255,
    INT64_MIN, INT64_MAX, NULL},
  {"tiered_storage", "category", NULL, NULL, confchk_tiered_storage_subconfigs, 8,
    confchk_tiered_storage_subconfigs_jump, WT_CONFIG_COMPILED_TYPE_CATEGORY, 47, INT64_MIN,
    INT64_MAX, NULL},
  {"timing_stress_for_test", "list", NULL,
    "choices=[\"aggressive_stash_free\",\"aggressive_sweep\","
    "\"backup_rename\",\"checkpoint_evict_page\","
    "\"checkpoint_handle\",\"checkpoint_slow\",\"checkpoint_stop\","
    "\"commit_transaction_slow\",\"compact_slow\","
    "\"evict_reposition\",\"failpoint_eviction_split\","
    "\"failpoint_history_store_delete_key_from_ts\","
    "\"history_store_checkpoint_delay\",\"history_store_search\","
    "\"history_store_sweep_race\",\"prefetch_delay\","
    "\"prefix_compare\",\"prepare_checkpoint_delay\","
    "\"prepare_resolution_1\",\"prepare_resolution_2\","
    "\"sleep_before_read_overflow_onpage\",\"split_1\",\"split_2\","
    "\"split_3\",\"split_4\",\"split_5\",\"split_6\",\"split_7\","
    "\"split_8\",\"tiered_flush_finish\"]",
    NULL, 0, NULL, WT_CONFIG_COMPILED_TYPE_LIST, 260, INT64_MIN, INT64_MAX,
    confchk_timing_stress_for_test4_choices},
  {"transaction_sync", "category", NULL, NULL, confchk_wiredtiger_open_transaction_sync_subconfigs,
    2, confchk_wiredtiger_open_transaction_sync_subconfigs_jump, WT_CONFIG_COMPILED_TYPE_CATEGORY,
    307, INT64_MIN, INT64_MAX, NULL},
  {"verbose", "list", NULL,
<<<<<<< HEAD
    "choices=[\"api\",\"backup\",\"block\",\"block_cache\","
    "\"cache_trace\",\"checkpoint\",\"checkpoint_cleanup\","
    "\"checkpoint_progress\",\"chunkcache\",\"compact\","
    "\"compact_progress\",\"error_returns\",\"evict\",\"evict_stuck\""
    ",\"evictserver\",\"fileops\",\"generation\",\"handleops\","
    "\"history_store\",\"history_store_activity\",\"log\",\"lsm\","
    "\"lsm_manager\",\"metadata\",\"mutex\",\"out_of_order\","
    "\"overflow\",\"read\",\"reconcile\",\"recovery\","
    "\"recovery_progress\",\"rts\",\"salvage\",\"shared_cache\","
    "\"split\",\"temporary\",\"thread_group\",\"tiered\","
    "\"timestamp\",\"transaction\",\"verify\",\"version\",\"write\"]",
    NULL, 0, NULL, WT_CONFIG_COMPILED_TYPE_LIST, INT64_MIN, INT64_MAX, confchk_verbose15_choices},
  {"verify_metadata", "boolean", NULL, NULL, NULL, 0, NULL, WT_CONFIG_COMPILED_TYPE_BOOLEAN,
=======
    "choices=[\"all\",\"api\",\"backup\",\"block\","
    "\"block_cache\",\"checkpoint\",\"checkpoint_cleanup\","
    "\"checkpoint_progress\",\"chunkcache\",\"compact\","
    "\"compact_progress\",\"configuration\",\"error_returns\","
    "\"evict\",\"evict_stuck\",\"evictserver\",\"fileops\","
    "\"generation\",\"handleops\",\"history_store\","
    "\"history_store_activity\",\"log\",\"lsm\",\"lsm_manager\","
    "\"metadata\",\"mutex\",\"out_of_order\",\"overflow\",\"read\","
    "\"reconcile\",\"recovery\",\"recovery_progress\",\"rts\","
    "\"salvage\",\"shared_cache\",\"split\",\"temporary\","
    "\"thread_group\",\"tiered\",\"timestamp\",\"transaction\","
    "\"verify\",\"version\",\"write\"]",
    NULL, 0, NULL, WT_CONFIG_COMPILED_TYPE_LIST, 10, INT64_MIN, INT64_MAX,
    confchk_verbose15_choices},
  {"verify_metadata", "boolean", NULL, NULL, NULL, 0, NULL, WT_CONFIG_COMPILED_TYPE_BOOLEAN, 310,
>>>>>>> 9483a6ad
    INT64_MIN, INT64_MAX, NULL},
  {"version", "string", NULL, NULL, NULL, 0, NULL, WT_CONFIG_COMPILED_TYPE_STRING, 62, INT64_MIN,
    INT64_MAX, NULL},
  {"write_through", "list", NULL, "choices=[\"data\",\"log\"]", NULL, 0, NULL,
    WT_CONFIG_COMPILED_TYPE_LIST, 311, INT64_MIN, INT64_MAX, confchk_write_through3_choices},
  {NULL, NULL, NULL, NULL, NULL, 0, NULL, 0, 0, 0, 0, NULL}};

static const uint8_t confchk_wiredtiger_open_basecfg_jump[WT_CONFIG_JUMP_TABLE_SIZE] = {0, 0, 0, 0,
  0, 0, 0, 0, 0, 0, 0, 0, 0, 0, 0, 0, 0, 0, 0, 0, 0, 0, 0, 0, 0, 0, 0, 0, 0, 0, 0, 0, 0, 0, 0, 0, 0,
  0, 0, 0, 0, 0, 0, 0, 0, 0, 0, 0, 0, 0, 0, 0, 0, 0, 0, 0, 0, 0, 0, 0, 0, 0, 0, 0, 0, 0, 0, 0, 0, 0,
<<<<<<< HEAD
  0, 0, 0, 0, 0, 0, 0, 0, 0, 0, 0, 0, 0, 0, 0, 0, 0, 0, 0, 0, 0, 0, 0, 0, 0, 0, 0, 0, 0, 4, 14, 16,
  28, 30, 31, 34, 35, 36, 36, 38, 41, 41, 43, 43, 43, 44, 51, 54, 54, 57, 58, 58, 58, 58, 58, 58,
  58, 58};

static const char *confchk_checkpoint_cleanup5_choices[] = {"none", "reclaim_space", NULL};

static const char *confchk_direct_io4_choices[] = {"checkpoint", "data", "log", NULL};

static const char *confchk_extra_diagnostics5_choices[] = {"all", "checkpoint_validate",
  "cursor_check", "disk_validate", "eviction_check", "generation_check", "hs_validate",
  "key_out_of_order", "log_validate", "prepared", "slow_operation", "txn_visibility", NULL};

static const char *confchk_file_extend4_choices[] = {"data", "log", NULL};

static const char *confchk_json_output5_choices[] = {"error", "message", NULL};

static const char *confchk_statistics6_choices[] = {
  "all", "cache_walk", "fast", "none", "clear", "tree_walk", NULL};

static const char *confchk_timing_stress_for_test5_choices[] = {"aggressive_stash_free",
  "aggressive_sweep", "backup_rename", "checkpoint_evict_page", "checkpoint_handle",
  "checkpoint_slow", "checkpoint_stop", "compact_slow", "evict_reposition",
  "failpoint_eviction_split", "failpoint_history_store_delete_key_from_ts",
  "history_store_checkpoint_delay", "history_store_search", "history_store_sweep_race",
  "prefix_compare", "prepare_checkpoint_delay", "prepare_resolution_1", "prepare_resolution_2",
  "sleep_before_read_overflow_onpage", "split_1", "split_2", "split_3", "split_4", "split_5",
  "split_6", "split_7", "split_8", "tiered_flush_finish", NULL};

static const char *confchk_verbose16_choices[] = {"api", "backup", "block", "block_cache",
  "cache_trace", "checkpoint", "checkpoint_cleanup", "checkpoint_progress", "chunkcache", "compact",
  "compact_progress", "error_returns", "evict", "evict_stuck", "evictserver", "fileops",
  "generation", "handleops", "history_store", "history_store_activity", "log", "lsm", "lsm_manager",
  "metadata", "mutex", "out_of_order", "overflow", "read", "reconcile", "recovery",
  "recovery_progress", "rts", "salvage", "shared_cache", "split", "temporary", "thread_group",
  "tiered", "timestamp", "transaction", "verify", "version", "write", NULL};

static const char *confchk_write_through4_choices[] = {"data", "log", NULL};
=======
  0, 0, 0, 0, 0, 0, 0, 0, 0, 0, 0, 0, 0, 0, 0, 0, 0, 0, 0, 0, 0, 0, 0, 0, 0, 0, 0, 0, 0, 4, 15, 17,
  29, 31, 32, 35, 36, 37, 37, 39, 42, 42, 44, 45, 45, 46, 53, 56, 56, 59, 60, 60, 60, 60, 60, 60,
  60, 60};

static const char *confchk_direct_io4_choices[] = {
  __WT_CONFIG_CHOICE_checkpoint, __WT_CONFIG_CHOICE_data, __WT_CONFIG_CHOICE_log, NULL};

static const char *confchk_extra_diagnostics5_choices[] = {__WT_CONFIG_CHOICE_all,
  __WT_CONFIG_CHOICE_checkpoint_validate, __WT_CONFIG_CHOICE_cursor_check,
  __WT_CONFIG_CHOICE_disk_validate, __WT_CONFIG_CHOICE_eviction_check,
  __WT_CONFIG_CHOICE_generation_check, __WT_CONFIG_CHOICE_hs_validate,
  __WT_CONFIG_CHOICE_key_out_of_order, __WT_CONFIG_CHOICE_log_validate, __WT_CONFIG_CHOICE_prepared,
  __WT_CONFIG_CHOICE_slow_operation, __WT_CONFIG_CHOICE_txn_visibility, NULL};

static const char *confchk_file_extend4_choices[] = {
  __WT_CONFIG_CHOICE_data, __WT_CONFIG_CHOICE_log, NULL};

static const char *confchk_json_output5_choices[] = {
  __WT_CONFIG_CHOICE_error, __WT_CONFIG_CHOICE_message, NULL};

static const char *confchk_statistics6_choices[] = {__WT_CONFIG_CHOICE_all,
  __WT_CONFIG_CHOICE_cache_walk, __WT_CONFIG_CHOICE_fast, __WT_CONFIG_CHOICE_none,
  __WT_CONFIG_CHOICE_clear, __WT_CONFIG_CHOICE_tree_walk, NULL};

static const char *confchk_timing_stress_for_test5_choices[] = {
  __WT_CONFIG_CHOICE_aggressive_stash_free, __WT_CONFIG_CHOICE_aggressive_sweep,
  __WT_CONFIG_CHOICE_backup_rename, __WT_CONFIG_CHOICE_checkpoint_evict_page,
  __WT_CONFIG_CHOICE_checkpoint_handle, __WT_CONFIG_CHOICE_checkpoint_slow,
  __WT_CONFIG_CHOICE_checkpoint_stop, __WT_CONFIG_CHOICE_commit_transaction_slow,
  __WT_CONFIG_CHOICE_compact_slow, __WT_CONFIG_CHOICE_evict_reposition,
  __WT_CONFIG_CHOICE_failpoint_eviction_split,
  __WT_CONFIG_CHOICE_failpoint_history_store_delete_key_from_ts,
  __WT_CONFIG_CHOICE_history_store_checkpoint_delay, __WT_CONFIG_CHOICE_history_store_search,
  __WT_CONFIG_CHOICE_history_store_sweep_race, __WT_CONFIG_CHOICE_prefetch_delay,
  __WT_CONFIG_CHOICE_prefix_compare, __WT_CONFIG_CHOICE_prepare_checkpoint_delay,
  __WT_CONFIG_CHOICE_prepare_resolution_1, __WT_CONFIG_CHOICE_prepare_resolution_2,
  __WT_CONFIG_CHOICE_sleep_before_read_overflow_onpage, __WT_CONFIG_CHOICE_split_1,
  __WT_CONFIG_CHOICE_split_2, __WT_CONFIG_CHOICE_split_3, __WT_CONFIG_CHOICE_split_4,
  __WT_CONFIG_CHOICE_split_5, __WT_CONFIG_CHOICE_split_6, __WT_CONFIG_CHOICE_split_7,
  __WT_CONFIG_CHOICE_split_8, __WT_CONFIG_CHOICE_tiered_flush_finish, NULL};

static const char *confchk_verbose16_choices[] = {__WT_CONFIG_CHOICE_all, __WT_CONFIG_CHOICE_api,
  __WT_CONFIG_CHOICE_backup, __WT_CONFIG_CHOICE_block, __WT_CONFIG_CHOICE_block_cache,
  __WT_CONFIG_CHOICE_checkpoint, __WT_CONFIG_CHOICE_checkpoint_cleanup,
  __WT_CONFIG_CHOICE_checkpoint_progress, __WT_CONFIG_CHOICE_chunkcache, __WT_CONFIG_CHOICE_compact,
  __WT_CONFIG_CHOICE_compact_progress, __WT_CONFIG_CHOICE_configuration,
  __WT_CONFIG_CHOICE_error_returns, __WT_CONFIG_CHOICE_evict, __WT_CONFIG_CHOICE_evict_stuck,
  __WT_CONFIG_CHOICE_evictserver, __WT_CONFIG_CHOICE_fileops, __WT_CONFIG_CHOICE_generation,
  __WT_CONFIG_CHOICE_handleops, __WT_CONFIG_CHOICE_history_store,
  __WT_CONFIG_CHOICE_history_store_activity, __WT_CONFIG_CHOICE_log, __WT_CONFIG_CHOICE_lsm,
  __WT_CONFIG_CHOICE_lsm_manager, __WT_CONFIG_CHOICE_metadata, __WT_CONFIG_CHOICE_mutex,
  __WT_CONFIG_CHOICE_out_of_order, __WT_CONFIG_CHOICE_overflow, __WT_CONFIG_CHOICE_read,
  __WT_CONFIG_CHOICE_reconcile, __WT_CONFIG_CHOICE_recovery, __WT_CONFIG_CHOICE_recovery_progress,
  __WT_CONFIG_CHOICE_rts, __WT_CONFIG_CHOICE_salvage, __WT_CONFIG_CHOICE_shared_cache,
  __WT_CONFIG_CHOICE_split, __WT_CONFIG_CHOICE_temporary, __WT_CONFIG_CHOICE_thread_group,
  __WT_CONFIG_CHOICE_tiered, __WT_CONFIG_CHOICE_timestamp, __WT_CONFIG_CHOICE_transaction,
  __WT_CONFIG_CHOICE_verify, __WT_CONFIG_CHOICE_version, __WT_CONFIG_CHOICE_write, NULL};

static const char *confchk_write_through4_choices[] = {
  __WT_CONFIG_CHOICE_data, __WT_CONFIG_CHOICE_log, NULL};
>>>>>>> 9483a6ad

static const WT_CONFIG_CHECK confchk_wiredtiger_open_usercfg[] = {
  {"backup_restore_target", "list", NULL, NULL, NULL, 0, NULL, WT_CONFIG_COMPILED_TYPE_LIST, 272,
    INT64_MIN, INT64_MAX, NULL},
  {"block_cache", "category", NULL, NULL, confchk_wiredtiger_open_block_cache_subconfigs, 12,
    confchk_wiredtiger_open_block_cache_subconfigs_jump, WT_CONFIG_COMPILED_TYPE_CATEGORY, 176,
    INT64_MIN, INT64_MAX, NULL},
  {"buffer_alignment", "int", NULL, "min=-1,max=1MB", NULL, 0, NULL, WT_CONFIG_COMPILED_TYPE_INT,
    273, -1, 1LL * WT_MEGABYTE, NULL},
  {"builtin_extension_config", "string", NULL, NULL, NULL, 0, NULL, WT_CONFIG_COMPILED_TYPE_STRING,
    274, INT64_MIN, INT64_MAX, NULL},
  {"cache_cursors", "boolean", NULL, NULL, NULL, 0, NULL, WT_CONFIG_COMPILED_TYPE_BOOLEAN, 265,
    INT64_MIN, INT64_MAX, NULL},
  {"cache_max_wait_ms", "int", NULL, "min=0", NULL, 0, NULL, WT_CONFIG_COMPILED_TYPE_INT, 187, 0,
    INT64_MAX, NULL},
  {"cache_overhead", "int", NULL, "min=0,max=30", NULL, 0, NULL, WT_CONFIG_COMPILED_TYPE_INT, 188,
    0, 30, NULL},
  {"cache_size", "int", NULL, "min=1MB,max=10TB", NULL, 0, NULL, WT_CONFIG_COMPILED_TYPE_INT, 189,
    1LL * WT_MEGABYTE, 10LL * WT_TERABYTE, NULL},
  {"cache_stuck_timeout_ms", "int", NULL, "min=0", NULL, 0, NULL, WT_CONFIG_COMPILED_TYPE_INT, 190,
    0, INT64_MAX, NULL},
  {"checkpoint", "category", NULL, NULL, confchk_wiredtiger_open_checkpoint_subconfigs, 2,
    confchk_wiredtiger_open_checkpoint_subconfigs_jump, WT_CONFIG_COMPILED_TYPE_CATEGORY, 191,
    INT64_MIN, INT64_MAX, NULL},
  {"checkpoint_cleanup", "category", NULL, NULL,
    confchk_wiredtiger_open_checkpoint_cleanup_subconfigs, 2,
    confchk_wiredtiger_open_checkpoint_cleanup_subconfigs_jump, WT_CONFIG_COMPILED_TYPE_CATEGORY,
    194, INT64_MIN, INT64_MAX, NULL},
  {"checkpoint_sync", "boolean", NULL, NULL, NULL, 0, NULL, WT_CONFIG_COMPILED_TYPE_BOOLEAN, 275,
    INT64_MIN, INT64_MAX, NULL},
  {"chunk_cache", "category", NULL, NULL, confchk_wiredtiger_open_chunk_cache_subconfigs, 9,
    confchk_wiredtiger_open_chunk_cache_subconfigs_jump, WT_CONFIG_COMPILED_TYPE_CATEGORY, 196,
    INT64_MIN, INT64_MAX, NULL},
  {"compatibility", "category", NULL, NULL, confchk_wiredtiger_open_compatibility_subconfigs, 3,
    confchk_wiredtiger_open_compatibility_subconfigs_jump, WT_CONFIG_COMPILED_TYPE_CATEGORY, 198,
    INT64_MIN, INT64_MAX, NULL},
  {"compile_configuration_count", "int", NULL, "min=500", NULL, 0, NULL,
    WT_CONFIG_COMPILED_TYPE_INT, 282, 500, INT64_MAX, NULL},
  {"debug_mode", "category", NULL, NULL, confchk_wiredtiger_open_debug_mode_subconfigs, 15,
    confchk_wiredtiger_open_debug_mode_subconfigs_jump, WT_CONFIG_COMPILED_TYPE_CATEGORY, 200,
    INT64_MIN, INT64_MAX, NULL},
  {"direct_io", "list", NULL, "choices=[\"checkpoint\",\"data\",\"log\"]", NULL, 0, NULL,
    WT_CONFIG_COMPILED_TYPE_LIST, 285, INT64_MIN, INT64_MAX, confchk_direct_io4_choices},
  {"encryption", "category", NULL, NULL, confchk_wiredtiger_open_encryption_subconfigs, 3,
    confchk_wiredtiger_open_encryption_subconfigs_jump, WT_CONFIG_COMPILED_TYPE_CATEGORY, 19,
    INT64_MIN, INT64_MAX, NULL},
  {"error_prefix", "string", NULL, NULL, NULL, 0, NULL, WT_CONFIG_COMPILED_TYPE_STRING, 216,
    INT64_MIN, INT64_MAX, NULL},
  {"eviction", "category", NULL, NULL, confchk_wiredtiger_open_eviction_subconfigs, 3,
    confchk_wiredtiger_open_eviction_subconfigs_jump, WT_CONFIG_COMPILED_TYPE_CATEGORY, 217,
    INT64_MIN, INT64_MAX, NULL},
  {"eviction_checkpoint_target", "int", NULL, "min=0,max=10TB", NULL, 0, NULL,
    WT_CONFIG_COMPILED_TYPE_INT, 221, 0, 10LL * WT_TERABYTE, NULL},
  {"eviction_dirty_target", "int", NULL, "min=1,max=10TB", NULL, 0, NULL,
    WT_CONFIG_COMPILED_TYPE_INT, 222, 1, 10LL * WT_TERABYTE, NULL},
  {"eviction_dirty_trigger", "int", NULL, "min=1,max=10TB", NULL, 0, NULL,
    WT_CONFIG_COMPILED_TYPE_INT, 223, 1, 10LL * WT_TERABYTE, NULL},
  {"eviction_target", "int", NULL, "min=10,max=10TB", NULL, 0, NULL, WT_CONFIG_COMPILED_TYPE_INT,
    224, 10, 10LL * WT_TERABYTE, NULL},
  {"eviction_trigger", "int", NULL, "min=10,max=10TB", NULL, 0, NULL, WT_CONFIG_COMPILED_TYPE_INT,
    225, 10, 10LL * WT_TERABYTE, NULL},
  {"eviction_updates_target", "int", NULL, "min=0,max=10TB", NULL, 0, NULL,
    WT_CONFIG_COMPILED_TYPE_INT, 226, 0, 10LL * WT_TERABYTE, NULL},
  {"eviction_updates_trigger", "int", NULL, "min=0,max=10TB", NULL, 0, NULL,
    WT_CONFIG_COMPILED_TYPE_INT, 227, 0, 10LL * WT_TERABYTE, NULL},
  {"extensions", "list", NULL, NULL, NULL, 0, NULL, WT_CONFIG_COMPILED_TYPE_LIST, 287, INT64_MIN,
    INT64_MAX, NULL},
  {"extra_diagnostics", "list", NULL,
    "choices=[\"all\",\"checkpoint_validate\",\"cursor_check\""
    ",\"disk_validate\",\"eviction_check\",\"generation_check\","
    "\"hs_validate\",\"key_out_of_order\",\"log_validate\","
    "\"prepared\",\"slow_operation\",\"txn_visibility\"]",
    NULL, 0, NULL, WT_CONFIG_COMPILED_TYPE_LIST, 228, INT64_MIN, INT64_MAX,
    confchk_extra_diagnostics5_choices},
  {"file_extend", "list", NULL, "choices=[\"data\",\"log\"]", NULL, 0, NULL,
    WT_CONFIG_COMPILED_TYPE_LIST, 288, INT64_MIN, INT64_MAX, confchk_file_extend4_choices},
  {"file_manager", "category", NULL, NULL, confchk_wiredtiger_open_file_manager_subconfigs, 3,
    confchk_wiredtiger_open_file_manager_subconfigs_jump, WT_CONFIG_COMPILED_TYPE_CATEGORY, 229,
    INT64_MIN, INT64_MAX, NULL},
  {"generation_drain_timeout_ms", "int", NULL, "min=0", NULL, 0, NULL, WT_CONFIG_COMPILED_TYPE_INT,
    233, 0, INT64_MAX, NULL},
  {"hash", "category", NULL, NULL, confchk_wiredtiger_open_hash_subconfigs, 2,
    confchk_wiredtiger_open_hash_subconfigs_jump, WT_CONFIG_COMPILED_TYPE_CATEGORY, 289, INT64_MIN,
    INT64_MAX, NULL},
  {"hazard_max", "int", NULL, "min=15", NULL, 0, NULL, WT_CONFIG_COMPILED_TYPE_INT, 292, 15,
    INT64_MAX, NULL},
  {"history_store", "category", NULL, NULL, confchk_wiredtiger_open_history_store_subconfigs, 1,
    confchk_wiredtiger_open_history_store_subconfigs_jump, WT_CONFIG_COMPILED_TYPE_CATEGORY, 234,
    INT64_MIN, INT64_MAX, NULL},
  {"io_capacity", "category", NULL, NULL, confchk_wiredtiger_open_io_capacity_subconfigs, 2,
    confchk_wiredtiger_open_io_capacity_subconfigs_jump, WT_CONFIG_COMPILED_TYPE_CATEGORY, 236,
    INT64_MIN, INT64_MAX, NULL},
  {"json_output", "list", NULL, "choices=[\"error\",\"message\"]", NULL, 0, NULL,
    WT_CONFIG_COMPILED_TYPE_LIST, 239, INT64_MIN, INT64_MAX, confchk_json_output5_choices},
  {"log", "category", NULL, NULL, confchk_wiredtiger_open_log_subconfigs, 12,
    confchk_wiredtiger_open_log_subconfigs_jump, WT_CONFIG_COMPILED_TYPE_CATEGORY, 36, INT64_MIN,
    INT64_MAX, NULL},
  {"lsm_manager", "category", NULL, NULL, confchk_wiredtiger_open_lsm_manager_subconfigs, 2,
    confchk_wiredtiger_open_lsm_manager_subconfigs_jump, WT_CONFIG_COMPILED_TYPE_CATEGORY, 246,
    INT64_MIN, INT64_MAX, NULL},
  {"mmap", "boolean", NULL, NULL, NULL, 0, NULL, WT_CONFIG_COMPILED_TYPE_BOOLEAN, 297, INT64_MIN,
    INT64_MAX, NULL},
  {"mmap_all", "boolean", NULL, NULL, NULL, 0, NULL, WT_CONFIG_COMPILED_TYPE_BOOLEAN, 298,
    INT64_MIN, INT64_MAX, NULL},
  {"multiprocess", "boolean", NULL, NULL, NULL, 0, NULL, WT_CONFIG_COMPILED_TYPE_BOOLEAN, 299,
    INT64_MIN, INT64_MAX, NULL},
  {"operation_timeout_ms", "int", NULL, "min=0", NULL, 0, NULL, WT_CONFIG_COMPILED_TYPE_INT, 157, 0,
    INT64_MAX, NULL},
  {"operation_tracking", "category", NULL, NULL,
    confchk_wiredtiger_open_operation_tracking_subconfigs, 2,
    confchk_wiredtiger_open_operation_tracking_subconfigs_jump, WT_CONFIG_COMPILED_TYPE_CATEGORY,
    249, INT64_MIN, INT64_MAX, NULL},
  {"prefetch", "category", NULL, NULL, confchk_wiredtiger_open_prefetch_subconfigs, 2,
    confchk_wiredtiger_open_prefetch_subconfigs_jump, WT_CONFIG_COMPILED_TYPE_CATEGORY, 269,
    INT64_MIN, INT64_MAX, NULL},
  {"readonly", "boolean", NULL, NULL, NULL, 0, NULL, WT_CONFIG_COMPILED_TYPE_BOOLEAN, 60, INT64_MIN,
    INT64_MAX, NULL},
  {"salvage", "boolean", NULL, NULL, NULL, 0, NULL, WT_CONFIG_COMPILED_TYPE_BOOLEAN, 302, INT64_MIN,
    INT64_MAX, NULL},
  {"session_max", "int", NULL, "min=1", NULL, 0, NULL, WT_CONFIG_COMPILED_TYPE_INT, 303, 1,
    INT64_MAX, NULL},
  {"session_scratch_max", "int", NULL, NULL, NULL, 0, NULL, WT_CONFIG_COMPILED_TYPE_INT, 304,
    INT64_MIN, INT64_MAX, NULL},
  {"session_table_cache", "boolean", NULL, NULL, NULL, 0, NULL, WT_CONFIG_COMPILED_TYPE_BOOLEAN,
    305, INT64_MIN, INT64_MAX, NULL},
  {"shared_cache", "category", NULL, NULL, confchk_wiredtiger_open_shared_cache_subconfigs, 5,
    confchk_wiredtiger_open_shared_cache_subconfigs_jump, WT_CONFIG_COMPILED_TYPE_CATEGORY, 251,
    INT64_MIN, INT64_MAX, NULL},
  {"statistics", "list", NULL,
    "choices=[\"all\",\"cache_walk\",\"fast\",\"none\","
    "\"clear\",\"tree_walk\"]",
    NULL, 0, NULL, WT_CONFIG_COMPILED_TYPE_LIST, 140, INT64_MIN, INT64_MAX,
    confchk_statistics6_choices},
  {"statistics_log", "category", NULL, NULL, confchk_wiredtiger_open_statistics_log_subconfigs, 6,
    confchk_wiredtiger_open_statistics_log_subconfigs_jump, WT_CONFIG_COMPILED_TYPE_CATEGORY, 255,
    INT64_MIN, INT64_MAX, NULL},
  {"tiered_storage", "category", NULL, NULL, confchk_tiered_storage_subconfigs, 8,
    confchk_tiered_storage_subconfigs_jump, WT_CONFIG_COMPILED_TYPE_CATEGORY, 47, INT64_MIN,
    INT64_MAX, NULL},
  {"timing_stress_for_test", "list", NULL,
    "choices=[\"aggressive_stash_free\",\"aggressive_sweep\","
    "\"backup_rename\",\"checkpoint_evict_page\","
    "\"checkpoint_handle\",\"checkpoint_slow\",\"checkpoint_stop\","
    "\"commit_transaction_slow\",\"compact_slow\","
    "\"evict_reposition\",\"failpoint_eviction_split\","
    "\"failpoint_history_store_delete_key_from_ts\","
    "\"history_store_checkpoint_delay\",\"history_store_search\","
    "\"history_store_sweep_race\",\"prefetch_delay\","
    "\"prefix_compare\",\"prepare_checkpoint_delay\","
    "\"prepare_resolution_1\",\"prepare_resolution_2\","
    "\"sleep_before_read_overflow_onpage\",\"split_1\",\"split_2\","
    "\"split_3\",\"split_4\",\"split_5\",\"split_6\",\"split_7\","
    "\"split_8\",\"tiered_flush_finish\"]",
    NULL, 0, NULL, WT_CONFIG_COMPILED_TYPE_LIST, 260, INT64_MIN, INT64_MAX,
    confchk_timing_stress_for_test5_choices},
  {"transaction_sync", "category", NULL, NULL, confchk_wiredtiger_open_transaction_sync_subconfigs,
    2, confchk_wiredtiger_open_transaction_sync_subconfigs_jump, WT_CONFIG_COMPILED_TYPE_CATEGORY,
    307, INT64_MIN, INT64_MAX, NULL},
  {"verbose", "list", NULL,
<<<<<<< HEAD
    "choices=[\"api\",\"backup\",\"block\",\"block_cache\","
    "\"cache_trace\",\"checkpoint\",\"checkpoint_cleanup\","
    "\"checkpoint_progress\",\"chunkcache\",\"compact\","
    "\"compact_progress\",\"error_returns\",\"evict\",\"evict_stuck\""
    ",\"evictserver\",\"fileops\",\"generation\",\"handleops\","
    "\"history_store\",\"history_store_activity\",\"log\",\"lsm\","
    "\"lsm_manager\",\"metadata\",\"mutex\",\"out_of_order\","
    "\"overflow\",\"read\",\"reconcile\",\"recovery\","
    "\"recovery_progress\",\"rts\",\"salvage\",\"shared_cache\","
    "\"split\",\"temporary\",\"thread_group\",\"tiered\","
    "\"timestamp\",\"transaction\",\"verify\",\"version\",\"write\"]",
    NULL, 0, NULL, WT_CONFIG_COMPILED_TYPE_LIST, INT64_MIN, INT64_MAX, confchk_verbose16_choices},
  {"verify_metadata", "boolean", NULL, NULL, NULL, 0, NULL, WT_CONFIG_COMPILED_TYPE_BOOLEAN,
=======
    "choices=[\"all\",\"api\",\"backup\",\"block\","
    "\"block_cache\",\"checkpoint\",\"checkpoint_cleanup\","
    "\"checkpoint_progress\",\"chunkcache\",\"compact\","
    "\"compact_progress\",\"configuration\",\"error_returns\","
    "\"evict\",\"evict_stuck\",\"evictserver\",\"fileops\","
    "\"generation\",\"handleops\",\"history_store\","
    "\"history_store_activity\",\"log\",\"lsm\",\"lsm_manager\","
    "\"metadata\",\"mutex\",\"out_of_order\",\"overflow\",\"read\","
    "\"reconcile\",\"recovery\",\"recovery_progress\",\"rts\","
    "\"salvage\",\"shared_cache\",\"split\",\"temporary\","
    "\"thread_group\",\"tiered\",\"timestamp\",\"transaction\","
    "\"verify\",\"version\",\"write\"]",
    NULL, 0, NULL, WT_CONFIG_COMPILED_TYPE_LIST, 10, INT64_MIN, INT64_MAX,
    confchk_verbose16_choices},
  {"verify_metadata", "boolean", NULL, NULL, NULL, 0, NULL, WT_CONFIG_COMPILED_TYPE_BOOLEAN, 310,
>>>>>>> 9483a6ad
    INT64_MIN, INT64_MAX, NULL},
  {"write_through", "list", NULL, "choices=[\"data\",\"log\"]", NULL, 0, NULL,
    WT_CONFIG_COMPILED_TYPE_LIST, 311, INT64_MIN, INT64_MAX, confchk_write_through4_choices},
  {NULL, NULL, NULL, NULL, NULL, 0, NULL, 0, 0, 0, 0, NULL}};

static const uint8_t confchk_wiredtiger_open_usercfg_jump[WT_CONFIG_JUMP_TABLE_SIZE] = {0, 0, 0, 0,
  0, 0, 0, 0, 0, 0, 0, 0, 0, 0, 0, 0, 0, 0, 0, 0, 0, 0, 0, 0, 0, 0, 0, 0, 0, 0, 0, 0, 0, 0, 0, 0, 0,
  0, 0, 0, 0, 0, 0, 0, 0, 0, 0, 0, 0, 0, 0, 0, 0, 0, 0, 0, 0, 0, 0, 0, 0, 0, 0, 0, 0, 0, 0, 0, 0, 0,
  0, 0, 0, 0, 0, 0, 0, 0, 0, 0, 0, 0, 0, 0, 0, 0, 0, 0, 0, 0, 0, 0, 0, 0, 0, 0, 0, 0, 0, 4, 15, 17,
  29, 31, 32, 35, 36, 37, 37, 39, 42, 42, 44, 45, 45, 46, 53, 56, 56, 58, 59, 59, 59, 59, 59, 59,
  59, 59};

static const WT_CONFIG_ENTRY config_entries[] = {
  {"WT_CONNECTION.add_collator", "", NULL, 0, NULL, 0, WT_CONF_SIZING_NONE, false},
  {"WT_CONNECTION.add_compressor", "", NULL, 0, NULL, 1, WT_CONF_SIZING_NONE, false},
  {"WT_CONNECTION.add_data_source", "", NULL, 0, NULL, 2, WT_CONF_SIZING_NONE, false},
  {"WT_CONNECTION.add_encryptor", "", NULL, 0, NULL, 3, WT_CONF_SIZING_NONE, false},
  {"WT_CONNECTION.add_extractor", "", NULL, 0, NULL, 4, WT_CONF_SIZING_NONE, false},
  {"WT_CONNECTION.add_storage_source", "", NULL, 0, NULL, 5, WT_CONF_SIZING_NONE, false},
  {"WT_CONNECTION.close", "final_flush=false,leak_memory=false,use_timestamp=true",
    confchk_WT_CONNECTION_close, 3, confchk_WT_CONNECTION_close_jump, 6, WT_CONF_SIZING_NONE,
    false},
  {"WT_CONNECTION.debug_info",
    "backup=false,cache=false,cursors=false,handles=false,log=false,"
    "sessions=false,txn=false",
    confchk_WT_CONNECTION_debug_info, 7, confchk_WT_CONNECTION_debug_info_jump, 7,
    WT_CONF_SIZING_NONE, false},
  {"WT_CONNECTION.load_extension",
    "config=,early_load=false,entry=wiredtiger_extension_init,"
    "terminate=wiredtiger_extension_terminate",
    confchk_WT_CONNECTION_load_extension, 4, confchk_WT_CONNECTION_load_extension_jump, 8,
    WT_CONF_SIZING_NONE, false},
  {"WT_CONNECTION.open_session",
    "cache_cursors=true,cache_max_wait_ms=0,"
    "debug=(checkpoint_fail_before_turtle_update=false,"
    "release_evict_page=false),ignore_cache_size=false,"
    "isolation=snapshot,prefetch=(enabled=false)",
    confchk_WT_CONNECTION_open_session, 6, confchk_WT_CONNECTION_open_session_jump, 9,
    WT_CONF_SIZING_NONE, false},
  {"WT_CONNECTION.query_timestamp", "get=all_durable", confchk_WT_CONNECTION_query_timestamp, 1,
    confchk_WT_CONNECTION_query_timestamp_jump, 10, WT_CONF_SIZING_NONE, false},
  {"WT_CONNECTION.reconfigure",
    "block_cache=(blkcache_eviction_aggression=1800,"
    "cache_on_checkpoint=true,cache_on_writes=true,enabled=false,"
    "full_target=95,hashsize=32768,max_percent_overhead=10,"
    "nvram_path=,percent_file_in_dram=50,size=0,system_ram=0,type=),"
    "cache_max_wait_ms=0,cache_overhead=8,cache_size=100MB,"
    "cache_stuck_timeout_ms=300000,checkpoint=(log_size=0,wait=0),"
    "checkpoint_cleanup=(method=none,wait=300),chunk_cache=(pinned=),"
    "compatibility=(release=),debug_mode=(background_compact=false,"
    "checkpoint_retention=0,corruption_abort=true,cursor_copy=false,"
    "cursor_reposition=false,eviction=false,log_retention=0,"
    "realloc_exact=false,realloc_malloc=false,rollback_error=0,"
    "slow_checkpoint=false,stress_skiplist=false,table_logging=false,"
    "tiered_flush_error_continue=false,update_restore_evict=false),"
    "error_prefix=,eviction=(evict_sample_inmem=true,threads_max=8,"
    "threads_min=1),eviction_checkpoint_target=1,"
    "eviction_dirty_target=5,eviction_dirty_trigger=20,"
    "eviction_target=80,eviction_trigger=95,eviction_updates_target=0"
    ",eviction_updates_trigger=0,extra_diagnostics=[],"
    "file_manager=(close_handle_minimum=250,close_idle_time=30,"
    "close_scan_interval=10),generation_drain_timeout_ms=240000,"
    "history_store=(file_max=0),io_capacity=(chunk_cache=0,total=0),"
    "json_output=[],log=(archive=true,os_cache_dirty_pct=0,"
    "prealloc=true,prealloc_init_count=1,remove=true,zero_fill=false)"
    ",lsm_manager=(merge=true,worker_thread_max=4),"
    "operation_timeout_ms=0,operation_tracking=(enabled=false,"
    "path=\".\"),shared_cache=(chunk=10MB,name=,quota=0,reserve=0,"
    "size=500MB),statistics=none,statistics_log=(json=false,"
    "on_close=false,sources=,timestamp=\"%b %d %H:%M:%S\",wait=0),"
    "tiered_storage=(local_retention=300),timing_stress_for_test=,"
    "verbose=[]",
    confchk_WT_CONNECTION_reconfigure, 35, confchk_WT_CONNECTION_reconfigure_jump, 11,
    WT_CONF_SIZING_NONE, false},
  {"WT_CONNECTION.rollback_to_stable", "dryrun=false,threads=4",
    confchk_WT_CONNECTION_rollback_to_stable, 2, confchk_WT_CONNECTION_rollback_to_stable_jump, 12,
    WT_CONF_SIZING_NONE, false},
  {"WT_CONNECTION.set_file_system", "", NULL, 0, NULL, 13, WT_CONF_SIZING_NONE, false},
  {"WT_CONNECTION.set_timestamp",
    "durable_timestamp=,force=false,oldest_timestamp=,"
    "stable_timestamp=",
    confchk_WT_CONNECTION_set_timestamp, 4, confchk_WT_CONNECTION_set_timestamp_jump, 14,
    WT_CONF_SIZING_NONE, false},
  {"WT_CURSOR.bound", "action=set,bound=,inclusive=true", confchk_WT_CURSOR_bound, 3,
    confchk_WT_CURSOR_bound_jump, 15, WT_CONF_SIZING_INITIALIZE(WT_CURSOR, bound), true},
  {"WT_CURSOR.close", "", NULL, 0, NULL, 16, WT_CONF_SIZING_NONE, false},
  {"WT_CURSOR.reconfigure", "append=false,overwrite=true,prefix_search=false",
    confchk_WT_CURSOR_reconfigure, 3, confchk_WT_CURSOR_reconfigure_jump, 17, WT_CONF_SIZING_NONE,
    false},
  {"WT_SESSION.alter",
    "access_pattern_hint=none,app_metadata=,"
    "assert=(commit_timestamp=none,durable_timestamp=none,"
    "read_timestamp=none,write_timestamp=off),cache_resident=false,"
    "checkpoint=,exclusive_refreshed=true,log=(enabled=true),"
    "os_cache_dirty_max=0,os_cache_max=0,verbose=[],"
    "write_timestamp_usage=none",
    confchk_WT_SESSION_alter, 11, confchk_WT_SESSION_alter_jump, 18, WT_CONF_SIZING_NONE, false},
  {"WT_SESSION.begin_transaction",
    "ignore_prepare=false,isolation=,name=,no_timestamp=false,"
    "operation_timeout_ms=0,priority=0,read_timestamp=,"
    "roundup_timestamps=(prepared=false,read=false),sync=",
    confchk_WT_SESSION_begin_transaction, 9, confchk_WT_SESSION_begin_transaction_jump, 19,
    WT_CONF_SIZING_INITIALIZE(WT_SESSION, begin_transaction), true},
  {"WT_SESSION.checkpoint",
    "debug=(checkpoint_cleanup=false),drop=,flush_tier=(enabled=false"
    ",force=false,sync=true,timeout=0),force=false,name=,target=,"
    "use_timestamp=true",
    confchk_WT_SESSION_checkpoint, 7, confchk_WT_SESSION_checkpoint_jump, 20, WT_CONF_SIZING_NONE,
    false},
  {"WT_SESSION.close", "", NULL, 0, NULL, 21, WT_CONF_SIZING_NONE, false},
  {"WT_SESSION.commit_transaction",
    "commit_timestamp=,durable_timestamp=,operation_timeout_ms=0,"
    "sync=",
    confchk_WT_SESSION_commit_transaction, 4, confchk_WT_SESSION_commit_transaction_jump, 22,
    WT_CONF_SIZING_NONE, false},
  {"WT_SESSION.compact",
    "background=,dryrun=false,exclude=,free_space_target=20MB,"
    "run_once=false,timeout=1200",
    confchk_WT_SESSION_compact, 6, confchk_WT_SESSION_compact_jump, 23, WT_CONF_SIZING_NONE, false},
  {"WT_SESSION.create",
    "access_pattern_hint=none,allocation_size=4KB,app_metadata=,"
    "assert=(commit_timestamp=none,durable_timestamp=none,"
    "read_timestamp=none,write_timestamp=off),block_allocation=best,"
    "block_compressor=,cache_resident=false,checksum=on,colgroups=,"
    "collator=,columns=,dictionary=0,encryption=(keyid=,name=),"
    "exclusive=false,extractor=,format=btree,huffman_key=,"
    "huffman_value=,ignore_in_memory_cache_size=false,immutable=false"
    ",import=(compare_timestamp=oldest_timestamp,enabled=false,"
    "file_metadata=,metadata_file=,repair=false),internal_item_max=0,"
    "internal_key_max=0,internal_key_truncate=true,"
    "internal_page_max=4KB,key_format=u,key_gap=10,leaf_item_max=0,"
    "leaf_key_max=0,leaf_page_max=32KB,leaf_value_max=0,"
    "log=(enabled=true),lsm=(auto_throttle=true,bloom=true,"
    "bloom_bit_count=16,bloom_config=,bloom_hash_count=8,"
    "bloom_oldest=false,chunk_count_limit=0,chunk_max=5GB,"
    "chunk_size=10MB,merge_custom=(prefix=,start_generation=0,"
    "suffix=),merge_max=15,merge_min=0),memory_page_image_max=0,"
    "memory_page_max=5MB,os_cache_dirty_max=0,os_cache_max=0,"
    "prefix_compression=false,prefix_compression_min=4,source=,"
    "split_deepen_min_child=0,split_deepen_per_child=0,split_pct=90,"
    "tiered_storage=(auth_token=,bucket=,bucket_prefix=,"
    "cache_directory=,local_retention=300,name=,object_target_size=0,"
    "shared=false),type=file,value_format=u,verbose=[],"
    "write_timestamp_usage=none",
    confchk_WT_SESSION_create, 48, confchk_WT_SESSION_create_jump, 24, WT_CONF_SIZING_NONE, false},
  {"WT_SESSION.drop",
    "checkpoint_wait=true,force=false,lock_wait=true,"
    "remove_files=true,remove_shared=false",
    confchk_WT_SESSION_drop, 5, confchk_WT_SESSION_drop_jump, 25, WT_CONF_SIZING_NONE, false},
  {"WT_SESSION.join",
    "bloom_bit_count=16,bloom_false_positives=false,"
    "bloom_hash_count=8,compare=\"eq\",count=0,operation=\"and\","
    "strategy=",
    confchk_WT_SESSION_join, 7, confchk_WT_SESSION_join_jump, 26, WT_CONF_SIZING_NONE, false},
  {"WT_SESSION.log_flush", "sync=on", confchk_WT_SESSION_log_flush, 1,
    confchk_WT_SESSION_log_flush_jump, 27, WT_CONF_SIZING_NONE, false},
  {"WT_SESSION.log_printf", "", NULL, 0, NULL, 28, WT_CONF_SIZING_NONE, false},
  {"WT_SESSION.open_cursor",
    "append=false,bulk=false,checkpoint=,checkpoint_use_history=true,"
    "checkpoint_wait=true,debug=(checkpoint_read_timestamp=,"
    "dump_version=false,release_evict=false),dump=,"
    "incremental=(consolidate=false,enabled=false,file=,"
    "force_stop=false,granularity=16MB,src_id=,this_id=),"
    "next_random=false,next_random_sample_size=0,next_random_seed=0,"
    "overwrite=true,prefix_search=false,raw=false,read_once=false,"
    "readonly=false,skip_sort_check=false,statistics=,target=",
    confchk_WT_SESSION_open_cursor, 19, confchk_WT_SESSION_open_cursor_jump, 29,
    WT_CONF_SIZING_NONE, false},
  {"WT_SESSION.prepare_transaction", "prepare_timestamp=", confchk_WT_SESSION_prepare_transaction,
    1, confchk_WT_SESSION_prepare_transaction_jump, 30, WT_CONF_SIZING_NONE, false},
  {"WT_SESSION.query_timestamp", "get=read", confchk_WT_SESSION_query_timestamp, 1,
    confchk_WT_SESSION_query_timestamp_jump, 31, WT_CONF_SIZING_NONE, false},
  {"WT_SESSION.reconfigure",
    "cache_cursors=true,cache_max_wait_ms=0,"
    "debug=(checkpoint_fail_before_turtle_update=false,"
    "release_evict_page=false),ignore_cache_size=false,"
    "isolation=snapshot,prefetch=(enabled=false)",
    confchk_WT_SESSION_reconfigure, 6, confchk_WT_SESSION_reconfigure_jump, 32, WT_CONF_SIZING_NONE,
    false},
  {"WT_SESSION.reset", "", NULL, 0, NULL, 33, WT_CONF_SIZING_NONE, false},
  {"WT_SESSION.reset_snapshot", "", NULL, 0, NULL, 34, WT_CONF_SIZING_NONE, false},
  {"WT_SESSION.rollback_transaction", "operation_timeout_ms=0",
    confchk_WT_SESSION_rollback_transaction, 1, confchk_WT_SESSION_rollback_transaction_jump, 35,
    WT_CONF_SIZING_NONE, false},
  {"WT_SESSION.salvage", "force=false", confchk_WT_SESSION_salvage, 1,
    confchk_WT_SESSION_salvage_jump, 36, WT_CONF_SIZING_NONE, false},
  {"WT_SESSION.strerror", "", NULL, 0, NULL, 37, WT_CONF_SIZING_NONE, false},
  {"WT_SESSION.timestamp_transaction",
    "commit_timestamp=,durable_timestamp=,prepare_timestamp=,"
    "read_timestamp=",
    confchk_WT_SESSION_timestamp_transaction, 4, confchk_WT_SESSION_timestamp_transaction_jump, 38,
    WT_CONF_SIZING_NONE, false},
  {"WT_SESSION.timestamp_transaction_uint", "", NULL, 0, NULL, 39, WT_CONF_SIZING_NONE, false},
  {"WT_SESSION.truncate", "", NULL, 0, NULL, 40, WT_CONF_SIZING_NONE, false},
  {"WT_SESSION.verify",
    "do_not_clear_txn_id=false,dump_address=false,dump_all_data=false"
    ",dump_blocks=false,dump_key_data=false,dump_layout=false,"
    "dump_offsets=,dump_pages=false,read_corrupt=false,"
    "stable_timestamp=false,strict=false",
    confchk_WT_SESSION_verify, 11, confchk_WT_SESSION_verify_jump, 41, WT_CONF_SIZING_NONE, false},
  {"colgroup.meta",
    "app_metadata=,assert=(commit_timestamp=none,"
    "durable_timestamp=none,read_timestamp=none,write_timestamp=off),"
    "collator=,columns=,source=,type=file,verbose=[],"
    "write_timestamp_usage=none",
    confchk_colgroup_meta, 8, confchk_colgroup_meta_jump, 42, WT_CONF_SIZING_NONE, false},
  {"file.config",
    "access_pattern_hint=none,allocation_size=4KB,app_metadata=,"
    "assert=(commit_timestamp=none,durable_timestamp=none,"
    "read_timestamp=none,write_timestamp=off),block_allocation=best,"
    "block_compressor=,cache_resident=false,checksum=on,collator=,"
    "columns=,dictionary=0,encryption=(keyid=,name=),format=btree,"
    "huffman_key=,huffman_value=,ignore_in_memory_cache_size=false,"
    "internal_item_max=0,internal_key_max=0,"
    "internal_key_truncate=true,internal_page_max=4KB,key_format=u,"
    "key_gap=10,leaf_item_max=0,leaf_key_max=0,leaf_page_max=32KB,"
    "leaf_value_max=0,log=(enabled=true),memory_page_image_max=0,"
    "memory_page_max=5MB,os_cache_dirty_max=0,os_cache_max=0,"
    "prefix_compression=false,prefix_compression_min=4,"
    "split_deepen_min_child=0,split_deepen_per_child=0,split_pct=90,"
    "tiered_storage=(auth_token=,bucket=,bucket_prefix=,"
    "cache_directory=,local_retention=300,name=,object_target_size=0,"
    "shared=false),value_format=u,verbose=[],"
    "write_timestamp_usage=none",
    confchk_file_config, 40, confchk_file_config_jump, 43, WT_CONF_SIZING_NONE, false},
  {"file.meta",
    "access_pattern_hint=none,allocation_size=4KB,app_metadata=,"
    "assert=(commit_timestamp=none,durable_timestamp=none,"
    "read_timestamp=none,write_timestamp=off),block_allocation=best,"
    "block_compressor=,cache_resident=false,checkpoint=,"
    "checkpoint_backup_info=,checkpoint_lsn=,checksum=on,collator=,"
    "columns=,dictionary=0,encryption=(keyid=,name=),format=btree,"
    "huffman_key=,huffman_value=,id=,"
    "ignore_in_memory_cache_size=false,internal_item_max=0,"
    "internal_key_max=0,internal_key_truncate=true,"
    "internal_page_max=4KB,key_format=u,key_gap=10,leaf_item_max=0,"
    "leaf_key_max=0,leaf_page_max=32KB,leaf_value_max=0,"
    "log=(enabled=true),memory_page_image_max=0,memory_page_max=5MB,"
    "os_cache_dirty_max=0,os_cache_max=0,prefix_compression=false,"
    "prefix_compression_min=4,readonly=false,split_deepen_min_child=0"
    ",split_deepen_per_child=0,split_pct=90,tiered_object=false,"
    "tiered_storage=(auth_token=,bucket=,bucket_prefix=,"
    "cache_directory=,local_retention=300,name=,object_target_size=0,"
    "shared=false),value_format=u,verbose=[],version=(major=0,"
    "minor=0),write_timestamp_usage=none",
    confchk_file_meta, 47, confchk_file_meta_jump, 44, WT_CONF_SIZING_NONE, false},
  {"index.meta",
    "app_metadata=,assert=(commit_timestamp=none,"
    "durable_timestamp=none,read_timestamp=none,write_timestamp=off),"
    "collator=,columns=,extractor=,immutable=false,index_key_columns="
    ",key_format=u,source=,type=file,value_format=u,verbose=[],"
    "write_timestamp_usage=none",
    confchk_index_meta, 13, confchk_index_meta_jump, 45, WT_CONF_SIZING_NONE, false},
  {"lsm.meta",
    "access_pattern_hint=none,allocation_size=4KB,app_metadata=,"
    "assert=(commit_timestamp=none,durable_timestamp=none,"
    "read_timestamp=none,write_timestamp=off),block_allocation=best,"
    "block_compressor=,cache_resident=false,checksum=on,chunks=,"
    "collator=,columns=,dictionary=0,encryption=(keyid=,name=),"
    "format=btree,huffman_key=,huffman_value=,"
    "ignore_in_memory_cache_size=false,internal_item_max=0,"
    "internal_key_max=0,internal_key_truncate=true,"
    "internal_page_max=4KB,key_format=u,key_gap=10,last=0,"
    "leaf_item_max=0,leaf_key_max=0,leaf_page_max=32KB,"
    "leaf_value_max=0,log=(enabled=true),lsm=(auto_throttle=true,"
    "bloom=true,bloom_bit_count=16,bloom_config=,bloom_hash_count=8,"
    "bloom_oldest=false,chunk_count_limit=0,chunk_max=5GB,"
    "chunk_size=10MB,merge_custom=(prefix=,start_generation=0,"
    "suffix=),merge_max=15,merge_min=0),memory_page_image_max=0,"
    "memory_page_max=5MB,old_chunks=,os_cache_dirty_max=0,"
    "os_cache_max=0,prefix_compression=false,prefix_compression_min=4"
    ",split_deepen_min_child=0,split_deepen_per_child=0,split_pct=90,"
    "tiered_storage=(auth_token=,bucket=,bucket_prefix=,"
    "cache_directory=,local_retention=300,name=,object_target_size=0,"
    "shared=false),value_format=u,verbose=[],"
    "write_timestamp_usage=none",
    confchk_lsm_meta, 44, confchk_lsm_meta_jump, 46, WT_CONF_SIZING_NONE, false},
  {"object.meta",
    "access_pattern_hint=none,allocation_size=4KB,app_metadata=,"
    "assert=(commit_timestamp=none,durable_timestamp=none,"
    "read_timestamp=none,write_timestamp=off),block_allocation=best,"
    "block_compressor=,cache_resident=false,checkpoint=,"
    "checkpoint_backup_info=,checkpoint_lsn=,checksum=on,collator=,"
    "columns=,dictionary=0,encryption=(keyid=,name=),flush_time=0,"
    "flush_timestamp=0,format=btree,huffman_key=,huffman_value=,id=,"
    "ignore_in_memory_cache_size=false,internal_item_max=0,"
    "internal_key_max=0,internal_key_truncate=true,"
    "internal_page_max=4KB,key_format=u,key_gap=10,leaf_item_max=0,"
    "leaf_key_max=0,leaf_page_max=32KB,leaf_value_max=0,"
    "log=(enabled=true),memory_page_image_max=0,memory_page_max=5MB,"
    "os_cache_dirty_max=0,os_cache_max=0,prefix_compression=false,"
    "prefix_compression_min=4,readonly=false,split_deepen_min_child=0"
    ",split_deepen_per_child=0,split_pct=90,tiered_object=false,"
    "tiered_storage=(auth_token=,bucket=,bucket_prefix=,"
    "cache_directory=,local_retention=300,name=,object_target_size=0,"
    "shared=false),value_format=u,verbose=[],version=(major=0,"
    "minor=0),write_timestamp_usage=none",
    confchk_object_meta, 49, confchk_object_meta_jump, 47, WT_CONF_SIZING_NONE, false},
  {"table.meta",
    "app_metadata=,assert=(commit_timestamp=none,"
    "durable_timestamp=none,read_timestamp=none,write_timestamp=off),"
    "colgroups=,collator=,columns=,key_format=u,value_format=u,"
    "verbose=[],write_timestamp_usage=none",
    confchk_table_meta, 9, confchk_table_meta_jump, 48, WT_CONF_SIZING_NONE, false},
  {"tier.meta",
    "access_pattern_hint=none,allocation_size=4KB,app_metadata=,"
    "assert=(commit_timestamp=none,durable_timestamp=none,"
    "read_timestamp=none,write_timestamp=off),block_allocation=best,"
    "block_compressor=,bucket=,bucket_prefix=,cache_directory=,"
    "cache_resident=false,checkpoint=,checkpoint_backup_info=,"
    "checkpoint_lsn=,checksum=on,collator=,columns=,dictionary=0,"
    "encryption=(keyid=,name=),format=btree,huffman_key=,"
    "huffman_value=,id=,ignore_in_memory_cache_size=false,"
    "internal_item_max=0,internal_key_max=0,"
    "internal_key_truncate=true,internal_page_max=4KB,key_format=u,"
    "key_gap=10,leaf_item_max=0,leaf_key_max=0,leaf_page_max=32KB,"
    "leaf_value_max=0,log=(enabled=true),memory_page_image_max=0,"
    "memory_page_max=5MB,os_cache_dirty_max=0,os_cache_max=0,"
    "prefix_compression=false,prefix_compression_min=4,readonly=false"
    ",split_deepen_min_child=0,split_deepen_per_child=0,split_pct=90,"
    "tiered_object=false,tiered_storage=(auth_token=,bucket=,"
    "bucket_prefix=,cache_directory=,local_retention=300,name=,"
    "object_target_size=0,shared=false),value_format=u,verbose=[],"
    "version=(major=0,minor=0),write_timestamp_usage=none",
    confchk_tier_meta, 50, confchk_tier_meta_jump, 49, WT_CONF_SIZING_NONE, false},
  {"tiered.meta",
    "access_pattern_hint=none,allocation_size=4KB,app_metadata=,"
    "assert=(commit_timestamp=none,durable_timestamp=none,"
    "read_timestamp=none,write_timestamp=off),block_allocation=best,"
    "block_compressor=,cache_resident=false,checkpoint=,"
    "checkpoint_backup_info=,checkpoint_lsn=,checksum=on,collator=,"
    "columns=,dictionary=0,encryption=(keyid=,name=),flush_time=0,"
    "flush_timestamp=0,format=btree,huffman_key=,huffman_value=,id=,"
    "ignore_in_memory_cache_size=false,internal_item_max=0,"
    "internal_key_max=0,internal_key_truncate=true,"
    "internal_page_max=4KB,key_format=u,key_gap=10,last=0,"
    "leaf_item_max=0,leaf_key_max=0,leaf_page_max=32KB,"
    "leaf_value_max=0,log=(enabled=true),memory_page_image_max=0,"
    "memory_page_max=5MB,oldest=1,os_cache_dirty_max=0,os_cache_max=0"
    ",prefix_compression=false,prefix_compression_min=4,"
    "readonly=false,split_deepen_min_child=0,split_deepen_per_child=0"
    ",split_pct=90,tiered_object=false,tiered_storage=(auth_token=,"
    "bucket=,bucket_prefix=,cache_directory=,local_retention=300,"
    "name=,object_target_size=0,shared=false),tiers=,value_format=u,"
    "verbose=[],version=(major=0,minor=0),write_timestamp_usage=none",
    confchk_tiered_meta, 52, confchk_tiered_meta_jump, 50, WT_CONF_SIZING_NONE, false},
  {"wiredtiger_open",
    "backup_restore_target=,"
    "block_cache=(blkcache_eviction_aggression=1800,"
    "cache_on_checkpoint=true,cache_on_writes=true,enabled=false,"
    "full_target=95,hashsize=32768,max_percent_overhead=10,"
    "nvram_path=,percent_file_in_dram=50,size=0,system_ram=0,type=),"
    "buffer_alignment=-1,builtin_extension_config=,cache_cursors=true"
    ",cache_max_wait_ms=0,cache_overhead=8,cache_size=100MB,"
    "cache_stuck_timeout_ms=300000,checkpoint=(log_size=0,wait=0),"
    "checkpoint_cleanup=(method=none,wait=300),checkpoint_sync=true,"
    "chunk_cache=(capacity=10GB,chunk_cache_evict_trigger=90,"
    "chunk_size=1MB,enabled=false,flushed_data_cache_insertion=true,"
    "hashsize=1024,pinned=,storage_path=,type=FILE),"
    "compatibility=(release=,require_max=,require_min=),"
    "compile_configuration_count=1000,config_base=true,create=false,"
    "debug_mode=(background_compact=false,checkpoint_retention=0,"
    "corruption_abort=true,cursor_copy=false,cursor_reposition=false,"
    "eviction=false,log_retention=0,realloc_exact=false,"
    "realloc_malloc=false,rollback_error=0,slow_checkpoint=false,"
    "stress_skiplist=false,table_logging=false,"
    "tiered_flush_error_continue=false,update_restore_evict=false),"
    "direct_io=,encryption=(keyid=,name=,secretkey=),error_prefix=,"
    "eviction=(evict_sample_inmem=true,threads_max=8,threads_min=1),"
    "eviction_checkpoint_target=1,eviction_dirty_target=5,"
    "eviction_dirty_trigger=20,eviction_target=80,eviction_trigger=95"
    ",eviction_updates_target=0,eviction_updates_trigger=0,"
    "exclusive=false,extensions=,extra_diagnostics=[],file_extend=,"
    "file_manager=(close_handle_minimum=250,close_idle_time=30,"
    "close_scan_interval=10),generation_drain_timeout_ms=240000,"
    "hash=(buckets=512,dhandle_buckets=512),hazard_max=1000,"
    "history_store=(file_max=0),in_memory=false,"
    "io_capacity=(chunk_cache=0,total=0),json_output=[],"
    "log=(archive=true,compressor=,enabled=false,file_max=100MB,"
    "force_write_wait=0,os_cache_dirty_pct=0,path=\".\",prealloc=true"
    ",prealloc_init_count=1,recover=on,remove=true,zero_fill=false),"
    "lsm_manager=(merge=true,worker_thread_max=4),mmap=true,"
    "mmap_all=false,multiprocess=false,operation_timeout_ms=0,"
    "operation_tracking=(enabled=false,path=\".\"),"
    "prefetch=(available=false,default=false),readonly=false,"
    "salvage=false,session_max=100,session_scratch_max=2MB,"
    "session_table_cache=true,shared_cache=(chunk=10MB,name=,quota=0,"
    "reserve=0,size=500MB),statistics=none,statistics_log=(json=false"
    ",on_close=false,path=\".\",sources=,timestamp=\"%b %d %H:%M:%S\""
    ",wait=0),tiered_storage=(auth_token=,bucket=,bucket_prefix=,"
    "cache_directory=,interval=60,local_retention=300,name=,"
    "shared=false),timing_stress_for_test=,"
    "transaction_sync=(enabled=false,method=fsync),"
    "use_environment=true,use_environment_priv=false,verbose=[],"
    "verify_metadata=false,write_through=",
    confchk_wiredtiger_open, 65, confchk_wiredtiger_open_jump, 51, WT_CONF_SIZING_NONE, false},
  {"wiredtiger_open_all",
    "backup_restore_target=,"
    "block_cache=(blkcache_eviction_aggression=1800,"
    "cache_on_checkpoint=true,cache_on_writes=true,enabled=false,"
    "full_target=95,hashsize=32768,max_percent_overhead=10,"
    "nvram_path=,percent_file_in_dram=50,size=0,system_ram=0,type=),"
    "buffer_alignment=-1,builtin_extension_config=,cache_cursors=true"
    ",cache_max_wait_ms=0,cache_overhead=8,cache_size=100MB,"
    "cache_stuck_timeout_ms=300000,checkpoint=(log_size=0,wait=0),"
    "checkpoint_cleanup=(method=none,wait=300),checkpoint_sync=true,"
    "chunk_cache=(capacity=10GB,chunk_cache_evict_trigger=90,"
    "chunk_size=1MB,enabled=false,flushed_data_cache_insertion=true,"
    "hashsize=1024,pinned=,storage_path=,type=FILE),"
    "compatibility=(release=,require_max=,require_min=),"
    "compile_configuration_count=1000,config_base=true,create=false,"
    "debug_mode=(background_compact=false,checkpoint_retention=0,"
    "corruption_abort=true,cursor_copy=false,cursor_reposition=false,"
    "eviction=false,log_retention=0,realloc_exact=false,"
    "realloc_malloc=false,rollback_error=0,slow_checkpoint=false,"
    "stress_skiplist=false,table_logging=false,"
    "tiered_flush_error_continue=false,update_restore_evict=false),"
    "direct_io=,encryption=(keyid=,name=,secretkey=),error_prefix=,"
    "eviction=(evict_sample_inmem=true,threads_max=8,threads_min=1),"
    "eviction_checkpoint_target=1,eviction_dirty_target=5,"
    "eviction_dirty_trigger=20,eviction_target=80,eviction_trigger=95"
    ",eviction_updates_target=0,eviction_updates_trigger=0,"
    "exclusive=false,extensions=,extra_diagnostics=[],file_extend=,"
    "file_manager=(close_handle_minimum=250,close_idle_time=30,"
    "close_scan_interval=10),generation_drain_timeout_ms=240000,"
    "hash=(buckets=512,dhandle_buckets=512),hazard_max=1000,"
    "history_store=(file_max=0),in_memory=false,"
    "io_capacity=(chunk_cache=0,total=0),json_output=[],"
    "log=(archive=true,compressor=,enabled=false,file_max=100MB,"
    "force_write_wait=0,os_cache_dirty_pct=0,path=\".\",prealloc=true"
    ",prealloc_init_count=1,recover=on,remove=true,zero_fill=false),"
    "lsm_manager=(merge=true,worker_thread_max=4),mmap=true,"
    "mmap_all=false,multiprocess=false,operation_timeout_ms=0,"
    "operation_tracking=(enabled=false,path=\".\"),"
    "prefetch=(available=false,default=false),readonly=false,"
    "salvage=false,session_max=100,session_scratch_max=2MB,"
    "session_table_cache=true,shared_cache=(chunk=10MB,name=,quota=0,"
    "reserve=0,size=500MB),statistics=none,statistics_log=(json=false"
    ",on_close=false,path=\".\",sources=,timestamp=\"%b %d %H:%M:%S\""
    ",wait=0),tiered_storage=(auth_token=,bucket=,bucket_prefix=,"
    "cache_directory=,interval=60,local_retention=300,name=,"
    "shared=false),timing_stress_for_test=,"
    "transaction_sync=(enabled=false,method=fsync),"
    "use_environment=true,use_environment_priv=false,verbose=[],"
    "verify_metadata=false,version=(major=0,minor=0),write_through=",
    confchk_wiredtiger_open_all, 66, confchk_wiredtiger_open_all_jump, 52, WT_CONF_SIZING_NONE,
    false},
  {"wiredtiger_open_basecfg",
    "backup_restore_target=,"
    "block_cache=(blkcache_eviction_aggression=1800,"
    "cache_on_checkpoint=true,cache_on_writes=true,enabled=false,"
    "full_target=95,hashsize=32768,max_percent_overhead=10,"
    "nvram_path=,percent_file_in_dram=50,size=0,system_ram=0,type=),"
    "buffer_alignment=-1,builtin_extension_config=,cache_cursors=true"
    ",cache_max_wait_ms=0,cache_overhead=8,cache_size=100MB,"
    "cache_stuck_timeout_ms=300000,checkpoint=(log_size=0,wait=0),"
    "checkpoint_cleanup=(method=none,wait=300),checkpoint_sync=true,"
    "chunk_cache=(capacity=10GB,chunk_cache_evict_trigger=90,"
    "chunk_size=1MB,enabled=false,flushed_data_cache_insertion=true,"
    "hashsize=1024,pinned=,storage_path=,type=FILE),"
    "compatibility=(release=,require_max=,require_min=),"
    "compile_configuration_count=1000,"
    "debug_mode=(background_compact=false,checkpoint_retention=0,"
    "corruption_abort=true,cursor_copy=false,cursor_reposition=false,"
    "eviction=false,log_retention=0,realloc_exact=false,"
    "realloc_malloc=false,rollback_error=0,slow_checkpoint=false,"
    "stress_skiplist=false,table_logging=false,"
    "tiered_flush_error_continue=false,update_restore_evict=false),"
    "direct_io=,encryption=(keyid=,name=,secretkey=),error_prefix=,"
    "eviction=(evict_sample_inmem=true,threads_max=8,threads_min=1),"
    "eviction_checkpoint_target=1,eviction_dirty_target=5,"
    "eviction_dirty_trigger=20,eviction_target=80,eviction_trigger=95"
    ",eviction_updates_target=0,eviction_updates_trigger=0,"
    "extensions=,extra_diagnostics=[],file_extend=,"
    "file_manager=(close_handle_minimum=250,close_idle_time=30,"
    "close_scan_interval=10),generation_drain_timeout_ms=240000,"
    "hash=(buckets=512,dhandle_buckets=512),hazard_max=1000,"
    "history_store=(file_max=0),io_capacity=(chunk_cache=0,total=0),"
    "json_output=[],log=(archive=true,compressor=,enabled=false,"
    "file_max=100MB,force_write_wait=0,os_cache_dirty_pct=0,"
    "path=\".\",prealloc=true,prealloc_init_count=1,recover=on,"
    "remove=true,zero_fill=false),lsm_manager=(merge=true,"
    "worker_thread_max=4),mmap=true,mmap_all=false,multiprocess=false"
    ",operation_timeout_ms=0,operation_tracking=(enabled=false,"
    "path=\".\"),prefetch=(available=false,default=false),"
    "readonly=false,salvage=false,session_max=100,"
    "session_scratch_max=2MB,session_table_cache=true,"
    "shared_cache=(chunk=10MB,name=,quota=0,reserve=0,size=500MB),"
    "statistics=none,statistics_log=(json=false,on_close=false,"
    "path=\".\",sources=,timestamp=\"%b %d %H:%M:%S\",wait=0),"
    "tiered_storage=(auth_token=,bucket=,bucket_prefix=,"
    "cache_directory=,interval=60,local_retention=300,name=,"
    "shared=false),timing_stress_for_test=,"
    "transaction_sync=(enabled=false,method=fsync),verbose=[],"
    "verify_metadata=false,version=(major=0,minor=0),write_through=",
    confchk_wiredtiger_open_basecfg, 60, confchk_wiredtiger_open_basecfg_jump, 53,
    WT_CONF_SIZING_NONE, false},
  {"wiredtiger_open_usercfg",
    "backup_restore_target=,"
    "block_cache=(blkcache_eviction_aggression=1800,"
    "cache_on_checkpoint=true,cache_on_writes=true,enabled=false,"
    "full_target=95,hashsize=32768,max_percent_overhead=10,"
    "nvram_path=,percent_file_in_dram=50,size=0,system_ram=0,type=),"
    "buffer_alignment=-1,builtin_extension_config=,cache_cursors=true"
    ",cache_max_wait_ms=0,cache_overhead=8,cache_size=100MB,"
    "cache_stuck_timeout_ms=300000,checkpoint=(log_size=0,wait=0),"
    "checkpoint_cleanup=(method=none,wait=300),checkpoint_sync=true,"
    "chunk_cache=(capacity=10GB,chunk_cache_evict_trigger=90,"
    "chunk_size=1MB,enabled=false,flushed_data_cache_insertion=true,"
    "hashsize=1024,pinned=,storage_path=,type=FILE),"
    "compatibility=(release=,require_max=,require_min=),"
    "compile_configuration_count=1000,"
    "debug_mode=(background_compact=false,checkpoint_retention=0,"
    "corruption_abort=true,cursor_copy=false,cursor_reposition=false,"
    "eviction=false,log_retention=0,realloc_exact=false,"
    "realloc_malloc=false,rollback_error=0,slow_checkpoint=false,"
    "stress_skiplist=false,table_logging=false,"
    "tiered_flush_error_continue=false,update_restore_evict=false),"
    "direct_io=,encryption=(keyid=,name=,secretkey=),error_prefix=,"
    "eviction=(evict_sample_inmem=true,threads_max=8,threads_min=1),"
    "eviction_checkpoint_target=1,eviction_dirty_target=5,"
    "eviction_dirty_trigger=20,eviction_target=80,eviction_trigger=95"
    ",eviction_updates_target=0,eviction_updates_trigger=0,"
    "extensions=,extra_diagnostics=[],file_extend=,"
    "file_manager=(close_handle_minimum=250,close_idle_time=30,"
    "close_scan_interval=10),generation_drain_timeout_ms=240000,"
    "hash=(buckets=512,dhandle_buckets=512),hazard_max=1000,"
    "history_store=(file_max=0),io_capacity=(chunk_cache=0,total=0),"
    "json_output=[],log=(archive=true,compressor=,enabled=false,"
    "file_max=100MB,force_write_wait=0,os_cache_dirty_pct=0,"
    "path=\".\",prealloc=true,prealloc_init_count=1,recover=on,"
    "remove=true,zero_fill=false),lsm_manager=(merge=true,"
    "worker_thread_max=4),mmap=true,mmap_all=false,multiprocess=false"
    ",operation_timeout_ms=0,operation_tracking=(enabled=false,"
    "path=\".\"),prefetch=(available=false,default=false),"
    "readonly=false,salvage=false,session_max=100,"
    "session_scratch_max=2MB,session_table_cache=true,"
    "shared_cache=(chunk=10MB,name=,quota=0,reserve=0,size=500MB),"
    "statistics=none,statistics_log=(json=false,on_close=false,"
    "path=\".\",sources=,timestamp=\"%b %d %H:%M:%S\",wait=0),"
    "tiered_storage=(auth_token=,bucket=,bucket_prefix=,"
    "cache_directory=,interval=60,local_retention=300,name=,"
    "shared=false),timing_stress_for_test=,"
    "transaction_sync=(enabled=false,method=fsync),verbose=[],"
    "verify_metadata=false,write_through=",
    confchk_wiredtiger_open_usercfg, 59, confchk_wiredtiger_open_usercfg_jump, 54,
    WT_CONF_SIZING_NONE, false},
  {NULL, NULL, NULL, 0, NULL, 0, WT_CONF_SIZING_NONE, false}};

int
__wt_conn_config_init(WT_SESSION_IMPL *session)
{
    WT_CONNECTION_IMPL *conn;
    const WT_CONFIG_ENTRY *ep, **epp;

    conn = S2C(session);

    /* Build a list of pointers to the configuration information. */
    WT_RET(__wt_calloc_def(session, WT_ELEMENTS(config_entries), &epp));
    conn->config_entries = epp;

    /* Fill in the list to reference the default information. */
    for (ep = config_entries;;) {
        *epp++ = ep++;
        if (ep->method == NULL)
            break;
    }
    return (0);
}

void
__wt_conn_config_discard(WT_SESSION_IMPL *session)
{
    WT_CONNECTION_IMPL *conn;

    conn = S2C(session);

    __wt_free(session, conn->config_entries);
}

/*
 * __wt_conn_config_match --
 *     Return the static configuration entry for a method.
 */
const WT_CONFIG_ENTRY *
__wt_conn_config_match(const char *method)
{
    const WT_CONFIG_ENTRY *ep;

    for (ep = config_entries; ep->method != NULL; ++ep)
        if (strcmp(method, ep->method) == 0)
            return (ep);
    return (NULL);
}<|MERGE_RESOLUTION|>--- conflicted
+++ resolved
@@ -464,25 +464,6 @@
     0, 0, 0, 0, 0, 0, 0, 0, 0, 0, 0, 0, 0, 0, 0, 0, 0, 0, 0, 0, 0, 0, 0, 0, 0, 0, 0, 0, 0, 0, 0, 0,
     0, 0, 0, 0, 0, 0, 0, 0, 0, 0, 0, 0, 0, 0, 0, 0, 0, 0, 0, 0, 0, 0, 0, 0, 0, 0, 0, 0, 0, 0, 0, 0,
     0, 0, 0, 0, 0, 0, 0, 0, 0, 0, 0, 0, 1, 1, 1, 1, 1, 1, 1, 1, 1, 1, 1, 1, 1, 1, 1, 1, 1, 1, 1};
-<<<<<<< HEAD
-
-static const char *confchk_timing_stress_for_test_choices[] = {"aggressive_stash_free",
-  "aggressive_sweep", "backup_rename", "checkpoint_evict_page", "checkpoint_handle",
-  "checkpoint_slow", "checkpoint_stop", "compact_slow", "evict_reposition",
-  "failpoint_eviction_split", "failpoint_history_store_delete_key_from_ts",
-  "history_store_checkpoint_delay", "history_store_search", "history_store_sweep_race",
-  "prefix_compare", "prepare_checkpoint_delay", "prepare_resolution_1", "prepare_resolution_2",
-  "sleep_before_read_overflow_onpage", "split_1", "split_2", "split_3", "split_4", "split_5",
-  "split_6", "split_7", "split_8", "tiered_flush_finish", NULL};
-
-static const char *confchk_verbose_choices[] = {"api", "backup", "block", "block_cache",
-  "cache_trace", "checkpoint", "checkpoint_cleanup", "checkpoint_progress", "chunkcache", "compact",
-  "compact_progress", "error_returns", "evict", "evict_stuck", "evictserver", "fileops",
-  "generation", "handleops", "history_store", "history_store_activity", "log", "lsm", "lsm_manager",
-  "metadata", "mutex", "out_of_order", "overflow", "read", "reconcile", "recovery",
-  "recovery_progress", "rts", "salvage", "shared_cache", "split", "temporary", "thread_group",
-  "tiered", "timestamp", "transaction", "verify", "version", "write", NULL};
-=======
 const char __WT_CONFIG_CHOICE_aggressive_stash_free[] = "aggressive_stash_free";
 const char __WT_CONFIG_CHOICE_aggressive_sweep[] = "aggressive_sweep";
 const char __WT_CONFIG_CHOICE_backup_rename[] = "backup_rename";
@@ -536,6 +517,7 @@
 const char __WT_CONFIG_CHOICE_backup[] = "backup";
 const char __WT_CONFIG_CHOICE_block[] = "block";
 const char __WT_CONFIG_CHOICE_block_cache[] = "block_cache";
+const char __WT_CONFIG_CHOICE_cache_trace[] = "cache_trace";
 const char __WT_CONFIG_CHOICE_checkpoint[] = "checkpoint";
 const char __WT_CONFIG_CHOICE_checkpoint_cleanup[] = "checkpoint_cleanup";
 const char __WT_CONFIG_CHOICE_checkpoint_progress[] = "checkpoint_progress";
@@ -577,12 +559,12 @@
 
 static const char *confchk_verbose_choices[] = {__WT_CONFIG_CHOICE_all, __WT_CONFIG_CHOICE_api,
   __WT_CONFIG_CHOICE_backup, __WT_CONFIG_CHOICE_block, __WT_CONFIG_CHOICE_block_cache,
-  __WT_CONFIG_CHOICE_checkpoint, __WT_CONFIG_CHOICE_checkpoint_cleanup,
-  __WT_CONFIG_CHOICE_checkpoint_progress, __WT_CONFIG_CHOICE_chunkcache, __WT_CONFIG_CHOICE_compact,
-  __WT_CONFIG_CHOICE_compact_progress, __WT_CONFIG_CHOICE_configuration,
-  __WT_CONFIG_CHOICE_error_returns, __WT_CONFIG_CHOICE_evict, __WT_CONFIG_CHOICE_evict_stuck,
-  __WT_CONFIG_CHOICE_evictserver, __WT_CONFIG_CHOICE_fileops, __WT_CONFIG_CHOICE_generation,
-  __WT_CONFIG_CHOICE_handleops, __WT_CONFIG_CHOICE_history_store,
+  __WT_CONFIG_CHOICE_cache_trace, __WT_CONFIG_CHOICE_checkpoint,
+  __WT_CONFIG_CHOICE_checkpoint_cleanup, __WT_CONFIG_CHOICE_checkpoint_progress,
+  __WT_CONFIG_CHOICE_chunkcache, __WT_CONFIG_CHOICE_compact, __WT_CONFIG_CHOICE_compact_progress,
+  __WT_CONFIG_CHOICE_configuration, __WT_CONFIG_CHOICE_error_returns, __WT_CONFIG_CHOICE_evict,
+  __WT_CONFIG_CHOICE_evict_stuck, __WT_CONFIG_CHOICE_evictserver, __WT_CONFIG_CHOICE_fileops,
+  __WT_CONFIG_CHOICE_generation, __WT_CONFIG_CHOICE_handleops, __WT_CONFIG_CHOICE_history_store,
   __WT_CONFIG_CHOICE_history_store_activity, __WT_CONFIG_CHOICE_log, __WT_CONFIG_CHOICE_lsm,
   __WT_CONFIG_CHOICE_lsm_manager, __WT_CONFIG_CHOICE_metadata, __WT_CONFIG_CHOICE_mutex,
   __WT_CONFIG_CHOICE_out_of_order, __WT_CONFIG_CHOICE_overflow, __WT_CONFIG_CHOICE_read,
@@ -591,7 +573,6 @@
   __WT_CONFIG_CHOICE_split, __WT_CONFIG_CHOICE_temporary, __WT_CONFIG_CHOICE_thread_group,
   __WT_CONFIG_CHOICE_tiered, __WT_CONFIG_CHOICE_timestamp, __WT_CONFIG_CHOICE_transaction,
   __WT_CONFIG_CHOICE_verify, __WT_CONFIG_CHOICE_version, __WT_CONFIG_CHOICE_write, NULL};
->>>>>>> 9483a6ad
 
 static const WT_CONFIG_CHECK confchk_WT_CONNECTION_reconfigure[] = {
   {"block_cache", "category", NULL, NULL, confchk_wiredtiger_open_block_cache_subconfigs, 12,
@@ -706,27 +687,12 @@
     NULL, 0, NULL, WT_CONFIG_COMPILED_TYPE_LIST, 260, INT64_MIN, INT64_MAX,
     confchk_timing_stress_for_test_choices},
   {"verbose", "list", NULL,
-<<<<<<< HEAD
-    "choices=[\"api\",\"backup\",\"block\",\"block_cache\","
-    "\"cache_trace\",\"checkpoint\",\"checkpoint_cleanup\","
-    "\"checkpoint_progress\",\"chunkcache\",\"compact\","
-    "\"compact_progress\",\"error_returns\",\"evict\",\"evict_stuck\""
-    ",\"evictserver\",\"fileops\",\"generation\",\"handleops\","
-    "\"history_store\",\"history_store_activity\",\"log\",\"lsm\","
-    "\"lsm_manager\",\"metadata\",\"mutex\",\"out_of_order\","
-    "\"overflow\",\"read\",\"reconcile\",\"recovery\","
-    "\"recovery_progress\",\"rts\",\"salvage\",\"shared_cache\","
-    "\"split\",\"temporary\",\"thread_group\",\"tiered\","
-    "\"timestamp\",\"transaction\",\"verify\",\"version\",\"write\"]",
-    NULL, 0, NULL, WT_CONFIG_COMPILED_TYPE_LIST, INT64_MIN, INT64_MAX, confchk_verbose_choices},
-  {NULL, NULL, NULL, NULL, NULL, 0, NULL, 0, 0, 0, NULL}};
-=======
     "choices=[\"all\",\"api\",\"backup\",\"block\","
-    "\"block_cache\",\"checkpoint\",\"checkpoint_cleanup\","
-    "\"checkpoint_progress\",\"chunkcache\",\"compact\","
-    "\"compact_progress\",\"configuration\",\"error_returns\","
-    "\"evict\",\"evict_stuck\",\"evictserver\",\"fileops\","
-    "\"generation\",\"handleops\",\"history_store\","
+    "\"block_cache\",\"cache_trace\",\"checkpoint\","
+    "\"checkpoint_cleanup\",\"checkpoint_progress\",\"chunkcache\","
+    "\"compact\",\"compact_progress\",\"configuration\","
+    "\"error_returns\",\"evict\",\"evict_stuck\",\"evictserver\","
+    "\"fileops\",\"generation\",\"handleops\",\"history_store\","
     "\"history_store_activity\",\"log\",\"lsm\",\"lsm_manager\","
     "\"metadata\",\"mutex\",\"out_of_order\",\"overflow\",\"read\","
     "\"reconcile\",\"recovery\",\"recovery_progress\",\"rts\","
@@ -735,7 +701,6 @@
     "\"verify\",\"version\",\"write\"]",
     NULL, 0, NULL, WT_CONFIG_COMPILED_TYPE_LIST, 10, INT64_MIN, INT64_MAX, confchk_verbose_choices},
   {NULL, NULL, NULL, NULL, NULL, 0, NULL, 0, 0, 0, 0, NULL}};
->>>>>>> 9483a6ad
 
 static const uint8_t confchk_WT_CONNECTION_reconfigure_jump[WT_CONFIG_JUMP_TABLE_SIZE] = {0, 0, 0,
   0, 0, 0, 0, 0, 0, 0, 0, 0, 0, 0, 0, 0, 0, 0, 0, 0, 0, 0, 0, 0, 0, 0, 0, 0, 0, 0, 0, 0, 0, 0, 0, 0,
@@ -2766,25 +2731,14 @@
     0, 0, 0, 0, 0, 0, 0, 0, 0, 0, 0, 0, 0, 0, 0, 0, 0, 0, 0, 0, 0, 0, 0, 0, 0, 0, 0, 0, 0, 0, 0, 0,
     0, 0, 1, 1, 1, 1, 1, 1, 1, 1, 2, 2, 2, 2, 2, 2, 2, 2, 2, 2, 2, 2, 2, 2, 2, 2, 2, 2};
 
-<<<<<<< HEAD
-static const char *confchk_verbose13_choices[] = {"api", "backup", "block", "block_cache",
-  "cache_trace", "checkpoint", "checkpoint_cleanup", "checkpoint_progress", "chunkcache", "compact",
-  "compact_progress", "error_returns", "evict", "evict_stuck", "evictserver", "fileops",
-  "generation", "handleops", "history_store", "history_store_activity", "log", "lsm", "lsm_manager",
-  "metadata", "mutex", "out_of_order", "overflow", "read", "reconcile", "recovery",
-  "recovery_progress", "rts", "salvage", "shared_cache", "split", "temporary", "thread_group",
-  "tiered", "timestamp", "transaction", "verify", "version", "write", NULL};
-
-static const char *confchk_write_through_choices[] = {"data", "log", NULL};
-=======
 static const char *confchk_verbose13_choices[] = {__WT_CONFIG_CHOICE_all, __WT_CONFIG_CHOICE_api,
   __WT_CONFIG_CHOICE_backup, __WT_CONFIG_CHOICE_block, __WT_CONFIG_CHOICE_block_cache,
-  __WT_CONFIG_CHOICE_checkpoint, __WT_CONFIG_CHOICE_checkpoint_cleanup,
-  __WT_CONFIG_CHOICE_checkpoint_progress, __WT_CONFIG_CHOICE_chunkcache, __WT_CONFIG_CHOICE_compact,
-  __WT_CONFIG_CHOICE_compact_progress, __WT_CONFIG_CHOICE_configuration,
-  __WT_CONFIG_CHOICE_error_returns, __WT_CONFIG_CHOICE_evict, __WT_CONFIG_CHOICE_evict_stuck,
-  __WT_CONFIG_CHOICE_evictserver, __WT_CONFIG_CHOICE_fileops, __WT_CONFIG_CHOICE_generation,
-  __WT_CONFIG_CHOICE_handleops, __WT_CONFIG_CHOICE_history_store,
+  __WT_CONFIG_CHOICE_cache_trace, __WT_CONFIG_CHOICE_checkpoint,
+  __WT_CONFIG_CHOICE_checkpoint_cleanup, __WT_CONFIG_CHOICE_checkpoint_progress,
+  __WT_CONFIG_CHOICE_chunkcache, __WT_CONFIG_CHOICE_compact, __WT_CONFIG_CHOICE_compact_progress,
+  __WT_CONFIG_CHOICE_configuration, __WT_CONFIG_CHOICE_error_returns, __WT_CONFIG_CHOICE_evict,
+  __WT_CONFIG_CHOICE_evict_stuck, __WT_CONFIG_CHOICE_evictserver, __WT_CONFIG_CHOICE_fileops,
+  __WT_CONFIG_CHOICE_generation, __WT_CONFIG_CHOICE_handleops, __WT_CONFIG_CHOICE_history_store,
   __WT_CONFIG_CHOICE_history_store_activity, __WT_CONFIG_CHOICE_log, __WT_CONFIG_CHOICE_lsm,
   __WT_CONFIG_CHOICE_lsm_manager, __WT_CONFIG_CHOICE_metadata, __WT_CONFIG_CHOICE_mutex,
   __WT_CONFIG_CHOICE_out_of_order, __WT_CONFIG_CHOICE_overflow, __WT_CONFIG_CHOICE_read,
@@ -2796,7 +2750,6 @@
 
 static const char *confchk_write_through_choices[] = {
   __WT_CONFIG_CHOICE_data, __WT_CONFIG_CHOICE_log, NULL};
->>>>>>> 9483a6ad
 
 static const WT_CONFIG_CHECK confchk_wiredtiger_open[] = {
   {"backup_restore_target", "list", NULL, NULL, NULL, 0, NULL, WT_CONFIG_COMPILED_TYPE_LIST, 272,
@@ -2968,27 +2921,12 @@
   {"use_environment_priv", "boolean", NULL, NULL, NULL, 0, NULL, WT_CONFIG_COMPILED_TYPE_BOOLEAN,
     309, INT64_MIN, INT64_MAX, NULL},
   {"verbose", "list", NULL,
-<<<<<<< HEAD
-    "choices=[\"api\",\"backup\",\"block\",\"block_cache\","
-    "\"cache_trace\",\"checkpoint\",\"checkpoint_cleanup\","
-    "\"checkpoint_progress\",\"chunkcache\",\"compact\","
-    "\"compact_progress\",\"error_returns\",\"evict\",\"evict_stuck\""
-    ",\"evictserver\",\"fileops\",\"generation\",\"handleops\","
-    "\"history_store\",\"history_store_activity\",\"log\",\"lsm\","
-    "\"lsm_manager\",\"metadata\",\"mutex\",\"out_of_order\","
-    "\"overflow\",\"read\",\"reconcile\",\"recovery\","
-    "\"recovery_progress\",\"rts\",\"salvage\",\"shared_cache\","
-    "\"split\",\"temporary\",\"thread_group\",\"tiered\","
-    "\"timestamp\",\"transaction\",\"verify\",\"version\",\"write\"]",
-    NULL, 0, NULL, WT_CONFIG_COMPILED_TYPE_LIST, INT64_MIN, INT64_MAX, confchk_verbose13_choices},
-  {"verify_metadata", "boolean", NULL, NULL, NULL, 0, NULL, WT_CONFIG_COMPILED_TYPE_BOOLEAN,
-=======
     "choices=[\"all\",\"api\",\"backup\",\"block\","
-    "\"block_cache\",\"checkpoint\",\"checkpoint_cleanup\","
-    "\"checkpoint_progress\",\"chunkcache\",\"compact\","
-    "\"compact_progress\",\"configuration\",\"error_returns\","
-    "\"evict\",\"evict_stuck\",\"evictserver\",\"fileops\","
-    "\"generation\",\"handleops\",\"history_store\","
+    "\"block_cache\",\"cache_trace\",\"checkpoint\","
+    "\"checkpoint_cleanup\",\"checkpoint_progress\",\"chunkcache\","
+    "\"compact\",\"compact_progress\",\"configuration\","
+    "\"error_returns\",\"evict\",\"evict_stuck\",\"evictserver\","
+    "\"fileops\",\"generation\",\"handleops\",\"history_store\","
     "\"history_store_activity\",\"log\",\"lsm\",\"lsm_manager\","
     "\"metadata\",\"mutex\",\"out_of_order\",\"overflow\",\"read\","
     "\"reconcile\",\"recovery\",\"recovery_progress\",\"rts\","
@@ -2998,7 +2936,6 @@
     NULL, 0, NULL, WT_CONFIG_COMPILED_TYPE_LIST, 10, INT64_MIN, INT64_MAX,
     confchk_verbose13_choices},
   {"verify_metadata", "boolean", NULL, NULL, NULL, 0, NULL, WT_CONFIG_COMPILED_TYPE_BOOLEAN, 310,
->>>>>>> 9483a6ad
     INT64_MIN, INT64_MAX, NULL},
   {"write_through", "list", NULL, "choices=[\"data\",\"log\"]", NULL, 0, NULL,
     WT_CONFIG_COMPILED_TYPE_LIST, 311, INT64_MIN, INT64_MAX, confchk_write_through_choices},
@@ -3007,44 +2944,6 @@
 static const uint8_t confchk_wiredtiger_open_jump[WT_CONFIG_JUMP_TABLE_SIZE] = {0, 0, 0, 0, 0, 0, 0,
   0, 0, 0, 0, 0, 0, 0, 0, 0, 0, 0, 0, 0, 0, 0, 0, 0, 0, 0, 0, 0, 0, 0, 0, 0, 0, 0, 0, 0, 0, 0, 0, 0,
   0, 0, 0, 0, 0, 0, 0, 0, 0, 0, 0, 0, 0, 0, 0, 0, 0, 0, 0, 0, 0, 0, 0, 0, 0, 0, 0, 0, 0, 0, 0, 0, 0,
-<<<<<<< HEAD
-  0, 0, 0, 0, 0, 0, 0, 0, 0, 0, 0, 0, 0, 0, 0, 0, 0, 0, 0, 0, 0, 0, 0, 0, 0, 0, 4, 16, 18, 31, 33,
-  34, 37, 39, 40, 40, 42, 45, 45, 47, 47, 47, 48, 55, 58, 60, 62, 63, 63, 63, 63, 63, 63, 63, 63};
-
-static const char *confchk_checkpoint_cleanup3_choices[] = {"none", "reclaim_space", NULL};
-
-static const char *confchk_direct_io2_choices[] = {"checkpoint", "data", "log", NULL};
-
-static const char *confchk_extra_diagnostics3_choices[] = {"all", "checkpoint_validate",
-  "cursor_check", "disk_validate", "eviction_check", "generation_check", "hs_validate",
-  "key_out_of_order", "log_validate", "prepared", "slow_operation", "txn_visibility", NULL};
-
-static const char *confchk_file_extend2_choices[] = {"data", "log", NULL};
-
-static const char *confchk_json_output3_choices[] = {"error", "message", NULL};
-
-static const char *confchk_statistics4_choices[] = {
-  "all", "cache_walk", "fast", "none", "clear", "tree_walk", NULL};
-
-static const char *confchk_timing_stress_for_test3_choices[] = {"aggressive_stash_free",
-  "aggressive_sweep", "backup_rename", "checkpoint_evict_page", "checkpoint_handle",
-  "checkpoint_slow", "checkpoint_stop", "compact_slow", "evict_reposition",
-  "failpoint_eviction_split", "failpoint_history_store_delete_key_from_ts",
-  "history_store_checkpoint_delay", "history_store_search", "history_store_sweep_race",
-  "prefix_compare", "prepare_checkpoint_delay", "prepare_resolution_1", "prepare_resolution_2",
-  "sleep_before_read_overflow_onpage", "split_1", "split_2", "split_3", "split_4", "split_5",
-  "split_6", "split_7", "split_8", "tiered_flush_finish", NULL};
-
-static const char *confchk_verbose14_choices[] = {"api", "backup", "block", "block_cache",
-  "cache_trace", "checkpoint", "checkpoint_cleanup", "checkpoint_progress", "chunkcache", "compact",
-  "compact_progress", "error_returns", "evict", "evict_stuck", "evictserver", "fileops",
-  "generation", "handleops", "history_store", "history_store_activity", "log", "lsm", "lsm_manager",
-  "metadata", "mutex", "out_of_order", "overflow", "read", "reconcile", "recovery",
-  "recovery_progress", "rts", "salvage", "shared_cache", "split", "temporary", "thread_group",
-  "tiered", "timestamp", "transaction", "verify", "version", "write", NULL};
-
-static const char *confchk_write_through2_choices[] = {"data", "log", NULL};
-=======
   0, 0, 0, 0, 0, 0, 0, 0, 0, 0, 0, 0, 0, 0, 0, 0, 0, 0, 0, 0, 0, 0, 0, 0, 0, 0, 4, 17, 19, 32, 34,
   35, 38, 40, 41, 41, 43, 46, 46, 48, 49, 49, 50, 57, 60, 62, 64, 65, 65, 65, 65, 65, 65, 65, 65};
 
@@ -3087,12 +2986,12 @@
 
 static const char *confchk_verbose14_choices[] = {__WT_CONFIG_CHOICE_all, __WT_CONFIG_CHOICE_api,
   __WT_CONFIG_CHOICE_backup, __WT_CONFIG_CHOICE_block, __WT_CONFIG_CHOICE_block_cache,
-  __WT_CONFIG_CHOICE_checkpoint, __WT_CONFIG_CHOICE_checkpoint_cleanup,
-  __WT_CONFIG_CHOICE_checkpoint_progress, __WT_CONFIG_CHOICE_chunkcache, __WT_CONFIG_CHOICE_compact,
-  __WT_CONFIG_CHOICE_compact_progress, __WT_CONFIG_CHOICE_configuration,
-  __WT_CONFIG_CHOICE_error_returns, __WT_CONFIG_CHOICE_evict, __WT_CONFIG_CHOICE_evict_stuck,
-  __WT_CONFIG_CHOICE_evictserver, __WT_CONFIG_CHOICE_fileops, __WT_CONFIG_CHOICE_generation,
-  __WT_CONFIG_CHOICE_handleops, __WT_CONFIG_CHOICE_history_store,
+  __WT_CONFIG_CHOICE_cache_trace, __WT_CONFIG_CHOICE_checkpoint,
+  __WT_CONFIG_CHOICE_checkpoint_cleanup, __WT_CONFIG_CHOICE_checkpoint_progress,
+  __WT_CONFIG_CHOICE_chunkcache, __WT_CONFIG_CHOICE_compact, __WT_CONFIG_CHOICE_compact_progress,
+  __WT_CONFIG_CHOICE_configuration, __WT_CONFIG_CHOICE_error_returns, __WT_CONFIG_CHOICE_evict,
+  __WT_CONFIG_CHOICE_evict_stuck, __WT_CONFIG_CHOICE_evictserver, __WT_CONFIG_CHOICE_fileops,
+  __WT_CONFIG_CHOICE_generation, __WT_CONFIG_CHOICE_handleops, __WT_CONFIG_CHOICE_history_store,
   __WT_CONFIG_CHOICE_history_store_activity, __WT_CONFIG_CHOICE_log, __WT_CONFIG_CHOICE_lsm,
   __WT_CONFIG_CHOICE_lsm_manager, __WT_CONFIG_CHOICE_metadata, __WT_CONFIG_CHOICE_mutex,
   __WT_CONFIG_CHOICE_out_of_order, __WT_CONFIG_CHOICE_overflow, __WT_CONFIG_CHOICE_read,
@@ -3104,7 +3003,6 @@
 
 static const char *confchk_write_through2_choices[] = {
   __WT_CONFIG_CHOICE_data, __WT_CONFIG_CHOICE_log, NULL};
->>>>>>> 9483a6ad
 
 static const WT_CONFIG_CHECK confchk_wiredtiger_open_all[] = {
   {"backup_restore_target", "list", NULL, NULL, NULL, 0, NULL, WT_CONFIG_COMPILED_TYPE_LIST, 272,
@@ -3276,27 +3174,12 @@
   {"use_environment_priv", "boolean", NULL, NULL, NULL, 0, NULL, WT_CONFIG_COMPILED_TYPE_BOOLEAN,
     309, INT64_MIN, INT64_MAX, NULL},
   {"verbose", "list", NULL,
-<<<<<<< HEAD
-    "choices=[\"api\",\"backup\",\"block\",\"block_cache\","
-    "\"cache_trace\",\"checkpoint\",\"checkpoint_cleanup\","
-    "\"checkpoint_progress\",\"chunkcache\",\"compact\","
-    "\"compact_progress\",\"error_returns\",\"evict\",\"evict_stuck\""
-    ",\"evictserver\",\"fileops\",\"generation\",\"handleops\","
-    "\"history_store\",\"history_store_activity\",\"log\",\"lsm\","
-    "\"lsm_manager\",\"metadata\",\"mutex\",\"out_of_order\","
-    "\"overflow\",\"read\",\"reconcile\",\"recovery\","
-    "\"recovery_progress\",\"rts\",\"salvage\",\"shared_cache\","
-    "\"split\",\"temporary\",\"thread_group\",\"tiered\","
-    "\"timestamp\",\"transaction\",\"verify\",\"version\",\"write\"]",
-    NULL, 0, NULL, WT_CONFIG_COMPILED_TYPE_LIST, INT64_MIN, INT64_MAX, confchk_verbose14_choices},
-  {"verify_metadata", "boolean", NULL, NULL, NULL, 0, NULL, WT_CONFIG_COMPILED_TYPE_BOOLEAN,
-=======
     "choices=[\"all\",\"api\",\"backup\",\"block\","
-    "\"block_cache\",\"checkpoint\",\"checkpoint_cleanup\","
-    "\"checkpoint_progress\",\"chunkcache\",\"compact\","
-    "\"compact_progress\",\"configuration\",\"error_returns\","
-    "\"evict\",\"evict_stuck\",\"evictserver\",\"fileops\","
-    "\"generation\",\"handleops\",\"history_store\","
+    "\"block_cache\",\"cache_trace\",\"checkpoint\","
+    "\"checkpoint_cleanup\",\"checkpoint_progress\",\"chunkcache\","
+    "\"compact\",\"compact_progress\",\"configuration\","
+    "\"error_returns\",\"evict\",\"evict_stuck\",\"evictserver\","
+    "\"fileops\",\"generation\",\"handleops\",\"history_store\","
     "\"history_store_activity\",\"log\",\"lsm\",\"lsm_manager\","
     "\"metadata\",\"mutex\",\"out_of_order\",\"overflow\",\"read\","
     "\"reconcile\",\"recovery\",\"recovery_progress\",\"rts\","
@@ -3306,7 +3189,6 @@
     NULL, 0, NULL, WT_CONFIG_COMPILED_TYPE_LIST, 10, INT64_MIN, INT64_MAX,
     confchk_verbose14_choices},
   {"verify_metadata", "boolean", NULL, NULL, NULL, 0, NULL, WT_CONFIG_COMPILED_TYPE_BOOLEAN, 310,
->>>>>>> 9483a6ad
     INT64_MIN, INT64_MAX, NULL},
   {"version", "string", NULL, NULL, NULL, 0, NULL, WT_CONFIG_COMPILED_TYPE_STRING, 62, INT64_MIN,
     INT64_MAX, NULL},
@@ -3317,45 +3199,6 @@
 static const uint8_t confchk_wiredtiger_open_all_jump[WT_CONFIG_JUMP_TABLE_SIZE] = {0, 0, 0, 0, 0,
   0, 0, 0, 0, 0, 0, 0, 0, 0, 0, 0, 0, 0, 0, 0, 0, 0, 0, 0, 0, 0, 0, 0, 0, 0, 0, 0, 0, 0, 0, 0, 0, 0,
   0, 0, 0, 0, 0, 0, 0, 0, 0, 0, 0, 0, 0, 0, 0, 0, 0, 0, 0, 0, 0, 0, 0, 0, 0, 0, 0, 0, 0, 0, 0, 0, 0,
-<<<<<<< HEAD
-  0, 0, 0, 0, 0, 0, 0, 0, 0, 0, 0, 0, 0, 0, 0, 0, 0, 0, 0, 0, 0, 0, 0, 0, 0, 0, 0, 0, 4, 16, 18, 31,
-  33, 34, 37, 39, 40, 40, 42, 45, 45, 47, 47, 47, 48, 55, 58, 60, 63, 64, 64, 64, 64, 64, 64, 64,
-  64};
-
-static const char *confchk_checkpoint_cleanup4_choices[] = {"none", "reclaim_space", NULL};
-
-static const char *confchk_direct_io3_choices[] = {"checkpoint", "data", "log", NULL};
-
-static const char *confchk_extra_diagnostics4_choices[] = {"all", "checkpoint_validate",
-  "cursor_check", "disk_validate", "eviction_check", "generation_check", "hs_validate",
-  "key_out_of_order", "log_validate", "prepared", "slow_operation", "txn_visibility", NULL};
-
-static const char *confchk_file_extend3_choices[] = {"data", "log", NULL};
-
-static const char *confchk_json_output4_choices[] = {"error", "message", NULL};
-
-static const char *confchk_statistics5_choices[] = {
-  "all", "cache_walk", "fast", "none", "clear", "tree_walk", NULL};
-
-static const char *confchk_timing_stress_for_test4_choices[] = {"aggressive_stash_free",
-  "aggressive_sweep", "backup_rename", "checkpoint_evict_page", "checkpoint_handle",
-  "checkpoint_slow", "checkpoint_stop", "compact_slow", "evict_reposition",
-  "failpoint_eviction_split", "failpoint_history_store_delete_key_from_ts",
-  "history_store_checkpoint_delay", "history_store_search", "history_store_sweep_race",
-  "prefix_compare", "prepare_checkpoint_delay", "prepare_resolution_1", "prepare_resolution_2",
-  "sleep_before_read_overflow_onpage", "split_1", "split_2", "split_3", "split_4", "split_5",
-  "split_6", "split_7", "split_8", "tiered_flush_finish", NULL};
-
-static const char *confchk_verbose15_choices[] = {"api", "backup", "block", "block_cache",
-  "cache_trace", "checkpoint", "checkpoint_cleanup", "checkpoint_progress", "chunkcache", "compact",
-  "compact_progress", "error_returns", "evict", "evict_stuck", "evictserver", "fileops",
-  "generation", "handleops", "history_store", "history_store_activity", "log", "lsm", "lsm_manager",
-  "metadata", "mutex", "out_of_order", "overflow", "read", "reconcile", "recovery",
-  "recovery_progress", "rts", "salvage", "shared_cache", "split", "temporary", "thread_group",
-  "tiered", "timestamp", "transaction", "verify", "version", "write", NULL};
-
-static const char *confchk_write_through3_choices[] = {"data", "log", NULL};
-=======
   0, 0, 0, 0, 0, 0, 0, 0, 0, 0, 0, 0, 0, 0, 0, 0, 0, 0, 0, 0, 0, 0, 0, 0, 0, 0, 0, 0, 4, 17, 19, 32,
   34, 35, 38, 40, 41, 41, 43, 46, 46, 48, 49, 49, 50, 57, 60, 62, 65, 66, 66, 66, 66, 66, 66, 66,
   66};
@@ -3399,12 +3242,12 @@
 
 static const char *confchk_verbose15_choices[] = {__WT_CONFIG_CHOICE_all, __WT_CONFIG_CHOICE_api,
   __WT_CONFIG_CHOICE_backup, __WT_CONFIG_CHOICE_block, __WT_CONFIG_CHOICE_block_cache,
-  __WT_CONFIG_CHOICE_checkpoint, __WT_CONFIG_CHOICE_checkpoint_cleanup,
-  __WT_CONFIG_CHOICE_checkpoint_progress, __WT_CONFIG_CHOICE_chunkcache, __WT_CONFIG_CHOICE_compact,
-  __WT_CONFIG_CHOICE_compact_progress, __WT_CONFIG_CHOICE_configuration,
-  __WT_CONFIG_CHOICE_error_returns, __WT_CONFIG_CHOICE_evict, __WT_CONFIG_CHOICE_evict_stuck,
-  __WT_CONFIG_CHOICE_evictserver, __WT_CONFIG_CHOICE_fileops, __WT_CONFIG_CHOICE_generation,
-  __WT_CONFIG_CHOICE_handleops, __WT_CONFIG_CHOICE_history_store,
+  __WT_CONFIG_CHOICE_cache_trace, __WT_CONFIG_CHOICE_checkpoint,
+  __WT_CONFIG_CHOICE_checkpoint_cleanup, __WT_CONFIG_CHOICE_checkpoint_progress,
+  __WT_CONFIG_CHOICE_chunkcache, __WT_CONFIG_CHOICE_compact, __WT_CONFIG_CHOICE_compact_progress,
+  __WT_CONFIG_CHOICE_configuration, __WT_CONFIG_CHOICE_error_returns, __WT_CONFIG_CHOICE_evict,
+  __WT_CONFIG_CHOICE_evict_stuck, __WT_CONFIG_CHOICE_evictserver, __WT_CONFIG_CHOICE_fileops,
+  __WT_CONFIG_CHOICE_generation, __WT_CONFIG_CHOICE_handleops, __WT_CONFIG_CHOICE_history_store,
   __WT_CONFIG_CHOICE_history_store_activity, __WT_CONFIG_CHOICE_log, __WT_CONFIG_CHOICE_lsm,
   __WT_CONFIG_CHOICE_lsm_manager, __WT_CONFIG_CHOICE_metadata, __WT_CONFIG_CHOICE_mutex,
   __WT_CONFIG_CHOICE_out_of_order, __WT_CONFIG_CHOICE_overflow, __WT_CONFIG_CHOICE_read,
@@ -3416,7 +3259,6 @@
 
 static const char *confchk_write_through3_choices[] = {
   __WT_CONFIG_CHOICE_data, __WT_CONFIG_CHOICE_log, NULL};
->>>>>>> 9483a6ad
 
 static const WT_CONFIG_CHECK confchk_wiredtiger_open_basecfg[] = {
   {"backup_restore_target", "list", NULL, NULL, NULL, 0, NULL, WT_CONFIG_COMPILED_TYPE_LIST, 272,
@@ -3576,27 +3418,12 @@
     2, confchk_wiredtiger_open_transaction_sync_subconfigs_jump, WT_CONFIG_COMPILED_TYPE_CATEGORY,
     307, INT64_MIN, INT64_MAX, NULL},
   {"verbose", "list", NULL,
-<<<<<<< HEAD
-    "choices=[\"api\",\"backup\",\"block\",\"block_cache\","
-    "\"cache_trace\",\"checkpoint\",\"checkpoint_cleanup\","
-    "\"checkpoint_progress\",\"chunkcache\",\"compact\","
-    "\"compact_progress\",\"error_returns\",\"evict\",\"evict_stuck\""
-    ",\"evictserver\",\"fileops\",\"generation\",\"handleops\","
-    "\"history_store\",\"history_store_activity\",\"log\",\"lsm\","
-    "\"lsm_manager\",\"metadata\",\"mutex\",\"out_of_order\","
-    "\"overflow\",\"read\",\"reconcile\",\"recovery\","
-    "\"recovery_progress\",\"rts\",\"salvage\",\"shared_cache\","
-    "\"split\",\"temporary\",\"thread_group\",\"tiered\","
-    "\"timestamp\",\"transaction\",\"verify\",\"version\",\"write\"]",
-    NULL, 0, NULL, WT_CONFIG_COMPILED_TYPE_LIST, INT64_MIN, INT64_MAX, confchk_verbose15_choices},
-  {"verify_metadata", "boolean", NULL, NULL, NULL, 0, NULL, WT_CONFIG_COMPILED_TYPE_BOOLEAN,
-=======
     "choices=[\"all\",\"api\",\"backup\",\"block\","
-    "\"block_cache\",\"checkpoint\",\"checkpoint_cleanup\","
-    "\"checkpoint_progress\",\"chunkcache\",\"compact\","
-    "\"compact_progress\",\"configuration\",\"error_returns\","
-    "\"evict\",\"evict_stuck\",\"evictserver\",\"fileops\","
-    "\"generation\",\"handleops\",\"history_store\","
+    "\"block_cache\",\"cache_trace\",\"checkpoint\","
+    "\"checkpoint_cleanup\",\"checkpoint_progress\",\"chunkcache\","
+    "\"compact\",\"compact_progress\",\"configuration\","
+    "\"error_returns\",\"evict\",\"evict_stuck\",\"evictserver\","
+    "\"fileops\",\"generation\",\"handleops\",\"history_store\","
     "\"history_store_activity\",\"log\",\"lsm\",\"lsm_manager\","
     "\"metadata\",\"mutex\",\"out_of_order\",\"overflow\",\"read\","
     "\"reconcile\",\"recovery\",\"recovery_progress\",\"rts\","
@@ -3606,7 +3433,6 @@
     NULL, 0, NULL, WT_CONFIG_COMPILED_TYPE_LIST, 10, INT64_MIN, INT64_MAX,
     confchk_verbose15_choices},
   {"verify_metadata", "boolean", NULL, NULL, NULL, 0, NULL, WT_CONFIG_COMPILED_TYPE_BOOLEAN, 310,
->>>>>>> 9483a6ad
     INT64_MIN, INT64_MAX, NULL},
   {"version", "string", NULL, NULL, NULL, 0, NULL, WT_CONFIG_COMPILED_TYPE_STRING, 62, INT64_MIN,
     INT64_MAX, NULL},
@@ -3617,45 +3443,6 @@
 static const uint8_t confchk_wiredtiger_open_basecfg_jump[WT_CONFIG_JUMP_TABLE_SIZE] = {0, 0, 0, 0,
   0, 0, 0, 0, 0, 0, 0, 0, 0, 0, 0, 0, 0, 0, 0, 0, 0, 0, 0, 0, 0, 0, 0, 0, 0, 0, 0, 0, 0, 0, 0, 0, 0,
   0, 0, 0, 0, 0, 0, 0, 0, 0, 0, 0, 0, 0, 0, 0, 0, 0, 0, 0, 0, 0, 0, 0, 0, 0, 0, 0, 0, 0, 0, 0, 0, 0,
-<<<<<<< HEAD
-  0, 0, 0, 0, 0, 0, 0, 0, 0, 0, 0, 0, 0, 0, 0, 0, 0, 0, 0, 0, 0, 0, 0, 0, 0, 0, 0, 0, 0, 4, 14, 16,
-  28, 30, 31, 34, 35, 36, 36, 38, 41, 41, 43, 43, 43, 44, 51, 54, 54, 57, 58, 58, 58, 58, 58, 58,
-  58, 58};
-
-static const char *confchk_checkpoint_cleanup5_choices[] = {"none", "reclaim_space", NULL};
-
-static const char *confchk_direct_io4_choices[] = {"checkpoint", "data", "log", NULL};
-
-static const char *confchk_extra_diagnostics5_choices[] = {"all", "checkpoint_validate",
-  "cursor_check", "disk_validate", "eviction_check", "generation_check", "hs_validate",
-  "key_out_of_order", "log_validate", "prepared", "slow_operation", "txn_visibility", NULL};
-
-static const char *confchk_file_extend4_choices[] = {"data", "log", NULL};
-
-static const char *confchk_json_output5_choices[] = {"error", "message", NULL};
-
-static const char *confchk_statistics6_choices[] = {
-  "all", "cache_walk", "fast", "none", "clear", "tree_walk", NULL};
-
-static const char *confchk_timing_stress_for_test5_choices[] = {"aggressive_stash_free",
-  "aggressive_sweep", "backup_rename", "checkpoint_evict_page", "checkpoint_handle",
-  "checkpoint_slow", "checkpoint_stop", "compact_slow", "evict_reposition",
-  "failpoint_eviction_split", "failpoint_history_store_delete_key_from_ts",
-  "history_store_checkpoint_delay", "history_store_search", "history_store_sweep_race",
-  "prefix_compare", "prepare_checkpoint_delay", "prepare_resolution_1", "prepare_resolution_2",
-  "sleep_before_read_overflow_onpage", "split_1", "split_2", "split_3", "split_4", "split_5",
-  "split_6", "split_7", "split_8", "tiered_flush_finish", NULL};
-
-static const char *confchk_verbose16_choices[] = {"api", "backup", "block", "block_cache",
-  "cache_trace", "checkpoint", "checkpoint_cleanup", "checkpoint_progress", "chunkcache", "compact",
-  "compact_progress", "error_returns", "evict", "evict_stuck", "evictserver", "fileops",
-  "generation", "handleops", "history_store", "history_store_activity", "log", "lsm", "lsm_manager",
-  "metadata", "mutex", "out_of_order", "overflow", "read", "reconcile", "recovery",
-  "recovery_progress", "rts", "salvage", "shared_cache", "split", "temporary", "thread_group",
-  "tiered", "timestamp", "transaction", "verify", "version", "write", NULL};
-
-static const char *confchk_write_through4_choices[] = {"data", "log", NULL};
-=======
   0, 0, 0, 0, 0, 0, 0, 0, 0, 0, 0, 0, 0, 0, 0, 0, 0, 0, 0, 0, 0, 0, 0, 0, 0, 0, 0, 0, 0, 4, 15, 17,
   29, 31, 32, 35, 36, 37, 37, 39, 42, 42, 44, 45, 45, 46, 53, 56, 56, 59, 60, 60, 60, 60, 60, 60,
   60, 60};
@@ -3699,12 +3486,12 @@
 
 static const char *confchk_verbose16_choices[] = {__WT_CONFIG_CHOICE_all, __WT_CONFIG_CHOICE_api,
   __WT_CONFIG_CHOICE_backup, __WT_CONFIG_CHOICE_block, __WT_CONFIG_CHOICE_block_cache,
-  __WT_CONFIG_CHOICE_checkpoint, __WT_CONFIG_CHOICE_checkpoint_cleanup,
-  __WT_CONFIG_CHOICE_checkpoint_progress, __WT_CONFIG_CHOICE_chunkcache, __WT_CONFIG_CHOICE_compact,
-  __WT_CONFIG_CHOICE_compact_progress, __WT_CONFIG_CHOICE_configuration,
-  __WT_CONFIG_CHOICE_error_returns, __WT_CONFIG_CHOICE_evict, __WT_CONFIG_CHOICE_evict_stuck,
-  __WT_CONFIG_CHOICE_evictserver, __WT_CONFIG_CHOICE_fileops, __WT_CONFIG_CHOICE_generation,
-  __WT_CONFIG_CHOICE_handleops, __WT_CONFIG_CHOICE_history_store,
+  __WT_CONFIG_CHOICE_cache_trace, __WT_CONFIG_CHOICE_checkpoint,
+  __WT_CONFIG_CHOICE_checkpoint_cleanup, __WT_CONFIG_CHOICE_checkpoint_progress,
+  __WT_CONFIG_CHOICE_chunkcache, __WT_CONFIG_CHOICE_compact, __WT_CONFIG_CHOICE_compact_progress,
+  __WT_CONFIG_CHOICE_configuration, __WT_CONFIG_CHOICE_error_returns, __WT_CONFIG_CHOICE_evict,
+  __WT_CONFIG_CHOICE_evict_stuck, __WT_CONFIG_CHOICE_evictserver, __WT_CONFIG_CHOICE_fileops,
+  __WT_CONFIG_CHOICE_generation, __WT_CONFIG_CHOICE_handleops, __WT_CONFIG_CHOICE_history_store,
   __WT_CONFIG_CHOICE_history_store_activity, __WT_CONFIG_CHOICE_log, __WT_CONFIG_CHOICE_lsm,
   __WT_CONFIG_CHOICE_lsm_manager, __WT_CONFIG_CHOICE_metadata, __WT_CONFIG_CHOICE_mutex,
   __WT_CONFIG_CHOICE_out_of_order, __WT_CONFIG_CHOICE_overflow, __WT_CONFIG_CHOICE_read,
@@ -3716,7 +3503,6 @@
 
 static const char *confchk_write_through4_choices[] = {
   __WT_CONFIG_CHOICE_data, __WT_CONFIG_CHOICE_log, NULL};
->>>>>>> 9483a6ad
 
 static const WT_CONFIG_CHECK confchk_wiredtiger_open_usercfg[] = {
   {"backup_restore_target", "list", NULL, NULL, NULL, 0, NULL, WT_CONFIG_COMPILED_TYPE_LIST, 272,
@@ -3876,27 +3662,12 @@
     2, confchk_wiredtiger_open_transaction_sync_subconfigs_jump, WT_CONFIG_COMPILED_TYPE_CATEGORY,
     307, INT64_MIN, INT64_MAX, NULL},
   {"verbose", "list", NULL,
-<<<<<<< HEAD
-    "choices=[\"api\",\"backup\",\"block\",\"block_cache\","
-    "\"cache_trace\",\"checkpoint\",\"checkpoint_cleanup\","
-    "\"checkpoint_progress\",\"chunkcache\",\"compact\","
-    "\"compact_progress\",\"error_returns\",\"evict\",\"evict_stuck\""
-    ",\"evictserver\",\"fileops\",\"generation\",\"handleops\","
-    "\"history_store\",\"history_store_activity\",\"log\",\"lsm\","
-    "\"lsm_manager\",\"metadata\",\"mutex\",\"out_of_order\","
-    "\"overflow\",\"read\",\"reconcile\",\"recovery\","
-    "\"recovery_progress\",\"rts\",\"salvage\",\"shared_cache\","
-    "\"split\",\"temporary\",\"thread_group\",\"tiered\","
-    "\"timestamp\",\"transaction\",\"verify\",\"version\",\"write\"]",
-    NULL, 0, NULL, WT_CONFIG_COMPILED_TYPE_LIST, INT64_MIN, INT64_MAX, confchk_verbose16_choices},
-  {"verify_metadata", "boolean", NULL, NULL, NULL, 0, NULL, WT_CONFIG_COMPILED_TYPE_BOOLEAN,
-=======
     "choices=[\"all\",\"api\",\"backup\",\"block\","
-    "\"block_cache\",\"checkpoint\",\"checkpoint_cleanup\","
-    "\"checkpoint_progress\",\"chunkcache\",\"compact\","
-    "\"compact_progress\",\"configuration\",\"error_returns\","
-    "\"evict\",\"evict_stuck\",\"evictserver\",\"fileops\","
-    "\"generation\",\"handleops\",\"history_store\","
+    "\"block_cache\",\"cache_trace\",\"checkpoint\","
+    "\"checkpoint_cleanup\",\"checkpoint_progress\",\"chunkcache\","
+    "\"compact\",\"compact_progress\",\"configuration\","
+    "\"error_returns\",\"evict\",\"evict_stuck\",\"evictserver\","
+    "\"fileops\",\"generation\",\"handleops\",\"history_store\","
     "\"history_store_activity\",\"log\",\"lsm\",\"lsm_manager\","
     "\"metadata\",\"mutex\",\"out_of_order\",\"overflow\",\"read\","
     "\"reconcile\",\"recovery\",\"recovery_progress\",\"rts\","
@@ -3906,7 +3677,6 @@
     NULL, 0, NULL, WT_CONFIG_COMPILED_TYPE_LIST, 10, INT64_MIN, INT64_MAX,
     confchk_verbose16_choices},
   {"verify_metadata", "boolean", NULL, NULL, NULL, 0, NULL, WT_CONFIG_COMPILED_TYPE_BOOLEAN, 310,
->>>>>>> 9483a6ad
     INT64_MIN, INT64_MAX, NULL},
   {"write_through", "list", NULL, "choices=[\"data\",\"log\"]", NULL, 0, NULL,
     WT_CONFIG_COMPILED_TYPE_LIST, 311, INT64_MIN, INT64_MAX, confchk_write_through4_choices},
